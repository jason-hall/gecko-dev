--- conflicted
+++ resolved
@@ -73,11 +73,7 @@
     </popupnotification>
 
     <popupnotification id="addon-webext-permissions-notification" hidden="true">
-<<<<<<< HEAD
-      <popupnotificationcontent orient="vertical">
-=======
       <popupnotificationcontent class="addon-webext-perm-notification-content" orient="vertical">
->>>>>>> a17af05f
         <description id="addon-webext-perm-header" class="addon-webext-perm-header"/>
         <description id="addon-webext-perm-text" class="addon-webext-perm-text"/>
         <label id="addon-webext-perm-intro" class="addon-webext-perm-text"/>
@@ -86,11 +82,7 @@
     </popupnotification>
 
     <popupnotification id="addon-installed-notification" hidden="true">
-<<<<<<< HEAD
-      <popupnotificationcontent orient="vertical">
-=======
       <popupnotificationcontent class="addon-installed-notification-content" orient="vertical">
->>>>>>> a17af05f
         <description id="addon-installed-notification-header"/>
         <description id="addon-installed-notification-message"/>
       </popupnotificationcontent>
