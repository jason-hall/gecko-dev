--- conflicted
+++ resolved
@@ -52,8 +52,6 @@
   init() {
     this._box = document.getElementById("sidebar-box");
     this._splitter = document.getElementById("sidebar-splitter");
-<<<<<<< HEAD
-=======
     this._icon = document.getElementById("sidebar-icon");
     this._reversePositionButton = document.getElementById("sidebar-reverse-position");
     this._switcherPanel = document.getElementById("sidebarMenu-popup");
@@ -63,7 +61,6 @@
     this._switcherTarget.addEventListener("command", () => {
       this.toggleSwitcherPanel();
     });
->>>>>>> a17af05f
   },
 
   uninit() {
@@ -199,19 +196,6 @@
     this._box.setAttribute("width", sourceUI._box.boxObject.width);
     this._show(commandID);
 
-<<<<<<< HEAD
-    this._box.setAttribute("sidebarcommand", commandID);
-    // Note: we're setting 'src' on this._box, which is a <vbox>, not on
-    // the <browser id="sidebar">. This lets us delay the actual load until
-    // delayedStartup().
-    this._box.setAttribute("src", sourceUI.browser.getAttribute("src"));
-
-    this._box.hidden = false;
-    this._splitter.hidden = false;
-    commandElem.setAttribute("checked", "true");
-    this.browser.setAttribute("src", this._box.getAttribute("src"));
-=======
->>>>>>> a17af05f
     return true;
   },
 
@@ -244,25 +228,14 @@
       return;
     }
 
-<<<<<<< HEAD
-    let command = document.getElementById(commandID);
-    if (command) {
-      this._box.hidden = false;
-      this._splitter.hidden = false;
-      command.setAttribute("checked", "true");
-      this.browser.setAttribute("src", this._box.getAttribute("src"));
-=======
     if (document.getElementById(commandID)) {
       this._show(commandID);
->>>>>>> a17af05f
     } else {
       // Remove the |sidebarcommand| attribute, because the element it
       // refers to no longer exists, so we should assume this sidebar
       // panel has been uninstalled. (249883)
       this._box.removeAttribute("sidebarcommand");
     }
-<<<<<<< HEAD
-=======
   },
 
   /**
@@ -272,7 +245,6 @@
   _fireShowEvent() {
     let event = new CustomEvent("SidebarShown", {bubbles: true});
     this._switcherTarget.dispatchEvent(event);
->>>>>>> a17af05f
   },
 
   /**
@@ -425,12 +397,9 @@
           sidebarOnLoad(event);
 
           resolve();
-<<<<<<< HEAD
-=======
 
           // Now that the currentId is updated, fire a show event.
           this._fireShowEvent();
->>>>>>> a17af05f
         }, {capture: true, once: true});
       } else {
         // Older code handled this case, so we do it too.
