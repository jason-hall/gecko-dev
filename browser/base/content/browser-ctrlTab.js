--- conflicted
+++ resolved
@@ -1,4 +1,3 @@
-
 /* This Source Code Form is subject to the terms of the Mozilla Public
  * License, v. 2.0. If a copy of the MPL was not distributed with this
  * file, You can obtain one at http://mozilla.org/MPL/2.0/. */
@@ -111,15 +110,9 @@
   },
   _generateHandler(host) {
     var self = this;
-<<<<<<< HEAD
-    return function(event) {
-      if (event.target == host.panel) {
-        host.panel.removeEventListener(event.type, arguments.callee);
-=======
     return function listener(event) {
       if (event.target == host.panel) {
         host.panel.removeEventListener(event.type, listener);
->>>>>>> a17af05f
         self["_" + event.type](host);
       }
     };
