--- conflicted
+++ resolved
@@ -1,28 +1,11 @@
 [
   {
-<<<<<<< HEAD
-    "version": "gcc 4.9.4 + PR64905",
-    "size": 101297752,
-    "digest": "42aa2e3fdd232b5e390472a788e7f7db71a1fee4221e260b6cb58c9a1d73e6cdd10afcbac137f7844290169cd6b561b424ecc92b159e9726b0ad5de3f478a8be",
-    "algorithm": "sha512",
-    "filename": "gcc.tar.xz",
-    "unpack": true
-  },
-  {
-    "digest": "36dc644e24c0aa824975ad8f5c15714445d5cb064d823000c3cb637e885199414d7df551e6b99233f0656dcf5760918192ef04113c486af37f3c489bb93ad029",
-    "unpack": true,
-    "algorithm": "sha512",
-    "filename": "sixgill.tar.xz",
-    "size": 2631908,
-    "hg_id": "8cb9c3fb039a+ tip"
-=======
     "digest": "2e56a3cf84764b8e63720e5f961cff7ba8ba5cf2f353dac55c69486489bcd89f53a757e09469a07700b80cd09f09666c2db4ce375b67060ac3be967714597231",
     "unpack": true,
     "algorithm": "sha512",
     "filename": "sixgill.tar.xz",
     "size": 2629600,
     "hg_id": "221d0d2eead9"
->>>>>>> a17af05f
   },
   {
     "digest": "3915f8ec396c56a8a92e6f9695b70f09ce9d1582359d1258e37e3fd43a143bc974410e4cfc27f500e095f34a8956206e0ebf799b7287f0f38def0d5e34ed71c9",
@@ -33,29 +16,11 @@
     "size": 12072532
   },
   {
-<<<<<<< HEAD
-    "version": "rustc 1.16.0 (30cf806ef 2017-03-10) repack",
-    "size": 112075416,
-    "digest": "134538dda3512363c8b103fc59128aba830bd994053612f8ad8721e1a0033ad9836cd11595ed8056d885aec7dc78b7f4c4169c0a12bd0f9c31549f2d81939054",
-    "algorithm": "sha512",
-    "filename": "rustc.tar.xz",
-    "unpack": true
-  },
-  {
-    "version": "sccache rev b21198a7183a2fe226ff49348b1c0b51bae9f4f8",
-    "algorithm": "sha512",
-    "visibility": "public",
-    "filename": "sccache2.tar.xz",
-    "unpack": true,
-    "digest": "b89c40dbf28c2bd54fadf017c15a8789f6e7611252a623cc3a1507e3dd6fc9e5a50d746e81776ba856e33fdc99b4a6413ba7c3ac0aed5f4835705da2b758ef22",
-    "size": 1020700
-=======
     "version": "rustc 1.19.0 (0ade33941 2017-07-17) repack",
     "size": 161014632,
     "digest": "65bebcf94fc66ea618c58c9ac33f0f206095ecfe3931cc6edb301f4b40480e3b44b0f39aea7a25fed8eef47e63523e7e670082947a3662cdc04c68ebbe5dfc89",
     "algorithm": "sha512",
     "filename": "rustc.tar.xz",
     "unpack": true
->>>>>>> a17af05f
   }
 ]