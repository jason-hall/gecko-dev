[
  {
<<<<<<< HEAD
    "version": "clang 3.8.0",
    "size": 133060926,
    "digest": "aff5ad3ac2d41db19d1ba0df5f97b189a7d7e1b6af8c56e22c2b0cced84d75fa98394ded6a4ba5713652e6684a0a46f47aeccf87991f9e849bf8d7d82e564f6f",
=======
    "version": "clang 3.9.0",
    "size": 185632474,
    "digest": "0e1a556b65d6398fa812b9ceb5ce5e2dec3eda77d4a032a818182b34fc8ce602412f42388bb1fda6bea265d35c1dde3847a730b264fec01cd7e3dcfd39941660",
>>>>>>> a17af05f
    "algorithm": "sha512",
    "filename": "clang.tar.bz2",
    "unpack": true
  },
  {
<<<<<<< HEAD
    "version": "rustc 1.16.0 (30cf806ef 2017-03-10) repack",
    "size": 124444249,
    "digest": "11239565e6dde851a5229a0380da129b129c560c3fa765eb4998549e688385be314523074456afec9ebe4ddb6af71e44c64d7c669e7e904ed253f6e7b0f6317b",
=======
    "version": "rustc 1.19.0 (0ade33941 2017-07-17) repack",
    "size": 109162660,
    "digest": "3335320fe950c75fd02c0828d062f633a0eadd77482c5c5f096d5faddc1826e500a557129ef89f5cdb0b5f1778b74bd0b569c996b9f54bdb105ef2bff7e628eb",
>>>>>>> a17af05f
    "algorithm": "sha512",
    "filename": "rustc.tar.bz2",
    "unpack": true
  },
  {
<<<<<<< HEAD
    "version": "cctools port from commit hash db1f8d906cb28, ld only",
    "size": 634496,
    "digest": "037f31fcf29e7bb7fada0d2bdd5e95c7d4cb2692f2a5c98ed6f6a7561b9d81622d015f0d12b291d3667719655f1369e8ce8a0a4a4773aa0ee4753e04a8821173",
=======
    "version": "cctools port from commit hash 8e9c3f2506b51",
    "size": 2233376,
    "digest": "d632ef587f0253f016aa5323999a3d9576284c04e66b5243a5780af9a55f474ac91ad8dee5bd86a6ee4e2593e2b345e2fd0aa4e8838b3686f84c5c5ac5c9c418",
>>>>>>> a17af05f
    "algorithm": "sha512",
    "filename": "cctools.tar.bz2",
    "unpack": true
  },
  {
<<<<<<< HEAD
    "version": "sccache rev b21198a7183a2fe226ff49348b1c0b51bae9f4f8",
=======
    "version": "sccache rev 69334a26ba65fc88e3934271a2ce6781c51b445e",
>>>>>>> a17af05f
    "algorithm": "sha512",
    "visibility": "public",
    "filename": "sccache2.tar.bz2",
    "unpack": true,
<<<<<<< HEAD
    "digest": "a285c7c6468ad7438262dfec90f65981e84abf2adbb1aa075c0ec1759b4f98ce5d5f14a3d555274f970704210a00738ba7d95db2fc320f7780e6b99bcb0ffb6c",
    "size": 1143715
=======
    "digest": "7ace40311de3d466f20476ce27c24f25208e8dd80151cbff2e72bab75038dee429312703f13a832c9671bb42dc22a00801c5eb5a9e4d807f2723c16e33167d1b",
    "size": 1658526
>>>>>>> a17af05f
  }
]<|MERGE_RESOLUTION|>--- conflicted
+++ resolved
@@ -1,62 +1,35 @@
 [
   {
-<<<<<<< HEAD
-    "version": "clang 3.8.0",
-    "size": 133060926,
-    "digest": "aff5ad3ac2d41db19d1ba0df5f97b189a7d7e1b6af8c56e22c2b0cced84d75fa98394ded6a4ba5713652e6684a0a46f47aeccf87991f9e849bf8d7d82e564f6f",
-=======
     "version": "clang 3.9.0",
     "size": 185632474,
     "digest": "0e1a556b65d6398fa812b9ceb5ce5e2dec3eda77d4a032a818182b34fc8ce602412f42388bb1fda6bea265d35c1dde3847a730b264fec01cd7e3dcfd39941660",
->>>>>>> a17af05f
     "algorithm": "sha512",
     "filename": "clang.tar.bz2",
     "unpack": true
   },
   {
-<<<<<<< HEAD
-    "version": "rustc 1.16.0 (30cf806ef 2017-03-10) repack",
-    "size": 124444249,
-    "digest": "11239565e6dde851a5229a0380da129b129c560c3fa765eb4998549e688385be314523074456afec9ebe4ddb6af71e44c64d7c669e7e904ed253f6e7b0f6317b",
-=======
     "version": "rustc 1.19.0 (0ade33941 2017-07-17) repack",
     "size": 109162660,
     "digest": "3335320fe950c75fd02c0828d062f633a0eadd77482c5c5f096d5faddc1826e500a557129ef89f5cdb0b5f1778b74bd0b569c996b9f54bdb105ef2bff7e628eb",
->>>>>>> a17af05f
     "algorithm": "sha512",
     "filename": "rustc.tar.bz2",
     "unpack": true
   },
   {
-<<<<<<< HEAD
-    "version": "cctools port from commit hash db1f8d906cb28, ld only",
-    "size": 634496,
-    "digest": "037f31fcf29e7bb7fada0d2bdd5e95c7d4cb2692f2a5c98ed6f6a7561b9d81622d015f0d12b291d3667719655f1369e8ce8a0a4a4773aa0ee4753e04a8821173",
-=======
     "version": "cctools port from commit hash 8e9c3f2506b51",
     "size": 2233376,
     "digest": "d632ef587f0253f016aa5323999a3d9576284c04e66b5243a5780af9a55f474ac91ad8dee5bd86a6ee4e2593e2b345e2fd0aa4e8838b3686f84c5c5ac5c9c418",
->>>>>>> a17af05f
     "algorithm": "sha512",
     "filename": "cctools.tar.bz2",
     "unpack": true
   },
   {
-<<<<<<< HEAD
-    "version": "sccache rev b21198a7183a2fe226ff49348b1c0b51bae9f4f8",
-=======
     "version": "sccache rev 69334a26ba65fc88e3934271a2ce6781c51b445e",
->>>>>>> a17af05f
     "algorithm": "sha512",
     "visibility": "public",
     "filename": "sccache2.tar.bz2",
     "unpack": true,
-<<<<<<< HEAD
-    "digest": "a285c7c6468ad7438262dfec90f65981e84abf2adbb1aa075c0ec1759b4f98ce5d5f14a3d555274f970704210a00738ba7d95db2fc320f7780e6b99bcb0ffb6c",
-    "size": 1143715
-=======
     "digest": "7ace40311de3d466f20476ce27c24f25208e8dd80151cbff2e72bab75038dee429312703f13a832c9671bb42dc22a00801c5eb5a9e4d807f2723c16e33167d1b",
     "size": 1658526
->>>>>>> a17af05f
   }
 ]