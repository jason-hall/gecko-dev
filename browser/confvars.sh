--- conflicted
+++ resolved
@@ -61,10 +61,6 @@
   MAR_CHANNEL_ID=firefox-mozilla-central
 fi
 MOZ_PROFILE_MIGRATOR=1
-<<<<<<< HEAD
-MOZ_JSDOWNLOADS=1
-=======
->>>>>>> a17af05f
 
 # Enable checking that add-ons are signed by the trusted root
 MOZ_ADDON_SIGNING=1
