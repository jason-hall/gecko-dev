--- conflicted
+++ resolved
@@ -11,11 +11,8 @@
      other-licenses/branding/firefox
      browser/branding/official
      devtools/client
-<<<<<<< HEAD
-=======
      devtools/shim
      browser/extensions/onboarding
->>>>>>> a17af05f
      browser/extensions/webcompat-reporter
 
 [includes]
