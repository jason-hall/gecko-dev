# This Source Code Form is subject to the terms of the Mozilla Public
# License, v. 2.0. If a copy of the MPL was not distributed with this
# file, You can obtain one at http://mozilla.org/MPL/2.0/.

nv_timeout=Timed Out
openFile=Open File

droponhometitle=Set Home Page
droponhomemsg=Do you want this document to be your new home page?
droponhomemsgMultiple=Do you want these documents to be your new home pages?

# context menu strings

# LOCALIZATION NOTE (contextMenuSearch): %1$S is the search engine,
# %2$S is the selection string.
contextMenuSearch=Search %1$S for “%2$S”
contextMenuSearch.accesskey=S

# bookmark dialog strings

bookmarkAllTabsDefault=[Folder Name]

xpinstallPromptMessage=%S prevented this site from asking you to install software on your computer.
xpinstallPromptMessage.dontAllow=Don’t Allow
xpinstallPromptMessage.dontAllow.accesskey=D
xpinstallPromptAllowButton=Allow
# Accessibility Note:
# Be sure you do not choose an accesskey that is used elsewhere in the active context (e.g. main menu bar, submenu of the warning popup button)
# See http://www.mozilla.org/access/keyboard/accesskey for details
xpinstallPromptAllowButton.accesskey=A
xpinstallDisabledMessageLocked=Software installation has been disabled by your system administrator.
xpinstallDisabledMessage=Software installation is currently disabled. Click Enable and try again.
xpinstallDisabledButton=Enable
xpinstallDisabledButton.accesskey=n

# LOCALIZATION NOTE (webextPerms.header)
# This string is used as a header in the webextension permissions dialog,
# %S is replaced with the localized name of the extension being installed.
# See https://bug1308309.bmoattachments.org/attachment.cgi?id=8814612
# for an example of the full dialog.
# Note, this string will be used as raw markup. Avoid characters like <, >, &
webextPerms.header=Add %S?

webextPerms.unsignedWarning=Caution: This add-on is unverified. Malicious add-ons can steal your private information or compromise your computer. Only install this add-on if you trust the source.

# LOCALIZATION NOTE (webextPerms.listIntro)
# This string will be followed by a list of permissions requested
# by the webextension.
webextPerms.listIntro=It requires your permission to:
webextPerms.add.label=Add
webextPerms.add.accessKey=A
webextPerms.cancel.label=Cancel
webextPerms.cancel.accessKey=C

# LOCALIZATION NOTE (webextPerms.sideloadMenuItem)
# %1$S will be replaced with the localized name of the sideloaded add-on.
# %2$S will be replace with the name of the application (e.g., Firefox, Nightly)
webextPerms.sideloadMenuItem=%1$S added to %2$S

# LOCALIZATION NOTE (webextPerms.sideloadHeader)
# This string is used as a header in the webextension permissions dialog
# when the extension is side-loaded.
# %S is replaced with the localized name of the extension being installed.
# Note, this string will be used as raw markup. Avoid characters like <, >, &
webextPerms.sideloadHeader=%S added
webextPerms.sideloadText2=Another program on your computer installed an add-on that may affect your browser. Please review this add-on’s permissions requests and choose to Enable or Cancel (to leave it disabled).
webextPerms.sideloadTextNoPerms=Another program on your computer installed an add-on that may affect your browser. Please choose to Enable or Cancel (to leave it disabled).

webextPerms.sideloadEnable.label=Enable
webextPerms.sideloadEnable.accessKey=E
webextPerms.sideloadCancel.label=Cancel
webextPerms.sideloadCancel.accessKey=C

# LOCALIZATION NOTE (webextPerms.updateMenuItem)
# %S will be replaced with the localized name of the extension which
# has been updated.
webextPerms.updateMenuItem=%S requires new permissions

# LOCALIZATION NOTE (webextPerms.updateText)
# %S is replaced with the localized name of the updated extension.
# Note, this string will be used as raw markup. Avoid characters like <, >, &
webextPerms.updateText=%S has been updated. You must approve new permissions before the updated version will install. Choosing “Cancel” will maintain your current add-on version.

webextPerms.updateAccept.label=Update
webextPerms.updateAccept.accessKey=U

# LOCALIZATION NOTE (webextPerms.optionalPermsHheader)
# %S is replace with the localized name of the extension requested new
# permissions.
# Note, this string will be used as raw markup. Avoid characters like <, >, &
webextPerms.optionalPermsHeader=%S requests additional permissions.
webextPerms.optionalPermsListIntro=It wants to:
webextPerms.optionalPermsAllow.label=Allow
webextPerms.optionalPermsAllow.accessKey=A
webextPerms.optionalPermsDeny.label=Deny
webextPerms.optionalPermsDeny.accessKey=D

webextPerms.description.bookmarks=Read and modify bookmarks
<<<<<<< HEAD
webextPerms.description.clipboardRead=Get data from the clipboard
webextPerms.description.clipboardWrite=Input data to the clipboard
webextPerms.description.downloads=Download files and read and modify the browser’s download history
webextPerms.description.geolocation=Access your location
webextPerms.description.history=Access browsing history
=======
webextPerms.description.browserSettings=Read and modify browser settings
webextPerms.description.browsingData=Clear recent browsing history, cookies, and related data
webextPerms.description.clipboardRead=Get data from the clipboard
webextPerms.description.clipboardWrite=Input data to the clipboard
webextPerms.description.downloads=Download files and read and modify the browser’s download history
webextPerms.description.downloads.open=Open files downloaded to your computer
webextPerms.description.find=Read the text of all open tabs
webextPerms.description.geolocation=Access your location
webextPerms.description.history=Access browsing history
webextPerms.description.management=Monitor extension usage and manage themes
>>>>>>> a17af05f
# LOCALIZATION NOTE (webextPerms.description.nativeMessaging)
# %S will be replaced with the name of the application
webextPerms.description.nativeMessaging=Exchange messages with programs other than %S
webextPerms.description.notifications=Display notifications to you
webextPerms.description.privacy=Read and modify privacy settings
<<<<<<< HEAD
webextPerms.description.sessions=Access recently closed tabs
webextPerms.description.tabs=Access browser tabs
webextPerms.description.topSites=Access browsing history
=======
webextPerms.description.proxy=Control browser proxy settings
webextPerms.description.sessions=Access recently closed tabs
webextPerms.description.tabs=Access browser tabs
webextPerms.description.topSites=Access browsing history
webextPerms.description.unlimitedStorage=Store unlimited amount of client-side data
>>>>>>> a17af05f
webextPerms.description.webNavigation=Access browser activity during navigation

webextPerms.hostDescription.allUrls=Access your data for all websites

# LOCALIZATION NOTE (webextPerms.hostDescription.wildcard)
# %S will be replaced by the DNS domain for which a webextension
# is requesting access (e.g., mozilla.org)
webextPerms.hostDescription.wildcard=Access your data for sites in the %S domain

# LOCALIZATION NOTE (webextPerms.hostDescription.tooManyWildcards):
# Semi-colon list of plural forms.
# See: http://developer.mozilla.org/en/docs/Localization_and_Plurals
# #1 will be replaced by an integer indicating the number of additional
# domains for which this webextension is requesting permission.
webextPerms.hostDescription.tooManyWildcards=Access your data in #1 other domain;Access your data in #1 other domains

# LOCALIZATION NOTE (webextPerms.hostDescription.oneSite)
# %S will be replaced by the DNS host name for which a webextension
# is requesting access (e.g., www.mozilla.org)
webextPerms.hostDescription.oneSite=Access your data for %S

# LOCALIZATION NOTE (webextPerms.hostDescription.tooManySites)
# Semi-colon list of plural forms.
# See: http://developer.mozilla.org/en/docs/Localization_and_Plurals
# #1 will be replaced by an integer indicating the number of additional
# hosts for which this webextension is requesting permission.
webextPerms.hostDescription.tooManySites=Access your data on #1 other site;Access your data on #1 other sites

# LOCALIZATION NOTE (addonPostInstall.message)
# %1$S is replaced with the localized named of the extension that was
# just installed.
# %2$S is replaced with the localized name of the application.
addonPostInstall.message1=%1$S has been added to %2$S.

# LOCALIZATION NOTE (addonPostInstall.messageDetail)
# %1$S is replaced with the icon for the add-ons menu.
# %2$S is replaced with the icon for the toolbar menu.
# Note, this string will be used as raw markup. Avoid characters like <, >, &
addonPostInstall.messageDetail=Manage your add-ons by clicking %1$S in the %2$S menu.
addonPostInstall.okay.label=OK
addonPostInstall.okay.key=O

# LOCALIZATION NOTE (addonDownloadingAndVerifying):
# Semicolon-separated list of plural forms. See:
# http://developer.mozilla.org/en/docs/Localization_and_Plurals
# Also see https://bugzilla.mozilla.org/show_bug.cgi?id=570012 for mockups
addonDownloadingAndVerifying=Downloading and verifying add-on…;Downloading and verifying #1 add-ons…
addonDownloadVerifying=Verifying

addonInstall.unsigned=(Unverified)
addonInstall.cancelButton.label=Cancel
addonInstall.cancelButton.accesskey=C
addonInstall.acceptButton2.label=Add
addonInstall.acceptButton2.accesskey=A

# LOCALIZATION NOTE (addonConfirmInstallMessage,addonConfirmInstallUnsigned):
# Semicolon-separated list of plural forms. See:
# http://developer.mozilla.org/en/docs/Localization_and_Plurals
# #1 is brandShortName
# #2 is the number of add-ons being installed
addonConfirmInstall.message=This site would like to install an add-on in #1:;This site would like to install #2 add-ons in #1:
addonConfirmInstallUnsigned.message=Caution: This site would like to install an unverified add-on in #1. Proceed at your own risk.;Caution: This site would like to install #2 unverified add-ons in #1. Proceed at your own risk.

# LOCALIZATION NOTE (addonConfirmInstallSomeUnsigned.message):
# Semicolon-separated list of plural forms. See:
# http://developer.mozilla.org/en/docs/Localization_and_Plurals
# #1 is brandShortName
# #2 is the total number of add-ons being installed (at least 2)
addonConfirmInstallSomeUnsigned.message=;Caution: This site would like to install #2 add-ons in #1, some of which are unverified. Proceed at your own risk.

# LOCALIZATION NOTE (addonsInstalled, addonsInstalledNeedsRestart):
# Semicolon-separated list of plural forms. See:
# http://developer.mozilla.org/en/docs/Localization_and_Plurals
# #1 first add-on's name, #2 number of add-ons, #3 application name
addonsInstalled=#1 has been installed successfully.;#2 add-ons have been installed successfully.
addonsInstalledNeedsRestart=#1 will be installed after you restart #3.;#2 add-ons will be installed after you restart #3.
addonInstallRestartButton=Restart Now
addonInstallRestartButton.accesskey=R
addonInstallRestartIgnoreButton=Not Now
addonInstallRestartIgnoreButton.accesskey=N

# LOCALIZATION NOTE (addonInstallError-1, addonInstallError-2, addonInstallError-3, addonInstallError-4, addonInstallError-5, addonLocalInstallError-1, addonLocalInstallError-2, addonLocalInstallError-3, addonLocalInstallError-4, addonLocalInstallError-5):
# %1$S is the application name, %2$S is the add-on name
addonInstallError-1=The add-on could not be downloaded because of a connection failure.
addonInstallError-2=The add-on could not be installed because it does not match the add-on %1$S expected.
addonInstallError-3=The add-on downloaded from this site could not be installed because it appears to be corrupt.
addonInstallError-4=%2$S could not be installed because %1$S cannot modify the needed file.
addonInstallError-5=%1$S has prevented this site from installing an unverified add-on.
addonLocalInstallError-1=This add-on could not be installed because of a filesystem error.
addonLocalInstallError-2=This add-on could not be installed because it does not match the add-on %1$S expected.
addonLocalInstallError-3=This add-on could not be installed because it appears to be corrupt.
addonLocalInstallError-4=%2$S could not be installed because %1$S cannot modify the needed file.
addonLocalInstallError-5=This add-on could not be installed because it has not been verified.

# LOCALIZATION NOTE (addonInstallErrorIncompatible):
# %1$S is the application name, %2$S is the application version, %3$S is the add-on name
addonInstallErrorIncompatible=%3$S could not be installed because it is not compatible with %1$S %2$S.

# LOCALIZATION NOTE (addonInstallErrorBlocklisted): %S is add-on name
addonInstallErrorBlocklisted=%S could not be installed because it has a high risk of causing stability or security problems.

unsignedAddonsDisabled.message=One or more installed add-ons cannot be verified and have been disabled.
unsignedAddonsDisabled.learnMore.label=Learn More
unsignedAddonsDisabled.learnMore.accesskey=L

<<<<<<< HEAD
# LOCALIZATION NOTE (compactLightTheme.name): This is displayed in about:addons -> Appearance
compactLightTheme.name=Compact Light
compactLightTheme.description=A compact theme with a light color scheme.

# LOCALIZATION NOTE (compactDarkTheme.name): This is displayed in about:addons -> Appearance
compactDarkTheme.name=Compact Dark
compactDarkTheme.description=A compact theme with a dark color scheme.
=======
# LOCALIZATION NOTE (lightTheme.name): This is displayed in about:addons -> Appearance
lightTheme.name=Light
lightTheme.description=A theme with a light color scheme.

# LOCALIZATION NOTE (darkTheme.name): This is displayed in about:addons -> Appearance
darkTheme.name=Dark
darkTheme.description=A theme with a dark color scheme.
>>>>>>> a17af05f

# LOCALIZATION NOTE (lwthemeInstallRequest.message2): %S will be replaced with
# the host name of the site.
lwthemeInstallRequest.message2=This site (%S) attempted to install a theme.
lwthemeInstallRequest.allowButton2=Allow
lwthemeInstallRequest.allowButton.accesskey2=a

# LOCALIZATION NOTE (lwthemeNeedsRestart.message):
# %S will be replaced with the new theme name.
lwthemeNeedsRestart.message=%S will be installed after you restart.
lwthemeNeedsRestart.button=Restart Now
lwthemeNeedsRestart.accesskey=R

# LOCALIZATION NOTE (popupWarning.message): Semicolon-separated list of plural forms.
# See: http://developer.mozilla.org/en/docs/Localization_and_Plurals
# #1 is brandShortName and #2 is the number of pop-ups blocked.
popupWarning.message=#1 prevented this site from opening a pop-up window.;#1 prevented this site from opening #2 pop-up windows.
popupWarningButton=Options
popupWarningButton.accesskey=O
popupWarningButtonUnix=Preferences
popupWarningButtonUnix.accesskey=P
popupAllow=Allow pop-ups for %S
popupBlock=Block pop-ups for %S
popupWarningDontShowFromMessage=Don’t show this message when pop-ups are blocked
popupWarningDontShowFromLocationbar=Don’t show info bar when pop-ups are blocked
popupShowPopupPrefix=Show ‘%S’

# Bad Content Blocker Doorhanger Notification
# %S is brandShortName
badContentBlocked.blocked.message=%S is blocking content on this page.
badContentBlocked.notblocked.message=%S is not blocking any content on this page.

crashedpluginsMessage.title=The %S plugin has crashed.
crashedpluginsMessage.reloadButton.label=Reload page
crashedpluginsMessage.reloadButton.accesskey=R
crashedpluginsMessage.submitButton.label=Submit a crash report
crashedpluginsMessage.submitButton.accesskey=S
crashedpluginsMessage.learnMore=Learn More…

# Keyword fixup messages
# LOCALIZATION NOTE (keywordURIFixup.message): Used when the user tries to visit
# a local host page, by the time the DNS request recognizes it, we have already
# loaded a search page for the given word.  An infobar then asks to the user
# whether he rather wanted to visit the host.  %S is the recognized host.
keywordURIFixup.message=Did you mean to go to %S?
keywordURIFixup.goTo=Yes, take me to %S
keywordURIFixup.goTo.accesskey=Y
keywordURIFixup.dismiss=No thanks
keywordURIFixup.dismiss.accesskey=N

## Plugin doorhanger strings
# LOCALIZATION NOTE (pluginActivate2.message):
# Used for normal plugin activation if we don't know of a specific security issue.
# %1$S is the plugin name, %2$S is the domain, and %3$S is brandShortName.
pluginActivate2.message=Would you like to allow %2$S to run %1$S? Plugins may slow %3$S.
pluginActivateMultiple.message=Allow %S to run plugins?

# LOCALIZATION NOTE (pluginActivationWarning.message): this should use the
# same string as "pluginActivationWarning" in pluginproblem.dtd
pluginActivationWarning.message=This site uses a plugin that may slow %S.

pluginActivate.learnMore=Learn More…
# LOCALIZATION NOTE (pluginActivateOutdated.message, pluginActivateOutdated.label):
# These strings are used when an unsafe plugin has an update available.
# %1$S is the plugin name, %2$S is the domain, and %3$S is brandShortName.
pluginActivateOutdated.message=%3$S has prevented the outdated plugin “%1$S” from running on %2$S.
pluginActivateOutdated.label=Outdated plugin
pluginActivate.updateLabel=Update now…
# LOCALIZATION NOTE (pluginActivateVulnerable.message, pluginActivateVulnerable.label):
# These strings are used when an unsafe plugin has no update available.
# %1$S is the plugin name, %2$S is the domain, and %3$S is brandShortName.
pluginActivateVulnerable.message=%3$S has prevented the unsafe plugin “%1$S” from running on %2$S.
pluginActivateVulnerable.label=Vulnerable plugin!
pluginActivate.riskLabel=What’s the risk?
# LOCALIZATION NOTE (pluginActivateBlocked.message): %1$S is the plugin name, %2$S is brandShortName
pluginActivateBlocked.message=%2$S has blocked “%1$S” for your protection.
pluginActivateBlocked.label=Blocked for your protection
pluginActivateDisabled.message=“%S” is disabled.
pluginActivateDisabled.label=Disabled
pluginActivateDisabled.manage=Manage plugins…
pluginEnabled.message=“%S” is enabled on %S.
pluginEnabledOutdated.message=Outdated plugin “%S” is enabled on %S.
pluginEnabledVulnerable.message=Insecure plugin “%S” is enabled on %S.
pluginInfo.unknownPlugin=Unknown

# LOCALIZATION NOTE (pluginActivateNow.label, pluginActivateAlways.label, pluginBlockNow.label): These should be the same as the matching strings in browser.dtd
# LOCALIZATION NOTE (pluginActivateNow.label): This button will enable the
# plugin in the current session for an short time (about an hour), auto-renewed
# if the site keeps using the plugin.
pluginActivateNow.label=Allow Now
pluginActivateNow.accesskey=N
# LOCALIZATION NOTE (pluginActivateAlways.label): This button will enable the
# plugin for a long while (90 days), auto-renewed if the site keeps using the
# plugin.
pluginActivateAlways.label=Allow and Remember
pluginActivateAlways.accesskey=R
pluginBlockNow.label=Block Plugin
pluginBlockNow.accesskey=B
pluginContinue.label=Continue Allowing
pluginContinue.accesskey=C

# in-page UI
PluginClickToActivate=Activate %S.
PluginVulnerableUpdatable=This plugin is vulnerable and should be updated.
PluginVulnerableNoUpdate=This plugin has security vulnerabilities.

# infobar UI
pluginContinueBlocking.label=Continue Blocking
pluginContinueBlocking.accesskey=B
# LOCALIZATION NOTE (pluginActivateTrigger): Use the unicode ellipsis char, \u2026,
# or use "..." if \u2026 doesn't suit traditions in your locale.
pluginActivateTrigger.label=Allow…
pluginActivateTrigger.accesskey=A

# Sanitize
# LOCALIZATION NOTE (sanitizeDialog2.everything.title): When "Time range to
# clear" is set to "Everything", the Clear Recent History dialog's title is
# changed to this.  See UI mockup and comment 11 at bug 480169 -->
sanitizeDialog2.everything.title=Clear All History
sanitizeButtonOK=Clear Now
# LOCALIZATION NOTE (sanitizeButtonClearing): The label for the default
# button between the user clicking it and the window closing.  Indicates the
# items are being cleared.
sanitizeButtonClearing=Clearing

# LOCALIZATION NOTE (sanitizeEverythingWarning2): Warning that appears when
# "Time range to clear" is set to "Everything" in Clear Recent History dialog,
# provided that the user has not modified the default set of history items to clear.
sanitizeEverythingWarning2=All history will be cleared.
# LOCALIZATION NOTE (sanitizeSelectedWarning): Warning that appears when
# "Time range to clear" is set to "Everything" in Clear Recent History dialog,
# provided that the user has modified the default set of history items to clear.
sanitizeSelectedWarning=All selected items will be cleared.

# LOCALIZATION NOTE (downloadAndInstallButton.label): %S is replaced by the
# version of the update: "Update to 28.0".
update.downloadAndInstallButton.label=Update to %S
update.downloadAndInstallButton.accesskey=U

menuOpenAllInTabs.label=Open All in Tabs

# History menu
menuRestoreAllTabs.label=Restore All Tabs
# LOCALIZATION NOTE (menuRestoreAllTabsSubview.label): like menuRestoreAllTabs.label,
# but used in the history subview in the panel UI, so needs to mention these are *closed* tabs.
menuRestoreAllTabsSubview.label=Restore Closed Tabs
# LOCALIZATION NOTE (menuRestoreAllWindows, menuUndoCloseWindowLabel, menuUndoCloseWindowSingleTabLabel):
# see bug 394759
menuRestoreAllWindows.label=Restore All Windows
# LOCALIZATION NOTE (menuRestoreAllWindowsSubview.label): like menuRestoreAllWindows.label,
# but used in the history subview in the panel UI, so needs to mention these are *closed* windows.
menuRestoreAllWindowsSubview.label=Restore Closed Windows
# LOCALIZATION NOTE (menuUndoCloseWindowLabel): Semicolon-separated list of plural forms.
# See: http://developer.mozilla.org/en/docs/Localization_and_Plurals
# #1 Window Title, #2 Number of tabs
menuUndoCloseWindowLabel=#1 (and #2 other tab);#1 (and #2 other tabs)
menuUndoCloseWindowSingleTabLabel=#1

# Unified Back-/Forward Popup
tabHistory.current=Stay on this page
tabHistory.goBack=Go back to this page
tabHistory.goForward=Go forward to this page

# URL Bar
pasteAndGo.label=Paste & Go
# LOCALIZATION NOTE (reloadButton.tooltip):
# %S is the keyboard shortcut for reloading the current page
reloadButton.tooltip=Reload current page (%S)
# LOCALIZATION NOTE (stopButton.tooltip):
# %S is the keyboard shortcut for stopping loading the page
stopButton.tooltip=Stop loading this page (%S)
# LOCALIZATION NOTE (urlbar-zoom-button.tooltip):
# %S is the keyboard shortcut for resetting the zoom level to 100%
urlbar-zoom-button.tooltip=Reset zoom level (%S)

# LOCALIZATION NOTE(zoom-button.label): %S is the current page zoom level,
# %% will be displayed as a single % character (% is commonly used to define
# format specifiers, so it needs to be escaped).
zoom-button.label = %S%%

# Block autorefresh
refreshBlocked.goButton=Allow
refreshBlocked.goButton.accesskey=A
refreshBlocked.refreshLabel=%S prevented this page from automatically reloading.
refreshBlocked.redirectLabel=%S prevented this page from automatically redirecting to another page.

# General bookmarks button
# LOCALIZATION NOTE (bookmarksMenuButton.tooltip):
# %S is the keyboard shortcut for "Show All Bookmarks"
bookmarksMenuButton.tooltip=Show your bookmarks (%S)
# Star button
starButtonOn.tooltip2=Edit this bookmark (%S)
starButtonOff.tooltip2=Bookmark this page (%S)

# Downloads button tooltip
# LOCALIZATION NOTE (downloads.tooltip):
# %S is the keyboard shortcut for "Downloads"
downloads.tooltip=Display the progress of ongoing downloads (%S)

# Print button tooltip on OS X
# LOCALIZATION NOTE (printButton.tooltip):
# Use the unicode ellipsis char, \u2026,
# or use "..." if \u2026 doesn't suit traditions in your locale.
# %S is the keyboard shortcut for "Print"
printButton.tooltip=Print this page… (%S)

# New Window button tooltip
# LOCALIZATION NOTE (newWindowButton.tooltip):
# %S is the keyboard shortcut for "New Window"
newWindowButton.tooltip=Open a new window (%S)

# New Tab button tooltip
# LOCALIZATION NOTE (newTabButton.tooltip):
# %S is the keyboard shortcut for "New Tab"
newTabButton.tooltip=Open a new tab (%S)

# Offline web applications
offlineApps.available2=Will you allow %S to store data on your computer?
offlineApps.allowStoring.label=Allow Storing Data
offlineApps.allowStoring.accesskey=A
offlineApps.dontAllow.label=Don’t Allow
offlineApps.dontAllow.accesskey=n

offlineApps.usage=This website (%S) is now storing more than %SMB of data on your computer for offline use.
offlineApps.manageUsage=Show settings
offlineApps.manageUsageAccessKey=S

identity.identified.verifier=Verified by: %S
identity.identified.verified_by_you=You have added a security exception for this site.
identity.identified.state_and_country=%S, %S

identity.icon.tooltip=Show site information
<<<<<<< HEAD
=======
identity.extension.label=Extension (%S)
identity.extension.tooltip=Loaded by extension: %S
>>>>>>> a17af05f
identity.showDetails.tooltip=Show connection details
identity.hideDetails.tooltip=Hide connection details

trackingProtection.intro.title=How Tracking Protection works
# LOCALIZATION NOTE (trackingProtection.intro.description2):
# %S is brandShortName. This string should match the one from Step 1 of the tour
# when it starts from the button shown when a new private window is opened.
trackingProtection.intro.description2=When you see the shield, %S is blocking some parts of the page that could track your browsing activity.
# LOCALIZATION NOTE (trackingProtection.intro.step1of3): Indicates that the intro panel is step one of three in a tour.
trackingProtection.intro.step1of3=1 of 3
trackingProtection.intro.nextButton.label=Next

trackingProtection.icon.activeTooltip=Tracking attempts blocked
trackingProtection.icon.disabledTooltip=Tracking content detected

# Edit Bookmark UI
editBookmarkPanel.pageBookmarkedTitle=Page Bookmarked
editBookmarkPanel.pageBookmarkedDescription=%S will always remember this page for you.
editBookmarkPanel.bookmarkedRemovedTitle=Bookmark Removed
editBookmarkPanel.editBookmarkTitle=Edit This Bookmark

# LOCALIZATION NOTE (editBookmark.removeBookmarks.label): Semicolon-separated list of plural forms.
# See: http://developer.mozilla.org/en/docs/Localization_and_Plurals
# Replacement for #1 is the number of bookmarks to be removed.
# If this causes problems with localization you can also do "Remove Bookmarks (#1)"
# instead of "Remove #1 Bookmarks".
editBookmark.removeBookmarks.label=Remove Bookmark;Remove #1 Bookmarks

# Post Update Notifications
pu.notifyButton.label=Details…
pu.notifyButton.accesskey=D
# LOCALIZATION NOTE %S will be replaced by the short name of the application.
puNotifyText=%S has been updated
puAlertTitle=%S Updated
puAlertText=Click here for details

# Application menu

# LOCALIZATION NOTE(zoomReduce-button.tooltip): %S is the keyboard shortcut.
zoomReduce-button.tooltip = Zoom out (%S)
# LOCALIZATION NOTE(zoomReset-button.tooltip): %S is the keyboard shortcut.
zoomReset-button.tooltip = Reset zoom level (%S)
# LOCALIZATION NOTE(zoomEnlarge-button.tooltip): %S is the keyboard shortcut.
zoomEnlarge-button.tooltip = Zoom in (%S)

# LOCALIZATION NOTE (cut-button.tooltip): %S is the keyboard shortcut.
cut-button.tooltip = Cut (%S)
# LOCALIZATION NOTE (copy-button.tooltip): %S is the keyboard shortcut.
copy-button.tooltip = Copy (%S)
# LOCALIZATION NOTE (paste-button.tooltip): %S is the keyboard shortcut.
paste-button.tooltip = Paste (%S)

# Geolocation UI

geolocation.allowLocation=Allow Location Access
geolocation.allowLocation.accesskey=A
geolocation.dontAllowLocation=Don’t Allow
geolocation.dontAllowLocation.accesskey=n
geolocation.shareWithSite3=Will you allow %S to access your location?
geolocation.shareWithFile3=Will you allow this local file to access your location?
geolocation.remember=Remember this decision

<<<<<<< HEAD
=======
# Persistent storage UI
persistentStorage.allow=Allow
persistentStorage.allow.accesskey=A
persistentStorage.dontAllow=Don’t Allow
persistentStorage.dontAllow.accesskey=n
persistentStorage.allowWithSite=Will you allow %S to store data in persistent storage?
persistentStorage.remember=Remember this decision

>>>>>>> a17af05f
webNotifications.allow=Allow Notifications
webNotifications.allow.accesskey=A
webNotifications.notNow=Not Now
webNotifications.notNow.accesskey=n
webNotifications.never=Never Allow
webNotifications.never.accesskey=v
webNotifications.receiveFromSite2=Will you allow %S to send notifications?
<<<<<<< HEAD
# LOCALIZATION NOTE (webNotifications.upgradeTitle): When using native notifications on OS X, the title may be truncated around 32 characters.
webNotifications.upgradeTitle=Upgraded notifications
# LOCALIZATION NOTE (webNotifications.upgradeBody): When using native notifications on OS X, the body may be truncated around 100 characters in some views.
webNotifications.upgradeBody=You can now receive notifications from sites that are not currently loaded. Click to learn more.
=======
>>>>>>> a17af05f

# Phishing/Malware Notification Bar.
# LOCALIZATION NOTE (notADeceptiveSite, notAnAttack)
# The two button strings will never be shown at the same time, so
# it's okay for them to have the same access key
safebrowsing.getMeOutOfHereButton.label=Get me out of here!
safebrowsing.getMeOutOfHereButton.accessKey=G
safebrowsing.deceptiveSite=Deceptive Site!
safebrowsing.notADeceptiveSiteButton.label=This isn’t a deceptive site…
safebrowsing.notADeceptiveSiteButton.accessKey=D
safebrowsing.reportedAttackSite=Reported Attack Site!
safebrowsing.notAnAttackButton.label=This isn’t an attack site…
safebrowsing.notAnAttackButton.accessKey=A
safebrowsing.reportedUnwantedSite=Reported Unwanted Software Site!
safebrowsing.reportedHarmfulSite=Reported Harmful Site!

# Ctrl-Tab
# LOCALIZATION NOTE (ctrlTab.listAllTabs.label): #1 represents the number
# of tabs in the current browser window. It will always be 2 at least.
# See: http://developer.mozilla.org/en/docs/Localization_and_Plurals
ctrlTab.listAllTabs.label=;List All #1 Tabs

# LOCALIZATION NOTE (addKeywordTitleAutoFill): %S will be replaced by the page's title
# Used as the bookmark name when saving a keyword for a search field.
addKeywordTitleAutoFill=Search %S

extensions.{972ce4c6-7e08-4474-a285-3208198ce6fd}.name=Default
extensions.{972ce4c6-7e08-4474-a285-3208198ce6fd}.description=The default theme.

# safeModeRestart
safeModeRestartPromptTitle=Restart with Add-ons Disabled
safeModeRestartPromptMessage=Are you sure you want to disable all add-ons and restart?
safeModeRestartButton=Restart

# LOCALIZATION NOTE (browser.menu.showCharacterEncoding): Set to the string
# "true" (spelled and capitalized exactly that way) to show the "Text
# Encoding" menu in the main Firefox button on Windows. Any other value will
# hide it. Regardless of the value of this setting, the "Text Encoding"
# menu will always be accessible via the "Web Developer" menu.
# This is not a string to translate; it just controls whether the menu shows
# up in the Firefox button. If users frequently use the "Text Encoding"
# menu, set this to "true". Otherwise, you can leave it as "false".
browser.menu.showCharacterEncoding=false

# Mozilla data reporting notification (Telemetry, Firefox Health Report, etc)
dataReportingNotification.message       = %1$S automatically sends some data to %2$S so that we can improve your experience.
dataReportingNotification.button.label  = Choose What I Share
dataReportingNotification.button.accessKey  = C

# Process hang reporter
processHang.label = A web page is slowing down your browser. What would you like to do?
# LOCALIZATION NOTE (processHang.add-on.label): %1$S is the name of the
# extension. %2$S is the name of the product (e.g., Firefox)
processHang.add-on.label = A script in the extension “%1$S” is causing %2$S to slow down.
processHang.add-on.learn-more.text = Learn more
processHang.button_stop.label = Stop It
processHang.button_stop.accessKey = S
processHang.button_stop_sandbox.label = Temporarily Disable Extension on Page
processHang.button_stop_sandbox.accessKey = A
processHang.button_wait.label = Wait
processHang.button_wait.accessKey = W
processHang.button_debug.label = Debug Script
processHang.button_debug.accessKey = D

# LOCALIZATION NOTE (fullscreenButton.tooltip): %S is the keyboard shortcut for full screen
fullscreenButton.tooltip=Display the window in full screen (%S)

<<<<<<< HEAD
service.toolbarbutton.label=Services
service.toolbarbutton.tooltiptext=Services

# LOCALIZATION NOTE (social.install.description): %1$S is the hostname of the social provider, %2$S is brandShortName (e.g. Firefox)
service.install.description=Would you like to enable services from %1$S to display in your %2$S toolbar and sidebar?
service.install.ok.label=Enable Services
service.install.ok.accesskey=E

# LOCALIZATION NOTE (social.markpageMenu.label): %S is the name of the social provider
social.markpageMenu.label=Save Page to %S
# LOCALIZATION NOTE (social.marklinkMenu.label): %S is the name of the social provider
social.marklinkMenu.label=Save Link to %S

# LOCALIZATION NOTE (social.error.message): %1$S is brandShortName (e.g. Firefox), %2$S is the name of the social provider
social.error.message=%1$S is unable to connect with %2$S right now.
social.error.tryAgain.label=Try Again
social.error.tryAgain.accesskey=T
social.error.closeSidebar.label=Close This Sidebar
social.error.closeSidebar.accesskey=C

# LOCALIZATION NOTE: %1$S is the label for the toolbar button, %2$S is the associated badge numbering that the social provider may provide.
social.aria.toolbarButtonBadgeText=%1$S (%2$S)
=======
# These are visible when opening the popup inside the bookmarks sidebar
sidebar.moveToLeft=Move Sidebar to Left
sidebar.moveToRight=Move Sidebar to Right
>>>>>>> a17af05f

# LOCALIZATION NOTE (getUserMedia.shareCamera2.message,
#                    getUserMedia.shareMicrophone2.message,
#                    getUserMedia.shareScreen3.message,
#                    getUserMedia.shareCameraAndMicrophone2.message,
#                    getUserMedia.shareCameraAndAudioCapture2.message,
#                    getUserMedia.shareScreenAndMicrophone3.message,
#                    getUserMedia.shareScreenAndAudioCapture3.message,
#                    getUserMedia.shareAudioCapture2.message):
# %S is the website origin (e.g. www.mozilla.org)
getUserMedia.shareCamera2.message = Will you allow %S to use your camera?
getUserMedia.shareMicrophone2.message = Will you allow %S to use your microphone?
getUserMedia.shareScreen3.message = Will you allow %S to see your screen?
getUserMedia.shareCameraAndMicrophone2.message = Will you allow %S to use your camera and microphone?
getUserMedia.shareCameraAndAudioCapture2.message = Will you allow %S to use your camera and listen to this tab’s audio?
getUserMedia.shareScreenAndMicrophone3.message = Will you allow %S to use your microphone and see your screen?
getUserMedia.shareScreenAndAudioCapture3.message = Will you allow %S to listen to this tab’s audio and see your screen?
getUserMedia.shareAudioCapture2.message = Will you allow %S to listen to this tab’s audio?
# LOCALIZATION NOTE (getUserMedia.shareScreenWarning.message): NB: inserted via innerHTML, so please don't use <, > or & in this string.
# %S will be the 'learn more' link
getUserMedia.shareScreenWarning.message = Only share screens with sites you trust. Sharing can allow deceptive sites to browse as you and steal your private data. %S
# LOCALIZATION NOTE (getUserMedia.shareFirefoxWarning.message): NB: inserted via innerHTML, so please don't use <, > or & in this string.
# %1$S is brandShortName (eg. Firefox)
# %2$S will be the 'learn more' link
getUserMedia.shareFirefoxWarning.message = Only share %1$S with sites you trust. Sharing can allow deceptive sites to browse as you and steal your private data. %2$S
# LOCALIZATION NOTE(getUserMedia.shareScreen.learnMoreLabel): NB: inserted via innerHTML, so please don't use <, > or & in this string.
getUserMedia.shareScreen.learnMoreLabel = Learn More
getUserMedia.selectWindow.label=Window to share:
getUserMedia.selectWindow.accesskey=W
getUserMedia.selectScreen.label=Screen to share:
getUserMedia.selectScreen.accesskey=S
getUserMedia.selectApplication.label=Application to share:
getUserMedia.selectApplication.accesskey=A
getUserMedia.noApplication.label = No Application
getUserMedia.noScreen.label = No Screen
getUserMedia.noWindow.label = No Window
getUserMedia.shareEntireScreen.label = Entire screen
# LOCALIZATION NOTE (getUserMedia.shareMonitor.label):
# %S is screen number (digits 1, 2, etc)
# Example: Screen 1, Screen 2,..
getUserMedia.shareMonitor.label = Screen %S
# LOCALIZATION NOTE (getUserMedia.shareApplicationWindowCount.label):
# Semicolon-separated list of plural forms.
# See: http://developer.mozilla.org/en/docs/Localization_and_Plurals
# Replacement for #1 is the name of the application.
# Replacement for #2 is the number of windows currently displayed by the application.
getUserMedia.shareApplicationWindowCount.label=#1 (#2 window);#1 (#2 windows)
# LOCALIZATION NOTE (getUserMedia.allow.label,
#                    getUserMedia.dontAllow.label):
# These two buttons are the possible answers to the various prompts in the
# "getUserMedia.share{device}.message" strings.
getUserMedia.allow.label = Allow
getUserMedia.allow.accesskey = A
getUserMedia.dontAllow.label = Don’t Allow
getUserMedia.dontAllow.accesskey = D
getUserMedia.remember=Remember this decision
# LOCALIZATION NOTE (getUserMedia.reasonForNoPermanentAllow.screen3,
#                    getUserMedia.reasonForNoPermanentAllow.audio,
#                    getUserMedia.reasonForNoPermanentAllow.insecure):
# %S is brandShortName
getUserMedia.reasonForNoPermanentAllow.screen3=%S can not allow permanent access to your screen.
getUserMedia.reasonForNoPermanentAllow.audio=%S can not allow permanent access to your tab’s audio without asking which tab to share.
getUserMedia.reasonForNoPermanentAllow.insecure=Your connection to this site is not secure. To protect you, %S will only allow access for this session.

getUserMedia.sharingMenu.label = Tabs sharing devices
getUserMedia.sharingMenu.accesskey = d
# LOCALIZATION NOTE (getUserMedia.sharingMenuCamera
#                    getUserMedia.sharingMenuMicrophone,
#                    getUserMedia.sharingMenuAudioCapture,
#                    getUserMedia.sharingMenuApplication,
#                    getUserMedia.sharingMenuScreen,
#                    getUserMedia.sharingMenuWindow,
#                    getUserMedia.sharingMenuBrowser,
#                    getUserMedia.sharingMenuCameraMicrophone,
#                    getUserMedia.sharingMenuCameraMicrophoneApplication,
#                    getUserMedia.sharingMenuCameraMicrophoneScreen,
#                    getUserMedia.sharingMenuCameraMicrophoneWindow,
#                    getUserMedia.sharingMenuCameraMicrophoneBrowser,
#                    getUserMedia.sharingMenuCameraAudioCapture,
#                    getUserMedia.sharingMenuCameraAudioCaptureApplication,
#                    getUserMedia.sharingMenuCameraAudioCaptureScreen,
#                    getUserMedia.sharingMenuCameraAudioCaptureWindow,
#                    getUserMedia.sharingMenuCameraAudioCaptureBrowser,
#                    getUserMedia.sharingMenuCameraApplication,
#                    getUserMedia.sharingMenuCameraScreen,
#                    getUserMedia.sharingMenuCameraWindow,
#                    getUserMedia.sharingMenuCameraBrowser,
#                    getUserMedia.sharingMenuMicrophoneApplication,
#                    getUserMedia.sharingMenuMicrophoneScreen,
#                    getUserMedia.sharingMenuMicrophoneWindow,
#                    getUserMedia.sharingMenuMicrophoneBrowser,
#                    getUserMedia.sharingMenuAudioCaptureApplication,
#                    getUserMedia.sharingMenuAudioCaptureScreen,
#                    getUserMedia.sharingMenuAudioCaptureWindow,
#                    getUserMedia.sharingMenuAudioCaptureBrowser):
# %S is the website origin (e.g. www.mozilla.org)
getUserMedia.sharingMenuCamera = %S (camera)
getUserMedia.sharingMenuMicrophone = %S (microphone)
getUserMedia.sharingMenuAudioCapture = %S (tab audio)
getUserMedia.sharingMenuApplication = %S (application)
getUserMedia.sharingMenuScreen = %S (screen)
getUserMedia.sharingMenuWindow = %S (window)
getUserMedia.sharingMenuBrowser = %S (tab)
getUserMedia.sharingMenuCameraMicrophone = %S (camera and microphone)
getUserMedia.sharingMenuCameraMicrophoneApplication = %S (camera, microphone and application)
getUserMedia.sharingMenuCameraMicrophoneScreen = %S (camera, microphone and screen)
getUserMedia.sharingMenuCameraMicrophoneWindow = %S (camera, microphone and window)
getUserMedia.sharingMenuCameraMicrophoneBrowser = %S (camera, microphone and tab)
getUserMedia.sharingMenuCameraAudioCapture = %S (camera and tab audio)
getUserMedia.sharingMenuCameraAudioCaptureApplication = %S (camera, tab audio and application)
getUserMedia.sharingMenuCameraAudioCaptureScreen = %S (camera, tab audio and screen)
getUserMedia.sharingMenuCameraAudioCaptureWindow = %S (camera, tab audio and window)
getUserMedia.sharingMenuCameraAudioCaptureBrowser = %S (camera, tab audio and tab)
getUserMedia.sharingMenuCameraApplication = %S (camera and application)
getUserMedia.sharingMenuCameraScreen = %S (camera and screen)
getUserMedia.sharingMenuCameraWindow = %S (camera and window)
getUserMedia.sharingMenuCameraBrowser = %S (camera and tab)
getUserMedia.sharingMenuMicrophoneApplication = %S (microphone and application)
getUserMedia.sharingMenuMicrophoneScreen = %S (microphone and screen)
getUserMedia.sharingMenuMicrophoneWindow = %S (microphone and window)
getUserMedia.sharingMenuMicrophoneBrowser = %S (microphone and tab)
getUserMedia.sharingMenuAudioCaptureApplication = %S (tab audio and application)
getUserMedia.sharingMenuAudioCaptureScreen = %S (tab audio and screen)
getUserMedia.sharingMenuAudioCaptureWindow = %S (tab audio and window)
getUserMedia.sharingMenuAudioCaptureBrowser = %S (tab audio and tab)
# LOCALIZATION NOTE(getUserMedia.sharingMenuUnknownHost): this is used for the website
# origin for the sharing menu if no readable origin could be deduced from the URL.
getUserMedia.sharingMenuUnknownHost = Unknown origin

# LOCALIZATION NOTE(emeNotifications.drmContentPlaying.message2): %S is brandShortName.
emeNotifications.drmContentPlaying.message2 = Some audio or video on this site uses DRM software, which may limit what %S can let you do with it.
emeNotifications.drmContentPlaying.button.label = Configure…
emeNotifications.drmContentPlaying.button.accesskey = C

emeNotifications.drmContentDisabled.button.label = Enable DRM
emeNotifications.drmContentDisabled.button.accesskey = E
# LOCALIZATION NOTE(emeNotifications.drmContentDisabled.learnMoreLabel): NB: inserted via innerHTML, so please don't use <, > or & in this string.
emeNotifications.drmContentDisabled.learnMoreLabel = Learn More

# LOCALIZATION NOTE(emeNotifications.drmContentCDMInstalling.message): NB: inserted via innerHTML, so please don't use <, > or & in this string. %S is brandShortName
emeNotifications.drmContentCDMInstalling.message = %S is installing components needed to play the audio or video on this page. Please try again later.

emeNotifications.unknownDRMSoftware = Unknown

# LOCALIZATION NOTE - %S is brandShortName
slowStartup.message = %S seems slow… to… start.
slowStartup.helpButton.label = Learn How to Speed It Up
slowStartup.helpButton.accesskey = L
slowStartup.disableNotificationButton.label = Don’t Tell Me Again
slowStartup.disableNotificationButton.accesskey = A

# LOCALIZATION NOTE  - %S is brandShortName
flashHang.message = %S changed some Adobe Flash settings to improve performance.
flashHang.helpButton.label = Learn More…
flashHang.helpButton.accesskey = L

# LOCALIZATION NOTE(customizeTips.tip0): %1$S will be replaced with the text defined
# in customizeTips.tip0.hint, %2$S will be replaced with brandShortName, %3$S will
# be replaced with a hyperlink containing the text defined in customizeTips.tip0.learnMore.
customizeTips.tip0 = %1$S: You can customize %2$S to work the way you do. Simply drag any of the above to the menu or toolbar. %3$S about customizing %2$S.
customizeTips.tip0.hint = Hint
customizeTips.tip0.learnMore = Learn more

# LOCALIZATION NOTE (customizeMode.tabTitle): %S is brandShortName
customizeMode.tabTitle = Customize %S

<<<<<<< HEAD
# LOCALIZATION NOTE : FILE Reader View is a feature name and therefore typically used as a proper noun.

readingList.promo.firstUse.readerView.title = Reader View
readingList.promo.firstUse.readerView.body = Remove clutter so you can focus exactly on what you want to read.

=======
>>>>>>> a17af05f
# LOCALIZATION NOTE (appMenuRemoteTabs.mobilePromo.text2):
# %1$S will be replaced with a link, the text of which is
# appMenuRemoteTabs.mobilePromo.android and the link will be to
# https://www.mozilla.org/firefox/android/.
# %2$S will be replaced with a link, the text of which is
# appMenuRemoteTabs.mobilePromo.ios
# and the link will be to https://www.mozilla.org/firefox/ios/.
appMenuRemoteTabs.mobilePromo.text2 = Download %1$S or %2$S and connect them to your Firefox Account.
appMenuRemoteTabs.mobilePromo.android = Firefox for Android
appMenuRemoteTabs.mobilePromo.ios = Firefox for iOS

# LOCALIZATION NOTE (e10s.accessibilityNotice.mainMessage,
#                    e10s.accessibilityNotice.enableAndRestart.label,
#                    e10s.accessibilityNotice.enableAndRestart.accesskey):
# These strings are related to the messages we display to offer e10s (Multi-process) to users
# on the pre-release channels. They won't be used in release but they will likely be used in
# beta starting from version 41, so it's still useful to have these strings properly localized.
# %S is brandShortName
e10s.accessibilityNotice.mainMessage2 = Accessibility support is partially disabled due to compatibility issues with new %S features.
e10s.accessibilityNotice.acceptButton.label = OK
e10s.accessibilityNotice.acceptButton.accesskey = O
e10s.accessibilityNotice.enableAndRestart.label = Enable (Requires Restart)
e10s.accessibilityNotice.enableAndRestart.accesskey = E

# LOCALIZATION NOTE (userContextPersonal.label,
#                    userContextWork.label,
#                    userContextShopping.label,
#                    userContextBanking.label,
#                    userContextNone.label):
# These strings specify the four predefined contexts included in support of the
# Contextual Identity / Containers project. Each context is meant to represent
# the context that the user is in when interacting with the site. Different
# contexts will store cookies and other information from those sites in
# different, isolated locations. You can enable the feature by typing
# about:config in the URL bar and changing privacy.userContext.enabled to true.
# Once enabled, you can open a new tab in a specific context by clicking
# File > New Container Tab > (1 of 4 contexts). Once opened, you will see these
# strings on the right-hand side of the URL bar.
userContextPersonal.label = Personal
userContextWork.label = Work
userContextBanking.label = Banking
userContextShopping.label = Shopping
userContextNone.label = No Container

userContextPersonal.accesskey = P
userContextWork.accesskey = W
userContextBanking.accesskey = B
userContextShopping.accesskey = S
userContextNone.accesskey = N

userContext.aboutPage.label = Manage containers
userContext.aboutPage.accesskey = O

userContextOpenLink.label = Open Link in New %S Tab

muteTab.label = Mute Tab
muteTab.accesskey = M
unmuteTab.label = Unmute Tab
unmuteTab.accesskey = m
playTab.label = Play Tab
playTab.accesskey = l

# LOCALIZATION NOTE (certErrorDetails*.label): These are text strings that
# appear in the about:certerror page, so that the user can copy and send them to
# the server administrators for troubleshooting.
certErrorDetailsHSTS.label = HTTP Strict Transport Security: %S
certErrorDetailsKeyPinning.label = HTTP Public Key Pinning: %S
certErrorDetailsCertChain.label = Certificate chain:

# LOCALIZATION NOTE (pendingCrashReports2.label): Semi-colon list of plural forms
# See: http://developer.mozilla.org/en/docs/Localization_and_Plurals
# #1 is the number of pending crash reports
pendingCrashReports2.label = You have an unsent crash report;You have #1 unsent crash reports
pendingCrashReports.viewAll = View
pendingCrashReports.send = Send
pendingCrashReports.alwaysSend = Always Send

decoder.noCodecs.button = Learn how
decoder.noCodecs.accesskey = L
decoder.noCodecs.message = To play video, you may need to install Microsoft’s Media Feature Pack.
decoder.noCodecsLinux.message = To play video, you may need to install the required video codecs.
decoder.noHWAcceleration.message = To improve video quality, you may need to install Microsoft’s Media Feature Pack.
decoder.noPulseAudio.message = To play audio, you may need to install the required PulseAudio software.
decoder.unsupportedLibavcodec.message = libavcodec may be vulnerable or is not supported, and should be updated to play video.

<<<<<<< HEAD
=======
decoder.decodeError.message = An error occurred while decoding a media resource.
decoder.decodeError.button = Report Site Issue
decoder.decodeError.accesskey = R
decoder.decodeWarning.message = A recoverable error occurred while decoding a media resource.

>>>>>>> a17af05f
# LOCALIZATION NOTE (captivePortal.infoMessage3):
# Shown in a notification bar when we detect a captive portal is blocking network access
# and requires the user to log in before browsing.
captivePortal.infoMessage3 = You must log in to this network before you can access the Internet.
# LOCALIZATION NOTE (captivePortal.showLoginPage2):
# The label for a button shown in the info bar in all tabs except the login page tab.
# The button shows the portal login page tab when clicked.
captivePortal.showLoginPage2 = Open Network Login Page

permissions.remove.tooltip = Clear this permission and ask again

# LOCALIZATION NOTE (aboutDialog.architecture.*):
# The sixtyFourBit and thirtyTwoBit strings describe the architecture of the
# current Firefox build: 32-bit or 64-bit. These strings are used in parentheses
# between the Firefox version and the "What's new" link in the About dialog,
# e.g.: "48.0.2 (32-bit) <What's new>" or "51.0a1 (2016-09-05) (64-bit)".
aboutDialog.architecture.sixtyFourBit = 64-bit
aboutDialog.architecture.thirtyTwoBit = 32-bit<|MERGE_RESOLUTION|>--- conflicted
+++ resolved
@@ -96,13 +96,6 @@
 webextPerms.optionalPermsDeny.accessKey=D
 
 webextPerms.description.bookmarks=Read and modify bookmarks
-<<<<<<< HEAD
-webextPerms.description.clipboardRead=Get data from the clipboard
-webextPerms.description.clipboardWrite=Input data to the clipboard
-webextPerms.description.downloads=Download files and read and modify the browser’s download history
-webextPerms.description.geolocation=Access your location
-webextPerms.description.history=Access browsing history
-=======
 webextPerms.description.browserSettings=Read and modify browser settings
 webextPerms.description.browsingData=Clear recent browsing history, cookies, and related data
 webextPerms.description.clipboardRead=Get data from the clipboard
@@ -113,23 +106,16 @@
 webextPerms.description.geolocation=Access your location
 webextPerms.description.history=Access browsing history
 webextPerms.description.management=Monitor extension usage and manage themes
->>>>>>> a17af05f
 # LOCALIZATION NOTE (webextPerms.description.nativeMessaging)
 # %S will be replaced with the name of the application
 webextPerms.description.nativeMessaging=Exchange messages with programs other than %S
 webextPerms.description.notifications=Display notifications to you
 webextPerms.description.privacy=Read and modify privacy settings
-<<<<<<< HEAD
-webextPerms.description.sessions=Access recently closed tabs
-webextPerms.description.tabs=Access browser tabs
-webextPerms.description.topSites=Access browsing history
-=======
 webextPerms.description.proxy=Control browser proxy settings
 webextPerms.description.sessions=Access recently closed tabs
 webextPerms.description.tabs=Access browser tabs
 webextPerms.description.topSites=Access browsing history
 webextPerms.description.unlimitedStorage=Store unlimited amount of client-side data
->>>>>>> a17af05f
 webextPerms.description.webNavigation=Access browser activity during navigation
 
 webextPerms.hostDescription.allUrls=Access your data for all websites
@@ -235,15 +221,6 @@
 unsignedAddonsDisabled.learnMore.label=Learn More
 unsignedAddonsDisabled.learnMore.accesskey=L
 
-<<<<<<< HEAD
-# LOCALIZATION NOTE (compactLightTheme.name): This is displayed in about:addons -> Appearance
-compactLightTheme.name=Compact Light
-compactLightTheme.description=A compact theme with a light color scheme.
-
-# LOCALIZATION NOTE (compactDarkTheme.name): This is displayed in about:addons -> Appearance
-compactDarkTheme.name=Compact Dark
-compactDarkTheme.description=A compact theme with a dark color scheme.
-=======
 # LOCALIZATION NOTE (lightTheme.name): This is displayed in about:addons -> Appearance
 lightTheme.name=Light
 lightTheme.description=A theme with a light color scheme.
@@ -251,7 +228,6 @@
 # LOCALIZATION NOTE (darkTheme.name): This is displayed in about:addons -> Appearance
 darkTheme.name=Dark
 darkTheme.description=A theme with a dark color scheme.
->>>>>>> a17af05f
 
 # LOCALIZATION NOTE (lwthemeInstallRequest.message2): %S will be replaced with
 # the host name of the site.
@@ -484,11 +460,8 @@
 identity.identified.state_and_country=%S, %S
 
 identity.icon.tooltip=Show site information
-<<<<<<< HEAD
-=======
 identity.extension.label=Extension (%S)
 identity.extension.tooltip=Loaded by extension: %S
->>>>>>> a17af05f
 identity.showDetails.tooltip=Show connection details
 identity.hideDetails.tooltip=Hide connection details
 
@@ -551,8 +524,6 @@
 geolocation.shareWithFile3=Will you allow this local file to access your location?
 geolocation.remember=Remember this decision
 
-<<<<<<< HEAD
-=======
 # Persistent storage UI
 persistentStorage.allow=Allow
 persistentStorage.allow.accesskey=A
@@ -561,7 +532,6 @@
 persistentStorage.allowWithSite=Will you allow %S to store data in persistent storage?
 persistentStorage.remember=Remember this decision
 
->>>>>>> a17af05f
 webNotifications.allow=Allow Notifications
 webNotifications.allow.accesskey=A
 webNotifications.notNow=Not Now
@@ -569,13 +539,6 @@
 webNotifications.never=Never Allow
 webNotifications.never.accesskey=v
 webNotifications.receiveFromSite2=Will you allow %S to send notifications?
-<<<<<<< HEAD
-# LOCALIZATION NOTE (webNotifications.upgradeTitle): When using native notifications on OS X, the title may be truncated around 32 characters.
-webNotifications.upgradeTitle=Upgraded notifications
-# LOCALIZATION NOTE (webNotifications.upgradeBody): When using native notifications on OS X, the body may be truncated around 100 characters in some views.
-webNotifications.upgradeBody=You can now receive notifications from sites that are not currently loaded. Click to learn more.
-=======
->>>>>>> a17af05f
 
 # Phishing/Malware Notification Bar.
 # LOCALIZATION NOTE (notADeceptiveSite, notAnAttack)
@@ -643,34 +606,9 @@
 # LOCALIZATION NOTE (fullscreenButton.tooltip): %S is the keyboard shortcut for full screen
 fullscreenButton.tooltip=Display the window in full screen (%S)
 
-<<<<<<< HEAD
-service.toolbarbutton.label=Services
-service.toolbarbutton.tooltiptext=Services
-
-# LOCALIZATION NOTE (social.install.description): %1$S is the hostname of the social provider, %2$S is brandShortName (e.g. Firefox)
-service.install.description=Would you like to enable services from %1$S to display in your %2$S toolbar and sidebar?
-service.install.ok.label=Enable Services
-service.install.ok.accesskey=E
-
-# LOCALIZATION NOTE (social.markpageMenu.label): %S is the name of the social provider
-social.markpageMenu.label=Save Page to %S
-# LOCALIZATION NOTE (social.marklinkMenu.label): %S is the name of the social provider
-social.marklinkMenu.label=Save Link to %S
-
-# LOCALIZATION NOTE (social.error.message): %1$S is brandShortName (e.g. Firefox), %2$S is the name of the social provider
-social.error.message=%1$S is unable to connect with %2$S right now.
-social.error.tryAgain.label=Try Again
-social.error.tryAgain.accesskey=T
-social.error.closeSidebar.label=Close This Sidebar
-social.error.closeSidebar.accesskey=C
-
-# LOCALIZATION NOTE: %1$S is the label for the toolbar button, %2$S is the associated badge numbering that the social provider may provide.
-social.aria.toolbarButtonBadgeText=%1$S (%2$S)
-=======
 # These are visible when opening the popup inside the bookmarks sidebar
 sidebar.moveToLeft=Move Sidebar to Left
 sidebar.moveToRight=Move Sidebar to Right
->>>>>>> a17af05f
 
 # LOCALIZATION NOTE (getUserMedia.shareCamera2.message,
 #                    getUserMedia.shareMicrophone2.message,
@@ -805,6 +743,8 @@
 emeNotifications.drmContentPlaying.button.label = Configure…
 emeNotifications.drmContentPlaying.button.accesskey = C
 
+# LOCALIZATION NOTE(emeNotifications.drmContentDisabled.message): NB: inserted via innerHTML, so please don't use <, > or & in this string. %S will be the 'learn more' link
+emeNotifications.drmContentDisabled.message = You must enable DRM to play some audio or video on this page. %S
 emeNotifications.drmContentDisabled.button.label = Enable DRM
 emeNotifications.drmContentDisabled.button.accesskey = E
 # LOCALIZATION NOTE(emeNotifications.drmContentDisabled.learnMoreLabel): NB: inserted via innerHTML, so please don't use <, > or & in this string.
@@ -837,14 +777,6 @@
 # LOCALIZATION NOTE (customizeMode.tabTitle): %S is brandShortName
 customizeMode.tabTitle = Customize %S
 
-<<<<<<< HEAD
-# LOCALIZATION NOTE : FILE Reader View is a feature name and therefore typically used as a proper noun.
-
-readingList.promo.firstUse.readerView.title = Reader View
-readingList.promo.firstUse.readerView.body = Remove clutter so you can focus exactly on what you want to read.
-
-=======
->>>>>>> a17af05f
 # LOCALIZATION NOTE (appMenuRemoteTabs.mobilePromo.text2):
 # %1$S will be replaced with a link, the text of which is
 # appMenuRemoteTabs.mobilePromo.android and the link will be to
@@ -930,14 +862,11 @@
 decoder.noPulseAudio.message = To play audio, you may need to install the required PulseAudio software.
 decoder.unsupportedLibavcodec.message = libavcodec may be vulnerable or is not supported, and should be updated to play video.
 
-<<<<<<< HEAD
-=======
 decoder.decodeError.message = An error occurred while decoding a media resource.
 decoder.decodeError.button = Report Site Issue
 decoder.decodeError.accesskey = R
 decoder.decodeWarning.message = A recoverable error occurred while decoding a media resource.
 
->>>>>>> a17af05f
 # LOCALIZATION NOTE (captivePortal.infoMessage3):
 # Shown in a notification bar when we detect a captive portal is blocking network access
 # and requires the user to log in before browsing.
