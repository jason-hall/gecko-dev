--- conflicted
+++ resolved
@@ -56,20 +56,6 @@
 sendTabToDevice.singledevice.status = No Devices Connected
 sendTabToDevice.singledevice = Learn About Sending Tabs…
 
-<<<<<<< HEAD
-# LOCALIZATION NOTE (tabArrivingNotification.title, tabArrivingNotificationWithDevice.title,
-# tabsArrivingNotification.title, unnamedTabsArrivingNotification2.body,
-# unnamedTabsArrivingNotificationMultiple2.body, unnamedTabsArrivingNotificationNoDevice.body)
-# These strings are used in a notification shown when we're opening tab(s) another device sent us to display.
-
-# LOCALIZATION NOTE (tabArrivingNotification.title, tabArrivingNotificationWithDevice.title)
-# The body for these is the URL of the tab recieved
-tabArrivingNotification.title = Tab received
-# LOCALIZATION NOTE (tabArrivingNotificationWithDevice.title) %S is the device name
-tabArrivingNotificationWithDevice.title = Tab from %S
-
-tabsArrivingNotification.title = Multiple tabs received
-=======
 # LOCALIZATION NOTE (sendTabToDevice.verify, sendTabToDevice.verify.status)
 # Displayed in the Send Tabs context menu when right clicking a tab, a page or a link
 # and the Sync account is unverified. Redirects to the Sync preferences page.
@@ -88,7 +74,6 @@
 tabArrivingNotificationWithDevice.title = Tab from %S
 
 multipleTabsArrivingNotification.title = Tabs Received
->>>>>>> a17af05f
 # LOCALIZATION NOTE (unnamedTabsArrivingNotification2.body):
 # Semi-colon list of plural forms.
 # See: http://developer.mozilla.org/en/docs/Localization_and_Plurals
