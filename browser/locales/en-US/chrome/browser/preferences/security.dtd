--- conflicted
+++ resolved
@@ -3,16 +3,10 @@
    - file, You can obtain one at http://mozilla.org/MPL/2.0/. -->
 
 <!ENTITY  security.label                 "Security">
-<<<<<<< HEAD
-
-<!ENTITY  warnOnAddonInstall.label        "Warn you when sites try to install add-ons">
-<!ENTITY  warnOnAddonInstall.accesskey    "W">
-=======
 <!ENTITY  phishingProtection.label       "Phishing Protection">
 
 <!ENTITY  warnOnAddonInstall2.label       "Warn you when websites try to install add-ons">
 <!ENTITY  warnOnAddonInstall2.accesskey   "W">
->>>>>>> a17af05f
 
 <!-- LOCALIZATION NOTE (enableSafeBrowsing.label, blockDownloads.label, blockUncommonUnwanted.label):
   It is important that wording follows the guidelines outlined on this page:
@@ -33,13 +27,8 @@
 
 <!ENTITY  formsAndPasswords.label       "Forms &amp; Passwords">
 
-<<<<<<< HEAD
-<!ENTITY  rememberLogins1.label          "Remember logins and passwords for sites">
-<!ENTITY  rememberLogins1.accesskey      "R">
-=======
 <!ENTITY  rememberLogins2.label         "Remember logins and passwords for websites">
 <!ENTITY  rememberLogins2.accesskey     "R">
->>>>>>> a17af05f
 <!ENTITY  passwordExceptions.label      "Exceptions…">
 <!ENTITY  passwordExceptions.accesskey  "x">
 
