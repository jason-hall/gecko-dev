<!-- This Source Code Form is subject to the terms of the Mozilla Public
   - License, v. 2.0. If a copy of the MPL was not distributed with this
   - file, You can obtain one at http://mozilla.org/MPL/2.0/. -->

<!ENTITY startup.label             "Startup">

<<<<<<< HEAD
<!ENTITY startupPage.label         "When &brandShortName; starts:">
<!ENTITY startupPage.accesskey     "s">
=======
<!ENTITY startupPage2.label        "When &brandShortName; starts">
<!ENTITY startupPage2.accesskey    "s">
>>>>>>> a17af05f
<!ENTITY startupUserHomePage.label "Show your home page">
<!ENTITY startupBlankPage.label    "Show a blank page">
<!ENTITY startupPrevSession.label  "Show your windows and tabs from last time">

<!ENTITY homepage2.label           "Home page">
<!ENTITY homepage2.accesskey       "P">
<!ENTITY useCurrentPage.label      "Use Current Page">
<!ENTITY useCurrentPage.accesskey  "C">
<!ENTITY useMultiple.label         "Use Current Pages">
<!ENTITY chooseBookmark.label      "Use Bookmark…">
<!ENTITY chooseBookmark.accesskey  "B">
<!ENTITY restoreDefault.label      "Restore to Default">
<!ENTITY restoreDefault.accesskey  "R">

<!ENTITY downloads.label     "Downloads">

<!ENTITY saveTo.label "Save files to">
<!ENTITY saveTo.accesskey "v">
<!ENTITY chooseFolderWin.label        "Browse…">
<!ENTITY chooseFolderWin.accesskey    "o">
<!ENTITY chooseFolderMac.label        "Choose…">
<!ENTITY chooseFolderMac.accesskey    "e">
<!ENTITY alwaysAskWhere.label         "Always ask you where to save files">
<!ENTITY alwaysAskWhere.accesskey     "A">

<!ENTITY alwaysCheckDefault2.label        "Always check if &brandShortName; is your default browser">
<!ENTITY alwaysCheckDefault2.accesskey    "y">
<!ENTITY setAsMyDefaultBrowser3.label     "Make Default…">
<!ENTITY setAsMyDefaultBrowser3.accesskey "D">
<!ENTITY isDefault.label                  "&brandShortName; is currently your default browser">
<!ENTITY isNotDefault.label               "&brandShortName; is not your default browser">

<!ENTITY separateProfileMode.label        "Allow &brandShortName; and Firefox to run at the same time">
<!ENTITY useFirefoxSync.label             "Tip: This uses separate profiles. Use Sync to share data between them.">
<!ENTITY getStarted.notloggedin.label     "Sign in to &syncBrand.shortName.label;…">
<!ENTITY getStarted.configured.label      "Open &syncBrand.shortName.label; preferences">

<!ENTITY e10sEnabled.label                "Enable multi-process &brandShortName;"><|MERGE_RESOLUTION|>--- conflicted
+++ resolved
@@ -4,13 +4,8 @@
 
 <!ENTITY startup.label             "Startup">
 
-<<<<<<< HEAD
-<!ENTITY startupPage.label         "When &brandShortName; starts:">
-<!ENTITY startupPage.accesskey     "s">
-=======
 <!ENTITY startupPage2.label        "When &brandShortName; starts">
 <!ENTITY startupPage2.accesskey    "s">
->>>>>>> a17af05f
 <!ENTITY startupUserHomePage.label "Show your home page">
 <!ENTITY startupBlankPage.label    "Show a blank page">
 <!ENTITY startupPrevSession.label  "Show your windows and tabs from last time">
