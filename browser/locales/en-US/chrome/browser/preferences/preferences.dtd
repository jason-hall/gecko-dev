--- conflicted
+++ resolved
@@ -15,24 +15,12 @@
 
 <!ENTITY  paneSearchResults.title       "Search Results">
 <!ENTITY  paneGeneral.title             "General">
-<<<<<<< HEAD
-<!ENTITY  paneDownloadLinks.title       "Downloads &amp; Links">
-=======
 <!ENTITY  paneSearch.title              "Search">
 <!ENTITY  paneFilesApplications.title   "Files &amp; Applications">
->>>>>>> a17af05f
 <!ENTITY  panePrivacySecurity.title     "Privacy &amp; Security">
 <!ENTITY  paneContainers.title          "Container Tabs">
 <!ENTITY  paneUpdates.title             "Updates">
 
-<<<<<<< HEAD
-<!-- LOCALIZATION NOTE (paneSync1.title): This should match syncBrand.fxAccount.label in ../syncBrand.dtd -->
-<!ENTITY  paneSync1.title          "Firefox Account">
-
-<!ENTITY  helpButton.label        "Help">
-
-<!ENTITY searchInput.label        "Search">
-=======
 <!ENTITY  languageAndAppearance.label   "Language and Appearance">
 <!ENTITY  filesAndApplications.label    "Files and Applications">
 <!ENTITY  browserPrivacy.label          "Browser Privacy">
@@ -40,5 +28,4 @@
 <!-- LOCALIZATION NOTE (paneSync1.title): This should match syncBrand.fxAccount.label in ../syncBrand.dtd -->
 <!ENTITY  paneSync1.title          "Firefox Account">
 
-<!ENTITY  helpButton2.label        "&brandShortName; Support">
->>>>>>> a17af05f
+<!ENTITY  helpButton2.label        "&brandShortName; Support">