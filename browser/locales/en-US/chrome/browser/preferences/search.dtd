--- conflicted
+++ resolved
@@ -13,15 +13,9 @@
 <!ENTITY showURLBarSuggestions2.accesskey       "l">
 <!ENTITY urlBarSuggestionsPermanentPB.label    "Search suggestions will not be shown in location bar results because you have configured &brandShortName; to never remember history.">
 
-<<<<<<< HEAD
-<!ENTITY oneClickSearchEngines.label           "One-click Search Engines">
-
-<!ENTITY chooseWhichOneToDisplay.label         "The search bar lets you search alternate engines directly. Choose which ones to display.">
-=======
 <!ENTITY oneClickSearchEngines.label           "One-Click Search Engines">
 
 <!ENTITY chooseWhichOneToDisplay2.label         "Choose the alternative search engines that appear below the address bar and search bar when you start to enter a keyword.">
->>>>>>> a17af05f
 
 <!ENTITY engineNameColumn.label                "Search Engine">
 <!ENTITY engineKeywordColumn.label             "Keyword">
