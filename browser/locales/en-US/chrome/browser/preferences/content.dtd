--- conflicted
+++ resolved
@@ -65,11 +65,7 @@
 <!ENTITY translation.options.attribution.beforeLogo "Translations by">
 <!ENTITY translation.options.attribution.afterLogo "">
 
-<<<<<<< HEAD
-<!ENTITY  drmContent.label             "DRM Content">
-=======
 <!ENTITY  drmContent2.label              "Digital Rights Management (DRM) Content">
->>>>>>> a17af05f
 
 <!ENTITY  playDRMContent2.label          "Play DRM-controlled content">
 <!ENTITY  playDRMContent2.accesskey      "P">
