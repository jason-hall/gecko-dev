# This Source Code Form is subject to the terms of the Mozilla Public
# License, v. 2.0. If a copy of the MPL was not distributed with this
# file, You can obtain one at http://mozilla.org/MPL/2.0/.

# LOCALIZATION NOTE (state.current.allowed,
#                    state.current.allowedForSession,
#                    state.current.allowedTemporarily,
#                    state.current.blockedTemporarily,
#                    state.current.blocked):
# This label is used to display active permission states in the site
# identity popup (which does not have a lot of screen space).
state.current.allowed = Allowed
state.current.allowedForSession = Allowed for Session
state.current.allowedTemporarily = Allowed Temporarily
state.current.blockedTemporarily = Blocked Temporarily
state.current.blocked = Blocked

# LOCALIZATION NOTE (state.multichoice.alwaysAsk,
#                    state.multichoice.allow,
#                    state.multichoice.allowForSession,
#                    state.multichoice.block):
# Used to label permission state checkboxes in the page info dialog.
state.multichoice.alwaysAsk = Always Ask
state.multichoice.allow = Allow
state.multichoice.allowForSession = Allow for Session
state.multichoice.block = Block

permission.cookie.label = Set Cookies
permission.desktop-notification2.label = Receive Notifications
permission.image.label = Load Images
permission.camera.label = Use the Camera
permission.microphone.label = Use the Microphone
permission.screen.label = Share the Screen
permission.install.label = Install Add-ons
permission.popup.label = Open Pop-up Windows
permission.geo.label = Access Your Location
permission.indexedDB.label = Maintain Offline Storage
<<<<<<< HEAD
permission.focus-tab-by-prompt.label = Switch to this Tab
=======
permission.focus-tab-by-prompt.label = Switch to this Tab
permission.persistent-storage.label = Store Data in Persistent Storage
>>>>>>> a17af05f
<|MERGE_RESOLUTION|>--- conflicted
+++ resolved
@@ -35,9 +35,5 @@
 permission.popup.label = Open Pop-up Windows
 permission.geo.label = Access Your Location
 permission.indexedDB.label = Maintain Offline Storage
-<<<<<<< HEAD
 permission.focus-tab-by-prompt.label = Switch to this Tab
-=======
-permission.focus-tab-by-prompt.label = Switch to this Tab
-permission.persistent-storage.label = Store Data in Persistent Storage
->>>>>>> a17af05f
+permission.persistent-storage.label = Store Data in Persistent Storage