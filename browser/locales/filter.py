# This Source Code Form is subject to the terms of the Mozilla Public
# License, v. 2.0. If a copy of the MPL was not distributed with this
# file, You can obtain one at http://mozilla.org/MPL/2.0/.

def test(mod, path, entity = None):
  import re
  # ignore anything but Firefox
  if mod not in ("netwerk", "dom", "toolkit", "security/manager",
                 "devtools/client", "devtools/shared", "devtools/shim",
                 "browser",
<<<<<<< HEAD
=======
                 "browser/extensions/onboarding",
>>>>>>> a17af05f
                 "browser/extensions/webcompat-reporter",
                 "extensions/spellcheck",
                 "other-licenses/branding/firefox",
                 "browser/branding/official",
                 "services/sync"):
    return "ignore"
  if mod not in ("browser", "extensions/spellcheck"):
    # we only have exceptions for browser and extensions/spellcheck
    return "error"
<<<<<<< HEAD
  if not entity:
=======
  if entity is None:
>>>>>>> a17af05f
    # the only files to ignore are spell checkers
    if mod == "extensions/spellcheck":
      return "ignore"
    return "error"
  if mod == "extensions/spellcheck":
    # l10n ships en-US dictionary or something, do compare
    return "error"
  if path == "defines.inc":
    return "ignore" if entity == "MOZ_LANGPACK_CONTRIBUTORS" else "error"

  if mod == "browser" and path == "chrome/browser-region/region.properties":
    # only region.properties exceptions remain, compare all others
    return ("ignore"
            if (re.match(r"browser\.search\.order\.[1-9]", entity) or
                re.match(r"browser\.contentHandlers\.types\.[0-5]", entity) or
                re.match(r"gecko\.handlerService\.schemes\.", entity) or
                re.match(r"gecko\.handlerService\.defaultHandlersVersion", entity))
            else "error")
  return "error"<|MERGE_RESOLUTION|>--- conflicted
+++ resolved
@@ -8,10 +8,7 @@
   if mod not in ("netwerk", "dom", "toolkit", "security/manager",
                  "devtools/client", "devtools/shared", "devtools/shim",
                  "browser",
-<<<<<<< HEAD
-=======
                  "browser/extensions/onboarding",
->>>>>>> a17af05f
                  "browser/extensions/webcompat-reporter",
                  "extensions/spellcheck",
                  "other-licenses/branding/firefox",
@@ -21,11 +18,7 @@
   if mod not in ("browser", "extensions/spellcheck"):
     # we only have exceptions for browser and extensions/spellcheck
     return "error"
-<<<<<<< HEAD
-  if not entity:
-=======
   if entity is None:
->>>>>>> a17af05f
     # the only files to ignore are spell checkers
     if mod == "extensions/spellcheck":
       return "ignore"
