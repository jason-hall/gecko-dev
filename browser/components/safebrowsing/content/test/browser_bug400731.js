--- conflicted
+++ resolved
@@ -28,11 +28,7 @@
   waitForExplicitFinish();
 
   waitForDBInit(() => {
-<<<<<<< HEAD
-    gBrowser.selectedTab = gBrowser.addTab("http://www.itisatrap.org/firefox/its-an-attack.html");
-=======
     gBrowser.selectedTab = BrowserTestUtils.addTab(gBrowser, "http://www.itisatrap.org/firefox/its-an-attack.html");
->>>>>>> a17af05f
     onDOMContentLoaded(testMalware);
   });
 }
