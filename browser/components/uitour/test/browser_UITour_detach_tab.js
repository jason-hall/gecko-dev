/* Any copyright is dedicated to the Public Domain.
 * http://creativecommons.org/publicdomain/zero/1.0/ */

/**
 * Detaching a tab to a new window shouldn't break the menu panel.
 */

"use strict";

var gTestTab;
var gContentAPI;
var gContentWindow;
var gContentDoc;

function test() {
  registerCleanupFunction(function() {
    gContentDoc = null;
  });
  UITourTest();
}

/**
 * When tab is changed we're tearing the tour down. So the UITour client has to always be aware of this
 * fact and therefore listens to visibilitychange events.
 * In particular this scenario happens for detaching the tab (ie. moving it to a new window).
 */
var tests = [
  taskify(async function test_move_tab_to_new_window() {
    const myDocIdentifier = "Hello, I'm a unique expando to identify this document.";

    let highlight = document.getElementById("UITourHighlight");
    let windowDestroyedDeferred = PromiseUtils.defer();
    let onDOMWindowDestroyed = (aWindow) => {
      if (gContentWindow && aWindow == gContentWindow) {
        Services.obs.removeObserver(onDOMWindowDestroyed, "dom-window-destroyed");
        windowDestroyedDeferred.resolve();
      }
    };

    let browserStartupDeferred = PromiseUtils.defer();
    Services.obs.addObserver(function onBrowserDelayedStartup(aWindow) {
      Services.obs.removeObserver(onBrowserDelayedStartup, "browser-delayed-startup-finished");
      browserStartupDeferred.resolve(aWindow);
    }, "browser-delayed-startup-finished");

<<<<<<< HEAD
    yield ContentTask.spawn(gBrowser.selectedBrowser, myDocIdentifier, contentMyDocIdentifier => {
=======
    await ContentTask.spawn(gBrowser.selectedBrowser, myDocIdentifier, contentMyDocIdentifier => {
>>>>>>> a17af05f
      let onVisibilityChange = () => {
        if (!content.document.hidden) {
          let win = Cu.waiveXrays(content);
          win.Mozilla.UITour.showHighlight("appMenu");
        }
      };
      content.document.addEventListener("visibilitychange", onVisibilityChange);
      content.document.myExpando = contentMyDocIdentifier;
    });
    gContentAPI.showHighlight("appMenu");

    await elementVisiblePromise(highlight);

    gContentWindow = gBrowser.replaceTabWithWindow(gBrowser.selectedTab);
    await browserStartupDeferred.promise;

    // This highlight should be shown thanks to the visibilitychange listener.
    let newWindowHighlight = gContentWindow.document.getElementById("UITourHighlight");
    await elementVisiblePromise(newWindowHighlight);

    let selectedTab = gContentWindow.gBrowser.selectedTab;
<<<<<<< HEAD
    yield ContentTask.spawn(selectedTab.linkedBrowser, myDocIdentifier, contentMyDocIdentifier => {
=======
    await ContentTask.spawn(selectedTab.linkedBrowser, myDocIdentifier, contentMyDocIdentifier => {
>>>>>>> a17af05f
      is(content.document.myExpando, contentMyDocIdentifier, "Document should be selected in new window");
    });
    ok(UITour.tourBrowsersByWindow && UITour.tourBrowsersByWindow.has(gContentWindow), "Window should be known");
    ok(UITour.tourBrowsersByWindow.get(gContentWindow).has(selectedTab.linkedBrowser), "Selected browser should be known");

    // Need this because gContentAPI in e10s land will try to use gTestTab to
    // spawn a content task, which doesn't work if the tab is dead, for obvious
    // reasons.
    gTestTab = gContentWindow.gBrowser.selectedTab;

    let shownPromise = promisePanelShown(gContentWindow);
    gContentAPI.showMenu("appMenu");
    await shownPromise;

    isnot(gContentWindow.PanelUI.panel.state, "closed", "Panel should be open");
    gContentAPI.hideHighlight();
    gContentAPI.hideMenu("appMenu");
    gTestTab = null;

    Services.obs.addObserver(onDOMWindowDestroyed, "dom-window-destroyed");
    gContentWindow.close();

    await windowDestroyedDeferred.promise;
  }),
];<|MERGE_RESOLUTION|>--- conflicted
+++ resolved
@@ -43,11 +43,7 @@
       browserStartupDeferred.resolve(aWindow);
     }, "browser-delayed-startup-finished");
 
-<<<<<<< HEAD
-    yield ContentTask.spawn(gBrowser.selectedBrowser, myDocIdentifier, contentMyDocIdentifier => {
-=======
     await ContentTask.spawn(gBrowser.selectedBrowser, myDocIdentifier, contentMyDocIdentifier => {
->>>>>>> a17af05f
       let onVisibilityChange = () => {
         if (!content.document.hidden) {
           let win = Cu.waiveXrays(content);
@@ -69,11 +65,7 @@
     await elementVisiblePromise(newWindowHighlight);
 
     let selectedTab = gContentWindow.gBrowser.selectedTab;
-<<<<<<< HEAD
-    yield ContentTask.spawn(selectedTab.linkedBrowser, myDocIdentifier, contentMyDocIdentifier => {
-=======
     await ContentTask.spawn(selectedTab.linkedBrowser, myDocIdentifier, contentMyDocIdentifier => {
->>>>>>> a17af05f
       is(content.document.myExpando, contentMyDocIdentifier, "Document should be selected in new window");
     });
     ok(UITour.tourBrowsersByWindow && UITour.tourBrowsersByWindow.has(gContentWindow), "Window should be known");
