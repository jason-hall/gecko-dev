--- conflicted
+++ resolved
@@ -3,11 +3,6 @@
 // This file expects these globals to be defined by the test case.
 /* global gTestTab:true, gContentAPI:true, gContentWindow:true, tests:false */
 
-<<<<<<< HEAD
-Cu.import("resource://gre/modules/Promise.jsm");
-Cu.import("resource://gre/modules/Task.jsm");
-=======
->>>>>>> a17af05f
 XPCOMUtils.defineLazyModuleGetter(this, "UITour",
                                   "resource:///modules/UITour.jsm");
 
@@ -16,22 +11,6 @@
 const NUMBER_OF_TRIES = 30;
 
 function waitForConditionPromise(condition, timeoutMsg, tryCount = NUMBER_OF_TRIES) {
-<<<<<<< HEAD
-  let defer = Promise.defer();
-  let tries = 0;
-  function checkCondition() {
-    if (tries >= tryCount) {
-      defer.reject(timeoutMsg);
-    }
-    var conditionPassed;
-    try {
-      conditionPassed = condition();
-    } catch (e) {
-      return defer.reject(e);
-    }
-    if (conditionPassed) {
-      return defer.resolve();
-=======
   return new Promise((resolve, reject) => {
     let tries = 0;
     function checkCondition() {
@@ -50,7 +29,6 @@
       tries++;
       setTimeout(checkCondition, SINGLE_TRY_TIMEOUT);
       return undefined;
->>>>>>> a17af05f
     }
     setTimeout(checkCondition, SINGLE_TRY_TIMEOUT);
   });
@@ -69,11 +47,7 @@
   return (doneFn) => {
     // Output the inner function name otherwise no name will be output.
     info("\t" + fun.name);
-<<<<<<< HEAD
-    return Task.spawn(fun).then(doneFn, (reason) => {
-=======
     return fun().then(doneFn, (reason) => {
->>>>>>> a17af05f
       ok(false, reason);
       doneFn();
     });
@@ -344,11 +318,7 @@
               args,
               fnIndices,
             };
-<<<<<<< HEAD
-            return ContentTask.spawn(browser, taskArgs, function*(contentArgs) {
-=======
             return ContentTask.spawn(browser, taskArgs, async function(contentArgs) {
->>>>>>> a17af05f
               let contentWin = Components.utils.waiveXrays(content);
               let callbacksCalled = 0;
               let resolveCallbackPromise;
@@ -368,11 +338,7 @@
               let rv = contentWin.Mozilla.UITour[contentArgs.methodName].apply(contentWin.Mozilla.UITour,
                                                                         argumentsWithFunctions);
               if (contentArgs.fnIndices.length) {
-<<<<<<< HEAD
-                yield allCallbacksCalledPromise;
-=======
                 await allCallbacksCalledPromise;
->>>>>>> a17af05f
               }
               return rv;
             });
