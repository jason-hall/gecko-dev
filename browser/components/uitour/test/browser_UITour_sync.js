"use strict";

var gTestTab;
var gContentAPI;
var gContentWindow;

registerCleanupFunction(function() {
  Services.prefs.clearUserPref("services.sync.username");
});

add_task(setup_UITourTest);

add_UITour_task(async function test_checkSyncSetup_disabled() {
  let result = await getConfigurationPromise("sync");
  is(result.setup, false, "Sync shouldn't be setup by default");
});

add_UITour_task(async function test_checkSyncSetup_enabled() {
  Services.prefs.setCharPref("services.sync.username", "uitour@tests.mozilla.org");
  let result = await getConfigurationPromise("sync");
  is(result.setup, true, "Sync should be setup");
});

<<<<<<< HEAD
add_UITour_task(function* test_checkSyncCounts() {
  Services.prefs.setIntPref("services.sync.clients.devices.desktop", 4);
  Services.prefs.setIntPref("services.sync.clients.devices.mobile", 5);
  Services.prefs.setIntPref("services.sync.numClients", 9);
  let result = yield getConfigurationPromise("sync");
=======
add_UITour_task(async function test_checkSyncCounts() {
  Services.prefs.setIntPref("services.sync.clients.devices.desktop", 4);
  Services.prefs.setIntPref("services.sync.clients.devices.mobile", 5);
  Services.prefs.setIntPref("services.sync.numClients", 9);
  let result = await getConfigurationPromise("sync");
>>>>>>> a17af05f
  is(result.mobileDevices, 5, "mobileDevices should be set");
  is(result.desktopDevices, 4, "desktopDevices should be set");
  is(result.totalDevices, 9, "totalDevices should be set");

  Services.prefs.clearUserPref("services.sync.clients.devices.desktop");
<<<<<<< HEAD
  result = yield getConfigurationPromise("sync");
=======
  result = await getConfigurationPromise("sync");
>>>>>>> a17af05f
  is(result.mobileDevices, 5, "mobileDevices should be set");
  is(result.desktopDevices, 0, "desktopDevices should be 0");
  is(result.totalDevices, 9, "totalDevices should be set");

  Services.prefs.clearUserPref("services.sync.clients.devices.mobile");
<<<<<<< HEAD
  result = yield getConfigurationPromise("sync");
=======
  result = await getConfigurationPromise("sync");
>>>>>>> a17af05f
  is(result.mobileDevices, 0, "mobileDevices should be 0");
  is(result.desktopDevices, 0, "desktopDevices should be 0");
  is(result.totalDevices, 9, "totalDevices should be set");

  Services.prefs.clearUserPref("services.sync.numClients");
<<<<<<< HEAD
  result = yield getConfigurationPromise("sync");
=======
  result = await getConfigurationPromise("sync");
>>>>>>> a17af05f
  is(result.mobileDevices, 0, "mobileDevices should be 0");
  is(result.desktopDevices, 0, "desktopDevices should be 0");
  is(result.totalDevices, 0, "totalDevices should be 0");
});

// The showFirefoxAccounts API is sync related, so we test that here too...
add_UITour_task(async function test_firefoxAccountsNoParams() {
  info("Load about:accounts containing an iframe to https://accounts.firefox.com");
  await gContentAPI.showFirefoxAccounts();
  await BrowserTestUtils.browserLoaded(gTestTab.linkedBrowser, false,
                                       "about:accounts?action=signup&entrypoint=uitour");
});


add_UITour_task(async function test_firefoxAccountsValidParams() {
  info("Load about:accounts containing an iframe to https://accounts.firefox.com");
  await gContentAPI.showFirefoxAccounts({ utm_foo: "foo", utm_bar: "bar" });
  await BrowserTestUtils.browserLoaded(gTestTab.linkedBrowser, false,
                                       "about:accounts?action=signup&entrypoint=uitour&utm_foo=foo&utm_bar=bar");
});

add_UITour_task(async function test_firefoxAccountsWithEmail() {
  info("Load about:accounts containing an iframe to https://accounts.firefox.com");
  await gContentAPI.showFirefoxAccounts(null, "foo@bar.com");
  await BrowserTestUtils.browserLoaded(gTestTab.linkedBrowser, false,
                                       "about:accounts?action=signup&entrypoint=uitour&email=foo%40bar.com");
});

add_UITour_task(async function test_firefoxAccountsNonAlphaValue() {
  // All characters in the value are allowed, but they must be automatically escaped.
  // (we throw a unicode character in there too - it's not auto-utf8 encoded,
  // but that's ok, so long as it is escaped correctly.)
  let value = "foo& /=?:\\\xa9";
  // encodeURIComponent encodes spaces to %20 but we want "+"
  let expected = encodeURIComponent(value).replace(/%20/g, "+");
  info("Load about:accounts containing an iframe to https://accounts.firefox.com");
  await gContentAPI.showFirefoxAccounts({ utm_foo: value });
  await BrowserTestUtils.browserLoaded(gTestTab.linkedBrowser, false,
                                       "about:accounts?action=signup&entrypoint=uitour&utm_foo=" + expected);
});

// A helper to check the request was ignored due to invalid params.
async function checkAboutAccountsNotLoaded() {
  try {
    await waitForConditionPromise(() => {
      return gBrowser.selectedBrowser.currentURI.spec.startsWith("about:accounts");
    }, "Check if about:accounts opened");
    ok(false, "No about:accounts tab should have opened");
  } catch (ex) {
    ok(true, "No about:accounts tab opened");
  }
}

add_UITour_task(async function test_firefoxAccountsNonObject() {
  // non-string should be rejected.
  await gContentAPI.showFirefoxAccounts(99);
  await checkAboutAccountsNotLoaded();
});

add_UITour_task(async function test_firefoxAccountsNonUtmPrefix() {
  // Any non "utm_" name should should be rejected.
  await gContentAPI.showFirefoxAccounts({ utm_foo: "foo", bar: "bar" });
  await checkAboutAccountsNotLoaded();
});

add_UITour_task(async function test_firefoxAccountsNonAlphaName() {
  // Any "utm_" name which includes non-alpha chars should be rejected.
  await gContentAPI.showFirefoxAccounts({ utm_foo: "foo", "utm_bar=": "bar" });
  await checkAboutAccountsNotLoaded();
});<|MERGE_RESOLUTION|>--- conflicted
+++ resolved
@@ -21,49 +21,29 @@
   is(result.setup, true, "Sync should be setup");
 });
 
-<<<<<<< HEAD
-add_UITour_task(function* test_checkSyncCounts() {
-  Services.prefs.setIntPref("services.sync.clients.devices.desktop", 4);
-  Services.prefs.setIntPref("services.sync.clients.devices.mobile", 5);
-  Services.prefs.setIntPref("services.sync.numClients", 9);
-  let result = yield getConfigurationPromise("sync");
-=======
 add_UITour_task(async function test_checkSyncCounts() {
   Services.prefs.setIntPref("services.sync.clients.devices.desktop", 4);
   Services.prefs.setIntPref("services.sync.clients.devices.mobile", 5);
   Services.prefs.setIntPref("services.sync.numClients", 9);
   let result = await getConfigurationPromise("sync");
->>>>>>> a17af05f
   is(result.mobileDevices, 5, "mobileDevices should be set");
   is(result.desktopDevices, 4, "desktopDevices should be set");
   is(result.totalDevices, 9, "totalDevices should be set");
 
   Services.prefs.clearUserPref("services.sync.clients.devices.desktop");
-<<<<<<< HEAD
-  result = yield getConfigurationPromise("sync");
-=======
   result = await getConfigurationPromise("sync");
->>>>>>> a17af05f
   is(result.mobileDevices, 5, "mobileDevices should be set");
   is(result.desktopDevices, 0, "desktopDevices should be 0");
   is(result.totalDevices, 9, "totalDevices should be set");
 
   Services.prefs.clearUserPref("services.sync.clients.devices.mobile");
-<<<<<<< HEAD
-  result = yield getConfigurationPromise("sync");
-=======
   result = await getConfigurationPromise("sync");
->>>>>>> a17af05f
   is(result.mobileDevices, 0, "mobileDevices should be 0");
   is(result.desktopDevices, 0, "desktopDevices should be 0");
   is(result.totalDevices, 9, "totalDevices should be set");
 
   Services.prefs.clearUserPref("services.sync.numClients");
-<<<<<<< HEAD
-  result = yield getConfigurationPromise("sync");
-=======
   result = await getConfigurationPromise("sync");
->>>>>>> a17af05f
   is(result.mobileDevices, 0, "mobileDevices should be 0");
   is(result.desktopDevices, 0, "desktopDevices should be 0");
   is(result.totalDevices, 0, "totalDevices should be 0");
