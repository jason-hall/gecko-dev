--- conflicted
+++ resolved
@@ -42,13 +42,8 @@
     var event = new CustomEvent("mozUITour", {
       bubbles: true,
       detail: {
-<<<<<<< HEAD
-	action,
-	data: data || {}
-=======
         action,
         data: data || {}
->>>>>>> a17af05f
       }
     });
 
@@ -64,11 +59,7 @@
 
     function listener(event) {
       if (typeof event.detail != "object")
-<<<<<<< HEAD
-	return;
-=======
         return;
->>>>>>> a17af05f
       if (event.detail.callbackID != id)
         return;
 
@@ -116,11 +107,6 @@
    * <li>controlCenter-trackingBlock
    * <li>customize
    * <li>devtools
-<<<<<<< HEAD
-   * <li>help
-   * <li>home
-   * <li>forget
-=======
    * <li>forget
    * <li>help
    * <li>home
@@ -130,7 +116,6 @@
    * <li>pageAction-copyURL
    * <li>pageAction-emailLink
    * <li>pageAction-sendToDevice
->>>>>>> a17af05f
    * <li>pocket
    * <li>privateWindow
    * <li>quit
@@ -203,49 +188,6 @@
   };
 
   /**
-<<<<<<< HEAD
-   * Show a global notification bar with a prompt and optional buttons.
-   *
-   * Only intended for use by Self Support.
-   *
-   * @deprecated Use Heartbeat from
-   * {@link https://wiki.mozilla.org/Firefox/Shield/Heartbeat|Shield} instead.
-   *
-   * @param {String} message - Text to show in the notification bar before an action is taken.
-   * @param {String} thankyouMessage - Text to show in the notification bar after a vote.
-   * @param {String} flowId - An identifier for this rating flow. Please note that this is only used
-   *                          to identify the notification box.
-   * @param {String} engagementURL - URL to open in a new tab once the user has engaged.
-   * @param {String} learnMoreLabel - The label of the learn more link. No link will be shown if
-   *                                  this is null.
-   * @param {String} learnMoreURL - URL to open when clicking on the learn more link. No link will be
-   *                                shown if this is an invalid URL.
-   * @param {Object} options - Options to control behavior.
-   */
-  Mozilla.UITour.showHeartbeat = function(message, thankyouMessage, flowId, engagementURL,
-					  learnMoreLabel, learnMoreURL, options) {
-    var args = {
-      message,
-      thankyouMessage,
-      flowId,
-      engagementURL,
-      learnMoreLabel,
-      learnMoreURL,
-    };
-
-    if (options) {
-      for (var option in options) {
-	if (!options.hasOwnProperty(option)) {
-	  continue;
-	}
-	args[option] = options[option];
-      }
-    }
-
-    _sendEvent("showHeartbeat", args);
-  };
-
-  /**
    * @typedef {String} Mozilla.UITour.HighlightEffect
    *
    * Specifies the effect/animation to use when highlighting UI elements.
@@ -262,24 +204,6 @@
    */
 
   /**
-=======
-   * @typedef {String} Mozilla.UITour.HighlightEffect
-   *
-   * Specifies the effect/animation to use when highlighting UI elements.
-   * @description Valid values:<ul>
-   * <li>random
-   * <li>wobble
-   * <li>zoom
-   * <li>color
-   * </ul>
-   *
-   * Generate using the following in the Browser Console:
-   * <code>[...UITour.highlightEffects].join("\n* &lt;li&gt;")</code>
-   * @see Mozilla.UITour.showHighlight
-   */
-
-  /**
->>>>>>> a17af05f
    * Visually highlight a UI widget.
    *
    * @see Mozilla.UITour.hideHighlight
@@ -401,10 +325,6 @@
    *   "accentcolor":  "#000000",
    *   "header":       "https://addons.mozilla.org/_files/….jpg",
    *   "version":      "1.0",
-<<<<<<< HEAD
-   *   "footerURL":    "https://addons.mozilla.org/_files/….jpg",
-=======
->>>>>>> a17af05f
    *   "detailURL":    "https://addons.mozilla.org/firefox/addon/…",
    *   "textcolor":    "#ffffff",
    *   "id":           "18066",
@@ -456,13 +376,8 @@
       themes.push(theme);
 
       _sendEvent("previewTheme", {
-<<<<<<< HEAD
-	theme: JSON.stringify(theme),
-	state: true
-=======
         theme: JSON.stringify(theme),
         state: true
->>>>>>> a17af05f
       });
 
       callback(theme);
@@ -571,8 +486,6 @@
    * @property {String} distribution - Contains the distributionId property. This value will be
    *                                   "default" in most cases but can differ for repack or
    *                                   funnelcake builds. Since Fx48
-<<<<<<< HEAD
-=======
    * @property {Number} profileCreatedWeeksAgo - The number of weeks since the profile was created,
    *                                             starting from 0 for profiles dating less than
    *                                             seven days old. Since Fx56.
@@ -580,7 +493,6 @@
    *                                           starting from 0 for profiles reset less than seven
    *                                           days ago. If the profile has never been reset it
    *                                           returns null. Since Fx56.
->>>>>>> a17af05f
    * @property {String} version - Version string e.g. "48.0a2"
    * @since 35
    */
@@ -656,11 +568,8 @@
    * is a string, begins with "utm_" and contains only only alphanumeric
    * characters, dashes or underscores. The values may be any string and will
    * automatically be encoded.
-<<<<<<< HEAD
-=======
    * @param {String} email - A string containing the default email account
    * for the URL opened by the browser.
->>>>>>> a17af05f
    * @since 31, 47 for `extraURLCampaignParams`
    * @example
    * // Will open about:accounts?action=signup&entrypoint=uitour
@@ -672,17 +581,12 @@
    *   'utm_foo': 'bar',
    *   'utm_bar': 'baz'
    * });
-<<<<<<< HEAD
-   */
-  Mozilla.UITour.showFirefoxAccounts = function(extraURLCampaignParams) {
-=======
    * @example
    * // Will open:
    * // about:accounts?action=signup&entrypoint=uitour&email=foo%40bar.com
    * Mozilla.UITour.showFirefoxAccounts(null, "foo@bar.com");
    */
   Mozilla.UITour.showFirefoxAccounts = function(extraURLCampaignParams, email) {
->>>>>>> a17af05f
     _sendEvent("showFirefoxAccounts", {
       extraURLCampaignParams: JSON.stringify(extraURLCampaignParams),
       email
@@ -820,18 +724,6 @@
 
   /**
    * @param {String} pane - Pane to open/switch the preferences to.
-<<<<<<< HEAD
-   * Valid values match fragments on about:preferences and are subject to change e.g.:<ul>
-   * <li>general
-   * <li>search
-   * <li>content
-   * <li>applications
-   * <li>privacy
-   * <li>security
-   * <li>sync
-   * <li>advanced
-   * </ul>
-=======
    * Valid values match fragments on about:preferences and are subject to change e.g.:
    *
    * <ul>
@@ -848,7 +740,6 @@
    * Please call `Mozilla.UITour.openPreferences("privacy-reports")`.
    * UITour would do route mapping automatically.
    *
->>>>>>> a17af05f
    * @since 42
    */
   Mozilla.UITour.openPreferences = function(pane) {
