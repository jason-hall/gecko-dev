--- conflicted
+++ resolved
@@ -12,11 +12,7 @@
     let separatorSelector = "toolbarseparator[id^=customizableui-special-separator]";
     ok(!navbar.querySelector(separatorSelector), "Shouldn't be a separator in the navbar");
     CustomizableUI.addWidgetToArea("separator", "nav-bar");
-<<<<<<< HEAD
-    yield startCustomizing();
-=======
     await startCustomizing();
->>>>>>> a17af05f
     let separator = navbar.querySelector(separatorSelector);
     ok(separator, "There should be a separator in the navbar now.");
     let palette = document.getElementById("customization-palette");
