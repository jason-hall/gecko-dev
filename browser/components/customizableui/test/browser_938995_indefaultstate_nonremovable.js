/* This Source Code Form is subject to the terms of the Mozilla Public
 * License, v. 2.0. If a copy of the MPL was not distributed with this
 * file, You can obtain one at http://mozilla.org/MPL/2.0/. */

"use strict";

const kWidgetId = "test-non-removable-widget";

// Adding non-removable items to a toolbar or the panel shouldn't change inDefaultState
<<<<<<< HEAD
add_task(function() {
=======
add_task(async function() {
>>>>>>> a17af05f
  ok(CustomizableUI.inDefaultState, "Should start in default state");

  let button = createDummyXULButton(kWidgetId, "Test non-removable inDefaultState handling");
  CustomizableUI.addWidgetToArea(kWidgetId, CustomizableUI.AREA_NAVBAR);
  button.setAttribute("removable", "false");
  ok(CustomizableUI.inDefaultState, "Should still be in default state after navbar addition");
  button.remove();

  button = createDummyXULButton(kWidgetId, "Test non-removable inDefaultState handling");
  CustomizableUI.addWidgetToArea(kWidgetId, CustomizableUI.AREA_FIXED_OVERFLOW_PANEL);
  button.setAttribute("removable", "false");
  ok(CustomizableUI.inDefaultState, "Should still be in default state after panel addition");
  button.remove();
  ok(CustomizableUI.inDefaultState, "Should be in default state after destroying both widgets");
  // reset now that button is gone.
  CustomizableUI.reset();
});<|MERGE_RESOLUTION|>--- conflicted
+++ resolved
@@ -7,11 +7,7 @@
 const kWidgetId = "test-non-removable-widget";
 
 // Adding non-removable items to a toolbar or the panel shouldn't change inDefaultState
-<<<<<<< HEAD
-add_task(function() {
-=======
 add_task(async function() {
->>>>>>> a17af05f
   ok(CustomizableUI.inDefaultState, "Should start in default state");
 
   let button = createDummyXULButton(kWidgetId, "Test non-removable inDefaultState handling");
