/* This Source Code Form is subject to the terms of the Mozilla Public
 * License, v. 2.0. If a copy of the MPL was not distributed with this
 * file, You can obtain one at http://mozilla.org/MPL/2.0/. */

"use strict";

const kButton = "test_button_for_addon";
var initialLocation = gBrowser.currentURI.spec;

add_task(async function() {
  info("Check addon button functionality");

  // create mocked addon button on the navigation bar
  let widgetSpec = {
    id: kButton,
    type: "button",
    onClick() {
<<<<<<< HEAD
      gBrowser.selectedTab = gBrowser.addTab("about:addons");
=======
      gBrowser.selectedTab = BrowserTestUtils.addTab(gBrowser, "about:addons");
>>>>>>> a17af05f
    }
  };
  CustomizableUI.createWidget(widgetSpec);
  CustomizableUI.addWidgetToArea(kButton, CustomizableUI.AREA_NAVBAR);

  // check the button's functionality in navigation bar
  let addonButton = document.getElementById(kButton);
  let navBar = document.getElementById("nav-bar");
  ok(addonButton, "Addon button exists");
  ok(navBar.contains(addonButton), "Addon button is in the navbar");
  await checkButtonFunctionality(addonButton);

  resetTabs();

  // move the add-on button in the Panel Menu
<<<<<<< HEAD
  CustomizableUI.addWidgetToArea(kButton, CustomizableUI.AREA_PANEL);
=======
  CustomizableUI.addWidgetToArea(kButton, CustomizableUI.AREA_FIXED_OVERFLOW_PANEL);
>>>>>>> a17af05f
  ok(!navBar.contains(addonButton), "Addon button was removed from the browser bar");

  await waitForOverflowButtonShown();

  // check the addon button's functionality in the Panel Menu
  await document.getElementById("nav-bar").overflowable.show();
  var panelMenu = document.getElementById("widget-overflow-mainView");
  let addonButtonInPanel = panelMenu.getElementsByAttribute("id", kButton);
  ok(panelMenu.contains(addonButton), "Addon button was added to the Panel Menu");
  await checkButtonFunctionality(addonButtonInPanel[0]);
});

add_task(async function asyncCleanup() {
  resetTabs();

  // reset the UI to the default state
  await resetCustomization();
  ok(CustomizableUI.inDefaultState, "The UI is in default state again.");

  // destroy the widget
  CustomizableUI.destroyWidget(kButton);
});

function resetTabs() {
  // close all opened tabs
  while (gBrowser.tabs.length > 1) {
    gBrowser.removeTab(gBrowser.selectedTab);
  }

  // restore the initial tab
<<<<<<< HEAD
  gBrowser.addTab(initialLocation);
=======
  BrowserTestUtils.addTab(gBrowser, initialLocation);
>>>>>>> a17af05f
  gBrowser.removeTab(gBrowser.selectedTab);
}

async function checkButtonFunctionality(aButton) {
  aButton.click();
  await waitForCondition(() => gBrowser.currentURI &&
                               gBrowser.currentURI.spec == "about:addons");
}<|MERGE_RESOLUTION|>--- conflicted
+++ resolved
@@ -15,11 +15,7 @@
     id: kButton,
     type: "button",
     onClick() {
-<<<<<<< HEAD
-      gBrowser.selectedTab = gBrowser.addTab("about:addons");
-=======
       gBrowser.selectedTab = BrowserTestUtils.addTab(gBrowser, "about:addons");
->>>>>>> a17af05f
     }
   };
   CustomizableUI.createWidget(widgetSpec);
@@ -35,11 +31,7 @@
   resetTabs();
 
   // move the add-on button in the Panel Menu
-<<<<<<< HEAD
-  CustomizableUI.addWidgetToArea(kButton, CustomizableUI.AREA_PANEL);
-=======
   CustomizableUI.addWidgetToArea(kButton, CustomizableUI.AREA_FIXED_OVERFLOW_PANEL);
->>>>>>> a17af05f
   ok(!navBar.contains(addonButton), "Addon button was removed from the browser bar");
 
   await waitForOverflowButtonShown();
@@ -70,11 +62,7 @@
   }
 
   // restore the initial tab
-<<<<<<< HEAD
-  gBrowser.addTab(initialLocation);
-=======
   BrowserTestUtils.addTab(gBrowser, initialLocation);
->>>>>>> a17af05f
   gBrowser.removeTab(gBrowser.selectedTab);
 }
 
