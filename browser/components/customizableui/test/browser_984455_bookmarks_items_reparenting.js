--- conflicted
+++ resolved
@@ -61,11 +61,7 @@
  * are properly hooked up to a controller.
  */
 function checkSpecialContextMenus() {
-<<<<<<< HEAD
-  return Task.spawn(function* () {
-=======
   return (async function() {
->>>>>>> a17af05f
     let bookmarksMenuButton = document.getElementById(kBookmarksButton);
     let bookmarksMenuPopup = document.getElementById("BMB_bookmarksPopup");
 
