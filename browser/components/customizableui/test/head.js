--- conflicted
+++ resolved
@@ -118,34 +118,9 @@
   return AppConstants.MOZ_DEV_EDITION;
 }
 
-<<<<<<< HEAD
-function isInNightly() {
-  return AppConstants.NIGHTLY_BUILD;
-}
-
-=======
->>>>>>> a17af05f
 function removeNonReleaseButtons(areaPanelPlacements) {
   if (isInDevEdition() && areaPanelPlacements.includes("developer-button")) {
     areaPanelPlacements.splice(areaPanelPlacements.indexOf("developer-button"), 1);
-  }
-
-  if (!isInNightly() && areaPanelPlacements.includes("webcompat-reporter-button")) {
-    areaPanelPlacements.splice(areaPanelPlacements.indexOf("webcompat-reporter-button"), 1);
-  }
-}
-
-function removeNonOriginalButtons() {
-  CustomizableUI.removeWidgetFromArea("sync-button");
-  if (isInNightly()) {
-    CustomizableUI.removeWidgetFromArea("webcompat-reporter-button");
-  }
-}
-
-function restoreNonOriginalButtons() {
-  CustomizableUI.addWidgetToArea("sync-button", CustomizableUI.AREA_PANEL);
-  if (isInNightly()) {
-    CustomizableUI.addWidgetToArea("webcompat-reporter-button", CustomizableUI.AREA_PANEL);
   }
 }
 
@@ -243,43 +218,6 @@
 }
 
 function promiseObserverNotified(aTopic) {
-<<<<<<< HEAD
-  let deferred = Promise.defer();
-  Services.obs.addObserver(function onNotification(subject, topic, data) {
-    Services.obs.removeObserver(onNotification, topic);
-      deferred.resolve({subject, data});
-    }, aTopic, false);
-  return deferred.promise;
-}
-
-function openAndLoadWindow(aOptions, aWaitForDelayedStartup = false) {
-  let deferred = Promise.defer();
-  let win = OpenBrowserWindow(aOptions);
-  if (aWaitForDelayedStartup) {
-    Services.obs.addObserver(function onDS(aSubject, aTopic, aData) {
-      if (aSubject != win) {
-        return;
-      }
-      Services.obs.removeObserver(onDS, "browser-delayed-startup-finished");
-      deferred.resolve(win);
-    }, "browser-delayed-startup-finished", false);
-
-  } else {
-    win.addEventListener("load", function() {
-      deferred.resolve(win);
-    }, {once: true});
-  }
-  return deferred.promise;
-}
-
-function promiseWindowClosed(win) {
-  let deferred = Promise.defer();
-  win.addEventListener("unload", function() {
-    deferred.resolve();
-  }, {once: true});
-  win.close();
-  return deferred.promise;
-=======
   return new Promise(resolve => {
     Services.obs.addObserver(function onNotification(subject, topic, data) {
       Services.obs.removeObserver(onNotification, topic);
@@ -315,7 +253,6 @@
     }, {once: true});
     win.close();
   });
->>>>>>> a17af05f
 }
 
 function promisePanelShown(win) {
@@ -426,15 +363,9 @@
 }
 
 function waitFor(aTimeout = 100) {
-<<<<<<< HEAD
-  let deferred = Promise.defer();
-  setTimeout(() => deferred.resolve(), aTimeout);
-  return deferred.promise;
-=======
   return new Promise(resolve => {
     setTimeout(() => resolve(), aTimeout);
   });
->>>>>>> a17af05f
 }
 
 /**
@@ -539,13 +470,8 @@
  *  yield popupHiddenPromise;
  */
 function promisePopupEvent(aPopup, aEventSuffix) {
-<<<<<<< HEAD
-  let deferred = Promise.defer();
-  let eventType = "popup" + aEventSuffix;
-=======
   return new Promise(resolve => {
     let eventType = "popup" + aEventSuffix;
->>>>>>> a17af05f
 
     function onPopupEvent(e) {
       aPopup.removeEventListener(eventType, onPopupEvent);
