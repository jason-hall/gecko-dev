/* This Source Code Form is subject to the terms of the Mozilla Public
 * License, v. 2.0. If a copy of the MPL was not distributed with this
 * file, You can obtain one at http://mozilla.org/MPL/2.0/. */

"use strict";

const {classes: Cc, interfaces: Ci, utils: Cu, results: Cr} = Components;

Cu.import("resource://gre/modules/XPCOMUtils.jsm");

let log = Cu.import("resource://gre/modules/Log.jsm", {})
            .Log.repository.getLogger("Sync.RemoteTabs");

XPCOMUtils.defineLazyModuleGetter(this, "BrowserUITelemetry",
  "resource:///modules/BrowserUITelemetry.jsm");
XPCOMUtils.defineLazyModuleGetter(this, "PlacesUIUtils",
  "resource:///modules/PlacesUIUtils.jsm");
XPCOMUtils.defineLazyModuleGetter(this, "Services",
  "resource://gre/modules/Services.jsm");

this.EXPORTED_SYMBOLS = [
  "TabListComponent"
];

/**
 * TabListComponent
 *
 * The purpose of this component is to compose the view, state, and actions.
 * It defines high level actions that act on the state and passes them to the
 * view for it to trigger during user interaction. It also subscribes the view
 * to state changes so it can rerender.
 */

function TabListComponent({window, store, View, SyncedTabs, clipboardHelper,
                           getChromeWindow}) {
  this._window = window;
  this._store = store;
  this._View = View;
  this._clipboardHelper = clipboardHelper;
  this._getChromeWindow = getChromeWindow;
  // used to trigger Sync from context menu
  this._SyncedTabs = SyncedTabs;
}

TabListComponent.prototype = {
  get container() {
    return this._view.container;
  },

  init() {
    log.debug("Initializing TabListComponent");

    this._view = new this._View(this._window, {
      onSelectRow: (...args) => this.onSelectRow(...args),
      onOpenTab: (...args) => this.onOpenTab(...args),
      onOpenTabs: (...args) => this.onOpenTabs(...args),
      onMoveSelectionDown: (...args) => this.onMoveSelectionDown(...args),
      onMoveSelectionUp: (...args) => this.onMoveSelectionUp(...args),
      onToggleBranch: (...args) => this.onToggleBranch(...args),
      onBookmarkTab: (...args) => this.onBookmarkTab(...args),
      onCopyTabLocation: (...args) => this.onCopyTabLocation(...args),
      onSyncRefresh: (...args) => this.onSyncRefresh(...args),
      onFilter: (...args) => this.onFilter(...args),
      onClearFilter: (...args) => this.onClearFilter(...args),
      onFilterFocus: (...args) => this.onFilterFocus(...args),
      onFilterBlur: (...args) => this.onFilterBlur(...args)
    });

    this._store.on("change", state => this._view.render(state));
    this._view.render({clients: []});
    // get what's already available...
    this._store.getData();
    this._store.focusInput();
  },

  uninit() {
    this._view.destroy();
  },

  onFilter(query) {
    this._store.getData(query);
  },

  onClearFilter() {
    this._store.clearFilter();
  },

  onFilterFocus() {
    this._store.focusInput();
  },

  onFilterBlur() {
    this._store.blurInput();
  },

  onSelectRow(position) {
    this._store.selectRow(position[0], position[1]);
  },

  onMoveSelectionDown() {
    this._store.moveSelectionDown();
  },

  onMoveSelectionUp() {
    this._store.moveSelectionUp();
  },

  onToggleBranch(id) {
    this._store.toggleBranch(id);
  },

  onBookmarkTab(uri, title) {
    this._window.top.PlacesCommandHook
      .bookmarkLink(this._window.top.PlacesUtils.bookmarksMenuFolderId, uri, title)
      .catch(Cu.reportError);
  },

  onOpenTab(url, where, params) {
    this._window.openUILinkIn(url, where, params);
    BrowserUITelemetry.countSyncedTabEvent("open", "sidebar");
  },

  onOpenTabs(urls, where) {
    if (!PlacesUIUtils.confirmOpenInTabs(urls.length, this._window)) {
      return;
    }
    if (where == "window") {
      this._window.openDialog(this._window.getBrowserURL(), "_blank",
                              "chrome,dialog=no,all", urls.join("|"));
    } else {
<<<<<<< HEAD
      let loadInBackground = where == "tabshifted" ? true : false;
      this._getChromeWindow(this._window).gBrowser.loadTabs(urls, loadInBackground, false);
=======
      let loadInBackground = where == "tabshifted";
      this._getChromeWindow(this._window).gBrowser.loadTabs(urls, {
        inBackground: loadInBackground,
        replace: false,
        triggeringPrincipal: Services.scriptSecurityManager.getSystemPrincipal(),
      });
>>>>>>> a17af05f
    }
    BrowserUITelemetry.countSyncedTabEvent("openmultiple", "sidebar");
  },

  onCopyTabLocation(url) {
    this._clipboardHelper.copyString(url);
  },

  onSyncRefresh() {
    this._SyncedTabs.syncTabs(true);
  }
};<|MERGE_RESOLUTION|>--- conflicted
+++ resolved
@@ -128,17 +128,12 @@
       this._window.openDialog(this._window.getBrowserURL(), "_blank",
                               "chrome,dialog=no,all", urls.join("|"));
     } else {
-<<<<<<< HEAD
-      let loadInBackground = where == "tabshifted" ? true : false;
-      this._getChromeWindow(this._window).gBrowser.loadTabs(urls, loadInBackground, false);
-=======
       let loadInBackground = where == "tabshifted";
       this._getChromeWindow(this._window).gBrowser.loadTabs(urls, {
         inBackground: loadInBackground,
         replace: false,
         triggeringPrincipal: Services.scriptSecurityManager.getSystemPrincipal(),
       });
->>>>>>> a17af05f
     }
     BrowserUITelemetry.countSyncedTabEvent("openmultiple", "sidebar");
   },
