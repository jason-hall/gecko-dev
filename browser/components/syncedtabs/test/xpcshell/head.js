const {classes: Cc, interfaces: Ci, utils: Cu, results: Cr} = Components;

Cu.import("resource://gre/modules/XPCOMUtils.jsm");
Cu.import("resource://gre/modules/Services.jsm");

XPCOMUtils.defineLazyGetter(this, "FxAccountsCommon", function() {
  return Components.utils.import("resource://gre/modules/FxAccountsCommon.js", {});
});

do_get_profile(); // fxa needs a profile directory for storage.

<<<<<<< HEAD
// Create a window polyfill so sinon can load
let window = {
  document: {},
  location: {},
  setTimeout,
  setInterval,
  clearTimeout,
  clearInterval,
};
let self = window;

// Load mocking/stubbing library, sinon
// docs: http://sinonjs.org/docs/
/* global sinon */
let loader = Cc["@mozilla.org/moz/jssubscript-loader;1"].getService(Ci.mozIJSSubScriptLoader);
loader.loadSubScript("resource://testing-common/sinon-1.16.1.js");
=======
// ================================================
// Load mocking/stubbing library, sinon
// docs: http://sinonjs.org/releases/v2.3.2/
Cu.import("resource://gre/modules/Timer.jsm");
const {Loader} = Cu.import("resource://gre/modules/commonjs/toolkit/loader.js", {});
const loader = new Loader.Loader({
  paths: {
    "": "resource://testing-common/",
  },
  globals: {
    setTimeout,
    setInterval,
    clearTimeout,
    clearInterval,
  },
});
const require = Loader.Require(loader, {id: ""});
const sinon = require("sinon-2.3.2");
// ================================================
>>>>>>> a17af05f
<|MERGE_RESOLUTION|>--- conflicted
+++ resolved
@@ -9,24 +9,6 @@
 
 do_get_profile(); // fxa needs a profile directory for storage.
 
-<<<<<<< HEAD
-// Create a window polyfill so sinon can load
-let window = {
-  document: {},
-  location: {},
-  setTimeout,
-  setInterval,
-  clearTimeout,
-  clearInterval,
-};
-let self = window;
-
-// Load mocking/stubbing library, sinon
-// docs: http://sinonjs.org/docs/
-/* global sinon */
-let loader = Cc["@mozilla.org/moz/jssubscript-loader;1"].getService(Ci.mozIJSSubScriptLoader);
-loader.loadSubScript("resource://testing-common/sinon-1.16.1.js");
-=======
 // ================================================
 // Load mocking/stubbing library, sinon
 // docs: http://sinonjs.org/releases/v2.3.2/
@@ -45,5 +27,4 @@
 });
 const require = Loader.Require(loader, {id: ""});
 const sinon = require("sinon-2.3.2");
-// ================================================
->>>>>>> a17af05f
+// ================================================