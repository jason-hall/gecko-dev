"use strict";

let { SyncedTabs } = Cu.import("resource://services-sync/SyncedTabs.jsm", {});
let { TabListComponent } = Cu.import("resource:///modules/syncedtabs/TabListComponent.js", {});
let { SyncedTabsListStore } = Cu.import("resource:///modules/syncedtabs/SyncedTabsListStore.js", {});
let { View } = Cu.import("resource:///modules/syncedtabs/TabListView.js", {});
let { Services } = Cu.import("resource://gre/modules/Services.jsm", {});

const ACTION_METHODS = [
  "onSelectRow",
  "onOpenTab",
  "onOpenTabs",
  "onMoveSelectionDown",
  "onMoveSelectionUp",
  "onToggleBranch",
  "onBookmarkTab",
  "onSyncRefresh",
  "onFilter",
  "onClearFilter",
  "onFilterFocus",
  "onFilterBlur",
];

add_task(async function testInitUninit() {
  let store = new SyncedTabsListStore();
  let ViewMock = sinon.stub();
  let view = {render() {}, destroy() {}};
  let mockWindow = {};

  ViewMock.returns(view);

  sinon.spy(view, "render");
  sinon.spy(view, "destroy");

  sinon.spy(store, "on");
  sinon.stub(store, "getData");
  sinon.stub(store, "focusInput");

  let component = new TabListComponent({window: mockWindow, store, View: ViewMock, SyncedTabs});

  for (let action of ACTION_METHODS) {
    sinon.stub(component, action);
  }

  component.init();

  Assert.ok(ViewMock.calledWithNew(), "view is instantiated");
  Assert.ok(store.on.calledOnce, "listener is added to store");
  Assert.equal(store.on.args[0][0], "change");
  Assert.ok(view.render.calledWith({clients: []}),
    "render is called on view instance");
  Assert.ok(store.getData.calledOnce, "store gets initial data");
  Assert.ok(store.focusInput.calledOnce, "input field is focused");

  for (let method of ACTION_METHODS) {
    let action = ViewMock.args[0][1][method];
    Assert.ok(action, method + " action is passed to View");
    action("foo", "bar");
    Assert.ok(component[method].calledWith("foo", "bar"),
      method + " action passed to View triggers the component method with args");
  }

  store.emit("change", "mock state");
  Assert.ok(view.render.secondCall.calledWith("mock state"),
    "view.render is called on state change");

  component.uninit();
  Assert.ok(view.destroy.calledOnce, "view is destroyed on uninit");
});

add_task(async function testActions() {
  let store = new SyncedTabsListStore();
  let chromeWindowMock = {
    gBrowser: {
      loadTabs() {},
    },
  };
  let getChromeWindowMock = sinon.stub();
  getChromeWindowMock.returns(chromeWindowMock);
  let clipboardHelperMock = {
    copyString() {},
  };
  let windowMock = {
    top: {
      PlacesCommandHook: {
        bookmarkLink() { return Promise.resolve(); }
      },
      PlacesUtils: { bookmarksMenuFolderId: "id" }
    },
    getBrowserURL() {},
    openDialog() {},
    openUILinkIn() {}
  };
  let component = new TabListComponent({
    window: windowMock, store, View: null, SyncedTabs,
    clipboardHelper: clipboardHelperMock,
    getChromeWindow: getChromeWindowMock });

  sinon.stub(store, "getData");
  component.onFilter("query");
  Assert.ok(store.getData.calledWith("query"));

  sinon.stub(store, "clearFilter");
  component.onClearFilter();
  Assert.ok(store.clearFilter.called);

  sinon.stub(store, "focusInput");
  component.onFilterFocus();
  Assert.ok(store.focusInput.called);

  sinon.stub(store, "blurInput");
  component.onFilterBlur();
  Assert.ok(store.blurInput.called);

  sinon.stub(store, "selectRow");
  component.onSelectRow([-1, -1]);
  Assert.ok(store.selectRow.calledWith(-1, -1));

  sinon.stub(store, "moveSelectionDown");
  component.onMoveSelectionDown();
  Assert.ok(store.moveSelectionDown.called);

  sinon.stub(store, "moveSelectionUp");
  component.onMoveSelectionUp();
  Assert.ok(store.moveSelectionUp.called);

  sinon.stub(store, "toggleBranch");
  component.onToggleBranch("foo-id");
  Assert.ok(store.toggleBranch.calledWith("foo-id"));

  sinon.spy(windowMock.top.PlacesCommandHook, "bookmarkLink");
  component.onBookmarkTab("uri", "title");
  Assert.equal(windowMock.top.PlacesCommandHook.bookmarkLink.args[0][1], "uri");
  Assert.equal(windowMock.top.PlacesCommandHook.bookmarkLink.args[0][2], "title");

  sinon.spy(windowMock, "openUILinkIn");
  component.onOpenTab("uri", "where", "params");
  Assert.ok(windowMock.openUILinkIn.calledWith("uri", "where", "params"));

  sinon.spy(chromeWindowMock.gBrowser, "loadTabs");
  let tabsToOpen = ["uri1", "uri2"];
  component.onOpenTabs(tabsToOpen, "where");
  Assert.ok(getChromeWindowMock.calledWith(windowMock));
<<<<<<< HEAD
  Assert.ok(chromeWindowMock.gBrowser.loadTabs.calledWith(tabsToOpen, false, false));
  component.onOpenTabs(tabsToOpen, "tabshifted");
  Assert.ok(chromeWindowMock.gBrowser.loadTabs.calledWith(tabsToOpen, true, false));
=======
  Assert.ok(chromeWindowMock.gBrowser.loadTabs.calledWith(tabsToOpen, {
    inBackground: false,
    replace: false,
    triggeringPrincipal: Services.scriptSecurityManager.getSystemPrincipal(),
  }));
  component.onOpenTabs(tabsToOpen, "tabshifted");
  Assert.ok(chromeWindowMock.gBrowser.loadTabs.calledWith(tabsToOpen, {
    inBackground: true,
    replace: false,
    triggeringPrincipal: Services.scriptSecurityManager.getSystemPrincipal(),
  }));
>>>>>>> a17af05f

  sinon.spy(clipboardHelperMock, "copyString");
  component.onCopyTabLocation("uri");
  Assert.ok(clipboardHelperMock.copyString.calledWith("uri"));

  sinon.stub(SyncedTabs, "syncTabs");
  component.onSyncRefresh();
  Assert.ok(SyncedTabs.syncTabs.calledWith(true));
  SyncedTabs.syncTabs.restore();
});
<|MERGE_RESOLUTION|>--- conflicted
+++ resolved
@@ -141,11 +141,6 @@
   let tabsToOpen = ["uri1", "uri2"];
   component.onOpenTabs(tabsToOpen, "where");
   Assert.ok(getChromeWindowMock.calledWith(windowMock));
-<<<<<<< HEAD
-  Assert.ok(chromeWindowMock.gBrowser.loadTabs.calledWith(tabsToOpen, false, false));
-  component.onOpenTabs(tabsToOpen, "tabshifted");
-  Assert.ok(chromeWindowMock.gBrowser.loadTabs.calledWith(tabsToOpen, true, false));
-=======
   Assert.ok(chromeWindowMock.gBrowser.loadTabs.calledWith(tabsToOpen, {
     inBackground: false,
     replace: false,
@@ -157,7 +152,6 @@
     replace: false,
     triggeringPrincipal: Services.scriptSecurityManager.getSystemPrincipal(),
   }));
->>>>>>> a17af05f
 
   sinon.spy(clipboardHelperMock, "copyString");
   component.onCopyTabLocation("uri");
