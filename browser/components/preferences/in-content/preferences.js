/* - This Source Code Form is subject to the terms of the Mozilla Public
   - License, v. 2.0. If a copy of the MPL was not distributed with this file,
   - You can obtain one at http://mozilla.org/MPL/2.0/. */

// Import globals from the files imported by the .xul files.
/* import-globals-from subdialogs.js */
<<<<<<< HEAD
/* import-globals-from advanced.js */
/* import-globals-from main.js */
/* import-globals-from containers.js */
/* import-globals-from privacy.js */
/* import-globals-from applications.js */
=======
/* import-globals-from main.js */
/* import-globals-from search.js */
/* import-globals-from containers.js */
/* import-globals-from privacy.js */
>>>>>>> a17af05f
/* import-globals-from sync.js */
/* import-globals-from findInPage.js */
/* import-globals-from ../../../base/content/utilityOverlay.js */

"use strict";

var Cc = Components.classes;
var Ci = Components.interfaces;
var Cu = Components.utils;
var Cr = Components.results;

Cu.import("resource://gre/modules/XPCOMUtils.jsm");
Cu.import("resource://gre/modules/Services.jsm");
Cu.import("resource://gre/modules/AppConstants.jsm");

var gLastHash = "";

var gCategoryInits = new Map();
function init_category_if_required(category) {
  let categoryInfo = gCategoryInits.get(category);
  if (!categoryInfo) {
    throw "Unknown in-content prefs category! Can't init " + category;
  }
  if (categoryInfo.inited) {
    return;
  }
  categoryInfo.init();
}

function register_module(categoryName, categoryObject) {
  gCategoryInits.set(categoryName, {
    inited: false,
    init() {
      categoryObject.init();
      this.inited = true;
    }
  });
}

document.addEventListener("DOMContentLoaded", init_all, {once: true});

function init_all() {
  document.documentElement.instantApply = true;

  gSubDialog.init();
  register_module("paneGeneral", gMainPane);
  register_module("panePrivacy", gPrivacyPane);
  register_module("paneContainers", gContainersPane);
<<<<<<< HEAD
  register_module("paneAdvanced", gAdvancedPane);
  register_module("paneApplications", gApplicationsPane);
=======
>>>>>>> a17af05f
  register_module("paneSync", gSyncPane);
  register_module("paneSearchResults", gSearchResultsPane);
  gSearchResultsPane.init();

  let categories = document.getElementById("categories");
  categories.addEventListener("select", event => gotoPref(event.target.value));

  document.documentElement.addEventListener("keydown", function(event) {
    if (event.keyCode == KeyEvent.DOM_VK_TAB) {
      categories.setAttribute("keyboard-navigation", "true");
    }
  });
  categories.addEventListener("mousedown", function() {
    this.removeAttribute("keyboard-navigation");
  });

  window.addEventListener("hashchange", onHashChange);
  gotoPref();

  init_dynamic_padding();

<<<<<<< HEAD
  var initFinished = new CustomEvent("Initialized", {
    "bubbles": true,
    "cancelable": true
  });
  document.dispatchEvent(initFinished);

  categories = categories.querySelectorAll("richlistitem.category");
  for (let category of categories) {
    let name = internalPrefCategoryNameToFriendlyName(category.value);
    let helpSelector = `#header-${name} > .help-button`;
    let helpButton = document.querySelector(helpSelector);
    helpButton.setAttribute("href", getHelpLinkURL(category.getAttribute("helpTopic")));
  }
=======
  let helpButton = document.querySelector(".help-button");
  let helpUrl = Services.urlFormatter.formatURLPref("app.support.baseURL") + "preferences";
  helpButton.setAttribute("href", helpUrl);
>>>>>>> a17af05f

  document.dispatchEvent(new CustomEvent("Initialized", {
    "bubbles": true,
    "cancelable": true
  }));
}

// Make the space above the categories list shrink on low window heights
function init_dynamic_padding() {
  let categories = document.getElementById("categories");
  let catPadding = Number.parseInt(getComputedStyle(categories)
                                     .getPropertyValue("padding-top"));
<<<<<<< HEAD
  let fullHeight = categories.lastElementChild.getBoundingClientRect().bottom;
=======
  let helpButton = document.querySelector(".help-button");
  let helpButtonCS = getComputedStyle(helpButton);
  let helpHeight = Number.parseInt(helpButtonCS.height);
  let helpBottom = Number.parseInt(helpButtonCS.bottom);
  // Reduce the padding to account for less space, but due
  // to bug 1357841, the status panel will overlap the link.
  const reducedHelpButtonBottomFactor = .75;
  let reducedHelpButtonBottom = helpBottom * reducedHelpButtonBottomFactor;
  let fullHelpHeight = helpHeight + reducedHelpButtonBottom;
  let fullHeight = categories.lastElementChild.getBoundingClientRect().bottom +
                   fullHelpHeight;
>>>>>>> a17af05f
  let mediaRule = `
  @media (max-height: ${fullHeight}px) {
    #categories {
      padding-top: calc(100vh - ${fullHeight - catPadding}px);
      padding-bottom: ${fullHelpHeight}px;
    }
    .help-button {
      bottom: ${reducedHelpButtonBottom / 2}px;
    }
  }
  `;
  let mediaStyle = document.createElementNS("http://www.w3.org/1999/xhtml", "html:style");
  mediaStyle.setAttribute("type", "text/css");
  mediaStyle.appendChild(document.createCDATASection(mediaRule));
  document.documentElement.appendChild(mediaStyle);
}

function telemetryBucketForCategory(category) {
  category = category.toLowerCase();
  switch (category) {
<<<<<<< HEAD
    case "applications":
    case "advanced":
    case "containers":
    case "general":
    case "privacy":
=======
    case "containers":
    case "general":
    case "privacy":
    case "search":
>>>>>>> a17af05f
    case "sync":
    case "searchresults":
      return category;
    default:
      return "unknown";
  }
}

function onHashChange() {
  gotoPref();
}

function gotoPref(aCategory) {
  let categories = document.getElementById("categories");
  const kDefaultCategoryInternalName = "paneGeneral";
<<<<<<< HEAD
=======
  const kDefaultCategory = "general";
>>>>>>> a17af05f
  let hash = document.location.hash;

  let category = aCategory || hash.substr(1) || kDefaultCategoryInternalName;
  let breakIndex = category.indexOf("-");
  // Subcategories allow for selecting smaller sections of the preferences
  // until proper search support is enabled (bug 1353954).
  let subcategory = breakIndex != -1 && category.substring(breakIndex + 1);
  if (subcategory) {
    category = category.substring(0, breakIndex);
  }
  category = friendlyPrefCategoryNameToInternalName(category);
  if (category != "paneSearchResults") {
    gSearchResultsPane.searchInput.value = "";
    gSearchResultsPane.getFindSelection(window).removeAllRanges();
    gSearchResultsPane.removeAllSearchTooltips();
    gSearchResultsPane.removeAllSearchMenuitemIndicators();
  } else if (!gSearchResultsPane.searchInput.value) {
    // Something tried to send us to the search results pane without
    // a query string. Default to the General pane instead.
    category = kDefaultCategoryInternalName;
    document.location.hash = kDefaultCategory;
    gSearchResultsPane.query = null;
  }

  // Updating the hash (below) or changing the selected category
  // will re-enter gotoPref.
  if (gLastHash == category && !subcategory)
    return;

  let item;
  if (category != "paneSearchResults") {
    item = categories.querySelector(".category[value=" + category + "]");
    if (!item) {
      category = kDefaultCategoryInternalName;
      item = categories.querySelector(".category[value=" + category + "]");
    }
  }

  try {
    init_category_if_required(category);
  } catch (ex) {
    Cu.reportError("Error initializing preference category " + category + ": " + ex);
    throw ex;
  }

  let friendlyName = internalPrefCategoryNameToFriendlyName(category);
<<<<<<< HEAD
  if (gLastHash || category != kDefaultCategoryInternalName) {
=======
  if (gLastHash || category != kDefaultCategoryInternalName || subcategory) {
>>>>>>> a17af05f
    document.location.hash = friendlyName;
  }
  // Need to set the gLastHash before setting categories.selectedItem since
  // the categories 'select' event will re-enter the gotoPref codepath.
  gLastHash = category;
  if (item) {
    categories.selectedItem = item;
  } else {
    categories.clearSelection();
  }
  window.history.replaceState(category, document.title);
  search(category, "data-category", subcategory, "data-subcategory");

  let mainContent = document.querySelector(".main-content");
  mainContent.scrollTop = 0;

  Services.telemetry
          .getHistogramById("FX_PREFERENCES_CATEGORY_OPENED_V2")
          .add(telemetryBucketForCategory(friendlyName));
}

<<<<<<< HEAD
function search(aQuery, aAttribute) {
=======
function search(aQuery, aAttribute, aSubquery, aSubAttribute) {
>>>>>>> a17af05f
  let mainPrefPane = document.getElementById("mainPrefPane");
  let elements = mainPrefPane.children;
  for (let element of elements) {
    // If the "data-hidden-from-search" is "true", the
    // element will not get considered during search. This
    // should only be used when an element is still under
    // development and should not be shown for any reason.
<<<<<<< HEAD
    if (element.getAttribute("data-hidden-from-search") != "true") {
      let attributeValue = element.getAttribute(aAttribute);
      element.hidden = (attributeValue != aQuery);
    }
=======
    if (element.getAttribute("data-hidden-from-search") != "true" ||
        element.getAttribute("data-subpanel") == "true") {
      let attributeValue = element.getAttribute(aAttribute);
      if (attributeValue == aQuery) {
        if (!element.classList.contains("header") &&
            element.localName !== "preferences" &&
            aSubquery && aSubAttribute) {
          let subAttributeValue = element.getAttribute(aSubAttribute);
          element.hidden = subAttributeValue != aSubquery;
        } else {
          element.hidden = false;
        }
      } else {
        element.hidden = true;
      }
    }
    element.classList.remove("visually-hidden");
>>>>>>> a17af05f
  }

  let keysets = mainPrefPane.getElementsByTagName("keyset");
  for (let element of keysets) {
    let attributeValue = element.getAttribute(aAttribute);
    if (attributeValue == aQuery)
      element.removeAttribute("disabled");
    else
      element.setAttribute("disabled", true);
  }
}

function helpButtonCommand() {
  let pane = history.state;
  let categories = document.getElementById("categories");
  let helpTopic = categories.querySelector(".category[value=" + pane + "]")
                            .getAttribute("helpTopic");
  openHelpLink(helpTopic);
}

function friendlyPrefCategoryNameToInternalName(aName) {
  if (aName.startsWith("pane"))
    return aName;
  return "pane" + aName.substring(0, 1).toUpperCase() + aName.substr(1);
}

// This function is duplicated inside of utilityOverlay.js's openPreferences.
function internalPrefCategoryNameToFriendlyName(aName) {
  return (aName || "").replace(/^pane./, function(toReplace) { return toReplace[4].toLowerCase(); });
}

// Put up a confirm dialog with "ok to restart", "revert without restarting"
// and "restart later" buttons and returns the index of the button chosen.
// We can choose not to display the "restart later", or "revert" buttons,
// altough the later still lets us revert by using the escape key.
//
// The constants are useful to interpret the return value of the function.
const CONFIRM_RESTART_PROMPT_RESTART_NOW = 0;
const CONFIRM_RESTART_PROMPT_CANCEL = 1;
const CONFIRM_RESTART_PROMPT_RESTART_LATER = 2;
function confirmRestartPrompt(aRestartToEnable, aDefaultButtonIndex,
                              aWantRevertAsCancelButton,
                              aWantRestartLaterButton) {
  let brandName = document.getElementById("bundleBrand").getString("brandShortName");
  let bundle = document.getElementById("bundlePreferences");
  let msg = bundle.getFormattedString(aRestartToEnable ?
                                      "featureEnableRequiresRestart" :
                                      "featureDisableRequiresRestart",
                                      [brandName]);
  let title = bundle.getFormattedString("shouldRestartTitle", [brandName]);
  let prompts = Cc["@mozilla.org/embedcomp/prompt-service;1"].getService(Ci.nsIPromptService);

  // Set up the first (index 0) button:
  let button0Text = bundle.getFormattedString("okToRestartButton", [brandName]);
  let buttonFlags = (Services.prompt.BUTTON_POS_0 *
                     Services.prompt.BUTTON_TITLE_IS_STRING);


  // Set up the second (index 1) button:
  let button1Text = null;
  if (aWantRevertAsCancelButton) {
    button1Text = bundle.getString("revertNoRestartButton");
    buttonFlags += (Services.prompt.BUTTON_POS_1 *
                    Services.prompt.BUTTON_TITLE_IS_STRING);
  } else {
    buttonFlags += (Services.prompt.BUTTON_POS_1 *
                    Services.prompt.BUTTON_TITLE_CANCEL);
  }

  // Set up the third (index 2) button:
  let button2Text = null;
  if (aWantRestartLaterButton) {
    button2Text = bundle.getString("restartLater");
    buttonFlags += (Services.prompt.BUTTON_POS_2 *
                    Services.prompt.BUTTON_TITLE_IS_STRING);
  }

  switch (aDefaultButtonIndex) {
    case 0:
      buttonFlags += Services.prompt.BUTTON_POS_0_DEFAULT;
      break;
    case 1:
      buttonFlags += Services.prompt.BUTTON_POS_1_DEFAULT;
      break;
    case 2:
      buttonFlags += Services.prompt.BUTTON_POS_2_DEFAULT;
      break;
    default:
      break;
  }

  let buttonIndex = prompts.confirmEx(window, title, msg, buttonFlags,
                                      button0Text, button1Text, button2Text,
                                      null, {});

  // If we have the second confirmation dialog for restart, see if the user
  // cancels out at that point.
  if (buttonIndex == CONFIRM_RESTART_PROMPT_RESTART_NOW) {
    let cancelQuit = Cc["@mozilla.org/supports-PRBool;1"]
                       .createInstance(Ci.nsISupportsPRBool);
    Services.obs.notifyObservers(cancelQuit, "quit-application-requested",
                                  "restart");
    if (cancelQuit.data) {
      buttonIndex = CONFIRM_RESTART_PROMPT_CANCEL;
    }
  }
  return buttonIndex;
}

// This function is used to append search keywords found
// in the related subdialog to the button that will activate the subdialog.
function appendSearchKeywords(aId, keywords) {
  let element = document.getElementById(aId);
  let searchKeywords = element.getAttribute("searchkeywords");
  if (searchKeywords) {
    keywords.push(searchKeywords);
  }
  element.setAttribute("searchkeywords", keywords.join(" "));
}<|MERGE_RESOLUTION|>--- conflicted
+++ resolved
@@ -4,18 +4,10 @@
 
 // Import globals from the files imported by the .xul files.
 /* import-globals-from subdialogs.js */
-<<<<<<< HEAD
-/* import-globals-from advanced.js */
-/* import-globals-from main.js */
-/* import-globals-from containers.js */
-/* import-globals-from privacy.js */
-/* import-globals-from applications.js */
-=======
 /* import-globals-from main.js */
 /* import-globals-from search.js */
 /* import-globals-from containers.js */
 /* import-globals-from privacy.js */
->>>>>>> a17af05f
 /* import-globals-from sync.js */
 /* import-globals-from findInPage.js */
 /* import-globals-from ../../../base/content/utilityOverlay.js */
@@ -62,13 +54,9 @@
 
   gSubDialog.init();
   register_module("paneGeneral", gMainPane);
+  register_module("paneSearch", gSearchPane);
   register_module("panePrivacy", gPrivacyPane);
   register_module("paneContainers", gContainersPane);
-<<<<<<< HEAD
-  register_module("paneAdvanced", gAdvancedPane);
-  register_module("paneApplications", gApplicationsPane);
-=======
->>>>>>> a17af05f
   register_module("paneSync", gSyncPane);
   register_module("paneSearchResults", gSearchResultsPane);
   gSearchResultsPane.init();
@@ -90,25 +78,9 @@
 
   init_dynamic_padding();
 
-<<<<<<< HEAD
-  var initFinished = new CustomEvent("Initialized", {
-    "bubbles": true,
-    "cancelable": true
-  });
-  document.dispatchEvent(initFinished);
-
-  categories = categories.querySelectorAll("richlistitem.category");
-  for (let category of categories) {
-    let name = internalPrefCategoryNameToFriendlyName(category.value);
-    let helpSelector = `#header-${name} > .help-button`;
-    let helpButton = document.querySelector(helpSelector);
-    helpButton.setAttribute("href", getHelpLinkURL(category.getAttribute("helpTopic")));
-  }
-=======
   let helpButton = document.querySelector(".help-button");
   let helpUrl = Services.urlFormatter.formatURLPref("app.support.baseURL") + "preferences";
   helpButton.setAttribute("href", helpUrl);
->>>>>>> a17af05f
 
   document.dispatchEvent(new CustomEvent("Initialized", {
     "bubbles": true,
@@ -121,9 +93,6 @@
   let categories = document.getElementById("categories");
   let catPadding = Number.parseInt(getComputedStyle(categories)
                                      .getPropertyValue("padding-top"));
-<<<<<<< HEAD
-  let fullHeight = categories.lastElementChild.getBoundingClientRect().bottom;
-=======
   let helpButton = document.querySelector(".help-button");
   let helpButtonCS = getComputedStyle(helpButton);
   let helpHeight = Number.parseInt(helpButtonCS.height);
@@ -135,7 +104,6 @@
   let fullHelpHeight = helpHeight + reducedHelpButtonBottom;
   let fullHeight = categories.lastElementChild.getBoundingClientRect().bottom +
                    fullHelpHeight;
->>>>>>> a17af05f
   let mediaRule = `
   @media (max-height: ${fullHeight}px) {
     #categories {
@@ -156,18 +124,10 @@
 function telemetryBucketForCategory(category) {
   category = category.toLowerCase();
   switch (category) {
-<<<<<<< HEAD
-    case "applications":
-    case "advanced":
-    case "containers":
-    case "general":
-    case "privacy":
-=======
     case "containers":
     case "general":
     case "privacy":
     case "search":
->>>>>>> a17af05f
     case "sync":
     case "searchresults":
       return category;
@@ -183,10 +143,7 @@
 function gotoPref(aCategory) {
   let categories = document.getElementById("categories");
   const kDefaultCategoryInternalName = "paneGeneral";
-<<<<<<< HEAD
-=======
   const kDefaultCategory = "general";
->>>>>>> a17af05f
   let hash = document.location.hash;
 
   let category = aCategory || hash.substr(1) || kDefaultCategoryInternalName;
@@ -233,11 +190,7 @@
   }
 
   let friendlyName = internalPrefCategoryNameToFriendlyName(category);
-<<<<<<< HEAD
-  if (gLastHash || category != kDefaultCategoryInternalName) {
-=======
   if (gLastHash || category != kDefaultCategoryInternalName || subcategory) {
->>>>>>> a17af05f
     document.location.hash = friendlyName;
   }
   // Need to set the gLastHash before setting categories.selectedItem since
@@ -259,11 +212,7 @@
           .add(telemetryBucketForCategory(friendlyName));
 }
 
-<<<<<<< HEAD
-function search(aQuery, aAttribute) {
-=======
 function search(aQuery, aAttribute, aSubquery, aSubAttribute) {
->>>>>>> a17af05f
   let mainPrefPane = document.getElementById("mainPrefPane");
   let elements = mainPrefPane.children;
   for (let element of elements) {
@@ -271,12 +220,6 @@
     // element will not get considered during search. This
     // should only be used when an element is still under
     // development and should not be shown for any reason.
-<<<<<<< HEAD
-    if (element.getAttribute("data-hidden-from-search") != "true") {
-      let attributeValue = element.getAttribute(aAttribute);
-      element.hidden = (attributeValue != aQuery);
-    }
-=======
     if (element.getAttribute("data-hidden-from-search") != "true" ||
         element.getAttribute("data-subpanel") == "true") {
       let attributeValue = element.getAttribute(aAttribute);
@@ -294,7 +237,6 @@
       }
     }
     element.classList.remove("visually-hidden");
->>>>>>> a17af05f
   }
 
   let keysets = mainPrefPane.getElementsByTagName("keyset");
