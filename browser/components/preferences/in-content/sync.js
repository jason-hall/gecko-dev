/* This Source Code Form is subject to the terms of the Mozilla Public
 * License, v. 2.0. If a copy of the MPL was not distributed with this file,
 * You can obtain one at http://mozilla.org/MPL/2.0/. */

/* import-globals-from preferences.js */

Components.utils.import("resource://services-sync/main.js");
Components.utils.import("resource://gre/modules/Services.jsm");

XPCOMUtils.defineLazyGetter(this, "FxAccountsCommon", function() {
  return Components.utils.import("resource://gre/modules/FxAccountsCommon.js", {});
});

XPCOMUtils.defineLazyModuleGetter(this, "fxAccounts",
  "resource://gre/modules/FxAccounts.jsm");

const FXA_PAGE_LOGGED_OUT = 0;
const FXA_PAGE_LOGGED_IN = 1;

// Indexes into the "login status" deck.
// We are in a successful verified state - everything should work!
const FXA_LOGIN_VERIFIED = 0;
// We have logged in to an unverified account.
const FXA_LOGIN_UNVERIFIED = 1;
// We are logged in locally, but the server rejected our credentials.
const FXA_LOGIN_FAILED = 2;

var gSyncPane = {
  get page() {
    return document.getElementById("weavePrefsDeck").selectedIndex;
  },

  set page(val) {
    document.getElementById("weavePrefsDeck").selectedIndex = val;
  },

  init() {
    this._setupEventListeners();
    this._adjustForPrefs();

    // If the Service hasn't finished initializing, wait for it.
    let xps = Components.classes["@mozilla.org/weave/service;1"]
      .getService(Components.interfaces.nsISupports)
      .wrappedJSObject;

    if (xps.ready) {
      this._init();
      return;
    }

    // it may take some time before we can determine what provider to use
    // and the state of that provider, so show the "please wait" page.
    this._showLoadPage(xps);

    let onUnload = function() {
      window.removeEventListener("unload", onUnload);
      try {
        Services.obs.removeObserver(onReady, "weave:service:ready");
      } catch (e) { }
    };

<<<<<<< HEAD
    let onReady = function() {
=======
    let onReady = () => {
>>>>>>> a17af05f
      Services.obs.removeObserver(onReady, "weave:service:ready");
      window.removeEventListener("unload", onUnload);
      this._init();
    };

<<<<<<< HEAD
    Services.obs.addObserver(onReady, "weave:service:ready", false);
=======
    Services.obs.addObserver(onReady, "weave:service:ready");
>>>>>>> a17af05f
    window.addEventListener("unload", onUnload);

    xps.ensureLoaded();
  },

<<<<<<< HEAD
=======
  // make whatever tweaks we need based on preferences.
  _adjustForPrefs() {
    // These 2 engines are unique in that there are prefs that make the
    // entire engine unavailable (which is distinct from "disabled").
    let enginePrefs = [
      ["services.sync.engine.addresses.available", "engine.addresses"],
      ["services.sync.engine.creditcards.available", "engine.creditcards"],
    ];
    let numHidden = 0;
    for (let [availablePref, prefName] of enginePrefs) {
      if (!Services.prefs.getBoolPref(availablePref)) {
        let checkbox = document.querySelector("[preference=\"" + prefName + "\"]");
        checkbox.hidden = true;
        numHidden += 1;
      }
    }
    // If we hid both, the list of prefs is unbalanced, so move "history" to
    // the second column. (If we only moved one, it's still unbalanced, but
    // there's an odd number of engines so that can't be avoided)
    if (numHidden == 2) {
      let history = document.querySelector("[preference=\"engine.history\"]");
      let addons = document.querySelector("[preference=\"engine.addons\"]");
      addons.parentNode.insertBefore(history, addons);
    }
  },

>>>>>>> a17af05f
  _showLoadPage(xps) {
    let username = Services.prefs.getCharPref("services.sync.username", "");
    if (!username) {
      this.page = FXA_PAGE_LOGGED_OUT;
      return;
    }

    // Use cached values while we wait for the up-to-date values
    let cachedComputerName = Services.prefs.getCharPref("services.sync.client.name", "");
<<<<<<< HEAD
    document.getElementById("fxaEmailAddress1").textContent = username;
=======
    document.querySelector(".fxaEmailAddress").value = username;
>>>>>>> a17af05f
    this._populateComputerName(cachedComputerName);
    this.page = FXA_PAGE_LOGGED_IN;
  },

  _init() {
    let topics = ["weave:service:login:error",
      "weave:service:login:finish",
      "weave:service:start-over:finish",
      "weave:service:setup-complete",
      "weave:service:logout:finish",
      FxAccountsCommon.ONVERIFIED_NOTIFICATION,
      FxAccountsCommon.ONLOGIN_NOTIFICATION,
      FxAccountsCommon.ON_ACCOUNT_STATE_CHANGE_NOTIFICATION,
      FxAccountsCommon.ON_PROFILE_CHANGE_NOTIFICATION,
    ];
    // Add the observers now and remove them on unload
    // XXXzpao This should use Services.obs.* but Weave's Obs does nice handling
    //        of `this`. Fix in a followup. (bug 583347)
    topics.forEach(function(topic) {
      Weave.Svc.Obs.add(topic, this.updateWeavePrefs, this);
    }, this);

    window.addEventListener("unload", function() {
      topics.forEach(function(topic) {
        Weave.Svc.Obs.remove(topic, this.updateWeavePrefs, this);
      }, gSyncPane);
    });

    XPCOMUtils.defineLazyGetter(this, "_accountsStringBundle", () => {
      return Services.strings.createBundle("chrome://browser/locale/accounts.properties");
    });

    let url = Services.prefs.getCharPref("identity.mobilepromo.android") + "sync-preferences";
    document.getElementById("fxaMobilePromo-android").setAttribute("href", url);
    document.getElementById("fxaMobilePromo-android-hasFxaAccount").setAttribute("href", url);
    url = Services.prefs.getCharPref("identity.mobilepromo.ios") + "sync-preferences";
    document.getElementById("fxaMobilePromo-ios").setAttribute("href", url);
    document.getElementById("fxaMobilePromo-ios-hasFxaAccount").setAttribute("href", url);

    document.getElementById("tosPP-small-ToS").setAttribute("href", Weave.Svc.Prefs.get("fxa.termsURL"));
    document.getElementById("tosPP-small-PP").setAttribute("href", Weave.Svc.Prefs.get("fxa.privacyURL"));

    fxAccounts.promiseAccountsManageURI(this._getEntryPoint()).then(accountsManageURI => {
      document.getElementById("verifiedManage").setAttribute("href", accountsManageURI);
    });

    this.updateWeavePrefs();

    // Notify observers that the UI is now ready
    Components.classes["@mozilla.org/observer-service;1"]
      .getService(Components.interfaces.nsIObserverService)
      .notifyObservers(window, "sync-pane-loaded");
  },

  _toggleComputerNameControls(editMode) {
    let textbox = document.getElementById("fxaSyncComputerName");
    textbox.disabled = !editMode;
    document.getElementById("fxaChangeDeviceName").hidden = editMode;
    document.getElementById("fxaCancelChangeDeviceName").hidden = !editMode;
    document.getElementById("fxaSaveChangeDeviceName").hidden = !editMode;
  },

  _focusComputerNameTextbox() {
    let textbox = document.getElementById("fxaSyncComputerName");
    let valLength = textbox.value.length;
    textbox.focus();
    textbox.setSelectionRange(valLength, valLength);
  },

  _blurComputerNameTextbox() {
    document.getElementById("fxaSyncComputerName").blur();
  },

  _focusAfterComputerNameTextbox() {
    // Focus the most appropriate element that's *not* the "computer name" box.
    Services.focus.moveFocus(window,
      document.getElementById("fxaSyncComputerName"),
      Services.focus.MOVEFOCUS_FORWARD, 0);
  },

  _updateComputerNameValue(save) {
    if (save) {
      let textbox = document.getElementById("fxaSyncComputerName");
      Weave.Service.clientsEngine.localName = textbox.value;
    }
    this._populateComputerName(Weave.Service.clientsEngine.localName);
  },

  _setupEventListeners() {
    function setEventListener(aId, aEventType, aCallback) {
      document.getElementById(aId)
        .addEventListener(aEventType, aCallback.bind(gSyncPane));
    }

    setEventListener("fxaChangeDeviceName", "command", function() {
      this._toggleComputerNameControls(true);
      this._focusComputerNameTextbox();
    });
    setEventListener("fxaCancelChangeDeviceName", "command", function() {
      // We explicitly blur the textbox because of bug 75324, then after
      // changing the state of the buttons, force focus to whatever the focus
      // manager thinks should be next (which on the mac, depends on an OSX
      // keyboard access preference)
      this._blurComputerNameTextbox();
      this._toggleComputerNameControls(false);
      this._updateComputerNameValue(false);
      this._focusAfterComputerNameTextbox();
    });
    setEventListener("fxaSaveChangeDeviceName", "command", function() {
      // Work around bug 75324 - see above.
      this._blurComputerNameTextbox();
      this._toggleComputerNameControls(false);
      this._updateComputerNameValue(true);
      this._focusAfterComputerNameTextbox();
    });
<<<<<<< HEAD
    setEventListener("noFxaSignUp", "command", function() {
      gSyncPane.signUp();
      return false;
    });
=======
>>>>>>> a17af05f
    setEventListener("noFxaSignIn", "command", function() {
      gSyncPane.signIn();
      return false;
    });
    setEventListener("fxaUnlinkButton", "command", function() {
      gSyncPane.unlinkFirefoxAccount(true);
    });
    setEventListener("verifyFxaAccount", "command",
      gSyncPane.verifyFirefoxAccount);
    setEventListener("unverifiedUnlinkFxaAccount", "command", function() {
      /* no warning as account can't have previously synced */
      gSyncPane.unlinkFirefoxAccount(false);
    });
    setEventListener("rejectReSignIn", "command",
      gSyncPane.reSignIn);
    setEventListener("rejectUnlinkFxaAccount", "command", function() {
      gSyncPane.unlinkFirefoxAccount(true);
    });
    setEventListener("fxaSyncComputerName", "keypress", function(e) {
      if (e.keyCode == KeyEvent.DOM_VK_RETURN) {
        document.getElementById("fxaSaveChangeDeviceName").click();
      } else if (e.keyCode == KeyEvent.DOM_VK_ESCAPE) {
        document.getElementById("fxaCancelChangeDeviceName").click();
      }
    });
  },

<<<<<<< HEAD
  _initProfileImageUI() {
    try {
      if (Services.prefs.getBoolPref("identity.fxaccounts.profile_image.enabled")) {
        document.getElementById("fxaProfileImage").hidden = false;
      }
    } catch (e) { }
  },

  updateWeavePrefs() {
    let service = Components.classes["@mozilla.org/weave/service;1"]
                  .getService(Components.interfaces.nsISupports)
                  .wrappedJSObject;

    let displayNameLabel = document.getElementById("fxaDisplayName");
    let fxaEmailAddress1Label = document.getElementById("fxaEmailAddress1");
    fxaEmailAddress1Label.hidden = false;
    displayNameLabel.hidden = true;

    let profileInfoEnabled = Services.prefs.getBoolPref("identity.fxaccounts.profile_image.enabled", false);

    // determine the fxa status...
    this._showLoadPage(service);

    fxAccounts.getSignedInUser().then(data => {
      if (!data) {
        this.page = FXA_PAGE_LOGGED_OUT;
        return false;
      }
      this.page = FXA_PAGE_LOGGED_IN;
      // We are logged in locally, but maybe we are in a state where the
      // server rejected our credentials (eg, password changed on the server)
      let fxaLoginStatus = document.getElementById("fxaLoginStatus");
      let syncReady;
      // Not Verfied implies login error state, so check that first.
      if (!data.verified) {
        fxaLoginStatus.selectedIndex = FXA_LOGIN_UNVERIFIED;
        syncReady = false;
      // So we think we are logged in, so login problems are next.
      // (Although if the Sync identity manager is still initializing, we
      // ignore login errors and assume all will eventually be good.)
      // LOGIN_FAILED_LOGIN_REJECTED explicitly means "you must log back in".
      // All other login failures are assumed to be transient and should go
      // away by themselves, so aren't reflected here.
      } else if (Weave.Status.login == Weave.LOGIN_FAILED_LOGIN_REJECTED) {
        fxaLoginStatus.selectedIndex = FXA_LOGIN_FAILED;
        syncReady = false;
      // Else we must be golden (or in an error state we expect to magically
      // resolve itself)
      } else {
        fxaLoginStatus.selectedIndex = FXA_LOGIN_VERIFIED;
        syncReady = true;
      }
      fxaEmailAddress1Label.textContent = data.email;
      document.getElementById("fxaEmailAddress2").textContent = data.email;
      document.getElementById("fxaEmailAddress3").textContent = data.email;
      this._populateComputerName(Weave.Service.clientsEngine.localName);
      let engines = document.getElementById("fxaSyncEngines")
      for (let checkbox of engines.querySelectorAll("checkbox")) {
        checkbox.disabled = !syncReady;
      }
      document.getElementById("fxaChangeDeviceName").disabled = !syncReady;

      // Clear the profile image (if any) of the previously logged in account.
      document.getElementById("fxaProfileImage").style.removeProperty("list-style-image");

=======
  updateWeavePrefs() {
    let service = Components.classes["@mozilla.org/weave/service;1"]
      .getService(Components.interfaces.nsISupports)
      .wrappedJSObject;

    let displayNameLabel = document.getElementById("fxaDisplayName");
    let fxaEmailAddressLabels = document.querySelectorAll(".fxaEmailAddress");
    displayNameLabel.hidden = true;

    // determine the fxa status...
    this._showLoadPage(service);

    fxAccounts.getSignedInUser().then(data => {
      if (!data) {
        this.page = FXA_PAGE_LOGGED_OUT;
        return false;
      }
      this.page = FXA_PAGE_LOGGED_IN;
      // We are logged in locally, but maybe we are in a state where the
      // server rejected our credentials (eg, password changed on the server)
      let fxaLoginStatus = document.getElementById("fxaLoginStatus");
      let syncReady;
      // Not Verfied implies login error state, so check that first.
      if (!data.verified) {
        fxaLoginStatus.selectedIndex = FXA_LOGIN_UNVERIFIED;
        syncReady = false;
        // So we think we are logged in, so login problems are next.
        // (Although if the Sync identity manager is still initializing, we
        // ignore login errors and assume all will eventually be good.)
        // LOGIN_FAILED_LOGIN_REJECTED explicitly means "you must log back in".
        // All other login failures are assumed to be transient and should go
        // away by themselves, so aren't reflected here.
      } else if (Weave.Status.login == Weave.LOGIN_FAILED_LOGIN_REJECTED) {
        fxaLoginStatus.selectedIndex = FXA_LOGIN_FAILED;
        syncReady = false;
        // Else we must be golden (or in an error state we expect to magically
        // resolve itself)
      } else {
        fxaLoginStatus.selectedIndex = FXA_LOGIN_VERIFIED;
        syncReady = true;
      }
      fxaEmailAddressLabels.forEach((label) => {
        label.value = data.email;
      });
      this._populateComputerName(Weave.Service.clientsEngine.localName);
      let engines = document.getElementById("fxaSyncEngines")
      for (let checkbox of engines.querySelectorAll("checkbox")) {
        checkbox.disabled = !syncReady;
      }
      document.getElementById("fxaChangeDeviceName").disabled = !syncReady;

      // Clear the profile image (if any) of the previously logged in account.
      document.querySelector("#fxaLoginVerified > .fxaProfileImage").style.removeProperty("list-style-image");

>>>>>>> a17af05f
      // If the account is verified the next promise in the chain will
      // fetch profile data.
      return data.verified;
    }).then(isVerified => {
      if (isVerified) {
        return fxAccounts.getSignedInUserProfile();
      }
      return null;
    }).then(data => {
      let fxaLoginStatus = document.getElementById("fxaLoginStatus");
<<<<<<< HEAD
      if (data && profileInfoEnabled) {
=======
      if (data) {
        if (data.email) {
          // A hack to handle that the user's email address may have changed.
          // This can probably be removed as part of bug 1383663.
          fxaEmailAddressLabels.forEach((label) => {
            label.value = data.email;
          });
        }
>>>>>>> a17af05f
        if (data.displayName) {
          fxaLoginStatus.setAttribute("hasName", true);
          displayNameLabel.hidden = false;
          displayNameLabel.textContent = data.displayName;
        } else {
          fxaLoginStatus.removeAttribute("hasName");
        }
        if (data.avatar) {
          let bgImage = "url(\"" + data.avatar + "\")";
<<<<<<< HEAD
          let profileImageElement = document.getElementById("fxaProfileImage");
=======
          let profileImageElement = document.querySelector("#fxaLoginVerified > .fxaProfileImage");
>>>>>>> a17af05f
          profileImageElement.style.listStyleImage = bgImage;

          let img = new Image();
          img.onerror = () => {
            // Clear the image if it has trouble loading. Since this callback is asynchronous
            // we check to make sure the image is still the same before we clear it.
            if (profileImageElement.style.listStyleImage === bgImage) {
              profileImageElement.style.removeProperty("list-style-image");
            }
          };
          img.src = data.avatar;
        }
      } else {
        fxaLoginStatus.removeAttribute("hasName");
      }
    }, err => {
      FxAccountsCommon.log.error(err);
    }).catch(err => {
      // If we get here something's really busted
      Cu.reportError(String(err));
    });
  },

  _getEntryPoint() {
    let params = new URLSearchParams(document.URL.split("#")[0].split("?")[1] || "");
    return params.get("entrypoint") || "preferences";
  },

  _openAboutAccounts(action) {
    let entryPoint = this._getEntryPoint();
    let params = new URLSearchParams();
    if (action) {
      params.set("action", action);
    }
    params.set("entrypoint", entryPoint);

    this.replaceTabWithUrl("about:accounts?" + params);
  },

  openContentInBrowser(url, options) {
    let win = Services.wm.getMostRecentWindow("navigator:browser");
    if (!win) {
      openUILinkIn(url, "tab");
      return;
    }
    win.switchToTabHavingURI(url, true, options);
  },

  // Replace the current tab with the specified URL.
  replaceTabWithUrl(url) {
    // Get the <browser> element hosting us.
    let browser = window.QueryInterface(Ci.nsIInterfaceRequestor)
      .getInterface(Ci.nsIWebNavigation)
      .QueryInterface(Ci.nsIDocShell)
      .chromeEventHandler;
    // And tell it to load our URL.
    browser.loadURI(url);
  },

  signUp() {
    this._openAboutAccounts("signup");
  },

  signIn() {
    this._openAboutAccounts("signin");
  },

  reSignIn() {
    this._openAboutAccounts("reauth");
  },


  clickOrSpaceOrEnterPressed(event) {
    // Note: charCode is deprecated, but 'char' not yet implemented.
    // Replace charCode with char when implemented, see Bug 680830
    return ((event.type == "click" && event.button == 0) ||
      (event.type == "keypress" &&
        (event.charCode == KeyEvent.DOM_VK_SPACE || event.keyCode == KeyEvent.DOM_VK_RETURN)));
  },

  openChangeProfileImage(event) {
    if (this.clickOrSpaceOrEnterPressed(event)) {
      fxAccounts.promiseAccountsChangeProfileURI(this._getEntryPoint(), "avatar")
        .then(url => {
          this.openContentInBrowser(url, {
            replaceQueryString: true,
            triggeringPrincipal: Services.scriptSecurityManager.getSystemPrincipal(),
          });
        });
      // Prevent page from scrolling on the space key.
      event.preventDefault();
    }
  },

  openManageFirefoxAccount(event) {
    if (this.clickOrSpaceOrEnterPressed(event)) {
      this.manageFirefoxAccount();
      // Prevent page from scrolling on the space key.
      event.preventDefault();
    }
  },

  manageFirefoxAccount() {
    fxAccounts.promiseAccountsManageURI(this._getEntryPoint())
      .then(url => {
        this.openContentInBrowser(url, {
          replaceQueryString: true,
          triggeringPrincipal: Services.scriptSecurityManager.getSystemPrincipal(),
        });
      });
  },

  verifyFirefoxAccount() {
    let showVerifyNotification = (data) => {
      let isError = !data;
      let maybeNot = isError ? "Not" : "";
      let sb = this._accountsStringBundle;
      let title = sb.GetStringFromName("verification" + maybeNot + "SentTitle");
      let email = !isError && data ? data.email : "";
      let body = sb.formatStringFromName("verification" + maybeNot + "SentBody", [email], 1);
      new Notification(title, { body })
    }

    let onError = () => {
      showVerifyNotification();
    };

    let onSuccess = data => {
      if (data) {
        showVerifyNotification(data);
      } else {
        onError();
      }
    };

    fxAccounts.resendVerificationEmail()
      .then(fxAccounts.getSignedInUser, onError)
      .then(onSuccess, onError);
  },

  unlinkFirefoxAccount(confirm) {
    if (confirm) {
      // We use a string bundle shared with aboutAccounts.
      let sb = Services.strings.createBundle("chrome://browser/locale/syncSetup.properties");
      let disconnectLabel = sb.GetStringFromName("disconnect.label");
      let title = sb.GetStringFromName("disconnect.verify.title");
      let body = sb.GetStringFromName("disconnect.verify.bodyHeading") +
        "\n\n" +
        sb.GetStringFromName("disconnect.verify.bodyText");
      let ps = Services.prompt;
      let buttonFlags = (ps.BUTTON_POS_0 * ps.BUTTON_TITLE_IS_STRING) +
        (ps.BUTTON_POS_1 * ps.BUTTON_TITLE_CANCEL) +
        ps.BUTTON_POS_1_DEFAULT;

      let factory = Cc["@mozilla.org/prompter;1"]
        .getService(Ci.nsIPromptFactory);
      let prompt = factory.getPrompt(window, Ci.nsIPrompt);
      let bag = prompt.QueryInterface(Ci.nsIWritablePropertyBag2);
      bag.setPropertyAsBool("allowTabModal", true);

      let pressed = prompt.confirmEx(title, body, buttonFlags,
        disconnectLabel, null, null, null, {});

      if (pressed != 0) { // 0 is the "continue" button
        return;
      }
    }
    fxAccounts.signOut().then(() => {
      this.updateWeavePrefs();
    });
  },

  _populateComputerName(value) {
    let textbox = document.getElementById("fxaSyncComputerName");
    if (!textbox.hasAttribute("placeholder")) {
      textbox.setAttribute("placeholder",
        Weave.Utils.getDefaultDeviceName());
    }
    textbox.value = value;
  },
};<|MERGE_RESOLUTION|>--- conflicted
+++ resolved
@@ -59,28 +59,18 @@
       } catch (e) { }
     };
 
-<<<<<<< HEAD
-    let onReady = function() {
-=======
     let onReady = () => {
->>>>>>> a17af05f
       Services.obs.removeObserver(onReady, "weave:service:ready");
       window.removeEventListener("unload", onUnload);
       this._init();
     };
 
-<<<<<<< HEAD
-    Services.obs.addObserver(onReady, "weave:service:ready", false);
-=======
     Services.obs.addObserver(onReady, "weave:service:ready");
->>>>>>> a17af05f
     window.addEventListener("unload", onUnload);
 
     xps.ensureLoaded();
   },
 
-<<<<<<< HEAD
-=======
   // make whatever tweaks we need based on preferences.
   _adjustForPrefs() {
     // These 2 engines are unique in that there are prefs that make the
@@ -107,7 +97,6 @@
     }
   },
 
->>>>>>> a17af05f
   _showLoadPage(xps) {
     let username = Services.prefs.getCharPref("services.sync.username", "");
     if (!username) {
@@ -117,11 +106,7 @@
 
     // Use cached values while we wait for the up-to-date values
     let cachedComputerName = Services.prefs.getCharPref("services.sync.client.name", "");
-<<<<<<< HEAD
-    document.getElementById("fxaEmailAddress1").textContent = username;
-=======
     document.querySelector(".fxaEmailAddress").value = username;
->>>>>>> a17af05f
     this._populateComputerName(cachedComputerName);
     this.page = FXA_PAGE_LOGGED_IN;
   },
@@ -237,13 +222,6 @@
       this._updateComputerNameValue(true);
       this._focusAfterComputerNameTextbox();
     });
-<<<<<<< HEAD
-    setEventListener("noFxaSignUp", "command", function() {
-      gSyncPane.signUp();
-      return false;
-    });
-=======
->>>>>>> a17af05f
     setEventListener("noFxaSignIn", "command", function() {
       gSyncPane.signIn();
       return false;
@@ -271,73 +249,6 @@
     });
   },
 
-<<<<<<< HEAD
-  _initProfileImageUI() {
-    try {
-      if (Services.prefs.getBoolPref("identity.fxaccounts.profile_image.enabled")) {
-        document.getElementById("fxaProfileImage").hidden = false;
-      }
-    } catch (e) { }
-  },
-
-  updateWeavePrefs() {
-    let service = Components.classes["@mozilla.org/weave/service;1"]
-                  .getService(Components.interfaces.nsISupports)
-                  .wrappedJSObject;
-
-    let displayNameLabel = document.getElementById("fxaDisplayName");
-    let fxaEmailAddress1Label = document.getElementById("fxaEmailAddress1");
-    fxaEmailAddress1Label.hidden = false;
-    displayNameLabel.hidden = true;
-
-    let profileInfoEnabled = Services.prefs.getBoolPref("identity.fxaccounts.profile_image.enabled", false);
-
-    // determine the fxa status...
-    this._showLoadPage(service);
-
-    fxAccounts.getSignedInUser().then(data => {
-      if (!data) {
-        this.page = FXA_PAGE_LOGGED_OUT;
-        return false;
-      }
-      this.page = FXA_PAGE_LOGGED_IN;
-      // We are logged in locally, but maybe we are in a state where the
-      // server rejected our credentials (eg, password changed on the server)
-      let fxaLoginStatus = document.getElementById("fxaLoginStatus");
-      let syncReady;
-      // Not Verfied implies login error state, so check that first.
-      if (!data.verified) {
-        fxaLoginStatus.selectedIndex = FXA_LOGIN_UNVERIFIED;
-        syncReady = false;
-      // So we think we are logged in, so login problems are next.
-      // (Although if the Sync identity manager is still initializing, we
-      // ignore login errors and assume all will eventually be good.)
-      // LOGIN_FAILED_LOGIN_REJECTED explicitly means "you must log back in".
-      // All other login failures are assumed to be transient and should go
-      // away by themselves, so aren't reflected here.
-      } else if (Weave.Status.login == Weave.LOGIN_FAILED_LOGIN_REJECTED) {
-        fxaLoginStatus.selectedIndex = FXA_LOGIN_FAILED;
-        syncReady = false;
-      // Else we must be golden (or in an error state we expect to magically
-      // resolve itself)
-      } else {
-        fxaLoginStatus.selectedIndex = FXA_LOGIN_VERIFIED;
-        syncReady = true;
-      }
-      fxaEmailAddress1Label.textContent = data.email;
-      document.getElementById("fxaEmailAddress2").textContent = data.email;
-      document.getElementById("fxaEmailAddress3").textContent = data.email;
-      this._populateComputerName(Weave.Service.clientsEngine.localName);
-      let engines = document.getElementById("fxaSyncEngines")
-      for (let checkbox of engines.querySelectorAll("checkbox")) {
-        checkbox.disabled = !syncReady;
-      }
-      document.getElementById("fxaChangeDeviceName").disabled = !syncReady;
-
-      // Clear the profile image (if any) of the previously logged in account.
-      document.getElementById("fxaProfileImage").style.removeProperty("list-style-image");
-
-=======
   updateWeavePrefs() {
     let service = Components.classes["@mozilla.org/weave/service;1"]
       .getService(Components.interfaces.nsISupports)
@@ -392,7 +303,6 @@
       // Clear the profile image (if any) of the previously logged in account.
       document.querySelector("#fxaLoginVerified > .fxaProfileImage").style.removeProperty("list-style-image");
 
->>>>>>> a17af05f
       // If the account is verified the next promise in the chain will
       // fetch profile data.
       return data.verified;
@@ -403,9 +313,6 @@
       return null;
     }).then(data => {
       let fxaLoginStatus = document.getElementById("fxaLoginStatus");
-<<<<<<< HEAD
-      if (data && profileInfoEnabled) {
-=======
       if (data) {
         if (data.email) {
           // A hack to handle that the user's email address may have changed.
@@ -414,7 +321,6 @@
             label.value = data.email;
           });
         }
->>>>>>> a17af05f
         if (data.displayName) {
           fxaLoginStatus.setAttribute("hasName", true);
           displayNameLabel.hidden = false;
@@ -424,11 +330,7 @@
         }
         if (data.avatar) {
           let bgImage = "url(\"" + data.avatar + "\")";
-<<<<<<< HEAD
-          let profileImageElement = document.getElementById("fxaProfileImage");
-=======
           let profileImageElement = document.querySelector("#fxaLoginVerified > .fxaProfileImage");
->>>>>>> a17af05f
           profileImageElement.style.listStyleImage = bgImage;
 
           let img = new Image();
