const ss = Cc["@mozilla.org/browser/sessionstore;1"].getService(Ci.nsISessionStore);

const {Utils} = Cu.import("resource://gre/modules/sessionstore/Utils.jsm", {});
const triggeringPrincipal_base64 = Utils.SERIALIZED_SYSTEMPRINCIPAL;

<<<<<<< HEAD
add_task(function* () {
=======
add_task(async function() {
>>>>>>> a17af05f
  waitForExplicitFinish();

  const tabURL = getRootDirectory(gTestPath) + "browser_bug1184989_prevent_scrolling_when_preferences_flipped.xul";

  await BrowserTestUtils.withNewTab({ gBrowser, url: tabURL }, async function(browser) {
    let doc = browser.contentDocument;
    let container = doc.getElementById("container");

    // Test button
    let button = doc.getElementById("button");
    button.focus();
    EventUtils.synthesizeKey(" ", {});
    await checkPageScrolling(container, "button");

    // Test checkbox
    let checkbox = doc.getElementById("checkbox");
    checkbox.focus();
    EventUtils.synthesizeKey(" ", {});
    ok(checkbox.checked, "Checkbox is checked");
    await checkPageScrolling(container, "checkbox");

    // Test listbox
    let listbox = doc.getElementById("listbox");
    let listitem = doc.getElementById("listitem");
    listbox.focus();
    EventUtils.synthesizeKey(" ", {});
    ok(listitem.selected, "Listitem is selected");
    await checkPageScrolling(container, "listbox");

    // Test radio
    let radiogroup = doc.getElementById("radiogroup");
    radiogroup.focus();
    EventUtils.synthesizeKey(" ", {});
    await checkPageScrolling(container, "radio");
  });

<<<<<<< HEAD
  yield BrowserTestUtils.withNewTab({ gBrowser, url: "about:preferences" }, function* (browser) {
=======
  await BrowserTestUtils.withNewTab({ gBrowser, url: "about:preferences#search" }, async function(browser) {
>>>>>>> a17af05f
    let doc = browser.contentDocument;
    let container = doc.getElementsByClassName("main-content")[0];

    // Test search
    let engineList = doc.getElementById("engineList");
    engineList.focus();
    EventUtils.synthesizeKey(" ", {});
    is(engineList.view.selection.currentIndex, 0, "Search engineList is selected");
    EventUtils.synthesizeKey(" ", {});
    await checkPageScrolling(container, "search engineList");
  });

  // Test session restore
  const CRASH_URL = "about:mozilla";
  const CRASH_FAVICON = "chrome://branding/content/icon32.png";
  const CRASH_SHENTRY = {url: CRASH_URL};
  const CRASH_TAB = {entries: [CRASH_SHENTRY], image: CRASH_FAVICON};
  const CRASH_STATE = {windows: [{tabs: [CRASH_TAB]}]};

  const TAB_URL = "about:sessionrestore";
  const TAB_FORMDATA = {url: TAB_URL, id: {sessionData: CRASH_STATE}};
  const TAB_SHENTRY = {url: TAB_URL, triggeringPrincipal_base64};
  const TAB_STATE = {entries: [TAB_SHENTRY], formdata: TAB_FORMDATA};

  let tab = gBrowser.selectedTab = BrowserTestUtils.addTab(gBrowser, "about:blank");

  // Fake a post-crash tab
  ss.setTabState(tab, JSON.stringify(TAB_STATE));

  await BrowserTestUtils.browserLoaded(tab.linkedBrowser);
  let doc = tab.linkedBrowser.contentDocument;

  // Make body scrollable
  doc.body.style.height = (doc.body.clientHeight + 100) + "px";

  let tabList = doc.getElementById("tabList");
  tabList.focus();
  EventUtils.synthesizeKey(" ", {});
  await checkPageScrolling(doc.documentElement, "session restore");

  gBrowser.removeCurrentTab();
  finish();
});

function checkPageScrolling(container, type) {
  return new Promise(resolve => {
    setTimeout(() => {
      is(container.scrollTop, 0, "Page should not scroll when " + type + " flipped");
      resolve();
    }, 0);
  });
}<|MERGE_RESOLUTION|>--- conflicted
+++ resolved
@@ -3,11 +3,7 @@
 const {Utils} = Cu.import("resource://gre/modules/sessionstore/Utils.jsm", {});
 const triggeringPrincipal_base64 = Utils.SERIALIZED_SYSTEMPRINCIPAL;
 
-<<<<<<< HEAD
-add_task(function* () {
-=======
 add_task(async function() {
->>>>>>> a17af05f
   waitForExplicitFinish();
 
   const tabURL = getRootDirectory(gTestPath) + "browser_bug1184989_prevent_scrolling_when_preferences_flipped.xul";
@@ -44,11 +40,7 @@
     await checkPageScrolling(container, "radio");
   });
 
-<<<<<<< HEAD
-  yield BrowserTestUtils.withNewTab({ gBrowser, url: "about:preferences" }, function* (browser) {
-=======
   await BrowserTestUtils.withNewTab({ gBrowser, url: "about:preferences#search" }, async function(browser) {
->>>>>>> a17af05f
     let doc = browser.contentDocument;
     let container = doc.getElementsByClassName("main-content")[0];
 
