--- conflicted
+++ resolved
@@ -10,7 +10,6 @@
 
 function test() {
   waitForExplicitFinish();
-  SpecialPowers.pushPrefEnv({set: [["browser.storageManager.enabled", true]]});
   open_preferences(runTest);
 }
 
@@ -23,8 +22,6 @@
     if (element.nodeName == "keyset" ||
         element.nodeName == "preferences" ||
         element.id === "drmGroup") {
-<<<<<<< HEAD
-=======
       continue;
     }
     // The siteDataGroup in the Storage Management project is currently only pref-on on Nightly for testing purpose.
@@ -45,7 +42,6 @@
     // The browserContainersGroup is still only pref-on on Nightly
     if (element.id == "browserContainersGroup" && browserContainersGroupDisabled) {
       is_element_hidden(element, "Disabled browserContainersGroup should be hidden");
->>>>>>> a17af05f
       continue;
     }
 
@@ -66,13 +62,8 @@
   gElements = tab.getElementById("mainPrefPane").children;
 
   let panes = [
-<<<<<<< HEAD
-    "General", "Applications",
-    "Privacy", "Sync", "Advanced",
-=======
     "General", "Search",
     "Privacy", "Sync",
->>>>>>> a17af05f
   ];
 
   for (let pane of panes) {
