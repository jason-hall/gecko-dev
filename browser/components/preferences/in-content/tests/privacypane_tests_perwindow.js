--- conflicted
+++ resolved
@@ -1,11 +1,7 @@
 // This file gets imported into the same scope as head.js.
 /* import-globals-from head.js */
 
-<<<<<<< HEAD
-function* runTestOnPrivacyPrefPane(testFunc) {
-=======
 async function runTestOnPrivacyPrefPane(testFunc) {
->>>>>>> a17af05f
   info("runTestOnPrivacyPrefPane entered");
   let tab = await BrowserTestUtils.openNewForegroundTab(gBrowser, "about:preferences", true, true);
   let browser = tab.linkedBrowser;
