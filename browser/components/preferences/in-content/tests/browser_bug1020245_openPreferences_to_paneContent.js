/* Any copyright is dedicated to the Public Domain.
 * http://creativecommons.org/publicdomain/zero/1.0/ */

Services.prefs.setBoolPref("browser.preferences.instantApply", true);

registerCleanupFunction(function() {
  Services.prefs.clearUserPref("browser.preferences.instantApply");
});

<<<<<<< HEAD
add_task(function*() {
  let prefs = yield openPreferencesViaOpenPreferencesAPI("panePrivacy");
  is(prefs.selectedPane, "panePrivacy", "Privacy pane was selected");
  prefs = yield openPreferencesViaOpenPreferencesAPI("advanced");
  is(prefs.selectedPane, "paneAdvanced", "Advanced pane was selected");
  prefs = yield openPreferencesViaHash("privacy");
=======
// Test opening to the differerent panes and subcategories in Preferences
add_task(async function() {
  let prefs = await openPreferencesViaOpenPreferencesAPI("panePrivacy");
  is(prefs.selectedPane, "panePrivacy", "Privacy pane was selected");
  prefs = await openPreferencesViaHash("privacy");
>>>>>>> a17af05f
  is(prefs.selectedPane, "panePrivacy", "Privacy pane is selected when hash is 'privacy'");
  prefs = await openPreferencesViaOpenPreferencesAPI("nonexistant-category");
  is(prefs.selectedPane, "paneGeneral", "General pane is selected by default when a nonexistant-category is requested");
  prefs = await openPreferencesViaHash("nonexistant-category");
  is(prefs.selectedPane, "paneGeneral", "General pane is selected when hash is a nonexistant-category");
  prefs = await openPreferencesViaHash();
  is(prefs.selectedPane, "paneGeneral", "General pane is selected by default");
  prefs = await openPreferencesViaOpenPreferencesAPI("privacy-reports", {leaveOpen: true});
  is(prefs.selectedPane, "panePrivacy", "Privacy pane is selected by default");
  let doc = gBrowser.contentDocument;
  is(doc.location.hash, "#privacy", "The subcategory should be removed from the URI");
  ok(doc.querySelector("#locationBarGroup").hidden, "Location Bar prefs should be hidden when only Reports are requested");
  await BrowserTestUtils.removeTab(gBrowser.selectedTab);
});

// Test opening Preferences with subcategory on an existing Preferences tab. See bug 1358475.
add_task(async function() {
  let prefs = await openPreferencesViaOpenPreferencesAPI("general", {leaveOpen: true});
  is(prefs.selectedPane, "paneGeneral", "General pane is selected by default");
  let doc = gBrowser.contentDocument;
  is(doc.location.hash, "#general", "The subcategory should be removed from the URI");
  // The reasons that here just call the `openPreferences` API without the helping function are
  //   - already opened one about:preferences tab up there and
  //   - the goal is to test on the existing tab and
  //   - using `openPreferencesViaOpenPreferencesAPI` would introduce more handling of additional about:blank and unneccessary event
  openPreferences("privacy-reports");
  let selectedPane = gBrowser.contentWindow.history.state;
  is(selectedPane, "panePrivacy", "Privacy pane should be selected");
  is(doc.location.hash, "#privacy", "The subcategory should be removed from the URI");
  ok(doc.querySelector("#locationBarGroup").hidden, "Location Bar prefs should be hidden when only Reports are requested");
  await BrowserTestUtils.removeTab(gBrowser.selectedTab);
});

// Test opening to a subcategory displays the correct values for preferences
add_task(async function() {
  // Skip if crash reporting isn't enabled since the checkbox will be missing.
  if (!AppConstants.MOZ_CRASHREPORTER) {
    return;
  }

  await SpecialPowers.pushPrefEnv({
    set: [["browser.crashReports.unsubmittedCheck.autoSubmit", true]],
  });
  await openPreferencesViaOpenPreferencesAPI("privacy-reports", {leaveOpen: true});

  let doc = gBrowser.contentDocument;
  ok(
    doc.querySelector("#automaticallySubmitCrashesBox").checked,
    "Checkbox for automatically submitting crashes should be checked when the pref is true and only Reports are requested"
  );

  await BrowserTestUtils.removeTab(gBrowser.selectedTab);
  await SpecialPowers.popPrefEnv();
});

add_task(async function() {
  // Skip if crash reporting isn't enabled since the checkbox will be missing.
  if (!AppConstants.MOZ_CRASHREPORTER) {
    return;
  }

  await SpecialPowers.pushPrefEnv({
    set: [["browser.crashReports.unsubmittedCheck.autoSubmit", false]],
  });
  await openPreferencesViaOpenPreferencesAPI("privacy-reports", {leaveOpen: true});

  let doc = gBrowser.contentDocument;
  ok(
    !doc.querySelector("#automaticallySubmitCrashesBox").checked,
    "Checkbox for automatically submitting crashes should not be checked when the pref is false only Reports are requested"
  );

  await BrowserTestUtils.removeTab(gBrowser.selectedTab);
  await SpecialPowers.popPrefEnv();
});

function openPreferencesViaHash(aPane) {
<<<<<<< HEAD
  let deferred = Promise.defer();
  gBrowser.selectedTab = gBrowser.addTab("about:preferences" + (aPane ? "#" + aPane : ""));
  let newTabBrowser = gBrowser.selectedBrowser;

  newTabBrowser.addEventListener("Initialized", function() {
    newTabBrowser.contentWindow.addEventListener("load", function() {
      let win = gBrowser.contentWindow;
      let selectedPane = win.history.state;
      gBrowser.removeCurrentTab();
      deferred.resolve({selectedPane});
    }, {once: true});
  }, {capture: true, once: true});

  return deferred.promise;
=======
  return new Promise(resolve => {
    let finalPrefPaneLoaded = TestUtils.topicObserved("sync-pane-loaded", () => true);
    gBrowser.selectedTab = BrowserTestUtils.addTab(gBrowser, "about:preferences" + (aPane ? "#" + aPane : ""));
    let newTabBrowser = gBrowser.selectedBrowser;

    newTabBrowser.addEventListener("Initialized", function() {
      newTabBrowser.contentWindow.addEventListener("load", async function() {
        let win = gBrowser.contentWindow;
        let selectedPane = win.history.state;
        await finalPrefPaneLoaded;
        gBrowser.removeCurrentTab();
        resolve({selectedPane});
      }, {once: true});
    }, {capture: true, once: true});
  });
>>>>>>> a17af05f
}<|MERGE_RESOLUTION|>--- conflicted
+++ resolved
@@ -7,20 +7,11 @@
   Services.prefs.clearUserPref("browser.preferences.instantApply");
 });
 
-<<<<<<< HEAD
-add_task(function*() {
-  let prefs = yield openPreferencesViaOpenPreferencesAPI("panePrivacy");
-  is(prefs.selectedPane, "panePrivacy", "Privacy pane was selected");
-  prefs = yield openPreferencesViaOpenPreferencesAPI("advanced");
-  is(prefs.selectedPane, "paneAdvanced", "Advanced pane was selected");
-  prefs = yield openPreferencesViaHash("privacy");
-=======
 // Test opening to the differerent panes and subcategories in Preferences
 add_task(async function() {
   let prefs = await openPreferencesViaOpenPreferencesAPI("panePrivacy");
   is(prefs.selectedPane, "panePrivacy", "Privacy pane was selected");
   prefs = await openPreferencesViaHash("privacy");
->>>>>>> a17af05f
   is(prefs.selectedPane, "panePrivacy", "Privacy pane is selected when hash is 'privacy'");
   prefs = await openPreferencesViaOpenPreferencesAPI("nonexistant-category");
   is(prefs.selectedPane, "paneGeneral", "General pane is selected by default when a nonexistant-category is requested");
@@ -98,22 +89,6 @@
 });
 
 function openPreferencesViaHash(aPane) {
-<<<<<<< HEAD
-  let deferred = Promise.defer();
-  gBrowser.selectedTab = gBrowser.addTab("about:preferences" + (aPane ? "#" + aPane : ""));
-  let newTabBrowser = gBrowser.selectedBrowser;
-
-  newTabBrowser.addEventListener("Initialized", function() {
-    newTabBrowser.contentWindow.addEventListener("load", function() {
-      let win = gBrowser.contentWindow;
-      let selectedPane = win.history.state;
-      gBrowser.removeCurrentTab();
-      deferred.resolve({selectedPane});
-    }, {once: true});
-  }, {capture: true, once: true});
-
-  return deferred.promise;
-=======
   return new Promise(resolve => {
     let finalPrefPaneLoaded = TestUtils.topicObserved("sync-pane-loaded", () => true);
     gBrowser.selectedTab = BrowserTestUtils.addTab(gBrowser, "about:preferences" + (aPane ? "#" + aPane : ""));
@@ -129,5 +104,4 @@
       }, {once: true});
     }, {capture: true, once: true});
   });
->>>>>>> a17af05f
 }