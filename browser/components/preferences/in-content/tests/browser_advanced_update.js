/* Any copyright is dedicated to the Public Domain.
 * http://creativecommons.org/publicdomain/zero/1.0/ */

"use strict";

const { classes: Cc, interfaces: Ci, manager: Cm, utils: Cu, results: Cr } = Components;

Cu.import("resource://gre/modules/XPCOMUtils.jsm");

const uuidGenerator = Cc["@mozilla.org/uuid-generator;1"].getService(Ci.nsIUUIDGenerator);

const mockUpdateManager = {
  contractId: "@mozilla.org/updates/update-manager;1",

  _mockClassId: uuidGenerator.generateUUID(),

  _originalClassId: "",

  _originalFactory: null,

  QueryInterface: XPCOMUtils.generateQI([Ci.nsIUpdateManager]),

  createInstance(outer, iiD) {
    if (outer) {
      throw Cr.NS_ERROR_NO_AGGREGATION;
    }
    return this.QueryInterface(iiD);
  },

  register() {
    let registrar = Cm.QueryInterface(Ci.nsIComponentRegistrar);
    if (!registrar.isCIDRegistered(this._mockClassId)) {
      this._originalClassId = registrar.contractIDToCID(this.contractId);
      this._originalFactory = Cm.getClassObject(Cc[this.contractId], Ci.nsIFactory);
      registrar.unregisterFactory(this._originalClassId, this._originalFactory);
      registrar.registerFactory(this._mockClassId, "Unregister after testing", this.contractId, this);
    }
  },

  unregister() {
    let registrar = Cm.QueryInterface(Ci.nsIComponentRegistrar);
    registrar.unregisterFactory(this._mockClassId, this);
    registrar.registerFactory(this._originalClassId, "", this.contractId, this._originalFactory);
  },

  get updateCount() {
    return this._updates.length;
  },

  getUpdateAt(index) {
    return this._updates[index];
  },

  _updates: [
    {
      name: "Firefox Developer Edition 49.0a2",
      statusText: "The Update was successfully installed",
      buildID: "20160728004010",
      type: "minor",
      installDate: 1469763105156,
      detailsURL: "https://www.mozilla.org/firefox/aurora/"
    },
    {
      name: "Firefox Developer Edition 43.0a2",
      statusText: "The Update was successfully installed",
      buildID: "20150929004011",
      type: "minor",
      installDate: 1443585886224,
      detailsURL: "https://www.mozilla.org/firefox/aurora/"
    },
    {
      name: "Firefox Developer Edition 42.0a2",
      statusText: "The Update was successfully installed",
      buildID: "20150920004018",
      type: "major",
      installDate: 1442818147544,
      detailsURL: "https://www.mozilla.org/firefox/aurora/"
    }
  ]
};

function resetPreferences() {
  Services.prefs.clearUserPref("browser.search.update");
}

function formatInstallDate(sec) {
  var date = new Date(sec);
  const dtOptions = { year: "numeric", month: "long", day: "numeric",
                      hour: "numeric", minute: "numeric", second: "numeric" };
  return date.toLocaleString(undefined, dtOptions);
}

registerCleanupFunction(resetPreferences);

<<<<<<< HEAD
add_task(function*() {
  yield openPreferencesViaOpenPreferencesAPI("advanced", { leaveOpen: true });
=======
add_task(async function() {
  await openPreferencesViaOpenPreferencesAPI("general", { leaveOpen: true });
>>>>>>> a17af05f
  resetPreferences();
  Services.prefs.setBoolPref("browser.search.update", false);

  let doc = gBrowser.selectedBrowser.contentDocument;
  let enableSearchUpdate = doc.getElementById("enableSearchUpdate");
  is_element_visible(enableSearchUpdate, "Check search update preference is visible");

  // Ensure that the update pref dialog reflects the actual pref value.
  ok(!enableSearchUpdate.checked, "Ensure search updates are disabled");
  Services.prefs.setBoolPref("browser.search.update", true);
  ok(enableSearchUpdate.checked, "Ensure search updates are enabled");

  gBrowser.removeCurrentTab();
});

<<<<<<< HEAD
add_task(function*() {
  mockUpdateManager.register();

  yield openPreferencesViaOpenPreferencesAPI("advanced", { leaveOpen: true });
=======
add_task(async function() {
  await openPreferencesViaOpenPreferencesAPI("general", { leaveOpen: true });
>>>>>>> a17af05f
  let doc = gBrowser.selectedBrowser.contentDocument;

  let showBtn = doc.getElementById("showUpdateHistory");
  let dialogOverlay = content.gSubDialog._preloadDialog._overlay;

  // XXX: For unknown reasons, this mock cannot be loaded by
  // XPCOMUtils.defineLazyServiceGetter() called in aboutDialog-appUpdater.js.
  // It is registered here so that we could assert update history subdialog
  // without stopping the preferences advanced pane from loading.
  // See bug 1361929.
  mockUpdateManager.register();

  // Test the dialog window opens
  is(dialogOverlay.style.visibility, "", "The dialog should be invisible");
  let promiseSubDialogLoaded = promiseLoadSubDialog("chrome://mozapps/content/update/history.xul");
  showBtn.doCommand();
  await promiseSubDialogLoaded;
  is(dialogOverlay.style.visibility, "visible", "The dialog should be visible");

  let dialogFrame = dialogOverlay.querySelector(".dialogFrame");
  let frameDoc = dialogFrame.contentDocument;
  let updates = frameDoc.querySelectorAll("update");

  // Test the update history numbers are correct
  is(updates.length, mockUpdateManager.updateCount, "The update count is incorrect.");

  // Test the updates are displayed correctly
  let update = null;
  let updateData = null;
  for (let i = 0; i < updates.length; ++i) {
    update = updates[i];
    updateData = mockUpdateManager.getUpdateAt(i);

    is(update.name, updateData.name + " (" + updateData.buildID + ")", "Wrong update name");
    is(update.type, updateData.type == "major" ? "New Version" : "Security Update", "Wrong update type");
    is(update.installDate, formatInstallDate(updateData.installDate), "Wrong update installDate");
    is(update.detailsURL, updateData.detailsURL, "Wrong update detailsURL");
    is(update.status, updateData.statusText, "Wrong update status");
  }

  // Test the dialog window closes
  let closeBtn = dialogOverlay.querySelector(".dialogClose");
  closeBtn.doCommand();
  is(dialogOverlay.style.visibility, "", "The dialog should be invisible");

  mockUpdateManager.unregister();
  gBrowser.removeCurrentTab();
});<|MERGE_RESOLUTION|>--- conflicted
+++ resolved
@@ -92,13 +92,8 @@
 
 registerCleanupFunction(resetPreferences);
 
-<<<<<<< HEAD
-add_task(function*() {
-  yield openPreferencesViaOpenPreferencesAPI("advanced", { leaveOpen: true });
-=======
 add_task(async function() {
   await openPreferencesViaOpenPreferencesAPI("general", { leaveOpen: true });
->>>>>>> a17af05f
   resetPreferences();
   Services.prefs.setBoolPref("browser.search.update", false);
 
@@ -114,15 +109,8 @@
   gBrowser.removeCurrentTab();
 });
 
-<<<<<<< HEAD
-add_task(function*() {
-  mockUpdateManager.register();
-
-  yield openPreferencesViaOpenPreferencesAPI("advanced", { leaveOpen: true });
-=======
 add_task(async function() {
   await openPreferencesViaOpenPreferencesAPI("general", { leaveOpen: true });
->>>>>>> a17af05f
   let doc = gBrowser.selectedBrowser.contentDocument;
 
   let showBtn = doc.getElementById("showUpdateHistory");
