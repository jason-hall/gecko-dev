--- conflicted
+++ resolved
@@ -8,11 +8,7 @@
 add_task(async function() {
   Services.prefs.setBoolPref("browser.search.suggest.enabled", true);
 
-<<<<<<< HEAD
-  yield openPreferencesViaOpenPreferencesAPI("general", { leaveOpen: true });
-=======
   await openPreferencesViaOpenPreferencesAPI("search", { leaveOpen: true });
->>>>>>> a17af05f
 
   let doc = gBrowser.selectedBrowser.contentDocument;
   let urlbarBox = doc.getElementById("urlBarSuggestion");
@@ -29,11 +25,7 @@
 add_task(async function() {
   Services.prefs.setBoolPref("browser.search.suggest.enabled", false);
 
-<<<<<<< HEAD
-  yield openPreferencesViaOpenPreferencesAPI("general", { leaveOpen: true });
-=======
   await openPreferencesViaOpenPreferencesAPI("search", { leaveOpen: true });
->>>>>>> a17af05f
 
   let doc = gBrowser.selectedBrowser.contentDocument;
   let urlbarBox = doc.getElementById("urlBarSuggestion");
