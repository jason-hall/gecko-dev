var gMimeSvc = Cc["@mozilla.org/mime;1"].getService(Ci.nsIMIMEService);
var gHandlerSvc = Cc["@mozilla.org/uriloader/handler-service;1"].getService(Ci.nsIHandlerService);

SimpleTest.requestCompleteLog();

function setupFakeHandler() {
  let info = gMimeSvc.getFromTypeAndExtension("text/plain", "foo.txt");
  ok(info.possibleLocalHandlers.length, "Should have at least one known handler");
  let handler = info.possibleLocalHandlers.queryElementAt(0, Ci.nsILocalHandlerApp);

  let infoToModify = gMimeSvc.getFromTypeAndExtension("text/x-test-handler", null);
  infoToModify.possibleApplicationHandlers.appendElement(handler);

  gHandlerSvc.store(infoToModify);
}

add_task(async function() {
  setupFakeHandler();
<<<<<<< HEAD
  yield openPreferencesViaOpenPreferencesAPI("applications", {leaveOpen: true});
  info("Preferences page opened on the applications pane.");
=======

  let prefs = await openPreferencesViaOpenPreferencesAPI("paneGeneral", {leaveOpen: true});
  is(prefs.selectedPane, "paneGeneral", "General pane was selected");
>>>>>>> a17af05f
  let win = gBrowser.selectedBrowser.contentWindow;

  let container = win.document.getElementById("handlersView");
  let ourItem = container.querySelector("richlistitem[type='text/x-test-handler']");
  ok(ourItem, "handlersView is present");
  ourItem.scrollIntoView();
  container.selectItem(ourItem);
  ok(ourItem.selected, "Should be able to select our item.");

  let list = await waitForCondition(() => win.document.getAnonymousElementByAttribute(ourItem, "class", "actionsMenu"));
  info("Got list after item was selected");

  let chooseItem = list.firstChild.querySelector(".choose-app-item");
  let dialogLoadedPromise = promiseLoadSubDialog("chrome://global/content/appPicker.xul");
  let cmdEvent = win.document.createEvent("xulcommandevent");
  cmdEvent.initCommandEvent("command", true, true, win, 0, false, false, false, false, null, 0);
  chooseItem.dispatchEvent(cmdEvent);

  let dialog = await dialogLoadedPromise;
  info("Dialog loaded");

  let dialogDoc = dialog.document;
  let dialogList = dialogDoc.getElementById("app-picker-listbox");
  dialogList.selectItem(dialogList.firstChild);
  let selectedApp = dialogList.firstChild.handlerApp;
  dialogDoc.documentElement.acceptDialog();

  // Verify results are correct in mime service:
  let mimeInfo = gMimeSvc.getFromTypeAndExtension("text/x-test-handler", null);
  ok(mimeInfo.preferredApplicationHandler.equals(selectedApp), "App should be set as preferred.");

  // Check that we display this result:
  list = await waitForCondition(() => win.document.getAnonymousElementByAttribute(ourItem, "class", "actionsMenu"));
  info("Got list after item was selected");
  ok(list.selectedItem, "Should have a selected item");
  ok(mimeInfo.preferredApplicationHandler.equals(list.selectedItem.handlerApp),
     "App should be visible as preferred item.");


  // Now try to 'manage' this list:
  dialogLoadedPromise = promiseLoadSubDialog("chrome://browser/content/preferences/applicationManager.xul");

  let manageItem = list.firstChild.querySelector(".manage-app-item");
  cmdEvent = win.document.createEvent("xulcommandevent");
  cmdEvent.initCommandEvent("command", true, true, win, 0, false, false, false, false, null, 0);
  manageItem.dispatchEvent(cmdEvent);

  dialog = await dialogLoadedPromise;
  info("Dialog loaded the second time");

  dialogDoc = dialog.document;
  dialogList = dialogDoc.getElementById("appList");
  let itemToRemove = dialogList.querySelector('listitem[label="' + selectedApp.name + '"]');
  dialogList.selectItem(itemToRemove);
  let itemsBefore = dialogList.children.length;
  dialogDoc.getElementById("remove").click();
  ok(!itemToRemove.parentNode, "Item got removed from DOM");
  is(dialogList.children.length, itemsBefore - 1, "Item got removed");
  dialogDoc.documentElement.acceptDialog();

  // Verify results are correct in mime service:
  mimeInfo = gMimeSvc.getFromTypeAndExtension("text/x-test-handler", null);
  ok(!mimeInfo.preferredApplicationHandler, "App should no longer be set as preferred.");

  // Check that we display this result:
  list = await waitForCondition(() => win.document.getAnonymousElementByAttribute(ourItem, "class", "actionsMenu"));
  ok(list.selectedItem, "Should have a selected item");
  ok(!list.selectedItem.handlerApp,
     "No app should be visible as preferred item.");

  let tabRemovedPromise = BrowserTestUtils.tabRemoved(gBrowser.selectedTab);
  gBrowser.removeCurrentTab();
  await tabRemovedPromise;
});

registerCleanupFunction(function() {
  let infoToModify = gMimeSvc.getFromTypeAndExtension("text/x-test-handler", null);
  gHandlerSvc.remove(infoToModify);
});
<|MERGE_RESOLUTION|>--- conflicted
+++ resolved
@@ -16,14 +16,9 @@
 
 add_task(async function() {
   setupFakeHandler();
-<<<<<<< HEAD
-  yield openPreferencesViaOpenPreferencesAPI("applications", {leaveOpen: true});
-  info("Preferences page opened on the applications pane.");
-=======
 
   let prefs = await openPreferencesViaOpenPreferencesAPI("paneGeneral", {leaveOpen: true});
   is(prefs.selectedPane, "paneGeneral", "General pane was selected");
->>>>>>> a17af05f
   let win = gBrowser.selectedBrowser.contentWindow;
 
   let container = win.document.getElementById("handlersView");
