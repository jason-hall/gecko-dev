<?xml version="1.0"?>

# -*- Mode: Java; tab-width: 4; indent-tabs-mode: nil; c-basic-offset: 4 -*-
# This Source Code Form is subject to the terms of the Mozilla Public
# License, v. 2.0. If a copy of the MPL was not distributed with this
# file, You can obtain one at http://mozilla.org/MPL/2.0/.

<?xml-stylesheet href="chrome://global/skin/" type="text/css"?>
#ifdef XP_MACOSX
<?xml-stylesheet href="chrome://browser/skin/preferences/preferences.css"?>
#endif

<!DOCTYPE prefwindow SYSTEM "chrome://browser/locale/preferences/fonts.dtd" >

<prefwindow id="FontsDialog" type="child"
            xmlns="http://www.mozilla.org/keymaster/gatekeeper/there.is.only.xul"
            title="&fontsDialog.title;"
            dlgbuttons="accept,cancel,help"
            ondialoghelp="openPrefsHelp()"
            onbeforeaccept="return gFontsDialog.onBeforeAccept();"
            style="">

  <script type="application/javascript" src="chrome://browser/content/utilityOverlay.js"/>

  <prefpane id="FontsDialogPane"
            class="largeDialogContainer"
            helpTopic="prefs-fonts-and-colors">

    <preferences id="fontPreferences">
      <preference id="font.language.group"  name="font.language.group"  type="wstring"/>
      <preference id="browser.display.use_document_fonts"
                  name="browser.display.use_document_fonts"
                  type="int"/>
      <preference id="intl.charset.fallback.override" name="intl.charset.fallback.override" type="string"/>
    </preferences>

    <stringbundle id="bundlePreferences" src="chrome://browser/locale/preferences/preferences.properties"/>
    <script type="application/javascript" src="chrome://mozapps/content/preferences/fontbuilder.js"/>
    <script type="application/javascript" src="chrome://browser/content/preferences/fonts.js"/>

    <!-- Fonts for: [ Language ] -->
    <groupbox>
      <caption>
        <hbox align="center">
          <label accesskey="&fonts.accesskey;" control="selectLangs">&fonts.label;</label>
        </hbox>
        <!-- Please don't remove the wrapping hbox/vbox/box for these elements. It's used to properly compute the search tooltip position. -->
        <hbox>
          <menulist id="selectLangs" preference="font.language.group"
                    onsyncfrompreference="return gFontsDialog.readFontLanguageGroup();">
            <menupopup>
              <menuitem value="ar"              label="&font.langGroup.arabic;"/>
              <menuitem value="x-armn"          label="&font.langGroup.armenian;"/>
              <menuitem value="x-beng"          label="&font.langGroup.bengali;"/>
              <menuitem value="zh-CN"           label="&font.langGroup.simpl-chinese;"/>
              <menuitem value="zh-HK"           label="&font.langGroup.trad-chinese-hk;"/>
              <menuitem value="zh-TW"           label="&font.langGroup.trad-chinese;"/>
              <menuitem value="x-cyrillic"      label="&font.langGroup.cyrillic;"/>
              <menuitem value="x-devanagari"    label="&font.langGroup.devanagari;"/>
              <menuitem value="x-ethi"          label="&font.langGroup.ethiopic;"/>
              <menuitem value="x-geor"          label="&font.langGroup.georgian;"/>
              <menuitem value="el"              label="&font.langGroup.el;"/>
              <menuitem value="x-gujr"          label="&font.langGroup.gujarati;"/>
              <menuitem value="x-guru"          label="&font.langGroup.gurmukhi;"/>
              <menuitem value="he"              label="&font.langGroup.hebrew;"/>
              <menuitem value="ja"              label="&font.langGroup.japanese;"/>
              <menuitem value="x-knda"          label="&font.langGroup.kannada;"/>
              <menuitem value="x-khmr"          label="&font.langGroup.khmer;"/>
              <menuitem value="ko"              label="&font.langGroup.korean;"/>
              <menuitem value="x-western"       label="&font.langGroup.latin;"/>
              <menuitem value="x-mlym"          label="&font.langGroup.malayalam;"/>
              <menuitem value="x-math"          label="&font.langGroup.math;"/>
              <menuitem value="x-orya"          label="&font.langGroup.odia;"/>
              <menuitem value="x-sinh"          label="&font.langGroup.sinhala;"/>
              <menuitem value="x-tamil"         label="&font.langGroup.tamil;"/>
              <menuitem value="x-telu"          label="&font.langGroup.telugu;"/>
              <menuitem value="th"              label="&font.langGroup.thai;"/>
              <menuitem value="x-tibt"          label="&font.langGroup.tibetan;"/>
              <menuitem value="x-cans"          label="&font.langGroup.canadian;"/>
              <menuitem value="x-unicode"       label="&font.langGroup.other;"/>
            </menupopup>
          </menulist>
        </hbox>
      </caption>

      <grid>
        <columns>
          <column/>
          <column flex="1"/>
          <column/>
          <column/>
        </columns>

        <rows>
          <row>
            <separator class="thin"/>
          </row>

          <row align="center">
            <hbox align="center" pack="end">
              <label accesskey="&proportional2.accesskey;" control="defaultFontType">&proportional2.label;</label>
            </hbox>
            <!-- This <hbox> is needed to position search tooltips correctly. -->
            <hbox>
              <menulist id="defaultFontType" flex="1" style="width: 0px;">
                <menupopup>
                  <menuitem value="serif" label="&useDefaultFontSerif.label;"/>
                  <menuitem value="sans-serif" label="&useDefaultFontSansSerif.label;"/>
                </menupopup>
              </menulist>
            </hbox>
            <hbox align="center" pack="end">
              <label accesskey="&sizeProportional.accesskey;"
                     control="sizeVar">&size2.label;</label>
            </hbox>
            <!-- This <hbox> is needed to position search tooltips correctly. -->
            <hbox>
              <menulist id="sizeVar" delayprefsave="true">
                <menupopup>
                  <menuitem value="9" label="9"/>
                  <menuitem value="10" label="10"/>
                  <menuitem value="11" label="11"/>
                  <menuitem value="12" label="12"/>
                  <menuitem value="13" label="13"/>
                  <menuitem value="14" label="14"/>
                  <menuitem value="15" label="15"/>
                  <menuitem value="16" label="16"/>
                  <menuitem value="17" label="17"/>
                  <menuitem value="18" label="18"/>
                  <menuitem value="20" label="20"/>
                  <menuitem value="22" label="22"/>
                  <menuitem value="24" label="24"/>
                  <menuitem value="26" label="26"/>
                  <menuitem value="28" label="28"/>
                  <menuitem value="30" label="30"/>
                  <menuitem value="32" label="32"/>
                  <menuitem value="34" label="34"/>
                  <menuitem value="36" label="36"/>
                  <menuitem value="40" label="40"/>
                  <menuitem value="44" label="44"/>
                  <menuitem value="48" label="48"/>
                  <menuitem value="56" label="56"/>
                  <menuitem value="64" label="64"/>
                  <menuitem value="72" label="72"/>
                </menupopup>
              </menulist>
            </hbox>
          </row>
          <row align="center">
            <hbox align="center" pack="end">
              <label accesskey="&serif2.accesskey;" control="serif">&serif2.label;</label>
            </hbox>
            <hbox>
              <menulist id="serif" flex="1" style="width: 0px;" delayprefsave="true"
                        onsyncfrompreference="return FontBuilder.readFontSelection(this);"/>
            </hbox>
            <spacer/>
          </row>
          <row align="center">
            <hbox align="center" pack="end">
              <label accesskey="&sans-serif2.accesskey;" control="sans-serif">&sans-serif2.label;</label>
            </hbox>
            <hbox>
              <menulist id="sans-serif" flex="1" style="width: 0px;" delayprefsave="true"
                        onsyncfrompreference="return FontBuilder.readFontSelection(this);"/>
            </hbox>
            <spacer/>
          </row>
          <row align="center">
            <hbox align="center" pack="end">
              <label accesskey="&monospace2.accesskey;" control="monospace">&monospace2.label;</label>
            </hbox>
            <hbox>
              <menulist id="monospace" flex="1" style="width: 0px;" crop="right" delayprefsave="true"
                        onsyncfrompreference="return FontBuilder.readFontSelection(this);"/>
            </hbox>
            <hbox align="center" pack="end">
              <label accesskey="&sizeMonospace.accesskey;"
                     control="sizeMono">&size2.label;</label>
            </hbox>
            <hbox>
              <menulist id="sizeMono" delayprefsave="true">
                <menupopup>
                  <menuitem value="9" label="9"/>
                  <menuitem value="10" label="10"/>
                  <menuitem value="11" label="11"/>
                  <menuitem value="12" label="12"/>
                  <menuitem value="13" label="13"/>
                  <menuitem value="14" label="14"/>
                  <menuitem value="15" label="15"/>
                  <menuitem value="16" label="16"/>
                  <menuitem value="17" label="17"/>
                  <menuitem value="18" label="18"/>
                  <menuitem value="20" label="20"/>
                  <menuitem value="22" label="22"/>
                  <menuitem value="24" label="24"/>
                  <menuitem value="26" label="26"/>
                  <menuitem value="28" label="28"/>
                  <menuitem value="30" label="30"/>
                  <menuitem value="32" label="32"/>
                  <menuitem value="34" label="34"/>
                  <menuitem value="36" label="36"/>
                  <menuitem value="40" label="40"/>
                  <menuitem value="44" label="44"/>
                  <menuitem value="48" label="48"/>
                  <menuitem value="56" label="56"/>
                  <menuitem value="64" label="64"/>
                  <menuitem value="72" label="72"/>
                </menupopup>
              </menulist>
            </hbox>
          </row>
        </rows>
      </grid>
      <separator class="thin"/>
      <hbox flex="1">
        <spacer flex="1"/>
        <hbox align="center" pack="end">
          <label accesskey="&minSize2.accesskey;" control="minSize">&minSize2.label;</label>
          <!-- Please don't remove the wrapping hbox/vbox/box for these elements. It's used to properly compute the search tooltip position. -->
          <hbox>
            <menulist id="minSize">
              <menupopup>
                <menuitem value="0" label="&minSize.none;"/>
                <menuitem value="9" label="9"/>
                <menuitem value="10" label="10"/>
                <menuitem value="11" label="11"/>
                <menuitem value="12" label="12"/>
                <menuitem value="13" label="13"/>
                <menuitem value="14" label="14"/>
                <menuitem value="15" label="15"/>
                <menuitem value="16" label="16"/>
                <menuitem value="17" label="17"/>
                <menuitem value="18" label="18"/>
                <menuitem value="20" label="20"/>
                <menuitem value="22" label="22"/>
                <menuitem value="24" label="24"/>
                <menuitem value="26" label="26"/>
                <menuitem value="28" label="28"/>
                <menuitem value="30" label="30"/>
                <menuitem value="32" label="32"/>
                <menuitem value="34" label="34"/>
                <menuitem value="36" label="36"/>
                <menuitem value="40" label="40"/>
                <menuitem value="44" label="44"/>
                <menuitem value="48" label="48"/>
                <menuitem value="56" label="56"/>
                <menuitem value="64" label="64"/>
                <menuitem value="72" label="72"/>
              </menupopup>
            </menulist>
          </hbox>
        </hbox>
      </hbox>
      <separator/>
      <separator class="groove"/>
      <hbox>
<<<<<<< HEAD
        <checkbox id="useDocumentFonts" 
=======
        <checkbox id="useDocumentFonts"
>>>>>>> a17af05f
                  label="&allowPagesToUseOwn.label;" accesskey="&allowPagesToUseOwn.accesskey;"
                  preference="browser.display.use_document_fonts"
                  onsyncfrompreference="return gFontsDialog.readUseDocumentFonts();"
                  onsynctopreference="return gFontsDialog.writeUseDocumentFonts();"/>
      </hbox>
    </groupbox>

    <!-- Text Encoding -->
    <groupbox>
      <caption><label>&languages.customize.Fallback2.grouplabel;</label></caption>
      <description>&languages.customize.Fallback2.desc;</description>
      <hbox align="center">
        <label accesskey="&languages.customize.Fallback3.accesskey;"
               control="DefaultCharsetList">&languages.customize.Fallback3.label;</label>
        <!-- Please don't remove the wrapping hbox/vbox/box for these elements. It's used to properly compute the search tooltip position. -->
        <hbox>
          <menulist id="DefaultCharsetList" preference="intl.charset.fallback.override">
            <menupopup>
              <menuitem label="&languages.customize.Fallback.auto;"        value=""/>
              <menuitem label="&languages.customize.Fallback.arabic;"      value="windows-1256"/>
              <menuitem label="&languages.customize.Fallback.baltic;"      value="windows-1257"/>
              <menuitem label="&languages.customize.Fallback.ceiso;"       value="ISO-8859-2"/>
              <menuitem label="&languages.customize.Fallback.cewindows;"   value="windows-1250"/>
              <!-- Using gbk instead of GBK for compat with previously-stored prefs.
                  The value gets normalized in dom/encoding/FallbackEncoding.cpp. -->
              <menuitem label="&languages.customize.Fallback.simplified;"  value="gbk"/>
              <menuitem label="&languages.customize.Fallback.traditional;" value="Big5"/>
              <menuitem label="&languages.customize.Fallback.cyrillic;"    value="windows-1251"/>
              <menuitem label="&languages.customize.Fallback.greek;"       value="ISO-8859-7"/>
              <menuitem label="&languages.customize.Fallback.hebrew;"      value="windows-1255"/>
              <menuitem label="&languages.customize.Fallback.japanese;"    value="Shift_JIS"/>
              <menuitem label="&languages.customize.Fallback.korean;"      value="EUC-KR"/>
              <menuitem label="&languages.customize.Fallback.thai;"        value="windows-874"/>
              <menuitem label="&languages.customize.Fallback.turkish;"     value="windows-1254"/>
              <menuitem label="&languages.customize.Fallback.vietnamese;"  value="windows-1258"/>
              <menuitem label="&languages.customize.Fallback.other;"       value="windows-1252"/>
            </menupopup>
          </menulist>
        </hbox>
      </hbox>
    </groupbox>
  </prefpane>
</prefwindow><|MERGE_RESOLUTION|>--- conflicted
+++ resolved
@@ -255,11 +255,7 @@
       <separator/>
       <separator class="groove"/>
       <hbox>
-<<<<<<< HEAD
-        <checkbox id="useDocumentFonts" 
-=======
         <checkbox id="useDocumentFonts"
->>>>>>> a17af05f
                   label="&allowPagesToUseOwn.label;" accesskey="&allowPagesToUseOwn.accesskey;"
                   preference="browser.display.use_document_fonts"
                   onsyncfrompreference="return gFontsDialog.readUseDocumentFonts();"
