--- conflicted
+++ resolved
@@ -87,18 +87,6 @@
 #endif
       <label accesskey="&overrideDefaultPageColors.accesskey;"
              control="useDocumentColors">&overrideDefaultPageColors.label;</label>
-<<<<<<< HEAD
-      <menulist id="useDocumentColors" preference="browser.display.document_color_use">
-        <menupopup>
-          <menuitem label="&overrideDefaultPageColors.always.label;"
-                    value="2" id="documentColorAlways"/>
-          <menuitem label="&overrideDefaultPageColors.auto.label;"
-                    value="0" id="documentColorAutomatic"/>
-          <menuitem label="&overrideDefaultPageColors.never.label;"
-                    value="1" id="documentColorNever"/>
-        </menupopup>
-      </menulist>
-=======
       <hbox>
         <menulist id="useDocumentColors" preference="browser.display.document_color_use" flex="1">
           <menupopup>
@@ -111,7 +99,6 @@
           </menupopup>
         </menulist>
       </hbox>
->>>>>>> a17af05f
     </vbox>
   </prefpane>
 </prefwindow>