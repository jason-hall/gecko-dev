--- conflicted
+++ resolved
@@ -3,12 +3,7 @@
  * License, v. 2.0. If a copy of the MPL was not distributed with this
  * file, You can obtain one at http://mozilla.org/MPL/2.0/. */
 
-<<<<<<< HEAD
-// These globals are imported via placesOverlay.xul.
-/* globals PlacesUIUtils, PlacesUtils, NS_ASSERT */
-=======
 /* eslint-env mozilla/places-overlay */
->>>>>>> a17af05f
 
 /**
  * SelectBookmarkDialog controls the user interface for the "Use Bookmark for
