// This Source Code Form is subject to the terms of the Mozilla Public
// License, v. 2.0. If a copy of the MPL was not distributed with this
// file, You can obtain one at http://mozilla.org/MPL/2.0/.

<<<<<<< HEAD
/* import-globals-from in-content/applications.js */
=======
/* import-globals-from in-content/main.js */
>>>>>>> a17af05f

var Cc = Components.classes;
var Ci = Components.interfaces;

var gAppManagerDialog = {
  _removed: [],

  init: function appManager_init() {
    this.handlerInfo = window.arguments[0];
    Services.scriptloader.loadSubScript("chrome://browser/content/preferences/in-content/main.js",
      window);
    var pane = gMainPane;
    var bundle = document.getElementById("appManagerBundle");
    var contentText;
    if (this.handlerInfo.type == TYPE_MAYBE_FEED)
      contentText = bundle.getString("handleWebFeeds");
    else {
      var description = pane._describeType(this.handlerInfo);
      var key =
        (this.handlerInfo.wrappedHandlerInfo instanceof Ci.nsIMIMEInfo) ? "handleFile"
                                                                        : "handleProtocol";
        contentText = bundle.getFormattedString(key, [description]);
    }
    contentText = bundle.getFormattedString("descriptionApplications", [contentText]);
    document.getElementById("appDescription").textContent = contentText;

    var list = document.getElementById("appList");
    var apps = this.handlerInfo.possibleApplicationHandlers.enumerate();
    while (apps.hasMoreElements()) {
      let app = apps.getNext();
      if (!pane.isValidHandlerApp(app))
        continue;

      app.QueryInterface(Ci.nsIHandlerApp);
      var item = list.appendItem(app.name);
      item.setAttribute("image", pane._getIconURLForHandlerApp(app));
      item.className = "listitem-iconic";
      item.app = app;
    }

    list.selectedIndex = 0;
  },

  onOK: function appManager_onOK() {
    if (!this._removed.length) {
      // return early to avoid calling the |store| method.
      return;
    }

    for (var i = 0; i < this._removed.length; ++i)
      this.handlerInfo.removePossibleApplicationHandler(this._removed[i]);

    this.handlerInfo.store();
  },

  onCancel: function appManager_onCancel() {
    // do nothing
  },

  remove: function appManager_remove() {
    var list = document.getElementById("appList");
    this._removed.push(list.selectedItem.app);
    var index = list.selectedIndex;
    list.removeItemAt(index);
    if (list.getRowCount() == 0) {
      // The list is now empty, make the bottom part disappear
      document.getElementById("appDetails").hidden = true;
    } else {
      // Select the item at the same index, if we removed the last
      // item of the list, select the previous item
      if (index == list.getRowCount())
        --index;
      list.selectedIndex = index;
    }
  },

  onSelect: function appManager_onSelect() {
    var list = document.getElementById("appList");
    if (!list.selectedItem) {
      document.getElementById("remove").disabled = true;
      return;
    }
    document.getElementById("remove").disabled = false;
    var app = list.selectedItem.app;
    var address = "";
    if (app instanceof Ci.nsILocalHandlerApp)
      address = app.executable.path;
    else if (app instanceof Ci.nsIWebHandlerApp)
      address = app.uriTemplate;
    else if (app instanceof Ci.nsIWebContentHandlerInfo)
      address = app.uri;
    document.getElementById("appLocation").value = address;
    var bundle = document.getElementById("appManagerBundle");
    var appType = app instanceof Ci.nsILocalHandlerApp ? "descriptionLocalApp"
                                                       : "descriptionWebApp";
    document.getElementById("appType").value = bundle.getString(appType);
  }
};<|MERGE_RESOLUTION|>--- conflicted
+++ resolved
@@ -2,11 +2,7 @@
 // License, v. 2.0. If a copy of the MPL was not distributed with this
 // file, You can obtain one at http://mozilla.org/MPL/2.0/.
 
-<<<<<<< HEAD
-/* import-globals-from in-content/applications.js */
-=======
 /* import-globals-from in-content/main.js */
->>>>>>> a17af05f
 
 var Cc = Components.classes;
 var Ci = Components.interfaces;
