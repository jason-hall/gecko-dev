--- conflicted
+++ resolved
@@ -20,12 +20,9 @@
 *   content/browser/preferences/languages.xul
     content/browser/preferences/languages.js
     content/browser/preferences/permissions.xul
-<<<<<<< HEAD
-=======
     content/browser/preferences/sitePermissions.xul
     content/browser/preferences/sitePermissions.js
     content/browser/preferences/sitePermissions.css
->>>>>>> a17af05f
     content/browser/preferences/containers.xul
     content/browser/preferences/containers.js
     content/browser/preferences/permissions.js
