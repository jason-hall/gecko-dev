--- conflicted
+++ resolved
@@ -1,13 +1,8 @@
 const SAVE_PER_SITE_PREF = "browser.download.lastDir.savePerSite";
 
 function test_deleted_iframe(perSitePref, windowOptions = {}) {
-<<<<<<< HEAD
-  return function*() {
-    Services.prefs.setBoolPref(SAVE_PER_SITE_PREF, perSitePref);
-=======
   return async function() {
     await SpecialPowers.pushPrefEnv({ set: [[ SAVE_PER_SITE_PREF, perSitePref ]] });
->>>>>>> a17af05f
     let {DownloadLastDir} = Cu.import("resource://gre/modules/DownloadLastDir.jsm", {});
 
     let win = await BrowserTestUtils.openNewBrowserWindow(windowOptions);
