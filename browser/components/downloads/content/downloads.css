/* This Source Code Form is subject to the terms of the Mozilla Public
 * License, v. 2.0. If a copy of the MPL was not distributed with this file,
 * You can obtain one at http://mozilla.org/MPL/2.0/. */

/*** Downloads Panel ***/

richlistitem[type="download"] {
  -moz-binding: url('chrome://browser/content/downloads/download.xml#download');
}

richlistitem[type="download"]:not([selected]) button {
  /* Only focus buttons in the selected item. */
  -moz-user-focus: none;
}

<<<<<<< HEAD
.downloadsHideDropmarker > #downloadsFooterButtonsSplitter,
.downloadsHideDropmarker > #downloadsFooterDropmarker {
  display: none;
}

=======
>>>>>>> a17af05f
richlistitem[type="download"].download-state[state="1"]:not([exists]) > .downloadButtonArea,
richlistitem[type="download"].download-state[state="1"]:not([exists]) > toolbarseparator {
  display: none;
}

#downloadsSummary:not([inprogress]) > vbox > #downloadsSummaryProgress,
#downloadsSummary:not([inprogress]) > vbox > #downloadsSummaryDetails,
#downloadsFooter:not([showingsummary]) #downloadsSummary {
  display: none;
}

#downloadsFooter[showingsummary] > stack:hover > #downloadsSummary,
#downloadsFooter[showingsummary] > stack:not(:hover) > #downloadsFooterButtons {
  /* If we used "visibility: hidden;" then the mouseenter event of
     #downloadsHistory wouldn't be triggered immediately, and the hover styling
     of the button would not apply until the mouse is moved again.

     "-moz-user-focus: ignore;" prevents the elements with "opacity: 0;" from
     being focused with the keyboard. */
  opacity: 0;
  -moz-user-focus: ignore;
}

/*** Downloads View ***/

/**
 * The downloads richlistbox may list thousands of items, and it turns out
 * XBL binding attachment, and even more so detachment, is a performance hog.
 * This hack makes sure we don't apply any binding to inactive items (inactive
 * items are history downloads that haven't been in the visible area).
 * We can do this because the richlistbox implementation does not interact
 * much with the richlistitem binding.  However, this may turn out to have
 * some side effects (see bug 828111 for the details).
 *
 * We might be able to do away with this workaround once bug 653881 is fixed.
 */
richlistitem.download {
  -moz-binding: none;
}

richlistitem.download[active] {
  -moz-binding: url("chrome://browser/content/downloads/download.xml#download");
}

richlistitem.download button {
  /* These buttons should never get focus, as that would "disable"
     the downloads view controller (it's only used when the richlistbox
     is focused). */
  -moz-user-focus: none;
}

/*** Visibility of controls inside download items ***/
.download-state:not(:-moz-any([state="6"], /* Blocked (parental) */
                              [state="8"], /* Blocked (dirty)    */
                              [state="9"]) /* Blocked (policy)   */)
                                           .downloadBlockedBadge,

.download-state:not(:-moz-any([state="-1"],/* Starting (initial) */
                              [state="5"], /* Starting (queued)  */
                              [state="0"], /* Downloading        */
                              [state="4"], /* Paused             */
                              [state="7"]) /* Scanning           */)
                                           .downloadProgress,

.download-state:not(          [state="0"]  /* Downloading        */)
                                           .downloadPauseMenuItem,

.download-state:not(          [state="4"]  /* Paused             */)
                                           .downloadResumeMenuItem,

/* Blocked (dirty) downloads that have not been confirmed and
   have temporary data. */
.download-state:not(          [state="8"]  /* Blocked (dirty)    */)
                                           .downloadUnblockMenuItem,
.download-state[state="8"]:not(.temporary-block)
                                           .downloadUnblockMenuItem,

.download-state:not(:-moz-any([state="1"], /* Finished           */
                              [state="2"], /* Failed             */
                              [state="3"], /* Canceled           */
                              [state="6"], /* Blocked (parental) */
                              [state="8"], /* Blocked (dirty)    */
                              [state="9"]) /* Blocked (policy)   */)
                                           .downloadRemoveFromHistoryMenuItem,

.download-state:not(:-moz-any([state="-1"],/* Starting (initial) */
                              [state="0"], /* Downloading        */
                              [state="1"], /* Finished           */
                              [state="4"], /* Paused             */
                              [state="5"]) /* Starting (queued)  */)
                                           .downloadShowMenuItem,
.download-state[state="1"]:not([exists])
                                           .downloadShowMenuItem,

.download-state:not(:-moz-any([state="-1"],/* Starting (initial) */
                              [state="0"], /* Downloading        */
                              [state="1"], /* Finished           */
                              [state="4"], /* Paused             */
                              [state="5"], /* Starting (queued)  */
                              [state="8"]) /* Blocked (dirty)    */)
                                           .downloadCommandsSeparator,
.download-state[state="1"]:not([exists])
                                           .downloadCommandsSeparator,
.download-state[state="8"]:not(.temporary-block)
                                           .downloadCommandsSeparator

{
  display: none;
}

/*** Visibility of download buttons ***/

.download-state:not(:-moz-any([state="-1"],/* Starting (initial) */
                              [state="5"], /* Starting (queued)  */
                              [state="0"], /* Downloading        */
                              [state="4"]) /* Paused             */)
                                           .downloadCancel,

/* Blocked (dirty) downloads that have not been confirmed and
   have temporary data, for the Malware case. */
.download-state:not(          [state="8"]  /* Blocked (dirty)    */)
                                           .downloadConfirmBlock,
.download-state[state="8"]:not(.temporary-block)
                                           .downloadConfirmBlock,
.download-state[state="8"].temporary-block:not([verdict="Malware"])
                                           .downloadConfirmBlock,

/* Blocked (dirty) downloads that have not been confirmed and
   have temporary data, for the Potentially Unwanted case. */
.download-state:not(          [state="8"]  /* Blocked (dirty)    */)
                                           .downloadChooseUnblock,
.download-state[state="8"]:not(.temporary-block)
                                           .downloadChooseUnblock,
.download-state[state="8"].temporary-block:not([verdict="PotentiallyUnwanted"])
                                           .downloadChooseUnblock,

/* Blocked (dirty) downloads that have not been confirmed and
   have temporary data, for the Uncommon case. */
.download-state:not(          [state="8"]  /* Blocked (dirty)    */)
                                           .downloadChooseOpen,
.download-state[state="8"]:not(.temporary-block)
                                           .downloadChooseOpen,
.download-state[state="8"].temporary-block:not([verdict="Uncommon"])
                                           .downloadChooseOpen,

.download-state:not(:-moz-any([state="2"], /* Failed             */
                              [state="3"]) /* Canceled           */)
                                           .downloadRetry,

.download-state:not(          [state="1"]  /* Finished           */)
                                           .downloadShow,

.download-state:-moz-any(     [state="6"], /* Blocked (parental) */
                              [state="7"], /* Scanning           */
                              [state="9"]) /* Blocked (policy)   */
                                           > toolbarseparator,

/* The "show blocked info" button is shown only in the downloads panel. */
.downloadShowBlockedInfo
{
  display: none;
}

/*** Downloads panel ***/

#downloadsPanel[hasdownloads] #emptyDownloads,
#downloadsPanel:not([hasdownloads]) #downloadsListBox {
  display: none;
}

/*** Downloads panel multiview (main view and blocked-downloads subview) ***/

/* Hide all the usual buttons. */
#downloadsPanel-mainView .download-state[state="8"] .downloadCancel,
#downloadsPanel-mainView .download-state[state="8"] .downloadConfirmBlock,
#downloadsPanel-mainView .download-state[state="8"] .downloadChooseUnblock,
#downloadsPanel-mainView .download-state[state="8"] .downloadChooseOpen,
#downloadsPanel-mainView .download-state[state="8"] .downloadRetry,
#downloadsPanel-mainView .download-state[state="8"] .downloadShow {
  display: none;
}

/* Make the panel wide enough to show the download list items without improperly
   truncating them. */
#downloadsPanel-multiView > .panel-viewcontainer,
#downloadsPanel-multiView > .panel-viewcontainer > .panel-viewstack,
#downloadsPanel-multiView > .panel-viewcontainer > .panel-viewstack > .panel-mainview {
  max-width: unset;
}

/* Show the "show blocked info" button. */
#downloadsPanel-mainView .download-state[state="8"] .downloadShowBlockedInfo {
  display: inline;
<<<<<<< HEAD
}

/** When the main view is showing... **/

/* The subview should be off to the right and not visible at all. */
#downloadsPanel-multiView > .panel-viewcontainer > .panel-viewstack[viewtype=main] > .panel-subviews {
  transform: translateX(101%);
  transition: transform var(--panelui-subview-transition-duration);
}

#downloadsPanel-multiView > .panel-viewcontainer > .panel-viewstack[viewtype=main] > .panel-subviews:-moz-locale-dir(rtl) {
  transform: translateX(-101%);
}

/** When the subview is showing... **/

/* Hide the buttons of all downloads except the one that triggered the
   subview. */
#downloadsPanel-multiView > .panel-viewcontainer > .panel-viewstack[viewtype="subview"] .download-state:not([showingsubview]) .downloadButton {
  visibility: hidden;
}

/* For the download that triggered the subview, move its button farther to the
   right by removing padding so that a minimum amount of the main view's right
   edge needs to be shown. */
#downloadsPanel-multiView > .panel-viewcontainer > .panel-viewstack[viewtype="subview"] .download-state[showingsubview] {
  padding: 0;
}

/* The main view should slide to the left and its right edge should remain
   visible. */
#downloadsPanel-multiView > .panel-viewcontainer > .panel-viewstack[viewtype=subview] > .panel-mainview {
  transform: translateX(calc(-100% + 38px));
  transition: transform var(--panelui-subview-transition-duration);
}

#downloadsPanel-multiView > .panel-viewcontainer > .panel-viewstack[viewtype=subview] > .panel-mainview:-moz-locale-dir(rtl) {
  transform: translateX(calc(100% - 38px));
}

/* The subview should leave the right edge of the main view uncovered. */
#downloadsPanel-multiView > .panel-viewcontainer > .panel-viewstack > .panel-subviews {
  /* Use a margin instead of a transform like above so that the subview's width
     isn't wider than the panel. */
  -moz-margin-start: 38px !important;
}

/* Prevent keyboard interaction in the main view by preventing all elements in
   the main view from being focused... */
#downloadsPanel-multiView > .panel-viewcontainer > .panel-viewstack[viewtype="subview"] > .panel-mainview #downloadsListBox,
#downloadsPanel-multiView > .panel-viewcontainer > .panel-viewstack[viewtype="subview"] > .panel-mainview richlistitem,
#downloadsPanel-multiView > .panel-viewcontainer > .panel-viewstack[viewtype="subview"] > .panel-mainview .downloadButton,
#downloadsPanel-multiView > .panel-viewcontainer > .panel-viewstack[viewtype="subview"] > .panel-mainview .downloadsPanelFooterButton,
#downloadsPanel-multiView > .panel-viewcontainer > .panel-viewstack[viewtype="subview"] > .panel-mainview #downloadsSummary {
  -moz-user-focus: ignore;
}
/* ... except for the downloadShowBlockedInfo button in the blocked download.
   Selecting it with the keyboard should show the main view again. */
#downloadsPanel-multiView > .panel-viewcontainer > .panel-viewstack[viewtype="subview"] .download-state[showingsubview] .downloadShowBlockedInfo {
  -moz-user-focus: normal;
=======
>>>>>>> a17af05f
}<|MERGE_RESOLUTION|>--- conflicted
+++ resolved
@@ -13,14 +13,6 @@
   -moz-user-focus: none;
 }
 
-<<<<<<< HEAD
-.downloadsHideDropmarker > #downloadsFooterButtonsSplitter,
-.downloadsHideDropmarker > #downloadsFooterDropmarker {
-  display: none;
-}
-
-=======
->>>>>>> a17af05f
 richlistitem[type="download"].download-state[state="1"]:not([exists]) > .downloadButtonArea,
 richlistitem[type="download"].download-state[state="1"]:not([exists]) > toolbarseparator {
   display: none;
@@ -214,67 +206,4 @@
 /* Show the "show blocked info" button. */
 #downloadsPanel-mainView .download-state[state="8"] .downloadShowBlockedInfo {
   display: inline;
-<<<<<<< HEAD
-}
-
-/** When the main view is showing... **/
-
-/* The subview should be off to the right and not visible at all. */
-#downloadsPanel-multiView > .panel-viewcontainer > .panel-viewstack[viewtype=main] > .panel-subviews {
-  transform: translateX(101%);
-  transition: transform var(--panelui-subview-transition-duration);
-}
-
-#downloadsPanel-multiView > .panel-viewcontainer > .panel-viewstack[viewtype=main] > .panel-subviews:-moz-locale-dir(rtl) {
-  transform: translateX(-101%);
-}
-
-/** When the subview is showing... **/
-
-/* Hide the buttons of all downloads except the one that triggered the
-   subview. */
-#downloadsPanel-multiView > .panel-viewcontainer > .panel-viewstack[viewtype="subview"] .download-state:not([showingsubview]) .downloadButton {
-  visibility: hidden;
-}
-
-/* For the download that triggered the subview, move its button farther to the
-   right by removing padding so that a minimum amount of the main view's right
-   edge needs to be shown. */
-#downloadsPanel-multiView > .panel-viewcontainer > .panel-viewstack[viewtype="subview"] .download-state[showingsubview] {
-  padding: 0;
-}
-
-/* The main view should slide to the left and its right edge should remain
-   visible. */
-#downloadsPanel-multiView > .panel-viewcontainer > .panel-viewstack[viewtype=subview] > .panel-mainview {
-  transform: translateX(calc(-100% + 38px));
-  transition: transform var(--panelui-subview-transition-duration);
-}
-
-#downloadsPanel-multiView > .panel-viewcontainer > .panel-viewstack[viewtype=subview] > .panel-mainview:-moz-locale-dir(rtl) {
-  transform: translateX(calc(100% - 38px));
-}
-
-/* The subview should leave the right edge of the main view uncovered. */
-#downloadsPanel-multiView > .panel-viewcontainer > .panel-viewstack > .panel-subviews {
-  /* Use a margin instead of a transform like above so that the subview's width
-     isn't wider than the panel. */
-  -moz-margin-start: 38px !important;
-}
-
-/* Prevent keyboard interaction in the main view by preventing all elements in
-   the main view from being focused... */
-#downloadsPanel-multiView > .panel-viewcontainer > .panel-viewstack[viewtype="subview"] > .panel-mainview #downloadsListBox,
-#downloadsPanel-multiView > .panel-viewcontainer > .panel-viewstack[viewtype="subview"] > .panel-mainview richlistitem,
-#downloadsPanel-multiView > .panel-viewcontainer > .panel-viewstack[viewtype="subview"] > .panel-mainview .downloadButton,
-#downloadsPanel-multiView > .panel-viewcontainer > .panel-viewstack[viewtype="subview"] > .panel-mainview .downloadsPanelFooterButton,
-#downloadsPanel-multiView > .panel-viewcontainer > .panel-viewstack[viewtype="subview"] > .panel-mainview #downloadsSummary {
-  -moz-user-focus: ignore;
-}
-/* ... except for the downloadShowBlockedInfo button in the blocked download.
-   Selecting it with the keyboard should show the main view again. */
-#downloadsPanel-multiView > .panel-viewcontainer > .panel-viewstack[viewtype="subview"] .download-state[showingsubview] .downloadShowBlockedInfo {
-  -moz-user-focus: normal;
-=======
->>>>>>> a17af05f
 }