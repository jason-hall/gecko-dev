/* -*- indent-tabs-mode: nil; js-indent-level: 2 -*- */
/* vim: set ts=2 et sw=2 tw=80: */
/* This Source Code Form is subject to the terms of the Mozilla Public
 * License, v. 2.0. If a copy of the MPL was not distributed with this file,
 * You can obtain one at http://mozilla.org/MPL/2.0/. */
/* eslint-env mozilla/browser-window */

/**
 * Handles the Downloads panel user interface for each browser window.
 *
 * This file includes the following constructors and global objects:
 *
 * DownloadsPanel
 * Main entry point for the downloads panel interface.
 *
 * DownloadsOverlayLoader
 * Allows loading the downloads panel and the status indicator interfaces on
 * demand, to improve startup performance.
 *
 * DownloadsView
 * Builds and updates the downloads list widget, responding to changes in the
 * download state and real-time data.  In addition, handles part of the user
 * interaction events raised by the downloads list widget.
 *
 * DownloadsViewItem
 * Builds and updates a single item in the downloads list widget, responding to
 * changes in the download state and real-time data, and handles the user
 * interaction events related to a single item in the downloads list widgets.
 *
 * DownloadsViewController
 * Handles part of the user interaction events raised by the downloads list
 * widget, in particular the "commands" that apply to multiple items, and
 * dispatches the commands that apply to individual items.
 */

/**
 * A few words on focus and focusrings
 *
 * We do quite a few hacks in the Downloads Panel for focusrings. In fact, we
 * basically suppress most if not all XUL-level focusrings, and style/draw
 * them ourselves (using :focus instead of -moz-focusring). There are a few
 * reasons for this:
 *
 * 1) Richlists on OSX don't have focusrings; instead, they are shown as
 *    selected. This makes for some ambiguity when we have a focused/selected
 *    item in the list, and the mouse is hovering a completed download (which
 *    highlights).
 * 2) Windows doesn't show focusrings until after the first time that tab is
 *    pressed (and by then you're focusing the second item in the panel).
 * 3) Richlistbox sets -moz-focusring even when we select it with a mouse.
 *
 * In general, the desired behaviour is to focus the first item after pressing
 * tab/down, and show that focus with a ring. Then, if the mouse moves over
 * the panel, to hide that focus ring; essentially resetting us to the state
 * before pressing the key.
 *
 * We end up capturing the tab/down key events, and preventing their default
 * behaviour. We then set a "keyfocus" attribute on the panel, which allows
 * us to draw a ring around the currently focused element. If the panel is
 * closed or the mouse moves over the panel, we remove the attribute.
 */

"use strict";

var { classes: Cc, interfaces: Ci, utils: Cu, results: Cr } = Components;

Cu.import("resource://gre/modules/XPCOMUtils.jsm");

XPCOMUtils.defineLazyModuleGetter(this, "DownloadsViewUI",
                                  "resource:///modules/DownloadsViewUI.jsm");
XPCOMUtils.defineLazyModuleGetter(this, "FileUtils",
                                  "resource://gre/modules/FileUtils.jsm");
XPCOMUtils.defineLazyModuleGetter(this, "NetUtil",
                                  "resource://gre/modules/NetUtil.jsm");
XPCOMUtils.defineLazyModuleGetter(this, "PlacesUtils",
                                  "resource://gre/modules/PlacesUtils.jsm");
XPCOMUtils.defineLazyModuleGetter(this, "Services",
                                  "resource://gre/modules/Services.jsm");

// DownloadsPanel

/**
 * Main entry point for the downloads panel interface.
 */
<<<<<<< HEAD
const DownloadsPanel = {
=======
var DownloadsPanel = {
>>>>>>> a17af05f
  // Initialization and termination

  /**
   * Internal state of the downloads panel, based on one of the kState
   * constants.  This is not the same state as the XUL panel element.
   */
  _state: 0,

  /** The panel is not linked to downloads data yet. */
  get kStateUninitialized() {
    return 0;
  },
  /** This object is linked to data, but the panel is invisible. */
  get kStateHidden() {
    return 1;
  },
  /** The panel will be shown as soon as possible. */
  get kStateWaitingData() {
    return 2;
  },
  /** The panel is almost shown - we're just waiting to get a handle on the
      anchor. */
  get kStateWaitingAnchor() {
    return 3;
  },
  /** The panel is open. */
  get kStateShown() {
    return 4;
  },

  /**
   * Location of the panel overlay.
   */
  get kDownloadsOverlay() {
    return "chrome://browser/content/downloads/downloadsOverlay.xul";
  },

  /**
   * Starts loading the download data in background, without opening the panel.
   * Use showPanel instead to load the data and open the panel at the same time.
   *
   * @param aCallback
   *        Called when initialization is complete.
   */
  initialize(aCallback) {
    DownloadsCommon.log("Attempting to initialize DownloadsPanel for a window.");
    if (this._state != this.kStateUninitialized) {
      DownloadsCommon.log("DownloadsPanel is already initialized.");
      DownloadsOverlayLoader.ensureOverlayLoaded(this.kDownloadsOverlay,
                                                 aCallback);
      return;
    }
    this._state = this.kStateHidden;

    window.addEventListener("unload", this.onWindowUnload);

    // Load and resume active downloads if required.  If there are downloads to
    // be shown in the panel, they will be loaded asynchronously.
    DownloadsCommon.initializeAllDataLinks();

    // Now that data loading has eventually started, load the required XUL
    // elements and initialize our views.
    DownloadsCommon.log("Ensuring DownloadsPanel overlay loaded.");
    DownloadsOverlayLoader.ensureOverlayLoaded(this.kDownloadsOverlay, () => {
      DownloadsViewController.initialize();
      DownloadsCommon.log("Attaching DownloadsView...");
      DownloadsCommon.getData(window).addView(DownloadsView);
      DownloadsCommon.getSummary(window, DownloadsView.kItemCountLimit)
                     .addView(DownloadsSummary);
      DownloadsCommon.log("DownloadsView attached - the panel for this window",
                          "should now see download items come in.");
      DownloadsPanel._attachEventListeners();
      DownloadsCommon.log("DownloadsPanel initialized.");
      aCallback();
    });
  },

  /**
   * Closes the downloads panel and frees the internal resources related to the
   * downloads.  The downloads panel can be reopened later, even after this
   * function has been called.
   */
  terminate() {
    DownloadsCommon.log("Attempting to terminate DownloadsPanel for a window.");
    if (this._state == this.kStateUninitialized) {
      DownloadsCommon.log("DownloadsPanel was never initialized. Nothing to do.");
      return;
    }

    window.removeEventListener("unload", this.onWindowUnload);

    // Ensure that the panel is closed before shutting down.
    this.hidePanel();

    DownloadsViewController.terminate();
    DownloadsCommon.getData(window).removeView(DownloadsView);
    DownloadsCommon.getSummary(window, DownloadsView.kItemCountLimit)
                   .removeView(DownloadsSummary);
    this._unattachEventListeners();

    this._state = this.kStateUninitialized;

    DownloadsSummary.active = false;
    DownloadsCommon.log("DownloadsPanel terminated.");
  },

  // Panel interface

  /**
   * Main panel element in the browser window, or null if the panel overlay
   * hasn't been loaded yet.
   */
  get panel() {
    // If the downloads panel overlay hasn't loaded yet, just return null
    // without resetting this.panel.
    let downloadsPanel = document.getElementById("downloadsPanel");
    if (!downloadsPanel)
      return null;

    delete this.panel;
    return this.panel = downloadsPanel;
  },

  /**
   * Starts opening the downloads panel interface, anchored to the downloads
   * button of the browser window.  The list of downloads to display is
   * initialized the first time this method is called, and the panel is shown
   * only when data is ready.
   */
  showPanel() {
    DownloadsCommon.log("Opening the downloads panel.");

    if (this.isPanelShowing) {
      DownloadsCommon.log("Panel is already showing - focusing instead.");
      this._focusPanel();
      return;
    }

    this.initialize(() => {
      // Delay displaying the panel because this function will sometimes be
      // called while another window is closing (like the window for selecting
      // whether to save or open the file), and that would cause the panel to
      // close immediately.
      setTimeout(() => this._openPopupIfDataReady(), 0);
    });

    DownloadsCommon.log("Waiting for the downloads panel to appear.");
    this._state = this.kStateWaitingData;
  },

  /**
   * Hides the downloads panel, if visible, but keeps the internal state so that
   * the panel can be reopened quickly if required.
   */
  hidePanel() {
    DownloadsCommon.log("Closing the downloads panel.");

    if (!this.isPanelShowing) {
      DownloadsCommon.log("Downloads panel is not showing - nothing to do.");
      return;
    }

    this.panel.hidePopup();

    // Ensure that we allow the panel to be reopened.  Note that, if the popup
    // was open, then the onPopupHidden event handler has already updated the
    // current state, otherwise we must update the state ourselves.
    this._state = this.kStateHidden;
    DownloadsCommon.log("Downloads panel is now closed.");
  },

  /**
   * Indicates whether the panel is shown or will be shown.
   */
  get isPanelShowing() {
    return this._state == this.kStateWaitingData ||
           this._state == this.kStateWaitingAnchor ||
           this._state == this.kStateShown;
  },

  /**
   * Returns whether the user has started keyboard navigation.
   */
  get keyFocusing() {
    return this.panel.hasAttribute("keyfocus");
  },

  /**
   * Set to true if the user has started keyboard navigation, and we should be
   * showing focusrings in the panel. Also adds a mousemove event handler to
   * the panel which disables keyFocusing.
   */
  set keyFocusing(aValue) {
    if (aValue) {
      this.panel.setAttribute("keyfocus", "true");
      this.panel.addEventListener("mousemove", this);
    } else {
      this.panel.removeAttribute("keyfocus");
      this.panel.removeEventListener("mousemove", this);
    }
    return aValue;
  },

  /**
   * Handles the mousemove event for the panel, which disables focusring
   * visualization.
   */
  handleEvent(aEvent) {
    switch (aEvent.type) {
      case "mousemove":
        this.keyFocusing = false;
        break;
      case "keydown":
        this._onKeyDown(aEvent);
        break;
      case "keypress":
        this._onKeyPress(aEvent);
<<<<<<< HEAD
        break;
      case "popupshown":
        if (this.setHeightToFitOnShow) {
          this.setHeightToFitOnShow = false;
          this.setHeightToFit();
        }
=======
>>>>>>> a17af05f
        break;
    }
  },

<<<<<<< HEAD
  setHeightToFit() {
    if (this._state == this.kStateShown) {
      DownloadsBlockedSubview.view.setHeightToFit();
    } else {
      this.setHeightToFitOnShow = true;
    }
  },

=======
>>>>>>> a17af05f
  // Callback functions from DownloadsView

  /**
   * Called after data loading finished.
   */
  onViewLoadCompleted() {
    this._openPopupIfDataReady();
  },

  // User interface event functions

  onWindowUnload() {
    // This function is registered as an event listener, we can't use "this".
    DownloadsPanel.terminate();
  },

  onPopupShown(aEvent) {
    // Ignore events raised by nested popups.
    if (aEvent.target != aEvent.currentTarget) {
      return;
    }

    DownloadsCommon.log("Downloads panel has shown.");
    this._state = this.kStateShown;

    // Since at most one popup is open at any given time, we can set globally.
    DownloadsCommon.getIndicatorData(window).attentionSuppressed = true;

    // Ensure that the first item is selected when the panel is focused.
    if (DownloadsView.richListBox.itemCount > 0 &&
        DownloadsView.richListBox.selectedIndex == -1) {
      DownloadsView.richListBox.selectedIndex = 0;
    }

    this._focusPanel();
  },

  onPopupHidden(aEvent) {
    // Ignore events raised by nested popups.
    if (aEvent.target != aEvent.currentTarget) {
      return;
    }

    DownloadsCommon.log("Downloads panel has hidden.");

    // Removes the keyfocus attribute so that we stop handling keyboard
    // navigation.
    this.keyFocusing = false;

    // Since at most one popup is open at any given time, we can set globally.
    DownloadsCommon.getIndicatorData(window).attentionSuppressed = false;

    // Allow the anchor to be hidden.
    DownloadsButton.releaseAnchor();

    // Allow the panel to be reopened.
    this._state = this.kStateHidden;
  },

<<<<<<< HEAD
  onFooterPopupShowing(aEvent) {
    let itemClearList = document.getElementById("downloadsDropdownItemClearList");
    if (DownloadsCommon.getData(window).canRemoveFinished) {
      itemClearList.removeAttribute("hidden");
    } else {
      itemClearList.setAttribute("hidden", "true");
    }
    DownloadsViewController.updateCommands();

    document.getElementById("downloadsFooter")
      .setAttribute("showingdropdown", true);
  },

  onFooterPopupHidden(aEvent) {
    document.getElementById("downloadsFooter")
      .removeAttribute("showingdropdown");
  },

=======
>>>>>>> a17af05f
  // Related operations

  /**
   * Shows or focuses the user interface dedicated to downloads history.
   */
  showDownloadsHistory() {
    DownloadsCommon.log("Showing download history.");
    // Hide the panel before showing another window, otherwise focus will return
    // to the browser window when the panel closes automatically.
    this.hidePanel();

    BrowserDownloadsUI();
  },

<<<<<<< HEAD
  openDownloadsFolder() {
    Downloads.getPreferredDownloadsDirectory().then(downloadsPath => {
      DownloadsCommon.showDirectory(new FileUtils.File(downloadsPath));
    }).catch(Cu.reportError);
    this.hidePanel();
  },

=======
>>>>>>> a17af05f
  // Internal functions

  /**
   * Attach event listeners to a panel element. These listeners should be
   * removed in _unattachEventListeners. This is called automatically after the
   * panel has successfully loaded.
   */
  _attachEventListeners() {
    // Handle keydown to support accel-V.
    this.panel.addEventListener("keydown", this);
    // Handle keypress to be able to preventDefault() events before they reach
    // the richlistbox, for keyboard navigation.
    this.panel.addEventListener("keypress", this);
<<<<<<< HEAD
    // Handle height adjustment on show.
    this.panel.addEventListener("popupshown", this);
=======
>>>>>>> a17af05f
  },

  /**
   * Unattach event listeners that were added in _attachEventListeners. This
   * is called automatically on panel termination.
   */
  _unattachEventListeners() {
    this.panel.removeEventListener("keydown", this);
    this.panel.removeEventListener("keypress", this);
<<<<<<< HEAD
    this.panel.removeEventListener("popupshown", this);
=======
>>>>>>> a17af05f
  },

  _onKeyPress(aEvent) {
    // Handle unmodified keys only.
    if (aEvent.altKey || aEvent.ctrlKey || aEvent.shiftKey || aEvent.metaKey) {
      return;
    }

    let richListBox = DownloadsView.richListBox;

    // If the user has pressed the tab, up, or down cursor key, start keyboard
    // navigation, thus enabling focusrings in the panel.  Keyboard navigation
    // is automatically disabled if the user moves the mouse on the panel, or
    // if the panel is closed.
    if ((aEvent.keyCode == Ci.nsIDOMKeyEvent.DOM_VK_TAB ||
        aEvent.keyCode == Ci.nsIDOMKeyEvent.DOM_VK_UP ||
        aEvent.keyCode == Ci.nsIDOMKeyEvent.DOM_VK_DOWN) &&
        !this.keyFocusing) {
      this.keyFocusing = true;
      // Ensure there's a selection, we will show the focus ring around it and
      // prevent the richlistbox from changing the selection.
      if (DownloadsView.richListBox.selectedIndex == -1) {
        DownloadsView.richListBox.selectedIndex = 0;
      }
      aEvent.preventDefault();
      return;
    }

    if (aEvent.keyCode == Ci.nsIDOMKeyEvent.DOM_VK_DOWN) {
      // If the last element in the list is selected, or the footer is already
      // focused, focus the footer.
      if (richListBox.selectedItem === richListBox.lastChild ||
          document.activeElement.parentNode.id === "downloadsFooter") {
        DownloadsFooter.focus();
        aEvent.preventDefault();
        return;
      }
    }

    // Pass keypress events to the richlistbox view when it's focused.
    if (document.activeElement === richListBox) {
      DownloadsView.onDownloadKeyPress(aEvent);
    }
  },

  /**
   * Keydown listener that listens for the keys to start key focusing, as well
   * as the the accel-V "paste" event, which initiates a file download if the
   * pasted item can be resolved to a URI.
   */
  _onKeyDown(aEvent) {
    // If the footer is focused and the downloads list has at least 1 element
    // in it, focus the last element in the list when going up.
    if (aEvent.keyCode == Ci.nsIDOMKeyEvent.DOM_VK_UP &&
        document.activeElement.parentNode.id === "downloadsFooter" &&
        DownloadsView.richListBox.firstChild) {
      DownloadsView.richListBox.focus();
      DownloadsView.richListBox.selectedItem = DownloadsView.richListBox.lastChild;
      aEvent.preventDefault();
      return;
    }

    let pasting = aEvent.keyCode == Ci.nsIDOMKeyEvent.DOM_VK_V &&
                  aEvent.getModifierState("Accel");

    if (!pasting) {
      return;
    }

    DownloadsCommon.log("Received a paste event.");

    let trans = Cc["@mozilla.org/widget/transferable;1"]
                  .createInstance(Ci.nsITransferable);
    trans.init(null);
    let flavors = ["text/x-moz-url", "text/unicode"];
    flavors.forEach(trans.addDataFlavor);
    Services.clipboard.getData(trans, Services.clipboard.kGlobalClipboard);
    // Getting the data or creating the nsIURI might fail
    try {
      let data = {};
      trans.getAnyTransferData({}, data, {});
      let [url, name] = data.value
                            .QueryInterface(Ci.nsISupportsString)
                            .data
                            .split("\n");
      if (!url) {
        return;
      }

      let uri = NetUtil.newURI(url);
      DownloadsCommon.log("Pasted URL seems valid. Starting download.");
      DownloadURL(uri.spec, name, document);
    } catch (ex) {}
  },

  /**
   * Move focus to the main element in the downloads panel, unless another
   * element in the panel is already focused.
   */
  _focusPanel() {
    // We may be invoked while the panel is still waiting to be shown.
    if (this._state != this.kStateShown) {
      return;
    }

    let element = document.commandDispatcher.focusedElement;
    while (element && element != this.panel) {
      element = element.parentNode;
    }
    if (!element) {
      if (DownloadsView.richListBox.itemCount > 0) {
        DownloadsView.richListBox.focus();
      } else {
        DownloadsFooter.focus();
      }
    }
  },

  /**
   * Opens the downloads panel when data is ready to be displayed.
   */
  _openPopupIfDataReady() {
    // We don't want to open the popup if we already displayed it, or if we are
    // still loading data.
    if (this._state != this.kStateWaitingData || DownloadsView.loading) {
      return;
    }

    this._state = this.kStateWaitingAnchor;

    // Ensure the anchor is visible.  If that is not possible, show the panel
    // anchored to the top area of the window, near the default anchor position.
    DownloadsButton.getAnchor(anchor => {
      // If somehow we've switched states already (by getting a panel hiding
      // event before an overlay is loaded, for example), bail out.
      if (this._state != this.kStateWaitingAnchor) {
        return;
      }

      // At this point, if the window is minimized, opening the panel could fail
      // without any notification, and there would be no way to either open or
      // close the panel any more.  To prevent this, check if the window is
      // minimized and in that case force the panel to the closed state.
      if (window.windowState == Ci.nsIDOMChromeWindow.STATE_MINIMIZED) {
        DownloadsButton.releaseAnchor();
        this._state = this.kStateHidden;
        return;
      }

      if (!anchor) {
        DownloadsCommon.error("Downloads button cannot be found.");
        return;
      }

      // When the panel is opened, we check if the target files of visible items
      // still exist, and update the allowed items interactions accordingly.  We
      // do these checks on a background thread, and don't prevent the panel to
      // be displayed while these checks are being performed.
      for (let viewItem of DownloadsView._visibleViewItems.values()) {
        viewItem.download.refresh().catch(Cu.reportError);
      }

      DownloadsCommon.log("Opening downloads panel popup.");
      this.panel.openPopup(anchor, "bottomcenter topright", 0, 0, false, null);
    });
  },
};

XPCOMUtils.defineConstant(this, "DownloadsPanel", DownloadsPanel);

// DownloadsOverlayLoader

/**
 * Allows loading the downloads panel and the status indicator interfaces on
 * demand, to improve startup performance.
 */
var DownloadsOverlayLoader = {
  /**
   * We cannot load two overlays at the same time, thus we use a queue of
   * pending load requests.
   */
  _loadRequests: [],

  /**
   * True while we are waiting for an overlay to be loaded.
   */
  _overlayLoading: false,

  /**
   * This object has a key for each overlay URI that is already loaded.
   */
  _loadedOverlays: {},

  /**
   * Loads the specified overlay and invokes the given callback when finished.
   *
   * @param aOverlay
   *        String containing the URI of the overlay to load in the current
   *        window.  If this overlay has already been loaded using this
   *        function, then the overlay is not loaded again.
   * @param aCallback
   *        Invoked when loading is completed.  If the overlay is already
   *        loaded, the function is called immediately.
   */
  ensureOverlayLoaded(aOverlay, aCallback) {
    // The overlay is already loaded, invoke the callback immediately.
    if (aOverlay in this._loadedOverlays) {
      aCallback();
      return;
    }

    // The callback will be invoked when loading is finished.
    this._loadRequests.push({ overlay: aOverlay, callback: aCallback });
    if (this._overlayLoading) {
      return;
    }

    this._overlayLoading = true;
    DownloadsCommon.log("Loading overlay ", aOverlay);
    document.loadOverlay(aOverlay, () => {
      this._overlayLoading = false;
      this._loadedOverlays[aOverlay] = true;

      this.processPendingRequests();
    });
  },

  /**
   * Re-processes all the currently pending requests, invoking the callbacks
   * and/or loading more overlays as needed.  In most cases, there will be a
   * single request for one overlay, that will be processed immediately.
   */
  processPendingRequests() {
    // Re-process all the currently pending requests, yet allow more requests
    // to be appended at the end of the array if we're not ready for them.
    let currentLength = this._loadRequests.length;
    for (let i = 0; i < currentLength; i++) {
      let request = this._loadRequests.shift();

      // We must call ensureOverlayLoaded again for each request, to check if
      // the associated callback can be invoked now, or if we must still wait
      // for the associated overlay to load.
      this.ensureOverlayLoaded(request.overlay, request.callback);
    }
  },
};

XPCOMUtils.defineConstant(this, "DownloadsOverlayLoader", DownloadsOverlayLoader);

// DownloadsView

/**
 * Builds and updates the downloads list widget, responding to changes in the
 * download state and real-time data.  In addition, handles part of the user
 * interaction events raised by the downloads list widget.
 */
<<<<<<< HEAD
const DownloadsView = {
=======
var DownloadsView = {
>>>>>>> a17af05f
  // Functions handling download items in the list

  /**
   * Maximum number of items shown by the list at any given time.
   */
  kItemCountLimit: 5,

  /**
   * Indicates whether there is an open contextMenu for a download item.
   */
  contextMenuOpen: false,

  /**
   * Indicates whether there is a DownloadsBlockedSubview open.
   */
  subViewOpen: false,

  /**
   * Indicates whether we are still loading downloads data asynchronously.
   */
  loading: false,

  /**
   * Ordered array of all Download objects.  We need to keep this array because
   * only a limited number of items are shown at once, and if an item that is
   * currently visible is removed from the list, we might need to take another
   * item from the array and make it appear at the bottom.
   */
  _downloads: [],

  /**
   * Associates the visible Download objects with their corresponding
   * DownloadsViewItem object.  There is a limited number of view items in the
   * panel at any given time.
   */
  _visibleViewItems: new Map(),

  /**
   * Called when the number of items in the list changes.
   */
  _itemCountChanged() {
    DownloadsCommon.log("The downloads item count has changed - we are tracking",
                        this._downloads.length, "downloads in total.");
    let count = this._downloads.length;
    let hiddenCount = count - this.kItemCountLimit;

    if (count > 0) {
      DownloadsCommon.log("Setting the panel's hasdownloads attribute to true.");
      DownloadsPanel.panel.setAttribute("hasdownloads", "true");
    } else {
      DownloadsCommon.log("Removing the panel's hasdownloads attribute.");
      DownloadsPanel.panel.removeAttribute("hasdownloads");
    }

    // If we've got some hidden downloads, we should activate the
    // DownloadsSummary. The DownloadsSummary will determine whether or not
    // it's appropriate to actually display the summary.
    DownloadsSummary.active = hiddenCount > 0;
  },

  /**
   * Element corresponding to the list of downloads.
   */
  get richListBox() {
    delete this.richListBox;
    return this.richListBox = document.getElementById("downloadsListBox");
  },

  /**
   * Element corresponding to the button for showing more downloads.
   */
  get downloadsHistory() {
    delete this.downloadsHistory;
    return this.downloadsHistory = document.getElementById("downloadsHistory");
  },

  // Callback functions from DownloadsData

  /**
   * Called before multiple downloads are about to be loaded.
   */
  onDownloadBatchStarting() {
    DownloadsCommon.log("onDownloadBatchStarting called for DownloadsView.");
    this.loading = true;
  },

  /**
   * Called after data loading finished.
   */
  onDownloadBatchEnded() {
    DownloadsCommon.log("onDownloadBatchEnded called for DownloadsView.");

    this.loading = false;

    // We suppressed item count change notifications during the batch load, at
    // this point we should just call the function once.
    this._itemCountChanged();

    // Notify the panel that all the initially available downloads have been
    // loaded.  This ensures that the interface is visible, if still required.
    DownloadsPanel.onViewLoadCompleted();
  },

  /**
   * Called when a new download data item is available, either during the
   * asynchronous data load or when a new download is started.
   *
   * @param aDownload
   *        Download object that was just added.
   */
  onDownloadAdded(download) {
    DownloadsCommon.log("A new download data item was added");

    this._downloads.unshift(download);

    // The newly added item is visible in the panel and we must add the
    // corresponding element. If the list overflows, remove the last item from
    // the panel to make room for the new one that we just added at the top.
    this._addViewItem(download, true);
    if (this._downloads.length > this.kItemCountLimit) {
      this._removeViewItem(this._downloads[this.kItemCountLimit]);
    }

    // For better performance during batch loads, don't update the count for
    // every item, because the interface won't be visible until load finishes.
    if (!this.loading) {
      this._itemCountChanged();
    }
  },

  onDownloadChanged(download) {
    let viewItem = this._visibleViewItems.get(download);
    if (viewItem) {
      viewItem.onChanged();
    }
  },

  /**
   * Called when a data item is removed.  Ensures that the widget associated
   * with the view item is removed from the user interface.
   *
   * @param download
   *        Download object that is being removed.
   */
  onDownloadRemoved(download) {
    DownloadsCommon.log("A download data item was removed.");

    let itemIndex = this._downloads.indexOf(download);
    this._downloads.splice(itemIndex, 1);

    if (itemIndex < this.kItemCountLimit) {
      // The item to remove is visible in the panel.
      this._removeViewItem(download);
      if (this._downloads.length >= this.kItemCountLimit) {
        // Reinsert the next item into the panel.
        this._addViewItem(this._downloads[this.kItemCountLimit - 1], false);
      }
    }

    this._itemCountChanged();
  },

  /**
   * Associates each richlistitem for a download with its corresponding
   * DownloadsViewItem object.
   */
  _itemsForElements: new Map(),

  itemForElement(element) {
    return this._itemsForElements.get(element);
  },

  /**
   * Creates a new view item associated with the specified data item, and adds
   * it to the top or the bottom of the list.
   */
  _addViewItem(download, aNewest) {
    DownloadsCommon.log("Adding a new DownloadsViewItem to the downloads list.",
                        "aNewest =", aNewest);

    let element = document.createElement("richlistitem");
    let viewItem = new DownloadsViewItem(download, element);
    this._visibleViewItems.set(download, viewItem);
    this._itemsForElements.set(element, viewItem);
    if (aNewest) {
      this.richListBox.insertBefore(element, this.richListBox.firstChild);
    } else {
      this.richListBox.appendChild(element);
    }
  },

  /**
   * Removes the view item associated with the specified data item.
   */
  _removeViewItem(download) {
    DownloadsCommon.log("Removing a DownloadsViewItem from the downloads list.");
    let element = this._visibleViewItems.get(download).element;
    let previousSelectedIndex = this.richListBox.selectedIndex;
    this.richListBox.removeChild(element);
    if (previousSelectedIndex != -1) {
      this.richListBox.selectedIndex = Math.min(previousSelectedIndex,
                                                this.richListBox.itemCount - 1);
    }
    this._visibleViewItems.delete(download);
    this._itemsForElements.delete(element);
  },

  // User interface event functions

  /**
   * Helper function to do commands on a specific download item.
   *
   * @param aEvent
   *        Event object for the event being handled.  If the event target is
   *        not a richlistitem that represents a download, this function will
   *        walk up the parent nodes until it finds a DOM node that is.
   * @param aCommand
   *        The command to be performed.
   */
  onDownloadCommand(aEvent, aCommand) {
    let target = aEvent.target;
    while (target.nodeName != "richlistitem") {
      target = target.parentNode;
    }
    DownloadsView.itemForElement(target).doCommand(aCommand);
  },

  onDownloadClick(aEvent) {
    // Handle primary clicks only, and exclude the action button.
    if (aEvent.button == 0 &&
        !aEvent.originalTarget.hasAttribute("oncommand")) {
      let target = aEvent.target;
      while (target.nodeName != "richlistitem") {
        target = target.parentNode;
      }
      let download = DownloadsView.itemForElement(target).download;
      if (download.hasBlockedData) {
        goDoCommand("downloadsCmd_showBlockedInfo");
      } else {
        goDoCommand("downloadsCmd_open");
      }
    }
  },

  /**
   * Handles keypress events on a download item.
   */
  onDownloadKeyPress(aEvent) {
    // Pressing the key on buttons should not invoke the action because the
    // event has already been handled by the button itself.
    if (aEvent.originalTarget.hasAttribute("command") ||
        aEvent.originalTarget.hasAttribute("oncommand")) {
      return;
    }

    if (aEvent.charCode == " ".charCodeAt(0)) {
      goDoCommand("downloadsCmd_pauseResume");
      return;
    }

    if (aEvent.keyCode == KeyEvent.DOM_VK_RETURN) {
      goDoCommand("downloadsCmd_doDefault");
    }
  },

  /**
   * Event handlers to keep track of context menu state (open/closed) for
   * download items.
   */
  onContextPopupShown(aEvent) {
    // Ignore events raised by nested popups.
    if (aEvent.target != aEvent.currentTarget) {
      return;
    }

    DownloadsCommon.log("Context menu has shown.");
    this.contextMenuOpen = true;
  },

  onContextPopupHidden(aEvent) {
    // Ignore events raised by nested popups.
    if (aEvent.target != aEvent.currentTarget) {
      return;
    }

    DownloadsCommon.log("Context menu has hidden.");
    this.contextMenuOpen = false;
  },

  /**
   * Mouse listeners to handle selection on hover.
   */
  onDownloadMouseOver(aEvent) {
    if (aEvent.originalTarget.classList.contains("downloadButton")) {
      aEvent.target.classList.add("downloadHoveringButton");

      let button = aEvent.originalTarget;
      let tooltip = button.getAttribute("tooltiptext");
      if (tooltip) {
        button.setAttribute("aria-label", tooltip);
        button.removeAttribute("tooltiptext");
      }
    }
    if (!(this.contextMenuOpen || this.subViewOpen) &&
        aEvent.target.parentNode == this.richListBox) {
      this.richListBox.selectedItem = aEvent.target;
    }
  },

  onDownloadMouseOut(aEvent) {
    if (aEvent.originalTarget.classList.contains("downloadButton")) {
      aEvent.target.classList.remove("downloadHoveringButton");
    }
    if (!(this.contextMenuOpen || this.subViewOpen) &&
        aEvent.target.parentNode == this.richListBox) {
      // If the destination element is outside of the richlistitem, clear the
      // selection.
      let element = aEvent.relatedTarget;
      while (element && element != aEvent.target) {
        element = element.parentNode;
      }
      if (!element) {
        this.richListBox.selectedIndex = -1;
      }
    }
  },

  onDownloadContextMenu(aEvent) {
    let element = this.richListBox.selectedItem;
    if (!element) {
      return;
    }

    DownloadsViewController.updateCommands();

    // Set the state attribute so that only the appropriate items are displayed.
    let contextMenu = document.getElementById("downloadsContextMenu");
    contextMenu.setAttribute("state", element.getAttribute("state"));
    if (element.hasAttribute("exists")) {
      contextMenu.setAttribute("exists", "true");
    } else {
      contextMenu.removeAttribute("exists");
    }
    contextMenu.classList.toggle("temporary-block",
                                 element.classList.contains("temporary-block"));
  },

  onDownloadDragStart(aEvent) {
    let element = this.richListBox.selectedItem;
    if (!element) {
      return;
    }

    // We must check for existence synchronously because this is a DOM event.
    let file = new FileUtils.File(DownloadsView.itemForElement(element)
                                               .download.target.path);
    if (!file.exists()) {
      return;
    }

    let dataTransfer = aEvent.dataTransfer;
    dataTransfer.mozSetDataAt("application/x-moz-file", file, 0);
    dataTransfer.effectAllowed = "copyMove";
    let spec = NetUtil.newURI(file).spec;
    dataTransfer.setData("text/uri-list", spec);
    dataTransfer.setData("text/plain", spec);
    dataTransfer.addElement(element);

    aEvent.stopPropagation();
  },
}

XPCOMUtils.defineConstant(this, "DownloadsView", DownloadsView);

// DownloadsViewItem

/**
 * Builds and updates a single item in the downloads list widget, responding to
 * changes in the download state and real-time data, and handles the user
 * interaction events related to a single item in the downloads list widgets.
 *
 * @param download
 *        Download object to be associated with the view item.
 * @param aElement
 *        XUL element corresponding to the single download item in the view.
 */
function DownloadsViewItem(download, aElement) {
  this.download = download;
  this.downloadState = DownloadsCommon.stateOfDownload(download);
  this.element = aElement;
  this.element._shell = this;

  this.element.setAttribute("type", "download");
  this.element.classList.add("download-state");

  this._updateState();
}

DownloadsViewItem.prototype = {
  __proto__: DownloadsViewUI.DownloadElementShell.prototype,

  /**
   * The XUL element corresponding to the associated richlistbox item.
   */
  _element: null,

  onChanged() {
    let newState = DownloadsCommon.stateOfDownload(this.download);
    if (this.downloadState != newState) {
      this.downloadState = newState;
      this._updateState();
    }
    this._updateProgress();
  },

  isCommandEnabled(aCommand) {
    switch (aCommand) {
      case "downloadsCmd_open": {
        if (!this.download.succeeded) {
          return false;
        }

        let file = new FileUtils.File(this.download.target.path);
        return file.exists();
      }
      case "downloadsCmd_show": {
        let file = new FileUtils.File(this.download.target.path);
        if (file.exists()) {
          return true;
        }

        if (!this.download.target.partFilePath) {
          return false;
        }

        let partFile = new FileUtils.File(this.download.target.partFilePath);
        return partFile.exists();
      }
      case "cmd_delete":
      case "downloadsCmd_copyLocation":
      case "downloadsCmd_doDefault":
        return true;
      case "downloadsCmd_showBlockedInfo":
        return this.download.hasBlockedData;
    }
    return DownloadsViewUI.DownloadElementShell.prototype
                          .isCommandEnabled.call(this, aCommand);
  },

  doCommand(aCommand) {
    if (this.isCommandEnabled(aCommand)) {
      this[aCommand]();
    }
  },

  // Item commands
<<<<<<< HEAD

  cmd_delete() {
    DownloadsCommon.removeAndFinalizeDownload(this.download);
    PlacesUtils.history.remove(this.download.source.url).catch(Cu.reportError);
  },
=======
>>>>>>> a17af05f

  downloadsCmd_unblock() {
    DownloadsPanel.hidePanel();
    this.confirmUnblock(window, "unblock");
  },

  downloadsCmd_chooseUnblock() {
    DownloadsPanel.hidePanel();
    this.confirmUnblock(window, "chooseUnblock");
  },

  downloadsCmd_unblockAndOpen() {
    DownloadsPanel.hidePanel();
    this.unblockAndOpenDownload().catch(Cu.reportError);
  },

  downloadsCmd_open() {
    this.download.launch().catch(Cu.reportError);

    // We explicitly close the panel here to give the user the feedback that
    // their click has been received, and we're handling the action.
    // Otherwise, we'd have to wait for the file-type handler to execute
    // before the panel would close. This also helps to prevent the user from
    // accidentally opening a file several times.
    DownloadsPanel.hidePanel();
  },

  downloadsCmd_show() {
    let file = new FileUtils.File(this.download.target.path);
    DownloadsCommon.showDownloadedFile(file);

    // We explicitly close the panel here to give the user the feedback that
    // their click has been received, and we're handling the action.
    // Otherwise, we'd have to wait for the operating system file manager
    // window to open before the panel closed. This also helps to prevent the
    // user from opening the containing folder several times.
    DownloadsPanel.hidePanel();
  },

  downloadsCmd_showBlockedInfo() {
    DownloadsBlockedSubview.toggle(this.element,
                                   ...this.rawBlockedTitleAndDetails);
  },

  downloadsCmd_openReferrer() {
    openURL(this.download.source.referrer);
  },

  downloadsCmd_copyLocation() {
    let clipboard = Cc["@mozilla.org/widget/clipboardhelper;1"]
                    .getService(Ci.nsIClipboardHelper);
    clipboard.copyString(this.download.source.url);
  },

  downloadsCmd_doDefault() {
    let defaultCommand = this.currentDefaultCommandName;
    if (defaultCommand && this.isCommandEnabled(defaultCommand)) {
      this.doCommand(defaultCommand);
    }
  },
};

// DownloadsViewController

/**
 * Handles part of the user interaction events raised by the downloads list
 * widget, in particular the "commands" that apply to multiple items, and
 * dispatches the commands that apply to individual items.
 */
<<<<<<< HEAD
const DownloadsViewController = {
=======
var DownloadsViewController = {
>>>>>>> a17af05f
  // Initialization and termination

  initialize() {
    window.controllers.insertControllerAt(0, this);
  },

  terminate() {
    window.controllers.removeController(this);
  },

  // nsIController

  supportsCommand(aCommand) {
    if (aCommand === "downloadsCmd_clearList") {
      return true;
    }
    // Firstly, determine if this is a command that we can handle.
    if (!DownloadsViewUI.isCommandName(aCommand)) {
      return false;
    }
    if (!(aCommand in this) &&
        !(aCommand in DownloadsViewItem.prototype)) {
      return false;
    }
    // The currently supported commands depend on whether the blocked subview is
    // showing.  If it is, then take the following path.
    if (DownloadsBlockedSubview.view.showingSubView) {
      let blockedSubviewCmds = [
        "downloadsCmd_unblockAndOpen",
        "cmd_delete",
      ];
      return blockedSubviewCmds.indexOf(aCommand) >= 0;
    }
    // If the blocked subview is not showing, then determine if focus is on a
    // control in the downloads list.
    let element = document.commandDispatcher.focusedElement;
    while (element && element != DownloadsView.richListBox) {
      element = element.parentNode;
    }
    // We should handle the command only if the downloads list is among the
    // ancestors of the focused element.
    return !!element;
  },

  isCommandEnabled(aCommand) {
    // Handle commands that are not selection-specific.
    if (aCommand == "downloadsCmd_clearList") {
      return DownloadsCommon.getData(window).canRemoveFinished;
    }

    // Other commands are selection-specific.
    let element = DownloadsView.richListBox.selectedItem;
    return element && DownloadsView.itemForElement(element)
                                   .isCommandEnabled(aCommand);
  },

  doCommand(aCommand) {
    // If this command is not selection-specific, execute it.
    if (aCommand in this) {
      this[aCommand]();
      return;
    }

    // Other commands are selection-specific.
    let element = DownloadsView.richListBox.selectedItem;
    if (element) {
      // The doCommand function also checks if the command is enabled.
      DownloadsView.itemForElement(element).doCommand(aCommand);
    }
  },

  onEvent() {},

  // Other functions

  updateCommands() {
    function updateCommandsForObject(object) {
      for (let name in object) {
        if (DownloadsViewUI.isCommandName(name)) {
          goUpdateCommand(name);
        }
      }
    }
    updateCommandsForObject(this);
    updateCommandsForObject(DownloadsViewItem.prototype);
  },

  // Selection-independent commands

  downloadsCmd_clearList() {
    DownloadsCommon.getData(window).removeFinished();
  },
};

XPCOMUtils.defineConstant(this, "DownloadsViewController", DownloadsViewController);

// DownloadsSummary

/**
 * Manages the summary at the bottom of the downloads panel list if the number
 * of items in the list exceeds the panels limit.
 */
var DownloadsSummary = {

  /**
   * Sets the active state of the summary. When active, the summary subscribes
   * to the DownloadsCommon DownloadsSummaryData singleton.
   *
   * @param aActive
   *        Set to true to activate the summary.
   */
  set active(aActive) {
    if (aActive == this._active || !this._summaryNode) {
      return this._active;
    }
    if (aActive) {
      DownloadsCommon.getSummary(window, DownloadsView.kItemCountLimit)
                     .refreshView(this);
    } else {
      DownloadsFooter.showingSummary = false;
    }

    return this._active = aActive;
  },

  /**
   * Returns the active state of the downloads summary.
   */
  get active() {
    return this._active;
  },

  _active: false,

  /**
   * Sets whether or not we show the progress bar.
   *
   * @param aShowingProgress
   *        True if we should show the progress bar.
   */
  set showingProgress(aShowingProgress) {
    if (aShowingProgress) {
      this._summaryNode.setAttribute("inprogress", "true");
    } else {
      this._summaryNode.removeAttribute("inprogress");
    }
    // If progress isn't being shown, then we simply do not show the summary.
    return DownloadsFooter.showingSummary = aShowingProgress;
  },

  /**
   * Sets the amount of progress that is visible in the progress bar.
   *
   * @param aValue
   *        A value between 0 and 100 to represent the progress of the
   *        summarized downloads.
   */
  set percentComplete(aValue) {
    if (this._progressNode) {
      this._progressNode.setAttribute("value", aValue);
    }
    return aValue;
  },

  /**
   * Sets the description for the download summary.
   *
   * @param aValue
   *        A string representing the description of the summarized
   *        downloads.
   */
  set description(aValue) {
    if (this._descriptionNode) {
      this._descriptionNode.setAttribute("value", aValue);
      this._descriptionNode.setAttribute("tooltiptext", aValue);
    }
    return aValue;
  },

  /**
   * Sets the details for the download summary, such as the time remaining,
   * the amount of bytes transferred, etc.
   *
   * @param aValue
   *        A string representing the details of the summarized
   *        downloads.
   */
  set details(aValue) {
    if (this._detailsNode) {
      this._detailsNode.setAttribute("value", aValue);
      this._detailsNode.setAttribute("tooltiptext", aValue);
    }
    return aValue;
  },

  /**
   * Focuses the root element of the summary.
   */
  focus() {
    if (this._summaryNode) {
      this._summaryNode.focus();
    }
  },

  /**
   * Respond to keydown events on the Downloads Summary node.
   *
   * @param aEvent
   *        The keydown event being handled.
   */
  onKeyDown(aEvent) {
    if (aEvent.charCode == " ".charCodeAt(0) ||
        aEvent.keyCode == KeyEvent.DOM_VK_RETURN) {
      DownloadsPanel.showDownloadsHistory();
    }
  },

  /**
   * Respond to click events on the Downloads Summary node.
   *
   * @param aEvent
   *        The click event being handled.
   */
  onClick(aEvent) {
    DownloadsPanel.showDownloadsHistory();
  },

  /**
   * Element corresponding to the root of the downloads summary.
   */
  get _summaryNode() {
    let node = document.getElementById("downloadsSummary");
    if (!node) {
      return null;
    }
    delete this._summaryNode;
    return this._summaryNode = node;
  },

  /**
   * Element corresponding to the progress bar in the downloads summary.
   */
  get _progressNode() {
    let node = document.getElementById("downloadsSummaryProgress");
    if (!node) {
      return null;
    }
    delete this._progressNode;
    return this._progressNode = node;
  },

  /**
   * Element corresponding to the main description of the downloads
   * summary.
   */
  get _descriptionNode() {
    let node = document.getElementById("downloadsSummaryDescription");
    if (!node) {
      return null;
    }
    delete this._descriptionNode;
    return this._descriptionNode = node;
  },

  /**
   * Element corresponding to the secondary description of the downloads
   * summary.
   */
  get _detailsNode() {
    let node = document.getElementById("downloadsSummaryDetails");
    if (!node) {
      return null;
    }
    delete this._detailsNode;
    return this._detailsNode = node;
  }
};

XPCOMUtils.defineConstant(this, "DownloadsSummary", DownloadsSummary);

// DownloadsFooter

/**
 * Manages events sent to to the footer vbox, which contains both the
 * DownloadsSummary as well as the "Show All Downloads" button.
 */
var DownloadsFooter = {

  /**
   * Focuses the appropriate element within the footer. If the summary
   * is visible, focus it. If not, focus the "Show All Downloads"
   * button.
   */
  focus() {
    if (this._showingSummary) {
      DownloadsSummary.focus();
    } else {
      DownloadsView.downloadsHistory.focus();
    }
  },

  _showingSummary: false,

  /**
   * Sets whether or not the Downloads Summary should be displayed in the
   * footer. If not, the "Show All Downloads" button is shown instead.
   */
  set showingSummary(aValue) {
    if (this._footerNode) {
      if (aValue) {
        this._footerNode.setAttribute("showingsummary", "true");
      } else {
        this._footerNode.removeAttribute("showingsummary");
      }
      this._showingSummary = aValue;
    }
    return aValue;
  },

  /**
   * Element corresponding to the footer of the downloads panel.
   */
  get _footerNode() {
    let node = document.getElementById("downloadsFooter");
    if (!node) {
      return null;
    }
    delete this._footerNode;
    return this._footerNode = node;
  }
};

XPCOMUtils.defineConstant(this, "DownloadsFooter", DownloadsFooter);


// DownloadsBlockedSubview

/**
 * Manages the blocked subview that slides in when you click a blocked download.
 */
var DownloadsBlockedSubview = {

  get subview() {
    let subview = document.getElementById("downloadsPanel-blockedSubview");
    delete this.subview;
    return this.subview = subview;
  },

  /**
   * Elements in the subview.
   */
  get elements() {
    let idSuffixes = [
      "title",
      "details1",
      "details2",
      "openButton",
      "deleteButton",
    ];
    let elements = idSuffixes.reduce((memo, s) => {
      memo[s] = document.getElementById("downloadsPanel-blockedSubview-" + s);
      return memo;
    }, {});
    delete this.elements;
    return this.elements = elements;
  },

  /**
   * The multiview that contains both the main view and the subview.
   */
  get view() {
    let view = document.getElementById("downloadsPanel-multiView");
    delete this.view;
    return this.view = view;
  },

  /**
   * The blocked-download richlistitem element that was clicked to show the
   * subview.  If the subview is not showing, this is undefined.
   */
  element: undefined,

  /**
   * Slides in the blocked subview.
   *
   * @param element
   *        The blocked-download richlistitem element that was clicked.
   * @param title
   *        The title to show in the subview.
   * @param details
   *        An array of strings with information about the block.
   */
  toggle(element, title, details) {
<<<<<<< HEAD
    if (this.view.showingSubView) {
      this.hide();
      return;
    }

    this.element = element;
    element.setAttribute("showingsubview", "true");
=======
>>>>>>> a17af05f
    DownloadsView.subViewOpen = true;
    DownloadsViewController.updateCommands();

    let e = this.elements;
    let s = DownloadsCommon.strings;
    e.title.textContent = title;
    e.details1.textContent = details[0];
    e.details2.textContent = details[1];
    e.openButton.label = s.unblockButtonOpen;
    e.deleteButton.label = s.unblockButtonConfirmBlock;

    let verdict = element.getAttribute("verdict");
    this.subview.setAttribute("verdict", verdict);
    this.subview.addEventListener("ViewHiding", this);

    this.view.showSubView(this.subview.id);

    // Without this, the mainView is more narrow than the panel once all
    // downloads are removed from the panel.
    document.getElementById("downloadsPanel-mainView").style.minWidth =
      window.getComputedStyle(this.subview).width;
  },

  handleEvent(event) {
    switch (event.type) {
      case "ViewHiding":
        this.subview.removeEventListener(event.type, this);
<<<<<<< HEAD
        this.element.removeAttribute("showingsubview");
        DownloadsView.subViewOpen = false;
        delete this.element;
=======
        DownloadsView.subViewOpen = false;
        // If we're going back to the main panel, use showPanel to
        // focus the proper element.
        if (this.view.current !== this.subview) {
          DownloadsPanel.showPanel();
        }
>>>>>>> a17af05f
        break;
      default:
        DownloadsCommon.log("Unhandled DownloadsBlockedSubview event: " +
                            event.type);
        break;
    }
  },

  /**
   * Deletes the download and hides the entire panel.
   */
  confirmBlock() {
    goDoCommand("cmd_delete");
    DownloadsPanel.hidePanel();
  },
};

XPCOMUtils.defineConstant(this, "DownloadsBlockedSubview",
                          DownloadsBlockedSubview);<|MERGE_RESOLUTION|>--- conflicted
+++ resolved
@@ -82,11 +82,7 @@
 /**
  * Main entry point for the downloads panel interface.
  */
-<<<<<<< HEAD
-const DownloadsPanel = {
-=======
 var DownloadsPanel = {
->>>>>>> a17af05f
   // Initialization and termination
 
   /**
@@ -304,30 +300,10 @@
         break;
       case "keypress":
         this._onKeyPress(aEvent);
-<<<<<<< HEAD
         break;
-      case "popupshown":
-        if (this.setHeightToFitOnShow) {
-          this.setHeightToFitOnShow = false;
-          this.setHeightToFit();
-        }
-=======
->>>>>>> a17af05f
-        break;
-    }
-  },
-
-<<<<<<< HEAD
-  setHeightToFit() {
-    if (this._state == this.kStateShown) {
-      DownloadsBlockedSubview.view.setHeightToFit();
-    } else {
-      this.setHeightToFitOnShow = true;
-    }
-  },
-
-=======
->>>>>>> a17af05f
+    }
+  },
+
   // Callback functions from DownloadsView
 
   /**
@@ -387,27 +363,6 @@
     this._state = this.kStateHidden;
   },
 
-<<<<<<< HEAD
-  onFooterPopupShowing(aEvent) {
-    let itemClearList = document.getElementById("downloadsDropdownItemClearList");
-    if (DownloadsCommon.getData(window).canRemoveFinished) {
-      itemClearList.removeAttribute("hidden");
-    } else {
-      itemClearList.setAttribute("hidden", "true");
-    }
-    DownloadsViewController.updateCommands();
-
-    document.getElementById("downloadsFooter")
-      .setAttribute("showingdropdown", true);
-  },
-
-  onFooterPopupHidden(aEvent) {
-    document.getElementById("downloadsFooter")
-      .removeAttribute("showingdropdown");
-  },
-
-=======
->>>>>>> a17af05f
   // Related operations
 
   /**
@@ -422,16 +377,6 @@
     BrowserDownloadsUI();
   },
 
-<<<<<<< HEAD
-  openDownloadsFolder() {
-    Downloads.getPreferredDownloadsDirectory().then(downloadsPath => {
-      DownloadsCommon.showDirectory(new FileUtils.File(downloadsPath));
-    }).catch(Cu.reportError);
-    this.hidePanel();
-  },
-
-=======
->>>>>>> a17af05f
   // Internal functions
 
   /**
@@ -445,11 +390,6 @@
     // Handle keypress to be able to preventDefault() events before they reach
     // the richlistbox, for keyboard navigation.
     this.panel.addEventListener("keypress", this);
-<<<<<<< HEAD
-    // Handle height adjustment on show.
-    this.panel.addEventListener("popupshown", this);
-=======
->>>>>>> a17af05f
   },
 
   /**
@@ -459,10 +399,6 @@
   _unattachEventListeners() {
     this.panel.removeEventListener("keydown", this);
     this.panel.removeEventListener("keypress", this);
-<<<<<<< HEAD
-    this.panel.removeEventListener("popupshown", this);
-=======
->>>>>>> a17af05f
   },
 
   _onKeyPress(aEvent) {
@@ -719,11 +655,7 @@
  * download state and real-time data.  In addition, handles part of the user
  * interaction events raised by the downloads list widget.
  */
-<<<<<<< HEAD
-const DownloadsView = {
-=======
 var DownloadsView = {
->>>>>>> a17af05f
   // Functions handling download items in the list
 
   /**
@@ -1180,14 +1112,6 @@
   },
 
   // Item commands
-<<<<<<< HEAD
-
-  cmd_delete() {
-    DownloadsCommon.removeAndFinalizeDownload(this.download);
-    PlacesUtils.history.remove(this.download.source.url).catch(Cu.reportError);
-  },
-=======
->>>>>>> a17af05f
 
   downloadsCmd_unblock() {
     DownloadsPanel.hidePanel();
@@ -1257,11 +1181,7 @@
  * widget, in particular the "commands" that apply to multiple items, and
  * dispatches the commands that apply to individual items.
  */
-<<<<<<< HEAD
-const DownloadsViewController = {
-=======
 var DownloadsViewController = {
->>>>>>> a17af05f
   // Initialization and termination
 
   initialize() {
@@ -1655,16 +1575,6 @@
    *        An array of strings with information about the block.
    */
   toggle(element, title, details) {
-<<<<<<< HEAD
-    if (this.view.showingSubView) {
-      this.hide();
-      return;
-    }
-
-    this.element = element;
-    element.setAttribute("showingsubview", "true");
-=======
->>>>>>> a17af05f
     DownloadsView.subViewOpen = true;
     DownloadsViewController.updateCommands();
 
@@ -1692,18 +1602,12 @@
     switch (event.type) {
       case "ViewHiding":
         this.subview.removeEventListener(event.type, this);
-<<<<<<< HEAD
-        this.element.removeAttribute("showingsubview");
-        DownloadsView.subViewOpen = false;
-        delete this.element;
-=======
         DownloadsView.subViewOpen = false;
         // If we're going back to the main panel, use showPanel to
         // focus the proper element.
         if (this.view.current !== this.subview) {
           DownloadsPanel.showPanel();
         }
->>>>>>> a17af05f
         break;
       default:
         DownloadsCommon.log("Unhandled DownloadsBlockedSubview event: " +
