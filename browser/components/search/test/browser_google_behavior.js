/* Any copyright is dedicated to the Public Domain.
 * http://creativecommons.org/publicdomain/zero/1.0/ */

/*
 * Test Google search plugin URLs
 * TODO: This test is a near duplicate of browser_searchEngine_behaviors.js but
 * specific to Google. This is required due to bug 1315953.
 */

"use strict";

const SEARCH_ENGINE_DETAILS = [{
  alias: "g",
  baseURL: "https://www.google.com/search?q=foo&ie=utf-8&oe=utf-8",
  codes: {
    context: "",
    keyword: "",
    newTab: "",
    submission: "",
  },
  name: "Google",
}];

function promiseStateChangeURI() {
  return new Promise(resolve => {
    let listener = {
      onStateChange: function onStateChange(webProgress, req, flags, status) {
        info("onStateChange");
        // Only care about top-level document starts
        let docStart = Ci.nsIWebProgressListener.STATE_IS_DOCUMENT |
                       Ci.nsIWebProgressListener.STATE_START;
        if (!(flags & docStart) || !webProgress.isTopLevel)
          return;

        if (req.originalURI.spec == "about:blank")
          return;

        gBrowser.removeProgressListener(listener);

        info("received document start");

        Assert.ok(req instanceof Ci.nsIChannel, "req is a channel");

        req.cancel(Components.results.NS_ERROR_FAILURE);

        executeSoon(() => {
          resolve(req.originalURI.spec);
        });
      }
    }

    gBrowser.addProgressListener(listener);
  });
}

function promiseContentSearchReady(browser) {
  return ContentTask.spawn(browser, {}, async function(args) {
    return new Promise(resolve => {
      content.addEventListener("ContentSearchService", function listener(aEvent) {
        if (aEvent.detail.type == "State") {
          content.removeEventListener("ContentSearchService", listener);
          resolve();
        }
      });
    });
  });
}

for (let engine of SEARCH_ENGINE_DETAILS) {
  add_task(async function() {
    let previouslySelectedEngine = Services.search.currentEngine;

    registerCleanupFunction(function() {
      Services.search.currentEngine = previouslySelectedEngine;
    });

    await testSearchEngine(engine);
  });
}

async function testSearchEngine(engineDetails) {
  let engine = Services.search.getEngineByName(engineDetails.name);
  Assert.ok(engine, `${engineDetails.name} is installed`);

  Services.search.currentEngine = engine;
  engine.alias = engineDetails.alias;

  let base = engineDetails.baseURL;

  // Test search URLs (including purposes).
  let url = engine.getSubmission("foo").uri.spec;
  Assert.equal(url, base + engineDetails.codes.submission, "Check search URL for 'foo'");

  let engineTests = [
    {
      name: "context menu search",
<<<<<<< HEAD
      searchURL: base,
=======
      searchURL: base + engineDetails.codes.context,
>>>>>>> a17af05f
      run() {
        // Simulate a contextmenu search
        // FIXME: This is a bit "low-level"...
        BrowserSearch.loadSearch("foo", false, "contextmenu");
      }
    },
    {
      name: "keyword search",
<<<<<<< HEAD
      searchURL: base,
=======
      searchURL: base + engineDetails.codes.keyword,
>>>>>>> a17af05f
      run() {
        gURLBar.value = "? foo";
        gURLBar.focus();
        EventUtils.synthesizeKey("VK_RETURN", {});
      }
    },
    {
<<<<<<< HEAD
      name: "keyword search",
      searchURL: base,
      run() {
        gURLBar.value = "g foo";
=======
      name: "keyword search with alias",
      searchURL: base + engineDetails.codes.keyword,
      run() {
        gURLBar.value = `${engineDetails.alias} foo`;
>>>>>>> a17af05f
        gURLBar.focus();
        EventUtils.synthesizeKey("VK_RETURN", {});
      }
    },
    {
      name: "search bar search",
<<<<<<< HEAD
      searchURL: base,
=======
      searchURL: base + engineDetails.codes.submission,
>>>>>>> a17af05f
      run() {
        let sb = BrowserSearch.searchBar;
        sb.focus();
        sb.value = "foo";
        registerCleanupFunction(function() {
          sb.value = "";
        });
        EventUtils.synthesizeKey("VK_RETURN", {});
      }
    },
    {
      name: "new tab search",
<<<<<<< HEAD
      searchURL: base,
      run() {
        function doSearch(doc) {
          // Re-add the listener, and perform a search
          gBrowser.addProgressListener(listener);
          doc.getElementById("newtab-search-text").value = "foo";
          doc.getElementById("newtab-search-submit").click();
        }

        // load about:newtab, but remove the listener first so it doesn't
        // get in the way
        gBrowser.removeProgressListener(listener);
        gBrowser.loadURI("about:newtab");
        info("Waiting for about:newtab load");
        tab.linkedBrowser.addEventListener("load", function load(loadEvent) {
          if (loadEvent.originalTarget != tab.linkedBrowser.contentDocumentAsCPOW ||
              loadEvent.target.location.href == "about:blank") {
            info("skipping spurious load event");
            return;
          }
          tab.linkedBrowser.removeEventListener("load", load, true);

          // Observe page setup
          let win = gBrowser.contentWindowAsCPOW;
          if (win.gSearch.currentEngineName ==
              Services.search.currentEngine.name) {
            doSearch(win.document);
          } else {
            info("Waiting for newtab search init");
            win.addEventListener("ContentSearchService", function done(searchServiceEvent) {
              info("Got newtab search event " + searchServiceEvent.detail.type);
              if (searchServiceEvent.detail.type == "State") {
                win.removeEventListener("ContentSearchService", done);
                // Let gSearch respond to the event before continuing.
                executeSoon(() => doSearch(win.document));
              }
            });
          }
        }, true);
=======
      searchURL: base + engineDetails.codes.newTab,
      async preTest(tab) {
        let browser = tab.linkedBrowser
        await BrowserTestUtils.loadURI(browser, "about:newtab");
        await BrowserTestUtils.browserLoaded(browser);

        await promiseContentSearchReady(browser);
      },
      async run(tab) {
        await ContentTask.spawn(tab.linkedBrowser, {}, async function(args) {
          let input = content.document.querySelector("input[id*=search-]");
          input.focus();
          input.value = "foo";
        });
        EventUtils.synthesizeKey("VK_RETURN", {});
>>>>>>> a17af05f
      }
    }
  ];

  let tab = await BrowserTestUtils.openNewForegroundTab(gBrowser);

  for (let test of engineTests) {
    info(`Running: ${test.name}`);

    if (test.preTest) {
      await test.preTest(tab);
    }

    let stateChangePromise = promiseStateChangeURI();

    await test.run(tab);

    let receivedURI = await stateChangePromise;

    Assert.equal(receivedURI, test.searchURL);
  }

<<<<<<< HEAD
  registerCleanupFunction(function() {
    engine.alias = undefined;
    gBrowser.removeProgressListener(listener);
    gBrowser.removeTab(tab);
    Services.search.currentEngine = previouslySelectedEngine;
  });

  tab.linkedBrowser.addEventListener("load", function() {
    gBrowser.addProgressListener(listener);
    nextTest();
  }, {capture: true, once: true});
=======
  engine.alias = undefined;
  await BrowserTestUtils.removeTab(tab);
>>>>>>> a17af05f
}<|MERGE_RESOLUTION|>--- conflicted
+++ resolved
@@ -94,11 +94,7 @@
   let engineTests = [
     {
       name: "context menu search",
-<<<<<<< HEAD
-      searchURL: base,
-=======
       searchURL: base + engineDetails.codes.context,
->>>>>>> a17af05f
       run() {
         // Simulate a contextmenu search
         // FIXME: This is a bit "low-level"...
@@ -107,11 +103,7 @@
     },
     {
       name: "keyword search",
-<<<<<<< HEAD
-      searchURL: base,
-=======
       searchURL: base + engineDetails.codes.keyword,
->>>>>>> a17af05f
       run() {
         gURLBar.value = "? foo";
         gURLBar.focus();
@@ -119,28 +111,17 @@
       }
     },
     {
-<<<<<<< HEAD
-      name: "keyword search",
-      searchURL: base,
-      run() {
-        gURLBar.value = "g foo";
-=======
       name: "keyword search with alias",
       searchURL: base + engineDetails.codes.keyword,
       run() {
         gURLBar.value = `${engineDetails.alias} foo`;
->>>>>>> a17af05f
         gURLBar.focus();
         EventUtils.synthesizeKey("VK_RETURN", {});
       }
     },
     {
       name: "search bar search",
-<<<<<<< HEAD
-      searchURL: base,
-=======
       searchURL: base + engineDetails.codes.submission,
->>>>>>> a17af05f
       run() {
         let sb = BrowserSearch.searchBar;
         sb.focus();
@@ -153,47 +134,6 @@
     },
     {
       name: "new tab search",
-<<<<<<< HEAD
-      searchURL: base,
-      run() {
-        function doSearch(doc) {
-          // Re-add the listener, and perform a search
-          gBrowser.addProgressListener(listener);
-          doc.getElementById("newtab-search-text").value = "foo";
-          doc.getElementById("newtab-search-submit").click();
-        }
-
-        // load about:newtab, but remove the listener first so it doesn't
-        // get in the way
-        gBrowser.removeProgressListener(listener);
-        gBrowser.loadURI("about:newtab");
-        info("Waiting for about:newtab load");
-        tab.linkedBrowser.addEventListener("load", function load(loadEvent) {
-          if (loadEvent.originalTarget != tab.linkedBrowser.contentDocumentAsCPOW ||
-              loadEvent.target.location.href == "about:blank") {
-            info("skipping spurious load event");
-            return;
-          }
-          tab.linkedBrowser.removeEventListener("load", load, true);
-
-          // Observe page setup
-          let win = gBrowser.contentWindowAsCPOW;
-          if (win.gSearch.currentEngineName ==
-              Services.search.currentEngine.name) {
-            doSearch(win.document);
-          } else {
-            info("Waiting for newtab search init");
-            win.addEventListener("ContentSearchService", function done(searchServiceEvent) {
-              info("Got newtab search event " + searchServiceEvent.detail.type);
-              if (searchServiceEvent.detail.type == "State") {
-                win.removeEventListener("ContentSearchService", done);
-                // Let gSearch respond to the event before continuing.
-                executeSoon(() => doSearch(win.document));
-              }
-            });
-          }
-        }, true);
-=======
       searchURL: base + engineDetails.codes.newTab,
       async preTest(tab) {
         let browser = tab.linkedBrowser
@@ -209,7 +149,6 @@
           input.value = "foo";
         });
         EventUtils.synthesizeKey("VK_RETURN", {});
->>>>>>> a17af05f
       }
     }
   ];
@@ -232,20 +171,6 @@
     Assert.equal(receivedURI, test.searchURL);
   }
 
-<<<<<<< HEAD
-  registerCleanupFunction(function() {
-    engine.alias = undefined;
-    gBrowser.removeProgressListener(listener);
-    gBrowser.removeTab(tab);
-    Services.search.currentEngine = previouslySelectedEngine;
-  });
-
-  tab.linkedBrowser.addEventListener("load", function() {
-    gBrowser.addProgressListener(listener);
-    nextTest();
-  }, {capture: true, once: true});
-=======
   engine.alias = undefined;
   await BrowserTestUtils.removeTab(tab);
->>>>>>> a17af05f
 }