--- conflicted
+++ resolved
@@ -49,13 +49,8 @@
 
 {
   desc: "Test the 'Keep Current Settings' button.",
-<<<<<<< HEAD
-  *run() {
-    let engine = yield promiseNewEngine(kTestEngine, {setAsCurrent: true});
-=======
   async run() {
     let engine = await promiseNewEngine(kTestEngine, {setAsCurrent: true});
->>>>>>> a17af05f
 
     let expectedURL = engine.
                       getSubmission(kSearchStr, null, kSearchPurpose).
@@ -80,11 +75,7 @@
 
 {
   desc: "Test the 'Restore Search Defaults' button.",
-<<<<<<< HEAD
-  *run() {
-=======
   async run() {
->>>>>>> a17af05f
     let currentEngine = Services.search.currentEngine;
     let originalEngine = Services.search.originalDefaultEngine;
     let doc = gBrowser.contentDocument;
@@ -112,11 +103,7 @@
 
 {
   desc: "Click the settings link.",
-<<<<<<< HEAD
-  *run() {
-=======
   async run() {
->>>>>>> a17af05f
     let loadPromise = BrowserTestUtils.browserLoaded(gBrowser.selectedBrowser,
                                                      false,
                                                      "about:preferences")
@@ -129,13 +116,8 @@
 
 {
   desc: "Load another page without clicking any of the buttons.",
-<<<<<<< HEAD
-  *run() {
-    yield promiseTabLoadEvent(gBrowser.selectedTab, "about:mozilla");
-=======
   async run() {
     await promiseTabLoadEvent(gBrowser.selectedTab, "about:mozilla");
->>>>>>> a17af05f
 
     checkTelemetryRecords(TELEMETRY_RESULT_ENUM.CLOSED_PAGE);
   }
@@ -162,11 +144,7 @@
       await promiseTabLoadEvent(tab, url);
 
       info("Running test");
-<<<<<<< HEAD
-      yield testCase.run();
-=======
       await testCase.run();
->>>>>>> a17af05f
 
       info("Cleanup");
       gBrowser.removeCurrentTab();
