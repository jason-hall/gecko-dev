--- conflicted
+++ resolved
@@ -20,26 +20,7 @@
 }
 
 function getLocale() {
-<<<<<<< HEAD
-  const localePref = "general.useragent.locale";
-  return getLocalizedPref(localePref, Services.prefs.getCharPref(localePref));
-}
-
-/**
- * Wrapper for nsIPrefBranch::getComplexValue.
- * @param aPrefName
- *        The name of the pref to get.
- * @returns aDefault if the requested pref doesn't exist.
- */
-function getLocalizedPref(aPrefName, aDefault) {
-  try {
-    return Services.prefs.getComplexValue(aPrefName, Ci.nsIPrefLocalizedString).data;
-  } catch (ex) {
-    return aDefault;
-  }
-=======
   return Services.locale.getRequestedLocale() || undefined;
->>>>>>> a17af05f
 }
 
 function promiseEvent(aTarget, aEventName, aPreventDefault) {
