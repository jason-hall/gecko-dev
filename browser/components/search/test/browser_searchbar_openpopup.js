// Tests that the suggestion popup appears at the right times in response to
// focus and user events (mouse, keyboard, drop).

// Instead of loading EventUtils.js into the test scope in browser-test.js for all tests,
// we only need EventUtils.js for a few files which is why we are using loadSubScript.
var EventUtils = {};
this._scriptLoader = Cc["@mozilla.org/moz/jssubscript-loader;1"].
                     getService(Ci.mozIJSSubScriptLoader);
this._scriptLoader.loadSubScript("chrome://mochikit/content/tests/SimpleTest/EventUtils.js", EventUtils);

const searchbar = document.getElementById("searchbar");
const searchIcon = document.getAnonymousElementByAttribute(searchbar, "anonid", "searchbar-search-button");
const goButton = document.getAnonymousElementByAttribute(searchbar, "anonid", "search-go-button");
const textbox = searchbar._textbox;
const searchPopup = document.getElementById("PopupSearchAutoComplete");
const kValues = ["long text", "long text 2", "long text 3"];

const isWindows = Services.appinfo.OS == "WINNT";
const mouseDown = isWindows ? 2 : 1;
const mouseUp = isWindows ? 4 : 2;
const utils = window.QueryInterface(Ci.nsIInterfaceRequestor)
                    .getInterface(Ci.nsIDOMWindowUtils);
const scale = utils.screenPixelsPerCSSPixel;

function synthesizeNativeMouseClick(aElement) {
  let rect = aElement.getBoundingClientRect();
  let win = aElement.ownerGlobal;
  let x = win.mozInnerScreenX + (rect.left + rect.right) / 2;
  let y = win.mozInnerScreenY + (rect.top + rect.bottom) / 2;

  // Wait for the mouseup event to occur before continuing.
  return new Promise((resolve, reject) => {
    function eventOccurred(e) {
      aElement.removeEventListener("mouseup", eventOccurred, true);
      resolve();
    }

    aElement.addEventListener("mouseup", eventOccurred, true);

    utils.sendNativeMouseEvent(x * scale, y * scale, mouseDown, 0, null);
    utils.sendNativeMouseEvent(x * scale, y * scale, mouseUp, 0, null);
  });
}

async function endCustomizing(aWindow = window) {
  if (aWindow.document.documentElement.getAttribute("customizing") != "true") {
    return true;
  }
  await SpecialPowers.pushPrefEnv({set: [["browser.uiCustomization.disableAnimation", true]]});
  let eventPromise = BrowserTestUtils.waitForEvent(aWindow.gNavToolbox, "aftercustomization");
  aWindow.gCustomizeMode.exit();
  return eventPromise;
}

async function startCustomizing(aWindow = window) {
  if (aWindow.document.documentElement.getAttribute("customizing") == "true") {
    return true;
  }
  await SpecialPowers.pushPrefEnv({set: [["browser.uiCustomization.disableAnimation", true]]});
  let eventPromise = BrowserTestUtils.waitForEvent(aWindow.gNavToolbox, "customizationready");
  aWindow.gCustomizeMode.enter();
  return eventPromise;
}

add_task(async function init() {
  await promiseNewEngine("testEngine.xml");

  // First cleanup the form history in case other tests left things there.
  await new Promise((resolve, reject) => {
    info("cleanup the search history");
    searchbar.FormHistory.update({op: "remove", fieldname: "searchbar-history"},
                                 {handleCompletion: resolve,
                                  handleError: reject});
  });

  await new Promise((resolve, reject) => {
    info("adding search history values: " + kValues);
    let addOps = kValues.map(value => {
 return {op: "add",
                                             fieldname: "searchbar-history",
                                             value}
                                   });
    searchbar.FormHistory.update(addOps, {
      handleCompletion() {
        registerCleanupFunction(() => {
          info("removing search history values: " + kValues);
          let removeOps =
            kValues.map(value => {
 return {op: "remove",
                                           fieldname: "searchbar-history",
                                           value}
                                 });
          searchbar.FormHistory.update(removeOps);
        });
        resolve();
      },
      handleError: reject
    });
  });
});

// Adds a task that shouldn't show the search suggestions popup.
function add_no_popup_task(task) {
  add_task(async function() {
    let sawPopup = false;
    function listener() {
      sawPopup = true;
    }

    info("Entering test " + task.name);
    searchPopup.addEventListener("popupshowing", listener);
<<<<<<< HEAD
    yield Task.spawn(task);
=======
    await task();
>>>>>>> a17af05f
    searchPopup.removeEventListener("popupshowing", listener);
    ok(!sawPopup, "Shouldn't have seen the suggestions popup");
    info("Leaving test " + task.name);
  });
}

// Simulates the full set of events for a context click
function context_click(target) {
  for (let event of ["mousedown", "contextmenu", "mouseup"])
    EventUtils.synthesizeMouseAtCenter(target, { type: event, button: 2 });
}

// Right clicking the icon should not open the popup.
add_no_popup_task(async function open_icon_context() {
  gURLBar.focus();
  let toolbarPopup = document.getElementById("toolbar-context-menu");

  let promise = promiseEvent(toolbarPopup, "popupshown");
  context_click(searchIcon);
  await promise;

  promise = promiseEvent(toolbarPopup, "popuphidden");
  toolbarPopup.hidePopup();
  await promise;
});

// With no text in the search box left clicking the icon should open the popup.
// Clicking the icon again should hide the popup and not show it again.
add_task(async function open_empty() {
  gURLBar.focus();

  let promise = promiseEvent(searchPopup, "popupshown");
  info("Clicking icon");
  EventUtils.synthesizeMouseAtCenter(searchIcon, {});
  await promise;
  is(searchPopup.getAttribute("showonlysettings"), "true", "Should only show the settings");
  is(textbox.mController.searchString, "", "Should be an empty search string");

  // By giving the textbox some text any next attempt to open the search popup
  // from the click handler will try to search for this text.
  textbox.value = "foo";

  promise = promiseEvent(searchPopup, "popuphidden");

  info("Hiding popup");
  await synthesizeNativeMouseClick(searchIcon);
  await promise;

  is(textbox.mController.searchString, "", "Should not have started to search for the new text");

  // Cancel the search if it started.
  if (textbox.mController.searchString != "") {
    textbox.mController.stopSearch();
  }

  textbox.value = "";
});

// With no text in the search box left clicking it should not open the popup.
add_no_popup_task(function click_doesnt_open_popup() {
  gURLBar.focus();

  EventUtils.synthesizeMouseAtCenter(textbox, {});
  is(Services.focus.focusedElement, textbox.inputField, "Should have focused the search bar");
  is(textbox.selectionStart, 0, "Should have selected all of the text");
  is(textbox.selectionEnd, 0, "Should have selected all of the text");
});

// Left clicking in a non-empty search box when unfocused should focus it and open the popup.
add_task(async function click_opens_popup() {
  gURLBar.focus();
  textbox.value = "foo";

  let promise = promiseEvent(searchPopup, "popupshown");
  EventUtils.synthesizeMouseAtCenter(textbox, {});
  await promise;
  isnot(searchPopup.getAttribute("showonlysettings"), "true", "Should show the full popup");

  is(Services.focus.focusedElement, textbox.inputField, "Should have focused the search bar");
  is(textbox.selectionStart, 0, "Should have selected all of the text");
  is(textbox.selectionEnd, 3, "Should have selected all of the text");

  promise = promiseEvent(searchPopup, "popuphidden");
  searchPopup.hidePopup();
  await promise;

  textbox.value = "";
});

// Right clicking in a non-empty search box when unfocused should open the edit context menu.
add_no_popup_task(async function right_click_doesnt_open_popup() {
  gURLBar.focus();
  textbox.value = "foo";

  let contextPopup = document.getAnonymousElementByAttribute(textbox.inputField.parentNode, "anonid", "input-box-contextmenu");
  let promise = promiseEvent(contextPopup, "popupshown");
  context_click(textbox);
  await promise;

  is(Services.focus.focusedElement, textbox.inputField, "Should have focused the search bar");
  is(textbox.selectionStart, 0, "Should have selected all of the text");
  is(textbox.selectionEnd, 3, "Should have selected all of the text");

  promise = promiseEvent(contextPopup, "popuphidden");
  contextPopup.hidePopup();
  await promise;

  textbox.value = "";
});

// Moving focus away from the search box should close the popup
add_task(async function focus_change_closes_popup() {
  gURLBar.focus();
  textbox.value = "foo";

  let promise = promiseEvent(searchPopup, "popupshown");
  EventUtils.synthesizeMouseAtCenter(textbox, {});
  await promise;
  isnot(searchPopup.getAttribute("showonlysettings"), "true", "Should show the full popup");

  is(Services.focus.focusedElement, textbox.inputField, "Should have focused the search bar");
  is(textbox.selectionStart, 0, "Should have selected all of the text");
  is(textbox.selectionEnd, 3, "Should have selected all of the text");

  promise = promiseEvent(searchPopup, "popuphidden");
  let promise2 = promiseEvent(searchbar, "blur");
  EventUtils.synthesizeKey("VK_TAB", { shiftKey: true });
  await promise;
  await promise2;

  textbox.value = "";
});

// Moving focus away from the search box should close the small popup
add_task(async function focus_change_closes_small_popup() {
  gURLBar.focus();

  let promise = promiseEvent(searchPopup, "popupshown");
  // For some reason sending the mouse event immediately doesn't open the popup.
  SimpleTest.executeSoon(() => {
    EventUtils.synthesizeMouseAtCenter(searchIcon, {});
  });
  await promise;
  is(searchPopup.getAttribute("showonlysettings"), "true", "Should show the small popup");

  is(Services.focus.focusedElement, textbox.inputField, "Should have focused the search bar");

  promise = promiseEvent(searchPopup, "popuphidden");
  let promise2 = promiseEvent(searchbar, "blur");
  EventUtils.synthesizeKey("VK_TAB", { shiftKey: true });
  await promise;
  await promise2;
});

// Pressing escape should close the popup.
add_task(async function escape_closes_popup() {
  gURLBar.focus();
  textbox.value = "foo";

  let promise = promiseEvent(searchPopup, "popupshown");
  EventUtils.synthesizeMouseAtCenter(textbox, {});
  await promise;
  isnot(searchPopup.getAttribute("showonlysettings"), "true", "Should show the full popup");

  is(Services.focus.focusedElement, textbox.inputField, "Should have focused the search bar");
  is(textbox.selectionStart, 0, "Should have selected all of the text");
  is(textbox.selectionEnd, 3, "Should have selected all of the text");

  promise = promiseEvent(searchPopup, "popuphidden");
  EventUtils.synthesizeKey("VK_ESCAPE", {});
  await promise;

  textbox.value = "";
});

// Pressing contextmenu should close the popup.
add_task(async function contextmenu_closes_popup() {
  gURLBar.focus();
  textbox.value = "foo";

  let promise = promiseEvent(searchPopup, "popupshown");
  EventUtils.synthesizeMouseAtCenter(textbox, {});
  await promise;
  isnot(searchPopup.getAttribute("showonlysettings"), "true", "Should show the full popup");

  is(Services.focus.focusedElement, textbox.inputField, "Should have focused the search bar");
  is(textbox.selectionStart, 0, "Should have selected all of the text");
  is(textbox.selectionEnd, 3, "Should have selected all of the text");

  promise = promiseEvent(searchPopup, "popuphidden");

  // synthesizeKey does not work with VK_CONTEXT_MENU (bug 1127368)
  EventUtils.synthesizeMouseAtCenter(textbox, { type: "contextmenu", button: null });

  await promise;

  let contextPopup =
    document.getAnonymousElementByAttribute(textbox.inputField.parentNode,
                                            "anonid", "input-box-contextmenu");
  promise = promiseEvent(contextPopup, "popuphidden");
  contextPopup.hidePopup();
  await promise;

  textbox.value = "";
});

// Tabbing to the search box should open the popup if it contains text.
add_task(async function tab_opens_popup() {
  gURLBar.focus();
  textbox.value = "foo";

  let promise = promiseEvent(searchPopup, "popupshown");
  EventUtils.synthesizeKey("VK_TAB", {});
  await promise;
  isnot(searchPopup.getAttribute("showonlysettings"), "true", "Should show the full popup");

  is(Services.focus.focusedElement, textbox.inputField, "Should have focused the search bar");
  is(textbox.selectionStart, 0, "Should have selected all of the text");
  is(textbox.selectionEnd, 3, "Should have selected all of the text");

  promise = promiseEvent(searchPopup, "popuphidden");
  searchPopup.hidePopup();
  await promise;

  textbox.value = "";
});

// Tabbing to the search box should not open the popup if it doesn't contain text.
add_no_popup_task(function tab_doesnt_open_popup() {
  gURLBar.focus();
  textbox.value = "foo";

  EventUtils.synthesizeKey("VK_TAB", {});

  is(Services.focus.focusedElement, textbox.inputField, "Should have focused the search bar");
  is(textbox.selectionStart, 0, "Should have selected all of the text");
  is(textbox.selectionEnd, 3, "Should have selected all of the text");

  textbox.value = "";
});

// Switching back to the window when the search box has focus from mouse should not open the popup.
add_task(async function refocus_window_doesnt_open_popup_mouse() {
  gURLBar.focus();
  textbox.value = "foo";

  let promise = promiseEvent(searchPopup, "popupshown");
  EventUtils.synthesizeMouseAtCenter(searchbar, {});
  await promise;
  isnot(searchPopup.getAttribute("showonlysettings"), "true", "Should show the full popup");

  is(Services.focus.focusedElement, textbox.inputField, "Should have focused the search bar");
  is(textbox.selectionStart, 0, "Should have selected all of the text");
  is(textbox.selectionEnd, 3, "Should have selected all of the text");

  promise = promiseEvent(searchPopup, "popuphidden");
  let newWin = OpenBrowserWindow();
  await new Promise(resolve => waitForFocus(resolve, newWin));
  await promise;

  function listener() {
    ok(false, "Should not have shown the popup.");
  }
  searchPopup.addEventListener("popupshowing", listener);

  promise = promiseEvent(searchbar, "focus");
  newWin.close();
  await promise;

  // Wait a few ticks to allow any focus handlers to show the popup if they are going to.
  await new Promise(resolve => executeSoon(resolve));
  await new Promise(resolve => executeSoon(resolve));
  await new Promise(resolve => executeSoon(resolve));

  searchPopup.removeEventListener("popupshowing", listener);
  textbox.value = "";
});

// Switching back to the window when the search box has focus from keyboard should not open the popup.
add_task(async function refocus_window_doesnt_open_popup_keyboard() {
  gURLBar.focus();
  textbox.value = "foo";

  let promise = promiseEvent(searchPopup, "popupshown");
  EventUtils.synthesizeKey("VK_TAB", {});
  await promise;
  isnot(searchPopup.getAttribute("showonlysettings"), "true", "Should show the full popup");

  is(Services.focus.focusedElement, textbox.inputField, "Should have focused the search bar");
  is(textbox.selectionStart, 0, "Should have selected all of the text");
  is(textbox.selectionEnd, 3, "Should have selected all of the text");

  promise = promiseEvent(searchPopup, "popuphidden");
  let newWin = OpenBrowserWindow();
  await new Promise(resolve => waitForFocus(resolve, newWin));
  await promise;

  function listener() {
    ok(false, "Should not have shown the popup.");
  }
  searchPopup.addEventListener("popupshowing", listener);

  promise = promiseEvent(searchbar, "focus");
  newWin.close();
  await promise;

  // Wait a few ticks to allow any focus handlers to show the popup if they are going to.
  await new Promise(resolve => executeSoon(resolve));
  await new Promise(resolve => executeSoon(resolve));
  await new Promise(resolve => executeSoon(resolve));

  searchPopup.removeEventListener("popupshowing", listener);
  textbox.value = "";
});

// Clicking the search go button shouldn't open the popup
add_no_popup_task(async function search_go_doesnt_open_popup() {
  gBrowser.selectedTab = BrowserTestUtils.addTab(gBrowser);

  gURLBar.focus();
  textbox.value = "foo";
  searchbar.updateGoButtonVisibility();

  let promise = BrowserTestUtils.browserLoaded(gBrowser.selectedBrowser);
  EventUtils.synthesizeMouseAtCenter(goButton, {});
  await promise;

  textbox.value = "";
  gBrowser.removeCurrentTab();
});

// Clicks outside the search popup should close the popup but not consume the click.
add_task(async function dont_consume_clicks() {
  gURLBar.focus();
  textbox.value = "foo";

  let promise = promiseEvent(searchPopup, "popupshown");
  EventUtils.synthesizeMouseAtCenter(textbox, {});
  await promise;
  isnot(searchPopup.getAttribute("showonlysettings"), "true", "Should show the full popup");

  is(Services.focus.focusedElement, textbox.inputField, "Should have focused the search bar");
  is(textbox.selectionStart, 0, "Should have selected all of the text");
  is(textbox.selectionEnd, 3, "Should have selected all of the text");

  promise = promiseEvent(searchPopup, "popuphidden");
  await synthesizeNativeMouseClick(gURLBar);
  await promise;

  is(Services.focus.focusedElement, gURLBar.inputField, "Should have focused the URL bar");

  textbox.value = "";
});

// Dropping text to the searchbar should open the popup
add_task(async function drop_opens_popup() {
  let promise = promiseEvent(searchPopup, "popupshown");
  EventUtils.synthesizeDrop(searchIcon, textbox.inputField, [[ {type: "text/plain", data: "foo" } ]], "move", window);
  await promise;

  isnot(searchPopup.getAttribute("showonlysettings"), "true", "Should show the full popup");
  is(Services.focus.focusedElement, textbox.inputField, "Should have focused the search bar");
  promise = promiseEvent(searchPopup, "popuphidden");
  searchPopup.hidePopup();
  await promise;

  textbox.value = "";
});

// Moving the caret using the cursor keys should not close the popup.
add_task(async function dont_rollup_oncaretmove() {
  gURLBar.focus();
  textbox.value = "long text";

  let promise = promiseEvent(searchPopup, "popupshown");
  EventUtils.synthesizeMouseAtCenter(textbox, {});
  await promise;

  // Deselect the text
  EventUtils.synthesizeKey("VK_RIGHT", {});
  is(textbox.selectionStart, 9, "Should have moved the caret (selectionStart after deselect right)");
  is(textbox.selectionEnd, 9, "Should have moved the caret (selectionEnd after deselect right)");
  is(searchPopup.state, "open", "Popup should still be open");

  EventUtils.synthesizeKey("VK_LEFT", {});
  is(textbox.selectionStart, 8, "Should have moved the caret (selectionStart after left)");
  is(textbox.selectionEnd, 8, "Should have moved the caret (selectionEnd after left)");
  is(searchPopup.state, "open", "Popup should still be open");

  EventUtils.synthesizeKey("VK_RIGHT", {});
  is(textbox.selectionStart, 9, "Should have moved the caret (selectionStart after right)");
  is(textbox.selectionEnd, 9, "Should have moved the caret (selectionEnd after right)");
  is(searchPopup.state, "open", "Popup should still be open");

  // Ensure caret movement works while a suggestion is selected.
  is(textbox.popup.selectedIndex, -1, "No selected item in list");
  EventUtils.synthesizeKey("VK_DOWN", {});
  is(textbox.popup.selectedIndex, 0, "Selected item in list");
  is(textbox.selectionStart, 9, "Should have moved the caret to the end (selectionStart after selection)");
  is(textbox.selectionEnd, 9, "Should have moved the caret to the end (selectionEnd after selection)");

  EventUtils.synthesizeKey("VK_LEFT", {});
  is(textbox.selectionStart, 8, "Should have moved the caret again (selectionStart after left)");
  is(textbox.selectionEnd, 8, "Should have moved the caret again (selectionEnd after left)");
  is(searchPopup.state, "open", "Popup should still be open");

  EventUtils.synthesizeKey("VK_LEFT", {});
  is(textbox.selectionStart, 7, "Should have moved the caret (selectionStart after left)");
  is(textbox.selectionEnd, 7, "Should have moved the caret (selectionEnd after left)");
  is(searchPopup.state, "open", "Popup should still be open");

  EventUtils.synthesizeKey("VK_RIGHT", {});
  is(textbox.selectionStart, 8, "Should have moved the caret (selectionStart after right)");
  is(textbox.selectionEnd, 8, "Should have moved the caret (selectionEnd after right)");
  is(searchPopup.state, "open", "Popup should still be open");

  if (navigator.platform.indexOf("Mac") == -1) {
    EventUtils.synthesizeKey("VK_HOME", {});
    is(textbox.selectionStart, 0, "Should have moved the caret (selectionStart after home)");
    is(textbox.selectionEnd, 0, "Should have moved the caret (selectionEnd after home)");
    is(searchPopup.state, "open", "Popup should still be open");
  }

  // Close the popup again
  promise = promiseEvent(searchPopup, "popuphidden");
  EventUtils.synthesizeKey("VK_ESCAPE", {});
  await promise;

  textbox.value = "";
});

// Entering customization mode shouldn't open the popup.
add_task(async function dont_open_in_customization() {
  gURLBar.focus();
  textbox.value = "foo";

  let promise = promiseEvent(searchPopup, "popupshown");
  EventUtils.synthesizeKey("VK_TAB", {});
  await promise;
  isnot(searchPopup.getAttribute("showonlysettings"), "true", "Should show the full popup");

  info("Entering customization mode");
  let sawPopup = false;
  function listener() {
    sawPopup = true;
  }
  searchPopup.addEventListener("popupshowing", listener);
  await PanelUI.show();
  promise =  promiseEvent(searchPopup, "popuphidden");
  await startCustomizing();
  await promise;

  searchPopup.removeEventListener("popupshowing", listener);
  ok(!sawPopup, "Shouldn't have seen the suggestions popup");

  await endCustomizing();
  textbox.value = "";
});<|MERGE_RESOLUTION|>--- conflicted
+++ resolved
@@ -109,11 +109,7 @@
 
     info("Entering test " + task.name);
     searchPopup.addEventListener("popupshowing", listener);
-<<<<<<< HEAD
-    yield Task.spawn(task);
-=======
     await task();
->>>>>>> a17af05f
     searchPopup.removeEventListener("popupshowing", listener);
     ok(!sawPopup, "Shouldn't have seen the suggestions popup");
     info("Leaving test " + task.name);
