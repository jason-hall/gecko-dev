<?xml version="1.0"?>
<!-- This Source Code Form is subject to the terms of the Mozilla Public
   - License, v. 2.0. If a copy of the MPL was not distributed with this
   - file, You can obtain one at http://mozilla.org/MPL/2.0/. -->

<!-- This file is imported into the browser window. -->
<!-- eslint-env mozilla/browser-window -->

<!-- XULCommandEvent is a specialised global. -->
<!-- global XULCommandEvent -->

<!DOCTYPE bindings [
<!ENTITY % browserDTD SYSTEM "chrome://browser/locale/browser.dtd">
%browserDTD;
]>

<bindings id="SearchBindings"
          xmlns="http://www.mozilla.org/xbl"
          xmlns:xul="http://www.mozilla.org/keymaster/gatekeeper/there.is.only.xul"
          xmlns:xbl="http://www.mozilla.org/xbl">

  <binding id="searchbar">
    <resources>
      <stylesheet src="chrome://browser/content/search/searchbarBindings.css"/>
      <stylesheet src="chrome://browser/skin/searchbar.css"/>
    </resources>
    <content>
      <xul:stringbundle src="chrome://browser/locale/search.properties"
                        anonid="searchbar-stringbundle"/>
      <!--
      There is a dependency between "maxrows" attribute and
      "SuggestAutoComplete._historyLimit" (nsSearchSuggestions.js). Changing
      one of them requires changing the other one.
      -->
      <xul:textbox class="searchbar-textbox"
                   anonid="searchbar-textbox"
                   type="autocomplete"
                   inputtype="search"
                   placeholder="&searchInput.placeholder;"
                   flex="1"
                   autocompletepopup="PopupSearchAutoComplete"
                   autocompletesearch="search-autocomplete"
                   autocompletesearchparam="searchbar-history"
                   maxrows="10"
                   completeselectedindex="true"
                   minresultsforpopup="0"
                   xbl:inherits="disabled,disableautocomplete,searchengine,src,newlines">
        <!--
        Empty <box> to properly position the icon within the autocomplete
        binding's anonymous children (the autocomplete binding positions <box>
        children differently)
        -->
        <xul:box>
          <xul:hbox class="searchbar-search-button-container">
            <xul:image class="searchbar-search-button"
                       anonid="searchbar-search-button"
                       xbl:inherits="addengines"
                       tooltiptext="&searchIcon.tooltip;"/>
          </xul:hbox>
        </xul:box>
        <xul:hbox class="search-go-container">
          <xul:image class="search-go-button urlbar-icon" hidden="true"
                     anonid="search-go-button"
                     onclick="handleSearchCommand(event);"
                     tooltiptext="&contentSearchSubmit.tooltip;"/>
        </xul:hbox>
      </xul:textbox>
    </content>

    <implementation implements="nsIObserver">
      <constructor><![CDATA[
        if (this.parentNode.parentNode.localName == "toolbarpaletteitem")
          return;

        Services.obs.addObserver(this, "browser-search-engine-modified");

        this._initialized = true;

        (window.delayedStartupPromise || Promise.resolve()).then(() => {
          window.requestIdleCallback(() => {
            Services.search.init(aStatus => {
              // Bail out if the binding's been destroyed
              if (!this._initialized)
                return;

              if (Components.isSuccessCode(aStatus)) {
                // Refresh the display (updating icon, etc)
                this.updateDisplay();
                BrowserSearch.updateOpenSearchBadge();
              } else {
                Components.utils.reportError("Cannot initialize search service, bailing out: " + aStatus);
              }
            });
          });
        });

        // Wait until the popupshowing event to avoid forcing immediate
        // attachment of the search-one-offs binding.
        this.textbox.popup.addEventListener("popupshowing", () => {
          let oneOffButtons = this.textbox.popup.oneOffButtons;
          // Some accessibility tests create their own <searchbar> that doesn't
          // use the popup binding below, so null-check oneOffButtons.
          if (oneOffButtons) {
            oneOffButtons.telemetryOrigin = "searchbar";
            // Set .textbox first, since the popup setter will cause
            // a _rebuild call that uses it.
            oneOffButtons.textbox = this.textbox;
            oneOffButtons.popup = this.textbox.popup;
          }
        }, {capturing: true, once: true});
      ]]></constructor>

      <destructor><![CDATA[
        this.destroy();
      ]]></destructor>

      <method name="destroy">
        <body><![CDATA[
        if (this._initialized) {
          this._initialized = false;

          Services.obs.removeObserver(this, "browser-search-engine-modified");
        }

        // Make sure to break the cycle from _textbox to us. Otherwise we leak
        // the world. But make sure it's actually pointing to us.
        // Also make sure the textbox has ever been constructed, otherwise the
        // _textbox getter will cause the textbox constructor to run, add an
        // observer, and leak the world too.
        if (this._textboxInitialized && this._textbox.mController.input == this)
          this._textbox.mController.input = null;
        ]]></body>
      </method>

      <field name="_ignoreFocus">false</field>
      <field name="_clickClosedPopup">false</field>
      <field name="_stringBundle">document.getAnonymousElementByAttribute(this,
          "anonid", "searchbar-stringbundle");</field>
      <field name="_textboxInitialized">false</field>
      <field name="_textbox">document.getAnonymousElementByAttribute(this,
          "anonid", "searchbar-textbox");</field>
      <field name="_engines">null</field>
      <field name="FormHistory" readonly="true">
        (Components.utils.import("resource://gre/modules/FormHistory.jsm", {})).FormHistory;
      </field>

      <property name="engines" readonly="true">
        <getter><![CDATA[
          if (!this._engines)
            this._engines = Services.search.getVisibleEngines();
          return this._engines;
        ]]></getter>
      </property>

      <property name="currentEngine">
        <setter><![CDATA[
          Services.search.currentEngine = val;
          return val;
        ]]></setter>
        <getter><![CDATA[
          var currentEngine = Services.search.currentEngine;
          // Return a dummy engine if there is no currentEngine
          return currentEngine || {name: "", uri: null};
        ]]></getter>
      </property>

      <!-- textbox is used by sanitize.js to clear the undo history when
           clearing form information. -->
      <property name="textbox" readonly="true"
                onget="return this._textbox;"/>

      <property name="value" onget="return this._textbox.value;"
                             onset="return this._textbox.value = val;"/>

      <method name="focus">
        <body><![CDATA[
          this._textbox.focus();
        ]]></body>
      </method>

      <method name="select">
        <body><![CDATA[
          this._textbox.select();
        ]]></body>
      </method>

      <method name="observe">
        <parameter name="aEngine"/>
        <parameter name="aTopic"/>
        <parameter name="aVerb"/>
        <body><![CDATA[
          if (aTopic == "browser-search-engine-modified") {
            switch (aVerb) {
            case "engine-removed":
              this.offerNewEngine(aEngine);
              break;
            case "engine-added":
              this.hideNewEngine(aEngine);
              break;
            case "engine-changed":
              // An engine was removed (or hidden) or added, or an icon was
              // changed.  Do nothing special.
            }

            // Make sure the engine list is refetched next time it's needed
            this._engines = null;

            // Update the popup header and update the display after any modification.
            this._textbox.popup.updateHeader();
            this.updateDisplay();
          }
        ]]></body>
      </method>

      <!-- There are two seaprate lists of search engines, whose uses intersect
      in this file.  The search service (nsIBrowserSearchService and
      nsSearchService.js) maintains a list of Engine objects which is used to
      populate the searchbox list of available engines and to perform queries.
      That list is accessed here via this.SearchService, and it's that sort of
      Engine that is passed to this binding's observer as aEngine.

      In addition, browser.js fills two lists of autodetected search engines
      (browser.engines and browser.hiddenEngines) as properties of
      mCurrentBrowser.  Those lists contain unnamed JS objects of the form
      { uri:, title:, icon: }, and that's what the searchbar uses to determine
      whether to show any "Add <EngineName>" menu items in the drop-down.

      The two types of engines are currently related by their identifying
      titles (the Engine object's 'name'), although that may change; see bug
      335102.  -->

      <!-- If the engine that was just removed from the searchbox list was
      autodetected on this page, move it to each browser's active list so it
      will be offered to be added again. -->
      <method name="offerNewEngine">
        <parameter name="aEngine"/>
        <body><![CDATA[
          for (let browser of gBrowser.browsers) {
            if (browser.hiddenEngines) {
              // XXX This will need to be changed when engines are identified by
              // URL rather than title; see bug 335102.
              var removeTitle = aEngine.wrappedJSObject.name;
              for (var i = 0; i < browser.hiddenEngines.length; i++) {
                if (browser.hiddenEngines[i].title == removeTitle) {
                  if (!browser.engines)
                    browser.engines = [];
                  browser.engines.push(browser.hiddenEngines[i]);
                  browser.hiddenEngines.splice(i, 1);
                  break;
                }
              }
            }
          }
          BrowserSearch.updateOpenSearchBadge();
        ]]></body>
      </method>

      <!-- If the engine that was just added to the searchbox list was
      autodetected on this page, move it to each browser's hidden list so it is
      no longer offered to be added. -->
      <method name="hideNewEngine">
        <parameter name="aEngine"/>
        <body><![CDATA[
          for (let browser of gBrowser.browsers) {
            if (browser.engines) {
              // XXX This will need to be changed when engines are identified by
              // URL rather than title; see bug 335102.
              var removeTitle = aEngine.wrappedJSObject.name;
              for (var i = 0; i < browser.engines.length; i++) {
                if (browser.engines[i].title == removeTitle) {
                  if (!browser.hiddenEngines)
                    browser.hiddenEngines = [];
                  browser.hiddenEngines.push(browser.engines[i]);
                  browser.engines.splice(i, 1);
                  break;
                }
              }
            }
          }
          BrowserSearch.updateOpenSearchBadge();
        ]]></body>
      </method>

      <method name="setIcon">
        <parameter name="element"/>
        <parameter name="uri"/>
        <body><![CDATA[
          element.setAttribute("src", uri);
        ]]></body>
      </method>

      <method name="updateDisplay">
        <body><![CDATA[
          var uri = this.currentEngine.iconURI;
          this.setIcon(this, uri ? uri.spec : "");

          var name = this.currentEngine.name;
          var text = this._stringBundle.getFormattedString("searchtip", [name]);
          this._textbox.label = text;
          this._textbox.tooltipText = text;
        ]]></body>
      </method>

      <method name="updateGoButtonVisibility">
        <body><![CDATA[
          document.getAnonymousElementByAttribute(this, "anonid",
                                                  "search-go-button")
                  .hidden = !this._textbox.value;
        ]]></body>
      </method>

      <method name="openSuggestionsPanel">
        <parameter name="aShowOnlySettingsIfEmpty"/>
        <body><![CDATA[
          if (this._textbox.open)
            return;

          this._textbox.showHistoryPopup();

          if (this._textbox.value) {
            // showHistoryPopup does a startSearch("") call, ensure the
            // controller handles the text from the input box instead:
            this._textbox.mController.handleText();
          } else if (aShowOnlySettingsIfEmpty) {
            this.setAttribute("showonlysettings", "true");
          }
        ]]></body>
      </method>

      <method name="selectEngine">
        <parameter name="aEvent"/>
        <parameter name="isNextEngine"/>
        <body><![CDATA[
          // Find the new index
          var newIndex = this.engines.indexOf(this.currentEngine);
          newIndex += isNextEngine ? 1 : -1;

          if (newIndex >= 0 && newIndex < this.engines.length) {
            this.currentEngine = this.engines[newIndex];
          }

          aEvent.preventDefault();
          aEvent.stopPropagation();

          this.openSuggestionsPanel();
        ]]></body>
      </method>

      <method name="handleSearchCommand">
        <parameter name="aEvent"/>
        <parameter name="aEngine"/>
        <parameter name="aForceNewTab"/>
        <body><![CDATA[
          var where = "current";
          let params;

          // Open ctrl/cmd clicks on one-off buttons in a new background tab.
          if (aEvent && aEvent.originalTarget.getAttribute("anonid") == "search-go-button") {
            if (aEvent.button == 2)
              return;
            where = whereToOpenLink(aEvent, false, true);
          } else if (aForceNewTab) {
            where = "tab";
            if (Services.prefs.getBoolPref("browser.tabs.loadInBackground"))
              where += "-background";
          } else {
            var newTabPref = Services.prefs.getBoolPref("browser.search.openintab");
            if (((aEvent instanceof KeyboardEvent) && aEvent.altKey) ^ newTabPref)
              where = "tab";
            if ((aEvent instanceof MouseEvent) &&
                (aEvent.button == 1 || aEvent.getModifierState("Accel"))) {
              where = "tab";
              params = {
                inBackground: true,
              };
            }
          }

          this.handleSearchCommandWhere(aEvent, aEngine, where, params);
        ]]></body>
      </method>

      <method name="handleSearchCommandWhere">
        <parameter name="aEvent"/>
        <parameter name="aEngine"/>
        <parameter name="aWhere"/>
        <parameter name="aParams"/>
        <body><![CDATA[
          var textBox = this._textbox;
          var textValue = textBox.value;

          let selection = this.telemetrySearchDetails;
          let oneOffRecorded = false;
<<<<<<< HEAD
=======

          BrowserUsageTelemetry.recordSearchbarSelectedResultMethod(
            aEvent,
            selection ? selection.index : -1
          );
>>>>>>> a17af05f

          if (!selection || (selection.index == -1)) {
            oneOffRecorded = this.textbox.popup.oneOffButtons
                                 .maybeRecordTelemetry(aEvent, aWhere, aParams);
            if (!oneOffRecorded) {
              let source = "unknown";
              let type = "unknown";
              let target = aEvent.originalTarget;
              if (aEvent instanceof KeyboardEvent) {
                type = "key";
              } else if (aEvent instanceof MouseEvent) {
                type = "mouse";
                if (target.classList.contains("search-panel-header") ||
                    target.parentNode.classList.contains("search-panel-header")) {
                  source = "header";
                }
              } else if (aEvent instanceof XULCommandEvent) {
                if (target.getAttribute("anonid") == "paste-and-search") {
                  source = "paste";
                }
              }
              if (!aEngine) {
                aEngine = this.currentEngine;
              }
              BrowserSearch.recordOneoffSearchInTelemetry(aEngine, source, type,
                                                          aWhere);
            }
          }

          // This is a one-off search only if oneOffRecorded is true.
          this.doSearch(textValue, aWhere, aEngine, aParams, oneOffRecorded);

          if (aWhere == "tab" && aParams && aParams.inBackground)
            this.focus();
        ]]></body>
      </method>

      <method name="doSearch">
        <parameter name="aData"/>
        <parameter name="aWhere"/>
        <parameter name="aEngine"/>
        <parameter name="aParams"/>
        <parameter name="aOneOff"/>
        <body><![CDATA[
          var textBox = this._textbox;

          // Save the current value in the form history
          if (aData && !PrivateBrowsingUtils.isWindowPrivate(window) && this.FormHistory.enabled) {
            this.FormHistory.update(
              { op: "bump",
                fieldname: textBox.getAttribute("autocompletesearchparam"),
                value: aData },
              { handleError(aError) {
                  Components.utils.reportError("Saving search to form history failed: " + aError.message);
              }});
          }

          let engine = aEngine || this.currentEngine;
          var submission = engine.getSubmission(aData, null, "searchbar");
          let telemetrySearchDetails = this.telemetrySearchDetails;
          this.telemetrySearchDetails = null;
          if (telemetrySearchDetails && telemetrySearchDetails.index == -1) {
            telemetrySearchDetails = null;
          }
          // If we hit here, we come either from a one-off, a plain search or a suggestion.
          const details = {
            isOneOff: aOneOff,
            isSuggestion: (!aOneOff && telemetrySearchDetails),
            selection: telemetrySearchDetails
          };
          BrowserSearch.recordSearchInTelemetry(engine, "searchbar", details);
          // null parameter below specifies HTML response for search
          let params = {
            postData: submission.postData,
          };
          if (aParams) {
            for (let key in aParams) {
              params[key] = aParams[key];
            }
          }
          openUILinkIn(submission.uri.spec, aWhere, params);
        ]]></body>
      </method>
    </implementation>

    <handlers>
      <handler event="command"><![CDATA[
        const target = event.originalTarget;
        if (target.engine) {
          this.currentEngine = target.engine;
        } else if (target.classList.contains("addengine-item")) {
          // Select the installed engine if the installation succeeds
          var installCallback = {
            onSuccess: engine => this.currentEngine = engine
          }
          Services.search.addEngine(target.getAttribute("uri"), null,
                                    target.getAttribute("src"), false,
                                    installCallback);
        } else
          return;

        this.focus();
        this.select();
      ]]></handler>

      <handler event="DOMMouseScroll"
               phase="capturing"
               modifiers="accel"
               action="this.selectEngine(event, (event.detail > 0));"/>

      <handler event="input" action="this.updateGoButtonVisibility();"/>
      <handler event="drop" action="this.updateGoButtonVisibility();"/>

      <handler event="blur">
      <![CDATA[
        // If the input field is still focused then a different window has
        // received focus, ignore the next focus event.
        this._ignoreFocus = (document.activeElement == this._textbox.inputField);
      ]]></handler>

      <handler event="focus">
      <![CDATA[
        // Speculatively connect to the current engine's search URI (and
        // suggest URI, if different) to reduce request latency
        this.currentEngine.speculativeConnect({window,
                                               originAttributes: gBrowser.contentPrincipal
                                                                         .originAttributes});

        if (this._ignoreFocus) {
          // This window has been re-focused, don't show the suggestions
          this._ignoreFocus = false;
          return;
        }

        // Don't open the suggestions if there is no text in the textbox.
        if (!this._textbox.value)
          return;

        // Don't open the suggestions if the mouse was used to focus the
        // textbox, that will be taken care of in the click handler.
        if (Services.focus.getLastFocusMethod(window) & Services.focus.FLAG_BYMOUSE)
          return;

        this.openSuggestionsPanel();
      ]]></handler>

      <handler event="mousedown" phase="capturing">
      <![CDATA[
        if (event.originalTarget.getAttribute("anonid") == "searchbar-search-button") {
          this._clickClosedPopup = this._textbox.popup._isHiding;
        }
      ]]></handler>

      <handler event="click" button="0">
      <![CDATA[
        // Ignore clicks on the search go button.
        if (event.originalTarget.getAttribute("anonid") == "search-go-button") {
          return;
        }

        let isIconClick = event.originalTarget.getAttribute("anonid") == "searchbar-search-button";

        // Ignore clicks on the icon if they were made to close the popup
        if (isIconClick && this._clickClosedPopup) {
          return;
        }

        // Open the suggestions whenever clicking on the search icon or if there
        // is text in the textbox.
        if (isIconClick || this._textbox.value) {
          this.openSuggestionsPanel(true);
        }
      ]]></handler>

    </handlers>
  </binding>

  <binding id="searchbar-textbox"
      extends="chrome://global/content/bindings/autocomplete.xml#autocomplete">
    <implementation>
      <constructor><![CDATA[
        if (document.getBindingParent(this).parentNode.parentNode.localName ==
            "toolbarpaletteitem")
          return;

        if (Services.prefs.getBoolPref("browser.urlbar.clickSelectsAll"))
          this.setAttribute("clickSelectsAll", true);

        var textBox = document.getAnonymousElementByAttribute(this,
                                              "anonid", "textbox-input-box");
        var cxmenu = document.getAnonymousElementByAttribute(textBox,
                                          "anonid", "input-box-contextmenu");
<<<<<<< HEAD
        var pasteAndSearch;
        cxmenu.addEventListener("popupshowing", function() {
          BrowserSearch.searchBar._textbox.closePopup();
          if (!pasteAndSearch)
            return;
          var controller = document.commandDispatcher.getControllerForCommand("cmd_paste");
          var enabled = controller.isCommandEnabled("cmd_paste");
          if (enabled)
            pasteAndSearch.removeAttribute("disabled");
          else
            pasteAndSearch.setAttribute("disabled", "true");
        });

        var element, label, akey;

        element = document.createElementNS(kXULNS, "menuseparator");
        cxmenu.appendChild(element);
=======
        cxmenu.addEventListener("popupshowing",
                                () => { this.initContextMenu(cxmenu); },
                                {capturing: true, once: true});
>>>>>>> a17af05f

        this.setAttribute("aria-owns", this.popup.id);
        document.getBindingParent(this)._textboxInitialized = true;
      ]]></constructor>

      <destructor><![CDATA[
        // If the context menu has never been opened, there won't be anything
        // to remove here.
        // Also, XBL and the customize toolbar code sometimes interact poorly.
        try {
          this.controllers.removeController(this.searchbarController);
        } catch (ex) { }
      ]]></destructor>

      // Add items to context menu and attach controller to handle them the
      // first time the context menu is opened.
      <method name="initContextMenu">
        <parameter name="aMenu"/>
        <body><![CDATA[
          const kXULNS =
            "http://www.mozilla.org/keymaster/gatekeeper/there.is.only.xul";
          let stringBundle = document.getBindingParent(this)._stringBundle;

          let pasteAndSearch, suggestMenuItem;
          let element, label, akey;

          element = document.createElementNS(kXULNS, "menuseparator");
          aMenu.appendChild(element);

          let insertLocation = aMenu.firstChild;
          while (insertLocation.nextSibling &&
                 insertLocation.getAttribute("cmd") != "cmd_paste")
            insertLocation = insertLocation.nextSibling;
          if (insertLocation) {
            element = document.createElementNS(kXULNS, "menuitem");
            label = stringBundle.getString("cmd_pasteAndSearch");
            element.setAttribute("label", label);
            element.setAttribute("anonid", "paste-and-search");
            element.setAttribute("oncommand", "BrowserSearch.pasteAndSearch(event)");
            aMenu.insertBefore(element, insertLocation.nextSibling);
            pasteAndSearch = element;
          }

          element = document.createElementNS(kXULNS, "menuitem");
          label = stringBundle.getString("cmd_clearHistory");
          akey = stringBundle.getString("cmd_clearHistory_accesskey");
          element.setAttribute("label", label);
          element.setAttribute("accesskey", akey);
          element.setAttribute("cmd", "cmd_clearhistory");
          aMenu.appendChild(element);

          element = document.createElementNS(kXULNS, "menuitem");
          label = stringBundle.getString("cmd_showSuggestions");
          akey = stringBundle.getString("cmd_showSuggestions_accesskey");
          element.setAttribute("anonid", "toggle-suggest-item");
          element.setAttribute("label", label);
          element.setAttribute("accesskey", akey);
          element.setAttribute("cmd", "cmd_togglesuggest");
          element.setAttribute("type", "checkbox");
          element.setAttribute("autocheck", "false");
          suggestMenuItem = element;
          aMenu.appendChild(element);

          if (AppConstants.platform == "macosx") {
            this.addEventListener("keypress", aEvent => {
              if (aEvent.keyCode == KeyEvent.DOM_VK_F4)
                this.openSearch()
            }, true);
          }

          this.controllers.appendController(this.searchbarController);

          let onpopupshowing = function() {
            BrowserSearch.searchBar._textbox.closePopup();
            if (suggestMenuItem) {
              let enabled =
                Services.prefs.getBoolPref("browser.search.suggest.enabled");
              suggestMenuItem.setAttribute("checked", enabled);
            }

            if (!pasteAndSearch)
              return;
            let controller = document.commandDispatcher.getControllerForCommand("cmd_paste");
            let enabled = controller.isCommandEnabled("cmd_paste");
            if (enabled)
              pasteAndSearch.removeAttribute("disabled");
            else
              pasteAndSearch.setAttribute("disabled", "true");
          };
          aMenu.addEventListener("popupshowing", onpopupshowing);
          onpopupshowing();
        ]]></body>
      </method>

      <!--
        This overrides the searchParam property in autocomplete.xml.  We're
        hijacking this property as a vehicle for delivering the privacy
        information about the window into the guts of nsSearchSuggestions.

        Note that the setter is the same as the parent.  We were not sure whether
        we can override just the getter.  If that proves to be the case, the setter
        can be removed.
      -->
      <property name="searchParam"
                onget="return this.getAttribute('autocompletesearchparam') +
                       (PrivateBrowsingUtils.isWindowPrivate(window) ? '|private' : '');"
                onset="this.setAttribute('autocompletesearchparam', val); return val;"/>

      <!-- This is implemented so that when textbox.value is set directly (e.g.,
           by tests), the one-off query is updated. -->
      <method name="onBeforeValueSet">
        <parameter name="aValue"/>
        <body><![CDATA[
          this.popup.oneOffButtons.query = aValue;
          return aValue;
        ]]></body>
      </method>

      <!--
        This method overrides the autocomplete binding's openPopup (essentially
        duplicating the logic from the autocomplete popup binding's
        openAutocompletePopup method), modifying it so that the popup is aligned with
        the inner textbox, but sized to not extend beyond the search bar border.
      -->
      <method name="openPopup">
        <body><![CDATA[
          // Entering customization mode after the search bar had focus causes
          // the popup to appear again, due to focus returning after the
          // hamburger panel closes. Don't open in that spurious event.
          if (document.documentElement.getAttribute("customizing") == "true") {
            return;
          }

          var popup = this.popup;
          if (!popup.mPopupOpen) {
            // Initially the panel used for the searchbar (PopupSearchAutoComplete
            // in browser.xul) is hidden to avoid impacting startup / new
            // window performance. The base binding's openPopup would normally
            // call the overriden openAutocompletePopup in
            // browser-search-autocomplete-result-popup binding to unhide the popup,
            // but since we're overriding openPopup we need to unhide the panel
            // ourselves.
            popup.hidden = false;

            // Don't roll up on mouse click in the anchor for the search UI.
            if (popup.id == "PopupSearchAutoComplete") {
              popup.setAttribute("norolluponanchor", "true");
            }

            popup.mInput = this;
            popup.view = this.controller.QueryInterface(Ci.nsITreeView);
            popup.invalidate();

            popup.showCommentColumn = this.showCommentColumn;
            popup.showImageColumn = this.showImageColumn;

            document.popupNode = null;

            const isRTL = getComputedStyle(this, "").direction == "rtl";

            var outerRect = this.getBoundingClientRect();
            var innerRect = this.inputField.getBoundingClientRect();
            let width = isRTL ?
                        innerRect.right - outerRect.left :
                        outerRect.right - innerRect.left;
            popup.setAttribute("width", width > 100 ? width : 100);

            var yOffset = outerRect.bottom - innerRect.bottom;
            popup.openPopup(this.inputField, "after_start", 0, yOffset, false, false);
          }
        ]]></body>
      </method>

      <method name="openSearch">
        <body>
          <![CDATA[
            if (!this.popupOpen) {
              document.getBindingParent(this).openSuggestionsPanel();
              return false;
            }
            return true;
          ]]>
        </body>
      </method>

      <method name="handleEnter">
        <parameter name="event"/>
        <body><![CDATA[
          // Toggle the open state of the add-engine menu button if it's
          // selected.  We're using handleEnter for this instead of listening
          // for the command event because a command event isn't fired.
          if (this.selectedButton &&
              this.selectedButton.getAttribute("anonid") ==
                "addengine-menu-button") {
            this.selectedButton.open = !this.selectedButton.open;
            return true;
          }
          // Otherwise, "call super": do what the autocomplete binding's
          // handleEnter implementation does.
          return this.mController.handleEnter(false, event || null);
        ]]></body>
      </method>

      <!-- override |onTextEntered| in autocomplete.xml -->
      <method name="onTextEntered">
        <parameter name="aEvent"/>
        <body><![CDATA[
          let engine;
          let oneOff = this.selectedButton;
          if (oneOff) {
            if (!oneOff.engine) {
              oneOff.doCommand();
              return;
            }
            engine = oneOff.engine;
          }
          if (this._selectionDetails &&
              this._selectionDetails.currentIndex != -1) {
            BrowserSearch.searchBar.telemetrySearchDetails = this._selectionDetails;
            this._selectionDetails = null;
          }
          document.getBindingParent(this).handleSearchCommand(aEvent, engine);
        ]]></body>
      </method>

      <property name="selectedButton">
        <getter><![CDATA[
          return this.popup.oneOffButtons.selectedButton;
        ]]></getter>
        <setter><![CDATA[
          return this.popup.oneOffButtons.selectedButton = val;
        ]]></setter>
      </property>

      <method name="handleKeyboardNavigation">
        <parameter name="aEvent"/>
        <body><![CDATA[
          let popup = this.popup;
          if (!popup.popupOpen)
            return;

          // accel + up/down changes the default engine and shouldn't affect
          // the selection on the one-off buttons.
          if (aEvent.getModifierState("Accel"))
            return;

          let suggestionsHidden =
            popup.tree.getAttribute("collapsed") == "true";
          let numItems = suggestionsHidden ? 0 : this.popup.view.rowCount;
          this.popup.oneOffButtons.handleKeyPress(aEvent, numItems, true);
        ]]></body>
      </method>

      <!-- nsIController -->
      <field name="searchbarController" readonly="true"><![CDATA[({
        _self: this,
        supportsCommand(aCommand) {
          return aCommand == "cmd_clearhistory" ||
                 aCommand == "cmd_togglesuggest";
        },

        isCommandEnabled(aCommand) {
          return true;
        },

        doCommand(aCommand) {
          switch (aCommand) {
            case "cmd_clearhistory":
              var param = this._self.getAttribute("autocompletesearchparam");

              BrowserSearch.searchBar.FormHistory.update({ op: "remove", fieldname: param }, null);
              this._self.value = "";
              break;
            case "cmd_togglesuggest":
              let enabled =
                Services.prefs.getBoolPref("browser.search.suggest.enabled");
              Services.prefs.setBoolPref("browser.search.suggest.enabled",
                                         !enabled);
              break;
            default:
              // do nothing with unrecognized command
          }
        }
      })]]></field>
    </implementation>

    <handlers>
      <handler event="input"><![CDATA[
        this.popup.removeAttribute("showonlysettings");
      ]]></handler>

      <handler event="keypress" phase="capturing"
               action="return this.handleKeyboardNavigation(event);"/>

      <handler event="keypress" keycode="VK_UP" modifiers="accel"
               phase="capturing"
               action="document.getBindingParent(this).selectEngine(event, false);"/>

      <handler event="keypress" keycode="VK_DOWN" modifiers="accel"
               phase="capturing"
               action="document.getBindingParent(this).selectEngine(event, true);"/>

      <handler event="keypress" keycode="VK_DOWN" modifiers="alt"
               phase="capturing"
               action="return this.openSearch();"/>

      <handler event="keypress" keycode="VK_UP" modifiers="alt"
               phase="capturing"
               action="return this.openSearch();"/>

      <handler event="dragover">
      <![CDATA[
        var types = event.dataTransfer.types;
        if (types.includes("text/plain") || types.includes("text/x-moz-text-internal"))
          event.preventDefault();
      ]]>
      </handler>

      <handler event="drop">
      <![CDATA[
        var dataTransfer = event.dataTransfer;
        var data = dataTransfer.getData("text/plain");
        if (!data)
          data = dataTransfer.getData("text/x-moz-text-internal");
        if (data) {
          event.preventDefault();
          this.value = data;
          document.getBindingParent(this).openSuggestionsPanel();
        }
      ]]>
      </handler>

    </handlers>
  </binding>

  <binding id="browser-search-autocomplete-result-popup" extends="chrome://global/content/bindings/autocomplete.xml#autocomplete-result-popup">
    <resources>
      <stylesheet src="chrome://browser/content/search/searchbarBindings.css"/>
      <stylesheet src="chrome://browser/skin/searchbar.css"/>
    </resources>
    <content ignorekeys="true" level="top" consumeoutsideclicks="never">
      <xul:hbox anonid="searchbar-engine" xbl:inherits="showonlysettings"
                class="search-panel-header search-panel-current-engine">
        <xul:image class="searchbar-engine-image" xbl:inherits="src"/>
        <xul:label anonid="searchbar-engine-name" flex="1" crop="end"
                   role="presentation"/>
      </xul:hbox>
      <xul:tree anonid="tree" flex="1"
                class="autocomplete-tree plain search-panel-tree"
                hidecolumnpicker="true" seltype="single">
        <xul:treecols anonid="treecols">
          <xul:treecol id="treecolAutoCompleteValue" class="autocomplete-treecol" flex="1" overflow="true"/>
        </xul:treecols>
        <xul:treechildren class="autocomplete-treebody searchbar-treebody"/>
      </xul:tree>
      <xul:vbox anonid="search-one-off-buttons" class="search-one-offs"/>
    </content>
    <implementation>
<<<<<<< HEAD
      <field name="AppConstants" readonly="true">
        (Components.utils.import("resource://gre/modules/AppConstants.jsm", {})).AppConstants;
      </field>

=======
>>>>>>> a17af05f
      <method name="openAutocompletePopup">
        <parameter name="aInput"/>
        <parameter name="aElement"/>
        <body><![CDATA[
          // initially the panel is hidden
          // to avoid impacting startup / new window performance
          aInput.popup.hidden = false;

          // this method is defined on the base binding
          this._openAutocompletePopup(aInput, aElement);
        ]]></body>
      </method>

      <method name="onPopupClick">
        <parameter name="aEvent"/>
        <body><![CDATA[
          // Ignore all right-clicks
          if (aEvent.button == 2)
            return;

          var controller = this.view.QueryInterface(Components.interfaces.nsIAutoCompleteController);

          var searchBar = BrowserSearch.searchBar;
          var popupForSearchBar = searchBar && searchBar.textbox == this.mInput;
          if (popupForSearchBar) {
            searchBar.telemetrySearchDetails = {
              index: controller.selection.currentIndex,
              kind: "mouse"
            };
          }

          // Check for unmodified left-click, and use default behavior
          if (aEvent.button == 0 && !aEvent.shiftKey && !aEvent.ctrlKey &&
              !aEvent.altKey && !aEvent.metaKey) {
            controller.handleEnter(true, aEvent);
            return;
          }

          // Check for middle-click or modified clicks on the search bar
          if (popupForSearchBar) {
<<<<<<< HEAD
=======
            BrowserUsageTelemetry.recordSearchbarSelectedResultMethod(
              aEvent,
              this.selectedIndex
            );

>>>>>>> a17af05f
            // Handle search bar popup clicks
            var search = controller.getValueAt(this.selectedIndex);

            // open the search results according to the clicking subtlety
            var where = whereToOpenLink(aEvent, false, true);
            let params = {};

            // But open ctrl/cmd clicks on autocomplete items in a new background tab.
<<<<<<< HEAD
            let modifier = this.AppConstants.platform == "macosx" ?
=======
            let modifier = AppConstants.platform == "macosx" ?
>>>>>>> a17af05f
                           aEvent.metaKey :
                           aEvent.ctrlKey;
            if (where == "tab" && (aEvent instanceof MouseEvent) &&
                (aEvent.button == 1 || modifier))
              params.inBackground = true;

            // leave the popup open for background tab loads
            if (!(where == "tab" && params.inBackground)) {
              // close the autocomplete popup and revert the entered search term
              this.closePopup();
              controller.handleEscape();
            }

            searchBar.doSearch(search, where, null, params);
            if (where == "tab" && params.inBackground)
              searchBar.focus();
            else
              searchBar.value = search;
          }
        ]]></body>
      </method>

      <!-- Popup rollup is triggered by native events before the mousedown event
           reaches the DOM. The will be set to true by the popuphiding event and
           false after the mousedown event has been triggered to detect what
           caused rollup. -->
      <field name="_isHiding">false</field>
      <field name="_bundle">null</field>
      <property name="bundle" readonly="true">
        <getter>
          <![CDATA[
            if (!this._bundle) {
              const kBundleURI = "chrome://browser/locale/search.properties";
              this._bundle = Services.strings.createBundle(kBundleURI);
            }
            return this._bundle;
          ]]>
        </getter>
      </property>

      <field name="oneOffButtons" readonly="true">
        document.getAnonymousElementByAttribute(this, "anonid",
                                                "search-one-off-buttons");
      </field>

      <method name="updateHeader">
        <body><![CDATA[
          let currentEngine = Services.search.currentEngine;
          let uri = currentEngine.iconURI;
          if (uri) {
            this.setAttribute("src", uri.spec);
          } else {
            // If the default has just been changed to a provider without icon,
            // avoid showing the icon of the previous default provider.
            this.removeAttribute("src");
          }

          let headerText = this.bundle.formatStringFromName("searchHeader",
                                                            [currentEngine.name], 1);
          document.getAnonymousElementByAttribute(this, "anonid", "searchbar-engine-name")
                  .setAttribute("value", headerText);
          document.getAnonymousElementByAttribute(this, "anonid", "searchbar-engine")
                  .engine = currentEngine;
        ]]></body>
      </method>

      <!-- This is called when a one-off is clicked and when "search in new tab"
           is selected from a one-off context menu. -->
      <method name="handleOneOffSearch">
        <parameter name="event"/>
        <parameter name="engine"/>
        <parameter name="where"/>
        <parameter name="params"/>
        <body><![CDATA[
          let searchbar = document.getElementById("searchbar");
          searchbar.handleSearchCommandWhere(event, engine, where, params);
        ]]></body>
      </method>
    </implementation>

    <handlers>
      <handler event="popupshowing"><![CDATA[
<<<<<<< HEAD
        if (!this.oneOffButtons.popup) {
          // The panel width only spans to the textbox size, but we also want it
          // to include the magnifier icon's width.
          let ltr = getComputedStyle(this).direction == "ltr";
          let magnifierWidth = parseInt(getComputedStyle(this)[
                                 ltr ? "marginLeft" : "marginRight"
                               ]) * -1;
          // Ensure the panel is wide enough to fit at least 3 engines.
          let minWidth = Math.max(
            parseInt(this.width) + magnifierWidth,
            this.oneOffButtons.buttonWidth * 3
          );
          this.style.minWidth = minWidth + "px";

          // Set the origin before assigning the popup, as the assignment does
          // a rebuild and would miss the origin.
          this.oneOffButtons.telemetryOrigin = "searchbar";
          // Set popup after setting the minWidth since it builds the buttons.
          this.oneOffButtons.popup = this;
          this.oneOffButtons.textbox = this.input;
        }
=======
        // Force the panel to have the width of the searchbar rather than
        // the width of the textfield.
        let DOMUtils = window.QueryInterface(Ci.nsIInterfaceRequestor)
                             .getInterface(Ci.nsIDOMWindowUtils);
        let textboxRect = DOMUtils.getBoundsWithoutFlushing(this.mInput);
        let inputRect = DOMUtils.getBoundsWithoutFlushing(this.mInput.inputField);

        // Ensure the panel is wide enough to fit at least 3 engines.
        let minWidth = Math.max(textboxRect.width,
                                this.oneOffButtons.buttonWidth * 3);
        this.style.minWidth = Math.round(minWidth) + "px";
        // Alignment of the panel with the searchbar is obtained with negative
        // margins.
        this.style.marginLeft = (textboxRect.left - inputRect.left) + "px";
        // This second margin is needed when the direction is reversed,
        // eg. when using command+shift+X.
        this.style.marginRight = (inputRect.right - textboxRect.right) + "px";
>>>>>>> a17af05f

        // First handle deciding if we are showing the reduced version of the
        // popup containing only the preferences button. We do this if the
        // glass icon has been clicked if the text field is empty.
        let searchbar = document.getElementById("searchbar");
        if (searchbar.hasAttribute("showonlysettings")) {
          searchbar.removeAttribute("showonlysettings");
          this.setAttribute("showonlysettings", "true");

          // Setting this with an xbl-inherited attribute gets overridden the
          // second time the user clicks the glass icon for some reason...
<<<<<<< HEAD
          tree.collapsed = true;
=======
          this.tree.collapsed = true;
>>>>>>> a17af05f
        } else {
          this.removeAttribute("showonlysettings");
          // Uncollapse as long as we have a tree with a view which has >= 1 row.
          // The autocomplete binding itself will take care of uncollapsing later,
          // if we currently have no rows but end up having some in the future
          // when the search string changes
          this.tree.collapsed = !this.tree.view || !this.tree.view.rowCount;
        }

        // Show the current default engine in the top header of the panel.
        this.updateHeader();
      ]]></handler>

      <handler event="popuphiding"><![CDATA[
        this._isHiding = true;
        Services.tm.dispatchToMainThread(() => {
          this._isHiding = false;
        });
      ]]></handler>

      <!-- This handles clicks on the topmost "Foo Search" header in the
           popup (hbox[anonid="searchbar-engine"]). -->
      <handler event="click"><![CDATA[
        if (event.button == 2) {
          // Ignore right clicks.
          return;
        }
        let button = event.originalTarget;
        let engine = button.parentNode.engine;
        if (!engine) {
          return;
        }
        this.oneOffButtons.handleSearchCommand(event, engine);
      ]]></handler>

      <!-- This handles clicks on the topmost "Foo Search" header in the
           popup (hbox[anonid="searchbar-engine"]). -->
      <handler event="click"><![CDATA[
        if (event.button == 2) {
          // Ignore right clicks.
          return;
        }
        let button = event.originalTarget;
        let engine = button.parentNode.engine;
        if (!engine) {
          return;
        }
        this.oneOffButtons.handleSearchCommand(event, engine);
      ]]></handler>
    </handlers>

  </binding>


  <!-- This is the same as the autocomplete-treebody binding except it does not
       select rows on mousemove. -->
  <binding id="searchbar-treebody"
           extends="chrome://global/content/bindings/autocomplete.xml#autocomplete-treebody">
    <handlers>
      <handler event="mousemove"><![CDATA[
        // Cancel the event so that the base binding doesn't select the row.
        event.preventDefault();
      ]]></handler>
    </handlers>
  </binding>

  <!-- Used for additional open search providers in the search panel. -->
  <binding id="addengine-icon" extends="xul:box">
    <content>
      <xul:image class="addengine-icon" xbl:inherits="src"/>
      <xul:image class="addengine-badge"/>
    </content>
  </binding>

  <binding id="search-one-offs">
    <content context="_child">
      <xul:deck anonid="search-panel-one-offs-header"
                selectedIndex="0"
                class="search-panel-header search-panel-current-input">
        <xul:label anonid="searchbar-oneoffheader-search"
                   value="&searchWithHeader.label;"/>
        <xul:hbox anonid="search-panel-searchforwith"
                  class="search-panel-current-input">
          <xul:label anonid="searchbar-oneoffheader-before"
                     value="&searchFor.label;"/>
          <xul:label anonid="searchbar-oneoffheader-searchtext"
                     class="search-panel-input-value"
                     flex="1"
                     crop="end"/>
          <xul:label anonid="searchbar-oneoffheader-after"
                     flex="10000"
                     value="&searchWith.label;"/>
        </xul:hbox>
        <xul:hbox anonid="search-panel-searchonengine"
                  class="search-panel-current-input">
          <xul:label anonid="searchbar-oneoffheader-beforeengine"
                     value="&search.label;"/>
          <xul:label anonid="searchbar-oneoffheader-engine"
                     class="search-panel-input-value"
                     flex="1"
                     crop="end"/>
          <xul:label anonid="searchbar-oneoffheader-afterengine"
                     flex="10000"
                     value="&searchAfter.label;"/>
        </xul:hbox>
      </xul:deck>
      <xul:description anonid="search-panel-one-offs"
                       role="group"
                       class="search-panel-one-offs"
                       xbl:inherits="compact">
        <xul:button anonid="search-settings-compact"
                    oncommand="showSettings();"
                    class="searchbar-engine-one-off-item search-setting-button-compact"
                    tooltiptext="&changeSearchSettings.tooltip;"
                    xbl:inherits="compact"/>
      </xul:description>
      <xul:vbox anonid="add-engines" class="search-add-engines"/>
      <xul:button anonid="search-settings"
                  oncommand="showSettings();"
                  class="search-setting-button search-panel-header"
                  label="&changeSearchSettings.button;"
                  xbl:inherits="compact"/>
      <xul:menupopup anonid="search-one-offs-context-menu">
        <xul:menuitem anonid="search-one-offs-context-open-in-new-tab"
                      label="&searchInNewTab.label;"
                      accesskey="&searchInNewTab.accesskey;"/>
        <xul:menuitem anonid="search-one-offs-context-set-default"
                      label="&searchSetAsDefault.label;"
                      accesskey="&searchSetAsDefault.accesskey;"/>
      </xul:menupopup>
    </content>

    <implementation implements="nsIDOMEventListener,nsIObserver,nsIWeakReference">

      <!-- Width in pixels of the one-off buttons.  49px is the min-width of
           each search engine button, adapt this const when changing the css.
           It's actually 48px + 1px of right border. -->
      <property name="buttonWidth" readonly="true" onget="return 49;"/>

      <field name="_popup">null</field>

      <!-- The popup that contains the one-offs.  This is required, so it should
           never be null or undefined, except possibly before the one-offs are
           used. -->
      <property name="popup">
        <getter><![CDATA[
          return this._popup;
        ]]></getter>
        <setter><![CDATA[
          let events = [
            "popupshowing",
            "popuphidden",
          ];
          if (this._popup) {
            for (let event of events) {
              this._popup.removeEventListener(event, this);
            }
          }
          if (val) {
            for (let event of events) {
              val.addEventListener(event, this);
            }
          }
          this._popup = val;

          // If the popup is already open, rebuild the one-offs now.  The
          // popup may be opening, so check that the state is not closed
          // instead of checking popupOpen.
          if (val && val.state != "closed") {
            this._rebuild();
          }
          return val;
        ]]></setter>
      </property>

      <field name="_textbox">null</field>
      <field name="_textboxWidth">0</field>

      <!-- The textbox associated with the one-offs.  Set this to a textbox to
           automatically keep the related one-offs UI up to date.  Otherwise you
           can leave it null/undefined, and in that case you should update the
           query property manually. -->
      <property name="textbox">
        <getter><![CDATA[
          return this._textbox;
        ]]></getter>
        <setter><![CDATA[
          if (this._textbox) {
            this._textbox.removeEventListener("input", this);
          }
          if (val) {
            val.addEventListener("input", this);
          }
          return this._textbox = val;
        ]]></setter>
      </property>

      <!-- Set this to a string that identifies your one-offs consumer.  It'll
           be appended to telemetry recorded with maybeRecordTelemetry(). -->
      <field name="telemetryOrigin">""</field>

      <field name="_query">""</field>

      <!-- The query string currently shown in the one-offs.  If the textbox
           property is non-null, then this is automatically updated on
           input. -->
      <property name="query">
        <getter><![CDATA[
          return this._query;
        ]]></getter>
        <setter><![CDATA[
          this._query = val;
          if (this.popup && this.popup.popupOpen) {
            this._updateAfterQueryChanged();
          }
          return val;
        ]]></setter>
      </property>

      <field name="_selectedButton">null</field>

      <!-- The selected one-off, a xul:button, including the add-engine button
           and the search-settings button.  Null if no one-off is selected. -->
      <property name="selectedButton">
        <getter><![CDATA[
          return this._selectedButton;
        ]]></getter>
        <setter><![CDATA[
          if (val && val.classList.contains("dummy")) {
            // Never select dummy buttons.
            val = null;
          }
          if (this._selectedButton) {
            this._selectedButton.removeAttribute("selected");
          }
          if (val) {
            val.setAttribute("selected", "true");
          }
          this._selectedButton = val;
          this._updateStateForButton(null);
          if (val && !val.engine) {
            // If the button doesn't have an engine, then clear the popup's
            // selection to indicate that pressing Return while the button is
            // selected will do the button's command, not search.
            this.popup.selectedIndex = -1;
          }
          let event = document.createEvent("Events");
          event.initEvent("SelectedOneOffButtonChanged", true, false);
          this.dispatchEvent(event);
          return val;
        ]]></setter>
      </property>

      <!-- The index of the selected one-off, including the add-engine button
           and the search-settings button.  -1 if no one-off is selected. -->
      <property name="selectedButtonIndex">
        <getter><![CDATA[
          let buttons = this.getSelectableButtons(true);
          for (let i = 0; i < buttons.length; i++) {
            if (buttons[i] == this._selectedButton) {
              return i;
            }
          }
          return -1;
        ]]></getter>
        <setter><![CDATA[
          let buttons = this.getSelectableButtons(true);
          this.selectedButton = buttons[val];
          return val;
        ]]></setter>
      </property>

      <property name="compact" readonly="true">
        <getter><![CDATA[
          return this.getAttribute("compact") == "true";
        ]]></getter>
      </property>

      <field name="buttons" readonly="true">
        document.getAnonymousElementByAttribute(this, "anonid", "search-panel-one-offs");
      </field>
      <field name="header" readonly="true">
        document.getAnonymousElementByAttribute(this, "anonid", "search-panel-one-offs-header");
      </field>
      <field name="addEngines" readonly="true">
        document.getAnonymousElementByAttribute(this, "anonid", "add-engines");
      </field>
      <field name="settingsButton" readonly="true">
        document.getAnonymousElementByAttribute(this, "anonid", "search-settings");
      </field>
      <field name="settingsButtonCompact" readonly="true">
        document.getAnonymousElementByAttribute(this, "anonid", "search-settings-compact");
      </field>

      <field name="_bundle">null</field>

      <property name="bundle" readonly="true">
        <getter><![CDATA[
          if (!this._bundle) {
            const kBundleURI = "chrome://browser/locale/search.properties";
            this._bundle = Services.strings.createBundle(kBundleURI);
          }
          return this._bundle;
        ]]></getter>
      </property>

      <!-- When a context menu is opened on a one-off button, this is set to the
           engine of that button for use with the context menu actions. -->
      <field name="_contextEngine">null</field>

      <constructor><![CDATA[
        // Prevent popup events from the context menu from reaching the autocomplete
        // binding (or other listeners).
        let menu = document.getAnonymousElementByAttribute(this, "anonid", "search-one-offs-context-menu");
        let listener = aEvent => aEvent.stopPropagation();
        menu.addEventListener("popupshowing", listener);
        menu.addEventListener("popuphiding", listener);
        menu.addEventListener("popupshown", aEvent => {
          this._ignoreMouseEvents = true;
          aEvent.stopPropagation();
        });
        menu.addEventListener("popuphidden", aEvent => {
          this._ignoreMouseEvents = false;
          aEvent.stopPropagation();
        });

        // Add weak referenced observers to invalidate our cached list of engines.
        Services.prefs.addObserver("browser.search.hiddenOneOffs", this, true);
        Services.obs.addObserver(this, "browser-search-engine-modified", true);

        // Rebuild the buttons when the theme changes.  See bug 1357800 for
        // details.  Summary: On Linux, switching between themes can cause a row
        // of buttons to disappear.
        Services.obs.addObserver(this, "lightweight-theme-changed", true);
      ]]></constructor>

      <!-- This handles events outside the one-off buttons, like on the popup
           and textbox. -->
      <method name="handleEvent">
        <parameter name="event"/>
        <body><![CDATA[
          switch (event.type) {
            case "input":
              // Allow the consumer's input to override its value property with
              // a oneOffSearchQuery property.  That way if the value is not
              // actually what the user typed (e.g., it's autofilled, or it's a
              // mozaction URI), the consumer has some way of providing it.
              this.query = event.target.oneOffSearchQuery || event.target.value;
              break;
            case "popupshowing":
              this._rebuild();
              break;
            case "popuphidden":
              Services.tm.dispatchToMainThread(() => {
                this.selectedButton = null;
                this._contextEngine = null;
              });
              break;
          }
        ]]></body>
      </method>

      <method name="observe">
        <parameter name="aEngine"/>
        <parameter name="aTopic"/>
        <parameter name="aData"/>
        <body><![CDATA[
          // Make sure the engine list is refetched next time it's needed.
          this._engines = null;
        ]]></body>
      </method>

      <method name="showSettings">
        <body><![CDATA[
          BrowserUITelemetry.countSearchSettingsEvent(this.telemetryOrigin);
<<<<<<< HEAD
          openPreferences("paneGeneral");
=======

          openPreferences("paneSearch", {origin: "contentSearch"});

>>>>>>> a17af05f
          // If the preference tab was already selected, the panel doesn't
          // close itself automatically.
          this.popup.hidePopup();
        ]]></body>
      </method>

      <!-- Updates the parts of the UI that show the query string. -->
      <method name="_updateAfterQueryChanged">
        <body><![CDATA[
          let headerSearchText =
            document.getAnonymousElementByAttribute(this, "anonid",
                                                    "searchbar-oneoffheader-searchtext");
          headerSearchText.setAttribute("value", this.query);
          let groupText;
          let isOneOffSelected =
            this.selectedButton &&
            this.selectedButton.classList.contains("searchbar-engine-one-off-item");
          // Typing de-selects the settings or opensearch buttons at the bottom
          // of the search panel, as typing shows the user intends to search.
          if (this.selectedButton && !isOneOffSelected)
            this.selectedButton = null;
          if (this.query) {
            groupText = headerSearchText.previousSibling.value +
                        '"' + headerSearchText.value + '"' +
                        headerSearchText.nextSibling.value;
            if (!isOneOffSelected)
<<<<<<< HEAD
              headerPanel.selectedIndex = 1;
=======
              this.header.selectedIndex = 1;
>>>>>>> a17af05f
          } else {
            let noSearchHeader =
              document.getAnonymousElementByAttribute(this, "anonid",
                                                      "searchbar-oneoffheader-search");
            groupText = noSearchHeader.value;
            if (!isOneOffSelected)
              this.header.selectedIndex = 0;
          }
          this.buttons.setAttribute("aria-label", groupText);
        ]]></body>
      </method>

      <field name="_engines">null</field>
      <property name="engines" readonly="true">
        <getter><![CDATA[
          if (this._engines)
            return this._engines;
          let currentEngineNameToIgnore;
          if (!this.getAttribute("includecurrentengine"))
            currentEngineNameToIgnore = Services.search.currentEngine.name;

          let pref = Services.prefs.getStringPref("browser.search.hiddenOneOffs");
          let hiddenList = pref ? pref.split(",") : [];

          this._engines = Services.search.getVisibleEngines().filter(e => {
            let name = e.name;
            return (!currentEngineNameToIgnore ||
                    name != currentEngineNameToIgnore) &&
                   !hiddenList.includes(name);
          });

          return this._engines;
        ]]></getter>
      </property>

      <!-- Builds all the UI. -->
      <method name="_rebuild">
        <body><![CDATA[
          // Update the 'Search for <keywords> with:" header.
          this._updateAfterQueryChanged();

          // Handle opensearch items. This needs to be done before building the
          // list of one off providers, as that code will return early if all the
          // alternative engines are hidden.
<<<<<<< HEAD
          this._rebuildAddEngineList();
=======
          // Skip this in compact mode, ie. for the urlbar.
          if (!this.compact)
            this._rebuildAddEngineList();

          // Check if the one-off buttons really need to be rebuilt.
          if (this._textbox) {
            // We can't get a reliable value for the popup width without flushing,
            // but the popup width won't change if the textbox width doesn't.
            let DOMUtils = window.QueryInterface(Ci.nsIInterfaceRequestor)
                                 .getInterface(Ci.nsIDOMWindowUtils);
            let textboxWidth =
              DOMUtils.getBoundsWithoutFlushing(this._textbox).width;
            // We can return early if neither the list of engines nor the panel
            // width has changed.
            if (this._engines && this._textboxWidth == textboxWidth) {
              return;
            }
            this._textboxWidth = textboxWidth;
          }
>>>>>>> a17af05f

          // Finally, build the list of one-off buttons.
          while (this.buttons.firstChild != this.settingsButtonCompact)
            this.buttons.firstChild.remove();
          // Remove the trailing empty text node introduced by the binding's
          // content markup above.
          if (this.settingsButtonCompact.nextSibling)
            this.settingsButtonCompact.nextSibling.remove();

          let engines = this.engines;
          let oneOffCount = engines.length;

          // header is a xul:deck so collapsed doesn't work on it, see bug 589569.
          this.header.hidden = this.buttons.collapsed = !oneOffCount;

          if (!oneOffCount)
            return;

          let panelWidth = parseInt(this.popup.clientWidth);

          // There's one weird thing to guard against: when layout pixels
          // aren't an integral multiple of device pixels, the last button
          // of each row sometimes gets pushed to the next row, depending on the
          // panel and button widths.
          // This is likely because the clientWidth getter rounds the value, but
          // the panel's border width is not an integer.
          // As a workaround, decrement the width if the scale is not an integer.
          let scale = window.QueryInterface(Ci.nsIInterfaceRequestor)
                            .getInterface(Ci.nsIDOMWindowUtils)
                            .screenPixelsPerCSSPixel;
          if (Math.floor(scale) != scale) {
            --panelWidth;
          }

          // The + 1 is because the last button doesn't have a right border.
          let enginesPerRow = Math.floor((panelWidth + 1) / this.buttonWidth);
          let buttonWidth = Math.floor(panelWidth / enginesPerRow);
          // There will be an emtpy area of:
          //   panelWidth - enginesPerRow * buttonWidth  px
          // at the end of each row.

          // If the <description> tag with the list of search engines doesn't have
          // a fixed height, the panel will be sized incorrectly, causing the bottom
          // of the suggestion <tree> to be hidden.
          if (this.compact)
            ++oneOffCount;
          let rowCount = Math.ceil(oneOffCount / enginesPerRow);
          let height = rowCount * 33; // 32px per row, 1px border.
          this.buttons.setAttribute("height", height + "px");

          // Ensure we can refer to the settings buttons by ID:
          let origin = this.telemetryOrigin;
          this.settingsButton.id = origin + "-anon-search-settings";
          this.settingsButtonCompact.id = origin + "-anon-search-settings-compact";

          const kXULNS =
            "http://www.mozilla.org/keymaster/gatekeeper/there.is.only.xul";

          const kXULNS =
            "http://www.mozilla.org/keymaster/gatekeeper/there.is.only.xul";

          let dummyItems = enginesPerRow - (oneOffCount % enginesPerRow || enginesPerRow);
          for (let i = 0; i < engines.length; ++i) {
            let engine = engines[i];
            let button = document.createElementNS(kXULNS, "button");
            button.id = this._buttonIDForEngine(engine);
            let uri = "chrome://browser/skin/search-engine-placeholder.png";
            if (engine.iconURI) {
              uri = engine.iconURI.spec;
            }
            button.setAttribute("image", uri);
            button.setAttribute("class", "searchbar-engine-one-off-item");
            button.setAttribute("tooltiptext", engine.name);
            button.setAttribute("width", buttonWidth);
            button.engine = engine;

            if ((i + 1) % enginesPerRow == 0)
              button.classList.add("last-of-row");

            if (i + 1 == engines.length)
              button.classList.add("last-engine");

            if (i >= oneOffCount + dummyItems - enginesPerRow)
              button.classList.add("last-row");

            this.buttons.insertBefore(button, this.settingsButtonCompact);
          }

          let hasDummyItems = !!dummyItems;
          while (dummyItems) {
            let button = document.createElementNS(kXULNS, "button");
            button.setAttribute("class", "searchbar-engine-one-off-item dummy last-row");
            button.setAttribute("width", buttonWidth);

            if (!--dummyItems)
              button.classList.add("last-of-row");

            this.buttons.insertBefore(button, this.settingsButtonCompact);
          }

          if (this.compact) {
            this.settingsButtonCompact.setAttribute("width", buttonWidth);
            if (rowCount == 1 && hasDummyItems) {
              // When there's only one row, make the compact settings button
              // hug the right edge of the panel.  It may not due to the panel's
              // width not being an integral multiple of the button width.  (See
              // the "There will be an emtpy area" comment above.)  Increase the
              // width of the last dummy item by the remainder.
              //
              // There's one weird thing to guard against: when layout pixels
              // aren't an integral multiple of device pixels, the settings
              // button sometimes gets pushed to a new row, depending on the
              // panel and button widths.  It's as if `remainder` is somehow
              // too big, even though it's an integer.  To work around that,
              // decrement the remainder if the scale is not an integer.
              let scale = window.QueryInterface(Ci.nsIInterfaceRequestor)
                                .getInterface(Ci.nsIDOMWindowUtils)
                                .screenPixelsPerCSSPixel;
              let remainder = panelWidth - (enginesPerRow * buttonWidth);
              if (Math.floor(scale) != scale) {
                remainder--;
              }
              let width = remainder + buttonWidth;
              let lastDummyItem = this.settingsButtonCompact.previousSibling;
              lastDummyItem.setAttribute("width", width);
            }
          }
        ]]></body>
      </method>

      <!-- If a page offers more than this number of engines, the add-engines
           menu button is shown, instead of showing the engines directly in the
           popup. -->
      <field name="_addEngineMenuThreshold">5</field>

      <method name="_rebuildAddEngineList">
        <body><![CDATA[
<<<<<<< HEAD
        let list = document.getAnonymousElementByAttribute(this, "anonid",
                                                           "add-engines");
=======
        let list = this.addEngines;
>>>>>>> a17af05f
        while (list.firstChild) {
          list.firstChild.remove();
        }

        // Add a button for each engine that the page in the selected browser
<<<<<<< HEAD
        // offers, but with the following exceptions:
        //
        // (1) Not when the one-offs are compact.  Compact one-offs are shown in
        // the urlbar, and the add-engine buttons span the width of the popup,
        // so if we added all the engines that a page offers, it could break the
        // urlbar popup by offering a ton of engines.  We should probably make a
        // smaller version of the buttons for compact one-offs.
        //
        // (2) Not when there are too many offered engines.  The popup isn't
        // designed to handle too many (by scrolling for example), so a page
        // could break the popup by offering too many.  Instead, add a single
        // menu button with a submenu of all the engines.

        if (this.compact || !gBrowser.selectedBrowser.engines) {
=======
        // offers, except when there are too many offered engines.
        // The popup isn't designed to handle too many (by scrolling for
        // example), so a page could break the popup by offering too many.
        // Instead, add a single menu button with a submenu of all the engines.

        if (!gBrowser.selectedBrowser.engines) {
>>>>>>> a17af05f
          return;
        }

        const kXULNS =
          "http://www.mozilla.org/keymaster/gatekeeper/there.is.only.xul";

        let engines = gBrowser.selectedBrowser.engines;
        let tooManyEngines = engines.length > this._addEngineMenuThreshold;

        if (tooManyEngines) {
          // Make the top-level menu button.
          let button = document.createElementNS(kXULNS, "button");
          list.appendChild(button);
          button.classList.add("addengine-item");
          button.setAttribute("anonid", "addengine-menu-button");
          button.setAttribute("type", "menu");
          button.setAttribute("label",
            this.bundle.GetStringFromName("cmd_addFoundEngineMenu"));
          button.setAttribute("crop", "end");
          button.setAttribute("pack", "start");

          // Set the menu button's image to the image of the first engine.  The
          // offered engines may have differing images, so there's no perfect
          // choice here.
          let engine = engines[0];
          if (engine.icon) {
            button.setAttribute("image", engine.icon);
          }

          // Now make the button's child menupopup.
          list = document.createElementNS(kXULNS, "menupopup");
          button.appendChild(list);
          list.setAttribute("anonid", "addengine-menu");
          list.setAttribute("position", "topright topleft");

          // Events from child menupopups bubble up to the autocomplete binding,
          // which breaks it, so prevent these events from propagating.
          let suppressEventTypes = [
            "popupshowing",
            "popuphiding",
            "popupshown",
            "popuphidden",
          ];
          for (let type of suppressEventTypes) {
            list.addEventListener(type, event => {
              event.stopPropagation();
            });
          }
        }

        // Finally, add the engines to the list.  If there aren't too many
        // engines, the list is the add-engines vbox.  Otherwise it's the
        // menupopup created earlier.  In the latter case, create menuitem
        // elements instead of buttons, because buttons don't get keyboard
        // handling for free inside menupopups.
        let eltType = tooManyEngines ? "menuitem" : "button";
        for (let engine of engines) {
          let button = document.createElementNS(kXULNS, eltType);
          button.classList.add("addengine-item");
          button.id = this.telemetryOrigin + "-add-engine-" +
                      this._fixUpEngineNameForID(engine.title);
          let label = this.bundle.formatStringFromName("cmd_addFoundEngine",
                                                       [engine.title], 1);
          button.setAttribute("label", label);
          button.setAttribute("crop", "end");
<<<<<<< HEAD
          button.setAttribute("tooltiptext", engine.uri);
          button.setAttribute("tooltiptext", engine.title + "\n" + engine.uri);
=======
          button.setAttribute("tooltiptext", engine.title + "\n" + engine.uri);
          button.setAttribute("uri", engine.uri);
>>>>>>> a17af05f
          button.setAttribute("title", engine.title);
          if (engine.icon) {
            button.setAttribute("image", engine.icon);
          }
          if (tooManyEngines) {
            button.classList.add("menuitem-iconic");
          } else {
            button.setAttribute("pack", "start");
          }
          list.appendChild(button);
        }
        ]]></body>
      </method>

      <method name="_buttonIDForEngine">
        <parameter name="engine"/>
        <body><![CDATA[
          return this.telemetryOrigin + "-engine-one-off-item-" +
                 this._fixUpEngineNameForID(engine.name);
        ]]></body>
      </method>

      <method name="_fixUpEngineNameForID">
        <parameter name="name"/>
        <body><![CDATA[
          return name.replace(/ /g, "-");
        ]]></body>
      </method>

      <method name="_buttonForEngine">
        <parameter name="engine"/>
        <body><![CDATA[
          return document.getElementById(this._buttonIDForEngine(engine));
        ]]></body>
      </method>

      <!--
        Updates the popup and textbox for the currently selected or moused-over
        button.

        @param mousedOverButton
               The currently moused-over button, or null if there isn't one.
      -->
      <method name="_updateStateForButton">
        <parameter name="mousedOverButton"/>
        <body><![CDATA[
          let button = mousedOverButton;

<<<<<<< HEAD
          let header =
            document.getAnonymousElementByAttribute(this, "anonid",
                                                    "search-panel-one-offs-header");
          // Avoid selecting dummy buttons.
          if (val && !val.classList.contains("dummy")) {
            val.setAttribute("selected", "true");
            if (val.classList.contains("searchbar-engine-one-off-item") &&
                val.engine) {
              let headerEngineText =
                document.getAnonymousElementByAttribute(this, "anonid",
                                                        "searchbar-oneoffheader-engine");
              header.selectedIndex = 2;
              headerEngineText.value = val.engine.name;
            } else {
              header.selectedIndex = this.query ? 1 : 0;
            }
            if (this.textbox) {
              this.textbox.setAttribute("aria-activedescendant", val.id);
            }
          } else {
            val = null;
            header.selectedIndex = this.query ? 1 : 0;
=======
          // Ignore dummy buttons.
          if (button && button.classList.contains("dummy")) {
            button = null;
          }

          // If there's no moused-over button, then the one-offs should reflect
          // the selected button, if any.
          button = button || this.selectedButton;

          if (!button) {
            this.header.selectedIndex = this.query ? 1 : 0;
>>>>>>> a17af05f
            if (this.textbox) {
              this.textbox.removeAttribute("aria-activedescendant");
            }
            return;
          }

          if (button.classList.contains("searchbar-engine-one-off-item") &&
              button.engine) {
            let headerEngineText =
              document.getAnonymousElementByAttribute(this, "anonid",
                                                      "searchbar-oneoffheader-engine");
            this.header.selectedIndex = 2;
            headerEngineText.value = button.engine.name;
          } else {
            this.header.selectedIndex = this.query ? 1 : 0;
          }
          if (this.textbox) {
            this.textbox.setAttribute("aria-activedescendant", button.id);
          }
        ]]></body>
      </method>

      <method name="getSelectableButtons">
        <parameter name="aIncludeNonEngineButtons"/>
        <body><![CDATA[
          let buttons = [];
          for (let oneOff = this.buttons.firstChild; oneOff; oneOff = oneOff.nextSibling) {
            // oneOff may be a text node since the list xul:description contains
            // whitespace and the compact settings button.  See the markup
            // above.  _rebuild removes text nodes, but it may not have been
            // called yet (because e.g. the popup hasn't been opened yet).
            if (oneOff.nodeType == Node.ELEMENT_NODE) {
              if (oneOff.classList.contains("dummy") ||
                  oneOff.classList.contains("search-setting-button-compact"))
                break;
              buttons.push(oneOff);
            }
          }

          if (aIncludeNonEngineButtons) {
            for (let addEngine = this.addEngines.firstChild; addEngine; addEngine = addEngine.nextSibling) {
              buttons.push(addEngine);
            }
            buttons.push(this.compact ? this.settingsButtonCompact : this.settingsButton);
          }

          return buttons;
        ]]></body>
      </method>

      <method name="handleSearchCommand">
        <parameter name="aEvent"/>
        <parameter name="aEngine"/>
        <parameter name="aForceNewTab"/>
        <body><![CDATA[
          let where = "current";
          let params;

          // Open ctrl/cmd clicks on one-off buttons in a new background tab.
          if (aForceNewTab) {
            where = "tab";
            if (Services.prefs.getBoolPref("browser.tabs.loadInBackground")) {
              params = {
                inBackground: true,
              };
            }
          } else {
            var newTabPref = Services.prefs.getBoolPref("browser.search.openintab");
            if (((aEvent instanceof KeyboardEvent) && aEvent.altKey) ^ newTabPref)
              where = "tab";
            if ((aEvent instanceof MouseEvent) &&
                (aEvent.button == 1 || aEvent.getModifierState("Accel"))) {
              where = "tab";
              params = {
                inBackground: true,
              };
            }
          }

          this.popup.handleOneOffSearch(aEvent, aEngine, where, params);
        ]]></body>
      </method>

      <!--
        Increments or decrements the index of the currently selected one-off.

        @param aForward
               If true, the index is incremented, and if false, the index is
               decremented.
        @param aIncludeNonEngineButtons
               If true, non-dummy buttons that do not have engines are included.
               These buttons include the OpenSearch and settings buttons.  For
               example, if the currently selected button is an engine button,
               the next button is the settings button, and you pass true for
               aForward, then passing true for this value would cause the
               settings to be selected.  Passing false for this value would
               cause the selection to clear or wrap around, depending on what
               value you passed for the aWrapAround parameter.
        @param aWrapAround
               If true, the selection wraps around between the first and last
               buttons.
        @return True if the selection can continue to advance after this method
                returns and false if not.
      -->
      <method name="advanceSelection">
        <parameter name="aForward"/>
        <parameter name="aIncludeNonEngineButtons"/>
        <parameter name="aWrapAround"/>
        <body><![CDATA[
<<<<<<< HEAD
          let selectedButton = this.selectedButton;
          let buttons = this.getSelectableButtons(aCycleEngines);

          if (selectedButton) {
            // cycle through one-off buttons.
            let index = buttons.indexOf(selectedButton);
            if (aForward)
              ++index;
            else
              --index;

            if (index >= 0 && index < buttons.length)
              this.selectedButton = buttons[index];
            else
              this.selectedButton = null;

            if (this.selectedButton || aWrapAround)
              return true;

            return false;
          }

          // If no selection, select the first button or ...
          if (aForward) {
            this.selectedButton = buttons[0];
            return true;
          }

          if (!aForward && aWrapAround) {
            // the last button.
            this.selectedButton = buttons[buttons.length - 1];
            return true;
=======
          let buttons = this.getSelectableButtons(aIncludeNonEngineButtons);
          let index;
          if (this.selectedButton) {
            let inc = aForward ? 1 : -1;
            let oldIndex = buttons.indexOf(this.selectedButton);
            index = ((oldIndex + inc) + buttons.length) % buttons.length;
            if (!aWrapAround &&
                ((aForward && index <= oldIndex) ||
                 (!aForward && oldIndex <= index))) {
              // The index has wrapped around, but wrapping around isn't
              // allowed.
              index = -1;
            }
          } else {
            index = aForward ? 0 : buttons.length - 1;
>>>>>>> a17af05f
          }
          this.selectedButton = index < 0 ? null : buttons[index];
        ]]></body>
      </method>

      <!--
        This handles key presses specific to the one-off buttons like Tab and
        Alt+Up/Down, and Up/Down keys within the buttons.  Since one-off buttons
        are always used in conjunction with a list of some sort (in this.popup),
        it also handles Up/Down keys that cross the boundaries between list
        items and the one-off buttons.

        If this method handles the key press, then event.defaultPrevented will
        be true when it returns.

        @param event
               The key event.
        @param numListItems
               The number of items in the list.  The reason that this is a
               parameter at all is that the list may contain items at the end
               that should be ignored, depending on the consumer.  That's true
               for the urlbar for example.
        @param allowEmptySelection
               Pass true if it's OK that neither the list nor the one-off
               buttons contains a selection.  Pass false if either the list or
               the one-off buttons (or both) should always contain a selection.
        @param textboxUserValue
               When the last list item is selected and the user presses Down,
               the first one-off becomes selected and the textbox value is
               restored to the value that the user typed.  Pass that value here.
               However, if you pass true for allowEmptySelection, you don't need
               to pass anything for this parameter.  (Pass undefined or null.)
      -->
      <method name="handleKeyPress">
        <parameter name="event"/>
        <parameter name="numListItems"/>
        <parameter name="allowEmptySelection"/>
        <parameter name="textboxUserValue"/>
        <body><![CDATA[
          if (!this.popup) {
            return;
          }
          let handled = this._handleKeyPress(event, numListItems,
                                             allowEmptySelection,
                                             textboxUserValue);
          if (handled) {
            event.preventDefault();
            event.stopPropagation();
          }
        ]]></body>
      </method>

      <method name="_handleKeyPress">
        <parameter name="event"/>
        <parameter name="numListItems"/>
        <parameter name="allowEmptySelection"/>
        <parameter name="textboxUserValue"/>
        <body><![CDATA[
          if (event.keyCode == KeyEvent.DOM_VK_RIGHT &&
              this.selectedButton &&
              this.selectedButton.getAttribute("anonid") ==
                "addengine-menu-button") {
            // If the add-engine overflow menu item is selected and the user
            // presses the right arrow key, open the submenu.  Unfortunately
            // handling the left arrow key -- to close the popup -- isn't
            // straightforward.  Once the popup is open, it consumes all key
            // events.  Setting ignorekeys=handled on it doesn't help, since the
            // popup handles all arrow keys.  Setting ignorekeys=true on it does
            // mean that the popup no longer consumes the left arrow key, but
            // then it no longer handles up/down keys to select items in the
            // popup.
            this.selectedButton.open = true;
            return true;
          }

          // Handle the Tab key, but only if non-Shift modifiers aren't also
          // pressed to avoid clobbering other shortcuts (like the Alt+Tab
          // browser tab switcher).  The reason this uses getModifierState() and
          // checks for "AltGraph" is that when you press Shift-Alt-Tab,
          // event.altKey is actually false for some reason, at least on macOS.
          // getModifierState("Alt") is also false, but "AltGraph" is true.
          if (event.keyCode == KeyEvent.DOM_VK_TAB &&
<<<<<<< HEAD
              !event.altKey &&
              !event.ctrlKey &&
              !event.metaKey &&
              this.getAttribute("disabletab") != "true") {
            stopEvent = this.advanceSelection(!event.shiftKey, false, true);
          } else if (event.altKey &&
                     (event.keyCode == KeyEvent.DOM_VK_DOWN ||
                      event.keyCode == KeyEvent.DOM_VK_UP)) {
            // Alt + up/down is very similar to (shift +) tab but differs in that
            // it loops through the list, whereas tab will move the focus out.
            stopEvent =
              this.advanceSelection(event.keyCode == KeyEvent.DOM_VK_DOWN,
                                    true, false);
          } else if (event.keyCode == Ci.nsIDOMKeyEvent.DOM_VK_UP) {
            if (numListItems > 0) {
              if (this.popup.selectedIndex > 0) {
                // The autocomplete controller should handle this case.
              } else if (this.popup.selectedIndex == 0) {
                if (!allowEmptySelection) {
                  // Wrap around the selection to the last one-off.
                  this.selectedButton = null;
                  this.popup.selectedIndex = -1;
                  // Call advanceSelection after setting selectedIndex so that
                  // screen readers see the newly selected one-off. Both trigger
                  // accessibility events.
                  this.advanceSelection(false, true, true);
                  stopEvent = true;
                }
              } else {
                let firstButtonSelected =
                  this.selectedButton &&
                  this.selectedButton == this.getSelectableButtons(true)[0];
                if (firstButtonSelected) {
                  this.selectedButton = null;
                } else {
                  stopEvent = this.advanceSelection(false, true, true);
                }
=======
              !event.getModifierState("Alt") &&
              !event.getModifierState("AltGraph") &&
              !event.getModifierState("Control") &&
              !event.getModifierState("Meta")) {
            if (this.getAttribute("disabletab") == "true" ||
                (event.shiftKey &&
                  this.selectedButtonIndex <= 0) ||
                (!event.shiftKey &&
                 this.selectedButtonIndex ==
                   this.getSelectableButtons(true).length - 1)) {
              this.selectedButton = null;
              return false;
            }
            this.popup.selectedIndex = -1;
            this.advanceSelection(!event.shiftKey, true, false);
            return !!this.selectedButton;
          }

          if (event.keyCode == Ci.nsIDOMKeyEvent.DOM_VK_UP) {
            if (event.altKey) {
              // Keep the currently selected result in the list (if any) as a
              // secondary "alt" selection and move the selection up within the
              // buttons.
              this.advanceSelection(false, false, false);
              return true;
            }
            if (numListItems == 0) {
              this.advanceSelection(false, true, false);
              return true;
            }
            if (this.popup.selectedIndex > 0) {
              // Moving up within the list.  The autocomplete controller should
              // handle this case.  A button may be selected, so null it.
              this.selectedButton = null;
              return false;
            }
            if (this.popup.selectedIndex == 0) {
              // Moving up from the top of the list.
              if (allowEmptySelection) {
                // Let the autocomplete controller remove selection in the list
                // and revert the typed text in the textbox.
                return false;
>>>>>>> a17af05f
              }
              // Wrap selection around to the last button.
              if (this.textbox && typeof(textboxUserValue) == "string") {
                this.textbox.value = textboxUserValue;
              }
              this.advanceSelection(false, true, true);
              return true;
            }
<<<<<<< HEAD
          } else if (event.keyCode == Ci.nsIDOMKeyEvent.DOM_VK_DOWN) {
            if (numListItems > 0) {
              if (this.popup.selectedIndex >= 0 &&
                  this.popup.selectedIndex < numListItems - 1) {
                // The autocomplete controller should handle this case.
              } else if (this.popup.selectedIndex == numListItems - 1) {
=======
            if (!this.selectedButton) {
              // Moving up from no selection in the list or the buttons, back
              // down to the last button.
              this.advanceSelection(false, true, true);
              return true;
            }
            if (this.selectedButtonIndex == 0) {
              // Moving up from the buttons to the bottom of the list.
              this.selectedButton = null;
              return false;
            }
            // Moving up/left within the buttons.
            this.advanceSelection(false, true, false);
            return true;
          }

          if (event.keyCode == Ci.nsIDOMKeyEvent.DOM_VK_DOWN) {
            if (event.altKey) {
              // Keep the currently selected result in the list (if any) as a
              // secondary "alt" selection and move the selection down within
              // the buttons.
              this.advanceSelection(true, false, false);
              return true;
            }
            if (numListItems == 0) {
              this.advanceSelection(true, true, false);
              return true;
            }
            if (this.popup.selectedIndex >= 0 &&
                this.popup.selectedIndex < numListItems - 1) {
              // Moving down within the list.  The autocomplete controller
              // should handle this case.  A button may be selected, so null it.
              this.selectedButton = null;
              return false;
            }
            if (this.popup.selectedIndex == numListItems - 1) {
              // Moving down from the last item in the list to the buttons.
              this.selectedButtonIndex = 0;
              if (allowEmptySelection) {
                // Let the autocomplete controller remove selection in the list
                // and revert the typed text in the textbox.
                return false;
              }
              if (this.textbox && typeof(textboxUserValue) == "string") {
                this.textbox.value = textboxUserValue;
              }
              this.popup.selectedIndex = -1;
              return true;
            }
            if (this.selectedButton) {
              let buttons = this.getSelectableButtons(true);
              if (this.selectedButtonIndex == buttons.length - 1) {
                // Moving down from the buttons back up to the top of the list.
>>>>>>> a17af05f
                this.selectedButton = null;
                if (allowEmptySelection) {
                  // Prevent the selection from wrapping around to the top of
                  // the list by returning true, since the list currently has no
                  // selection.  Nothing should be selected after handling this
                  // Down key.
                  return true;
                }
                return false;
              }
              // Moving down/right within the buttons.
              this.advanceSelection(true, true, false);
              return true;
            }
<<<<<<< HEAD
          } else if (this.selectedButton &&
                     this.selectedButton.getAttribute("anonid") ==
                       "addengine-menu-button" &&
                     event.keyCode == KeyEvent.DOM_VK_RIGHT) {
            // If the add-engine overflow menu item is selected and the user
            // presses the right arrow key, open the submenu.  Unfortunately
            // handling the left arrow key -- to close the popup -- isn't
            // straightforward.  Once the popup is open, it consumes all key
            // events.  Setting ignorekeys=handled on it doesn't help, since the
            // popup handles all arrow keys.  Setting ignorekeys=true on it does
            // mean that the popup no longer consumes the left arrow key, but then
            // it no longer handles up/down keys to select items in the popup.
            this.selectedButton.open = true;
            stopEvent = true;
=======
            return false;
>>>>>>> a17af05f
          }

          if (event.keyCode == Ci.nsIDOMKeyEvent.DOM_VK_LEFT) {
            if (this.selectedButton &&
                (this.compact || this.selectedButton.engine)) {
              // Moving left within the buttons.
              this.advanceSelection(false, this.compact, true);
              return true;
            }
            return false;
          }

          if (event.keyCode == Ci.nsIDOMKeyEvent.DOM_VK_RIGHT) {
            if (this.selectedButton &&
                (this.compact || this.selectedButton.engine)) {
              // Moving right within the buttons.
              this.advanceSelection(true, this.compact, true);
              return true;
            }
            return false;
          }

          return false;
        ]]></body>
      </method>

      <!--
        If the given event is related to the one-offs, this method records
        one-off telemetry for it.  this.telemetryOrigin will be appended to the
        computed source, so make sure you set that first.

        @param aEvent
               An event, like a click on a one-off button.
        @param aOpenUILinkWhere
               The "where" passed to openUILink.
        @param aOpenUILinkParams
               The "params" passed to openUILink.
        @return True if telemetry was recorded and false if not.
      -->
      <method name="maybeRecordTelemetry">
        <parameter name="aEvent"/>
        <parameter name="aOpenUILinkWhere"/>
        <parameter name="aOpenUILinkParams"/>
        <body><![CDATA[
          if (!aEvent) {
            return false;
          }

          let source = null;
          let type = "unknown";
          let engine = null;
          let target = aEvent.originalTarget;

          if (aEvent instanceof KeyboardEvent) {
            type = "key";
            if (this.selectedButton) {
              source = "oneoff";
              engine = this.selectedButton.engine;
            }
          } else if (aEvent instanceof MouseEvent) {
            type = "mouse";
            if (target.classList.contains("searchbar-engine-one-off-item")) {
              source = "oneoff";
              engine = target.engine;
            }
          } else if ((aEvent instanceof XULCommandEvent) &&
                     target.getAttribute("anonid") ==
                       "search-one-offs-context-open-in-new-tab") {
            source = "oneoff-context";
            engine = this._contextEngine;
          }

          if (!source) {
            return false;
          }

          if (this.telemetryOrigin) {
            source += "-" + this.telemetryOrigin;
          }

          let tabBackground = aOpenUILinkWhere == "tab" &&
                              aOpenUILinkParams &&
                              aOpenUILinkParams.inBackground;
          let where = tabBackground ? "tab-background" : aOpenUILinkWhere;
          BrowserSearch.recordOneoffSearchInTelemetry(engine, source, type,
                                                      where);
          return true;
        ]]></body>
      </method>

      <!-- All this stuff is to make the add-engines menu button behave like an
           actual menu.  The add-engines menu button is shown when there are
           many engines offered by the current site. -->
      <field name="_addEngineMenuTimeoutMs">200</field>
      <field name="_addEngineMenuTimeout">null</field>
      <field name="_addEngineMenuShouldBeOpen">false</field>

      <method name="_resetAddEngineMenuTimeout">
        <body><![CDATA[
        if (this._addEngineMenuTimeout) {
          clearTimeout(this._addEngineMenuTimeout);
        }
        this._addEngineMenuTimeout = setTimeout(() => {
          delete this._addEngineMenuTimeout;
          let button = document.getAnonymousElementByAttribute(
            this, "anonid", "addengine-menu-button"
          );
          button.open = this._addEngineMenuShouldBeOpen;
        }, this._addEngineMenuTimeoutMs);
        ]]></body>
      </method>

    </implementation>

    <handlers>

      <handler event="mousedown"><![CDATA[
        let target = event.originalTarget;
        if (target.getAttribute("anonid") == "addengine-menu-button") {
          return;
        }
        // Required to receive click events from the buttons on Linux.
        event.preventDefault();
      ]]></handler>

      <handler event="mousemove"><![CDATA[
        let target = event.originalTarget;

        // Handle mouseover on the add-engine menu button and its popup items.
        if (target.getAttribute("anonid") == "addengine-menu-button" ||
            (target.localName == "menuitem" &&
             target.classList.contains("addengine-item"))) {
<<<<<<< HEAD
          // Make the menu button visually selected.  It's highlighted in the
          // CSS when the popup is open, but the popup doesn't open until a
          // short timeout has elapsed.  Making the button visually selected now
          // provides better feedback to the user.
          let menuButton = document.getAnonymousElementByAttribute(
            this, "anonid", "addengine-menu-button"
          );
          this._changeVisuallySelectedButton(menuButton);
=======
          let menuButton = document.getAnonymousElementByAttribute(
            this, "anonid", "addengine-menu-button"
          );
          this._updateStateForButton(menuButton);
>>>>>>> a17af05f
          this._addEngineMenuShouldBeOpen = true;
          this._resetAddEngineMenuTimeout();
          return;
        }

        if (target.localName != "button")
          return;

        // Ignore mouse events when the context menu is open.
         if (this._ignoreMouseEvents)
           return;

        let isOneOff =
          target.classList.contains("searchbar-engine-one-off-item") &&
          !target.classList.contains("dummy");
        if (isOneOff ||
            target.classList.contains("addengine-item") ||
            target.classList.contains("search-setting-button")) {
          this._updateStateForButton(target);
        }
      ]]></handler>

      <handler event="mouseout"><![CDATA[

        let target = event.originalTarget;

        // Handle mouseout on the add-engine menu button and its popup items.
        if (target.getAttribute("anonid") == "addengine-menu-button" ||
            (target.localName == "menuitem" &&
             target.classList.contains("addengine-item"))) {
<<<<<<< HEAD
          // The menu button will appear selected since the mouse is either over
          // it or over one of the menu items in the popup.  Make it unselected.
          this._changeVisuallySelectedButton(null);
=======
          this._updateStateForButton(null);
>>>>>>> a17af05f
          this._addEngineMenuShouldBeOpen = false;
          this._resetAddEngineMenuTimeout();
          return;
        }

        if (target.localName != "button") {
          return;
        }

        // Don't update the mouseover state if the context menu is open.
        if (this._ignoreMouseEvents)
          return;

        this._updateStateForButton(null);
      ]]></handler>

      <handler event="click"><![CDATA[
        if (event.button == 2)
          return; // ignore right clicks.

        let button = event.originalTarget;
        let engine = button.engine;

        if (!engine)
          return;

        // Select the clicked button so that consumers can easily tell which
        // button was acted on.
        this.selectedButton = button;
        this.handleSearchCommand(event, engine);
      ]]></handler>

      <handler event="command"><![CDATA[
        let target = event.originalTarget;
        if (target.classList.contains("addengine-item")) {
          // On success, hide the panel and tell event listeners to reshow it to
          // show the new engine.
          let installCallback = {
            onSuccess: engine => {
              this._rebuild();
            },
            onError(errorCode) {
              if (errorCode != Ci.nsISearchInstallCallback.ERROR_DUPLICATE_ENGINE) {
                // Download error is shown by the search service
                return;
              }
              const kSearchBundleURI = "chrome://global/locale/search/search.properties";
              let searchBundle = Services.strings.createBundle(kSearchBundleURI);
              let brandBundle = document.getElementById("bundle_brand");
              let brandName = brandBundle.getString("brandShortName");
              let title = searchBundle.GetStringFromName("error_invalid_engine_title");
              let text = searchBundle.formatStringFromName("error_duplicate_engine_msg",
                                                           [brandName, target.getAttribute("uri")], 2);
              Services.prompt.QueryInterface(Ci.nsIPromptFactory);
              let prompt = Services.prompt.getPrompt(gBrowser.contentWindow, Ci.nsIPrompt);
              prompt.QueryInterface(Ci.nsIWritablePropertyBag2);
              prompt.setPropertyAsBool("allowTabModal", true);
              prompt.alert(title, text);
            }
          }
          Services.search.addEngine(target.getAttribute("uri"), null,
                                    target.getAttribute("image"), false,
                                    installCallback);
        }
        let anonid = target.getAttribute("anonid");
        if (anonid == "search-one-offs-context-open-in-new-tab") {
          // Select the context-clicked button so that consumers can easily
          // tell which button was acted on.
          this.selectedButton = this._buttonForEngine(this._contextEngine);
          this.handleSearchCommand(event, this._contextEngine, true);
        }
        if (anonid == "search-one-offs-context-set-default") {
          let currentEngine = Services.search.currentEngine;

          if (!this.getAttribute("includecurrentengine")) {
            // Make the target button of the context menu reflect the current
            // search engine first. Doing this as opposed to rebuilding all the
            // one-off buttons avoids flicker.
            let button = this._buttonForEngine(this._contextEngine);
            button.id = this._buttonIDForEngine(currentEngine);
            let uri = "chrome://browser/skin/search-engine-placeholder.png";
            if (currentEngine.iconURI)
              uri = currentEngine.iconURI.spec;
            button.setAttribute("image", uri);
            button.setAttribute("tooltiptext", currentEngine.name);
            button.engine = currentEngine;
          }

          Services.search.currentEngine = this._contextEngine;
        }
      ]]></handler>

      <handler event="contextmenu"><![CDATA[
        let target = event.originalTarget;
        // Prevent the context menu from appearing except on the one off buttons.
        if (!target.classList.contains("searchbar-engine-one-off-item") ||
            target.classList.contains("dummy")) {
          event.preventDefault();
          return;
        }
        document.getAnonymousElementByAttribute(this, "anonid", "search-one-offs-context-set-default")
                .setAttribute("disabled", target.engine == Services.search.currentEngine);

        this._contextEngine = target.engine;
      ]]></handler>
    </handlers>

  </binding>

</bindings><|MERGE_RESOLUTION|>--- conflicted
+++ resolved
@@ -391,14 +391,11 @@
 
           let selection = this.telemetrySearchDetails;
           let oneOffRecorded = false;
-<<<<<<< HEAD
-=======
 
           BrowserUsageTelemetry.recordSearchbarSelectedResultMethod(
             aEvent,
             selection ? selection.index : -1
           );
->>>>>>> a17af05f
 
           if (!selection || (selection.index == -1)) {
             oneOffRecorded = this.textbox.popup.oneOffButtons
@@ -591,29 +588,9 @@
                                               "anonid", "textbox-input-box");
         var cxmenu = document.getAnonymousElementByAttribute(textBox,
                                           "anonid", "input-box-contextmenu");
-<<<<<<< HEAD
-        var pasteAndSearch;
-        cxmenu.addEventListener("popupshowing", function() {
-          BrowserSearch.searchBar._textbox.closePopup();
-          if (!pasteAndSearch)
-            return;
-          var controller = document.commandDispatcher.getControllerForCommand("cmd_paste");
-          var enabled = controller.isCommandEnabled("cmd_paste");
-          if (enabled)
-            pasteAndSearch.removeAttribute("disabled");
-          else
-            pasteAndSearch.setAttribute("disabled", "true");
-        });
-
-        var element, label, akey;
-
-        element = document.createElementNS(kXULNS, "menuseparator");
-        cxmenu.appendChild(element);
-=======
         cxmenu.addEventListener("popupshowing",
                                 () => { this.initContextMenu(cxmenu); },
                                 {capturing: true, once: true});
->>>>>>> a17af05f
 
         this.setAttribute("aria-owns", this.popup.id);
         document.getBindingParent(this)._textboxInitialized = true;
@@ -972,13 +949,6 @@
       <xul:vbox anonid="search-one-off-buttons" class="search-one-offs"/>
     </content>
     <implementation>
-<<<<<<< HEAD
-      <field name="AppConstants" readonly="true">
-        (Components.utils.import("resource://gre/modules/AppConstants.jsm", {})).AppConstants;
-      </field>
-
-=======
->>>>>>> a17af05f
       <method name="openAutocompletePopup">
         <parameter name="aInput"/>
         <parameter name="aElement"/>
@@ -1019,14 +989,11 @@
 
           // Check for middle-click or modified clicks on the search bar
           if (popupForSearchBar) {
-<<<<<<< HEAD
-=======
             BrowserUsageTelemetry.recordSearchbarSelectedResultMethod(
               aEvent,
               this.selectedIndex
             );
 
->>>>>>> a17af05f
             // Handle search bar popup clicks
             var search = controller.getValueAt(this.selectedIndex);
 
@@ -1035,11 +1002,7 @@
             let params = {};
 
             // But open ctrl/cmd clicks on autocomplete items in a new background tab.
-<<<<<<< HEAD
-            let modifier = this.AppConstants.platform == "macosx" ?
-=======
             let modifier = AppConstants.platform == "macosx" ?
->>>>>>> a17af05f
                            aEvent.metaKey :
                            aEvent.ctrlKey;
             if (where == "tab" && (aEvent instanceof MouseEvent) &&
@@ -1122,29 +1085,6 @@
 
     <handlers>
       <handler event="popupshowing"><![CDATA[
-<<<<<<< HEAD
-        if (!this.oneOffButtons.popup) {
-          // The panel width only spans to the textbox size, but we also want it
-          // to include the magnifier icon's width.
-          let ltr = getComputedStyle(this).direction == "ltr";
-          let magnifierWidth = parseInt(getComputedStyle(this)[
-                                 ltr ? "marginLeft" : "marginRight"
-                               ]) * -1;
-          // Ensure the panel is wide enough to fit at least 3 engines.
-          let minWidth = Math.max(
-            parseInt(this.width) + magnifierWidth,
-            this.oneOffButtons.buttonWidth * 3
-          );
-          this.style.minWidth = minWidth + "px";
-
-          // Set the origin before assigning the popup, as the assignment does
-          // a rebuild and would miss the origin.
-          this.oneOffButtons.telemetryOrigin = "searchbar";
-          // Set popup after setting the minWidth since it builds the buttons.
-          this.oneOffButtons.popup = this;
-          this.oneOffButtons.textbox = this.input;
-        }
-=======
         // Force the panel to have the width of the searchbar rather than
         // the width of the textfield.
         let DOMUtils = window.QueryInterface(Ci.nsIInterfaceRequestor)
@@ -1162,7 +1102,6 @@
         // This second margin is needed when the direction is reversed,
         // eg. when using command+shift+X.
         this.style.marginRight = (inputRect.right - textboxRect.right) + "px";
->>>>>>> a17af05f
 
         // First handle deciding if we are showing the reduced version of the
         // popup containing only the preferences button. We do this if the
@@ -1174,11 +1113,7 @@
 
           // Setting this with an xbl-inherited attribute gets overridden the
           // second time the user clicks the glass icon for some reason...
-<<<<<<< HEAD
-          tree.collapsed = true;
-=======
           this.tree.collapsed = true;
->>>>>>> a17af05f
         } else {
           this.removeAttribute("showonlysettings");
           // Uncollapse as long as we have a tree with a view which has >= 1 row.
@@ -1197,21 +1132,6 @@
         Services.tm.dispatchToMainThread(() => {
           this._isHiding = false;
         });
-      ]]></handler>
-
-      <!-- This handles clicks on the topmost "Foo Search" header in the
-           popup (hbox[anonid="searchbar-engine"]). -->
-      <handler event="click"><![CDATA[
-        if (event.button == 2) {
-          // Ignore right clicks.
-          return;
-        }
-        let button = event.originalTarget;
-        let engine = button.parentNode.engine;
-        if (!engine) {
-          return;
-        }
-        this.oneOffButtons.handleSearchCommand(event, engine);
       ]]></handler>
 
       <!-- This handles clicks on the topmost "Foo Search" header in the
@@ -1554,13 +1474,9 @@
       <method name="showSettings">
         <body><![CDATA[
           BrowserUITelemetry.countSearchSettingsEvent(this.telemetryOrigin);
-<<<<<<< HEAD
-          openPreferences("paneGeneral");
-=======
 
           openPreferences("paneSearch", {origin: "contentSearch"});
 
->>>>>>> a17af05f
           // If the preference tab was already selected, the panel doesn't
           // close itself automatically.
           this.popup.hidePopup();
@@ -1587,11 +1503,7 @@
                         '"' + headerSearchText.value + '"' +
                         headerSearchText.nextSibling.value;
             if (!isOneOffSelected)
-<<<<<<< HEAD
-              headerPanel.selectedIndex = 1;
-=======
               this.header.selectedIndex = 1;
->>>>>>> a17af05f
           } else {
             let noSearchHeader =
               document.getAnonymousElementByAttribute(this, "anonid",
@@ -1636,9 +1548,6 @@
           // Handle opensearch items. This needs to be done before building the
           // list of one off providers, as that code will return early if all the
           // alternative engines are hidden.
-<<<<<<< HEAD
-          this._rebuildAddEngineList();
-=======
           // Skip this in compact mode, ie. for the urlbar.
           if (!this.compact)
             this._rebuildAddEngineList();
@@ -1658,7 +1567,6 @@
             }
             this._textboxWidth = textboxWidth;
           }
->>>>>>> a17af05f
 
           // Finally, build the list of one-off buttons.
           while (this.buttons.firstChild != this.settingsButtonCompact)
@@ -1717,9 +1625,6 @@
           const kXULNS =
             "http://www.mozilla.org/keymaster/gatekeeper/there.is.only.xul";
 
-          const kXULNS =
-            "http://www.mozilla.org/keymaster/gatekeeper/there.is.only.xul";
-
           let dummyItems = enginesPerRow - (oneOffCount % enginesPerRow || enginesPerRow);
           for (let i = 0; i < engines.length; ++i) {
             let engine = engines[i];
@@ -1767,20 +1672,7 @@
               // width not being an integral multiple of the button width.  (See
               // the "There will be an emtpy area" comment above.)  Increase the
               // width of the last dummy item by the remainder.
-              //
-              // There's one weird thing to guard against: when layout pixels
-              // aren't an integral multiple of device pixels, the settings
-              // button sometimes gets pushed to a new row, depending on the
-              // panel and button widths.  It's as if `remainder` is somehow
-              // too big, even though it's an integer.  To work around that,
-              // decrement the remainder if the scale is not an integer.
-              let scale = window.QueryInterface(Ci.nsIInterfaceRequestor)
-                                .getInterface(Ci.nsIDOMWindowUtils)
-                                .screenPixelsPerCSSPixel;
               let remainder = panelWidth - (enginesPerRow * buttonWidth);
-              if (Math.floor(scale) != scale) {
-                remainder--;
-              }
               let width = remainder + buttonWidth;
               let lastDummyItem = this.settingsButtonCompact.previousSibling;
               lastDummyItem.setAttribute("width", width);
@@ -1796,40 +1688,18 @@
 
       <method name="_rebuildAddEngineList">
         <body><![CDATA[
-<<<<<<< HEAD
-        let list = document.getAnonymousElementByAttribute(this, "anonid",
-                                                           "add-engines");
-=======
         let list = this.addEngines;
->>>>>>> a17af05f
         while (list.firstChild) {
           list.firstChild.remove();
         }
 
         // Add a button for each engine that the page in the selected browser
-<<<<<<< HEAD
-        // offers, but with the following exceptions:
-        //
-        // (1) Not when the one-offs are compact.  Compact one-offs are shown in
-        // the urlbar, and the add-engine buttons span the width of the popup,
-        // so if we added all the engines that a page offers, it could break the
-        // urlbar popup by offering a ton of engines.  We should probably make a
-        // smaller version of the buttons for compact one-offs.
-        //
-        // (2) Not when there are too many offered engines.  The popup isn't
-        // designed to handle too many (by scrolling for example), so a page
-        // could break the popup by offering too many.  Instead, add a single
-        // menu button with a submenu of all the engines.
-
-        if (this.compact || !gBrowser.selectedBrowser.engines) {
-=======
         // offers, except when there are too many offered engines.
         // The popup isn't designed to handle too many (by scrolling for
         // example), so a page could break the popup by offering too many.
         // Instead, add a single menu button with a submenu of all the engines.
 
         if (!gBrowser.selectedBrowser.engines) {
->>>>>>> a17af05f
           return;
         }
 
@@ -1895,13 +1765,8 @@
                                                        [engine.title], 1);
           button.setAttribute("label", label);
           button.setAttribute("crop", "end");
-<<<<<<< HEAD
-          button.setAttribute("tooltiptext", engine.uri);
-          button.setAttribute("tooltiptext", engine.title + "\n" + engine.uri);
-=======
           button.setAttribute("tooltiptext", engine.title + "\n" + engine.uri);
           button.setAttribute("uri", engine.uri);
->>>>>>> a17af05f
           button.setAttribute("title", engine.title);
           if (engine.icon) {
             button.setAttribute("image", engine.icon);
@@ -1950,30 +1815,6 @@
         <body><![CDATA[
           let button = mousedOverButton;
 
-<<<<<<< HEAD
-          let header =
-            document.getAnonymousElementByAttribute(this, "anonid",
-                                                    "search-panel-one-offs-header");
-          // Avoid selecting dummy buttons.
-          if (val && !val.classList.contains("dummy")) {
-            val.setAttribute("selected", "true");
-            if (val.classList.contains("searchbar-engine-one-off-item") &&
-                val.engine) {
-              let headerEngineText =
-                document.getAnonymousElementByAttribute(this, "anonid",
-                                                        "searchbar-oneoffheader-engine");
-              header.selectedIndex = 2;
-              headerEngineText.value = val.engine.name;
-            } else {
-              header.selectedIndex = this.query ? 1 : 0;
-            }
-            if (this.textbox) {
-              this.textbox.setAttribute("aria-activedescendant", val.id);
-            }
-          } else {
-            val = null;
-            header.selectedIndex = this.query ? 1 : 0;
-=======
           // Ignore dummy buttons.
           if (button && button.classList.contains("dummy")) {
             button = null;
@@ -1985,7 +1826,6 @@
 
           if (!button) {
             this.header.selectedIndex = this.query ? 1 : 0;
->>>>>>> a17af05f
             if (this.textbox) {
               this.textbox.removeAttribute("aria-activedescendant");
             }
@@ -2095,40 +1935,6 @@
         <parameter name="aIncludeNonEngineButtons"/>
         <parameter name="aWrapAround"/>
         <body><![CDATA[
-<<<<<<< HEAD
-          let selectedButton = this.selectedButton;
-          let buttons = this.getSelectableButtons(aCycleEngines);
-
-          if (selectedButton) {
-            // cycle through one-off buttons.
-            let index = buttons.indexOf(selectedButton);
-            if (aForward)
-              ++index;
-            else
-              --index;
-
-            if (index >= 0 && index < buttons.length)
-              this.selectedButton = buttons[index];
-            else
-              this.selectedButton = null;
-
-            if (this.selectedButton || aWrapAround)
-              return true;
-
-            return false;
-          }
-
-          // If no selection, select the first button or ...
-          if (aForward) {
-            this.selectedButton = buttons[0];
-            return true;
-          }
-
-          if (!aForward && aWrapAround) {
-            // the last button.
-            this.selectedButton = buttons[buttons.length - 1];
-            return true;
-=======
           let buttons = this.getSelectableButtons(aIncludeNonEngineButtons);
           let index;
           if (this.selectedButton) {
@@ -2144,7 +1950,6 @@
             }
           } else {
             index = aForward ? 0 : buttons.length - 1;
->>>>>>> a17af05f
           }
           this.selectedButton = index < 0 ? null : buttons[index];
         ]]></body>
@@ -2227,45 +2032,6 @@
           // event.altKey is actually false for some reason, at least on macOS.
           // getModifierState("Alt") is also false, but "AltGraph" is true.
           if (event.keyCode == KeyEvent.DOM_VK_TAB &&
-<<<<<<< HEAD
-              !event.altKey &&
-              !event.ctrlKey &&
-              !event.metaKey &&
-              this.getAttribute("disabletab") != "true") {
-            stopEvent = this.advanceSelection(!event.shiftKey, false, true);
-          } else if (event.altKey &&
-                     (event.keyCode == KeyEvent.DOM_VK_DOWN ||
-                      event.keyCode == KeyEvent.DOM_VK_UP)) {
-            // Alt + up/down is very similar to (shift +) tab but differs in that
-            // it loops through the list, whereas tab will move the focus out.
-            stopEvent =
-              this.advanceSelection(event.keyCode == KeyEvent.DOM_VK_DOWN,
-                                    true, false);
-          } else if (event.keyCode == Ci.nsIDOMKeyEvent.DOM_VK_UP) {
-            if (numListItems > 0) {
-              if (this.popup.selectedIndex > 0) {
-                // The autocomplete controller should handle this case.
-              } else if (this.popup.selectedIndex == 0) {
-                if (!allowEmptySelection) {
-                  // Wrap around the selection to the last one-off.
-                  this.selectedButton = null;
-                  this.popup.selectedIndex = -1;
-                  // Call advanceSelection after setting selectedIndex so that
-                  // screen readers see the newly selected one-off. Both trigger
-                  // accessibility events.
-                  this.advanceSelection(false, true, true);
-                  stopEvent = true;
-                }
-              } else {
-                let firstButtonSelected =
-                  this.selectedButton &&
-                  this.selectedButton == this.getSelectableButtons(true)[0];
-                if (firstButtonSelected) {
-                  this.selectedButton = null;
-                } else {
-                  stopEvent = this.advanceSelection(false, true, true);
-                }
-=======
               !event.getModifierState("Alt") &&
               !event.getModifierState("AltGraph") &&
               !event.getModifierState("Control") &&
@@ -2308,7 +2074,6 @@
                 // Let the autocomplete controller remove selection in the list
                 // and revert the typed text in the textbox.
                 return false;
->>>>>>> a17af05f
               }
               // Wrap selection around to the last button.
               if (this.textbox && typeof(textboxUserValue) == "string") {
@@ -2317,14 +2082,6 @@
               this.advanceSelection(false, true, true);
               return true;
             }
-<<<<<<< HEAD
-          } else if (event.keyCode == Ci.nsIDOMKeyEvent.DOM_VK_DOWN) {
-            if (numListItems > 0) {
-              if (this.popup.selectedIndex >= 0 &&
-                  this.popup.selectedIndex < numListItems - 1) {
-                // The autocomplete controller should handle this case.
-              } else if (this.popup.selectedIndex == numListItems - 1) {
-=======
             if (!this.selectedButton) {
               // Moving up from no selection in the list or the buttons, back
               // down to the last button.
@@ -2378,7 +2135,6 @@
               let buttons = this.getSelectableButtons(true);
               if (this.selectedButtonIndex == buttons.length - 1) {
                 // Moving down from the buttons back up to the top of the list.
->>>>>>> a17af05f
                 this.selectedButton = null;
                 if (allowEmptySelection) {
                   // Prevent the selection from wrapping around to the top of
@@ -2393,24 +2149,7 @@
               this.advanceSelection(true, true, false);
               return true;
             }
-<<<<<<< HEAD
-          } else if (this.selectedButton &&
-                     this.selectedButton.getAttribute("anonid") ==
-                       "addengine-menu-button" &&
-                     event.keyCode == KeyEvent.DOM_VK_RIGHT) {
-            // If the add-engine overflow menu item is selected and the user
-            // presses the right arrow key, open the submenu.  Unfortunately
-            // handling the left arrow key -- to close the popup -- isn't
-            // straightforward.  Once the popup is open, it consumes all key
-            // events.  Setting ignorekeys=handled on it doesn't help, since the
-            // popup handles all arrow keys.  Setting ignorekeys=true on it does
-            // mean that the popup no longer consumes the left arrow key, but then
-            // it no longer handles up/down keys to select items in the popup.
-            this.selectedButton.open = true;
-            stopEvent = true;
-=======
             return false;
->>>>>>> a17af05f
           }
 
           if (event.keyCode == Ci.nsIDOMKeyEvent.DOM_VK_LEFT) {
@@ -2543,21 +2282,10 @@
         if (target.getAttribute("anonid") == "addengine-menu-button" ||
             (target.localName == "menuitem" &&
              target.classList.contains("addengine-item"))) {
-<<<<<<< HEAD
-          // Make the menu button visually selected.  It's highlighted in the
-          // CSS when the popup is open, but the popup doesn't open until a
-          // short timeout has elapsed.  Making the button visually selected now
-          // provides better feedback to the user.
-          let menuButton = document.getAnonymousElementByAttribute(
-            this, "anonid", "addengine-menu-button"
-          );
-          this._changeVisuallySelectedButton(menuButton);
-=======
           let menuButton = document.getAnonymousElementByAttribute(
             this, "anonid", "addengine-menu-button"
           );
           this._updateStateForButton(menuButton);
->>>>>>> a17af05f
           this._addEngineMenuShouldBeOpen = true;
           this._resetAddEngineMenuTimeout();
           return;
@@ -2588,13 +2316,7 @@
         if (target.getAttribute("anonid") == "addengine-menu-button" ||
             (target.localName == "menuitem" &&
              target.classList.contains("addengine-item"))) {
-<<<<<<< HEAD
-          // The menu button will appear selected since the mouse is either over
-          // it or over one of the menu items in the popup.  Make it unselected.
-          this._changeVisuallySelectedButton(null);
-=======
           this._updateStateForButton(null);
->>>>>>> a17af05f
           this._addEngineMenuShouldBeOpen = false;
           this._resetAddEngineMenuTimeout();
           return;
