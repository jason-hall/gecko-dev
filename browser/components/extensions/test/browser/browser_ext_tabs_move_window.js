--- conflicted
+++ resolved
@@ -39,17 +39,10 @@
   for (let tab of window.gBrowser.tabs) {
     await BrowserTestUtils.removeTab(tab);
   }
-<<<<<<< HEAD
-  yield BrowserTestUtils.closeWindow(window1);
-});
-
-add_task(function* test_currentWindowAfterTabMoved() {
-=======
   await BrowserTestUtils.closeWindow(window1);
 });
 
 add_task(async function test_currentWindowAfterTabMoved() {
->>>>>>> a17af05f
   const files = {
     "current.html": "<meta charset=utf-8><script src=current.js></script>",
     "current.js": function() {
@@ -85,19 +78,6 @@
 
   const extension = ExtensionTestUtils.loadExtension({files, background});
 
-<<<<<<< HEAD
-  yield extension.startup();
-  yield extension.awaitMessage("ready");
-
-  extension.sendMessage("current");
-  const first = yield extension.awaitMessage("id");
-
-  extension.sendMessage("move");
-  yield extension.awaitMessage("moved");
-
-  extension.sendMessage("current");
-  const second = yield extension.awaitMessage("id");
-=======
   await extension.startup();
   await extension.awaitMessage("ready");
 
@@ -109,16 +89,10 @@
 
   extension.sendMessage("current");
   const second = await extension.awaitMessage("id");
->>>>>>> a17af05f
 
   isnot(first, second, "current window id is different after moving the tab");
 
   extension.sendMessage("close");
-<<<<<<< HEAD
-  yield extension.awaitMessage("done");
-  yield extension.unload();
-=======
   await extension.awaitMessage("done");
   await extension.unload();
->>>>>>> a17af05f
 });