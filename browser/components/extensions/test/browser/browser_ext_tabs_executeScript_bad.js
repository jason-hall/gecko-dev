--- conflicted
+++ resolved
@@ -202,11 +202,7 @@
   await BrowserTestUtils.removeTab(tab1);
 });
 
-<<<<<<< HEAD
-add_task(function* testMatchDataURI() {
-=======
 add_task(async function testMatchDataURI() {
->>>>>>> a17af05f
   const target = ExtensionTestUtils.loadExtension({
     files: {
       "page.html": `<!DOCTYPE html>
@@ -216,12 +212,9 @@
       `,
       "page.js": function() {
         browser.test.onMessage.addListener((msg, url) => {
-<<<<<<< HEAD
-=======
           if (msg !== "navigate") {
             return;
           }
->>>>>>> a17af05f
           window.location.href = url;
         });
       },
@@ -244,37 +237,16 @@
       });
 
       browser.test.onMessage.addListener(async msg => {
-<<<<<<< HEAD
-        browser.test.assertRejects(
-=======
         if (msg !== "execute") {
           return;
         }
         await browser.test.assertRejects(
->>>>>>> a17af05f
           browser.tabs.executeScript({
             code: "location.href;",
             allFrames: true,
           }),
           /Missing host permission/,
           "Should not execute in `data:` frame");
-<<<<<<< HEAD
-
-        browser.test.sendMessage("done");
-      });
-    },
-  });
-
-  yield scripts.startup();
-  yield target.startup();
-
-  // Test extension page with a data: iframe.
-  const page = yield scripts.awaitMessage("tab-ready");
-  ok(page.endsWith("page.html"), "Extension page loaded into a tab");
-
-  scripts.sendMessage("execute");
-  yield scripts.awaitMessage("done");
-=======
 
         browser.test.sendMessage("done");
       });
@@ -290,26 +262,11 @@
 
   scripts.sendMessage("execute");
   await scripts.awaitMessage("done");
->>>>>>> a17af05f
 
   // Test extension tab navigated to a data: URI.
   const data = "data:text/html;charset=utf-8,also-inherits";
   target.sendMessage("navigate", data);
 
-<<<<<<< HEAD
-  const url = yield scripts.awaitMessage("tab-ready");
-  is(url, data, "Extension tab navigated to a data: URI");
-
-  scripts.sendMessage("execute");
-  yield scripts.awaitMessage("done");
-
-  yield BrowserTestUtils.removeTab(gBrowser.selectedTab);
-  yield scripts.unload();
-  yield target.unload();
-});
-
-add_task(function* testBadURL() {
-=======
   const url = await scripts.awaitMessage("tab-ready");
   is(url, data, "Extension tab navigated to a data: URI");
 
@@ -322,7 +279,6 @@
 });
 
 add_task(async function testBadURL() {
->>>>>>> a17af05f
   async function background() {
     let promises = [
       new Promise(resolve => {
