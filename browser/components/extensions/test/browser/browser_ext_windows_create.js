--- conflicted
+++ resolved
@@ -23,13 +23,9 @@
       }
 
       async function createWindow(params, expected, keep = false) {
-<<<<<<< HEAD
-        let window = await browser.windows.create(params);
-=======
         let window = await browser.windows.create(...params);
         // params is null when testing create without createData
         params = params[0] || {};
->>>>>>> a17af05f
 
         for (let key of Object.keys(params)) {
           if (key == "state" && os == "mac" && params.state == "normal") {
@@ -60,15 +56,6 @@
       try {
         ({os} = await browser.runtime.getPlatformInfo());
 
-<<<<<<< HEAD
-        await createWindow({state: "maximized"}, {state: "STATE_MAXIMIZED"});
-        await createWindow({state: "minimized"}, {state: "STATE_MINIMIZED"});
-        await createWindow({state: "normal"}, {state: "STATE_NORMAL", hiddenChrome: []});
-        await createWindow({state: "fullscreen"}, {state: "STATE_FULLSCREEN"});
-
-        let window = await createWindow(
-          {type: "popup"},
-=======
         // Set the current window to state: "normal" because the test is failing on Windows
         // where the current window is maximized.
         let currentWindow = await browser.windows.getCurrent();
@@ -82,7 +69,6 @@
 
         let window = await createWindow(
           [{type: "popup"}],
->>>>>>> a17af05f
           {hiddenChrome: ["menubar", "toolbar", "location", "directories", "status", "extrachrome"],
            chromeFlags: ["CHROME_OPENAS_DIALOG"]},
           true);
