--- conflicted
+++ resolved
@@ -66,9 +66,5 @@
   await closeBrowserAction(extension);
 
   // The extension tab is automatically closed when the extension unloads.
-<<<<<<< HEAD
-  yield extension.unload();
-=======
   await extension.unload();
->>>>>>> a17af05f
 });