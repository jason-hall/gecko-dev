--- conflicted
+++ resolved
@@ -2,11 +2,7 @@
 /* vim: set sts=2 sw=2 et tw=80: */
 "use strict";
 
-<<<<<<< HEAD
-add_task(function* testTabEvents() {
-=======
 add_task(async function testTabEvents() {
->>>>>>> a17af05f
   async function background() {
     let events = [];
     let eventPromise;
@@ -233,15 +229,9 @@
     extension.sendMessage("create-tab");
     let tabId = await extension.awaitMessage("created-tab-id");
 
-<<<<<<< HEAD
-    checkDimensions(yield extension.awaitMessage("create-dims"), "create");
-    checkDimensions(yield extension.awaitMessage("on-created-dims"), "onCreated");
-    checkDimensions(yield extension.awaitMessage("on-updated-dims"), "onUpdated");
-=======
     checkDimensions(await extension.awaitMessage("create-dims"), "create");
     checkDimensions(await extension.awaitMessage("on-created-dims"), "onCreated");
     checkDimensions(await extension.awaitMessage("on-updated-dims"), "onUpdated");
->>>>>>> a17af05f
 
     extension.sendMessage("update-tab", tabId);
 
@@ -256,11 +246,7 @@
   SpecialPowers.clearUserPref(RESOLUTION_PREF);
 });
 
-<<<<<<< HEAD
-add_task(function* testTabRemovalEvent() {
-=======
 add_task(async function testTabRemovalEvent() {
->>>>>>> a17af05f
   async function background() {
     function awaitLoad(tabId) {
       return new Promise(resolve => {
