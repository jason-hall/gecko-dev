--- conflicted
+++ resolved
@@ -29,11 +29,7 @@
 }
 
 
-<<<<<<< HEAD
-add_task(function* test_setuninstallurl_badargs() {
-=======
 add_task(async function test_setuninstallurl_badargs() {
->>>>>>> a17af05f
   async function background() {
     await browser.test.assertRejects(
       browser.runtime.setUninstallURL("this is not a url"),
@@ -59,11 +55,7 @@
 // Test the documented behavior of setUninstallURL() that passing an
 // empty string is equivalent to not setting an uninstall URL
 // (i.e., no new tab is opened upon uninstall)
-<<<<<<< HEAD
-add_task(function* test_setuninstall_empty_url() {
-=======
 add_task(async function test_setuninstall_empty_url() {
->>>>>>> a17af05f
   async function backgroundScript() {
     await browser.runtime.setUninstallURL("");
     browser.tabs.create({url: "http://example.com/addon_loaded"});
@@ -80,11 +72,7 @@
   // BrowserTestUtils will eventually complain if one is opened.
 });
 
-<<<<<<< HEAD
-add_task(function* test_setuninstallurl() {
-=======
 add_task(async function test_setuninstallurl() {
->>>>>>> a17af05f
   async function backgroundScript() {
     await browser.runtime.setUninstallURL("http://example.com/addon_uninstalled");
     browser.tabs.create({url: "http://example.com/addon_loaded"});
