/* -*- Mode: indent-tabs-mode: nil; js-indent-level: 2 -*- */
/* vim: set sts=2 sw=2 et tw=80: */
"use strict";

let getExtension = () => {
  return ExtensionTestUtils.loadExtension({
    background: async function() {
      let [tab] = await browser.tabs.query({active: true, currentWindow: true});
      await browser.pageAction.show(tab.id);
      browser.test.sendMessage("pageAction ready");
    },

    manifest: {
      "browser_action": {
        "default_popup": "popup.html",
        "browser_style": false,
      },

      "page_action": {
        "default_popup": "popup.html",
        "browser_style": false,
      },
    },

    files: {
      "popup.html": `<!DOCTYPE html>
        <html><head><meta charset="utf-8"></head></html>`,
    },
  });
};

add_task(async function testStandaloneBrowserAction() {
  info("Test stand-alone browserAction popup");

  let extension = getExtension();
<<<<<<< HEAD
  yield extension.startup();
  yield extension.awaitMessage("pageAction ready");
=======
  await extension.startup();
  await extension.awaitMessage("pageAction ready");
>>>>>>> a17af05f

  clickBrowserAction(extension);
  let browser = await awaitExtensionPanel(extension);
  let panel = getPanelForNode(browser);

  await extension.unload();

  is(panel.parentNode, null, "Panel should be removed from the document");
});

add_task(async function testMenuPanelBrowserAction() {
  let extension = getExtension();
<<<<<<< HEAD
  yield extension.startup();
  yield extension.awaitMessage("pageAction ready");
=======
  await extension.startup();
  await extension.awaitMessage("pageAction ready");
>>>>>>> a17af05f

  let widget = getBrowserActionWidget(extension);
  CustomizableUI.addWidgetToArea(widget.id, getCustomizableUIPanelID());

  clickBrowserAction(extension);
  let browser = await awaitExtensionPanel(extension);
  let panel = getPanelForNode(browser);

  await extension.unload();

  is(panel.state, "closed", "Panel should be closed");
});

add_task(async function testPageAction() {
  let extension = getExtension();
<<<<<<< HEAD
  yield extension.startup();
  yield extension.awaitMessage("pageAction ready");
=======
  await extension.startup();
  await extension.awaitMessage("pageAction ready");
>>>>>>> a17af05f

  clickPageAction(extension);
  let browser = await awaitExtensionPanel(extension);
  let panel = getPanelForNode(browser);

  await extension.unload();

  is(panel.parentNode, null, "Panel should be removed from the document");
});<|MERGE_RESOLUTION|>--- conflicted
+++ resolved
@@ -33,13 +33,8 @@
   info("Test stand-alone browserAction popup");
 
   let extension = getExtension();
-<<<<<<< HEAD
-  yield extension.startup();
-  yield extension.awaitMessage("pageAction ready");
-=======
   await extension.startup();
   await extension.awaitMessage("pageAction ready");
->>>>>>> a17af05f
 
   clickBrowserAction(extension);
   let browser = await awaitExtensionPanel(extension);
@@ -52,13 +47,8 @@
 
 add_task(async function testMenuPanelBrowserAction() {
   let extension = getExtension();
-<<<<<<< HEAD
-  yield extension.startup();
-  yield extension.awaitMessage("pageAction ready");
-=======
   await extension.startup();
   await extension.awaitMessage("pageAction ready");
->>>>>>> a17af05f
 
   let widget = getBrowserActionWidget(extension);
   CustomizableUI.addWidgetToArea(widget.id, getCustomizableUIPanelID());
@@ -74,13 +64,8 @@
 
 add_task(async function testPageAction() {
   let extension = getExtension();
-<<<<<<< HEAD
-  yield extension.startup();
-  yield extension.awaitMessage("pageAction ready");
-=======
   await extension.startup();
   await extension.awaitMessage("pageAction ready");
->>>>>>> a17af05f
 
   clickPageAction(extension);
   let browser = await awaitExtensionPanel(extension);
