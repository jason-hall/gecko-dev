--- conflicted
+++ resolved
@@ -40,13 +40,8 @@
   await extension.startup();
   await extension.awaitMessage("ready");
 
-<<<<<<< HEAD
-  yield clickBrowserAction(extension);
-  yield new Promise(resolve => setTimeout(resolve, 0));
-=======
   await clickBrowserAction(extension);
   await new Promise(resolve => setTimeout(resolve, 0));
->>>>>>> a17af05f
 
   extension.sendMessage("check-clicked", true);
   await extension.awaitMessage("next-test");
@@ -54,13 +49,8 @@
   extension.sendMessage("disable");
   await extension.awaitMessage("next-test");
 
-<<<<<<< HEAD
-  yield clickBrowserAction(extension);
-  yield new Promise(resolve => setTimeout(resolve, 0));
-=======
   await clickBrowserAction(extension);
   await new Promise(resolve => setTimeout(resolve, 0));
->>>>>>> a17af05f
 
   extension.sendMessage("check-clicked", false);
   await extension.awaitMessage("next-test");
@@ -68,13 +58,8 @@
   extension.sendMessage("enable");
   await extension.awaitMessage("next-test");
 
-<<<<<<< HEAD
-  yield clickBrowserAction(extension);
-  yield new Promise(resolve => setTimeout(resolve, 0));
-=======
   await clickBrowserAction(extension);
   await new Promise(resolve => setTimeout(resolve, 0));
->>>>>>> a17af05f
 
   extension.sendMessage("check-clicked", true);
   await extension.awaitMessage("next-test");
