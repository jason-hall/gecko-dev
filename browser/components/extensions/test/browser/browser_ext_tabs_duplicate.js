/* -*- Mode: indent-tabs-mode: nil; js-indent-level: 2 -*- */
/* vim: set sts=2 sw=2 et tw=80: */
"use strict";

add_task(async function testDuplicateTab() {
  await BrowserTestUtils.openNewForegroundTab(gBrowser, "http://example.net/");

  let extension = ExtensionTestUtils.loadExtension({
    manifest: {
      "permissions": ["tabs"],
    },

    background: function() {
      browser.tabs.query({
        lastFocusedWindow: true,
      }, function(tabs) {
        let source = tabs[1];
        // By moving it 0, we check that the new tab is created next
        // to the existing one.
        browser.tabs.move(source.id, {index: 0}, () => {
          browser.tabs.duplicate(source.id, (tab) => {
            browser.test.assertEq("http://example.net/", tab.url);
            // Should be the second tab, next to the one duplicated.
            browser.test.assertEq(1, tab.index);
            // Should be active by default.
            browser.test.assertTrue(tab.active);
            browser.test.notifyPass("tabs.duplicate");
          });
        });
      });
    },
  });

  await extension.startup();
  await extension.awaitFinish("tabs.duplicate");
  await extension.unload();

  while (gBrowser.tabs[0].linkedBrowser.currentURI.spec === "http://example.net/") {
    await BrowserTestUtils.removeTab(gBrowser.tabs[0]);
  }
});

<<<<<<< HEAD
add_task(function* testDuplicateTabLazily() {
=======
add_task(async function testDuplicateTabLazily() {
>>>>>>> a17af05f
  async function background() {
    let tabLoadComplete = new Promise(resolve => {
      browser.test.onMessage.addListener((message, tabId, result) => {
        if (message == "duplicate-tab-done") {
          resolve(tabId);
        }
      });
    });

    function awaitLoad(tabId) {
      return new Promise(resolve => {
        browser.tabs.onUpdated.addListener(function listener(tabId_, changed, tab) {
          if (tabId == tabId_ && changed.status == "complete") {
            browser.tabs.onUpdated.removeListener(listener);
            resolve();
          }
        });
      });
    }

    try {
      let url = "http://example.com/browser/browser/components/extensions/test/browser/file_dummy.html";
      let tab = await browser.tabs.create({url});
      let startTabId = tab.id;

      await awaitLoad(startTabId);
      browser.test.sendMessage("duplicate-tab", startTabId);

      let unloadedTabId = await tabLoadComplete;
      let loadedtab = await browser.tabs.get(startTabId);
      browser.test.assertEq("Dummy test page", loadedtab.title, "Title should be returned for loaded pages");
      browser.test.assertEq("complete", loadedtab.status, "Tab status should be complete for loaded pages");

      let unloadedtab = await browser.tabs.get(unloadedTabId);
      browser.test.assertEq("Dummy test page", unloadedtab.title, "Title should be returned after page has been unloaded");

      await browser.tabs.remove([tab.id, unloadedTabId]);
      browser.test.notifyPass("tabs.hasCorrectTabTitle");
    } catch (e) {
      browser.test.fail(`${e} :: ${e.stack}`);
      browser.test.notifyFail("tabs.hasCorrectTabTitle");
    }
  }

  let extension = ExtensionTestUtils.loadExtension({
    manifest: {
      "permissions": ["tabs"],
    },

    background,
  });

  extension.onMessage("duplicate-tab", tabId => {
    let {Management: {global: {tabTracker}}} = Cu.import("resource://gre/modules/Extension.jsm", {});

    let tab = tabTracker.getTab(tabId);
    // This is a bit of a hack to load a tab in the background.
    let newTab = gBrowser.duplicateTab(tab, true);

    BrowserTestUtils.waitForEvent(newTab, "SSTabRestored", () => true).then(() => {
      extension.sendMessage("duplicate-tab-done", tabTracker.getId(newTab));
    });
  });

  await extension.startup();
  await extension.awaitFinish("tabs.hasCorrectTabTitle");
  await extension.unload();
});

add_task(async function testDuplicatePinnedTab() {
  let tab = await BrowserTestUtils.openNewForegroundTab(gBrowser, "http://example.net/");
  gBrowser.pinTab(tab);

  let extension = ExtensionTestUtils.loadExtension({
    manifest: {
      "permissions": ["tabs"],
    },

    background: function() {
      browser.tabs.query({
        lastFocusedWindow: true,
      }, function(tabs) {
        // Duplicate the pinned tab, example.net.
        browser.tabs.duplicate(tabs[0].id, (tab) => {
          browser.test.assertEq("http://example.net/", tab.url);
          // Should be the second tab, next to the one duplicated.
          browser.test.assertEq(1, tab.index);
          // Should be pinned.
          browser.test.assertTrue(tab.pinned);
          browser.test.notifyPass("tabs.duplicate.pinned");
        });
      });
    },
  });

  await extension.startup();
  await extension.awaitFinish("tabs.duplicate.pinned");
  await extension.unload();

  while (gBrowser.tabs[0].linkedBrowser.currentURI.spec === "http://example.net/") {
    await BrowserTestUtils.removeTab(gBrowser.tabs[0]);
  }
});<|MERGE_RESOLUTION|>--- conflicted
+++ resolved
@@ -40,11 +40,7 @@
   }
 });
 
-<<<<<<< HEAD
-add_task(function* testDuplicateTabLazily() {
-=======
 add_task(async function testDuplicateTabLazily() {
->>>>>>> a17af05f
   async function background() {
     let tabLoadComplete = new Promise(resolve => {
       browser.test.onMessage.addListener((message, tabId, result) => {
