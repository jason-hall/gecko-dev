/* -*- Mode: indent-tabs-mode: nil; js-indent-level: 2 -*- */
/* vim: set sts=2 sw=2 et tw=80: */
"use strict";

function getBrowserAction(extension) {
  const {GlobalManager, Management: {global: {browserActionFor}}} = Cu.import("resource://gre/modules/Extension.jsm", {});
<<<<<<< HEAD

  let ext = GlobalManager.extensionMap.get(extension.id);
  return browserActionFor(ext);
}

let scriptPage = url => `<html><head><meta charset="utf-8"><script src="${url}"></script></head><body>${url}</body></html>`;

function* testInArea(area) {
=======

  let ext = GlobalManager.extensionMap.get(extension.id);
  return browserActionFor(ext);
}

let scriptPage = url => `<html><head><meta charset="utf-8"><script src="${url}"></script></head><body>${url}</body></html>`;

async function testInArea(area) {
>>>>>>> a17af05f
  let extension = ExtensionTestUtils.loadExtension({
    manifest: {
      "background": {
        "page": "data/background.html",
      },
      "browser_action": {
        "default_popup": "popup-a.html",
        "browser_style": true,
      },
    },

    files: {
      "popup-a.html": scriptPage("popup-a.js"),
      "popup-a.js": function() {
        window.onload = () => {
          let color = window.getComputedStyle(document.body).color;
          browser.test.assertEq("rgb(34, 36, 38)", color);
          browser.runtime.sendMessage("from-popup-a");
        };
        browser.runtime.onMessage.addListener(msg => {
          if (msg == "close-popup-using-window.close") {
            window.close();
          }
        });
      },

      "data/popup-b.html": scriptPage("popup-b.js"),
      "data/popup-b.js": function() {
        window.onload = () => {
          browser.runtime.sendMessage("from-popup-b");
        };
      },

      "data/popup-c.html": scriptPage("popup-c.js"),
      "data/popup-c.js": function() {
        // Close the popup before the document is fully-loaded to make sure that
        // we handle this case sanely.
        browser.runtime.sendMessage("from-popup-c");
        window.close();
      },

      "data/background.html": scriptPage("background.js"),

      "data/background.js": function() {
        let sendClick;
        let tests = [
          () => {
            browser.test.log(`Click browser action, expect popup "a".`);
            sendClick({expectEvent: false, expectPopup: "a"});
          },
          () => {
            browser.test.log(`Click browser action again, expect popup "a".`);
            sendClick({expectEvent: false, expectPopup: "a"});
          },
          () => {
            browser.test.log(`Call triggerAction, expect popup "a" again. Leave popup open.`);
<<<<<<< HEAD
            sendClick({expectEvent: false, expectPopup: "a", closePopup: false}, "trigger-action");
=======
            sendClick({expectEvent: false, expectPopup: "a",
                       closePopup: false, containingPopupShouldClose: false}, "trigger-action");
>>>>>>> a17af05f
          },
          () => {
            browser.test.log(`Call triggerAction again. Expect remaining popup closed.`);
            sendClick({expectEvent: false, expectPopup: null}, "trigger-action");
            browser.test.sendMessage("next-test", {waitUntilClosed: true});
          },
          () => {
            browser.test.log(`Call triggerAction again. Expect popup "a" again.`);
            sendClick({expectEvent: false, expectPopup: "a"}, "trigger-action");
          },
          () => {
            browser.test.log(`Set popup to "c" and click browser action. Expect popup "c".`);
            browser.browserAction.setPopup({popup: "popup-c.html"});
            sendClick({expectEvent: false, expectPopup: "c", waitUntilClosed: true});
          },
          () => {
            browser.test.log(`Set popup to "b" and click browser action. Expect popup "b".`);
            browser.browserAction.setPopup({popup: "popup-b.html"});
            sendClick({expectEvent: false, expectPopup: "b"});
          },
          () => {
            browser.test.log(`Click browser action again, expect popup "b".`);
            sendClick({expectEvent: false, expectPopup: "b"});
          },
          () => {
            browser.test.log(`Clear popup URL. Click browser action. Expect click event.`);
            browser.browserAction.setPopup({popup: ""});
            sendClick({expectEvent: true, expectPopup: null});
          },
          () => {
            browser.test.log(`Click browser action again. Expect another click event.`);
            sendClick({expectEvent: true, expectPopup: null});
          },
          () => {
            browser.test.log(`Call triggerAction. Expect click event.`);
            sendClick({expectEvent: true, expectPopup: null}, "trigger-action");
          },
          () => {
            browser.test.log(`Set popup to "a" and click browser action. Expect popup "a", and leave open.`);
            browser.browserAction.setPopup({popup: "/popup-a.html"});
<<<<<<< HEAD
            sendClick({expectEvent: false, expectPopup: "a", closePopup: false});
=======
            sendClick({expectEvent: false, expectPopup: "a", closePopup: false,
                       containingPopupShouldClose: false});
>>>>>>> a17af05f
          },
          () => {
            browser.test.log(`Tell popup "a" to call window.close(). Expect popup closed.`);
            browser.test.sendMessage("next-test", {closePopupUsingWindow: true});
          },
        ];

        let expect = {};
<<<<<<< HEAD
        sendClick = ({expectEvent, expectPopup, runNextTest, waitUntilClosed, closePopup}, message = "send-click") => {
=======
        sendClick = ({expectEvent, expectPopup, runNextTest, waitUntilClosed,
                      closePopup, containingPopupShouldClose = true},
                     message = "send-click") => {
>>>>>>> a17af05f
          if (closePopup == undefined) {
            closePopup = !expectEvent;
          }

<<<<<<< HEAD
          expect = {event: expectEvent, popup: expectPopup, runNextTest, waitUntilClosed, closePopup};
=======
          expect = {
            event: expectEvent, popup: expectPopup, runNextTest,
            waitUntilClosed, closePopup, containingPopupShouldClose,
          };
>>>>>>> a17af05f
          browser.test.sendMessage(message);
        };

        browser.runtime.onMessage.addListener(msg => {
          if (msg == "close-popup-using-window.close") {
            return;
          } else if (expect.popup) {
            browser.test.assertEq(msg, `from-popup-${expect.popup}`,
                                  "expected popup opened");
          } else {
            browser.test.fail(`unexpected popup: ${msg}`);
          }

          expect.popup = null;
          browser.test.sendMessage("next-test", expect);
        });

        browser.browserAction.onClicked.addListener(() => {
          if (expect.event) {
            browser.test.succeed("expected click event received");
          } else {
            browser.test.fail("unexpected click event");
          }

          expect.event = false;
          browser.test.sendMessage("next-test", expect);
        });

        browser.test.onMessage.addListener((msg) => {
          if (msg == "close-popup-using-window.close") {
            browser.runtime.sendMessage("close-popup-using-window.close");
            return;
          }

          if (msg != "next-test") {
            browser.test.fail("Expecting 'next-test' message");
          }

          if (tests.length) {
            let test = tests.shift();
            test();
          } else {
            browser.test.notifyPass("browseraction-tests-done");
          }
        });

        browser.test.sendMessage("next-test");
      },
    },
  });

  extension.onMessage("send-click", () => {
    clickBrowserAction(extension);
  });

  extension.onMessage("trigger-action", () => {
    getBrowserAction(extension).triggerAction(window);
  });

  let widget;
  extension.onMessage("next-test", async function(expecting = {}) {
    if (!widget) {
      widget = getBrowserActionWidget(extension);
      CustomizableUI.addWidgetToArea(widget.id, area);
    }
    if (expecting.waitUntilClosed) {
<<<<<<< HEAD
      yield new Promise(resolve => setTimeout(resolve, 0));
=======
      await new Promise(resolve => setTimeout(resolve, 0));
>>>>>>> a17af05f

      let panel = getBrowserActionPopup(extension);
      if (panel && panel.state != "closed") {
        info("Popup is open. Waiting for close");
<<<<<<< HEAD
        yield promisePopupHidden(panel);
=======
        await promisePopupHidden(panel);
>>>>>>> a17af05f
      }
    } else if (expecting.closePopupUsingWindow) {
      let panel = getBrowserActionPopup(extension);
      ok(panel, "Expect panel to exist");
      await promisePopupShown(panel);

      extension.sendMessage("close-popup-using-window.close");

      await promisePopupHidden(panel);
      ok(true, "Panel is closed");
    } else if (expecting.closePopup) {
      if (!getBrowserActionPopup(extension)) {
        info("Waiting for panel");
<<<<<<< HEAD
        yield awaitExtensionPanel(extension);
      }

      info("Closing for panel");
      yield closeBrowserAction(extension);
=======
        await awaitExtensionPanel(extension);
      }

      info("Closing for panel");
      await closeBrowserAction(extension);
    }

    if (area == getCustomizableUIPanelID() && expecting.containingPopupShouldClose) {
      let {node} = getBrowserActionWidget(extension).forWindow(window);
      let panel = node.closest("panel");
      info(`State of panel ${panel.id} is: ${panel.state}`);
      ok(!["open", "showing"].includes(panel.state),
         "Panel containing the action should be closed");
>>>>>>> a17af05f
    }

    info("Starting next test");
    extension.sendMessage("next-test");
  });

  await Promise.all([extension.startup(), extension.awaitFinish("browseraction-tests-done")]);

  await extension.unload();

  let view = document.getElementById(widget.viewId);
  is(view, null, "browserAction view removed from document");
}

<<<<<<< HEAD
add_task(function* testBrowserActionInToolbar() {
  yield testInArea(CustomizableUI.AREA_NAVBAR);
});

add_task(function* testBrowserActionInPanel() {
  yield testInArea(CustomizableUI.AREA_PANEL);
=======
add_task(async function testBrowserActionInToolbar() {
  await testInArea(CustomizableUI.AREA_NAVBAR);
});

add_task(async function testBrowserActionInPanel() {
  await testInArea(getCustomizableUIPanelID());
>>>>>>> a17af05f
});<|MERGE_RESOLUTION|>--- conflicted
+++ resolved
@@ -4,7 +4,6 @@
 
 function getBrowserAction(extension) {
   const {GlobalManager, Management: {global: {browserActionFor}}} = Cu.import("resource://gre/modules/Extension.jsm", {});
-<<<<<<< HEAD
 
   let ext = GlobalManager.extensionMap.get(extension.id);
   return browserActionFor(ext);
@@ -12,17 +11,7 @@
 
 let scriptPage = url => `<html><head><meta charset="utf-8"><script src="${url}"></script></head><body>${url}</body></html>`;
 
-function* testInArea(area) {
-=======
-
-  let ext = GlobalManager.extensionMap.get(extension.id);
-  return browserActionFor(ext);
-}
-
-let scriptPage = url => `<html><head><meta charset="utf-8"><script src="${url}"></script></head><body>${url}</body></html>`;
-
 async function testInArea(area) {
->>>>>>> a17af05f
   let extension = ExtensionTestUtils.loadExtension({
     manifest: {
       "background": {
@@ -79,12 +68,8 @@
           },
           () => {
             browser.test.log(`Call triggerAction, expect popup "a" again. Leave popup open.`);
-<<<<<<< HEAD
-            sendClick({expectEvent: false, expectPopup: "a", closePopup: false}, "trigger-action");
-=======
             sendClick({expectEvent: false, expectPopup: "a",
                        closePopup: false, containingPopupShouldClose: false}, "trigger-action");
->>>>>>> a17af05f
           },
           () => {
             browser.test.log(`Call triggerAction again. Expect remaining popup closed.`);
@@ -125,12 +110,8 @@
           () => {
             browser.test.log(`Set popup to "a" and click browser action. Expect popup "a", and leave open.`);
             browser.browserAction.setPopup({popup: "/popup-a.html"});
-<<<<<<< HEAD
-            sendClick({expectEvent: false, expectPopup: "a", closePopup: false});
-=======
             sendClick({expectEvent: false, expectPopup: "a", closePopup: false,
                        containingPopupShouldClose: false});
->>>>>>> a17af05f
           },
           () => {
             browser.test.log(`Tell popup "a" to call window.close(). Expect popup closed.`);
@@ -139,25 +120,17 @@
         ];
 
         let expect = {};
-<<<<<<< HEAD
-        sendClick = ({expectEvent, expectPopup, runNextTest, waitUntilClosed, closePopup}, message = "send-click") => {
-=======
         sendClick = ({expectEvent, expectPopup, runNextTest, waitUntilClosed,
                       closePopup, containingPopupShouldClose = true},
                      message = "send-click") => {
->>>>>>> a17af05f
           if (closePopup == undefined) {
             closePopup = !expectEvent;
           }
 
-<<<<<<< HEAD
-          expect = {event: expectEvent, popup: expectPopup, runNextTest, waitUntilClosed, closePopup};
-=======
           expect = {
             event: expectEvent, popup: expectPopup, runNextTest,
             waitUntilClosed, closePopup, containingPopupShouldClose,
           };
->>>>>>> a17af05f
           browser.test.sendMessage(message);
         };
 
@@ -224,20 +197,12 @@
       CustomizableUI.addWidgetToArea(widget.id, area);
     }
     if (expecting.waitUntilClosed) {
-<<<<<<< HEAD
-      yield new Promise(resolve => setTimeout(resolve, 0));
-=======
       await new Promise(resolve => setTimeout(resolve, 0));
->>>>>>> a17af05f
 
       let panel = getBrowserActionPopup(extension);
       if (panel && panel.state != "closed") {
         info("Popup is open. Waiting for close");
-<<<<<<< HEAD
-        yield promisePopupHidden(panel);
-=======
         await promisePopupHidden(panel);
->>>>>>> a17af05f
       }
     } else if (expecting.closePopupUsingWindow) {
       let panel = getBrowserActionPopup(extension);
@@ -251,13 +216,6 @@
     } else if (expecting.closePopup) {
       if (!getBrowserActionPopup(extension)) {
         info("Waiting for panel");
-<<<<<<< HEAD
-        yield awaitExtensionPanel(extension);
-      }
-
-      info("Closing for panel");
-      yield closeBrowserAction(extension);
-=======
         await awaitExtensionPanel(extension);
       }
 
@@ -271,7 +229,6 @@
       info(`State of panel ${panel.id} is: ${panel.state}`);
       ok(!["open", "showing"].includes(panel.state),
          "Panel containing the action should be closed");
->>>>>>> a17af05f
     }
 
     info("Starting next test");
@@ -286,19 +243,10 @@
   is(view, null, "browserAction view removed from document");
 }
 
-<<<<<<< HEAD
-add_task(function* testBrowserActionInToolbar() {
-  yield testInArea(CustomizableUI.AREA_NAVBAR);
-});
-
-add_task(function* testBrowserActionInPanel() {
-  yield testInArea(CustomizableUI.AREA_PANEL);
-=======
 add_task(async function testBrowserActionInToolbar() {
   await testInArea(CustomizableUI.AREA_NAVBAR);
 });
 
 add_task(async function testBrowserActionInPanel() {
   await testInArea(getCustomizableUIPanelID());
->>>>>>> a17af05f
 });