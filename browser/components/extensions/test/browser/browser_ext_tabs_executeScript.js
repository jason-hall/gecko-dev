--- conflicted
+++ resolved
@@ -2,15 +2,10 @@
 /* vim: set sts=2 sw=2 et tw=80: */
 "use strict";
 
-<<<<<<< HEAD
-add_task(function* testExecuteScript() {
-  let {ExtensionManagement} = Cu.import("resource://gre/modules/ExtensionManagement.jsm", {});
-=======
 XPCOMUtils.defineLazyPreferenceGetter(this, "useRemoteWebExtensions",
                                       "extensions.webextensions.remote", false);
 
 add_task(async function testExecuteScript() {
->>>>>>> a17af05f
   let {MessageChannel} = Cu.import("resource://gre/modules/MessageChannel.jsm", {});
 
   function countMM(messageManagerMap) {
@@ -49,14 +44,6 @@
       let [tab] = await browser.tabs.query({active: true, currentWindow: true});
       let frames = await browser.webNavigation.getAllFrames({tabId: tab.id});
 
-<<<<<<< HEAD
-  async function background() {
-    try {
-      let [tab] = await browser.tabs.query({active: true, currentWindow: true});
-      let frames = await browser.webNavigation.getAllFrames({tabId: tab.id});
-
-=======
->>>>>>> a17af05f
       browser.test.log(`FRAMES: ${frames[1].frameId} ${JSON.stringify(frames)}\n`);
       await Promise.all([
         browser.tabs.executeScript({
@@ -272,11 +259,7 @@
   // Make sure that we're not holding on to references to closed message
   // managers.
   is(countMM(MessageChannel.messageManagers), messageManagersSize, "Message manager count");
-<<<<<<< HEAD
-  if (!ExtensionManagement.useRemoteWebExtensions) {
-=======
   if (!useRemoteWebExtensions) {
->>>>>>> a17af05f
     is(countMM(MessageChannel.responseManagers), responseManagersSize, "Response manager count");
   }
   is(MessageChannel.pendingResponses.size, 0, "Pending response count");
