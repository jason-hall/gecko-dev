/* -*- Mode: indent-tabs-mode: nil; js-indent-level: 2 -*- */
/* vim: set sts=2 sw=2 et tw=80: */
"use strict";

<<<<<<< HEAD
add_task(function* test_create_options() {
  let tab = yield BrowserTestUtils.openNewForegroundTab(gBrowser, "about:robots");
=======
add_task(async function test_create_options() {
  let tab = await BrowserTestUtils.openNewForegroundTab(gBrowser, "about:robots");
>>>>>>> a17af05f
  gBrowser.selectedTab = tab;

  // TODO: Multiple windows.

  // Using pre-loaded new tab pages interferes with onUpdated events.
  // It probably shouldn't.
  SpecialPowers.setBoolPref("browser.newtab.preload", false);
  registerCleanupFunction(() => {
    SpecialPowers.clearUserPref("browser.newtab.preload");
  });

  let extension = ExtensionTestUtils.loadExtension({
    manifest: {
      "permissions": ["tabs"],

      "background": {"page": "bg/background.html"},
    },

    files: {
      "bg/blank.html": `<html><head><meta charset="utf-8"></head></html>`,

      "bg/background.html": `<html><head>
        <meta charset="utf-8">
        <script src="background.js"></script>
      </head></html>`,

      "bg/background.js": function() {
        let activeTab;
        let activeWindow;

        function runTests() {
          const DEFAULTS = {
            index: 2,
            windowId: activeWindow,
            active: true,
            pinned: false,
            url: "about:newtab",
            // 'selected' is marked as unsupported in schema, so we've removed it.
            // For more details, see bug 1337509
            selected: undefined,
          };

          let tests = [
            {
              create: {url: "http://example.com/"},
              result: {url: "http://example.com/"},
            },
            {
              create: {url: "view-source:http://example.com/"},
              result: {url: "view-source:http://example.com/"},
            },
            {
              create: {url: "blank.html"},
              result: {url: browser.runtime.getURL("bg/blank.html")},
            },
            {
              create: {},
              result: {url: "about:newtab"},
            },
            {
              create: {active: false},
              result: {active: false},
            },
            {
              create: {active: true},
              result: {active: true},
            },
            {
              create: {pinned: true},
              result: {pinned: true, index: 0},
            },
            {
              create: {pinned: true, active: true},
              result: {pinned: true, active: true, index: 0},
            },
            {
              create: {pinned: true, active: false},
              result: {pinned: true, active: false, index: 0},
            },
            {
              create: {index: 1},
              result: {index: 1},
            },
            {
              create: {index: 1, active: false},
              result: {index: 1, active: false},
            },
            {
              create: {windowId: activeWindow},
              result: {windowId: activeWindow},
            },
          ];

          async function nextTest() {
            if (!tests.length) {
              browser.test.notifyPass("tabs.create");
              return;
            }

            let test = tests.shift();
            let expected = Object.assign({}, DEFAULTS, test.result);

            browser.test.log(`Testing tabs.create(${JSON.stringify(test.create)}), expecting ${JSON.stringify(test.result)}`);

            let updatedPromise = new Promise(resolve => {
              let onUpdated = (changedTabId, changed) => {
                if (changed.url) {
                  browser.tabs.onUpdated.removeListener(onUpdated);
                  resolve({tabId: changedTabId, url: changed.url});
                }
              };
              browser.tabs.onUpdated.addListener(onUpdated);
            });

            let createdPromise = new Promise(resolve => {
              let onCreated = tab => {
                browser.test.assertTrue("id" in tab, `Expected tabs.onCreated callback to receive tab object`);
                resolve();
              };
              browser.tabs.onCreated.addListener(onCreated);
            });

            let [tab] = await Promise.all([
              browser.tabs.create(test.create),
              createdPromise,
            ]);
            let tabId = tab.id;

            for (let key of Object.keys(expected)) {
              if (key === "url") {
                // FIXME: This doesn't get updated until later in the load cycle.
                continue;
              }

              browser.test.assertEq(expected[key], tab[key], `Expected value for tab.${key}`);
            }
<<<<<<< HEAD

            let updated = await updatedPromise;
            browser.test.assertEq(tabId, updated.tabId, `Expected value for tab.id`);
            browser.test.assertEq(expected.url, updated.url, `Expected value for tab.url`);

=======

            let updated = await updatedPromise;
            browser.test.assertEq(tabId, updated.tabId, `Expected value for tab.id`);
            browser.test.assertEq(expected.url, updated.url, `Expected value for tab.url`);

>>>>>>> a17af05f
            await browser.tabs.remove(tabId);
            await browser.tabs.update(activeTab, {active: true});

            nextTest();
          }

          nextTest();
        }

        browser.tabs.query({active: true, currentWindow: true}, tabs => {
          activeTab = tabs[0].id;
          activeWindow = tabs[0].windowId;

          runTests();
        });
      },
    },
  });

  await extension.startup();
  await extension.awaitFinish("tabs.create");
  await extension.unload();

  await BrowserTestUtils.removeTab(tab);
});

<<<<<<< HEAD
add_task(function* test_urlbar_focus() {
=======
add_task(async function test_urlbar_focus() {
>>>>>>> a17af05f
  const extension = ExtensionTestUtils.loadExtension({
    background() {
      browser.tabs.onUpdated.addListener(function onUpdated(_, info) {
        if (info.status === "complete") {
          browser.test.sendMessage("complete");
          browser.tabs.onUpdated.removeListener(onUpdated);
        }
      });
      browser.test.onMessage.addListener(async (cmd, ...args) => {
        const result = await browser.tabs[cmd](...args);
        browser.test.sendMessage("result", result);
      });
    },
  });

<<<<<<< HEAD
  yield extension.startup();

  // Test content is focused after opening a regular url
  extension.sendMessage("create", {url: "https://example.com"});
  const [tab1] = yield Promise.all([
=======
  await extension.startup();

  // Test content is focused after opening a regular url
  extension.sendMessage("create", {url: "https://example.com"});
  const [tab1] = await Promise.all([
>>>>>>> a17af05f
    extension.awaitMessage("result"),
    extension.awaitMessage("complete"),
  ]);

  is(document.activeElement.tagName, "browser", "Content focused after opening a web page");

  extension.sendMessage("remove", tab1.id);
<<<<<<< HEAD
  yield extension.awaitMessage("result");

  // Test urlbar is focused after opening an empty tab
  extension.sendMessage("create", {});
  const tab2 = yield extension.awaitMessage("result");
=======
  await extension.awaitMessage("result");

  // Test urlbar is focused after opening an empty tab
  extension.sendMessage("create", {});
  const tab2 = await extension.awaitMessage("result");
>>>>>>> a17af05f

  const active = document.activeElement;
  info(`Active element: ${active.tagName}, id: ${active.id}, class: ${active.className}`);

  const parent = active.parentNode;
  info(`Parent element: ${parent.tagName}, id: ${parent.id}, class: ${parent.className}`);

  info(`After opening an empty tab, gURLBar.focused: ${gURLBar.focused}`);

  is(active.tagName, "html:input", "Input element focused");
  ok(active.classList.contains("urlbar-input"), "Urlbar focused");

  extension.sendMessage("remove", tab2.id);
<<<<<<< HEAD
  yield extension.awaitMessage("result");

  yield extension.unload();
=======
  await extension.awaitMessage("result");

  await extension.unload();
>>>>>>> a17af05f
});<|MERGE_RESOLUTION|>--- conflicted
+++ resolved
@@ -2,13 +2,8 @@
 /* vim: set sts=2 sw=2 et tw=80: */
 "use strict";
 
-<<<<<<< HEAD
-add_task(function* test_create_options() {
-  let tab = yield BrowserTestUtils.openNewForegroundTab(gBrowser, "about:robots");
-=======
 add_task(async function test_create_options() {
   let tab = await BrowserTestUtils.openNewForegroundTab(gBrowser, "about:robots");
->>>>>>> a17af05f
   gBrowser.selectedTab = tab;
 
   // TODO: Multiple windows.
@@ -145,19 +140,11 @@
 
               browser.test.assertEq(expected[key], tab[key], `Expected value for tab.${key}`);
             }
-<<<<<<< HEAD
 
             let updated = await updatedPromise;
             browser.test.assertEq(tabId, updated.tabId, `Expected value for tab.id`);
             browser.test.assertEq(expected.url, updated.url, `Expected value for tab.url`);
 
-=======
-
-            let updated = await updatedPromise;
-            browser.test.assertEq(tabId, updated.tabId, `Expected value for tab.id`);
-            browser.test.assertEq(expected.url, updated.url, `Expected value for tab.url`);
-
->>>>>>> a17af05f
             await browser.tabs.remove(tabId);
             await browser.tabs.update(activeTab, {active: true});
 
@@ -184,11 +171,7 @@
   await BrowserTestUtils.removeTab(tab);
 });
 
-<<<<<<< HEAD
-add_task(function* test_urlbar_focus() {
-=======
 add_task(async function test_urlbar_focus() {
->>>>>>> a17af05f
   const extension = ExtensionTestUtils.loadExtension({
     background() {
       browser.tabs.onUpdated.addListener(function onUpdated(_, info) {
@@ -204,19 +187,11 @@
     },
   });
 
-<<<<<<< HEAD
-  yield extension.startup();
-
-  // Test content is focused after opening a regular url
-  extension.sendMessage("create", {url: "https://example.com"});
-  const [tab1] = yield Promise.all([
-=======
   await extension.startup();
 
   // Test content is focused after opening a regular url
   extension.sendMessage("create", {url: "https://example.com"});
   const [tab1] = await Promise.all([
->>>>>>> a17af05f
     extension.awaitMessage("result"),
     extension.awaitMessage("complete"),
   ]);
@@ -224,19 +199,11 @@
   is(document.activeElement.tagName, "browser", "Content focused after opening a web page");
 
   extension.sendMessage("remove", tab1.id);
-<<<<<<< HEAD
-  yield extension.awaitMessage("result");
-
-  // Test urlbar is focused after opening an empty tab
-  extension.sendMessage("create", {});
-  const tab2 = yield extension.awaitMessage("result");
-=======
   await extension.awaitMessage("result");
 
   // Test urlbar is focused after opening an empty tab
   extension.sendMessage("create", {});
   const tab2 = await extension.awaitMessage("result");
->>>>>>> a17af05f
 
   const active = document.activeElement;
   info(`Active element: ${active.tagName}, id: ${active.id}, class: ${active.className}`);
@@ -250,13 +217,7 @@
   ok(active.classList.contains("urlbar-input"), "Urlbar focused");
 
   extension.sendMessage("remove", tab2.id);
-<<<<<<< HEAD
-  yield extension.awaitMessage("result");
-
-  yield extension.unload();
-=======
   await extension.awaitMessage("result");
 
   await extension.unload();
->>>>>>> a17af05f
 });