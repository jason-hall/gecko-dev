/* -*- Mode: indent-tabs-mode: nil; js-indent-level: 2 -*- */
/* vim: set sts=2 sw=2 et tw=80: */
"use strict";

add_task(async function testPopupBorderRadius() {
  let extension = ExtensionTestUtils.loadExtension({
    background() {
      browser.tabs.query({active: true, currentWindow: true}, tabs => {
        browser.pageAction.show(tabs[0].id);
      });
    },

    manifest: {
      "browser_action": {
        "default_popup": "popup.html",
        "browser_style": false,
      },

      "page_action": {
        "default_popup": "popup.html",
        "browser_style": false,
      },
    },

    files: {
      "popup.html": `<!DOCTYPE html>
        <html>
          <head><meta charset="utf-8"></head>
          <body style="width: 100px; height: 100px;"></body>
        </html>`,
    },
  });

  await extension.startup();

  async function testPanel(browser, standAlone = true) {
    let panel = getPanelForNode(browser);
    let arrowContent = document.getAnonymousElementByAttribute(panel, "class", "panel-arrowcontent");

    let panelStyle = getComputedStyle(arrowContent);

    let stack = browser.parentNode;
    let viewNode = stack.parentNode === panel ? browser : stack.parentNode;
    let viewStyle = getComputedStyle(viewNode);

    let props = ["borderTopLeftRadius", "borderTopRightRadius",
                 "borderBottomRightRadius", "borderBottomLeftRadius"];

    /* eslint-disable mozilla/no-cpows-in-tests */
<<<<<<< HEAD
    let bodyStyle = yield ContentTask.spawn(browser, props, function* (props) {
=======
    let bodyStyle = await ContentTask.spawn(browser, props, async function(props) {
>>>>>>> a17af05f
      let bodyStyle = content.getComputedStyle(content.document.body);

      return new Map(props.map(prop => [prop, bodyStyle[prop]]));
    });
    /* eslint-enable mozilla/no-cpows-in-tests */

    for (let prop of props) {
      if (standAlone) {
        is(viewStyle[prop], panelStyle[prop], `Panel and view ${prop} should be the same`);
        is(bodyStyle.get(prop), panelStyle[prop], `Panel and body ${prop} should be the same`);
      } else {
        is(viewStyle[prop], "0px", `View node ${prop} should be 0px`);
        is(bodyStyle.get(prop), "0px", `Body node ${prop} should be 0px`);
      }
    }
  }

  {
    info("Test stand-alone browserAction popup");

    clickBrowserAction(extension);
    let browser = await awaitExtensionPanel(extension);
    await testPanel(browser);
    await closeBrowserAction(extension);
  }

  {
    info("Test menu panel browserAction popup");

    let widget = getBrowserActionWidget(extension);
    CustomizableUI.addWidgetToArea(widget.id, getCustomizableUIPanelID());

    clickBrowserAction(extension);
    let browser = await awaitExtensionPanel(extension);
    await testPanel(browser, false);
    await closeBrowserAction(extension);
  }

  {
    info("Test pageAction popup");

    clickPageAction(extension);
    let browser = await awaitExtensionPanel(extension);
    await testPanel(browser);
    await closePageAction(extension);
  }

  await extension.unload();
});<|MERGE_RESOLUTION|>--- conflicted
+++ resolved
@@ -47,11 +47,7 @@
                  "borderBottomRightRadius", "borderBottomLeftRadius"];
 
     /* eslint-disable mozilla/no-cpows-in-tests */
-<<<<<<< HEAD
-    let bodyStyle = yield ContentTask.spawn(browser, props, function* (props) {
-=======
     let bodyStyle = await ContentTask.spawn(browser, props, async function(props) {
->>>>>>> a17af05f
       let bodyStyle = content.getComputedStyle(content.document.body);
 
       return new Map(props.map(prop => [prop, bodyStyle[prop]]));
