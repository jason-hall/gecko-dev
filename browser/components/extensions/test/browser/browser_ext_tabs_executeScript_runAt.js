--- conflicted
+++ resolved
@@ -81,12 +81,8 @@
         // Otherwise, try again.
         success = (states[0] == "loading" &&
                    states[1] == "interactive" &&
-<<<<<<< HEAD
-                   states[2] == "complete");
-=======
                    states[2] == "complete" &&
                    states[3] == "complete");
->>>>>>> a17af05f
       }
 
       browser.test.assertTrue(success, "Got the earliest expected states at least once");
