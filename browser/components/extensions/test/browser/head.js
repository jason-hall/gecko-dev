/* -*- Mode: indent-tabs-mode: nil; js-indent-level: 2 -*- */
/* vim: set sts=2 sw=2 et tw=80: */
"use strict";

/* exported CustomizableUI makeWidgetId focusWindow forceGC
 *          getBrowserActionWidget
 *          clickBrowserAction clickPageAction
 *          getBrowserActionPopup getPageActionPopup
 *          closeBrowserAction closePageAction
 *          promisePopupShown promisePopupHidden
 *          openContextMenu closeContextMenu
 *          openContextMenuInSidebar openContextMenuInPopup
 *          openExtensionContextMenu closeExtensionContextMenu
 *          openActionContextMenu openSubmenu closeActionContextMenu
 *          openTabContextMenu closeTabContextMenu
<<<<<<< HEAD
=======
 *          openToolsMenu closeToolsMenu
>>>>>>> a17af05f
 *          imageBuffer imageBufferFromDataURI
 *          getListStyleImage getPanelForNode
 *          awaitExtensionPanel awaitPopupResize
 *          promiseContentDimensions alterContent
 *          promisePrefChangeObserved openContextMenuInFrame
<<<<<<< HEAD
 */

const {AppConstants} = Cu.import("resource://gre/modules/AppConstants.jsm", {});
const {CustomizableUI} = Cu.import("resource:///modules/CustomizableUI.jsm", {});
=======
 *          promiseAnimationFrame getCustomizableUIPanelID
 */

// There are shutdown issues for which multiple rejections are left uncaught.
// This bug should be fixed, but for the moment this directory is whitelisted.
//
// NOTE: Entire directory whitelisting should be kept to a minimum. Normally you
//       should use "expectUncaughtRejection" to flag individual failures.
const {PromiseTestUtils} = Cu.import("resource://testing-common/PromiseTestUtils.jsm", {});
PromiseTestUtils.whitelistRejectionsGlobally(/Message manager disconnected/);
PromiseTestUtils.whitelistRejectionsGlobally(/No matching message handler/);
PromiseTestUtils.whitelistRejectionsGlobally(/Receiving end does not exist/);

const {AppConstants} = Cu.import("resource://gre/modules/AppConstants.jsm", {});
const {CustomizableUI} = Cu.import("resource:///modules/CustomizableUI.jsm", {});
const {Preferences} = Cu.import("resource://gre/modules/Preferences.jsm", {});
>>>>>>> a17af05f

// We run tests under two different configurations, from browser.ini and
// browser-remote.ini. When running from browser-remote.ini, the tests are
// copied to the sub-directory "test-oop-extensions", which we detect here, and
// use to select our configuration.
<<<<<<< HEAD
if (gTestPath.includes("test-oop-extensions")) {
  SpecialPowers.pushPrefEnv({set: [
    ["extensions.webextensions.remote", true],
  ]});
=======
let remote = gTestPath.includes("test-oop-extensions");
SpecialPowers.pushPrefEnv({set: [
  ["extensions.webextensions.remote", remote],
]});
if (remote) {
>>>>>>> a17af05f
  // We don't want to reset this at the end of the test, so that we don't have
  // to spawn a new extension child process for each test unit.
  SpecialPowers.setIntPref("dom.ipc.keepProcessesAlive.extension", 1);
}

// Bug 1239884: Our tests occasionally hit a long GC pause at unpredictable
// times in debug builds, which results in intermittent timeouts. Until we have
// a better solution, we force a GC after certain strategic tests, which tend to
// accumulate a high number of unreaped windows.
function forceGC() {
  if (AppConstants.DEBUG) {
    Cu.forceGC();
  }
}

function makeWidgetId(id) {
  id = id.toLowerCase();
  return id.replace(/[^a-z0-9_-]/g, "_");
}

var focusWindow = async function focusWindow(win) {
  let fm = Cc["@mozilla.org/focus-manager;1"].getService(Ci.nsIFocusManager);
  if (fm.activeWindow == win) {
    return;
  }

  let promise = new Promise(resolve => {
    win.addEventListener("focus", function() {
      resolve();
    }, {capture: true, once: true});
  });

  win.focus();
  await promise;
};

function imageBufferFromDataURI(encodedImageData) {
  let decodedImageData = atob(encodedImageData);
  return Uint8Array.from(decodedImageData, byte => byte.charCodeAt(0)).buffer;
}

function imageBufferFromDataURI(encodedImageData) {
  let decodedImageData = atob(encodedImageData);
  return Uint8Array.from(decodedImageData, byte => byte.charCodeAt(0)).buffer;
}

let img = "iVBORw0KGgoAAAANSUhEUgAAAAEAAAABCAYAAAAfFcSJAAAADUlEQVQImWNgYGBgAAAABQABh6FO1AAAAABJRU5ErkJggg==";
var imageBuffer = imageBufferFromDataURI(img);

function getListStyleImage(button) {
  let style = button.ownerGlobal.getComputedStyle(button);

  let match = /^url\("(.*)"\)$/.exec(style.listStyleImage);

  return match && match[1];
}

async function promiseAnimationFrame(win = window) {
  await new Promise(resolve => win.requestAnimationFrame(resolve));

  let {tm} = Services;
  return new Promise(resolve => tm.dispatchToMainThread(resolve));
}

function promisePopupShown(popup) {
  return new Promise(resolve => {
    if (popup.state == "open") {
      resolve();
    } else {
      let onPopupShown = event => {
        popup.removeEventListener("popupshown", onPopupShown);
        resolve();
      };
      popup.addEventListener("popupshown", onPopupShown);
    }
  });
}

function promisePopupHidden(popup) {
  return new Promise(resolve => {
    let onPopupHidden = event => {
      popup.removeEventListener("popuphidden", onPopupHidden);
      resolve();
    };
    popup.addEventListener("popuphidden", onPopupHidden);
  });
}

function promisePossiblyInaccurateContentDimensions(browser) {
<<<<<<< HEAD
  return ContentTask.spawn(browser, null, function* () {
=======
  return ContentTask.spawn(browser, null, async function() {
>>>>>>> a17af05f
    function copyProps(obj, props) {
      let res = {};
      for (let prop of props) {
        res[prop] = obj[prop];
      }
      return res;
    }

    return {
      window: copyProps(content,
        ["innerWidth", "innerHeight", "outerWidth", "outerHeight",
         "scrollX", "scrollY", "scrollMaxX", "scrollMaxY"]),
      body: copyProps(content.document.body,
        ["clientWidth", "clientHeight", "scrollWidth", "scrollHeight"]),
      root: copyProps(content.document.documentElement,
        ["clientWidth", "clientHeight", "scrollWidth", "scrollHeight"]),
      isStandards: content.document.compatMode !== "BackCompat",
    };
  });
}

function delay(ms = 0) {
  return new Promise(resolve => setTimeout(resolve, ms));
}

async function promiseContentDimensions(browser) {
  // For remote browsers, each resize operation requires an asynchronous
  // round-trip to resize the content window. Since there's a certain amount of
  // unpredictability in the timing, mainly due to the unpredictability of
  // reflows, we need to wait until the content window dimensions match the
  // <browser> dimensions before returning data.

  let dims = await promisePossiblyInaccurateContentDimensions(browser);
  while (browser.clientWidth !== dims.window.innerWidth ||
         browser.clientHeight !== dims.window.innerHeight) {
    await delay(50);
    dims = await promisePossiblyInaccurateContentDimensions(browser);
  }

  return dims;
}

async function awaitPopupResize(browser) {
  await BrowserTestUtils.waitForEvent(browser, "WebExtPopupResized",
                                      event => event.detail === "delayed");

  return promiseContentDimensions(browser);
}

function alterContent(browser, task, arg = null) {
  return Promise.all([
    ContentTask.spawn(browser, arg, task),
    awaitPopupResize(browser),
  ]).then(([, dims]) => dims);
}

function getPanelForNode(node) {
  while (node.localName != "panel") {
    node = node.parentNode;
  }
  return node;
}

var awaitBrowserLoaded = browser => ContentTask.spawn(browser, null, () => {
  if (content.document.readyState !== "complete") {
    return ContentTaskUtils.waitForEvent(this, "load", true).then(() => {});
  }
});

<<<<<<< HEAD
var awaitExtensionPanel = Task.async(function* (extension, win = window, awaitLoad = true) {
  let {originalTarget: browser} = yield BrowserTestUtils.waitForEvent(
    win.document, "WebExtPopupLoaded", true,
    event => event.detail.extension.id === extension.id);

  yield Promise.all([
    promisePopupShown(getPanelForNode(browser)),

    awaitLoad && awaitBrowserLoaded(browser, awaitLoad),
=======
var awaitExtensionPanel = async function(extension, win = window, awaitLoad = true) {
  let {originalTarget: browser} = await BrowserTestUtils.waitForEvent(
    win.document, "WebExtPopupLoaded", true,
    event => event.detail.extension.id === extension.id);

  await Promise.all([
    promisePopupShown(getPanelForNode(browser)),

    awaitLoad && awaitBrowserLoaded(browser),
>>>>>>> a17af05f
  ]);

  return browser;
};

function getCustomizableUIPanelID() {
  return CustomizableUI.AREA_FIXED_OVERFLOW_PANEL;
}

function getBrowserActionWidget(extension) {
  return CustomizableUI.getWidget(makeWidgetId(extension.id) + "-browser-action");
}

function getBrowserActionPopup(extension, win = window) {
  let group = getBrowserActionWidget(extension);

  if (group.areaType == CustomizableUI.TYPE_TOOLBAR) {
    return win.document.getElementById("customizationui-widget-panel");
  }
  return win.PanelUI.overflowPanel;
}

var showBrowserAction = async function(extension, win = window) {
  let group = getBrowserActionWidget(extension);
  let widget = group.forWindow(win);

  if (group.areaType == CustomizableUI.TYPE_TOOLBAR) {
    ok(!widget.overflowed, "Expect widget not to be overflowed");
  } else if (group.areaType == CustomizableUI.TYPE_MENU_PANEL) {
    await win.document.getElementById("nav-bar").overflowable.show();
  }
};

var clickBrowserAction = async function(extension, win = window) {
  await promiseAnimationFrame(win);
  await showBrowserAction(extension, win);

  let widget = getBrowserActionWidget(extension).forWindow(win);
  widget.node.click();
};

function closeBrowserAction(extension, win = window) {
  let group = getBrowserActionWidget(extension);

  let node = win.document.getElementById(group.viewId);
  CustomizableUI.hidePanelForNode(node);

  return Promise.resolve();
}

<<<<<<< HEAD
async function openContextMenuInFrame(frameId) {
=======
async function openContextMenuInPopup(extension, selector = "body") {
>>>>>>> a17af05f
  let contentAreaContextMenu = document.getElementById("contentAreaContextMenu");
  let browser = await awaitExtensionPanel(extension);
  let popupShownPromise = BrowserTestUtils.waitForEvent(contentAreaContextMenu, "popupshown");
  await BrowserTestUtils.synthesizeMouseAtCenter(selector, {type: "mousedown", button: 2}, browser);
  await BrowserTestUtils.synthesizeMouseAtCenter(selector, {type: "contextmenu"}, browser);
  await popupShownPromise;
  return contentAreaContextMenu;
}

async function openContextMenuInSidebar(selector = "body") {
  let contentAreaContextMenu = SidebarUI.browser.contentDocument.getElementById("contentAreaContextMenu");
  let browser = SidebarUI.browser.contentDocument.getElementById("webext-panels-browser");
  let popupShownPromise = BrowserTestUtils.waitForEvent(contentAreaContextMenu, "popupshown");
<<<<<<< HEAD
  let doc = gBrowser.selectedBrowser.contentDocument;
  let frame = doc.getElementById(frameId);
  EventUtils.synthesizeMouseAtCenter(frame.contentDocument.body, {type: "contextmenu"}, frame.contentWindow);
=======
  await BrowserTestUtils.synthesizeMouseAtCenter(selector, {type: "mousedown", button: 2}, browser);
  await BrowserTestUtils.synthesizeMouseAtCenter(selector, {type: "contextmenu"}, browser);
>>>>>>> a17af05f
  await popupShownPromise;
  return contentAreaContextMenu;
}

<<<<<<< HEAD
async function openContextMenu(selector = "#img1") {
  let contentAreaContextMenu = document.getElementById("contentAreaContextMenu");
  let popupShownPromise = BrowserTestUtils.waitForEvent(contentAreaContextMenu, "popupshown");
  await BrowserTestUtils.synthesizeMouseAtCenter(selector, {type: "mousedown", button: 2}, gBrowser.selectedBrowser);
  await BrowserTestUtils.synthesizeMouseAtCenter(selector, {type: "contextmenu"}, gBrowser.selectedBrowser);
  await popupShownPromise;
  return contentAreaContextMenu;
}

async function closeContextMenu() {
=======
async function openContextMenuInFrame(frameId) {
>>>>>>> a17af05f
  let contentAreaContextMenu = document.getElementById("contentAreaContextMenu");
  let popupShownPromise = BrowserTestUtils.waitForEvent(contentAreaContextMenu, "popupshown");
  let doc = gBrowser.selectedBrowser.contentDocument;
  let frame = doc.getElementById(frameId);
  EventUtils.synthesizeMouseAtCenter(frame.contentDocument.body, {type: "contextmenu"}, frame.contentWindow);
  await popupShownPromise;
  return contentAreaContextMenu;
}

async function openContextMenu(selector = "#img1") {
  let contentAreaContextMenu = document.getElementById("contentAreaContextMenu");
  let popupShownPromise = BrowserTestUtils.waitForEvent(contentAreaContextMenu, "popupshown");
  await BrowserTestUtils.synthesizeMouseAtCenter(selector, {type: "mousedown", button: 2}, gBrowser.selectedBrowser);
  await BrowserTestUtils.synthesizeMouseAtCenter(selector, {type: "contextmenu"}, gBrowser.selectedBrowser);
  await popupShownPromise;
  return contentAreaContextMenu;
}

async function closeContextMenu(contextMenu) {
  let contentAreaContextMenu = contextMenu || document.getElementById("contentAreaContextMenu");
  let popupHiddenPromise = BrowserTestUtils.waitForEvent(contentAreaContextMenu, "popuphidden");
  contentAreaContextMenu.hidePopup();
  await popupHiddenPromise;
}

async function openExtensionContextMenu(selector = "#img1") {
  let contextMenu = await openContextMenu(selector);
  let topLevelMenu = contextMenu.getElementsByAttribute("ext-type", "top-level-menu");

  // Return null if the extension only has one item and therefore no extension menu.
  if (topLevelMenu.length == 0) {
    return null;
  }

  let extensionMenu = topLevelMenu[0];
  let popupShownPromise = BrowserTestUtils.waitForEvent(contextMenu, "popupshown");
  EventUtils.synthesizeMouseAtCenter(extensionMenu, {});
  await popupShownPromise;
  return extensionMenu;
}

<<<<<<< HEAD
function* closeExtensionContextMenu(itemToSelect, modifiers = {}) {
  let contentAreaContextMenu = document.getElementById("contentAreaContextMenu");
  let popupHiddenPromise = BrowserTestUtils.waitForEvent(contentAreaContextMenu, "popuphidden");
  EventUtils.synthesizeMouseAtCenter(itemToSelect, modifiers);
  yield popupHiddenPromise;
=======
async function closeExtensionContextMenu(itemToSelect, modifiers = {}) {
  let contentAreaContextMenu = document.getElementById("contentAreaContextMenu");
  let popupHiddenPromise = BrowserTestUtils.waitForEvent(contentAreaContextMenu, "popuphidden");
  EventUtils.synthesizeMouseAtCenter(itemToSelect, modifiers);
  await popupHiddenPromise;

  // Bug 1351638: parent menu fails to close intermittently, make sure it does.
  contentAreaContextMenu.hidePopup();
}

async function openToolsMenu(win = window) {
  const node = win.document.getElementById("tools-menu");
  const menu = win.document.getElementById("menu_ToolsPopup");
  const shown = BrowserTestUtils.waitForEvent(menu, "popupshown");
  if (AppConstants.platform === "macosx") {
    // We can't open menubar items on OSX, so mocking instead.
    menu.dispatchEvent(new MouseEvent("popupshowing"));
    menu.dispatchEvent(new MouseEvent("popupshown"));
  } else {
    node.open = true;
  }
  await shown;
  return menu;
}

function closeToolsMenu(itemToSelect, win = window) {
  const menu = win.document.getElementById("menu_ToolsPopup");
  const hidden = BrowserTestUtils.waitForEvent(menu, "popuphidden");
  if (AppConstants.platform === "macosx") {
    // Mocking on OSX, see above.
    itemToSelect.doCommand();
    menu.dispatchEvent(new MouseEvent("popuphiding"));
    menu.dispatchEvent(new MouseEvent("popuphidden"));
  } else {
    EventUtils.synthesizeMouseAtCenter(itemToSelect, {}, win);
  }
  return hidden;
}

async function openChromeContextMenu(menuId, target, win = window) {
  const node = win.document.querySelector(target);
  const menu = win.document.getElementById(menuId);
  const shown = BrowserTestUtils.waitForEvent(menu, "popupshown");
  EventUtils.synthesizeMouseAtCenter(node, {type: "contextmenu"}, win);
  await shown;
  return menu;
}

async function openSubmenu(submenuItem, win = window) {
  const submenu = submenuItem.firstChild;
  const shown = BrowserTestUtils.waitForEvent(submenu, "popupshown");
  EventUtils.synthesizeMouseAtCenter(submenuItem, {}, win);
  await shown;
  return submenu;
}

function closeChromeContextMenu(menuId, itemToSelect, win = window) {
  const menu = win.document.getElementById(menuId);
  const hidden = BrowserTestUtils.waitForEvent(menu, "popuphidden");
  if (itemToSelect) {
    EventUtils.synthesizeMouseAtCenter(itemToSelect, {}, win);
  } else {
    menu.hidePopup();
  }
  return hidden;
}

async function openActionContextMenu(extension, kind, win = window) {
  // See comment from clickPageAction below.
  SetPageProxyState("valid");
  await promiseAnimationFrame(win);
  const id = `#${makeWidgetId(extension.id)}-${kind}-action`;
  return openChromeContextMenu("toolbar-context-menu", id, win);
}

function closeActionContextMenu(itemToSelect, win = window) {
  return closeChromeContextMenu("toolbar-context-menu", itemToSelect, win);
}

function openTabContextMenu(win = window) {
  return openChromeContextMenu("tabContextMenu", ".tabbrowser-tab[selected]", win);
}

function closeTabContextMenu(itemToSelect, win = window) {
  return closeChromeContextMenu("tabContextMenu", itemToSelect, win);
>>>>>>> a17af05f
}

function* openChromeContextMenu(menuId, target, win = window) {
  const node = win.document.querySelector(target);
  const menu = win.document.getElementById(menuId);
  const shown = BrowserTestUtils.waitForEvent(menu, "popupshown");
  EventUtils.synthesizeMouseAtCenter(node, {type: "contextmenu"}, win);
  yield shown;
  return menu;
}

function* openSubmenu(submenuItem, win = window) {
  const submenu = submenuItem.firstChild;
  const shown = BrowserTestUtils.waitForEvent(submenu, "popupshown");
  EventUtils.synthesizeMouseAtCenter(submenuItem, {}, win);
  yield shown;
  return submenu;
}

function closeChromeContextMenu(menuId, itemToSelect, win = window) {
  const menu = win.document.getElementById(menuId);
  const hidden = BrowserTestUtils.waitForEvent(menu, "popuphidden");
  if (itemToSelect) {
    EventUtils.synthesizeMouseAtCenter(itemToSelect, {}, win);
  } else {
    menu.hidePopup();
  }
  return hidden;
}

function openActionContextMenu(extension, kind, win = window) {
  // See comment from clickPageAction below.
  SetPageProxyState("valid");
  const id = `#${makeWidgetId(extension.id)}-${kind}-action`;
  return openChromeContextMenu("toolbar-context-menu", id, win);
}

function closeActionContextMenu(itemToSelect, win = window) {
  return closeChromeContextMenu("toolbar-context-menu", itemToSelect, win);
}

function openTabContextMenu(win = window) {
  return openChromeContextMenu("tabContextMenu", ".tabbrowser-tab[selected]", win);
}

function closeTabContextMenu(itemToSelect, win = window) {
  return closeChromeContextMenu("tabContextMenu", itemToSelect, win);
}

function getPageActionPopup(extension, win = window) {
  let panelId = makeWidgetId(extension.id) + "-panel";
  return win.document.getElementById(panelId);
}

async function clickPageAction(extension, win = window) {
  // This would normally be set automatically on navigation, and cleared
  // when the user types a value into the URL bar, to show and hide page
  // identity info and icons such as page action buttons.
  //
  // Unfortunately, that doesn't happen automatically in browser chrome
  // tests.
  SetPageProxyState("valid");

  await promiseAnimationFrame(win);

  let pageActionId = makeWidgetId(extension.id) + "-page-action";
  let elem = win.document.getElementById(pageActionId);

  EventUtils.synthesizeMouseAtCenter(elem, {}, win);
  return new Promise(SimpleTest.executeSoon);
}

function closePageAction(extension, win = window) {
  let node = getPageActionPopup(extension, win);
  if (node) {
    return promisePopupShown(node).then(() => {
      node.hidePopup();
    });
  }

  return Promise.resolve();
}

function promisePrefChangeObserved(pref) {
  return new Promise((resolve, reject) =>
    Preferences.observe(pref, function prefObserver() {
      Preferences.ignore(pref, prefObserver);
      resolve();
    }));
}<|MERGE_RESOLUTION|>--- conflicted
+++ resolved
@@ -13,21 +13,12 @@
  *          openExtensionContextMenu closeExtensionContextMenu
  *          openActionContextMenu openSubmenu closeActionContextMenu
  *          openTabContextMenu closeTabContextMenu
-<<<<<<< HEAD
-=======
  *          openToolsMenu closeToolsMenu
->>>>>>> a17af05f
  *          imageBuffer imageBufferFromDataURI
  *          getListStyleImage getPanelForNode
  *          awaitExtensionPanel awaitPopupResize
  *          promiseContentDimensions alterContent
  *          promisePrefChangeObserved openContextMenuInFrame
-<<<<<<< HEAD
- */
-
-const {AppConstants} = Cu.import("resource://gre/modules/AppConstants.jsm", {});
-const {CustomizableUI} = Cu.import("resource:///modules/CustomizableUI.jsm", {});
-=======
  *          promiseAnimationFrame getCustomizableUIPanelID
  */
 
@@ -44,24 +35,16 @@
 const {AppConstants} = Cu.import("resource://gre/modules/AppConstants.jsm", {});
 const {CustomizableUI} = Cu.import("resource:///modules/CustomizableUI.jsm", {});
 const {Preferences} = Cu.import("resource://gre/modules/Preferences.jsm", {});
->>>>>>> a17af05f
 
 // We run tests under two different configurations, from browser.ini and
 // browser-remote.ini. When running from browser-remote.ini, the tests are
 // copied to the sub-directory "test-oop-extensions", which we detect here, and
 // use to select our configuration.
-<<<<<<< HEAD
-if (gTestPath.includes("test-oop-extensions")) {
-  SpecialPowers.pushPrefEnv({set: [
-    ["extensions.webextensions.remote", true],
-  ]});
-=======
 let remote = gTestPath.includes("test-oop-extensions");
 SpecialPowers.pushPrefEnv({set: [
   ["extensions.webextensions.remote", remote],
 ]});
 if (remote) {
->>>>>>> a17af05f
   // We don't want to reset this at the end of the test, so that we don't have
   // to spawn a new extension child process for each test unit.
   SpecialPowers.setIntPref("dom.ipc.keepProcessesAlive.extension", 1);
@@ -97,11 +80,6 @@
   win.focus();
   await promise;
 };
-
-function imageBufferFromDataURI(encodedImageData) {
-  let decodedImageData = atob(encodedImageData);
-  return Uint8Array.from(decodedImageData, byte => byte.charCodeAt(0)).buffer;
-}
 
 function imageBufferFromDataURI(encodedImageData) {
   let decodedImageData = atob(encodedImageData);
@@ -151,11 +129,7 @@
 }
 
 function promisePossiblyInaccurateContentDimensions(browser) {
-<<<<<<< HEAD
-  return ContentTask.spawn(browser, null, function* () {
-=======
   return ContentTask.spawn(browser, null, async function() {
->>>>>>> a17af05f
     function copyProps(obj, props) {
       let res = {};
       for (let prop of props) {
@@ -225,17 +199,6 @@
   }
 });
 
-<<<<<<< HEAD
-var awaitExtensionPanel = Task.async(function* (extension, win = window, awaitLoad = true) {
-  let {originalTarget: browser} = yield BrowserTestUtils.waitForEvent(
-    win.document, "WebExtPopupLoaded", true,
-    event => event.detail.extension.id === extension.id);
-
-  yield Promise.all([
-    promisePopupShown(getPanelForNode(browser)),
-
-    awaitLoad && awaitBrowserLoaded(browser, awaitLoad),
-=======
 var awaitExtensionPanel = async function(extension, win = window, awaitLoad = true) {
   let {originalTarget: browser} = await BrowserTestUtils.waitForEvent(
     win.document, "WebExtPopupLoaded", true,
@@ -245,7 +208,6 @@
     promisePopupShown(getPanelForNode(browser)),
 
     awaitLoad && awaitBrowserLoaded(browser),
->>>>>>> a17af05f
   ]);
 
   return browser;
@@ -296,11 +258,7 @@
   return Promise.resolve();
 }
 
-<<<<<<< HEAD
-async function openContextMenuInFrame(frameId) {
-=======
 async function openContextMenuInPopup(extension, selector = "body") {
->>>>>>> a17af05f
   let contentAreaContextMenu = document.getElementById("contentAreaContextMenu");
   let browser = await awaitExtensionPanel(extension);
   let popupShownPromise = BrowserTestUtils.waitForEvent(contentAreaContextMenu, "popupshown");
@@ -314,19 +272,22 @@
   let contentAreaContextMenu = SidebarUI.browser.contentDocument.getElementById("contentAreaContextMenu");
   let browser = SidebarUI.browser.contentDocument.getElementById("webext-panels-browser");
   let popupShownPromise = BrowserTestUtils.waitForEvent(contentAreaContextMenu, "popupshown");
-<<<<<<< HEAD
+  await BrowserTestUtils.synthesizeMouseAtCenter(selector, {type: "mousedown", button: 2}, browser);
+  await BrowserTestUtils.synthesizeMouseAtCenter(selector, {type: "contextmenu"}, browser);
+  await popupShownPromise;
+  return contentAreaContextMenu;
+}
+
+async function openContextMenuInFrame(frameId) {
+  let contentAreaContextMenu = document.getElementById("contentAreaContextMenu");
+  let popupShownPromise = BrowserTestUtils.waitForEvent(contentAreaContextMenu, "popupshown");
   let doc = gBrowser.selectedBrowser.contentDocument;
   let frame = doc.getElementById(frameId);
   EventUtils.synthesizeMouseAtCenter(frame.contentDocument.body, {type: "contextmenu"}, frame.contentWindow);
-=======
-  await BrowserTestUtils.synthesizeMouseAtCenter(selector, {type: "mousedown", button: 2}, browser);
-  await BrowserTestUtils.synthesizeMouseAtCenter(selector, {type: "contextmenu"}, browser);
->>>>>>> a17af05f
   await popupShownPromise;
   return contentAreaContextMenu;
 }
 
-<<<<<<< HEAD
 async function openContextMenu(selector = "#img1") {
   let contentAreaContextMenu = document.getElementById("contentAreaContextMenu");
   let popupShownPromise = BrowserTestUtils.waitForEvent(contentAreaContextMenu, "popupshown");
@@ -336,28 +297,6 @@
   return contentAreaContextMenu;
 }
 
-async function closeContextMenu() {
-=======
-async function openContextMenuInFrame(frameId) {
->>>>>>> a17af05f
-  let contentAreaContextMenu = document.getElementById("contentAreaContextMenu");
-  let popupShownPromise = BrowserTestUtils.waitForEvent(contentAreaContextMenu, "popupshown");
-  let doc = gBrowser.selectedBrowser.contentDocument;
-  let frame = doc.getElementById(frameId);
-  EventUtils.synthesizeMouseAtCenter(frame.contentDocument.body, {type: "contextmenu"}, frame.contentWindow);
-  await popupShownPromise;
-  return contentAreaContextMenu;
-}
-
-async function openContextMenu(selector = "#img1") {
-  let contentAreaContextMenu = document.getElementById("contentAreaContextMenu");
-  let popupShownPromise = BrowserTestUtils.waitForEvent(contentAreaContextMenu, "popupshown");
-  await BrowserTestUtils.synthesizeMouseAtCenter(selector, {type: "mousedown", button: 2}, gBrowser.selectedBrowser);
-  await BrowserTestUtils.synthesizeMouseAtCenter(selector, {type: "contextmenu"}, gBrowser.selectedBrowser);
-  await popupShownPromise;
-  return contentAreaContextMenu;
-}
-
 async function closeContextMenu(contextMenu) {
   let contentAreaContextMenu = contextMenu || document.getElementById("contentAreaContextMenu");
   let popupHiddenPromise = BrowserTestUtils.waitForEvent(contentAreaContextMenu, "popuphidden");
@@ -381,13 +320,6 @@
   return extensionMenu;
 }
 
-<<<<<<< HEAD
-function* closeExtensionContextMenu(itemToSelect, modifiers = {}) {
-  let contentAreaContextMenu = document.getElementById("contentAreaContextMenu");
-  let popupHiddenPromise = BrowserTestUtils.waitForEvent(contentAreaContextMenu, "popuphidden");
-  EventUtils.synthesizeMouseAtCenter(itemToSelect, modifiers);
-  yield popupHiddenPromise;
-=======
 async function closeExtensionContextMenu(itemToSelect, modifiers = {}) {
   let contentAreaContextMenu = document.getElementById("contentAreaContextMenu");
   let popupHiddenPromise = BrowserTestUtils.waitForEvent(contentAreaContextMenu, "popuphidden");
@@ -473,54 +405,6 @@
 
 function closeTabContextMenu(itemToSelect, win = window) {
   return closeChromeContextMenu("tabContextMenu", itemToSelect, win);
->>>>>>> a17af05f
-}
-
-function* openChromeContextMenu(menuId, target, win = window) {
-  const node = win.document.querySelector(target);
-  const menu = win.document.getElementById(menuId);
-  const shown = BrowserTestUtils.waitForEvent(menu, "popupshown");
-  EventUtils.synthesizeMouseAtCenter(node, {type: "contextmenu"}, win);
-  yield shown;
-  return menu;
-}
-
-function* openSubmenu(submenuItem, win = window) {
-  const submenu = submenuItem.firstChild;
-  const shown = BrowserTestUtils.waitForEvent(submenu, "popupshown");
-  EventUtils.synthesizeMouseAtCenter(submenuItem, {}, win);
-  yield shown;
-  return submenu;
-}
-
-function closeChromeContextMenu(menuId, itemToSelect, win = window) {
-  const menu = win.document.getElementById(menuId);
-  const hidden = BrowserTestUtils.waitForEvent(menu, "popuphidden");
-  if (itemToSelect) {
-    EventUtils.synthesizeMouseAtCenter(itemToSelect, {}, win);
-  } else {
-    menu.hidePopup();
-  }
-  return hidden;
-}
-
-function openActionContextMenu(extension, kind, win = window) {
-  // See comment from clickPageAction below.
-  SetPageProxyState("valid");
-  const id = `#${makeWidgetId(extension.id)}-${kind}-action`;
-  return openChromeContextMenu("toolbar-context-menu", id, win);
-}
-
-function closeActionContextMenu(itemToSelect, win = window) {
-  return closeChromeContextMenu("toolbar-context-menu", itemToSelect, win);
-}
-
-function openTabContextMenu(win = window) {
-  return openChromeContextMenu("tabContextMenu", ".tabbrowser-tab[selected]", win);
-}
-
-function closeTabContextMenu(itemToSelect, win = window) {
-  return closeChromeContextMenu("tabContextMenu", itemToSelect, win);
 }
 
 function getPageActionPopup(extension, win = window) {
