/* -*- Mode: indent-tabs-mode: nil; js-indent-level: 2 -*- */
/* vim: set sts=2 sw=2 et tw=80: */
"use strict";

/* globals chrome */

<<<<<<< HEAD
function* testPermission(options) {
=======
async function testPermission(options) {
>>>>>>> a17af05f
  function background(bgOptions) {
    browser.test.sendMessage("typeof-namespace", {
      browser: typeof browser[bgOptions.namespace],
      chrome: typeof chrome[bgOptions.namespace],
    });
  }

  let extensionDetails = {
    background: `(${background})(${JSON.stringify(options)})`,
  };

  let extension = ExtensionTestUtils.loadExtension(extensionDetails);

  await extension.startup();

  let types = await extension.awaitMessage("typeof-namespace");
  equal(types.browser, "undefined", `Type of browser.${options.namespace} without manifest entry`);
  equal(types.chrome, "undefined", `Type of chrome.${options.namespace} without manifest entry`);

  await extension.unload();

  extensionDetails.manifest = options.manifest;
  extension = ExtensionTestUtils.loadExtension(extensionDetails);

  await extension.startup();

  types = await extension.awaitMessage("typeof-namespace");
  equal(types.browser, "object", `Type of browser.${options.namespace} with manifest entry`);
  equal(types.chrome, "object", `Type of chrome.${options.namespace} with manifest entry`);

  await extension.unload();
}

add_task(async function test_browserAction() {
  await testPermission({
    namespace: "browserAction",
    manifest: {
      browser_action: {},
    },
  });
});

add_task(async function test_pageAction() {
  await testPermission({
    namespace: "pageAction",
    manifest: {
      page_action: {},
    },
  });
});<|MERGE_RESOLUTION|>--- conflicted
+++ resolved
@@ -4,11 +4,7 @@
 
 /* globals chrome */
 
-<<<<<<< HEAD
-function* testPermission(options) {
-=======
 async function testPermission(options) {
->>>>>>> a17af05f
   function background(bgOptions) {
     browser.test.sendMessage("typeof-namespace", {
       browser: typeof browser[bgOptions.namespace],
