/* -*- Mode: indent-tabs-mode: nil; js-indent-level: 2 -*- */
/* vim: set sts=2 sw=2 et tw=80: */
"use strict";

XPCOMUtils.defineLazyModuleGetter(this, "PlacesUtils",
                                  "resource://gre/modules/PlacesUtils.jsm");

add_task(async function test_bookmarks() {
  function background() {
    let unsortedId, ourId;
    let initialBookmarkCount = 0;
    let createdBookmarks = new Set();
    let createdFolderId;
    let collectedEvents = [];
    const nonExistentId = "000000000000";
    const bookmarkGuids = {
      menuGuid:    "menu________",
      toolbarGuid: "toolbar_____",
      unfiledGuid: "unfiled_____",
    };

    function checkOurBookmark(bookmark) {
      browser.test.assertEq(ourId, bookmark.id, "Bookmark has the expected Id");
      browser.test.assertTrue("parentId" in bookmark, "Bookmark has a parentId");
      browser.test.assertEq(0, bookmark.index, "Bookmark has the expected index"); // We assume there are no other bookmarks.
      browser.test.assertEq("http://example.org/", bookmark.url, "Bookmark has the expected url");
      browser.test.assertEq("test bookmark", bookmark.title, "Bookmark has the expected title");
      browser.test.assertTrue("dateAdded" in bookmark, "Bookmark has a dateAdded");
      browser.test.assertFalse("dateGroupModified" in bookmark, "Bookmark does not have a dateGroupModified");
      browser.test.assertFalse("unmodifiable" in bookmark, "Bookmark is not unmodifiable");
    }

    function checkBookmark(expected, bookmark) {
      browser.test.assertEq(expected.url, bookmark.url, "Bookmark has the expected url");
      browser.test.assertEq(expected.title, bookmark.title, "Bookmark has the expected title");
      browser.test.assertEq(expected.index, bookmark.index, "Bookmark has expected index");
      if ("parentId" in expected) {
        browser.test.assertEq(expected.parentId, bookmark.parentId, "Bookmark has the expected parentId");
      }
    }

    function expectedError() {
      browser.test.fail("Did not get expected error");
    }

    function checkOnCreated(id, parentId, index, title, url, dateAdded) {
      let createdData = collectedEvents.pop();
      browser.test.assertEq("onCreated", createdData.event, "onCreated was the last event received");
      browser.test.assertEq(id, createdData.id, "onCreated event received the expected id");
      let bookmark = createdData.bookmark;
      browser.test.assertEq(id, bookmark.id, "onCreated event received the expected bookmark id");
      browser.test.assertEq(parentId, bookmark.parentId, "onCreated event received the expected bookmark parentId");
      browser.test.assertEq(index, bookmark.index, "onCreated event received the expected bookmark index");
      browser.test.assertEq(title, bookmark.title, "onCreated event received the expected bookmark title");
      browser.test.assertEq(url, bookmark.url, "onCreated event received the expected bookmark url");
      browser.test.assertEq(dateAdded, bookmark.dateAdded, "onCreated event received the expected bookmark dateAdded");
    }

    function checkOnChanged(id, url, title) {
      // If both url and title are changed, then url is fired last.
      let changedData = collectedEvents.pop();
      browser.test.assertEq("onChanged", changedData.event, "onChanged was the last event received");
      browser.test.assertEq(id, changedData.id, "onChanged event received the expected id");
      browser.test.assertEq(url, changedData.info.url, "onChanged event received the expected url");
      // title is fired first.
      changedData = collectedEvents.pop();
      browser.test.assertEq("onChanged", changedData.event, "onChanged was the last event received");
      browser.test.assertEq(id, changedData.id, "onChanged event received the expected id");
      browser.test.assertEq(title, changedData.info.title, "onChanged event received the expected title");
    }

    function checkOnMoved(id, parentId, oldParentId, index, oldIndex) {
      let movedData = collectedEvents.pop();
      browser.test.assertEq("onMoved", movedData.event, "onMoved was the last event received");
      browser.test.assertEq(id, movedData.id, "onMoved event received the expected id");
      let info = movedData.info;
      browser.test.assertEq(parentId, info.parentId, "onMoved event received the expected parentId");
      browser.test.assertEq(oldParentId, info.oldParentId, "onMoved event received the expected oldParentId");
      browser.test.assertEq(index, info.index, "onMoved event received the expected index");
      browser.test.assertEq(oldIndex, info.oldIndex, "onMoved event received the expected oldIndex");
    }

    function checkOnRemoved(id, parentId, index, url) {
      let removedData = collectedEvents.pop();
      browser.test.assertEq("onRemoved", removedData.event, "onRemoved was the last event received");
      browser.test.assertEq(id, removedData.id, "onRemoved event received the expected id");
      let info = removedData.info;
      browser.test.assertEq(parentId, removedData.info.parentId, "onRemoved event received the expected parentId");
      browser.test.assertEq(index, removedData.info.index, "onRemoved event received the expected index");
      let node = info.node;
      browser.test.assertEq(id, node.id, "onRemoved event received the expected node id");
      browser.test.assertEq(parentId, node.parentId, "onRemoved event received the expected node parentId");
      browser.test.assertEq(index, node.index, "onRemoved event received the expected node index");
      browser.test.assertEq(url, node.url, "onRemoved event received the expected node url");
    }

    browser.bookmarks.onChanged.addListener((id, info) => {
      collectedEvents.push({event: "onChanged", id, info});
    });

    browser.bookmarks.onCreated.addListener((id, bookmark) => {
      collectedEvents.push({event: "onCreated", id, bookmark});
    });

    browser.bookmarks.onMoved.addListener((id, info) => {
      collectedEvents.push({event: "onMoved", id, info});
    });

    browser.bookmarks.onRemoved.addListener((id, info) => {
      collectedEvents.push({event: "onRemoved", id, info});
    });

    browser.bookmarks.get(["not-a-bookmark-guid"]).then(expectedError, invalidGuidError => {
      browser.test.assertTrue(
<<<<<<< HEAD
        invalidGuidError.message.includes("Invalid value for property 'guid': not-a-bookmark-guid"),
=======
        invalidGuidError.message.includes("Invalid value for property 'guid': \"not-a-bookmark-guid\""),
>>>>>>> a17af05f
        "Expected error thrown when trying to get a bookmark using an invalid guid"
      );

      return browser.bookmarks.get([nonExistentId]).then(expectedError, nonExistentIdError => {
        browser.test.assertTrue(
          nonExistentIdError.message.includes("Bookmark not found"),
          "Expected error thrown when trying to get a bookmark using a non-existent Id"
        );
      });
    }).then(() => {
      return browser.bookmarks.search({});
    }).then(results => {
      initialBookmarkCount = results.length;
      return browser.bookmarks.create({title: "test bookmark", url: "http://example.org"});
    }).then(result => {
      ourId = result.id;
      checkOurBookmark(result);
      browser.test.assertEq(1, collectedEvents.length, "1 expected event received");
      checkOnCreated(ourId, bookmarkGuids.unfiledGuid, 0, "test bookmark", "http://example.org/", result.dateAdded);

      return browser.bookmarks.get(ourId);
    }).then(results => {
      browser.test.assertEq(results.length, 1);
      checkOurBookmark(results[0]);

      unsortedId = results[0].parentId;
      return browser.bookmarks.get(unsortedId);
    }).then(results => {
      let folder = results[0];
      browser.test.assertEq(1, results.length, "1 bookmark was returned");

      browser.test.assertEq(unsortedId, folder.id, "Folder has the expected id");
      browser.test.assertTrue("parentId" in folder, "Folder has a parentId");
      browser.test.assertTrue("index" in folder, "Folder has an index");
      browser.test.assertFalse("url" in folder, "Folder does not have a url");
      browser.test.assertEq("Other Bookmarks", folder.title, "Folder has the expected title");
      browser.test.assertTrue("dateAdded" in folder, "Folder has a dateAdded");
      browser.test.assertTrue("dateGroupModified" in folder, "Folder has a dateGroupModified");
      browser.test.assertFalse("unmodifiable" in folder, "Folder is not unmodifiable"); // TODO: Do we want to enable this?

      return browser.bookmarks.getChildren(unsortedId);
    }).then(results => {
      browser.test.assertEq(1, results.length, "The folder has one child");
      checkOurBookmark(results[0]);

      return browser.bookmarks.update(nonExistentId, {title: "new test title"}).then(expectedError, error => {
        browser.test.assertTrue(
          error.message.includes("No bookmarks found for the provided GUID"),
          "Expected error thrown when trying to update a non-existent bookmark"
        );

        return browser.bookmarks.update(ourId, {title: "new test title", url: "http://example.com/"});
      });
    }).then(result => {
      browser.test.assertEq("new test title", result.title, "Updated bookmark has the expected title");
      browser.test.assertEq("http://example.com/", result.url, "Updated bookmark has the expected URL");
      browser.test.assertEq(ourId, result.id, "Updated bookmark has the expected id");

      browser.test.assertEq(2, collectedEvents.length, "2 expected events received");
      checkOnChanged(ourId, "http://example.com/", "new test title");

      return Promise.resolve().then(() => {
        return browser.bookmarks.update(ourId, {url: "this is not a valid url"});
      }).then(expectedError, error => {
        browser.test.assertTrue(
          error.message.includes("Invalid bookmark:"),
          "Expected error thrown when trying update with an invalid url"
        );
        return browser.bookmarks.getTree();
      });
    }).then(results => {
      browser.test.assertEq(1, results.length, "getTree returns one result");
      let bookmark = results[0].children.find(bookmarkItem => bookmarkItem.id == unsortedId);
      browser.test.assertEq(
          "Other Bookmarks",
          bookmark.title,
          "Folder returned from getTree has the expected title"
      );

      return browser.bookmarks.create({parentId: "invalid"}).then(expectedError, error => {
        browser.test.assertTrue(
          error.message.includes("Invalid bookmark"),
          "Expected error thrown when trying to create a bookmark with an invalid parentId"
        );
        browser.test.assertTrue(
            error.message.includes(`"parentGuid":"invalid"`),
            "Expected error thrown when trying to create a bookmark with an invalid parentId"
        );
      });
    }).then(() => {
      return browser.bookmarks.remove(ourId);
    }).then(result => {
      browser.test.assertEq(undefined, result, "Removing a bookmark returns undefined");

      browser.test.assertEq(1, collectedEvents.length, "1 expected events received");
      checkOnRemoved(ourId, bookmarkGuids.unfiledGuid, 0, "http://example.com/");

      return browser.bookmarks.get(ourId).then(expectedError, error => {
        browser.test.assertTrue(
          error.message.includes("Bookmark not found"),
          "Expected error thrown when trying to get a removed bookmark"
        );
      });
    }).then(() => {
      return browser.bookmarks.remove(nonExistentId).then(expectedError, error => {
        browser.test.assertTrue(
          error.message.includes("No bookmarks found for the provided GUID"),
          "Expected error thrown when trying removed a non-existent bookmark"
        );
      });
    }).then(() => {
      // test bookmarks.search
      return Promise.all([
        browser.bookmarks.create({title: "MØzillä", url: "http://møzîllä.örg/"}),
        browser.bookmarks.create({title: "Example", url: "http://example.org/"}),
        browser.bookmarks.create({title: "Mozilla Folder"}),
        browser.bookmarks.create({title: "EFF", url: "http://eff.org/"}),
        browser.bookmarks.create({title: "Menu Item", url: "http://menu.org/", parentId: bookmarkGuids.menuGuid}),
        browser.bookmarks.create({title: "Toolbar Item", url: "http://toolbar.org/", parentId: bookmarkGuids.toolbarGuid}),
      ]);
    }).then(results => {
      browser.test.assertEq(6, collectedEvents.length, "6 expected events received");
      checkOnCreated(results[5].id, bookmarkGuids.toolbarGuid, 0, "Toolbar Item", "http://toolbar.org/", results[5].dateAdded);
      checkOnCreated(results[4].id, bookmarkGuids.menuGuid, 0, "Menu Item", "http://menu.org/", results[4].dateAdded);
      checkOnCreated(results[3].id, bookmarkGuids.unfiledGuid, 0, "EFF", "http://eff.org/", results[3].dateAdded);
      checkOnCreated(results[2].id, bookmarkGuids.unfiledGuid, 0, "Mozilla Folder", undefined, results[2].dateAdded);
      checkOnCreated(results[1].id, bookmarkGuids.unfiledGuid, 0, "Example", "http://example.org/", results[1].dateAdded);
<<<<<<< HEAD
      checkOnCreated(results[0].id, bookmarkGuids.unfiledGuid, 0, "MØzillä", "http://møzîllä.örg/", results[0].dateAdded);
=======
      checkOnCreated(results[0].id, bookmarkGuids.unfiledGuid, 0, "MØzillä", "http://xn--mzll-ooa1dud.xn--rg-eka/", results[0].dateAdded);
>>>>>>> a17af05f

      for (let result of results) {
        if (result.title !== "Mozilla Folder") {
          createdBookmarks.add(result.id);
        }
      }
      let folderResult = results[2];
      createdFolderId = folderResult.id;
      return Promise.all([
        browser.bookmarks.create({title: "Mozilla", url: "http://allizom.org/", parentId: createdFolderId}),
        browser.bookmarks.create({title: "Mozilla Corporation", url: "http://allizom.com/", parentId: createdFolderId}),
        browser.bookmarks.create({title: "Firefox", url: "http://allizom.org/firefox/", parentId: createdFolderId}),
      ]).then(newBookmarks => {
        browser.test.assertEq(3, collectedEvents.length, "3 expected events received");
        checkOnCreated(newBookmarks[2].id, createdFolderId, 0, "Firefox", "http://allizom.org/firefox/", newBookmarks[2].dateAdded);
        checkOnCreated(newBookmarks[1].id, createdFolderId, 0, "Mozilla Corporation", "http://allizom.com/", newBookmarks[1].dateAdded);
        checkOnCreated(newBookmarks[0].id, createdFolderId, 0, "Mozilla", "http://allizom.org/", newBookmarks[0].dateAdded);

        return browser.bookmarks.create({
          title: "About Mozilla",
          url: "http://allizom.org/about/",
          parentId: createdFolderId,
          index: 1,
        });
      }).then(result => {
        browser.test.assertEq(1, collectedEvents.length, "1 expected events received");
        checkOnCreated(result.id, createdFolderId, 1, "About Mozilla", "http://allizom.org/about/", result.dateAdded);

        // returns all items on empty object
        return browser.bookmarks.search({});
      }).then(bookmarksSearchResults => {
        browser.test.assertTrue(bookmarksSearchResults.length >= 9, "At least as many bookmarks as added were returned by search({})");

        return Promise.resolve().then(() => {
          return browser.bookmarks.remove(createdFolderId);
        }).then(expectedError, error => {
          browser.test.assertTrue(
            error.message.includes("Cannot remove a non-empty folder"),
            "Expected error thrown when trying to remove a non-empty folder"
          );
          return browser.bookmarks.getSubTree(createdFolderId);
        });
      });
    }).then(results => {
      browser.test.assertEq(1, results.length, "Expected number of nodes returned by getSubTree");
      browser.test.assertEq("Mozilla Folder", results[0].title, "Folder has the expected title");
      browser.test.assertEq(bookmarkGuids.unfiledGuid, results[0].parentId, "Folder has the expected parentId");
      let children = results[0].children;
      browser.test.assertEq(4, children.length, "Expected number of bookmarks returned by getSubTree");
      browser.test.assertEq("Firefox", children[0].title, "Bookmark has the expected title");
      browser.test.assertEq("About Mozilla", children[1].title, "Bookmark has the expected title");
      browser.test.assertEq(1, children[1].index, "Bookmark has the expected index");
      browser.test.assertEq("Mozilla Corporation", children[2].title, "Bookmark has the expected title");
      browser.test.assertEq("Mozilla", children[3].title, "Bookmark has the expected title");

      // throws an error for invalid query objects
      Promise.resolve().then(() => {
        return browser.bookmarks.search();
      }).then(expectedError, error => {
        browser.test.assertTrue(
          error.message.includes("Incorrect argument types for bookmarks.search"),
          "Expected error thrown when trying to search with no arguments"
        );
      });

      Promise.resolve().then(() => {
        return browser.bookmarks.search(null);
      }).then(expectedError, error => {
        browser.test.assertTrue(
          error.message.includes("Incorrect argument types for bookmarks.search"),
          "Expected error thrown when trying to search with null as an argument"
        );
      });

      Promise.resolve().then(() => {
        return browser.bookmarks.search(function() {});
      }).then(expectedError, error => {
        browser.test.assertTrue(
          error.message.includes("Incorrect argument types for bookmarks.search"),
          "Expected error thrown when trying to search with a function as an argument"
        );
      });

      Promise.resolve().then(() => {
        return browser.bookmarks.search({banana: "banana"});
      }).then(expectedError, error => {
        let substr = `an unexpected "banana" property`;
        browser.test.assertTrue(
          error.message.includes(substr),
          `Expected error ${JSON.stringify(error.message)} to contain ${JSON.stringify(substr)}`);
      });

      Promise.resolve().then(() => {
        return browser.bookmarks.search({url: "spider-man vs. batman"});
      }).then(expectedError, error => {
        let substr = 'must match the format "url"';
        browser.test.assertTrue(
          error.message.includes(substr),
          `Expected error ${JSON.stringify(error.message)} to contain ${JSON.stringify(substr)}`);
      });

      // queries the full url
      return browser.bookmarks.search("http://example.org/");
    }).then(results => {
      browser.test.assertEq(1, results.length, "Expected number of results returned for url search");
      checkBookmark({title: "Example", url: "http://example.org/", index: 2}, results[0]);

      // queries a partial url
      return browser.bookmarks.search("example.org");
    }).then(results => {
      browser.test.assertEq(1, results.length, "Expected number of results returned for url search");
      checkBookmark({title: "Example", url: "http://example.org/", index: 2}, results[0]);

      // queries the title
      return browser.bookmarks.search("EFF");
    }).then(results => {
      browser.test.assertEq(1, results.length, "Expected number of results returned for title search");
      checkBookmark({title: "EFF", url: "http://eff.org/", index: 0, parentId: bookmarkGuids.unfiledGuid}, results[0]);

      // finds menu items
      return browser.bookmarks.search("Menu Item");
    }).then(results => {
      browser.test.assertEq(1, results.length, "Expected number of results returned for menu item search");
      checkBookmark({title: "Menu Item", url: "http://menu.org/", index: 0, parentId: bookmarkGuids.menuGuid}, results[0]);

      // finds toolbar items
      return browser.bookmarks.search("Toolbar Item");
    }).then(results => {
      browser.test.assertEq(1, results.length, "Expected number of results returned for toolbar item search");
      checkBookmark({title: "Toolbar Item", url: "http://toolbar.org/", index: 0, parentId: bookmarkGuids.toolbarGuid}, results[0]);

      // finds folders
      return browser.bookmarks.search("Mozilla Folder");
    }).then(results => {
      browser.test.assertEq(1, results.length, "Expected number of folders returned");
      browser.test.assertEq("Mozilla Folder", results[0].title, "Folder has the expected title");

      // is case-insensitive
      return browser.bookmarks.search("corporation");
    }).then(results => {
      browser.test.assertEq(1, results.length, "Expected number of results returnedfor case-insensitive search");
      browser.test.assertEq("Mozilla Corporation", results[0].title, "Bookmark has the expected title");

      // is case-insensitive for non-ascii
      return browser.bookmarks.search("MøZILLÄ");
    }).then(results => {
      browser.test.assertEq(1, results.length, "Expected number of results returned for non-ascii search");
      browser.test.assertEq("MØzillä", results[0].title, "Bookmark has the expected title");

      // returns multiple results
      return browser.bookmarks.search("allizom");
    }).then(results => {
      browser.test.assertEq(4, results.length, "Expected number of multiple results returned");
      browser.test.assertEq("Mozilla", results[0].title, "Bookmark has the expected title");
      browser.test.assertEq("Mozilla Corporation", results[1].title, "Bookmark has the expected title");
      browser.test.assertEq("Firefox", results[2].title, "Bookmark has the expected title");
      browser.test.assertEq("About Mozilla", results[3].title, "Bookmark has the expected title");

      // accepts a url field
      return browser.bookmarks.search({url: "http://allizom.com/"});
    }).then(results => {
      browser.test.assertEq(1, results.length, "Expected number of results returned for url field");
      checkBookmark({title: "Mozilla Corporation", url: "http://allizom.com/", index: 2}, results[0]);

      // normalizes urls
      return browser.bookmarks.search({url: "http://allizom.com"});
    }).then(results => {
      browser.test.assertEq(results.length, 1, "Expected number of results returned for normalized url field");
      checkBookmark({title: "Mozilla Corporation", url: "http://allizom.com/", index: 2}, results[0]);

      // normalizes urls even more
      return browser.bookmarks.search({url: "http:allizom.com"});
    }).then(results => {
      browser.test.assertEq(results.length, 1, "Expected number of results returned for normalized url field");
      checkBookmark({title: "Mozilla Corporation", url: "http://allizom.com/", index: 2}, results[0]);

      // accepts a title field
      return browser.bookmarks.search({title: "Mozilla"});
    }).then(results => {
      browser.test.assertEq(results.length, 1, "Expected number of results returned for title field");
      checkBookmark({title: "Mozilla", url: "http://allizom.org/", index: 3}, results[0]);

      // can combine title and query
      return browser.bookmarks.search({title: "Mozilla", query: "allizom"});
    }).then(results => {
      browser.test.assertEq(1, results.length, "Expected number of results returned for title and query fields");
      checkBookmark({title: "Mozilla", url: "http://allizom.org/", index: 3}, results[0]);

      // uses AND conditions
      return browser.bookmarks.search({title: "EFF", query: "allizom"});
    }).then(results => {
      browser.test.assertEq(
        0,
        results.length,
        "Expected number of results returned for non-matching title and query fields"
      );

      // returns an empty array on item not found
      return browser.bookmarks.search("microsoft");
    }).then(results => {
      browser.test.assertEq(0, results.length, "Expected number of results returned for non-matching search");
<<<<<<< HEAD

      return Promise.resolve().then(() => {
        return browser.bookmarks.getRecent("");
      }).then(expectedError, error => {
        browser.test.assertTrue(
          error.message.includes("Incorrect argument types for bookmarks.getRecent"),
          "Expected error thrown when calling getRecent with an empty string"
        );
      });
    }).then(() => {
      return Promise.resolve().then(() => {
        return browser.bookmarks.getRecent(1.234);
      }).then(expectedError, error => {
        browser.test.assertTrue(
          error.message.includes("Incorrect argument types for bookmarks.getRecent"),
          "Expected error thrown when calling getRecent with a decimal number"
        );
      });
    }).then(() => {
      return Promise.all([
        browser.bookmarks.search("corporation"),
        browser.bookmarks.getChildren(bookmarkGuids.menuGuid),
      ]);
    }).then(results => {
      let corporationBookmark = results[0][0];
      let childCount = results[1].length;

      browser.test.assertEq(2, corporationBookmark.index, "Bookmark has the expected index");

      return browser.bookmarks.move(corporationBookmark.id, {index: 0}).then(result => {
        browser.test.assertEq(0, result.index, "Bookmark has the expected index");

        browser.test.assertEq(1, collectedEvents.length, "1 expected events received");
        checkOnMoved(corporationBookmark.id, createdFolderId, createdFolderId, 0, 2);

        return browser.bookmarks.move(corporationBookmark.id, {parentId: bookmarkGuids.menuGuid});
      }).then(result => {
        browser.test.assertEq(bookmarkGuids.menuGuid, result.parentId, "Bookmark has the expected parent");
        browser.test.assertEq(childCount, result.index, "Bookmark has the expected index");

        browser.test.assertEq(1, collectedEvents.length, "1 expected events received");
=======

      return Promise.resolve().then(() => {
        return browser.bookmarks.getRecent("");
      }).then(expectedError, error => {
        browser.test.assertTrue(
          error.message.includes("Incorrect argument types for bookmarks.getRecent"),
          "Expected error thrown when calling getRecent with an empty string"
        );
      });
    }).then(() => {
      return Promise.resolve().then(() => {
        return browser.bookmarks.getRecent(1.234);
      }).then(expectedError, error => {
        browser.test.assertTrue(
          error.message.includes("Incorrect argument types for bookmarks.getRecent"),
          "Expected error thrown when calling getRecent with a decimal number"
        );
      });
    }).then(() => {
      return Promise.all([
        browser.bookmarks.search("corporation"),
        browser.bookmarks.getChildren(bookmarkGuids.menuGuid),
      ]);
    }).then(results => {
      let corporationBookmark = results[0][0];
      let childCount = results[1].length;

      browser.test.assertEq(2, corporationBookmark.index, "Bookmark has the expected index");

      return browser.bookmarks.move(corporationBookmark.id, {index: 0}).then(result => {
        browser.test.assertEq(0, result.index, "Bookmark has the expected index");

        browser.test.assertEq(1, collectedEvents.length, "1 expected events received");
        checkOnMoved(corporationBookmark.id, createdFolderId, createdFolderId, 0, 2);

        return browser.bookmarks.move(corporationBookmark.id, {parentId: bookmarkGuids.menuGuid});
      }).then(result => {
        browser.test.assertEq(bookmarkGuids.menuGuid, result.parentId, "Bookmark has the expected parent");
        browser.test.assertEq(childCount, result.index, "Bookmark has the expected index");

        browser.test.assertEq(1, collectedEvents.length, "1 expected events received");
>>>>>>> a17af05f
        checkOnMoved(corporationBookmark.id, bookmarkGuids.menuGuid, createdFolderId, 1, 0);

        return browser.bookmarks.move(corporationBookmark.id, {index: 0});
      }).then(result => {
        browser.test.assertEq(bookmarkGuids.menuGuid, result.parentId, "Bookmark has the expected parent");
        browser.test.assertEq(0, result.index, "Bookmark has the expected index");
<<<<<<< HEAD

        browser.test.assertEq(1, collectedEvents.length, "1 expected events received");
        checkOnMoved(corporationBookmark.id, bookmarkGuids.menuGuid, bookmarkGuids.menuGuid, 0, 1);

        return browser.bookmarks.move(corporationBookmark.id, {parentId: bookmarkGuids.toolbarGuid, index: 1});
      }).then(result => {
        browser.test.assertEq(bookmarkGuids.toolbarGuid, result.parentId, "Bookmark has the expected parent");
        browser.test.assertEq(1, result.index, "Bookmark has the expected index");

=======

        browser.test.assertEq(1, collectedEvents.length, "1 expected events received");
        checkOnMoved(corporationBookmark.id, bookmarkGuids.menuGuid, bookmarkGuids.menuGuid, 0, 1);

        return browser.bookmarks.move(corporationBookmark.id, {parentId: bookmarkGuids.toolbarGuid, index: 1});
      }).then(result => {
        browser.test.assertEq(bookmarkGuids.toolbarGuid, result.parentId, "Bookmark has the expected parent");
        browser.test.assertEq(1, result.index, "Bookmark has the expected index");

>>>>>>> a17af05f
        browser.test.assertEq(1, collectedEvents.length, "1 expected events received");
        checkOnMoved(corporationBookmark.id, bookmarkGuids.toolbarGuid, bookmarkGuids.menuGuid, 1, 0);

        createdBookmarks.add(corporationBookmark.id);
      });
    }).then(() => {
      return browser.bookmarks.getRecent(4);
    }).then(results => {
      browser.test.assertEq(4, results.length, "Expected number of results returned by getRecent");
      let prevDate = results[0].dateAdded;
      for (let bookmark of results) {
        browser.test.assertTrue(bookmark.dateAdded <= prevDate, "The recent bookmarks are sorted by dateAdded");
        prevDate = bookmark.dateAdded;
      }
      let bookmarksByTitle = results.sort((a, b) => {
        return a.title.localeCompare(b.title);
      });
      browser.test.assertEq("About Mozilla", bookmarksByTitle[0].title, "Bookmark has the expected title");
      browser.test.assertEq("Firefox", bookmarksByTitle[1].title, "Bookmark has the expected title");
      browser.test.assertEq("Mozilla", bookmarksByTitle[2].title, "Bookmark has the expected title");
      browser.test.assertEq("Mozilla Corporation", bookmarksByTitle[3].title, "Bookmark has the expected title");

      return browser.bookmarks.search({});
    }).then(results => {
      let startBookmarkCount = results.length;

      return browser.bookmarks.search({title: "Mozilla Folder"}).then(result => {
        return browser.bookmarks.removeTree(result[0].id);
      }).then(() => {
        browser.test.assertEq(1, collectedEvents.length, "1 expected events received");
        checkOnRemoved(createdFolderId, bookmarkGuids.unfiledGuid, 1);

        return browser.bookmarks.search({}).then(searchResults => {
          browser.test.assertEq(
            startBookmarkCount - 4,
            searchResults.length,
            "Expected number of results returned after removeTree");
        });
      });
    }).then(() => {
      return browser.bookmarks.create({title: "Empty Folder"});
    }).then(result => {
      let emptyFolderId = result.id;

      browser.test.assertEq(1, collectedEvents.length, "1 expected events received");
      checkOnCreated(emptyFolderId, bookmarkGuids.unfiledGuid, 3, "Empty Folder", undefined, result.dateAdded);

      browser.test.assertEq("Empty Folder", result.title, "Folder has the expected title");
      return browser.bookmarks.remove(emptyFolderId).then(() => {
        browser.test.assertEq(1, collectedEvents.length, "1 expected events received");
        checkOnRemoved(emptyFolderId, bookmarkGuids.unfiledGuid, 3);

        return browser.bookmarks.get(emptyFolderId).then(expectedError, error => {
          browser.test.assertTrue(
            error.message.includes("Bookmark not found"),
            "Expected error thrown when trying to get a removed folder"
          );
        });
      });
    }).then(() => {
      return browser.bookmarks.getChildren(nonExistentId).then(expectedError, error => {
        browser.test.assertTrue(
          error.message.includes("root is null"),
          "Expected error thrown when trying to getChildren for a non-existent folder"
        );
      });
    }).then(() => {
      return Promise.resolve().then(() => {
        return browser.bookmarks.move(nonExistentId, {});
      }).then(expectedError, error => {
        browser.test.assertTrue(
          error.message.includes("No bookmarks found for the provided GUID"),
          "Expected error thrown when calling move with a non-existent bookmark"
        );
      });
    }).then(() => {
      // remove all created bookmarks
      let promises = Array.from(createdBookmarks, guid => browser.bookmarks.remove(guid));
      return Promise.all(promises);
    }).then(() => {
      browser.test.assertEq(createdBookmarks.size, collectedEvents.length, "expected number of events received");

      return browser.bookmarks.search({});
    }).then(results => {
      browser.test.assertEq(initialBookmarkCount, results.length, "All created bookmarks have been removed");

      return browser.test.notifyPass("bookmarks");
    }).catch(error => {
      browser.test.fail(`Error: ${String(error)} :: ${error.stack}`);
      browser.test.notifyFail("bookmarks");
    });
  }


  let extension = ExtensionTestUtils.loadExtension({
    background,
    manifest: {
      permissions: ["bookmarks"],
    },
  });

  await extension.startup();
  await extension.awaitFinish("bookmarks");
  await extension.unload();
});

add_task(async function test_get_recent_with_tag_and_query() {
  function background() {
    browser.bookmarks.getRecent(100).then(bookmarks => {
      browser.test.sendMessage("bookmarks", bookmarks);
    });
  }

  let extension = ExtensionTestUtils.loadExtension({
    background,
    manifest: {
      permissions: ["bookmarks"],
    },
  });

  // Start with an empty bookmarks database.
  await PlacesUtils.bookmarks.eraseEverything();

  let createdBookmarks = [];
  for (let i = 0; i < 3; i++) {
    let bookmark = {
      type: PlacesUtils.bookmarks.TYPE_BOOKMARK,
      url: `http://example.com/${i}`,
      title: `My bookmark ${i}`,
      parentGuid: PlacesUtils.bookmarks.unfiledGuid,
    };
    createdBookmarks.unshift(bookmark);
    await PlacesUtils.bookmarks.insert(bookmark);
  }

  // Add a tag to the most recent url to prove it doesn't get returned.
  PlacesUtils.tagging.tagURI(NetUtil.newURI("http://example.com/${i}"), ["Test Tag"]);

  // Add a query bookmark.
  let queryURL = `place:folder=${PlacesUtils.bookmarksMenuFolderId}&queryType=1`;
  await PlacesUtils.bookmarks.insert({
    parentGuid: PlacesUtils.bookmarks.unfiledGuid,
    url: queryURL,
    title: "a test query"});

  await extension.startup();
  let receivedBookmarks = await extension.awaitMessage("bookmarks");

  equal(receivedBookmarks.length, 3, "The expected number of bookmarks was returned.");
  for (let i = 0; i < 3; i++) {
    let actual = receivedBookmarks[i];
    let expected = createdBookmarks[i];
    equal(actual.url, expected.url, "Bookmark has the expected url.");
    equal(actual.title, expected.title, "Bookmark has the expected title.");
    equal(actual.parentId, expected.parentGuid, "Bookmark has the expected parentId.");
  }

  await extension.unload();
<<<<<<< HEAD
=======
});

add_task(async function test_tree_with_empty_folder() {
  async function background() {
    await browser.bookmarks.create({title: "Empty Folder"});
    let nonEmptyFolder = await browser.bookmarks.create({title: "Non-Empty Folder"});
    await browser.bookmarks.create({title: "A bookmark", url: "http://example.com", parentId: nonEmptyFolder.id});

    let tree = await browser.bookmarks.getSubTree(nonEmptyFolder.parentId);
    browser.test.assertEq(0,
      tree[0].children[0].children.length,
      "The empty folder returns an empty array for children.");
    browser.test.assertEq(1,
      tree[0].children[1].children.length,
      "The non-empty folder returns a single item array for children.");

    let children = await browser.bookmarks.getChildren(nonEmptyFolder.parentId);
    // getChildren should only return immediate children. This is not tested in the
    // monster test above.
    for (let child of children) {
      browser.test.assertEq(undefined,
        child.children,
        "Child from getChildren does not contain any children.");
    }

    browser.test.sendMessage("done");
  }

  let extension = ExtensionTestUtils.loadExtension({
    background,
    manifest: {
      permissions: ["bookmarks"],
    },
  });

  // Start with an empty bookmarks database.
  await PlacesUtils.bookmarks.eraseEverything();

  await extension.startup();
  await extension.awaitMessage("done");

  await extension.unload();
>>>>>>> a17af05f
});<|MERGE_RESOLUTION|>--- conflicted
+++ resolved
@@ -112,11 +112,7 @@
 
     browser.bookmarks.get(["not-a-bookmark-guid"]).then(expectedError, invalidGuidError => {
       browser.test.assertTrue(
-<<<<<<< HEAD
-        invalidGuidError.message.includes("Invalid value for property 'guid': not-a-bookmark-guid"),
-=======
         invalidGuidError.message.includes("Invalid value for property 'guid': \"not-a-bookmark-guid\""),
->>>>>>> a17af05f
         "Expected error thrown when trying to get a bookmark using an invalid guid"
       );
 
@@ -244,11 +240,7 @@
       checkOnCreated(results[3].id, bookmarkGuids.unfiledGuid, 0, "EFF", "http://eff.org/", results[3].dateAdded);
       checkOnCreated(results[2].id, bookmarkGuids.unfiledGuid, 0, "Mozilla Folder", undefined, results[2].dateAdded);
       checkOnCreated(results[1].id, bookmarkGuids.unfiledGuid, 0, "Example", "http://example.org/", results[1].dateAdded);
-<<<<<<< HEAD
-      checkOnCreated(results[0].id, bookmarkGuids.unfiledGuid, 0, "MØzillä", "http://møzîllä.örg/", results[0].dateAdded);
-=======
       checkOnCreated(results[0].id, bookmarkGuids.unfiledGuid, 0, "MØzillä", "http://xn--mzll-ooa1dud.xn--rg-eka/", results[0].dateAdded);
->>>>>>> a17af05f
 
       for (let result of results) {
         if (result.title !== "Mozilla Folder") {
@@ -450,7 +442,6 @@
       return browser.bookmarks.search("microsoft");
     }).then(results => {
       browser.test.assertEq(0, results.length, "Expected number of results returned for non-matching search");
-<<<<<<< HEAD
 
       return Promise.resolve().then(() => {
         return browser.bookmarks.getRecent("");
@@ -492,56 +483,12 @@
         browser.test.assertEq(childCount, result.index, "Bookmark has the expected index");
 
         browser.test.assertEq(1, collectedEvents.length, "1 expected events received");
-=======
-
-      return Promise.resolve().then(() => {
-        return browser.bookmarks.getRecent("");
-      }).then(expectedError, error => {
-        browser.test.assertTrue(
-          error.message.includes("Incorrect argument types for bookmarks.getRecent"),
-          "Expected error thrown when calling getRecent with an empty string"
-        );
-      });
-    }).then(() => {
-      return Promise.resolve().then(() => {
-        return browser.bookmarks.getRecent(1.234);
-      }).then(expectedError, error => {
-        browser.test.assertTrue(
-          error.message.includes("Incorrect argument types for bookmarks.getRecent"),
-          "Expected error thrown when calling getRecent with a decimal number"
-        );
-      });
-    }).then(() => {
-      return Promise.all([
-        browser.bookmarks.search("corporation"),
-        browser.bookmarks.getChildren(bookmarkGuids.menuGuid),
-      ]);
-    }).then(results => {
-      let corporationBookmark = results[0][0];
-      let childCount = results[1].length;
-
-      browser.test.assertEq(2, corporationBookmark.index, "Bookmark has the expected index");
-
-      return browser.bookmarks.move(corporationBookmark.id, {index: 0}).then(result => {
-        browser.test.assertEq(0, result.index, "Bookmark has the expected index");
-
-        browser.test.assertEq(1, collectedEvents.length, "1 expected events received");
-        checkOnMoved(corporationBookmark.id, createdFolderId, createdFolderId, 0, 2);
-
-        return browser.bookmarks.move(corporationBookmark.id, {parentId: bookmarkGuids.menuGuid});
-      }).then(result => {
-        browser.test.assertEq(bookmarkGuids.menuGuid, result.parentId, "Bookmark has the expected parent");
-        browser.test.assertEq(childCount, result.index, "Bookmark has the expected index");
-
-        browser.test.assertEq(1, collectedEvents.length, "1 expected events received");
->>>>>>> a17af05f
         checkOnMoved(corporationBookmark.id, bookmarkGuids.menuGuid, createdFolderId, 1, 0);
 
         return browser.bookmarks.move(corporationBookmark.id, {index: 0});
       }).then(result => {
         browser.test.assertEq(bookmarkGuids.menuGuid, result.parentId, "Bookmark has the expected parent");
         browser.test.assertEq(0, result.index, "Bookmark has the expected index");
-<<<<<<< HEAD
 
         browser.test.assertEq(1, collectedEvents.length, "1 expected events received");
         checkOnMoved(corporationBookmark.id, bookmarkGuids.menuGuid, bookmarkGuids.menuGuid, 0, 1);
@@ -551,17 +498,6 @@
         browser.test.assertEq(bookmarkGuids.toolbarGuid, result.parentId, "Bookmark has the expected parent");
         browser.test.assertEq(1, result.index, "Bookmark has the expected index");
 
-=======
-
-        browser.test.assertEq(1, collectedEvents.length, "1 expected events received");
-        checkOnMoved(corporationBookmark.id, bookmarkGuids.menuGuid, bookmarkGuids.menuGuid, 0, 1);
-
-        return browser.bookmarks.move(corporationBookmark.id, {parentId: bookmarkGuids.toolbarGuid, index: 1});
-      }).then(result => {
-        browser.test.assertEq(bookmarkGuids.toolbarGuid, result.parentId, "Bookmark has the expected parent");
-        browser.test.assertEq(1, result.index, "Bookmark has the expected index");
-
->>>>>>> a17af05f
         browser.test.assertEq(1, collectedEvents.length, "1 expected events received");
         checkOnMoved(corporationBookmark.id, bookmarkGuids.toolbarGuid, bookmarkGuids.menuGuid, 1, 0);
 
@@ -720,8 +656,6 @@
   }
 
   await extension.unload();
-<<<<<<< HEAD
-=======
 });
 
 add_task(async function test_tree_with_empty_folder() {
@@ -764,5 +698,4 @@
   await extension.awaitMessage("done");
 
   await extension.unload();
->>>>>>> a17af05f
 });