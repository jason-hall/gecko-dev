/* -*- Mode: indent-tabs-mode: nil; js-indent-level: 2 -*- */
/* vim: set sts=2 sw=2 et tw=80: */
"use strict";

<<<<<<< HEAD
var {
  SingletonEventManager,
  PlatformInfo,
} = ExtensionUtils;
=======
// The ext-* files are imported into the same scopes.
/* import-globals-from ext-browserAction.js */
/* import-globals-from ext-browser.js */

XPCOMUtils.defineLazyModuleGetter(this, "ExtensionParent",
                                  "resource://gre/modules/ExtensionParent.jsm");
>>>>>>> a17af05f

var XUL_NS = "http://www.mozilla.org/keymaster/gatekeeper/there.is.only.xul";

this.commands = class extends ExtensionAPI {
  onManifestEntry(entryName) {
    let {extension} = this;

    this.id = makeWidgetId(extension.id);
    this.windowOpenListener = null;

    // Map[{String} commandName -> {Object} commandProperties]
    this.commands = this.loadCommandsFromManifest(this.extension.manifest);

    // WeakMap[Window -> <xul:keyset>]
    this.keysetsMap = new WeakMap();

    this.register();
<<<<<<< HEAD
    EventEmitter.decorate(this);
=======
>>>>>>> a17af05f
  }

  onShutdown(reason) {
    this.unregister();
  }

  /**
   * Registers the commands to all open windows and to any which
   * are later created.
   */
  register() {
    for (let window of windowTracker.browserWindows()) {
      this.registerKeysToDocument(window);
    }

    this.windowOpenListener = (window) => {
      if (!this.keysetsMap.has(window)) {
        this.registerKeysToDocument(window);
      }
    };

    windowTracker.addOpenListener(this.windowOpenListener);
  }

  /**
   * Unregisters the commands from all open windows and stops commands
   * from being registered to windows which are later created.
   */
  unregister() {
    for (let window of windowTracker.browserWindows()) {
      if (this.keysetsMap.has(window)) {
        this.keysetsMap.get(window).remove();
      }
    }

    windowTracker.removeOpenListener(this.windowOpenListener);
  }

  /**
   * Creates a Map from commands for each command in the manifest.commands object.
   *
   * @param {Object} manifest The manifest JSON object.
   * @returns {Map<string, object>}
   */
  loadCommandsFromManifest(manifest) {
    let commands = new Map();
    // For Windows, chrome.runtime expects 'win' while chrome.commands
    // expects 'windows'.  We can special case this for now.
    let {PlatformInfo} = ExtensionParent;
    let os = PlatformInfo.os == "win" ? "windows" : PlatformInfo.os;
    for (let [name, command] of Object.entries(manifest.commands)) {
      let suggested_key = command.suggested_key || {};
      let shortcut = suggested_key[os] || suggested_key.default;
      shortcut = shortcut ? shortcut.replace(/\s+/g, "") : null;
      commands.set(name, {
        description: command.description,
        shortcut,
      });
    }
    return commands;
  }

  /**
   * Registers the commands to a document.
   * @param {ChromeWindow} window The XUL window to insert the Keyset.
   */
  registerKeysToDocument(window) {
    let doc = window.document;
    let keyset = doc.createElementNS(XUL_NS, "keyset");
    keyset.id = `ext-keyset-id-${this.id}`;
    this.commands.forEach((command, name) => {
      if (command.shortcut) {
        let keyElement = this.buildKey(doc, name, command.shortcut);
        keyset.appendChild(keyElement);
      }
    });
    doc.documentElement.appendChild(keyset);
    this.keysetsMap.set(window, keyset);
  }

  /**
   * Builds a XUL Key element and attaches an onCommand listener which
   * emits a command event with the provided name when fired.
   *
   * @param {Document} doc The XUL document.
   * @param {string} name The name of the command.
   * @param {string} shortcut The shortcut provided in the manifest.
   * @see https://developer.mozilla.org/en-US/docs/Mozilla/Tech/XUL/key
   *
   * @returns {Document} The newly created Key element.
   */
  buildKey(doc, name, shortcut) {
    let keyElement = this.buildKeyFromShortcut(doc, shortcut);

    // We need to have the attribute "oncommand" for the "command" listener to fire,
    // and it is currently ignored when set to the empty string.
    keyElement.setAttribute("oncommand", "//");

    /* eslint-disable mozilla/balanced-listeners */
    // We remove all references to the key elements when the extension is shutdown,
    // therefore the listeners for these elements will be garbage collected.
    keyElement.addEventListener("command", (event) => {
      let action;
      if (name == "_execute_page_action") {
        action = pageActionFor(this.extension);
      } else if (name == "_execute_browser_action") {
        action = browserActionFor(this.extension);
      } else if (name == "_execute_sidebar_action") {
        action = sidebarActionFor(this.extension);
      } else {
        this.extension.tabManager
            .addActiveTabPermission();
        this.emit("command", name);
        return;
      }
      if (action) {
        let win = event.target.ownerGlobal;
        action.triggerAction(win);
      }
    });
    /* eslint-enable mozilla/balanced-listeners */

    return keyElement;
  }

  /**
   * Builds a XUL Key element from the provided shortcut.
   *
   * @param {Document} doc The XUL document.
   * @param {string} shortcut The shortcut provided in the manifest.
   *
   * @see https://developer.mozilla.org/en-US/docs/Mozilla/Tech/XUL/key
   * @returns {Document} The newly created Key element.
   */
  buildKeyFromShortcut(doc, shortcut) {
    let keyElement = doc.createElementNS(XUL_NS, "key");

    let parts = shortcut.split("+");

    // The key is always the last element.
    let chromeKey = parts.pop();

    // The modifiers are the remaining elements.
    keyElement.setAttribute("modifiers", this.getModifiersAttribute(parts));

    if (/^[A-Z]$/.test(chromeKey)) {
      // We use the key attribute for all single digits and characters.
      keyElement.setAttribute("key", chromeKey);
    } else {
      keyElement.setAttribute("keycode", this.getKeycodeAttribute(chromeKey));
      keyElement.setAttribute("event", "keydown");
    }

    return keyElement;
  }

  /**
   * Determines the corresponding XUL keycode from the given chrome key.
   *
   * For example:
   *
   *    input     |  output
   *    ---------------------------------------
   *    "PageUP"  |  "VK_PAGE_UP"
   *    "Delete"  |  "VK_DELETE"
   *
   * @param {string} chromeKey The chrome key (e.g. "PageUp", "Space", ...)
   * @returns {string} The constructed value for the Key's 'keycode' attribute.
   */
  getKeycodeAttribute(chromeKey) {
    if (/[0-9]/.test(chromeKey)) {
      return `VK_${chromeKey}`;
    }
    return `VK${chromeKey.replace(/([A-Z])/g, "_$&").toUpperCase()}`;
  }

  /**
   * Determines the corresponding XUL modifiers from the chrome modifiers.
   *
   * For example:
   *
   *    input             |   output
   *    ---------------------------------------
   *    ["Ctrl", "Shift"] |   "accel shift"
   *    ["MacCtrl"]       |   "control"
   *
   * @param {Array} chromeModifiers The array of chrome modifiers.
   * @returns {string} The constructed value for the Key's 'modifiers' attribute.
   */
  getModifiersAttribute(chromeModifiers) {
    let modifiersMap = {
      "Alt": "alt",
      "Command": "accel",
      "Ctrl": "accel",
      "MacCtrl": "control",
      "Shift": "shift",
    };
    return Array.from(chromeModifiers, modifier => {
      return modifiersMap[modifier];
    }).join(" ");
  }

  getAPI(context) {
    return {
      commands: {
        getAll: () => {
          let commands = this.commands;
          return Promise.resolve(Array.from(commands, ([name, command]) => {
            return ({
              name,
              description: command.description,
              shortcut: command.shortcut,
            });
          }));
        },
<<<<<<< HEAD
        onCommand: new SingletonEventManager(context, "commands.onCommand", fire => {
=======
        onCommand: new EventManager(context, "commands.onCommand", fire => {
>>>>>>> a17af05f
          let listener = (eventName, commandName) => {
            fire.async(commandName);
          };
          this.on("command", listener);
          return () => {
            this.off("command", listener);
          };
        }).api(),
      },
    };
  }
};<|MERGE_RESOLUTION|>--- conflicted
+++ resolved
@@ -2,19 +2,12 @@
 /* vim: set sts=2 sw=2 et tw=80: */
 "use strict";
 
-<<<<<<< HEAD
-var {
-  SingletonEventManager,
-  PlatformInfo,
-} = ExtensionUtils;
-=======
 // The ext-* files are imported into the same scopes.
 /* import-globals-from ext-browserAction.js */
 /* import-globals-from ext-browser.js */
 
 XPCOMUtils.defineLazyModuleGetter(this, "ExtensionParent",
                                   "resource://gre/modules/ExtensionParent.jsm");
->>>>>>> a17af05f
 
 var XUL_NS = "http://www.mozilla.org/keymaster/gatekeeper/there.is.only.xul";
 
@@ -32,10 +25,6 @@
     this.keysetsMap = new WeakMap();
 
     this.register();
-<<<<<<< HEAD
-    EventEmitter.decorate(this);
-=======
->>>>>>> a17af05f
   }
 
   onShutdown(reason) {
@@ -251,11 +240,7 @@
             });
           }));
         },
-<<<<<<< HEAD
-        onCommand: new SingletonEventManager(context, "commands.onCommand", fire => {
-=======
         onCommand: new EventManager(context, "commands.onCommand", fire => {
->>>>>>> a17af05f
           let listener = (eventName, commandName) => {
             fire.async(commandName);
           };
