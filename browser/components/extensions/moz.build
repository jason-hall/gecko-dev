--- conflicted
+++ resolved
@@ -15,13 +15,10 @@
 
 EXTRA_JS_MODULES += [
     'ExtensionPopups.jsm',
-<<<<<<< HEAD
-=======
     'ParseBreakpadSymbols-worker.js',
     'ParseCppFiltSymbols-worker.js',
     'ParseNMSymbols-worker.js',
     'ParseSymbols.jsm',
->>>>>>> a17af05f
 ]
 
 DIRS += ['schemas']
