/* -*- Mode: indent-tabs-mode: nil; js-indent-level: 2 -*- */
/* vim: set sts=2 sw=2 et tw=80: */
"use strict";

// The ext-* files are imported into the same scopes.
/* import-globals-from ext-browser.js */

XPCOMUtils.defineLazyServiceGetter(this, "aboutNewTabService",
                                   "@mozilla.org/browser/aboutnewtab-service;1",
                                   "nsIAboutNewTabService");
XPCOMUtils.defineLazyModuleGetter(this, "PrivateBrowsingUtils",
                                  "resource://gre/modules/PrivateBrowsingUtils.jsm");

var {
<<<<<<< HEAD
  SingletonEventManager,
  promiseObserved,
} = ExtensionUtils;

function onXULFrameLoaderCreated({target}) {
  target.messageManager.sendAsyncMessage("AllowScriptsToClose", {});
}
=======
  promiseObserved,
} = ExtensionUtils;

const onXULFrameLoaderCreated = ({target}) => {
  target.messageManager.sendAsyncMessage("AllowScriptsToClose", {});
};
>>>>>>> a17af05f

this.windows = class extends ExtensionAPI {
  getAPI(context) {
    let {extension} = context;

    const {windowManager} = extension;

    return {
      windows: {
        onCreated:
        new WindowEventManager(context, "windows.onCreated", "domwindowopened", (fire, window) => {
          fire.async(windowManager.convert(window));
        }).api(),

        onRemoved:
        new WindowEventManager(context, "windows.onRemoved", "domwindowclosed", (fire, window) => {
          fire.async(windowTracker.getId(window));
        }).api(),

<<<<<<< HEAD
        onFocusChanged: new SingletonEventManager(context, "windows.onFocusChanged", fire => {
=======
        onFocusChanged: new EventManager(context, "windows.onFocusChanged", fire => {
>>>>>>> a17af05f
          // Keep track of the last windowId used to fire an onFocusChanged event
          let lastOnFocusChangedWindowId;

          let listener = event => {
            // Wait a tick to avoid firing a superfluous WINDOW_ID_NONE
            // event when switching focus between two Firefox windows.
            Promise.resolve().then(() => {
              let window = Services.focus.activeWindow;
              let windowId = window ? windowTracker.getId(window) : Window.WINDOW_ID_NONE;
              if (windowId !== lastOnFocusChangedWindowId) {
                fire.async(windowId);
                lastOnFocusChangedWindowId = windowId;
              }
            });
          };
          windowTracker.addListener("focus", listener);
          windowTracker.addListener("blur", listener);
          return () => {
            windowTracker.removeListener("focus", listener);
            windowTracker.removeListener("blur", listener);
          };
        }).api(),

        get: function(windowId, getInfo) {
          let window = windowTracker.getWindow(windowId, context);
          if (!window) {
            return Promise.reject({message: `Invalid window ID: ${windowId}`});
          }
          return Promise.resolve(windowManager.convert(window, getInfo));
        },

        getCurrent: function(getInfo) {
          let window = context.currentWindow || windowTracker.topWindow;
          return Promise.resolve(windowManager.convert(window, getInfo));
        },

        getLastFocused: function(getInfo) {
          let window = windowTracker.topWindow;
          return Promise.resolve(windowManager.convert(window, getInfo));
        },

        getAll: function(getInfo) {
          let windows = Array.from(windowManager.getAll(), win => win.convert(getInfo));

          return Promise.resolve(windows);
        },

        create: function(createData) {
          let needResize = (createData.left !== null || createData.top !== null ||
                            createData.width !== null || createData.height !== null);

          if (needResize) {
            if (createData.state !== null && createData.state != "normal") {
              return Promise.reject({message: `"state": "${createData.state}" may not be combined with "left", "top", "width", or "height"`});
            }
            createData.state = "normal";
          }

          function mkstr(s) {
            let result = Cc["@mozilla.org/supports-string;1"].createInstance(Ci.nsISupportsString);
            result.data = s;
            return result;
          }

          let args = Cc["@mozilla.org/array;1"].createInstance(Ci.nsIMutableArray);

          if (createData.tabId !== null) {
            if (createData.url !== null) {
              return Promise.reject({message: "`tabId` may not be used in conjunction with `url`"});
            }

            if (createData.allowScriptsToClose) {
              return Promise.reject({message: "`tabId` may not be used in conjunction with `allowScriptsToClose`"});
            }

            let tab = tabTracker.getTab(createData.tabId);

            // Private browsing tabs can only be moved to private browsing
            // windows.
            let incognito = PrivateBrowsingUtils.isBrowserPrivate(tab.linkedBrowser);
            if (createData.incognito !== null && createData.incognito != incognito) {
              return Promise.reject({message: "`incognito` property must match the incognito state of tab"});
            }
            createData.incognito = incognito;

<<<<<<< HEAD
            args.appendElement(tab, /* weak = */ false);
=======
            args.appendElement(tab);
>>>>>>> a17af05f
          } else if (createData.url !== null) {
            if (Array.isArray(createData.url)) {
              let array = Cc["@mozilla.org/array;1"].createInstance(Ci.nsIMutableArray);
              for (let url of createData.url) {
<<<<<<< HEAD
                array.appendElement(mkstr(url), /* weak = */ false);
              }
              args.appendElement(array, /* weak = */ false);
            } else {
              args.appendElement(mkstr(createData.url), /* weak = */ false);
            }
          } else {
            args.appendElement(mkstr(aboutNewTabService.newTabURL), /* weak = */ false);
=======
                array.appendElement(mkstr(url));
              }
              args.appendElement(array);
            } else {
              args.appendElement(mkstr(createData.url));
            }
          } else {
            args.appendElement(mkstr(aboutNewTabService.newTabURL));
>>>>>>> a17af05f
          }

          let features = ["chrome"];

          if (createData.type === null || createData.type == "normal") {
            features.push("dialog=no", "all");
          } else {
            // All other types create "popup"-type windows by default.
            features.push("dialog", "resizable", "minimizable", "centerscreen", "titlebar", "close");
          }

          if (createData.incognito !== null) {
            if (createData.incognito) {
              features.push("private");
            } else {
              features.push("non-private");
            }
          }
<<<<<<< HEAD

          let {allowScriptsToClose, url} = createData;
          if (allowScriptsToClose === null) {
            allowScriptsToClose = typeof url === "string" && url.startsWith("moz-extension://");
          }

=======

          let {allowScriptsToClose, url} = createData;
          if (allowScriptsToClose === null) {
            allowScriptsToClose = typeof url === "string" && url.startsWith("moz-extension://");
          }

>>>>>>> a17af05f
          let window = Services.ww.openWindow(null, "chrome://browser/content/browser.xul", "_blank",
                                              features.join(","), args);

          let win = windowManager.getWrapper(window);
          win.updateGeometry(createData);

          // TODO: focused, type

          return new Promise(resolve => {
            window.addEventListener("load", function() {
              if (["maximized", "normal"].includes(createData.state)) {
                window.document.documentElement.setAttribute("sizemode", createData.state);
              }
              resolve(promiseObserved("browser-delayed-startup-finished", win => win == window));
            }, {once: true});
          }).then(() => {
            // Some states only work after delayed-startup-finished
            if (["minimized", "fullscreen", "docked"].includes(createData.state)) {
              win.state = createData.state;
            }
            if (allowScriptsToClose) {
              for (let {linkedBrowser} of window.gBrowser.tabs) {
                onXULFrameLoaderCreated({target: linkedBrowser});
                linkedBrowser.addEventListener( // eslint-disable-line mozilla/balanced-listeners
                                               "XULFrameLoaderCreated", onXULFrameLoaderCreated);
              }
            }
<<<<<<< HEAD
=======
            if (createData.titlePreface) {
              win.setTitlePreface(createData.titlePreface);
            }
>>>>>>> a17af05f
            return win.convert({populate: true});
          });
        },

        update: function(windowId, updateInfo) {
          if (updateInfo.state !== null && updateInfo.state != "normal") {
            if (updateInfo.left !== null || updateInfo.top !== null ||
                updateInfo.width !== null || updateInfo.height !== null) {
              return Promise.reject({message: `"state": "${updateInfo.state}" may not be combined with "left", "top", "width", or "height"`});
            }
          }

          let win = windowManager.get(windowId, context);
          if (updateInfo.focused) {
            Services.focus.activeWindow = win.window;
          }

          if (updateInfo.state !== null) {
            win.state = updateInfo.state;
          }

          if (updateInfo.drawAttention) {
            // Bug 1257497 - Firefox can't cancel attention actions.
            win.window.getAttention();
          }

          win.updateGeometry(updateInfo);

<<<<<<< HEAD
          // TODO: All the other properties, focused=false...

          return Promise.resolve(win.convert());
        },

        remove: function(windowId) {
          let window = windowTracker.getWindow(windowId, context);
          window.close();

=======
          if (updateInfo.titlePreface) {
            win.setTitlePreface(updateInfo.titlePreface);
            win.window.gBrowser.updateTitlebar();
          }

          // TODO: All the other properties, focused=false...

          return Promise.resolve(win.convert());
        },

        remove: function(windowId) {
          let window = windowTracker.getWindow(windowId, context);
          window.close();

>>>>>>> a17af05f
          return new Promise(resolve => {
            let listener = () => {
              windowTracker.removeListener("domwindowclosed", listener);
              resolve();
            };
            windowTracker.addListener("domwindowclosed", listener);
          });
        },
      },
    };
  }
};<|MERGE_RESOLUTION|>--- conflicted
+++ resolved
@@ -12,22 +12,12 @@
                                   "resource://gre/modules/PrivateBrowsingUtils.jsm");
 
 var {
-<<<<<<< HEAD
-  SingletonEventManager,
-  promiseObserved,
-} = ExtensionUtils;
-
-function onXULFrameLoaderCreated({target}) {
-  target.messageManager.sendAsyncMessage("AllowScriptsToClose", {});
-}
-=======
   promiseObserved,
 } = ExtensionUtils;
 
 const onXULFrameLoaderCreated = ({target}) => {
   target.messageManager.sendAsyncMessage("AllowScriptsToClose", {});
 };
->>>>>>> a17af05f
 
 this.windows = class extends ExtensionAPI {
   getAPI(context) {
@@ -47,11 +37,7 @@
           fire.async(windowTracker.getId(window));
         }).api(),
 
-<<<<<<< HEAD
-        onFocusChanged: new SingletonEventManager(context, "windows.onFocusChanged", fire => {
-=======
         onFocusChanged: new EventManager(context, "windows.onFocusChanged", fire => {
->>>>>>> a17af05f
           // Keep track of the last windowId used to fire an onFocusChanged event
           let lastOnFocusChangedWindowId;
 
@@ -137,25 +123,11 @@
             }
             createData.incognito = incognito;
 
-<<<<<<< HEAD
-            args.appendElement(tab, /* weak = */ false);
-=======
             args.appendElement(tab);
->>>>>>> a17af05f
           } else if (createData.url !== null) {
             if (Array.isArray(createData.url)) {
               let array = Cc["@mozilla.org/array;1"].createInstance(Ci.nsIMutableArray);
               for (let url of createData.url) {
-<<<<<<< HEAD
-                array.appendElement(mkstr(url), /* weak = */ false);
-              }
-              args.appendElement(array, /* weak = */ false);
-            } else {
-              args.appendElement(mkstr(createData.url), /* weak = */ false);
-            }
-          } else {
-            args.appendElement(mkstr(aboutNewTabService.newTabURL), /* weak = */ false);
-=======
                 array.appendElement(mkstr(url));
               }
               args.appendElement(array);
@@ -164,7 +136,6 @@
             }
           } else {
             args.appendElement(mkstr(aboutNewTabService.newTabURL));
->>>>>>> a17af05f
           }
 
           let features = ["chrome"];
@@ -183,21 +154,12 @@
               features.push("non-private");
             }
           }
-<<<<<<< HEAD
 
           let {allowScriptsToClose, url} = createData;
           if (allowScriptsToClose === null) {
             allowScriptsToClose = typeof url === "string" && url.startsWith("moz-extension://");
           }
 
-=======
-
-          let {allowScriptsToClose, url} = createData;
-          if (allowScriptsToClose === null) {
-            allowScriptsToClose = typeof url === "string" && url.startsWith("moz-extension://");
-          }
-
->>>>>>> a17af05f
           let window = Services.ww.openWindow(null, "chrome://browser/content/browser.xul", "_blank",
                                               features.join(","), args);
 
@@ -225,12 +187,9 @@
                                                "XULFrameLoaderCreated", onXULFrameLoaderCreated);
               }
             }
-<<<<<<< HEAD
-=======
             if (createData.titlePreface) {
               win.setTitlePreface(createData.titlePreface);
             }
->>>>>>> a17af05f
             return win.convert({populate: true});
           });
         },
@@ -259,7 +218,11 @@
 
           win.updateGeometry(updateInfo);
 
-<<<<<<< HEAD
+          if (updateInfo.titlePreface) {
+            win.setTitlePreface(updateInfo.titlePreface);
+            win.window.gBrowser.updateTitlebar();
+          }
+
           // TODO: All the other properties, focused=false...
 
           return Promise.resolve(win.convert());
@@ -269,22 +232,6 @@
           let window = windowTracker.getWindow(windowId, context);
           window.close();
 
-=======
-          if (updateInfo.titlePreface) {
-            win.setTitlePreface(updateInfo.titlePreface);
-            win.window.gBrowser.updateTitlebar();
-          }
-
-          // TODO: All the other properties, focused=false...
-
-          return Promise.resolve(win.convert());
-        },
-
-        remove: function(windowId) {
-          let window = windowTracker.getWindow(windowId, context);
-          window.close();
-
->>>>>>> a17af05f
           return new Promise(resolve => {
             let listener = () => {
               windowTracker.removeListener("domwindowclosed", listener);
