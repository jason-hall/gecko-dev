--- conflicted
+++ resolved
@@ -4,11 +4,6 @@
   "resource://testing-common/PlacesTestUtils.jsm");
 XPCOMUtils.defineLazyModuleGetter(this, "TestUtils",
   "resource://testing-common/TestUtils.jsm");
-
-// Imported via PlacesOverlay.xul
-/* global doGetPlacesControllerForCommand:false, PlacesControllerDragHelper:false,
-          PlacesUIUtils:false
-*/
 
 // We need to cache this before test runs...
 var cachedLeftPaneFolderIdGetter;
@@ -151,15 +146,9 @@
 function promiseIsURIVisited(aURI) {
   return new Promise(resolve => {
 
-<<<<<<< HEAD
-  PlacesUtils.asyncHistory.isURIVisited(aURI, function(unused, aIsVisited) {
-    deferred.resolve(aIsVisited);
-  });
-=======
     PlacesUtils.asyncHistory.isURIVisited(aURI, function(unused, aIsVisited) {
       resolve(aIsVisited);
     });
->>>>>>> a17af05f
 
   });
 }
@@ -184,11 +173,7 @@
         return () => {};
       }
     });
-<<<<<<< HEAD
-    PlacesUtils.bookmarks.addObserver(proxifiedObserver, false);
-=======
     PlacesUtils.bookmarks.addObserver(proxifiedObserver);
->>>>>>> a17af05f
   });
 }
 
@@ -209,11 +194,7 @@
         return () => {};
       }
     });
-<<<<<<< HEAD
-    PlacesUtils.history.addObserver(proxifiedObserver, false);
-=======
     PlacesUtils.history.addObserver(proxifiedObserver);
->>>>>>> a17af05f
   });
 }
 
