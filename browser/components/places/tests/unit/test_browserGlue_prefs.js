--- conflicted
+++ resolved
@@ -26,18 +26,9 @@
   // Create our JSON backup from bookmarks.glue.json.
   create_JSON_backup("bookmarks.glue.json");
 
-<<<<<<< HEAD
-  run_next_test();
-}
-
-do_register_cleanup(function() {
-  remove_bookmarks_html();
-  remove_all_JSON_backups();
-=======
   do_register_cleanup(function() {
     remove_bookmarks_html();
     remove_all_JSON_backups();
->>>>>>> a17af05f
 
     return PlacesUtils.bookmarks.eraseEverything();
   });
