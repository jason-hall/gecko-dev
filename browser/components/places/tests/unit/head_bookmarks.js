--- conflicted
+++ resolved
@@ -121,11 +121,7 @@
  * @resolves to the asynchronous value being polled.
  * @rejects if the asynchronous value is not available after tryCount attempts.
  */
-<<<<<<< HEAD
-var waitForResolvedPromise = Task.async(function* (promiseFn, timeoutMsg, tryCount = NUMBER_OF_TRIES) {
-=======
 var waitForResolvedPromise = async function(promiseFn, timeoutMsg, tryCount = NUMBER_OF_TRIES) {
->>>>>>> a17af05f
   let tries = 0;
   do {
     try {
