<?xml version="1.0"?>

<!-- Any copyright is dedicated to the Public Domain.
     http://creativecommons.org/publicdomain/zero/1.0/ -->

<?xml-stylesheet href="chrome://global/skin" type="text/css"?>
<?xml-stylesheet href="chrome://mochikit/content/tests/SimpleTest/test.css"
                 type="text/css"?>

<?xml-stylesheet href="chrome://browser/skin/places/editBookmarkOverlay.css"?>
<?xml-stylesheet href="chrome://browser/content/places/places.css"?>
<?xml-stylesheet href="chrome://browser/skin/places/places.css"?>

<?xul-overlay href="chrome://browser/content/places/placesOverlay.xul"?>
<?xul-overlay href="chrome://browser/content/places/editBookmarkOverlay.xul"?>

<!DOCTYPE window [
  <!ENTITY % editBookmarkOverlayDTD SYSTEM "chrome://browser/locale/places/editBookmarkOverlay.dtd">
  %editBookmarkOverlayDTD;
]>

<window xmlns="http://www.mozilla.org/keymaster/gatekeeper/there.is.only.xul"
        title="Bug 631374 - Editing tags in the selector scrolls up the listbox"
        onload="runTest();">

  <script type="application/javascript"
          src="chrome://mochikit/content/tests/SimpleTest/SimpleTest.js" />
  <script type="application/javascript"
          src="chrome://browser/content/places/editBookmarkOverlay.js"/>
  <script type="application/javascript" src="head.js" />

  <body xmlns="http://www.w3.org/1999/xhtml" />

  <vbox id="editBookmarkPanelContent"/>

  <script type="application/javascript">
  <![CDATA[
     /**
      * This test checks that editing tags doesn't scroll the tags selector
      * listbox to wrong positions.
      */

    function runTest() {
      SimpleTest.waitForExplicitFinish();
      (async function() {
        await PlacesUtils.bookmarks.eraseEverything();
        let tags = ["a", "b", "c", "d", "e", "f", "g",
                    "h", "i", "l", "m", "n", "o", "p"];

        // Add a bookmark and tag it.
        let uri1 = Services.io.newURI("http://www1.mozilla.org/");
<<<<<<< HEAD
        let bm1 = yield bs.insert({
          parentGuid: bs.toolbarGuid,
          index: bs.DEFAULT_INDEX,
          type: bs.TYPE_BOOKMARK,
=======
        let bm1 = await PlacesUtils.bookmarks.insert({
          parentGuid: PlacesUtils.bookmarks.toolbarGuid,
>>>>>>> a17af05f
          title: "mozilla",
          url: uri1.spec
        });
        PlacesUtils.tagging.tagURI(uri1, tags);

        // Add a second bookmark so that tags won't disappear when unchecked.
        let uri2 = Services.io.newURI("http://www2.mozilla.org/");
<<<<<<< HEAD
        let bm2 = yield bs.insert({
          parentGuid: bs.toolbarGuid,
          index: bs.DEFAULT_INDEX,
          type: bs.TYPE_BOOKMARK,
=======
        let bm2 = await PlacesUtils.bookmarks.insert({
          parentGuid: PlacesUtils.bookmarks.toolbarGuid,
>>>>>>> a17af05f
          title: "mozilla",
          url: uri2.spec
        });
        PlacesUtils.tagging.tagURI(uri2, tags);

        // Init panel.
        ok(gEditItemOverlay, "gEditItemOverlay is in context");
        let node1 = await PlacesUIUtils.promiseNodeLikeFromFetchInfo(bm1);
        gEditItemOverlay.initPanel({ node: node1 });
        ok(gEditItemOverlay.initialized, "gEditItemOverlay is initialized");

        await openTagSelector();
        let tagsSelector = document.getElementById("editBMPanel_tagsSelector");

        // Go by two so there is some untouched tag in the middle.
        for (let i = 8; i < tags.length; i += 2) {
          tagsSelector.selectedIndex = i;
          let listItem = tagsSelector.selectedItem;
          isnot(listItem, null, "Valid listItem found");

          tagsSelector.ensureElementIsVisible(listItem);
          let visibleIndex = tagsSelector.getIndexOfFirstVisibleRow();

          ok(listItem.checked, "Item is checked " + i);
          let selectedTag = listItem.label;

          // Uncheck the tag.
          let promiseNotification = PlacesTestUtils.waitForNotification(
            "onItemChanged", (id, property) => property == "tags");
          listItem.checked = false;
          await promiseNotification;
          is(visibleIndex, tagsSelector.getIndexOfFirstVisibleRow(),
             "Scroll position did not change");

          // The listbox is rebuilt, so we have to get the new element.
          let newItem = tagsSelector.selectedItem;
          isnot(newItem, null, "Valid new listItem found");
          ok(!newItem.checked, "New listItem is unchecked " + i);
          is(newItem.label, selectedTag, "Correct tag is still selected");

          // Check the tag.
          promiseNotification = PlacesTestUtils.waitForNotification(
            "onItemChanged", (id, property) => property == "tags");
          newItem.checked = true;
          await promiseNotification;
          is(visibleIndex, tagsSelector.getIndexOfFirstVisibleRow(),
             "Scroll position did not change");
        }

        // Remove the second bookmark, then nuke some of the tags.
        await PlacesUtils.bookmarks.remove(bm2);

        // Doing this backwords tests more interesting paths.
        for (let i = tags.length - 1; i >= 0 ; i -= 2) {
          tagsSelector.selectedIndex = i;
          let listItem = tagsSelector.selectedItem;
          isnot(listItem, null, "Valid listItem found");

          tagsSelector.ensureElementIsVisible(listItem);
          let firstVisibleTag = tags[tagsSelector.getIndexOfFirstVisibleRow()];

          ok(listItem.checked, "Item is checked " + i);
          let selectedTag = listItem.label;

          // Uncheck the tag.
          let promiseNotification = PlacesTestUtils.waitForNotification(
            "onItemChanged", (id, property) => property == "tags");
          listItem.checked = false;
          await promiseNotification;

          // Ensure the first visible tag is still visible in the list.
          let firstVisibleIndex = tagsSelector.getIndexOfFirstVisibleRow();
          let lastVisibleIndex = firstVisibleIndex + tagsSelector.getNumberOfVisibleRows() -1;
          let expectedTagIndex = tags.indexOf(firstVisibleTag);
          ok(expectedTagIndex >= firstVisibleIndex &&
             expectedTagIndex <= lastVisibleIndex,
             "Scroll position is correct");

          // The listbox is rebuilt, so we have to get the new element.
          let newItem = tagsSelector.selectedItem;
          isnot(newItem, null, "Valid new listItem found");
          ok(newItem.checked, "New listItem is checked " + i);
          is(tagsSelector.selectedItem.label,
             tags[Math.min(i + 1, tags.length - 2)],
             "The next tag is now selected");
        }

        // Cleanup.
        await PlacesUtils.bookmarks.remove(bm1);
      })().catch(ex => ok(false, "test failed: " + ex)).then(SimpleTest.finish);
    }

    function openTagSelector() {
      // Wait for the tags selector to be open.
      let promise = new Promise(resolve => {
        let row = document.getElementById("editBMPanel_tagsSelectorRow");
        row.addEventListener("DOMAttrModified", function onAttrModified() {
          row.removeEventListener("DOMAttrModified", onAttrModified);
          resolve();
        });
      });
      // Open the tags selector.
      document.getElementById("editBMPanel_tagsSelectorExpander").doCommand();
      return promise;
    }
  ]]>
  </script>

</window><|MERGE_RESOLUTION|>--- conflicted
+++ resolved
@@ -49,15 +49,8 @@
 
         // Add a bookmark and tag it.
         let uri1 = Services.io.newURI("http://www1.mozilla.org/");
-<<<<<<< HEAD
-        let bm1 = yield bs.insert({
-          parentGuid: bs.toolbarGuid,
-          index: bs.DEFAULT_INDEX,
-          type: bs.TYPE_BOOKMARK,
-=======
         let bm1 = await PlacesUtils.bookmarks.insert({
           parentGuid: PlacesUtils.bookmarks.toolbarGuid,
->>>>>>> a17af05f
           title: "mozilla",
           url: uri1.spec
         });
@@ -65,15 +58,8 @@
 
         // Add a second bookmark so that tags won't disappear when unchecked.
         let uri2 = Services.io.newURI("http://www2.mozilla.org/");
-<<<<<<< HEAD
-        let bm2 = yield bs.insert({
-          parentGuid: bs.toolbarGuid,
-          index: bs.DEFAULT_INDEX,
-          type: bs.TYPE_BOOKMARK,
-=======
         let bm2 = await PlacesUtils.bookmarks.insert({
           parentGuid: PlacesUtils.bookmarks.toolbarGuid,
->>>>>>> a17af05f
           title: "mozilla",
           url: uri2.spec
         });
