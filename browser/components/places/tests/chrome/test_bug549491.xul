<?xml version="1.0"?>

<!--
    Any copyright is dedicated to the Public Domain.
    http://creativecommons.org/licenses/publicdomain/
   -->

<?xml-stylesheet href="chrome://global/skin" type="text/css"?>
<?xml-stylesheet href="chrome://mochikit/content/tests/SimpleTest/test.css"
                 type="text/css"?>

<?xml-stylesheet href="chrome://browser/content/places/places.css"?>
<?xml-stylesheet href="chrome://browser/skin/places/places.css"?>
<?xul-overlay href="chrome://browser/content/places/placesOverlay.xul"?>

<window xmlns="http://www.mozilla.org/keymaster/gatekeeper/there.is.only.xul"
        title="549491: 'The root node is never visible' exception when details of the root node are modified "
        onload="runTest();">

  <script type="application/javascript"
          src="chrome://mochikit/content/tests/SimpleTest/SimpleTest.js" />
  <script type="application/javascript" src="head.js" />

  <body xmlns="http://www.w3.org/1999/xhtml" />

  <tree id="tree"
        type="places"
        flatList="true"
        flex="1">
    <treecols>
      <treecol label="Title" id="title" anonid="title" primary="true" ordinal="1" flex="1"/>
      <splitter class="tree-splitter"/>
      <treecol label="Date" anonid="date" flex="1"/>
    </treecols>
    <treechildren flex="1"/>
  </tree>

  <script type="application/javascript"><![CDATA[
    /**
     * Bug 549491
     * https://bugzilla.mozilla.org/show_bug.cgi?id=549491
     *
     * Ensures that changing the details of places tree's root-node doesn't
     * throw.
     */

    function runTest() {
      SimpleTest.waitForExplicitFinish();

      (async function() {
        await PlacesTestUtils.clearHistory();

<<<<<<< HEAD
        yield PlacesTestUtils.addVisits({
=======
        await PlacesTestUtils.addVisits({
>>>>>>> a17af05f
          uri: Services.io.newURI("http://example.tld/"),
          transition: PlacesUtils.history.TRANSITION_TYPED
        });

        // Make a history query.
        let query = PlacesUtils.history.getNewQuery();
        let opts = PlacesUtils.history.getNewQueryOptions();
        let queryURI = PlacesUtils.history.queriesToQueryString([query], 1, opts);

        // Setup the places tree contents.
        let tree = document.getElementById("tree");
        tree.place = queryURI;

        let rootNode = tree.result.root;
        let obs = tree.view.QueryInterface(Ci.nsINavHistoryResultObserver);
        obs.nodeHistoryDetailsChanged(rootNode, rootNode.time, rootNode.accessCount);
        obs.nodeTitleChanged(rootNode, rootNode.title);
        ok(true, "No exceptions thrown");

        // Cleanup.
        await PlacesTestUtils.clearHistory();
      })().then(SimpleTest.finish);
    }
  ]]></script>
</window><|MERGE_RESOLUTION|>--- conflicted
+++ resolved
@@ -50,11 +50,7 @@
       (async function() {
         await PlacesTestUtils.clearHistory();
 
-<<<<<<< HEAD
-        yield PlacesTestUtils.addVisits({
-=======
         await PlacesTestUtils.addVisits({
->>>>>>> a17af05f
           uri: Services.io.newURI("http://example.tld/"),
           transition: PlacesUtils.history.TRANSITION_TYPED
         });
