--- conflicted
+++ resolved
@@ -102,18 +102,6 @@
    * cookies service and puts them into the store if they're session cookies.
    */
   _ensureInitialized() {
-<<<<<<< HEAD
-    if (!this._initialized) {
-      this._reloadCookies();
-      this._initialized = true;
-      Services.obs.addObserver(this, "cookie-changed", false);
-
-      // Listen for privacy level changes to reload cookies when needed.
-      Services.prefs.addObserver("browser.sessionstore.privacy_level", () => {
-        this._reloadCookies();
-      }, false);
-    }
-=======
     if (this._initialized) {
       return;
     }
@@ -125,7 +113,6 @@
     Services.prefs.addObserver("browser.sessionstore.privacy_level", () => {
       this._reloadCookies();
     });
->>>>>>> a17af05f
   },
 
   /**
@@ -186,11 +173,7 @@
       return;
     }
 
-<<<<<<< HEAD
-    let iter = Services.cookies.enumerator;
-=======
     let iter = Services.cookies.sessionEnumerator;
->>>>>>> a17af05f
     while (iter.hasMoreElements()) {
       this._addCookie(iter.getNext());
     }
