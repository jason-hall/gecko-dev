"use strict";

const PREF = "network.cookie.cookieBehavior";
const PAGE_URL = "http://mochi.test:8888/browser/" +
        "browser/components/sessionstore/test/browser_1234021_page.html";
const BEHAVIOR_REJECT = 2;

add_task(async function test() {
  await pushPrefs([PREF, BEHAVIOR_REJECT]);

<<<<<<< HEAD
  yield BrowserTestUtils.withNewTab({
=======
  await BrowserTestUtils.withNewTab({
>>>>>>> a17af05f
    gBrowser,
    url: PAGE_URL
  }, async function handler(aBrowser) {
    await TabStateFlusher.flush(aBrowser);
    ok(true, "Flush didn't time out");
  });
});<|MERGE_RESOLUTION|>--- conflicted
+++ resolved
@@ -8,11 +8,7 @@
 add_task(async function test() {
   await pushPrefs([PREF, BEHAVIOR_REJECT]);
 
-<<<<<<< HEAD
-  yield BrowserTestUtils.withNewTab({
-=======
   await BrowserTestUtils.withNewTab({
->>>>>>> a17af05f
     gBrowser,
     url: PAGE_URL
   }, async function handler(aBrowser) {
