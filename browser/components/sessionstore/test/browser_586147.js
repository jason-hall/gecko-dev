--- conflicted
+++ resolved
@@ -7,11 +7,7 @@
   Services.obs.addObserver(function onRestore() {
     Services.obs.removeObserver(onRestore, topic);
     callback();
-<<<<<<< HEAD
-  }, topic, false);
-=======
   }, topic);
->>>>>>> a17af05f
 }
 
 function test() {
@@ -39,15 +35,9 @@
   tabs[2].hidden = true;
 
   observeOneRestore(function() {
-<<<<<<< HEAD
-    let testWindow = Services.wm.getEnumerator("navigator:browser").getNext();
-    is(testWindow.gBrowser.visibleTabs.length, 1, "only restored 1 visible tab");
-    let restoredTabs = testWindow.gBrowser.tabs;
-=======
     is(gBrowser.visibleTabs.length, 1, "only restored 1 visible tab");
     let restoredTabs = gBrowser.tabs;
 
->>>>>>> a17af05f
     ok(!restoredTabs[0].hidden, "first is still visible");
     ok(restoredTabs[1].hidden, "second tab is still hidden");
     ok(restoredTabs[2].hidden, "third tab is now hidden");
