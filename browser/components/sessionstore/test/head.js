/* This Source Code Form is subject to the terms of the Mozilla Public
 * License, v. 2.0. If a copy of the MPL was not distributed with this
 * file, You can obtain one at http://mozilla.org/MPL/2.0/. */

const {Utils} = Cu.import("resource://gre/modules/sessionstore/Utils.jsm", {});
const triggeringPrincipal_base64 = Utils.SERIALIZED_SYSTEMPRINCIPAL;

const TAB_STATE_NEEDS_RESTORE = 1;
const TAB_STATE_RESTORING = 2;

const ROOT = getRootDirectory(gTestPath);
const HTTPROOT = ROOT.replace("chrome://mochitests/content/", "http://example.com/");
const FRAME_SCRIPTS = [
  ROOT + "content.js",
  ROOT + "content-forms.js"
];

var globalMM = Cc["@mozilla.org/globalmessagemanager;1"]
           .getService(Ci.nsIMessageListenerManager);

for (let script of FRAME_SCRIPTS) {
  globalMM.loadFrameScript(script, true);
}

registerCleanupFunction(() => {
  for (let script of FRAME_SCRIPTS) {
    globalMM.removeDelayedFrameScript(script, true);
  }
});

const {SessionStore} = Cu.import("resource:///modules/sessionstore/SessionStore.jsm", {});
const {SessionSaver} = Cu.import("resource:///modules/sessionstore/SessionSaver.jsm", {});
const {SessionFile} = Cu.import("resource:///modules/sessionstore/SessionFile.jsm", {});
const {TabState} = Cu.import("resource:///modules/sessionstore/TabState.jsm", {});
const {TabStateFlusher} = Cu.import("resource:///modules/sessionstore/TabStateFlusher.jsm", {});

const ss = Cc["@mozilla.org/browser/sessionstore;1"].getService(Ci.nsISessionStore);

// Some tests here assume that all restored tabs are loaded without waiting for
// the user to bring them to the foreground. We ensure this by resetting the
// related preference (see the "firefox.js" defaults file for details).
Services.prefs.setBoolPref("browser.sessionstore.restore_on_demand", false);
registerCleanupFunction(function() {
  Services.prefs.clearUserPref("browser.sessionstore.restore_on_demand");
});

// Obtain access to internals
Services.prefs.setBoolPref("browser.sessionstore.debug", true);
registerCleanupFunction(function() {
  Services.prefs.clearUserPref("browser.sessionstore.debug");
});


// This kicks off the search service used on about:home and allows the
// session restore tests to be run standalone without triggering errors.
Cc["@mozilla.org/browser/clh;1"].getService(Ci.nsIBrowserHandler).defaultArgs;

function provideWindow(aCallback, aURL, aFeatures) {
  function callbackSoon(aWindow) {
    executeSoon(function executeCallbackSoon() {
      aCallback(aWindow);
    });
  }

  let win = openDialog(getBrowserURL(), "", aFeatures || "chrome,all,dialog=no", aURL || "about:blank");
  whenWindowLoaded(win, function onWindowLoaded(aWin) {
    if (!aURL) {
      info("Loaded a blank window.");
      callbackSoon(aWin);
      return;
    }

    aWin.gBrowser.selectedBrowser.addEventListener("load", function() {
      callbackSoon(aWin);
    }, {capture: true, once: true});
  });
}

// This assumes that tests will at least have some state/entries
function waitForBrowserState(aState, aSetStateCallback) {
  if (typeof aState == "string") {
    aState = JSON.parse(aState);
  }
  if (typeof aState != "object") {
    throw new TypeError("Argument must be an object or a JSON representation of an object");
  }
  let windows = [window];
  let tabsRestored = 0;
  let expectedTabsRestored = 0;
  let expectedWindows = aState.windows.length;
  let windowsOpen = 1;
  let listening = false;
  let windowObserving = false;
  let restoreHiddenTabs = Services.prefs.getBoolPref(
                          "browser.sessionstore.restore_hidden_tabs");
  let restoreTabsLazily = Services.prefs.getBoolPref(
                          "browser.sessionstore.restore_tabs_lazily");

  aState.windows.forEach(function(winState) {
    winState.tabs.forEach(function(tabState) {
<<<<<<< HEAD
      if (restoreHiddenTabs || !tabState.hidden)
=======
      if (!restoreTabsLazily && (restoreHiddenTabs || !tabState.hidden))
>>>>>>> a17af05f
        expectedTabsRestored++;
    });
  });

  // If there are only hidden tabs and restoreHiddenTabs = false, we still
  // expect one of them to be restored because it gets shown automatically.
  // Otherwise if lazy tab restore there will only be one tab restored per window.
  if (!expectedTabsRestored) {
    expectedTabsRestored = 1;
  } else if (restoreTabsLazily) {
    expectedTabsRestored = aState.windows.length;
  }

  function onSSTabRestored(aEvent) {
    if (++tabsRestored == expectedTabsRestored) {
      // Remove the event listener from each window
      windows.forEach(function(win) {
        win.gBrowser.tabContainer.removeEventListener("SSTabRestored", onSSTabRestored, true);
      });
      listening = false;
      info("running " + aSetStateCallback.name);
      executeSoon(aSetStateCallback);
    }
  }

  // Used to add our listener to further windows so we can catch SSTabRestored
  // coming from them when creating a multi-window state.
  function windowObserver(aSubject, aTopic, aData) {
    if (aTopic == "domwindowopened") {
      let newWindow = aSubject.QueryInterface(Ci.nsIDOMWindow);
      newWindow.addEventListener("load", function() {
        if (++windowsOpen == expectedWindows) {
          Services.ww.unregisterNotification(windowObserver);
          windowObserving = false;
        }

        // Track this window so we can remove the progress listener later
        windows.push(newWindow);
        // Add the progress listener
        newWindow.gBrowser.tabContainer.addEventListener("SSTabRestored", onSSTabRestored, true);
      }, {once: true});
    }
  }

  // We only want to register the notification if we expect more than 1 window
  if (expectedWindows > 1) {
    registerCleanupFunction(function() {
      if (windowObserving) {
        Services.ww.unregisterNotification(windowObserver);
      }
    });
    windowObserving = true;
    Services.ww.registerNotification(windowObserver);
  }

  registerCleanupFunction(function() {
    if (listening) {
      windows.forEach(function(win) {
        win.gBrowser.tabContainer.removeEventListener("SSTabRestored", onSSTabRestored, true);
      });
    }
  });
  // Add the event listener for this window as well.
  listening = true;
  gBrowser.tabContainer.addEventListener("SSTabRestored", onSSTabRestored, true);

  // Ensure setBrowserState() doesn't remove the initial tab.
  gBrowser.selectedTab = gBrowser.tabs[0];

  // Finally, call setBrowserState
  ss.setBrowserState(JSON.stringify(aState));
}

function promiseBrowserState(aState) {
  return new Promise(resolve => waitForBrowserState(aState, resolve));
}

function promiseTabState(tab, state) {
  if (typeof(state) != "string") {
    state = JSON.stringify(state);
  }

  let promise = promiseTabRestored(tab);
  ss.setTabState(tab, state);
  return promise;
}

/**
 * Wait for a content -> chrome message.
 */
function promiseContentMessage(browser, name) {
  let mm = browser.messageManager;

  return new Promise(resolve => {
    function removeListener() {
      mm.removeMessageListener(name, listener);
    }

    function listener(msg) {
      removeListener();
      resolve(msg.data);
    }

    mm.addMessageListener(name, listener);
    registerCleanupFunction(removeListener);
  });
}

function waitForTopic(aTopic, aTimeout, aCallback) {
  let observing = false;
  function removeObserver() {
    if (!observing)
      return;
    Services.obs.removeObserver(observer, aTopic);
    observing = false;
  }

  let timeout = setTimeout(function() {
    removeObserver();
    aCallback(false);
  }, aTimeout);

  function observer(subject, topic, data) {
    removeObserver();
    timeout = clearTimeout(timeout);
    executeSoon(() => aCallback(true));
  }

  registerCleanupFunction(function() {
    removeObserver();
    if (timeout) {
      clearTimeout(timeout);
    }
  });

  observing = true;
  Services.obs.addObserver(observer, aTopic);
}

/**
 * Wait until session restore has finished collecting its data and is
 * has written that data ("sessionstore-state-write-complete").
 *
 * @param {function} aCallback If sessionstore-state-write-complete is sent
 * within buffering interval + 100 ms, the callback is passed |true|,
 * otherwise, it is passed |false|.
 */
function waitForSaveState(aCallback) {
  let timeout = 100 +
    Services.prefs.getIntPref("browser.sessionstore.interval");
  return waitForTopic("sessionstore-state-write-complete", timeout, aCallback);
}
function promiseSaveState() {
  return new Promise((resolve, reject) => {
    waitForSaveState(isSuccessful => {
      if (!isSuccessful) {
        reject(new Error("Save state timeout"));
      } else {
        resolve();
      }
    });
  });
}
function forceSaveState() {
  return SessionSaver.run();
}

function promiseRecoveryFileContents() {
  let promise = forceSaveState();
  return promise.then(function() {
    return OS.File.read(SessionFile.Paths.recovery, { encoding: "utf-8", compression: "lz4" });
  });
}

var promiseForEachSessionRestoreFile = async function(cb) {
  for (let key of SessionFile.Paths.loadOrder) {
    let data = "";
    try {
<<<<<<< HEAD
      data = yield OS.File.read(SessionFile.Paths[key], { encoding: "utf-8" });
=======
      data = await OS.File.read(SessionFile.Paths[key], { encoding: "utf-8", compression: "lz4" });
>>>>>>> a17af05f
    } catch (ex) {
      // Ignore missing files
      if (!(ex instanceof OS.File.Error && ex.becauseNoSuchFile)) {
        throw ex;
      }
    }
    cb(data, key);
  }
};

function promiseBrowserLoaded(aBrowser, ignoreSubFrames = true, wantLoad = null) {
  return BrowserTestUtils.browserLoaded(aBrowser, !ignoreSubFrames, wantLoad);
}

function whenWindowLoaded(aWindow, aCallback) {
  aWindow.addEventListener("load", function() {
    executeSoon(function executeWhenWindowLoaded() {
      aCallback(aWindow);
    });
  }, {once: true});
}
function promiseWindowLoaded(aWindow) {
  return new Promise(resolve => whenWindowLoaded(aWindow, resolve));
}

var gUniqueCounter = 0;
function r() {
  return Date.now() + "-" + (++gUniqueCounter);
}

function* BrowserWindowIterator() {
  let windowsEnum = Services.wm.getEnumerator("navigator:browser");
  while (windowsEnum.hasMoreElements()) {
    let currentWindow = windowsEnum.getNext();
    if (!currentWindow.closed) {
      yield currentWindow;
    }
  }
}

var gWebProgressListener = {
  _callback: null,

  setCallback(aCallback) {
    if (!this._callback) {
      window.gBrowser.addTabsProgressListener(this);
    }
    this._callback = aCallback;
  },

  unsetCallback() {
    if (this._callback) {
      this._callback = null;
      window.gBrowser.removeTabsProgressListener(this);
    }
  },

  onStateChange(aBrowser, aWebProgress, aRequest,
                           aStateFlags, aStatus) {
    if (aStateFlags & Ci.nsIWebProgressListener.STATE_STOP &&
        aStateFlags & Ci.nsIWebProgressListener.STATE_IS_NETWORK &&
        aStateFlags & Ci.nsIWebProgressListener.STATE_IS_WINDOW) {
      this._callback(aBrowser);
    }
  }
};

registerCleanupFunction(function() {
  gWebProgressListener.unsetCallback();
});

var gProgressListener = {
  _callback: null,

  setCallback(callback) {
<<<<<<< HEAD
    Services.obs.addObserver(this, "sessionstore-debug-tab-restored", false);
=======
    Services.obs.addObserver(this, "sessionstore-debug-tab-restored");
>>>>>>> a17af05f
    this._callback = callback;
  },

  unsetCallback() {
    if (this._callback) {
      this._callback = null;
    Services.obs.removeObserver(this, "sessionstore-debug-tab-restored");
    }
  },

  observe(browser, topic, data) {
    gProgressListener.onRestored(browser);
  },

  onRestored(browser) {
    if (browser.__SS_restoreState == TAB_STATE_RESTORING) {
      let args = [browser].concat(gProgressListener._countTabs());
      gProgressListener._callback.apply(gProgressListener, args);
    }
  },

  _countTabs() {
    let needsRestore = 0, isRestoring = 0, wasRestored = 0;

    for (let win of BrowserWindowIterator()) {
      for (let i = 0; i < win.gBrowser.tabs.length; i++) {
        let browser = win.gBrowser.tabs[i].linkedBrowser;
        if (browser.isConnected && !browser.__SS_restoreState)
          wasRestored++;
        else if (browser.__SS_restoreState == TAB_STATE_RESTORING)
          isRestoring++;
        else if (browser.__SS_restoreState == TAB_STATE_NEEDS_RESTORE || !browser.isConnected)
          needsRestore++;
      }
    }
    return [needsRestore, isRestoring, wasRestored];
  }
};

registerCleanupFunction(function() {
  gProgressListener.unsetCallback();
});

// Close all but our primary window.
function promiseAllButPrimaryWindowClosed() {
  let windows = [];
  for (let win of BrowserWindowIterator()) {
    if (win != window) {
      windows.push(win);
    }
  }

  return Promise.all(windows.map(BrowserTestUtils.closeWindow));
}

// Forget all closed windows.
function forgetClosedWindows() {
  while (ss.getClosedWindowCount() > 0) {
    ss.forgetClosedWindow(0);
  }
}

/**
 * When opening a new window it is not sufficient to wait for its load event.
 * We need to use whenDelayedStartupFinshed() here as the browser window's
 * delayedStartup() routine is executed one tick after the window's load event
 * has been dispatched. browser-delayed-startup-finished might be deferred even
 * further if parts of the window's initialization process take more time than
 * expected (e.g. reading a big session state from disk).
 */
function whenNewWindowLoaded(aOptions, aCallback) {
  let features = "";
  let url = "about:blank";

  if (aOptions && aOptions.private || false) {
    features = ",private";
    url = "about:privatebrowsing";
  }

  let win = openDialog(getBrowserURL(), "", "chrome,all,dialog=no" + features, url);
  let delayedStartup = promiseDelayedStartupFinished(win);

  let browserLoaded = new Promise(resolve => {
    if (url == "about:blank") {
      resolve();
      return;
    }

    win.addEventListener("load", function() {
      let browser = win.gBrowser.selectedBrowser;
      promiseBrowserLoaded(browser).then(resolve);
    }, {once: true});
  });

  Promise.all([delayedStartup, browserLoaded]).then(() => aCallback(win));
}
function promiseNewWindowLoaded(aOptions) {
  return new Promise(resolve => whenNewWindowLoaded(aOptions, resolve));
}

/**
 * This waits for the browser-delayed-startup-finished notification of a given
 * window. It indicates that the windows has loaded completely and is ready to
 * be used for testing.
 */
function whenDelayedStartupFinished(aWindow, aCallback) {
  Services.obs.addObserver(function observer(aSubject, aTopic) {
    if (aWindow == aSubject) {
      Services.obs.removeObserver(observer, aTopic);
      executeSoon(aCallback);
    }
  }, "browser-delayed-startup-finished");
}
function promiseDelayedStartupFinished(aWindow) {
  return new Promise(resolve => whenDelayedStartupFinished(aWindow, resolve));
}

function promiseEvent(element, eventType, isCapturing = false) {
  return new Promise(resolve => {
    element.addEventListener(eventType, function(event) {
      resolve(event);
    }, {capture: isCapturing, once: true});
  });
}

function promiseTabRestored(tab) {
  return promiseEvent(tab, "SSTabRestored");
}

function promiseTabRestoring(tab) {
  return promiseEvent(tab, "SSTabRestoring");
}

function sendMessage(browser, name, data = {}) {
  browser.messageManager.sendAsyncMessage(name, data);
  return promiseContentMessage(browser, name);
}

// This creates list of functions that we will map to their corresponding
// ss-test:* messages names. Those will be sent to the frame script and
// be used to read and modify form data.
/* global getTextContent, getInputValue, setInputValue, getInputChecked
          setInputChecked, getSelectedIndex, setSelectedIndex,
          getMultipleSelected, setMultipleSelected, getFileNameArray,
          setFileNameArray */
const FORM_HELPERS = [
  "getTextContent",
  "getInputValue", "setInputValue",
  "getInputChecked", "setInputChecked",
  "getSelectedIndex", "setSelectedIndex",
  "getMultipleSelected", "setMultipleSelected",
  "getFileNameArray", "setFileNameArray",
];

for (let name of FORM_HELPERS) {
  let msg = "ss-test:" + name;
  this[name] = (browser, data) => sendMessage(browser, msg, data);
}

// Removes the given tab immediately and returns a promise that resolves when
// all pending status updates (messages) of the closing tab have been received.
function promiseRemoveTab(tab) {
  return BrowserTestUtils.removeTab(tab);
}

// Write DOMSessionStorage data to the given browser.
function modifySessionStorage(browser, storageData, storageOptions = {}) {
<<<<<<< HEAD
  return ContentTask.spawn(browser, [storageData, storageOptions], function* ([data, options]) {
=======
  return ContentTask.spawn(browser, [storageData, storageOptions], async function([data, options]) {
>>>>>>> a17af05f
    let frame = content;
    if (options && "frameIndex" in options) {
      frame = content.frames[options.frameIndex];
    }

    let keys = new Set(Object.keys(data));
    let storage = frame.sessionStorage;

    return new Promise(resolve => {
      addEventListener("MozSessionStorageChanged", function onStorageChanged(event) {
        if (event.storageArea == storage) {
          keys.delete(event.key);
        }

        if (keys.size == 0) {
          removeEventListener("MozSessionStorageChanged", onStorageChanged, true);
          resolve();
        }
      }, true);

      for (let key of keys) {
        frame.sessionStorage[key] = data[key];
      }
    });
  });
}

function pushPrefs(...aPrefs) {
  return SpecialPowers.pushPrefEnv({"set": aPrefs});
}

function popPrefs() {
  return SpecialPowers.popPrefEnv();
}

async function checkScroll(tab, expected, msg) {
  let browser = tab.linkedBrowser;
  await TabStateFlusher.flush(browser);

  let scroll = JSON.parse(ss.getTabState(tab)).scroll || null;
  is(JSON.stringify(scroll), JSON.stringify(expected), msg);
}<|MERGE_RESOLUTION|>--- conflicted
+++ resolved
@@ -98,11 +98,7 @@
 
   aState.windows.forEach(function(winState) {
     winState.tabs.forEach(function(tabState) {
-<<<<<<< HEAD
-      if (restoreHiddenTabs || !tabState.hidden)
-=======
       if (!restoreTabsLazily && (restoreHiddenTabs || !tabState.hidden))
->>>>>>> a17af05f
         expectedTabsRestored++;
     });
   });
@@ -281,11 +277,7 @@
   for (let key of SessionFile.Paths.loadOrder) {
     let data = "";
     try {
-<<<<<<< HEAD
-      data = yield OS.File.read(SessionFile.Paths[key], { encoding: "utf-8" });
-=======
       data = await OS.File.read(SessionFile.Paths[key], { encoding: "utf-8", compression: "lz4" });
->>>>>>> a17af05f
     } catch (ex) {
       // Ignore missing files
       if (!(ex instanceof OS.File.Error && ex.becauseNoSuchFile)) {
@@ -361,11 +353,7 @@
   _callback: null,
 
   setCallback(callback) {
-<<<<<<< HEAD
-    Services.obs.addObserver(this, "sessionstore-debug-tab-restored", false);
-=======
     Services.obs.addObserver(this, "sessionstore-debug-tab-restored");
->>>>>>> a17af05f
     this._callback = callback;
   },
 
@@ -533,11 +521,7 @@
 
 // Write DOMSessionStorage data to the given browser.
 function modifySessionStorage(browser, storageData, storageOptions = {}) {
-<<<<<<< HEAD
-  return ContentTask.spawn(browser, [storageData, storageOptions], function* ([data, options]) {
-=======
   return ContentTask.spawn(browser, [storageData, storageOptions], async function([data, options]) {
->>>>>>> a17af05f
     let frame = content;
     if (options && "frameIndex" in options) {
       frame = content.frames[options.frameIndex];
