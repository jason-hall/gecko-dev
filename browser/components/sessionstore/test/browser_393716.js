--- conflicted
+++ resolved
@@ -8,11 +8,7 @@
 /**
  * Bug 393716 - Basic tests for getTabState(), setTabState(), and duplicateTab().
  */
-<<<<<<< HEAD
-add_task(function* test_set_tabstate() {
-=======
 add_task(async function test_set_tabstate() {
->>>>>>> a17af05f
   let key = "Unique key: " + Date.now();
   let value = "Unique value: " + Math.random();
 
@@ -39,11 +35,7 @@
   gBrowser.removeTab(tab);
 });
 
-<<<<<<< HEAD
-add_task(function* test_set_tabstate_and_duplicate() {
-=======
 add_task(async function test_set_tabstate_and_duplicate() {
->>>>>>> a17af05f
   let key2 = "key2";
   let value2 = "Value " + Math.random();
   let value3 = "Another value: " + Date.now();
