--- conflicted
+++ resolved
@@ -12,19 +12,11 @@
         resolve();
       }
     };
-<<<<<<< HEAD
-    Services.obs.addObserver(observer, "browser:purge-domain-data", false);
-  });
-}
-
-add_task(function* () {
-=======
     Services.obs.addObserver(observer, "browser:purge-domain-data");
   });
 }
 
 add_task(async function() {
->>>>>>> a17af05f
   /** Test for Bug 464199 **/
 
   const REMEMBER = Date.now(), FORGET = Math.random();
@@ -61,11 +53,7 @@
 
   // open a window and add the above closed tab list
   let newWin = openDialog(location, "", "chrome,all,dialog=no");
-<<<<<<< HEAD
-  yield promiseWindowLoaded(newWin);
-=======
   await promiseWindowLoaded(newWin);
->>>>>>> a17af05f
   gPrefService.setIntPref("browser.sessionstore.max_tabs_undo",
                           test_state.windows[0]._closedTabs.length);
   ss.setWindowState(newWin, JSON.stringify(test_state), true);
@@ -79,13 +67,8 @@
   is(countByTitle(closedTabs, REMEMBER), remember_count,
      "Everything is set up.");
 
-<<<<<<< HEAD
-  yield ForgetAboutSite.removeDataFromDomain("example.net");
-  yield promiseClearHistory();
-=======
   await ForgetAboutSite.removeDataFromDomain("example.net");
   await promiseClearHistory();
->>>>>>> a17af05f
   closedTabs = JSON.parse(ss.getClosedTabData(newWin));
   is(closedTabs.length, remember_count,
      "The correct amout of tabs was removed");
@@ -95,9 +78,5 @@
      "... and tabs to be remembered weren't.");
   // clean up
   gPrefService.clearUserPref("browser.sessionstore.max_tabs_undo");
-<<<<<<< HEAD
-  yield BrowserTestUtils.closeWindow(newWin);
-=======
   await BrowserTestUtils.closeWindow(newWin);
->>>>>>> a17af05f
 });