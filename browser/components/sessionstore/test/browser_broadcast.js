/* Any copyright is dedicated to the Public Domain.
 * http://creativecommons.org/publicdomain/zero/1.0/ */

"use strict";

const INITIAL_VALUE = "browser_broadcast.js-initial-value-" + Date.now();

/**
 * This test ensures we won't lose tab data queued in the content script when
 * closing a tab.
 */
<<<<<<< HEAD
add_task(function* flush_on_tabclose() {
  let tab = yield createTabWithStorageData(["http://example.com"]);
=======
add_task(async function flush_on_tabclose() {
  let tab = await createTabWithStorageData(["http://example.com"]);
>>>>>>> a17af05f
  let browser = tab.linkedBrowser;

  await modifySessionStorage(browser, {test: "on-tab-close"});
  await promiseRemoveTab(tab);

  let [{state: {storage}}] = JSON.parse(ss.getClosedTabData(window));
  is(storage["http://example.com"].test, "on-tab-close",
    "sessionStorage data has been flushed on TabClose");
});

/**
 * This test ensures we won't lose tab data queued in the content script when
 * duplicating a tab.
 */
<<<<<<< HEAD
add_task(function* flush_on_duplicate() {
  let tab = yield createTabWithStorageData(["http://example.com"]);
=======
add_task(async function flush_on_duplicate() {
  let tab = await createTabWithStorageData(["http://example.com"]);
>>>>>>> a17af05f
  let browser = tab.linkedBrowser;

  await modifySessionStorage(browser, {test: "on-duplicate"});
  let tab2 = ss.duplicateTab(window, tab);
  await promiseTabRestored(tab2);

  await promiseRemoveTab(tab2);
  let [{state: {storage}}] = JSON.parse(ss.getClosedTabData(window));
  is(storage["http://example.com"].test, "on-duplicate",
    "sessionStorage data has been flushed when duplicating tabs");

  gBrowser.removeTab(tab);
});

/**
 * This test ensures we won't lose tab data queued in the content script when
 * a window is closed.
 */
<<<<<<< HEAD
add_task(function* flush_on_windowclose() {
  let win = yield promiseNewWindow();
  let tab = yield createTabWithStorageData(["http://example.com"], win);
=======
add_task(async function flush_on_windowclose() {
  let win = await promiseNewWindow();
  let tab = await createTabWithStorageData(["http://example.com"], win);
>>>>>>> a17af05f
  let browser = tab.linkedBrowser;

  await modifySessionStorage(browser, {test: "on-window-close"});
  await BrowserTestUtils.closeWindow(win);

  let [{tabs: [, {storage}]}] = JSON.parse(ss.getClosedWindowData());
  is(storage["http://example.com"].test, "on-window-close",
    "sessionStorage data has been flushed when closing a window");
});

/**
 * This test ensures that stale tab data is ignored when reusing a tab
 * (via e.g. setTabState) and does not overwrite the new data.
 */
<<<<<<< HEAD
add_task(function* flush_on_settabstate() {
  let tab = yield createTabWithStorageData(["http://example.com"]);
=======
add_task(async function flush_on_settabstate() {
  let tab = await createTabWithStorageData(["http://example.com"]);
>>>>>>> a17af05f
  let browser = tab.linkedBrowser;

  // Flush to make sure our tab state is up-to-date.
  await TabStateFlusher.flush(browser);

  let state = ss.getTabState(tab);
  await modifySessionStorage(browser, {test: "on-set-tab-state"});

  // Flush all data contained in the content script but send it using
  // asynchronous messages.
  TabStateFlusher.flush(browser);

  await promiseTabState(tab, state);

  let {storage} = JSON.parse(ss.getTabState(tab));
  is(storage["http://example.com"].test, INITIAL_VALUE,
    "sessionStorage data has not been overwritten");

  gBrowser.removeTab(tab);
});

/**
 * This test ensures that we won't lose tab data that has been sent
 * asynchronously just before closing a tab. Flushing must re-send all data
 * that hasn't been received by chrome, yet.
 */
<<<<<<< HEAD
add_task(function* flush_on_tabclose_racy() {
  let tab = yield createTabWithStorageData(["http://example.com"]);
=======
add_task(async function flush_on_tabclose_racy() {
  let tab = await createTabWithStorageData(["http://example.com"]);
>>>>>>> a17af05f
  let browser = tab.linkedBrowser;

  // Flush to make sure we start with an empty queue.
  await TabStateFlusher.flush(browser);

  await modifySessionStorage(browser, {test: "on-tab-close-racy"});

  // Flush all data contained in the content script but send it using
  // asynchronous messages.
  TabStateFlusher.flush(browser);
  await promiseRemoveTab(tab);

  let [{state: {storage}}] = JSON.parse(ss.getClosedTabData(window));
  is(storage["http://example.com"].test, "on-tab-close-racy",
    "sessionStorage data has been merged correctly to prevent data loss");
});

function promiseNewWindow() {
  return new Promise(resolve => {
    whenNewWindowLoaded({private: false}, resolve);
  });
}

async function createTabWithStorageData(urls, win = window) {
  let tab = win.gBrowser.addTab();
  let browser = tab.linkedBrowser;

  for (let url of urls) {
    browser.loadURI(url);
    await promiseBrowserLoaded(browser);
    await modifySessionStorage(browser, {test: INITIAL_VALUE});
  }

  return tab;
}<|MERGE_RESOLUTION|>--- conflicted
+++ resolved
@@ -9,13 +9,8 @@
  * This test ensures we won't lose tab data queued in the content script when
  * closing a tab.
  */
-<<<<<<< HEAD
-add_task(function* flush_on_tabclose() {
-  let tab = yield createTabWithStorageData(["http://example.com"]);
-=======
 add_task(async function flush_on_tabclose() {
   let tab = await createTabWithStorageData(["http://example.com"]);
->>>>>>> a17af05f
   let browser = tab.linkedBrowser;
 
   await modifySessionStorage(browser, {test: "on-tab-close"});
@@ -30,13 +25,8 @@
  * This test ensures we won't lose tab data queued in the content script when
  * duplicating a tab.
  */
-<<<<<<< HEAD
-add_task(function* flush_on_duplicate() {
-  let tab = yield createTabWithStorageData(["http://example.com"]);
-=======
 add_task(async function flush_on_duplicate() {
   let tab = await createTabWithStorageData(["http://example.com"]);
->>>>>>> a17af05f
   let browser = tab.linkedBrowser;
 
   await modifySessionStorage(browser, {test: "on-duplicate"});
@@ -55,15 +45,9 @@
  * This test ensures we won't lose tab data queued in the content script when
  * a window is closed.
  */
-<<<<<<< HEAD
-add_task(function* flush_on_windowclose() {
-  let win = yield promiseNewWindow();
-  let tab = yield createTabWithStorageData(["http://example.com"], win);
-=======
 add_task(async function flush_on_windowclose() {
   let win = await promiseNewWindow();
   let tab = await createTabWithStorageData(["http://example.com"], win);
->>>>>>> a17af05f
   let browser = tab.linkedBrowser;
 
   await modifySessionStorage(browser, {test: "on-window-close"});
@@ -78,13 +62,8 @@
  * This test ensures that stale tab data is ignored when reusing a tab
  * (via e.g. setTabState) and does not overwrite the new data.
  */
-<<<<<<< HEAD
-add_task(function* flush_on_settabstate() {
-  let tab = yield createTabWithStorageData(["http://example.com"]);
-=======
 add_task(async function flush_on_settabstate() {
   let tab = await createTabWithStorageData(["http://example.com"]);
->>>>>>> a17af05f
   let browser = tab.linkedBrowser;
 
   // Flush to make sure our tab state is up-to-date.
@@ -111,13 +90,8 @@
  * asynchronously just before closing a tab. Flushing must re-send all data
  * that hasn't been received by chrome, yet.
  */
-<<<<<<< HEAD
-add_task(function* flush_on_tabclose_racy() {
-  let tab = yield createTabWithStorageData(["http://example.com"]);
-=======
 add_task(async function flush_on_tabclose_racy() {
   let tab = await createTabWithStorageData(["http://example.com"]);
->>>>>>> a17af05f
   let browser = tab.linkedBrowser;
 
   // Flush to make sure we start with an empty queue.
