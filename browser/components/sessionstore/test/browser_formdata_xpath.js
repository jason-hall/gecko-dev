/* Any copyright is dedicated to the Public Domain.
 * http://creativecommons.org/publicdomain/zero/1.0/ */

"use strict";

const URL = ROOT + "browser_formdata_xpath_sample.html";

/**
 * Bug 346337 - Generic form data restoration tests.
 */
add_task(function setup() {
  // make sure we don't save form data at all (except for tab duplication)
  Services.prefs.setIntPref("browser.sessionstore.privacy_level", 2);

  registerCleanupFunction(() => {
    Services.prefs.clearUserPref("browser.sessionstore.privacy_level");
  });
});

const FILE1 = createFilePath("346337_test1.file");
const FILE2 = createFilePath("346337_test2.file");

const FIELDS = {
  "//input[@name='input']":     Date.now().toString(),
  "//input[@name='spaced 1']":  Math.random().toString(),
  "//input[3]":                 "three",
  "//input[@type='checkbox']":  true,
  "//input[@name='uncheck']":   false,
  "//input[@type='radio'][1]":  false,
  "//input[@type='radio'][2]":  true,
  "//input[@type='radio'][3]":  false,
  "//select":                   2,
  "//select[@multiple]":        [1, 3],
  "//textarea[1]":              "",
  "//textarea[2]":              "Some text... " + Math.random(),
  "//textarea[3]":              "Some more text\n" + new Date(),
  "//input[@type='file'][1]":   [FILE1],
  "//input[@type='file'][2]":   [FILE1, FILE2]
};

<<<<<<< HEAD
add_task(function* test_form_data_restoration() {
=======
add_task(async function test_form_data_restoration() {
>>>>>>> a17af05f
  // Load page with some input fields.
  let tab = BrowserTestUtils.addTab(gBrowser, URL);
  let browser = tab.linkedBrowser;
  await promiseBrowserLoaded(browser);

  // Fill in some values.
  for (let xpath of Object.keys(FIELDS)) {
    await setFormValue(browser, xpath);
  }

  // Duplicate the tab.
  let tab2 = gBrowser.duplicateTab(tab);
  let browser2 = tab2.linkedBrowser;
  await promiseTabRestored(tab2);

  // Check that all form values have been duplicated.
  for (let xpath of Object.keys(FIELDS)) {
    let expected = JSON.stringify(FIELDS[xpath]);
    let actual = JSON.stringify(await getFormValue(browser2, xpath));
    is(actual, expected, "The value for \"" + xpath + "\" was correctly restored");
  }

  // Remove all tabs.
  await promiseRemoveTab(tab2);
  await promiseRemoveTab(tab);

  // Restore one of the tabs again.
  tab = ss.undoCloseTab(window, 0);
  browser = tab.linkedBrowser;
  await promiseTabRestored(tab);

  // Check that none of the form values have been restored due to the privacy
  // level settings.
  for (let xpath of Object.keys(FIELDS)) {
    let expected = FIELDS[xpath];
    if (expected) {
      let actual = await getFormValue(browser, xpath, expected);
      isnot(actual, expected, "The value for \"" + xpath + "\" was correctly discarded");
    }
  }

  // Cleanup.
  await promiseRemoveTab(tab);
});

function createFilePath(leaf) {
  let file = Services.dirsvc.get("TmpD", Ci.nsIFile);
  file.append(leaf);
  return file.path;
}

function isArrayOfNumbers(value) {
  return Array.isArray(value) && value.every(n => typeof(n) === "number");
}

function isArrayOfStrings(value) {
  return Array.isArray(value) && value.every(n => typeof(n) === "string");
}

function getFormValue(browser, xpath) {
  let value = FIELDS[xpath];

  if (typeof value == "string") {
    return getInputValue(browser, {xpath});
  }

  if (typeof value == "boolean") {
    return getInputChecked(browser, {xpath});
  }

  if (typeof value == "number") {
    return getSelectedIndex(browser, {xpath});
  }

  if (isArrayOfNumbers(value)) {
    return getMultipleSelected(browser, {xpath});
  }

  if (isArrayOfStrings(value)) {
    return getFileNameArray(browser, {xpath});
  }

  throw new Error("unknown input type");
}

function setFormValue(browser, xpath) {
  let value = FIELDS[xpath];

  if (typeof value == "string") {
    return setInputValue(browser, {xpath, value});
  }

  if (typeof value == "boolean") {
    return setInputChecked(browser, {xpath, checked: value});
  }

  if (typeof value == "number") {
    return setSelectedIndex(browser, {xpath, index: value});
  }

  if (isArrayOfNumbers(value)) {
    return setMultipleSelected(browser, {xpath, indices: value});
  }

  if (isArrayOfStrings(value)) {
    return setFileNameArray(browser, {xpath, names: value});
  }

  throw new Error("unknown input type");
}<|MERGE_RESOLUTION|>--- conflicted
+++ resolved
@@ -38,11 +38,7 @@
   "//input[@type='file'][2]":   [FILE1, FILE2]
 };
 
-<<<<<<< HEAD
-add_task(function* test_form_data_restoration() {
-=======
 add_task(async function test_form_data_restoration() {
->>>>>>> a17af05f
   // Load page with some input fields.
   let tab = BrowserTestUtils.addTab(gBrowser, URL);
   let browser = tab.linkedBrowser;
