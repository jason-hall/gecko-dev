--- conflicted
+++ resolved
@@ -9,11 +9,7 @@
  * Bug 485482 - Make sure that we produce valid XPath expressions even for very
  * weird HTML documents.
  */
-<<<<<<< HEAD
-add_task(function* test_xpath_exp_for_strange_documents() {
-=======
 add_task(async function test_xpath_exp_for_strange_documents() {
->>>>>>> a17af05f
   // Load a page with weird tag names.
   let tab = BrowserTestUtils.addTab(gBrowser, URL);
   let browser = tab.linkedBrowser;
