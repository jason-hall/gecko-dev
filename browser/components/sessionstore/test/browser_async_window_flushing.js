"use strict";

const PAGE = "http://example.com/";

/**
 * Tests that if we initially discard a window as not interesting
 * to save in the closed windows array, that we revisit that decision
 * after a window flush has completed.
 */
add_task(async function test_add_interesting_window() {
  // We want to suppress all non-final updates from the browser tabs
  // so as to eliminate any racy-ness with this test.
  await pushPrefs(["browser.sessionstore.debug.no_auto_updates", true]);

  // Depending on previous tests, we might already have some closed
  // windows stored. We'll use its length to determine whether or not
  // the window was added or not.
  let initialClosedWindows = ss.getClosedWindowCount();

  // Make sure we can actually store another closed window
  await pushPrefs(["browser.sessionstore.max_windows_undo",
                   initialClosedWindows + 1]);

  // Create a new browser window. Since the default window will start
  // at about:blank, SessionStore should find this tab (and therefore the
  // whole window) uninteresting, and should not initially put it into
  // the closed windows array.
  let newWin = await BrowserTestUtils.openNewBrowserWindow();

  let browser = newWin.gBrowser.selectedBrowser;

  // Send a message that will cause the content to change its location
  // to someplace more interesting. We've disabled auto updates from
  // the browser, so the parent won't know about this
<<<<<<< HEAD
  yield ContentTask.spawn(browser, PAGE, function*(newPage) {
=======
  await ContentTask.spawn(browser, PAGE, async function(newPage) {
>>>>>>> a17af05f
    content.location = newPage;
  });

  await promiseContentMessage(browser, "ss-test:OnHistoryReplaceEntry");

  // Clear out the userTypedValue so that the new window looks like
  // it's really not worth restoring.
  browser.userTypedValue = null;

  // Once the domWindowClosed Promise resolves, the window should
  // have closed, and SessionStore's onClose handler should have just
  // run.
  let domWindowClosed = BrowserTestUtils.domWindowClosed(newWin);

  // Once this windowClosed Promise resolves, we should have finished
  // the flush and revisited our decision to put this window into
  // the closed windows array.
  let windowClosed = BrowserTestUtils.windowClosed(newWin);

  // Ok, let's close the window.
  newWin.close();

  await domWindowClosed;
  // OnClose has just finished running.
  let currentClosedWindows = ss.getClosedWindowCount();
  is(currentClosedWindows, initialClosedWindows,
     "We should not have added the window to the closed windows array");

  await windowClosed;
  // The window flush has finished
  currentClosedWindows = ss.getClosedWindowCount();
  is(currentClosedWindows,
     initialClosedWindows + 1,
     "We should have added the window to the closed windows array");
});

/**
 * Tests that if we initially store a closed window as interesting
 * to save in the closed windows array, that we revisit that decision
 * after a window flush has completed, and stop storing a window that
 * we've deemed no longer interesting.
 */
add_task(async function test_remove_uninteresting_window() {
  // We want to suppress all non-final updates from the browser tabs
  // so as to eliminate any racy-ness with this test.
  await pushPrefs(["browser.sessionstore.debug.no_auto_updates", true]);

  // Depending on previous tests, we might already have some closed
  // windows stored. We'll use its length to determine whether or not
  // the window was added or not.
  let initialClosedWindows = ss.getClosedWindowCount();

  // Make sure we can actually store another closed window
  await pushPrefs(["browser.sessionstore.max_windows_undo",
                   initialClosedWindows + 1]);

  let newWin = await BrowserTestUtils.openNewBrowserWindow();

  // Now browse the initial tab of that window to an interesting
  // site.
  let tab = newWin.gBrowser.selectedTab;
  let browser = tab.linkedBrowser;
  browser.loadURI(PAGE);

  await BrowserTestUtils.browserLoaded(browser, false, PAGE);
  await TabStateFlusher.flush(browser);

  // Send a message that will cause the content to purge its
  // history entries and make itself seem uninteresting.
  await ContentTask.spawn(browser, null, async function() {
    // Epic hackery to make this browser seem suddenly boring.
    docShell.setCurrentURI(Services.io.newURI("about:blank"));

    let {sessionHistory} = docShell.QueryInterface(Ci.nsIWebNavigation);
    sessionHistory.PurgeHistory(sessionHistory.count);
  });

  // Once the domWindowClosed Promise resolves, the window should
  // have closed, and SessionStore's onClose handler should have just
  // run.
  let domWindowClosed = BrowserTestUtils.domWindowClosed(newWin);

  // Once this windowClosed Promise resolves, we should have finished
  // the flush and revisited our decision to put this window into
  // the closed windows array.
  let windowClosed = BrowserTestUtils.windowClosed(newWin);

  // Ok, let's close the window.
  newWin.close();

  await domWindowClosed;
  // OnClose has just finished running.
  let currentClosedWindows = ss.getClosedWindowCount();
  is(currentClosedWindows, initialClosedWindows + 1,
     "We should have added the window to the closed windows array");

  await windowClosed;
  // The window flush has finished
  currentClosedWindows = ss.getClosedWindowCount();
  is(currentClosedWindows,
     initialClosedWindows,
     "We should have removed the window from the closed windows array");
});

/**
 * Tests that when we close a window, it is immediately removed from the
 * _windows array.
 */
add_task(async function test_synchronously_remove_window_state() {
  // Depending on previous tests, we might already have some closed
  // windows stored. We'll use its length to determine whether or not
  // the window was added or not.
  let state = JSON.parse(ss.getBrowserState());
  ok(state, "Make sure we can get the state");
  let initialWindows = state.windows.length;

  // Open a new window and send the first tab somewhere
  // interesting.
  let newWin = await BrowserTestUtils.openNewBrowserWindow();
  let browser = newWin.gBrowser.selectedBrowser;
  browser.loadURI(PAGE);
  await BrowserTestUtils.browserLoaded(browser, false, PAGE);
  await TabStateFlusher.flush(browser);

  state = JSON.parse(ss.getBrowserState());
  is(state.windows.length, initialWindows + 1,
     "The new window to be in the state");

  // Now close the window, and make sure that the window was removed
  // from the windows list from the SessionState. We're specifically
  // testing the case where the window is _not_ removed in between
  // the close-initiated flush request and the flush response.
  let windowClosed = BrowserTestUtils.windowClosed(newWin);
  newWin.close();

  state = JSON.parse(ss.getBrowserState());
  is(state.windows.length, initialWindows,
     "The new window should have been removed from the state");

  // Wait for our window to go away
  await windowClosed;
});<|MERGE_RESOLUTION|>--- conflicted
+++ resolved
@@ -32,11 +32,7 @@
   // Send a message that will cause the content to change its location
   // to someplace more interesting. We've disabled auto updates from
   // the browser, so the parent won't know about this
-<<<<<<< HEAD
-  yield ContentTask.spawn(browser, PAGE, function*(newPage) {
-=======
   await ContentTask.spawn(browser, PAGE, async function(newPage) {
->>>>>>> a17af05f
     content.location = newPage;
   });
 
