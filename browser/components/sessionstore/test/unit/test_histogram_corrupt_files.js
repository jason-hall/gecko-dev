/* Any copyright is dedicated to the Public Domain.
   http://creativecommons.org/publicdomain/zero/1.0/ */

/*
 * The primary purpose of this test is to ensure that
 * the sessionstore component records information about
 * corrupted backup files into a histogram.
 */

"use strict";
Cu.import("resource://gre/modules/osfile.jsm", this);

const Telemetry = Services.telemetry;
const Path = OS.Path;
const HistogramId = "FX_SESSION_RESTORE_ALL_FILES_CORRUPT";

// Prepare the session file.
var profd = do_get_profile();
Cu.import("resource:///modules/sessionstore/SessionFile.jsm", this);

/**
 * A utility function for resetting the histogram and the contents
 * of the backup directory. This will also compress the file using lz4 compression.
 */
function promise_reset_session(backups = {}) {
  return (async function() {
    // Reset the histogram.
    Telemetry.getHistogramById(HistogramId).clear();

    // Reset the contents of the backups directory
    OS.File.makeDir(SessionFile.Paths.backups);
    for (let key of SessionFile.Paths.loadOrder) {
      if (backups.hasOwnProperty(key)) {
        let s = await OS.File.read(backups[key]);
        await OS.File.writeAtomic(SessionFile.Paths[key], s, {compression: "lz4"});
      } else {
        await OS.File.remove(SessionFile.Paths[key]);
      }
    }
  })();
}

/**
 * In order to use FX_SESSION_RESTORE_ALL_FILES_CORRUPT histogram
 * it has to be registered in "toolkit/components/telemetry/Histograms.json".
 * This test ensures that the histogram is registered and empty.
 */
add_task(async function test_ensure_histogram_exists_and_empty() {
  let s = Telemetry.getHistogramById(HistogramId).snapshot();
  Assert.equal(s.sum, 0, "Initially, the sum of probes is 0");
});

/**
 * Makes sure that the histogram is negatively updated when no
 * backup files are present.
 */
add_task(async function test_no_files_exist() {
  // No session files are available to SessionFile.
  await promise_reset_session();

  await SessionFile.read();
  // Checking if the histogram is updated negatively
  let h = Telemetry.getHistogramById(HistogramId);
  let s = h.snapshot();
  Assert.equal(s.counts[0], 1, "One probe for the 'false' bucket.");
  Assert.equal(s.counts[1], 0, "No probes in the 'true' bucket.");
});

/**
 * Makes sure that the histogram is negatively updated when at least one
 * backup file is not corrupted.
 */
add_task(async function test_one_file_valid() {
  // Corrupting some backup files.
  let invalidSession = "data/sessionstore_invalid.js";
  let validSession = "data/sessionstore_valid.js";
<<<<<<< HEAD
  reset_session({
=======
  await promise_reset_session({
>>>>>>> a17af05f
    clean: invalidSession,
    cleanBackup: validSession,
    recovery: invalidSession,
    recoveryBackup: invalidSession
  });

  await SessionFile.read();
  // Checking if the histogram is updated negatively.
  let h = Telemetry.getHistogramById(HistogramId);
  let s = h.snapshot();
  Assert.equal(s.counts[0], 1, "One probe for the 'false' bucket.");
  Assert.equal(s.counts[1], 0, "No probes in the 'true' bucket.");
});

/**
 * Makes sure that the histogram is positively updated when all
 * backup files are corrupted.
 */
add_task(async function test_all_files_corrupt() {
  // Corrupting all backup files.
  let invalidSession = "data/sessionstore_invalid.js";
<<<<<<< HEAD
  reset_session({
=======
  await promise_reset_session({
>>>>>>> a17af05f
    clean: invalidSession,
    cleanBackup: invalidSession,
    recovery: invalidSession,
    recoveryBackup: invalidSession
  });

  await SessionFile.read();
  // Checking if the histogram is positively updated.
  let h = Telemetry.getHistogramById(HistogramId);
  let s = h.snapshot();
  Assert.equal(s.counts[1], 1, "One probe for the 'true' bucket.");
  Assert.equal(s.counts[0], 0, "No probes in the 'false' bucket.");
});<|MERGE_RESOLUTION|>--- conflicted
+++ resolved
@@ -74,11 +74,7 @@
   // Corrupting some backup files.
   let invalidSession = "data/sessionstore_invalid.js";
   let validSession = "data/sessionstore_valid.js";
-<<<<<<< HEAD
-  reset_session({
-=======
   await promise_reset_session({
->>>>>>> a17af05f
     clean: invalidSession,
     cleanBackup: validSession,
     recovery: invalidSession,
@@ -100,11 +96,7 @@
 add_task(async function test_all_files_corrupt() {
   // Corrupting all backup files.
   let invalidSession = "data/sessionstore_invalid.js";
-<<<<<<< HEAD
-  reset_session({
-=======
   await promise_reset_session({
->>>>>>> a17af05f
     clean: invalidSession,
     cleanBackup: invalidSession,
     recovery: invalidSession,
