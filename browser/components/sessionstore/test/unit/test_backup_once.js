/* Any copyright is dedicated to the Public Domain.
   http://creativecommons.org/publicdomain/zero/1.0/ */

"use strict";

var {XPCOMUtils} = Cu.import("resource://gre/modules/XPCOMUtils.jsm", {});
var {SessionWorker} = Cu.import("resource:///modules/sessionstore/SessionWorker.jsm", {});

var File = OS.File;
var Paths;
var SessionFile;

// We need a XULAppInfo to initialize SessionFile
Cu.import("resource://testing-common/AppInfo.jsm", this);
updateAppInfo({
  name: "SessionRestoreTest",
  ID: "{230de50e-4cd1-11dc-8314-0800200c9a66}",
  version: "1",
  platformVersion: "",
});

add_task(async function init() {
  // Make sure that we have a profile before initializing SessionFile
  let profd = do_get_profile();
  SessionFile = Cu.import("resource:///modules/sessionstore/SessionFile.jsm", {}).SessionFile;
  Paths = SessionFile.Paths;

  let source = do_get_file("data/sessionstore_valid.js");
  source.copyTo(profd, "sessionstore.js");
  await writeCompressedFile(Paths.clean.replace("jsonlz4", "js"), Paths.clean);

  // Finish initialization of SessionFile
  await SessionFile.read();
});

var pathStore;
var pathBackup;
var decoder;

function promise_check_exist(path, shouldExist) {
<<<<<<< HEAD
  return Task.spawn(function*() {
    do_print("Ensuring that " + path + (shouldExist ? " exists" : " does not exist"));
    if ((yield OS.File.exists(path)) != shouldExist) {
=======
  return (async function() {
    do_print("Ensuring that " + path + (shouldExist ? " exists" : " does not exist"));
    if ((await OS.File.exists(path)) != shouldExist) {
>>>>>>> a17af05f
      throw new Error("File " + path + " should " + (shouldExist ? "exist" : "not exist"));
    }
  })();
}

function promise_check_contents(path, expect) {
  return (async function() {
    do_print("Checking whether " + path + " has the right contents");
    let actual = await OS.File.read(path, { encoding: "utf-8", compression: "lz4" });
    Assert.deepEqual(JSON.parse(actual), expect, `File ${path} contains the expected data.`);
  })();
}

function generateFileContents(id) {
  let url = `http://example.com/test_backup_once#${id}_${Math.random()}`;
  return {windows: [{tabs: [{entries: [{url}], index: 1}]}]}
}

// Write to the store, and check that it creates:
// - $Path.recovery with the new data
// - $Path.nextUpgradeBackup with the old data
add_task(async function test_first_write_backup() {
  let initial_content = generateFileContents("initial");
  let new_content = generateFileContents("test_1");

  do_print("Before the first write, none of the files should exist");
  await promise_check_exist(Paths.backups, false);

  await File.makeDir(Paths.backups);
  await File.writeAtomic(Paths.clean, JSON.stringify(initial_content), { encoding: "utf-8", compression: "lz4" });
  await SessionFile.write(new_content);

  do_print("After first write, a few files should have been created");
  await promise_check_exist(Paths.backups, true);
  await promise_check_exist(Paths.clean, false);
  await promise_check_exist(Paths.cleanBackup, true);
  await promise_check_exist(Paths.recovery, true);
  await promise_check_exist(Paths.recoveryBackup, false);
  await promise_check_exist(Paths.nextUpgradeBackup, true);

  await promise_check_contents(Paths.recovery, new_content);
  await promise_check_contents(Paths.nextUpgradeBackup, initial_content);
});

// Write to the store again, and check that
// - $Path.clean is not written
// - $Path.recovery contains the new data
// - $Path.recoveryBackup contains the previous data
add_task(async function test_second_write_no_backup() {
  let new_content = generateFileContents("test_2");
  let previous_backup_content = await File.read(Paths.recovery, { encoding: "utf-8", compression: "lz4" });
  previous_backup_content = JSON.parse(previous_backup_content);

  await OS.File.remove(Paths.cleanBackup);

  await SessionFile.write(new_content);

  await promise_check_exist(Paths.backups, true);
  await promise_check_exist(Paths.clean, false);
  await promise_check_exist(Paths.cleanBackup, false);
  await promise_check_exist(Paths.recovery, true);
  await promise_check_exist(Paths.nextUpgradeBackup, true);

  await promise_check_contents(Paths.recovery, new_content);
  await promise_check_contents(Paths.recoveryBackup, previous_backup_content);
});

// Make sure that we create $Paths.clean and remove $Paths.recovery*
// upon shutdown
add_task(async function test_shutdown() {
  let output = generateFileContents("test_3");

  await File.writeAtomic(Paths.recovery, "I should disappear");
  await File.writeAtomic(Paths.recoveryBackup, "I should also disappear");

  await SessionWorker.post("write", [output, { isFinalWrite: true, performShutdownCleanup: true}]);

  do_check_false((await File.exists(Paths.recovery)));
  do_check_false((await File.exists(Paths.recoveryBackup)));
  await promise_check_contents(Paths.clean, output);
});<|MERGE_RESOLUTION|>--- conflicted
+++ resolved
@@ -38,15 +38,9 @@
 var decoder;
 
 function promise_check_exist(path, shouldExist) {
-<<<<<<< HEAD
-  return Task.spawn(function*() {
-    do_print("Ensuring that " + path + (shouldExist ? " exists" : " does not exist"));
-    if ((yield OS.File.exists(path)) != shouldExist) {
-=======
   return (async function() {
     do_print("Ensuring that " + path + (shouldExist ? " exists" : " does not exist"));
     if ((await OS.File.exists(path)) != shouldExist) {
->>>>>>> a17af05f
       throw new Error("File " + path + " should " + (shouldExist ? "exist" : "not exist"));
     }
   })();
