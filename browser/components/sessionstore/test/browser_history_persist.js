--- conflicted
+++ resolved
@@ -7,11 +7,7 @@
  * Ensure that history entries that should not be persisted are restored in the
  * same state.
  */
-<<<<<<< HEAD
-add_task(function* check_history_not_persisted() {
-=======
 add_task(async function check_history_not_persisted() {
->>>>>>> a17af05f
   // Create an about:blank tab
   let tab = BrowserTestUtils.addTab(gBrowser, "about:blank");
   let browser = tab.linkedBrowser;
@@ -21,25 +17,15 @@
   await TabStateFlusher.flush(browser);
   let state = JSON.parse(ss.getTabState(tab));
   ok(!state.entries[0].persist, "Should have collected the persistence state");
-<<<<<<< HEAD
-  yield promiseRemoveTab(tab);
-=======
   await promiseRemoveTab(tab);
->>>>>>> a17af05f
   browser = null;
 
   // Open a new tab to restore into.
   tab = BrowserTestUtils.addTab(gBrowser, "about:blank");
   browser = tab.linkedBrowser;
-<<<<<<< HEAD
-  yield promiseTabState(tab, state);
-
-  yield ContentTask.spawn(browser, null, function() {
-=======
   await promiseTabState(tab, state);
 
   await ContentTask.spawn(browser, null, function() {
->>>>>>> a17af05f
     let sessionHistory = docShell.QueryInterface(Ci.nsIInterfaceRequestor)
                                  .getInterface(Ci.nsISHistory);
 
@@ -49,13 +35,8 @@
 
   // Load a new URL into the tab, it should replace the about:blank history entry
   browser.loadURI("about:robots");
-<<<<<<< HEAD
-  yield promiseBrowserLoaded(browser);
-  yield ContentTask.spawn(browser, null, function() {
-=======
   await promiseBrowserLoaded(browser);
   await ContentTask.spawn(browser, null, function() {
->>>>>>> a17af05f
     let sessionHistory = docShell.QueryInterface(Ci.nsIInterfaceRequestor)
                                  .getInterface(Ci.nsISHistory);
     is(sessionHistory.count, 1, "Should be a single history entry");
@@ -63,22 +44,14 @@
   });
 
   // Cleanup.
-<<<<<<< HEAD
-  yield promiseRemoveTab(tab);
-=======
   await promiseRemoveTab(tab);
->>>>>>> a17af05f
 });
 
 /**
  * Check that entries default to being persisted when the attribute doesn't
  * exist
  */
-<<<<<<< HEAD
-add_task(function* check_history_default_persisted() {
-=======
 add_task(async function check_history_default_persisted() {
->>>>>>> a17af05f
   // Create an about:blank tab
   let tab = BrowserTestUtils.addTab(gBrowser, "about:blank");
   let browser = tab.linkedBrowser;
@@ -88,23 +61,14 @@
   await TabStateFlusher.flush(browser);
   let state = JSON.parse(ss.getTabState(tab));
   delete state.entries[0].persist;
-<<<<<<< HEAD
-  yield promiseRemoveTab(tab);
-=======
   await promiseRemoveTab(tab);
->>>>>>> a17af05f
   browser = null;
 
   // Open a new tab to restore into.
   tab = BrowserTestUtils.addTab(gBrowser, "about:blank");
   browser = tab.linkedBrowser;
-<<<<<<< HEAD
-  yield promiseTabState(tab, state);
-  yield ContentTask.spawn(browser, null, function() {
-=======
   await promiseTabState(tab, state);
   await ContentTask.spawn(browser, null, function() {
->>>>>>> a17af05f
     let sessionHistory = docShell.QueryInterface(Ci.nsIInterfaceRequestor)
                                  .getInterface(Ci.nsISHistory);
 
@@ -114,13 +78,8 @@
 
   // Load a new URL into the tab, it should replace the about:blank history entry
   browser.loadURI("about:robots");
-<<<<<<< HEAD
-  yield promiseBrowserLoaded(browser);
-  yield ContentTask.spawn(browser, null, function() {
-=======
   await promiseBrowserLoaded(browser);
   await ContentTask.spawn(browser, null, function() {
->>>>>>> a17af05f
     let sessionHistory = docShell.QueryInterface(Ci.nsIInterfaceRequestor)
                                  .getInterface(Ci.nsISHistory);
     is(sessionHistory.count, 2, "Should be two history entries");
@@ -129,9 +88,5 @@
   });
 
   // Cleanup.
-<<<<<<< HEAD
-  yield promiseRemoveTab(tab);
-=======
   await promiseRemoveTab(tab);
->>>>>>> a17af05f
 });