"use strict";

requestLongerTimeout(4);

/**
 * Test that when restoring an 'initial page' with session restore, it
 * produces an empty URL bar, rather than leaving its URL explicitly
 * there as a 'user typed value'.
 */
add_task(async function() {
  let win = await BrowserTestUtils.openNewBrowserWindow();
  await BrowserTestUtils.openNewForegroundTab(win.gBrowser, "about:logo");
  let tabOpenedAndSwitchedTo = BrowserTestUtils.switchTab(win.gBrowser, () => {});

  // This opens about:newtab:
  win.BrowserOpenTab();
  let tab = await tabOpenedAndSwitchedTo;
  is(win.gURLBar.value, "", "URL bar should be empty");
  is(tab.linkedBrowser.userTypedValue, null, "userTypedValue should be null");
  let state = JSON.parse(SessionStore.getTabState(tab));
  ok(!state.userTypedValue, "userTypedValue should be undefined on the tab's state");
  tab = null;

  await BrowserTestUtils.closeWindow(win);

  ok(SessionStore.getClosedWindowCount(), "Should have a closed window");

<<<<<<< HEAD
  yield forceSaveState();
=======
  await forceSaveState();
>>>>>>> a17af05f

  win = SessionStore.undoCloseWindow(0);
  await TestUtils.topicObserved("sessionstore-single-window-restored",
                                subject => subject == win);
  // Don't wait for load here because it's about:newtab and we may have swapped in
  // a preloaded browser.
  await TabStateFlusher.flush(win.gBrowser.selectedBrowser);

  is(win.gURLBar.value, "", "URL bar should be empty");
  tab = win.gBrowser.selectedTab;
  is(tab.linkedBrowser.userTypedValue, null, "userTypedValue should be null");
  state = JSON.parse(SessionStore.getTabState(tab));
  ok(!state.userTypedValue, "userTypedValue should be undefined on the tab's state");

  await BrowserTestUtils.removeTab(tab);

  for (let url of gInitialPages) {
    if (url == BROWSER_NEW_TAB_URL) {
      continue; // We tested about:newtab using BrowserOpenTab() above.
    }
    info("Testing " + url + " - " + new Date());
    await BrowserTestUtils.openNewForegroundTab(win.gBrowser, url);
    await BrowserTestUtils.closeWindow(win);

    ok(SessionStore.getClosedWindowCount(), "Should have a closed window");

<<<<<<< HEAD
    yield forceSaveState();
=======
    await forceSaveState();
>>>>>>> a17af05f

    win = SessionStore.undoCloseWindow(0);
    await TestUtils.topicObserved("sessionstore-single-window-restored",
                                  subject => subject == win);
    await BrowserTestUtils.browserLoaded(win.gBrowser.selectedBrowser);
    await TabStateFlusher.flush(win.gBrowser.selectedBrowser);

    is(win.gURLBar.value, "", "URL bar should be empty");
    tab = win.gBrowser.selectedTab;
    is(tab.linkedBrowser.userTypedValue, null, "userTypedValue should be null");
    state = JSON.parse(SessionStore.getTabState(tab));
    ok(!state.userTypedValue, "userTypedValue should be undefined on the tab's state");

    info("Removing tab - " + new Date());
    await BrowserTestUtils.removeTab(tab);
    info("Finished removing tab - " + new Date());
  }
  info("Removing window - " + new Date());
  await BrowserTestUtils.closeWindow(win);
  info("Finished removing window - " + new Date());
});<|MERGE_RESOLUTION|>--- conflicted
+++ resolved
@@ -25,11 +25,7 @@
 
   ok(SessionStore.getClosedWindowCount(), "Should have a closed window");
 
-<<<<<<< HEAD
-  yield forceSaveState();
-=======
   await forceSaveState();
->>>>>>> a17af05f
 
   win = SessionStore.undoCloseWindow(0);
   await TestUtils.topicObserved("sessionstore-single-window-restored",
@@ -56,11 +52,7 @@
 
     ok(SessionStore.getClosedWindowCount(), "Should have a closed window");
 
-<<<<<<< HEAD
-    yield forceSaveState();
-=======
     await forceSaveState();
->>>>>>> a17af05f
 
     win = SessionStore.undoCloseWindow(0);
     await TestUtils.topicObserved("sessionstore-single-window-restored",
