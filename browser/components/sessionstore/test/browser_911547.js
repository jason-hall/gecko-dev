/* Any copyright is dedicated to the Public Domain.
   http://creativecommons.org/publicdomain/zero/1.0/ */

// This test is two fold:
// a) if security.data_uri.unique_opaque_origin == false, then
//    this tests that session restore component does restore the right
//    content security policy with the document. (The policy being
//    tested disallows inline scripts).
// b) if security.data_uri.unique_opaque_origin == true, then
//    this tests that data: URIs do not inherit the CSP from
//    it's enclosing context.

add_task(async function test() {
  let dataURIPref = Services.prefs.getBoolPref("security.data_uri.unique_opaque_origin");
  // create a tab that has a CSP
  let testURL = "http://mochi.test:8888/browser/browser/components/sessionstore/test/browser_911547_sample.html";
  let tab = gBrowser.selectedTab = BrowserTestUtils.addTab(gBrowser, testURL);
  gBrowser.selectedTab = tab;

  let browser = tab.linkedBrowser;
  await promiseBrowserLoaded(browser);

  // this is a baseline to ensure CSP is active
  // attempt to inject and run a script via inline (pre-restore, allowed)
<<<<<<< HEAD
  yield injectInlineScript(browser, `document.getElementById("test_id").value = "fail";`);

  let loadedPromise = promiseBrowserLoaded(browser);
  yield ContentTask.spawn(browser, null, function() {
    is(content.document.getElementById("test_id").value, "ok",
       "CSP should block the inline script that modifies test_id");

    // attempt to click a link to a data: URI (will inherit the CSP of the
    // origin document) and navigate to the data URI in the link.
    content.document.getElementById("test_data_link").click();
  });

  yield loadedPromise;

  yield ContentTask.spawn(browser, null, function() {
    is(content.document.getElementById("test_id2").value, "ok",
       "CSP should block the script loaded by the clicked data URI");
=======
  await injectInlineScript(browser, `document.getElementById("test_id1").value = "id1_modified";`);

  let loadedPromise = promiseBrowserLoaded(browser);
  await ContentTask.spawn(browser, null, function() {
    is(content.document.getElementById("test_id1").value, "id1_initial",
       "CSP should block the inline script that modifies test_id");


    // (a) if security.data_uri.unique_opaque_origin == false:
    //     attempt to click a link to a data: URI (will inherit the CSP of
    //     the origin document) and navigate to the data URI in the link.
    // (b) if security.data_uri.unique_opaque_origin == true:
    //     attempt to click a link to a data: URI (will *not* inherit the CSP of
    //     the origin document) and navigate to the data URI in the link.
    content.document.getElementById("test_data_link").click();
  });

  await loadedPromise;

  await ContentTask.spawn(browser, {dataURIPref}, function( {dataURIPref}) { // eslint-disable-line
    if (dataURIPref) {
      is(content.document.getElementById("test_id2").value, "id2_modified",
         "data: URI should *not* inherit the CSP of the enclosing context");
    } else {
      is(content.document.getElementById("test_id2").value, "id2_initial",
        "CSP should block the script loaded by the clicked data URI");
    }
>>>>>>> a17af05f
  });

  // close the tab
  await promiseRemoveTab(tab);

  // open new tab and recover the state
  tab = ss.undoCloseTab(window, 0);
  await promiseTabRestored(tab);
  browser = tab.linkedBrowser;

<<<<<<< HEAD
  yield ContentTask.spawn(browser, null, function() {
    is(content.document.getElementById("test_id2").value, "ok",
       "CSP should block the script loaded by the clicked data URI after restore");
=======
  await ContentTask.spawn(browser, {dataURIPref}, function({dataURIPref}) { // eslint-disable-line
    if (dataURIPref) {
      is(content.document.getElementById("test_id2").value, "id2_modified",
         "data: URI should *not* inherit the CSP of the enclosing context");
    } else {
      is(content.document.getElementById("test_id2").value, "id2_initial",
        "CSP should block the script loaded by the clicked data URI after restore");
    }
>>>>>>> a17af05f
  });

  // clean up
  gBrowser.removeTab(tab);
});

// injects an inline script element (with a text body)
function injectInlineScript(browser, scriptText) {
  return ContentTask.spawn(browser, scriptText, function(text) {
    let scriptElt = content.document.createElement("script");
    scriptElt.type = "text/javascript";
    scriptElt.text = text;
    content.document.body.appendChild(scriptElt);
  });
}<|MERGE_RESOLUTION|>--- conflicted
+++ resolved
@@ -22,25 +22,6 @@
 
   // this is a baseline to ensure CSP is active
   // attempt to inject and run a script via inline (pre-restore, allowed)
-<<<<<<< HEAD
-  yield injectInlineScript(browser, `document.getElementById("test_id").value = "fail";`);
-
-  let loadedPromise = promiseBrowserLoaded(browser);
-  yield ContentTask.spawn(browser, null, function() {
-    is(content.document.getElementById("test_id").value, "ok",
-       "CSP should block the inline script that modifies test_id");
-
-    // attempt to click a link to a data: URI (will inherit the CSP of the
-    // origin document) and navigate to the data URI in the link.
-    content.document.getElementById("test_data_link").click();
-  });
-
-  yield loadedPromise;
-
-  yield ContentTask.spawn(browser, null, function() {
-    is(content.document.getElementById("test_id2").value, "ok",
-       "CSP should block the script loaded by the clicked data URI");
-=======
   await injectInlineScript(browser, `document.getElementById("test_id1").value = "id1_modified";`);
 
   let loadedPromise = promiseBrowserLoaded(browser);
@@ -68,7 +49,6 @@
       is(content.document.getElementById("test_id2").value, "id2_initial",
         "CSP should block the script loaded by the clicked data URI");
     }
->>>>>>> a17af05f
   });
 
   // close the tab
@@ -79,11 +59,6 @@
   await promiseTabRestored(tab);
   browser = tab.linkedBrowser;
 
-<<<<<<< HEAD
-  yield ContentTask.spawn(browser, null, function() {
-    is(content.document.getElementById("test_id2").value, "ok",
-       "CSP should block the script loaded by the clicked data URI after restore");
-=======
   await ContentTask.spawn(browser, {dataURIPref}, function({dataURIPref}) { // eslint-disable-line
     if (dataURIPref) {
       is(content.document.getElementById("test_id2").value, "id2_modified",
@@ -92,7 +67,6 @@
       is(content.document.getElementById("test_id2").value, "id2_initial",
         "CSP should block the script loaded by the clicked data URI after restore");
     }
->>>>>>> a17af05f
   });
 
   // clean up
