/* This Source Code Form is subject to the terms of the Mozilla Public
 * License, v. 2.0. If a copy of the MPL was not distributed with this
 * file, You can obtain one at http://mozilla.org/MPL/2.0/. */

Components.utils.import("resource://gre/modules/ForgetAboutSite.jsm");

function promiseClearHistory() {
  return new Promise(resolve => {
    let observer = {
      observe(aSubject, aTopic, aData) {
        Services.obs.removeObserver(this, "browser:purge-domain-data");
        resolve();
      }
    };
<<<<<<< HEAD
    Services.obs.addObserver(observer, "browser:purge-domain-data", false);
  });
}

add_task(function* () {
=======
    Services.obs.addObserver(observer, "browser:purge-domain-data");
  });
}

add_task(async function() {
>>>>>>> a17af05f
  // utility functions
  function countClosedTabsByTitle(aClosedTabList, aTitle) {
    return aClosedTabList.filter(aData => aData.title == aTitle).length;
  }

  function countOpenTabsByTitle(aOpenTabList, aTitle) {
    return aOpenTabList.filter(aData => aData.entries.some(aEntry => aEntry.title == aTitle)).length;
  }

  // backup old state
  let oldState = ss.getBrowserState();
  let oldState_wins = JSON.parse(oldState).windows.length;
  if (oldState_wins != 1)
    ok(false, "oldState in test_purge has " + oldState_wins + " windows instead of 1");

  // create a new state for testing
  const REMEMBER = Date.now(), FORGET = Math.random();
  let testState = {
    windows: [ { tabs: [{ entries: [{ url: "http://example.com/", triggeringPrincipal_base64 }] }], selected: 1 } ],
    _closedWindows: [
      // _closedWindows[0]
      {
        tabs: [
          { entries: [{ url: "http://example.com/", triggeringPrincipal_base64, title: REMEMBER }] },
          { entries: [{ url: "http://mozilla.org/", triggeringPrincipal_base64, title: FORGET }] }
        ],
        selected: 2,
        title: "mozilla.org",
        _closedTabs: []
      },
      // _closedWindows[1]
      {
        tabs: [
         { entries: [{ url: "http://mozilla.org/", triggeringPrincipal_base64, title: FORGET }] },
         { entries: [{ url: "http://example.com/", triggeringPrincipal_base64, title: REMEMBER }] },
         { entries: [{ url: "http://example.com/", triggeringPrincipal_base64, title: REMEMBER }] },
         { entries: [{ url: "http://mozilla.org/", triggeringPrincipal_base64, title: FORGET }] },
         { entries: [{ url: "http://example.com/", triggeringPrincipal_base64, title: REMEMBER }] }
        ],
        selected: 5,
        _closedTabs: []
      },
      // _closedWindows[2]
      {
        tabs: [
          { entries: [{ url: "http://example.com/", triggeringPrincipal_base64, title: REMEMBER }] }
        ],
        selected: 1,
        _closedTabs: [
          {
            state: {
              entries: [
                { url: "http://mozilla.org/", triggeringPrincipal_base64, title: FORGET },
                { url: "http://mozilla.org/again", triggeringPrincipal_base64, title: "doesn't matter" }
              ]
            },
            pos: 1,
            title: FORGET
          },
          {
            state: {
              entries: [
                { url: "http://example.com", triggeringPrincipal_base64, title: REMEMBER }
              ]
            },
            title: REMEMBER
          }
        ]
      }
    ]
  };

  // set browser to test state
  ss.setBrowserState(JSON.stringify(testState));

  // purge domain & check that we purged correctly for closed windows
  let clearHistoryPromise = promiseClearHistory();
<<<<<<< HEAD
  yield ForgetAboutSite.removeDataFromDomain("mozilla.org");
  yield clearHistoryPromise;
=======
  await ForgetAboutSite.removeDataFromDomain("mozilla.org");
  await clearHistoryPromise;
>>>>>>> a17af05f

  let closedWindowData = JSON.parse(ss.getClosedWindowData());

  // First set of tests for _closedWindows[0] - tests basics
  let win = closedWindowData[0];
  is(win.tabs.length, 1, "1 tab was removed");
  is(countOpenTabsByTitle(win.tabs, FORGET), 0,
     "The correct tab was removed");
  is(countOpenTabsByTitle(win.tabs, REMEMBER), 1,
     "The correct tab was remembered");
  is(win.selected, 1, "Selected tab has changed");
  is(win.title, REMEMBER, "The window title was correctly updated");

  // Test more complicated case
  win = closedWindowData[1];
  is(win.tabs.length, 3, "2 tabs were removed");
  is(countOpenTabsByTitle(win.tabs, FORGET), 0,
     "The correct tabs were removed");
  is(countOpenTabsByTitle(win.tabs, REMEMBER), 3,
     "The correct tabs were remembered");
  is(win.selected, 3, "Selected tab has changed");
  is(win.title, REMEMBER, "The window title was correctly updated");

  // Tests handling of _closedTabs
  win = closedWindowData[2];
  is(countClosedTabsByTitle(win._closedTabs, REMEMBER), 1,
     "The correct number of tabs were removed, and the correct ones");
  is(countClosedTabsByTitle(win._closedTabs, FORGET), 0,
     "All tabs to be forgotten were indeed removed");

  // restore pre-test state
  ss.setBrowserState(oldState);
});<|MERGE_RESOLUTION|>--- conflicted
+++ resolved
@@ -12,19 +12,11 @@
         resolve();
       }
     };
-<<<<<<< HEAD
-    Services.obs.addObserver(observer, "browser:purge-domain-data", false);
-  });
-}
-
-add_task(function* () {
-=======
     Services.obs.addObserver(observer, "browser:purge-domain-data");
   });
 }
 
 add_task(async function() {
->>>>>>> a17af05f
   // utility functions
   function countClosedTabsByTitle(aClosedTabList, aTitle) {
     return aClosedTabList.filter(aData => aData.title == aTitle).length;
@@ -102,13 +94,8 @@
 
   // purge domain & check that we purged correctly for closed windows
   let clearHistoryPromise = promiseClearHistory();
-<<<<<<< HEAD
-  yield ForgetAboutSite.removeDataFromDomain("mozilla.org");
-  yield clearHistoryPromise;
-=======
   await ForgetAboutSite.removeDataFromDomain("mozilla.org");
   await clearHistoryPromise;
->>>>>>> a17af05f
 
   let closedWindowData = JSON.parse(ss.getClosedWindowData());
 
