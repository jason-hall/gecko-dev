--- conflicted
+++ resolved
@@ -8,11 +8,7 @@
 /**
  * Bug 456342 - Restore values from non-standard input field types.
  */
-<<<<<<< HEAD
-add_task(function* test_restore_nonstandard_input_values() {
-=======
 add_task(async function test_restore_nonstandard_input_values() {
->>>>>>> a17af05f
   // Add tab with various non-standard input field types.
   let tab = BrowserTestUtils.addTab(gBrowser, URL);
   let browser = tab.linkedBrowser;
