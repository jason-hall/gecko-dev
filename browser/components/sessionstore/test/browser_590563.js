/* Any copyright is dedicated to the Public Domain.
   http://creativecommons.org/publicdomain/zero/1.0/ */

function test() {
  let sessionData = {
    windows: [{
      tabs: [
        { entries: [{ url: "about:mozilla", triggeringPrincipal_base64 }], hidden: true },
        { entries: [{ url: "about:blank", triggeringPrincipal_base64 }], hidden: false }
      ]
    }]
  };
  let url = "about:sessionrestore";
  let formdata = {id: {sessionData}, url};
  let state = { windows: [{ tabs: [{ entries: [{url, triggeringPrincipal_base64}], formdata }] }] };

  waitForExplicitFinish();

  newWindowWithState(state, function(win) {
    registerCleanupFunction(() => BrowserTestUtils.closeWindow(win));

    is(gBrowser.tabs.length, 1, "The total number of tabs should be 1");
    is(gBrowser.visibleTabs.length, 1, "The total number of visible tabs should be 1");

    executeSoon(function() {
      waitForFocus(function() {
        middleClickTest(win);
        finish();
      }, win);
    });
  });
}

function middleClickTest(win) {
  let browser = win.gBrowser.selectedBrowser;
  let tree = browser.contentDocument.getElementById("tabList");
  is(tree.view.rowCount, 3, "There should be three items");

  // click on the first tab item
  var rect = tree.treeBoxObject.getCoordsForCellItem(1, tree.columns[1], "text");
  EventUtils.synthesizeMouse(tree.body, rect.x, rect.y, { button: 1 },
                             browser.contentWindow);
  // click on the second tab item
  rect = tree.treeBoxObject.getCoordsForCellItem(2, tree.columns[1], "text");
  EventUtils.synthesizeMouse(tree.body, rect.x, rect.y, { button: 1 },
                             browser.contentWindow);

  is(win.gBrowser.tabs.length, 3,
     "The total number of tabs should be 3 after restoring 2 tabs by middle click.");
  is(win.gBrowser.visibleTabs.length, 3,
     "The total number of visible tabs should be 3 after restoring 2 tabs by middle click");
}

function newWindowWithState(state, callback) {
  let opts = "chrome,all,dialog=no,height=800,width=800";
  let win = window.openDialog(getBrowserURL(), "_blank", opts);

  win.addEventListener("load", function() {
<<<<<<< HEAD
    let tab = win.gBrowser.selectedTab;

    // The form data will be restored before SSTabRestored, so we want to listen
    // for that on the currently selected tab (it will be reused)
    tab.addEventListener("SSTabRestored", function() {
      callback(win);
    }, {capture: true, once: true});
=======
    // The form data will be restored before SSTabRestored, so we want to listen
    // for that on the currently selected tab
    let onSSTabRestored = event => {
      let tab = event.target;
      if (tab.selected) {
        win.gBrowser.tabContainer.removeEventListener("SSTabRestored", onSSTabRestored, true);
        callback(win);
      }
    };
    win.gBrowser.tabContainer.addEventListener("SSTabRestored", onSSTabRestored, true);
>>>>>>> a17af05f

    executeSoon(function() {
      ss.setWindowState(win, JSON.stringify(state), true);
    });
  }, {once: true});
}<|MERGE_RESOLUTION|>--- conflicted
+++ resolved
@@ -56,15 +56,6 @@
   let win = window.openDialog(getBrowserURL(), "_blank", opts);
 
   win.addEventListener("load", function() {
-<<<<<<< HEAD
-    let tab = win.gBrowser.selectedTab;
-
-    // The form data will be restored before SSTabRestored, so we want to listen
-    // for that on the currently selected tab (it will be reused)
-    tab.addEventListener("SSTabRestored", function() {
-      callback(win);
-    }, {capture: true, once: true});
-=======
     // The form data will be restored before SSTabRestored, so we want to listen
     // for that on the currently selected tab
     let onSSTabRestored = event => {
@@ -75,7 +66,6 @@
       }
     };
     win.gBrowser.tabContainer.addEventListener("SSTabRestored", onSSTabRestored, true);
->>>>>>> a17af05f
 
     executeSoon(function() {
       ss.setWindowState(win, JSON.stringify(state), true);
