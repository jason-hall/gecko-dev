--- conflicted
+++ resolved
@@ -9,11 +9,7 @@
  */
 
 // Loading a toplevel frameset
-<<<<<<< HEAD
-add_task(function*() {
-=======
 add_task(async function() {
->>>>>>> a17af05f
   let testURL = getRootDirectory(gTestPath) + "browser_frame_history_index.html";
   let tab = BrowserTestUtils.addTab(gBrowser, testURL);
   gBrowser.selectedTab = tab;
@@ -29,20 +25,12 @@
   info("Clicking on link 1, 1 load should take place");
   let promise = waitForLoadsInBrowser(tab.linkedBrowser, 1);
   EventUtils.sendMouseEvent({type: "click"}, links[0], browser_b.contentWindow);
-<<<<<<< HEAD
-  yield promise;
-=======
   await promise;
->>>>>>> a17af05f
 
   info("Clicking on link 2, 1 load should take place");
   promise = waitForLoadsInBrowser(tab.linkedBrowser, 1);
   EventUtils.sendMouseEvent({type: "click"}, links[1], browser_b.contentWindow);
-<<<<<<< HEAD
-  yield promise;
-=======
   await promise;
->>>>>>> a17af05f
 
   info("Close then un-close page, 4 loads should take place");
   await promiseRemoveTab(tab);
@@ -64,11 +52,7 @@
 });
 
 // Loading the frameset inside an iframe
-<<<<<<< HEAD
-add_task(function*() {
-=======
 add_task(async function() {
->>>>>>> a17af05f
   let testURL = getRootDirectory(gTestPath) + "browser_frame_history_index2.html";
   let tab = BrowserTestUtils.addTab(gBrowser, testURL);
   gBrowser.selectedTab = tab;
@@ -86,20 +70,12 @@
   info("iframe: Clicking on link 1, 1 load should take place");
   let promise = waitForLoadsInBrowser(tab.linkedBrowser, 1);
   EventUtils.sendMouseEvent({type: "click"}, links[0], browser_b.contentWindow);
-<<<<<<< HEAD
-  yield promise;
-=======
   await promise;
->>>>>>> a17af05f
 
   info("iframe: Clicking on link 2, 1 load should take place");
   promise = waitForLoadsInBrowser(tab.linkedBrowser, 1);
   EventUtils.sendMouseEvent({type: "click"}, links[1], browser_b.contentWindow);
-<<<<<<< HEAD
-  yield promise;
-=======
   await promise;
->>>>>>> a17af05f
 
   info("iframe: Close then un-close page, 5 loads should take place");
   await promiseRemoveTab(tab);
@@ -123,11 +99,7 @@
 });
 
 // Now, test that we don't record history if the iframe is added dynamically
-<<<<<<< HEAD
-add_task(function*() {
-=======
 add_task(async function() {
->>>>>>> a17af05f
   // Start with an empty history
     let blankState = JSON.stringify({
       windows: [{
@@ -161,20 +133,12 @@
   info("dynamic: Clicking on link 1, 1 load should take place");
   let promise = waitForLoadsInBrowser(tab.linkedBrowser, 1);
   EventUtils.sendMouseEvent({type: "click"}, links[0], browser_b.contentWindow);
-<<<<<<< HEAD
-  yield promise;
-=======
   await promise;
->>>>>>> a17af05f
 
   info("dynamic: Clicking on link 2, 1 load should take place");
   promise = waitForLoadsInBrowser(tab.linkedBrowser, 1);
   EventUtils.sendMouseEvent({type: "click"}, links[1], browser_b.contentWindow);
-<<<<<<< HEAD
-  yield promise;
-=======
   await promise;
->>>>>>> a17af05f
 
   info("Check in the state that we have not stored this history");
   let state = ss.getBrowserState();
