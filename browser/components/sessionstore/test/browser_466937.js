--- conflicted
+++ resolved
@@ -8,11 +8,7 @@
 /**
  * Bug 466937 - Prevent file stealing with sessionstore.
  */
-<<<<<<< HEAD
-add_task(function* test_prevent_file_stealing() {
-=======
 add_task(async function test_prevent_file_stealing() {
->>>>>>> a17af05f
   // Add a tab with some file input fields.
   let tab = BrowserTestUtils.addTab(gBrowser, URL);
   let browser = tab.linkedBrowser;
