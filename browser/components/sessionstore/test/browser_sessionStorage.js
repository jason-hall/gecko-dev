--- conflicted
+++ resolved
@@ -15,13 +15,8 @@
  * This test ensures that setting, modifying and restoring sessionStorage data
  * works as expected.
  */
-<<<<<<< HEAD
-add_task(function* session_storage() {
-  let tab = gBrowser.addTab(URL);
-=======
 add_task(async function session_storage() {
   let tab = BrowserTestUtils.addTab(gBrowser, URL);
->>>>>>> a17af05f
   let browser = tab.linkedBrowser;
   await promiseBrowserLoaded(browser);
 
@@ -107,13 +102,8 @@
  * This test ensures that purging domain data also purges data from the
  * sessionStorage data collected for tabs.
  */
-<<<<<<< HEAD
-add_task(function* purge_domain() {
-  let tab = gBrowser.addTab(URL);
-=======
 add_task(async function purge_domain() {
   let tab = BrowserTestUtils.addTab(gBrowser, URL);
->>>>>>> a17af05f
   let browser = tab.linkedBrowser;
   await promiseBrowserLoaded(browser);
 
@@ -136,17 +126,10 @@
  * This test ensures that collecting sessionStorage data respects the privacy
  * levels as set by the user.
  */
-<<<<<<< HEAD
-add_task(function* respect_privacy_level() {
-  let tab = gBrowser.addTab(URL + "&secure");
-  yield promiseBrowserLoaded(tab.linkedBrowser);
-  yield promiseRemoveTab(tab);
-=======
 add_task(async function respect_privacy_level() {
   let tab = BrowserTestUtils.addTab(gBrowser, URL + "&secure");
   await promiseBrowserLoaded(tab.linkedBrowser);
   await promiseRemoveTab(tab);
->>>>>>> a17af05f
 
   let [{state: {storage}}] = JSON.parse(ss.getClosedTabData(window));
   is(storage["http://mochi.test:8888"].test, OUTER_VALUE,
