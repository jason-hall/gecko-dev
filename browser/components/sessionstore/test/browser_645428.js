--- conflicted
+++ resolved
@@ -13,11 +13,7 @@
     }
   }
 
-<<<<<<< HEAD
-  Services.obs.addObserver(observe, NOTIFICATION, false);
-=======
   Services.obs.addObserver(observe, NOTIFICATION);
->>>>>>> a17af05f
   registerCleanupFunction(function() {
     Services.obs.removeObserver(observe, NOTIFICATION);
   });
