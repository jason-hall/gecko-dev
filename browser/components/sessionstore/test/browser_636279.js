--- conflicted
+++ resolved
@@ -71,11 +71,7 @@
 
 var TabsProgressListener = {
   init() {
-<<<<<<< HEAD
-    Services.obs.addObserver(this, "sessionstore-debug-tab-restored", false);
-=======
     Services.obs.addObserver(this, "sessionstore-debug-tab-restored");
->>>>>>> a17af05f
   },
 
   uninit() {
