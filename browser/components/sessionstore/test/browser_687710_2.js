--- conflicted
+++ resolved
@@ -25,17 +25,10 @@
   }
 ]};
 
-<<<<<<< HEAD
-add_task(function* test() {
-  let tab = gBrowser.addTab("about:blank");
-  yield promiseTabState(tab, state);
-  yield ContentTask.spawn(tab.linkedBrowser, null, function() {
-=======
 add_task(async function test() {
   let tab = BrowserTestUtils.addTab(gBrowser, "about:blank");
   await promiseTabState(tab, state);
   await ContentTask.spawn(tab.linkedBrowser, null, function() {
->>>>>>> a17af05f
     function compareEntries(i, j, history) {
       let e1 = history.getEntryAtIndex(i, false)
                       .QueryInterface(Ci.nsISHEntry)
@@ -44,7 +37,6 @@
       let e2 = history.getEntryAtIndex(j, false)
                       .QueryInterface(Ci.nsISHEntry)
                       .QueryInterface(Ci.nsISHContainer);
-<<<<<<< HEAD
 
       ok(e1.sharesDocumentWith(e2),
          `${i} should share doc with ${j}`);
@@ -60,23 +52,6 @@
       }
     }
 
-=======
-
-      ok(e1.sharesDocumentWith(e2),
-         `${i} should share doc with ${j}`);
-      is(e1.childCount, e2.childCount,
-         `Child count mismatch (${i}, ${j})`);
-
-      for (let c = 0; c < e1.childCount; c++) {
-        let c1 = e1.GetChildAt(c);
-        let c2 = e2.GetChildAt(c);
-
-        ok(c1.sharesDocumentWith(c2),
-           `Cousins should share documents. (${i}, ${j}, ${c})`);
-      }
-    }
-
->>>>>>> a17af05f
     let history = docShell.QueryInterface(Ci.nsIInterfaceRequestor)
                           .getInterface(Ci.nsISHistory);
 
