--- conflicted
+++ resolved
@@ -23,13 +23,8 @@
  * This test ensures that we properly serialize and restore scroll positions
  * for an average page without any frames.
  */
-<<<<<<< HEAD
-add_task(function* test_scroll() {
-  let tab = gBrowser.addTab(URL);
-=======
 add_task(async function test_scroll() {
   let tab = BrowserTestUtils.addTab(gBrowser, URL);
->>>>>>> a17af05f
   let browser = tab.linkedBrowser;
   await promiseBrowserLoaded(browser);
 
@@ -71,13 +66,8 @@
  * This tests ensures that we properly serialize and restore scroll positions
  * for multiple frames of pages with framesets.
  */
-<<<<<<< HEAD
-add_task(function* test_scroll_nested() {
-  let tab = gBrowser.addTab(URL_FRAMESET);
-=======
 add_task(async function test_scroll_nested() {
   let tab = BrowserTestUtils.addTab(gBrowser, URL_FRAMESET);
->>>>>>> a17af05f
   let browser = tab.linkedBrowser;
   await promiseBrowserLoaded(browser);
 
@@ -122,11 +112,7 @@
  * Also test that scroll positions for previous session history entries
  * are preserved as well (bug 1265818).
  */
-<<<<<<< HEAD
-add_task(function* test_scroll_background_tabs() {
-=======
 add_task(async function test_scroll_background_tabs() {
->>>>>>> a17af05f
   pushPrefs(["browser.sessionstore.restore_on_demand", true]);
 
   let newWin = await BrowserTestUtils.openNewBrowserWindow();
@@ -135,18 +121,6 @@
   await BrowserTestUtils.browserLoaded(browser);
 
   // Scroll down a little.
-<<<<<<< HEAD
-  yield sendMessage(browser, "ss-test:setScrollPosition", {x: SCROLL_X, y: SCROLL_Y});
-  yield checkScroll(tab, {scroll: SCROLL_STR}, "scroll on first page is fine");
-
-  // Navigate to a different page and scroll there as well.
-  browser.loadURI(URL2);
-  yield BrowserTestUtils.browserLoaded(browser);
-
-  // Scroll down a little.
-  yield sendMessage(browser, "ss-test:setScrollPosition", {x: SCROLL2_X, y: SCROLL2_Y});
-  yield checkScroll(tab, {scroll: SCROLL2_STR}, "scroll on second page is fine");
-=======
   await sendMessage(browser, "ss-test:setScrollPosition", {x: SCROLL_X, y: SCROLL_Y});
   await checkScroll(tab, {scroll: SCROLL_STR}, "scroll on first page is fine");
 
@@ -157,14 +131,11 @@
   // Scroll down a little.
   await sendMessage(browser, "ss-test:setScrollPosition", {x: SCROLL2_X, y: SCROLL2_Y});
   await checkScroll(tab, {scroll: SCROLL2_STR}, "scroll on second page is fine");
->>>>>>> a17af05f
 
   // Close the window
   await BrowserTestUtils.closeWindow(newWin);
 
   await forceSaveState();
-
-  yield forceSaveState();
 
   // Now restore the window
   newWin = ss.undoCloseWindow(0);
@@ -198,21 +169,7 @@
   await BrowserTestUtils.browserLoaded(browser);
   await TabStateFlusher.flush(browser);
 
-<<<<<<< HEAD
-  yield checkScroll(tab, {scroll: SCROLL2_STR}, "scroll is still fine");
-
-  // Now go back in history and check that the scroll position
-  // is restored there as well.
-  is(browser.canGoBack, true, "can go back");
-  browser.goBack();
-
-  yield BrowserTestUtils.browserLoaded(browser);
-  yield TabStateFlusher.flush(browser);
-
-  yield checkScroll(tab, {scroll: SCROLL_STR}, "scroll is still fine after navigating back");
-=======
   await checkScroll(tab, {scroll: SCROLL_STR}, "scroll is still fine after navigating back");
->>>>>>> a17af05f
 
   await BrowserTestUtils.closeWindow(newWin);
 });