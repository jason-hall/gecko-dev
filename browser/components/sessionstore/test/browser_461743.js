--- conflicted
+++ resolved
@@ -18,13 +18,8 @@
       return;
     tab.linkedBrowser.removeEventListener("load", loadListener, true);
     let tab2 = gBrowser.duplicateTab(tab);
-<<<<<<< HEAD
-    tab2.linkedBrowser.addEventListener("461743", function(eventTab2) {
-      tab2.linkedBrowser.removeEventListener("461743", arguments.callee, true);
-=======
     tab2.linkedBrowser.addEventListener("461743", function listener(eventTab2) {
       tab2.linkedBrowser.removeEventListener("461743", listener, true);
->>>>>>> a17af05f
       is(aEvent.data, "done", "XSS injection was attempted");
 
       executeSoon(function() {
