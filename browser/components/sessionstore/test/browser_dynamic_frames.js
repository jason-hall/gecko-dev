--- conflicted
+++ resolved
@@ -7,11 +7,7 @@
  * Ensure that static frames of framesets are serialized but dynamically
  * inserted iframes are ignored.
  */
-<<<<<<< HEAD
-add_task(function*() {
-=======
 add_task(async function() {
->>>>>>> a17af05f
   // This URL has the following frames:
   //  + data:text/html,A (static)
   //  + data:text/html,B (static)
@@ -49,11 +45,7 @@
  * dynamically inserted iframes are ignored. Navigating a subframe should
  * create a second root entry that doesn't contain any dynamic children either.
  */
-<<<<<<< HEAD
-add_task(function*() {
-=======
 add_task(async function() {
->>>>>>> a17af05f
   // This URL has the following frames:
   //  + data:text/html,A (static)
   //  + data:text/html,C (dynamic iframe)
