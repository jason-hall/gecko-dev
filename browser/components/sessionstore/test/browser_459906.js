/* This Source Code Form is subject to the terms of the Mozilla Public
 * License, v. 2.0. If a copy of the MPL was not distributed with this
 * file, You can obtain one at http://mozilla.org/MPL/2.0/. */
/* eslint-disable mozilla/no-arbitrary-setTimeout */

function test() {
  /** Test for Bug 459906 **/

  waitForExplicitFinish();

  let testURL = "http://mochi.test:8888/browser/" +
    "browser/components/sessionstore/test/browser_459906_sample.html";
  let uniqueValue = "<b>Unique:</b> " + Date.now();

  var frameCount = 0;
  let tab = BrowserTestUtils.addTab(gBrowser, testURL);
  tab.linkedBrowser.addEventListener("load", function listener(aEvent) {
    // wait for all frames to load completely
    if (frameCount++ < 2)
      return;
    tab.linkedBrowser.removeEventListener("load", listener, true);

    let iframes = tab.linkedBrowser.contentWindow.frames;
    // eslint-disable-next-line no-unsanitized/property
    iframes[1].document.body.innerHTML = uniqueValue;

    frameCount = 0;
    let tab2 = gBrowser.duplicateTab(tab);
<<<<<<< HEAD
    tab2.linkedBrowser.addEventListener("load", function(eventTab2) {
=======
    tab2.linkedBrowser.addEventListener("load", function loadListener(eventTab2) {
>>>>>>> a17af05f
      // wait for all frames to load (and reload!) completely
      if (frameCount++ < 2)
        return;
      tab2.linkedBrowser.removeEventListener("load", loadListener, true);

<<<<<<< HEAD
      executeSoon(function() {
=======
      executeSoon(function innerHTMLPoller() {
>>>>>>> a17af05f
        let iframesTab2 = tab2.linkedBrowser.contentWindow.frames;
        if (iframesTab2[1].document.body.innerHTML !== uniqueValue) {
          // Poll again the value, since we can't ensure to run
          // after SessionStore has injected innerHTML value.
          // See bug 521802.
          info("Polling for innerHTML value");
          setTimeout(innerHTMLPoller, 100);
          return;
        }

        is(iframesTab2[1].document.body.innerHTML, uniqueValue,
           "rich textarea's content correctly duplicated");

        let innerDomain = null;
        try {
          innerDomain = iframesTab2[0].document.domain;
        } catch (ex) { /* throws for chrome: documents */ }
        is(innerDomain, "mochi.test", "XSS exploit prevented!");

        // clean up
        gBrowser.removeTab(tab2);
        gBrowser.removeTab(tab);

        finish();
      });
    }, true);
  }, true);
}<|MERGE_RESOLUTION|>--- conflicted
+++ resolved
@@ -26,21 +26,13 @@
 
     frameCount = 0;
     let tab2 = gBrowser.duplicateTab(tab);
-<<<<<<< HEAD
-    tab2.linkedBrowser.addEventListener("load", function(eventTab2) {
-=======
     tab2.linkedBrowser.addEventListener("load", function loadListener(eventTab2) {
->>>>>>> a17af05f
       // wait for all frames to load (and reload!) completely
       if (frameCount++ < 2)
         return;
       tab2.linkedBrowser.removeEventListener("load", loadListener, true);
 
-<<<<<<< HEAD
-      executeSoon(function() {
-=======
       executeSoon(function innerHTMLPoller() {
->>>>>>> a17af05f
         let iframesTab2 = tab2.linkedBrowser.contentWindow.frames;
         if (iframesTab2[1].document.body.innerHTML !== uniqueValue) {
           // Poll again the value, since we can't ensure to run
