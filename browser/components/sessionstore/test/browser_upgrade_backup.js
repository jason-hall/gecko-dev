/* Any copyright is dedicated to the Public Domain.
   http://creativecommons.org/publicdomain/zero/1.0/ */

Cu.import("resource://gre/modules/Services.jsm", this);
Cu.import("resource://gre/modules/osfile.jsm", this);
Cu.import("resource://gre/modules/Preferences.jsm", this);

const Paths = SessionFile.Paths;
const PREF_UPGRADE = "browser.sessionstore.upgradeBackup.latestBuildID";
const PREF_MAX_UPGRADE_BACKUPS = "browser.sessionstore.upgradeBackup.maxUpgradeBackups";

/**
 * Prepares tests by retrieving the current platform's build ID, clearing the
 * build where the last backup was created and creating arbitrary JSON data
 * for a new backup.
 */
var prepareTest = async function() {
  let result = {};

  result.buildID = Services.appinfo.platformBuildID;
  Services.prefs.setCharPref(PREF_UPGRADE, "");
  result.contents = JSON.stringify({"browser_upgrade_backup.js": Math.random()});

  return result;
};

/**
 * Retrieves all upgrade backups and returns them in an array.
 */
var getUpgradeBackups = async function() {
  let iterator;
  let backups = [];

  try {
    iterator = new OS.File.DirectoryIterator(Paths.backups);

    // iterate over all files in the backup directory
<<<<<<< HEAD
    yield iterator.forEach(function(file) {
=======
    await iterator.forEach(function(file) {
>>>>>>> a17af05f
      // check the upgradeBackupPrefix
      if (file.path.startsWith(Paths.upgradeBackupPrefix)) {
        // the file is a backup
        backups.push(file.path);
      }
    }, this);
  } finally {
    if (iterator) {
      iterator.close();
    }
  }

  // return results
  return backups;
};

add_task(async function init() {
  // Wait until initialization is complete
  await SessionStore.promiseInitialized;
  await SessionFile.wipe();
});

add_task(async function test_upgrade_backup() {
  let test = await prepareTest();
  info("Let's check if we create an upgrade backup");
  await OS.File.writeAtomic(Paths.clean, test.contents, {encoding: "utf-8", compression: "lz4"});
  await SessionFile.read(); // First call to read() initializes the SessionWorker
  await SessionFile.write(""); // First call to write() triggers the backup

  is(Services.prefs.getCharPref(PREF_UPGRADE), test.buildID, "upgrade backup should be set");

  is((await OS.File.exists(Paths.upgradeBackup)), true, "upgrade backup file has been created");

  let data = await OS.File.read(Paths.upgradeBackup, {compression: "lz4"});
  is(test.contents, (new TextDecoder()).decode(data), "upgrade backup contains the expected contents");

  info("Let's check that we don't overwrite this upgrade backup");
  let newContents = JSON.stringify({"something else entirely": Math.random()});
  await OS.File.writeAtomic(Paths.clean, newContents, {encoding: "utf-8", compression: "lz4"});
  await SessionFile.read(); // Reinitialize the SessionWorker
  await SessionFile.write(""); // Next call to write() shouldn't trigger the backup
  data = await OS.File.read(Paths.upgradeBackup, {compression: "lz4"});
  is(test.contents, (new TextDecoder()).decode(data), "upgrade backup hasn't changed");
});

add_task(async function test_upgrade_backup_removal() {
  let test = await prepareTest();
  let maxUpgradeBackups = Preferences.get(PREF_MAX_UPGRADE_BACKUPS, 3);
  info("Let's see if we remove backups if there are too many");
  await OS.File.writeAtomic(Paths.clean, test.contents, {encoding: "utf-8", compression: "lz4"});

  // if the nextUpgradeBackup already exists (from another test), remove it
  if (OS.File.exists(Paths.nextUpgradeBackup)) {
    await OS.File.remove(Paths.nextUpgradeBackup);
  }

  // create dummy backups
  await OS.File.writeAtomic(Paths.upgradeBackupPrefix + "20080101010101", "", {encoding: "utf-8", compression: "lz4"});
  await OS.File.writeAtomic(Paths.upgradeBackupPrefix + "20090101010101", "", {encoding: "utf-8", compression: "lz4"});
  await OS.File.writeAtomic(Paths.upgradeBackupPrefix + "20100101010101", "", {encoding: "utf-8", compression: "lz4"});
  await OS.File.writeAtomic(Paths.upgradeBackupPrefix + "20110101010101", "", {encoding: "utf-8", compression: "lz4"});
  await OS.File.writeAtomic(Paths.upgradeBackupPrefix + "20120101010101", "", {encoding: "utf-8", compression: "lz4"});
  await OS.File.writeAtomic(Paths.upgradeBackupPrefix + "20130101010101", "", {encoding: "utf-8", compression: "lz4"});

  // get currently existing backups
  let backups = await getUpgradeBackups();

  // trigger new backup
  await SessionFile.read(); // First call to read() initializes the SessionWorker
  await SessionFile.write(""); // First call to write() triggers the backup and the cleanup

  // a new backup should have been created (and still exist)
  is(Services.prefs.getCharPref(PREF_UPGRADE), test.buildID, "upgrade backup should be set");
  is((await OS.File.exists(Paths.upgradeBackup)), true, "upgrade backup file has been created");

  // get currently existing backups and check their count
  let newBackups = await getUpgradeBackups();
  is(newBackups.length, maxUpgradeBackups, "expected number of backups are present after removing old backups");

  // find all backups that were created during the last call to `SessionFile.write("");`
  // ie, filter out all the backups that have already been present before the call
  newBackups = newBackups.filter(function(backup) {
    return backups.indexOf(backup) < 0;
  });

  // check that exactly one new backup was created
  is(newBackups.length, 1, "one new backup was created that was not removed");

  await SessionFile.write(""); // Second call to write() should not trigger anything

  backups = await getUpgradeBackups();
  is(backups.length, maxUpgradeBackups, "second call to SessionFile.write() didn't create or remove more backups");
});<|MERGE_RESOLUTION|>--- conflicted
+++ resolved
@@ -35,11 +35,7 @@
     iterator = new OS.File.DirectoryIterator(Paths.backups);
 
     // iterate over all files in the backup directory
-<<<<<<< HEAD
-    yield iterator.forEach(function(file) {
-=======
     await iterator.forEach(function(file) {
->>>>>>> a17af05f
       // check the upgradeBackupPrefix
       if (file.path.startsWith(Paths.upgradeBackupPrefix)) {
         // the file is a backup
