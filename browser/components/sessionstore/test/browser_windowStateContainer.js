--- conflicted
+++ resolved
@@ -2,24 +2,14 @@
 
 requestLongerTimeout(2);
 
-<<<<<<< HEAD
-add_task(function* setup() {
-  yield SpecialPowers.pushPrefEnv({
-=======
 add_task(async function setup() {
   await SpecialPowers.pushPrefEnv({
->>>>>>> a17af05f
     set: [["dom.ipc.processCount", 1]]
   });
 });
 
-<<<<<<< HEAD
-add_task(function* () {
-  let win = yield BrowserTestUtils.openNewBrowserWindow();
-=======
 add_task(async function() {
   let win = await BrowserTestUtils.openNewBrowserWindow();
->>>>>>> a17af05f
 
   // Create 4 tabs with different userContextId.
   for (let userContextId = 1; userContextId < 5; userContextId++) {
@@ -103,13 +93,8 @@
   let win2 = await BrowserTestUtils.openNewBrowserWindow();
 
   let tab2 = win2.gBrowser.addTab("http://example.com/", { userContextId: 1 });
-<<<<<<< HEAD
-  yield promiseBrowserLoaded(tab2.linkedBrowser);
-  yield TabStateFlusher.flush(tab2.linkedBrowser);
-=======
   await promiseBrowserLoaded(tab2.linkedBrowser);
   await TabStateFlusher.flush(tab2.linkedBrowser);
->>>>>>> a17af05f
 
   // Move the first normal tab to end, so the first tab of win2 will be a
   // container tab.
@@ -131,11 +116,6 @@
     });
   }
 
-<<<<<<< HEAD
-  yield BrowserTestUtils.closeWindow(win);
-  yield BrowserTestUtils.closeWindow(win2);
-=======
   await BrowserTestUtils.closeWindow(win);
   await BrowserTestUtils.closeWindow(win2);
->>>>>>> a17af05f
 });