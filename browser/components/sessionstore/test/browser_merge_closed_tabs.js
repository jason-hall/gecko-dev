/* Any copyright is dedicated to the Public Domain.
 * http://creativecommons.org/publicdomain/zero/1.0/ */

/**
 * This test ensures that closed tabs are merged when restoring
 * a window state without overwriting tabs.
 */
<<<<<<< HEAD
add_task(function* () {
=======
add_task(async function() {
>>>>>>> a17af05f
  const initialState = {
    windows: [{
      tabs: [
        { entries: [{ url: "about:blank", triggeringPrincipal_base64 }] }
      ],
      _closedTabs: [
        { state: { entries: [{ ID: 1000, url: "about:blank", triggeringPrincipal_base64 }]} },
        { state: { entries: [{ ID: 1001, url: "about:blank", triggeringPrincipal_base64 }]} }
      ]
    }]
  }

  const restoreState = {
    windows: [{
      tabs: [
        { entries: [{ url: "about:robots", triggeringPrincipal_base64 }] }
      ],
      _closedTabs: [
        { state: { entries: [{ ID: 1002, url: "about:robots", triggeringPrincipal_base64 }]} },
        { state: { entries: [{ ID: 1003, url: "about:robots", triggeringPrincipal_base64 }]} },
        { state: { entries: [{ ID: 1004, url: "about:robots", triggeringPrincipal_base64 }]} }
      ]
    }]
  }

  const maxTabsUndo = 4;
  gPrefService.setIntPref("browser.sessionstore.max_tabs_undo", maxTabsUndo);

  // Open a new window and restore it to an initial state.
  let win = await promiseNewWindowLoaded({private: false});
  SessionStore.setWindowState(win, JSON.stringify(initialState), true);
  is(SessionStore.getClosedTabCount(win), 2, "2 closed tabs after restoring initial state");

  // Restore the new state but do not overwrite existing tabs (this should
  // cause the closed tabs to be merged).
  SessionStore.setWindowState(win, JSON.stringify(restoreState), false);

  // Verify the windows closed tab data is correct.
  let iClosed = initialState.windows[0]._closedTabs;
  let rClosed = restoreState.windows[0]._closedTabs;
  let cData = JSON.parse(SessionStore.getClosedTabData(win));

  is(cData.length, Math.min(iClosed.length + rClosed.length, maxTabsUndo),
     "Number of closed tabs is correct");

  // When the closed tabs are merged the restored tabs are considered to be
  // closed more recently.
  for (let i = 0; i < cData.length; i++) {
    if (i < rClosed.length) {
      is(cData[i].state.entries[0].ID, rClosed[i].state.entries[0].ID,
         "Closed tab entry matches");
    } else {
      is(cData[i].state.entries[0].ID, iClosed[i - rClosed.length].state.entries[0].ID,
         "Closed tab entry matches");
    }
  }

  // Clean up.
  gPrefService.clearUserPref("browser.sessionstore.max_tabs_undo");
  await BrowserTestUtils.closeWindow(win);
});

<|MERGE_RESOLUTION|>--- conflicted
+++ resolved
@@ -5,11 +5,7 @@
  * This test ensures that closed tabs are merged when restoring
  * a window state without overwriting tabs.
  */
-<<<<<<< HEAD
-add_task(function* () {
-=======
 add_task(async function() {
->>>>>>> a17af05f
   const initialState = {
     windows: [{
       tabs: [
