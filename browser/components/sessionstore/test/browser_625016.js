/* Any copyright is dedicated to the Public Domain.
   http://creativecommons.org/publicdomain/zero/1.0/ */

add_task(async function setup() {
  /** Test for Bug 625016 - Restore windows closed in succession to quit (non-OSX only) **/

  // We'll test this by opening a new window, waiting for the save
  // event, then closing that window. We'll observe the
  // "sessionstore-state-write-complete" notification and check that
  // the state contains no _closedWindows. We'll then add a new tab
  // and make sure that the state following that was reset and the
  // closed window is now in _closedWindows.

  requestLongerTimeout(2);

  await forceSaveState();

  // We'll clear all closed windows to make sure our state is clean
  // forgetClosedWindow doesn't trigger a delayed save
  forgetClosedWindows();
  is(ss.getClosedWindowCount(), 0, "starting with no closed windows");
});

add_task(async function new_window() {
  let newWin;
  try {
    newWin = await promiseNewWindowLoaded();
    let tab = newWin.gBrowser.addTab("http://example.com/browser_625016.js?" + Math.random());
    await promiseBrowserLoaded(tab.linkedBrowser);

    // Double check that we have no closed windows
    is(ss.getClosedWindowCount(), 0, "no closed windows on first save");

    await BrowserTestUtils.closeWindow(newWin);
    newWin = null;

<<<<<<< HEAD
    let state = JSON.parse((yield promiseRecoveryFileContents()));
=======
    let state = JSON.parse((await promiseRecoveryFileContents()));
>>>>>>> a17af05f
    is(state.windows.length, 1,
      "observe1: 1 window in data written to disk");
    is(state._closedWindows.length, 0,
      "observe1: no closed windows in data written to disk");

    // The API still treats the closed window as closed, so ensure that window is there
    is(ss.getClosedWindowCount(), 1,
      "observe1: 1 closed window according to API");
  } finally {
    if (newWin) {
      await BrowserTestUtils.closeWindow(newWin);
    }
    await forceSaveState();
  }
});

// We'll open a tab, which should trigger another state save which would wipe
// the _shouldRestore attribute from the closed window
add_task(async function new_tab() {
  let newTab;
  try {
<<<<<<< HEAD
    newTab = gBrowser.addTab("about:mozilla");
    yield promiseBrowserLoaded(newTab.linkedBrowser);
    yield TabStateFlusher.flush(newTab.linkedBrowser);
=======
    newTab = BrowserTestUtils.addTab(gBrowser, "about:mozilla");
    await promiseBrowserLoaded(newTab.linkedBrowser);
    await TabStateFlusher.flush(newTab.linkedBrowser);
>>>>>>> a17af05f

    let state = JSON.parse((await promiseRecoveryFileContents()));
    is(state.windows.length, 1,
      "observe2: 1 window in data being written to disk");
    is(state._closedWindows.length, 1,
      "observe2: 1 closed window in data being written to disk");

    // The API still treats the closed window as closed, so ensure that window is there
    is(ss.getClosedWindowCount(), 1,
      "observe2: 1 closed window according to API");
  } finally {
    if (newTab) {
      gBrowser.removeTab(newTab);
    }
  }
});


add_task(async function done() {
  // The API still represents the closed window as closed, so we can clear it
  // with the API, but just to make sure...
//  is(ss.getClosedWindowCount(), 1, "1 closed window according to API");
<<<<<<< HEAD
  yield promiseAllButPrimaryWindowClosed();
=======
  await promiseAllButPrimaryWindowClosed();
>>>>>>> a17af05f
  forgetClosedWindows();
  Services.prefs.clearUserPref("browser.sessionstore.interval");
});<|MERGE_RESOLUTION|>--- conflicted
+++ resolved
@@ -34,11 +34,7 @@
     await BrowserTestUtils.closeWindow(newWin);
     newWin = null;
 
-<<<<<<< HEAD
-    let state = JSON.parse((yield promiseRecoveryFileContents()));
-=======
     let state = JSON.parse((await promiseRecoveryFileContents()));
->>>>>>> a17af05f
     is(state.windows.length, 1,
       "observe1: 1 window in data written to disk");
     is(state._closedWindows.length, 0,
@@ -60,15 +56,9 @@
 add_task(async function new_tab() {
   let newTab;
   try {
-<<<<<<< HEAD
-    newTab = gBrowser.addTab("about:mozilla");
-    yield promiseBrowserLoaded(newTab.linkedBrowser);
-    yield TabStateFlusher.flush(newTab.linkedBrowser);
-=======
     newTab = BrowserTestUtils.addTab(gBrowser, "about:mozilla");
     await promiseBrowserLoaded(newTab.linkedBrowser);
     await TabStateFlusher.flush(newTab.linkedBrowser);
->>>>>>> a17af05f
 
     let state = JSON.parse((await promiseRecoveryFileContents()));
     is(state.windows.length, 1,
@@ -91,11 +81,7 @@
   // The API still represents the closed window as closed, so we can clear it
   // with the API, but just to make sure...
 //  is(ss.getClosedWindowCount(), 1, "1 closed window according to API");
-<<<<<<< HEAD
-  yield promiseAllButPrimaryWindowClosed();
-=======
   await promiseAllButPrimaryWindowClosed();
->>>>>>> a17af05f
   forgetClosedWindows();
   Services.prefs.clearUserPref("browser.sessionstore.interval");
 });