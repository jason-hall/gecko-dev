--- conflicted
+++ resolved
@@ -10,21 +10,9 @@
 /**
  * Check that we correctly enumerate non-dynamic child frames.
  */
-<<<<<<< HEAD
-add_task(function* test_frametree() {
-  const FRAME_TREE_SINGLE = { href: URL };
-  const FRAME_TREE_FRAMESET = {
-    href: URL_FRAMESET,
-    children: [{href: URL}, {href: URL}, {href: URL}]
-  };
-
-  // Create a tab with a single frame.
-  let tab = gBrowser.addTab(URL);
-=======
 add_task(async function test_frametree() {
   // Add an empty tab for a start.
   let tab = BrowserTestUtils.addTab(gBrowser, URL);
->>>>>>> a17af05f
   let browser = tab.linkedBrowser;
   await promiseBrowserLoaded(browser);
 
@@ -66,22 +54,7 @@
 /**
  * Check that we correctly enumerate non-dynamic child frames.
  */
-<<<<<<< HEAD
-add_task(function* test_frametree_dynamic() {
-  // The frame tree as expected. The first two frames are static
-  // and the third one was created on DOMContentLoaded.
-  const FRAME_TREE = {
-    href: URL_FRAMESET,
-    children: [{href: URL}, {href: URL}, {href: URL}]
-  };
-  const FRAME_TREE_REMOVED = {
-    href: URL_FRAMESET,
-    children: [{href: URL}, {href: URL}]
-  };
-
-=======
 add_task(async function test_frametree_dynamic() {
->>>>>>> a17af05f
   // Add an empty tab for a start.
   let tab = BrowserTestUtils.addTab(gBrowser, URL_IFRAMES);
   let browser = tab.linkedBrowser;
