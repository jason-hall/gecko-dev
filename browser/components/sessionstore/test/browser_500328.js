--- conflicted
+++ resolved
@@ -2,83 +2,6 @@
  * License, v. 2.0. If a copy of the MPL was not distributed with this
  * file, You can obtain one at http://mozilla.org/MPL/2.0/. */
 
-<<<<<<< HEAD
-let checkState = Task.async(function*(browser) {
-  // Go back and then forward, and make sure that the state objects received
-  // from the popState event are as we expect them to be.
-  //
-  // We also add a node to the document's body when after going back and make
-  // sure it's still there after we go forward -- this is to test that the two
-  // history entries correspond to the same document.
-
-  let deferred = {};
-  deferred.promise = new Promise(resolve => deferred.resolve = resolve);
-
-  let popStateCount = 0;
-
-  browser.addEventListener("popstate", function(aEvent) {
-    if (popStateCount == 0) {
-      popStateCount++;
-
-      ok(aEvent.state, "Event should have a state property.");
-
-      ContentTask.spawn(browser, null, function() {
-        is(content.testState, "foo",
-           "testState after going back");
-        is(JSON.stringify(content.history.state), JSON.stringify({obj1: 1}),
-           "first popstate object.");
-
-        // Add a node with id "new-elem" to the document.
-        let doc = content.document;
-        ok(!doc.getElementById("new-elem"),
-           "doc shouldn't contain new-elem before we add it.");
-        let elem = doc.createElement("div");
-        elem.id = "new-elem";
-        doc.body.appendChild(elem);
-      }).then(() => {
-        browser.goForward();
-      });
-    } else if (popStateCount == 1) {
-      popStateCount++;
-      // When content fires a PopStateEvent and we observe it from a chrome event
-      // listener (as we do here, and, thankfully, nowhere else in the tree), the
-      // state object will be a cross-compartment wrapper to an object that was
-      // deserialized in the content scope. And in this case, since RegExps are
-      // not currently Xrayable (see bug 1014991), trying to pull |obj3| (a RegExp)
-      // off of an Xrayed Object won't work. So we need to waive.
-      ContentTask.spawn(browser, aEvent.state, function(state) {
-        Assert.equal(Cu.waiveXrays(state).obj3.toString(),
-          "/^a$/", "second popstate object.");
-
-        // Make sure that the new-elem node is present in the document.  If it's
-        // not, then this history entry has a different doc identifier than the
-        // previous entry, which is bad.
-        let doc = content.document;
-        let newElem = doc.getElementById("new-elem");
-        ok(newElem, "doc should contain new-elem.");
-        newElem.remove();
-        ok(!doc.getElementById("new-elem"), "new-elem should be removed.");
-      }).then(() => {
-        browser.removeEventListener("popstate", arguments.callee, true);
-        deferred.resolve();
-      });
-    }
-  });
-
-  // Set some state in the page's window.  When we go back(), the page should
-  // be retrieved from bfcache, and this state should still be there.
-  yield ContentTask.spawn(browser, null, function() {
-    content.testState = "foo";
-  });
-
-  // Now go back.  This should trigger the popstate event handler above.
-  browser.goBack();
-
-  yield deferred.promise;
-});
-
-add_task(function* test() {
-=======
 async function checkState(browser) {
   await ContentTask.spawn(browser, null, () => {
     // Go back and then forward, and make sure that the state objects received
@@ -149,7 +72,6 @@
 }
 
 add_task(async function test() {
->>>>>>> a17af05f
   // Tests session restore functionality of history.pushState and
   // history.replaceState().  (Bug 500328)
 
@@ -157,15 +79,9 @@
   // http://example.com.  We need to load the blank window first, otherwise the
   // docshell gets confused and doesn't have a current history entry.
   let state;
-<<<<<<< HEAD
-  yield BrowserTestUtils.withNewTab({ gBrowser, url: "about:blank" }, function* (browser) {
-    BrowserTestUtils.loadURI(browser, "http://example.com");
-    yield BrowserTestUtils.browserLoaded(browser);
-=======
   await BrowserTestUtils.withNewTab({ gBrowser, url: "about:blank" }, async function(browser) {
     BrowserTestUtils.loadURI(browser, "http://example.com");
     await BrowserTestUtils.browserLoaded(browser);
->>>>>>> a17af05f
 
     // After these push/replaceState calls, the window should have three
     // history entries:
@@ -178,36 +94,22 @@
       history.pushState({obj2: 2}, "title-obj2", "?page2");
       history.replaceState({obj3: /^a$/}, "title-obj3");
     }
-<<<<<<< HEAD
-    yield ContentTask.spawn(browser, null, contentTest);
-    yield TabStateFlusher.flush(browser);
-=======
     await ContentTask.spawn(browser, null, contentTest);
     await TabStateFlusher.flush(browser);
->>>>>>> a17af05f
 
     state = ss.getTabState(gBrowser.getTabForBrowser(browser));
   });
 
   // Restore the state into a new tab.  Things don't work well when we
   // restore into the old tab, but that's not a real use case anyway.
-<<<<<<< HEAD
-  yield BrowserTestUtils.withNewTab({ gBrowser, url: "about:blank" }, function* (browser) {
-=======
   await BrowserTestUtils.withNewTab({ gBrowser, url: "about:blank" }, async function(browser) {
->>>>>>> a17af05f
     let tab2 = gBrowser.getTabForBrowser(browser);
 
     let tabRestoredPromise = promiseTabRestored(tab2);
     ss.setTabState(tab2, state, true);
 
     // Run checkState() once the tab finishes loading its restored state.
-<<<<<<< HEAD
-    yield tabRestoredPromise;
-    yield checkState(browser);
-=======
     await tabRestoredPromise;
     await checkState(browser);
->>>>>>> a17af05f
   });
 });