--- conflicted
+++ resolved
@@ -8,13 +8,8 @@
  * properties are (re)stored as disabled. Disallowed features must be
  * re-enabled when the tab is re-used by another tab restoration.
  */
-<<<<<<< HEAD
-add_task(function* docshell_capabilities() {
-  let tab = yield createTab();
-=======
 add_task(async function docshell_capabilities() {
   let tab = await createTab();
->>>>>>> a17af05f
   let browser = tab.linkedBrowser;
   let docShell = browser.docShell;
 
@@ -47,11 +42,7 @@
   is(disallow.size, 2, "two capabilities disallowed");
 
   // Reuse the tab to restore a new, clean state into it.
-<<<<<<< HEAD
-  yield promiseTabState(tab, {entries: [{url: "about:robots", triggeringPrincipal_base64}]});
-=======
   await promiseTabState(tab, {entries: [{url: "about:robots", triggeringPrincipal_base64}]});
->>>>>>> a17af05f
 
   // Flush to make sure chrome received all data.
   await TabStateFlusher.flush(browser);
@@ -84,11 +75,7 @@
 });
 
 async function createTab() {
-<<<<<<< HEAD
-  let tab = gBrowser.addTab("about:mozilla");
-=======
   let tab = BrowserTestUtils.addTab(gBrowser, "about:mozilla");
->>>>>>> a17af05f
   let browser = tab.linkedBrowser;
   await promiseBrowserLoaded(browser);
   return tab;
