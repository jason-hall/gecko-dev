/* This Source Code Form is subject to the terms of the Mozilla Public
 * License, v. 2.0. If a copy of the MPL was not distributed with this
 * file, You can obtain one at http://mozilla.org/MPL/2.0/. */

/* eslint-env mozilla/frame-script */

"use strict";

var Cu = Components.utils;
var Cc = Components.classes;
var Ci = Components.interfaces;
var Cr = Components.results;

Cu.import("resource://gre/modules/XPCOMUtils.jsm", this);
Cu.import("resource://gre/modules/Timer.jsm", this);
Cu.import("resource://gre/modules/Services.jsm", this);

<<<<<<< HEAD
=======
XPCOMUtils.defineLazyModuleGetter(this, "TelemetryStopwatch",
  "resource://gre/modules/TelemetryStopwatch.jsm");

>>>>>>> a17af05f
function debug(msg) {
  Services.console.logStringMessage("SessionStoreContent: " + msg);
}

XPCOMUtils.defineLazyModuleGetter(this, "FormData",
  "resource://gre/modules/FormData.jsm");

XPCOMUtils.defineLazyModuleGetter(this, "DocShellCapabilities",
  "resource:///modules/sessionstore/DocShellCapabilities.jsm");
XPCOMUtils.defineLazyModuleGetter(this, "ScrollPosition",
  "resource://gre/modules/ScrollPosition.jsm");
XPCOMUtils.defineLazyModuleGetter(this, "SessionHistory",
  "resource://gre/modules/sessionstore/SessionHistory.jsm");
XPCOMUtils.defineLazyModuleGetter(this, "SessionStorage",
  "resource:///modules/sessionstore/SessionStorage.jsm");

Cu.import("resource:///modules/sessionstore/ContentRestore.jsm", this);
XPCOMUtils.defineLazyGetter(this, "gContentRestore",
                            () => { return new ContentRestore(this) });

const ssu = Cc["@mozilla.org/browser/sessionstore/utils;1"]
              .getService(Ci.nsISessionStoreUtils);

// The current epoch.
var gCurrentEpoch = 0;

// A bound to the size of data to store for DOM Storage.
const DOM_STORAGE_LIMIT_PREF = "browser.sessionstore.dom_storage_limit";

// This pref controls whether or not we send updates to the parent on a timeout
// or not, and should only be used for tests or debugging.
const TIMEOUT_DISABLED_PREF = "browser.sessionstore.debug.no_auto_updates";

const kNoIndex = Number.MAX_SAFE_INTEGER;
const kLastIndex = Number.MAX_SAFE_INTEGER - 1;

/**
 * A function that will recursively call |cb| to collected data for all
 * non-dynamic frames in the current frame/docShell tree.
 */
function mapFrameTree(callback) {
  return (function map(frame, cb) {
    // Collect data for the current frame.
    let obj = cb(frame) || {};
    let children = [];

    // Recurse into child frames.
    ssu.forEachNonDynamicChildFrame(frame, (subframe, index) => {
      let result = map(subframe, cb);
      if (result && Object.keys(result).length) {
        children[index] = result;
      }
    });

    if (children.length) {
      obj.children = children;
    }

    return Object.keys(obj).length ? obj : null;
  })(content, callback);
}

/**
 * Listens for state change notifcations from webProgress and notifies each
 * registered observer for either the start of a page load, or its completion.
 */
var StateChangeNotifier = {

  init() {
    this._observers = new Set();
    let ifreq = docShell.QueryInterface(Ci.nsIInterfaceRequestor);
    let webProgress = ifreq.getInterface(Ci.nsIWebProgress);
    webProgress.addProgressListener(this, Ci.nsIWebProgress.NOTIFY_STATE_DOCUMENT);
  },

  /**
   * Adds a given observer |obs| to the set of observers that will be notified
   * when when a new document starts or finishes loading.
   *
   * @param obs (object)
   */
  addObserver(obs) {
    this._observers.add(obs);
  },

  /**
   * Notifies all observers that implement the given |method|.
   *
   * @param method (string)
   */
  notifyObservers(method) {
    for (let obs of this._observers) {
      if (obs.hasOwnProperty(method)) {
        obs[method]();
      }
    }
  },

  /**
   * @see nsIWebProgressListener.onStateChange
   */
  onStateChange(webProgress, request, stateFlags, status) {
    // Ignore state changes for subframes because we're only interested in the
    // top-document starting or stopping its load.
    if (!webProgress.isTopLevel || webProgress.DOMWindow != content) {
      return;
    }

    // onStateChange will be fired when loading the initial about:blank URI for
    // a browser, which we don't actually care about. This is particularly for
    // the case of unrestored background tabs, where the content has not yet
    // been restored: we don't want to accidentally send any updates to the
    // parent when the about:blank placeholder page has loaded.
    if (!docShell.hasLoadedNonBlankURI) {
      return;
    }

    if (stateFlags & Ci.nsIWebProgressListener.STATE_START) {
      this.notifyObservers("onPageLoadStarted");
    } else if (stateFlags & Ci.nsIWebProgressListener.STATE_STOP) {
      this.notifyObservers("onPageLoadCompleted");
    }
  },

  QueryInterface: XPCOMUtils.generateQI([Ci.nsIWebProgressListener,
                                         Ci.nsISupportsWeakReference])
};

/**
 * Listens for and handles content events that we need for the
 * session store service to be notified of state changes in content.
 */
var EventListener = {

  init() {
<<<<<<< HEAD
    addEventListener("load", this, true);
=======
    addEventListener("load", ssu.createDynamicFrameEventFilter(this), true);
>>>>>>> a17af05f
  },

  handleEvent(event) {
    // Ignore load events from subframes.
    if (event.target != content.document) {
      return;
    }

    if (content.document.documentURI.startsWith("about:reader")) {
      if (event.type == "load" &&
          !content.document.body.classList.contains("loaded")) {
        // Don't restore the scroll position of an about:reader page at this
        // point; listen for the custom event dispatched from AboutReader.jsm.
        content.addEventListener("AboutReaderContentReady", this);
        return;
      }

      content.removeEventListener("AboutReaderContentReady", this);
    }

    // Restore the form data and scroll position. If we're not currently
    // restoring a tab state then this call will simply be a noop.
    gContentRestore.restoreDocument();
  }
};

/**
 * Listens for and handles messages sent by the session store service.
 */
var MessageListener = {

  MESSAGES: [
    "SessionStore:restoreHistory",
    "SessionStore:restoreTabContent",
    "SessionStore:resetRestore",
    "SessionStore:flush",
    "SessionStore:becomeActiveProcess",
  ],

  init() {
    this.MESSAGES.forEach(m => addMessageListener(m, this));
  },

  receiveMessage({name, data}) {
    // The docShell might be gone. Don't process messages,
    // that will just lead to errors anyway.
    if (!docShell) {
      return;
    }

    // A fresh tab always starts with epoch=0. The parent has the ability to
    // override that to signal a new era in this tab's life. This enables it
    // to ignore async messages that were already sent but not yet received
    // and would otherwise confuse the internal tab state.
    if (data.epoch && data.epoch != gCurrentEpoch) {
      gCurrentEpoch = data.epoch;
    }

    switch (name) {
      case "SessionStore:restoreHistory":
        this.restoreHistory(data);
        break;
      case "SessionStore:restoreTabContent":
        if (data.isRemotenessUpdate) {
          let histogram = Services.telemetry.getKeyedHistogramById("FX_TAB_REMOTE_NAVIGATION_DELAY_MS");
          histogram.add("SessionStore:restoreTabContent",
                        Services.telemetry.msSystemNow() - data.requestTime);
        }
        this.restoreTabContent(data);
        break;
      case "SessionStore:resetRestore":
        gContentRestore.resetRestore();
        break;
      case "SessionStore:flush":
        this.flush(data);
        break;
      case "SessionStore:becomeActiveProcess":
        let shistory = docShell.QueryInterface(Ci.nsIWebNavigation).sessionHistory;
        // Check if we are at the end of the current session history, if we are,
        // it is safe for us to collect and transmit our session history, so
        // transmit all of it. Otherwise, we only want to transmit our index changes,
        // so collect from kLastIndex.
        if (shistory.globalCount - shistory.globalIndexOffset == shistory.count) {
          SessionHistoryListener.collect();
        } else {
          SessionHistoryListener.collectFrom(kLastIndex);
        }
        break;
      default:
        debug("received unknown message '" + name + "'");
        break;
    }
  },

  restoreHistory({epoch, tabData, loadArguments, isRemotenessUpdate}) {
    gContentRestore.restoreHistory(tabData, loadArguments, {
      // Note: The callbacks passed here will only be used when a load starts
      // that was not initiated by sessionstore itself. This can happen when
      // some code calls browser.loadURI() or browser.reload() on a pending
      // browser/tab.

      onLoadStarted() {
        // Notify the parent that the tab is no longer pending.
        sendAsyncMessage("SessionStore:restoreTabContentStarted", {epoch});
      },

      onLoadFinished() {
        // Tell SessionStore.jsm that it may want to restore some more tabs,
        // since it restores a max of MAX_CONCURRENT_TAB_RESTORES at a time.
        sendAsyncMessage("SessionStore:restoreTabContentComplete", {epoch});
      }
    });

    if (Services.appinfo.processType == Services.appinfo.PROCESS_TYPE_DEFAULT) {
      // For non-remote tabs, when restoreHistory finishes, we send a synchronous
      // message to SessionStore.jsm so that it can run SSTabRestoring. Users of
      // SSTabRestoring seem to get confused if chrome and content are out of
      // sync about the state of the restore (particularly regarding
      // docShell.currentURI). Using a synchronous message is the easiest way
      // to temporarily synchronize them.
      //
      // For remote tabs, because all nsIWebProgress notifications are sent
      // asynchronously using messages, we get the same-order guarantees of the
      // message manager, and can use an async message.
      sendSyncMessage("SessionStore:restoreHistoryComplete", {epoch, isRemotenessUpdate});
    } else {
      sendAsyncMessage("SessionStore:restoreHistoryComplete", {epoch, isRemotenessUpdate});
    }
  },

  restoreTabContent({loadArguments, isRemotenessUpdate, reason}) {
    let epoch = gCurrentEpoch;

    // We need to pass the value of didStartLoad back to SessionStore.jsm.
    let didStartLoad = gContentRestore.restoreTabContent(loadArguments, isRemotenessUpdate, () => {
      // Tell SessionStore.jsm that it may want to restore some more tabs,
      // since it restores a max of MAX_CONCURRENT_TAB_RESTORES at a time.
      sendAsyncMessage("SessionStore:restoreTabContentComplete", {epoch, isRemotenessUpdate});
    });

    sendAsyncMessage("SessionStore:restoreTabContentStarted", {
      epoch, isRemotenessUpdate, reason,
    });

    if (!didStartLoad) {
      // Pretend that the load succeeded so that event handlers fire correctly.
      sendAsyncMessage("SessionStore:restoreTabContentComplete", {epoch, isRemotenessUpdate});
    }
  },

  flush({id}) {
    // Flush the message queue, send the latest updates.
    MessageQueue.send({flushID: id});
  }
};

/**
 * Listens for changes to the session history. Whenever the user navigates
 * we will collect URLs and everything belonging to session history.
 *
 * Causes a SessionStore:update message to be sent that contains the current
 * session history.
 *
 * Example:
 *   {entries: [{url: "about:mozilla", ...}, ...], index: 1}
 */
var SessionHistoryListener = {
  init() {
<<<<<<< HEAD
    // The frame tree observer is needed to handle initial subframe loads.
=======
    // The state change observer is needed to handle initial subframe loads.
>>>>>>> a17af05f
    // It will redundantly invalidate with the SHistoryListener in some cases
    // but these invalidations are very cheap.
    StateChangeNotifier.addObserver(this);

    // By adding the SHistoryListener immediately, we will unfortunately be
    // notified of every history entry as the tab is restored. We don't bother
    // waiting to add the listener later because these notifications are cheap.
    // We will likely only collect once since we are batching collection on
    // a delay.
    docShell.QueryInterface(Ci.nsIWebNavigation).sessionHistory.
      addSHistoryListener(this);

    // Collect data if we start with a non-empty shistory.
    if (!SessionHistory.isEmpty(docShell)) {
      this.collect();
      // When a tab is detached from the window, for the new window there is a
      // new SessionHistoryListener created. Normally it is empty at this point
      // but in a test env. the initial about:blank might have a children in which
      // case we fire off a history message here with about:blank in it. If we
      // don't do it ASAP then there is going to be a browser swap and the parent
      // will be all confused by that message.
      MessageQueue.send();
    }

    // Listen for page title changes.
    addEventListener("DOMTitleChanged", this);
  },

  uninit() {
    let sessionHistory = docShell.QueryInterface(Ci.nsIWebNavigation).sessionHistory;
    if (sessionHistory) {
      sessionHistory.removeSHistoryListener(this);
    }
  },

  collect() {
    // We want to send down a historychange even for full collects in case our
    // session history is a partial session history, in which case we don't have
    // enough information for a full update. collectFrom(-1) tells the collect
    // function to collect all data avaliable in this process.
    if (docShell) {
      this.collectFrom(-1);
    }
  },

  _fromIdx: kNoIndex,

  // History can grow relatively big with the nested elements, so if we don't have to, we
  // don't want to send the entire history all the time. For a simple optimization
  // we keep track of the smallest index from after any change has occured and we just send
  // the elements from that index. If something more complicated happens we just clear it
  // and send the entire history. We always send the additional info like the current selected
  // index (so for going back and forth between history entries we set the index to kLastIndex
  // if nothing else changed send an empty array and the additonal info like the selected index)
  collectFrom(idx) {
    if (this._fromIdx <= idx) {
      // If we already know that we need to update history fromn index N we can ignore any changes
      // tha happened with an element with index larger than N.
      // Note: initially we use kNoIndex which is MAX_SAFE_INTEGER which means we don't ignore anything
      // here, and in case of navigation in the history back and forth we use kLastIndex which ignores
      // only the subsequent navigations, but not any new elements added.
      return;
    }

    this._fromIdx = idx;
    MessageQueue.push("historychange", () => {
      if (this._fromIdx === kNoIndex) {
        return null;
      }

      let history = SessionHistory.collect(docShell, this._fromIdx);
      this._fromIdx = kNoIndex;
      return history;
    });
  },

  handleEvent(event) {
    this.collect();
  },

<<<<<<< HEAD
  onFrameTreeCollected() {
    this.collect();
  },

  onFrameTreeReset() {
=======
  onPageLoadCompleted() {
    this.collect();
  },

  onPageLoadStarted() {
>>>>>>> a17af05f
    this.collect();
  },

  OnHistoryNewEntry(newURI, oldIndex) {
    // We ought to collect the previously current entry as well, see bug 1350567.
    this.collectFrom(oldIndex);
  },

  OnHistoryGoBack(backURI) {
    // We ought to collect the previously current entry as well, see bug 1350567.
    this.collectFrom(kLastIndex);
    return true;
  },

  OnHistoryGoForward(forwardURI) {
    // We ought to collect the previously current entry as well, see bug 1350567.
    this.collectFrom(kLastIndex);
    return true;
  },

  OnHistoryGotoIndex(index, gotoURI) {
    // We ought to collect the previously current entry as well, see bug 1350567.
    this.collectFrom(kLastIndex);
    return true;
  },

  OnHistoryPurge(numEntries) {
    this.collect();
    return true;
  },

  OnHistoryReload(reloadURI, reloadFlags) {
    this.collect();
    return true;
  },

  OnHistoryReplaceEntry(index) {
    this.collect();
  },

  OnLengthChanged(aCount) {
    // Ignore, the method is implemented so that XPConnect doesn't throw!
  },

  OnIndexChanged(aIndex) {
    // Ignore, the method is implemented so that XPConnect doesn't throw!
  },

  QueryInterface: XPCOMUtils.generateQI([
    Ci.nsISHistoryListener,
    Ci.nsISupportsWeakReference
  ])
};

/**
 * Listens for scroll position changes. Whenever the user scrolls the top-most
 * frame we update the scroll position and will restore it when requested.
 *
 * Causes a SessionStore:update message to be sent that contains the current
 * scroll positions as a tree of strings. If no frame of the whole frame tree
 * is scrolled this will return null so that we don't tack a property onto
 * the tabData object in the parent process.
 *
 * Example:
 *   {scroll: "100,100", children: [null, null, {scroll: "200,200"}]}
 */
var ScrollPositionListener = {
  init() {
<<<<<<< HEAD
    addEventListener("scroll", this);
    gFrameTree.addObserver(this);
  },

  handleEvent(event) {
    let frame = event.target.defaultView;

    // Don't collect scroll data for frames created at or after the load event
    // as SessionStore can't restore scroll data for those.
    if (gFrameTree.contains(frame)) {
      MessageQueue.push("scroll", () => this.collect());
    }
  },

  onFrameTreeCollected() {
    MessageQueue.push("scroll", () => this.collect());
  },

  onFrameTreeReset() {
=======
    addEventListener("scroll", ssu.createDynamicFrameEventFilter(this));
    StateChangeNotifier.addObserver(this);
  },

  handleEvent() {
    MessageQueue.push("scroll", () => this.collect());
  },

  onPageLoadCompleted() {
    MessageQueue.push("scroll", () => this.collect());
  },

  onPageLoadStarted() {
>>>>>>> a17af05f
    MessageQueue.push("scroll", () => null);
  },

  collect() {
<<<<<<< HEAD
    return gFrameTree.map(ScrollPosition.collect);
=======
    return mapFrameTree(ScrollPosition.collect);
>>>>>>> a17af05f
  }
};

/**
 * Listens for changes to input elements. Whenever the value of an input
 * element changes we will re-collect data for the current frame tree and send
 * a message to the parent process.
 *
 * Causes a SessionStore:update message to be sent that contains the form data
 * for all reachable frames.
 *
 * Example:
 *   {
 *     formdata: {url: "http://mozilla.org/", id: {input_id: "input value"}},
 *     children: [
 *       null,
 *       {url: "http://sub.mozilla.org/", id: {input_id: "input value 2"}}
 *     ]
 *   }
 */
var FormDataListener = {
  init() {
<<<<<<< HEAD
    addEventListener("input", this, true);
    addEventListener("change", this, true);
    gFrameTree.addObserver(this);
  },

  handleEvent(event) {
    let frame = event.target.ownerGlobal;

    // Don't collect form data for frames created at or after the load event
    // as SessionStore can't restore form data for those.
    if (gFrameTree.contains(frame)) {
      MessageQueue.push("formdata", () => this.collect());
    }
  },

  onFrameTreeReset() {
=======
    addEventListener("input", ssu.createDynamicFrameEventFilter(this), true);
    StateChangeNotifier.addObserver(this);
  },

  handleEvent() {
    MessageQueue.push("formdata", () => this.collect());
  },

  onPageLoadStarted() {
>>>>>>> a17af05f
    MessageQueue.push("formdata", () => null);
  },

  collect() {
<<<<<<< HEAD
    return gFrameTree.map(FormData.collect);
  }
};

/**
 * Listens for changes to the page style. Whenever a different page style is
 * selected or author styles are enabled/disabled we send a message with the
 * currently applied style to the chrome process.
 *
 * Causes a SessionStore:update message to be sent that contains the currently
 * selected pageStyle for all reachable frames.
 *
 * Example:
 *   {pageStyle: "Dusk", children: [null, {pageStyle: "Mozilla"}]}
 */
var PageStyleListener = {
  init() {
    Services.obs.addObserver(this, "author-style-disabled-changed", false);
    Services.obs.addObserver(this, "style-sheet-applicable-state-changed", false);
    gFrameTree.addObserver(this);
  },

  uninit() {
    Services.obs.removeObserver(this, "author-style-disabled-changed");
    Services.obs.removeObserver(this, "style-sheet-applicable-state-changed");
  },

  observe(subject, topic) {
    let frame = subject.defaultView;

    if (frame && gFrameTree.contains(frame)) {
      MessageQueue.push("pageStyle", () => this.collect());
    }
  },

  collect() {
    return PageStyle.collect(docShell, gFrameTree);
  },

  onFrameTreeCollected() {
    MessageQueue.push("pageStyle", () => this.collect());
  },

  onFrameTreeReset() {
    MessageQueue.push("pageStyle", () => null);
=======
    return mapFrameTree(FormData.collect);
>>>>>>> a17af05f
  }
};

/**
 * Listens for changes to docShell capabilities. Whenever a new load is started
 * we need to re-check the list of capabilities and send message when it has
 * changed.
 *
 * Causes a SessionStore:update message to be sent that contains the currently
 * disabled docShell capabilities (all nsIDocShell.allow* properties set to
 * false) as a string - i.e. capability names separate by commas.
 */
var DocShellCapabilitiesListener = {
  /**
   * This field is used to compare the last docShell capabilities to the ones
   * that have just been collected. If nothing changed we won't send a message.
   */
  _latestCapabilities: "",

  init() {
<<<<<<< HEAD
    gFrameTree.addObserver(this);
  },

  /**
   * onFrameTreeReset() is called as soon as we start loading a page.
   */
  onFrameTreeReset() {
=======
    StateChangeNotifier.addObserver(this);
  },

  onPageLoadStarted() {
>>>>>>> a17af05f
    // The order of docShell capabilities cannot change while we're running
    // so calling join() without sorting before is totally sufficient.
    let caps = DocShellCapabilities.collect(docShell).join(",");

    // Send new data only when the capability list changes.
    if (caps != this._latestCapabilities) {
      this._latestCapabilities = caps;
      MessageQueue.push("disallow", () => caps || null);
    }
  }
};

/**
 * Listens for changes to the DOMSessionStorage. Whenever new keys are added,
 * existing ones removed or changed, or the storage is cleared we will send a
 * message to the parent process containing up-to-date sessionStorage data.
 *
 * Causes a SessionStore:update message to be sent that contains the current
 * DOMSessionStorage contents. The data is a nested object using host names
 * as keys and per-host DOMSessionStorage data as values.
 */
var SessionStorageListener = {
  init() {
<<<<<<< HEAD
    addEventListener("MozSessionStorageChanged", this, true);
    Services.obs.addObserver(this, "browser:purge-domain-data", false);
    gFrameTree.addObserver(this);
=======
    Services.obs.addObserver(this, "browser:purge-domain-data");
    StateChangeNotifier.addObserver(this);
    this.resetEventListener();
>>>>>>> a17af05f
  },

  uninit() {
    Services.obs.removeObserver(this, "browser:purge-domain-data");
  },

<<<<<<< HEAD
  handleEvent(event) {
    if (gFrameTree.contains(event.target)) {
      this.collectFromEvent(event);
    }
  },

  observe() {
    // Collect data on the next tick so that any other observer
    // that needs to purge data can do its work first.
    setTimeout(() => this.collect(), 0);
  },

  // Before DOM Storage can be written to disk, it needs to be serialized
  // for sending across frames/processes, then again to be sent across
  // threads, then again to be put in a buffer for the disk. Each of these
  // serializations is an opportunity to OOM and (depending on the site of
  // the OOM), either crash, lose all data for the frame or lose all data
  // for the application.
  //
  // In order to avoid this, compute an estimate of the size of the
  // object, and block SessionStorage items that are too large. As
  // we also don't want to cause an OOM here, we use a quick and memory-
  // efficient approximation: we compute the total sum of string lengths
  // involved in this object.
  estimateStorageSize(collected) {
    if (!collected) {
      return 0;
    }

    let size = 0;
    for (let host of Object.keys(collected)) {
      size += host.length;
      let perHost = collected[host];
      for (let key of Object.keys(perHost)) {
        size += key.length;
        let perKey = perHost[key];
        size += perKey.length;
      }
    }

    return size;
=======
  observe() {
    // Collect data on the next tick so that any other observer
    // that needs to purge data can do its work first.
    setTimeoutWithTarget(() => this.collect(), 0, tabEventTarget);
>>>>>>> a17af05f
  },

  // We don't want to send all the session storage data for all the frames
  // for every change. So if only a few value changed we send them over as
  // a "storagechange" event. If however for some reason before we send these
  // changes we have to send over the entire sessions storage data, we just
  // reset these changes.
  _changes: undefined,

  resetChanges() {
    this._changes = undefined;
  },

<<<<<<< HEAD
  collectFromEvent(event) {
    // TODO: we should take browser.sessionstore.dom_storage_limit into an account here.
    if (docShell) {
      let {url, key, newValue} = event;
      let uri = Services.io.newURI(url);
      let domain = uri.prePath;
      if (!this._changes) {
        this._changes = {};
      }
      if (!this._changes[domain]) {
        this._changes[domain] = {};
      }
      this._changes[domain][key] = newValue;

      MessageQueue.push("storagechange", () => {
        let tmp = this._changes;
        // If there were multiple changes we send them merged.
        // First one will collect all the changes the rest of
        // these messages will be ignored.
        this.resetChanges();
        return tmp;
      });
    }
  },

  collect() {
    if (docShell) {
      // We need the entire session storage, let's reset the pending individual change
      // messages.
      this.resetChanges();
      MessageQueue.push("storage", () => {
        let collected = SessionStorage.collect(docShell, gFrameTree);
=======
  // The event listener waiting for MozSessionStorageChanged events.
  _listener: null,

  resetEventListener() {
    if (!this._listener) {
      this._listener = ssu.createDynamicFrameEventFilter(this);
      addEventListener("MozSessionStorageChanged", this._listener, true);
    }
  },

  removeEventListener() {
    removeEventListener("MozSessionStorageChanged", this._listener, true);
    this._listener = null;
  },
>>>>>>> a17af05f

  handleEvent(event) {
    if (!docShell) {
      return;
    }

    // How much data does DOMSessionStorage contain?
    let usage = content.QueryInterface(Ci.nsIInterfaceRequestor)
                       .getInterface(Ci.nsIDOMWindowUtils)
                       .getStorageUsage(event.storageArea);
    Services.telemetry.getHistogramById("FX_SESSION_RESTORE_DOM_STORAGE_SIZE_ESTIMATE_CHARS").add(usage);

    // Don't store any data if we exceed the limit. Wipe any data we previously
    // collected so that we don't confuse websites with partial state.
    if (usage > Services.prefs.getIntPref(DOM_STORAGE_LIMIT_PREF)) {
      MessageQueue.push("storage", () => null);
      this.removeEventListener();
      this.resetChanges();
      return;
    }

    let {url, key, newValue} = event;
    let uri = Services.io.newURI(url);
    let domain = uri.prePath;
    if (!this._changes) {
      this._changes = {};
    }
    if (!this._changes[domain]) {
      this._changes[domain] = {};
    }
    this._changes[domain][key] = newValue;

    MessageQueue.push("storagechange", () => {
      let tmp = this._changes;
      // If there were multiple changes we send them merged.
      // First one will collect all the changes the rest of
      // these messages will be ignored.
      this.resetChanges();
      return tmp;
    });
  },

  collect() {
    if (!docShell) {
      return;
    }

    // We need the entire session storage, let's reset the pending individual change
    // messages.
    this.resetChanges();

    MessageQueue.push("storage", () => SessionStorage.collect(content));
  },

<<<<<<< HEAD
  onFrameTreeCollected() {
    this.collect();
  },

  onFrameTreeReset() {
=======
  onPageLoadCompleted() {
    this.collect();
  },

  onPageLoadStarted() {
    this.resetEventListener();
>>>>>>> a17af05f
    this.collect();
  }
};

/**
 * Listen for changes to the privacy status of the tab.
 * By definition, tabs start in non-private mode.
 *
 * Causes a SessionStore:update message to be sent for
 * field "isPrivate". This message contains
 *  |true| if the tab is now private
 *  |null| if the tab is now public - the field is therefore
 *  not saved.
 */
var PrivacyListener = {
  init() {
    docShell.addWeakPrivacyTransitionObserver(this);

    // Check that value at startup as it might have
    // been set before the frame script was loaded.
    if (docShell.QueryInterface(Ci.nsILoadContext).usePrivateBrowsing) {
      MessageQueue.push("isPrivate", () => true);
    }
  },

  // Ci.nsIPrivacyTransitionObserver
  privateModeChanged(enabled) {
    MessageQueue.push("isPrivate", () => enabled || null);
  },

  QueryInterface: XPCOMUtils.generateQI([Ci.nsIPrivacyTransitionObserver,
                                         Ci.nsISupportsWeakReference])
};

/**
 * A message queue that takes collected data and will take care of sending it
 * to the chrome process. It allows flushing using synchronous messages and
 * takes care of any race conditions that might occur because of that. Changes
 * will be batched if they're pushed in quick succession to avoid a message
 * flood.
 */
var MessageQueue = {
  /**
   * A map (string -> lazy fn) holding lazy closures of all queued data
   * collection routines. These functions will return data collected from the
   * docShell.
   */
  _data: new Map(),

  /**
   * The delay (in ms) used to delay sending changes after data has been
   * invalidated.
   */
  BATCH_DELAY_MS: 1000,

  /**
   * The current timeout ID, null if there is no queue data. We use timeouts
   * to damp a flood of data changes and send lots of changes as one batch.
   */
  _timeout: null,

  /**
   * Whether or not sending batched messages on a timer is disabled. This should
   * only be used for debugging or testing. If you need to access this value,
   * you should probably use the timeoutDisabled getter.
   */
  _timeoutDisabled: false,

  /**
   * True if batched messages are not being fired on a timer. This should only
   * ever be true when debugging or during tests.
   */
  get timeoutDisabled() {
    return this._timeoutDisabled;
  },

  /**
   * Disables sending batched messages on a timer. Also cancels any pending
   * timers.
   */
  set timeoutDisabled(val) {
    this._timeoutDisabled = val;

    if (val && this._timeout) {
      clearTimeout(this._timeout);
      this._timeout = null;
    }

    return val;
  },

  init() {
    this.timeoutDisabled =
      Services.prefs.getBoolPref(TIMEOUT_DISABLED_PREF);

    Services.prefs.addObserver(TIMEOUT_DISABLED_PREF, this);
  },

  uninit() {
    Services.prefs.removeObserver(TIMEOUT_DISABLED_PREF, this);
  },

  observe(subject, topic, data) {
    if (topic == "nsPref:changed" && data == TIMEOUT_DISABLED_PREF) {
      this.timeoutDisabled =
        Services.prefs.getBoolPref(TIMEOUT_DISABLED_PREF);
    }
  },

  /**
   * Pushes a given |value| onto the queue. The given |key| represents the type
   * of data that is stored and can override data that has been queued before
   * but has not been sent to the parent process, yet.
   *
   * @param key (string)
   *        A unique identifier specific to the type of data this is passed.
   * @param fn (function)
   *        A function that returns the value that will be sent to the parent
   *        process.
   */
  push(key, fn) {
<<<<<<< HEAD
    this._data.set(key, createLazy(fn));
=======
    this._data.set(key, fn);
>>>>>>> a17af05f

    if (!this._timeout && !this._timeoutDisabled) {
      // Wait a little before sending the message to batch multiple changes.
      this._timeout = setTimeoutWithTarget(
        () => this.send(), this.BATCH_DELAY_MS, tabEventTarget);
    }
  },

  /**
   * Sends queued data to the chrome process.
   *
   * @param options (object)
   *        {flushID: 123} to specify that this is a flush
   *        {isFinal: true} to signal this is the final message sent on unload
   */
  send(options = {}) {
    // Looks like we have been called off a timeout after the tab has been
    // closed. The docShell is gone now and we can just return here as there
    // is nothing to do.
    if (!docShell) {
      return;
    }

    if (this._timeout) {
      clearTimeout(this._timeout);
      this._timeout = null;
    }

    let flushID = (options && options.flushID) || 0;
    let histID = "FX_SESSION_RESTORE_CONTENT_COLLECT_DATA_MS";

    let data = {};
    for (let [key, func] of this._data) {
      if (key != "isPrivate") {
        TelemetryStopwatch.startKeyed(histID, key);
      }

      let value = func();

      if (key != "isPrivate") {
        TelemetryStopwatch.finishKeyed(histID, key);
      }

      if (value || (key != "storagechange" && key != "historychange")) {
        data[key] = value;
      }
    }

    this._data.clear();

    try {
      // Send all data to the parent process.
      sendAsyncMessage("SessionStore:update", {
        data, flushID,
        isFinal: options.isFinal || false,
        epoch: gCurrentEpoch
      });
    } catch (ex) {
<<<<<<< HEAD
        if (ex && ex.result == Cr.NS_ERROR_OUT_OF_MEMORY) {
          sendAsyncMessage("SessionStore:error", {
            telemetry: {
              FX_SESSION_RESTORE_SEND_UPDATE_CAUSED_OOM: 1
            }
          });
        }
=======
      if (ex && ex.result == Cr.NS_ERROR_OUT_OF_MEMORY) {
        Services.telemetry.getHistogramById("FX_SESSION_RESTORE_SEND_UPDATE_CAUSED_OOM").add(1);
        sendAsyncMessage("SessionStore:error");
      }
>>>>>>> a17af05f
    }
  },
};

StateChangeNotifier.init();
EventListener.init();
MessageListener.init();
FormDataListener.init();
SessionHistoryListener.init();
SessionStorageListener.init();
ScrollPositionListener.init();
DocShellCapabilitiesListener.init();
PrivacyListener.init();
MessageQueue.init();

function handleRevivedTab() {
  if (!content) {
    removeEventListener("pagehide", handleRevivedTab);
    return;
  }

  if (content.document.documentURI.startsWith("about:tabcrashed")) {
    if (Services.appinfo.processType != Services.appinfo.PROCESS_TYPE_DEFAULT) {
      // Sanity check - we'd better be loading this in a non-remote browser.
      throw new Error("We seem to be navigating away from about:tabcrashed in " +
                      "a non-remote browser. This should really never happen.");
    }

    removeEventListener("pagehide", handleRevivedTab);

    // Notify the parent.
    sendAsyncMessage("SessionStore:crashedTabRevived");
  }
}

// If we're browsing from the tab crashed UI to a blacklisted URI that keeps
// this browser non-remote, we'll handle that in a pagehide event.
addEventListener("pagehide", handleRevivedTab);

addEventListener("unload", () => {
  // Upon frameLoader destruction, send a final update message to
  // the parent and flush all data currently held in the child.
  MessageQueue.send({isFinal: true});

  // If we're browsing from the tab crashed UI to a URI that causes the tab
  // to go remote again, we catch this in the unload event handler, because
  // swapping out the non-remote browser for a remote one in
  // tabbrowser.xml's updateBrowserRemoteness doesn't cause the pagehide
  // event to be fired.
  handleRevivedTab();

  // Remove all registered nsIObservers.
  SessionStorageListener.uninit();
  SessionHistoryListener.uninit();
  MessageQueue.uninit();

  // Remove progress listeners.
  gContentRestore.resetRestore();

  // We don't need to take care of any StateChangeNotifier observers as they
  // will die with the content script. The same goes for the privacy transition
  // observer that will die with the docShell when the tab is closed.
});<|MERGE_RESOLUTION|>--- conflicted
+++ resolved
@@ -15,12 +15,9 @@
 Cu.import("resource://gre/modules/Timer.jsm", this);
 Cu.import("resource://gre/modules/Services.jsm", this);
 
-<<<<<<< HEAD
-=======
 XPCOMUtils.defineLazyModuleGetter(this, "TelemetryStopwatch",
   "resource://gre/modules/TelemetryStopwatch.jsm");
 
->>>>>>> a17af05f
 function debug(msg) {
   Services.console.logStringMessage("SessionStoreContent: " + msg);
 }
@@ -156,11 +153,7 @@
 var EventListener = {
 
   init() {
-<<<<<<< HEAD
-    addEventListener("load", this, true);
-=======
     addEventListener("load", ssu.createDynamicFrameEventFilter(this), true);
->>>>>>> a17af05f
   },
 
   handleEvent(event) {
@@ -329,11 +322,7 @@
  */
 var SessionHistoryListener = {
   init() {
-<<<<<<< HEAD
-    // The frame tree observer is needed to handle initial subframe loads.
-=======
     // The state change observer is needed to handle initial subframe loads.
->>>>>>> a17af05f
     // It will redundantly invalidate with the SHistoryListener in some cases
     // but these invalidations are very cheap.
     StateChangeNotifier.addObserver(this);
@@ -414,19 +403,11 @@
     this.collect();
   },
 
-<<<<<<< HEAD
-  onFrameTreeCollected() {
-    this.collect();
-  },
-
-  onFrameTreeReset() {
-=======
   onPageLoadCompleted() {
     this.collect();
   },
 
   onPageLoadStarted() {
->>>>>>> a17af05f
     this.collect();
   },
 
@@ -495,27 +476,6 @@
  */
 var ScrollPositionListener = {
   init() {
-<<<<<<< HEAD
-    addEventListener("scroll", this);
-    gFrameTree.addObserver(this);
-  },
-
-  handleEvent(event) {
-    let frame = event.target.defaultView;
-
-    // Don't collect scroll data for frames created at or after the load event
-    // as SessionStore can't restore scroll data for those.
-    if (gFrameTree.contains(frame)) {
-      MessageQueue.push("scroll", () => this.collect());
-    }
-  },
-
-  onFrameTreeCollected() {
-    MessageQueue.push("scroll", () => this.collect());
-  },
-
-  onFrameTreeReset() {
-=======
     addEventListener("scroll", ssu.createDynamicFrameEventFilter(this));
     StateChangeNotifier.addObserver(this);
   },
@@ -529,16 +489,11 @@
   },
 
   onPageLoadStarted() {
->>>>>>> a17af05f
     MessageQueue.push("scroll", () => null);
   },
 
   collect() {
-<<<<<<< HEAD
-    return gFrameTree.map(ScrollPosition.collect);
-=======
     return mapFrameTree(ScrollPosition.collect);
->>>>>>> a17af05f
   }
 };
 
@@ -561,24 +516,6 @@
  */
 var FormDataListener = {
   init() {
-<<<<<<< HEAD
-    addEventListener("input", this, true);
-    addEventListener("change", this, true);
-    gFrameTree.addObserver(this);
-  },
-
-  handleEvent(event) {
-    let frame = event.target.ownerGlobal;
-
-    // Don't collect form data for frames created at or after the load event
-    // as SessionStore can't restore form data for those.
-    if (gFrameTree.contains(frame)) {
-      MessageQueue.push("formdata", () => this.collect());
-    }
-  },
-
-  onFrameTreeReset() {
-=======
     addEventListener("input", ssu.createDynamicFrameEventFilter(this), true);
     StateChangeNotifier.addObserver(this);
   },
@@ -588,60 +525,11 @@
   },
 
   onPageLoadStarted() {
->>>>>>> a17af05f
     MessageQueue.push("formdata", () => null);
   },
 
   collect() {
-<<<<<<< HEAD
-    return gFrameTree.map(FormData.collect);
-  }
-};
-
-/**
- * Listens for changes to the page style. Whenever a different page style is
- * selected or author styles are enabled/disabled we send a message with the
- * currently applied style to the chrome process.
- *
- * Causes a SessionStore:update message to be sent that contains the currently
- * selected pageStyle for all reachable frames.
- *
- * Example:
- *   {pageStyle: "Dusk", children: [null, {pageStyle: "Mozilla"}]}
- */
-var PageStyleListener = {
-  init() {
-    Services.obs.addObserver(this, "author-style-disabled-changed", false);
-    Services.obs.addObserver(this, "style-sheet-applicable-state-changed", false);
-    gFrameTree.addObserver(this);
-  },
-
-  uninit() {
-    Services.obs.removeObserver(this, "author-style-disabled-changed");
-    Services.obs.removeObserver(this, "style-sheet-applicable-state-changed");
-  },
-
-  observe(subject, topic) {
-    let frame = subject.defaultView;
-
-    if (frame && gFrameTree.contains(frame)) {
-      MessageQueue.push("pageStyle", () => this.collect());
-    }
-  },
-
-  collect() {
-    return PageStyle.collect(docShell, gFrameTree);
-  },
-
-  onFrameTreeCollected() {
-    MessageQueue.push("pageStyle", () => this.collect());
-  },
-
-  onFrameTreeReset() {
-    MessageQueue.push("pageStyle", () => null);
-=======
     return mapFrameTree(FormData.collect);
->>>>>>> a17af05f
   }
 };
 
@@ -662,20 +550,10 @@
   _latestCapabilities: "",
 
   init() {
-<<<<<<< HEAD
-    gFrameTree.addObserver(this);
-  },
-
-  /**
-   * onFrameTreeReset() is called as soon as we start loading a page.
-   */
-  onFrameTreeReset() {
-=======
     StateChangeNotifier.addObserver(this);
   },
 
   onPageLoadStarted() {
->>>>>>> a17af05f
     // The order of docShell capabilities cannot change while we're running
     // so calling join() without sorting before is totally sufficient.
     let caps = DocShellCapabilities.collect(docShell).join(",");
@@ -699,69 +577,19 @@
  */
 var SessionStorageListener = {
   init() {
-<<<<<<< HEAD
-    addEventListener("MozSessionStorageChanged", this, true);
-    Services.obs.addObserver(this, "browser:purge-domain-data", false);
-    gFrameTree.addObserver(this);
-=======
     Services.obs.addObserver(this, "browser:purge-domain-data");
     StateChangeNotifier.addObserver(this);
     this.resetEventListener();
->>>>>>> a17af05f
   },
 
   uninit() {
     Services.obs.removeObserver(this, "browser:purge-domain-data");
   },
 
-<<<<<<< HEAD
-  handleEvent(event) {
-    if (gFrameTree.contains(event.target)) {
-      this.collectFromEvent(event);
-    }
-  },
-
-  observe() {
-    // Collect data on the next tick so that any other observer
-    // that needs to purge data can do its work first.
-    setTimeout(() => this.collect(), 0);
-  },
-
-  // Before DOM Storage can be written to disk, it needs to be serialized
-  // for sending across frames/processes, then again to be sent across
-  // threads, then again to be put in a buffer for the disk. Each of these
-  // serializations is an opportunity to OOM and (depending on the site of
-  // the OOM), either crash, lose all data for the frame or lose all data
-  // for the application.
-  //
-  // In order to avoid this, compute an estimate of the size of the
-  // object, and block SessionStorage items that are too large. As
-  // we also don't want to cause an OOM here, we use a quick and memory-
-  // efficient approximation: we compute the total sum of string lengths
-  // involved in this object.
-  estimateStorageSize(collected) {
-    if (!collected) {
-      return 0;
-    }
-
-    let size = 0;
-    for (let host of Object.keys(collected)) {
-      size += host.length;
-      let perHost = collected[host];
-      for (let key of Object.keys(perHost)) {
-        size += key.length;
-        let perKey = perHost[key];
-        size += perKey.length;
-      }
-    }
-
-    return size;
-=======
   observe() {
     // Collect data on the next tick so that any other observer
     // that needs to purge data can do its work first.
     setTimeoutWithTarget(() => this.collect(), 0, tabEventTarget);
->>>>>>> a17af05f
   },
 
   // We don't want to send all the session storage data for all the frames
@@ -775,40 +603,6 @@
     this._changes = undefined;
   },
 
-<<<<<<< HEAD
-  collectFromEvent(event) {
-    // TODO: we should take browser.sessionstore.dom_storage_limit into an account here.
-    if (docShell) {
-      let {url, key, newValue} = event;
-      let uri = Services.io.newURI(url);
-      let domain = uri.prePath;
-      if (!this._changes) {
-        this._changes = {};
-      }
-      if (!this._changes[domain]) {
-        this._changes[domain] = {};
-      }
-      this._changes[domain][key] = newValue;
-
-      MessageQueue.push("storagechange", () => {
-        let tmp = this._changes;
-        // If there were multiple changes we send them merged.
-        // First one will collect all the changes the rest of
-        // these messages will be ignored.
-        this.resetChanges();
-        return tmp;
-      });
-    }
-  },
-
-  collect() {
-    if (docShell) {
-      // We need the entire session storage, let's reset the pending individual change
-      // messages.
-      this.resetChanges();
-      MessageQueue.push("storage", () => {
-        let collected = SessionStorage.collect(docShell, gFrameTree);
-=======
   // The event listener waiting for MozSessionStorageChanged events.
   _listener: null,
 
@@ -823,7 +617,6 @@
     removeEventListener("MozSessionStorageChanged", this._listener, true);
     this._listener = null;
   },
->>>>>>> a17af05f
 
   handleEvent(event) {
     if (!docShell) {
@@ -878,20 +671,12 @@
     MessageQueue.push("storage", () => SessionStorage.collect(content));
   },
 
-<<<<<<< HEAD
-  onFrameTreeCollected() {
-    this.collect();
-  },
-
-  onFrameTreeReset() {
-=======
   onPageLoadCompleted() {
     this.collect();
   },
 
   onPageLoadStarted() {
     this.resetEventListener();
->>>>>>> a17af05f
     this.collect();
   }
 };
@@ -1013,11 +798,7 @@
    *        process.
    */
   push(key, fn) {
-<<<<<<< HEAD
-    this._data.set(key, createLazy(fn));
-=======
     this._data.set(key, fn);
->>>>>>> a17af05f
 
     if (!this._timeout && !this._timeoutDisabled) {
       // Wait a little before sending the message to batch multiple changes.
@@ -1076,20 +857,10 @@
         epoch: gCurrentEpoch
       });
     } catch (ex) {
-<<<<<<< HEAD
-        if (ex && ex.result == Cr.NS_ERROR_OUT_OF_MEMORY) {
-          sendAsyncMessage("SessionStore:error", {
-            telemetry: {
-              FX_SESSION_RESTORE_SEND_UPDATE_CAUSED_OOM: 1
-            }
-          });
-        }
-=======
       if (ex && ex.result == Cr.NS_ERROR_OUT_OF_MEMORY) {
         Services.telemetry.getHistogramById("FX_SESSION_RESTORE_SEND_UPDATE_CAUSED_OOM").add(1);
         sendAsyncMessage("SessionStore:error");
       }
->>>>>>> a17af05f
     }
   },
 };
