/* This Source Code Form is subject to the terms of the Mozilla Public
 * License, v. 2.0. If a copy of the MPL was not distributed with this file,
 * You can obtain one at http://mozilla.org/MPL/2.0/. */

"use strict";

this.EXPORTED_SYMBOLS = ["SessionStore"];

const Cu = Components.utils;
const Cc = Components.classes;
const Ci = Components.interfaces;
const Cr = Components.results;

// Current version of the format used by Session Restore.
const FORMAT_VERSION = 1;

const TAB_STATE_NEEDS_RESTORE = 1;
const TAB_STATE_RESTORING = 2;
const TAB_STATE_WILL_RESTORE = 3;

// A new window has just been restored. At this stage, tabs are generally
// not restored.
const NOTIFY_SINGLE_WINDOW_RESTORED = "sessionstore-single-window-restored";
const NOTIFY_WINDOWS_RESTORED = "sessionstore-windows-restored";
const NOTIFY_BROWSER_STATE_RESTORED = "sessionstore-browser-state-restored";
const NOTIFY_LAST_SESSION_CLEARED = "sessionstore-last-session-cleared";
const NOTIFY_RESTORING_ON_STARTUP = "sessionstore-restoring-on-startup";
const NOTIFY_INITIATING_MANUAL_RESTORE = "sessionstore-initiating-manual-restore";
const NOTIFY_CLOSED_OBJECTS_CHANGED = "sessionstore-closed-objects-changed";

const NOTIFY_TAB_RESTORED = "sessionstore-debug-tab-restored"; // WARNING: debug-only

// Maximum number of tabs to restore simultaneously. Previously controlled by
// the browser.sessionstore.max_concurrent_tabs pref.
const MAX_CONCURRENT_TAB_RESTORES = 3;

// Amount (in CSS px) by which we allow window edges to be off-screen
// when restoring a window, before we override the saved position to
// pull the window back within the available screen area.
const SCREEN_EDGE_SLOP = 8;

// global notifications observed
const OBSERVING = [
  "browser-window-before-show", "domwindowclosed",
  "quit-application-granted", "browser-lastwindow-close-granted",
  "quit-application", "browser:purge-session-history",
  "browser:purge-domain-data",
  "idle-daily",
];

// XUL Window properties to (re)store
// Restored in restoreDimensions()
const WINDOW_ATTRIBUTES = ["width", "height", "screenX", "screenY", "sizemode"];

// Hideable window features to (re)store
// Restored in restoreWindowFeatures()
const WINDOW_HIDEABLE_FEATURES = [
  "menubar", "toolbar", "locationbar", "personalbar", "statusbar", "scrollbars"
];

// Messages that will be received via the Frame Message Manager.
const MESSAGES = [
  // The content script sends us data that has been invalidated and needs to
  // be saved to disk.
  "SessionStore:update",

  // The restoreHistory code has run. This is a good time to run SSTabRestoring.
  "SessionStore:restoreHistoryComplete",

  // The load for the restoring tab has begun. We update the URL bar at this
  // time; if we did it before, the load would overwrite it.
  "SessionStore:restoreTabContentStarted",

  // All network loads for a restoring tab are done, so we should
  // consider restoring another tab in the queue. The document has
  // been restored, and forms have been filled. We trigger
  // SSTabRestored at this time.
  "SessionStore:restoreTabContentComplete",

  // A crashed tab was revived by navigating to a different page. Remove its
  // browser from the list of crashed browsers to stop ignoring its messages.
  "SessionStore:crashedTabRevived",

  // The content script encountered an error.
  "SessionStore:error",
];

// The list of messages we accept from <xul:browser>s that have no tab
// assigned, or whose windows have gone away. Those are for example the
// ones that preload about:newtab pages, or from browsers where the window
// has just been closed.
const NOTAB_MESSAGES = new Set([
  // For a description see above.
  "SessionStore:crashedTabRevived",

  // For a description see above.
  "SessionStore:update",

  // For a description see above.
  "SessionStore:error",
]);

// The list of messages we accept without an "epoch" parameter.
// See getCurrentEpoch() and friends to find out what an "epoch" is.
const NOEPOCH_MESSAGES = new Set([
  // For a description see above.
  "SessionStore:crashedTabRevived",

  // For a description see above.
  "SessionStore:error",
]);

// The list of messages we want to receive even during the short period after a
// frame has been removed from the DOM and before its frame script has finished
// unloading.
const CLOSED_MESSAGES = new Set([
  // For a description see above.
  "SessionStore:crashedTabRevived",

  // For a description see above.
  "SessionStore:update",

  // For a description see above.
  "SessionStore:error",
]);

// These are tab events that we listen to.
const TAB_EVENTS = [
  "TabOpen", "TabBrowserInserted", "TabClose", "TabSelect", "TabShow", "TabHide", "TabPinned",
  "TabUnpinned"
];

const NS_XUL = "http://www.mozilla.org/keymaster/gatekeeper/there.is.only.xul";

/**
 * When calling restoreTabContent, we can supply a reason why
 * the content is being restored. These are those reasons.
 */
const RESTORE_TAB_CONTENT_REASON = {
  /**
   * SET_STATE:
   * We're restoring this tab's content because we're setting
   * state inside this browser tab, probably because the user
   * has asked us to restore a tab (or window, or entire session).
   */
  SET_STATE: 0,
  /**
   * NAVIGATE_AND_RESTORE:
   * We're restoring this tab's content because a navigation caused
   * us to do a remoteness-flip.
   */
  NAVIGATE_AND_RESTORE: 1,
};

Cu.import("resource://gre/modules/PrivateBrowsingUtils.jsm", this);
<<<<<<< HEAD
Cu.import("resource://gre/modules/Promise.jsm", this);
Cu.import("resource://gre/modules/Services.jsm", this);
Cu.import("resource://gre/modules/Task.jsm", this);
=======
Cu.import("resource://gre/modules/Services.jsm", this);
>>>>>>> a17af05f
Cu.import("resource://gre/modules/TelemetryStopwatch.jsm", this);
Cu.import("resource://gre/modules/TelemetryTimestamps.jsm", this);
Cu.import("resource://gre/modules/Timer.jsm", this);
Cu.import("resource://gre/modules/XPCOMUtils.jsm", this);
Cu.import("resource://gre/modules/debug.js", this);
Cu.import("resource://gre/modules/osfile.jsm", this);

<<<<<<< HEAD
XPCOMUtils.defineLazyServiceGetter(this, "gSessionStartup",
  "@mozilla.org/browser/sessionstartup;1", "nsISessionStartup");
XPCOMUtils.defineLazyServiceGetter(this, "gScreenManager",
  "@mozilla.org/gfx/screenmanager;1", "nsIScreenManager");
XPCOMUtils.defineLazyServiceGetter(this, "Telemetry",
  "@mozilla.org/base/telemetry;1", "nsITelemetry");
XPCOMUtils.defineLazyModuleGetter(this, "console",
  "resource://gre/modules/Console.jsm");
XPCOMUtils.defineLazyModuleGetter(this, "RecentWindow",
  "resource:///modules/RecentWindow.jsm");

XPCOMUtils.defineLazyModuleGetter(this, "AppConstants",
  "resource://gre/modules/AppConstants.jsm");
XPCOMUtils.defineLazyModuleGetter(this, "GlobalState",
  "resource:///modules/sessionstore/GlobalState.jsm");
XPCOMUtils.defineLazyModuleGetter(this, "PrivacyFilter",
  "resource:///modules/sessionstore/PrivacyFilter.jsm");
XPCOMUtils.defineLazyModuleGetter(this, "RunState",
  "resource:///modules/sessionstore/RunState.jsm");
XPCOMUtils.defineLazyModuleGetter(this, "ScratchpadManager",
  "resource://devtools/client/scratchpad/scratchpad-manager.jsm");
XPCOMUtils.defineLazyModuleGetter(this, "SessionSaver",
  "resource:///modules/sessionstore/SessionSaver.jsm");
XPCOMUtils.defineLazyModuleGetter(this, "SessionCookies",
  "resource:///modules/sessionstore/SessionCookies.jsm");
XPCOMUtils.defineLazyModuleGetter(this, "SessionFile",
  "resource:///modules/sessionstore/SessionFile.jsm");
XPCOMUtils.defineLazyModuleGetter(this, "setTimeout",
  "resource://gre/modules/Timer.jsm");
XPCOMUtils.defineLazyModuleGetter(this, "TabAttributes",
  "resource:///modules/sessionstore/TabAttributes.jsm");
XPCOMUtils.defineLazyModuleGetter(this, "TabCrashHandler",
  "resource:///modules/ContentCrashHandlers.jsm");
XPCOMUtils.defineLazyModuleGetter(this, "TabState",
  "resource:///modules/sessionstore/TabState.jsm");
XPCOMUtils.defineLazyModuleGetter(this, "TabStateCache",
  "resource:///modules/sessionstore/TabStateCache.jsm");
XPCOMUtils.defineLazyModuleGetter(this, "TabStateFlusher",
  "resource:///modules/sessionstore/TabStateFlusher.jsm");
XPCOMUtils.defineLazyModuleGetter(this, "Utils",
  "resource://gre/modules/sessionstore/Utils.jsm");
XPCOMUtils.defineLazyModuleGetter(this, "ViewSourceBrowser",
  "resource://gre/modules/ViewSourceBrowser.jsm");
XPCOMUtils.defineLazyModuleGetter(this, "AsyncShutdown",
  "resource://gre/modules/AsyncShutdown.jsm");
=======
XPCOMUtils.defineLazyServiceGetters(this, {
  gSessionStartup: ["@mozilla.org/browser/sessionstartup;1", "nsISessionStartup"],
  gScreenManager: ["@mozilla.org/gfx/screenmanager;1", "nsIScreenManager"],
  Telemetry: ["@mozilla.org/base/telemetry;1", "nsITelemetry"],
});

XPCOMUtils.defineLazyModuleGetters(this, {
  AppConstants: "resource://gre/modules/AppConstants.jsm",
  AsyncShutdown: "resource://gre/modules/AsyncShutdown.jsm",
  DevToolsShim: "chrome://devtools-shim/content/DevToolsShim.jsm",
  GlobalState: "resource:///modules/sessionstore/GlobalState.jsm",
  PrivacyFilter: "resource:///modules/sessionstore/PrivacyFilter.jsm",
  RecentWindow: "resource:///modules/RecentWindow.jsm",
  RunState: "resource:///modules/sessionstore/RunState.jsm",
  SessionCookies: "resource:///modules/sessionstore/SessionCookies.jsm",
  SessionFile: "resource:///modules/sessionstore/SessionFile.jsm",
  SessionSaver: "resource:///modules/sessionstore/SessionSaver.jsm",
  TabAttributes: "resource:///modules/sessionstore/TabAttributes.jsm",
  TabCrashHandler: "resource:///modules/ContentCrashHandlers.jsm",
  TabState: "resource:///modules/sessionstore/TabState.jsm",
  TabStateCache: "resource:///modules/sessionstore/TabStateCache.jsm",
  TabStateFlusher: "resource:///modules/sessionstore/TabStateFlusher.jsm",
  Utils: "resource://gre/modules/sessionstore/Utils.jsm",
  ViewSourceBrowser: "resource://gre/modules/ViewSourceBrowser.jsm",
  console: "resource://gre/modules/Console.jsm",
  setTimeout: "resource://gre/modules/Timer.jsm",
});
>>>>>>> a17af05f

/**
 * |true| if we are in debug mode, |false| otherwise.
 * Debug mode is controlled by preference browser.sessionstore.debug
 */
var gDebuggingEnabled = false;
function debug(aMsg) {
  if (gDebuggingEnabled) {
    aMsg = ("SessionStore: " + aMsg).replace(/\S{80}/g, "$&\n");
    Services.console.logStringMessage(aMsg);
  }
}

/**
 * A global value to tell that fingerprinting resistance is enabled or not.
 * If it's enabled, the session restore won't restore the window's size and
 * size mode.
 * This value is controlled by preference privacy.resistFingerprinting.
 */
var gResistFingerprintingEnabled = false;

this.SessionStore = {
  get promiseInitialized() {
    return SessionStoreInternal.promiseInitialized;
  },

  get promiseAllWindowsRestored() {
    return SessionStoreInternal.promiseAllWindowsRestored;
  },

  get canRestoreLastSession() {
    return SessionStoreInternal.canRestoreLastSession;
  },

  set canRestoreLastSession(val) {
    SessionStoreInternal.canRestoreLastSession = val;
  },

  get lastClosedObjectType() {
    return SessionStoreInternal.lastClosedObjectType;
  },

  init: function ss_init() {
    SessionStoreInternal.init();
  },

  getBrowserState: function ss_getBrowserState() {
    return SessionStoreInternal.getBrowserState();
  },

  setBrowserState: function ss_setBrowserState(aState) {
    SessionStoreInternal.setBrowserState(aState);
  },

  getWindowState: function ss_getWindowState(aWindow) {
    return SessionStoreInternal.getWindowState(aWindow);
  },

  setWindowState: function ss_setWindowState(aWindow, aState, aOverwrite) {
    SessionStoreInternal.setWindowState(aWindow, aState, aOverwrite);
  },

  getTabState: function ss_getTabState(aTab) {
    return SessionStoreInternal.getTabState(aTab);
  },

  setTabState: function ss_setTabState(aTab, aState) {
    SessionStoreInternal.setTabState(aTab, aState);
  },

  duplicateTab: function ss_duplicateTab(aWindow, aTab, aDelta = 0, aRestoreImmediately = true) {
    return SessionStoreInternal.duplicateTab(aWindow, aTab, aDelta, aRestoreImmediately);
  },

  getClosedTabCount: function ss_getClosedTabCount(aWindow) {
    return SessionStoreInternal.getClosedTabCount(aWindow);
  },

  getClosedTabData: function ss_getClosedTabData(aWindow, aAsString = true) {
    return SessionStoreInternal.getClosedTabData(aWindow, aAsString);
  },

  undoCloseTab: function ss_undoCloseTab(aWindow, aIndex) {
    return SessionStoreInternal.undoCloseTab(aWindow, aIndex);
  },

  forgetClosedTab: function ss_forgetClosedTab(aWindow, aIndex) {
    return SessionStoreInternal.forgetClosedTab(aWindow, aIndex);
  },

  getClosedWindowCount: function ss_getClosedWindowCount() {
    return SessionStoreInternal.getClosedWindowCount();
  },

  getClosedWindowData: function ss_getClosedWindowData(aAsString = true) {
    return SessionStoreInternal.getClosedWindowData(aAsString);
  },

  undoCloseWindow: function ss_undoCloseWindow(aIndex) {
    return SessionStoreInternal.undoCloseWindow(aIndex);
  },

  forgetClosedWindow: function ss_forgetClosedWindow(aIndex) {
    return SessionStoreInternal.forgetClosedWindow(aIndex);
  },

  getWindowValue: function ss_getWindowValue(aWindow, aKey) {
    return SessionStoreInternal.getWindowValue(aWindow, aKey);
  },

  setWindowValue: function ss_setWindowValue(aWindow, aKey, aStringValue) {
    SessionStoreInternal.setWindowValue(aWindow, aKey, aStringValue);
  },

  deleteWindowValue: function ss_deleteWindowValue(aWindow, aKey) {
    SessionStoreInternal.deleteWindowValue(aWindow, aKey);
  },

  getTabValue: function ss_getTabValue(aTab, aKey) {
    return SessionStoreInternal.getTabValue(aTab, aKey);
  },

  setTabValue: function ss_setTabValue(aTab, aKey, aStringValue) {
    SessionStoreInternal.setTabValue(aTab, aKey, aStringValue);
  },

  deleteTabValue: function ss_deleteTabValue(aTab, aKey) {
    SessionStoreInternal.deleteTabValue(aTab, aKey);
  },

  getLazyTabValue(aTab, aKey) {
    return SessionStoreInternal.getLazyTabValue(aTab, aKey);
  },

  getGlobalValue: function ss_getGlobalValue(aKey) {
    return SessionStoreInternal.getGlobalValue(aKey);
  },

  setGlobalValue: function ss_setGlobalValue(aKey, aStringValue) {
    SessionStoreInternal.setGlobalValue(aKey, aStringValue);
  },

  deleteGlobalValue: function ss_deleteGlobalValue(aKey) {
    SessionStoreInternal.deleteGlobalValue(aKey);
  },

  persistTabAttribute: function ss_persistTabAttribute(aName) {
    SessionStoreInternal.persistTabAttribute(aName);
  },

  restoreLastSession: function ss_restoreLastSession() {
    SessionStoreInternal.restoreLastSession();
  },

<<<<<<< HEAD
=======
  speculativeConnectOnTabHover(tab) {
    SessionStoreInternal.speculativeConnectOnTabHover(tab);
  },

>>>>>>> a17af05f
  getCurrentState(aUpdateAll) {
    return SessionStoreInternal.getCurrentState(aUpdateAll);
  },

  reviveCrashedTab(aTab) {
    return SessionStoreInternal.reviveCrashedTab(aTab);
  },

  reviveAllCrashedTabs() {
    return SessionStoreInternal.reviveAllCrashedTabs();
  },

  navigateAndRestore(tab, loadArguments, historyIndex) {
    return SessionStoreInternal.navigateAndRestore(tab, loadArguments, historyIndex);
  },

  getSessionHistory(tab, updatedCallback) {
    return SessionStoreInternal.getSessionHistory(tab, updatedCallback);
  },

  undoCloseById(aClosedId) {
    return SessionStoreInternal.undoCloseById(aClosedId);
  },

  /**
   * Determines whether the passed version number is compatible with
   * the current version number of the SessionStore.
   *
   * @param version The format and version of the file, as an array, e.g.
   * ["sessionrestore", 1]
   */
  isFormatVersionCompatible(version) {
    if (!version) {
      return false;
    }
    if (!Array.isArray(version)) {
      // Improper format.
      return false;
    }
    if (version[0] != "sessionrestore") {
      // Not a Session Restore file.
      return false;
    }
    let number = Number.parseFloat(version[1]);
    if (Number.isNaN(number)) {
      return false;
    }
    return number <= FORMAT_VERSION;
  },

  /**
   * Filters out not worth-saving tabs from a given browser state object.
   *
   * @param aState (object)
   *        The browser state for which we remove worth-saving tabs.
   *        The given object will be modified.
   */
  keepOnlyWorthSavingTabs(aState) {
    for (let i = aState.windows.length - 1; i >= 0; i--) {
      let win = aState.windows[i];
      for (let j = win.tabs.length - 1; j >= 0; j--) {
        let tab = win.tabs[j];
        if (!SessionStoreInternal._shouldSaveTab(tab)) {
          win.tabs.splice(j, 1);
          if (win.selected > j) {
            win.selected--;
          }
        }
      }
      if (!win.tabs.length) {
        aState.windows.splice(i, 1);
        if (aState.selectedWindow > i) {
          aState.selectedWindow--;
        }
      }
    }
  },
};

// Freeze the SessionStore object. We don't want anyone to modify it.
Object.freeze(SessionStore);

var SessionStoreInternal = {
  QueryInterface: XPCOMUtils.generateQI([
    Ci.nsIDOMEventListener,
    Ci.nsIObserver,
    Ci.nsISupportsWeakReference
  ]),

  _globalState: new GlobalState(),

  // A counter to be used to generate a unique ID for each closed tab or window.
  _nextClosedId: 0,

  // During the initial restore and setBrowserState calls tracks the number of
  // windows yet to be restored
  _restoreCount: -1,

  // For each <browser> element, records the current epoch.
  _browserEpochs: new WeakMap(),

  // Any browsers that fires the oop-browser-crashed event gets stored in
  // here - that way we know which browsers to ignore messages from (until
  // they get restored).
  _crashedBrowsers: new WeakSet(),

  // A map (xul:browser -> nsIFrameLoader) that maps a browser to the last
  // associated frameLoader we heard about.
  _lastKnownFrameLoader: new WeakMap(),

  // A map (xul:browser -> object) that maps a browser associated with a
  // recently closed tab to all its necessary state information we need to
  // properly handle final update message.
  _closedTabs: new WeakMap(),

  // A map (xul:browser -> object) that maps a browser associated with a
  // recently closed tab due to a window closure to the tab state information
  // that is being stored in _closedWindows for that tab.
  _closedWindowTabs: new WeakMap(),

  // A set of window data that has the potential to be saved in the _closedWindows
  // array for the session. We will remove window data from this set whenever
  // forgetClosedWindow is called for the window, or when session history is
  // purged, so that we don't accidentally save that data after the flush has
  // completed. Closed tabs use a more complicated mechanism for this particular
  // problem. When forgetClosedTab is called, the browser is removed from the
  // _closedTabs map, so its data is not recorded. In the purge history case,
  // the closedTabs array per window is overwritten so that once the flush is
  // complete, the tab would only ever add itself to an array that SessionStore
  // no longer cares about. Bug 1230636 has been filed to make the tab case
  // work more like the window case, which is more explicit, and easier to
  // reason about.
  _saveableClosedWindowData: new WeakSet(),

  // A map (xul:browser -> object) that maps a browser that is switching
  // remoteness via navigateAndRestore, to the loadArguments that were
  // most recently passed when calling navigateAndRestore.
  _remotenessChangingBrowsers: new WeakMap(),

  // whether a setBrowserState call is in progress
  _browserSetState: false,

  // time in milliseconds when the session was started (saved across sessions),
  // defaults to now if no session was restored or timestamp doesn't exist
  _sessionStartTime: Date.now(),

  // states for all currently opened windows
  _windows: {},

  // counter for creating unique window IDs
  _nextWindowID: 0,

  // states for all recently closed windows
  _closedWindows: [],

  // collection of session states yet to be restored
  _statesToRestore: {},

  // counts the number of crashes since the last clean start
  _recentCrashes: 0,

  // whether the last window was closed and should be restored
  _restoreLastWindow: false,

  // number of tabs currently restoring
  _tabsRestoringCount: 0,

  // When starting Firefox with a single private window, this is the place
  // where we keep the session we actually wanted to restore in case the user
  // decides to later open a non-private window as well.
  _deferredInitialState: null,

  // Keeps track of whether a notification needs to be sent that closed objects have changed.
  _closedObjectsChanged: false,

  // A promise resolved once initialization is complete
  _deferredInitialized: (function() {
    let deferred = {};

    deferred.promise = new Promise((resolve, reject) => {
      deferred.resolve = resolve;
      deferred.reject = reject;
    });

    return deferred;
  })(),

  // Whether session has been initialized
  _sessionInitialized: false,

  // A promise resolved once all windows are restored.
  _deferredAllWindowsRestored: (function() {
    let deferred = {};

    deferred.promise = new Promise((resolve, reject) => {
      deferred.resolve = resolve;
      deferred.reject = reject;
    });

    return deferred;
  })(),

  get promiseAllWindowsRestored() {
    return this._deferredAllWindowsRestored.promise;
  },

  // Promise that is resolved when we're ready to initialize
  // and restore the session.
  _promiseReadyForInitialization: null,

  // Keep busy state counters per window.
  _windowBusyStates: new WeakMap(),

  /**
   * A promise fulfilled once initialization is complete.
   */
  get promiseInitialized() {
    return this._deferredInitialized.promise;
  },

  get canRestoreLastSession() {
    return LastSession.canRestore;
  },

  set canRestoreLastSession(val) {
    // Cheat a bit; only allow false.
    if (!val) {
      LastSession.clear();
    }
  },

  /**
   * Returns a string describing the last closed object, either "tab" or "window".
   *
   * This was added to support the sessions.restore WebExtensions API.
   */
  get lastClosedObjectType() {
    if (this._closedWindows.length) {
      // Since there are closed windows, we need to check if there's a closed tab
      // in one of the currently open windows that was closed after the
      // last-closed window.
      let tabTimestamps = [];
      let windowsEnum = Services.wm.getEnumerator("navigator:browser");
      while (windowsEnum.hasMoreElements()) {
        let window = windowsEnum.getNext();
        let windowState = this._windows[window.__SSi];
        if (windowState && windowState._closedTabs[0]) {
          tabTimestamps.push(windowState._closedTabs[0].closedAt);
        }
      }
      if (!tabTimestamps.length ||
          (tabTimestamps.sort((a, b) => b - a)[0] < this._closedWindows[0].closedAt)) {
        return "window";
      }
    }
    return "tab";
  },

  /**
   * Initialize the sessionstore service.
   */
  init() {
    if (this._initialized) {
      throw new Error("SessionStore.init() must only be called once!");
    }

    TelemetryTimestamps.add("sessionRestoreInitialized");
    OBSERVING.forEach(function(aTopic) {
      Services.obs.addObserver(this, aTopic, true);
    }, this);

    this._initPrefs();
    this._initialized = true;

    Telemetry.getHistogramById("FX_SESSION_RESTORE_PRIVACY_LEVEL").add(
      Services.prefs.getIntPref("browser.sessionstore.privacy_level"));
  },

  /**
   * Initialize the session using the state provided by SessionStartup
   */
  initSession() {
    TelemetryStopwatch.start("FX_SESSION_RESTORE_STARTUP_INIT_SESSION_MS");
    let state;
    let ss = gSessionStartup;

    if (ss.doRestore() ||
        ss.sessionType == Ci.nsISessionStartup.DEFER_SESSION) {
      state = ss.state;
    }

    if (state) {
      try {
        // If we're doing a DEFERRED session, then we want to pull pinned tabs
        // out so they can be restored.
        if (ss.sessionType == Ci.nsISessionStartup.DEFER_SESSION) {
          let [iniState, remainingState] = this._prepDataForDeferredRestore(state);
          // If we have a iniState with windows, that means that we have windows
          // with app tabs to restore.
          if (iniState.windows.length) {
            // Move cookies over from the remaining state so that they're
            // restored right away, and pinned tabs will load correctly.
            iniState.cookies = remainingState.cookies;
            delete remainingState.cookies;
            state = iniState;
          } else {
            state = null;
          }

          if (remainingState.windows.length) {
            LastSession.setState(remainingState);
          }
        } else {
          // Get the last deferred session in case the user still wants to
          // restore it
          LastSession.setState(state.lastSessionState);

          if (ss.previousSessionCrashed) {
            this._recentCrashes = (state.session &&
                                   state.session.recentCrashes || 0) + 1;

            if (this._needsRestorePage(state, this._recentCrashes)) {
              // replace the crashed session with a restore-page-only session
              let url = "about:sessionrestore";
              let formdata = {id: {sessionData: state}, url};
              let entry = {url, triggeringPrincipal_base64: Utils.SERIALIZED_SYSTEMPRINCIPAL };
              state = { windows: [{ tabs: [{ entries: [entry], formdata }] }] };
            } else if (this._hasSingleTabWithURL(state.windows,
                                                 "about:welcomeback")) {
              // On a single about:welcomeback URL that crashed, replace about:welcomeback
              // with about:sessionrestore, to make clear to the user that we crashed.
              state.windows[0].tabs[0].entries[0].url = "about:sessionrestore";
              state.windows[0].tabs[0].entries[0].triggeringPrincipal_base64 = Utils.SERIALIZED_SYSTEMPRINCIPAL;
            }
          }

          // Update the session start time using the restored session state.
          this._updateSessionStartTime(state);

          // make sure that at least the first window doesn't have anything hidden
          delete state.windows[0].hidden;
          // Since nothing is hidden in the first window, it cannot be a popup
          delete state.windows[0].isPopup;
          // We don't want to minimize and then open a window at startup.
          if (state.windows[0].sizemode == "minimized")
            state.windows[0].sizemode = "normal";
          // clear any lastSessionWindowID attributes since those don't matter
          // during normal restore
          state.windows.forEach(function(aWindow) {
            delete aWindow.__lastSessionWindowID;
          });
        }
      } catch (ex) { debug("The session file is invalid: " + ex); }
    }

    // at this point, we've as good as resumed the session, so we can
    // clear the resume_session_once flag, if it's set
    if (!RunState.isQuitting &&
        this._prefBranch.getBoolPref("sessionstore.resume_session_once"))
      this._prefBranch.setBoolPref("sessionstore.resume_session_once", false);

    TelemetryStopwatch.finish("FX_SESSION_RESTORE_STARTUP_INIT_SESSION_MS");
    return state;
  },

  _initPrefs() {
    this._prefBranch = Services.prefs.getBranch("browser.");

    gDebuggingEnabled = this._prefBranch.getBoolPref("sessionstore.debug");

    Services.prefs.addObserver("browser.sessionstore.debug", () => {
      gDebuggingEnabled = this._prefBranch.getBoolPref("sessionstore.debug");
    });

    this._max_tabs_undo = this._prefBranch.getIntPref("sessionstore.max_tabs_undo");
    this._prefBranch.addObserver("sessionstore.max_tabs_undo", this, true);

    this._max_windows_undo = this._prefBranch.getIntPref("sessionstore.max_windows_undo");
    this._prefBranch.addObserver("sessionstore.max_windows_undo", this, true);

<<<<<<< HEAD

    gResistFingerprintingEnabled = Services.prefs.getBoolPref("privacy.resistFingerprinting");
    Services.prefs.addObserver("privacy.resistFingerprinting", this, false);
=======
    this._restore_on_demand = this._prefBranch.getBoolPref("sessionstore.restore_on_demand");
    this._prefBranch.addObserver("sessionstore.restore_on_demand", this, true);

    gResistFingerprintingEnabled = Services.prefs.getBoolPref("privacy.resistFingerprinting");
    Services.prefs.addObserver("privacy.resistFingerprinting", this);
>>>>>>> a17af05f
  },

  /**
   * Called on application shutdown, after notifications:
   * quit-application-granted, quit-application
   */
  _uninit: function ssi_uninit() {
    if (!this._initialized) {
      throw new Error("SessionStore is not initialized.");
    }

    // Prepare to close the session file and write the last state.
    RunState.setClosing();

    // save all data for session resuming
    if (this._sessionInitialized) {
      SessionSaver.run();
    }

    // clear out priority queue in case it's still holding refs
    TabRestoreQueue.reset();

    // Make sure to cancel pending saves.
    SessionSaver.cancel();
  },

  /**
   * Handle notifications
   */
  observe: function ssi_observe(aSubject, aTopic, aData) {
    switch (aTopic) {
      case "browser-window-before-show": // catch new windows
        this.onBeforeBrowserWindowShown(aSubject);
        break;
      case "domwindowclosed": // catch closed windows
        this.onClose(aSubject).then(() => {
          this._notifyOfClosedObjectsChange();
        });
        break;
      case "quit-application-granted":
        let syncShutdown = aData == "syncShutdown";
        this.onQuitApplicationGranted(syncShutdown);
        break;
      case "browser-lastwindow-close-granted":
        this.onLastWindowCloseGranted();
        break;
      case "quit-application":
        this.onQuitApplication(aData);
        break;
      case "browser:purge-session-history": // catch sanitization
        this.onPurgeSessionHistory();
        this._notifyOfClosedObjectsChange();
        break;
      case "browser:purge-domain-data":
        this.onPurgeDomainData(aData);
        this._notifyOfClosedObjectsChange();
        break;
      case "nsPref:changed": // catch pref changes
        this.onPrefChange(aData);
        this._notifyOfClosedObjectsChange();
        break;
      case "idle-daily":
        this.onIdleDaily();
        this._notifyOfClosedObjectsChange();
        break;
    }
  },

  /**
   * This method handles incoming messages sent by the session store content
   * script via the Frame Message Manager or Parent Process Message Manager,
   * and thus enables communication with OOP tabs.
   */
  receiveMessage(aMessage) {
    // If we got here, that means we're dealing with a frame message
    // manager message, so the target will be a <xul:browser>.
    var browser = aMessage.target;
    let win = browser.ownerGlobal;
    let tab = win ? win.gBrowser.getTabForBrowser(browser) : null;

    // Ensure we receive only specific messages from <xul:browser>s that
    // have no tab or window assigned, e.g. the ones that preload
    // about:newtab pages, or windows that have closed.
    if (!tab && !NOTAB_MESSAGES.has(aMessage.name)) {
      throw new Error(`received unexpected message '${aMessage.name}' ` +
                      `from a browser that has no tab or window`);
    }

    let data = aMessage.data || {};
    let hasEpoch = data.hasOwnProperty("epoch");

    // Most messages sent by frame scripts require to pass an epoch.
    if (!hasEpoch && !NOEPOCH_MESSAGES.has(aMessage.name)) {
      throw new Error(`received message '${aMessage.name}' without an epoch`);
    }

    // Ignore messages from previous epochs.
    if (hasEpoch && !this.isCurrentEpoch(browser, data.epoch)) {
      return;
    }

    switch (aMessage.name) {
      case "SessionStore:update":
        // |browser.frameLoader| might be empty if the browser was already
        // destroyed and its tab removed. In that case we still have the last
        // frameLoader we know about to compare.
        let frameLoader = browser.frameLoader ||
                          this._lastKnownFrameLoader.get(browser.permanentKey);

        // If the message isn't targeting the latest frameLoader discard it.
        if (frameLoader != aMessage.targetFrameLoader) {
          return;
        }

        if (aMessage.data.isFinal) {
          // If this the final message we need to resolve all pending flush
          // requests for the given browser as they might have been sent too
          // late and will never respond. If they have been sent shortly after
          // switching a browser's remoteness there isn't too much data to skip.
          TabStateFlusher.resolveAll(browser);
        } else if (aMessage.data.flushID) {
          // This is an update kicked off by an async flush request. Notify the
          // TabStateFlusher so that it can finish the request and notify its
          // consumer that's waiting for the flush to be done.
          TabStateFlusher.resolve(browser, aMessage.data.flushID);
        }

        // Ignore messages from <browser> elements that have crashed
        // and not yet been revived.
        if (this._crashedBrowsers.has(browser.permanentKey)) {
          return;
        }

        // Update the tab's cached state.
        // Mark the window as dirty and trigger a delayed write.
        TabState.update(browser, aMessage.data);
        this.saveStateDelayed(win);

        // Handle any updates sent by the child after the tab was closed. This
        // might be the final update as sent by the "unload" handler but also
        // any async update message that was sent before the child unloaded.
        if (this._closedTabs.has(browser.permanentKey)) {
          let {closedTabs, tabData} = this._closedTabs.get(browser.permanentKey);

          // Update the closed tab's state. This will be reflected in its
          // window's list of closed tabs as that refers to the same object.
          TabState.copyFromCache(browser, tabData.state);

          // Is this the tab's final message?
          if (aMessage.data.isFinal) {
            // We expect no further updates.
            this._closedTabs.delete(browser.permanentKey);
            // The tab state no longer needs this reference.
            delete tabData.permanentKey;

            // Determine whether the tab state is worth saving.
            let shouldSave = this._shouldSaveTabState(tabData.state);
            let index = closedTabs.indexOf(tabData);

            if (shouldSave && index == -1) {
              // If the tab state is worth saving and we didn't push it onto
              // the list of closed tabs when it was closed (because we deemed
              // the state not worth saving) then add it to the window's list
              // of closed tabs now.
              this.saveClosedTabData(closedTabs, tabData);
            } else if (!shouldSave && index > -1) {
              // Remove from the list of closed tabs. The update messages sent
              // after the tab was closed changed enough state so that we no
              // longer consider its data interesting enough to keep around.
              this.removeClosedTabData(closedTabs, index);
            }
          }
        }
        break;
      case "SessionStore:restoreHistoryComplete": {
        // Notify the tabbrowser that the tab chrome has been restored.
        let tabData = TabState.collect(tab);

        // wall-paper fix for bug 439675: make sure that the URL to be loaded
        // is always visible in the address bar if no other value is present
        let activePageData = tabData.entries[tabData.index - 1] || null;
        let uri = activePageData ? activePageData.url || null : null;
        // NB: we won't set initial URIs (about:home, about:newtab, etc.) here
        // because their load will not normally trigger a location bar clearing
        // when they finish loading (to avoid race conditions where we then
        // clear user input instead), so we shouldn't set them here either.
        // They also don't fall under the issues in bug 439675 where user input
        // needs to be preserved if the load doesn't succeed.
        // We also don't do this for remoteness updates, where it should not
        // be necessary.
        if (!browser.userTypedValue && uri && !data.isRemotenessUpdate &&
            !win.gInitialPages.includes(uri)) {
          browser.userTypedValue = uri;
        }

        // Update tab label and icon again after the tab history was updated.
        this.updateTabLabelAndIcon(tab, tabData);

        let event = win.document.createEvent("Events");
        event.initEvent("SSTabRestoring", true, false);
        tab.dispatchEvent(event);
        break;
      }
      case "SessionStore:restoreTabContentStarted":
        if (browser.__SS_restoreState == TAB_STATE_NEEDS_RESTORE) {
          // If a load not initiated by sessionstore was started in a
          // previously pending tab. Mark the tab as no longer pending.
          this.markTabAsRestoring(tab);
        } else if (data.reason != RESTORE_TAB_CONTENT_REASON.NAVIGATE_AND_RESTORE) {
          // If the user was typing into the URL bar when we crashed, but hadn't hit
          // enter yet, then we just need to write that value to the URL bar without
          // loading anything. This must happen after the load, as the load will clear
          // userTypedValue.
          //
          // Note that we only want to do that if we're restoring state for reasons
          // _other_ than a navigateAndRestore remoteness-flip, as such a flip
          // implies that the user was navigating.
          let tabData = TabState.collect(tab);
          if (tabData.userTypedValue && !tabData.userTypedClear && !browser.userTypedValue) {
            browser.userTypedValue = tabData.userTypedValue;
            win.URLBarSetURI();
          }

          // Remove state we don't need any longer.
          TabStateCache.update(browser, {
            userTypedValue: null, userTypedClear: null
          });
        }
        break;
      case "SessionStore:restoreTabContentComplete":
        // This callback is used exclusively by tests that want to
        // monitor the progress of network loads.
        if (gDebuggingEnabled) {
          Services.obs.notifyObservers(browser, NOTIFY_TAB_RESTORED);
        }

        SessionStoreInternal._resetLocalTabRestoringState(tab);
        SessionStoreInternal.restoreNextTab();

        this._sendTabRestoredNotification(tab, data.isRemotenessUpdate);

        Services.obs.notifyObservers(null, "sessionstore-one-or-no-tab-restored");
        break;
      case "SessionStore:crashedTabRevived":
        // The browser was revived by navigating to a different page
        // manually, so we remove it from the ignored browser set.
        this._crashedBrowsers.delete(browser.permanentKey);
        break;
      case "SessionStore:error":
        TabStateFlusher.resolveAll(browser, false, "Received error from the content process");
        break;
      default:
        throw new Error(`received unknown message '${aMessage.name}'`);
<<<<<<< HEAD
    }
  },

  /**
   * Record telemetry measurements stored in an object.
   * @param telemetry
   *        {histogramID: value, ...} An object mapping histogramIDs to the
   *        value to be recorded for that ID,
   */
  recordTelemetry(telemetry) {
    for (let histogramId in telemetry) {
      Telemetry.getHistogramById(histogramId).add(telemetry[histogramId]);
=======
>>>>>>> a17af05f
    }
  },

  /* ........ Window Event Handlers .............. */

  /**
   * Implement nsIDOMEventListener for handling various window and tab events
   */
  handleEvent: function ssi_handleEvent(aEvent) {
    let win = aEvent.currentTarget.ownerGlobal;
    let target = aEvent.originalTarget;
    switch (aEvent.type) {
      case "TabOpen":
        this.onTabAdd(win);
        break;
      case "TabBrowserInserted":
        this.onTabBrowserInserted(win, target);
        break;
      case "TabClose":
        // `adoptedBy` will be set if the tab was closed because it is being
        // moved to a new window.
        if (!aEvent.detail.adoptedBy)
          this.onTabClose(win, target);
        this.onTabRemove(win, target);
        this._notifyOfClosedObjectsChange();
        break;
      case "TabSelect":
        this.onTabSelect(win);
        break;
      case "TabShow":
        this.onTabShow(win, target);
        break;
      case "TabHide":
        this.onTabHide(win, target);
        break;
      case "TabPinned":
      case "TabUnpinned":
      case "SwapDocShells":
        this.saveStateDelayed(win);
        break;
      case "oop-browser-crashed":
        this.onBrowserCrashed(target);
        break;
      case "XULFrameLoaderCreated":
        if (target.namespaceURI == NS_XUL &&
            target.localName == "browser" &&
            target.frameLoader &&
            target.permanentKey) {
          this._lastKnownFrameLoader.set(target.permanentKey, target.frameLoader);
          this.resetEpoch(target);
        }
        break;
      case "BrowserWillChangeProcess":
        let promise = TabStateFlusher.flush(target);
        target.frameLoader.addProcessChangeBlockingPromise(promise);
        break;
      case "BrowserChangedProcess":
        let newEpoch = 1 + Math.max(this.getCurrentEpoch(target),
                                    this.getCurrentEpoch(aEvent.otherBrowser));
        this.setCurrentEpoch(target, newEpoch);
        target.messageManager.sendAsyncMessage("SessionStore:becomeActiveProcess", {
          epoch: newEpoch
        });
        break;
      default:
        throw new Error(`unhandled event ${aEvent.type}?`);
    }
    this._clearRestoringWindows();
  },

  /**
   * Generate a unique window identifier
   * @return string
   *         A unique string to identify a window
   */
  _generateWindowID: function ssi_generateWindowID() {
    return "window" + (this._nextWindowID++);
  },

  /**
   * Registers and tracks a given window.
   *
   * @param aWindow
   *        Window reference
   */
  onLoad(aWindow) {
    // return if window has already been initialized
    if (aWindow && aWindow.__SSi && this._windows[aWindow.__SSi])
      return;

    // ignore windows opened while shutting down
    if (RunState.isQuitting)
      return;

    // Assign the window a unique identifier we can use to reference
    // internal data about the window.
    aWindow.__SSi = this._generateWindowID();

    let mm = aWindow.getGroupMessageManager("browsers");
    MESSAGES.forEach(msg => {
      let listenWhenClosed = CLOSED_MESSAGES.has(msg);
      mm.addMessageListener(msg, this, listenWhenClosed);
    });

    // Load the frame script after registering listeners.
    mm.loadFrameScript("chrome://browser/content/content-sessionStore.js", true);

    // and create its data object
    this._windows[aWindow.__SSi] = { tabs: [], selected: 0, _closedTabs: [], busy: false };

    if (PrivateBrowsingUtils.isWindowPrivate(aWindow))
      this._windows[aWindow.__SSi].isPrivate = true;
    if (!this._isWindowLoaded(aWindow))
      this._windows[aWindow.__SSi]._restoring = true;
    if (!aWindow.toolbar.visible)
      this._windows[aWindow.__SSi].isPopup = true;

    let tabbrowser = aWindow.gBrowser;

    // add tab change listeners to all already existing tabs
    for (let i = 0; i < tabbrowser.tabs.length; i++) {
      this.onTabBrowserInserted(aWindow, tabbrowser.tabs[i]);
    }
    // notification of tab add/remove/selection/show/hide
    TAB_EVENTS.forEach(function(aEvent) {
      tabbrowser.tabContainer.addEventListener(aEvent, this, true);
    }, this);

    // Keep track of a browser's latest frameLoader.
    aWindow.gBrowser.addEventListener("XULFrameLoaderCreated", this);
    aWindow.gBrowser.addEventListener("BrowserChangedProcess", this);
    aWindow.gBrowser.addEventListener("BrowserWillChangeProcess", this);
  },

  /**
   * Initializes a given window.
   *
   * Windows are registered as soon as they are created but we need to wait for
   * the session file to load, and the initial window's delayed startup to
   * finish before initializing a window, i.e. restoring data into it.
   *
   * @param aWindow
   *        Window reference
   * @param aInitialState
   *        The initial state to be loaded after startup (optional)
   */
  initializeWindow(aWindow, aInitialState = null) {
    let isPrivateWindow = PrivateBrowsingUtils.isWindowPrivate(aWindow);

    // perform additional initialization when the first window is loading
    if (RunState.isStopped) {
      RunState.setRunning();

      // restore a crashed session resp. resume the last session if requested
      if (aInitialState) {
        // Don't write to disk right after startup. Set the last time we wrote
        // to disk to NOW() to enforce a full interval before the next write.
        SessionSaver.updateLastSaveTime();

        if (isPrivateWindow) {
          // We're starting with a single private window. Save the state we
          // actually wanted to restore so that we can do it later in case
          // the user opens another, non-private window.
          this._deferredInitialState = gSessionStartup.state;

          // Nothing to restore now, notify observers things are complete.
          Services.obs.notifyObservers(null, NOTIFY_WINDOWS_RESTORED);
          Services.obs.notifyObservers(null, "sessionstore-one-or-no-tab-restored");
          this._deferredAllWindowsRestored.resolve();
        } else {
          TelemetryTimestamps.add("sessionRestoreRestoring");
          this._restoreCount = aInitialState.windows ? aInitialState.windows.length : 0;

          // global data must be restored before restoreWindow is called so that
          // it happens before observers are notified
          this._globalState.setFromState(aInitialState);

          // Restore session cookies before loading any tabs.
          SessionCookies.restore(aInitialState.cookies || []);

          let overwrite = this._isCmdLineEmpty(aWindow, aInitialState);
          let options = {firstWindow: true, overwriteTabs: overwrite};
          this.restoreWindows(aWindow, aInitialState, options);
        }
      } else {
        // Nothing to restore, notify observers things are complete.
        Services.obs.notifyObservers(null, NOTIFY_WINDOWS_RESTORED);
        Services.obs.notifyObservers(null, "sessionstore-one-or-no-tab-restored");
        this._deferredAllWindowsRestored.resolve();
      }
    // this window was opened by _openWindowWithState
    } else if (!this._isWindowLoaded(aWindow)) {
      let state = this._statesToRestore[aWindow.__SS_restoreID];
      let options = {overwriteTabs: true, isFollowUp: state.windows.length == 1};
      this.restoreWindow(aWindow, state.windows[0], options);
    // The user opened another, non-private window after starting up with
    // a single private one. Let's restore the session we actually wanted to
    // restore at startup.
    } else if (this._deferredInitialState && !isPrivateWindow &&
             aWindow.toolbar.visible) {

      // global data must be restored before restoreWindow is called so that
      // it happens before observers are notified
      this._globalState.setFromState(this._deferredInitialState);

      this._restoreCount = this._deferredInitialState.windows ?
        this._deferredInitialState.windows.length : 0;
      this.restoreWindows(aWindow, this._deferredInitialState, {firstWindow: true});
      this._deferredInitialState = null;
    } else if (this._restoreLastWindow && aWindow.toolbar.visible &&
             this._closedWindows.length && !isPrivateWindow) {

      // default to the most-recently closed window
      // don't use popup windows
      let closedWindowState = null;
      let closedWindowIndex;
      for (let i = 0; i < this._closedWindows.length; i++) {
        // Take the first non-popup, point our object at it, and break out.
        if (!this._closedWindows[i].isPopup) {
          closedWindowState = this._closedWindows[i];
          closedWindowIndex = i;
          break;
        }
      }

      if (closedWindowState) {
        let newWindowState;
        if (AppConstants.platform == "macosx" || !this._doResumeSession()) {
          // We want to split the window up into pinned tabs and unpinned tabs.
          // Pinned tabs should be restored. If there are any remaining tabs,
          // they should be added back to _closedWindows.
          // We'll cheat a little bit and reuse _prepDataForDeferredRestore
          // even though it wasn't built exactly for this.
          let [appTabsState, normalTabsState] =
            this._prepDataForDeferredRestore({ windows: [closedWindowState] });

          // These are our pinned tabs, which we should restore
          if (appTabsState.windows.length) {
            newWindowState = appTabsState.windows[0];
            delete newWindowState.__lastSessionWindowID;
          }

          // In case there were no unpinned tabs, remove the window from _closedWindows
          if (!normalTabsState.windows.length) {
            this._removeClosedWindow(closedWindowIndex);
          // Or update _closedWindows with the modified state
          } else {
            delete normalTabsState.windows[0].__lastSessionWindowID;
            this._closedWindows[closedWindowIndex] = normalTabsState.windows[0];
          }
        } else {
          // If we're just restoring the window, make sure it gets removed from
          // _closedWindows.
          this._removeClosedWindow(closedWindowIndex);
          newWindowState = closedWindowState;
          delete newWindowState.hidden;
        }

        if (newWindowState) {
          // Ensure that the window state isn't hidden
          this._restoreCount = 1;
          let state = { windows: [newWindowState] };
          let options = {overwriteTabs: this._isCmdLineEmpty(aWindow, state)};
          this.restoreWindow(aWindow, newWindowState, options);
        }
      }
      // we actually restored the session just now.
      this._prefBranch.setBoolPref("sessionstore.resume_session_once", false);
    }
    if (this._restoreLastWindow && aWindow.toolbar.visible) {
      // always reset (if not a popup window)
      // we don't want to restore a window directly after, for example,
      // undoCloseWindow was executed.
      this._restoreLastWindow = false;
    }
  },

  /**
   * Called right before a new browser window is shown.
   * @param aWindow
   *        Window reference
   */
  onBeforeBrowserWindowShown(aWindow) {
    // Register the window.
    this.onLoad(aWindow);

    // Just call initializeWindow() directly if we're initialized already.
    if (this._sessionInitialized) {
      this.initializeWindow(aWindow);
      return;
    }

    // The very first window that is opened creates a promise that is then
    // re-used by all subsequent windows. The promise will be used to tell
    // when we're ready for initialization.
    if (!this._promiseReadyForInitialization) {
      // Wait for the given window's delayed startup to be finished.
      let promise = new Promise(resolve => {
        Services.obs.addObserver(function obs(subject, topic) {
          if (aWindow == subject) {
            Services.obs.removeObserver(obs, topic);
            resolve();
          }
        }, "browser-delayed-startup-finished");
      });

      // We are ready for initialization as soon as the session file has been
      // read from disk and the initial window's delayed startup has finished.
      this._promiseReadyForInitialization =
        Promise.all([promise, gSessionStartup.onceInitialized]);
    }

    // We can't call this.onLoad since initialization
    // hasn't completed, so we'll wait until it is done.
    // Even if additional windows are opened and wait
    // for initialization as well, the first opened
    // window should execute first, and this.onLoad
    // will be called with the initialState.
    this._promiseReadyForInitialization.then(() => {
      if (aWindow.closed) {
        return;
      }

      if (this._sessionInitialized) {
        this.initializeWindow(aWindow);
      } else {
        let initialState = this.initSession();
        this._sessionInitialized = true;

        if (initialState) {
          Services.obs.notifyObservers(null, NOTIFY_RESTORING_ON_STARTUP);
        }
        TelemetryStopwatch.start("FX_SESSION_RESTORE_STARTUP_ONLOAD_INITIAL_WINDOW_MS");
        this.initializeWindow(aWindow, initialState);
        TelemetryStopwatch.finish("FX_SESSION_RESTORE_STARTUP_ONLOAD_INITIAL_WINDOW_MS");

        // Let everyone know we're done.
        this._deferredInitialized.resolve();
      }
    }).catch(console.error);
  },

  /**
   * On window close...
   * - remove event listeners from tabs
   * - save all window data
   * @param aWindow
   *        Window reference
   *
   * @returns a Promise
   */
  onClose: function ssi_onClose(aWindow) {
    let completionPromise = Promise.resolve();
    // this window was about to be restored - conserve its original data, if any
    let isFullyLoaded = this._isWindowLoaded(aWindow);
    if (!isFullyLoaded) {
      if (!aWindow.__SSi) {
        aWindow.__SSi = this._generateWindowID();
      }

      this._windows[aWindow.__SSi] = this._statesToRestore[aWindow.__SS_restoreID];
      delete this._statesToRestore[aWindow.__SS_restoreID];
      delete aWindow.__SS_restoreID;
    }

    // ignore windows not tracked by SessionStore
    if (!aWindow.__SSi || !this._windows[aWindow.__SSi]) {
      return completionPromise;
    }

    // notify that the session store will stop tracking this window so that
    // extensions can store any data about this window in session store before
    // that's not possible anymore
    let event = aWindow.document.createEvent("Events");
    event.initEvent("SSWindowClosing", true, false);
    aWindow.dispatchEvent(event);

    if (this.windowToFocus && this.windowToFocus == aWindow) {
      delete this.windowToFocus;
    }

    var tabbrowser = aWindow.gBrowser;

    let browsers = Array.from(tabbrowser.browsers);

    TAB_EVENTS.forEach(function(aEvent) {
      tabbrowser.tabContainer.removeEventListener(aEvent, this, true);
    }, this);

    aWindow.gBrowser.removeEventListener("XULFrameLoaderCreated", this);
    aWindow.gBrowser.removeEventListener("BrowserChangedProcess", this);
    aWindow.gBrowser.removeEventListener("BrowserWillChangeProcess", this);

    let winData = this._windows[aWindow.__SSi];

    // Collect window data only when *not* closed during shutdown.
    if (RunState.isRunning) {
      // Grab the most recent window data. The tab data will be updated
      // once we finish flushing all of the messages from the tabs.
      let tabMap = this._collectWindowData(aWindow);

      for (let [tab, tabData] of tabMap) {
        let permanentKey = tab.linkedBrowser.permanentKey;
        this._closedWindowTabs.set(permanentKey, tabData);
      }

      if (isFullyLoaded) {
        winData.title = tabbrowser.selectedBrowser.contentTitle || tabbrowser.selectedTab.label;
<<<<<<< HEAD
        winData.title = this._replaceLoadingTitle(winData.title, tabbrowser,
                                                  tabbrowser.selectedTab);
=======
>>>>>>> a17af05f
      }

      if (AppConstants.platform != "macosx") {
        // Until we decide otherwise elsewhere, this window is part of a series
        // of closing windows to quit.
        winData._shouldRestore = true;
      }

      // Store the window's close date to figure out when each individual tab
      // was closed. This timestamp should allow re-arranging data based on how
      // recently something was closed.
      winData.closedAt = Date.now();

      // we don't want to save the busy state
      delete winData.busy;

      // When closing windows one after the other until Firefox quits, we
      // will move those closed in series back to the "open windows" bucket
      // before writing to disk. If however there is only a single window
      // with tabs we deem not worth saving then we might end up with a
      // random closed or even a pop-up window re-opened. To prevent that
      // we explicitly allow saving an "empty" window state.
      let isLastWindow =
        Object.keys(this._windows).length == 1 &&
        !this._closedWindows.some(win => win._shouldRestore || false);

      // clear this window from the list, since it has definitely been closed.
      delete this._windows[aWindow.__SSi];

      // This window has the potential to be saved in the _closedWindows
      // array (maybeSaveClosedWindows gets the final call on that).
      this._saveableClosedWindowData.add(winData);

      // Now we have to figure out if this window is worth saving in the _closedWindows
      // Object.
      //
      // We're about to flush the tabs from this window, but it's possible that we
      // might never hear back from the content process(es) in time before the user
      // chooses to restore the closed window. So we do the following:
      //
      // 1) Use the tab state cache to determine synchronously if the window is
      //    worth stashing in _closedWindows.
      // 2) Flush the window.
      // 3) When the flush is complete, revisit our decision to store the window
      //    in _closedWindows, and add/remove as necessary.
      if (!winData.isPrivate) {
        // Remove any open private tabs the window may contain.
        PrivacyFilter.filterPrivateTabs(winData);
        this.maybeSaveClosedWindow(winData, isLastWindow);
      }

      completionPromise = TabStateFlusher.flushWindow(aWindow).then(() => {
        // At this point, aWindow is closed! You should probably not try to
        // access any DOM elements from aWindow within this callback unless
        // you're holding on to them in the closure.

        for (let browser of browsers) {
          if (this._closedWindowTabs.has(browser.permanentKey)) {
            let tabData = this._closedWindowTabs.get(browser.permanentKey);
            TabState.copyFromCache(browser, tabData);
            this._closedWindowTabs.delete(browser.permanentKey);
          }
        }

        // Save non-private windows if they have at
        // least one saveable tab or are the last window.
        if (!winData.isPrivate) {
          // It's possible that a tab switched its privacy state at some point
          // before our flush, so we need to filter again.
          PrivacyFilter.filterPrivateTabs(winData);
          this.maybeSaveClosedWindow(winData, isLastWindow);
        }

        // Update the tabs data now that we've got the most
        // recent information.
        this.cleanUpWindow(aWindow, winData, browsers);

        // save the state without this window to disk
        this.saveStateDelayed();
      });
    } else {
      this.cleanUpWindow(aWindow, winData, browsers);
    }

    for (let i = 0; i < tabbrowser.tabs.length; i++) {
      this.onTabRemove(aWindow, tabbrowser.tabs[i], true);
    }

    return completionPromise;
  },

  /**
   * Clean up the message listeners on a window that has finally
   * gone away. Call this once you're sure you don't want to hear
   * from any of this windows tabs from here forward.
   *
   * @param aWindow
   *        The browser window we're cleaning up.
   * @param winData
   *        The data for the window that we should hold in the
   *        DyingWindowCache in case anybody is still holding a
   *        reference to it.
   */
  cleanUpWindow(aWindow, winData, browsers) {
    // Any leftover TabStateFlusher Promises need to be resolved now,
    // since we're about to remove the message listeners.
    for (let browser of browsers) {
      TabStateFlusher.resolveAll(browser);
    }

    // Cache the window state until it is completely gone.
    DyingWindowCache.set(aWindow, winData);

    let mm = aWindow.getGroupMessageManager("browsers");
    MESSAGES.forEach(msg => mm.removeMessageListener(msg, this));

    this._saveableClosedWindowData.delete(winData);
    delete aWindow.__SSi;
  },

  /**
   * Decides whether or not a closed window should be put into the
   * _closedWindows Object. This might be called multiple times per
   * window, and will do the right thing of moving the window data
   * in or out of _closedWindows if the winData indicates that our
   * need for saving it has changed.
   *
   * @param winData
   *        The data for the closed window that we might save.
   * @param isLastWindow
   *        Whether or not the window being closed is the last
   *        browser window. Callers of this function should pass
   *        in the value of SessionStoreInternal.atLastWindow for
   *        this argument, and pass in the same value if they happen
   *        to call this method again asynchronously (for example, after
   *        a window flush).
   */
  maybeSaveClosedWindow(winData, isLastWindow) {
    // Make sure SessionStore is still running, and make sure that we
    // haven't chosen to forget this window.
    if (RunState.isRunning && this._saveableClosedWindowData.has(winData)) {
      // Determine whether the window has any tabs worth saving.
      let hasSaveableTabs = winData.tabs.some(this._shouldSaveTabState);

      // Note that we might already have this window stored in
      // _closedWindows from a previous call to this function.
      let winIndex = this._closedWindows.indexOf(winData);
      let alreadyStored = (winIndex != -1);
      let shouldStore = (hasSaveableTabs || isLastWindow);

      if (shouldStore && !alreadyStored) {
        let index = this._closedWindows.findIndex(win => {
          return win.closedAt < winData.closedAt;
        });

        // If we found no tab closed before our
        // tab then just append it to the list.
        if (index == -1) {
          index = this._closedWindows.length;
        }

        // About to save the closed window, add a unique ID.
        winData.closedId = this._nextClosedId++;

        // Insert tabData at the right position.
        this._closedWindows.splice(index, 0, winData);
        this._capClosedWindows();
        this._closedObjectsChanged = true;
      } else if (!shouldStore && alreadyStored) {
        this._removeClosedWindow(winIndex);
      }
    }
  },

  /**
   * On quit application granted
   */
  onQuitApplicationGranted: function ssi_onQuitApplicationGranted(syncShutdown = false) {
    // Collect an initial snapshot of window data before we do the flush
    this._forEachBrowserWindow((win) => {
      this._collectWindowData(win);
    });

    // Now add an AsyncShutdown blocker that'll spin the event loop
    // until the windows have all been flushed.

    // This progress object will track the state of async window flushing
    // and will help us debug things that go wrong with our AsyncShutdown
    // blocker.
    let progress = { total: -1, current: -1 };

    // We're going down! Switch state so that we treat closing windows and
    // tabs correctly.
    RunState.setQuitting();

    if (!syncShutdown) {
      // We've got some time to shut down, so let's do this properly.
      // To prevent blocker from breaking the 60 sec limit(which will cause a
      // crash) of async shutdown during flushing all windows, we resolve the
      // promise passed to blocker once:
      // 1. the flushing exceed 50 sec, or
      // 2. 'oop-frameloader-crashed' or 'ipc:content-shutdown' is observed.
      // Thus, Firefox still can open the last session on next startup.
      AsyncShutdown.quitApplicationGranted.addBlocker(
        "SessionStore: flushing all windows",
        () => {
          var promises = [];
          promises.push(this.flushAllWindowsAsync(progress));
          promises.push(this.looseTimer(50000));

          var promiseOFC = new Promise(resolve => {
            Services.obs.addObserver(function obs(subject, topic) {
              Services.obs.removeObserver(obs, topic);
              resolve();
<<<<<<< HEAD
            }, "oop-frameloader-crashed", false);
=======
            }, "oop-frameloader-crashed");
>>>>>>> a17af05f
          });
          promises.push(promiseOFC);

          var promiseICS = new Promise(resolve => {
            Services.obs.addObserver(function obs(subject, topic) {
              Services.obs.removeObserver(obs, topic);
              resolve();
<<<<<<< HEAD
            }, "ipc:content-shutdown", false);
=======
            }, "ipc:content-shutdown");
>>>>>>> a17af05f
          });
          promises.push(promiseICS);

          return Promise.race(promises);
        },
        () => progress);
    } else {
      // We have to shut down NOW, which means we only get to save whatever
      // we already had cached.
    }
  },

  /**
   * An async Task that iterates all open browser windows and flushes
   * any outstanding messages from their tabs. This will also close
   * all of the currently open windows while we wait for the flushes
   * to complete.
   *
   * @param progress (Object)
   *        Optional progress object that will be updated as async
   *        window flushing progresses. flushAllWindowsSync will
   *        write to the following properties:
   *
   *        total (int):
   *          The total number of windows to be flushed.
   *        current (int):
   *          The current window that we're waiting for a flush on.
   *
   * @return Promise
   */
<<<<<<< HEAD
  flushAllWindowsAsync: Task.async(function*(progress = {}) {
=======
  async flushAllWindowsAsync(progress = {}) {
>>>>>>> a17af05f
    let windowPromises = new Map();
    // We collect flush promises and close each window immediately so that
    // the user can't start changing any window state while we're waiting
    // for the flushes to finish.
    this._forEachBrowserWindow((win) => {
      windowPromises.set(win, TabStateFlusher.flushWindow(win));

      // We have to wait for these messages to come up from
      // each window and each browser. In the meantime, hide
      // the windows to improve perceived shutdown speed.
      let baseWin = win.QueryInterface(Ci.nsIInterfaceRequestor)
                       .getInterface(Ci.nsIDocShell)
                       .QueryInterface(Ci.nsIDocShellTreeItem)
                       .treeOwner
                       .QueryInterface(Ci.nsIBaseWindow);
      baseWin.visibility = false;
    });

    progress.total = windowPromises.size;
    progress.current = 0;

    // We'll iterate through the Promise array, yielding each one, so as to
    // provide useful progress information to AsyncShutdown.
    for (let [win, promise] of windowPromises) {
      await promise;
      this._collectWindowData(win);
      progress.current++;
    }

    // We must cache this because _getMostRecentBrowserWindow will always
    // return null by the time quit-application occurs.
    var activeWindow = this._getMostRecentBrowserWindow();
    if (activeWindow)
      this.activeWindowSSiCache = activeWindow.__SSi || "";
    DirtyWindows.clear();
  },

  /**
   * On last browser window close
   */
  onLastWindowCloseGranted: function ssi_onLastWindowCloseGranted() {
    // last browser window is quitting.
    // remember to restore the last window when another browser window is opened
    // do not account for pref(resume_session_once) at this point, as it might be
    // set by another observer getting this notice after us
    this._restoreLastWindow = true;
  },

  /**
   * On quitting application
   * @param aData
   *        String type of quitting
   */
  onQuitApplication: function ssi_onQuitApplication(aData) {
    if (aData == "restart") {
      this._prefBranch.setBoolPref("sessionstore.resume_session_once", true);
      // The browser:purge-session-history notification fires after the
      // quit-application notification so unregister the
      // browser:purge-session-history notification to prevent clearing
      // session data on disk on a restart.  It is also unnecessary to
      // perform any other sanitization processing on a restart as the
      // browser is about to exit anyway.
      Services.obs.removeObserver(this, "browser:purge-session-history");
    }

    if (aData != "restart") {
      // Throw away the previous session on shutdown
      LastSession.clear();
    }

    this._uninit();
  },

  /**
   * On purge of session history
   */
  onPurgeSessionHistory: function ssi_onPurgeSessionHistory() {
    SessionFile.wipe();
    // If the browser is shutting down, simply return after clearing the
    // session data on disk as this notification fires after the
    // quit-application notification so the browser is about to exit.
    if (RunState.isQuitting)
      return;
    LastSession.clear();

    let openWindows = {};
    // Collect open windows.
    this._forEachBrowserWindow(({__SSi: id}) => openWindows[id] = true);

    // also clear all data about closed tabs and windows
    for (let ix in this._windows) {
      if (ix in openWindows) {
        if (this._windows[ix]._closedTabs.length) {
          this._windows[ix]._closedTabs = [];
          this._closedObjectsChanged = true;
        }
      } else {
        delete this._windows[ix];
      }
    }
    // also clear all data about closed windows
    if (this._closedWindows.length) {
      this._closedWindows = [];
      this._closedObjectsChanged = true;
    }
    // give the tabbrowsers a chance to clear their histories first
    var win = this._getMostRecentBrowserWindow();
    if (win) {
      win.setTimeout(() => SessionSaver.run(), 0);
    } else if (RunState.isRunning) {
      SessionSaver.run();
    }

    this._clearRestoringWindows();
    this._saveableClosedWindowData = new WeakSet();
  },

  /**
   * On purge of domain data
   * @param aData
   *        String domain data
   */
  onPurgeDomainData: function ssi_onPurgeDomainData(aData) {
    // does a session history entry contain a url for the given domain?
    function containsDomain(aEntry) {
      if (Utils.hasRootDomain(aEntry.url, aData)) {
        return true;
      }
      return aEntry.children && aEntry.children.some(containsDomain, this);
    }
    // remove all closed tabs containing a reference to the given domain
    for (let ix in this._windows) {
      let closedTabs = this._windows[ix]._closedTabs;
      for (let i = closedTabs.length - 1; i >= 0; i--) {
        if (closedTabs[i].state.entries.some(containsDomain, this)) {
          closedTabs.splice(i, 1);
          this._closedObjectsChanged = true;
        }
      }
    }
    // remove all open & closed tabs containing a reference to the given
    // domain in closed windows
    for (let ix = this._closedWindows.length - 1; ix >= 0; ix--) {
      let closedTabs = this._closedWindows[ix]._closedTabs;
      let openTabs = this._closedWindows[ix].tabs;
      let openTabCount = openTabs.length;
      for (let i = closedTabs.length - 1; i >= 0; i--)
        if (closedTabs[i].state.entries.some(containsDomain, this))
          closedTabs.splice(i, 1);
      for (let j = openTabs.length - 1; j >= 0; j--) {
        if (openTabs[j].entries.some(containsDomain, this)) {
          openTabs.splice(j, 1);
          if (this._closedWindows[ix].selected > j)
            this._closedWindows[ix].selected--;
        }
      }
      if (openTabs.length == 0) {
        this._closedWindows.splice(ix, 1);
      } else if (openTabs.length != openTabCount) {
        // Adjust the window's title if we removed an open tab
        let selectedTab = openTabs[this._closedWindows[ix].selected - 1];
        // some duplication from restoreHistory - make sure we get the correct title
        let activeIndex = (selectedTab.index || selectedTab.entries.length) - 1;
        if (activeIndex >= selectedTab.entries.length)
          activeIndex = selectedTab.entries.length - 1;
        this._closedWindows[ix].title = selectedTab.entries[activeIndex].title;
      }
    }

    if (RunState.isRunning) {
      SessionSaver.run();
    }

    this._clearRestoringWindows();
  },

  /**
   * On preference change
   * @param aData
   *        String preference changed
   */
  onPrefChange: function ssi_onPrefChange(aData) {
    switch (aData) {
      // if the user decreases the max number of closed tabs they want
      // preserved update our internal states to match that max
      case "sessionstore.max_tabs_undo":
        this._max_tabs_undo = this._prefBranch.getIntPref("sessionstore.max_tabs_undo");
        for (let ix in this._windows) {
          if (this._windows[ix]._closedTabs.length > this._max_tabs_undo) {
            this._windows[ix]._closedTabs.splice(this._max_tabs_undo, this._windows[ix]._closedTabs.length);
            this._closedObjectsChanged = true;
          }
        }
        break;
      case "sessionstore.max_windows_undo":
        this._max_windows_undo = this._prefBranch.getIntPref("sessionstore.max_windows_undo");
        this._capClosedWindows();
        break;
      case "privacy.resistFingerprinting":
        gResistFingerprintingEnabled = Services.prefs.getBoolPref("privacy.resistFingerprinting");
        break;
<<<<<<< HEAD
=======
      case "sessionstore.restore_on_demand":
        this._restore_on_demand = this._prefBranch.getBoolPref("sessionstore.restore_on_demand");
        break;
>>>>>>> a17af05f
    }
  },

  /**
   * save state when new tab is added
   * @param aWindow
   *        Window reference
   */
  onTabAdd: function ssi_onTabAdd(aWindow) {
    this.saveStateDelayed(aWindow);
  },

  /**
   * set up listeners for a new tab
   * @param aWindow
   *        Window reference
   * @param aTab
   *        Tab reference
   */
  onTabBrowserInserted: function ssi_onTabBrowserInserted(aWindow, aTab) {
    let browser = aTab.linkedBrowser;
    browser.addEventListener("SwapDocShells", this);
    browser.addEventListener("oop-browser-crashed", this);

    if (browser.frameLoader) {
      this._lastKnownFrameLoader.set(browser.permanentKey, browser.frameLoader);
    }

    // Only restore if browser has been lazy.
    if (aTab.__SS_lazyData && !browser.__SS_restoreState && TabStateCache.get(browser)) {
      let tabState = TabState.clone(aTab);
      this.restoreTab(aTab, tabState);
    }

    // The browser has been inserted now, so lazy data is no longer relevant.
    delete aTab.__SS_lazyData;
  },

  /**
   * remove listeners for a tab
   * @param aWindow
   *        Window reference
   * @param aTab
   *        Tab reference
   * @param aNoNotification
   *        bool Do not save state if we're updating an existing tab
   */
  onTabRemove: function ssi_onTabRemove(aWindow, aTab, aNoNotification) {
    let browser = aTab.linkedBrowser;
    browser.removeEventListener("SwapDocShells", this);
    browser.removeEventListener("oop-browser-crashed", this);

    // If this tab was in the middle of restoring or still needs to be restored,
    // we need to reset that state. If the tab was restoring, we will attempt to
    // restore the next tab.
    let previousState = browser.__SS_restoreState;
    if (previousState) {
      this._resetTabRestoringState(aTab);
      if (previousState == TAB_STATE_RESTORING)
        this.restoreNextTab();
    }

    if (!aNoNotification) {
      this.saveStateDelayed(aWindow);
    }
  },

  /**
   * When a tab closes, collect its properties
   * @param aWindow
   *        Window reference
   * @param aTab
   *        Tab reference
   */
  onTabClose: function ssi_onTabClose(aWindow, aTab) {
    // notify the tabbrowser that the tab state will be retrieved for the last time
    // (so that extension authors can easily set data on soon-to-be-closed tabs)
    var event = aWindow.document.createEvent("Events");
    event.initEvent("SSTabClosing", true, false);
    aTab.dispatchEvent(event);

    // don't update our internal state if we don't have to
    if (this._max_tabs_undo == 0) {
      return;
    }

    // Get the latest data for this tab (generally, from the cache)
    let tabState = TabState.collect(aTab);

    // Don't save private tabs
    let isPrivateWindow = PrivateBrowsingUtils.isWindowPrivate(aWindow);
    if (!isPrivateWindow && tabState.isPrivate) {
      return;
    }

    // Store closed-tab data for undo.
    let tabbrowser = aWindow.gBrowser;
    let tabTitle = aTab.label;
    let {permanentKey} = aTab.linkedBrowser;

    let tabData = {
      permanentKey,
      state: tabState,
      title: tabTitle,
      image: tabbrowser.getIcon(aTab),
      iconLoadingPrincipal: Utils.serializePrincipal(aTab.linkedBrowser.contentPrincipal),
      pos: aTab._tPos,
      closedAt: Date.now()
    };

    let closedTabs = this._windows[aWindow.__SSi]._closedTabs;

    // Determine whether the tab contains any information worth saving. Note
    // that there might be pending state changes queued in the child that
    // didn't reach the parent yet. If a tab is emptied before closing then we
    // might still remove it from the list of closed tabs later.
    if (this._shouldSaveTabState(tabState)) {
      // Save the tab state, for now. We might push a valid tab out
      // of the list but those cases should be extremely rare and
      // do probably never occur when using the browser normally.
      // (Tests or add-ons might do weird things though.)
      this.saveClosedTabData(closedTabs, tabData);
    }

    // Remember the closed tab to properly handle any last updates included in
    // the final "update" message sent by the frame script's unload handler.
    this._closedTabs.set(permanentKey, {closedTabs, tabData});
  },

  /**
   * Insert a given |tabData| object into the list of |closedTabs|. We will
   * determine the right insertion point based on the .closedAt properties of
   * all tabs already in the list. The list will be truncated to contain a
   * maximum of |this._max_tabs_undo| entries.
   *
   * @param closedTabs (array)
   *        The list of closed tabs for a window.
   * @param tabData (object)
   *        The tabData to be inserted.
   */
  saveClosedTabData(closedTabs, tabData) {
    // Find the index of the first tab in the list
    // of closed tabs that was closed before our tab.
    let index = closedTabs.findIndex(tab => {
      return tab.closedAt < tabData.closedAt;
    });

    // If we found no tab closed before our
    // tab then just append it to the list.
    if (index == -1) {
      index = closedTabs.length;
    }

    // About to save the closed tab, add a unique ID.
    tabData.closedId = this._nextClosedId++;

    // Insert tabData at the right position.
    closedTabs.splice(index, 0, tabData);
    this._closedObjectsChanged = true;

    // Truncate the list of closed tabs, if needed.
    if (closedTabs.length > this._max_tabs_undo) {
      closedTabs.splice(this._max_tabs_undo, closedTabs.length);
    }
  },

  /**
   * Remove the closed tab data at |index| from the list of |closedTabs|. If
   * the tab's final message is still pending we will simply discard it when
   * it arrives so that the tab doesn't reappear in the list.
   *
   * @param closedTabs (array)
   *        The list of closed tabs for a window.
   * @param index (uint)
   *        The index of the tab to remove.
   */
  removeClosedTabData(closedTabs, index) {
    // Remove the given index from the list.
    let [closedTab] = closedTabs.splice(index, 1);
    this._closedObjectsChanged = true;

    // If the closed tab's state still has a .permanentKey property then we
    // haven't seen its final update message yet. Remove it from the map of
    // closed tabs so that we will simply discard its last messages and will
    // not add it back to the list of closed tabs again.
    if (closedTab.permanentKey) {
      this._closedTabs.delete(closedTab.permanentKey);
      this._closedWindowTabs.delete(closedTab.permanentKey);
      delete closedTab.permanentKey;
    }

    return closedTab;
  },

  /**
   * When a tab is selected, save session data
   * @param aWindow
   *        Window reference
   */
  onTabSelect: function ssi_onTabSelect(aWindow) {
    if (RunState.isRunning) {
      this._windows[aWindow.__SSi].selected = aWindow.gBrowser.tabContainer.selectedIndex;

      let tab = aWindow.gBrowser.selectedTab;
      let browser = tab.linkedBrowser;

      if (browser.__SS_restoreState &&
          browser.__SS_restoreState == TAB_STATE_NEEDS_RESTORE) {
        // If __SS_restoreState is still on the browser and it is
        // TAB_STATE_NEEDS_RESTORE, then then we haven't restored
        // this tab yet.
        //
        // It's possible that this tab was recently revived, and that
        // we've deferred showing the tab crashed page for it (if the
        // tab crashed in the background). If so, we need to re-enter
        // the crashed state, since we'll be showing the tab crashed
        // page.
        if (TabCrashHandler.willShowCrashedTab(browser)) {
          this.enterCrashedState(browser);
        } else {
          this.restoreTabContent(tab);
        }
      }
    }
  },

  onTabShow: function ssi_onTabShow(aWindow, aTab) {
    // If the tab hasn't been restored yet, move it into the right bucket
    if (aTab.linkedBrowser.__SS_restoreState &&
        aTab.linkedBrowser.__SS_restoreState == TAB_STATE_NEEDS_RESTORE) {
      TabRestoreQueue.hiddenToVisible(aTab);

      // let's kick off tab restoration again to ensure this tab gets restored
      // with "restore_hidden_tabs" == false (now that it has become visible)
      this.restoreNextTab();
    }

    // Default delay of 2 seconds gives enough time to catch multiple TabShow
    // events. This used to be due to changing groups in 'tab groups'. We
    // might be able to get rid of this now?
    this.saveStateDelayed(aWindow);
  },

  onTabHide: function ssi_onTabHide(aWindow, aTab) {
    // If the tab hasn't been restored yet, move it into the right bucket
    if (aTab.linkedBrowser.__SS_restoreState &&
        aTab.linkedBrowser.__SS_restoreState == TAB_STATE_NEEDS_RESTORE) {
      TabRestoreQueue.visibleToHidden(aTab);
    }

    // Default delay of 2 seconds gives enough time to catch multiple TabHide
    // events. This used to be due to changing groups in 'tab groups'. We
    // might be able to get rid of this now?
    this.saveStateDelayed(aWindow);
  },

  /**
   * Handler for the event that is fired when a <xul:browser> crashes.
   *
   * @param aWindow
   *        The window that the crashed browser belongs to.
   * @param aBrowser
   *        The <xul:browser> that is now in the crashed state.
   */
  onBrowserCrashed(aBrowser) {
    NS_ASSERT(aBrowser.isRemoteBrowser,
              "Only remote browsers should be able to crash");

    this.enterCrashedState(aBrowser);
    // The browser crashed so we might never receive flush responses.
    // Resolve all pending flush requests for the crashed browser.
    TabStateFlusher.resolveAll(aBrowser);
  },

  /**
   * Called when a browser is showing or is about to show the tab
   * crashed page. This method causes SessionStore to ignore the
   * tab until it's restored.
   *
   * @param browser
   *        The <xul:browser> that is about to show the crashed page.
   */
  enterCrashedState(browser) {
    this._crashedBrowsers.add(browser.permanentKey);

    let win = browser.ownerGlobal;

    // If we hadn't yet restored, or were still in the midst of
    // restoring this browser at the time of the crash, we need
    // to reset its state so that we can try to restore it again
    // when the user revives the tab from the crash.
    if (browser.__SS_restoreState) {
      let tab = win.gBrowser.getTabForBrowser(browser);
      this._resetLocalTabRestoringState(tab);
    }
  },

  // Clean up data that has been closed a long time ago.
  // Do not reschedule a save. This will wait for the next regular
  // save.
  onIdleDaily() {
    // Remove old closed windows
    this._cleanupOldData([this._closedWindows]);

    // Remove closed tabs of closed windows
    this._cleanupOldData(this._closedWindows.map((winData) => winData._closedTabs));

    // Remove closed tabs of open windows
    this._cleanupOldData(Object.keys(this._windows).map((key) => this._windows[key]._closedTabs));

    this._notifyOfClosedObjectsChange();
  },

  // Remove "old" data from an array
  _cleanupOldData(targets) {
    const TIME_TO_LIVE = this._prefBranch.getIntPref("sessionstore.cleanup.forget_closed_after");
    const now = Date.now();

    for (let array of targets) {
      for (let i = array.length - 1; i >= 0; --i) {
        let data = array[i];
        // Make sure that we have a timestamp to tell us when the target
        // has been closed. If we don't have a timestamp, default to a
        // safe timestamp: just now.
        data.closedAt = data.closedAt || now;
        if (now - data.closedAt > TIME_TO_LIVE) {
          array.splice(i, 1);
          this._closedObjectsChanged = true;
        }
      }
    }
  },

  /* ........ nsISessionStore API .............. */

  getBrowserState: function ssi_getBrowserState() {
    let state = this.getCurrentState();

    // Don't include the last session state in getBrowserState().
    delete state.lastSessionState;

    // Don't include any deferred initial state.
    delete state.deferredInitialState;

    return JSON.stringify(state);
  },

  setBrowserState: function ssi_setBrowserState(aState) {
    this._handleClosedWindows();

    try {
      var state = JSON.parse(aState);
    } catch (ex) { /* invalid state object - don't restore anything */ }
    if (!state) {
      throw Components.Exception("Invalid state string: not JSON", Cr.NS_ERROR_INVALID_ARG);
    }
    if (!state.windows) {
      throw Components.Exception("No windows", Cr.NS_ERROR_INVALID_ARG);
    }

    this._browserSetState = true;

    // Make sure the priority queue is emptied out
    this._resetRestoringState();

    var window = this._getMostRecentBrowserWindow();
    if (!window) {
      this._restoreCount = 1;
      this._openWindowWithState(state);
      return;
    }

    // close all other browser windows
    this._forEachBrowserWindow(function(aWindow) {
      if (aWindow != window) {
        aWindow.close();
        this.onClose(aWindow);
      }
    });

    // make sure closed window data isn't kept
    if (this._closedWindows.length) {
      this._closedWindows = [];
      this._closedObjectsChanged = true;
    }

    // determine how many windows are meant to be restored
    this._restoreCount = state.windows ? state.windows.length : 0;

    // global data must be restored before restoreWindow is called so that
    // it happens before observers are notified
    this._globalState.setFromState(state);

    // Restore session cookies.
    SessionCookies.restore(state.cookies || []);

    // restore to the given state
    this.restoreWindows(window, state, {overwriteTabs: true});

    // Notify of changes to closed objects.
    this._notifyOfClosedObjectsChange();
  },

  getWindowState: function ssi_getWindowState(aWindow) {
    if ("__SSi" in aWindow) {
      return JSON.stringify(this._getWindowState(aWindow));
    }

    if (DyingWindowCache.has(aWindow)) {
      let data = DyingWindowCache.get(aWindow);
      return JSON.stringify({ windows: [data] });
    }

    throw Components.Exception("Window is not tracked", Cr.NS_ERROR_INVALID_ARG);
  },

  setWindowState: function ssi_setWindowState(aWindow, aState, aOverwrite) {
    if (!aWindow.__SSi) {
      throw Components.Exception("Window is not tracked", Cr.NS_ERROR_INVALID_ARG);
    }

    this.restoreWindows(aWindow, aState, {overwriteTabs: aOverwrite});

    // Notify of changes to closed objects.
    this._notifyOfClosedObjectsChange();
  },

  getTabState: function ssi_getTabState(aTab) {
    if (!aTab.ownerGlobal.__SSi) {
      throw Components.Exception("Default view is not tracked", Cr.NS_ERROR_INVALID_ARG);
    }

    let tabState = TabState.collect(aTab);

    return JSON.stringify(tabState);
  },

  setTabState(aTab, aState) {
    // Remove the tab state from the cache.
    // Note that we cannot simply replace the contents of the cache
    // as |aState| can be an incomplete state that will be completed
    // by |restoreTabs|.
    let tabState = JSON.parse(aState);
    if (!tabState) {
      throw Components.Exception("Invalid state string: not JSON", Cr.NS_ERROR_INVALID_ARG);
    }
    if (typeof tabState != "object") {
      throw Components.Exception("Not an object", Cr.NS_ERROR_INVALID_ARG);
    }
    if (!("entries" in tabState)) {
      throw Components.Exception("Invalid state object: no entries", Cr.NS_ERROR_INVALID_ARG);
    }

    let window = aTab.ownerGlobal;
    if (!("__SSi" in window)) {
      throw Components.Exception("Window is not tracked", Cr.NS_ERROR_INVALID_ARG);
    }

    if (aTab.linkedBrowser.__SS_restoreState) {
      this._resetTabRestoringState(aTab);
    }

    this.restoreTab(aTab, tabState);

    // Notify of changes to closed objects.
    this._notifyOfClosedObjectsChange();
  },

  duplicateTab: function ssi_duplicateTab(aWindow, aTab, aDelta = 0, aRestoreImmediately = true) {
    if (!aTab.ownerGlobal.__SSi) {
      throw Components.Exception("Default view is not tracked", Cr.NS_ERROR_INVALID_ARG);
    }
    if (!aWindow.gBrowser) {
      throw Components.Exception("Invalid window object: no gBrowser", Cr.NS_ERROR_INVALID_ARG);
    }

    // Create a new tab.
    let userContextId = aTab.getAttribute("usercontextid");
    let newTab = aTab == aWindow.gBrowser.selectedTab ?
      aWindow.gBrowser.addTab(null, {relatedToCurrent: true, ownerTab: aTab, userContextId}) :
      aWindow.gBrowser.addTab(null, {userContextId});

    // Start the throbber to pretend we're doing something while actually
    // waiting for data from the frame script.
    newTab.setAttribute("busy", "true");

    // Collect state before flushing.
    let tabState = TabState.clone(aTab);

    // Flush to get the latest tab state to duplicate.
    let browser = aTab.linkedBrowser;
    TabStateFlusher.flush(browser).then(() => {
      // The new tab might have been closed in the meantime.
      if (newTab.closing || !newTab.linkedBrowser) {
        return;
      }

      let window = newTab.ownerGlobal;

      // The tab or its window might be gone.
      if (!window || !window.__SSi) {
        return;
      }

      // Update state with flushed data. We can't use TabState.clone() here as
      // the tab to duplicate may have already been closed. In that case we
      // only have access to the <xul:browser>.
      let options = {includePrivateData: true};
      TabState.copyFromCache(browser, tabState, options);

      tabState.index += aDelta;
      tabState.index = Math.max(1, Math.min(tabState.index, tabState.entries.length));
      tabState.pinned = false;

      // Restore the state into the new tab.
      this.restoreTab(newTab, tabState, {
        restoreImmediately: aRestoreImmediately
      });
    });

    return newTab;
  },

  getClosedTabCount: function ssi_getClosedTabCount(aWindow) {
    if ("__SSi" in aWindow) {
      return this._windows[aWindow.__SSi]._closedTabs.length;
    }

    if (!DyingWindowCache.has(aWindow)) {
      throw Components.Exception("Window is not tracked", Cr.NS_ERROR_INVALID_ARG);
    }

    return DyingWindowCache.get(aWindow)._closedTabs.length;
  },

  getClosedTabData: function ssi_getClosedTabData(aWindow, aAsString = true) {
    if ("__SSi" in aWindow) {
      return aAsString ?
        JSON.stringify(this._windows[aWindow.__SSi]._closedTabs) :
        Cu.cloneInto(this._windows[aWindow.__SSi]._closedTabs, {});
    }

    if (!DyingWindowCache.has(aWindow)) {
      throw Components.Exception("Window is not tracked", Cr.NS_ERROR_INVALID_ARG);
    }

    let data = DyingWindowCache.get(aWindow);
    return aAsString ? JSON.stringify(data._closedTabs) : Cu.cloneInto(data._closedTabs, {});
  },

  undoCloseTab: function ssi_undoCloseTab(aWindow, aIndex) {
    if (!aWindow.__SSi) {
      throw Components.Exception("Window is not tracked", Cr.NS_ERROR_INVALID_ARG);
    }

    var closedTabs = this._windows[aWindow.__SSi]._closedTabs;

    // default to the most-recently closed tab
    aIndex = aIndex || 0;
    if (!(aIndex in closedTabs)) {
      throw Components.Exception("Invalid index: not in the closed tabs", Cr.NS_ERROR_INVALID_ARG);
    }

    // fetch the data of closed tab, while removing it from the array
    let {state, pos} = this.removeClosedTabData(closedTabs, aIndex);

    // create a new tab
    let tabbrowser = aWindow.gBrowser;
    let tab = tabbrowser.selectedTab = tabbrowser.addTab(null, state);

    // restore tab content
    this.restoreTab(tab, state);

    // restore the tab's position
    tabbrowser.moveTabTo(tab, pos);

    // focus the tab's content area (bug 342432)
    tab.linkedBrowser.focus();

    // Notify of changes to closed objects.
    this._notifyOfClosedObjectsChange();

    return tab;
  },

  forgetClosedTab: function ssi_forgetClosedTab(aWindow, aIndex) {
    if (!aWindow.__SSi) {
      throw Components.Exception("Window is not tracked", Cr.NS_ERROR_INVALID_ARG);
    }

    var closedTabs = this._windows[aWindow.__SSi]._closedTabs;

    // default to the most-recently closed tab
    aIndex = aIndex || 0;
    if (!(aIndex in closedTabs)) {
      throw Components.Exception("Invalid index: not in the closed tabs", Cr.NS_ERROR_INVALID_ARG);
    }

    // remove closed tab from the array
    this.removeClosedTabData(closedTabs, aIndex);

    // Notify of changes to closed objects.
    this._notifyOfClosedObjectsChange();
  },

  getClosedWindowCount: function ssi_getClosedWindowCount() {
    return this._closedWindows.length;
  },

  getClosedWindowData: function ssi_getClosedWindowData(aAsString = true) {
    return aAsString ? JSON.stringify(this._closedWindows) : Cu.cloneInto(this._closedWindows, {});
  },

  undoCloseWindow: function ssi_undoCloseWindow(aIndex) {
    if (!(aIndex in this._closedWindows)) {
      throw Components.Exception("Invalid index: not in the closed windows", Cr.NS_ERROR_INVALID_ARG);
    }

    // reopen the window
    let state = { windows: this._removeClosedWindow(aIndex) };
    delete state.windows[0].closedAt; // Window is now open.

    let window = this._openWindowWithState(state);
    this.windowToFocus = window;

    // Notify of changes to closed objects.
    this._notifyOfClosedObjectsChange();

    return window;
  },

  forgetClosedWindow: function ssi_forgetClosedWindow(aIndex) {
    // default to the most-recently closed window
    aIndex = aIndex || 0;
    if (!(aIndex in this._closedWindows)) {
      throw Components.Exception("Invalid index: not in the closed windows", Cr.NS_ERROR_INVALID_ARG);
    }

    // remove closed window from the array
    let winData = this._closedWindows[aIndex];
    this._removeClosedWindow(aIndex);
    this._saveableClosedWindowData.delete(winData);

    // Notify of changes to closed objects.
    this._notifyOfClosedObjectsChange();
  },

  getWindowValue: function ssi_getWindowValue(aWindow, aKey) {
    if ("__SSi" in aWindow) {
      let data = this._windows[aWindow.__SSi].extData || {};
      return data[aKey] || "";
    }

    if (DyingWindowCache.has(aWindow)) {
      let data = DyingWindowCache.get(aWindow).extData || {};
      return data[aKey] || "";
    }

    throw Components.Exception("Window is not tracked", Cr.NS_ERROR_INVALID_ARG);
  },

  setWindowValue: function ssi_setWindowValue(aWindow, aKey, aStringValue) {
    if (typeof aStringValue != "string") {
      throw new TypeError("setWindowValue only accepts string values");
    }

    if (!("__SSi" in aWindow)) {
      throw Components.Exception("Window is not tracked", Cr.NS_ERROR_INVALID_ARG);
    }
    if (!this._windows[aWindow.__SSi].extData) {
      this._windows[aWindow.__SSi].extData = {};
    }
    this._windows[aWindow.__SSi].extData[aKey] = aStringValue;
    this.saveStateDelayed(aWindow);
  },

  deleteWindowValue: function ssi_deleteWindowValue(aWindow, aKey) {
    if (aWindow.__SSi && this._windows[aWindow.__SSi].extData &&
        this._windows[aWindow.__SSi].extData[aKey])
      delete this._windows[aWindow.__SSi].extData[aKey];
    this.saveStateDelayed(aWindow);
  },

  getTabValue: function ssi_getTabValue(aTab, aKey) {
    return (aTab.__SS_extdata || {})[aKey] || "";
  },

  setTabValue: function ssi_setTabValue(aTab, aKey, aStringValue) {
    if (typeof aStringValue != "string") {
      throw new TypeError("setTabValue only accepts string values");
    }

    // If the tab hasn't been restored, then set the data there, otherwise we
    // could lose newly added data.
    if (!aTab.__SS_extdata) {
      aTab.__SS_extdata = {};
    }

    aTab.__SS_extdata[aKey] = aStringValue;
    this.saveStateDelayed(aTab.ownerGlobal);
  },

  deleteTabValue: function ssi_deleteTabValue(aTab, aKey) {
    if (aTab.__SS_extdata && aKey in aTab.__SS_extdata) {
      delete aTab.__SS_extdata[aKey];
      this.saveStateDelayed(aTab.ownerGlobal);
    }
  },

  /**
   * Retrieves data specific to lazy-browser tabs.  If tab is not lazy,
   * will return undefined.
   *
   * @param aTab (xul:tab)
   *        The tabbrowser-tab the data is for.
   * @param aKey (string)
   *        The key which maps to the desired data.
   */
  getLazyTabValue(aTab, aKey) {
    return (aTab.__SS_lazyData || {})[aKey];
  },

  getGlobalValue: function ssi_getGlobalValue(aKey) {
    return this._globalState.get(aKey);
  },

  setGlobalValue: function ssi_setGlobalValue(aKey, aStringValue) {
    if (typeof aStringValue != "string") {
      throw new TypeError("setGlobalValue only accepts string values");
    }

    this._globalState.set(aKey, aStringValue);
    this.saveStateDelayed();
  },

  deleteGlobalValue: function ssi_deleteGlobalValue(aKey) {
    this._globalState.delete(aKey);
    this.saveStateDelayed();
  },

  persistTabAttribute: function ssi_persistTabAttribute(aName) {
    if (TabAttributes.persist(aName)) {
      this.saveStateDelayed();
    }
  },


  /**
   * Undoes the closing of a tab or window which corresponds
   * to the closedId passed in.
   *
   * @param aClosedId
   *        The closedId of the tab or window
   *
   * @returns a tab or window object
   */
  undoCloseById(aClosedId) {
    // Check for a window first.
    for (let i = 0, l = this._closedWindows.length; i < l; i++) {
      if (this._closedWindows[i].closedId == aClosedId) {
        return this.undoCloseWindow(i);
      }
    }

    // Check for a tab.
    let windowsEnum = Services.wm.getEnumerator("navigator:browser");
    while (windowsEnum.hasMoreElements()) {
      let window = windowsEnum.getNext();
      let windowState = this._windows[window.__SSi];
      if (windowState) {
        for (let j = 0, l = windowState._closedTabs.length; j < l; j++) {
          if (windowState._closedTabs[j].closedId == aClosedId) {
            return this.undoCloseTab(window, j);
          }
        }
      }
    }

    // Neither a tab nor a window was found, return undefined and let the caller decide what to do about it.
    return undefined;
  },

  /**
   * Updates the label and icon for a <xul:tab> using the data from
<<<<<<< HEAD
   * tabData. If the tab being updated happens to be the
   * customization mode tab, this function will tell the window's
   * CustomizeMode instance about it.
=======
   * tabData.
>>>>>>> a17af05f
   *
   * @param tab
   *        The <xul:tab> to update.
   * @param tabData (optional)
   *        The tabData to use to update the tab. If the argument is
   *        not supplied, the data will be retrieved from the cache.
   */
  updateTabLabelAndIcon(tab, tabData = null) {
<<<<<<< HEAD
=======
    if (tab.hasAttribute("customizemode")) {
      return;
    }

>>>>>>> a17af05f
    let browser = tab.linkedBrowser;
    let win = browser.ownerGlobal;

    if (!tabData) {
      tabData = TabState.collect(tab);
      if (!tabData) {
        throw new Error("tabData not found for given tab");
      }
    }

    let activePageData = tabData.entries[tabData.index - 1] || null;

    // If the page has a title, set it.
    if (activePageData) {
<<<<<<< HEAD
      if (activePageData.title) {
        tab.label = activePageData.title;
      } else if (activePageData.url != "about:blank") {
        tab.label = activePageData.url;
      }
    } else if (tab.hasAttribute("customizemode")) {
      win.gCustomizeMode.setTab(tab);
=======
      if (activePageData.title &&
          activePageData.title != activePageData.url) {
        win.gBrowser.setInitialTabTitle(tab, activePageData.title, { isContentTitle: true });
      } else if (activePageData.url != "about:blank") {
        win.gBrowser.setInitialTabTitle(tab, activePageData.url);
      }
>>>>>>> a17af05f
    }

    // Restore the tab icon.
    if ("image" in tabData) {
      // Use the serialized contentPrincipal with the new icon load.
      let loadingPrincipal = Utils.deserializePrincipal(tabData.iconLoadingPrincipal);
      win.gBrowser.setIcon(tab, tabData.image, loadingPrincipal);
      TabStateCache.update(browser, { image: null, iconLoadingPrincipal: null });
    }
  },

  /**
   * Restores the session state stored in LastSession. This will attempt
   * to merge data into the current session. If a window was opened at startup
   * with pinned tab(s), then the remaining data from the previous session for
   * that window will be opened into that window. Otherwise new windows will
   * be opened.
   */
  restoreLastSession: function ssi_restoreLastSession() {
    // Use the public getter since it also checks PB mode
    if (!this.canRestoreLastSession) {
      throw Components.Exception("Last session can not be restored");
    }

    Services.obs.notifyObservers(null, NOTIFY_INITIATING_MANUAL_RESTORE);

    // First collect each window with its id...
    let windows = {};
    this._forEachBrowserWindow(function(aWindow) {
      if (aWindow.__SS_lastSessionWindowID)
        windows[aWindow.__SS_lastSessionWindowID] = aWindow;
    });

    let lastSessionState = LastSession.getState();

    // This shouldn't ever be the case...
    if (!lastSessionState.windows.length) {
      throw Components.Exception("lastSessionState has no windows", Cr.NS_ERROR_UNEXPECTED);
    }

    // We're technically doing a restore, so set things up so we send the
    // notification when we're done. We want to send "sessionstore-browser-state-restored".
    this._restoreCount = lastSessionState.windows.length;
    this._browserSetState = true;

    // We want to re-use the last opened window instead of opening a new one in
    // the case where it's "empty" and not associated with a window in the session.
    // We will do more processing via _prepWindowToRestoreInto if we need to use
    // the lastWindow.
    let lastWindow = this._getMostRecentBrowserWindow();
    let canUseLastWindow = lastWindow &&
                           !lastWindow.__SS_lastSessionWindowID;

    // global data must be restored before restoreWindow is called so that
    // it happens before observers are notified
    this._globalState.setFromState(lastSessionState);

    // Restore session cookies.
    SessionCookies.restore(lastSessionState.cookies || []);

    // Restore into windows or open new ones as needed.
    for (let i = 0; i < lastSessionState.windows.length; i++) {
      let winState = lastSessionState.windows[i];
      let lastSessionWindowID = winState.__lastSessionWindowID;
      // delete lastSessionWindowID so we don't add that to the window again
      delete winState.__lastSessionWindowID;

      // See if we can use an open window. First try one that is associated with
      // the state we're trying to restore and then fallback to the last selected
      // window.
      let windowToUse = windows[lastSessionWindowID];
      if (!windowToUse && canUseLastWindow) {
        windowToUse = lastWindow;
        canUseLastWindow = false;
      }

      let [canUseWindow, canOverwriteTabs] = this._prepWindowToRestoreInto(windowToUse);

      // If there's a window already open that we can restore into, use that
      if (canUseWindow) {
        // Since we're not overwriting existing tabs, we want to merge _closedTabs,
        // putting existing ones first. Then make sure we're respecting the max pref.
        if (winState._closedTabs && winState._closedTabs.length) {
          let curWinState = this._windows[windowToUse.__SSi];
          curWinState._closedTabs = curWinState._closedTabs.concat(winState._closedTabs);
          curWinState._closedTabs.splice(this._max_tabs_undo, curWinState._closedTabs.length);
        }

        // Restore into that window - pretend it's a followup since we'll already
        // have a focused window.
        // XXXzpao This is going to merge extData together (taking what was in
        //        winState over what is in the window already.
        let options = {overwriteTabs: canOverwriteTabs, isFollowUp: true};
        this.restoreWindow(windowToUse, winState, options);
      } else {
        this._openWindowWithState({ windows: [winState] });
      }
    }

    // Merge closed windows from this session with ones from last session
    if (lastSessionState._closedWindows) {
      this._closedWindows = this._closedWindows.concat(lastSessionState._closedWindows);
      this._capClosedWindows();
      this._closedObjectsChanged = true;
    }

    DevToolsShim.restoreDevToolsSession(lastSessionState);

    // Set data that persists between sessions
    this._recentCrashes = lastSessionState.session &&
                          lastSessionState.session.recentCrashes || 0;

    // Update the session start time using the restored session state.
    this._updateSessionStartTime(lastSessionState);

    LastSession.clear();

    // Notify of changes to closed objects.
    this._notifyOfClosedObjectsChange();
  },

  /**
   * Revive a crashed tab and restore its state from before it crashed.
   *
   * @param aTab
   *        A <xul:tab> linked to a crashed browser. This is a no-op if the
   *        browser hasn't actually crashed, or is not associated with a tab.
   *        This function will also throw if the browser happens to be remote.
   */
  reviveCrashedTab(aTab) {
    if (!aTab) {
      throw new Error("SessionStore.reviveCrashedTab expected a tab, but got null.");
    }

    let browser = aTab.linkedBrowser;
    if (!this._crashedBrowsers.has(browser.permanentKey)) {
      return;
    }

    // Sanity check - the browser to be revived should not be remote
    // at this point.
    if (browser.isRemoteBrowser) {
      throw new Error("SessionStore.reviveCrashedTab: " +
                      "Somehow a crashed browser is still remote.")
    }

    // We put the browser at about:blank in case the user is
    // restoring tabs on demand. This way, the user won't see
    // a flash of the about:tabcrashed page after selecting
    // the revived tab.
    aTab.removeAttribute("crashed");
    browser.loadURI("about:blank", null, null);

    let data = TabState.collect(aTab);
    this.restoreTab(aTab, data, {
      forceOnDemand: true,
    });
  },

  /**
   * Revive all crashed tabs and reset the crashed tabs count to 0.
   */
  reviveAllCrashedTabs() {
    let windowsEnum = Services.wm.getEnumerator("navigator:browser");
    while (windowsEnum.hasMoreElements()) {
      let window = windowsEnum.getNext();
      for (let tab of window.gBrowser.tabs) {
        this.reviveCrashedTab(tab);
      }
    }
  },

  /**
   * Navigate the given |tab| by first collecting its current state and then
   * either changing only the index of the currently shown history entry,
   * or restoring the exact same state again and passing the new URL to load
   * in |loadArguments|. Use this method to seamlessly switch between pages
   * loaded in the parent and pages loaded in the child process.
   *
   * This method might be called multiple times before it has finished
   * flushing the browser tab. If that occurs, the loadArguments from
   * the most recent call to navigateAndRestore will be used once the
   * flush has finished.
   */
  navigateAndRestore(tab, loadArguments, historyIndex) {
    let window = tab.ownerGlobal;
    NS_ASSERT(window.__SSi, "tab's window must be tracked");
    let browser = tab.linkedBrowser;

    // Were we already waiting for a flush from a previous call to
    // navigateAndRestore on this tab?
    let alreadyRestoring =
      this._remotenessChangingBrowsers.has(browser.permanentKey);

    // Stash the most recent loadArguments in this WeakMap so that
    // we know to use it when the TabStateFlusher.flush resolves.
    this._remotenessChangingBrowsers.set(browser.permanentKey, loadArguments);

    if (alreadyRestoring) {
      // This tab was already being restored to run in the
      // correct process. We're done here.
      return;
    }

    // Start the throbber to pretend we're doing something while actually
    // waiting for data from the frame script.
    tab.setAttribute("busy", "true");

    // Flush to get the latest tab state.
    TabStateFlusher.flush(browser).then(() => {
      // loadArguments might have been overwritten by multiple calls
      // to navigateAndRestore while we waited for the tab to flush,
      // so we use the most recently stored one.
      let recentLoadArguments =
        this._remotenessChangingBrowsers.get(browser.permanentKey);
      this._remotenessChangingBrowsers.delete(browser.permanentKey);

      // The tab might have been closed/gone in the meantime.
      if (tab.closing || !tab.linkedBrowser) {
        return;
      }

      let refreshedWindow = tab.ownerGlobal;

      // The tab or its window might be gone.
      if (!refreshedWindow || !refreshedWindow.__SSi || refreshedWindow.closed) {
        return;
      }

      let tabState = TabState.clone(tab);
      let options = {
        restoreImmediately: true,
        // We want to make sure that this information is passed to restoreTab
        // whether or not a historyIndex is passed in. Thus, we extract it from
        // the loadArguments.
<<<<<<< HEAD
        reloadInFreshProcess: !!recentLoadArguments.reloadInFreshProcess,
=======
        newFrameloader: recentLoadArguments.newFrameloader,
        remoteType: recentLoadArguments.remoteType,
>>>>>>> a17af05f
        // Make sure that SessionStore knows that this restoration is due
        // to a navigation, as opposed to us restoring a closed window or tab.
        restoreContentReason: RESTORE_TAB_CONTENT_REASON.NAVIGATE_AND_RESTORE,
      };

      if (historyIndex >= 0) {
        tabState.index = historyIndex + 1;
        tabState.index = Math.max(1, Math.min(tabState.index, tabState.entries.length));
      } else {
        options.loadArguments = recentLoadArguments;
      }

      // Need to reset restoring tabs.
      if (tab.linkedBrowser.__SS_restoreState) {
        this._resetLocalTabRestoringState(tab);
      }

      // Restore the state into the tab.
      this.restoreTab(tab, tabState, options);
    });

    tab.linkedBrowser.__SS_restoreState = TAB_STATE_WILL_RESTORE;

    // Notify of changes to closed objects.
    this._notifyOfClosedObjectsChange();
  },

  /**
   * Retrieves the latest session history information for a tab. The cached data
   * is returned immediately, but a callback may be provided that supplies
   * up-to-date data when or if it is available. The callback is passed a single
   * argument with data in the same format as the return value.
   *
   * @param tab tab to retrieve the session history for
   * @param updatedCallback function to call with updated data as the single argument
   * @returns a object containing 'index' specifying the current index, and an
   * array 'entries' containing an object for each history item.
   */
  getSessionHistory(tab, updatedCallback) {
    if (updatedCallback) {
      TabStateFlusher.flush(tab.linkedBrowser).then(() => {
        let sessionHistory = this.getSessionHistory(tab);
        if (sessionHistory) {
          updatedCallback(sessionHistory);
        }
      });
    }

    // Don't continue if the tab was closed before TabStateFlusher.flush resolves.
    if (tab.linkedBrowser) {
      let tabState = TabState.collect(tab);
      return { index: tabState.index - 1, entries: tabState.entries }
    }
    return null;
  },

  /**
   * See if aWindow is usable for use when restoring a previous session via
   * restoreLastSession. If usable, prepare it for use.
   *
   * @param aWindow
   *        the window to inspect & prepare
   * @returns [canUseWindow, canOverwriteTabs]
   *          canUseWindow: can the window be used to restore into
   *          canOverwriteTabs: all of the current tabs are home pages and we
   *                            can overwrite them
   */
  _prepWindowToRestoreInto: function ssi_prepWindowToRestoreInto(aWindow) {
    if (!aWindow)
      return [false, false];

    // We might be able to overwrite the existing tabs instead of just adding
    // the previous session's tabs to the end. This will be set if possible.
    let canOverwriteTabs = false;

    // Look at the open tabs in comparison to home pages. If all the tabs are
    // home pages then we'll end up overwriting all of them. Otherwise we'll
    // just close the tabs that match home pages. Tabs with the about:blank
    // URI will always be overwritten.
    let homePages = ["about:blank"];
    let removableTabs = [];
    let tabbrowser = aWindow.gBrowser;
    let startupPref = this._prefBranch.getIntPref("startup.page");
    if (startupPref == 1)
      homePages = homePages.concat(aWindow.gHomeButton.getHomePage().split("|"));

    for (let i = tabbrowser._numPinnedTabs; i < tabbrowser.tabs.length; i++) {
      let tab = tabbrowser.tabs[i];
      if (homePages.indexOf(tab.linkedBrowser.currentURI.spec) != -1) {
        removableTabs.push(tab);
      }
    }

    if (tabbrowser.tabs.length == removableTabs.length) {
      canOverwriteTabs = true;
    } else {
      // If we're not overwriting all of the tabs, then close the home tabs.
      for (let i = removableTabs.length - 1; i >= 0; i--) {
        tabbrowser.removeTab(removableTabs.pop(), { animate: false });
      }
    }

    return [true, canOverwriteTabs];
  },

  /* ........ Saving Functionality .............. */

  /**
   * Store window dimensions, visibility, sidebar
   * @param aWindow
   *        Window reference
   */
  _updateWindowFeatures: function ssi_updateWindowFeatures(aWindow) {
    var winData = this._windows[aWindow.__SSi];

    WINDOW_ATTRIBUTES.forEach(function(aAttr) {
      winData[aAttr] = this._getWindowDimension(aWindow, aAttr);
    }, this);

    var hidden = WINDOW_HIDEABLE_FEATURES.filter(function(aItem) {
      return aWindow[aItem] && !aWindow[aItem].visible;
    });
    if (hidden.length != 0)
      winData.hidden = hidden.join(",");
    else if (winData.hidden)
      delete winData.hidden;

    var sidebar = aWindow.document.getElementById("sidebar-box").getAttribute("sidebarcommand");
    if (sidebar)
      winData.sidebar = sidebar;
    else if (winData.sidebar)
      delete winData.sidebar;
  },

  /**
   * gather session data as object
   * @param aUpdateAll
   *        Bool update all windows
   * @returns object
   */
  getCurrentState(aUpdateAll) {
    this._handleClosedWindows().then(() => {
      this._notifyOfClosedObjectsChange();
    });

    var activeWindow = this._getMostRecentBrowserWindow();

    TelemetryStopwatch.start("FX_SESSION_RESTORE_COLLECT_ALL_WINDOWS_DATA_MS");
    if (RunState.isRunning) {
      // update the data for all windows with activities since the last save operation
      this._forEachBrowserWindow(function(aWindow) {
        if (!this._isWindowLoaded(aWindow)) // window data is still in _statesToRestore
          return;
        if (aUpdateAll || DirtyWindows.has(aWindow) || aWindow == activeWindow) {
          this._collectWindowData(aWindow);
        } else { // always update the window features (whose change alone never triggers a save operation)
          this._updateWindowFeatures(aWindow);
        }
      });
      DirtyWindows.clear();
    }
    TelemetryStopwatch.finish("FX_SESSION_RESTORE_COLLECT_ALL_WINDOWS_DATA_MS");

    // An array that at the end will hold all current window data.
    var total = [];
    // The ids of all windows contained in 'total' in the same order.
    var ids = [];
    // The number of window that are _not_ popups.
    var nonPopupCount = 0;
    var ix;

    // collect the data for all windows
    for (ix in this._windows) {
      if (this._windows[ix]._restoring) // window data is still in _statesToRestore
        continue;
      total.push(this._windows[ix]);
      ids.push(ix);
      if (!this._windows[ix].isPopup)
        nonPopupCount++;
    }

    // collect the data for all windows yet to be restored
    for (ix in this._statesToRestore) {
      for (let winData of this._statesToRestore[ix].windows) {
        total.push(winData);
        if (!winData.isPopup)
          nonPopupCount++;
      }
    }

    // shallow copy this._closedWindows to preserve current state
    let lastClosedWindowsCopy = this._closedWindows.slice();

    if (AppConstants.platform != "macosx") {
      // If no non-popup browser window remains open, return the state of the last
      // closed window(s). We only want to do this when we're actually "ending"
      // the session.
      // XXXzpao We should do this for _restoreLastWindow == true, but that has
      //        its own check for popups. c.f. bug 597619
      if (nonPopupCount == 0 && lastClosedWindowsCopy.length > 0 &&
          RunState.isQuitting) {
        // prepend the last non-popup browser window, so that if the user loads more tabs
        // at startup we don't accidentally add them to a popup window
        do {
          total.unshift(lastClosedWindowsCopy.shift())
        } while (total[0].isPopup && lastClosedWindowsCopy.length > 0)
      }
    }

    if (activeWindow) {
      this.activeWindowSSiCache = activeWindow.__SSi || "";
    }
    ix = ids.indexOf(this.activeWindowSSiCache);
    // We don't want to restore focus to a minimized window or a window which had all its
    // tabs stripped out (doesn't exist).
    if (ix != -1 && total[ix] && total[ix].sizemode == "minimized")
      ix = -1;

    let session = {
      lastUpdate: Date.now(),
      startTime: this._sessionStartTime,
      recentCrashes: this._recentCrashes
    };

    let state = {
      version: ["sessionrestore", FORMAT_VERSION],
      windows: total,
      selectedWindow: ix + 1,
      _closedWindows: lastClosedWindowsCopy,
      session,
      global: this._globalState.getState()
    };

    // Collect and store session cookies.
<<<<<<< HEAD
    TelemetryStopwatch.start("FX_SESSION_RESTORE_COLLECT_COOKIES_MS");
    state.cookies = SessionCookies.collect();
    TelemetryStopwatch.finish("FX_SESSION_RESTORE_COLLECT_COOKIES_MS");

    if (Cu.isModuleLoaded("resource://devtools/client/scratchpad/scratchpad-manager.jsm")) {
      // get open Scratchpad window states too
      let scratchpads = ScratchpadManager.getSessionState();
      if (scratchpads && scratchpads.length) {
        state.scratchpads = scratchpads;
      }
    }
=======
    state.cookies = SessionCookies.collect();

    DevToolsShim.saveDevToolsSession(state);
>>>>>>> a17af05f

    // Persist the last session if we deferred restoring it
    if (LastSession.canRestore) {
      state.lastSessionState = LastSession.getState();
    }

    // If we were called by the SessionSaver and started with only a private
    // window we want to pass the deferred initial state to not lose the
    // previous session.
    if (this._deferredInitialState) {
      state.deferredInitialState = this._deferredInitialState;
    }

    return state;
  },

  /**
   * serialize session data for a window
   * @param aWindow
   *        Window reference
   * @returns string
   */
  _getWindowState: function ssi_getWindowState(aWindow) {
    if (!this._isWindowLoaded(aWindow))
      return this._statesToRestore[aWindow.__SS_restoreID];

    if (RunState.isRunning) {
      this._collectWindowData(aWindow);
    }

    return { windows: [this._windows[aWindow.__SSi]] };
  },

  /**
   * Gathers data about a window and its tabs, and updates its
   * entry in this._windows.
   *
   * @param aWindow
   *        Window references.
   * @returns a Map mapping the browser tabs from aWindow to the tab
   *          entry that was put into the window data in this._windows.
   */
  _collectWindowData: function ssi_collectWindowData(aWindow) {
    let tabMap = new Map();

    if (!this._isWindowLoaded(aWindow))
      return tabMap;

    let tabbrowser = aWindow.gBrowser;
    let tabs = tabbrowser.tabs;
    let winData = this._windows[aWindow.__SSi];
    let tabsData = winData.tabs = [];

    // update the internal state data for this window
    for (let tab of tabs) {
      let tabData = TabState.collect(tab);
      tabMap.set(tab, tabData);
      tabsData.push(tabData);
    }
    winData.selected = tabbrowser.mTabBox.selectedIndex + 1;

    this._updateWindowFeatures(aWindow);

    // Make sure we keep __SS_lastSessionWindowID around for cases like entering
    // or leaving PB mode.
    if (aWindow.__SS_lastSessionWindowID)
      this._windows[aWindow.__SSi].__lastSessionWindowID =
        aWindow.__SS_lastSessionWindowID;

    DirtyWindows.remove(aWindow);
    return tabMap;
  },

  /* ........ Restoring Functionality .............. */

  /**
   * restore features to a single window
   * @param aWindow
   *        Window reference to the window to use for restoration
   * @param winData
   *        JS object
   * @param aOptions
   *        {overwriteTabs: true} to overwrite existing tabs w/ new ones
   *        {isFollowUp: true} if this is not the restoration of the 1st window
   *        {firstWindow: true} if this is the first non-private window we're
   *                            restoring in this session, that might open an
   *                            external link as well
   */
  restoreWindow: function ssi_restoreWindow(aWindow, winData, aOptions = {}) {
    let overwriteTabs = aOptions && aOptions.overwriteTabs;
    let isFollowUp = aOptions && aOptions.isFollowUp;
    let firstWindow = aOptions && aOptions.firstWindow;
    // See SessionStoreInternal.restoreTabs for a description of what
    // selectTab represents.
    let selectTab = (overwriteTabs ? parseInt(winData.selected || 1, 10) : 0);

    if (isFollowUp) {
      this.windowToFocus = aWindow;
    }

    // initialize window if necessary
    if (aWindow && (!aWindow.__SSi || !this._windows[aWindow.__SSi]))
      this.onLoad(aWindow);

    TelemetryStopwatch.start("FX_SESSION_RESTORE_RESTORE_WINDOW_MS");

    // We're not returning from this before we end up calling restoreTabs
    // for this window, so make sure we send the SSWindowStateBusy event.
    this._setWindowStateBusy(aWindow);

    if (!winData.tabs) {
      winData.tabs = [];
    // don't restore a single blank tab when we've had an external
    // URL passed in for loading at startup (cf. bug 357419)
    } else if (firstWindow && !overwriteTabs && winData.tabs.length == 1 &&
             (!winData.tabs[0].entries || winData.tabs[0].entries.length == 0)) {
      winData.tabs = [];
    }

    // See SessionStoreInternal.restoreTabs for a description of what
    // selectTab represents.
    let selectTab = 0;
    if (overwriteTabs) {
      selectTab = parseInt(winData.selected || 1, 10);
      selectTab = Math.max(selectTab, 1);
      selectTab = Math.min(selectTab, winData.tabs.length);
    }

    let tabbrowser = aWindow.gBrowser;
    let newTabCount = winData.tabs.length;
    var tabs = [];

    // disable smooth scrolling while adding, moving, removing and selecting tabs
    let tabstrip = tabbrowser.tabContainer.mTabstrip;
    let smoothScroll = tabstrip.smoothScroll;
    tabstrip.smoothScroll = false;

    // We need to keep track of the initially open tabs so that they
    // can be moved to the end of the restored tabs.
    let initialTabs;
    if (!overwriteTabs && firstWindow) {
      initialTabs = Array.slice(tabbrowser.tabs);
    }

    // Get rid of tabs that aren't needed anymore.
    if (overwriteTabs) {
      for (let i = tabbrowser.browsers.length - 1; i >= 0; i--) {
        if (!tabbrowser.tabs[i].selected) {
          tabbrowser.removeTab(tabbrowser.tabs[i]);
        }
      }
    }

    let restoreTabsLazily = this._prefBranch.getBoolPref("sessionstore.restore_tabs_lazily") && this._restore_on_demand;

    for (var t = 0; t < newTabCount; t++) {
<<<<<<< HEAD
      // When trying to restore into existing tab, we also take the userContextId
      // into account if present.
      let userContextId = winData.tabs[t].userContextId;
      let reuseExisting = t < openTabCount &&
                          (tabbrowser.tabs[t].getAttribute("usercontextid") == (userContextId || ""));
      let tab = reuseExisting ? this._maybeUpdateBrowserRemoteness(tabbrowser.tabs[t])
                              : tabbrowser.addTab("about:blank",
                                                  { skipAnimation: true,
                                                    userContextId,
                                                    skipBackgroundNotify: true });

      // If we inserted a new tab because the userContextId didn't match with the
      // open tab, even though `t < openTabCount`, we need to remove that open tab
      // and put the newly added tab in its place.
      if (!reuseExisting && t < openTabCount) {
        tabbrowser.removeTab(tabbrowser.tabs[t]);
        tabbrowser.moveTabTo(tab, t);
      }

      tabs.push(tab);

      if (winData.tabs[t].hidden) {
        tabbrowser.hideTab(tabs[t]);
      } else {
        tabbrowser.showTab(tabs[t]);
        numVisibleTabs++;
=======
      let tabData = winData.tabs[t];

      let userContextId = tabData.userContextId;
      let select = t == selectTab - 1;
      let tab;

      // Re-use existing selected tab if possible to avoid the overhead of
      // selecting a new tab.
      if (select &&
          tabbrowser.selectedTab.userContextId == userContextId) {
        tab = tabbrowser.selectedTab;
        if (!tabData.pinned) {
          tabbrowser.unpinTab(tab);
        }
        tabbrowser.moveTabToEnd();
        if (aWindow.gMultiProcessBrowser && !tab.linkedBrowser.isRemoteBrowser) {
          tabbrowser.updateBrowserRemoteness(tab.linkedBrowser, true);
        }
      }

      // Add a new tab if needed.
      if (!tab) {
        let createLazyBrowser = restoreTabsLazily && !select && !tabData.pinned;

        let url = "about:blank";
        if (createLazyBrowser && tabData.entries && tabData.entries.length) {
          // Let tabbrowser know the future URI because progress listeners won't
          // get onLocationChange notification before the browser is inserted.
          let activeIndex = (tabData.index || tabData.entries.length) - 1;
          // Ensure the index is in bounds.
          activeIndex = Math.min(activeIndex, tabData.entries.length - 1);
          activeIndex = Math.max(activeIndex, 0);
          url = tabData.entries[activeIndex].url;
        }

        // Setting noInitialLabel is a perf optimization. Rendering tab labels
        // would make resizing the tabs more expensive as we're adding them.
        // Each tab will get its initial label set in restoreTab.
        tab = tabbrowser.addTab(url,
                                { createLazyBrowser,
                                  skipAnimation: true,
                                  noInitialLabel: true,
                                  userContextId,
                                  skipBackgroundNotify: true });

        if (select) {
          let leftoverTab = tabbrowser.selectedTab;
          tabbrowser.selectedTab = tab;
          tabbrowser.removeTab(leftoverTab);
        }
      }

      tabs.push(tab);

      if (tabData.hidden) {
        tabbrowser.hideTab(tab);
>>>>>>> a17af05f
      }

      if (tabData.pinned) {
        tabbrowser.pinTab(tab);
      }
    }

<<<<<<< HEAD
    if (selectTab > 0) {
      // The state we're restoring wants to select a particular tab. This
      // implies that we're overwriting tabs.
      let currentIndex = tabbrowser.tabContainer.selectedIndex;
      let targetIndex = selectTab - 1;

      if (currentIndex != targetIndex) {
        // We need to change the selected tab. There are two ways of doing this:
        //
        // 1) The fast path: swap the currently selected tab with the one in the
        //    position of the selected tab in the restored state. Note that this
        //    can only work if the user contexts between the two tabs being swapped
        //    match. This should be the common case.
        //
        // 2) The slow path: switch to the selected tab.
        //
        // We'll try to do (1), and then fallback to (2).

        let selectedTab = tabbrowser.selectedTab;
        let tabAtTargetIndex = tabs[targetIndex];
        let userContextsMatch = selectedTab.userContextId == tabAtTargetIndex.userContextId;

        if (userContextsMatch) {
          tabbrowser.moveTabTo(selectedTab, targetIndex);
          tabbrowser.moveTabTo(tabAtTargetIndex, currentIndex);
          // We also have to do a similar "move" in the aTabs Array to
          // make sure that the restored content shows up in the right
          // order.
          tabs[targetIndex] = tabs[currentIndex];
          tabs[currentIndex] = tabAtTargetIndex;
        } else {
          // Otherwise, go the slow path, and switch to the target tab.
          tabbrowser.selectedTab = tabs[targetIndex];
        }
      }
    }

    for (let i = 0; i < newTabCount; ++i) {
      if (winData.tabs[i].pinned) {
        tabbrowser.pinTab(tabs[i]);
      } else {
        // Pinned tabs are clustered at the start of the tab strip. As
        // soon as we reach a tab that isn't pinned, we know there aren't
        // any more for this window.
        break;
      }
    }

    if (!overwriteTabs && firstWindow) {
      // Move the originally open tabs to the end
=======
    // Move the originally open tabs to the end.
    if (initialTabs) {
>>>>>>> a17af05f
      let endPosition = tabbrowser.tabs.length - 1;
      for (let i = 0; i < initialTabs.length; i++) {
        tabbrowser.unpinTab(initialTabs[i]);
        tabbrowser.moveTabTo(initialTabs[i], endPosition);
      }
    }

    // We want to correlate the window with data from the last session, so
    // assign another id if we have one. Otherwise clear so we don't do
    // anything with it.
    delete aWindow.__SS_lastSessionWindowID;
    if (winData.__lastSessionWindowID)
      aWindow.__SS_lastSessionWindowID = winData.__lastSessionWindowID;

    if (overwriteTabs) {
      this.restoreWindowFeatures(aWindow, winData);
      delete this._windows[aWindow.__SSi].extData;
    }

    // Restore cookies from legacy sessions, i.e. before bug 912717.
    SessionCookies.restore(winData.cookies || []);

    if (winData.extData) {
      if (!this._windows[aWindow.__SSi].extData) {
        this._windows[aWindow.__SSi].extData = {};
      }
      for (var key in winData.extData) {
        this._windows[aWindow.__SSi].extData[key] = winData.extData[key];
      }
    }

    let newClosedTabsData = winData._closedTabs || [];

    if (overwriteTabs || firstWindow) {
      // Overwrite existing closed tabs data when overwriteTabs=true
      // or we're the first window to be restored.
      this._windows[aWindow.__SSi]._closedTabs = newClosedTabsData;
    } else if (this._max_tabs_undo > 0) {
      // If we merge tabs, we also want to merge closed tabs data. We'll assume
      // the restored tabs were closed more recently and append the current list
      // of closed tabs to the new one...
      newClosedTabsData =
        newClosedTabsData.concat(this._windows[aWindow.__SSi]._closedTabs);

      // ... and make sure that we don't exceed the max number of closed tabs
      // we can restore.
      this._windows[aWindow.__SSi]._closedTabs =
        newClosedTabsData.slice(0, this._max_tabs_undo);
    }

    // Restore tabs, if any.
    if (winData.tabs.length) {
      this.restoreTabs(aWindow, tabs, winData.tabs, selectTab);
    }

    // set smoothScroll back to the original value
    tabstrip.smoothScroll = smoothScroll;

    TelemetryStopwatch.finish("FX_SESSION_RESTORE_RESTORE_WINDOW_MS");
    if (Services.prefs.getIntPref("browser.tabs.restorebutton") != 0 ) {
      Services.telemetry.scalarAdd("browser.session.restore.number_of_tabs", winData.tabs.length);
      Services.telemetry.scalarAdd("browser.session.restore.number_of_win", 1);
    }

    this._setWindowStateReady(aWindow);

    this._sendWindowRestoredNotification(aWindow);

    Services.obs.notifyObservers(aWindow, NOTIFY_SINGLE_WINDOW_RESTORED);

    this._sendRestoreCompletedNotifications();
  },

  /**
   * Prepare connection to host beforehand.
   *
   * @param url
   *        URL of a host.
   * @returns a flag indicates whether a connection has been made
   */
  prepareConnectionToHost(url) {
    if (!url.startsWith("about:")) {
      let sc = Services.io.QueryInterface(Ci.nsISpeculativeConnect);
      let uri = Services.io.newURI(url);
      sc.speculativeConnect(uri, null, null);
      return true;
    }
    return false;
  },

  /**
   * Make a connection to a host when users hover mouse on a tab.
   * This will also set a flag in the tab to prevent us from speculatively
   * connecting a second time.
   *
   * @param tab
   *        a tab to speculatively connect on mouse hover.
   */
  speculativeConnectOnTabHover(tab) {
    if (this._restore_on_demand && !tab.__SS_connectionPrepared && tab.hasAttribute("pending")) {
      let url = this.getLazyTabValue(tab, "url");
      let prepared = this.prepareConnectionToHost(url);
      // This is used to test if a connection has been made beforehand.
      if (gDebuggingEnabled) {
        tab.__test_connection_prepared = prepared;
        tab.__test_connection_url = url;
      }
      // A flag indicate that we've prepared a connection for this tab and
      // if is called again, we shouldn't prepare another connection.
      tab.__SS_connectionPrepared = true;
    }
  },

  /**
   * Restore multiple windows using the provided state.
   * @param aWindow
   *        Window reference to the first window to use for restoration.
   *        Additionally required windows will be opened.
   * @param aState
   *        JS object or JSON string
   * @param aOptions
   *        {overwriteTabs: true} to overwrite existing tabs w/ new ones
   *        {isFollowUp: true} if this is not the restoration of the 1st window
   *        {firstWindow: true} if this is the first non-private window we're
   *                            restoring in this session, that might open an
   *                            external link as well
   */
  restoreWindows: function ssi_restoreWindows(aWindow, aState, aOptions = {}) {
    let isFollowUp = aOptions && aOptions.isFollowUp;

    if (isFollowUp) {
      this.windowToFocus = aWindow;
    }

    // initialize window if necessary
    if (aWindow && (!aWindow.__SSi || !this._windows[aWindow.__SSi]))
      this.onLoad(aWindow);

    let root;
    try {
      root = (typeof aState == "string") ? JSON.parse(aState) : aState;
    } catch (ex) { // invalid state object - don't restore anything
      debug(ex);
      this._sendRestoreCompletedNotifications();
      return;
    }

    // Restore closed windows if any.
    if (root._closedWindows) {
      this._closedWindows = root._closedWindows;
      this._closedObjectsChanged = true;
    }

    // We're done here if there are no windows.
    if (!root.windows || !root.windows.length) {
      this._sendRestoreCompletedNotifications();
      return;
    }

    if (!root.selectedWindow || root.selectedWindow > root.windows.length) {
      root.selectedWindow = 0;
    }

    // open new windows for all further window entries of a multi-window session
    // (unless they don't contain any tab data)
    let winData;
    for (var w = 1; w < root.windows.length; w++) {
      winData = root.windows[w];
      if (winData && winData.tabs && winData.tabs[0]) {
        var window = this._openWindowWithState({ windows: [winData] });
        if (w == root.selectedWindow - 1) {
          this.windowToFocus = window;
        }
      }
    }

    this.restoreWindow(aWindow, root.windows[0], aOptions);

    DevToolsShim.restoreDevToolsSession(aState);
  },

  /**
   * Manage history restoration for a window
   * @param aWindow
   *        Window to restore the tabs into
   * @param aTabs
   *        Array of tab references
   * @param aTabData
   *        Array of tab data
   * @param aSelectTab
   *        Index of the tab to select. This is a 1-based index where "1"
   *        indicates the first tab should be selected, and "0" indicates that
   *        the currently selected tab will not be changed.
   */
  restoreTabs(aWindow, aTabs, aTabData, aSelectTab) {
    var tabbrowser = aWindow.gBrowser;

    if (!this._isWindowLoaded(aWindow)) {
      // from now on, the data will come from the actual window
      delete this._statesToRestore[aWindow.__SS_restoreID];
      delete aWindow.__SS_restoreID;
      delete this._windows[aWindow.__SSi]._restoring;
    }

    let numTabsToRestore = aTabs.length;
    let numTabsInWindow = tabbrowser.tabs.length;
    let tabsDataArray = this._windows[aWindow.__SSi].tabs;

    // Update the window state in case we shut down without being notified.
    // Individual tab states will be taken care of by restoreTab() below.
    if (numTabsInWindow == numTabsToRestore) {
      // Remove all previous tab data.
      tabsDataArray.length = 0;
    } else {
      // Remove all previous tab data except tabs that should not be overriden.
      tabsDataArray.splice(numTabsInWindow - numTabsToRestore);
    }

    // Let the tab data array have the right number of slots.
    tabsDataArray.length = numTabsInWindow;

    if (aSelectTab > 0 && aSelectTab <= aTabs.length) {
      // Update the window state in case we shut down without being notified.
      this._windows[aWindow.__SSi].selected = aSelectTab;
    }

    // If we restore the selected tab, make sure it goes first.
    let selectedIndex = aTabs.indexOf(tabbrowser.selectedTab);
    if (selectedIndex > -1) {
      this.restoreTab(tabbrowser.selectedTab, aTabData[selectedIndex]);
    }

    // Restore all tabs.
    for (let t = 0; t < aTabs.length; t++) {
      if (t != selectedIndex) {
        this.restoreTab(aTabs[t], aTabData[t]);
      }
    }
  },

  // Restores the given tab state for a given tab.
  restoreTab(tab, tabData, options = {}) {
    NS_ASSERT(!tab.linkedBrowser.__SS_restoreState,
              "must reset tab before calling restoreTab()");

    let loadArguments = options.loadArguments;
    let browser = tab.linkedBrowser;
    let window = tab.ownerGlobal;
    let tabbrowser = window.gBrowser;
    let forceOnDemand = options.forceOnDemand;
    let reloadInFreshProcess = options.reloadInFreshProcess;
    let restoreContentReason = options.restoreContentReason;

    let willRestoreImmediately = options.restoreImmediately ||
                                 tabbrowser.selectedBrowser == browser;

<<<<<<< HEAD
    if (!willRestoreImmediately && !forceOnDemand) {
      TabRestoreQueue.add(tab);
    }
=======
    let isBrowserInserted = browser.isConnected;
>>>>>>> a17af05f

    // Increase the busy state counter before modifying the tab.
    this._setWindowStateBusy(window);

    // It's important to set the window state to dirty so that
    // we collect their data for the first time when saving state.
    DirtyWindows.add(window);

    // In case we didn't collect/receive data for any tabs yet we'll have to
    // fill the array with at least empty tabData objects until |_tPos| or
    // we'll end up with |null| entries.
    for (let otherTab of Array.slice(tabbrowser.tabs, 0, tab._tPos)) {
      let emptyState = {entries: [], lastAccessed: otherTab.lastAccessed};
      this._windows[window.__SSi].tabs.push(emptyState);
    }

    // Update the tab state in case we shut down without being notified.
    this._windows[window.__SSi].tabs[tab._tPos] = tabData;

    // Prepare the tab so that it can be properly restored. We'll pin/unpin
    // and show/hide tabs as necessary. We'll also attach a copy of the tab's
    // data in case we close it before it's been restored.
    if (tabData.pinned) {
      tabbrowser.pinTab(tab);
    } else {
      tabbrowser.unpinTab(tab);
    }

    if (tabData.hidden) {
      tabbrowser.hideTab(tab);
    } else {
      tabbrowser.showTab(tab);
    }

    if (!!tabData.muted != browser.audioMuted) {
      tab.toggleMuteAudio(tabData.muteReason);
    }

    if (!tabData.mediaBlocked) {
      browser.resumeMedia();
    }

    if (tabData.lastAccessed) {
      tab.updateLastAccessed(tabData.lastAccessed);
    }

    if ("attributes" in tabData) {
      // Ensure that we persist tab attributes restored from previous sessions.
      Object.keys(tabData.attributes).forEach(a => TabAttributes.persist(a));
    }

    if (!tabData.entries) {
      tabData.entries = [];
    }
    if (tabData.extData) {
      tab.__SS_extdata = Cu.cloneInto(tabData.extData, {});
    } else {
      delete tab.__SS_extdata;
    }

    // Tab is now open.
    delete tabData.closedAt;

    // Ensure the index is in bounds.
    let activeIndex = (tabData.index || tabData.entries.length) - 1;
    activeIndex = Math.min(activeIndex, tabData.entries.length - 1);
    activeIndex = Math.max(activeIndex, 0);

    // Save the index in case we updated it above.
    tabData.index = activeIndex + 1;

    tab.setAttribute("pending", "true");

    // If we're restoring this tab, it certainly shouldn't be in
    // the ignored set anymore.
    this._crashedBrowsers.delete(browser.permanentKey);

    // Update the persistent tab state cache with |tabData| information.
    TabStateCache.update(browser, {
      // NOTE: Copy the entries array shallowly, so as to not screw with the
      // original tabData's history when getting history updates.
      history: {entries: [...tabData.entries], index: tabData.index},
      scroll: tabData.scroll || null,
      storage: tabData.storage || null,
      formdata: tabData.formdata || null,
      disallow: tabData.disallow || null,
      userContextId: tabData.userContextId || 0,

      // This information is only needed until the tab has finished restoring.
      // When that's done it will be removed from the cache and we always
      // collect it in TabState._collectBaseTabData().
      image: tabData.image || "",
      iconLoadingPrincipal: tabData.iconLoadingPrincipal || null,
      userTypedValue: tabData.userTypedValue || "",
      userTypedClear: tabData.userTypedClear || 0
    });

<<<<<<< HEAD
    browser.messageManager.sendAsyncMessage("SessionStore:restoreHistory",
                                            {tabData, epoch, loadArguments});

    // Update tab label and icon to show something
    // while we wait for the messages to be processed.
    this.updateTabLabelAndIcon(tab, tabData);

=======
>>>>>>> a17af05f
    // Restore tab attributes.
    if ("attributes" in tabData) {
      TabAttributes.set(tab, tabData.attributes);
    }

<<<<<<< HEAD
    // This could cause us to ignore MAX_CONCURRENT_TAB_RESTORES a bit, but
    // it ensures each window will have its selected tab loaded.
    if (willRestoreImmediately) {
      this.restoreTabContent(tab, loadArguments, reloadInFreshProcess,
                             restoreContentReason);
    } else if (!forceOnDemand) {
      this.restoreNextTab();
=======
    if (isBrowserInserted) {
      // Start a new epoch to discard all frame script messages relating to a
      // previous epoch. All async messages that are still on their way to chrome
      // will be ignored and don't override any tab data set when restoring.
      let epoch = this.startNextEpoch(browser);

      // Ensure that the tab will get properly restored in the event the tab
      // crashes while restoring.  But don't set this on lazy browsers as
      // restoreTab will get called again when the browser is instantiated.
      browser.__SS_restoreState = TAB_STATE_NEEDS_RESTORE;

      this._sendRestoreHistory(browser, {tabData, epoch, loadArguments});

      // This could cause us to ignore MAX_CONCURRENT_TAB_RESTORES a bit, but
      // it ensures each window will have its selected tab loaded.
      if (willRestoreImmediately) {
        this.restoreTabContent(tab, options);
      } else if (!forceOnDemand) {
        TabRestoreQueue.add(tab);
        // Check if a tab is in queue and will be restored
        // after the currently loading tabs. If so, prepare
        // a connection to host to speed up page loading.
        if (TabRestoreQueue.willRestoreSoon(tab)) {
          if (activeIndex in tabData.entries) {
            let url = tabData.entries[activeIndex].url;
            let prepared = this.prepareConnectionToHost(url);
            if (gDebuggingEnabled) {
              tab.__test_connection_prepared = prepared;
              tab.__test_connection_url = url;
            }
          }
        }
        this.restoreNextTab();
      }
    } else {
      // __SS_lazyData holds data for lazy-browser tabs to proxy for
      // data unobtainable from the unbound browser.  This only applies to lazy
      // browsers and will be removed once the browser is inserted in the document.
      // This must preceed `updateTabLabelAndIcon` call for required data to be present.
      let url = "about:blank";
      let title = "";

      if (activeIndex in tabData.entries) {
        url = tabData.entries[activeIndex].url;
        title = tabData.entries[activeIndex].title || url;
      }
      tab.__SS_lazyData = {
        url,
        title,
        userTypedValue: tabData.userTypedValue || "",
        userTypedClear: tabData.userTypedClear || 0
      };
    }

    if (tab.hasAttribute("customizemode")) {
      window.gCustomizeMode.setTab(tab);
>>>>>>> a17af05f
    }

    // Update tab label and icon to show something
    // while we wait for the messages to be processed.
    this.updateTabLabelAndIcon(tab, tabData);

    // Decrease the busy state counter after we're done.
    this._setWindowStateReady(window);
  },

  /**
   * Kicks off restoring the given tab.
   *
   * @param aTab
   *        the tab to restore
<<<<<<< HEAD
   * @param aLoadArguments
   *        optional load arguments used for loadURI()
   * @param aReloadInFreshProcess
   *        true if we want to reload into a fresh process
   * @param aReason
   *        The reason for why this tab content is being restored.
   *        Should be one of the values within RESTORE_TAB_CONTENT_REASON.
   *        Defaults to RESTORE_TAB_CONTENT_REASON.SET_STATE.
   */
  restoreTabContent(aTab, aLoadArguments = null, aReloadInFreshProcess = false,
                    aReason = RESTORE_TAB_CONTENT_REASON.SET_STATE) {
    if (aTab.hasAttribute("customizemode") && !aLoadArguments) {
=======
   * @param aOptions
   *        optional arguments used when performing process switch during load
   */
  restoreTabContent(aTab, aOptions = {}) {
    let loadArguments = aOptions.loadArguments;
    if (aTab.hasAttribute("customizemode") && !loadArguments) {
>>>>>>> a17af05f
      return;
    }

    let browser = aTab.linkedBrowser;
    let window = aTab.ownerGlobal;
    let tabbrowser = window.gBrowser;
    let tabData = TabState.clone(aTab);
    let activeIndex = tabData.index - 1;
    let activePageData = tabData.entries[activeIndex] || null;
    let uri = activePageData ? activePageData.url || null : null;
    if (loadArguments) {
      uri = loadArguments.uri;
      if (loadArguments.userContextId) {
        browser.setAttribute("usercontextid", loadArguments.userContextId);
      }
    }

    this.markTabAsRestoring(aTab);

<<<<<<< HEAD
    // We need a new frameloader either if we are reloading into a fresh
    // process, or we have a browser with a grouped session history (as we don't
    // support restoring into browsers with grouped session histories directly).
    let newFrameloader =
      aReloadInFreshProcess || !!browser.frameLoader.groupedSHistory;
    let isRemotenessUpdate =
      tabbrowser.updateBrowserRemotenessByURL(browser, uri, {
        freshProcess: aReloadInFreshProcess,
        newFrameloader,
      });
=======
    // We need a new frameloader if we are reloading into a browser with a
    // grouped session history (as we don't support restoring into browsers
    // with grouped session histories directly).
    let newFrameloader =
      aOptions.newFrameloader || !!browser.frameLoader.groupedSHistory;

    let isRemotenessUpdate;
    if (aOptions.remoteType !== undefined) {
      // We already have a selected remote type so we update to that.
      isRemotenessUpdate =
        tabbrowser.updateBrowserRemoteness(browser, !!aOptions.remoteType,
                                           { remoteType: aOptions.remoteType,
                                             newFrameloader });
    } else {
      isRemotenessUpdate =
        tabbrowser.updateBrowserRemotenessByURL(browser, uri, {
          newFrameloader,
        });
    }
>>>>>>> a17af05f

    if (isRemotenessUpdate) {
      // We updated the remoteness, so we need to send the history down again.
      //
      // Start a new epoch to discard all frame script messages relating to a
      // previous epoch. All async messages that are still on their way to chrome
      // will be ignored and don't override any tab data set when restoring.
      let epoch = this.startNextEpoch(browser);

<<<<<<< HEAD
      browser.messageManager.sendAsyncMessage("SessionStore:restoreHistory", {
        tabData,
        epoch,
        loadArguments: aLoadArguments,
=======
      this._sendRestoreHistory(browser, {
        tabData,
        epoch,
        loadArguments,
>>>>>>> a17af05f
        isRemotenessUpdate,
      });
    }

    // If the restored browser wants to show view source content, start up a
    // view source browser that will load the required frame script.
    if (uri && ViewSourceBrowser.isViewSource(uri)) {
      new ViewSourceBrowser(browser);
    }

    browser.messageManager.sendAsyncMessage("SessionStore:restoreTabContent",
<<<<<<< HEAD
      {loadArguments: aLoadArguments, isRemotenessUpdate,
       reason: aReason});
=======
      {loadArguments, isRemotenessUpdate,
       reason: aOptions.restoreContentReason ||
               RESTORE_TAB_CONTENT_REASON.SET_STATE,
       requestTime: Services.telemetry.msSystemNow()});
>>>>>>> a17af05f
  },

  /**
   * Marks a given pending tab as restoring.
   *
   * @param aTab
   *        the pending tab to mark as restoring
   */
  markTabAsRestoring(aTab) {
    let browser = aTab.linkedBrowser;
    if (browser.__SS_restoreState != TAB_STATE_NEEDS_RESTORE) {
      throw new Error("Given tab is not pending.");
    }

    // Make sure that this tab is removed from the priority queue.
    TabRestoreQueue.remove(aTab);

    // Increase our internal count.
    this._tabsRestoringCount++;

    // Set this tab's state to restoring
    browser.__SS_restoreState = TAB_STATE_RESTORING;
    aTab.removeAttribute("pending");
  },

  /**
   * This _attempts_ to restore the next available tab. If the restore fails,
   * then we will attempt the next one.
   * There are conditions where this won't do anything:
   *   if we're in the process of quitting
   *   if there are no tabs to restore
   *   if we have already reached the limit for number of tabs to restore
   */
  restoreNextTab: function ssi_restoreNextTab() {
    // If we call in here while quitting, we don't actually want to do anything
    if (RunState.isQuitting)
      return;

    // Don't exceed the maximum number of concurrent tab restores.
    if (this._tabsRestoringCount >= MAX_CONCURRENT_TAB_RESTORES)
      return;

    let tab = TabRestoreQueue.shift();
    if (tab) {
      this.restoreTabContent(tab);
    }
  },

  /**
   * Restore visibility and dimension features to a window
   * @param aWindow
   *        Window reference
   * @param aWinData
   *        Object containing session data for the window
   */
  restoreWindowFeatures: function ssi_restoreWindowFeatures(aWindow, aWinData) {
    var hidden = (aWinData.hidden) ? aWinData.hidden.split(",") : [];
    WINDOW_HIDEABLE_FEATURES.forEach(function(aItem) {
      aWindow[aItem].visible = hidden.indexOf(aItem) == -1;
    });

    if (aWinData.isPopup) {
      this._windows[aWindow.__SSi].isPopup = true;
      if (aWindow.gURLBar) {
        aWindow.gURLBar.readOnly = true;
        aWindow.gURLBar.setAttribute("enablehistory", "false");
      }
    } else {
      delete this._windows[aWindow.__SSi].isPopup;
      if (aWindow.gURLBar) {
        aWindow.gURLBar.readOnly = false;
        aWindow.gURLBar.setAttribute("enablehistory", "true");
      }
    }

    aWindow.setTimeout(() => {
      this.restoreDimensions(aWindow,
        +(aWinData.width || 0),
        +(aWinData.height || 0),
        "screenX" in aWinData ? +aWinData.screenX : NaN,
        "screenY" in aWinData ? +aWinData.screenY : NaN,
        aWinData.sizemode || "", aWinData.sidebar || "");
    }, 0);
  },

  /**
   * Restore a window's dimensions
   * @param aWidth
   *        Window width
   * @param aHeight
   *        Window height
   * @param aLeft
   *        Window left
   * @param aTop
   *        Window top
   * @param aSizeMode
   *        Window size mode (eg: maximized)
   * @param aSidebar
   *        Sidebar command
   */
  restoreDimensions: function ssi_restoreDimensions(aWindow, aWidth, aHeight, aLeft, aTop, aSizeMode, aSidebar) {
    var win = aWindow;
    var _this = this;
    function win_(aName) { return _this._getWindowDimension(win, aName); }

    const dwu = win.QueryInterface(Ci.nsIInterfaceRequestor)
                   .getInterface(Ci.nsIDOMWindowUtils);
    // find available space on the screen where this window is being placed
    let screen = gScreenManager.screenForRect(aLeft, aTop, aWidth, aHeight);
    if (screen) {
      let screenLeft = {}, screenTop = {}, screenWidth = {}, screenHeight = {};
      screen.GetAvailRectDisplayPix(screenLeft, screenTop, screenWidth, screenHeight);
      // screenX/Y are based on the origin of the screen's desktop-pixel coordinate space
      let screenLeftCss = screenLeft.value;
      let screenTopCss = screenTop.value;
      // convert screen's device pixel dimensions to CSS px dimensions
      screen.GetAvailRect(screenLeft, screenTop, screenWidth, screenHeight);
      let cssToDevScale = screen.defaultCSSScaleFactor;
      let screenRightCss = screenLeftCss + screenWidth.value / cssToDevScale;
      let screenBottomCss = screenTopCss + screenHeight.value / cssToDevScale;

      // Pull the window within the screen's bounds (allowing a little slop
      // for windows that may be deliberately placed with their border off-screen
      // as when Win10 "snaps" a window to the left/right edge -- bug 1276516).
      // First, ensure the left edge is large enough...
      if (aLeft < screenLeftCss - SCREEN_EDGE_SLOP) {
        aLeft = screenLeftCss;
      }
      // Then check the resulting right edge, and reduce it if necessary.
      let right = aLeft + aWidth;
      if (right > screenRightCss + SCREEN_EDGE_SLOP) {
        right = screenRightCss;
        // See if we can move the left edge leftwards to maintain width.
        if (aLeft > screenLeftCss) {
          aLeft = Math.max(right - aWidth, screenLeftCss);
        }
      }
      // Finally, update aWidth to account for the adjusted left and right edges.
      aWidth = right - aLeft;

      // And do the same in the vertical dimension.
      if (aTop < screenTopCss - SCREEN_EDGE_SLOP) {
        aTop = screenTopCss;
      }
      let bottom = aTop + aHeight;
      if (bottom > screenBottomCss + SCREEN_EDGE_SLOP) {
        bottom = screenBottomCss;
        if (aTop > screenTopCss) {
          aTop = Math.max(bottom - aHeight, screenTopCss);
        }
      }
      aHeight = bottom - aTop;
    }

<<<<<<< HEAD
    // only modify those aspects which aren't correct yet
    if (!isNaN(aLeft) && !isNaN(aTop) && (aLeft != win_("screenX") || aTop != win_("screenY"))) {
      aWindow.moveTo(aLeft, aTop);
    }
    if (aWidth && aHeight && (aWidth != win_("width") || aHeight != win_("height")) && !gResistFingerprintingEnabled) {
      // Don't resize the window if it's currently maximized and we would
      // maximize it again shortly after.
      if (aSizeMode != "maximized" || win_("sizemode") != "maximized") {
        aWindow.resizeTo(aWidth, aHeight);
      }
    }
    if (aSizeMode && win_("sizemode") != aSizeMode && !gResistFingerprintingEnabled) {
      switch (aSizeMode) {
      case "maximized":
        aWindow.maximize();
        break;
      case "minimized":
        aWindow.minimize();
        break;
      case "normal":
        aWindow.restore();
        break;
=======
    // Suppress animations.
    dwu.suppressAnimation(true);

    // We want to make sure users will get their animations back in case an exception is thrown.
    try {
      // only modify those aspects which aren't correct yet
      if (!isNaN(aLeft) && !isNaN(aTop) && (aLeft != win_("screenX") || aTop != win_("screenY"))) {
        aWindow.moveTo(aLeft, aTop);
      }
      if (aWidth && aHeight && (aWidth != win_("width") || aHeight != win_("height")) && !gResistFingerprintingEnabled) {
        // Don't resize the window if it's currently maximized and we would
        // maximize it again shortly after.
        if (aSizeMode != "maximized" || win_("sizemode") != "maximized") {
          aWindow.resizeTo(aWidth, aHeight);
        }
>>>>>>> a17af05f
      }
      if (aSizeMode && win_("sizemode") != aSizeMode && !gResistFingerprintingEnabled) {
        switch (aSizeMode) {
        case "maximized":
          aWindow.maximize();
          break;
        case "minimized":
          aWindow.minimize();
          break;
        case "normal":
          aWindow.restore();
          break;
        }
      }
      var sidebar = aWindow.document.getElementById("sidebar-box");
      if (sidebar.getAttribute("sidebarcommand") != aSidebar) {
        aWindow.SidebarUI.show(aSidebar);
      }
      // since resizing/moving a window brings it to the foreground,
      // we might want to re-focus the last focused window
      if (this.windowToFocus) {
        this.windowToFocus.focus();
      }
    } finally {
      // Enable animations.
      dwu.suppressAnimation(false);
    }
  },

  /* ........ Disk Access .............. */

  /**
   * Save the current session state to disk, after a delay.
   *
   * @param aWindow (optional)
   *        Will mark the given window as dirty so that we will recollect its
   *        data before we start writing.
   */
  saveStateDelayed(aWindow = null) {
    if (aWindow) {
      DirtyWindows.add(aWindow);
    }

    SessionSaver.runDelayed();
  },

  /* ........ Auxiliary Functions .............. */

  /**
   * Remove a closed window from the list of closed windows and indicate that
   * the change should be notified.
   *
   * @param index
   *        The index of the window in this._closedWindows.
<<<<<<< HEAD
   *
   * @returns Array of closed windows.
   */
  _removeClosedWindow(index) {
    let windows = this._closedWindows.splice(index, 1);
    this._closedObjectsChanged = true;
    return windows;
  },

  /**
   * Notifies observers that the list of closed tabs and/or windows has changed.
   * Waits a tick to allow SessionStorage a chance to register the change.
   */
  _notifyOfClosedObjectsChange() {
    if (!this._closedObjectsChanged) {
      return;
    }
    this._closedObjectsChanged = false;
    setTimeout(() => {
      Services.obs.notifyObservers(null, NOTIFY_CLOSED_OBJECTS_CHANGED, null);
    }, 0);
  },

  /**
   * Determines whether or not a tab that is being restored needs
   * to have its remoteness flipped first.
   *
   * @param tab (<xul:tab>):
   *        The tab being restored.
   *
   * @returns tab (<xul:tab>)
   *        The tab that was passed.
   */
  _maybeUpdateBrowserRemoteness(tab) {
    let win = tab.ownerGlobal;
    let tabbrowser = win.gBrowser;
    let browser = tab.linkedBrowser;
    if (win.gMultiProcessBrowser && !browser.isRemoteBrowser) {
      tabbrowser.updateBrowserRemoteness(browser, true);
    }

    return tab;
=======
   *
   * @returns Array of closed windows.
   */
  _removeClosedWindow(index) {
    let windows = this._closedWindows.splice(index, 1);
    this._closedObjectsChanged = true;
    return windows;
  },

  /**
   * Notifies observers that the list of closed tabs and/or windows has changed.
   * Waits a tick to allow SessionStorage a chance to register the change.
   */
  _notifyOfClosedObjectsChange() {
    if (!this._closedObjectsChanged) {
      return;
    }
    this._closedObjectsChanged = false;
    setTimeout(() => {
      Services.obs.notifyObservers(null, NOTIFY_CLOSED_OBJECTS_CHANGED);
    }, 0);
>>>>>>> a17af05f
  },

  /**
   * Update the session start time and send a telemetry measurement
   * for the number of days elapsed since the session was started.
   *
   * @param state
   *        The session state.
   */
  _updateSessionStartTime: function ssi_updateSessionStartTime(state) {
    // Attempt to load the session start time from the session state
    if (state.session && state.session.startTime) {
      this._sessionStartTime = state.session.startTime;
    }
  },

  /**
   * call a callback for all currently opened browser windows
   * (might miss the most recent one)
   * @param aFunc
   *        Callback each window is passed to
   */
  _forEachBrowserWindow: function ssi_forEachBrowserWindow(aFunc) {
    var windowsEnum = Services.wm.getEnumerator("navigator:browser");

    while (windowsEnum.hasMoreElements()) {
      var window = windowsEnum.getNext();
      if (window.__SSi && !window.closed) {
        aFunc.call(this, window);
      }
    }
  },

  /**
   * Returns most recent window
   * @returns Window reference
   */
  _getMostRecentBrowserWindow: function ssi_getMostRecentBrowserWindow() {
    return RecentWindow.getMostRecentBrowserWindow({ allowPopups: true });
  },

  /**
   * Calls onClose for windows that are determined to be closed but aren't
   * destroyed yet, which would otherwise cause getBrowserState and
   * setBrowserState to treat them as open windows.
   */
  _handleClosedWindows: function ssi_handleClosedWindows() {
    var windowsEnum = Services.wm.getEnumerator("navigator:browser");

    let promises = [];
    while (windowsEnum.hasMoreElements()) {
      var window = windowsEnum.getNext();
      if (window.closed) {
        promises.push(this.onClose(window));
      }
    }
    return Promise.all(promises);
  },

  /**
   * open a new browser window for a given session state
   * called when restoring a multi-window session
   * @param aState
   *        Object containing session data
   */
  _openWindowWithState: function ssi_openWindowWithState(aState) {
    var argString = Cc["@mozilla.org/supports-string;1"].
                    createInstance(Ci.nsISupportsString);
    argString.data = "";

    // Build feature string
    let features = "chrome,dialog=no,suppressanimation,all";
    let winState = aState.windows[0];
    WINDOW_ATTRIBUTES.forEach(function(aFeature) {
      // Use !isNaN as an easy way to ignore sizemode and check for numbers
      if (aFeature in winState && !isNaN(winState[aFeature]))
        features += "," + aFeature + "=" + winState[aFeature];
    });

    if (winState.isPrivate) {
      features += ",private";
    }

    var window =
      Services.ww.openWindow(null, this._prefBranch.getCharPref("chromeURL"),
                             "_blank", features, argString);

    do {
      var ID = "window" + Math.random();
    } while (ID in this._statesToRestore);
    this._statesToRestore[(window.__SS_restoreID = ID)] = aState;

    return window;
  },

  /**
   * Whether or not to resume session, if not recovering from a crash.
   * @returns bool
   */
  _doResumeSession: function ssi_doResumeSession() {
    return this._prefBranch.getIntPref("startup.page") == 3 ||
           this._prefBranch.getBoolPref("sessionstore.resume_session_once");
  },

  /**
   * whether the user wants to load any other page at startup
   * (except the homepage) - needed for determining whether to overwrite the current tabs
   * C.f.: nsBrowserContentHandler's defaultArgs implementation.
   * @returns bool
   */
  _isCmdLineEmpty: function ssi_isCmdLineEmpty(aWindow, aState) {
    var pinnedOnly = aState.windows &&
                     aState.windows.every(win =>
                       win.tabs.every(tab => tab.pinned));

    let hasFirstArgument = aWindow.arguments && aWindow.arguments[0];
    if (!pinnedOnly) {
      let defaultArgs = Cc["@mozilla.org/browser/clh;1"].
                        getService(Ci.nsIBrowserHandler).defaultArgs;
      if (aWindow.arguments &&
          aWindow.arguments[0] &&
          aWindow.arguments[0] == defaultArgs)
        hasFirstArgument = false;
    }

    return !hasFirstArgument;
  },

  /**
   * on popup windows, the XULWindow's attributes seem not to be set correctly
   * we use thus JSDOMWindow attributes for sizemode and normal window attributes
   * (and hope for reasonable values when maximized/minimized - since then
   * outerWidth/outerHeight aren't the dimensions of the restored window)
   * @param aWindow
   *        Window reference
   * @param aAttribute
   *        String sizemode | width | height | other window attribute
   * @returns string
   */
  _getWindowDimension: function ssi_getWindowDimension(aWindow, aAttribute) {
    if (aAttribute == "sizemode") {
      switch (aWindow.windowState) {
      case aWindow.STATE_FULLSCREEN:
      case aWindow.STATE_MAXIMIZED:
        return "maximized";
      case aWindow.STATE_MINIMIZED:
        return "minimized";
      default:
        return "normal";
      }
    }

    var dimension;
    switch (aAttribute) {
    case "width":
      dimension = aWindow.outerWidth;
      break;
    case "height":
      dimension = aWindow.outerHeight;
      break;
    default:
      dimension = aAttribute in aWindow ? aWindow[aAttribute] : "";
      break;
    }

    if (aWindow.windowState == aWindow.STATE_NORMAL) {
      return dimension;
    }
    return aWindow.document.documentElement.getAttribute(aAttribute) || dimension;
  },

  /**
   * @param aState is a session state
   * @param aRecentCrashes is the number of consecutive crashes
   * @returns whether a restore page will be needed for the session state
   */
  _needsRestorePage: function ssi_needsRestorePage(aState, aRecentCrashes) {
    const SIX_HOURS_IN_MS = 6 * 60 * 60 * 1000;

    // don't display the page when there's nothing to restore
    let winData = aState.windows || null;
    if (!winData || winData.length == 0)
      return false;

    // don't wrap a single about:sessionrestore page
    if (this._hasSingleTabWithURL(winData, "about:sessionrestore") ||
        this._hasSingleTabWithURL(winData, "about:welcomeback")) {
      return false;
    }

    // don't automatically restore in Safe Mode
    if (Services.appinfo.inSafeMode)
      return true;

    let max_resumed_crashes =
      this._prefBranch.getIntPref("sessionstore.max_resumed_crashes");
    let sessionAge = aState.session && aState.session.lastUpdate &&
                     (Date.now() - aState.session.lastUpdate);

    return max_resumed_crashes != -1 &&
           (aRecentCrashes > max_resumed_crashes ||
            sessionAge && sessionAge >= SIX_HOURS_IN_MS);
  },

  /**
   * @param aWinData is the set of windows in session state
   * @param aURL is the single URL we're looking for
   * @returns whether the window data contains only the single URL passed
   */
  _hasSingleTabWithURL(aWinData, aURL) {
    if (aWinData &&
        aWinData.length == 1 &&
        aWinData[0].tabs &&
        aWinData[0].tabs.length == 1 &&
        aWinData[0].tabs[0].entries &&
        aWinData[0].tabs[0].entries.length == 1) {
      return aURL == aWinData[0].tabs[0].entries[0].url;
    }
    return false;
  },

  /**
   * Determine if the tab state we're passed is something we should save. This
   * is used when closing a tab or closing a window with a single tab
   *
   * @param aTabState
   *        The current tab state
   * @returns boolean
   */
  _shouldSaveTabState: function ssi_shouldSaveTabState(aTabState) {
    // If the tab has only a transient about: history entry, no other
    // session history, and no userTypedValue, then we don't actually want to
    // store this tab's data.
    return aTabState.entries.length &&
           !(aTabState.entries.length == 1 &&
                (aTabState.entries[0].url == "about:blank" ||
                 aTabState.entries[0].url == "about:newtab" ||
                 aTabState.entries[0].url == "about:printpreview" ||
                 aTabState.entries[0].url == "about:privatebrowsing") &&
                 !aTabState.userTypedValue);
  },

  /**
   * Determine if the tab state we're passed is something we should keep to be
   * reopened at session restore. This is used when we are saving the current
   * session state to disk. This method is very similar to _shouldSaveTabState,
   * however, "about:blank" and "about:newtab" tabs will still be saved to disk.
   *
   * @param aTabState
   *        The current tab state
   * @returns boolean
   */
  _shouldSaveTab: function ssi_shouldSaveTab(aTabState) {
<<<<<<< HEAD
    // If the tab has one of the following transient about: history entry,
    // then we don't actually want to write this tab's data to disk.
    return aTabState.userTypedValue ||
=======
    // If the tab has one of the following transient about: history entry, no
    // userTypedValue, and no customizemode attribute, then we don't actually
    // want to write this tab's data to disk.
    return aTabState.userTypedValue ||
           (aTabState.attributes &&
            aTabState.attributes.customizemode == "true") ||
>>>>>>> a17af05f
           (aTabState.entries.length &&
            !(aTabState.entries[0].url == "about:printpreview" ||
              aTabState.entries[0].url == "about:privatebrowsing"));
  },

  /**
   * This is going to take a state as provided at startup (via
   * nsISessionStartup.state) and split it into 2 parts. The first part
   * (defaultState) will be a state that should still be restored at startup,
   * while the second part (state) is a state that should be saved for later.
   * defaultState will be comprised of windows with only pinned tabs, extracted
   * from state. It will also contain window position information.
   *
   * defaultState will be restored at startup. state will be passed into
   * LastSession and will be kept in case the user explicitly wants
   * to restore the previous session (publicly exposed as restoreLastSession).
   *
   * @param state
   *        The state, presumably from nsISessionStartup.state
   * @returns [defaultState, state]
   */
  _prepDataForDeferredRestore: function ssi_prepDataForDeferredRestore(state) {
    // Make sure that we don't modify the global state as provided by
    // nsSessionStartup.state.
    state = Cu.cloneInto(state, {});

    let defaultState = { windows: [], selectedWindow: 1 };

    state.selectedWindow = state.selectedWindow || 1;

    // Look at each window, remove pinned tabs, adjust selectedindex,
    // remove window if necessary.
    for (let wIndex = 0; wIndex < state.windows.length;) {
      let window = state.windows[wIndex];
      window.selected = window.selected || 1;
      // We're going to put the state of the window into this object
      let pinnedWindowState = { tabs: [] };
      for (let tIndex = 0; tIndex < window.tabs.length;) {
        if (window.tabs[tIndex].pinned) {
          // Adjust window.selected
          if (tIndex + 1 < window.selected)
            window.selected -= 1;
          else if (tIndex + 1 == window.selected)
            pinnedWindowState.selected = pinnedWindowState.tabs.length + 1;
            // + 1 because the tab isn't actually in the array yet

          // Now add the pinned tab to our window
          pinnedWindowState.tabs =
            pinnedWindowState.tabs.concat(window.tabs.splice(tIndex, 1));
          // We don't want to increment tIndex here.
          continue;
        }
        tIndex++;
      }

      // At this point the window in the state object has been modified (or not)
      // We want to build the rest of this new window object if we have pinnedTabs.
      if (pinnedWindowState.tabs.length) {
        // First get the other attributes off the window
        WINDOW_ATTRIBUTES.forEach(function(attr) {
          if (attr in window) {
            pinnedWindowState[attr] = window[attr];
            delete window[attr];
          }
        });
        // We're just copying position data into the pinned window.
        // Not copying over:
        // - _closedTabs
        // - extData
        // - isPopup
        // - hidden

        // Assign a unique ID to correlate the window to be opened with the
        // remaining data
        window.__lastSessionWindowID = pinnedWindowState.__lastSessionWindowID
                                     = "" + Date.now() + Math.random();

        // Actually add this window to our defaultState
        defaultState.windows.push(pinnedWindowState);
        // Remove the window from the state if it doesn't have any tabs
        if (!window.tabs.length) {
          if (wIndex + 1 <= state.selectedWindow)
            state.selectedWindow -= 1;
          else if (wIndex + 1 == state.selectedWindow)
            defaultState.selectedIndex = defaultState.windows.length + 1;

          state.windows.splice(wIndex, 1);
          // We don't want to increment wIndex here.
          continue;
        }


      }
      wIndex++;
    }

    return [defaultState, state];
  },

  _sendRestoreCompletedNotifications: function ssi_sendRestoreCompletedNotifications() {
    // not all windows restored, yet
    if (this._restoreCount > 1) {
      this._restoreCount--;
      return;
    }

    // observers were already notified
    if (this._restoreCount == -1)
      return;

    // This was the last window restored at startup, notify observers.
    if (!this._browserSetState) {
      Services.obs.notifyObservers(null, NOTIFY_WINDOWS_RESTORED);
      this._deferredAllWindowsRestored.resolve();
    } else {
      // _browserSetState is used only by tests, and it uses an alternate
      // notification in order not to retrigger startup observers that
      // are listening for NOTIFY_WINDOWS_RESTORED.
      Services.obs.notifyObservers(null, NOTIFY_BROWSER_STATE_RESTORED);
    }

    this._browserSetState = false;
    this._restoreCount = -1;
  },

   /**
   * Set the given window's busy state
   * @param aWindow the window
   * @param aValue the window's busy state
   */
  _setWindowStateBusyValue:
    function ssi_changeWindowStateBusyValue(aWindow, aValue) {

    this._windows[aWindow.__SSi].busy = aValue;

    // Keep the to-be-restored state in sync because that is returned by
    // getWindowState() as long as the window isn't loaded, yet.
    if (!this._isWindowLoaded(aWindow)) {
      let stateToRestore = this._statesToRestore[aWindow.__SS_restoreID].windows[0];
      stateToRestore.busy = aValue;
    }
  },

  /**
   * Set the given window's state to 'not busy'.
   * @param aWindow the window
   */
  _setWindowStateReady: function ssi_setWindowStateReady(aWindow) {
    let newCount = (this._windowBusyStates.get(aWindow) || 0) - 1;
    if (newCount < 0) {
      throw new Error("Invalid window busy state (less than zero).");
    }
    this._windowBusyStates.set(aWindow, newCount);

    if (newCount == 0) {
      this._setWindowStateBusyValue(aWindow, false);
      this._sendWindowStateEvent(aWindow, "Ready");
    }
  },

  /**
   * Set the given window's state to 'busy'.
   * @param aWindow the window
   */
  _setWindowStateBusy: function ssi_setWindowStateBusy(aWindow) {
    let newCount = (this._windowBusyStates.get(aWindow) || 0) + 1;
    this._windowBusyStates.set(aWindow, newCount);

    if (newCount == 1) {
      this._setWindowStateBusyValue(aWindow, true);
      this._sendWindowStateEvent(aWindow, "Busy");
    }
  },

  /**
   * Dispatch an SSWindowState_____ event for the given window.
   * @param aWindow the window
   * @param aType the type of event, SSWindowState will be prepended to this string
   */
  _sendWindowStateEvent: function ssi_sendWindowStateEvent(aWindow, aType) {
    let event = aWindow.document.createEvent("Events");
    event.initEvent("SSWindowState" + aType, true, false);
    aWindow.dispatchEvent(event);
  },

  /**
   * Dispatch the SSWindowRestored event for the given window.
   * @param aWindow
   *        The window which has been restored
   */
  _sendWindowRestoredNotification(aWindow) {
    let event = aWindow.document.createEvent("Events");
    event.initEvent("SSWindowRestored", true, false);
    aWindow.dispatchEvent(event);
  },

  /**
   * Dispatch the SSTabRestored event for the given tab.
   * @param aTab
   *        The tab which has been restored
   * @param aIsRemotenessUpdate
   *        True if this tab was restored due to flip from running from
   *        out-of-main-process to in-main-process or vice-versa.
   */
  _sendTabRestoredNotification(aTab, aIsRemotenessUpdate) {
    let event = aTab.ownerDocument.createEvent("CustomEvent");
    event.initCustomEvent("SSTabRestored", true, false, {
      isRemotenessUpdate: aIsRemotenessUpdate,
    });
    aTab.dispatchEvent(event);
  },

  /**
   * @param aWindow
   *        Window reference
   * @returns whether this window's data is still cached in _statesToRestore
   *          because it's not fully loaded yet
   */
  _isWindowLoaded: function ssi_isWindowLoaded(aWindow) {
    return !aWindow.__SS_restoreID;
  },

  /**
<<<<<<< HEAD
   * Replace "Loading..." with the tab label (with minimal side-effects)
   * @param aString is the string the title is stored in
   * @param aTabbrowser is a tabbrowser object, containing aTab
   * @param aTab is the tab whose title we're updating & using
   *
   * @returns aString that has been updated with the new title
   */
  _replaceLoadingTitle: function ssi_replaceLoadingTitle(aString, aTabbrowser, aTab) {
    if (aString == aTabbrowser.mStringBundle.getString("tabs.connecting")) {
      aTabbrowser.setTabTitle(aTab);
      [aString, aTab.label] = [aTab.label, aString];
    }
    return aString;
  },

  /**
=======
>>>>>>> a17af05f
   * Resize this._closedWindows to the value of the pref, except in the case
   * where we don't have any non-popup windows on Windows and Linux. Then we must
   * resize such that we have at least one non-popup window.
   */
  _capClosedWindows: function ssi_capClosedWindows() {
    if (this._closedWindows.length <= this._max_windows_undo)
      return;
    let spliceTo = this._max_windows_undo;
    if (AppConstants.platform != "macosx") {
      let normalWindowIndex = 0;
      // try to find a non-popup window in this._closedWindows
      while (normalWindowIndex < this._closedWindows.length &&
             !!this._closedWindows[normalWindowIndex].isPopup)
        normalWindowIndex++;
      if (normalWindowIndex >= this._max_windows_undo)
        spliceTo = normalWindowIndex + 1;
    }
    if (spliceTo < this._closedWindows.length) {
      this._closedWindows.splice(spliceTo, this._closedWindows.length);
      this._closedObjectsChanged = true;
    }
  },

  /**
   * Clears the set of windows that are "resurrected" before writing to disk to
   * make closing windows one after the other until shutdown work as expected.
   *
   * This function should only be called when we are sure that there has been
   * a user action that indicates the browser is actively being used and all
   * windows that have been closed before are not part of a series of closing
   * windows.
   */
  _clearRestoringWindows: function ssi_clearRestoringWindows() {
    for (let i = 0; i < this._closedWindows.length; i++) {
      delete this._closedWindows[i]._shouldRestore;
    }
  },

  /**
   * Reset state to prepare for a new session state to be restored.
   */
  _resetRestoringState: function ssi_initRestoringState() {
    TabRestoreQueue.reset();
    this._tabsRestoringCount = 0;
  },

  /**
   * Reset the restoring state for a particular tab. This will be called when
   * removing a tab or when a tab needs to be reset (it's being overwritten).
   *
   * @param aTab
   *        The tab that will be "reset"
   */
  _resetLocalTabRestoringState(aTab) {
    NS_ASSERT(aTab.linkedBrowser.__SS_restoreState,
              "given tab is not restoring");

    let browser = aTab.linkedBrowser;

    // Keep the tab's previous state for later in this method
    let previousState = browser.__SS_restoreState;

    // The browser is no longer in any sort of restoring state.
    delete browser.__SS_restoreState;

    aTab.removeAttribute("pending");

    if (previousState == TAB_STATE_RESTORING) {
      if (this._tabsRestoringCount)
        this._tabsRestoringCount--;
    } else if (previousState == TAB_STATE_NEEDS_RESTORE) {
      // Make sure that the tab is removed from the list of tabs to restore.
      // Again, this is normally done in restoreTabContent, but that isn't being called
      // for this tab.
      TabRestoreQueue.remove(aTab);
    }
  },

  _resetTabRestoringState(tab) {
    NS_ASSERT(tab.linkedBrowser.__SS_restoreState,
              "given tab is not restoring");

    let browser = tab.linkedBrowser;
    browser.messageManager.sendAsyncMessage("SessionStore:resetRestore", {});
    this._resetLocalTabRestoringState(tab);
  },

  /**
   * Each fresh tab starts out with epoch=0. This function can be used to
   * start a next epoch by incrementing the current value. It will enables us
   * to ignore stale messages sent from previous epochs. The function returns
   * the new epoch ID for the given |browser|.
   */
  startNextEpoch(browser) {
    let next = this.getCurrentEpoch(browser) + 1;
    this._browserEpochs.set(browser.permanentKey, next);
    return next;
  },

  /**
   * Manually set the epoch to a given value.
   */
  setCurrentEpoch(aBrowser, aEpoch) {
    this._browserEpochs.set(aBrowser.permanentKey, aEpoch);
    return aEpoch;
  },

  /**
   * Returns the current epoch for the given <browser>. If we haven't assigned
   * a new epoch this will default to zero for new tabs.
   */
  getCurrentEpoch(browser) {
    return this._browserEpochs.get(browser.permanentKey) || 0;
  },

  /**
   * Each time a <browser> element is restored, we increment its "epoch". To
   * check if a message from content-sessionStore.js is out of date, we can
   * compare the epoch received with the message to the <browser> element's
   * epoch. This function does that, and returns true if |epoch| is up-to-date
   * with respect to |browser|.
   */
  isCurrentEpoch(browser, epoch) {
    return this.getCurrentEpoch(browser) == epoch;
  },

  /**
   * Resets the epoch for a given <browser>. We need to this every time we
   * receive a hint that a new docShell has been loaded into the browser as
   * the frame script starts out with epoch=0.
   */
  resetEpoch(browser) {
    this._browserEpochs.delete(browser.permanentKey);
  },

  /**
   * Countdown for a given duration, skipping beats if the computer is too busy,
   * sleeping or otherwise unavailable.
   *
   * @param {number} delay An approximate delay to wait in milliseconds (rounded
   * up to the closest second).
   *
   * @return Promise
   */
  looseTimer(delay) {
    let DELAY_BEAT = 1000;
    let timer = Cc["@mozilla.org/timer;1"].createInstance(Ci.nsITimer);
    let beats = Math.ceil(delay / DELAY_BEAT);
    let promise =  new Promise(resolve => {
      timer.initWithCallback(function() {
        if (beats <= 0) {
          resolve();
        }
        --beats;
      }, DELAY_BEAT, Ci.nsITimer.TYPE_REPEATING_PRECISE_CAN_SKIP);
    });
    // Ensure that the timer is both canceled once we are done with it
    // and not garbage-collected until then.
    promise.then(() => timer.cancel(), () => timer.cancel());
    return promise;
  },

  /**
   * Send the "SessionStore:restoreHistory" message to content, triggering a
   * content restore. This method is intended to be used internally by
   * SessionStore, as it also ensures that permissions are avaliable in the
   * content process before triggering the history restore in the content
   * process.
   *
   * @param browser The browser to transmit the permissions for
   * @param options The options data to send to content.
   */
  _sendRestoreHistory(browser, options) {
    // If the tabData which we're sending down has any sessionStorage associated
    // with it, we need to send down permissions for the domains, as this
    // information will be needed to correctly restore the session.
    if (options.tabData.storage) {
      for (let origin of Object.getOwnPropertyNames(options.tabData.storage)) {
        try {
          let {frameLoader} = browser;
          if (frameLoader.tabParent) {
            let attrs = browser.contentPrincipal.originAttributes;
            let dataPrincipal = Services.scriptSecurityManager.createCodebasePrincipalFromOrigin(origin);
            let principal = Services.scriptSecurityManager.createCodebasePrincipal(dataPrincipal.URI, attrs);
            frameLoader.tabParent.transmitPermissionsForPrincipal(principal);
          }
        } catch (e) {
          console.error(e);
        }
      }
    }
<<<<<<< HEAD
  },

  /**
   * Countdown for a given duration, skipping beats if the computer is too busy,
   * sleeping or otherwise unavailable.
   *
   * @param {number} delay An approximate delay to wait in milliseconds (rounded
   * up to the closest second).
   *
   * @return Promise
   */
  looseTimer(delay) {
    let DELAY_BEAT = 1000;
    let timer = Cc["@mozilla.org/timer;1"].createInstance(Ci.nsITimer);
    let beats = Math.ceil(delay / DELAY_BEAT);
    let promise =  new Promise(resolve => {
      timer.initWithCallback(function() {
        if (beats <= 0) {
          resolve();
        }
        --beats;
      }, DELAY_BEAT, Ci.nsITimer.TYPE_REPEATING_PRECISE_CAN_SKIP);
    });
    // Ensure that the timer is both canceled once we are done with it
    // and not garbage-collected until then.
    promise.then(() => timer.cancel(), () => timer.cancel());
    return promise;
  }
=======

    browser.messageManager.sendAsyncMessage("SessionStore:restoreHistory", options);
  },
>>>>>>> a17af05f
};

/**
 * Priority queue that keeps track of a list of tabs to restore and returns
 * the tab we should restore next, based on priority rules. We decide between
 * pinned, visible and hidden tabs in that and FIFO order. Hidden tabs are only
 * restored with restore_hidden_tabs=true.
 */
var TabRestoreQueue = {
  // The separate buckets used to store tabs.
  tabs: {priority: [], visible: [], hidden: []},

  // Preferences used by the TabRestoreQueue to determine which tabs
  // are restored automatically and which tabs will be on-demand.
  prefs: {
    // Lazy getter that returns whether tabs are restored on demand.
    get restoreOnDemand() {
      let updateValue = () => {
        let value = Services.prefs.getBoolPref(PREF);
        let definition = {value, configurable: true};
        Object.defineProperty(this, "restoreOnDemand", definition);
        return value;
      }

      const PREF = "browser.sessionstore.restore_on_demand";
      Services.prefs.addObserver(PREF, updateValue);
      return updateValue();
    },

    // Lazy getter that returns whether pinned tabs are restored on demand.
    get restorePinnedTabsOnDemand() {
      let updateValue = () => {
        let value = Services.prefs.getBoolPref(PREF);
        let definition = {value, configurable: true};
        Object.defineProperty(this, "restorePinnedTabsOnDemand", definition);
        return value;
      }

      const PREF = "browser.sessionstore.restore_pinned_tabs_on_demand";
      Services.prefs.addObserver(PREF, updateValue);
      return updateValue();
    },

    // Lazy getter that returns whether we should restore hidden tabs.
    get restoreHiddenTabs() {
      let updateValue = () => {
        let value = Services.prefs.getBoolPref(PREF);
        let definition = {value, configurable: true};
        Object.defineProperty(this, "restoreHiddenTabs", definition);
        return value;
      }

      const PREF = "browser.sessionstore.restore_hidden_tabs";
      Services.prefs.addObserver(PREF, updateValue);
      return updateValue();
    }
  },

  // Resets the queue and removes all tabs.
  reset() {
    this.tabs = {priority: [], visible: [], hidden: []};
  },

  // Adds a tab to the queue and determines its priority bucket.
  add(tab) {
    let {priority, hidden, visible} = this.tabs;

    if (tab.pinned) {
      priority.push(tab);
    } else if (tab.hidden) {
      hidden.push(tab);
    } else {
      visible.push(tab);
    }
  },

  // Removes a given tab from the queue, if it's in there.
  remove(tab) {
    let {priority, hidden, visible} = this.tabs;

    // We'll always check priority first since we don't
    // have an indicator if a tab will be there or not.
    let set = priority;
    let index = set.indexOf(tab);

    if (index == -1) {
      set = tab.hidden ? hidden : visible;
      index = set.indexOf(tab);
    }

    if (index > -1) {
      set.splice(index, 1);
    }
  },

  // Returns and removes the tab with the highest priority.
  shift() {
    let set;
    let {priority, hidden, visible} = this.tabs;

    let {restoreOnDemand, restorePinnedTabsOnDemand} = this.prefs;
    let restorePinned = !(restoreOnDemand && restorePinnedTabsOnDemand);
    if (restorePinned && priority.length) {
      set = priority;
    } else if (!restoreOnDemand) {
      if (visible.length) {
        set = visible;
      } else if (this.prefs.restoreHiddenTabs && hidden.length) {
        set = hidden;
      }
    }

    return set && set.shift();
  },

  // Moves a given tab from the 'hidden' to the 'visible' bucket.
  hiddenToVisible(tab) {
    let {hidden, visible} = this.tabs;
    let index = hidden.indexOf(tab);

    if (index > -1) {
      hidden.splice(index, 1);
      visible.push(tab);
    }
  },

  // Moves a given tab from the 'visible' to the 'hidden' bucket.
  visibleToHidden(tab) {
    let {visible, hidden} = this.tabs;
    let index = visible.indexOf(tab);

    if (index > -1) {
      visible.splice(index, 1);
      hidden.push(tab);
    }
  },

  /**
   * Returns true if the passed tab is in one of the sets that we're
   * restoring content in automatically.
   *
   * @param tab (<xul:tab>)
   *        The tab to check
   * @returns bool
   */
  willRestoreSoon(tab) {
    let { priority, hidden, visible } = this.tabs;
    let { restoreOnDemand, restorePinnedTabsOnDemand,
          restoreHiddenTabs } = this.prefs;
    let restorePinned = !(restoreOnDemand && restorePinnedTabsOnDemand);
    let candidateSet = [];

    if (restorePinned && priority.length)
      candidateSet.push(...priority);

    if (!restoreOnDemand) {
      if (visible.length)
        candidateSet.push(...visible);

      if (restoreHiddenTabs && hidden.length)
        candidateSet.push(...hidden);
    }

    return candidateSet.indexOf(tab) > -1;
  },
};

// A map storing a closed window's state data until it goes aways (is GC'ed).
// This ensures that API clients can still read (but not write) states of
// windows they still hold a reference to but we don't.
var DyingWindowCache = {
  _data: new WeakMap(),

  has(window) {
    return this._data.has(window);
  },

  get(window) {
    return this._data.get(window);
  },

  set(window, data) {
    this._data.set(window, data);
  },

  remove(window) {
    this._data.delete(window);
  }
};

// A weak set of dirty windows. We use it to determine which windows we need to
// recollect data for when getCurrentState() is called.
var DirtyWindows = {
  _data: new WeakMap(),

  has(window) {
    return this._data.has(window);
  },

  add(window) {
    return this._data.set(window, true);
  },

  remove(window) {
    this._data.delete(window);
  },

  clear(window) {
    this._data = new WeakMap();
  }
};

// The state from the previous session (after restoring pinned tabs). This
// state is persisted and passed through to the next session during an app
// restart to make the third party add-on warning not trash the deferred
// session
var LastSession = {
  _state: null,

  get canRestore() {
    return !!this._state;
  },

  getState() {
    return this._state;
  },

  setState(state) {
    this._state = state;
  },

  clear() {
    if (this._state) {
      this._state = null;
      Services.obs.notifyObservers(null, NOTIFY_LAST_SESSION_CLEARED);
    }
  }
};<|MERGE_RESOLUTION|>--- conflicted
+++ resolved
@@ -153,13 +153,7 @@
 };
 
 Cu.import("resource://gre/modules/PrivateBrowsingUtils.jsm", this);
-<<<<<<< HEAD
-Cu.import("resource://gre/modules/Promise.jsm", this);
 Cu.import("resource://gre/modules/Services.jsm", this);
-Cu.import("resource://gre/modules/Task.jsm", this);
-=======
-Cu.import("resource://gre/modules/Services.jsm", this);
->>>>>>> a17af05f
 Cu.import("resource://gre/modules/TelemetryStopwatch.jsm", this);
 Cu.import("resource://gre/modules/TelemetryTimestamps.jsm", this);
 Cu.import("resource://gre/modules/Timer.jsm", this);
@@ -167,53 +161,6 @@
 Cu.import("resource://gre/modules/debug.js", this);
 Cu.import("resource://gre/modules/osfile.jsm", this);
 
-<<<<<<< HEAD
-XPCOMUtils.defineLazyServiceGetter(this, "gSessionStartup",
-  "@mozilla.org/browser/sessionstartup;1", "nsISessionStartup");
-XPCOMUtils.defineLazyServiceGetter(this, "gScreenManager",
-  "@mozilla.org/gfx/screenmanager;1", "nsIScreenManager");
-XPCOMUtils.defineLazyServiceGetter(this, "Telemetry",
-  "@mozilla.org/base/telemetry;1", "nsITelemetry");
-XPCOMUtils.defineLazyModuleGetter(this, "console",
-  "resource://gre/modules/Console.jsm");
-XPCOMUtils.defineLazyModuleGetter(this, "RecentWindow",
-  "resource:///modules/RecentWindow.jsm");
-
-XPCOMUtils.defineLazyModuleGetter(this, "AppConstants",
-  "resource://gre/modules/AppConstants.jsm");
-XPCOMUtils.defineLazyModuleGetter(this, "GlobalState",
-  "resource:///modules/sessionstore/GlobalState.jsm");
-XPCOMUtils.defineLazyModuleGetter(this, "PrivacyFilter",
-  "resource:///modules/sessionstore/PrivacyFilter.jsm");
-XPCOMUtils.defineLazyModuleGetter(this, "RunState",
-  "resource:///modules/sessionstore/RunState.jsm");
-XPCOMUtils.defineLazyModuleGetter(this, "ScratchpadManager",
-  "resource://devtools/client/scratchpad/scratchpad-manager.jsm");
-XPCOMUtils.defineLazyModuleGetter(this, "SessionSaver",
-  "resource:///modules/sessionstore/SessionSaver.jsm");
-XPCOMUtils.defineLazyModuleGetter(this, "SessionCookies",
-  "resource:///modules/sessionstore/SessionCookies.jsm");
-XPCOMUtils.defineLazyModuleGetter(this, "SessionFile",
-  "resource:///modules/sessionstore/SessionFile.jsm");
-XPCOMUtils.defineLazyModuleGetter(this, "setTimeout",
-  "resource://gre/modules/Timer.jsm");
-XPCOMUtils.defineLazyModuleGetter(this, "TabAttributes",
-  "resource:///modules/sessionstore/TabAttributes.jsm");
-XPCOMUtils.defineLazyModuleGetter(this, "TabCrashHandler",
-  "resource:///modules/ContentCrashHandlers.jsm");
-XPCOMUtils.defineLazyModuleGetter(this, "TabState",
-  "resource:///modules/sessionstore/TabState.jsm");
-XPCOMUtils.defineLazyModuleGetter(this, "TabStateCache",
-  "resource:///modules/sessionstore/TabStateCache.jsm");
-XPCOMUtils.defineLazyModuleGetter(this, "TabStateFlusher",
-  "resource:///modules/sessionstore/TabStateFlusher.jsm");
-XPCOMUtils.defineLazyModuleGetter(this, "Utils",
-  "resource://gre/modules/sessionstore/Utils.jsm");
-XPCOMUtils.defineLazyModuleGetter(this, "ViewSourceBrowser",
-  "resource://gre/modules/ViewSourceBrowser.jsm");
-XPCOMUtils.defineLazyModuleGetter(this, "AsyncShutdown",
-  "resource://gre/modules/AsyncShutdown.jsm");
-=======
 XPCOMUtils.defineLazyServiceGetters(this, {
   gSessionStartup: ["@mozilla.org/browser/sessionstartup;1", "nsISessionStartup"],
   gScreenManager: ["@mozilla.org/gfx/screenmanager;1", "nsIScreenManager"],
@@ -241,7 +188,6 @@
   console: "resource://gre/modules/Console.jsm",
   setTimeout: "resource://gre/modules/Timer.jsm",
 });
->>>>>>> a17af05f
 
 /**
  * |true| if we are in debug mode, |false| otherwise.
@@ -396,13 +342,10 @@
     SessionStoreInternal.restoreLastSession();
   },
 
-<<<<<<< HEAD
-=======
   speculativeConnectOnTabHover(tab) {
     SessionStoreInternal.speculativeConnectOnTabHover(tab);
   },
 
->>>>>>> a17af05f
   getCurrentState(aUpdateAll) {
     return SessionStoreInternal.getCurrentState(aUpdateAll);
   },
@@ -783,17 +726,11 @@
     this._max_windows_undo = this._prefBranch.getIntPref("sessionstore.max_windows_undo");
     this._prefBranch.addObserver("sessionstore.max_windows_undo", this, true);
 
-<<<<<<< HEAD
-
-    gResistFingerprintingEnabled = Services.prefs.getBoolPref("privacy.resistFingerprinting");
-    Services.prefs.addObserver("privacy.resistFingerprinting", this, false);
-=======
     this._restore_on_demand = this._prefBranch.getBoolPref("sessionstore.restore_on_demand");
     this._prefBranch.addObserver("sessionstore.restore_on_demand", this, true);
 
     gResistFingerprintingEnabled = Services.prefs.getBoolPref("privacy.resistFingerprinting");
     Services.prefs.addObserver("privacy.resistFingerprinting", this);
->>>>>>> a17af05f
   },
 
   /**
@@ -1047,21 +984,6 @@
         break;
       default:
         throw new Error(`received unknown message '${aMessage.name}'`);
-<<<<<<< HEAD
-    }
-  },
-
-  /**
-   * Record telemetry measurements stored in an object.
-   * @param telemetry
-   *        {histogramID: value, ...} An object mapping histogramIDs to the
-   *        value to be recorded for that ID,
-   */
-  recordTelemetry(telemetry) {
-    for (let histogramId in telemetry) {
-      Telemetry.getHistogramById(histogramId).add(telemetry[histogramId]);
-=======
->>>>>>> a17af05f
     }
   },
 
@@ -1470,11 +1392,6 @@
 
       if (isFullyLoaded) {
         winData.title = tabbrowser.selectedBrowser.contentTitle || tabbrowser.selectedTab.label;
-<<<<<<< HEAD
-        winData.title = this._replaceLoadingTitle(winData.title, tabbrowser,
-                                                  tabbrowser.selectedTab);
-=======
->>>>>>> a17af05f
       }
 
       if (AppConstants.platform != "macosx") {
@@ -1689,11 +1606,7 @@
             Services.obs.addObserver(function obs(subject, topic) {
               Services.obs.removeObserver(obs, topic);
               resolve();
-<<<<<<< HEAD
-            }, "oop-frameloader-crashed", false);
-=======
             }, "oop-frameloader-crashed");
->>>>>>> a17af05f
           });
           promises.push(promiseOFC);
 
@@ -1701,11 +1614,7 @@
             Services.obs.addObserver(function obs(subject, topic) {
               Services.obs.removeObserver(obs, topic);
               resolve();
-<<<<<<< HEAD
-            }, "ipc:content-shutdown", false);
-=======
             }, "ipc:content-shutdown");
->>>>>>> a17af05f
           });
           promises.push(promiseICS);
 
@@ -1736,11 +1645,7 @@
    *
    * @return Promise
    */
-<<<<<<< HEAD
-  flushAllWindowsAsync: Task.async(function*(progress = {}) {
-=======
   async flushAllWindowsAsync(progress = {}) {
->>>>>>> a17af05f
     let windowPromises = new Map();
     // We collect flush promises and close each window immediately so that
     // the user can't start changing any window state while we're waiting
@@ -1942,12 +1847,9 @@
       case "privacy.resistFingerprinting":
         gResistFingerprintingEnabled = Services.prefs.getBoolPref("privacy.resistFingerprinting");
         break;
-<<<<<<< HEAD
-=======
       case "sessionstore.restore_on_demand":
         this._restore_on_demand = this._prefBranch.getBoolPref("sessionstore.restore_on_demand");
         break;
->>>>>>> a17af05f
     }
   },
 
@@ -2732,13 +2634,7 @@
 
   /**
    * Updates the label and icon for a <xul:tab> using the data from
-<<<<<<< HEAD
-   * tabData. If the tab being updated happens to be the
-   * customization mode tab, this function will tell the window's
-   * CustomizeMode instance about it.
-=======
    * tabData.
->>>>>>> a17af05f
    *
    * @param tab
    *        The <xul:tab> to update.
@@ -2747,13 +2643,10 @@
    *        not supplied, the data will be retrieved from the cache.
    */
   updateTabLabelAndIcon(tab, tabData = null) {
-<<<<<<< HEAD
-=======
     if (tab.hasAttribute("customizemode")) {
       return;
     }
 
->>>>>>> a17af05f
     let browser = tab.linkedBrowser;
     let win = browser.ownerGlobal;
 
@@ -2768,22 +2661,12 @@
 
     // If the page has a title, set it.
     if (activePageData) {
-<<<<<<< HEAD
-      if (activePageData.title) {
-        tab.label = activePageData.title;
-      } else if (activePageData.url != "about:blank") {
-        tab.label = activePageData.url;
-      }
-    } else if (tab.hasAttribute("customizemode")) {
-      win.gCustomizeMode.setTab(tab);
-=======
       if (activePageData.title &&
           activePageData.title != activePageData.url) {
         win.gBrowser.setInitialTabTitle(tab, activePageData.title, { isContentTitle: true });
       } else if (activePageData.url != "about:blank") {
         win.gBrowser.setInitialTabTitle(tab, activePageData.url);
       }
->>>>>>> a17af05f
     }
 
     // Restore the tab icon.
@@ -3019,12 +2902,8 @@
         // We want to make sure that this information is passed to restoreTab
         // whether or not a historyIndex is passed in. Thus, we extract it from
         // the loadArguments.
-<<<<<<< HEAD
-        reloadInFreshProcess: !!recentLoadArguments.reloadInFreshProcess,
-=======
         newFrameloader: recentLoadArguments.newFrameloader,
         remoteType: recentLoadArguments.remoteType,
->>>>>>> a17af05f
         // Make sure that SessionStore knows that this restoration is due
         // to a navigation, as opposed to us restoring a closed window or tab.
         restoreContentReason: RESTORE_TAB_CONTENT_REASON.NAVIGATE_AND_RESTORE,
@@ -3259,23 +3138,9 @@
     };
 
     // Collect and store session cookies.
-<<<<<<< HEAD
-    TelemetryStopwatch.start("FX_SESSION_RESTORE_COLLECT_COOKIES_MS");
     state.cookies = SessionCookies.collect();
-    TelemetryStopwatch.finish("FX_SESSION_RESTORE_COLLECT_COOKIES_MS");
-
-    if (Cu.isModuleLoaded("resource://devtools/client/scratchpad/scratchpad-manager.jsm")) {
-      // get open Scratchpad window states too
-      let scratchpads = ScratchpadManager.getSessionState();
-      if (scratchpads && scratchpads.length) {
-        state.scratchpads = scratchpads;
-      }
-    }
-=======
-    state.cookies = SessionCookies.collect();
 
     DevToolsShim.saveDevToolsSession(state);
->>>>>>> a17af05f
 
     // Persist the last session if we deferred restoring it
     if (LastSession.canRestore) {
@@ -3368,9 +3233,6 @@
     let overwriteTabs = aOptions && aOptions.overwriteTabs;
     let isFollowUp = aOptions && aOptions.isFollowUp;
     let firstWindow = aOptions && aOptions.firstWindow;
-    // See SessionStoreInternal.restoreTabs for a description of what
-    // selectTab represents.
-    let selectTab = (overwriteTabs ? parseInt(winData.selected || 1, 10) : 0);
 
     if (isFollowUp) {
       this.windowToFocus = aWindow;
@@ -3432,34 +3294,6 @@
     let restoreTabsLazily = this._prefBranch.getBoolPref("sessionstore.restore_tabs_lazily") && this._restore_on_demand;
 
     for (var t = 0; t < newTabCount; t++) {
-<<<<<<< HEAD
-      // When trying to restore into existing tab, we also take the userContextId
-      // into account if present.
-      let userContextId = winData.tabs[t].userContextId;
-      let reuseExisting = t < openTabCount &&
-                          (tabbrowser.tabs[t].getAttribute("usercontextid") == (userContextId || ""));
-      let tab = reuseExisting ? this._maybeUpdateBrowserRemoteness(tabbrowser.tabs[t])
-                              : tabbrowser.addTab("about:blank",
-                                                  { skipAnimation: true,
-                                                    userContextId,
-                                                    skipBackgroundNotify: true });
-
-      // If we inserted a new tab because the userContextId didn't match with the
-      // open tab, even though `t < openTabCount`, we need to remove that open tab
-      // and put the newly added tab in its place.
-      if (!reuseExisting && t < openTabCount) {
-        tabbrowser.removeTab(tabbrowser.tabs[t]);
-        tabbrowser.moveTabTo(tab, t);
-      }
-
-      tabs.push(tab);
-
-      if (winData.tabs[t].hidden) {
-        tabbrowser.hideTab(tabs[t]);
-      } else {
-        tabbrowser.showTab(tabs[t]);
-        numVisibleTabs++;
-=======
       let tabData = winData.tabs[t];
 
       let userContextId = tabData.userContextId;
@@ -3516,7 +3350,6 @@
 
       if (tabData.hidden) {
         tabbrowser.hideTab(tab);
->>>>>>> a17af05f
       }
 
       if (tabData.pinned) {
@@ -3524,61 +3357,8 @@
       }
     }
 
-<<<<<<< HEAD
-    if (selectTab > 0) {
-      // The state we're restoring wants to select a particular tab. This
-      // implies that we're overwriting tabs.
-      let currentIndex = tabbrowser.tabContainer.selectedIndex;
-      let targetIndex = selectTab - 1;
-
-      if (currentIndex != targetIndex) {
-        // We need to change the selected tab. There are two ways of doing this:
-        //
-        // 1) The fast path: swap the currently selected tab with the one in the
-        //    position of the selected tab in the restored state. Note that this
-        //    can only work if the user contexts between the two tabs being swapped
-        //    match. This should be the common case.
-        //
-        // 2) The slow path: switch to the selected tab.
-        //
-        // We'll try to do (1), and then fallback to (2).
-
-        let selectedTab = tabbrowser.selectedTab;
-        let tabAtTargetIndex = tabs[targetIndex];
-        let userContextsMatch = selectedTab.userContextId == tabAtTargetIndex.userContextId;
-
-        if (userContextsMatch) {
-          tabbrowser.moveTabTo(selectedTab, targetIndex);
-          tabbrowser.moveTabTo(tabAtTargetIndex, currentIndex);
-          // We also have to do a similar "move" in the aTabs Array to
-          // make sure that the restored content shows up in the right
-          // order.
-          tabs[targetIndex] = tabs[currentIndex];
-          tabs[currentIndex] = tabAtTargetIndex;
-        } else {
-          // Otherwise, go the slow path, and switch to the target tab.
-          tabbrowser.selectedTab = tabs[targetIndex];
-        }
-      }
-    }
-
-    for (let i = 0; i < newTabCount; ++i) {
-      if (winData.tabs[i].pinned) {
-        tabbrowser.pinTab(tabs[i]);
-      } else {
-        // Pinned tabs are clustered at the start of the tab strip. As
-        // soon as we reach a tab that isn't pinned, we know there aren't
-        // any more for this window.
-        break;
-      }
-    }
-
-    if (!overwriteTabs && firstWindow) {
-      // Move the originally open tabs to the end
-=======
     // Move the originally open tabs to the end.
     if (initialTabs) {
->>>>>>> a17af05f
       let endPosition = tabbrowser.tabs.length - 1;
       for (let i = 0; i < initialTabs.length; i++) {
         tabbrowser.unpinTab(initialTabs[i]);
@@ -3829,19 +3609,11 @@
     let window = tab.ownerGlobal;
     let tabbrowser = window.gBrowser;
     let forceOnDemand = options.forceOnDemand;
-    let reloadInFreshProcess = options.reloadInFreshProcess;
-    let restoreContentReason = options.restoreContentReason;
 
     let willRestoreImmediately = options.restoreImmediately ||
                                  tabbrowser.selectedBrowser == browser;
 
-<<<<<<< HEAD
-    if (!willRestoreImmediately && !forceOnDemand) {
-      TabRestoreQueue.add(tab);
-    }
-=======
     let isBrowserInserted = browser.isConnected;
->>>>>>> a17af05f
 
     // Increase the busy state counter before modifying the tab.
     this._setWindowStateBusy(window);
@@ -3939,30 +3711,11 @@
       userTypedClear: tabData.userTypedClear || 0
     });
 
-<<<<<<< HEAD
-    browser.messageManager.sendAsyncMessage("SessionStore:restoreHistory",
-                                            {tabData, epoch, loadArguments});
-
-    // Update tab label and icon to show something
-    // while we wait for the messages to be processed.
-    this.updateTabLabelAndIcon(tab, tabData);
-
-=======
->>>>>>> a17af05f
     // Restore tab attributes.
     if ("attributes" in tabData) {
       TabAttributes.set(tab, tabData.attributes);
     }
 
-<<<<<<< HEAD
-    // This could cause us to ignore MAX_CONCURRENT_TAB_RESTORES a bit, but
-    // it ensures each window will have its selected tab loaded.
-    if (willRestoreImmediately) {
-      this.restoreTabContent(tab, loadArguments, reloadInFreshProcess,
-                             restoreContentReason);
-    } else if (!forceOnDemand) {
-      this.restoreNextTab();
-=======
     if (isBrowserInserted) {
       // Start a new epoch to discard all frame script messages relating to a
       // previous epoch. All async messages that are still on their way to chrome
@@ -4019,7 +3772,6 @@
 
     if (tab.hasAttribute("customizemode")) {
       window.gCustomizeMode.setTab(tab);
->>>>>>> a17af05f
     }
 
     // Update tab label and icon to show something
@@ -4035,27 +3787,12 @@
    *
    * @param aTab
    *        the tab to restore
-<<<<<<< HEAD
-   * @param aLoadArguments
-   *        optional load arguments used for loadURI()
-   * @param aReloadInFreshProcess
-   *        true if we want to reload into a fresh process
-   * @param aReason
-   *        The reason for why this tab content is being restored.
-   *        Should be one of the values within RESTORE_TAB_CONTENT_REASON.
-   *        Defaults to RESTORE_TAB_CONTENT_REASON.SET_STATE.
-   */
-  restoreTabContent(aTab, aLoadArguments = null, aReloadInFreshProcess = false,
-                    aReason = RESTORE_TAB_CONTENT_REASON.SET_STATE) {
-    if (aTab.hasAttribute("customizemode") && !aLoadArguments) {
-=======
    * @param aOptions
    *        optional arguments used when performing process switch during load
    */
   restoreTabContent(aTab, aOptions = {}) {
     let loadArguments = aOptions.loadArguments;
     if (aTab.hasAttribute("customizemode") && !loadArguments) {
->>>>>>> a17af05f
       return;
     }
 
@@ -4075,18 +3812,6 @@
 
     this.markTabAsRestoring(aTab);
 
-<<<<<<< HEAD
-    // We need a new frameloader either if we are reloading into a fresh
-    // process, or we have a browser with a grouped session history (as we don't
-    // support restoring into browsers with grouped session histories directly).
-    let newFrameloader =
-      aReloadInFreshProcess || !!browser.frameLoader.groupedSHistory;
-    let isRemotenessUpdate =
-      tabbrowser.updateBrowserRemotenessByURL(browser, uri, {
-        freshProcess: aReloadInFreshProcess,
-        newFrameloader,
-      });
-=======
     // We need a new frameloader if we are reloading into a browser with a
     // grouped session history (as we don't support restoring into browsers
     // with grouped session histories directly).
@@ -4106,7 +3831,6 @@
           newFrameloader,
         });
     }
->>>>>>> a17af05f
 
     if (isRemotenessUpdate) {
       // We updated the remoteness, so we need to send the history down again.
@@ -4116,17 +3840,10 @@
       // will be ignored and don't override any tab data set when restoring.
       let epoch = this.startNextEpoch(browser);
 
-<<<<<<< HEAD
-      browser.messageManager.sendAsyncMessage("SessionStore:restoreHistory", {
-        tabData,
-        epoch,
-        loadArguments: aLoadArguments,
-=======
       this._sendRestoreHistory(browser, {
         tabData,
         epoch,
         loadArguments,
->>>>>>> a17af05f
         isRemotenessUpdate,
       });
     }
@@ -4138,15 +3855,10 @@
     }
 
     browser.messageManager.sendAsyncMessage("SessionStore:restoreTabContent",
-<<<<<<< HEAD
-      {loadArguments: aLoadArguments, isRemotenessUpdate,
-       reason: aReason});
-=======
       {loadArguments, isRemotenessUpdate,
        reason: aOptions.restoreContentReason ||
                RESTORE_TAB_CONTENT_REASON.SET_STATE,
        requestTime: Services.telemetry.msSystemNow()});
->>>>>>> a17af05f
   },
 
   /**
@@ -4301,30 +4013,6 @@
       aHeight = bottom - aTop;
     }
 
-<<<<<<< HEAD
-    // only modify those aspects which aren't correct yet
-    if (!isNaN(aLeft) && !isNaN(aTop) && (aLeft != win_("screenX") || aTop != win_("screenY"))) {
-      aWindow.moveTo(aLeft, aTop);
-    }
-    if (aWidth && aHeight && (aWidth != win_("width") || aHeight != win_("height")) && !gResistFingerprintingEnabled) {
-      // Don't resize the window if it's currently maximized and we would
-      // maximize it again shortly after.
-      if (aSizeMode != "maximized" || win_("sizemode") != "maximized") {
-        aWindow.resizeTo(aWidth, aHeight);
-      }
-    }
-    if (aSizeMode && win_("sizemode") != aSizeMode && !gResistFingerprintingEnabled) {
-      switch (aSizeMode) {
-      case "maximized":
-        aWindow.maximize();
-        break;
-      case "minimized":
-        aWindow.minimize();
-        break;
-      case "normal":
-        aWindow.restore();
-        break;
-=======
     // Suppress animations.
     dwu.suppressAnimation(true);
 
@@ -4340,7 +4028,6 @@
         if (aSizeMode != "maximized" || win_("sizemode") != "maximized") {
           aWindow.resizeTo(aWidth, aHeight);
         }
->>>>>>> a17af05f
       }
       if (aSizeMode && win_("sizemode") != aSizeMode && !gResistFingerprintingEnabled) {
         switch (aSizeMode) {
@@ -4395,7 +4082,6 @@
    *
    * @param index
    *        The index of the window in this._closedWindows.
-<<<<<<< HEAD
    *
    * @returns Array of closed windows.
    */
@@ -4415,52 +4101,8 @@
     }
     this._closedObjectsChanged = false;
     setTimeout(() => {
-      Services.obs.notifyObservers(null, NOTIFY_CLOSED_OBJECTS_CHANGED, null);
-    }, 0);
-  },
-
-  /**
-   * Determines whether or not a tab that is being restored needs
-   * to have its remoteness flipped first.
-   *
-   * @param tab (<xul:tab>):
-   *        The tab being restored.
-   *
-   * @returns tab (<xul:tab>)
-   *        The tab that was passed.
-   */
-  _maybeUpdateBrowserRemoteness(tab) {
-    let win = tab.ownerGlobal;
-    let tabbrowser = win.gBrowser;
-    let browser = tab.linkedBrowser;
-    if (win.gMultiProcessBrowser && !browser.isRemoteBrowser) {
-      tabbrowser.updateBrowserRemoteness(browser, true);
-    }
-
-    return tab;
-=======
-   *
-   * @returns Array of closed windows.
-   */
-  _removeClosedWindow(index) {
-    let windows = this._closedWindows.splice(index, 1);
-    this._closedObjectsChanged = true;
-    return windows;
-  },
-
-  /**
-   * Notifies observers that the list of closed tabs and/or windows has changed.
-   * Waits a tick to allow SessionStorage a chance to register the change.
-   */
-  _notifyOfClosedObjectsChange() {
-    if (!this._closedObjectsChanged) {
-      return;
-    }
-    this._closedObjectsChanged = false;
-    setTimeout(() => {
       Services.obs.notifyObservers(null, NOTIFY_CLOSED_OBJECTS_CHANGED);
     }, 0);
->>>>>>> a17af05f
   },
 
   /**
@@ -4714,18 +4356,12 @@
    * @returns boolean
    */
   _shouldSaveTab: function ssi_shouldSaveTab(aTabState) {
-<<<<<<< HEAD
-    // If the tab has one of the following transient about: history entry,
-    // then we don't actually want to write this tab's data to disk.
-    return aTabState.userTypedValue ||
-=======
     // If the tab has one of the following transient about: history entry, no
     // userTypedValue, and no customizemode attribute, then we don't actually
     // want to write this tab's data to disk.
     return aTabState.userTypedValue ||
            (aTabState.attributes &&
             aTabState.attributes.customizemode == "true") ||
->>>>>>> a17af05f
            (aTabState.entries.length &&
             !(aTabState.entries[0].url == "about:printpreview" ||
               aTabState.entries[0].url == "about:privatebrowsing"));
@@ -4949,25 +4585,6 @@
   },
 
   /**
-<<<<<<< HEAD
-   * Replace "Loading..." with the tab label (with minimal side-effects)
-   * @param aString is the string the title is stored in
-   * @param aTabbrowser is a tabbrowser object, containing aTab
-   * @param aTab is the tab whose title we're updating & using
-   *
-   * @returns aString that has been updated with the new title
-   */
-  _replaceLoadingTitle: function ssi_replaceLoadingTitle(aString, aTabbrowser, aTab) {
-    if (aString == aTabbrowser.mStringBundle.getString("tabs.connecting")) {
-      aTabbrowser.setTabTitle(aTab);
-      [aString, aTab.label] = [aTab.label, aString];
-    }
-    return aString;
-  },
-
-  /**
-=======
->>>>>>> a17af05f
    * Resize this._closedWindows to the value of the pref, except in the case
    * where we don't have any non-popup windows on Windows and Linux. Then we must
    * resize such that we have at least one non-popup window.
@@ -5159,40 +4776,9 @@
         }
       }
     }
-<<<<<<< HEAD
-  },
-
-  /**
-   * Countdown for a given duration, skipping beats if the computer is too busy,
-   * sleeping or otherwise unavailable.
-   *
-   * @param {number} delay An approximate delay to wait in milliseconds (rounded
-   * up to the closest second).
-   *
-   * @return Promise
-   */
-  looseTimer(delay) {
-    let DELAY_BEAT = 1000;
-    let timer = Cc["@mozilla.org/timer;1"].createInstance(Ci.nsITimer);
-    let beats = Math.ceil(delay / DELAY_BEAT);
-    let promise =  new Promise(resolve => {
-      timer.initWithCallback(function() {
-        if (beats <= 0) {
-          resolve();
-        }
-        --beats;
-      }, DELAY_BEAT, Ci.nsITimer.TYPE_REPEATING_PRECISE_CAN_SKIP);
-    });
-    // Ensure that the timer is both canceled once we are done with it
-    // and not garbage-collected until then.
-    promise.then(() => timer.cancel(), () => timer.cancel());
-    return promise;
-  }
-=======
 
     browser.messageManager.sendAsyncMessage("SessionStore:restoreHistory", options);
   },
->>>>>>> a17af05f
 };
 
 /**
