/* This Source Code Form is subject to the terms of the Mozilla Public
* License, v. 2.0. If a copy of the MPL was not distributed with this file,
* You can obtain one at http://mozilla.org/MPL/2.0/. */

"use strict";

this.EXPORTED_SYMBOLS = ["SessionStorage"];

const Cu = Components.utils;
const Cc = Components.classes;
const Ci = Components.interfaces;

Cu.import("resource://gre/modules/Services.jsm");
Cu.import("resource://gre/modules/XPCOMUtils.jsm");

XPCOMUtils.defineLazyModuleGetter(this, "console",
  "resource://gre/modules/Console.jsm");

const ssu = Cc["@mozilla.org/browser/sessionstore/utils;1"]
              .createInstance(Ci.nsISessionStoreUtils);

// A bound to the size of data to store for DOM Storage.
const DOM_STORAGE_LIMIT_PREF = "browser.sessionstore.dom_storage_limit";

// Returns the principal for a given |frame| contained in a given |docShell|.
function getPrincipalForFrame(docShell, frame) {
  let ssm = Services.scriptSecurityManager;
  let uri = frame.document.documentURIObject;
  return ssm.getDocShellCodebasePrincipal(uri, docShell);
}

this.SessionStorage = Object.freeze({
  /**
   * Updates all sessionStorage "super cookies"
   * @param content
   *        A tab's global, i.e. the root frame we want to collect for.
   * @return Returns a nested object that will have hosts as keys and per-origin
   *         session storage data as strings. For example:
   *         {"https://example.com^userContextId=1": {"key": "value", "my_number": "123"}}
   */
<<<<<<< HEAD
  collect(docShell, frameTree) {
    return SessionStorageInternal.collect(docShell, frameTree);
=======
  collect(content) {
    return SessionStorageInternal.collect(content);
>>>>>>> a17af05f
  },

  /**
   * Restores all sessionStorage "super cookies".
   * @param aDocShell
   *        A tab's docshell (containing the sessionStorage)
   * @param aStorageData
   *        A nested object with storage data to be restored that has hosts as
   *        keys and per-origin session storage data as strings. For example:
   *        {"https://example.com^userContextId=1": {"key": "value", "my_number": "123"}}
   */
  restore(aDocShell, aStorageData) {
    SessionStorageInternal.restore(aDocShell, aStorageData);
  },
});

/**
 * Calls the given callback |cb|, passing |frame| and each of its descendants.
 */
function forEachNonDynamicChildFrame(frame, cb) {
  // Call for current frame.
  cb(frame);

  // Call the callback recursively for each descendant.
  ssu.forEachNonDynamicChildFrame(frame, subframe => {
    return forEachNonDynamicChildFrame(subframe, cb);
  });
}

var SessionStorageInternal = {
  /**
   * Reads all session storage data from the given docShell.
   * @param content
   *        A tab's global, i.e. the root frame we want to collect for.
   * @return Returns a nested object that will have hosts as keys and per-origin
   *         session storage data as strings. For example:
   *         {"https://example.com^userContextId=1": {"key": "value", "my_number": "123"}}
   */
<<<<<<< HEAD
  collect(docShell, frameTree) {
=======
  collect(content) {
>>>>>>> a17af05f
    let data = {};
    let visitedOrigins = new Set();
    let docShell = content.QueryInterface(Ci.nsIInterfaceRequestor)
                          .getInterface(Ci.nsIWebNavigation)
                          .QueryInterface(Ci.nsIDocShell);

    forEachNonDynamicChildFrame(content, frame => {
      let principal = getPrincipalForFrame(docShell, frame);
      if (!principal) {
        return;
      }

      // Get the origin of the current history entry
      // and use that as a key for the per-principal storage data.
      let origin;
      try {
        // The origin getter may throw for about:blank iframes as of bug 1340710,
        // but we should ignore them anyway.
        origin = principal.origin;
      } catch (e) {
        return;
      }
      if (visitedOrigins.has(origin)) {
        // Don't read a host twice.
        return;
      }

      // Mark the current origin as visited.
      visitedOrigins.add(origin);

      let originData = this._readEntry(principal, docShell);
      if (Object.keys(originData).length) {
        data[origin] = originData;
      }
    });

    return Object.keys(data).length ? data : null;
  },

  /**
   * Writes session storage data to the given tab.
   * @param aDocShell
   *        A tab's docshell (containing the sessionStorage)
   * @param aStorageData
   *        A nested object with storage data to be restored that has hosts as
   *        keys and per-origin session storage data as strings. For example:
   *        {"https://example.com^userContextId=1": {"key": "value", "my_number": "123"}}
   */
  restore(aDocShell, aStorageData) {
    for (let origin of Object.keys(aStorageData)) {
      let data = aStorageData[origin];

      let principal;

      try {
        // NOTE: In capture() we record the full origin for the URI which the
        // sessionStorage is being captured for. As of bug 1235657 this code
        // stopped parsing any origins which have originattributes correctly, as
        // it decided to use the origin attributes from the docshell, and try to
        // interpret the origin as a URI. Since bug 1353844 this code now correctly
        // parses the full origin, and then discards the origin attributes, to
        // make the behavior line up with the original intentions in bug 1235657
        // while preserving the ability to read all session storage from
        // previous versions. In the future, if this behavior is desired, we may
        // want to use the spec instead of the origin as the key, and avoid
        // transmitting origin attribute information which we then discard when
        // restoring.
        //
        // If changing this logic, make sure to also change the principal
        // computation logic in SessionStore::_sendRestoreHistory.
        let attrs = aDocShell.getOriginAttributes();
<<<<<<< HEAD
        let originURI = Services.io.newURI(origin);
        principal = Services.scriptSecurityManager.createCodebasePrincipal(originURI, attrs);
=======
        let dataPrincipal = Services.scriptSecurityManager.createCodebasePrincipalFromOrigin(origin);
        principal = Services.scriptSecurityManager.createCodebasePrincipal(dataPrincipal.URI, attrs);
>>>>>>> a17af05f
      } catch (e) {
        console.error(e);
        continue;
      }

      let storageManager = aDocShell.QueryInterface(Ci.nsIDOMStorageManager);
      let window = aDocShell.QueryInterface(Ci.nsIInterfaceRequestor).getInterface(Ci.nsIDOMWindow);

      // There is no need to pass documentURI, it's only used to fill documentURI property of
      // domstorage event, which in this case has no consumer. Prevention of events in case
      // of missing documentURI will be solved in a followup bug to bug 600307.
      let storage = storageManager.createStorage(window, principal, "", aDocShell.usePrivateBrowsing);

      for (let key of Object.keys(data)) {
        try {
          storage.setItem(key, data[key]);
        } catch (e) {
          // throws e.g. for URIs that can't have sessionStorage
          console.error(e);
        }
      }
    }
  },

  /**
   * Reads an entry in the session storage data contained in a tab's history.
   * @param aURI
   *        That history entry uri
   * @param aDocShell
   *        A tab's docshell (containing the sessionStorage)
   */
  _readEntry(aPrincipal, aDocShell) {
    let hostData = {};
    let storage;

    let window = aDocShell.QueryInterface(Ci.nsIInterfaceRequestor).getInterface(Ci.nsIDOMWindow);

    try {
      let storageManager = aDocShell.QueryInterface(Ci.nsIDOMStorageManager);
      storage = storageManager.getStorage(window, aPrincipal);
      storage.length; // XXX: Bug 1232955 - storage.length can throw, catch that failure
    } catch (e) {
      // sessionStorage might throw if it's turned off, see bug 458954
      storage = null;
    }

    if (!storage || !storage.length) {
      return hostData;
    }

    // If the DOMSessionStorage contains too much data, ignore it.
    let usage = window.QueryInterface(Ci.nsIInterfaceRequestor)
                      .getInterface(Ci.nsIDOMWindowUtils)
                      .getStorageUsage(storage);
    Services.telemetry.getHistogramById("FX_SESSION_RESTORE_DOM_STORAGE_SIZE_ESTIMATE_CHARS").add(usage);
    if (usage > Services.prefs.getIntPref(DOM_STORAGE_LIMIT_PREF)) {
      return hostData;
    }

    for (let i = 0; i < storage.length; i++) {
      try {
        let key = storage.key(i);
        hostData[key] = storage.getItem(key);
      } catch (e) {
        // This currently throws for secured items (cf. bug 442048).
      }
    }

    return hostData;
  }
};<|MERGE_RESOLUTION|>--- conflicted
+++ resolved
@@ -38,13 +38,8 @@
    *         session storage data as strings. For example:
    *         {"https://example.com^userContextId=1": {"key": "value", "my_number": "123"}}
    */
-<<<<<<< HEAD
-  collect(docShell, frameTree) {
-    return SessionStorageInternal.collect(docShell, frameTree);
-=======
   collect(content) {
     return SessionStorageInternal.collect(content);
->>>>>>> a17af05f
   },
 
   /**
@@ -83,11 +78,7 @@
    *         session storage data as strings. For example:
    *         {"https://example.com^userContextId=1": {"key": "value", "my_number": "123"}}
    */
-<<<<<<< HEAD
-  collect(docShell, frameTree) {
-=======
   collect(content) {
->>>>>>> a17af05f
     let data = {};
     let visitedOrigins = new Set();
     let docShell = content.QueryInterface(Ci.nsIInterfaceRequestor)
@@ -159,13 +150,8 @@
         // If changing this logic, make sure to also change the principal
         // computation logic in SessionStore::_sendRestoreHistory.
         let attrs = aDocShell.getOriginAttributes();
-<<<<<<< HEAD
-        let originURI = Services.io.newURI(origin);
-        principal = Services.scriptSecurityManager.createCodebasePrincipal(originURI, attrs);
-=======
         let dataPrincipal = Services.scriptSecurityManager.createCodebasePrincipalFromOrigin(origin);
         principal = Services.scriptSecurityManager.createCodebasePrincipal(dataPrincipal.URI, attrs);
->>>>>>> a17af05f
       } catch (e) {
         console.error(e);
         continue;
