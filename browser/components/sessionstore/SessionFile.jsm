/* This Source Code Form is subject to the terms of the Mozilla Public
 * License, v. 2.0. If a copy of the MPL was not distributed with this file,
 * You can obtain one at http://mozilla.org/MPL/2.0/. */

"use strict";

this.EXPORTED_SYMBOLS = ["SessionFile"];

/**
 * Implementation of all the disk I/O required by the session store.
 * This is a private API, meant to be used only by the session store.
 * It will change. Do not use it for any other purpose.
 *
 * Note that this module implicitly depends on one of two things:
 * 1. either the asynchronous file I/O system enqueues its requests
 *   and never attempts to simultaneously execute two I/O requests on
 *   the files used by this module from two distinct threads; or
 * 2. the clients of this API are well-behaved and do not place
 *   concurrent requests to the files used by this module.
 *
 * Otherwise, we could encounter bugs, especially under Windows,
 *   e.g. if a request attempts to write sessionstore.js while
 *   another attempts to copy that file.
 *
 * This implementation uses OS.File, which guarantees property 1.
 */

const Cu = Components.utils;
const Cc = Components.classes;
const Ci = Components.interfaces;
const Cr = Components.results;

Cu.import("resource://gre/modules/Services.jsm");
Cu.import("resource://gre/modules/XPCOMUtils.jsm");
Cu.import("resource://gre/modules/osfile.jsm");
Cu.import("resource://gre/modules/AsyncShutdown.jsm");

XPCOMUtils.defineLazyModuleGetter(this, "console",
  "resource://gre/modules/Console.jsm");
XPCOMUtils.defineLazyModuleGetter(this, "PromiseUtils",
  "resource://gre/modules/PromiseUtils.jsm");
XPCOMUtils.defineLazyModuleGetter(this, "RunState",
  "resource:///modules/sessionstore/RunState.jsm");
XPCOMUtils.defineLazyModuleGetter(this, "TelemetryStopwatch",
  "resource://gre/modules/TelemetryStopwatch.jsm");
XPCOMUtils.defineLazyServiceGetter(this, "Telemetry",
  "@mozilla.org/base/telemetry;1", "nsITelemetry");
XPCOMUtils.defineLazyServiceGetter(this, "sessionStartup",
  "@mozilla.org/browser/sessionstartup;1", "nsISessionStartup");
XPCOMUtils.defineLazyModuleGetter(this, "SessionWorker",
  "resource:///modules/sessionstore/SessionWorker.jsm");
XPCOMUtils.defineLazyModuleGetter(this, "SessionStore",
  "resource:///modules/sessionstore/SessionStore.jsm");

const PREF_UPGRADE_BACKUP = "browser.sessionstore.upgradeBackup.latestBuildID";
const PREF_MAX_UPGRADE_BACKUPS = "browser.sessionstore.upgradeBackup.maxUpgradeBackups";

const PREF_MAX_SERIALIZE_BACK = "browser.sessionstore.max_serialize_back";
const PREF_MAX_SERIALIZE_FWD = "browser.sessionstore.max_serialize_forward";

this.SessionFile = {
  /**
   * Read the contents of the session file, asynchronously.
   */
  read() {
    return SessionFileInternal.read();
  },
  /**
   * Write the contents of the session file, asynchronously.
   */
  write(aData) {
    return SessionFileInternal.write(aData);
  },
  /**
   * Wipe the contents of the session file, asynchronously.
   */
  wipe() {
    return SessionFileInternal.wipe();
  },

  /**
   * Return the paths to the files used to store, backup, etc.
   * the state of the file.
   */
  get Paths() {
    return SessionFileInternal.Paths;
  }
};

Object.freeze(SessionFile);

var Path = OS.Path;
var profileDir = OS.Constants.Path.profileDir;

var SessionFileInternal = {
  Paths: Object.freeze({
    // The path to the latest version of sessionstore written during a clean
    // shutdown. After startup, it is renamed `cleanBackup`.
    clean: Path.join(profileDir, "sessionstore.jsonlz4"),

    // The path at which we store the previous version of `clean`. Updated
    // whenever we successfully load from `clean`.
    cleanBackup: Path.join(profileDir, "sessionstore-backups", "previous.jsonlz4"),

    // The directory containing all sessionstore backups.
    backups: Path.join(profileDir, "sessionstore-backups"),

    // The path to the latest version of the sessionstore written
    // during runtime. Generally, this file contains more
    // privacy-sensitive information than |clean|, and this file is
    // therefore removed during clean shutdown. This file is designed to protect
    // against crashes / sudden shutdown.
    recovery: Path.join(profileDir, "sessionstore-backups", "recovery.jsonlz4"),

    // The path to the previous version of the sessionstore written
    // during runtime (e.g. 15 seconds before recovery). In case of a
    // clean shutdown, this file is removed.  Generally, this file
    // contains more privacy-sensitive information than |clean|, and
    // this file is therefore removed during clean shutdown.  This
    // file is designed to protect against crashes that are nasty
    // enough to corrupt |recovery|.
    recoveryBackup: Path.join(profileDir, "sessionstore-backups", "recovery.baklz4"),

    // The path to a backup created during an upgrade of Firefox.
    // Having this backup protects the user essentially from bugs in
    // Firefox or add-ons, especially for users of Nightly. This file
    // does not contain any information more sensitive than |clean|.
    upgradeBackupPrefix: Path.join(profileDir, "sessionstore-backups", "upgrade.jsonlz4-"),

    // The path to the backup of the version of the session store used
    // during the latest upgrade of Firefox. During load/recovery,
    // this file should be used if both |path|, |backupPath| and
    // |latestStartPath| are absent/incorrect.  May be "" if no
    // upgrade backup has ever been performed. This file does not
    // contain any information more sensitive than |clean|.
    get upgradeBackup() {
      let latestBackupID = SessionFileInternal.latestUpgradeBackupID;
      if (!latestBackupID) {
        return "";
      }
      return this.upgradeBackupPrefix + latestBackupID;
    },

    // The path to a backup created during an upgrade of Firefox.
    // Having this backup protects the user essentially from bugs in
    // Firefox, especially for users of Nightly.
    get nextUpgradeBackup() {
      return this.upgradeBackupPrefix + Services.appinfo.platformBuildID;
    },

    /**
     * The order in which to search for a valid sessionstore file.
     */
    get loadOrder() {
      // If `clean` exists and has been written without corruption during
      // the latest shutdown, we need to use it.
      //
      // Otherwise, `recovery` and `recoveryBackup` represent the most
      // recent state of the session store.
      //
      // Finally, if nothing works, fall back to the last known state
      // that can be loaded (`cleanBackup`) or, if available, to the
      // backup performed during the latest upgrade.
      let order = ["clean",
                   "recovery",
                   "recoveryBackup",
                   "cleanBackup"];
      if (SessionFileInternal.latestUpgradeBackupID) {
        // We have an upgradeBackup
        order.push("upgradeBackup");
      }
      return order;
    },
  }),

  // Number of attempted calls to `write`.
  // Note that we may have _attempts > _successes + _failures,
  // if attempts never complete.
  // Used for error reporting.
  _attempts: 0,

  // Number of successful calls to `write`.
  // Used for error reporting.
  _successes: 0,

  // Number of failed calls to `write`.
  // Used for error reporting.
  _failures: 0,

  // Resolved once initialization is complete.
  // The promise never rejects.
  _deferredInitialized: PromiseUtils.defer(),

  // `true` once we have started initialization, i.e. once something
  // has been scheduled that will eventually resolve `_deferredInitialized`.
  _initializationStarted: false,

  // The ID of the latest version of Gecko for which we have an upgrade backup
  // or |undefined| if no upgrade backup was ever written.
  get latestUpgradeBackupID() {
    try {
      return Services.prefs.getCharPref(PREF_UPGRADE_BACKUP);
    } catch (ex) {
      return undefined;
    }
  },

  async _readInternal(useOldExtension) {
    let result;
    let noFilesFound = true;

    // Attempt to load by order of priority from the various backups
    for (let key of this.Paths.loadOrder) {
      let corrupted = false;
      let exists = true;
      try {
        let path;
        let startMs = Date.now();

        let options = {encoding: "utf-8"};
        if (useOldExtension) {
          path = this.Paths[key]
                     .replace("jsonlz4", "js")
                     .replace("baklz4", "bak");
        } else {
          path = this.Paths[key];
          options.compression = "lz4";
        }
        let source = await OS.File.read(path, options);
        let parsed = JSON.parse(source);

        if (!SessionStore.isFormatVersionCompatible(parsed.version || ["sessionrestore", 0] /* fallback for old versions*/)) {
          // Skip sessionstore files that we don't understand.
          Cu.reportError("Cannot extract data from Session Restore file " + path + ". Wrong format/version: " + JSON.stringify(parsed.version) + ".");
          continue;
        }
        result = {
          origin: key,
          source,
<<<<<<< HEAD
          parsed
=======
          parsed,
          useOldExtension
>>>>>>> a17af05f
        };
        Telemetry.getHistogramById("FX_SESSION_RESTORE_CORRUPT_FILE").
          add(false);
        Telemetry.getHistogramById("FX_SESSION_RESTORE_READ_FILE_MS").
          add(Date.now() - startMs);
        break;
      } catch (ex) {
          if (ex instanceof OS.File.Error && ex.becauseNoSuchFile) {
            exists = false;
          } else if (ex instanceof OS.File.Error) {
            // The file might be inaccessible due to wrong permissions
            // or similar failures. We'll just count it as "corrupted".
            console.error("Could not read session file ", ex, ex.stack);
            corrupted = true;
          } else if (ex instanceof SyntaxError) {
            console.error("Corrupt session file (invalid JSON found) ", ex, ex.stack);
            // File is corrupted, try next file
            corrupted = true;
          }
      } finally {
        if (exists) {
          noFilesFound = false;
          Telemetry.getHistogramById("FX_SESSION_RESTORE_CORRUPT_FILE").
            add(corrupted);
        }
      }
    }
    return {result, noFilesFound};
  },

  // Find the correct session file, read it and setup the worker.
  async read() {
    this._initializationStarted = true;

    // Load session files with lz4 compression.
    let {result, noFilesFound} = await this._readInternal(false);
    if (!result) {
      // No result? Probably because of migration, let's
      // load uncompressed session files.
      let r = await this._readInternal(true);
      result = r.result;
    }

    // All files are corrupted if files found but none could deliver a result.
    let allCorrupt = !noFilesFound && !result;
    Telemetry.getHistogramById("FX_SESSION_RESTORE_ALL_FILES_CORRUPT").
      add(allCorrupt);

    if (!result) {
      // If everything fails, start with an empty session.
      result = {
        origin: "empty",
        source: "",
        parsed: null,
        useOldExtension: false
      };
    }

    result.noFilesFound = noFilesFound;

    // Initialize the worker (in the background) to let it handle backups and also
    // as a workaround for bug 964531.
    let promiseInitialized = SessionWorker.post("init", [result.origin, result.useOldExtension, this.Paths, {
      maxUpgradeBackups: Services.prefs.getIntPref(PREF_MAX_UPGRADE_BACKUPS, 3),
      maxSerializeBack: Services.prefs.getIntPref(PREF_MAX_SERIALIZE_BACK, 10),
      maxSerializeForward: Services.prefs.getIntPref(PREF_MAX_SERIALIZE_FWD, -1)
    }]);

    promiseInitialized.catch(err => {
      // Ensure that we report errors but that they do not stop us.
      Promise.reject(err);
    }).then(() => this._deferredInitialized.resolve());

    return result;
  },

  // Post a message to the worker, making sure that it has been initialized
  // first.
  async _postToWorker(...args) {
    if (!this._initializationStarted) {
      // Initializing the worker is somewhat complex, as proper handling of
      // backups requires us to first read and check the session. Consequently,
      // the only way to initialize the worker is to first call `this.read()`.

      // The call to `this.read()` causes background initialization of the worker.
      // Initialization will be complete once `this._deferredInitialized.promise`
      // resolves.
      this.read();
    }
    await this._deferredInitialized.promise;
    return SessionWorker.post(...args)
  },

  write(aData) {
    if (RunState.isClosed) {
      return Promise.reject(new Error("SessionFile is closed"));
    }

    let isFinalWrite = false;
    if (RunState.isClosing) {
      // If shutdown has started, we will want to stop receiving
      // write instructions.
      isFinalWrite = true;
      RunState.setClosed();
    }

    let performShutdownCleanup = isFinalWrite &&
      !sessionStartup.isAutomaticRestoreEnabled();

    this._attempts++;
    let options = {isFinalWrite, performShutdownCleanup};
    let promise = this._postToWorker("write", [aData, options]);

    // Wait until the write is done.
    promise = promise.then(msg => {
      // Record how long the write took.
      this._recordTelemetry(msg.telemetry);
      this._successes++;
      if (msg.result.upgradeBackup) {
        // We have just completed a backup-on-upgrade, store the information
        // in preferences.
        Services.prefs.setCharPref(PREF_UPGRADE_BACKUP,
          Services.appinfo.platformBuildID);
      }
    }, err => {
      // Catch and report any errors.
      console.error("Could not write session state file ", err, err.stack);
      this._failures++;
      // By not doing anything special here we ensure that |promise| cannot
      // be rejected anymore. The shutdown/cleanup code at the end of the
      // function will thus always be executed.
    });

    // Ensure that we can write sessionstore.js cleanly before the profile
    // becomes unaccessible.
    AsyncShutdown.profileBeforeChange.addBlocker(
      "SessionFile: Finish writing Session Restore data",
      promise,
      {
        fetchState: () => ({
          options,
          attempts: this._attempts,
          successes: this._successes,
          failures: this._failures,
        })
      });

    // This code will always be executed because |promise| can't fail anymore.
    // We ensured that by having a reject handler that reports the failure but
    // doesn't forward the rejection.
    return promise.then(() => {
      // Remove the blocker, no matter if writing failed or not.
      AsyncShutdown.profileBeforeChange.removeBlocker(promise);

      if (isFinalWrite) {
        Services.obs.notifyObservers(null, "sessionstore-final-state-write-complete");
      }
    });
  },

  wipe() {
    return this._postToWorker("wipe");
  },

  _recordTelemetry(telemetry) {
    for (let id of Object.keys(telemetry)) {
      let value = telemetry[id];
      let samples = [];
      if (Array.isArray(value)) {
        samples.push(...value);
      } else {
        samples.push(value);
      }
      let histogram = Telemetry.getHistogramById(id);
      for (let sample of samples) {
        histogram.add(sample);
      }
    }
  }
};<|MERGE_RESOLUTION|>--- conflicted
+++ resolved
@@ -237,12 +237,8 @@
         result = {
           origin: key,
           source,
-<<<<<<< HEAD
-          parsed
-=======
           parsed,
           useOldExtension
->>>>>>> a17af05f
         };
         Telemetry.getHistogramById("FX_SESSION_RESTORE_CORRUPT_FILE").
           add(false);
