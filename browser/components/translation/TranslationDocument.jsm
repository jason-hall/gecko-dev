--- conflicted
+++ resolved
@@ -208,11 +208,7 @@
    *                 or "original".
    */
   _swapDocumentContent(target) {
-<<<<<<< HEAD
-    Task.spawn(function *() {
-=======
     (async () => {
->>>>>>> a17af05f
       // Let the event loop breath on every 100 nodes
       // that are replaced.
       const YIELD_INTERVAL = 100;
