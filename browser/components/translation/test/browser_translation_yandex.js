--- conflicted
+++ resolved
@@ -77,19 +77,11 @@
 });
 
 
-<<<<<<< HEAD
-add_task(function* test_preference_attribution() {
-
-    let prefUrl = "about:preferences#general";
-    let tab = yield promiseTestPageLoad(prefUrl);
-
-=======
 add_task(async function test_preference_attribution() {
     let prefUrl = "about:preferences#general";
     let waitPrefLoaded = TestUtils.topicObserved("sync-pane-loaded", () => true);
     let tab = await promiseTestPageLoad(prefUrl);
     await waitPrefLoaded;
->>>>>>> a17af05f
     let browser = gBrowser.getBrowserForTab(tab);
     let win = browser.contentWindow;
     let bingAttribution = win.document.getElementById("bingAttribution");
