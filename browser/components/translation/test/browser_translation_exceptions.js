/* This Source Code Form is subject to the terms of the Mozilla Public
 * License, v. 2.0. If a copy of the MPL was not distributed with this
 * file, You can obtain one at http://mozilla.org/MPL/2.0/. */

// tests the translation infobar, using a fake 'Translation' implementation.

var tmp = {};
Cu.import("resource:///modules/translation/Translation.jsm", tmp);
var {Translation} = tmp;

const kLanguagesPref = "browser.translation.neverForLanguages";
const kShowUIPref = "browser.translation.ui.show";

function test() {
  waitForExplicitFinish();

  Services.prefs.setBoolPref(kShowUIPref, true);
  let tab = BrowserTestUtils.addTab(gBrowser);
  gBrowser.selectedTab = tab;
  registerCleanupFunction(function() {
    gBrowser.removeTab(tab);
    Services.prefs.clearUserPref(kShowUIPref);
  });
  tab.linkedBrowser.addEventListener("load", function() {
<<<<<<< HEAD
    Task.spawn(function* () {
      for (let testCase of gTests) {
        info(testCase.desc);
        yield testCase.run();
=======
    (async function() {
      for (let testCase of gTests) {
        info(testCase.desc);
        await testCase.run();
>>>>>>> a17af05f
      }
    })().then(finish, ex => {
     ok(false, "Unexpected Exception: " + ex);
     finish();
    });
   }, {capture: true, once: true});

  content.location = "http://example.com/";
}

function getLanguageExceptions() {
  let langs = Services.prefs.getCharPref(kLanguagesPref);
  return langs ? langs.split(",") : [];
}

function getDomainExceptions() {
  let results = [];
  let enumerator = Services.perms.enumerator;
  while (enumerator.hasMoreElements()) {
    let perm = enumerator.getNext().QueryInterface(Ci.nsIPermission);

    if (perm.type == "translate" &&
        perm.capability == Services.perms.DENY_ACTION)
      results.push(perm.principal);
  }

  return results;
}

function getInfoBar() {
  return new Promise(resolve => {
    let infobar =
      gBrowser.getNotificationBox().getNotificationWithValue("translation");

    if (!infobar) {
      resolve();
    } else {
      // Wait for all animations to finish
      Promise.all(infobar.getAnimations().map(animation => animation.finished))
        .then(() => resolve(infobar));
    }

  });
}

function openPopup(aPopup) {
  return new Promise(resolve => {

<<<<<<< HEAD
  aPopup.addEventListener("popupshown", function() {
    deferred.resolve();
  }, {once: true});
=======
    aPopup.addEventListener("popupshown", function() {
      resolve();
    }, {once: true});
>>>>>>> a17af05f

    aPopup.focus();
    // One down event to open the popup.
    EventUtils.synthesizeKey("VK_DOWN",
                             { altKey: !navigator.platform.includes("Mac") });

  });
}

function waitForWindowLoad(aWin) {
  return new Promise(resolve => {

<<<<<<< HEAD
  aWin.addEventListener("load", function() {
    deferred.resolve();
  }, {capture: true, once: true});
=======
    aWin.addEventListener("load", function() {
      resolve();
    }, {capture: true, once: true});
>>>>>>> a17af05f

  });
}


var gTests = [

{
  desc: "clean exception lists at startup",
  run: function checkNeverForLanguage() {
    is(getLanguageExceptions().length, 0,
       "we start with an empty list of languages to never translate");
    is(getDomainExceptions().length, 0,
       "we start with an empty list of sites to never translate");
  }
},

{
  desc: "never for language",
  run: async function checkNeverForLanguage() {
    // Show the infobar for example.com and fr.
    Translation.documentStateReceived(gBrowser.selectedBrowser,
                                      {state: Translation.STATE_OFFER,
                                       originalShown: true,
                                       detectedLanguage: "fr"});
    let notif = await getInfoBar();
    ok(notif, "the infobar is visible");
    let ui = gBrowser.selectedBrowser.translationUI;
    let uri = gBrowser.selectedBrowser.currentURI;
    ok(ui.shouldShowInfoBar(uri, "fr"),
       "check shouldShowInfoBar initially returns true");

    // Open the "options" drop down.
    await openPopup(notif._getAnonElt("options"));
    ok(notif._getAnonElt("options").getAttribute("open"),
       "the options menu is open");

    // Check that the item is not disabled.
    ok(!notif._getAnonElt("neverForLanguage").disabled,
       "The 'Never translate <language>' item isn't disabled");

    // Click the 'Never for French' item.
    notif._getAnonElt("neverForLanguage").click();
    notif = await getInfoBar();
    ok(!notif, "infobar hidden");

    // Check this has been saved to the exceptions list.
    let langs = getLanguageExceptions();
    is(langs.length, 1, "one language in the exception list");
    is(langs[0], "fr", "correct language in the exception list");
    ok(!ui.shouldShowInfoBar(uri, "fr"),
       "the infobar wouldn't be shown anymore");

    // Reopen the infobar.
    PopupNotifications.getNotification("translate").anchorElement.click();
    notif = await getInfoBar();
    // Open the "options" drop down.
    await openPopup(notif._getAnonElt("options"));
    ok(notif._getAnonElt("neverForLanguage").disabled,
       "The 'Never translate French' item is disabled");

    // Cleanup.
    Services.prefs.setCharPref(kLanguagesPref, "");
    notif.close();
  }
},

{
  desc: "never for site",
  run: async function checkNeverForSite() {
    // Show the infobar for example.com and fr.
    Translation.documentStateReceived(gBrowser.selectedBrowser,
                                      {state: Translation.STATE_OFFER,
                                       originalShown: true,
                                       detectedLanguage: "fr"});
    let notif = await getInfoBar();
    ok(notif, "the infobar is visible");
    let ui = gBrowser.selectedBrowser.translationUI;
    let uri = gBrowser.selectedBrowser.currentURI;
    ok(ui.shouldShowInfoBar(uri, "fr"),
       "check shouldShowInfoBar initially returns true");

    // Open the "options" drop down.
    await openPopup(notif._getAnonElt("options"));
    ok(notif._getAnonElt("options").getAttribute("open"),
       "the options menu is open");

    // Check that the item is not disabled.
    ok(!notif._getAnonElt("neverForSite").disabled,
       "The 'Never translate site' item isn't disabled");

    // Click the 'Never for French' item.
    notif._getAnonElt("neverForSite").click();
    notif = await getInfoBar();
    ok(!notif, "infobar hidden");

    // Check this has been saved to the exceptions list.
    let sites = getDomainExceptions();
    is(sites.length, 1, "one site in the exception list");
    is(sites[0].origin, "http://example.com", "correct site in the exception list");
    ok(!ui.shouldShowInfoBar(uri, "fr"),
       "the infobar wouldn't be shown anymore");

    // Reopen the infobar.
    PopupNotifications.getNotification("translate").anchorElement.click();
    notif = await getInfoBar();
    // Open the "options" drop down.
    await openPopup(notif._getAnonElt("options"));
    ok(notif._getAnonElt("neverForSite").disabled,
       "The 'Never translate French' item is disabled");

    // Cleanup.
    Services.perms.remove(makeURI("http://example.com"), "translate");
    notif.close();
  }
},

{
  desc: "language exception list",
  run: async function checkLanguageExceptions() {
    // Put 2 languages in the pref before opening the window to check
    // the list is displayed on load.
    Services.prefs.setCharPref(kLanguagesPref, "fr,de");

    // Open the translation exceptions dialog.
    let win = openDialog("chrome://browser/content/preferences/translation.xul",
                         "Browser:TranslationExceptions",
                         "", null);
    await waitForWindowLoad(win);

    // Check that the list of language exceptions is loaded.
    let getById = win.document.getElementById.bind(win.document);
    let tree = getById("languagesTree");
    let remove = getById("removeLanguage");
    let removeAll = getById("removeAllLanguages");
    is(tree.view.rowCount, 2, "The language exceptions list has 2 items");
    ok(remove.disabled, "The 'Remove Language' button is disabled");
    ok(!removeAll.disabled, "The 'Remove All Languages' button is enabled");

    // Select the first item.
    tree.view.selection.select(0);
    ok(!remove.disabled, "The 'Remove Language' button is enabled");

    // Click the 'Remove' button.
    remove.click();
    is(tree.view.rowCount, 1, "The language exceptions now contains 1 item");
    is(getLanguageExceptions().length, 1, "One exception in the pref");

    // Clear the pref, and check the last item is removed from the display.
    Services.prefs.setCharPref(kLanguagesPref, "");
    is(tree.view.rowCount, 0, "The language exceptions list is empty");
    ok(remove.disabled, "The 'Remove Language' button is disabled");
    ok(removeAll.disabled, "The 'Remove All Languages' button is disabled");

    // Add an item and check it appears.
    Services.prefs.setCharPref(kLanguagesPref, "fr");
    is(tree.view.rowCount, 1, "The language exceptions list has 1 item");
    ok(remove.disabled, "The 'Remove Language' button is disabled");
    ok(!removeAll.disabled, "The 'Remove All Languages' button is enabled");

    // Click the 'Remove All' button.
    removeAll.click();
    is(tree.view.rowCount, 0, "The language exceptions list is empty");
    ok(remove.disabled, "The 'Remove Language' button is disabled");
    ok(removeAll.disabled, "The 'Remove All Languages' button is disabled");
    is(Services.prefs.getCharPref(kLanguagesPref), "", "The pref is empty");

    win.close();
  }
},

{
  desc: "domains exception list",
  run: async function checkDomainExceptions() {
    // Put 2 exceptions before opening the window to check the list is
    // displayed on load.
    let perms = Services.perms;
    perms.add(makeURI("http://example.org"), "translate", perms.DENY_ACTION);
    perms.add(makeURI("http://example.com"), "translate", perms.DENY_ACTION);

    // Open the translation exceptions dialog.
    let win = openDialog("chrome://browser/content/preferences/translation.xul",
                         "Browser:TranslationExceptions",
                         "", null);
    await waitForWindowLoad(win);

    // Check that the list of language exceptions is loaded.
    let getById = win.document.getElementById.bind(win.document);
    let tree = getById("sitesTree");
    let remove = getById("removeSite");
    let removeAll = getById("removeAllSites");
    is(tree.view.rowCount, 2, "The sites exceptions list has 2 items");
    ok(remove.disabled, "The 'Remove Site' button is disabled");
    ok(!removeAll.disabled, "The 'Remove All Sites' button is enabled");

    // Select the first item.
    tree.view.selection.select(0);
    ok(!remove.disabled, "The 'Remove Site' button is enabled");

    // Click the 'Remove' button.
    remove.click();
    is(tree.view.rowCount, 1, "The site exceptions now contains 1 item");
    is(getDomainExceptions().length, 1, "One exception in the permissions");

    // Clear the permissions, and check the last item is removed from the display.
    perms.remove(makeURI("http://example.org"), "translate");
    perms.remove(makeURI("http://example.com"), "translate");
    is(tree.view.rowCount, 0, "The site exceptions list is empty");
    ok(remove.disabled, "The 'Remove Site' button is disabled");
    ok(removeAll.disabled, "The 'Remove All Site' button is disabled");

    // Add an item and check it appears.
    perms.add(makeURI("http://example.com"), "translate", perms.DENY_ACTION);
    is(tree.view.rowCount, 1, "The site exceptions list has 1 item");
    ok(remove.disabled, "The 'Remove Site' button is disabled");
    ok(!removeAll.disabled, "The 'Remove All Sites' button is enabled");

    // Click the 'Remove All' button.
    removeAll.click();
    is(tree.view.rowCount, 0, "The site exceptions list is empty");
    ok(remove.disabled, "The 'Remove Site' button is disabled");
    ok(removeAll.disabled, "The 'Remove All Sites' button is disabled");
    is(getDomainExceptions().length, 0, "No exceptions in the permissions");

    win.close();
  }
}

];<|MERGE_RESOLUTION|>--- conflicted
+++ resolved
@@ -22,17 +22,10 @@
     Services.prefs.clearUserPref(kShowUIPref);
   });
   tab.linkedBrowser.addEventListener("load", function() {
-<<<<<<< HEAD
-    Task.spawn(function* () {
-      for (let testCase of gTests) {
-        info(testCase.desc);
-        yield testCase.run();
-=======
     (async function() {
       for (let testCase of gTests) {
         info(testCase.desc);
         await testCase.run();
->>>>>>> a17af05f
       }
     })().then(finish, ex => {
      ok(false, "Unexpected Exception: " + ex);
@@ -81,15 +74,9 @@
 function openPopup(aPopup) {
   return new Promise(resolve => {
 
-<<<<<<< HEAD
-  aPopup.addEventListener("popupshown", function() {
-    deferred.resolve();
-  }, {once: true});
-=======
     aPopup.addEventListener("popupshown", function() {
       resolve();
     }, {once: true});
->>>>>>> a17af05f
 
     aPopup.focus();
     // One down event to open the popup.
@@ -102,15 +89,9 @@
 function waitForWindowLoad(aWin) {
   return new Promise(resolve => {
 
-<<<<<<< HEAD
-  aWin.addEventListener("load", function() {
-    deferred.resolve();
-  }, {capture: true, once: true});
-=======
     aWin.addEventListener("load", function() {
       resolve();
     }, {capture: true, once: true});
->>>>>>> a17af05f
 
   });
 }
