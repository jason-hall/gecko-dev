/* This Source Code Form is subject to the terms of the Mozilla Public
 * License, v. 2.0. If a copy of the MPL was not distributed with this
 * file, You can obtain one at http://mozilla.org/MPL/2.0/. */

"use strict";

const {classes: Cc, interfaces: Ci, utils: Cu} = Components;

this.EXPORTED_SYMBOLS = [ "YandexTranslator" ];

Cu.import("resource://gre/modules/Services.jsm");
Cu.import("resource://gre/modules/Log.jsm");
Cu.import("resource://gre/modules/PromiseUtils.jsm");
Cu.import("resource://services-common/utils.js");
Cu.import("resource://gre/modules/Http.jsm");

// The maximum amount of net data allowed per request on Bing's API.
const MAX_REQUEST_DATA = 5000; // Documentation says 10000 but anywhere
                               // close to that is refused by the service.

// The maximum number of chunks allowed to be translated in a single
// request.
const MAX_REQUEST_CHUNKS = 1000; // Documentation says 2000.

// Self-imposed limit of 15 requests. This means that a page that would need
// to be broken in more than 15 requests won't be fully translated.
// The maximum amount of data that we will translate for a single page
// is MAX_REQUESTS * MAX_REQUEST_DATA.
const MAX_REQUESTS = 15;

const YANDEX_RETURN_CODE_OK = 200;

const YANDEX_ERR_KEY_INVALID               = 401; // Invalid API key
const YANDEX_ERR_KEY_BLOCKED               = 402; // This API key has been blocked
const YANDEX_ERR_DAILY_REQ_LIMIT_EXCEEDED  = 403; // Daily limit for requests reached
const YANDEX_ERR_DAILY_CHAR_LIMIT_EXCEEDED = 404; // Daily limit of chars reached
const YANDEX_ERR_TEXT_TOO_LONG             = 413; // The text size exceeds the maximum
const YANDEX_ERR_UNPROCESSABLE_TEXT        = 422; // The text could not be translated
const YANDEX_ERR_LANG_NOT_SUPPORTED        = 501; // The specified translation direction is not supported

// Errors that should activate the service unavailable handling
const YANDEX_PERMANENT_ERRORS = [
  YANDEX_ERR_KEY_INVALID,
  YANDEX_ERR_KEY_BLOCKED,
  YANDEX_ERR_DAILY_REQ_LIMIT_EXCEEDED,
  YANDEX_ERR_DAILY_CHAR_LIMIT_EXCEEDED,
];

/**
 * Translates a webpage using Yandex's Translation API.
 *
 * @param translationDocument  The TranslationDocument object that represents
 *                             the webpage to be translated
 * @param sourceLanguage       The source language of the document
 * @param targetLanguage       The target language for the translation
 *
 * @returns {Promise}          A promise that will resolve when the translation
 *                             task is finished.
 */
this.YandexTranslator = function(translationDocument, sourceLanguage, targetLanguage) {
  this.translationDocument = translationDocument;
  this.sourceLanguage = sourceLanguage;
  this.targetLanguage = targetLanguage;
  this._pendingRequests = 0;
  this._partialSuccess = false;
  this._serviceUnavailable = false;
  this._translatedCharacterCount = 0;
};

this.YandexTranslator.prototype = {
  /**
   * Performs the translation, splitting the document into several chunks
   * respecting the data limits of the API.
   *
   * @returns {Promise}          A promise that will resolve when the translation
   *                             task is finished.
   */
  translate() {
<<<<<<< HEAD
    return Task.spawn(function *() {
=======
    return (async () => {
>>>>>>> a17af05f
      let currentIndex = 0;
      this._onFinishedDeferred = PromiseUtils.defer();

      // Let's split the document into various requests to be sent to
      // Yandex's Translation API.
      for (let requestCount = 0; requestCount < MAX_REQUESTS; requestCount++) {
        // Generating the text for each request can be expensive, so
        // let's take the opportunity of the chunkification process to
        // allow for the event loop to attend other pending events
        // before we continue.
        await CommonUtils.laterTickResolvingPromise();

        // Determine the data for the next request.
        let request = this._generateNextTranslationRequest(currentIndex);

        // Create a real request to the server, and put it on the
        // pending requests list.
        let yandexRequest = new YandexRequest(request.data,
                                          this.sourceLanguage,
                                          this.targetLanguage);
        this._pendingRequests++;
        yandexRequest.fireRequest().then(this._chunkCompleted.bind(this),
                                       this._chunkFailed.bind(this));

        currentIndex = request.lastIndex;
        if (request.finished) {
          break;
        }
      }

      return this._onFinishedDeferred.promise;
    })();
  },

  /**
   * Function called when a request sent to the server completed successfully.
   * This function handles calling the function to parse the result and the
   * function to resolve the promise returned by the public `translate()`
   * method when there are no pending requests left.
   *
   * @param   request   The YandexRequest sent to the server
   */
  _chunkCompleted(yandexRequest) {
    if (this._parseChunkResult(yandexRequest)) {
      this._partialSuccess = true;
      // Count the number of characters successfully translated.
      this._translatedCharacterCount += yandexRequest.characterCount;
    }

    this._checkIfFinished();
  },

  /**
   * Function called when a request sent to the server has failed.
   * This function handles deciding if the error is transient or means the
   * service is unavailable (zero balance on the key or request credentials are
   * not in an active state) and calling the function to resolve the promise
   * returned by the public `translate()` method when there are no pending
   * requests left.
   *
   * @param   aError   [optional] The XHR object of the request that failed.
   */
  _chunkFailed(aError) {
    if (aError instanceof Ci.nsIXMLHttpRequest) {
      let body = aError.responseText;
      let json = { code: 0 };
      try {
        json = JSON.parse(body);
      } catch (e) {}

      if (json.code && YANDEX_PERMANENT_ERRORS.indexOf(json.code) != -1)
        this._serviceUnavailable = true;
    }

    this._checkIfFinished();
  },

  /**
   * Function called when a request sent to the server has completed.
   * This function handles resolving the promise
   * returned by the public `translate()` method when all chunks are completed.
   */
  _checkIfFinished() {
    // Check if all pending requests have been
    // completed and then resolves the promise.
    // If at least one chunk was successful, the
    // promise will be resolved positively which will
    // display the "Success" state for the infobar. Otherwise,
    // the "Error" state will appear.
    if (--this._pendingRequests == 0) {
      if (this._partialSuccess) {
        this._onFinishedDeferred.resolve({
          characterCount: this._translatedCharacterCount
        });
      } else {
        let error = this._serviceUnavailable ? "unavailable" : "failure";
        this._onFinishedDeferred.reject(error);
      }
    }
  },

  /**
   * This function parses the result returned by Yandex's Translation API,
   * which returns a JSON result that contains a number of elements. The
   * API is documented here:
   * http://api.yandex.com/translate/doc/dg/reference/translate.xml
   *
   * @param   request      The request sent to the server.
   * @returns boolean      True if parsing of this chunk was successful.
   */
  _parseChunkResult(yandexRequest) {
    let results;
    try {
      let result = JSON.parse(yandexRequest.networkRequest.responseText);
      if (result.code != 200) {
        Services.console.logStringMessage("YandexTranslator: Result is " + result.code);
        return false;
      }
      results = result.text
    } catch (e) {
      return false;
    }

    let len = results.length;
    if (len != yandexRequest.translationData.length) {
      // This should never happen, but if the service returns a different number
      // of items (from the number of items submitted), we can't use this chunk
      // because all items would be paired incorrectly.
      return false;
    }

    let error = false;
    for (let i = 0; i < len; i++) {
      try {
        let result = results[i];
        let root = yandexRequest.translationData[i][0];
        root.parseResult(result);
      } catch (e) { error = true; }
    }

    return !error;
  },

  /**
   * This function will determine what is the data to be used for
   * the Nth request we are generating, based on the input params.
   *
   * @param startIndex What is the index, in the roots list, that the
   *                   chunk should start.
   */
  _generateNextTranslationRequest(startIndex) {
    let currentDataSize = 0;
    let currentChunks = 0;
    let output = [];
    let rootsList = this.translationDocument.roots;

    for (let i = startIndex; i < rootsList.length; i++) {
      let root = rootsList[i];
      let text = this.translationDocument.generateTextForItem(root);
      if (!text) {
        continue;
      }

      let newCurSize = currentDataSize + text.length;
      let newChunks = currentChunks + 1;

      if (newCurSize > MAX_REQUEST_DATA ||
          newChunks > MAX_REQUEST_CHUNKS) {

        // If we've reached the API limits, let's stop accumulating data
        // for this request and return. We return information useful for
        // the caller to pass back on the next call, so that the function
        // can keep working from where it stopped.
        return {
          data: output,
          finished: false,
          lastIndex: i
        };
      }

      currentDataSize = newCurSize;
      currentChunks = newChunks;
      output.push([root, text]);
    }

    return {
      data: output,
      finished: true,
      lastIndex: 0
    };
  }
};

/**
 * Represents a request (for 1 chunk) sent off to Yandex's service.
 *
 * @params translationData  The data to be used for this translation,
 *                          generated by the generateNextTranslationRequest...
 *                          function.
 * @param sourceLanguage    The source language of the document.
 * @param targetLanguage    The target language for the translation.
 *
 */
function YandexRequest(translationData, sourceLanguage, targetLanguage) {
  this.translationData = translationData;
  this.sourceLanguage = sourceLanguage;
  this.targetLanguage = targetLanguage;
  this.characterCount = 0;
}

YandexRequest.prototype = {
  /**
   * Initiates the request
   */
  fireRequest() {
<<<<<<< HEAD
    return Task.spawn(function *() {
=======
    return (async () => {
>>>>>>> a17af05f
      // Prepare URL.
      let url = getUrlParam("https://translate.yandex.net/api/v1.5/tr.json/translate",
                            "browser.translation.yandex.translateURLOverride");

      // Prepare the request body.
      let apiKey = getUrlParam("%YANDEX_API_KEY%", "browser.translation.yandex.apiKeyOverride");
      let params = [
        ["key", apiKey],
        ["format", "html"],
        ["lang", this.sourceLanguage + "-" + this.targetLanguage],
      ];

      for (let [, text] of this.translationData) {
        params.push(["text", text]);
        this.characterCount += text.length;
      }

      // Set up request options.
<<<<<<< HEAD
      let deferred = Promise.defer();
      let options = {
        onLoad: (function(responseText, xhr) {
          deferred.resolve(this);
        }).bind(this),
        onError(e, responseText, xhr) {
          deferred.reject(xhr);
        },
        postData: params
      };

      // Fire the request.
      this.networkRequest = httpRequest(url, options);

      return deferred.promise;
    }.bind(this));
=======
      return new Promise((resolve, reject) => {
        let options = {
          onLoad: (responseText, xhr) => {
            resolve(this);
          },
          onError(e, responseText, xhr) {
            reject(xhr);
          },
          postData: params
        };

        // Fire the request.
        this.networkRequest = httpRequest(url, options);

      });
    })();
>>>>>>> a17af05f
  }
};

/**
 * Fetch an auth token (clientID or client secret), which may be overridden by
 * a pref if it's set.
 */
function getUrlParam(paramValue, prefName) {
  if (Services.prefs.getPrefType(prefName))
    paramValue = Services.prefs.getCharPref(prefName);
  paramValue = Services.urlFormatter.formatURL(paramValue);
  return paramValue;
}<|MERGE_RESOLUTION|>--- conflicted
+++ resolved
@@ -76,11 +76,7 @@
    *                             task is finished.
    */
   translate() {
-<<<<<<< HEAD
-    return Task.spawn(function *() {
-=======
     return (async () => {
->>>>>>> a17af05f
       let currentIndex = 0;
       this._onFinishedDeferred = PromiseUtils.defer();
 
@@ -296,11 +292,7 @@
    * Initiates the request
    */
   fireRequest() {
-<<<<<<< HEAD
-    return Task.spawn(function *() {
-=======
     return (async () => {
->>>>>>> a17af05f
       // Prepare URL.
       let url = getUrlParam("https://translate.yandex.net/api/v1.5/tr.json/translate",
                             "browser.translation.yandex.translateURLOverride");
@@ -319,24 +311,6 @@
       }
 
       // Set up request options.
-<<<<<<< HEAD
-      let deferred = Promise.defer();
-      let options = {
-        onLoad: (function(responseText, xhr) {
-          deferred.resolve(this);
-        }).bind(this),
-        onError(e, responseText, xhr) {
-          deferred.reject(xhr);
-        },
-        postData: params
-      };
-
-      // Fire the request.
-      this.networkRequest = httpRequest(url, options);
-
-      return deferred.promise;
-    }.bind(this));
-=======
       return new Promise((resolve, reject) => {
         let options = {
           onLoad: (responseText, xhr) => {
@@ -353,7 +327,6 @@
 
       });
     })();
->>>>>>> a17af05f
   }
 };
 
