--- conflicted
+++ resolved
@@ -5,10 +5,7 @@
 
 #include "nsWindowsShellService.h"
 
-<<<<<<< HEAD
-=======
 #include "BinaryPath.h"
->>>>>>> a17af05f
 #include "city.h"
 #include "imgIContainer.h"
 #include "imgIRequest.h"
@@ -68,8 +65,6 @@
 
 #define APP_REG_NAME_BASE L"Firefox-"
 
-#define APP_REG_NAME_BASE L"Firefox-"
-
 using mozilla::IsWin8OrLater;
 using namespace mozilla;
 using namespace mozilla::gfx;
@@ -137,81 +132,6 @@
   return NS_OK;
 }
 
-<<<<<<< HEAD
-NS_IMETHODIMP
-nsWindowsShellService::ShortcutMaintenance()
-{
-  nsresult rv;
-
-  // XXX App ids were updated to a constant install path hash,
-  // XXX this code can be removed after a few upgrade cycles.
-
-  // Launch helper.exe so it can update the application user model ids on
-  // shortcuts in the user's taskbar and start menu. This keeps older pinned
-  // shortcuts grouped correctly after major updates. Note, we also do this
-  // through the upgrade installer script, however, this is the only place we
-  // have a chance to trap links created by users who do control the install/
-  // update process of the browser.
-
-  nsCOMPtr<nsIWinTaskbar> taskbarInfo =
-    do_GetService(NS_TASKBAR_CONTRACTID);
-  if (!taskbarInfo) // If we haven't built with win7 sdk features, this fails.
-    return NS_OK;
-
-  // Avoid if this isn't Win7+
-  bool isSupported = false;
-  taskbarInfo->GetAvailable(&isSupported);
-  if (!isSupported)
-    return NS_OK;
-
-  nsAutoString appId;
-  if (NS_FAILED(taskbarInfo->GetDefaultGroupId(appId)))
-    return NS_ERROR_UNEXPECTED;
-
-  const char* prefName = "browser.taskbar.lastgroupid";
-  nsCOMPtr<nsIPrefBranch> prefs =
-    do_GetService(NS_PREFSERVICE_CONTRACTID);
-  if (!prefs)
-    return NS_ERROR_UNEXPECTED;
-
-  nsCOMPtr<nsISupportsString> prefString;
-  rv = prefs->GetComplexValue(prefName,
-                              NS_GET_IID(nsISupportsString),
-                              getter_AddRefs(prefString));
-  if (NS_SUCCEEDED(rv)) {
-    nsAutoString version;
-    prefString->GetData(version);
-    if (!version.IsEmpty() && version.Equals(appId)) {
-      // We're all good, get out of here.
-      return NS_OK;
-    }
-  }
-  // Update the version in prefs
-  prefString =
-    do_CreateInstance(NS_SUPPORTS_STRING_CONTRACTID, &rv);
-  if (NS_FAILED(rv))
-    return rv;
-
-  prefString->SetData(appId);
-  rv = prefs->SetComplexValue(prefName,
-                              NS_GET_IID(nsISupportsString),
-                              prefString);
-  if (NS_FAILED(rv)) {
-    NS_WARNING("Couldn't set last user model id!");
-    return NS_ERROR_UNEXPECTED;
-  }
-
-  nsAutoString appHelperPath;
-  if (NS_FAILED(GetHelperPath(appHelperPath)))
-    return NS_ERROR_UNEXPECTED;
-
-  appHelperPath.AppendLiteral(" /UpdateShortcutAppUserModelIds");
-
-  return LaunchHelper(appHelperPath);
-}
-
-=======
->>>>>>> a17af05f
 static bool
 IsPathDefaultForClass(const RefPtr<IApplicationAssociationRegistration>& pAAR,
                       wchar_t *exePath, LPCWSTR aClassName)
@@ -272,7 +192,6 @@
                    NS_GET_IID(nsIFile),
                    getter_AddRefs(exeFile));
   NS_ENSURE_SUCCESS(rv, rv);
-<<<<<<< HEAD
 
   nsCOMPtr<nsIFile> appDir;
   rv = exeFile->GetParent(getter_AddRefs(appDir));
@@ -288,23 +207,6 @@
   aAppRegName.AppendInt((int)(hash >> 32), 16);
   aAppRegName.AppendInt((int)hash, 16);
 
-=======
-
-  nsCOMPtr<nsIFile> appDir;
-  rv = exeFile->GetParent(getter_AddRefs(appDir));
-  NS_ENSURE_SUCCESS(rv, rv);
-
-  nsAutoString appDirStr;
-  rv = appDir->GetPath(appDirStr);
-  NS_ENSURE_SUCCESS(rv, rv);
-
-  aAppRegName = APP_REG_NAME_BASE;
-  uint64_t hash = CityHash64(static_cast<const char *>(appDirStr.get()),
-                             appDirStr.Length() * sizeof(nsAutoString::char_type));
-  aAppRegName.AppendInt((int)(hash >> 32), 16);
-  aAppRegName.AppendInt((int)hash, 16);
-
->>>>>>> a17af05f
   return rv;
 }
 
@@ -314,15 +216,9 @@
                                         bool* aIsDefaultBrowser)
 {
   mozilla::Unused << aStartupCheck;
-<<<<<<< HEAD
 
   *aIsDefaultBrowser = false;
 
-=======
-
-  *aIsDefaultBrowser = false;
-
->>>>>>> a17af05f
   RefPtr<IApplicationAssociationRegistration> pAAR;
   HRESULT hr = CoCreateInstance(CLSID_ApplicationAssociationRegistration,
                                 nullptr,
@@ -333,20 +229,10 @@
     return NS_OK;
   }
 
-<<<<<<< HEAD
-  wchar_t exePath[MAX_BUF] = L"";
-  if (!::GetModuleFileNameW(0, exePath, MAX_BUF)) {
-    return NS_OK;
-  }
-  // Convert the path to a long path since GetModuleFileNameW returns the path
-  // that was used to launch Firefox which is not necessarily a long path.
-  if (!::GetLongPathNameW(exePath, exePath, MAX_BUF)) {
-=======
   wchar_t exePath[MAXPATHLEN] = L"";
   nsresult rv = BinaryPath::GetLong(exePath);
 
   if (NS_FAILED(rv)) {
->>>>>>> a17af05f
     return NS_OK;
   }
 
@@ -690,12 +576,8 @@
 
 NS_IMETHODIMP
 nsWindowsShellService::SetDesktopBackground(nsIDOMElement* aElement,
-<<<<<<< HEAD
-                                            int32_t aPosition)
-=======
                                             int32_t aPosition,
                                             const nsACString& aImageName)
->>>>>>> a17af05f
 {
   nsresult rv;
 
