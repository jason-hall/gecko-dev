/**
 * Tests that a popup window in private browsing window opens
 * new tab links in the original private browsing window as
 * new tabs.
 *
 * This is a regression test for bug 1202634.
 */

// We're able to sidestep some quote-escaping issues when
// nesting data URI's by encoding the second data URI in
// base64.
const POPUP_BODY_BASE64 = btoa(`<a href="http://example.com/" target="_blank"
                                   id="second">
                                  Now click this
                                </a>`);
const POPUP_LINK = `data:text/html;charset=utf-8;base64,${POPUP_BODY_BASE64}`;
const WINDOW_BODY = `data:text/html,
                     <a href="%23" id="first"
                        onclick="window.open('${POPUP_LINK}', '_blank',
                                             'width=630,height=500')">
                       First click this.
                     </a>`;

add_task(async function test_private_popup_window_opens_private_tabs() {
  let privWin = await BrowserTestUtils.openNewBrowserWindow({ private: true });

  // Sanity check - this browser better be private.
  ok(PrivateBrowsingUtils.isWindowPrivate(privWin),
     "Opened a private browsing window.");

  // First, open a private browsing window, and load our
  // testing page.
  let privBrowser = privWin.gBrowser.selectedBrowser;
  await BrowserTestUtils.loadURI(privBrowser, WINDOW_BODY);
  await BrowserTestUtils.browserLoaded(privBrowser);

  // Next, click on the link in the testing page, and ensure
  // that a private popup window is opened.
  let openedPromise = BrowserTestUtils.waitForNewWindow(true, POPUP_LINK);

<<<<<<< HEAD
  yield BrowserTestUtils.synthesizeMouseAtCenter("#first", {}, privBrowser);
  let popupWin = yield openedPromise;
=======
  await BrowserTestUtils.synthesizeMouseAtCenter("#first", {}, privBrowser);
  let popupWin = await openedPromise;
>>>>>>> a17af05f
  ok(PrivateBrowsingUtils.isWindowPrivate(popupWin),
     "Popup window was private.");

  // Now click on the link in the popup, and ensure that a new
  // tab is opened in the original private browsing window.
  let newTabPromise = BrowserTestUtils.waitForNewTab(privWin.gBrowser);
  let popupBrowser = popupWin.gBrowser.selectedBrowser;
<<<<<<< HEAD
  yield BrowserTestUtils.synthesizeMouseAtCenter("#second", {}, popupBrowser);
  let newPrivTab = yield newTabPromise;
=======
  await BrowserTestUtils.synthesizeMouseAtCenter("#second", {}, popupBrowser);
  let newPrivTab = await newTabPromise;
>>>>>>> a17af05f

  // Ensure that the newly created tab's browser is private.
  ok(PrivateBrowsingUtils.isBrowserPrivate(newPrivTab.linkedBrowser),
     "Newly opened tab should be private.");

  // Clean up
  await BrowserTestUtils.removeTab(newPrivTab);
  await BrowserTestUtils.closeWindow(popupWin);
  await BrowserTestUtils.closeWindow(privWin);
});<|MERGE_RESOLUTION|>--- conflicted
+++ resolved
@@ -38,13 +38,8 @@
   // that a private popup window is opened.
   let openedPromise = BrowserTestUtils.waitForNewWindow(true, POPUP_LINK);
 
-<<<<<<< HEAD
-  yield BrowserTestUtils.synthesizeMouseAtCenter("#first", {}, privBrowser);
-  let popupWin = yield openedPromise;
-=======
   await BrowserTestUtils.synthesizeMouseAtCenter("#first", {}, privBrowser);
   let popupWin = await openedPromise;
->>>>>>> a17af05f
   ok(PrivateBrowsingUtils.isWindowPrivate(popupWin),
      "Popup window was private.");
 
@@ -52,13 +47,8 @@
   // tab is opened in the original private browsing window.
   let newTabPromise = BrowserTestUtils.waitForNewTab(privWin.gBrowser);
   let popupBrowser = popupWin.gBrowser.selectedBrowser;
-<<<<<<< HEAD
-  yield BrowserTestUtils.synthesizeMouseAtCenter("#second", {}, popupBrowser);
-  let newPrivTab = yield newTabPromise;
-=======
   await BrowserTestUtils.synthesizeMouseAtCenter("#second", {}, popupBrowser);
   let newPrivTab = await newTabPromise;
->>>>>>> a17af05f
 
   // Ensure that the newly created tab's browser is private.
   ok(PrivateBrowsingUtils.isBrowserPrivate(newPrivTab.linkedBrowser),
