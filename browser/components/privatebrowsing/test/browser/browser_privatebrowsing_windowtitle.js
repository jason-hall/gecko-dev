/* This Source Code Form is subject to the terms of the Mozilla Public
 * License, v. 2.0. If a copy of the MPL was not distributed with this
 * file, You can obtain one at http://mozilla.org/MPL/2.0/. */

// This test makes sure that the window title changes correctly while switching
// from and to private browsing mode.

<<<<<<< HEAD
add_task(function* test() {
=======
add_task(async function test() {
>>>>>>> a17af05f
  const testPageURL = "http://mochi.test:8888/browser/" +
    "browser/components/privatebrowsing/test/browser/browser_privatebrowsing_windowtitle_page.html";
  requestLongerTimeout(2);

  // initialization of expected titles
  let test_title = "Test title";
  let app_name = document.documentElement.getAttribute("title");
  const isOSX = ("nsILocalFileMac" in Ci);
  let page_with_title;
  let page_without_title;
  let about_pb_title;
  let pb_page_with_title;
  let pb_page_without_title;
  let pb_about_pb_title;
  if (isOSX) {
    page_with_title = test_title;
    page_without_title = app_name;
    about_pb_title = "Open a private window?";
    pb_page_with_title = test_title + " - (Private Browsing)";
    pb_page_without_title = app_name + " - (Private Browsing)";
    pb_about_pb_title = "Private Browsing - (Private Browsing)";
  } else {
    page_with_title = test_title + " - " + app_name;
    page_without_title = app_name;
    about_pb_title = "Open a private window? - " + app_name;
    pb_page_with_title = test_title + " - " + app_name + " (Private Browsing)";
    pb_page_without_title = app_name + " (Private Browsing)";
    pb_about_pb_title = "Private Browsing - " + app_name + " (Private Browsing)";
  }

  async function testTabTitle(aWindow, url, insidePB, expected_title) {
    let tab = (await BrowserTestUtils.openNewForegroundTab(aWindow.gBrowser));
    await BrowserTestUtils.loadURI(tab.linkedBrowser, url);
    await BrowserTestUtils.browserLoaded(tab.linkedBrowser);

    await BrowserTestUtils.waitForCondition(() => {
      return aWindow.document.title === expected_title;
    }, `Window title should be ${expected_title}, got ${aWindow.document.title}`);

    is(aWindow.document.title, expected_title, "The window title for " + url +
       " is correct (" + (insidePB ? "inside" : "outside") +
       " private browsing mode)");

    let win = aWindow.gBrowser.replaceTabWithWindow(tab);
    await BrowserTestUtils.waitForEvent(win, "load", false);

    await BrowserTestUtils.waitForCondition(() => {
      return win.document.title === expected_title;
    }, `Window title should be ${expected_title}, got ${aWindow.document.title}`);

    is(win.document.title, expected_title, "The window title for " + url +
       " detached tab is correct (" + (insidePB ? "inside" : "outside") +
       " private browsing mode)");

    await Promise.all([ BrowserTestUtils.closeWindow(win),
                        BrowserTestUtils.closeWindow(aWindow) ]);
  }

  function openWin(private) {
    return BrowserTestUtils.openNewBrowserWindow({ private });
  }
<<<<<<< HEAD
  yield testTabTitle((yield openWin(false)), "about:blank", false, page_without_title);
  yield testTabTitle((yield openWin(false)), testPageURL, false, page_with_title);
  yield testTabTitle((yield openWin(false)), "about:privatebrowsing", false, about_pb_title);
  yield testTabTitle((yield openWin(true)), "about:blank", true, pb_page_without_title);
  yield testTabTitle((yield openWin(true)), testPageURL, true, pb_page_with_title);
  yield testTabTitle((yield openWin(true)), "about:privatebrowsing", true, pb_about_pb_title);
=======
  await testTabTitle((await openWin(false)), "about:blank", false, page_without_title);
  await testTabTitle((await openWin(false)), testPageURL, false, page_with_title);
  await testTabTitle((await openWin(false)), "about:privatebrowsing", false, about_pb_title);
  await testTabTitle((await openWin(true)), "about:blank", true, pb_page_without_title);
  await testTabTitle((await openWin(true)), testPageURL, true, pb_page_with_title);
  await testTabTitle((await openWin(true)), "about:privatebrowsing", true, pb_about_pb_title);
>>>>>>> a17af05f
});<|MERGE_RESOLUTION|>--- conflicted
+++ resolved
@@ -5,11 +5,7 @@
 // This test makes sure that the window title changes correctly while switching
 // from and to private browsing mode.
 
-<<<<<<< HEAD
-add_task(function* test() {
-=======
 add_task(async function test() {
->>>>>>> a17af05f
   const testPageURL = "http://mochi.test:8888/browser/" +
     "browser/components/privatebrowsing/test/browser/browser_privatebrowsing_windowtitle_page.html";
   requestLongerTimeout(2);
@@ -71,19 +67,10 @@
   function openWin(private) {
     return BrowserTestUtils.openNewBrowserWindow({ private });
   }
-<<<<<<< HEAD
-  yield testTabTitle((yield openWin(false)), "about:blank", false, page_without_title);
-  yield testTabTitle((yield openWin(false)), testPageURL, false, page_with_title);
-  yield testTabTitle((yield openWin(false)), "about:privatebrowsing", false, about_pb_title);
-  yield testTabTitle((yield openWin(true)), "about:blank", true, pb_page_without_title);
-  yield testTabTitle((yield openWin(true)), testPageURL, true, pb_page_with_title);
-  yield testTabTitle((yield openWin(true)), "about:privatebrowsing", true, pb_about_pb_title);
-=======
   await testTabTitle((await openWin(false)), "about:blank", false, page_without_title);
   await testTabTitle((await openWin(false)), testPageURL, false, page_with_title);
   await testTabTitle((await openWin(false)), "about:privatebrowsing", false, about_pb_title);
   await testTabTitle((await openWin(true)), "about:blank", true, pb_page_without_title);
   await testTabTitle((await openWin(true)), testPageURL, true, pb_page_with_title);
   await testTabTitle((await openWin(true)), "about:privatebrowsing", true, pb_about_pb_title);
->>>>>>> a17af05f
 });