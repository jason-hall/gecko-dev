/* This Source Code Form is subject to the terms of the Mozilla Public
 * License, v. 2.0. If a copy of the MPL was not distributed with this
 * file, You can obtain one at http://mozilla.org/MPL/2.0/. */

// This test makes sure that the Clear Recent History menu item and command
// is disabled inside the private browsing mode.

<<<<<<< HEAD
add_task(function* test() {
=======
add_task(async function test() {
>>>>>>> a17af05f
  function checkDisableOption(aPrivateMode, aWindow) {
    let crhCommand = aWindow.document.getElementById("Tools:Sanitize");
    ok(crhCommand, "The clear recent history command should exist");

    is(PrivateBrowsingUtils.isWindowPrivate(aWindow), aPrivateMode,
      "PrivateBrowsingUtils should report the correct per-window private browsing status");
    is(crhCommand.hasAttribute("disabled"), aPrivateMode,
      "Clear Recent History command should be disabled according to the private browsing mode");
  }

  let testURI = "http://mochi.test:8888/";

  let privateWin = await BrowserTestUtils.openNewBrowserWindow({private: true});
  let privateBrowser = privateWin.gBrowser.selectedBrowser;
  privateBrowser.loadURI(testURI);
  await BrowserTestUtils.browserLoaded(privateBrowser);

  info("Test on private window");
  checkDisableOption(true, privateWin);


  let win = await BrowserTestUtils.openNewBrowserWindow();
  let browser = win.gBrowser.selectedBrowser;
  browser.loadURI(testURI);
  await BrowserTestUtils.browserLoaded(browser);

  info("Test on public window");
  checkDisableOption(false, win);


  // Cleanup
  await BrowserTestUtils.closeWindow(privateWin);
  await BrowserTestUtils.closeWindow(win);
});<|MERGE_RESOLUTION|>--- conflicted
+++ resolved
@@ -5,11 +5,7 @@
 // This test makes sure that the Clear Recent History menu item and command
 // is disabled inside the private browsing mode.
 
-<<<<<<< HEAD
-add_task(function* test() {
-=======
 add_task(async function test() {
->>>>>>> a17af05f
   function checkDisableOption(aPrivateMode, aWindow) {
     let crhCommand = aWindow.document.getElementById("Tools:Sanitize");
     ok(crhCommand, "The clear recent history command should exist");
