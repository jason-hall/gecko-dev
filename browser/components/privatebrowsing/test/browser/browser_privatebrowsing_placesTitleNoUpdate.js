--- conflicted
+++ resolved
@@ -9,66 +9,6 @@
 
 add_task(async function test() {
   const TEST_URL = "http://mochi.test:8888/browser/browser/components/privatebrowsing/test/browser/browser_privatebrowsing_placesTitleNoUpdate.html"
-<<<<<<< HEAD
-  const TEST_URI = Services.io.newURI(TEST_URL);
-  const TITLE_1 = "Title 1";
-  const TITLE_2 = "Title 2";
-
-  function waitForTitleChanged() {
-    return new Promise(resolve => {
-      let historyObserver = {
-        onTitleChanged(uri, pageTitle) {
-          PlacesUtils.history.removeObserver(historyObserver, false);
-          resolve({uri, pageTitle});
-        },
-        onBeginUpdateBatch() {},
-        onEndUpdateBatch() {},
-        onVisit() {},
-        onDeleteURI() {},
-        onClearHistory() {},
-        onPageChanged() {},
-        onDeleteVisits() {},
-        QueryInterface: XPCOMUtils.generateQI([Ci.nsINavHistoryObserver])
-      };
-
-      PlacesUtils.history.addObserver(historyObserver, false);
-    });
-  }
-
-  yield PlacesTestUtils.clearHistory();
-
-  let tabToClose = gBrowser.selectedTab = gBrowser.addTab(TEST_URL);
-  yield waitForTitleChanged();
-  is(PlacesUtils.history.getPageTitle(TEST_URI), TITLE_1, "The title matches the orignal title after first visit");
-
-  let place = {
-    uri: TEST_URI,
-    title: TITLE_2,
-    visits: [{
-      visitDate: Date.now() * 1000,
-      transitionType: Ci.nsINavHistoryService.TRANSITION_LINK
-    }]
-  };
-  PlacesUtils.asyncHistory.updatePlaces(place, {
-    handleError: () => ok(false, "Unexpected error in adding visit."),
-    handleResult() { },
-    handleCompletion() {}
-  });
-
-  yield waitForTitleChanged();
-  is(PlacesUtils.history.getPageTitle(TEST_URI), TITLE_2, "The title matches the updated title after updating visit");
-
-  let privateWin = yield BrowserTestUtils.openNewBrowserWindow({private: true});
-  yield BrowserTestUtils.browserLoaded(privateWin.gBrowser.addTab(TEST_URL).linkedBrowser);
-
-  is(PlacesUtils.history.getPageTitle(TEST_URI), TITLE_2, "The title remains the same after visiting in private window");
-  yield PlacesTestUtils.clearHistory();
-
-  // Cleanup
-  BrowserTestUtils.closeWindow(privateWin);
-  gBrowser.removeTab(tabToClose);
-});
-=======
   const TITLE_1 = "Title 1";
   const TITLE_2 = "Title 2";
 
@@ -104,5 +44,4 @@
   await new Promise(resolve => setTimeout(resolve, 1000));
   is((await PlacesUtils.history.fetch(TEST_URL)).title, TITLE_2,
      "The title remains the same after visiting in private window");
-});
->>>>>>> a17af05f
+});