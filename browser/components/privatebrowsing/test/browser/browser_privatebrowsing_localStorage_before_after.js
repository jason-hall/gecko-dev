/* This Source Code Form is subject to the terms of the Mozilla Public
 * License, v. 2.0. If a copy of the MPL was not distributed with this file,
 * You can obtain one at http://mozilla.org/MPL/2.0/. */

// Ensure that a storage instance used by both private and public sessions at different times does not
// allow any data to leak due to cached values.

// Step 1: Load browser_privatebrowsing_localStorage_before_after_page.html in a private tab, causing a storage
//   item to exist. Close the tab.
// Step 2: Load the same page in a non-private tab, ensuring that the storage instance reports only one item
//   existing.

<<<<<<< HEAD
add_task(function* test() {
=======
add_task(async function test() {
>>>>>>> a17af05f
  let prefix = "http://mochi.test:8888/browser/browser/components/privatebrowsing/test/browser/";

  // Step 1.
  let privateWin = await BrowserTestUtils.openNewBrowserWindow({private: true});
  let privateBrowser = privateWin.gBrowser.addTab(
    prefix + "browser_privatebrowsing_localStorage_before_after_page.html").linkedBrowser;
<<<<<<< HEAD
  yield BrowserTestUtils.browserLoaded(privateBrowser);
=======
  await BrowserTestUtils.browserLoaded(privateBrowser);
>>>>>>> a17af05f

  is(privateBrowser.contentTitle, "1", "localStorage should contain 1 item");

  // Step 2.
  let win = await BrowserTestUtils.openNewBrowserWindow();
  let browser = win.gBrowser.addTab(
    prefix + "browser_privatebrowsing_localStorage_before_after_page2.html").linkedBrowser;
<<<<<<< HEAD
  yield BrowserTestUtils.browserLoaded(browser);
=======
  await BrowserTestUtils.browserLoaded(browser);
>>>>>>> a17af05f

  is(browser.contentTitle, "null|0", "localStorage should contain 0 items");

  // Cleanup
  await BrowserTestUtils.closeWindow(privateWin);
  await BrowserTestUtils.closeWindow(win);
});<|MERGE_RESOLUTION|>--- conflicted
+++ resolved
@@ -10,22 +10,14 @@
 // Step 2: Load the same page in a non-private tab, ensuring that the storage instance reports only one item
 //   existing.
 
-<<<<<<< HEAD
-add_task(function* test() {
-=======
 add_task(async function test() {
->>>>>>> a17af05f
   let prefix = "http://mochi.test:8888/browser/browser/components/privatebrowsing/test/browser/";
 
   // Step 1.
   let privateWin = await BrowserTestUtils.openNewBrowserWindow({private: true});
   let privateBrowser = privateWin.gBrowser.addTab(
     prefix + "browser_privatebrowsing_localStorage_before_after_page.html").linkedBrowser;
-<<<<<<< HEAD
-  yield BrowserTestUtils.browserLoaded(privateBrowser);
-=======
   await BrowserTestUtils.browserLoaded(privateBrowser);
->>>>>>> a17af05f
 
   is(privateBrowser.contentTitle, "1", "localStorage should contain 1 item");
 
@@ -33,11 +25,7 @@
   let win = await BrowserTestUtils.openNewBrowserWindow();
   let browser = win.gBrowser.addTab(
     prefix + "browser_privatebrowsing_localStorage_before_after_page2.html").linkedBrowser;
-<<<<<<< HEAD
-  yield BrowserTestUtils.browserLoaded(browser);
-=======
   await BrowserTestUtils.browserLoaded(browser);
->>>>>>> a17af05f
 
   is(browser.contentTitle, "null|0", "localStorage should contain 0 items");
 
