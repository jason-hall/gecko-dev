--- conflicted
+++ resolved
@@ -24,11 +24,7 @@
           dump("CMI: in\n");
           aWindow.document.addEventListener("popupshown", function listener(event) {
             dump("CMI: popupshown\n");
-<<<<<<< HEAD
-            aWindow.document.removeEventListener("popupshown", arguments.callee);
-=======
             aWindow.document.removeEventListener("popupshown", listener);
->>>>>>> a17af05f
 
             if (aExpectedDisabled)
               is(aWindow.document.getElementById("blockedPopupAllowSite").getAttribute("disabled"), "true",
