/* This Source Code Form is subject to the terms of the Mozilla Public
 * License, v. 2.0. If a copy of the MPL was not distributed with this
 * file, You can obtain one at http://mozilla.org/MPL/2.0/. */

<<<<<<< HEAD
 add_task(function* test() {
=======
 add_task(async function test() {
>>>>>>> a17af05f
  requestLongerTimeout(2);
  const page1 = "http://mochi.test:8888/browser/browser/components/privatebrowsing/test/browser/" +
                "browser_privatebrowsing_localStorage_page1.html"

  let win = await BrowserTestUtils.openNewBrowserWindow({private: true});

  win.gBrowser.selectedTab = win.gBrowser.addTab(page1);
  let browser = win.gBrowser.selectedBrowser;
  await BrowserTestUtils.browserLoaded(browser);

  browser.loadURI(
    "http://mochi.test:8888/browser/browser/components/privatebrowsing/test/browser/" +
    "browser_privatebrowsing_localStorage_page2.html");
<<<<<<< HEAD
  yield BrowserTestUtils.browserLoaded(browser);
=======
  await BrowserTestUtils.browserLoaded(browser);
>>>>>>> a17af05f

  is(browser.contentTitle, "2", "localStorage should contain 2 items");

  // Cleanup
  await BrowserTestUtils.closeWindow(win);
 });<|MERGE_RESOLUTION|>--- conflicted
+++ resolved
@@ -2,11 +2,7 @@
  * License, v. 2.0. If a copy of the MPL was not distributed with this
  * file, You can obtain one at http://mozilla.org/MPL/2.0/. */
 
-<<<<<<< HEAD
- add_task(function* test() {
-=======
  add_task(async function test() {
->>>>>>> a17af05f
   requestLongerTimeout(2);
   const page1 = "http://mochi.test:8888/browser/browser/components/privatebrowsing/test/browser/" +
                 "browser_privatebrowsing_localStorage_page1.html"
@@ -20,11 +16,7 @@
   browser.loadURI(
     "http://mochi.test:8888/browser/browser/components/privatebrowsing/test/browser/" +
     "browser_privatebrowsing_localStorage_page2.html");
-<<<<<<< HEAD
-  yield BrowserTestUtils.browserLoaded(browser);
-=======
   await BrowserTestUtils.browserLoaded(browser);
->>>>>>> a17af05f
 
   is(browser.contentTitle, "2", "localStorage should contain 2 items");
 
