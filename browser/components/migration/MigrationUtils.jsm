/* This Source Code Form is subject to the terms of the Mozilla Public
 * License, v. 2.0. If a copy of the MPL was not distributed with this
 * file, You can obtain one at http://mozilla.org/MPL/2.0/. */

"use strict";

this.EXPORTED_SYMBOLS = ["MigrationUtils", "MigratorPrototype"];

const { classes: Cc, interfaces: Ci, results: Cr, utils: Cu } = Components;
const TOPIC_WILL_IMPORT_BOOKMARKS = "initial-migration-will-import-default-bookmarks";
const TOPIC_DID_IMPORT_BOOKMARKS = "initial-migration-did-import-default-bookmarks";
const TOPIC_PLACES_DEFAULTS_FINISHED = "places-browser-init-complete";

Cu.import("resource://gre/modules/AppConstants.jsm");
Cu.import("resource://gre/modules/Services.jsm");
Cu.import("resource://gre/modules/XPCOMUtils.jsm");

Cu.importGlobalProperties(["URL"]);

XPCOMUtils.defineLazyModuleGetter(this, "AutoMigrate",
                                  "resource:///modules/AutoMigrate.jsm");
XPCOMUtils.defineLazyModuleGetter(this, "BookmarkHTMLUtils",
                                  "resource://gre/modules/BookmarkHTMLUtils.jsm");
XPCOMUtils.defineLazyModuleGetter(this, "LoginHelper",
                                  "resource://gre/modules/LoginHelper.jsm");
XPCOMUtils.defineLazyModuleGetter(this, "PlacesUtils",
                                  "resource://gre/modules/PlacesUtils.jsm");
XPCOMUtils.defineLazyModuleGetter(this, "PromiseUtils",
                                  "resource://gre/modules/PromiseUtils.jsm");
XPCOMUtils.defineLazyModuleGetter(this, "ResponsivenessMonitor",
                                  "resource://gre/modules/ResponsivenessMonitor.jsm");
XPCOMUtils.defineLazyModuleGetter(this, "Sqlite",
                                  "resource://gre/modules/Sqlite.jsm");
XPCOMUtils.defineLazyModuleGetter(this, "TelemetryStopwatch",
                                  "resource://gre/modules/TelemetryStopwatch.jsm");
XPCOMUtils.defineLazyModuleGetter(this, "WindowsRegistry",
                                  "resource://gre/modules/WindowsRegistry.jsm");

var gMigrators = null;
var gProfileStartup = null;
var gMigrationBundle = null;
var gPreviousDefaultBrowserKey = "";

let gKeepUndoData = false;
let gUndoData = null;

XPCOMUtils.defineLazyGetter(this, "gAvailableMigratorKeys", function() {
  if (AppConstants.platform == "win") {
    return [
      "firefox", "edge", "ie", "chrome", "chromium", "360se",
      "canary"
    ];
  }
  if (AppConstants.platform == "macosx") {
    return ["firefox", "safari", "chrome", "chromium", "canary"];
  }
  if (AppConstants.XP_UNIX) {
    return ["firefox", "chrome", "chromium"];
  }
  return [];
});

function getMigrationBundle() {
  if (!gMigrationBundle) {
    gMigrationBundle = Services.strings.createBundle(
     "chrome://browser/locale/migration/migration.properties");
  }
  return gMigrationBundle;
}

/**
 * Shared prototype for migrators, implementing nsIBrowserProfileMigrator.
 *
 * To implement a migrator:
 * 1. Import this module.
 * 2. Create the prototype for the migrator, extending MigratorPrototype.
 *    Namely: MosaicMigrator.prototype = Object.create(MigratorPrototype);
 * 3. Set classDescription, contractID and classID for your migrator, and set
 *    NSGetFactory appropriately.
 * 4. If the migrator supports multiple profiles, override the sourceProfiles
 *    Here we default for single-profile migrator.
 * 5. Implement getResources(aProfile) (see below).
 * 6. If the migrator supports reading the home page of the source browser,
 *    override |sourceHomePageURL| getter.
 * 7. For startup-only migrators, override |startupOnlyMigrator|.
 */
this.MigratorPrototype = {
  QueryInterface: XPCOMUtils.generateQI([Ci.nsIBrowserProfileMigrator]),

  /**
   * OVERRIDE IF AND ONLY IF the source supports multiple profiles.
   *
   * Returns array of profile objects from which data may be imported. The object
   * should have the following keys:
   *   id - a unique string identifier for the profile
   *   name - a pretty name to display to the user in the UI
   *
   * Only profiles from which data can be imported should be listed.  Otherwise
   * the behavior of the migration wizard isn't well-defined.
   *
   * For a single-profile source (e.g. safari, ie), this returns null,
   * and not an empty array.  That is the default implementation.
   */
  get sourceProfiles() {
    return null;
  },

  /**
   * MUST BE OVERRIDDEN.
   *
   * Returns an array of "migration resources" objects for the given profile,
   * or for the "default" profile, if the migrator does not support multiple
   * profiles.
   *
   * Each migration resource should provide:
   * - a |type| getter, returning any of the migration types (see
   *   nsIBrowserProfileMigrator).
   *
   * - a |migrate| method, taking a single argument, aCallback(bool success),
   *   for migrating the data for this resource.  It may do its job
   *   synchronously or asynchronously.  Either way, it must call
   *   aCallback(bool aSuccess) when it's done.  In the case of an exception
   *   thrown from |migrate|, it's taken as if aCallback(false) is called.
   *
   *   Note: In the case of a simple asynchronous implementation, you may find
   *   MigrationUtils.wrapMigrateFunction handy for handling aCallback easily.
   *
   * For each migration type listed in nsIBrowserProfileMigrator, multiple
   * migration resources may be provided.  This practice is useful when the
   * data for a certain migration type is independently stored in few
   * locations.  For example, the mac version of Safari stores its "reading list"
   * bookmarks in a separate property list.
   *
   * Note that the importation of a particular migration type is reported as
   * successful if _any_ of its resources succeeded to import (that is, called,
   * |aCallback(true)|).  However, completion-status for a particular migration
   * type is reported to the UI only once all of its migrators have called
   * aCallback.
   *
   * @note  The returned array should only include resources from which data
   *        can be imported.  So, for example, before adding a resource for the
   *        BOOKMARKS migration type, you should check if you should check that the
   *        bookmarks file exists.
   *
   * @param aProfile
   *        The profile from which data may be imported, or an empty string
   *        in the case of a single-profile migrator.
   *        In the case of multiple-profiles migrator, it is guaranteed that
   *        aProfile is a value returned by the sourceProfiles getter (see
   *        above).
   */
  getResources: function MP_getResources(/* aProfile */) {
    throw new Error("getResources must be overridden");
  },

  /**
   * OVERRIDE in order to provide an estimate of when the last time was
   * that somebody used the browser. It is OK that this is somewhat fuzzy -
   * history may not be available (or be wiped or not present due to e.g.
   * incognito mode).
   *
   * @return a Promise that resolves to the last used date.
   *
   * @note If not overridden, the promise will resolve to the unix epoch.
   */
  getLastUsedDate() {
    return Promise.resolve(new Date(0));
  },

  /**
   * OVERRIDE IF AND ONLY IF the migrator is a startup-only migrator (For now,
   * that is just the Firefox migrator, see bug 737381).  Default: false.
   *
   * Startup-only migrators are different in two ways:
   * - they may only be used during startup.
   * - the user-profile is half baked during migration.  The folder exists,
   *   but it's only accessible through MigrationUtils.profileStartup.
   *   The migrator can call MigrationUtils.profileStartup.doStartup
   *   at any point in order to initialize the profile.
   */
  get startupOnlyMigrator() {
    return false;
  },

  /**
   * OVERRIDE IF AND ONLY IF your migrator supports importing the homepage.
   * @see nsIBrowserProfileMigrator
   */
  get sourceHomePageURL() {
    return "";
  },

  /**
   * Override if the data to migrate is locked/in-use and the user should
   * probably shutdown the source browser.
   */
  get sourceLocked() {
    return false;
  },

  /**
   * DO NOT OVERRIDE - After deCOMing migration, the UI will just call
   * getResources.
   *
   * @see nsIBrowserProfileMigrator
   */
  getMigrateData: function MP_getMigrateData(aProfile) {
    let resources = this._getMaybeCachedResources(aProfile);
    if (!resources) {
      return [];
    }
    let types = resources.map(r => r.type);
    return types.reduce((a, b) => { a |= b; return a }, 0);
  },

  getBrowserKey: function MP_getBrowserKey() {
    return this.contractID.match(/\=([^\=]+)$/)[1];
  },

  /**
   * DO NOT OVERRIDE - After deCOMing migration, the UI will just call
   * migrate for each resource.
   *
   * @see nsIBrowserProfileMigrator
   */
  migrate: function MP_migrate(aItems, aStartup, aProfile) {
    let resources = this._getMaybeCachedResources(aProfile);
    if (resources.length == 0)
      throw new Error("migrate called for a non-existent source");

    if (aItems != Ci.nsIBrowserProfileMigrator.ALL)
      resources = resources.filter(r => aItems & r.type);

    // Used to periodically give back control to the main-thread loop.
    let unblockMainThread = function() {
      return new Promise(resolve => {
        Services.tm.dispatchToMainThread(resolve);
      });
    };

    let getHistogramIdForResourceType = (resourceType, template) => {
      if (resourceType == MigrationUtils.resourceTypes.HISTORY) {
        return template.replace("*", "HISTORY");
      }
      if (resourceType == MigrationUtils.resourceTypes.BOOKMARKS) {
        return template.replace("*", "BOOKMARKS");
      }
      if (resourceType == MigrationUtils.resourceTypes.PASSWORDS) {
        return template.replace("*", "LOGINS");
      }
      return null;
    };

    let browserKey = this.getBrowserKey();

    let maybeStartTelemetryStopwatch = resourceType => {
      let histogramId = getHistogramIdForResourceType(resourceType, "FX_MIGRATION_*_IMPORT_MS");
      if (histogramId) {
        TelemetryStopwatch.startKeyed(histogramId, browserKey);
      }
      return histogramId;
    };

    let maybeStartResponsivenessMonitor = resourceType => {
      let responsivenessMonitor;
      let responsivenessHistogramId =
        getHistogramIdForResourceType(resourceType, "FX_MIGRATION_*_JANK_MS");
      if (responsivenessHistogramId) {
        responsivenessMonitor = new ResponsivenessMonitor();
<<<<<<< HEAD
=======
      }
      return {responsivenessMonitor, responsivenessHistogramId};
    };

    let maybeFinishResponsivenessMonitor = (responsivenessMonitor, histogramId) => {
      if (responsivenessMonitor) {
        let accumulatedDelay = responsivenessMonitor.finish();
        if (histogramId) {
          try {
            Services.telemetry.getKeyedHistogramById(histogramId)
                    .add(browserKey, accumulatedDelay);
          } catch (ex) {
            Cu.reportError(histogramId + ": " + ex);
          }
        }
>>>>>>> a17af05f
      }
      return {responsivenessMonitor, responsivenessHistogramId};
    };

<<<<<<< HEAD
    let maybeFinishResponsivenessMonitor = (responsivenessMonitor, histogramId) => {
      if (responsivenessMonitor) {
        let accumulatedDelay = responsivenessMonitor.finish();
        if (histogramId) {
          try {
            Services.telemetry.getKeyedHistogramById(histogramId)
                    .add(browserKey, accumulatedDelay);
          } catch (ex) {
            Cu.reportError(histogramId + ": " + ex);
          }
        }
      }
    };

=======
>>>>>>> a17af05f
    let collectQuantityTelemetry = () => {
      for (let resourceType of Object.keys(MigrationUtils._importQuantities)) {
        let histogramId =
          "FX_MIGRATION_" + resourceType.toUpperCase() + "_QUANTITY";
        try {
          Services.telemetry.getKeyedHistogramById(histogramId)
                  .add(browserKey, MigrationUtils._importQuantities[resourceType]);
        } catch (ex) {
          Cu.reportError(histogramId + ": " + ex);
        }
      }
    };

    // Called either directly or through the bookmarks import callback.
    let doMigrate = async function() {
      let resourcesGroupedByItems = new Map();
      resources.forEach(function(resource) {
        if (!resourcesGroupedByItems.has(resource.type)) {
          resourcesGroupedByItems.set(resource.type, new Set());
        }
        resourcesGroupedByItems.get(resource.type).add(resource);
      });

      if (resourcesGroupedByItems.size == 0)
        throw new Error("No items to import");

      let notify = function(aMsg, aItemType) {
        Services.obs.notifyObservers(null, aMsg, aItemType);
      };

      for (let resourceType of Object.keys(MigrationUtils._importQuantities)) {
        MigrationUtils._importQuantities[resourceType] = 0;
      }
      notify("Migration:Started");
      for (let [migrationType, itemResources] of resourcesGroupedByItems) {
        notify("Migration:ItemBeforeMigrate", migrationType);

        let stopwatchHistogramId = maybeStartTelemetryStopwatch(migrationType);

        let {responsivenessMonitor, responsivenessHistogramId} =
          maybeStartResponsivenessMonitor(migrationType);

        let itemSuccess = false;
        for (let res of itemResources) {
          let completeDeferred = PromiseUtils.defer();
          let resourceDone = function(aSuccess) {
            itemResources.delete(res);
            itemSuccess |= aSuccess;
            if (itemResources.size == 0) {
              notify(itemSuccess ?
                     "Migration:ItemAfterMigrate" : "Migration:ItemError",
                     migrationType);
              resourcesGroupedByItems.delete(migrationType);

              if (stopwatchHistogramId) {
                TelemetryStopwatch.finishKeyed(stopwatchHistogramId, browserKey);
              }

              maybeFinishResponsivenessMonitor(responsivenessMonitor, responsivenessHistogramId);

              if (resourcesGroupedByItems.size == 0) {
                collectQuantityTelemetry();
                notify("Migration:Ended");
              }
            }
            completeDeferred.resolve();
          };

          // If migrate throws, an error occurred, and the callback
          // (itemMayBeDone) might haven't been called.
          try {
            res.migrate(resourceDone);
          } catch (ex) {
            Cu.reportError(ex);
            resourceDone(false);
          }

          // Certain resources must be ran sequentially or they could fail,
          // for example bookmarks and history (See bug 1272652).
          if (migrationType == MigrationUtils.resourceTypes.BOOKMARKS ||
              migrationType == MigrationUtils.resourceTypes.HISTORY) {
            await completeDeferred.promise;
          }

          await unblockMainThread();
        }
      }
    };

    if (MigrationUtils.isStartupMigration && !this.startupOnlyMigrator) {
      MigrationUtils.profileStartup.doStartup();
      // First import the default bookmarks.
      // Note: We do not need to do so for the Firefox migrator
      // (=startupOnlyMigrator), as it just copies over the places database
      // from another profile.
<<<<<<< HEAD
      Task.spawn(function* () {
=======
      (async function() {
>>>>>>> a17af05f
        // Tell nsBrowserGlue we're importing default bookmarks.
        let browserGlue = Cc["@mozilla.org/browser/browserglue;1"].
                          getService(Ci.nsIObserver);
        browserGlue.observe(null, TOPIC_WILL_IMPORT_BOOKMARKS, "");

        // Import the default bookmarks. We ignore whether or not we succeed.
<<<<<<< HEAD
        yield BookmarkHTMLUtils.importFromURL(
=======
        await BookmarkHTMLUtils.importFromURL(
>>>>>>> a17af05f
          "chrome://browser/locale/bookmarks.html", true).catch(r => r);

        // We'll tell nsBrowserGlue we've imported bookmarks, but before that
        // we need to make sure we're going to know when it's finished
        // initializing places:
        let placesInitedPromise = new Promise(resolve => {
          let onPlacesInited = function() {
            Services.obs.removeObserver(onPlacesInited, TOPIC_PLACES_DEFAULTS_FINISHED);
            resolve();
          };
<<<<<<< HEAD
          Services.obs.addObserver(onPlacesInited, TOPIC_PLACES_DEFAULTS_FINISHED, false);
        });
        browserGlue.observe(null, TOPIC_DID_IMPORT_BOOKMARKS, "");
        yield placesInitedPromise;
        doMigrate();
      });
=======
          Services.obs.addObserver(onPlacesInited, TOPIC_PLACES_DEFAULTS_FINISHED);
        });
        browserGlue.observe(null, TOPIC_DID_IMPORT_BOOKMARKS, "");
        await placesInitedPromise;
        doMigrate();
      })();
>>>>>>> a17af05f
      return;
    }
    doMigrate();
  },

  /**
   * DO NOT OVERRIDE - After deCOMing migration, this code
   * won't be part of the migrator itself.
   *
   * @see nsIBrowserProfileMigrator
   */
  get sourceExists() {
    if (this.startupOnlyMigrator && !MigrationUtils.isStartupMigration)
      return false;

    // For a single-profile source, check if any data is available.
    // For multiple-profiles source, make sure that at least one
    // profile is available.
    let exists = false;
    try {
      let profiles = this.sourceProfiles;
      if (!profiles) {
        let resources = this._getMaybeCachedResources("");
        if (resources && resources.length > 0)
          exists = true;
      } else {
        exists = profiles.length > 0;
      }
    } catch (ex) {
      Cu.reportError(ex);
    }
    return exists;
  },

  /** * PRIVATE STUFF - DO NOT OVERRIDE ***/
  _getMaybeCachedResources: function PMB__getMaybeCachedResources(aProfile) {
    let profileKey = aProfile ? aProfile.id : "";
    if (this._resourcesByProfile) {
      if (profileKey in this._resourcesByProfile)
        return this._resourcesByProfile[profileKey];
    } else {
      this._resourcesByProfile = { };
    }
    this._resourcesByProfile[profileKey] = this.getResources(aProfile);
    return this._resourcesByProfile[profileKey];
  }
};

this.MigrationUtils = Object.freeze({
  resourceTypes: {
    SETTINGS:   Ci.nsIBrowserProfileMigrator.SETTINGS,
    COOKIES:    Ci.nsIBrowserProfileMigrator.COOKIES,
    HISTORY:    Ci.nsIBrowserProfileMigrator.HISTORY,
    FORMDATA:   Ci.nsIBrowserProfileMigrator.FORMDATA,
    PASSWORDS:  Ci.nsIBrowserProfileMigrator.PASSWORDS,
    BOOKMARKS:  Ci.nsIBrowserProfileMigrator.BOOKMARKS,
    OTHERDATA:  Ci.nsIBrowserProfileMigrator.OTHERDATA,
    SESSION:    Ci.nsIBrowserProfileMigrator.SESSION,
  },

  /**
   * Helper for implementing simple asynchronous cases of migration resources'
   * |migrate(aCallback)| (see MigratorPrototype).  If your |migrate| method
   * just waits for some file to be read, for example, and then migrates
   * everything right away, you can wrap the async-function with this helper
   * and not worry about notifying the callback.
   *
   * For example, instead of writing:
   * setTimeout(function() {
   *   try {
   *     ....
   *     aCallback(true);
   *   }
   *   catch() {
   *     aCallback(false);
   *   }
   * }, 0);
   *
   * You may write:
   * setTimeout(MigrationUtils.wrapMigrateFunction(function() {
   *   if (importingFromMosaic)
   *     throw Cr.NS_ERROR_UNEXPECTED;
   * }, aCallback), 0);
   *
   * ... and aCallback will be called with aSuccess=false when importing
   * from Mosaic, or with aSuccess=true otherwise.
   *
   * @param aFunction
   *        the function that will be called sometime later.  If aFunction
   *        throws when it's called, aCallback(false) is called, otherwise
   *        aCallback(true) is called.
   * @param aCallback
   *        the callback function passed to |migrate|.
   * @return the wrapped function.
   */
  wrapMigrateFunction: function MU_wrapMigrateFunction(aFunction, aCallback) {
    return function() {
      let success = false;
      try {
        aFunction.apply(null, arguments);
        success = true;
      } catch (ex) {
        Cu.reportError(ex);
      }
      // Do not change this to call aCallback directly in try try & catch
      // blocks, because if aCallback throws, we may end up calling aCallback
      // twice.
      aCallback(success);
    };
  },

  /**
   * Gets a string from the migration bundle.  Shorthand for
   * nsIStringBundle.GetStringFromName, if aReplacements isn't passed, or for
   * nsIStringBundle.formatStringFromName if it is.
   *
   * This method also takes care of "bumped" keys (See bug 737381 comment 8 for
   * details).
   *
   * @param aKey
   *        The key of the string to retrieve.
   * @param aReplacements
   *        [optioanl] Array of replacements to run on the retrieved string.
   * @return the retrieved string.
   *
   * @see nsIStringBundle
   */
  getLocalizedString: function MU_getLocalizedString(aKey, aReplacements) {
    aKey = aKey.replace(/_(canary|chromium)$/, "_chrome");

    const OVERRIDES = {
      "4_firefox": "4_firefox_history_and_bookmarks",
      "64_firefox": "64_firefox_other"
    };
    aKey = OVERRIDES[aKey] || aKey;

    if (aReplacements === undefined)
      return getMigrationBundle().GetStringFromName(aKey);
    return getMigrationBundle().formatStringFromName(
      aKey, aReplacements, aReplacements.length);
  },

  _getLocalePropertyForBrowser(browserId) {
    switch (browserId) {
      case "edge":
        return "sourceNameEdge";
      case "ie":
        return "sourceNameIE";
      case "safari":
        return "sourceNameSafari";
      case "canary":
        return "sourceNameCanary";
      case "chrome":
        return "sourceNameChrome";
      case "chromium":
        return "sourceNameChromium";
      case "firefox":
        return "sourceNameFirefox";
      case "360se":
        return "sourceName360se";
    }
    return null;
  },

  getBrowserName(browserId) {
    let prop = this._getLocalePropertyForBrowser(browserId);
    if (prop) {
      return this.getLocalizedString(prop);
    }
    return null;
  },

  /**
   * Helper for creating a folder for imported bookmarks from a particular
   * migration source.  The folder is created at the end of the given folder.
   *
   * @param sourceNameStr
   *        the source name (first letter capitalized).  This is used
   *        for reading the localized source name from the migration
   *        bundle (e.g. if aSourceNameStr is Mosaic, this will try to read
   *        sourceNameMosaic from the migration bundle).
   * @param parentGuid
   *        the GUID of the folder in which the new folder should be created.
   * @return the GUID of the new folder.
   */
  async createImportedBookmarksFolder(sourceNameStr, parentGuid) {
    let source = this.getLocalizedString("sourceName" + sourceNameStr);
    let title = this.getLocalizedString("importedBookmarksFolder", [source]);
    return (await PlacesUtils.bookmarks.insert({
      type: PlacesUtils.bookmarks.TYPE_FOLDER, parentGuid, title
    })).guid;
  },

  /**
   * Get all the rows corresponding to a select query from a database, without
   * requiring a lock on the database. If fetching data fails (because someone
   * else tried to write to the DB at the same time, for example), we will
   * retry the fetch after a 100ms timeout, up to 10 times.
   *
   * @param path
   *        the file path to the database we want to open.
   * @param description
   *        a developer-readable string identifying what kind of database we're
   *        trying to open.
   * @param selectQuery
   *        the SELECT query to use to fetch the rows.
   *
   * @return a promise that resolves to an array of rows. The promise will be
   *         rejected if the read/fetch failed even after retrying.
   */
  getRowsFromDBWithoutLocks(path, description, selectQuery) {
    let dbOptions = {
      readOnly: true,
      ignoreLockingMode: true,
      path,
    };

    const RETRYLIMIT = 10;
    const RETRYINTERVAL = 100;
    return (async function innerGetRows() {
      let rows = null;
      for (let retryCount = RETRYLIMIT; retryCount && !rows; retryCount--) {
        // Attempt to get the rows. If this succeeds, we will bail out of the loop,
        // close the database in a failsafe way, and pass the rows back.
        // If fetching the rows throws, we will wait RETRYINTERVAL ms
        // and try again. This will repeat a maximum of RETRYLIMIT times.
        let db;
        let didOpen = false;
        let exceptionSeen;
        try {
          db = await Sqlite.openConnection(dbOptions);
          didOpen = true;
          rows = await db.execute(selectQuery);
        } catch (ex) {
          if (!exceptionSeen) {
            Cu.reportError(ex);
          }
          exceptionSeen = ex;
        } finally {
          try {
            if (didOpen) {
              await db.close();
            }
          } catch (ex) {}
        }
        if (exceptionSeen) {
          await new Promise(resolve => setTimeout(resolve, RETRYINTERVAL));
        }
      }
      if (!rows) {
        throw new Error("Couldn't get rows from the " + description + " database.");
      }
      return rows;
    })();
  },

  /**
   * Get all the rows corresponding to a select query from a database, without
   * requiring a lock on the database. If fetching data fails (because someone
   * else tried to write to the DB at the same time, for example), we will
   * retry the fetch after a 100ms timeout, up to 10 times.
   *
   * @param path
   *        the file path to the database we want to open.
   * @param description
   *        a developer-readable string identifying what kind of database we're
   *        trying to open.
   * @param selectQuery
   *        the SELECT query to use to fetch the rows.
   *
   * @return a promise that resolves to an array of rows. The promise will be
   *         rejected if the read/fetch failed even after retrying.
   */
  getRowsFromDBWithoutLocks(path, description, selectQuery) {
    let dbOptions = {
      readOnly: true,
      ignoreLockingMode: true,
      path,
    };

    const RETRYLIMIT = 10;
    const RETRYINTERVAL = 100;
    return Task.spawn(function* innerGetRows() {
      let rows = null;
      for (let retryCount = RETRYLIMIT; retryCount && !rows; retryCount--) {
        // Attempt to get the rows. If this succeeds, we will bail out of the loop,
        // close the database in a failsafe way, and pass the rows back.
        // If fetching the rows throws, we will wait RETRYINTERVAL ms
        // and try again. This will repeat a maximum of RETRYLIMIT times.
        let db;
        let didOpen = false;
        let exceptionSeen;
        try {
          db = yield Sqlite.openConnection(dbOptions);
          didOpen = true;
          rows = yield db.execute(selectQuery);
        } catch (ex) {
          if (!exceptionSeen) {
            Cu.reportError(ex);
          }
          exceptionSeen = ex;
        } finally {
          try {
            if (didOpen) {
              yield db.close();
            }
          } catch (ex) {}
        }
        if (exceptionSeen) {
          yield new Promise(resolve => setTimeout(resolve, RETRYINTERVAL));
        }
      }
      if (!rows) {
        throw new Error("Couldn't get rows from the " + description + " database.");
      }
      return rows;
    });
  },

  get _migrators() {
    if (!gMigrators) {
      gMigrators = new Map();
    }
    return gMigrators;
  },

  /*
   * Returns the migrator for the given source, if any data is available
   * for this source, or null otherwise.
   *
   * @param aKey internal name of the migration source.
   *             Supported values: ie (windows),
   *                               edge (windows),
   *                               safari (mac),
   *                               canary (mac/windows),
   *                               chrome (mac/windows/linux),
   *                               chromium (mac/windows/linux),
   *                               360se (windows),
   *                               firefox.
   *
   * If null is returned,  either no data can be imported
   * for the given migrator, or aMigratorKey is invalid  (e.g. ie on mac,
   * or mosaic everywhere).  This method should be used rather than direct
   * getService for future compatibility (see bug 718280).
   *
   * @return profile migrator implementing nsIBrowserProfileMigrator, if it can
   *         import any data, null otherwise.
   */
  getMigrator: function MU_getMigrator(aKey) {
    let migrator = null;
    if (this._migrators.has(aKey)) {
      migrator = this._migrators.get(aKey);
    } else {
      try {
        migrator = Cc["@mozilla.org/profile/migrator;1?app=browser&type=" +
                      aKey].createInstance(Ci.nsIBrowserProfileMigrator);
      } catch (ex) { Cu.reportError(ex) }
      this._migrators.set(aKey, migrator);
    }

    try {
      return migrator && migrator.sourceExists ? migrator : null;
    } catch (ex) { Cu.reportError(ex); return null }
  },

  /**
   * Figure out what is the default browser, and if there is a migrator
   * for it, return that migrator's internal name.
   * For the time being, the "internal name" of a migrator is its contract-id
   * trailer (e.g. ie for @mozilla.org/profile/migrator;1?app=browser&type=ie),
   * but it will soon be exposed properly.
   */
  getMigratorKeyForDefaultBrowser() {
    // Canary uses the same description as Chrome so we can't distinguish them.
    const APP_DESC_TO_KEY = {
      "Internet Explorer":                 "ie",
      "Microsoft Edge":                    "edge",
      "Safari":                            "safari",
      "Firefox":                           "firefox",
      "Nightly":                           "firefox",
      "Google Chrome":                     "chrome",  // Windows, Linux
      "Chrome":                            "chrome",  // OS X
      "Chromium":                          "chromium", // Windows, OS X
      "Chromium Web Browser":              "chromium", // Linux
      "360\u5b89\u5168\u6d4f\u89c8\u5668": "360se",
    };

    let key = "";
    try {
      let browserDesc =
        Cc["@mozilla.org/uriloader/external-protocol-service;1"]
          .getService(Ci.nsIExternalProtocolService)
          .getApplicationDescription("http");
      key = APP_DESC_TO_KEY[browserDesc] || "";
      // Handle devedition, as well as "FirefoxNightly" on OS X.
      if (!key && browserDesc.startsWith("Firefox")) {
        key = "firefox";
      }
    } catch (ex) {
      Cu.reportError("Could not detect default browser: " + ex);
    }

    // "firefox" is the least useful entry here, and might just be because we've set
    // ourselves as the default (on Windows 7 and below). In that case, check if we
    // have a registry key that tells us where to go:
    if (key == "firefox" && AppConstants.isPlatformAndVersionAtMost("win", "6.2")) {
      // Because we remove the registry key, reading the registry key only works once.
      // We save the value for subsequent calls to avoid hard-to-trace bugs when multiple
      // consumers ask for this key.
      if (gPreviousDefaultBrowserKey) {
        key = gPreviousDefaultBrowserKey;
      } else {
        // We didn't have a saved value, so check the registry.
        const kRegPath = "Software\\Mozilla\\Firefox";
        let oldDefault = WindowsRegistry.readRegKey(
            Ci.nsIWindowsRegKey.ROOT_KEY_CURRENT_USER, kRegPath, "OldDefaultBrowserCommand");
        if (oldDefault) {
          // Remove the key:
          WindowsRegistry.removeRegKey(
            Ci.nsIWindowsRegKey.ROOT_KEY_CURRENT_USER, kRegPath, "OldDefaultBrowserCommand");
          try {
            let file = Cc["@mozilla.org/file/local;1"].createInstance(Ci.nsILocalFileWin);
            file.initWithCommandLine(oldDefault);
            key = APP_DESC_TO_KEY[file.getVersionInfoField("FileDescription")] || key;
            // Save the value for future callers.
            gPreviousDefaultBrowserKey = key;
          } catch (ex) {
            Cu.reportError("Could not convert old default browser value to description.");
          }
        }
      }
    }
    return key;
  },

  // Whether or not we're in the process of startup migration
  get isStartupMigration() {
    return gProfileStartup != null;
  },

  /**
   * In the case of startup migration, this is set to the nsIProfileStartup
   * instance passed to ProfileMigrator's migrate.
   *
   * @see showMigrationWizard
   */
  get profileStartup() {
    return gProfileStartup;
  },

  /**
   * Show the migration wizard.  On mac, this may just focus the wizard if it's
   * already running, in which case aOpener and aParams are ignored.
   *
   * @param {Window} [aOpener]
   *        optional; the window that asks to open the wizard.
   * @param {Array} [aParams]
   *        optional arguments for the migration wizard, in the form of an array
   *        This is passed as-is for the params argument of
   *        nsIWindowWatcher.openWindow. The array elements we expect are, in
   *        order:
   *        - {Number} migration entry point constant (see below)
   *        - {String} source browser identifier
   *        - {nsIBrowserProfileMigrator} actual migrator object
   *        - {Boolean} whether this is a startup migration
   *        - {Boolean} whether to skip the 'source' page
   *        - {String} an identifier for the profile to use when migrating
   *        NB: If you add new consumers, please add a migration entry point
   *        constant below, and specify at least the first element of the array
   *        (the migration entry point for purposes of telemetry).
   */
  showMigrationWizard:
  function MU_showMigrationWizard(aOpener, aParams) {
    let features = "chrome,dialog,modal,centerscreen,titlebar,resizable=no";
    if (AppConstants.platform == "macosx" && !this.isStartupMigration) {
      let win = Services.wm.getMostRecentWindow("Browser:MigrationWizard");
      if (win) {
        win.focus();
        return;
      }
      // On mac, the migration wiazrd should only be modal in the case of
      // startup-migration.
      features = "centerscreen,chrome,resizable=no";
    }

    // nsIWindowWatcher doesn't deal with raw arrays, so we convert the input
    let params;
    if (Array.isArray(aParams)) {
      params = Cc["@mozilla.org/array;1"].createInstance(Ci.nsIMutableArray);
      for (let item of aParams) {
        let comtaminatedVal;
        if (item && item instanceof Ci.nsISupports) {
          comtaminatedVal = item;
        } else {
          switch (typeof item) {
            case "boolean":
              comtaminatedVal = Cc["@mozilla.org/supports-PRBool;1"].
                                createInstance(Ci.nsISupportsPRBool);
              comtaminatedVal.data = item;
              break;
            case "number":
              comtaminatedVal = Cc["@mozilla.org/supports-PRUint32;1"].
                                createInstance(Ci.nsISupportsPRUint32);
              comtaminatedVal.data = item;
              break;
            case "string":
              comtaminatedVal = Cc["@mozilla.org/supports-cstring;1"].
                                createInstance(Ci.nsISupportsCString);
              comtaminatedVal.data = item;
              break;

            case "undefined":
            case "object":
              if (!item) {
                comtaminatedVal = null;
                break;
              }
              /* intentionally falling through to error out here for
                 non-null/undefined things: */
            default:
              throw new Error("Unexpected parameter type " + (typeof item) + ": " + item);
          }
        }
        params.appendElement(comtaminatedVal);
      }
    } else {
      params = aParams;
    }

    Services.ww.openWindow(aOpener,
                           "chrome://browser/content/migration/migration.xul",
                           "_blank",
                           features,
                           params);
  },

  /**
   * Show the migration wizard for startup-migration.  This should only be
   * called by ProfileMigrator (see ProfileMigrator.js), which implements
   * nsIProfileMigrator.
   *
   * @param aProfileStartup
   *        the nsIProfileStartup instance provided to ProfileMigrator.migrate.
   * @param [optional] aMigratorKey
   *        If set, the migration wizard will import from the corresponding
   *        migrator, bypassing the source-selection page.  Otherwise, the
   *        source-selection page will be displayed, either with the default
   *        browser selected, if it could be detected and if there is a
   *        migrator for it, or with the first option selected as a fallback
   *        (The first option is hardcoded to be the most common browser for
   *         the OS we run on.  See migration.xul).
   * @param [optional] aProfileToMigrate
   *        If set, the migration wizard will import from the profile indicated.
   * @throws if aMigratorKey is invalid or if it points to a non-existent
   *         source.
   */
  startupMigration:
  function MU_startupMigrator(aProfileStartup, aMigratorKey, aProfileToMigrate) {
    if (!aProfileStartup) {
      throw new Error("an profile-startup instance is required for startup-migration");
    }
    gProfileStartup = aProfileStartup;

    let skipSourcePage = false, migrator = null, migratorKey = "";
    if (aMigratorKey) {
      migrator = this.getMigrator(aMigratorKey);
      if (!migrator) {
        // aMigratorKey must point to a valid source, so, if it doesn't
        // cleanup and throw.
        this.finishMigration();
        throw new Error("startMigration was asked to open auto-migrate from " +
                        "a non-existent source: " + aMigratorKey);
      }
      migratorKey = aMigratorKey;
      skipSourcePage = true;
    } else {
      let defaultBrowserKey = this.getMigratorKeyForDefaultBrowser();
      if (defaultBrowserKey) {
        migrator = this.getMigrator(defaultBrowserKey);
        if (migrator)
          migratorKey = defaultBrowserKey;
      }
    }

    if (!migrator) {
      // If there's no migrator set so far, ensure that there is at least one
      // migrator available before opening the wizard.
      // Note that we don't need to check the default browser first, because
      // if that one existed we would have used it in the block above this one.
      if (!gAvailableMigratorKeys.some(key => !!this.getMigrator(key))) {
        // None of the keys produced a usable migrator, so finish up here:
        this.finishMigration();
        return;
      }
    }

    let isRefresh = migrator && skipSourcePage &&
                    migratorKey == AppConstants.MOZ_APP_NAME;

    if (!isRefresh && AutoMigrate.enabled) {
      try {
        AutoMigrate.migrate(aProfileStartup, migratorKey, aProfileToMigrate);
        return;
      } catch (ex) {
        // If automigration failed, continue and show the dialog.
        Cu.reportError(ex);
      }
    }

    let migrationEntryPoint = this.MIGRATION_ENTRYPOINT_FIRSTRUN;
    if (isRefresh) {
      migrationEntryPoint = this.MIGRATION_ENTRYPOINT_FXREFRESH;
    }

    let params = [
      migrationEntryPoint,
      migratorKey,
      migrator,
      aProfileStartup,
      skipSourcePage,
      aProfileToMigrate,
    ];
    this.showMigrationWizard(null, params);
  },

  _importQuantities: {
    bookmarks: 0,
    logins: 0,
    history: 0,
  },

  insertBookmarkWrapper(bookmark) {
    this._importQuantities.bookmarks++;
    let insertionPromise = PlacesUtils.bookmarks.insert(bookmark);
    if (!gKeepUndoData) {
      return insertionPromise;
    }
    // If we keep undo data, add a promise handler that stores the undo data once
    // the bookmark has been inserted in the DB, and then returns the bookmark.
    let {parentGuid} = bookmark;
    return insertionPromise.then(bm => {
      let {guid, lastModified, type} = bm;
      gUndoData.get("bookmarks").push({
        parentGuid, guid, lastModified, type
      });
      return bm;
    });
  },

  insertManyBookmarksWrapper(bookmarks, parent) {
    let insertionPromise = PlacesUtils.bookmarks.insertTree({guid: parent, children: bookmarks});
    return insertionPromise.then(insertedItems => {
      this._importQuantities.bookmarks += insertedItems.length;
      if (gKeepUndoData) {
        let bmData = gUndoData.get("bookmarks");
        for (let bm of insertedItems) {
          let {parentGuid, guid, lastModified, type} = bm;
          bmData.push({parentGuid, guid, lastModified, type});
        }
      }
    }, ex => Cu.reportError(ex));
  },

  insertVisitsWrapper(places, options) {
    this._importQuantities.history += places.length;
    if (gKeepUndoData) {
      this._updateHistoryUndo(places);
    }
    return PlacesUtils.asyncHistory.updatePlaces(places, options, true);
  },

  insertLoginWrapper(login) {
    this._importQuantities.logins++;
    let insertedLogin = LoginHelper.maybeImportLogin(login);
    // Note that this means that if we import a login that has a newer password
    // than we know about, we will update the login, and an undo of the import
    // will not revert this. This seems preferable over removing the login
    // outright or storing the old password in the undo file.
    if (insertedLogin && gKeepUndoData) {
      let {guid, timePasswordChanged} = insertedLogin;
      gUndoData.get("logins").push({guid, timePasswordChanged});
    }
  },

  initializeUndoData() {
    gKeepUndoData = true;
    gUndoData = new Map([["bookmarks", []], ["visits", []], ["logins", []]]);
  },

<<<<<<< HEAD
  _postProcessUndoData: Task.async(function*(state) {
=======
  async _postProcessUndoData(state) {
>>>>>>> a17af05f
    if (!state) {
      return state;
    }
    let bookmarkFolders = state.get("bookmarks").filter(b => b.type == PlacesUtils.bookmarks.TYPE_FOLDER);

    let bookmarkFolderData = [];
    let bmPromises = bookmarkFolders.map(({guid}) => {
      // Ignore bookmarks where the promise doesn't resolve (ie that are missing)
      // Also check that the bookmark fetch returns isn't null before adding it.
      return PlacesUtils.bookmarks.fetch(guid).then(bm => bm && bookmarkFolderData.push(bm), () => {});
    });

<<<<<<< HEAD
    yield Promise.all(bmPromises);
=======
    await Promise.all(bmPromises);
>>>>>>> a17af05f
    let folderLMMap = new Map(bookmarkFolderData.map(b => [b.guid, b.lastModified]));
    for (let bookmark of bookmarkFolders) {
      let lastModified = folderLMMap.get(bookmark.guid);
      // If the bookmark was deleted, the map will be returning null, so check:
      if (lastModified) {
        bookmark.lastModified = lastModified;
      }
    }
    return state;
<<<<<<< HEAD
  }),
=======
  },
>>>>>>> a17af05f

  stopAndRetrieveUndoData() {
    let undoData = gUndoData;
    gUndoData = null;
    gKeepUndoData = false;
    return this._postProcessUndoData(undoData);
  },

  _updateHistoryUndo(places) {
    let visits = gUndoData.get("visits");
    let visitMap = new Map(visits.map(v => [v.url, v]));
    for (let place of places) {
      let visitCount = place.visits.length;
      let first, last;
      if (visitCount > 1) {
        let visitDates = place.visits.map(v => v.visitDate);
        first = Math.min.apply(Math, visitDates);
        last = Math.max.apply(Math, visitDates);
      } else {
        first = last = place.visits[0].visitDate;
      }
      let url = place.uri.spec;
      try {
        new URL(url);
      } catch (ex) {
        // This won't save and we won't need to 'undo' it, so ignore this URL.
        continue;
      }
      if (!visitMap.has(url)) {
        visitMap.set(url, {url, visitCount, first, last});
      } else {
        let currentData = visitMap.get(url);
        currentData.visitCount += visitCount;
        currentData.first = Math.min(currentData.first, first);
        currentData.last = Math.max(currentData.last, last);
      }
    }
    gUndoData.set("visits", Array.from(visitMap.values()));
  },

  /**
   * Cleans up references to migrators and nsIProfileInstance instances.
   */
  finishMigration: function MU_finishMigration() {
    gMigrators = null;
    gProfileStartup = null;
    gMigrationBundle = null;
  },

  gAvailableMigratorKeys,

  MIGRATION_ENTRYPOINT_UNKNOWN: 0,
  MIGRATION_ENTRYPOINT_FIRSTRUN: 1,
  MIGRATION_ENTRYPOINT_FXREFRESH: 2,
  MIGRATION_ENTRYPOINT_PLACES: 3,
  MIGRATION_ENTRYPOINT_PASSWORDS: 4,
  MIGRATION_ENTRYPOINT_NEWTAB: 5,

  _sourceNameToIdMapping: {
    "nothing":    1,
    "firefox":    2,
    "edge":       3,
    "ie":         4,
    "chrome":     5,
    "chromium":   6,
    "canary":     7,
    "safari":     8,
    "360se":      9,
  },
  getSourceIdForTelemetry(sourceName) {
    return this._sourceNameToIdMapping[sourceName] || 0;
  },
});<|MERGE_RESOLUTION|>--- conflicted
+++ resolved
@@ -267,8 +267,6 @@
         getHistogramIdForResourceType(resourceType, "FX_MIGRATION_*_JANK_MS");
       if (responsivenessHistogramId) {
         responsivenessMonitor = new ResponsivenessMonitor();
-<<<<<<< HEAD
-=======
       }
       return {responsivenessMonitor, responsivenessHistogramId};
     };
@@ -284,28 +282,9 @@
             Cu.reportError(histogramId + ": " + ex);
           }
         }
->>>>>>> a17af05f
-      }
-      return {responsivenessMonitor, responsivenessHistogramId};
+      }
     };
 
-<<<<<<< HEAD
-    let maybeFinishResponsivenessMonitor = (responsivenessMonitor, histogramId) => {
-      if (responsivenessMonitor) {
-        let accumulatedDelay = responsivenessMonitor.finish();
-        if (histogramId) {
-          try {
-            Services.telemetry.getKeyedHistogramById(histogramId)
-                    .add(browserKey, accumulatedDelay);
-          } catch (ex) {
-            Cu.reportError(histogramId + ": " + ex);
-          }
-        }
-      }
-    };
-
-=======
->>>>>>> a17af05f
     let collectQuantityTelemetry = () => {
       for (let resourceType of Object.keys(MigrationUtils._importQuantities)) {
         let histogramId =
@@ -401,22 +380,14 @@
       // Note: We do not need to do so for the Firefox migrator
       // (=startupOnlyMigrator), as it just copies over the places database
       // from another profile.
-<<<<<<< HEAD
-      Task.spawn(function* () {
-=======
       (async function() {
->>>>>>> a17af05f
         // Tell nsBrowserGlue we're importing default bookmarks.
         let browserGlue = Cc["@mozilla.org/browser/browserglue;1"].
                           getService(Ci.nsIObserver);
         browserGlue.observe(null, TOPIC_WILL_IMPORT_BOOKMARKS, "");
 
         // Import the default bookmarks. We ignore whether or not we succeed.
-<<<<<<< HEAD
-        yield BookmarkHTMLUtils.importFromURL(
-=======
         await BookmarkHTMLUtils.importFromURL(
->>>>>>> a17af05f
           "chrome://browser/locale/bookmarks.html", true).catch(r => r);
 
         // We'll tell nsBrowserGlue we've imported bookmarks, but before that
@@ -427,21 +398,12 @@
             Services.obs.removeObserver(onPlacesInited, TOPIC_PLACES_DEFAULTS_FINISHED);
             resolve();
           };
-<<<<<<< HEAD
-          Services.obs.addObserver(onPlacesInited, TOPIC_PLACES_DEFAULTS_FINISHED, false);
-        });
-        browserGlue.observe(null, TOPIC_DID_IMPORT_BOOKMARKS, "");
-        yield placesInitedPromise;
-        doMigrate();
-      });
-=======
           Services.obs.addObserver(onPlacesInited, TOPIC_PLACES_DEFAULTS_FINISHED);
         });
         browserGlue.observe(null, TOPIC_DID_IMPORT_BOOKMARKS, "");
         await placesInitedPromise;
         doMigrate();
       })();
->>>>>>> a17af05f
       return;
     }
     doMigrate();
@@ -698,69 +660,6 @@
     })();
   },
 
-  /**
-   * Get all the rows corresponding to a select query from a database, without
-   * requiring a lock on the database. If fetching data fails (because someone
-   * else tried to write to the DB at the same time, for example), we will
-   * retry the fetch after a 100ms timeout, up to 10 times.
-   *
-   * @param path
-   *        the file path to the database we want to open.
-   * @param description
-   *        a developer-readable string identifying what kind of database we're
-   *        trying to open.
-   * @param selectQuery
-   *        the SELECT query to use to fetch the rows.
-   *
-   * @return a promise that resolves to an array of rows. The promise will be
-   *         rejected if the read/fetch failed even after retrying.
-   */
-  getRowsFromDBWithoutLocks(path, description, selectQuery) {
-    let dbOptions = {
-      readOnly: true,
-      ignoreLockingMode: true,
-      path,
-    };
-
-    const RETRYLIMIT = 10;
-    const RETRYINTERVAL = 100;
-    return Task.spawn(function* innerGetRows() {
-      let rows = null;
-      for (let retryCount = RETRYLIMIT; retryCount && !rows; retryCount--) {
-        // Attempt to get the rows. If this succeeds, we will bail out of the loop,
-        // close the database in a failsafe way, and pass the rows back.
-        // If fetching the rows throws, we will wait RETRYINTERVAL ms
-        // and try again. This will repeat a maximum of RETRYLIMIT times.
-        let db;
-        let didOpen = false;
-        let exceptionSeen;
-        try {
-          db = yield Sqlite.openConnection(dbOptions);
-          didOpen = true;
-          rows = yield db.execute(selectQuery);
-        } catch (ex) {
-          if (!exceptionSeen) {
-            Cu.reportError(ex);
-          }
-          exceptionSeen = ex;
-        } finally {
-          try {
-            if (didOpen) {
-              yield db.close();
-            }
-          } catch (ex) {}
-        }
-        if (exceptionSeen) {
-          yield new Promise(resolve => setTimeout(resolve, RETRYINTERVAL));
-        }
-      }
-      if (!rows) {
-        throw new Error("Couldn't get rows from the " + description + " database.");
-      }
-      return rows;
-    });
-  },
-
   get _migrators() {
     if (!gMigrators) {
       gMigrators = new Map();
@@ -1131,11 +1030,7 @@
     gUndoData = new Map([["bookmarks", []], ["visits", []], ["logins", []]]);
   },
 
-<<<<<<< HEAD
-  _postProcessUndoData: Task.async(function*(state) {
-=======
   async _postProcessUndoData(state) {
->>>>>>> a17af05f
     if (!state) {
       return state;
     }
@@ -1148,11 +1043,7 @@
       return PlacesUtils.bookmarks.fetch(guid).then(bm => bm && bookmarkFolderData.push(bm), () => {});
     });
 
-<<<<<<< HEAD
-    yield Promise.all(bmPromises);
-=======
     await Promise.all(bmPromises);
->>>>>>> a17af05f
     let folderLMMap = new Map(bookmarkFolderData.map(b => [b.guid, b.lastModified]));
     for (let bookmark of bookmarkFolders) {
       let lastModified = folderLMMap.get(bookmark.guid);
@@ -1162,11 +1053,7 @@
       }
     }
     return state;
-<<<<<<< HEAD
-  }),
-=======
-  },
->>>>>>> a17af05f
+  },
 
   stopAndRetrieveUndoData() {
     let undoData = gUndoData;
