/* -*- indent-tabs-mode: nil; js-indent-level: 2 -*-
 * vim: sw=2 ts=2 sts=2 et */
/* This Source Code Form is subject to the terms of the Mozilla Public
 * License, v. 2.0. If a copy of the MPL was not distributed with this
 * file, You can obtain one at http://mozilla.org/MPL/2.0/. */

"use strict";

const { classes: Cc, interfaces: Ci, results: Cr, utils: Cu } = Components;

const FILE_INPUT_STREAM_CID = "@mozilla.org/network/file-input-stream;1";

const S100NS_FROM1601TO1970 = 0x19DB1DED53E8000;
const S100NS_PER_MS = 10;

const AUTH_TYPE = {
  SCHEME_HTML: 0,
  SCHEME_BASIC: 1,
  SCHEME_DIGEST: 2
};

Cu.import("resource://gre/modules/AppConstants.jsm");
Cu.import("resource://gre/modules/XPCOMUtils.jsm");
Cu.import("resource://gre/modules/Services.jsm");
Cu.import("resource://gre/modules/NetUtil.jsm");
Cu.import("resource://gre/modules/FileUtils.jsm");
<<<<<<< HEAD
Cu.import("resource://gre/modules/osfile.jsm"); /* globals OS */
Cu.import("resource://gre/modules/Task.jsm");
Cu.import("resource:///modules/MigrationUtils.jsm"); /* globals MigratorPrototype */
=======
Cu.import("resource://gre/modules/osfile.jsm");
Cu.import("resource:///modules/MigrationUtils.jsm");
>>>>>>> a17af05f

XPCOMUtils.defineLazyModuleGetter(this, "PlacesUtils",
                                  "resource://gre/modules/PlacesUtils.jsm");
XPCOMUtils.defineLazyModuleGetter(this, "OSCrypto",
                                  "resource://gre/modules/OSCrypto.jsm");
/**
 * Get an nsIFile instance representing the expected location of user data
 * for this copy of Chrome/Chromium/Canary on different OSes.
 * @param subfoldersWin {Array} an array of subfolders to use for Windows
 * @param subfoldersOSX {Array} an array of subfolders to use for OS X
 * @param subfoldersUnix {Array} an array of subfolders to use for *nix systems
 * @returns {nsIFile} the place we expect data to live. Might not actually exist!
 */
function getDataFolder(subfoldersWin, subfoldersOSX, subfoldersUnix) {
  let dirServiceID, subfolders;
  if (AppConstants.platform == "win") {
    dirServiceID = "LocalAppData";
    subfolders = subfoldersWin.concat(["User Data"]);
  } else if (AppConstants.platform == "macosx") {
    dirServiceID = "ULibDir";
    subfolders = ["Application Support"].concat(subfoldersOSX);
  } else {
    dirServiceID = "Home";
    subfolders = [".config"].concat(subfoldersUnix);
  }
  return FileUtils.getDir(dirServiceID, subfolders, false);
}

/**
 * Convert Chrome time format to Date object
 *
 * @param   aTime
 *          Chrome time
 * @return  converted Date object
 * @note    Google Chrome uses FILETIME / 10 as time.
 *          FILETIME is based on same structure of Windows.
 */
function chromeTimeToDate(aTime) {
  return new Date((aTime * S100NS_PER_MS - S100NS_FROM1601TO1970) / 10000);
}

/**
 * Convert Date object to Chrome time format
 *
 * @param   aDate
 *          Date object or integer equivalent
 * @return  Chrome time
 * @note    For details on Chrome time, see chromeTimeToDate.
 */
function dateToChromeTime(aDate) {
  return (aDate * 10000 + S100NS_FROM1601TO1970) / S100NS_PER_MS;
}

/**
 * Converts an array of chrome bookmark objects into one our own places code
 * understands.
 *
 * @param   items
 *          bookmark items to be inserted on this parent
 * @param   errorAccumulator
 *          function that gets called with any errors thrown so we don't drop them on the floor.
 */
function convertBookmarks(items, errorAccumulator) {
  let itemsToInsert = [];
  for (let item of items) {
    try {
      if (item.type == "url") {
        if (item.url.trim().startsWith("chrome:")) {
          // Skip invalid chrome URIs. Creating an actual URI always reports
          // messages to the console, so we avoid doing that.
          continue;
        }
        itemsToInsert.push({url: item.url, title: item.name});
      } else if (item.type == "folder") {
        let folderItem = {type: PlacesUtils.bookmarks.TYPE_FOLDER, title: item.name};
        folderItem.children = convertBookmarks(item.children, errorAccumulator);
        itemsToInsert.push(folderItem);
      }
    } catch (ex) {
      Cu.reportError(ex);
      errorAccumulator(ex);
    }
  }
  return itemsToInsert;
}

function ChromeProfileMigrator() {
  let chromeUserDataFolder =
    getDataFolder(["Google", "Chrome"], ["Google", "Chrome"], ["google-chrome"]);
  this._chromeUserDataFolder = chromeUserDataFolder.exists() ?
    chromeUserDataFolder : null;
}

ChromeProfileMigrator.prototype = Object.create(MigratorPrototype);

ChromeProfileMigrator.prototype.getResources =
  function Chrome_getResources(aProfile) {
    if (this._chromeUserDataFolder) {
      let profileFolder = this._chromeUserDataFolder.clone();
      profileFolder.append(aProfile.id);
      if (profileFolder.exists()) {
        let possibleResources = [
          GetBookmarksResource(profileFolder),
          GetHistoryResource(profileFolder),
          GetCookiesResource(profileFolder),
        ];
        if (AppConstants.platform == "win") {
          possibleResources.push(GetWindowsPasswordsResource(profileFolder));
        }
        return possibleResources.filter(r => r != null);
      }
    }
    return [];
  };

ChromeProfileMigrator.prototype.getLastUsedDate =
  function Chrome_getLastUsedDate() {
    let datePromises = this.sourceProfiles.map(profile => {
      let basePath = OS.Path.join(this._chromeUserDataFolder.path, profile.id);
      let fileDatePromises = ["Bookmarks", "History", "Cookies"].map(leafName => {
        let path = OS.Path.join(basePath, leafName);
        return OS.File.stat(path).catch(() => null).then(info => {
          return info ? info.lastModificationDate : 0;
        });
      });
      return Promise.all(fileDatePromises).then(dates => {
        return Math.max.apply(Math, dates);
      });
    });
    return Promise.all(datePromises).then(dates => {
      dates.push(0);
      return new Date(Math.max.apply(Math, dates));
    });
  };

Object.defineProperty(ChromeProfileMigrator.prototype, "sourceProfiles", {
  get: function Chrome_sourceProfiles() {
    if ("__sourceProfiles" in this)
      return this.__sourceProfiles;

    if (!this._chromeUserDataFolder)
      return [];

    let profiles = [];
    try {
      // Local State is a JSON file that contains profile info.
      let localState = this._chromeUserDataFolder.clone();
      localState.append("Local State");
      if (!localState.exists())
        throw new Error("Chrome's 'Local State' file does not exist.");
      if (!localState.isReadable())
        throw new Error("Chrome's 'Local State' file could not be read.");

      let fstream = Cc[FILE_INPUT_STREAM_CID].createInstance(Ci.nsIFileInputStream);
      fstream.init(localState, -1, 0, 0);
      let inputStream = NetUtil.readInputStreamToString(fstream, fstream.available(),
                                                        { charset: "UTF-8" });
      let info_cache = JSON.parse(inputStream).profile.info_cache;
      for (let profileFolderName in info_cache) {
        let profileFolder = this._chromeUserDataFolder.clone();
        profileFolder.append(profileFolderName);
        profiles.push({
          id: profileFolderName,
          name: info_cache[profileFolderName].name || profileFolderName,
        });
      }
    } catch (e) {
      Cu.reportError("Error detecting Chrome profiles: " + e);
      // If we weren't able to detect any profiles above, fallback to the Default profile.
      let defaultProfileFolder = this._chromeUserDataFolder.clone();
      defaultProfileFolder.append("Default");
      if (defaultProfileFolder.exists()) {
        profiles = [{
          id: "Default",
          name: "Default",
        }];
      }
    }

    // Only list profiles from which any data can be imported
    this.__sourceProfiles = profiles.filter(function(profile) {
      let resources = this.getResources(profile);
      return resources && resources.length > 0;
    }, this);
    return this.__sourceProfiles;
  }
});

Object.defineProperty(ChromeProfileMigrator.prototype, "sourceHomePageURL", {
  get: function Chrome_sourceHomePageURL() {
    let prefsFile = this._chromeUserDataFolder.clone();
    prefsFile.append("Preferences");
    if (prefsFile.exists()) {
      // XXX reading and parsing JSON is synchronous.
      let fstream = Cc[FILE_INPUT_STREAM_CID].
                    createInstance(Ci.nsIFileInputStream);
      fstream.init(prefsFile, -1, 0, 0);
      try {
        return JSON.parse(
          NetUtil.readInputStreamToString(fstream, fstream.available(),
                                          { charset: "UTF-8" })
            ).homepage;
      } catch (e) {
        Cu.reportError("Error parsing Chrome's preferences file: " + e);
      }
    }
    return "";
  }
});

Object.defineProperty(ChromeProfileMigrator.prototype, "sourceLocked", {
  get: function Chrome_sourceLocked() {
    // There is an exclusive lock on some SQLite databases. Assume they are locked for now.
    return true;
  },
});

function GetBookmarksResource(aProfileFolder) {
  let bookmarksFile = aProfileFolder.clone();
  bookmarksFile.append("Bookmarks");
  if (!bookmarksFile.exists())
    return null;

  return {
    type: MigrationUtils.resourceTypes.BOOKMARKS,

    migrate(aCallback) {
<<<<<<< HEAD
      return Task.spawn(function* () {
        let gotErrors = false;
        let errorGatherer = function() { gotErrors = true };
        // Parse Chrome bookmark file that is JSON format
        let bookmarkJSON = yield OS.File.read(bookmarksFile.path, {encoding: "UTF-8"});
=======
      return (async function() {
        let gotErrors = false;
        let errorGatherer = function() { gotErrors = true };
        // Parse Chrome bookmark file that is JSON format
        let bookmarkJSON = await OS.File.read(bookmarksFile.path, {encoding: "UTF-8"});
>>>>>>> a17af05f
        let roots = JSON.parse(bookmarkJSON).roots;

        // Importing bookmark bar items
        if (roots.bookmark_bar.children &&
            roots.bookmark_bar.children.length > 0) {
          // Toolbar
          let parentGuid = PlacesUtils.bookmarks.toolbarGuid;
          let bookmarks = convertBookmarks(roots.bookmark_bar.children, errorGatherer);
          if (!MigrationUtils.isStartupMigration) {
            parentGuid =
              await MigrationUtils.createImportedBookmarksFolder("Chrome", parentGuid);
          }
<<<<<<< HEAD
          yield MigrationUtils.insertManyBookmarksWrapper(bookmarks, parentGuid);
=======
          await MigrationUtils.insertManyBookmarksWrapper(bookmarks, parentGuid);
>>>>>>> a17af05f
        }

        // Importing bookmark menu items
        if (roots.other.children &&
            roots.other.children.length > 0) {
          // Bookmark menu
          let parentGuid = PlacesUtils.bookmarks.menuGuid;
          let bookmarks = convertBookmarks(roots.other.children, errorGatherer);
          if (!MigrationUtils.isStartupMigration) {
            parentGuid
<<<<<<< HEAD
              = yield MigrationUtils.createImportedBookmarksFolder("Chrome", parentGuid);
          }
          yield MigrationUtils.insertManyBookmarksWrapper(bookmarks, parentGuid);
=======
              = await MigrationUtils.createImportedBookmarksFolder("Chrome", parentGuid);
          }
          await MigrationUtils.insertManyBookmarksWrapper(bookmarks, parentGuid);
>>>>>>> a17af05f
        }
        if (gotErrors) {
          throw new Error("The migration included errors.");
        }
<<<<<<< HEAD
      }).then(() => aCallback(true),
=======
      })().then(() => aCallback(true),
>>>>>>> a17af05f
              () => aCallback(false));
    }
  };
}

function GetHistoryResource(aProfileFolder) {
  let historyFile = aProfileFolder.clone();
  historyFile.append("History");
  if (!historyFile.exists())
    return null;

  return {
    type: MigrationUtils.resourceTypes.HISTORY,

    migrate(aCallback) {
<<<<<<< HEAD
      Task.spawn(function* () {
=======
      (async function() {
>>>>>>> a17af05f
        const MAX_AGE_IN_DAYS = Services.prefs.getIntPref("browser.migrate.chrome.history.maxAgeInDays");
        const LIMIT = Services.prefs.getIntPref("browser.migrate.chrome.history.limit");

        let query = "SELECT url, title, last_visit_time, typed_count FROM urls WHERE hidden = 0";
        if (MAX_AGE_IN_DAYS) {
          let maxAge = dateToChromeTime(Date.now() - MAX_AGE_IN_DAYS * 24 * 60 * 60 * 1000);
          query += " AND last_visit_time > " + maxAge;
        }
        if (LIMIT) {
          query += " ORDER BY last_visit_time DESC LIMIT " + LIMIT;
        }

        let rows =
<<<<<<< HEAD
          yield MigrationUtils.getRowsFromDBWithoutLocks(historyFile.path, "Chrome history", query);
=======
          await MigrationUtils.getRowsFromDBWithoutLocks(historyFile.path, "Chrome history", query);
>>>>>>> a17af05f
        let places = [];
        for (let row of rows) {
          try {
            // if having typed_count, we changes transition type to typed.
            let transType = PlacesUtils.history.TRANSITION_LINK;
            if (row.getResultByName("typed_count") > 0)
              transType = PlacesUtils.history.TRANSITION_TYPED;

            places.push({
              uri: NetUtil.newURI(row.getResultByName("url")),
              title: row.getResultByName("title"),
              visits: [{
                transitionType: transType,
                visitDate: chromeTimeToDate(
                             row.getResultByName(
                               "last_visit_time")) * 1000,
              }],
            });
          } catch (e) {
            Cu.reportError(e);
          }
        }

        if (places.length > 0) {
<<<<<<< HEAD
          yield new Promise((resolve, reject) => {
=======
          await new Promise((resolve, reject) => {
>>>>>>> a17af05f
            MigrationUtils.insertVisitsWrapper(places, {
              ignoreErrors: true,
              ignoreResults: true,
              handleCompletion(updatedCount) {
                if (updatedCount > 0) {
                  resolve();
                } else {
                  reject(new Error("Couldn't add visits"));
                }
              }
            });
          });
        }
<<<<<<< HEAD
      }).then(() => { aCallback(true) },
=======
      })().then(() => { aCallback(true) },
>>>>>>> a17af05f
              ex => {
                Cu.reportError(ex);
                aCallback(false);
              });
    }
  };
}

function GetCookiesResource(aProfileFolder) {
  let cookiesFile = aProfileFolder.clone();
  cookiesFile.append("Cookies");
  if (!cookiesFile.exists())
    return null;

  return {
    type: MigrationUtils.resourceTypes.COOKIES,

<<<<<<< HEAD
    migrate: Task.async(function* (aCallback) {
      // We don't support decrypting cookies yet so only import plaintext ones.
      let rows = yield MigrationUtils.getRowsFromDBWithoutLocks(cookiesFile.path, "Chrome cookies",
=======
    async migrate(aCallback) {
      // We don't support decrypting cookies yet so only import plaintext ones.
      let rows = await MigrationUtils.getRowsFromDBWithoutLocks(cookiesFile.path, "Chrome cookies",
>>>>>>> a17af05f
       `SELECT host_key, name, value, path, expires_utc, secure, httponly, encrypted_value
        FROM cookies
        WHERE length(encrypted_value) = 0`).catch(ex => {
          Cu.reportError(ex);
          aCallback(false);
        });
      // If the promise was rejected we will have already called aCallback,
      // so we can just return here.
      if (!rows) {
        return;
      }

      for (let row of rows) {
        let host_key = row.getResultByName("host_key");
        if (host_key.match(/^\./)) {
          // 1st character of host_key may be ".", so we have to remove it
          host_key = host_key.substr(1);
        }

        try {
          let expiresUtc =
            chromeTimeToDate(row.getResultByName("expires_utc")) / 1000;
          Services.cookies.add(host_key,
                               row.getResultByName("path"),
                               row.getResultByName("name"),
                               row.getResultByName("value"),
                               row.getResultByName("secure"),
                               row.getResultByName("httponly"),
                               false,
                               parseInt(expiresUtc),
                               {});
        } catch (e) {
          Cu.reportError(e);
        }
      }
      aCallback(true);
<<<<<<< HEAD
    }),
=======
    },
>>>>>>> a17af05f
  };
}

function GetWindowsPasswordsResource(aProfileFolder) {
  let loginFile = aProfileFolder.clone();
  loginFile.append("Login Data");
  if (!loginFile.exists())
    return null;

  return {
    type: MigrationUtils.resourceTypes.PASSWORDS,

<<<<<<< HEAD
    migrate: Task.async(function* (aCallback) {
      let rows = yield MigrationUtils.getRowsFromDBWithoutLocks(loginFile.path, "Chrome passwords",
=======
    async migrate(aCallback) {
      let rows = await MigrationUtils.getRowsFromDBWithoutLocks(loginFile.path, "Chrome passwords",
>>>>>>> a17af05f
       `SELECT origin_url, action_url, username_element, username_value,
        password_element, password_value, signon_realm, scheme, date_created,
        times_used FROM logins WHERE blacklisted_by_user = 0`).catch(ex => {
          Cu.reportError(ex);
          aCallback(false);
        });
      // If the promise was rejected we will have already called aCallback,
      // so we can just return here.
      if (!rows) {
        return;
      }
      let crypto = new OSCrypto();

      for (let row of rows) {
        try {
          let origin_url = NetUtil.newURI(row.getResultByName("origin_url"));
          // Ignore entries for non-http(s)/ftp URLs because we likely can't
          // use them anyway.
          const kValidSchemes = new Set(["https", "http", "ftp"]);
          if (!kValidSchemes.has(origin_url.scheme)) {
            continue;
          }
          let loginInfo = {
            username: row.getResultByName("username_value"),
            password: crypto.
                      decryptData(crypto.arrayToString(row.getResultByName("password_value")),
                                                       null),
            hostname: origin_url.prePath,
            formSubmitURL: null,
            httpRealm: null,
            usernameElement: row.getResultByName("username_element"),
            passwordElement: row.getResultByName("password_element"),
            timeCreated: chromeTimeToDate(row.getResultByName("date_created") + 0).getTime(),
            timesUsed: row.getResultByName("times_used") + 0,
          };

          switch (row.getResultByName("scheme")) {
            case AUTH_TYPE.SCHEME_HTML:
              let action_url = NetUtil.newURI(row.getResultByName("action_url"));
              if (!kValidSchemes.has(action_url.scheme)) {
                continue; // This continues the outer for loop.
              }
              loginInfo.formSubmitURL = action_url.prePath;
              break;
            case AUTH_TYPE.SCHEME_BASIC:
            case AUTH_TYPE.SCHEME_DIGEST:
              // signon_realm format is URIrealm, so we need remove URI
              loginInfo.httpRealm = row.getResultByName("signon_realm")
                                       .substring(loginInfo.hostname.length + 1);
              break;
            default:
              throw new Error("Login data scheme type not supported: " +
                              row.getResultByName("scheme"));
          }
          MigrationUtils.insertLoginWrapper(loginInfo);
        } catch (e) {
          Cu.reportError(e);
        }
      }
      crypto.finalize();
      aCallback(true);
<<<<<<< HEAD
    }),
=======
    },
>>>>>>> a17af05f
  };
}

ChromeProfileMigrator.prototype.classDescription = "Chrome Profile Migrator";
ChromeProfileMigrator.prototype.contractID = "@mozilla.org/profile/migrator;1?app=browser&type=chrome";
ChromeProfileMigrator.prototype.classID = Components.ID("{4cec1de4-1671-4fc3-a53e-6c539dc77a26}");


/**
 *  Chromium migration
 **/
function ChromiumProfileMigrator() {
  let chromiumUserDataFolder = getDataFolder(["Chromium"], ["Chromium"], ["chromium"]);
  this._chromeUserDataFolder = chromiumUserDataFolder.exists() ? chromiumUserDataFolder : null;
}

ChromiumProfileMigrator.prototype = Object.create(ChromeProfileMigrator.prototype);
ChromiumProfileMigrator.prototype.classDescription = "Chromium Profile Migrator";
ChromiumProfileMigrator.prototype.contractID = "@mozilla.org/profile/migrator;1?app=browser&type=chromium";
ChromiumProfileMigrator.prototype.classID = Components.ID("{8cece922-9720-42de-b7db-7cef88cb07ca}");

var componentsArray = [ChromeProfileMigrator, ChromiumProfileMigrator];

/**
 * Chrome Canary
 * Not available on Linux
 **/
function CanaryProfileMigrator() {
  let chromeUserDataFolder = getDataFolder(["Google", "Chrome SxS"], ["Google", "Chrome Canary"]);
  this._chromeUserDataFolder = chromeUserDataFolder.exists() ? chromeUserDataFolder : null;
}
CanaryProfileMigrator.prototype = Object.create(ChromeProfileMigrator.prototype);
CanaryProfileMigrator.prototype.classDescription = "Chrome Canary Profile Migrator";
CanaryProfileMigrator.prototype.contractID = "@mozilla.org/profile/migrator;1?app=browser&type=canary";
CanaryProfileMigrator.prototype.classID = Components.ID("{4bf85aa5-4e21-46ca-825f-f9c51a5e8c76}");

if (AppConstants.platform == "win" || AppConstants.platform == "macosx") {
  componentsArray.push(CanaryProfileMigrator);
}

this.NSGetFactory = XPCOMUtils.generateNSGetFactory(componentsArray);<|MERGE_RESOLUTION|>--- conflicted
+++ resolved
@@ -24,14 +24,8 @@
 Cu.import("resource://gre/modules/Services.jsm");
 Cu.import("resource://gre/modules/NetUtil.jsm");
 Cu.import("resource://gre/modules/FileUtils.jsm");
-<<<<<<< HEAD
-Cu.import("resource://gre/modules/osfile.jsm"); /* globals OS */
-Cu.import("resource://gre/modules/Task.jsm");
-Cu.import("resource:///modules/MigrationUtils.jsm"); /* globals MigratorPrototype */
-=======
 Cu.import("resource://gre/modules/osfile.jsm");
 Cu.import("resource:///modules/MigrationUtils.jsm");
->>>>>>> a17af05f
 
 XPCOMUtils.defineLazyModuleGetter(this, "PlacesUtils",
                                   "resource://gre/modules/PlacesUtils.jsm");
@@ -259,19 +253,11 @@
     type: MigrationUtils.resourceTypes.BOOKMARKS,
 
     migrate(aCallback) {
-<<<<<<< HEAD
-      return Task.spawn(function* () {
-        let gotErrors = false;
-        let errorGatherer = function() { gotErrors = true };
-        // Parse Chrome bookmark file that is JSON format
-        let bookmarkJSON = yield OS.File.read(bookmarksFile.path, {encoding: "UTF-8"});
-=======
       return (async function() {
         let gotErrors = false;
         let errorGatherer = function() { gotErrors = true };
         // Parse Chrome bookmark file that is JSON format
         let bookmarkJSON = await OS.File.read(bookmarksFile.path, {encoding: "UTF-8"});
->>>>>>> a17af05f
         let roots = JSON.parse(bookmarkJSON).roots;
 
         // Importing bookmark bar items
@@ -284,11 +270,7 @@
             parentGuid =
               await MigrationUtils.createImportedBookmarksFolder("Chrome", parentGuid);
           }
-<<<<<<< HEAD
-          yield MigrationUtils.insertManyBookmarksWrapper(bookmarks, parentGuid);
-=======
           await MigrationUtils.insertManyBookmarksWrapper(bookmarks, parentGuid);
->>>>>>> a17af05f
         }
 
         // Importing bookmark menu items
@@ -299,24 +281,14 @@
           let bookmarks = convertBookmarks(roots.other.children, errorGatherer);
           if (!MigrationUtils.isStartupMigration) {
             parentGuid
-<<<<<<< HEAD
-              = yield MigrationUtils.createImportedBookmarksFolder("Chrome", parentGuid);
-          }
-          yield MigrationUtils.insertManyBookmarksWrapper(bookmarks, parentGuid);
-=======
               = await MigrationUtils.createImportedBookmarksFolder("Chrome", parentGuid);
           }
           await MigrationUtils.insertManyBookmarksWrapper(bookmarks, parentGuid);
->>>>>>> a17af05f
         }
         if (gotErrors) {
           throw new Error("The migration included errors.");
         }
-<<<<<<< HEAD
-      }).then(() => aCallback(true),
-=======
       })().then(() => aCallback(true),
->>>>>>> a17af05f
               () => aCallback(false));
     }
   };
@@ -332,11 +304,7 @@
     type: MigrationUtils.resourceTypes.HISTORY,
 
     migrate(aCallback) {
-<<<<<<< HEAD
-      Task.spawn(function* () {
-=======
       (async function() {
->>>>>>> a17af05f
         const MAX_AGE_IN_DAYS = Services.prefs.getIntPref("browser.migrate.chrome.history.maxAgeInDays");
         const LIMIT = Services.prefs.getIntPref("browser.migrate.chrome.history.limit");
 
@@ -350,11 +318,7 @@
         }
 
         let rows =
-<<<<<<< HEAD
-          yield MigrationUtils.getRowsFromDBWithoutLocks(historyFile.path, "Chrome history", query);
-=======
           await MigrationUtils.getRowsFromDBWithoutLocks(historyFile.path, "Chrome history", query);
->>>>>>> a17af05f
         let places = [];
         for (let row of rows) {
           try {
@@ -379,11 +343,7 @@
         }
 
         if (places.length > 0) {
-<<<<<<< HEAD
-          yield new Promise((resolve, reject) => {
-=======
           await new Promise((resolve, reject) => {
->>>>>>> a17af05f
             MigrationUtils.insertVisitsWrapper(places, {
               ignoreErrors: true,
               ignoreResults: true,
@@ -397,11 +357,7 @@
             });
           });
         }
-<<<<<<< HEAD
-      }).then(() => { aCallback(true) },
-=======
       })().then(() => { aCallback(true) },
->>>>>>> a17af05f
               ex => {
                 Cu.reportError(ex);
                 aCallback(false);
@@ -419,15 +375,9 @@
   return {
     type: MigrationUtils.resourceTypes.COOKIES,
 
-<<<<<<< HEAD
-    migrate: Task.async(function* (aCallback) {
-      // We don't support decrypting cookies yet so only import plaintext ones.
-      let rows = yield MigrationUtils.getRowsFromDBWithoutLocks(cookiesFile.path, "Chrome cookies",
-=======
     async migrate(aCallback) {
       // We don't support decrypting cookies yet so only import plaintext ones.
       let rows = await MigrationUtils.getRowsFromDBWithoutLocks(cookiesFile.path, "Chrome cookies",
->>>>>>> a17af05f
        `SELECT host_key, name, value, path, expires_utc, secure, httponly, encrypted_value
         FROM cookies
         WHERE length(encrypted_value) = 0`).catch(ex => {
@@ -464,11 +414,7 @@
         }
       }
       aCallback(true);
-<<<<<<< HEAD
-    }),
-=======
     },
->>>>>>> a17af05f
   };
 }
 
@@ -481,13 +427,8 @@
   return {
     type: MigrationUtils.resourceTypes.PASSWORDS,
 
-<<<<<<< HEAD
-    migrate: Task.async(function* (aCallback) {
-      let rows = yield MigrationUtils.getRowsFromDBWithoutLocks(loginFile.path, "Chrome passwords",
-=======
     async migrate(aCallback) {
       let rows = await MigrationUtils.getRowsFromDBWithoutLocks(loginFile.path, "Chrome passwords",
->>>>>>> a17af05f
        `SELECT origin_url, action_url, username_element, username_value,
         password_element, password_value, signon_realm, scheme, date_created,
         times_used FROM logins WHERE blacklisted_by_user = 0`).catch(ex => {
@@ -549,11 +490,7 @@
       }
       crypto.finalize();
       aCallback(true);
-<<<<<<< HEAD
-    }),
-=======
     },
->>>>>>> a17af05f
   };
 }
 
