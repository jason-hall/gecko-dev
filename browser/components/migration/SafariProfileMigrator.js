--- conflicted
+++ resolved
@@ -10,10 +10,10 @@
 
 Cu.import("resource://gre/modules/AppConstants.jsm");
 Cu.import("resource://gre/modules/FileUtils.jsm");
-Cu.import("resource://gre/modules/osfile.jsm"); /* globals OS */
+Cu.import("resource://gre/modules/osfile.jsm");
 Cu.import("resource://gre/modules/Services.jsm");
 Cu.import("resource://gre/modules/XPCOMUtils.jsm");
-Cu.import("resource:///modules/MigrationUtils.jsm"); /* globals MigratorPrototype */
+Cu.import("resource:///modules/MigrationUtils.jsm");
 
 XPCOMUtils.defineLazyModuleGetter(this, "Downloads",
                                   "resource://gre/modules/Downloads.jsm");
@@ -130,11 +130,7 @@
         // Reading list items are imported as regular bookmarks.
         // They are imported under their own folder, created either under the
         // bookmarks menu (in the case of startup migration).
-<<<<<<< HEAD
-        folderGuid = (yield MigrationUtils.insertBookmarkWrapper({
-=======
         folderGuid = (await MigrationUtils.insertBookmarkWrapper({
->>>>>>> a17af05f
           parentGuid: PlacesUtils.bookmarks.menuGuid,
           type: PlacesUtils.bookmarks.TYPE_FOLDER,
           title: MigrationUtils.getLocalizedString("importedSafariReadingList"),
