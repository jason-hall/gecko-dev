--- conflicted
+++ resolved
@@ -7,10 +7,10 @@
 const { classes: Cc, interfaces: Ci, utils: Cu, results: Cr } = Components;
 
 Cu.import("resource://gre/modules/AppConstants.jsm");
-Cu.import("resource://gre/modules/osfile.jsm"); /* globals OS */
+Cu.import("resource://gre/modules/osfile.jsm");
 Cu.import("resource://gre/modules/Services.jsm");
 Cu.import("resource://gre/modules/XPCOMUtils.jsm");
-Cu.import("resource:///modules/MigrationUtils.jsm"); /* globals MigratorPrototype */
+Cu.import("resource:///modules/MigrationUtils.jsm");
 Cu.import("resource:///modules/MSMigrationUtils.jsm");
 XPCOMUtils.defineLazyModuleGetter(this, "PlacesUtils",
                                   "resource://gre/modules/PlacesUtils.jsm");
@@ -173,13 +173,8 @@
     );
   },
 
-<<<<<<< HEAD
-  _migrateReadingList: Task.async(function*(parentGuid) {
-    if (yield ESEDBReader.dbLocked(this.db)) {
-=======
   async _migrateReadingList(parentGuid) {
     if (await ESEDBReader.dbLocked(this.db)) {
->>>>>>> a17af05f
       throw new Error("Edge seems to be running - its database is locked.");
     }
     let columnFn = db => {
@@ -206,11 +201,7 @@
       return;
     }
 
-<<<<<<< HEAD
-    let destFolderGuid = yield this._ensureReadingListFolder(parentGuid);
-=======
     let destFolderGuid = await this._ensureReadingListFolder(parentGuid);
->>>>>>> a17af05f
     let bookmarks = [];
     for (let item of readingListItems) {
       let dateAdded = item.AddedDate || new Date();
@@ -222,23 +213,14 @@
       }
       bookmarks.push({ url: item.URL, title: item.Title, dateAdded });
     }
-<<<<<<< HEAD
-    yield MigrationUtils.insertManyBookmarksWrapper(bookmarks, destFolderGuid);
-  }),
-=======
     await MigrationUtils.insertManyBookmarksWrapper(bookmarks, destFolderGuid);
   },
->>>>>>> a17af05f
 
   async _ensureReadingListFolder(parentGuid) {
     if (!this.__readingListFolderGuid) {
       let folderTitle = MigrationUtils.getLocalizedString("importedEdgeReadingList");
       let folderSpec = {type: PlacesUtils.bookmarks.TYPE_FOLDER, parentGuid, title: folderTitle};
-<<<<<<< HEAD
-      this.__readingListFolderGuid = (yield MigrationUtils.insertBookmarkWrapper(folderSpec)).guid;
-=======
       this.__readingListFolderGuid = (await MigrationUtils.insertBookmarkWrapper(folderSpec)).guid;
->>>>>>> a17af05f
     }
     return this.__readingListFolderGuid;
   },
@@ -272,41 +254,24 @@
     );
   },
 
-<<<<<<< HEAD
-  _migrateBookmarks: Task.async(function*() {
-    if (yield ESEDBReader.dbLocked(this.db)) {
-=======
   async _migrateBookmarks() {
     if (await ESEDBReader.dbLocked(this.db)) {
->>>>>>> a17af05f
       throw new Error("Edge seems to be running - its database is locked.");
     }
     let {toplevelBMs, toolbarBMs} = this._fetchBookmarksFromDB();
     if (toplevelBMs.length) {
       let parentGuid = PlacesUtils.bookmarks.menuGuid;
       if (!MigrationUtils.isStartupMigration) {
-<<<<<<< HEAD
-        parentGuid = yield MigrationUtils.createImportedBookmarksFolder("Edge", parentGuid);
-      }
-      yield MigrationUtils.insertManyBookmarksWrapper(toplevelBMs, parentGuid);
-=======
         parentGuid = await MigrationUtils.createImportedBookmarksFolder("Edge", parentGuid);
       }
       await MigrationUtils.insertManyBookmarksWrapper(toplevelBMs, parentGuid);
->>>>>>> a17af05f
     }
     if (toolbarBMs.length) {
       let parentGuid = PlacesUtils.bookmarks.toolbarGuid;
       if (!MigrationUtils.isStartupMigration) {
-<<<<<<< HEAD
-        parentGuid = yield MigrationUtils.createImportedBookmarksFolder("Edge", parentGuid);
-      }
-      yield MigrationUtils.insertManyBookmarksWrapper(toolbarBMs, parentGuid);
-=======
         parentGuid = await MigrationUtils.createImportedBookmarksFolder("Edge", parentGuid);
       }
       await MigrationUtils.insertManyBookmarksWrapper(toolbarBMs, parentGuid);
->>>>>>> a17af05f
     }
   },
 
