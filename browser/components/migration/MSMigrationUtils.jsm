/* This Source Code Form is subject to the terms of the Mozilla Public
 * License, v. 2.0. If a copy of the MPL was not distributed with this file,
 * You can obtain one at http://mozilla.org/MPL/2.0/. */

"use strict";

this.EXPORTED_SYMBOLS = ["MSMigrationUtils"];

const { classes: Cc, interfaces: Ci, utils: Cu, results: Cr } = Components;

Cu.import("resource://gre/modules/AppConstants.jsm");
Cu.import("resource://gre/modules/XPCOMUtils.jsm");
Cu.import("resource://gre/modules/Services.jsm");
Cu.import("resource:///modules/MigrationUtils.jsm");

Cu.importGlobalProperties(["FileReader"]);

XPCOMUtils.defineLazyModuleGetter(this, "PlacesUtils",
                                  "resource://gre/modules/PlacesUtils.jsm");
XPCOMUtils.defineLazyModuleGetter(this, "WindowsRegistry",
                                  "resource://gre/modules/WindowsRegistry.jsm");
XPCOMUtils.defineLazyModuleGetter(this, "ctypes",
                                  "resource://gre/modules/ctypes.jsm");

const EDGE_COOKIE_PATH_OPTIONS = ["", "#!001\\", "#!002\\"];
const EDGE_COOKIES_SUFFIX = "MicrosoftEdge\\Cookies";
const EDGE_FAVORITES = "AC\\MicrosoftEdge\\User\\Default\\Favorites";
const FREE_CLOSE_FAILED = 0;
const INTERNET_EXPLORER_EDGE_GUID = [0x3CCD5499,
                                     0x4B1087A8,
                                     0x886015A2,
                                     0x553BDD88];
const RESULT_SUCCESS = 0;
const VAULT_ENUMERATE_ALL_ITEMS = 512;
const WEB_CREDENTIALS_VAULT_ID = [0x4BF4C442,
                                  0x41A09B8A,
                                  0x4ADD80B3,
                                  0x28DB4D70];

Cu.importGlobalProperties(["File"]);

const wintypes = {
  BOOL: ctypes.int,
  DWORD: ctypes.uint32_t,
  DWORDLONG: ctypes.uint64_t,
  CHAR: ctypes.char,
  PCHAR: ctypes.char.ptr,
  LPCWSTR: ctypes.char16_t.ptr,
  PDWORD: ctypes.uint32_t.ptr,
  VOIDP: ctypes.voidptr_t,
  WORD: ctypes.uint16_t,
};

// TODO: Bug 1202978 - Refactor MSMigrationUtils ctypes helpers
function CtypesKernelHelpers() {
  this._structs = {};
  this._functions = {};
  this._libs = {};

  this._structs.SYSTEMTIME = new ctypes.StructType("SYSTEMTIME", [
    {wYear: wintypes.WORD},
    {wMonth: wintypes.WORD},
    {wDayOfWeek: wintypes.WORD},
    {wDay: wintypes.WORD},
    {wHour: wintypes.WORD},
    {wMinute: wintypes.WORD},
    {wSecond: wintypes.WORD},
    {wMilliseconds: wintypes.WORD}
  ]);

  this._structs.FILETIME = new ctypes.StructType("FILETIME", [
    {dwLowDateTime: wintypes.DWORD},
    {dwHighDateTime: wintypes.DWORD}
  ]);

  try {
    this._libs.kernel32 = ctypes.open("Kernel32");

    this._functions.FileTimeToSystemTime =
      this._libs.kernel32.declare("FileTimeToSystemTime",
                                  ctypes.winapi_abi,
                                  wintypes.BOOL,
                                  this._structs.FILETIME.ptr,
                                  this._structs.SYSTEMTIME.ptr);
  } catch (ex) {
    this.finalize();
  }
}

CtypesKernelHelpers.prototype = {
  /**
   * Must be invoked once after last use of any of the provided helpers.
   */
  finalize() {
    this._structs = {};
    this._functions = {};
    for (let key in this._libs) {
      let lib = this._libs[key];
      try {
        lib.close();
      } catch (ex) {}
    }
    this._libs = {};
  },

   /**
   * Converts a FILETIME struct (2 DWORDS), to a SYSTEMTIME struct,
   * and then deduces the number of seconds since the epoch (which
   * is the data we want for the cookie expiry date).
   *
   * @param aTimeHi
   *        Least significant DWORD.
   * @param aTimeLo
   *        Most significant DWORD.
   * @return the number of seconds since the epoch
   */
  fileTimeToSecondsSinceEpoch(aTimeHi, aTimeLo) {
    let fileTime = this._structs.FILETIME();
    fileTime.dwLowDateTime = aTimeLo;
    fileTime.dwHighDateTime = aTimeHi;
    let systemTime = this._structs.SYSTEMTIME();
    let result = this._functions.FileTimeToSystemTime(fileTime.address(),
                                                      systemTime.address());
    if (result == 0)
      throw new Error(ctypes.winLastError);

    // System time is in UTC, so we use Date.UTC to get milliseconds from epoch,
    // then divide by 1000 to get seconds, and round down:
    return Math.floor(Date.UTC(systemTime.wYear,
                               systemTime.wMonth - 1,
                               systemTime.wDay,
                               systemTime.wHour,
                               systemTime.wMinute,
                               systemTime.wSecond,
                               systemTime.wMilliseconds) / 1000);
  }
};

function CtypesVaultHelpers() {
  this._structs = {};
  this._functions = {};

  this._structs.GUID = new ctypes.StructType("GUID", [
    {id: wintypes.DWORD.array(4)},
  ]);

  this._structs.VAULT_ITEM_ELEMENT = new ctypes.StructType("VAULT_ITEM_ELEMENT", [
    // not documented
    {schemaElementId: wintypes.DWORD},
    // not documented
    {unknown1: wintypes.DWORD},
    // vault type
    {type: wintypes.DWORD},
    // not documented
    {unknown2: wintypes.DWORD},
    // value of the item
    {itemValue: wintypes.LPCWSTR},
    // not documented
    {unknown3: wintypes.CHAR.array(12)},
  ]);

  this._structs.VAULT_ELEMENT = new ctypes.StructType("VAULT_ELEMENT", [
    // vault item schemaId
    {schemaId: this._structs.GUID},
    // a pointer to the name of the browser VAULT_ITEM_ELEMENT
    {pszCredentialFriendlyName: wintypes.LPCWSTR},
    // a pointer to the url VAULT_ITEM_ELEMENT
    {pResourceElement: this._structs.VAULT_ITEM_ELEMENT.ptr},
    // a pointer to the username VAULT_ITEM_ELEMENT
    {pIdentityElement: this._structs.VAULT_ITEM_ELEMENT.ptr},
    // not documented
    {pAuthenticatorElement: this._structs.VAULT_ITEM_ELEMENT.ptr},
    // not documented
    {pPackageSid: this._structs.VAULT_ITEM_ELEMENT.ptr},
    // time stamp in local format
    {lowLastModified: wintypes.DWORD},
    {highLastModified: wintypes.DWORD},
    // not documented
    {flags: wintypes.DWORD},
    // not documented
    {dwPropertiesCount: wintypes.DWORD},
    // not documented
    {pPropertyElements: this._structs.VAULT_ITEM_ELEMENT.ptr},
  ]);

  try {
    this._vaultcliLib = ctypes.open("vaultcli.dll");

    this._functions.VaultOpenVault =
      this._vaultcliLib.declare("VaultOpenVault",
                                ctypes.winapi_abi,
                                wintypes.DWORD,
                                // GUID
                                this._structs.GUID.ptr,
                                // Flags
                                wintypes.DWORD,
                                // Vault Handle
                                wintypes.VOIDP.ptr);
    this._functions.VaultEnumerateItems =
      this._vaultcliLib.declare("VaultEnumerateItems",
                                ctypes.winapi_abi,
                                wintypes.DWORD,
                                // Vault Handle
                                wintypes.VOIDP,
                                // Flags
                                wintypes.DWORD,
                                // Items Count
                                wintypes.PDWORD,
                                // Items
                                ctypes.voidptr_t);
    this._functions.VaultCloseVault =
      this._vaultcliLib.declare("VaultCloseVault",
                                ctypes.winapi_abi,
                                wintypes.DWORD,
                                // Vault Handle
                                wintypes.VOIDP);
    this._functions.VaultGetItem =
      this._vaultcliLib.declare("VaultGetItem",
                                ctypes.winapi_abi,
                                wintypes.DWORD,
                                // Vault Handle
                                wintypes.VOIDP,
                                // Schema Id
                                this._structs.GUID.ptr,
                                // Resource
                                this._structs.VAULT_ITEM_ELEMENT.ptr,
                                // Identity
                                this._structs.VAULT_ITEM_ELEMENT.ptr,
                                // Package Sid
                                this._structs.VAULT_ITEM_ELEMENT.ptr,
                                // HWND Owner
                                wintypes.DWORD,
                                // Flags
                                wintypes.DWORD,
                                // Items
                                this._structs.VAULT_ELEMENT.ptr.ptr);
    this._functions.VaultFree =
      this._vaultcliLib.declare("VaultFree",
                                ctypes.winapi_abi,
                                wintypes.DWORD,
                                // Memory
                                this._structs.VAULT_ELEMENT.ptr);
  } catch (ex) {
    this.finalize();
  }
}

CtypesVaultHelpers.prototype = {
  /**
   * Must be invoked once after last use of any of the provided helpers.
   */
  finalize() {
    this._structs = {};
    this._functions = {};
    try {
      this._vaultcliLib.close();
    } catch (ex) {}
    this._vaultcliLib = null;
  }
};

/**
 * Checks whether an host is an IP (v4 or v6) address.
 *
 * @param aHost
 *        The host to check.
 * @return whether aHost is an IP address.
 */
function hostIsIPAddress(aHost) {
  try {
    Services.eTLD.getBaseDomainFromHost(aHost);
  } catch (e) {
    return e.result == Cr.NS_ERROR_HOST_IS_IP_ADDRESS;
  }
  return false;
}

var gEdgeDir;
function getEdgeLocalDataFolder() {
  if (gEdgeDir) {
    return gEdgeDir.clone();
  }
  let packages = Services.dirsvc.get("LocalAppData", Ci.nsIFile);
  packages.append("Packages");
  let edgeDir = packages.clone();
  edgeDir.append("Microsoft.MicrosoftEdge_8wekyb3d8bbwe");
  try {
    if (edgeDir.exists() && edgeDir.isReadable() && edgeDir.isDirectory()) {
      gEdgeDir = edgeDir;
      return edgeDir.clone();
    }

    // Let's try the long way:
    let dirEntries = packages.directoryEntries;
    while (dirEntries.hasMoreElements()) {
      let subDir = dirEntries.getNext();
      subDir.QueryInterface(Ci.nsIFile);
      if (subDir.leafName.startsWith("Microsoft.MicrosoftEdge") && subDir.isReadable() &&
          subDir.isDirectory()) {
        gEdgeDir = subDir;
        return subDir.clone();
      }
    }
  } catch (ex) {
    Cu.reportError("Exception trying to find the Edge favorites directory: " + ex);
  }
  return null;
}


function Bookmarks(migrationType) {
  this._migrationType = migrationType;
}

Bookmarks.prototype = {
  type: MigrationUtils.resourceTypes.BOOKMARKS,

  get exists() {
    return !!this._favoritesFolder;
  },

  get importedAppLabel() {
    return this._migrationType == MSMigrationUtils.MIGRATION_TYPE_IE ? "IE" : "Edge";
  },

  __favoritesFolder: null,
  get _favoritesFolder() {
    if (!this.__favoritesFolder) {
      if (this._migrationType == MSMigrationUtils.MIGRATION_TYPE_IE) {
        let favoritesFolder = Services.dirsvc.get("Favs", Ci.nsIFile);
        if (favoritesFolder.exists() && favoritesFolder.isReadable()) {
          this.__favoritesFolder = favoritesFolder;
        }
      } else if (this._migrationType == MSMigrationUtils.MIGRATION_TYPE_EDGE) {
        let edgeDir = getEdgeLocalDataFolder();
        if (edgeDir) {
          edgeDir.appendRelativePath(EDGE_FAVORITES);
          if (edgeDir.exists() && edgeDir.isReadable() && edgeDir.isDirectory()) {
            this.__favoritesFolder = edgeDir;
          }
        }
      }
    }
    return this.__favoritesFolder;
  },

  __toolbarFolderName: null,
  get _toolbarFolderName() {
    if (!this.__toolbarFolderName) {
      if (this._migrationType == MSMigrationUtils.MIGRATION_TYPE_IE) {
        // Retrieve the name of IE's favorites subfolder that holds the bookmarks
        // in the toolbar. This was previously stored in the registry and changed
        // in IE7 to always be called "Links".
        let folderName = WindowsRegistry.readRegKey(Ci.nsIWindowsRegKey.ROOT_KEY_CURRENT_USER,
                                                    "Software\\Microsoft\\Internet Explorer\\Toolbar",
                                                    "LinksFolderName");
        this.__toolbarFolderName = folderName || "Links";
      } else {
        this.__toolbarFolderName = "Links";
      }
    }
    return this.__toolbarFolderName;
  },

  migrate: function B_migrate(aCallback) {
    return (async () => {
      // Import to the bookmarks menu.
      let folderGuid = PlacesUtils.bookmarks.menuGuid;
      if (!MigrationUtils.isStartupMigration) {
        folderGuid =
          await MigrationUtils.createImportedBookmarksFolder(this.importedAppLabel, folderGuid);
      }
<<<<<<< HEAD
      yield this._migrateFolder(this._favoritesFolder, folderGuid);
    }.bind(this)).then(() => aCallback(true),
                       e => { Cu.reportError(e); aCallback(false) });
  },

  _migrateFolder: Task.async(function* (aSourceFolder, aDestFolderGuid) {
    let bookmarks = yield this._getBookmarksInFolder(aSourceFolder);
    if (bookmarks.length) {
      yield MigrationUtils.insertManyBookmarksWrapper(bookmarks, aDestFolderGuid);
    }
  }),

  _getBookmarksInFolder: Task.async(function* (aSourceFolder) {
=======
      await this._migrateFolder(this._favoritesFolder, folderGuid);
    })().then(() => aCallback(true),
                       e => { Cu.reportError(e); aCallback(false) });
  },

  async _migrateFolder(aSourceFolder, aDestFolderGuid) {
    let bookmarks = await this._getBookmarksInFolder(aSourceFolder);
    if (bookmarks.length) {
      await MigrationUtils.insertManyBookmarksWrapper(bookmarks, aDestFolderGuid);
    }
  },

  async _getBookmarksInFolder(aSourceFolder) {
>>>>>>> a17af05f
    // TODO (bug 741993): the favorites order is stored in the Registry, at
    // HCU\Software\Microsoft\Windows\CurrentVersion\Explorer\MenuOrder\Favorites
    // for IE, and in a similar location for Edge.
    // Until we support it, bookmarks are imported in alphabetical order.
    let entries = aSourceFolder.directoryEntries;
    let rv = [];
    while (entries.hasMoreElements()) {
      let entry = entries.getNext().QueryInterface(Ci.nsIFile);
      try {
        // Make sure that entry.path == entry.target to not follow .lnk folder
        // shortcuts which could lead to infinite cycles.
        // Don't use isSymlink(), since it would throw for invalid
        // lnk files pointing to URLs or to unresolvable paths.
        if (entry.path == entry.target && entry.isDirectory()) {
          let isBookmarksFolder = entry.leafName == this._toolbarFolderName &&
                                  entry.parent.equals(this._favoritesFolder);
          if (isBookmarksFolder && entry.isReadable()) {
            // Import to the bookmarks toolbar.
            let folderGuid = PlacesUtils.bookmarks.toolbarGuid;
            if (!MigrationUtils.isStartupMigration) {
              folderGuid =
                await MigrationUtils.createImportedBookmarksFolder(this.importedAppLabel, folderGuid);
            }
<<<<<<< HEAD
            yield this._migrateFolder(entry, folderGuid);
          } else if (entry.isReadable()) {
            let childBookmarks = yield this._getBookmarksInFolder(entry);
=======
            await this._migrateFolder(entry, folderGuid);
          } else if (entry.isReadable()) {
            let childBookmarks = await this._getBookmarksInFolder(entry);
>>>>>>> a17af05f
            rv.push({
              type: PlacesUtils.bookmarks.TYPE_FOLDER,
              title: entry.leafName,
              children: childBookmarks,
            });
          }
        } else {
          // Strip the .url extension, to both check this is a valid link file,
          // and get the associated title.
          let matches = entry.leafName.match(/(.+)\.url$/i);
          if (matches) {
            let fileHandler = Cc["@mozilla.org/network/protocol;1?name=file"].
                              getService(Ci.nsIFileProtocolHandler);
            let uri = fileHandler.readURLFile(entry);
            rv.push({url: uri, title: matches[1]});
          }
        }
      } catch (ex) {
        Components.utils.reportError("Unable to import " + this.importedAppLabel + " favorite (" + entry.leafName + "): " + ex);
      }
    }
    return rv;
<<<<<<< HEAD
  }),
=======
  },
>>>>>>> a17af05f

};

function Cookies(migrationType) {
  this._migrationType = migrationType;
}

Cookies.prototype = {
  type: MigrationUtils.resourceTypes.COOKIES,

  get exists() {
    if (this._migrationType == MSMigrationUtils.MIGRATION_TYPE_IE) {
      return !!this._cookiesFolder;
    }
    return !!this._cookiesFolders;
  },

  __cookiesFolder: null,
  get _cookiesFolder() {
    // Edge stores cookies in a number of places, and this shouldn't get called:
    if (this._migrationType != MSMigrationUtils.MIGRATION_TYPE_IE) {
      throw new Error("Shouldn't be looking for a single cookie folder unless we're migrating IE");
    }

    // Cookies are stored in txt files, in a Cookies folder whose path varies
    // across the different OS versions.  CookD takes care of most of these
    // cases, though, in Windows Vista/7, UAC makes a difference.
    // If UAC is enabled, the most common destination is CookD/Low.  Though,
    // if the user runs the application in administrator mode or disables UAC,
    // cookies are stored in the original CookD destination.  Cause running the
    // browser in administrator mode is unsafe and discouraged, we just care
    // about the UAC state.
    if (!this.__cookiesFolder) {
      let cookiesFolder = Services.dirsvc.get("CookD", Ci.nsIFile);
      if (cookiesFolder.exists() && cookiesFolder.isReadable()) {
        // In versions up to Windows 7, check if UAC is enabled.
        if (AppConstants.isPlatformAndVersionAtMost("win", "6.1") &&
            Services.appinfo.QueryInterface(Ci.nsIWinAppHelper).userCanElevate) {
          cookiesFolder.append("Low");
        }
        this.__cookiesFolder = cookiesFolder;
      }
    }
    return this.__cookiesFolder;
  },

  __cookiesFolders: null,
  get _cookiesFolders() {
    if (this._migrationType != MSMigrationUtils.MIGRATION_TYPE_EDGE) {
      throw new Error("Shouldn't be looking for multiple cookie folders unless we're migrating Edge");
    }

    let folders = [];
    let edgeDir = getEdgeLocalDataFolder();
    if (edgeDir) {
      edgeDir.append("AC");
      for (let path of EDGE_COOKIE_PATH_OPTIONS) {
        let folder = edgeDir.clone();
        let fullPath = path + EDGE_COOKIES_SUFFIX;
        folder.appendRelativePath(fullPath);
        if (folder.exists() && folder.isReadable() && folder.isDirectory()) {
          folders.push(folder);
        }
      }
    }
    this.__cookiesFolders = folders.length ? folders : null;
    return this.__cookiesFolders;
  },

  migrate(aCallback) {
    this.ctypesKernelHelpers = new CtypesKernelHelpers();

    let cookiesGenerator = (function* genCookie() {
      let success = false;
      let folders = this._migrationType == MSMigrationUtils.MIGRATION_TYPE_EDGE ?
                      this.__cookiesFolders : [this.__cookiesFolder];
      for (let folder of folders) {
        let entries = folder.directoryEntries;
        while (entries.hasMoreElements()) {
          let entry = entries.getNext().QueryInterface(Ci.nsIFile);
          // Skip eventual bogus entries.
          if (!entry.isFile() || !/\.(cookie|txt)$/.test(entry.leafName))
            continue;

          this._readCookieFile(entry, function(aSuccess) {
            // Importing even a single cookie file is considered a success.
            if (aSuccess)
              success = true;
            try {
              cookiesGenerator.next();
            } catch (ex) {}
          });

          yield undefined;
        }
      }

      this.ctypesKernelHelpers.finalize();

      aCallback(success);
    }).apply(this);
    cookiesGenerator.next();
  },

  _readCookieFile(aFile, aCallback) {
<<<<<<< HEAD
    File.createFromNsIFile(aFile).then(aFile => {
=======
    File.createFromNsIFile(aFile).then(file => {
>>>>>>> a17af05f
      let fileReader = new FileReader();
      let onLoadEnd = () => {
        fileReader.removeEventListener("loadend", onLoadEnd);

        if (fileReader.readyState != fileReader.DONE) {
          Cu.reportError("Could not read cookie contents: " + fileReader.error);
          aCallback(false);
          return;
        }

        let success = true;
        try {
          this._parseCookieBuffer(fileReader.result);
        } catch (ex) {
          Components.utils.reportError("Unable to migrate cookie: " + ex);
          success = false;
        } finally {
          aCallback(success);
        }
      };
      fileReader.addEventListener("loadend", onLoadEnd);
<<<<<<< HEAD
      fileReader.readAsText(aFile);
=======
      fileReader.readAsText(file);
>>>>>>> a17af05f
    }, () => {
      aCallback(false);
    });
  },

  /**
   * Parses a cookie file buffer and returns an array of the contained cookies.
   *
   * The cookie file format is a newline-separated-values with a "*" used as
   * delimeter between multiple records.
   * Each cookie has the following fields:
   *  - name
   *  - value
   *  - host/path
   *  - flags
   *  - Expiration time most significant integer
   *  - Expiration time least significant integer
   *  - Creation time most significant integer
   *  - Creation time least significant integer
   *  - Record delimiter "*"
   *
   * Unfortunately, "*" can also occur inside the value of the cookie, so we
   * can't rely exclusively on it as a record separator.
   *
   * @note All the times are in FILETIME format.
   */
  _parseCookieBuffer(aTextBuffer) {
    // Note the last record is an empty string...
    let records = [];
    let lines = aTextBuffer.split("\n");
    while (lines.length > 0) {
      let record = lines.splice(0, 9);
      // ... which means this is going to be a 1-element array for that record
      if (record.length > 1) {
        records.push(record);
      }
    }
    for (let record of records) {
      let [name, value, hostpath, flags,
           expireTimeLo, expireTimeHi] = record;

      // IE stores deleted cookies with a zero-length value, skip them.
      if (value.length == 0)
        continue;

      // IE sometimes has cookies created by apps that use "~~local~~/local/file/path"
      // as the hostpath, ignore those:
      if (hostpath.startsWith("~~local~~"))
        continue;

      let hostLen = hostpath.indexOf("/");
      let host = hostpath.substr(0, hostLen);
      let path = hostpath.substr(hostLen);

      // For a non-null domain, assume it's what Mozilla considers
      // a domain cookie.  See bug 222343.
      if (host.length > 0) {
        // Fist delete any possible extant matching host cookie.
        Services.cookies.remove(host, name, path, false, {});
        // Now make it a domain cookie.
        if (host[0] != "." && !hostIsIPAddress(host))
          host = "." + host;
      }

      // Fallback: expire in 1h (NB: time is in seconds since epoch, so we have
      // to divide the result of Date.now() (which is in milliseconds) by 1000).
      let expireTime = Math.floor(Date.now() / 1000) + 3600;
      try {
        expireTime = this.ctypesKernelHelpers.fileTimeToSecondsSinceEpoch(Number(expireTimeHi),
                                                                          Number(expireTimeLo));
      } catch (ex) {
        Cu.reportError("Failed to get expiry time for cookie for " + host);
      }

      Services.cookies.add(host,
                           path,
                           name,
                           value,
                           Number(flags) & 0x1, // secure
                           false, // httpOnly
                           false, // session
                           expireTime,
                           {});
    }
  }
};

function getTypedURLs(registryKeyPath) {
  // The list of typed URLs is a sort of annotation stored in the registry.
  // The number of entries stored is not UI-configurable, but has changed
  // between different Windows versions. We just keep reading up to the first
  // non-existing entry to support different limits / states of the registry.
  let typedURLs = new Map();
  let typedURLKey = Cc["@mozilla.org/windows-registry-key;1"].
                    createInstance(Ci.nsIWindowsRegKey);
  let typedURLTimeKey = Cc["@mozilla.org/windows-registry-key;1"].
                        createInstance(Ci.nsIWindowsRegKey);
  let cTypes = new CtypesKernelHelpers();
  try {
    typedURLKey.open(Ci.nsIWindowsRegKey.ROOT_KEY_CURRENT_USER,
                     registryKeyPath + "\\TypedURLs",
                     Ci.nsIWindowsRegKey.ACCESS_READ);
    try {
      typedURLTimeKey.open(Ci.nsIWindowsRegKey.ROOT_KEY_CURRENT_USER,
                           registryKeyPath + "\\TypedURLsTime",
                           Ci.nsIWindowsRegKey.ACCESS_READ);
    } catch (ex) {
      typedURLTimeKey = null;
    }
    let entryName;
    for (let entry = 1; typedURLKey.hasValue((entryName = "url" + entry)); entry++) {
      let url = typedURLKey.readStringValue(entryName);
      let timeTyped = 0;
      if (typedURLTimeKey && typedURLTimeKey.hasValue(entryName)) {
        let urlTime = "";
        try {
          urlTime = typedURLTimeKey.readBinaryValue(entryName);
        } catch (ex) {
          Cu.reportError("Couldn't read url time for " + entryName);
        }
        if (urlTime.length == 8) {
          let urlTimeHex = [];
          for (let i = 0; i < 8; i++) {
            let c = urlTime.charCodeAt(i).toString(16);
            if (c.length == 1)
              c = "0" + c;
            urlTimeHex.unshift(c);
          }
          try {
            let hi = parseInt(urlTimeHex.slice(0, 4).join(""), 16);
            let lo = parseInt(urlTimeHex.slice(4, 8).join(""), 16);
            // Convert to seconds since epoch:
            timeTyped = cTypes.fileTimeToSecondsSinceEpoch(hi, lo);
            // Callers expect PRTime, which is microseconds since epoch:
            timeTyped *= 1000 * 1000;
          } catch (ex) {
            // Ignore conversion exceptions. Callers will have to deal
            // with the fallback value (0).
          }
        }
      }
      typedURLs.set(url, timeTyped);
    }
  } catch (ex) {
    Cu.reportError("Error reading typed URL history: " + ex);
  } finally {
    if (typedURLKey) {
      typedURLKey.close();
    }
    if (typedURLTimeKey) {
      typedURLTimeKey.close();
    }
    cTypes.finalize();
  }
  return typedURLs;
}


// Migrator for form passwords on Windows 8 and higher.
function WindowsVaultFormPasswords() {
}

WindowsVaultFormPasswords.prototype = {
  type: MigrationUtils.resourceTypes.PASSWORDS,

  get exists() {
    // work only on windows 8+
    if (AppConstants.isPlatformAndVersionAtLeast("win", "6.2")) {
      // check if there are passwords available for migration.
      return this.migrate(() => {}, true);
    }
    return false;
  },

  /**
   * If aOnlyCheckExists is false, import the form passwords on Windows 8 and higher from the vault
   * and then call the aCallback.
   * Otherwise, check if there are passwords in the vault.
   * @param {function} aCallback - a callback called when the migration is done.
   * @param {boolean} [aOnlyCheckExists=false] - if aOnlyCheckExists is true, just check if there are some
   * passwords to migrate. Import the passwords from the vault and call aCallback otherwise.
   * @return true if there are passwords in the vault and aOnlyCheckExists is set to true,
   * false if there is no password in the vault and aOnlyCheckExists is set to true, undefined if
   * aOnlyCheckExists is set to false.
   */
  migrate(aCallback, aOnlyCheckExists = false) {
    // check if the vault item is an IE/Edge one
    function _isIEOrEdgePassword(id) {
      return id[0] == INTERNET_EXPLORER_EDGE_GUID[0] &&
             id[1] == INTERNET_EXPLORER_EDGE_GUID[1] &&
             id[2] == INTERNET_EXPLORER_EDGE_GUID[2] &&
             id[3] == INTERNET_EXPLORER_EDGE_GUID[3];
    }

    let ctypesVaultHelpers = new CtypesVaultHelpers();
    let ctypesKernelHelpers = new CtypesKernelHelpers();
    let migrationSucceeded = true;
    let successfulVaultOpen = false;
    let error, vault;
    try {
      // web credentials vault id
      let vaultGuid = new ctypesVaultHelpers._structs.GUID(WEB_CREDENTIALS_VAULT_ID);
      error = new wintypes.DWORD();
      // web credentials vault
      vault = new wintypes.VOIDP();
      // open the current vault using the vaultGuid
      error = ctypesVaultHelpers._functions.VaultOpenVault(vaultGuid.address(), 0, vault.address());
      if (error != RESULT_SUCCESS) {
        throw new Error("Unable to open Vault: " + error);
      }
      successfulVaultOpen = true;

      let item = new ctypesVaultHelpers._structs.VAULT_ELEMENT.ptr();
      let itemCount = new wintypes.DWORD();
      // enumerate all the available items. This api is going to return a table of all the
      // available items and item is going to point to the first element of this table.
      error = ctypesVaultHelpers._functions.VaultEnumerateItems(vault, VAULT_ENUMERATE_ALL_ITEMS,
                                                                itemCount.address(),
                                                                item.address());
      if (error != RESULT_SUCCESS) {
        throw new Error("Unable to enumerate Vault items: " + error);
      }
      for (let j = 0; j < itemCount.value; j++) {
        try {
          // if it's not an ie/edge password, skip it
          if (!_isIEOrEdgePassword(item.contents.schemaId.id)) {
            continue;
          }
          let url = item.contents.pResourceElement.contents.itemValue.readString();
          let realURL;
          try {
            realURL = Services.io.newURI(url);
          } catch (ex) { /* leave realURL as null */ }
          if (!realURL || ["http", "https", "ftp"].indexOf(realURL.scheme) == -1) {
            // Ignore items for non-URLs or URLs that aren't HTTP(S)/FTP
            continue;
          }

          // if aOnlyCheckExists is set to true, the purpose of the call is to return true if there is at
          // least a password which is true in this case because a password was by now already found
          if (aOnlyCheckExists) {
            return true;
          }
          let username = item.contents.pIdentityElement.contents.itemValue.readString();
          // the current login credential object
          let credential = new ctypesVaultHelpers._structs.VAULT_ELEMENT.ptr();
          error = ctypesVaultHelpers._functions.VaultGetItem(vault,
                                                             item.contents.schemaId.address(),
                                                             item.contents.pResourceElement,
                                                             item.contents.pIdentityElement, null,
                                                             0, 0, credential.address());
          if (error != RESULT_SUCCESS) {
            throw new Error("Unable to get item: " + error);
          }

          let password = credential.contents.pAuthenticatorElement.contents.itemValue.readString();
          let creation = Date.now();
          try {
            // login manager wants time in milliseconds since epoch, so convert
            // to seconds since epoch and multiply to get milliseconds:
            creation = ctypesKernelHelpers.
                         fileTimeToSecondsSinceEpoch(item.contents.highLastModified,
                                                     item.contents.lowLastModified) * 1000;
          } catch (ex) {
            // Ignore exceptions in the dates and just create the login for right now.
          }
          // create a new login
          let login = {
            username, password,
            hostname: realURL.prePath,
            timeCreated: creation,
          };
          MigrationUtils.insertLoginWrapper(login);

          // close current item
          error = ctypesVaultHelpers._functions.VaultFree(credential);
          if (error == FREE_CLOSE_FAILED) {
            throw new Error("Unable to free item: " + error);
          }
        } catch (e) {
          migrationSucceeded = false;
          Cu.reportError(e);
        } finally {
          // move to next item in the table returned by VaultEnumerateItems
          item = item.increment();
        }
      }
    } catch (e) {
      Cu.reportError(e);
      migrationSucceeded = false;
    } finally {
      if (successfulVaultOpen) {
        // close current vault
        error = ctypesVaultHelpers._functions.VaultCloseVault(vault);
        if (error == FREE_CLOSE_FAILED) {
          Cu.reportError("Unable to close vault: " + error);
        }
      }
      ctypesKernelHelpers.finalize();
      ctypesVaultHelpers.finalize();
      aCallback(migrationSucceeded);
    }
    if (aOnlyCheckExists) {
      return false;
    }
    return undefined;
  }
};

var MSMigrationUtils = {
  MIGRATION_TYPE_IE: 1,
  MIGRATION_TYPE_EDGE: 2,
  CtypesKernelHelpers,
  getBookmarksMigrator(migrationType = this.MIGRATION_TYPE_IE) {
    return new Bookmarks(migrationType);
  },
  getCookiesMigrator(migrationType = this.MIGRATION_TYPE_IE) {
    return new Cookies(migrationType);
  },
  getWindowsVaultFormPasswordsMigrator() {
    return new WindowsVaultFormPasswords();
  },
  getTypedURLs,
  getEdgeLocalDataFolder,
};<|MERGE_RESOLUTION|>--- conflicted
+++ resolved
@@ -370,21 +370,6 @@
         folderGuid =
           await MigrationUtils.createImportedBookmarksFolder(this.importedAppLabel, folderGuid);
       }
-<<<<<<< HEAD
-      yield this._migrateFolder(this._favoritesFolder, folderGuid);
-    }.bind(this)).then(() => aCallback(true),
-                       e => { Cu.reportError(e); aCallback(false) });
-  },
-
-  _migrateFolder: Task.async(function* (aSourceFolder, aDestFolderGuid) {
-    let bookmarks = yield this._getBookmarksInFolder(aSourceFolder);
-    if (bookmarks.length) {
-      yield MigrationUtils.insertManyBookmarksWrapper(bookmarks, aDestFolderGuid);
-    }
-  }),
-
-  _getBookmarksInFolder: Task.async(function* (aSourceFolder) {
-=======
       await this._migrateFolder(this._favoritesFolder, folderGuid);
     })().then(() => aCallback(true),
                        e => { Cu.reportError(e); aCallback(false) });
@@ -398,7 +383,6 @@
   },
 
   async _getBookmarksInFolder(aSourceFolder) {
->>>>>>> a17af05f
     // TODO (bug 741993): the favorites order is stored in the Registry, at
     // HCU\Software\Microsoft\Windows\CurrentVersion\Explorer\MenuOrder\Favorites
     // for IE, and in a similar location for Edge.
@@ -422,15 +406,9 @@
               folderGuid =
                 await MigrationUtils.createImportedBookmarksFolder(this.importedAppLabel, folderGuid);
             }
-<<<<<<< HEAD
-            yield this._migrateFolder(entry, folderGuid);
-          } else if (entry.isReadable()) {
-            let childBookmarks = yield this._getBookmarksInFolder(entry);
-=======
             await this._migrateFolder(entry, folderGuid);
           } else if (entry.isReadable()) {
             let childBookmarks = await this._getBookmarksInFolder(entry);
->>>>>>> a17af05f
             rv.push({
               type: PlacesUtils.bookmarks.TYPE_FOLDER,
               title: entry.leafName,
@@ -453,11 +431,7 @@
       }
     }
     return rv;
-<<<<<<< HEAD
-  }),
-=======
-  },
->>>>>>> a17af05f
+  },
 
 };
 
@@ -563,11 +537,7 @@
   },
 
   _readCookieFile(aFile, aCallback) {
-<<<<<<< HEAD
-    File.createFromNsIFile(aFile).then(aFile => {
-=======
     File.createFromNsIFile(aFile).then(file => {
->>>>>>> a17af05f
       let fileReader = new FileReader();
       let onLoadEnd = () => {
         fileReader.removeEventListener("loadend", onLoadEnd);
@@ -589,11 +559,7 @@
         }
       };
       fileReader.addEventListener("loadend", onLoadEnd);
-<<<<<<< HEAD
-      fileReader.readAsText(aFile);
-=======
       fileReader.readAsText(file);
->>>>>>> a17af05f
     }, () => {
       aCallback(false);
     });
