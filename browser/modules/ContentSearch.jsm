/* This Source Code Form is subject to the terms of the Mozilla Public
 * License, v. 2.0. If a copy of the MPL was not distributed with this file,
 * You can obtain one at http://mozilla.org/MPL/2.0/. */
"use strict";

this.EXPORTED_SYMBOLS = [
  "ContentSearch",
];

const { classes: Cc, interfaces: Ci, utils: Cu } = Components;

Cu.import("resource://gre/modules/Services.jsm");
Cu.import("resource://gre/modules/XPCOMUtils.jsm");

XPCOMUtils.defineLazyModuleGetter(this, "FormHistory",
  "resource://gre/modules/FormHistory.jsm");
XPCOMUtils.defineLazyModuleGetter(this, "PrivateBrowsingUtils",
  "resource://gre/modules/PrivateBrowsingUtils.jsm");
XPCOMUtils.defineLazyModuleGetter(this, "SearchSuggestionController",
  "resource://gre/modules/SearchSuggestionController.jsm");

const INBOUND_MESSAGE = "ContentSearch";
const OUTBOUND_MESSAGE = INBOUND_MESSAGE;
const MAX_LOCAL_SUGGESTIONS = 3;
const MAX_SUGGESTIONS = 6;

/**
 * ContentSearch receives messages named INBOUND_MESSAGE and sends messages
 * named OUTBOUND_MESSAGE.  The data of each message is expected to look like
 * { type, data }.  type is the message's type (or subtype if you consider the
 * type of the message itself to be INBOUND_MESSAGE), and data is data that is
 * specific to the type.
 *
 * Inbound messages have the following types:
 *
 *   AddFormHistoryEntry
 *     Adds an entry to the search form history.
 *     data: the entry, a string
 *   GetSuggestions
 *     Retrieves an array of search suggestions given a search string.
 *     data: { engineName, searchString }
 *   GetState
 *     Retrieves the current search engine state.
 *     data: null
 *   GetStrings
 *     Retrieves localized search UI strings.
 *     data: null
 *   ManageEngines
 *     Opens the search engine management window.
 *     data: null
 *   RemoveFormHistoryEntry
 *     Removes an entry from the search form history.
 *     data: the entry, a string
 *   Search
 *     Performs a search.
 *     Any GetSuggestions messages in the queue from the same target will be
 *     cancelled.
 *     data: { engineName, searchString, healthReportKey, searchPurpose }
 *   SetCurrentEngine
 *     Sets the current engine.
 *     data: the name of the engine
 *   SpeculativeConnect
 *     Speculatively connects to an engine.
 *     data: the name of the engine
 *
 * Outbound messages have the following types:
 *
 *   CurrentEngine
 *     Broadcast when the current engine changes.
 *     data: see _currentEngineObj
 *   CurrentState
 *     Broadcast when the current search state changes.
 *     data: see currentStateObj
 *   State
 *     Sent in reply to GetState.
 *     data: see currentStateObj
 *   Strings
 *     Sent in reply to GetStrings
 *     data: Object containing string names and values for the current locale.
 *   Suggestions
 *     Sent in reply to GetSuggestions.
 *     data: see _onMessageGetSuggestions
 *   SuggestionsCancelled
 *     Sent in reply to GetSuggestions when pending GetSuggestions events are
 *     cancelled.
 *     data: null
 */

this.ContentSearch = {

  // Inbound events are queued and processed in FIFO order instead of handling
  // them immediately, which would result in non-FIFO responses due to the
  // asynchrononicity added by converting image data URIs to ArrayBuffers.
  _eventQueue: [],
  _currentEventPromise: null,

  // This is used to handle search suggestions.  It maps xul:browsers to objects
  // { controller, previousFormHistoryResult }.  See _onMessageGetSuggestions.
  _suggestionMap: new WeakMap(),

  // Resolved when we finish shutting down.
  _destroyedPromise: null,

  // The current controller and browser in _onMessageGetSuggestions.  Allows
  // fetch cancellation from _cancelSuggestions.
  _currentSuggestion: null,

  init() {
<<<<<<< HEAD
    Cc["@mozilla.org/globalmessagemanager;1"].
      getService(Ci.nsIMessageListenerManager).
      addMessageListener(INBOUND_MESSAGE, this);
    Services.obs.addObserver(this, "browser-search-engine-modified", false);
    Services.obs.addObserver(this, "shutdown-leaks-before-check", false);
    Services.prefs.addObserver("browser.search.hiddenOneOffs", this, false);
=======
    Services.obs.addObserver(this, "browser-search-engine-modified");
    Services.obs.addObserver(this, "shutdown-leaks-before-check");
    Services.prefs.addObserver("browser.search.hiddenOneOffs", this);
>>>>>>> a17af05f
    this._stringBundle = Services.strings.createBundle("chrome://global/locale/autocomplete.properties");
  },

  get searchSuggestionUIStrings() {
    if (this._searchSuggestionUIStrings) {
      return this._searchSuggestionUIStrings;
    }
    this._searchSuggestionUIStrings = {};
    let searchBundle = Services.strings.createBundle("chrome://browser/locale/search.properties");
    let stringNames = ["searchHeader", "searchForSomethingWith",
                       "searchWithHeader", "searchSettings"];

    for (let name of stringNames) {
      this._searchSuggestionUIStrings[name] = searchBundle.GetStringFromName(name);
    }
    return this._searchSuggestionUIStrings;
  },

  destroy() {
    if (this._destroyedPromise) {
      return this._destroyedPromise;
    }

    Services.obs.removeObserver(this, "browser-search-engine-modified");
    Services.obs.removeObserver(this, "shutdown-leaks-before-check");

    this._eventQueue.length = 0;
    this._destroyedPromise = Promise.resolve(this._currentEventPromise);
    return this._destroyedPromise;
  },

  /**
   * Focuses the search input in the page with the given message manager.
   * @param  messageManager
   *         The MessageManager object of the selected browser.
   */
  focusInput(messageManager) {
    messageManager.sendAsyncMessage(OUTBOUND_MESSAGE, {
      type: "FocusInput"
    });
  },

<<<<<<< HEAD
=======
  // Listeners and observers are added in nsBrowserGlue.js
>>>>>>> a17af05f
  receiveMessage(msg) {
    // Add a temporary event handler that exists only while the message is in
    // the event queue.  If the message's source docshell changes browsers in
    // the meantime, then we need to update msg.target.  event.detail will be
    // the docshell's new parent <xul:browser> element.
    msg.handleEvent = event => {
      let browserData = this._suggestionMap.get(msg.target);
      if (browserData) {
        this._suggestionMap.delete(msg.target);
        this._suggestionMap.set(event.detail, browserData);
      }
      msg.target.removeEventListener("SwapDocShells", msg, true);
      msg.target = event.detail;
      msg.target.addEventListener("SwapDocShells", msg, true);
    };
    msg.target.addEventListener("SwapDocShells", msg, true);

    // Search requests cause cancellation of all Suggestion requests from the
    // same browser.
    if (msg.data.type === "Search") {
      this._cancelSuggestions(msg);
    }

    this._eventQueue.push({
      type: "Message",
      data: msg,
    });
    this._processEventQueue();
  },

  observe(subj, topic, data) {
    switch (topic) {
    case "nsPref:changed":
    case "browser-search-engine-modified":
      this._eventQueue.push({
        type: "Observe",
        data,
      });
      this._processEventQueue();
      break;
    case "shutdown-leaks-before-check":
      subj.wrappedJSObject.client.addBlocker(
        "ContentSearch: Wait until the service is destroyed", () => this.destroy());
      break;
    }
  },

  removeFormHistoryEntry(msg, entry) {
    let browserData = this._suggestionDataForBrowser(msg.target);
    if (browserData && browserData.previousFormHistoryResult) {
      let { previousFormHistoryResult } = browserData;
      for (let i = 0; i < previousFormHistoryResult.matchCount; i++) {
        if (previousFormHistoryResult.getValueAt(i) === entry) {
          previousFormHistoryResult.removeValueAt(i, true);
          break;
        }
      }
    }
  },

  performSearch(msg, data) {
    this._ensureDataHasProperties(data, [
      "engineName",
      "searchString",
      "healthReportKey",
      "searchPurpose",
    ]);
    let engine = Services.search.getEngineByName(data.engineName);
    let submission = engine.getSubmission(data.searchString, "", data.searchPurpose);
    let browser = msg.target;
    let win = browser.ownerGlobal;
    if (!win) {
      // The browser may have been closed between the time its content sent the
      // message and the time we handle it.
      return;
    }
    let where = win.whereToOpenLink(data.originalEvent);

    // There is a chance that by the time we receive the search message, the user
    // has switched away from the tab that triggered the search. If, based on the
    // event, we need to load the search in the same tab that triggered it (i.e.
    // where === "current"), openUILinkIn will not work because that tab is no
    // longer the current one. For this case we manually load the URI.
    if (where === "current") {
      // Since we're going to load the search in the same browser, blur the search
      // UI to prevent further interaction before we start loading.
      this._reply(msg, "Blur");
      browser.loadURIWithFlags(submission.uri.spec,
                               Ci.nsIWebNavigation.LOAD_FLAGS_NONE, null, null,
                               submission.postData);
    } else {
      let params = {
        postData: submission.postData,
        inBackground: Services.prefs.getBoolPref("browser.tabs.loadInBackground"),
      };
      win.openUILinkIn(submission.uri.spec, where, params);
    }
    win.BrowserSearch.recordSearchInTelemetry(engine, data.healthReportKey,
                                              { selection: data.selection });
  },

<<<<<<< HEAD
  getSuggestions: Task.async(function* (engineName, searchString, browser) {
=======
  async getSuggestions(engineName, searchString, browser) {
>>>>>>> a17af05f
    let engine = Services.search.getEngineByName(engineName);
    if (!engine) {
      throw new Error("Unknown engine name: " + engineName);
    }

    let browserData = this._suggestionDataForBrowser(browser, true);
    let { controller } = browserData;
    let ok = SearchSuggestionController.engineOffersSuggestions(engine);
    controller.maxLocalResults = ok ? MAX_LOCAL_SUGGESTIONS : MAX_SUGGESTIONS;
    controller.maxRemoteResults = ok ? MAX_SUGGESTIONS : 0;
    let priv = PrivateBrowsingUtils.isBrowserPrivate(browser);
    // fetch() rejects its promise if there's a pending request, but since we
    // process our event queue serially, there's never a pending request.
    this._currentSuggestion = { controller, target: browser };
<<<<<<< HEAD
    let suggestions = yield controller.fetch(searchString, priv, engine);
=======
    let suggestions = await controller.fetch(searchString, priv, engine);
>>>>>>> a17af05f
    this._currentSuggestion = null;

    // suggestions will be null if the request was cancelled
    let result = {};
    if (!suggestions) {
      return result;
    }

    // Keep the form history result so RemoveFormHistoryEntry can remove entries
    // from it.  Keeping only one result isn't foolproof because the client may
    // try to remove an entry from one set of suggestions after it has requested
    // more but before it's received them.  In that case, the entry may not
    // appear in the new suggestions.  But that should happen rarely.
    browserData.previousFormHistoryResult = suggestions.formHistoryResult;
    result = {
      engineName,
      term: suggestions.term,
      local: suggestions.local,
      remote: suggestions.remote,
    };
    return result;
  },

<<<<<<< HEAD
  addFormHistoryEntry: Task.async(function* (browser, entry = "") {
=======
  async addFormHistoryEntry(browser, entry = "") {
>>>>>>> a17af05f
    let isPrivate = false;
    try {
      // isBrowserPrivate assumes that the passed-in browser has all the normal
      // properties, which won't be true if the browser has been destroyed.
      // That may be the case here due to the asynchronous nature of messaging.
      isPrivate = PrivateBrowsingUtils.isBrowserPrivate(browser.target);
    } catch (err) {
      return false;
    }
    if (isPrivate || entry === "") {
      return false;
    }
    let browserData = this._suggestionDataForBrowser(browser.target, true);
    FormHistory.update({
      op: "bump",
      fieldname: browserData.controller.formHistoryParam,
      value: entry,
    }, {
      handleCompletion: () => {},
      handleError: err => {
        Cu.reportError("Error adding form history entry: " + err);
      },
    });
    return true;
  },

<<<<<<< HEAD
  currentStateObj: Task.async(function* (uriFlag = false) {
=======
  async currentStateObj(uriFlag = false) {
>>>>>>> a17af05f
    let state = {
      engines: [],
      currentEngine: await this._currentEngineObj(),
    };
    if (uriFlag) {
      state.currentEngine.iconBuffer = Services.search.currentEngine.getIconURLBySize(16, 16);
    }
    let pref = Services.prefs.getCharPref("browser.search.hiddenOneOffs");
    let hiddenList = pref ? pref.split(",") : [];
    for (let engine of Services.search.getVisibleEngines()) {
      let uri = engine.getIconURLBySize(16, 16);
      let iconBuffer = uri;
      if (!uriFlag) {
        iconBuffer = await this._arrayBufferFromDataURI(uri);
      }
      state.engines.push({
        name: engine.name,
        iconBuffer,
        hidden: hiddenList.indexOf(engine.name) !== -1,
      });
    }
    return state;
  },

  _processEventQueue() {
    if (this._currentEventPromise || !this._eventQueue.length) {
      return;
    }

    let event = this._eventQueue.shift();

    this._currentEventPromise = (async () => {
      try {
        await this["_on" + event.type](event.data);
      } catch (err) {
        Cu.reportError(err);
      } finally {
        this._currentEventPromise = null;
        this._processEventQueue();
      }
    })();
  },

  _cancelSuggestions(msg) {
    let cancelled = false;
    // cancel active suggestion request
    if (this._currentSuggestion && this._currentSuggestion.target === msg.target) {
      this._currentSuggestion.controller.stop();
      cancelled = true;
    }
    // cancel queued suggestion requests
    for (let i = 0; i < this._eventQueue.length; i++) {
      let m = this._eventQueue[i].data;
      if (msg.target === m.target && m.data.type === "GetSuggestions") {
        this._eventQueue.splice(i, 1);
        cancelled = true;
        i--;
      }
    }
    if (cancelled) {
      this._reply(msg, "SuggestionsCancelled");
    }
  },

  async _onMessage(msg) {
    let methodName = "_onMessage" + msg.data.type;
    if (methodName in this) {
      await this._initService();
      await this[methodName](msg, msg.data.data);
      if (!Cu.isDeadWrapper(msg.target)) {
        msg.target.removeEventListener("SwapDocShells", msg, true);
      }
    }
  },

  _onMessageGetState(msg, data) {
    return this.currentStateObj().then(state => {
      this._reply(msg, "State", state);
    });
  },

  _onMessageGetStrings(msg, data) {
    this._reply(msg, "Strings", this.searchSuggestionUIStrings);
  },

  _onMessageSearch(msg, data) {
    this.performSearch(msg, data);
  },

  _onMessageSetCurrentEngine(msg, data) {
    Services.search.currentEngine = Services.search.getEngineByName(data);
  },

<<<<<<< HEAD
  _onMessageManageEngines(msg, data) {
    let browserWin = msg.target.ownerGlobal;
    browserWin.openPreferences("paneGeneral");
=======
  _onMessageManageEngines(msg) {
    msg.target.ownerGlobal.openPreferences("paneSearch", { origin: "contentSearch" });
>>>>>>> a17af05f
  },

  async _onMessageGetSuggestions(msg, data) {
    this._ensureDataHasProperties(data, [
      "engineName",
      "searchString",
    ]);
    let {engineName, searchString} = data;
    let suggestions = await this.getSuggestions(engineName, searchString, msg.target);

    this._reply(msg, "Suggestions", {
      engineName: data.engineName,
      searchString: suggestions.term,
      formHistory: suggestions.local,
      remote: suggestions.remote,
    });
  },

  async _onMessageAddFormHistoryEntry(msg, entry) {
    await this.addFormHistoryEntry(msg, entry);
  },

  _onMessageRemoveFormHistoryEntry(msg, entry) {
    this.removeFormHistoryEntry(msg, entry);
  },

  _onMessageSpeculativeConnect(msg, engineName) {
    let engine = Services.search.getEngineByName(engineName);
    if (!engine) {
      throw new Error("Unknown engine name: " + engineName);
    }
    if (msg.target.contentWindow) {
      engine.speculativeConnect({
        window: msg.target.contentWindow,
        originAttributes: msg.target.contentPrincipal.originAttributes
      });
    }
  },

  async _onObserve(data) {
    if (data === "engine-current") {
      let engine = await this._currentEngineObj();
      this._broadcast("CurrentEngine", engine);
    } else if (data !== "engine-default") {
      // engine-default is always sent with engine-current and isn't otherwise
      // relevant to content searches.
      let state = await this.currentStateObj();
      this._broadcast("CurrentState", state);
    }
  },

  _suggestionDataForBrowser(browser, create = false) {
    let data = this._suggestionMap.get(browser);
    if (!data && create) {
      // Since one SearchSuggestionController instance is meant to be used per
      // autocomplete widget, this means that we assume each xul:browser has at
      // most one such widget.
      data = {
        controller: new SearchSuggestionController(),
      };
      this._suggestionMap.set(browser, data);
    }
    return data;
  },

  _reply(msg, type, data) {
    // We reply asyncly to messages, and by the time we reply the browser we're
    // responding to may have been destroyed.  messageManager is null then.
    if (!Cu.isDeadWrapper(msg.target) && msg.target.messageManager) {
      msg.target.messageManager.sendAsyncMessage(...this._msgArgs(type, data));
    }
  },

  _broadcast(type, data) {
    Cc["@mozilla.org/globalmessagemanager;1"].
      getService(Ci.nsIMessageListenerManager).
      broadcastAsyncMessage(...this._msgArgs(type, data));
  },

  _msgArgs(type, data) {
    return [OUTBOUND_MESSAGE, {
      type,
      data,
    }];
  },

  async _currentEngineObj() {
    let engine = Services.search.currentEngine;
    let favicon = engine.getIconURLBySize(16, 16);
    let placeholder = this._stringBundle.formatStringFromName(
      "searchWithEngine", [engine.name], 1);
    let obj = {
      name: engine.name,
      placeholder,
<<<<<<< HEAD
      iconBuffer: yield this._arrayBufferFromDataURI(favicon),
=======
      iconBuffer: await this._arrayBufferFromDataURI(favicon),
>>>>>>> a17af05f
    };
    return obj;
  },

  _arrayBufferFromDataURI(uri) {
    if (!uri) {
      return Promise.resolve(null);
    }
<<<<<<< HEAD
    let deferred = Promise.defer();
    let xhr = Cc["@mozilla.org/xmlextras/xmlhttprequest;1"].
              createInstance(Ci.nsIXMLHttpRequest);
    xhr.open("GET", uri, true);
    xhr.responseType = "arraybuffer";
    xhr.onload = () => {
      deferred.resolve(xhr.response);
    };
    xhr.onerror = xhr.onabort = xhr.ontimeout = () => {
      deferred.resolve(null);
    };
    try {
      // This throws if the URI is erroneously encoded.
      xhr.send();
    } catch (err) {
      return Promise.resolve(null);
    }
    return deferred.promise;
=======
    return new Promise(resolve => {
      let xhr = Cc["@mozilla.org/xmlextras/xmlhttprequest;1"].
                createInstance(Ci.nsIXMLHttpRequest);
      xhr.open("GET", uri, true);
      xhr.responseType = "arraybuffer";
      xhr.onload = () => {
        resolve(xhr.response);
      };
      xhr.onerror = xhr.onabort = xhr.ontimeout = () => {
        resolve(null);
      };
      try {
        // This throws if the URI is erroneously encoded.
        xhr.send();
      } catch (err) {
        resolve(null);
      }
    });
>>>>>>> a17af05f
  },

  _ensureDataHasProperties(data, requiredProperties) {
    for (let prop of requiredProperties) {
      if (!(prop in data)) {
        throw new Error("Message data missing required property: " + prop);
      }
    }
  },

  _initService() {
    if (!this._initServicePromise) {
      this._initServicePromise =
        new Promise(resolve => Services.search.init(resolve));
    }
    return this._initServicePromise;
  },
};<|MERGE_RESOLUTION|>--- conflicted
+++ resolved
@@ -106,18 +106,9 @@
   _currentSuggestion: null,
 
   init() {
-<<<<<<< HEAD
-    Cc["@mozilla.org/globalmessagemanager;1"].
-      getService(Ci.nsIMessageListenerManager).
-      addMessageListener(INBOUND_MESSAGE, this);
-    Services.obs.addObserver(this, "browser-search-engine-modified", false);
-    Services.obs.addObserver(this, "shutdown-leaks-before-check", false);
-    Services.prefs.addObserver("browser.search.hiddenOneOffs", this, false);
-=======
     Services.obs.addObserver(this, "browser-search-engine-modified");
     Services.obs.addObserver(this, "shutdown-leaks-before-check");
     Services.prefs.addObserver("browser.search.hiddenOneOffs", this);
->>>>>>> a17af05f
     this._stringBundle = Services.strings.createBundle("chrome://global/locale/autocomplete.properties");
   },
 
@@ -160,10 +151,7 @@
     });
   },
 
-<<<<<<< HEAD
-=======
   // Listeners and observers are added in nsBrowserGlue.js
->>>>>>> a17af05f
   receiveMessage(msg) {
     // Add a temporary event handler that exists only while the message is in
     // the event queue.  If the message's source docshell changes browsers in
@@ -265,11 +253,7 @@
                                               { selection: data.selection });
   },
 
-<<<<<<< HEAD
-  getSuggestions: Task.async(function* (engineName, searchString, browser) {
-=======
   async getSuggestions(engineName, searchString, browser) {
->>>>>>> a17af05f
     let engine = Services.search.getEngineByName(engineName);
     if (!engine) {
       throw new Error("Unknown engine name: " + engineName);
@@ -284,11 +268,7 @@
     // fetch() rejects its promise if there's a pending request, but since we
     // process our event queue serially, there's never a pending request.
     this._currentSuggestion = { controller, target: browser };
-<<<<<<< HEAD
-    let suggestions = yield controller.fetch(searchString, priv, engine);
-=======
     let suggestions = await controller.fetch(searchString, priv, engine);
->>>>>>> a17af05f
     this._currentSuggestion = null;
 
     // suggestions will be null if the request was cancelled
@@ -312,11 +292,7 @@
     return result;
   },
 
-<<<<<<< HEAD
-  addFormHistoryEntry: Task.async(function* (browser, entry = "") {
-=======
   async addFormHistoryEntry(browser, entry = "") {
->>>>>>> a17af05f
     let isPrivate = false;
     try {
       // isBrowserPrivate assumes that the passed-in browser has all the normal
@@ -343,11 +319,7 @@
     return true;
   },
 
-<<<<<<< HEAD
-  currentStateObj: Task.async(function* (uriFlag = false) {
-=======
   async currentStateObj(uriFlag = false) {
->>>>>>> a17af05f
     let state = {
       engines: [],
       currentEngine: await this._currentEngineObj(),
@@ -441,14 +413,8 @@
     Services.search.currentEngine = Services.search.getEngineByName(data);
   },
 
-<<<<<<< HEAD
-  _onMessageManageEngines(msg, data) {
-    let browserWin = msg.target.ownerGlobal;
-    browserWin.openPreferences("paneGeneral");
-=======
   _onMessageManageEngines(msg) {
     msg.target.ownerGlobal.openPreferences("paneSearch", { origin: "contentSearch" });
->>>>>>> a17af05f
   },
 
   async _onMessageGetSuggestions(msg, data) {
@@ -543,11 +509,7 @@
     let obj = {
       name: engine.name,
       placeholder,
-<<<<<<< HEAD
-      iconBuffer: yield this._arrayBufferFromDataURI(favicon),
-=======
       iconBuffer: await this._arrayBufferFromDataURI(favicon),
->>>>>>> a17af05f
     };
     return obj;
   },
@@ -556,26 +518,6 @@
     if (!uri) {
       return Promise.resolve(null);
     }
-<<<<<<< HEAD
-    let deferred = Promise.defer();
-    let xhr = Cc["@mozilla.org/xmlextras/xmlhttprequest;1"].
-              createInstance(Ci.nsIXMLHttpRequest);
-    xhr.open("GET", uri, true);
-    xhr.responseType = "arraybuffer";
-    xhr.onload = () => {
-      deferred.resolve(xhr.response);
-    };
-    xhr.onerror = xhr.onabort = xhr.ontimeout = () => {
-      deferred.resolve(null);
-    };
-    try {
-      // This throws if the URI is erroneously encoded.
-      xhr.send();
-    } catch (err) {
-      return Promise.resolve(null);
-    }
-    return deferred.promise;
-=======
     return new Promise(resolve => {
       let xhr = Cc["@mozilla.org/xmlextras/xmlhttprequest;1"].
                 createInstance(Ci.nsIXMLHttpRequest);
@@ -594,7 +536,6 @@
         resolve(null);
       }
     });
->>>>>>> a17af05f
   },
 
   _ensureDataHasProperties(data, requiredProperties) {
