/* This Source Code Form is subject to the terms of the Mozilla Public
 * License, v. 2.0. If a copy of the MPL was not distributed with this
 * file, You can obtain one at http://mozilla.org/MPL/2.0/. */

this.EXPORTED_SYMBOLS = [ "SitePermissions" ];

Components.utils.import("resource://gre/modules/Services.jsm");
Components.utils.import("resource://gre/modules/XPCOMUtils.jsm");

var gStringBundle =
  Services.strings.createBundle("chrome://browser/locale/sitePermissions.properties");

/**
 * A helper module to manage temporarily blocked permissions.
 *
 * Permissions are keyed by browser, so methods take a Browser
 * element to identify the corresponding permission set.
 *
 * This uses a WeakMap to key browsers, so that entries are
 * automatically cleared once the browser stops existing
 * (once there are no other references to the browser object);
 */
const TemporaryBlockedPermissions = {
  // This is a three level deep map with the following structure:
  //
  // Browser => {
  //   <prePath>: {
  //     <permissionID>: {Number} <timeStamp>
  //   }
  // }
  //
  // Only the top level browser elements are stored via WeakMap. The WeakMap
  // value is an object with URI prePaths as keys. The keys of that object
  // are ids that identify permissions that were set for the specific URI.
  // The final value is an object containing the timestamp of when the permission
  // was set (in order to invalidate after a certain amount of time has passed).
  _stateByBrowser: new WeakMap(),

  // Private helper method that bundles some shared behavior for
  // get() and getAll(), e.g. deleting permissions when they have expired.
  _get(entry, prePath, id, timeStamp) {
    if (timeStamp == null) {
      delete entry[prePath][id];
      return null;
    }
    if (timeStamp + SitePermissions.temporaryPermissionExpireTime < Date.now()) {
      delete entry[prePath][id];
      return null;
    }
    return {id, state: SitePermissions.BLOCK, scope: SitePermissions.SCOPE_TEMPORARY};
  },

  // Sets a new permission for the specified browser.
  set(browser, id) {
    if (!browser) {
      return;
    }
    if (!this._stateByBrowser.has(browser)) {
      this._stateByBrowser.set(browser, {});
    }
    let entry = this._stateByBrowser.get(browser);
    let prePath = browser.currentURI.prePath;
    if (!entry[prePath]) {
      entry[prePath] = {};
    }
    entry[prePath][id] = Date.now();
  },

  // Removes a permission with the specified id for the specified browser.
  remove(browser, id) {
    if (!browser) {
      return;
    }
    let entry = this._stateByBrowser.get(browser);
    let prePath = browser.currentURI.prePath;
    if (entry && entry[prePath]) {
      delete entry[prePath][id];
    }
  },

  // Gets a permission with the specified id for the specified browser.
  get(browser, id) {
    if (!browser || !browser.currentURI) {
      return null;
    }
    let entry = this._stateByBrowser.get(browser);
    let prePath = browser.currentURI.prePath;
    if (entry && entry[prePath]) {
      let permission = entry[prePath][id];
      return this._get(entry, prePath, id, permission);
    }
    return null;
  },

  // Gets all permissions for the specified browser.
  // Note that only permissions that apply to the current URI
  // of the passed browser element will be returned.
  getAll(browser) {
    let permissions = [];
    let entry = this._stateByBrowser.get(browser);
    let prePath = browser.currentURI.prePath;
    if (entry && entry[prePath]) {
      let timeStamps = entry[prePath];
      for (let id of Object.keys(timeStamps)) {
        let permission = this._get(entry, prePath, id, timeStamps[id]);
        // _get() returns null when the permission has expired.
        if (permission) {
          permissions.push(permission);
        }
      }
    }
    return permissions;
  },

  // Clears all permissions for the specified browser.
  // Unlike other methods, this does NOT clear only for
  // the currentURI but the whole browser state.
  clear(browser) {
    this._stateByBrowser.delete(browser);
  },

  // Copies the temporary permission state of one browser
  // into a new entry for the other browser.
  copy(browser, newBrowser) {
    let entry = this._stateByBrowser.get(browser);
    if (entry) {
      this._stateByBrowser.set(newBrowser, entry);
    }
  },
};

/**
 * A module to manage permanent and temporary permissions
 * by URI and browser.
 *
 * Some methods have the side effect of dispatching a "PermissionStateChange"
 * event on changes to temporary permissions, as mentioned in the respective docs.
 */
this.SitePermissions = {
  // Permission states.
  UNKNOWN: Services.perms.UNKNOWN_ACTION,
  ALLOW: Services.perms.ALLOW_ACTION,
  BLOCK: Services.perms.DENY_ACTION,
  ALLOW_COOKIES_FOR_SESSION: Components.interfaces.nsICookiePermission.ACCESS_SESSION,

  // Permission scopes.
  SCOPE_REQUEST: "{SitePermissions.SCOPE_REQUEST}",
  SCOPE_TEMPORARY: "{SitePermissions.SCOPE_TEMPORARY}",
  SCOPE_SESSION: "{SitePermissions.SCOPE_SESSION}",
  SCOPE_PERSISTENT: "{SitePermissions.SCOPE_PERSISTENT}",

  /**
   * Gets all custom permissions for a given URI.
   * Install addon permission is excluded, check bug 1303108.
   *
   * @return {Array} a list of objects with the keys:
   *          - id: the permissionId of the permission
   *          - scope: the scope of the permission (e.g. SitePermissions.SCOPE_TEMPORARY)
   *          - state: a constant representing the current permission state
   *            (e.g. SitePermissions.ALLOW)
   */
  getAllByURI(uri) {
    let result = [];
    if (!this.isSupportedURI(uri)) {
      return result;
    }

    let permissions = Services.perms.getAllForURI(uri);
    while (permissions.hasMoreElements()) {
      let permission = permissions.getNext();

      // filter out unknown permissions
      if (gPermissionObject[permission.type]) {
        // XXX Bug 1303108 - Control Center should only show non-default permissions
        if (permission.type == "install") {
          continue;
        }
        let scope = this.SCOPE_PERSISTENT;
        if (permission.expireType == Services.perms.EXPIRE_SESSION) {
          scope = this.SCOPE_SESSION;
        }
        result.push({
          id: permission.type,
          scope,
          state: permission.capability,
        });
      }
    }

    return result;
  },

  /**
   * Returns all custom permissions for a given browser.
   *
   * To receive a more detailed, albeit less performant listing see
   * SitePermissions.getAllPermissionDetailsForBrowser().
   *
   * @param {Browser} browser
   *        The browser to fetch permission for.
   *
   * @return {Array} a list of objects with the keys:
   *         - id: the permissionId of the permission
   *         - state: a constant representing the current permission state
   *           (e.g. SitePermissions.ALLOW)
   *         - scope: a constant representing how long the permission will
   *           be kept.
   */
  getAllForBrowser(browser) {
    let permissions = {};

    for (let permission of TemporaryBlockedPermissions.getAll(browser)) {
      permission.scope = this.SCOPE_TEMPORARY;
      permissions[permission.id] = permission;
    }

    for (let permission of this.getAllByURI(browser.currentURI)) {
      permissions[permission.id] = permission;
    }

    return Object.values(permissions);
  },

  /**
   * Returns a list of objects with detailed information on all permissions
   * that are currently set for the given browser.
   *
   * @param {Browser} browser
   *        The browser to fetch permission for.
   *
   * @return {Array<Object>} a list of objects with the keys:
   *           - id: the permissionID of the permission
   *           - state: a constant representing the current permission state
   *             (e.g. SitePermissions.ALLOW)
   *           - scope: a constant representing how long the permission will
   *             be kept.
   *           - label: the localized label
   */
  getAllPermissionDetailsForBrowser(browser) {
    return this.getAllForBrowser(browser).map(({id, scope, state}) =>
      ({id, scope, state, label: this.getPermissionLabel(id)}));
  },

  /**
   * Checks whether a UI for managing permissions should be exposed for a given
   * URI. This excludes file URIs, for instance, as they don't have a host,
   * even though nsIPermissionManager can still handle them.
   *
   * @param {nsIURI} uri
   *        The URI to check.
   *
   * @return {boolean} if the URI is supported.
   */
  isSupportedURI(uri) {
    return uri && ["http", "https", "moz-extension"].includes(uri.scheme);
  },

  /**
   * Gets an array of all permission IDs.
   *
   * @return {Array<String>} an array of all permission IDs.
   */
  listPermissions() {
    return Object.keys(gPermissionObject);
  },

  /**
   * Returns an array of permission states to be exposed to the user for a
   * permission with the given ID.
   *
   * @param {string} permissionID
   *        The ID to get permission states for.
   *
   * @return {Array<SitePermissions state>} an array of all permission states.
   */
  getAvailableStates(permissionID) {
    if (permissionID in gPermissionObject &&
        gPermissionObject[permissionID].states)
      return gPermissionObject[permissionID].states;

    if (this.getDefault(permissionID) == this.UNKNOWN)
      return [ SitePermissions.UNKNOWN, SitePermissions.ALLOW, SitePermissions.BLOCK ];

    return [ SitePermissions.ALLOW, SitePermissions.BLOCK ];
  },

  /**
   * Returns the default state of a particular permission.
   *
   * @param {string} permissionID
   *        The ID to get the default for.
   *
   * @return {SitePermissions.state} the default state.
   */
  getDefault(permissionID) {
    if (permissionID in gPermissionObject &&
        gPermissionObject[permissionID].getDefault)
      return gPermissionObject[permissionID].getDefault();

    return this.UNKNOWN;
  },

  /**
   * Returns the state and scope of a particular permission for a given URI.
   *
   * This method will NOT dispatch a "PermissionStateChange" event on the specified
   * browser if a temporary permission was removed because it has expired.
   *
   * @param {nsIURI} uri
   *        The URI to check.
   * @param {String} permissionID
   *        The id of the permission.
   * @param {Browser} browser (optional)
   *        The browser object to check for temporary permissions.
   *
   * @return {Object} an object with the keys:
   *           - state: The current state of the permission
   *             (e.g. SitePermissions.ALLOW)
   *           - scope: The scope of the permission
   *             (e.g. SitePermissions.SCOPE_PERSISTENT)
   */
  get(uri, permissionID, browser) {
    let result = { state: this.UNKNOWN, scope: this.SCOPE_PERSISTENT };
    if (this.isSupportedURI(uri)) {
      let permission = null;
      if (permissionID in gPermissionObject &&
        gPermissionObject[permissionID].exactHostMatch) {
        permission = Services.perms.getPermissionObjectForURI(uri, permissionID, true);
      } else {
        permission = Services.perms.getPermissionObjectForURI(uri, permissionID, false);
      }

      if (permission) {
        result.state = permission.capability;
        if (permission.expireType == Services.perms.EXPIRE_SESSION) {
          result.scope = this.SCOPE_SESSION;
        }
      }
    }

    if (!result.state) {
      // If there's no persistent permission saved, check if we have something
      // set temporarily.
      let value = TemporaryBlockedPermissions.get(browser, permissionID);

      if (value) {
        result.state = value.state;
        result.scope = this.SCOPE_TEMPORARY;
      }
    }

    return result;
  },

  /**
   * Sets the state of a particular permission for a given URI or browser.
   * This method will dispatch a "PermissionStateChange" event on the specified
   * browser if a temporary permission was set
   *
   * @param {nsIURI} uri
   *        The URI to set the permission for.
   *        Note that this will be ignored if the scope is set to SCOPE_TEMPORARY
   * @param {String} permissionID
   *        The id of the permission.
   * @param {SitePermissions state} state
   *        The state of the permission.
   * @param {SitePermissions scope} scope (optional)
   *        The scope of the permission. Defaults to SCOPE_PERSISTENT.
   * @param {Browser} browser (optional)
   *        The browser object to set temporary permissions on.
   *        This needs to be provided if the scope is SCOPE_TEMPORARY!
   */
  set(uri, permissionID, state, scope = this.SCOPE_PERSISTENT, browser = null) {
    if (state == this.UNKNOWN) {
      this.remove(uri, permissionID, browser);
      return;
    }

    if (state == this.ALLOW_COOKIES_FOR_SESSION && permissionID != "cookie") {
      throw "ALLOW_COOKIES_FOR_SESSION can only be set on the cookie permission";
<<<<<<< HEAD
=======
    }

    // Save temporary permissions.
    if (scope == this.SCOPE_TEMPORARY) {
      // We do not support setting temp ALLOW for security reasons.
      // In its current state, this permission could be exploited by subframes
      // on the same page. This is because for BLOCK we ignore the request
      // URI and only consider the current browser URI, to avoid notification spamming.
      //
      // If you ever consider removing this line, you likely want to implement
      // a more fine-grained TemporaryBlockedPermissions that temporarily blocks for the
      // entire browser, but temporarily allows only for specific frames.
      if (state != this.BLOCK) {
        throw "'Block' is the only permission we can save temporarily on a browser";
      }

      if (!browser) {
        throw "TEMPORARY scoped permissions require a browser object";
      }

      TemporaryBlockedPermissions.set(browser, permissionID);

      browser.dispatchEvent(new browser.ownerGlobal
                                       .CustomEvent("PermissionStateChange"));
    } else if (this.isSupportedURI(uri)) {
      let perms_scope = Services.perms.EXPIRE_NEVER;
      if (scope == this.SCOPE_SESSION) {
        perms_scope = Services.perms.EXPIRE_SESSION;
      }

      Services.perms.add(uri, permissionID, state, perms_scope);
>>>>>>> a17af05f
    }
  },

<<<<<<< HEAD
    // Save temporary permissions.
    if (scope == this.SCOPE_TEMPORARY) {
      // We do not support setting temp ALLOW for security reasons.
      // In its current state, this permission could be exploited by subframes
      // on the same page. This is because for BLOCK we ignore the request
      // URI and only consider the current browser URI, to avoid notification spamming.
      //
      // If you ever consider removing this line, you likely want to implement
      // a more fine-grained TemporaryBlockedPermissions that temporarily blocks for the
      // entire browser, but temporarily allows only for specific frames.
      if (state != this.BLOCK) {
        throw "'Block' is the only permission we can save temporarily on a browser";
      }

      if (!browser) {
        throw "TEMPORARY scoped permissions require a browser object";
      }

      TemporaryBlockedPermissions.set(browser, permissionID);

      browser.dispatchEvent(new browser.ownerGlobal
                                       .CustomEvent("PermissionStateChange"));
    } else if (this.isSupportedURI(uri)) {
      let perms_scope = Services.perms.EXPIRE_NEVER;
      if (scope == this.SCOPE_SESSION) {
        perms_scope = Services.perms.EXPIRE_SESSION;
      }

      Services.perms.add(uri, permissionID, state, perms_scope);
    }
  },

  /**
   * Removes the saved state of a particular permission for a given URI and/or browser.
   * This method will dispatch a "PermissionStateChange" event on the specified
   * browser if a temporary permission was removed.
   *
   * @param {nsIURI} uri
   *        The URI to remove the permission for.
   * @param {String} permissionID
   *        The id of the permission.
   * @param {Browser} browser (optional)
   *        The browser object to remove temporary permissions on.
   */
  remove(uri, permissionID, browser) {
    if (this.isSupportedURI(uri))
      Services.perms.remove(uri, permissionID);

    // TemporaryBlockedPermissions.get() deletes expired permissions automatically,
    if (TemporaryBlockedPermissions.get(browser, permissionID)) {
      // If it exists but has not expired, remove it explicitly.
      TemporaryBlockedPermissions.remove(browser, permissionID);
      // Send a PermissionStateChange event only if the permission hasn't expired.
      browser.dispatchEvent(new browser.ownerGlobal
                                       .CustomEvent("PermissionStateChange"));
    }
  },

  /**
   * Clears all permissions that were temporarily saved.
   *
   * @param {Browser} browser
   *        The browser object to clear.
   */
=======
  /**
   * Removes the saved state of a particular permission for a given URI and/or browser.
   * This method will dispatch a "PermissionStateChange" event on the specified
   * browser if a temporary permission was removed.
   *
   * @param {nsIURI} uri
   *        The URI to remove the permission for.
   * @param {String} permissionID
   *        The id of the permission.
   * @param {Browser} browser (optional)
   *        The browser object to remove temporary permissions on.
   */
  remove(uri, permissionID, browser) {
    if (this.isSupportedURI(uri))
      Services.perms.remove(uri, permissionID);

    // TemporaryBlockedPermissions.get() deletes expired permissions automatically,
    if (TemporaryBlockedPermissions.get(browser, permissionID)) {
      // If it exists but has not expired, remove it explicitly.
      TemporaryBlockedPermissions.remove(browser, permissionID);
      // Send a PermissionStateChange event only if the permission hasn't expired.
      browser.dispatchEvent(new browser.ownerGlobal
                                       .CustomEvent("PermissionStateChange"));
    }
  },

  /**
   * Clears all permissions that were temporarily saved.
   *
   * @param {Browser} browser
   *        The browser object to clear.
   */
>>>>>>> a17af05f
  clearTemporaryPermissions(browser) {
    TemporaryBlockedPermissions.clear(browser);
  },

  /**
   * Copy all permissions that were temporarily saved on one
   * browser object to a new browser.
   *
   * @param {Browser} browser
   *        The browser object to copy from.
   * @param {Browser} newBrowser
   *        The browser object to copy to.
   */
  copyTemporaryPermissions(browser, newBrowser) {
    TemporaryBlockedPermissions.copy(browser, newBrowser);
  },

  /**
   * Returns the localized label for the permission with the given ID, to be
   * used in a UI for managing permissions.
   *
   * @param {string} permissionID
   *        The permission to get the label for.
   *
   * @return {String} the localized label.
   */
  getPermissionLabel(permissionID) {
    let labelID = gPermissionObject[permissionID].labelID || permissionID;
    return gStringBundle.GetStringFromName("permission." + labelID + ".label");
  },

  /**
   * Returns the localized label for the given permission state, to be used in
   * a UI for managing permissions.
   *
   * @param {SitePermissions state} state
   *        The state to get the label for.
   *
   * @return {String|null} the localized label or null if an
   *         unknown state was passed.
   */
  getMultichoiceStateLabel(state) {
    switch (state) {
      case this.UNKNOWN:
        return gStringBundle.GetStringFromName("state.multichoice.alwaysAsk");
      case this.ALLOW:
        return gStringBundle.GetStringFromName("state.multichoice.allow");
      case this.ALLOW_COOKIES_FOR_SESSION:
        return gStringBundle.GetStringFromName("state.multichoice.allowForSession");
      case this.BLOCK:
        return gStringBundle.GetStringFromName("state.multichoice.block");
      default:
        return null;
    }
  },

  /**
   * Returns the localized label for a permission's current state.
   *
   * @param {SitePermissions state} state
   *        The state to get the label for.
   * @param {SitePermissions scope} scope (optional)
   *        The scope to get the label for.
   *
   * @return {String|null} the localized label or null if an
   *         unknown state was passed.
   */
  getCurrentStateLabel(state, scope = null) {
    switch (state) {
      case this.ALLOW:
        if (scope && scope != this.SCOPE_PERSISTENT)
          return gStringBundle.GetStringFromName("state.current.allowedTemporarily");
        return gStringBundle.GetStringFromName("state.current.allowed");
      case this.ALLOW_COOKIES_FOR_SESSION:
        return gStringBundle.GetStringFromName("state.current.allowedForSession");
      case this.BLOCK:
        if (scope && scope != this.SCOPE_PERSISTENT)
          return gStringBundle.GetStringFromName("state.current.blockedTemporarily");
        return gStringBundle.GetStringFromName("state.current.blocked");
      default:
        return null;
    }
  },
};

var gPermissionObject = {
  /* Holds permission ID => options pairs.
   *
   * Supported options:
   *
   *  - exactHostMatch
   *    Allows sub domains to have their own permissions.
   *    Defaults to false.
   *
   *  - getDefault
   *    Called to get the permission's default state.
   *    Defaults to UNKNOWN, indicating that the user will be asked each time
   *    a page asks for that permissions.
   *
   *  - labelID
   *    Use the given ID instead of the permission name for looking up strings.
   *    e.g. "desktop-notification2" to use permission.desktop-notification2.label
   *
   *  - states
   *    Array of permission states to be exposed to the user.
   *    Defaults to ALLOW, BLOCK and the default state (see getDefault).
   */

  "image": {
    getDefault() {
      return Services.prefs.getIntPref("permissions.default.image") == 2 ?
               SitePermissions.BLOCK : SitePermissions.ALLOW;
    }
  },

  "cookie": {
    states: [ SitePermissions.ALLOW, SitePermissions.ALLOW_COOKIES_FOR_SESSION, SitePermissions.BLOCK ],
    getDefault() {
      if (Services.prefs.getIntPref("network.cookie.cookieBehavior") == 2)
        return SitePermissions.BLOCK;

      if (Services.prefs.getIntPref("network.cookie.lifetimePolicy") == 2)
        return SitePermissions.ALLOW_COOKIES_FOR_SESSION;

      return SitePermissions.ALLOW;
    }
  },

  "desktop-notification": {
    exactHostMatch: true,
    labelID: "desktop-notification2",
  },

  "camera": {
    exactHostMatch: true,
  },

  "microphone": {
    exactHostMatch: true,
  },

  "screen": {
    exactHostMatch: true,
    states: [ SitePermissions.UNKNOWN, SitePermissions.BLOCK ],
  },

  "popup": {
    getDefault() {
      return Services.prefs.getBoolPref("dom.disable_open_during_load") ?
               SitePermissions.BLOCK : SitePermissions.ALLOW;
    }
  },

  "install": {
    getDefault() {
      return Services.prefs.getBoolPref("xpinstall.whitelist.required") ?
               SitePermissions.BLOCK : SitePermissions.ALLOW;
    }
  },

  "geo": {
    exactHostMatch: true
  },

  "indexedDB": {},

  "focus-tab-by-prompt": {
    exactHostMatch: true,
    states: [ SitePermissions.UNKNOWN, SitePermissions.ALLOW ],
  },
<<<<<<< HEAD
};

XPCOMUtils.defineLazyPreferenceGetter(SitePermissions, "temporaryPermissionExpireTime",
                                      "privacy.temporary_permission_expire_time_ms", 3600 * 1000);
=======
  "persistent-storage": {
    exactHostMatch: true
  }
};

// Delete this entry while being pre-off
// or the persistent-storage permission would appear in Page info's Permission section
if (!Services.prefs.getBoolPref("browser.storageManager.enabled")) {
  delete gPermissionObject["persistent-storage"];
}

XPCOMUtils.defineLazyPreferenceGetter(SitePermissions, "temporaryPermissionExpireTime",
                                      "privacy.temporary_permission_expire_time_ms", 3600 * 1000);
>>>>>>> a17af05f
<|MERGE_RESOLUTION|>--- conflicted
+++ resolved
@@ -378,8 +378,6 @@
 
     if (state == this.ALLOW_COOKIES_FOR_SESSION && permissionID != "cookie") {
       throw "ALLOW_COOKIES_FOR_SESSION can only be set on the cookie permission";
-<<<<<<< HEAD
-=======
     }
 
     // Save temporary permissions.
@@ -411,40 +409,6 @@
       }
 
       Services.perms.add(uri, permissionID, state, perms_scope);
->>>>>>> a17af05f
-    }
-  },
-
-<<<<<<< HEAD
-    // Save temporary permissions.
-    if (scope == this.SCOPE_TEMPORARY) {
-      // We do not support setting temp ALLOW for security reasons.
-      // In its current state, this permission could be exploited by subframes
-      // on the same page. This is because for BLOCK we ignore the request
-      // URI and only consider the current browser URI, to avoid notification spamming.
-      //
-      // If you ever consider removing this line, you likely want to implement
-      // a more fine-grained TemporaryBlockedPermissions that temporarily blocks for the
-      // entire browser, but temporarily allows only for specific frames.
-      if (state != this.BLOCK) {
-        throw "'Block' is the only permission we can save temporarily on a browser";
-      }
-
-      if (!browser) {
-        throw "TEMPORARY scoped permissions require a browser object";
-      }
-
-      TemporaryBlockedPermissions.set(browser, permissionID);
-
-      browser.dispatchEvent(new browser.ownerGlobal
-                                       .CustomEvent("PermissionStateChange"));
-    } else if (this.isSupportedURI(uri)) {
-      let perms_scope = Services.perms.EXPIRE_NEVER;
-      if (scope == this.SCOPE_SESSION) {
-        perms_scope = Services.perms.EXPIRE_SESSION;
-      }
-
-      Services.perms.add(uri, permissionID, state, perms_scope);
     }
   },
 
@@ -480,40 +444,6 @@
    * @param {Browser} browser
    *        The browser object to clear.
    */
-=======
-  /**
-   * Removes the saved state of a particular permission for a given URI and/or browser.
-   * This method will dispatch a "PermissionStateChange" event on the specified
-   * browser if a temporary permission was removed.
-   *
-   * @param {nsIURI} uri
-   *        The URI to remove the permission for.
-   * @param {String} permissionID
-   *        The id of the permission.
-   * @param {Browser} browser (optional)
-   *        The browser object to remove temporary permissions on.
-   */
-  remove(uri, permissionID, browser) {
-    if (this.isSupportedURI(uri))
-      Services.perms.remove(uri, permissionID);
-
-    // TemporaryBlockedPermissions.get() deletes expired permissions automatically,
-    if (TemporaryBlockedPermissions.get(browser, permissionID)) {
-      // If it exists but has not expired, remove it explicitly.
-      TemporaryBlockedPermissions.remove(browser, permissionID);
-      // Send a PermissionStateChange event only if the permission hasn't expired.
-      browser.dispatchEvent(new browser.ownerGlobal
-                                       .CustomEvent("PermissionStateChange"));
-    }
-  },
-
-  /**
-   * Clears all permissions that were temporarily saved.
-   *
-   * @param {Browser} browser
-   *        The browser object to clear.
-   */
->>>>>>> a17af05f
   clearTemporaryPermissions(browser) {
     TemporaryBlockedPermissions.clear(browser);
   },
@@ -684,12 +614,6 @@
     exactHostMatch: true,
     states: [ SitePermissions.UNKNOWN, SitePermissions.ALLOW ],
   },
-<<<<<<< HEAD
-};
-
-XPCOMUtils.defineLazyPreferenceGetter(SitePermissions, "temporaryPermissionExpireTime",
-                                      "privacy.temporary_permission_expire_time_ms", 3600 * 1000);
-=======
   "persistent-storage": {
     exactHostMatch: true
   }
@@ -702,5 +626,4 @@
 }
 
 XPCOMUtils.defineLazyPreferenceGetter(SitePermissions, "temporaryPermissionExpireTime",
-                                      "privacy.temporary_permission_expire_time_ms", 3600 * 1000);
->>>>>>> a17af05f
+                                      "privacy.temporary_permission_expire_time_ms", 3600 * 1000);