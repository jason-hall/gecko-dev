/* vim: set ts=2 sw=2 et tw=80: */
/* This Source Code Form is subject to the terms of the Mozilla Public
 * License, v. 2.0. If a copy of the MPL was not distributed with this
 * file, You can obtain one at http://mozilla.org/MPL/2.0/. */

"use strict";

var Cc = Components.classes;
var Ci = Components.interfaces;
var Cu = Components.utils;

this.EXPORTED_SYMBOLS = [ "RemotePrompt" ];

Cu.import("resource://gre/modules/XPCOMUtils.jsm");

<<<<<<< HEAD
var RemotePrompt = {
  init() {
    let mm = Cc["@mozilla.org/globalmessagemanager;1"].getService(Ci.nsIMessageListenerManager);
    mm.addMessageListener("Prompt:Open", this);
  },

=======
XPCOMUtils.defineLazyModuleGetter(this, "PlacesUIUtils",
                                  "resource:///modules/PlacesUIUtils.jsm");
XPCOMUtils.defineLazyModuleGetter(this, "PrivateBrowsingUtils",
                                  "resource://gre/modules/PrivateBrowsingUtils.jsm");
XPCOMUtils.defineLazyModuleGetter(this, "PromptUtils",
                                  "resource://gre/modules/SharedPromptUtils.jsm");
XPCOMUtils.defineLazyModuleGetter(this, "Services",
                                  "resource://gre/modules/Services.jsm");

var RemotePrompt = {
  // Listeners are added in nsBrowserGlue.js
>>>>>>> a17af05f
  receiveMessage(message) {
    switch (message.name) {
      case "Prompt:Open":
        if (message.data.uri) {
          this.openModalWindow(message.data, message.target);
        } else {
          this.openTabPrompt(message.data, message.target)
        }
        break;
    }
  },

  openTabPrompt(args, browser) {
    let window = browser.ownerGlobal;
    let tabPrompt = window.gBrowser.getTabModalPromptBox(browser)
    let newPrompt;
    let needRemove = false;
    let promptId = args._remoteId;

    function onPromptClose(forceCleanup) {
      // It's possible that we removed the prompt during the
      // appendPrompt call below. In that case, newPrompt will be
      // undefined. We set the needRemove flag to remember to remove
      // it right after we've finished adding it.
      if (newPrompt)
        tabPrompt.removePrompt(newPrompt);
      else
        needRemove = true;

      PromptUtils.fireDialogEvent(window, "DOMModalDialogClosed", browser);
      browser.messageManager.sendAsyncMessage("Prompt:Close", args);
    }

    browser.messageManager.addMessageListener("Prompt:ForceClose", function listener(message) {
      // If this was for another prompt in the same tab, ignore it.
      if (message.data._remoteId !== promptId) {
        return;
      }

      browser.messageManager.removeMessageListener("Prompt:ForceClose", listener);

      if (newPrompt) {
        newPrompt.abortPrompt();
      }
    });

    try {
      let eventDetail = {
        tabPrompt: true,
        promptPrincipal: args.promptPrincipal,
        inPermitUnload: args.inPermitUnload,
      };
      PromptUtils.fireDialogEvent(window, "DOMWillOpenModalDialog", browser, eventDetail);

      args.promptActive = true;

      newPrompt = tabPrompt.appendPrompt(args, onPromptClose);

      if (needRemove) {
        tabPrompt.removePrompt(newPrompt);
      }

      // TODO since we don't actually open a window, need to check if
      // there's other stuff in nsWindowWatcher::OpenWindowInternal
      // that we might need to do here as well.
    } catch (ex) {
      onPromptClose(true);
    }
  },

  openModalWindow(args, browser) {
    let window = browser.ownerGlobal;
    try {
      PromptUtils.fireDialogEvent(window, "DOMWillOpenModalDialog", browser);
      let bag = PromptUtils.objectToPropBag(args);

      Services.ww.openWindow(window, args.uri, "_blank",
                             "centerscreen,chrome,modal,titlebar", bag);

      PromptUtils.propBagToObject(bag, args);
    } finally {
      PromptUtils.fireDialogEvent(window, "DOMModalDialogClosed", browser);
      browser.messageManager.sendAsyncMessage("Prompt:Close", args);
    }
  }
};<|MERGE_RESOLUTION|>--- conflicted
+++ resolved
@@ -13,14 +13,6 @@
 
 Cu.import("resource://gre/modules/XPCOMUtils.jsm");
 
-<<<<<<< HEAD
-var RemotePrompt = {
-  init() {
-    let mm = Cc["@mozilla.org/globalmessagemanager;1"].getService(Ci.nsIMessageListenerManager);
-    mm.addMessageListener("Prompt:Open", this);
-  },
-
-=======
 XPCOMUtils.defineLazyModuleGetter(this, "PlacesUIUtils",
                                   "resource:///modules/PlacesUIUtils.jsm");
 XPCOMUtils.defineLazyModuleGetter(this, "PrivateBrowsingUtils",
@@ -32,7 +24,6 @@
 
 var RemotePrompt = {
   // Listeners are added in nsBrowserGlue.js
->>>>>>> a17af05f
   receiveMessage(message) {
     switch (message.name) {
       case "Prompt:Open":
