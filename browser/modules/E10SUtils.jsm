--- conflicted
+++ resolved
@@ -41,81 +41,6 @@
 const WEB_REMOTE_TYPE = "web";
 const FILE_REMOTE_TYPE = "file";
 const EXTENSION_REMOTE_TYPE = "extension";
-<<<<<<< HEAD
-
-// This must start with the WEB_REMOTE_TYPE above.
-const LARGE_ALLOCATION_REMOTE_TYPE = "webLargeAllocation";
-const DEFAULT_REMOTE_TYPE = WEB_REMOTE_TYPE;
-
-function validatedWebRemoteType(aPreferredRemoteType) {
-  if (!aPreferredRemoteType) {
-    return WEB_REMOTE_TYPE;
-  }
-
-  if (aPreferredRemoteType.startsWith(WEB_REMOTE_TYPE)) {
-    return aPreferredRemoteType;
-  }
-
-  if (allowLinkedWebInFileUriProcess &&
-      aPreferredRemoteType == FILE_REMOTE_TYPE) {
-    return aPreferredRemoteType;
-  }
-
-  return WEB_REMOTE_TYPE;
-}
-
-this.E10SUtils = {
-  DEFAULT_REMOTE_TYPE,
-  NOT_REMOTE,
-  WEB_REMOTE_TYPE,
-  FILE_REMOTE_TYPE,
-  EXTENSION_REMOTE_TYPE,
-  LARGE_ALLOCATION_REMOTE_TYPE,
-
-  canLoadURIInProcess(aURL, aProcess) {
-    let remoteType = aProcess == Ci.nsIXULRuntime.PROCESS_TYPE_CONTENT
-                     ? DEFAULT_REMOTE_TYPE : NOT_REMOTE;
-    return remoteType == this.getRemoteTypeForURI(aURL, true, remoteType);
-  },
-
-  getRemoteTypeForURI(aURL, aMultiProcess,
-                      aPreferredRemoteType = DEFAULT_REMOTE_TYPE,
-                      aLargeAllocation = false) {
-    if (!aMultiProcess) {
-      return NOT_REMOTE;
-    }
-
-    if (aLargeAllocation) {
-      return LARGE_ALLOCATION_REMOTE_TYPE;
-    }
-
-    // loadURI in browser.xml treats null as about:blank
-    if (!aURL) {
-      aURL = "about:blank";
-    }
-
-    let uri;
-    try {
-      uri = Services.io.newURI(aURL);
-    } catch (e) {
-      // If we have an invalid URI, it's still possible that it might get
-      // fixed-up into a valid URI later on. However, we don't want to return
-      // aPreferredRemoteType here, in case the URI gets fixed-up into
-      // something that wouldn't normally run in that process.
-      return DEFAULT_REMOTE_TYPE;
-    }
-
-    return this.getRemoteTypeForURIObject(uri, aMultiProcess,
-                                          aPreferredRemoteType);
-  },
-
-  getRemoteTypeForURIObject(aURI, aMultiProcess,
-                            aPreferredRemoteType = DEFAULT_REMOTE_TYPE) {
-    if (!aMultiProcess) {
-      return NOT_REMOTE;
-    }
-
-=======
 
 // This must start with the WEB_REMOTE_TYPE above.
 const LARGE_ALLOCATION_REMOTE_TYPE = "webLargeAllocation";
@@ -205,7 +130,6 @@
       return NOT_REMOTE;
     }
 
->>>>>>> a17af05f
     switch (aURI.scheme) {
       case "javascript":
         // javascript URIs can load in any, they apply to the current document.
@@ -274,18 +198,11 @@
         if (aURI instanceof Ci.nsINestedURI) {
           let innerURI = aURI.QueryInterface(Ci.nsINestedURI).innerURI;
           return this.getRemoteTypeForURIObject(innerURI, aMultiProcess,
-<<<<<<< HEAD
-                                                aPreferredRemoteType);
-        }
-
-        return validatedWebRemoteType(aPreferredRemoteType);
-=======
                                                 aPreferredRemoteType,
                                                 aCurrentUri);
         }
 
         return validatedWebRemoteType(aPreferredRemoteType, aURI, aCurrentUri);
->>>>>>> a17af05f
     }
   },
 
@@ -310,8 +227,6 @@
       return false;
     }
 
-<<<<<<< HEAD
-=======
     // Allow history load if loaded in this process before.
     let webNav = aDocShell.QueryInterface(Ci.nsIWebNavigation);
     let sessionHistory = webNav.sessionHistory;
@@ -336,7 +251,6 @@
       return false;
     }
 
->>>>>>> a17af05f
     // If the URI can be loaded in the current process then continue
     return this.shouldLoadURIInThisProcess(aURI);
   },
