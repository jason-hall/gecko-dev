/* This Source Code Form is subject to the terms of the Mozilla Public
 * License, v. 2.0. If a copy of the MPL was not distributed with this file,
 * You can obtain one at http://mozilla.org/MPL/2.0/. */

"use strict";

this.EXPORTED_SYMBOLS = ["DirectoryLinksProvider"];

const Cu = Components.utils;
Cu.importGlobalProperties(["XMLHttpRequest"]);

Cu.import("resource://gre/modules/XPCOMUtils.jsm");
Cu.import("resource://gre/modules/Services.jsm");

XPCOMUtils.defineLazyModuleGetter(this, "OS",
  "resource://gre/modules/osfile.jsm")
XPCOMUtils.defineLazyModuleGetter(this, "PromiseUtils",
  "resource://gre/modules/PromiseUtils.jsm");
XPCOMUtils.defineLazyModuleGetter(this, "UpdateUtils",
  "resource://gre/modules/UpdateUtils.jsm");
XPCOMUtils.defineLazyGetter(this, "gTextDecoder", () => {
  return new TextDecoder();
});
<<<<<<< HEAD
XPCOMUtils.defineLazyGetter(this, "gCryptoHash", function() {
  return Cc["@mozilla.org/security/hash;1"].createInstance(Ci.nsICryptoHash);
});
XPCOMUtils.defineLazyGetter(this, "gUnicodeConverter", function() {
  let converter = Cc["@mozilla.org/intl/scriptableunicodeconverter"]
                    .createInstance(Ci.nsIScriptableUnicodeConverter);
  converter.charset = "utf8";
  return converter;
});
=======
>>>>>>> a17af05f


// The filename where directory links are stored locally
const DIRECTORY_LINKS_FILE = "directoryLinks.json";
const DIRECTORY_LINKS_TYPE = "application/json";

// The preference that tells where to obtain directory links
const PREF_DIRECTORY_SOURCE = "browser.newtabpage.directory.source";

// The preference that tells if newtab is enhanced
const PREF_NEWTAB_ENHANCED = "browser.newtabpage.enhanced";

// Only allow link urls that are http(s)
const ALLOWED_LINK_SCHEMES = new Set(["http", "https"]);

// Only allow link image urls that are https or data
const ALLOWED_IMAGE_SCHEMES = new Set(["https", "data"]);

// Only allow urls to Mozilla's CDN or empty (for data URIs)
const ALLOWED_URL_BASE = new Set(["mozilla.net", ""]);

// The frecency of a directory link
const DIRECTORY_FRECENCY = 1000;

<<<<<<< HEAD
// The frecency of a suggested link
const SUGGESTED_FRECENCY = Infinity;

// The filename where frequency cap data stored locally
const FREQUENCY_CAP_FILE = "frequencyCap.json";

// Default settings for daily and total frequency caps
const DEFAULT_DAILY_FREQUENCY_CAP = 3;
const DEFAULT_TOTAL_FREQUENCY_CAP = 10;

// Default timeDelta to prune unused frequency cap objects
// currently set to 10 days in milliseconds
const DEFAULT_PRUNE_TIME_DELTA = 10 * 24 * 60 * 60 * 1000;

// The min number of visible (not blocked) history tiles to have before showing suggested tiles
const MIN_VISIBLE_HISTORY_TILES = 8;

// The max number of visible (not blocked) history tiles to test for inadjacency
const MAX_VISIBLE_HISTORY_TILES = 15;

// Allowed ping actions remotely stored as columns: case-insensitive [a-z0-9_]
const PING_ACTIONS = ["block", "click", "pin", "sponsored", "sponsored_link", "unpin", "view"];

// Location of inadjacent sites json
const INADJACENCY_SOURCE = "chrome://browser/content/newtab/newTab.inadjacent.json";

// Fake URL to keep track of last block of a suggested tile in the frequency cap object
const FAKE_SUGGESTED_BLOCK_URL = "ignore://suggested_block";

// Time before suggested tile is allowed to play again after block - default to 1 day
const AFTER_SUGGESTED_BLOCK_DECAY_TIME = 24 * 60 * 60 * 1000;

=======
>>>>>>> a17af05f
/**
 * Singleton that serves as the provider of directory links.
 * Directory links are a hard-coded set of links shown if a user's link
 * inventory is empty.
 */
var DirectoryLinksProvider = {

  __linksURL: null,

  _observers: new Set(),

  // links download deferred, resolved upon download completion
  _downloadDeferred: null,

  // download default interval is 24 hours in milliseconds
  _downloadIntervalMS: 86400000,

  get _observedPrefs() {
    return Object.freeze({
      enhanced: PREF_NEWTAB_ENHANCED,
      linksURL: PREF_DIRECTORY_SOURCE,
    });
  },

  get _linksURL() {
    if (!this.__linksURL) {
      try {
<<<<<<< HEAD
        this.__linksURL = Services.prefs.getCharPref(this._observedPrefs["linksURL"]);
        this.__linksURLModified = Services.prefs.prefHasUserValue(this._observedPrefs["linksURL"]);
=======
        this.__linksURL = Services.prefs.getCharPref(this._observedPrefs.linksURL);
        this.__linksURLModified = Services.prefs.prefHasUserValue(this._observedPrefs.linksURL);
>>>>>>> a17af05f
      } catch (e) {
        Cu.reportError("Error fetching directory links url from prefs: " + e);
      }
    }
    return this.__linksURL;
  },

  /**
   * Gets the currently selected locale for display.
   * @return  the selected locale or "en-US" if none is selected
   */
  get locale() {
<<<<<<< HEAD
    let matchOS = Services.prefs.getBoolPref(PREF_MATCH_OS_LOCALE, false);

    if (matchOS) {
      return Cc["@mozilla.org/intl/ospreferences;1"].
             getService(Ci.mozIOSPreferences).systemLocale;
    }

    try {
      let locale = Services.prefs.getComplexValue(PREF_SELECTED_LOCALE,
                                                  Ci.nsIPrefLocalizedString);
      if (locale) {
        return locale.data;
      }
    } catch (e) {}

    try {
      return Services.prefs.getCharPref(PREF_SELECTED_LOCALE);
    } catch (e) {}

    return "en-US";
=======
    return Services.locale.getRequestedLocale() || "en-US";
>>>>>>> a17af05f
  },

  /**
   * Set appropriate default ping behavior controlled by enhanced pref
   */
  _setDefaultEnhanced: function DirectoryLinksProvider_setDefaultEnhanced() {
    if (!Services.prefs.prefHasUserValue(PREF_NEWTAB_ENHANCED)) {
      let enhanced = Services.prefs.getBoolPref(PREF_NEWTAB_ENHANCED);
      try {
        // Default to not enhanced if DNT is set to tell websites to not track
        if (Services.prefs.getBoolPref("privacy.donottrackheader.enabled")) {
          enhanced = false;
        }
      } catch (ex) {}
      Services.prefs.setBoolPref(PREF_NEWTAB_ENHANCED, enhanced);
    }
  },

  observe: function DirectoryLinksProvider_observe(aSubject, aTopic, aData) {
    if (aTopic == "nsPref:changed") {
      switch (aData) {
        // Re-set the default in case the user clears the pref
        case this._observedPrefs.enhanced:
          this._setDefaultEnhanced();
          break;

        case this._observedPrefs.linksURL:
          delete this.__linksURL;
          this._fetchAndCacheLinksIfNecessary(true);
          break;
      }
    } else if (aTopic === "intl:requested-locales-changed") {
      this._fetchAndCacheLinksIfNecessary(true);
    }
  },

  _addPrefsObserver: function DirectoryLinksProvider_addObserver() {
    for (let pref in this._observedPrefs) {
      let prefName = this._observedPrefs[pref];
      Services.prefs.addObserver(prefName, this);
    }
  },

  _removePrefsObserver: function DirectoryLinksProvider_removeObserver() {
    for (let pref in this._observedPrefs) {
      let prefName = this._observedPrefs[pref];
      Services.prefs.removeObserver(prefName, this);
    }
  },

<<<<<<< HEAD
  _cacheSuggestedLinks(link) {
    // Don't cache links that don't have the expected 'frecent_sites'
    if (!link.frecent_sites) {
      return;
    }

    for (let suggestedSite of link.frecent_sites) {
      let suggestedMap = this._suggestedLinks.get(suggestedSite) || new Map();
      suggestedMap.set(link.url, link);
      this._setupStartEndTime(link);
      this._suggestedLinks.set(suggestedSite, suggestedMap);
    }
  },

=======
>>>>>>> a17af05f
  _fetchAndCacheLinks: function DirectoryLinksProvider_fetchAndCacheLinks(uri) {
    // Replace with the same display locale used for selecting links data
    uri = uri.replace("%LOCALE%", this.locale);
    uri = uri.replace("%CHANNEL%", UpdateUtils.UpdateChannel);

    return this._downloadJsonData(uri).then(json => {
      return OS.File.writeAtomic(this._directoryFilePath, json, {tmpPath: this._directoryFilePath + ".tmp"});
    });
  },

  /**
   * Downloads a links with json content
   * @param download uri
   * @return promise resolved to json string, "{}" returned if status != 200
   */
  _downloadJsonData: function DirectoryLinksProvider__downloadJsonData(uri) {
    return new Promise((resolve, reject) => {
      let xmlHttp = this._newXHR();

      xmlHttp.onload = function(aResponse) {
        let json = this.responseText;
        if (this.status && this.status != 200) {
          json = "{}";
        }
        resolve(json);
      };

      xmlHttp.onerror = function(e) {
        reject("Fetching " + uri + " results in error code: " + e.target.status);
      };

      try {
        xmlHttp.open("GET", uri);
        // Override the type so XHR doesn't complain about not well-formed XML
        xmlHttp.overrideMimeType(DIRECTORY_LINKS_TYPE);
        // Set the appropriate request type for servers that require correct types
        xmlHttp.setRequestHeader("Content-Type", DIRECTORY_LINKS_TYPE);
        xmlHttp.send();
      } catch (e) {
        reject("Error fetching " + uri);
        Cu.reportError(e);
      }
    });
  },

  /**
   * Downloads directory links if needed
   * @return promise resolved immediately if no download needed, or upon completion
   */
  _fetchAndCacheLinksIfNecessary: function DirectoryLinksProvider_fetchAndCacheLinksIfNecessary(forceDownload = false) {
    if (this._downloadDeferred) {
      // fetching links already - just return the promise
      return this._downloadDeferred.promise;
    }

    if (forceDownload || this._needsDownload) {
      this._downloadDeferred = PromiseUtils.defer();
      this._fetchAndCacheLinks(this._linksURL).then(() => {
        // the new file was successfully downloaded and cached, so update a timestamp
        this._lastDownloadMS = Date.now();
        this._downloadDeferred.resolve();
        this._downloadDeferred = null;
        this._callObservers("onManyLinksChanged")
      },
      error => {
        this._downloadDeferred.resolve();
        this._downloadDeferred = null;
        this._callObservers("onDownloadFail");
      });
      return this._downloadDeferred.promise;
    }

    // download is not needed
    return Promise.resolve();
  },

  /**
   * @return true if download is needed, false otherwise
   */
  get _needsDownload() {
    // fail if last download occured less then 24 hours ago
    if ((Date.now() - this._lastDownloadMS) > this._downloadIntervalMS) {
      return true;
    }
    return false;
  },

  /**
   * Create a new XMLHttpRequest that is anonymous, i.e., doesn't send cookies
   */
  _newXHR() {
    return new XMLHttpRequest({mozAnon: true});
  },

  /**
   * Reads directory links file and parses its content
   * @return a promise resolved to an object with keys 'directory' and 'suggested',
   *         each containing a valid list of links,
   *         or {'directory': [], 'suggested': []} if read or parse fails.
   */
  _readDirectoryLinksFile: function DirectoryLinksProvider_readDirectoryLinksFile() {
    let emptyOutput = {directory: []};
    return OS.File.read(this._directoryFilePath).then(binaryData => {
      let output;
      try {
        let json = gTextDecoder.decode(binaryData);
        let linksObj = JSON.parse(json);
<<<<<<< HEAD
        output = {directory: linksObj.directory || [],
                  suggested: linksObj.suggested || [],
                  enhanced:  linksObj.enhanced || []};
=======
        output = {directory: linksObj.directory || []};
>>>>>>> a17af05f
      } catch (e) {
        Cu.reportError(e);
      }
      return output || emptyOutput;
    },
    error => {
      Cu.reportError(error);
      return emptyOutput;
    });
  },

  /**
<<<<<<< HEAD
   * Translates link.time_limits to UTC miliseconds and sets
   * link.startTime and link.endTime properties in link object
   */
  _setupStartEndTime: function DirectoryLinksProvider_setupStartEndTime(link) {
    // set start/end limits. Use ISO_8601 format: '2014-01-10T20:20:20.600Z'
    // (details here http://en.wikipedia.org/wiki/ISO_8601)
    // Note that if timezone is missing, FX will interpret as local time
    // meaning that the server can sepecify any time, but if the capmaign
    // needs to start at same time across multiple timezones, the server
    // omits timezone indicator
    if (!link.time_limits) {
      return;
    }

    let parsedTime;
    if (link.time_limits.start) {
      parsedTime = Date.parse(link.time_limits.start);
      if (parsedTime && !isNaN(parsedTime)) {
        link.startTime = parsedTime;
      }
    }
    if (link.time_limits.end) {
      parsedTime = Date.parse(link.time_limits.end);
      if (parsedTime && !isNaN(parsedTime)) {
        link.endTime = parsedTime;
      }
    }
  },

  /*
   * Handles campaign timeout
   */
  _onCampaignTimeout: function DirectoryLinksProvider_onCampaignTimeout() {
    // _campaignTimeoutID is invalid here, so just set it to null
    this._campaignTimeoutID = null;
    this._updateSuggestedTile();
  },

  /*
   * Clears capmpaign timeout
   */
  _clearCampaignTimeout: function DirectoryLinksProvider_clearCampaignTimeout() {
    if (this._campaignTimeoutID) {
      clearTimeout(this._campaignTimeoutID);
      this._campaignTimeoutID = null;
    }
  },

  /**
   * Setup capmpaign timeout to recompute suggested tiles upon
   * reaching soonest start or end time for the campaign
   * @param timeout in milliseconds
   */
  _setupCampaignTimeCheck: function DirectoryLinksProvider_setupCampaignTimeCheck(timeout) {
    // sanity check
    if (!timeout || timeout <= 0) {
      return;
    }
    this._clearCampaignTimeout();
    // setup next timeout
    this._campaignTimeoutID = setTimeout(this._onCampaignTimeout.bind(this), timeout);
  },

  /**
   * Test link for campaign time limits: checks if link falls within start/end time
   * and returns an object containing a use flag and the timeoutDate milliseconds
   * when the link has to be re-checked for campaign start-ready or end-reach
   * @param link
   * @return object {use: true or false, timeoutDate: milliseconds or null}
   */
  _testLinkForCampaignTimeLimits: function DirectoryLinksProvider_testLinkForCampaignTimeLimits(link) {
    let currentTime = Date.now();
    // test for start time first
    if (link.startTime && link.startTime > currentTime) {
      // not yet ready for start
      return {use: false, timeoutDate: link.startTime};
    }
    // otherwise check for end time
    if (link.endTime) {
      // passed end time
      if (link.endTime <= currentTime) {
        return {use: false};
      }
      // otherwise link is still ok, but we need to set timeoutDate
      return {use: true, timeoutDate: link.endTime};
    }
    // if we are here, the link is ok and no timeoutDate needed
    return {use: true};
  },

  /**
   * Handles block on suggested tile: updates fake block url with current timestamp
   */
  handleSuggestedTileBlock: function DirectoryLinksProvider_handleSuggestedTileBlock() {
    this._updateFrequencyCapSettings({url: FAKE_SUGGESTED_BLOCK_URL});
    this._writeFrequencyCapFile();
    this._updateSuggestedTile();
  },

  /**
   * Checks if suggested tile is being blocked for the rest of "decay time"
   * @return True if blocked, false otherwise
   */
  _isSuggestedTileBlocked: function DirectoryLinksProvider__isSuggestedTileBlocked() {
    let capObject = this._frequencyCaps[FAKE_SUGGESTED_BLOCK_URL];
    if (!capObject || !capObject.lastUpdated) {
      // user never blocked suggested tile or lastUpdated is missing
      return false;
    }
    // otherwise, make sure that enough time passed after suggested tile was blocked
    return (capObject.lastUpdated + AFTER_SUGGESTED_BLOCK_DECAY_TIME) > Date.now();
  },

  /**
   * Report some action on a newtab page (view, click)
   * @param sites Array of sites shown on newtab page
   * @param action String of the behavior to report
   * @param triggeringSiteIndex optional Int index of the site triggering action
   * @return download promise
   */
  reportSitesAction: function DirectoryLinksProvider_reportSitesAction(sites, action, triggeringSiteIndex) {
    // Check if the suggested tile was shown
    if (action == "view") {
      sites.slice(0, triggeringSiteIndex + 1).filter(s => s).forEach(site => {
        let {targetedSite, url} = site.link;
        if (targetedSite) {
          this._addFrequencyCapView(url);
        }
      });
    } else {
      // any click action on a suggested tile should stop that tile suggestion
      // click/block - user either removed a tile or went to a landing page
      // pin - tile turned into history tile, should no longer be suggested
      // unpin - the tile was pinned before, should not matter
      // suggested tile has targetedSite, or frecent_sites if it was pinned
      let {frecent_sites, targetedSite, url} = sites[triggeringSiteIndex].link;
      if (frecent_sites || targetedSite) {
        this._setFrequencyCapClick(url);
      }
    }

    let newtabEnhanced = false;
    let pingEndPoint = "";
    try {
      newtabEnhanced = Services.prefs.getBoolPref(PREF_NEWTAB_ENHANCED);
      pingEndPoint = Services.prefs.getCharPref(PREF_DIRECTORY_PING);
    } catch (ex) {}

    // Bug 1240245 - We no longer send pings, but frequency capping and fetching
    // tests depend on the following actions, so references to PING remain.
    let invalidAction = PING_ACTIONS.indexOf(action) == -1;
    if (!newtabEnhanced || pingEndPoint == "" || invalidAction) {
      return Promise.resolve();
    }

    return Task.spawn(function* () {
      // since we updated views/clicks we need write _frequencyCaps to disk
      yield this._writeFrequencyCapFile();
      // Use this as an opportunity to potentially fetch new links
      yield this._fetchAndCacheLinksIfNecessary();
    }.bind(this));
  },

  /**
=======
>>>>>>> a17af05f
   * Get the enhanced link object for a link (whether history or directory)
   */
  getEnhancedLink: function DirectoryLinksProvider_getEnhancedLink(link) {
    // Use the provided link if it's already enhanced
    return link.enhancedImageURI && link;
  },

  /**
   * Check if a url's scheme is in a Set of allowed schemes and if the base
   * domain is allowed.
   * @param url to check
   * @param allowed Set of allowed schemes
   * @param checkBase boolean to check the base domain
   */
  isURLAllowed(url, allowed, checkBase) {
    // Assume no url is an allowed url
    if (!url) {
      return true;
    }

    let scheme = "", base = "";
    try {
      // A malformed url will not be allowed
      let uri = Services.io.newURI(url);
      scheme = uri.scheme;

      // URIs without base domains will be allowed
      base = Services.eTLD.getBaseDomain(uri);
    } catch (ex) {}
    // Require a scheme match and the base only if desired
    return allowed.has(scheme) && (!checkBase || ALLOWED_URL_BASE.has(base));
  },

<<<<<<< HEAD
  _escapeChars(text) {
    let charMap = {
      "&": "&amp;",
      "<": "&lt;",
      ">": "&gt;",
      '"': "&quot;",
      "'": "&#039;"
    };

    return text.replace(/[&<>"']/g, (character) => charMap[character]);
  },

=======
>>>>>>> a17af05f
  /**
   * Gets the current set of directory links.
   * @param aCallback The function that the array of links is passed to.
   */
  getLinks: function DirectoryLinksProvider_getLinks(aCallback) {
    this._readDirectoryLinksFile().then(rawLinks => {
      // Only check base domain for images when using the default pref
      let checkBase = !this.__linksURLModified;
      let validityFilter = link => {
        // Make sure the link url is allowed and images too if they exist
        return this.isURLAllowed(link.url, ALLOWED_LINK_SCHEMES, false) &&
               (!link.imageURI ||
                this.isURLAllowed(link.imageURI, ALLOWED_IMAGE_SCHEMES, checkBase)) &&
               (!link.enhancedImageURI ||
                this.isURLAllowed(link.enhancedImageURI, ALLOWED_IMAGE_SCHEMES, checkBase));
      };

      let links = rawLinks.directory.filter(validityFilter).map((link, position) => {
        link.lastVisitDate = rawLinks.directory.length - position;
        link.frecency = DIRECTORY_FRECENCY;
        return link;
      });

      return links;
    }).catch(ex => {
      Cu.reportError(ex);
      return [];
    }).then(links => {
      aCallback(links);
    });
  },

  init: function DirectoryLinksProvider_init() {
    this._setDefaultEnhanced();
    this._addPrefsObserver();
    Services.obs.addObserver(this, "intl:requested-locales-changed");
    // setup directory file path and last download timestamp
    this._directoryFilePath = OS.Path.join(OS.Constants.Path.localProfileDir, DIRECTORY_LINKS_FILE);
    this._lastDownloadMS = 0;

    return (async () => {
      // get the last modified time of the links file if it exists
      let doesFileExists = await OS.File.exists(this._directoryFilePath);
      if (doesFileExists) {
        let fileInfo = await OS.File.stat(this._directoryFilePath);
        this._lastDownloadMS = Date.parse(fileInfo.lastModificationDate);
      }
      // fetch directory on startup without force
<<<<<<< HEAD
      yield this._fetchAndCacheLinksIfNecessary();
      // fecth inadjacent sites on startup
      yield this._loadInadjacentSites();
    }.bind(this));
  },

  _handleManyLinksChanged() {
    this._topSitesWithSuggestedLinks.clear();
    this._suggestedLinks.forEach((suggestedLinks, site) => {
      if (NewTabUtils.isTopPlacesSite(site)) {
        this._topSitesWithSuggestedLinks.add(site);
      }
    });
    this._updateSuggestedTile();
  },

  /**
   * Updates _topSitesWithSuggestedLinks based on the link that was changed.
   *
   * @return true if _topSitesWithSuggestedLinks was modified, false otherwise.
   */
  _handleLinkChanged(aLink) {
    let changedLinkSite = NewTabUtils.extractSite(aLink.url);
    let linkStored = this._topSitesWithSuggestedLinks.has(changedLinkSite);

    if (!NewTabUtils.isTopPlacesSite(changedLinkSite) && linkStored) {
      this._topSitesWithSuggestedLinks.delete(changedLinkSite);
      return true;
    }

    if (this._suggestedLinks.has(changedLinkSite) &&
        NewTabUtils.isTopPlacesSite(changedLinkSite) && !linkStored) {
      this._topSitesWithSuggestedLinks.add(changedLinkSite);
      return true;
    }

    // always run _updateSuggestedTile if aLink is inadjacent
    // and there are tiles configured to avoid it
    if (this._avoidInadjacentSites && this._isInadjacentLink(aLink)) {
      return true;
    }

    return false;
  },

  _populatePlacesLinks() {
    NewTabUtils.links.populateProviderCache(NewTabUtils.placesProvider, () => {
      this._handleManyLinksChanged();
    });
  },

  onDeleteURI(aProvider, aLink) {
    let {url} = aLink;
    // remove clicked flag for that url and
    // call observer upon disk write completion
    this._removeTileClick(url).then(() => {
      this._callObservers("onDeleteURI", url);
    });
  },

  onClearHistory() {
    // remove all clicked flags and call observers upon file write
    this._removeAllTileClicks().then(() => {
      this._callObservers("onClearHistory");
    });
  },

  onLinkChanged(aProvider, aLink) {
    // Make sure NewTabUtils.links handles the notification first.
    setTimeout(() => {
      if (this._handleLinkChanged(aLink) || this._shouldUpdateSuggestedTile()) {
        this._updateSuggestedTile();
      }
    }, 0);
  },

  onManyLinksChanged() {
    // Make sure NewTabUtils.links handles the notification first.
    setTimeout(() => {
      this._handleManyLinksChanged();
    }, 0);
  },

  _getCurrentTopSiteCount() {
    let visibleTopSiteCount = 0;
    let newTabLinks = NewTabUtils.links.getLinks();
    for (let link of newTabLinks.slice(0, MIN_VISIBLE_HISTORY_TILES)) {
      // compute visibleTopSiteCount for suggested tiles
      if (link && (link.type == "history" || link.type == "enhanced")) {
        visibleTopSiteCount++;
      }
    }
    // since newTabLinks are available, set _newTabHasInadjacentSite here
    // note that _shouldUpdateSuggestedTile is called by _updateSuggestedTile
    this._newTabHasInadjacentSite = this._avoidInadjacentSites && this._checkForInadjacentSites(newTabLinks);

    return visibleTopSiteCount;
  },

  _shouldUpdateSuggestedTile() {
    let sortedLinks = NewTabUtils.getProviderLinks(this);

    let mostFrecentLink = {};
    if (sortedLinks && sortedLinks.length) {
      mostFrecentLink = sortedLinks[0]
    }

    let currTopSiteCount = this._getCurrentTopSiteCount();
    if ((!mostFrecentLink.targetedSite && currTopSiteCount >= MIN_VISIBLE_HISTORY_TILES) ||
        (mostFrecentLink.targetedSite && currTopSiteCount < MIN_VISIBLE_HISTORY_TILES)) {
      // If mostFrecentLink has a targetedSite then mostFrecentLink is a suggested link.
      // If we have enough history links (8+) to show a suggested tile and we are not
      // already showing one, then we should update (to *attempt* to add a suggested tile).
      // OR if we don't have enough history to show a suggested tile (<8) and we are
      // currently showing one, we should update (to remove it).
      return true;
    }

    return false;
  },

  /**
   * Chooses and returns a suggested tile based on a user's top sites
   * that we have an available suggested tile for.
   *
   * @return the chosen suggested tile, or undefined if there isn't one
   */
  _updateSuggestedTile() {
    let sortedLinks = NewTabUtils.getProviderLinks(this);

    if (!sortedLinks) {
      // If NewTabUtils.links.resetCache() is called before getting here,
      // sortedLinks may be undefined.
      return undefined;
    }

    // Delete the current suggested tile, if one exists.
    let initialLength = sortedLinks.length;
    if (initialLength) {
      let mostFrecentLink = sortedLinks[0];
      if (mostFrecentLink.targetedSite) {
        this._callObservers("onLinkChanged", {
          url: mostFrecentLink.url,
          frecency: SUGGESTED_FRECENCY,
          lastVisitDate: mostFrecentLink.lastVisitDate,
          type: mostFrecentLink.type,
        }, 0, true);
      }
    }

    if (this._topSitesWithSuggestedLinks.size == 0 ||
        !this._shouldUpdateSuggestedTile() ||
        this._isSuggestedTileBlocked()) {
      // There are no potential suggested links we can show or not
      // enough history for a suggested tile, or suggested tile was
      // recently blocked and wait time interval has not decayed yet
      return undefined;
    }

    // Create a flat list of all possible links we can show as suggested.
    // Note that many top sites may map to the same suggested links, but we only
    // want to count each suggested link once (based on url), thus possibleLinks is a map
    // from url to suggestedLink. Thus, each link has an equal chance of being chosen at
    // random from flattenedLinks if it appears only once.
    let nextTimeout;
    let possibleLinks = new Map();
    let targetedSites = new Map();
    this._topSitesWithSuggestedLinks.forEach(topSiteWithSuggestedLink => {
      let suggestedLinksMap = this._suggestedLinks.get(topSiteWithSuggestedLink);
      suggestedLinksMap.forEach((suggestedLink, url) => {
        // Skip this link if we've shown it too many times already
        if (!this._testFrequencyCapLimits(url)) {
          return;
        }

        // as we iterate suggestedLinks, check for campaign start/end
        // time limits, and set nextTimeout to the closest timestamp
        let {use, timeoutDate} = this._testLinkForCampaignTimeLimits(suggestedLink);
        // update nextTimeout is necessary
        if (timeoutDate && (!nextTimeout || nextTimeout > timeoutDate)) {
          nextTimeout = timeoutDate;
        }
        // Skip link if it falls outside campaign time limits
        if (!use) {
          return;
        }

        // Skip link if it avoids inadjacent sites and newtab has one
        if (suggestedLink.check_inadjacency && this._newTabHasInadjacentSite) {
          return;
        }

        possibleLinks.set(url, suggestedLink);

        // Keep a map of URL to targeted sites. We later use this to show the user
        // what site they visited to trigger this suggestion.
        if (!targetedSites.get(url)) {
          targetedSites.set(url, []);
        }
        targetedSites.get(url).push(topSiteWithSuggestedLink);
      })
    });

    // setup timeout check for starting or ending campaigns
    if (nextTimeout) {
      this._setupCampaignTimeCheck(nextTimeout - Date.now());
    }

    // We might have run out of possible links to show
    let numLinks = possibleLinks.size;
    if (numLinks == 0) {
      return undefined;
    }

    let flattenedLinks = [...possibleLinks.values()];

    // Choose our suggested link at random
    let suggestedIndex = Math.floor(Math.random() * numLinks);
    let chosenSuggestedLink = flattenedLinks[suggestedIndex];

    // Add the suggested link to the front with some extra values
    this._callObservers("onLinkChanged", Object.assign({
      frecency: SUGGESTED_FRECENCY,

      // Choose the first site a user has visited as the target. In the future,
      // this should be the site with the highest frecency. However, we currently
      // store frecency by URL not by site.
      targetedSite: targetedSites.get(chosenSuggestedLink.url).length ?
        targetedSites.get(chosenSuggestedLink.url)[0] : null
    }, chosenSuggestedLink));
    return chosenSuggestedLink;
   },

  /**
   * Loads inadjacent sites
   * @return a promise resolved when lookup Set for sites is built
   */
  _loadInadjacentSites: function DirectoryLinksProvider_loadInadjacentSites() {
    return this._downloadJsonData(this._inadjacentSitesUrl).then(jsonString => {
      let jsonObject = {};
      try {
        jsonObject = JSON.parse(jsonString);
      } catch (e) {
        Cu.reportError(e);
      }

      this._inadjacentSites = new Set(jsonObject.domains);
    });
  },

  /**
   * Genegrates hash suitable for looking up inadjacent site
   * @param value to hsh
   * @return hased value, base64-ed
   */
  _generateHash: function DirectoryLinksProvider_generateHash(value) {
    let byteArr = gUnicodeConverter.convertToByteArray(value);
    gCryptoHash.init(gCryptoHash.MD5);
    gCryptoHash.update(byteArr, byteArr.length);
    return gCryptoHash.finish(true);
  },

  /**
   * Checks if link belongs to inadjacent domain
   * @param link to check
   * @return true for inadjacent domains, false otherwise
   */
  _isInadjacentLink: function DirectoryLinksProvider_isInadjacentLink(link) {
    let baseDomain = link.baseDomain || NewTabUtils.extractSite(link.url || "");
    if (!baseDomain) {
        return false;
    }
    // check if hashed domain is inadjacent
    return this._inadjacentSites.has(this._generateHash(baseDomain));
  },

  /**
   * Checks if new tab has inadjacent site
   * @param new tab links (or nothing, in which case NewTabUtils.links.getLinks() is called
   * @return true if new tab shows has inadjacent site
   */
  _checkForInadjacentSites: function DirectoryLinksProvider_checkForInadjacentSites(newTabLink) {
    let links = newTabLink || NewTabUtils.links.getLinks();
    for (let link of links.slice(0, MAX_VISIBLE_HISTORY_TILES)) {
      // check links against inadjacent list - specifically include ALL link types
      if (this._isInadjacentLink(link)) {
        return true;
      }
    }
    return false;
  },

  /**
   * Reads json file, parses its content, and returns resulting object
   * @param json file path
   * @param json object to return in case file read or parse fails
   * @return a promise resolved to a valid object or undefined upon error
   */
  _readJsonFile: Task.async(function* (filePath, nullObject) {
    let jsonObj;
    try {
      let binaryData = yield OS.File.read(filePath);
      let json = gTextDecoder.decode(binaryData);
      jsonObj = JSON.parse(json);
    } catch (e) {}
    return jsonObj || nullObject;
  }),

  /**
   * Loads frequency cap object from file and parses its content
   * @return a promise resolved upon load completion
   *         on error or non-exstent file _frequencyCaps is set to empty object
   */
  _readFrequencyCapFile: Task.async(function* () {
    // set _frequencyCaps object to file's content or empty object
    this._frequencyCaps = yield this._readJsonFile(this._frequencyCapFilePath, {});
  }),

  /**
   * Saves frequency cap object to file
   * @return a promise resolved upon file i/o completion
   */
  _writeFrequencyCapFile: function DirectoryLinksProvider_writeFrequencyCapFile() {
    let json = JSON.stringify(this._frequencyCaps || {});
    return OS.File.writeAtomic(this._frequencyCapFilePath, json, {tmpPath: this._frequencyCapFilePath + ".tmp"});
  },

  /**
   * Clears frequency cap object and writes empty json to file
   * @return a promise resolved upon file i/o completion
   */
  _clearFrequencyCap: function DirectoryLinksProvider_clearFrequencyCap() {
    this._frequencyCaps = {};
    return this._writeFrequencyCapFile();
  },

  /**
   * updates frequency cap configuration for a link
   */
  _updateFrequencyCapSettings: function DirectoryLinksProvider_updateFrequencyCapSettings(link) {
    let capsObject = this._frequencyCaps[link.url];
    if (!capsObject) {
      // create an object with empty counts
      capsObject = {
        dailyViews: 0,
        totalViews: 0,
        lastShownDate: 0,
      };
      this._frequencyCaps[link.url] = capsObject;
    }
    // set last updated timestamp
    capsObject.lastUpdated = Date.now();
    // check for link configuration
    if (link.frequency_caps) {
      capsObject.dailyCap = link.frequency_caps.daily || DEFAULT_DAILY_FREQUENCY_CAP;
      capsObject.totalCap = link.frequency_caps.total || DEFAULT_TOTAL_FREQUENCY_CAP;
    } else {
      // fallback to defaults
      capsObject.dailyCap = DEFAULT_DAILY_FREQUENCY_CAP;
      capsObject.totalCap = DEFAULT_TOTAL_FREQUENCY_CAP;
    }
  },

  /**
   * Prunes frequency cap objects for outdated links
   * @param timeDetla milliseconds
   *        all cap objects with lastUpdated less than (now() - timeDelta)
   *        will be removed. This is done to remove frequency cap objects
   *        for unused tile urls
   */
  _pruneFrequencyCapUrls: function DirectoryLinksProvider_pruneFrequencyCapUrls(timeDelta = DEFAULT_PRUNE_TIME_DELTA) {
    let timeThreshold = Date.now() - timeDelta;
    Object.keys(this._frequencyCaps).forEach(url => {
      // remove url if it is not ignorable and wasn't updated for a while
      if (!url.startsWith("ignore") && this._frequencyCaps[url].lastUpdated <= timeThreshold) {
        delete this._frequencyCaps[url];
      }
    });
  },

  /**
   * Checks if supplied timestamp happened today
   * @param timestamp in milliseconds
   * @return true if the timestamp was made today, false otherwise
   */
  _wasToday: function DirectoryLinksProvider_wasToday(timestamp) {
    let showOn = new Date(timestamp);
    let today = new Date();
    // call timestamps identical if both day and month are same
    return showOn.getDate() == today.getDate() &&
           showOn.getMonth() == today.getMonth() &&
           showOn.getYear() == today.getYear();
  },

  /**
   * adds some number of views for a url
   * @param url String url of the suggested link
   */
  _addFrequencyCapView: function DirectoryLinksProvider_addFrequencyCapView(url) {
    let capObject = this._frequencyCaps[url];
    // sanity check
    if (!capObject) {
      return;
    }

    // if the day is new: reset the daily counter and lastShownDate
    if (!this._wasToday(capObject.lastShownDate)) {
      capObject.dailyViews = 0;
      // update lastShownDate
      capObject.lastShownDate = Date.now();
    }

    // bump both daily and total counters
    capObject.totalViews++;
    capObject.dailyViews++;

    // if any of the caps is reached - update suggested tiles
    if (capObject.totalViews >= capObject.totalCap ||
        capObject.dailyViews >= capObject.dailyCap) {
      this._updateSuggestedTile();
    }
  },

  /**
   * Sets clicked flag for link url
   * @param url String url of the suggested link
   */
  _setFrequencyCapClick(url) {
    let capObject = this._frequencyCaps[url];
    // sanity check
    if (!capObject) {
      return;
    }
    capObject.clicked = true;
    // and update suggested tiles, since current tile became invalid
    this._updateSuggestedTile();
  },

  /**
   * Tests frequency cap limits for link url
   * @param url String url of the suggested link
   * @return true if link is viewable, false otherwise
   */
  _testFrequencyCapLimits: function DirectoryLinksProvider_testFrequencyCapLimits(url) {
    let capObject = this._frequencyCaps[url];
    // sanity check: if url is missing - do not show this tile
    if (!capObject) {
      return false;
    }

    // check for clicked set or total views reached
    if (capObject.clicked || capObject.totalViews >= capObject.totalCap) {
      return false;
    }

    // otherwise check if link is over daily views limit
    if (this._wasToday(capObject.lastShownDate) &&
        capObject.dailyViews >= capObject.dailyCap) {
      return false;
    }

    // we passed all cap tests: return true
    return true;
  },

  /**
   * Removes clicked flag from frequency cap entry for tile landing url
   * @param url String url of the suggested link
   * @return promise resolved upon disk write completion
   */
  _removeTileClick: function DirectoryLinksProvider_removeTileClick(url = "") {
    // remove trailing slash, to accomodate Places sending site urls ending with '/'
    let noTrailingSlashUrl = url.replace(/\/$/, "");
    let capObject = this._frequencyCaps[url] || this._frequencyCaps[noTrailingSlashUrl];
    // return resolved promise if capObject is not found
    if (!capObject) {
      return Promise.resolve();
    }
    // otherwise remove clicked flag
    delete capObject.clicked;
    return this._writeFrequencyCapFile();
  },

  /**
   * Removes all clicked flags from frequency cap object
   * @return promise resolved upon disk write completion
   */
  _removeAllTileClicks: function DirectoryLinksProvider_removeAllTileClicks() {
    Object.keys(this._frequencyCaps).forEach(url => {
      delete this._frequencyCaps[url].clicked;
    });
    return this._writeFrequencyCapFile();
=======
      await this._fetchAndCacheLinksIfNecessary();
    })();
>>>>>>> a17af05f
  },

  /**
   * Return the object to its pre-init state
   */
  reset: function DirectoryLinksProvider_reset() {
    delete this.__linksURL;
    this._removePrefsObserver();
    this._removeObservers();
    Services.obs.removeObserver(this, "intl:requested-locales-changed");
  },

  addObserver: function DirectoryLinksProvider_addObserver(aObserver) {
    this._observers.add(aObserver);
  },

  removeObserver: function DirectoryLinksProvider_removeObserver(aObserver) {
    this._observers.delete(aObserver);
  },

  _callObservers(methodName, ...args) {
    for (let obs of this._observers) {
      if (typeof(obs[methodName]) == "function") {
        try {
          obs[methodName](this, ...args);
        } catch (err) {
          Cu.reportError(err);
        }
      }
    }
  },

  _removeObservers() {
    this._observers.clear();
  }
};<|MERGE_RESOLUTION|>--- conflicted
+++ resolved
@@ -21,18 +21,6 @@
 XPCOMUtils.defineLazyGetter(this, "gTextDecoder", () => {
   return new TextDecoder();
 });
-<<<<<<< HEAD
-XPCOMUtils.defineLazyGetter(this, "gCryptoHash", function() {
-  return Cc["@mozilla.org/security/hash;1"].createInstance(Ci.nsICryptoHash);
-});
-XPCOMUtils.defineLazyGetter(this, "gUnicodeConverter", function() {
-  let converter = Cc["@mozilla.org/intl/scriptableunicodeconverter"]
-                    .createInstance(Ci.nsIScriptableUnicodeConverter);
-  converter.charset = "utf8";
-  return converter;
-});
-=======
->>>>>>> a17af05f
 
 
 // The filename where directory links are stored locally
@@ -57,41 +45,6 @@
 // The frecency of a directory link
 const DIRECTORY_FRECENCY = 1000;
 
-<<<<<<< HEAD
-// The frecency of a suggested link
-const SUGGESTED_FRECENCY = Infinity;
-
-// The filename where frequency cap data stored locally
-const FREQUENCY_CAP_FILE = "frequencyCap.json";
-
-// Default settings for daily and total frequency caps
-const DEFAULT_DAILY_FREQUENCY_CAP = 3;
-const DEFAULT_TOTAL_FREQUENCY_CAP = 10;
-
-// Default timeDelta to prune unused frequency cap objects
-// currently set to 10 days in milliseconds
-const DEFAULT_PRUNE_TIME_DELTA = 10 * 24 * 60 * 60 * 1000;
-
-// The min number of visible (not blocked) history tiles to have before showing suggested tiles
-const MIN_VISIBLE_HISTORY_TILES = 8;
-
-// The max number of visible (not blocked) history tiles to test for inadjacency
-const MAX_VISIBLE_HISTORY_TILES = 15;
-
-// Allowed ping actions remotely stored as columns: case-insensitive [a-z0-9_]
-const PING_ACTIONS = ["block", "click", "pin", "sponsored", "sponsored_link", "unpin", "view"];
-
-// Location of inadjacent sites json
-const INADJACENCY_SOURCE = "chrome://browser/content/newtab/newTab.inadjacent.json";
-
-// Fake URL to keep track of last block of a suggested tile in the frequency cap object
-const FAKE_SUGGESTED_BLOCK_URL = "ignore://suggested_block";
-
-// Time before suggested tile is allowed to play again after block - default to 1 day
-const AFTER_SUGGESTED_BLOCK_DECAY_TIME = 24 * 60 * 60 * 1000;
-
-=======
->>>>>>> a17af05f
 /**
  * Singleton that serves as the provider of directory links.
  * Directory links are a hard-coded set of links shown if a user's link
@@ -119,13 +72,8 @@
   get _linksURL() {
     if (!this.__linksURL) {
       try {
-<<<<<<< HEAD
-        this.__linksURL = Services.prefs.getCharPref(this._observedPrefs["linksURL"]);
-        this.__linksURLModified = Services.prefs.prefHasUserValue(this._observedPrefs["linksURL"]);
-=======
         this.__linksURL = Services.prefs.getCharPref(this._observedPrefs.linksURL);
         this.__linksURLModified = Services.prefs.prefHasUserValue(this._observedPrefs.linksURL);
->>>>>>> a17af05f
       } catch (e) {
         Cu.reportError("Error fetching directory links url from prefs: " + e);
       }
@@ -138,30 +86,7 @@
    * @return  the selected locale or "en-US" if none is selected
    */
   get locale() {
-<<<<<<< HEAD
-    let matchOS = Services.prefs.getBoolPref(PREF_MATCH_OS_LOCALE, false);
-
-    if (matchOS) {
-      return Cc["@mozilla.org/intl/ospreferences;1"].
-             getService(Ci.mozIOSPreferences).systemLocale;
-    }
-
-    try {
-      let locale = Services.prefs.getComplexValue(PREF_SELECTED_LOCALE,
-                                                  Ci.nsIPrefLocalizedString);
-      if (locale) {
-        return locale.data;
-      }
-    } catch (e) {}
-
-    try {
-      return Services.prefs.getCharPref(PREF_SELECTED_LOCALE);
-    } catch (e) {}
-
-    return "en-US";
-=======
     return Services.locale.getRequestedLocale() || "en-US";
->>>>>>> a17af05f
   },
 
   /**
@@ -212,23 +137,6 @@
     }
   },
 
-<<<<<<< HEAD
-  _cacheSuggestedLinks(link) {
-    // Don't cache links that don't have the expected 'frecent_sites'
-    if (!link.frecent_sites) {
-      return;
-    }
-
-    for (let suggestedSite of link.frecent_sites) {
-      let suggestedMap = this._suggestedLinks.get(suggestedSite) || new Map();
-      suggestedMap.set(link.url, link);
-      this._setupStartEndTime(link);
-      this._suggestedLinks.set(suggestedSite, suggestedMap);
-    }
-  },
-
-=======
->>>>>>> a17af05f
   _fetchAndCacheLinks: function DirectoryLinksProvider_fetchAndCacheLinks(uri) {
     // Replace with the same display locale used for selecting links data
     uri = uri.replace("%LOCALE%", this.locale);
@@ -336,13 +244,7 @@
       try {
         let json = gTextDecoder.decode(binaryData);
         let linksObj = JSON.parse(json);
-<<<<<<< HEAD
-        output = {directory: linksObj.directory || [],
-                  suggested: linksObj.suggested || [],
-                  enhanced:  linksObj.enhanced || []};
-=======
         output = {directory: linksObj.directory || []};
->>>>>>> a17af05f
       } catch (e) {
         Cu.reportError(e);
       }
@@ -355,173 +257,6 @@
   },
 
   /**
-<<<<<<< HEAD
-   * Translates link.time_limits to UTC miliseconds and sets
-   * link.startTime and link.endTime properties in link object
-   */
-  _setupStartEndTime: function DirectoryLinksProvider_setupStartEndTime(link) {
-    // set start/end limits. Use ISO_8601 format: '2014-01-10T20:20:20.600Z'
-    // (details here http://en.wikipedia.org/wiki/ISO_8601)
-    // Note that if timezone is missing, FX will interpret as local time
-    // meaning that the server can sepecify any time, but if the capmaign
-    // needs to start at same time across multiple timezones, the server
-    // omits timezone indicator
-    if (!link.time_limits) {
-      return;
-    }
-
-    let parsedTime;
-    if (link.time_limits.start) {
-      parsedTime = Date.parse(link.time_limits.start);
-      if (parsedTime && !isNaN(parsedTime)) {
-        link.startTime = parsedTime;
-      }
-    }
-    if (link.time_limits.end) {
-      parsedTime = Date.parse(link.time_limits.end);
-      if (parsedTime && !isNaN(parsedTime)) {
-        link.endTime = parsedTime;
-      }
-    }
-  },
-
-  /*
-   * Handles campaign timeout
-   */
-  _onCampaignTimeout: function DirectoryLinksProvider_onCampaignTimeout() {
-    // _campaignTimeoutID is invalid here, so just set it to null
-    this._campaignTimeoutID = null;
-    this._updateSuggestedTile();
-  },
-
-  /*
-   * Clears capmpaign timeout
-   */
-  _clearCampaignTimeout: function DirectoryLinksProvider_clearCampaignTimeout() {
-    if (this._campaignTimeoutID) {
-      clearTimeout(this._campaignTimeoutID);
-      this._campaignTimeoutID = null;
-    }
-  },
-
-  /**
-   * Setup capmpaign timeout to recompute suggested tiles upon
-   * reaching soonest start or end time for the campaign
-   * @param timeout in milliseconds
-   */
-  _setupCampaignTimeCheck: function DirectoryLinksProvider_setupCampaignTimeCheck(timeout) {
-    // sanity check
-    if (!timeout || timeout <= 0) {
-      return;
-    }
-    this._clearCampaignTimeout();
-    // setup next timeout
-    this._campaignTimeoutID = setTimeout(this._onCampaignTimeout.bind(this), timeout);
-  },
-
-  /**
-   * Test link for campaign time limits: checks if link falls within start/end time
-   * and returns an object containing a use flag and the timeoutDate milliseconds
-   * when the link has to be re-checked for campaign start-ready or end-reach
-   * @param link
-   * @return object {use: true or false, timeoutDate: milliseconds or null}
-   */
-  _testLinkForCampaignTimeLimits: function DirectoryLinksProvider_testLinkForCampaignTimeLimits(link) {
-    let currentTime = Date.now();
-    // test for start time first
-    if (link.startTime && link.startTime > currentTime) {
-      // not yet ready for start
-      return {use: false, timeoutDate: link.startTime};
-    }
-    // otherwise check for end time
-    if (link.endTime) {
-      // passed end time
-      if (link.endTime <= currentTime) {
-        return {use: false};
-      }
-      // otherwise link is still ok, but we need to set timeoutDate
-      return {use: true, timeoutDate: link.endTime};
-    }
-    // if we are here, the link is ok and no timeoutDate needed
-    return {use: true};
-  },
-
-  /**
-   * Handles block on suggested tile: updates fake block url with current timestamp
-   */
-  handleSuggestedTileBlock: function DirectoryLinksProvider_handleSuggestedTileBlock() {
-    this._updateFrequencyCapSettings({url: FAKE_SUGGESTED_BLOCK_URL});
-    this._writeFrequencyCapFile();
-    this._updateSuggestedTile();
-  },
-
-  /**
-   * Checks if suggested tile is being blocked for the rest of "decay time"
-   * @return True if blocked, false otherwise
-   */
-  _isSuggestedTileBlocked: function DirectoryLinksProvider__isSuggestedTileBlocked() {
-    let capObject = this._frequencyCaps[FAKE_SUGGESTED_BLOCK_URL];
-    if (!capObject || !capObject.lastUpdated) {
-      // user never blocked suggested tile or lastUpdated is missing
-      return false;
-    }
-    // otherwise, make sure that enough time passed after suggested tile was blocked
-    return (capObject.lastUpdated + AFTER_SUGGESTED_BLOCK_DECAY_TIME) > Date.now();
-  },
-
-  /**
-   * Report some action on a newtab page (view, click)
-   * @param sites Array of sites shown on newtab page
-   * @param action String of the behavior to report
-   * @param triggeringSiteIndex optional Int index of the site triggering action
-   * @return download promise
-   */
-  reportSitesAction: function DirectoryLinksProvider_reportSitesAction(sites, action, triggeringSiteIndex) {
-    // Check if the suggested tile was shown
-    if (action == "view") {
-      sites.slice(0, triggeringSiteIndex + 1).filter(s => s).forEach(site => {
-        let {targetedSite, url} = site.link;
-        if (targetedSite) {
-          this._addFrequencyCapView(url);
-        }
-      });
-    } else {
-      // any click action on a suggested tile should stop that tile suggestion
-      // click/block - user either removed a tile or went to a landing page
-      // pin - tile turned into history tile, should no longer be suggested
-      // unpin - the tile was pinned before, should not matter
-      // suggested tile has targetedSite, or frecent_sites if it was pinned
-      let {frecent_sites, targetedSite, url} = sites[triggeringSiteIndex].link;
-      if (frecent_sites || targetedSite) {
-        this._setFrequencyCapClick(url);
-      }
-    }
-
-    let newtabEnhanced = false;
-    let pingEndPoint = "";
-    try {
-      newtabEnhanced = Services.prefs.getBoolPref(PREF_NEWTAB_ENHANCED);
-      pingEndPoint = Services.prefs.getCharPref(PREF_DIRECTORY_PING);
-    } catch (ex) {}
-
-    // Bug 1240245 - We no longer send pings, but frequency capping and fetching
-    // tests depend on the following actions, so references to PING remain.
-    let invalidAction = PING_ACTIONS.indexOf(action) == -1;
-    if (!newtabEnhanced || pingEndPoint == "" || invalidAction) {
-      return Promise.resolve();
-    }
-
-    return Task.spawn(function* () {
-      // since we updated views/clicks we need write _frequencyCaps to disk
-      yield this._writeFrequencyCapFile();
-      // Use this as an opportunity to potentially fetch new links
-      yield this._fetchAndCacheLinksIfNecessary();
-    }.bind(this));
-  },
-
-  /**
-=======
->>>>>>> a17af05f
    * Get the enhanced link object for a link (whether history or directory)
    */
   getEnhancedLink: function DirectoryLinksProvider_getEnhancedLink(link) {
@@ -555,21 +290,6 @@
     return allowed.has(scheme) && (!checkBase || ALLOWED_URL_BASE.has(base));
   },
 
-<<<<<<< HEAD
-  _escapeChars(text) {
-    let charMap = {
-      "&": "&amp;",
-      "<": "&lt;",
-      ">": "&gt;",
-      '"': "&quot;",
-      "'": "&#039;"
-    };
-
-    return text.replace(/[&<>"']/g, (character) => charMap[character]);
-  },
-
-=======
->>>>>>> a17af05f
   /**
    * Gets the current set of directory links.
    * @param aCallback The function that the array of links is passed to.
@@ -618,503 +338,8 @@
         this._lastDownloadMS = Date.parse(fileInfo.lastModificationDate);
       }
       // fetch directory on startup without force
-<<<<<<< HEAD
-      yield this._fetchAndCacheLinksIfNecessary();
-      // fecth inadjacent sites on startup
-      yield this._loadInadjacentSites();
-    }.bind(this));
-  },
-
-  _handleManyLinksChanged() {
-    this._topSitesWithSuggestedLinks.clear();
-    this._suggestedLinks.forEach((suggestedLinks, site) => {
-      if (NewTabUtils.isTopPlacesSite(site)) {
-        this._topSitesWithSuggestedLinks.add(site);
-      }
-    });
-    this._updateSuggestedTile();
-  },
-
-  /**
-   * Updates _topSitesWithSuggestedLinks based on the link that was changed.
-   *
-   * @return true if _topSitesWithSuggestedLinks was modified, false otherwise.
-   */
-  _handleLinkChanged(aLink) {
-    let changedLinkSite = NewTabUtils.extractSite(aLink.url);
-    let linkStored = this._topSitesWithSuggestedLinks.has(changedLinkSite);
-
-    if (!NewTabUtils.isTopPlacesSite(changedLinkSite) && linkStored) {
-      this._topSitesWithSuggestedLinks.delete(changedLinkSite);
-      return true;
-    }
-
-    if (this._suggestedLinks.has(changedLinkSite) &&
-        NewTabUtils.isTopPlacesSite(changedLinkSite) && !linkStored) {
-      this._topSitesWithSuggestedLinks.add(changedLinkSite);
-      return true;
-    }
-
-    // always run _updateSuggestedTile if aLink is inadjacent
-    // and there are tiles configured to avoid it
-    if (this._avoidInadjacentSites && this._isInadjacentLink(aLink)) {
-      return true;
-    }
-
-    return false;
-  },
-
-  _populatePlacesLinks() {
-    NewTabUtils.links.populateProviderCache(NewTabUtils.placesProvider, () => {
-      this._handleManyLinksChanged();
-    });
-  },
-
-  onDeleteURI(aProvider, aLink) {
-    let {url} = aLink;
-    // remove clicked flag for that url and
-    // call observer upon disk write completion
-    this._removeTileClick(url).then(() => {
-      this._callObservers("onDeleteURI", url);
-    });
-  },
-
-  onClearHistory() {
-    // remove all clicked flags and call observers upon file write
-    this._removeAllTileClicks().then(() => {
-      this._callObservers("onClearHistory");
-    });
-  },
-
-  onLinkChanged(aProvider, aLink) {
-    // Make sure NewTabUtils.links handles the notification first.
-    setTimeout(() => {
-      if (this._handleLinkChanged(aLink) || this._shouldUpdateSuggestedTile()) {
-        this._updateSuggestedTile();
-      }
-    }, 0);
-  },
-
-  onManyLinksChanged() {
-    // Make sure NewTabUtils.links handles the notification first.
-    setTimeout(() => {
-      this._handleManyLinksChanged();
-    }, 0);
-  },
-
-  _getCurrentTopSiteCount() {
-    let visibleTopSiteCount = 0;
-    let newTabLinks = NewTabUtils.links.getLinks();
-    for (let link of newTabLinks.slice(0, MIN_VISIBLE_HISTORY_TILES)) {
-      // compute visibleTopSiteCount for suggested tiles
-      if (link && (link.type == "history" || link.type == "enhanced")) {
-        visibleTopSiteCount++;
-      }
-    }
-    // since newTabLinks are available, set _newTabHasInadjacentSite here
-    // note that _shouldUpdateSuggestedTile is called by _updateSuggestedTile
-    this._newTabHasInadjacentSite = this._avoidInadjacentSites && this._checkForInadjacentSites(newTabLinks);
-
-    return visibleTopSiteCount;
-  },
-
-  _shouldUpdateSuggestedTile() {
-    let sortedLinks = NewTabUtils.getProviderLinks(this);
-
-    let mostFrecentLink = {};
-    if (sortedLinks && sortedLinks.length) {
-      mostFrecentLink = sortedLinks[0]
-    }
-
-    let currTopSiteCount = this._getCurrentTopSiteCount();
-    if ((!mostFrecentLink.targetedSite && currTopSiteCount >= MIN_VISIBLE_HISTORY_TILES) ||
-        (mostFrecentLink.targetedSite && currTopSiteCount < MIN_VISIBLE_HISTORY_TILES)) {
-      // If mostFrecentLink has a targetedSite then mostFrecentLink is a suggested link.
-      // If we have enough history links (8+) to show a suggested tile and we are not
-      // already showing one, then we should update (to *attempt* to add a suggested tile).
-      // OR if we don't have enough history to show a suggested tile (<8) and we are
-      // currently showing one, we should update (to remove it).
-      return true;
-    }
-
-    return false;
-  },
-
-  /**
-   * Chooses and returns a suggested tile based on a user's top sites
-   * that we have an available suggested tile for.
-   *
-   * @return the chosen suggested tile, or undefined if there isn't one
-   */
-  _updateSuggestedTile() {
-    let sortedLinks = NewTabUtils.getProviderLinks(this);
-
-    if (!sortedLinks) {
-      // If NewTabUtils.links.resetCache() is called before getting here,
-      // sortedLinks may be undefined.
-      return undefined;
-    }
-
-    // Delete the current suggested tile, if one exists.
-    let initialLength = sortedLinks.length;
-    if (initialLength) {
-      let mostFrecentLink = sortedLinks[0];
-      if (mostFrecentLink.targetedSite) {
-        this._callObservers("onLinkChanged", {
-          url: mostFrecentLink.url,
-          frecency: SUGGESTED_FRECENCY,
-          lastVisitDate: mostFrecentLink.lastVisitDate,
-          type: mostFrecentLink.type,
-        }, 0, true);
-      }
-    }
-
-    if (this._topSitesWithSuggestedLinks.size == 0 ||
-        !this._shouldUpdateSuggestedTile() ||
-        this._isSuggestedTileBlocked()) {
-      // There are no potential suggested links we can show or not
-      // enough history for a suggested tile, or suggested tile was
-      // recently blocked and wait time interval has not decayed yet
-      return undefined;
-    }
-
-    // Create a flat list of all possible links we can show as suggested.
-    // Note that many top sites may map to the same suggested links, but we only
-    // want to count each suggested link once (based on url), thus possibleLinks is a map
-    // from url to suggestedLink. Thus, each link has an equal chance of being chosen at
-    // random from flattenedLinks if it appears only once.
-    let nextTimeout;
-    let possibleLinks = new Map();
-    let targetedSites = new Map();
-    this._topSitesWithSuggestedLinks.forEach(topSiteWithSuggestedLink => {
-      let suggestedLinksMap = this._suggestedLinks.get(topSiteWithSuggestedLink);
-      suggestedLinksMap.forEach((suggestedLink, url) => {
-        // Skip this link if we've shown it too many times already
-        if (!this._testFrequencyCapLimits(url)) {
-          return;
-        }
-
-        // as we iterate suggestedLinks, check for campaign start/end
-        // time limits, and set nextTimeout to the closest timestamp
-        let {use, timeoutDate} = this._testLinkForCampaignTimeLimits(suggestedLink);
-        // update nextTimeout is necessary
-        if (timeoutDate && (!nextTimeout || nextTimeout > timeoutDate)) {
-          nextTimeout = timeoutDate;
-        }
-        // Skip link if it falls outside campaign time limits
-        if (!use) {
-          return;
-        }
-
-        // Skip link if it avoids inadjacent sites and newtab has one
-        if (suggestedLink.check_inadjacency && this._newTabHasInadjacentSite) {
-          return;
-        }
-
-        possibleLinks.set(url, suggestedLink);
-
-        // Keep a map of URL to targeted sites. We later use this to show the user
-        // what site they visited to trigger this suggestion.
-        if (!targetedSites.get(url)) {
-          targetedSites.set(url, []);
-        }
-        targetedSites.get(url).push(topSiteWithSuggestedLink);
-      })
-    });
-
-    // setup timeout check for starting or ending campaigns
-    if (nextTimeout) {
-      this._setupCampaignTimeCheck(nextTimeout - Date.now());
-    }
-
-    // We might have run out of possible links to show
-    let numLinks = possibleLinks.size;
-    if (numLinks == 0) {
-      return undefined;
-    }
-
-    let flattenedLinks = [...possibleLinks.values()];
-
-    // Choose our suggested link at random
-    let suggestedIndex = Math.floor(Math.random() * numLinks);
-    let chosenSuggestedLink = flattenedLinks[suggestedIndex];
-
-    // Add the suggested link to the front with some extra values
-    this._callObservers("onLinkChanged", Object.assign({
-      frecency: SUGGESTED_FRECENCY,
-
-      // Choose the first site a user has visited as the target. In the future,
-      // this should be the site with the highest frecency. However, we currently
-      // store frecency by URL not by site.
-      targetedSite: targetedSites.get(chosenSuggestedLink.url).length ?
-        targetedSites.get(chosenSuggestedLink.url)[0] : null
-    }, chosenSuggestedLink));
-    return chosenSuggestedLink;
-   },
-
-  /**
-   * Loads inadjacent sites
-   * @return a promise resolved when lookup Set for sites is built
-   */
-  _loadInadjacentSites: function DirectoryLinksProvider_loadInadjacentSites() {
-    return this._downloadJsonData(this._inadjacentSitesUrl).then(jsonString => {
-      let jsonObject = {};
-      try {
-        jsonObject = JSON.parse(jsonString);
-      } catch (e) {
-        Cu.reportError(e);
-      }
-
-      this._inadjacentSites = new Set(jsonObject.domains);
-    });
-  },
-
-  /**
-   * Genegrates hash suitable for looking up inadjacent site
-   * @param value to hsh
-   * @return hased value, base64-ed
-   */
-  _generateHash: function DirectoryLinksProvider_generateHash(value) {
-    let byteArr = gUnicodeConverter.convertToByteArray(value);
-    gCryptoHash.init(gCryptoHash.MD5);
-    gCryptoHash.update(byteArr, byteArr.length);
-    return gCryptoHash.finish(true);
-  },
-
-  /**
-   * Checks if link belongs to inadjacent domain
-   * @param link to check
-   * @return true for inadjacent domains, false otherwise
-   */
-  _isInadjacentLink: function DirectoryLinksProvider_isInadjacentLink(link) {
-    let baseDomain = link.baseDomain || NewTabUtils.extractSite(link.url || "");
-    if (!baseDomain) {
-        return false;
-    }
-    // check if hashed domain is inadjacent
-    return this._inadjacentSites.has(this._generateHash(baseDomain));
-  },
-
-  /**
-   * Checks if new tab has inadjacent site
-   * @param new tab links (or nothing, in which case NewTabUtils.links.getLinks() is called
-   * @return true if new tab shows has inadjacent site
-   */
-  _checkForInadjacentSites: function DirectoryLinksProvider_checkForInadjacentSites(newTabLink) {
-    let links = newTabLink || NewTabUtils.links.getLinks();
-    for (let link of links.slice(0, MAX_VISIBLE_HISTORY_TILES)) {
-      // check links against inadjacent list - specifically include ALL link types
-      if (this._isInadjacentLink(link)) {
-        return true;
-      }
-    }
-    return false;
-  },
-
-  /**
-   * Reads json file, parses its content, and returns resulting object
-   * @param json file path
-   * @param json object to return in case file read or parse fails
-   * @return a promise resolved to a valid object or undefined upon error
-   */
-  _readJsonFile: Task.async(function* (filePath, nullObject) {
-    let jsonObj;
-    try {
-      let binaryData = yield OS.File.read(filePath);
-      let json = gTextDecoder.decode(binaryData);
-      jsonObj = JSON.parse(json);
-    } catch (e) {}
-    return jsonObj || nullObject;
-  }),
-
-  /**
-   * Loads frequency cap object from file and parses its content
-   * @return a promise resolved upon load completion
-   *         on error or non-exstent file _frequencyCaps is set to empty object
-   */
-  _readFrequencyCapFile: Task.async(function* () {
-    // set _frequencyCaps object to file's content or empty object
-    this._frequencyCaps = yield this._readJsonFile(this._frequencyCapFilePath, {});
-  }),
-
-  /**
-   * Saves frequency cap object to file
-   * @return a promise resolved upon file i/o completion
-   */
-  _writeFrequencyCapFile: function DirectoryLinksProvider_writeFrequencyCapFile() {
-    let json = JSON.stringify(this._frequencyCaps || {});
-    return OS.File.writeAtomic(this._frequencyCapFilePath, json, {tmpPath: this._frequencyCapFilePath + ".tmp"});
-  },
-
-  /**
-   * Clears frequency cap object and writes empty json to file
-   * @return a promise resolved upon file i/o completion
-   */
-  _clearFrequencyCap: function DirectoryLinksProvider_clearFrequencyCap() {
-    this._frequencyCaps = {};
-    return this._writeFrequencyCapFile();
-  },
-
-  /**
-   * updates frequency cap configuration for a link
-   */
-  _updateFrequencyCapSettings: function DirectoryLinksProvider_updateFrequencyCapSettings(link) {
-    let capsObject = this._frequencyCaps[link.url];
-    if (!capsObject) {
-      // create an object with empty counts
-      capsObject = {
-        dailyViews: 0,
-        totalViews: 0,
-        lastShownDate: 0,
-      };
-      this._frequencyCaps[link.url] = capsObject;
-    }
-    // set last updated timestamp
-    capsObject.lastUpdated = Date.now();
-    // check for link configuration
-    if (link.frequency_caps) {
-      capsObject.dailyCap = link.frequency_caps.daily || DEFAULT_DAILY_FREQUENCY_CAP;
-      capsObject.totalCap = link.frequency_caps.total || DEFAULT_TOTAL_FREQUENCY_CAP;
-    } else {
-      // fallback to defaults
-      capsObject.dailyCap = DEFAULT_DAILY_FREQUENCY_CAP;
-      capsObject.totalCap = DEFAULT_TOTAL_FREQUENCY_CAP;
-    }
-  },
-
-  /**
-   * Prunes frequency cap objects for outdated links
-   * @param timeDetla milliseconds
-   *        all cap objects with lastUpdated less than (now() - timeDelta)
-   *        will be removed. This is done to remove frequency cap objects
-   *        for unused tile urls
-   */
-  _pruneFrequencyCapUrls: function DirectoryLinksProvider_pruneFrequencyCapUrls(timeDelta = DEFAULT_PRUNE_TIME_DELTA) {
-    let timeThreshold = Date.now() - timeDelta;
-    Object.keys(this._frequencyCaps).forEach(url => {
-      // remove url if it is not ignorable and wasn't updated for a while
-      if (!url.startsWith("ignore") && this._frequencyCaps[url].lastUpdated <= timeThreshold) {
-        delete this._frequencyCaps[url];
-      }
-    });
-  },
-
-  /**
-   * Checks if supplied timestamp happened today
-   * @param timestamp in milliseconds
-   * @return true if the timestamp was made today, false otherwise
-   */
-  _wasToday: function DirectoryLinksProvider_wasToday(timestamp) {
-    let showOn = new Date(timestamp);
-    let today = new Date();
-    // call timestamps identical if both day and month are same
-    return showOn.getDate() == today.getDate() &&
-           showOn.getMonth() == today.getMonth() &&
-           showOn.getYear() == today.getYear();
-  },
-
-  /**
-   * adds some number of views for a url
-   * @param url String url of the suggested link
-   */
-  _addFrequencyCapView: function DirectoryLinksProvider_addFrequencyCapView(url) {
-    let capObject = this._frequencyCaps[url];
-    // sanity check
-    if (!capObject) {
-      return;
-    }
-
-    // if the day is new: reset the daily counter and lastShownDate
-    if (!this._wasToday(capObject.lastShownDate)) {
-      capObject.dailyViews = 0;
-      // update lastShownDate
-      capObject.lastShownDate = Date.now();
-    }
-
-    // bump both daily and total counters
-    capObject.totalViews++;
-    capObject.dailyViews++;
-
-    // if any of the caps is reached - update suggested tiles
-    if (capObject.totalViews >= capObject.totalCap ||
-        capObject.dailyViews >= capObject.dailyCap) {
-      this._updateSuggestedTile();
-    }
-  },
-
-  /**
-   * Sets clicked flag for link url
-   * @param url String url of the suggested link
-   */
-  _setFrequencyCapClick(url) {
-    let capObject = this._frequencyCaps[url];
-    // sanity check
-    if (!capObject) {
-      return;
-    }
-    capObject.clicked = true;
-    // and update suggested tiles, since current tile became invalid
-    this._updateSuggestedTile();
-  },
-
-  /**
-   * Tests frequency cap limits for link url
-   * @param url String url of the suggested link
-   * @return true if link is viewable, false otherwise
-   */
-  _testFrequencyCapLimits: function DirectoryLinksProvider_testFrequencyCapLimits(url) {
-    let capObject = this._frequencyCaps[url];
-    // sanity check: if url is missing - do not show this tile
-    if (!capObject) {
-      return false;
-    }
-
-    // check for clicked set or total views reached
-    if (capObject.clicked || capObject.totalViews >= capObject.totalCap) {
-      return false;
-    }
-
-    // otherwise check if link is over daily views limit
-    if (this._wasToday(capObject.lastShownDate) &&
-        capObject.dailyViews >= capObject.dailyCap) {
-      return false;
-    }
-
-    // we passed all cap tests: return true
-    return true;
-  },
-
-  /**
-   * Removes clicked flag from frequency cap entry for tile landing url
-   * @param url String url of the suggested link
-   * @return promise resolved upon disk write completion
-   */
-  _removeTileClick: function DirectoryLinksProvider_removeTileClick(url = "") {
-    // remove trailing slash, to accomodate Places sending site urls ending with '/'
-    let noTrailingSlashUrl = url.replace(/\/$/, "");
-    let capObject = this._frequencyCaps[url] || this._frequencyCaps[noTrailingSlashUrl];
-    // return resolved promise if capObject is not found
-    if (!capObject) {
-      return Promise.resolve();
-    }
-    // otherwise remove clicked flag
-    delete capObject.clicked;
-    return this._writeFrequencyCapFile();
-  },
-
-  /**
-   * Removes all clicked flags from frequency cap object
-   * @return promise resolved upon disk write completion
-   */
-  _removeAllTileClicks: function DirectoryLinksProvider_removeAllTileClicks() {
-    Object.keys(this._frequencyCaps).forEach(url => {
-      delete this._frequencyCaps[url].clicked;
-    });
-    return this._writeFrequencyCapFile();
-=======
       await this._fetchAndCacheLinksIfNecessary();
     })();
->>>>>>> a17af05f
   },
 
   /**
