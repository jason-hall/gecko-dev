--- conflicted
+++ resolved
@@ -14,14 +14,6 @@
 Cu.import("resource://gre/modules/Services.jsm");
 Cu.import("resource://gre/modules/XPCOMUtils.jsm");
 
-<<<<<<< HEAD
-var ContentClick = {
-  init() {
-    let mm = Cc["@mozilla.org/globalmessagemanager;1"].getService(Ci.nsIMessageListenerManager);
-    mm.addMessageListener("Content:Click", this);
-  },
-
-=======
 XPCOMUtils.defineLazyModuleGetter(this, "PlacesUIUtils",
                                   "resource:///modules/PlacesUIUtils.jsm");
 XPCOMUtils.defineLazyModuleGetter(this, "PrivateBrowsingUtils",
@@ -29,7 +21,6 @@
 
 var ContentClick = {
   // Listeners are added in nsBrowserGlue.js
->>>>>>> a17af05f
   receiveMessage(message) {
     switch (message.name) {
       case "Content:Click":
@@ -56,16 +47,6 @@
       // This is the Opera convention for a special link that, when clicked,
       // allows to add a sidebar panel.  The link's title attribute contains
       // the title that should be used for the sidebar panel.
-<<<<<<< HEAD
-      PlacesUIUtils.showBookmarkDialog({ action: "add"
-                                       , type: "bookmark"
-                                       , uri: Services.io.newURI(json.href)
-                                       , title: json.title
-                                       , loadBookmarkInSidebar: true
-                                       , hiddenRows: [ "description"
-                                                     , "location"
-                                                     , "keyword" ]
-=======
       PlacesUIUtils.showBookmarkDialog({ action: "add",
                                          type: "bookmark",
                                          uri: Services.io.newURI(json.href),
@@ -74,7 +55,6 @@
                                          hiddenRows: [ "description",
                                                         "location",
                                                         "keyword" ]
->>>>>>> a17af05f
                                        }, window);
       return;
     }
