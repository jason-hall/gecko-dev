/* This Source Code Form is subject to the terms of the Mozilla Public
 * License, v. 2.0. If a copy of the MPL was not distributed with this
 * file, You can obtain one at http://mozilla.org/MPL/2.0/. */

"use strict";

const {interfaces: Ci, utils: Cu} = Components;

Cu.import("resource://gre/modules/XPCOMUtils.jsm");
Cu.import("resource://gre/modules/Services.jsm");

XPCOMUtils.defineLazyModuleGetter(this, "Experiments",
                                  "resource:///modules/experiments/Experiments.jsm");
XPCOMUtils.defineLazyModuleGetter(this, "OS",
                                  "resource://gre/modules/osfile.jsm");
XPCOMUtils.defineLazyModuleGetter(this, "CommonUtils",
                                  "resource://services-common/utils.js");
XPCOMUtils.defineLazyModuleGetter(this, "TelemetryUtils",
                                  "resource://gre/modules/TelemetryUtils.jsm");


const PREF_EXPERIMENTS_ENABLED  = "experiments.enabled";
const PREF_ACTIVE_EXPERIMENT    = "experiments.activeExperiment"; // whether we have an active experiment
const DELAY_INIT_MS             = 30 * 1000;

function ExperimentsService() {
  this._initialized = false;
  this._delayedInitTimer = null;
}

ExperimentsService.prototype = {
  classID: Components.ID("{f7800463-3b97-47f9-9341-b7617e6d8d49}"),
  QueryInterface: XPCOMUtils.generateQI([Ci.nsITimerCallback, Ci.nsIObserver]),

<<<<<<< HEAD
  notify(timer) {
    if (!gExperimentsEnabled) {
=======
  get _experimentsEnabled() {
    // We can enable experiments if either unified Telemetry or FHR is on, and the user
    // has opted into Telemetry.
    return Services.prefs.getBoolPref(PREF_EXPERIMENTS_ENABLED, false) &&
           TelemetryUtils.isTelemetryEnabled;
  },

  notify(timer) {
    if (!this._experimentsEnabled) {
>>>>>>> a17af05f
      return;
    }
    if (OS.Constants.Path.profileDir === undefined) {
      throw Error("Update timer fired before profile was initialized?");
    }
    let instance = Experiments.instance();
    if (instance.isReady) {
      instance.updateManifest().catch(error => {
        // Don't throw, as this breaks tests. In any case the best we can do here
        // is to log the failure.
        Cu.reportError(error);
      });
    }
  },

  _delayedInit() {
    if (!this._initialized) {
      this._initialized = true;
      Experiments.instance(); // for side effects
    }
  },

  observe(subject, topic, data) {
    switch (topic) {
      case "profile-after-change":
        if (this._experimentsEnabled) {
          Services.obs.addObserver(this, "quit-application");
          Services.obs.addObserver(this, "sessionstore-state-finalized");
          Services.obs.addObserver(this, "EM-loaded");

          if (Services.prefs.getBoolPref(PREF_ACTIVE_EXPERIMENT, false)) {
            this._initialized = true;
            Experiments.instance(); // for side effects
          }
        }
        break;
      case "sessionstore-state-finalized":
        if (!this._initialized) {
          CommonUtils.namedTimer(this._delayedInit, DELAY_INIT_MS, this, "_delayedInitTimer");
        }
        break;
      case "EM-loaded":
        if (!this._initialized) {
          Experiments.instance(); // for side effects
          this._initialized = true;

          if (this._delayedInitTimer) {
            this._delayedInitTimer.clear();
          }
        }
        break;
      case "quit-application":
        Services.obs.removeObserver(this, "quit-application");
        Services.obs.removeObserver(this, "sessionstore-state-finalized");
        Services.obs.removeObserver(this, "EM-loaded");
        if (this._delayedInitTimer) {
          this._delayedInitTimer.clear();
        }
        break;
    }
  },
};

this.NSGetFactory = XPCOMUtils.generateNSGetFactory([ExperimentsService]);<|MERGE_RESOLUTION|>--- conflicted
+++ resolved
@@ -32,10 +32,6 @@
   classID: Components.ID("{f7800463-3b97-47f9-9341-b7617e6d8d49}"),
   QueryInterface: XPCOMUtils.generateQI([Ci.nsITimerCallback, Ci.nsIObserver]),
 
-<<<<<<< HEAD
-  notify(timer) {
-    if (!gExperimentsEnabled) {
-=======
   get _experimentsEnabled() {
     // We can enable experiments if either unified Telemetry or FHR is on, and the user
     // has opted into Telemetry.
@@ -45,7 +41,6 @@
 
   notify(timer) {
     if (!this._experimentsEnabled) {
->>>>>>> a17af05f
       return;
     }
     if (OS.Constants.Path.profileDir === undefined) {
