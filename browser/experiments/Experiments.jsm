/* This Source Code Form is subject to the terms of the Mozilla Public
 * License, v. 2.0. If a copy of the MPL was not distributed with this
 * file, You can obtain one at http://mozilla.org/MPL/2.0/. */

"use strict";

this.EXPORTED_SYMBOLS = [
  "Experiments",
];

const {classes: Cc, interfaces: Ci, utils: Cu} = Components;

Cu.import("resource://gre/modules/XPCOMUtils.jsm");
Cu.import("resource://gre/modules/Services.jsm");
Cu.import("resource://gre/modules/osfile.jsm");
Cu.import("resource://gre/modules/Log.jsm");
Cu.import("resource://gre/modules/AsyncShutdown.jsm");

XPCOMUtils.defineLazyModuleGetter(this, "UpdateUtils",
                                  "resource://gre/modules/UpdateUtils.jsm");
XPCOMUtils.defineLazyModuleGetter(this, "AddonManager",
                                  "resource://gre/modules/AddonManager.jsm");
XPCOMUtils.defineLazyModuleGetter(this, "AddonManagerPrivate",
                                  "resource://gre/modules/AddonManager.jsm");
XPCOMUtils.defineLazyModuleGetter(this, "TelemetryEnvironment",
                                  "resource://gre/modules/TelemetryEnvironment.jsm");
XPCOMUtils.defineLazyModuleGetter(this, "TelemetryLog",
                                  "resource://gre/modules/TelemetryLog.jsm");
XPCOMUtils.defineLazyModuleGetter(this, "TelemetryUtils",
                                  "resource://gre/modules/TelemetryUtils.jsm");
XPCOMUtils.defineLazyModuleGetter(this, "CommonUtils",
                                  "resource://services-common/utils.js");

XPCOMUtils.defineLazyServiceGetter(this, "gCrashReporter",
                                   "@mozilla.org/xre/app-info;1",
                                   "nsICrashReporter");

const FILE_CACHE                = "experiments.json";
const EXPERIMENTS_CHANGED_TOPIC = "experiments-changed";
const PREF_CHANGED_TOPIC        = "nsPref:changed";
const MANIFEST_VERSION          = 1;
const CACHE_VERSION             = 1;

const KEEP_HISTORY_N_DAYS       = 180;

const PREF_BRANCH               = "experiments.";
const PREF_ENABLED              = "enabled"; // experiments.enabled
const PREF_ACTIVE_EXPERIMENT    = "activeExperiment"; // whether we have an active experiment
const PREF_LOGGING              = "logging";
const PREF_LOGGING_LEVEL        = PREF_LOGGING + ".level"; // experiments.logging.level
const PREF_LOGGING_DUMP         = PREF_LOGGING + ".dump"; // experiments.logging.dump
const PREF_MANIFEST_URI         = "manifest.uri"; // experiments.logging.manifest.uri
const PREF_FORCE_SAMPLE         = "force-sample-value"; // experiments.force-sample-value

const PREF_TELEMETRY_ENABLED      = "toolkit.telemetry.enabled";

const URI_EXTENSION_STRINGS     = "chrome://mozapps/locale/extensions/extensions.properties";

const CACHE_WRITE_RETRY_DELAY_SEC = 60 * 3;
const MANIFEST_FETCH_TIMEOUT_MSEC = 60 * 3 * 1000; // 3 minutes

const TELEMETRY_LOG = {
  // log(key, [kind, experimentId, details])
  ACTIVATION_KEY: "EXPERIMENT_ACTIVATION",
  ACTIVATION: {
    // Successfully activated.
    ACTIVATED: "ACTIVATED",
    // Failed to install the add-on.
    INSTALL_FAILURE: "INSTALL_FAILURE",
    // Experiment does not meet activation requirements. Details will
    // be provided.
    REJECTED: "REJECTED",
  },

  // log(key, [kind, experimentId, optionalDetails...])
  TERMINATION_KEY: "EXPERIMENT_TERMINATION",
  TERMINATION: {
    // The Experiments service was disabled.
    SERVICE_DISABLED: "SERVICE_DISABLED",
    // Add-on uninstalled.
    ADDON_UNINSTALLED: "ADDON_UNINSTALLED",
    // The experiment disabled itself.
    FROM_API: "FROM_API",
    // The experiment expired (e.g. by exceeding the end date).
    EXPIRED: "EXPIRED",
    // Disabled after re-evaluating conditions. If this is specified,
    // details will be provided.
    RECHECK: "RECHECK",
  },
};
XPCOMUtils.defineConstant(this, "TELEMETRY_LOG", TELEMETRY_LOG);

const gPrefs = Services.prefs.getBranch(PREF_BRANCH);
var gExperimentsEnabled = false;
var gAddonProvider = null;
var gExperiments = null;
var gLogAppenderDump = null;
var gPolicyCounter = 0;
var gExperimentsCounter = 0;
var gExperimentEntryCounter = 0;
var gPreviousProviderCounter = 0;

// Tracks active AddonInstall we know about so we can deny external
// installs.
var gActiveInstallURLs = new Set();

// Tracks add-on IDs that are being uninstalled by us. This allows us
// to differentiate between expected uninstalled and user-driven uninstalls.
var gActiveUninstallAddonIDs = new Set();

var gLogger;
var gLogDumping = false;

function configureLogging() {
  if (!gLogger) {
    gLogger = Log.repository.getLogger("Browser.Experiments");
    gLogger.addAppender(new Log.ConsoleAppender(new Log.BasicFormatter()));
  }
  gLogger.level = gPrefs.getIntPref(PREF_LOGGING_LEVEL, Log.Level.Warn);

  let logDumping = gPrefs.getBoolPref(PREF_LOGGING_DUMP, false);
  if (logDumping != gLogDumping) {
    if (logDumping) {
      gLogAppenderDump = new Log.DumpAppender(new Log.BasicFormatter());
      gLogger.addAppender(gLogAppenderDump);
    } else {
      gLogger.removeAppender(gLogAppenderDump);
      gLogAppenderDump = null;
    }
    gLogDumping = logDumping;
  }
}

// Loads a JSON file using OS.file. file is a string representing the path
// of the file to be read, options contains additional options to pass to
// OS.File.read.
// Returns a Promise resolved with the json payload or rejected with
// OS.File.Error or JSON.parse() errors.
function loadJSONAsync(file, options) {
  return (async function() {
    let rawData = await OS.File.read(file, options);
    // Read json file into a string
    let data;
    try {
      // Obtain a converter to read from a UTF-8 encoded input stream.
      let converter = new TextDecoder();
      data = JSON.parse(converter.decode(rawData));
    } catch (ex) {
      gLogger.error("Experiments: Could not parse JSON: " + file + " " + ex);
      throw ex;
    }
    return data;
  })();
}

// Returns a promise that is resolved with the AddonInstall for that URL.
function addonInstallForURL(url, hash) {
  return AddonManager.getInstallForURL(url, null, "application/x-xpinstall", hash);
}

// Returns a promise that is resolved with an Array<Addon> of the installed
// experiment addons.
function installedExperimentAddons() {
<<<<<<< HEAD
  return AddonManager.getAddonsByTypes(["experiment"]).then(addons => {
=======
  return AddonManager.getActiveAddons(["experiment"]).then(addons => {
>>>>>>> a17af05f
    return addons.filter(a => !a.appDisabled);
  });
}

// Takes an Array<Addon> and returns a promise that is resolved when the
// addons are uninstalled.
async function uninstallAddons(addons) {
  if (!AddonManagerPrivate.isDBLoaded()) {
    await new Promise(resolve => {
      Services.obs.addObserver({
        observe(subject, topic, data) {
          Services.obs.removeObserver(this, "xpi-database-loaded");
          resolve();
        },
      }, "xpi-database-loaded");
    });

    // This function was called during startup so the addons that were
    // passed in were partial addon objects.  Now that the full addons
    // database is loaded, get proper Addon objects.
    addons = await AddonManager.getAddonsByIDs(addons.map(a => a.id));
  }

  let ids = new Set(addons.map(addon => addon.id));
  return new Promise(resolve => {

    let listener = {};
    listener.onUninstalled = addon => {
      if (!ids.has(addon.id)) {
        return;
      }

      ids.delete(addon.id);
      if (ids.size == 0) {
        AddonManager.removeAddonListener(listener);
        resolve();
      }
    };

    AddonManager.addAddonListener(listener);

    for (let addon of addons) {
      addon.uninstall();
    }

  });
}

/**
 * The experiments module.
 */

var Experiments = {
  /**
   * Provides access to the global `Experiments.Experiments` instance.
   */
  instance() {
    if (!gExperiments) {
      gExperiments = new Experiments.Experiments();
    }

    return gExperiments;
  },
};

/*
 * The policy object allows us to inject fake enviroment data from the
 * outside by monkey-patching.
 */

Experiments.Policy = function() {
  this._log = Log.repository.getLoggerWithMessagePrefix(
    "Browser.Experiments.Policy",
    "Policy #" + gPolicyCounter++ + "::");

  // Set to true to ignore hash verification on downloaded XPIs. This should
  // not be used outside of testing.
  this.ignoreHashes = false;
};

Experiments.Policy.prototype = {
  now() {
    return new Date();
  },

  random() {
<<<<<<< HEAD
    let pref = gPrefs.get(PREF_FORCE_SAMPLE);
=======
    let pref = gPrefs.getStringPref(PREF_FORCE_SAMPLE, undefined);
>>>>>>> a17af05f
    if (pref !== undefined) {
      let val = Number.parseFloat(pref);
      this._log.debug("random sample forced: " + val);
      if (isNaN(val) || val < 0) {
        return 0;
      }
      if (val > 1) {
        return 1;
      }
      return val;
    }
    return Math.random();
  },

  futureDate(offset) {
    return new Date(this.now().getTime() + offset);
  },

  oneshotTimer(callback, timeout, thisObj, name) {
    return CommonUtils.namedTimer(callback, timeout, thisObj, name);
  },

  updatechannel() {
    return UpdateUtils.UpdateChannel;
  },

  locale() {
    return Services.locale.getAppLocaleAsLangTag();
  },

  /**
   * For testing a race condition, one of the tests delays the callback of
   * writing the cache by replacing this policy function.
   */
  delayCacheWrite(promise) {
    return promise;
  },
};

function AlreadyShutdownError(message = "already shut down") {
  Error.call(this, message);
  let error = new Error();
  this.name = "AlreadyShutdownError";
  this.message = message;
  this.stack = error.stack;
}
AlreadyShutdownError.prototype = Object.create(Error.prototype);
AlreadyShutdownError.prototype.constructor = AlreadyShutdownError;

function CacheWriteError(message = "Error writing cache file") {
  Error.call(this, message);
  let error = new Error();
  this.name = "CacheWriteError";
  this.message = message;
  this.stack = error.stack;
}
CacheWriteError.prototype = Object.create(Error.prototype);
CacheWriteError.prototype.constructor = CacheWriteError;

/**
 * Manages the experiments and provides an interface to control them.
 */

Experiments.Experiments = function(policy = new Experiments.Policy()) {
  let log = Log.repository.getLoggerWithMessagePrefix(
      "Browser.Experiments.Experiments",
      "Experiments #" + gExperimentsCounter++ + "::");

  // At the time of this writing, Experiments.jsm has severe
  // crashes. For forensics purposes, keep the last few log
  // messages in memory and upload them in case of crash.
  this._forensicsLogs = [];
  this._forensicsLogs.length = 30;
  this._log = Object.create(log);
  this._log.log = (level, string, params) => {
    this._addToForensicsLog("Experiments", string);
    log.log(level, string, params);
  };

  this._log.trace("constructor");

  // Capture the latest error, for forensics purposes.
  this._latestError = null;


  this._policy = policy;

  // This is a Map of (string -> ExperimentEntry), keyed with the experiment id.
  // It holds both the current experiments and history.
  // Map() preserves insertion order, which means we preserve the manifest order.
  // This is null until we've successfully completed loading the cache from
  // disk the first time.
  this._experiments = null;
  this._refresh = false;
  this._terminateReason = null; // or TELEMETRY_LOG.TERMINATION....
  this._dirty = false;

  // Loading the cache happens once asynchronously on startup
  this._loadTask = null;

  // The _main task handles all other actions:
  // * refreshing the manifest off the network (if _refresh)
  // * disabling/enabling experiments
  // * saving the cache (if _dirty)
  this._mainTask = null;

  // Timer for re-evaluating experiment status.
  this._timer = null;

  this._shutdown = false;
  this._networkRequest = null;

  // We need to tell when we first evaluated the experiments to fire an
  // experiments-changed notification when we only loaded completed experiments.
  this._firstEvaluate = true;

  this.init();
};

Experiments.Experiments.prototype = {
  QueryInterface: XPCOMUtils.generateQI([Ci.nsITimerCallback, Ci.nsIObserver, Ci.nsISupportsWeakReference]),

  /**
   * `true` if the experiments manager is currently setup (has been fully initialized
   * and not uninitialized yet).
   */
  get isReady() {
    return !this._shutdown;
  },

<<<<<<< HEAD
=======
  observe(subject, topic, data) {
    switch (topic) {
      case PREF_CHANGED_TOPIC:
        if (data == PREF_BRANCH + PREF_MANIFEST_URI) {
          this.updateManifest();
        } else if (data == PREF_BRANCH + PREF_ENABLED) {
          this._toggleExperimentsEnabled(gPrefs.getBoolPref(PREF_ENABLED, false));
        } else if (data == PREF_TELEMETRY_ENABLED) {
          this._telemetryStatusChanged();
        }
        break;
    }
  },

>>>>>>> a17af05f
  init() {
    this._shutdown = false;
    configureLogging();

    gExperimentsEnabled = gPrefs.getBoolPref(PREF_ENABLED, false) && TelemetryUtils.isTelemetryEnabled;
    this._log.trace("enabled=" + gExperimentsEnabled + ", " + this.enabled);

    Services.prefs.addObserver(PREF_BRANCH + PREF_LOGGING, configureLogging);
    Services.prefs.addObserver(PREF_BRANCH + PREF_MANIFEST_URI, this, true);
    Services.prefs.addObserver(PREF_BRANCH + PREF_ENABLED, this, true);

    Services.prefs.addObserver(PREF_TELEMETRY_ENABLED, this, true);

    AddonManager.shutdown.addBlocker("Experiments.jsm shutdown",
      this.uninit.bind(this),
      this._getState.bind(this)
    );

    this._registerWithAddonManager();

    this._loadTask = this._loadFromCache();

    return this._loadTask.then(
      () => {
        this._log.trace("_loadTask finished ok");
        this._loadTask = null;
        return this._run();
      },
      (e) => {
        this._log.error("_loadFromCache caught error: " + e);
        this._latestError = e;
        throw e;
      }
    );
  },

  /**
   * Uninitialize this instance.
   *
   * This function is susceptible to race conditions. If it is called multiple
   * times before the previous uninit() has completed or if it is called while
   * an init() operation is being performed, the object may get in bad state
   * and/or deadlock could occur.
   *
   * @return Promise<>
   *         The promise is fulfilled when all pending tasks are finished.
   */
  async uninit() {
    this._log.trace("uninit: started");
    await this._loadTask;
    this._log.trace("uninit: finished with _loadTask");

    if (!this._shutdown) {
      this._log.trace("uninit: no previous shutdown");
      this._unregisterWithAddonManager();

      Services.prefs.removeObserver(PREF_BRANCH + PREF_LOGGING, configureLogging);
      Services.prefs.removeObserver(PREF_BRANCH + PREF_MANIFEST_URI, this);
      Services.prefs.removeObserver(PREF_BRANCH + PREF_ENABLED, this);

      Services.prefs.removeObserver(PREF_TELEMETRY_ENABLED, this);

      if (this._timer) {
        this._timer.clear();
      }
    }

    this._shutdown = true;
    if (this._mainTask) {
      if (this._networkRequest) {
        try {
          this._log.trace("Aborting pending network request: " + this._networkRequest);
          this._networkRequest.abort();
        } catch (e) {
          // pass
        }
      }
      try {
        this._log.trace("uninit: waiting on _mainTask");
        await this._mainTask;
      } catch (e) {
        // We error out of tasks after shutdown via this exception.
        this._log.trace(`uninit: caught error - ${e}`);
        if (!(e instanceof AlreadyShutdownError)) {
          this._latestError = e;
          throw e;
        }
      }
    }

    this._log.info("Completed uninitialization.");
  },

  // Return state information, for debugging purposes.
  _getState() {
    let activeExperiment = this._getActiveExperiment();
    let state = {
      isShutdown: this._shutdown,
      isEnabled: gExperimentsEnabled,
      isRefresh: this._refresh,
      isDirty: this._dirty,
      isFirstEvaluate: this._firstEvaluate,
      hasLoadTask: !!this._loadTask,
      hasMainTask: !!this._mainTask,
      hasTimer: !!this._hasTimer,
      hasAddonProvider: !!gAddonProvider,
      latestLogs: this._forensicsLogs,
      experiments: this._experiments ? [...this._experiments.keys()] : null,
      terminateReason: this._terminateReason,
      activeExperiment: activeExperiment ? activeExperiment.id : null,
    };
    if (this._latestError) {
      if (typeof this._latestError == "object") {
        state.latestError = {
          message: this._latestError.message,
          stack: this._latestError.stack
        };
      } else {
        state.latestError = "" + this._latestError;
      }
    }
    return state;
  },

  _addToForensicsLog(what, string) {
    this._forensicsLogs.shift();
    let timeInSec = Math.floor(Services.telemetry.msSinceProcessStart() / 1000);
    this._forensicsLogs.push(`${timeInSec}: ${what} - ${string}`);
  },

  _registerWithAddonManager(previousExperimentsProvider) {
    this._log.trace("Registering instance with Addon Manager.");

    AddonManager.addAddonListener(this);
    AddonManager.addInstallListener(this);

    if (!gAddonProvider) {
      // The properties of this AddonType should be kept in sync with the
      // experiment AddonType registered in XPIProvider.
      this._log.trace("Registering previous experiment add-on provider.");
      gAddonProvider = previousExperimentsProvider || new Experiments.PreviousExperimentProvider(this);
      AddonManagerPrivate.registerProvider(gAddonProvider, [
          new AddonManagerPrivate.AddonType("experiment",
                                            URI_EXTENSION_STRINGS,
                                            "type.experiment.name",
                                            AddonManager.VIEW_TYPE_LIST,
                                            11000,
                                            AddonManager.TYPE_UI_HIDE_EMPTY),
      ]);
    }

  },

  _unregisterWithAddonManager() {
    this._log.trace("Unregistering instance with Addon Manager.");

    this._log.trace("Removing install listener from add-on manager.");
    AddonManager.removeInstallListener(this);
    this._log.trace("Removing addon listener from add-on manager.");
    AddonManager.removeAddonListener(this);
    this._log.trace("Finished unregistering with addon manager.");

    if (gAddonProvider) {
      this._log.trace("Unregistering previous experiment add-on provider.");
      AddonManagerPrivate.unregisterProvider(gAddonProvider);
      gAddonProvider = null;
    }
  },

  /*
   * Change the PreviousExperimentsProvider that this instance uses.
   * For testing only.
   */
  _setPreviousExperimentsProvider(provider) {
    this._unregisterWithAddonManager();
    this._registerWithAddonManager(provider);
  },

  /**
   * Throws an exception if we've already shut down.
   */
  _checkForShutdown() {
    if (this._shutdown) {
      throw new AlreadyShutdownError("uninit() already called");
    }
  },

  /**
   * Whether the experiments feature is enabled.
   */
  get enabled() {
    return gExperimentsEnabled;
  },

  /**
   * Toggle whether the experiments feature is enabled or not.
   */
  set enabled(enabled) {
    this._log.trace("set enabled(" + enabled + ")");
    gPrefs.setBoolPref(PREF_ENABLED, enabled);
  },

  async _toggleExperimentsEnabled(enabled) {
    this._log.trace("_toggleExperimentsEnabled(" + enabled + ")");
    let wasEnabled = gExperimentsEnabled;
    gExperimentsEnabled = enabled && TelemetryUtils.isTelemetryEnabled;

    if (wasEnabled == gExperimentsEnabled) {
      return;
    }

    if (gExperimentsEnabled) {
      await this.updateManifest();
    } else {
      await this.disableExperiment(TELEMETRY_LOG.TERMINATION.SERVICE_DISABLED);
      if (this._timer) {
        this._timer.clear();
      }
    }
  },

  _telemetryStatusChanged() {
<<<<<<< HEAD
    this._toggleExperimentsEnabled(gExperimentsEnabled);
=======
    this._toggleExperimentsEnabled(gPrefs.getBoolPref(PREF_ENABLED, false));
>>>>>>> a17af05f
  },

  /**
   * Returns a promise that is resolved with an array of `ExperimentInfo` objects,
   * which provide info on the currently and recently active experiments.
   * The array is in chronological order.
   *
   * The experiment info is of the form:
   * {
   *   id: <string>,
   *   name: <string>,
   *   description: <string>,
   *   active: <boolean>,
   *   endDate: <integer>, // epoch ms
   *   detailURL: <string>,
   *   ... // possibly extended later
   * }
   *
   * @return Promise<Array<ExperimentInfo>> Array of experiment info objects.
   */
  getExperiments() {
<<<<<<< HEAD
    return Task.spawn(function*() {
      yield this._loadTask;
=======
    return (async () => {
      await this._loadTask;
>>>>>>> a17af05f
      let list = [];

      for (let [id, experiment] of this._experiments) {
        if (!experiment.startDate) {
          // We only collect experiments that are or were active.
          continue;
        }

        list.push({
          id,
          name: experiment._name,
          description: experiment._description,
          active: experiment.enabled,
          endDate: experiment.endDate.getTime(),
          detailURL: experiment._homepageURL,
          branch: experiment.branch,
        });
      }

      // Sort chronologically, descending.
      list.sort((a, b) => b.endDate - a.endDate);
      return list;
    })();
  },

  /**
   * Returns the ExperimentInfo for the active experiment, or null
   * if there is none.
   */
  getActiveExperiment() {
    let experiment = this._getActiveExperiment();
    if (!experiment) {
      return null;
    }

    let info = {
      id: experiment.id,
      name: experiment._name,
      description: experiment._description,
      active: experiment.enabled,
      endDate: experiment.endDate.getTime(),
      detailURL: experiment._homepageURL,
    };

    return info;
  },

  /**
   * Experiment "branch" support. If an experiment has multiple branches, it
   * can record the branch with the experiment system and it will
   * automatically be included in data reporting (FHR/telemetry payloads).
   */

  /**
   * Set the experiment branch for the specified experiment ID.
   * @returns Promise<>
   */
  async setExperimentBranch(id, branchstr) {
    await this._loadTask;
    let e = this._experiments.get(id);
    if (!e) {
      throw new Error("Experiment not found");
    }
    e.branch = String(branchstr);
    this._log.trace("setExperimentBranch(" + id + ", " + e.branch + ") _dirty=" + this._dirty);
    this._dirty = true;
    Services.obs.notifyObservers(null, EXPERIMENTS_CHANGED_TOPIC);
    await this._run();
  },
  /**
   * Get the branch of the specified experiment. If the experiment is unknown,
   * throws an error.
   *
   * @param id The ID of the experiment. Pass null for the currently running
   *           experiment.
   * @returns Promise<string|null>
   * @throws Error if the specified experiment ID is unknown, or if there is no
   *         current experiment.
   */
<<<<<<< HEAD
  getExperimentBranch: Task.async(function*(id = null) {
    yield this._loadTask;
=======
  async getExperimentBranch(id = null) {
    await this._loadTask;
>>>>>>> a17af05f
    let e;
    if (id) {
      e = this._experiments.get(id);
      if (!e) {
        throw new Error("Experiment not found");
      }
    } else {
      e = this._getActiveExperiment();
      if (e === null) {
        throw new Error("No active experiment");
      }
    }
    return e.branch;
  },

  /**
   * Determine whether another date has the same UTC day as now().
   */
  _dateIsTodayUTC(d) {
    let now = this._policy.now();

    return stripDateToMidnight(now).getTime() == stripDateToMidnight(d).getTime();
  },

  /**
   * Obtain the entry of the most recent active experiment that was active
   * today.
   *
   * If no experiment was active today, this resolves to nothing.
   *
   * Assumption: Only a single experiment can be active at a time.
   *
   * @return Promise<object>
   */
  lastActiveToday() {
<<<<<<< HEAD
    return Task.spawn(function* getMostRecentActiveExperimentTask() {
      let experiments = yield this.getExperiments();
=======
    return (async () => {
      let experiments = await this.getExperiments();
>>>>>>> a17af05f

      // Assumption: Ordered chronologically, descending, with active always
      // first.
      for (let experiment of experiments) {
        if (experiment.active) {
          return experiment;
        }

        if (experiment.endDate && this._dateIsTodayUTC(experiment.endDate)) {
          return experiment;
        }
      }
      return null;
    })();
  },

  _run() {
    this._log.trace("_run");
    this._checkForShutdown();
    if (!this._mainTask) {
      this._mainTask = (async () => {
        try {
          await this._main();
        } catch (e) {
          // In the CacheWriteError case we want to reschedule
          if (!(e instanceof CacheWriteError)) {
            this._log.error("_main caught error: " + e);
            return;
          }
        } finally {
          this._mainTask = null;
        }
        this._log.trace("_main finished, scheduling next run");
        try {
          await this._scheduleNextRun();
        } catch (ex) {
          // We error out of tasks after shutdown via this exception.
          if (!(ex instanceof AlreadyShutdownError)) {
            throw ex;
          }
        }
      })();
    }
    return this._mainTask;
  },

<<<<<<< HEAD
  *_main() {
=======
  async _main() {
>>>>>>> a17af05f
    do {
      this._log.trace("_main iteration");
      await this._loadTask;
      if (!gExperimentsEnabled) {
        this._refresh = false;
      }

      if (this._refresh) {
        await this._loadManifest();
      }
      await this._evaluateExperiments();
      if (this._dirty) {
        await this._saveToCache();
      }
      // If somebody called .updateManifest() or disableExperiment()
      // while we were running, go again right now.
    }
    while (this._refresh || this._terminateReason || this._dirty);
  },

<<<<<<< HEAD
  *_loadManifest() {
=======
  async _loadManifest() {
>>>>>>> a17af05f
    this._log.trace("_loadManifest");
    let uri = Services.urlFormatter.formatURLPref(PREF_BRANCH + PREF_MANIFEST_URI);

    this._checkForShutdown();

    this._refresh = false;
    try {
      let responseText = await this._httpGetRequest(uri);
      this._log.trace("_loadManifest() - responseText=\"" + responseText + "\"");

      if (this._shutdown) {
        return;
      }

      let data = JSON.parse(responseText);
      this._updateExperiments(data);
    } catch (e) {
      this._log.error("_loadManifest - failure to fetch/parse manifest (continuing anyway): " + e);
    }
  },

  /**
   * Fetch an updated list of experiments and trigger experiment updates.
   * Do only use when experiments are enabled.
   *
   * @return Promise<>
   *         The promise is resolved when the manifest and experiment list is updated.
   */
  updateManifest() {
    this._log.trace("updateManifest()");

    if (!gExperimentsEnabled) {
      return Promise.reject(new Error("experiments are disabled"));
    }

    if (this._shutdown) {
      return Promise.reject(Error("uninit() alrady called"));
    }

    this._refresh = true;
    return this._run();
  },

  notify(timer) {
    this._log.trace("notify()");
    this._checkForShutdown();
    return this._run();
  },

  // START OF ADD-ON LISTENERS

  onUninstalled(addon) {
    this._log.trace("onUninstalled() - addon id: " + addon.id);
    if (gActiveUninstallAddonIDs.has(addon.id)) {
      this._log.trace("matches pending uninstall");
      return;
    }
    let activeExperiment = this._getActiveExperiment();
    if (!activeExperiment || activeExperiment._addonId != addon.id) {
      return;
    }

    this.disableExperiment(TELEMETRY_LOG.TERMINATION.ADDON_UNINSTALLED);
  },

  /**
   * @returns {Boolean} returns false when we cancel the install.
   */
  onInstallStarted(install) {
    if (install.addon.type != "experiment") {
      return true;
    }

    this._log.trace("onInstallStarted() - " + install.addon.id);
    if (install.addon.appDisabled) {
      // This is a PreviousExperiment
      return true;
    }

    // We want to be in control of all experiment add-ons: reject installs
    // for add-ons that we don't know about.

    // We have a race condition of sorts to worry about here. We have 2
    // onInstallStarted listeners. This one (the global one) and the one
    // created as part of ExperimentEntry._installAddon. Because of the order
    // they are registered in, this one likely executes first. Unfortunately,
    // this means that the add-on ID is not yet set on the ExperimentEntry.
    // So, we can't just look at this._trackedAddonIds because the new experiment
    // will have its add-on ID set to null. We work around this by storing a
    // identifying field - the source URL of the install - in a module-level
    // variable (so multiple Experiments instances doesn't cancel each other
    // out).

    if (this._trackedAddonIds.has(install.addon.id)) {
      this._log.info("onInstallStarted allowing install because add-on ID " +
                     "tracked by us.");
      return true;
    }

    if (gActiveInstallURLs.has(install.sourceURI.spec)) {
      this._log.info("onInstallStarted allowing install because install " +
                     "tracked by us.");
      return true;
    }

    this._log.warn("onInstallStarted cancelling install of unknown " +
                   "experiment add-on: " + install.addon.id);
    return false;
  },

  // END OF ADD-ON LISTENERS.

  _getExperimentByAddonId(addonId) {
    for (let [, entry] of this._experiments) {
      if (entry._addonId === addonId) {
        return entry;
      }
    }

    return null;
  },

  /*
   * Helper function to make HTTP GET requests. Returns a promise that is resolved with
   * the responseText when the request is complete.
   */
  _httpGetRequest(url) {
    this._log.trace("httpGetRequest(" + url + ")");
    let xhr = Cc["@mozilla.org/xmlextras/xmlhttprequest;1"].createInstance(Ci.nsIXMLHttpRequest);

    this._networkRequest = xhr;
    return new Promise((resolve, reject) => {

      let log = this._log;
      let errorhandler = (evt) => {
        log.error("httpGetRequest::onError() - Error making request to " + url + ": " + evt.type);
        reject(new Error("Experiments - XHR error for " + url + " - " + evt.type));
        this._networkRequest = null;
      };
      xhr.onerror = errorhandler;
      xhr.ontimeout = errorhandler;
      xhr.onabort = errorhandler;

      xhr.onload = (event) => {
        if (xhr.status !== 200 && xhr.state !== 0) {
          log.error("httpGetRequest::onLoad() - Request to " + url + " returned status " + xhr.status);
          reject(new Error("Experiments - XHR status for " + url + " is " + xhr.status));
          this._networkRequest = null;
          return;
        }

        resolve(xhr.responseText);
        this._networkRequest = null;
      };

      try {
        xhr.open("GET", url);

        if (xhr.channel instanceof Ci.nsISupportsPriority) {
          xhr.channel.priority = Ci.nsISupportsPriority.PRIORITY_LOWEST;
        }

        xhr.timeout = MANIFEST_FETCH_TIMEOUT_MSEC;
        xhr.send(null);
      } catch (e) {
        this._log.error("httpGetRequest() - Error opening request to " + url + ": " + e);
        reject(new Error("Experiments - Error opening XHR for " + url));
      }
    });
  },

  /*
   * Path of the cache file we use in the profile.
   */
  get _cacheFilePath() {
    return OS.Path.join(OS.Constants.Path.profileDir, FILE_CACHE);
  },

  /*
   * Part of the main task to save the cache to disk, called from _main.
   */
<<<<<<< HEAD
  *_saveToCache() {
=======
  async _saveToCache() {
>>>>>>> a17af05f
    this._log.trace("_saveToCache");
    let path = this._cacheFilePath;
    this._dirty = false;
    try {
      let textData = JSON.stringify({
        version: CACHE_VERSION,
        data: [...this._experiments.values()].map(e => e.toJSON()),
      });

      let encoder = new TextEncoder();
      let data = encoder.encode(textData);
      let options = { tmpPath: path + ".tmp", compression: "lz4" };
      await this._policy.delayCacheWrite(OS.File.writeAtomic(path, data, options));
    } catch (e) {
      // We failed to write the cache, it's still dirty.
      this._dirty = true;
      this._log.error("_saveToCache failed and caught error: " + e);
      throw new CacheWriteError();
    }

    this._log.debug("_saveToCache saved to " + path);
  },

  /*
   * Task function, load the cached experiments manifest file from disk.
   */
  async _loadFromCache() {
    this._log.trace("_loadFromCache");
    let path = this._cacheFilePath;
    try {
      let result = await loadJSONAsync(path, { compression: "lz4" });
      this._populateFromCache(result);
    } catch (e) {
      if (e instanceof OS.File.Error && e.becauseNoSuchFile) {
        // No cached manifest yet.
        this._experiments = new Map();
      } else {
        throw e;
      }
    }
  },

  _populateFromCache(data) {
    this._log.trace("populateFromCache() - data: " + JSON.stringify(data));

    // If the user has a newer cache version than we can understand, we fail
    // hard; no experiments should be active in this older client.
    if (CACHE_VERSION !== data.version) {
      throw new Error("Experiments::_populateFromCache() - invalid cache version");
    }

    let experiments = new Map();
    for (let item of data.data) {
      let entry = new Experiments.ExperimentEntry(this._policy);
      if (!entry.initFromCacheData(item)) {
        continue;
      }

      // Discard old experiments if they ended more than 180 days ago.
      if (entry.shouldDiscard()) {
        // We discarded an experiment, the cache needs to be updated.
        this._dirty = true;
        continue;
      }

      experiments.set(entry.id, entry);
    }

    this._experiments = experiments;
  },

  /*
   * Update the experiment entries from the experiments
   * array in the manifest
   */
  _updateExperiments(manifestObject) {
    this._log.trace("_updateExperiments() - experiments: " + JSON.stringify(manifestObject));

    if (manifestObject.version !== MANIFEST_VERSION) {
      this._log.warning("updateExperiments() - unsupported version " + manifestObject.version);
    }

    let experiments = new Map(); // The new experiments map

    // Collect new and updated experiments.
    for (let data of manifestObject.experiments) {
      let entry = this._experiments.get(data.id);

      if (entry) {
        if (!entry.updateFromManifestData(data)) {
          this._log.error("updateExperiments() - Invalid manifest data for " + data.id);
          continue;
        }
      } else {
        entry = new Experiments.ExperimentEntry(this._policy);
        if (!entry.initFromManifestData(data)) {
          continue;
        }
      }

      if (entry.shouldDiscard()) {
        continue;
      }

      experiments.set(entry.id, entry);
    }

    // Make sure we keep experiments that are or were running.
    // We remove them after KEEP_HISTORY_N_DAYS.
    for (let [id, entry] of this._experiments) {
      if (experiments.has(id)) {
        continue;
      }

      if (!entry.startDate || entry.shouldDiscard()) {
        this._log.trace("updateExperiments() - discarding entry for " + id);
        continue;
      }

      experiments.set(id, entry);
    }

    this._experiments = experiments;
    this._dirty = true;
  },

  getActiveExperimentID() {
    if (!this._experiments) {
      return null;
    }
    let e = this._getActiveExperiment();
    if (!e) {
      return null;
    }
    return e.id;
  },

  getActiveExperimentBranch() {
    if (!this._experiments) {
      return null;
    }
    let e = this._getActiveExperiment();
    if (!e) {
      return null;
    }
    return e.branch;
  },

  _getActiveExperiment() {
    let enabled = [...this._experiments.values()].filter(experiment => experiment._enabled);

    if (enabled.length == 1) {
      return enabled[0];
    }

    if (enabled.length > 1) {
      this._log.error("getActiveExperimentId() - should not have more than 1 active experiment");
      throw new Error("have more than 1 active experiment");
    }

    return null;
  },

  /**
   * Disables all active experiments.
   *
   * @return Promise<> Promise that will get resolved once the task is done or failed.
   */
  disableExperiment(reason) {
    if (!reason) {
      throw new Error("Must specify a termination reason.");
    }

    this._log.trace("disableExperiment()");
    this._terminateReason = reason;
    return this._run();
  },

  /**
   * The Set of add-on IDs that we know about from manifests.
   */
  get _trackedAddonIds() {
    if (!this._experiments) {
      return new Set();
    }

    return new Set([...this._experiments.values()].map(e => e._addonId));
  },

  /*
   * Task function to check applicability of experiments, disable the active
   * experiment if needed and activate the first applicable candidate.
   */
<<<<<<< HEAD
  *_evaluateExperiments() {
=======
  async _evaluateExperiments() {
>>>>>>> a17af05f
    this._log.trace("_evaluateExperiments");

    this._checkForShutdown();

    // The first thing we do is reconcile our state against what's in the
    // Addon Manager. It's possible that the Addon Manager knows of experiment
    // add-ons that we don't. This could happen if an experiment gets installed
    // when we're not listening or if there is a bug in our synchronization
    // code.
    //
    // We have a few options of what to do with unknown experiment add-ons
    // coming from the Addon Manager. Ideally, we'd convert these to
    // ExperimentEntry instances and stuff them inside this._experiments.
    // However, since ExperimentEntry contain lots of metadata from the
    // manifest and trying to make up data could be error prone, it's safer
    // to not try. Furthermore, if an experiment really did come from us, we
    // should have some record of it. In the end, we decide to discard all
    // knowledge for these unknown experiment add-ons.
    let installedExperiments = await installedExperimentAddons();
    let expectedAddonIds = this._trackedAddonIds;
    let unknownAddons = installedExperiments.filter(a => !expectedAddonIds.has(a.id));
    if (unknownAddons.length) {
      this._log.warn("_evaluateExperiments() - unknown add-ons in AddonManager: " +
                     unknownAddons.map(a => a.id).join(", "));

      await uninstallAddons(unknownAddons);
    }

    let activeExperiment = this._getActiveExperiment();
    let activeChanged = false;

    if (!activeExperiment) {
      // Avoid this pref staying out of sync if there were e.g. crashes.
      gPrefs.setBoolPref(PREF_ACTIVE_EXPERIMENT, false);
    }

    // Ensure the active experiment is in the proper state. This may install,
    // uninstall, upgrade, or enable the experiment add-on. What exactly is
    // abstracted away from us by design.
    if (activeExperiment) {
      let changes;
      let shouldStopResult = await activeExperiment.shouldStop();
      if (shouldStopResult.shouldStop) {
        let expireReasons = ["endTime", "maxActiveSeconds"];
        let kind, reason;

        if (expireReasons.indexOf(shouldStopResult.reason[0]) != -1) {
          kind = TELEMETRY_LOG.TERMINATION.EXPIRED;
          reason = null;
        } else {
          kind = TELEMETRY_LOG.TERMINATION.RECHECK;
          reason = shouldStopResult.reason;
        }
<<<<<<< HEAD
        changes = yield activeExperiment.stop(kind, reason);
      } else if (this._terminateReason) {
        changes = yield activeExperiment.stop(this._terminateReason);
      } else {
        changes = yield activeExperiment.reconcileAddonState();
=======
        changes = await activeExperiment.stop(kind, reason);
      } else if (this._terminateReason) {
        changes = await activeExperiment.stop(this._terminateReason);
      } else {
        changes = await activeExperiment.reconcileAddonState();
>>>>>>> a17af05f
      }

      if (changes) {
        this._dirty = true;
        activeChanged = true;
      }

      if (!activeExperiment._enabled) {
        activeExperiment = null;
        activeChanged = true;
      }
    }

    this._terminateReason = null;

    if (!activeExperiment && gExperimentsEnabled) {
      for (let [id, experiment] of this._experiments) {
        let applicable;
        let reason = null;
        try {
<<<<<<< HEAD
          applicable = yield experiment.isApplicable();
=======
          applicable = await experiment.isApplicable();
>>>>>>> a17af05f
        } catch (e) {
          applicable = false;
          reason = e;
        }

        if (!applicable && reason && reason[0] != "was-active") {
          // Report this from here to avoid over-reporting.
          let data = [TELEMETRY_LOG.ACTIVATION.REJECTED, id];
          data = data.concat(reason);
          const key = TELEMETRY_LOG.ACTIVATION_KEY;
          TelemetryLog.log(key, data);
          this._log.trace("evaluateExperiments() - added " + key + " to TelemetryLog: " + JSON.stringify(data));
        }

        if (!applicable) {
          continue;
        }

        this._log.debug("evaluateExperiments() - activating experiment " + id);
        try {
          await experiment.start();
          activeChanged = true;
          activeExperiment = experiment;
          this._dirty = true;
          break;
        } catch (e) {
          // On failure, clean up the best we can and try the next experiment.
          this._log.error("evaluateExperiments() - Unable to start experiment: " + e.message);
          experiment._enabled = false;
          await experiment.reconcileAddonState();
        }
      }
    }

    gPrefs.setBoolPref(PREF_ACTIVE_EXPERIMENT, activeExperiment != null);

    if (activeChanged || this._firstEvaluate) {
      Services.obs.notifyObservers(null, EXPERIMENTS_CHANGED_TOPIC);
      this._firstEvaluate = false;
    }

    if ("@mozilla.org/toolkit/crash-reporter;1" in Cc && activeExperiment) {
      try {
        gCrashReporter.annotateCrashReport("ActiveExperiment", activeExperiment.id);
        gCrashReporter.annotateCrashReport("ActiveExperimentBranch", activeExperiment.branch);
      } catch (e) {
        // It's ok if crash reporting is disabled.
      }
    }
  },

  /*
   * Schedule the soonest re-check of experiment applicability that is needed.
   */
  _scheduleNextRun() {
    this._checkForShutdown();

    if (this._timer) {
      this._timer.clear();
    }

    if (!gExperimentsEnabled || this._experiments.length == 0) {
      return;
    }

    let time = null;
    let now = this._policy.now().getTime();
    if (this._dirty) {
      // If we failed to write the cache, we should try again periodically
      time = now + 1000 * CACHE_WRITE_RETRY_DELAY_SEC;
    }

    for (let [, experiment] of this._experiments) {
      let scheduleTime = experiment.getScheduleTime();
      if (scheduleTime > now) {
        if (time !== null) {
          time = Math.min(time, scheduleTime);
        } else {
          time = scheduleTime;
        }
      }
    }

    if (time === null) {
      // No schedule time found.
      return;
    }

    this._log.trace("scheduleExperimentEvaluation() - scheduling for " + time + ", now: " + now);
    this._policy.oneshotTimer(this.notify, time - now, this, "_timer");
  },
};


/*
 * Represents a single experiment.
 */

Experiments.ExperimentEntry = function(policy) {
  this._policy = policy || new Experiments.Policy();
  let log = Log.repository.getLoggerWithMessagePrefix(
    "Browser.Experiments.Experiments",
    "ExperimentEntry #" + gExperimentEntryCounter++ + "::");
  this._log = Object.create(log);
  this._log.log = (level, string, params) => {
    if (gExperiments) {
      gExperiments._addToForensicsLog("ExperimentEntry", string);
    }
    log.log(level, string, params);
  };

  // Is the experiment supposed to be running.
  this._enabled = false;
  // When this experiment was started, if ever.
  this._startDate = null;
  // When this experiment was ended, if ever.
  this._endDate = null;
  // The condition data from the manifest.
  this._manifestData = null;
  // For an active experiment, signifies whether we need to update the xpi.
  this._needsUpdate = false;
  // A random sample value for comparison against the manifest conditions.
  this._randomValue = null;
  // When this entry was last changed for respecting history retention duration.
  this._lastChangedDate = null;
  // Has this experiment failed to activate before?
  this._failedStart = false;
  // The experiment branch
  this._branch = null;

  // We grab these from the addon after download.
  this._name = null;
  this._description = null;
  this._homepageURL = null;
  this._addonId = null;
};

Experiments.ExperimentEntry.prototype = {
  MANIFEST_REQUIRED_FIELDS: new Set([
    "id",
    "xpiURL",
    "xpiHash",
    "startTime",
    "endTime",
    "maxActiveSeconds",
    "appName",
    "channel",
  ]),

  MANIFEST_OPTIONAL_FIELDS: new Set([
    "maxStartTime",
    "minVersion",
    "maxVersion",
    "version",
    "minBuildID",
    "maxBuildID",
    "buildIDs",
    "os",
    "locale",
    "sample",
    "disabled",
    "frozen",
    "jsfilter",
  ]),

  SERIALIZE_KEYS: new Set([
    "_enabled",
    "_manifestData",
    "_needsUpdate",
    "_randomValue",
    "_failedStart",
    "_name",
    "_description",
    "_homepageURL",
    "_addonId",
    "_startDate",
    "_endDate",
    "_branch",
  ]),

  DATE_KEYS: new Set([
    "_startDate",
    "_endDate",
  ]),

  UPGRADE_KEYS: new Map([
    ["_branch", null],
  ]),

  ADDON_CHANGE_NONE: 0,
  ADDON_CHANGE_INSTALL: 1,
  ADDON_CHANGE_UNINSTALL: 2,
  ADDON_CHANGE_ENABLE: 4,

  /*
   * Initialize entry from the manifest.
   * @param data The experiment data from the manifest.
   * @return boolean Whether initialization succeeded.
   */
  initFromManifestData(data) {
    if (!this._isManifestDataValid(data)) {
      return false;
    }

    this._manifestData = data;

    this._randomValue = this._policy.random();
    this._lastChangedDate = this._policy.now();

    return true;
  },

  get enabled() {
    return this._enabled;
  },

  get id() {
    return this._manifestData.id;
  },

  get branch() {
    return this._branch;
  },

  set branch(v) {
    this._branch = v;
  },

  get startDate() {
    return this._startDate;
  },

  get endDate() {
    if (!this._startDate) {
      return null;
    }

    let endTime = 0;

    if (!this._enabled) {
      return this._endDate;
    }

    let maxActiveMs = 1000 * this._manifestData.maxActiveSeconds;
    endTime = Math.min(1000 * this._manifestData.endTime,
                       this._startDate.getTime() + maxActiveMs);

    return new Date(endTime);
  },

  get needsUpdate() {
    return this._needsUpdate;
  },

  /*
   * Initialize entry from the cache.
   * @param data The entry data from the cache.
   * @return boolean Whether initialization succeeded.
   */
  initFromCacheData(data) {
    for (let [key, dval] of this.UPGRADE_KEYS) {
      if (!(key in data)) {
        data[key] = dval;
      }
    }

    for (let key of this.SERIALIZE_KEYS) {
      if (!(key in data) && !this.DATE_KEYS.has(key)) {
        this._log.error("initFromCacheData() - missing required key " + key);
        return false;
      }
    }

    if (!this._isManifestDataValid(data._manifestData)) {
      return false;
    }

    // Dates are restored separately from epoch ms, everything else is just
    // copied in.

    this.SERIALIZE_KEYS.forEach(key => {
      if (!this.DATE_KEYS.has(key)) {
        this[key] = data[key];
      }
    });

    this.DATE_KEYS.forEach(key => {
      if (key in data) {
        let date = new Date();
        date.setTime(data[key]);
        this[key] = date;
      }
    });

    // In order for the experiment's data expiration mechanism to work, use the experiment's
    // |_endData| as the |_lastChangedDate| (if available).
    this._lastChangedDate = this._endDate ? this._endDate : this._policy.now();

    return true;
  },

  /*
   * Returns a JSON representation of this object.
   */
  toJSON() {
    let obj = {};

    // Dates are serialized separately as epoch ms.

    this.SERIALIZE_KEYS.forEach(key => {
      if (!this.DATE_KEYS.has(key)) {
        obj[key] = this[key];
      }
    });

    this.DATE_KEYS.forEach(key => {
      if (this[key]) {
        obj[key] = this[key].getTime();
      }
    });

    return obj;
  },

  /*
   * Update from the experiment data from the manifest.
   * @param data The experiment data from the manifest.
   * @return boolean Whether updating succeeded.
   */
  updateFromManifestData(data) {
    let old = this._manifestData;

    if (!this._isManifestDataValid(data)) {
      return false;
    }

    if (this._enabled) {
      if (old.xpiHash !== data.xpiHash) {
        // A changed hash means we need to update active experiments.
        this._needsUpdate = true;
      }
    } else if (this._failedStart &&
               (old.xpiHash !== data.xpiHash) ||
               (old.xpiURL !== data.xpiURL)) {
      // Retry installation of previously invalid experiments
      // if hash or url changed.
      this._failedStart = false;
    }

    this._manifestData = data;
    this._lastChangedDate = this._policy.now();

    return true;
  },

  /*
   * Is this experiment applicable?
   * @return Promise<> Resolved if the experiment is applicable.
   *                   If it is not applicable it is rejected with
   *                   a Promise<string> which contains the reason.
   */
  isApplicable() {
    let versionCmp = Cc["@mozilla.org/xpcom/version-comparator;1"]
                              .getService(Ci.nsIVersionComparator);
    let app = Cc["@mozilla.org/xre/app-info;1"].getService(Ci.nsIXULAppInfo);
    let runtime = Cc["@mozilla.org/xre/app-info;1"]
                    .getService(Ci.nsIXULRuntime);

    let locale = this._policy.locale();
    let channel = this._policy.updatechannel();
    let data = this._manifestData;

    let now = this._policy.now() / 1000; // The manifest times are in seconds.
    let maxActive = data.maxActiveSeconds || 0;
    let startSec = (this.startDate || 0) / 1000;

    this._log.trace("isApplicable() - now=" + now
                    + ", randomValue=" + this._randomValue);

    // Not applicable if it already ran.

    if (!this.enabled && this._endDate) {
      return Promise.reject(["was-active"]);
    }

    // Define and run the condition checks.

    let simpleChecks = [
      { name: "failedStart",
        condition: () => !this._failedStart },
      { name: "disabled",
        condition: () => !data.disabled },
      { name: "frozen",
        condition: () => !data.frozen || this._enabled },
      { name: "startTime",
        condition: () => now >= data.startTime },
      { name: "endTime",
        condition: () => now < data.endTime },
      { name: "maxStartTime",
        condition: () => this._startDate || !data.maxStartTime || now <= data.maxStartTime },
      { name: "maxActiveSeconds",
        condition: () => !this._startDate || now <= (startSec + maxActive) },
      { name: "appName",
        condition: () => !data.appName || data.appName.indexOf(app.name) != -1 },
      { name: "minBuildID",
        condition: () => !data.minBuildID || app.platformBuildID >= data.minBuildID },
      { name: "maxBuildID",
        condition: () => !data.maxBuildID || app.platformBuildID <= data.maxBuildID },
      { name: "buildIDs",
        condition: () => !data.buildIDs || data.buildIDs.indexOf(app.platformBuildID) != -1 },
      { name: "os",
        condition: () => !data.os || data.os.indexOf(runtime.OS) != -1 },
      { name: "channel",
        condition: () => !data.channel || data.channel.indexOf(channel) != -1 },
      { name: "locale",
        condition: () => !data.locale || data.locale.indexOf(locale) != -1 },
      { name: "sample",
        condition: () => data.sample === undefined || this._randomValue <= data.sample },
      { name: "version",
        condition: () => !data.version || data.version.indexOf(app.version) != -1 },
      { name: "minVersion",
        condition: () => !data.minVersion || versionCmp.compare(app.version, data.minVersion) >= 0 },
      { name: "maxVersion",
        condition: () => !data.maxVersion || versionCmp.compare(app.version, data.maxVersion) <= 0 },
    ];

    for (let check of simpleChecks) {
      let result = check.condition();
      if (!result) {
        this._log.debug("isApplicable() - id="
                        + data.id + " - test '" + check.name + "' failed");
        return Promise.reject([check.name]);
      }
    }

    if (data.jsfilter) {
      return this._runFilterFunction(data.jsfilter);
    }

    return Promise.resolve(true);
  },

  /*
   * Run the jsfilter function from the manifest in a sandbox and return the
   * result (forced to boolean).
   */
  async _runFilterFunction(jsfilter) {
    this._log.trace("runFilterFunction() - filter: " + jsfilter);

    let ssm = Services.scriptSecurityManager;
    const nullPrincipal = ssm.createNullPrincipal({});
    let options = {
      sandboxName: "telemetry experiments jsfilter sandbox",
      wantComponents: false,
    };

    let sandbox = Cu.Sandbox(nullPrincipal, options);
    try {
      Cu.evalInSandbox(jsfilter, sandbox);
    } catch (e) {
      this._log.error("runFilterFunction() - failed to eval jsfilter: " + e.message);
      throw ["jsfilter-evalfailed"];
    }

    let currentEnvironment = await TelemetryEnvironment.onInitialized();

    Object.defineProperty(sandbox, "_e",
      { get: () => Cu.cloneInto(currentEnvironment, sandbox) });

    let result = false;
    try {
      result = !!Cu.evalInSandbox("filter({get telemetryEnvironment() { return _e; } })", sandbox);
    } catch (e) {
      this._log.debug("runFilterFunction() - filter function failed: "
                      + e.message + ", " + e.stack);
      throw ["jsfilter-threw", e.message];
    } finally {
      Cu.nukeSandbox(sandbox);
    }

    if (!result) {
      throw ["jsfilter-false"];
    }

    return true;
  },

  /*
   * Start running the experiment.
   *
   * @return Promise<> Resolved when the operation is complete.
   */
  start() {
    this._log.trace("start() for " + this.id);

    this._enabled = true;
    return this.reconcileAddonState();
  },

  // Async install of the addon for this experiment, part of the start task above.
  async _installAddon() {
    let hash = this._policy.ignoreHashes ? null : this._manifestData.xpiHash;

    let install = await addonInstallForURL(this._manifestData.xpiURL, hash);
    gActiveInstallURLs.add(install.sourceURI.spec);

<<<<<<< HEAD
    let failureHandler = (failureInstall, handler) => {
      let message = "AddonInstall " + handler + " for " + this.id + ", state=" +
                   (failureInstall.state || "?") + ", error=" + failureInstall.error;
      this._log.error("_installAddon() - " + message);
      this._failedStart = true;
      gActiveInstallURLs.delete(failureInstall.sourceURI.spec);

      TelemetryLog.log(TELEMETRY_LOG.ACTIVATION_KEY,
                      [TELEMETRY_LOG.ACTIVATION.INSTALL_FAILURE, this.id]);

      deferred.reject(new Error(message));
    };

    let listener = {
      _expectedID: null,

      onDownloadEnded: downloadEndedInstall => {
        this._log.trace("_installAddon() - onDownloadEnded for " + this.id);

        if (downloadEndedInstall.existingAddon) {
          this._log.warn("_installAddon() - onDownloadEnded, addon already installed");
        }

        if (downloadEndedInstall.addon.type !== "experiment") {
          this._log.error("_installAddon() - onDownloadEnded, wrong addon type");
          downloadEndedInstall.cancel();
        }
      },

      onInstallStarted: installStartedInstall => {
        this._log.trace("_installAddon() - onInstallStarted for " + this.id);

        if (installStartedInstall.existingAddon) {
          this._log.warn("_installAddon() - onInstallStarted, addon already installed");
        }

        if (installStartedInstall.addon.type !== "experiment") {
          this._log.error("_installAddon() - onInstallStarted, wrong addon type");
          return false;
        }
        return undefined;
      },

      onInstallEnded: installEndedInstall => {
        this._log.trace("_installAddon() - install ended for " + this.id);
        gActiveInstallURLs.delete(installEndedInstall.sourceURI.spec);
=======
    return new Promise((resolve, reject) => {
      let failureHandler = (failureInstall, handler) => {
        let message = "AddonInstall " + handler + " for " + this.id + ", state=" +
                     (failureInstall.state || "?") + ", error=" + failureInstall.error;
        this._log.error("_installAddon() - " + message);
        this._failedStart = true;
        gActiveInstallURLs.delete(failureInstall.sourceURI.spec);

        TelemetryLog.log(TELEMETRY_LOG.ACTIVATION_KEY,
                        [TELEMETRY_LOG.ACTIVATION.INSTALL_FAILURE, this.id]);

        reject(new Error(message));
      };

      let listener = {
        _expectedID: null,

        onDownloadEnded: downloadEndedInstall => {
          this._log.trace("_installAddon() - onDownloadEnded for " + this.id);

          if (downloadEndedInstall.existingAddon) {
            this._log.warn("_installAddon() - onDownloadEnded, addon already installed");
          }

          if (downloadEndedInstall.addon.type !== "experiment") {
            this._log.error("_installAddon() - onDownloadEnded, wrong addon type");
            downloadEndedInstall.cancel();
          }
        },
>>>>>>> a17af05f

        onInstallStarted: installStartedInstall => {
          this._log.trace("_installAddon() - onInstallStarted for " + this.id);

<<<<<<< HEAD
        TelemetryLog.log(TELEMETRY_LOG.ACTIVATION_KEY,
                       [TELEMETRY_LOG.ACTIVATION.ACTIVATED, this.id]);

        let addon = installEndedInstall.addon;
        this._name = addon.name;
        this._addonId = addon.id;
        this._description = addon.description || "";
        this._homepageURL = addon.homepageURL || "";

        // Experiment add-ons default to userDisabled=true. Enable if needed.
        if (addon.userDisabled) {
          this._log.trace("Add-on is disabled. Enabling.");
          listener._expectedID = addon.id;
          AddonManager.addAddonListener(listener);
          addon.userDisabled = false;
        } else {
          this._log.trace("Add-on is enabled. start() completed.");
          deferred.resolve();
        }
      },
=======
          if (installStartedInstall.existingAddon) {
            this._log.warn("_installAddon() - onInstallStarted, addon already installed");
          }
>>>>>>> a17af05f

          if (installStartedInstall.addon.type !== "experiment") {
            this._log.error("_installAddon() - onInstallStarted, wrong addon type");
            return false;
          }
          return undefined;
        },

        onInstallEnded: installEndedInstall => {
          this._log.trace("_installAddon() - install ended for " + this.id);
          gActiveInstallURLs.delete(installEndedInstall.sourceURI.spec);

          this._lastChangedDate = this._policy.now();
          this._startDate = this._policy.now();
          this._enabled = true;

          TelemetryLog.log(TELEMETRY_LOG.ACTIVATION_KEY,
                         [TELEMETRY_LOG.ACTIVATION.ACTIVATED, this.id]);

          let addon = installEndedInstall.addon;
          this._name = addon.name;
          this._addonId = addon.id;
          this._description = addon.description || "";
          this._homepageURL = addon.homepageURL || "";

          // Experiment add-ons default to userDisabled=true. Enable if needed.
          if (addon.userDisabled) {
            this._log.trace("Add-on is disabled. Enabling.");
            listener._expectedID = addon.id;
            AddonManager.addAddonListener(listener);
            addon.userDisabled = false;
          } else {
            this._log.trace("Add-on is enabled. start() completed.");
            resolve();
          }
        },

        onEnabled: addon => {
          this._log.info("onEnabled() for " + addon.id);

          if (addon.id != listener._expectedID) {
            return;
          }

<<<<<<< HEAD
    ["onDownloadCancelled", "onDownloadFailed", "onInstallCancelled", "onInstallFailed"]
      .forEach(what => {
        listener[what] = eventInstall => failureHandler(eventInstall, what)
      });
=======
          AddonManager.removeAddonListener(listener);
          resolve();
        },
      };
>>>>>>> a17af05f

      ["onDownloadCancelled", "onDownloadFailed", "onInstallCancelled", "onInstallFailed"]
        .forEach(what => {
          listener[what] = eventInstall => failureHandler(eventInstall, what)
        });

      install.addListener(listener);
      install.install();
    });
  },

  /**
   * Stop running the experiment if it is active.
   *
   * @param terminationKind (optional)
   *        The termination kind, e.g. ADDON_UNINSTALLED or EXPIRED.
   * @param terminationReason (optional)
   *        The termination reason details for termination kind RECHECK.
   * @return Promise<> Resolved when the operation is complete.
   */
  async stop(terminationKind, terminationReason) {
    this._log.trace("stop() - id=" + this.id + ", terminationKind=" + terminationKind);
    if (!this._enabled) {
      throw new Error("Must not call stop() on an inactive experiment.");
    }

    this._enabled = false;
    let now = this._policy.now();
    this._lastChangedDate = now;
    this._endDate = now;

    let changes = await this.reconcileAddonState();
    this._logTermination(terminationKind, terminationReason);

    if (terminationKind == TELEMETRY_LOG.TERMINATION.ADDON_UNINSTALLED) {
      changes |= this.ADDON_CHANGE_UNINSTALL;
    }

    return changes;
  },

  /**
   * Reconcile the state of the add-on against what it's supposed to be.
   *
   * If we are active, ensure the add-on is enabled and up to date.
   *
   * If we are inactive, ensure the add-on is not installed.
   */
  async reconcileAddonState() {
    this._log.trace("reconcileAddonState()");

    if (!this._enabled) {
      if (!this._addonId) {
        this._log.trace("reconcileAddonState() - Experiment is not enabled and " +
                        "has no add-on. Doing nothing.");
        return this.ADDON_CHANGE_NONE;
      }

      let addon = await this._getAddon();
      if (!addon) {
        this._log.trace("reconcileAddonState() - Inactive experiment has no " +
                        "add-on. Doing nothing.");
        return this.ADDON_CHANGE_NONE;
      }

      this._log.info("reconcileAddonState() - Uninstalling add-on for inactive " +
                     "experiment: " + addon.id);
      gActiveUninstallAddonIDs.add(addon.id);
      await uninstallAddons([addon]);
      gActiveUninstallAddonIDs.delete(addon.id);
      return this.ADDON_CHANGE_UNINSTALL;
    }

    // If we get here, we're supposed to be active.

    let changes = 0;

    // That requires an add-on.
    let currentAddon = await this._getAddon();

    // If we have an add-on but it isn't up to date, uninstall it
    // (to prepare for reinstall).
    if (currentAddon && this._needsUpdate) {
      this._log.info("reconcileAddonState() - Uninstalling add-on because update " +
                     "needed: " + currentAddon.id);
      gActiveUninstallAddonIDs.add(currentAddon.id);
      await uninstallAddons([currentAddon]);
      gActiveUninstallAddonIDs.delete(currentAddon.id);
      changes |= this.ADDON_CHANGE_UNINSTALL;
    }

    if (!currentAddon || this._needsUpdate) {
      this._log.info("reconcileAddonState() - Installing add-on.");
      await this._installAddon();
      changes |= this.ADDON_CHANGE_INSTALL;
    }

    let addon = await this._getAddon();
    if (!addon) {
      throw new Error("Could not obtain add-on for experiment that should be " +
                      "enabled.");
    }

    // If we have the add-on and it is enabled, we are done.
    if (!addon.userDisabled) {
      return changes;
    }

    // Check permissions to see if we can enable the addon.
    if (!(addon.permissions & AddonManager.PERM_CAN_ENABLE)) {
      throw new Error("Don't have permission to enable addon " + addon.id + ", perm=" + addon.permission);
    }

    // Experiment addons should not require a restart.
    if (addon.operationsRequiringRestart & AddonManager.OP_NEEDS_RESTART_ENABLE) {
      throw new Error("Experiment addon requires a restart: " + addon.id);
    }

    await new Promise((resolve, reject) => {

      // Else we need to enable it.
      let listener = {
        onEnabled: enabledAddon => {
          if (enabledAddon.id != addon.id) {
            return;
          }

          AddonManager.removeAddonListener(listener);
          resolve();
        },
      };

      for (let handler of ["onDisabled", "onOperationCancelled", "onUninstalled"]) {
        listener[handler] = (evtAddon) => {
          if (evtAddon.id != addon.id) {
            return;
          }

          AddonManager.removeAddonListener(listener);
          reject("Failed to enable addon " + addon.id + " due to: " + handler);
        };
      }

      this._log.info("reconcileAddonState() - Activating add-on: " + addon.id);
      AddonManager.addAddonListener(listener);
      addon.userDisabled = false;
    });
    changes |= this.ADDON_CHANGE_ENABLE;

    this._log.info("reconcileAddonState() - Add-on has been enabled: " + addon.id);
    return changes;
   },

  /**
   * Obtain the underlying Addon from the Addon Manager.
   *
   * @return Promise<Addon|null>
   */
  _getAddon() {
    if (!this._addonId) {
      return Promise.resolve(null);
    }

    return AddonManager.getAddonByID(this._addonId).then(addon => {
      if (addon && addon.appDisabled) {
        // Don't return PreviousExperiments.
        return null;
      }

      return addon;
    });
  },

  _logTermination(terminationKind, terminationReason) {
    if (terminationKind === undefined) {
      return;
    }

    if (!(terminationKind in TELEMETRY_LOG.TERMINATION)) {
      this._log.warn("stop() - unknown terminationKind " + terminationKind);
      return;
    }

    let data = [terminationKind, this.id];
    if (terminationReason) {
      data = data.concat(terminationReason);
    }

    TelemetryLog.log(TELEMETRY_LOG.TERMINATION_KEY, data);
  },

  /**
   * Determine whether an active experiment should be stopped.
   */
  shouldStop() {
    if (!this._enabled) {
      throw new Error("shouldStop must not be called on disabled experiments.");
    }

<<<<<<< HEAD
    let deferred = Promise.defer();
    this.isApplicable().then(
      () => deferred.resolve({shouldStop: false}),
      reason => deferred.resolve({shouldStop: true, reason})
    );

    return deferred.promise;
=======
    return new Promise(resolve => {
      this.isApplicable().then(
        () => resolve({shouldStop: false}),
        reason => resolve({shouldStop: true, reason})
      );

    });
>>>>>>> a17af05f
  },

  /*
   * Should this be discarded from the cache due to age?
   */
  shouldDiscard() {
    let limit = this._policy.now();
    limit.setDate(limit.getDate() - KEEP_HISTORY_N_DAYS);
    return (this._lastChangedDate < limit);
  },

  /*
   * Get next date (in epoch-ms) to schedule a re-evaluation for this.
   * Returns 0 if it doesn't need one.
   */
  getScheduleTime() {
    if (this._enabled) {
      let startTime = this._startDate.getTime();
      let maxActiveTime = startTime + 1000 * this._manifestData.maxActiveSeconds;
      return Math.min(1000 * this._manifestData.endTime, maxActiveTime);
    }

    if (this._endDate) {
      return this._endDate.getTime();
    }

    return 1000 * this._manifestData.startTime;
  },

  /*
   * Perform sanity checks on the experiment data.
   */
  _isManifestDataValid(data) {
    this._log.trace("isManifestDataValid() - data: " + JSON.stringify(data));

    for (let key of this.MANIFEST_REQUIRED_FIELDS) {
      if (!(key in data)) {
        this._log.error("isManifestDataValid() - missing required key: " + key);
        return false;
      }
    }

    for (let key in data) {
      if (!this.MANIFEST_OPTIONAL_FIELDS.has(key) &&
          !this.MANIFEST_REQUIRED_FIELDS.has(key)) {
        this._log.error("isManifestDataValid() - unknown key: " + key);
        return false;
      }
    }

    return true;
  },
};

/**
 * Strip a Date down to its UTC midnight.
 *
 * This will return a cloned Date object. The original is unchanged.
 */
var stripDateToMidnight = function(d) {
  let m = new Date(d);
  m.setUTCHours(0, 0, 0, 0);

  return m;
};

/**
 * An Add-ons Manager provider that knows about old experiments.
 *
 * This provider exposes read-only add-ons corresponding to previously-active
 * experiments. The existence of this provider (and the add-ons it knows about)
 * facilitates the display of old experiments in the Add-ons Manager UI with
 * very little custom code in that component.
 */
this.Experiments.PreviousExperimentProvider = function(experiments) {
  this._experiments = experiments;
  this._experimentList = [];
  this._log = Log.repository.getLoggerWithMessagePrefix(
    "Browser.Experiments.Experiments",
    "PreviousExperimentProvider #" + gPreviousProviderCounter++ + "::");
}

this.Experiments.PreviousExperimentProvider.prototype = Object.freeze({
  name: "PreviousExperimentProvider",

  startup() {
    this._log.trace("startup()");
    Services.obs.addObserver(this, EXPERIMENTS_CHANGED_TOPIC);
  },

  shutdown() {
    this._log.trace("shutdown()");
    try {
      Services.obs.removeObserver(this, EXPERIMENTS_CHANGED_TOPIC);
    } catch (e) {
      // Prevent crash in mochitest-browser3 on Mulet
    }
  },

  observe(subject, topic, data) {
    switch (topic) {
      case EXPERIMENTS_CHANGED_TOPIC:
        this._updateExperimentList();
        break;
    }
  },

  getAddonByID(id, cb) {
    for (let experiment of this._experimentList) {
      if (experiment.id == id) {
        cb(new PreviousExperimentAddon(experiment));
        return;
      }
    }

    cb(null);
  },

  getAddonsByTypes(types, cb) {
    if (types && types.length > 0 && types.indexOf("experiment") == -1) {
      cb([]);
      return;
    }

    cb(this._experimentList.map(e => new PreviousExperimentAddon(e)));
  },

  _updateExperimentList() {
    return this._experiments.getExperiments().then((experiments) => {
      let list = experiments.filter(e => !e.active);

      let newMap = new Map(list.map(e => [e.id, e]));
      let oldMap = new Map(this._experimentList.map(e => [e.id, e]));

      let added = [...newMap.keys()].filter(id => !oldMap.has(id));
      let removed = [...oldMap.keys()].filter(id => !newMap.has(id));

      for (let id of added) {
        this._log.trace("updateExperimentList() - adding " + id);
        let wrapper = new PreviousExperimentAddon(newMap.get(id));
        AddonManagerPrivate.callInstallListeners("onExternalInstall", null, wrapper, null, false);
        AddonManagerPrivate.callAddonListeners("onInstalling", wrapper, false);
      }

      for (let id of removed) {
        this._log.trace("updateExperimentList() - removing " + id);
        let wrapper = new PreviousExperimentAddon(oldMap.get(id));
        AddonManagerPrivate.callAddonListeners("onUninstalling", wrapper, false);
      }

      this._experimentList = list;

      for (let id of added) {
        let wrapper = new PreviousExperimentAddon(newMap.get(id));
        AddonManagerPrivate.callAddonListeners("onInstalled", wrapper);
      }

      for (let id of removed) {
        let wrapper = new PreviousExperimentAddon(oldMap.get(id));
        AddonManagerPrivate.callAddonListeners("onUninstalled", wrapper);
      }

      return this._experimentList;
    });
  },
});

/**
 * An add-on that represents a previously-installed experiment.
 */
function PreviousExperimentAddon(experiment) {
  this._id = experiment.id;
  this._name = experiment.name;
  this._endDate = experiment.endDate;
  this._description = experiment.description;
}

PreviousExperimentAddon.prototype = Object.freeze({
  // BEGIN REQUIRED ADDON PROPERTIES

  get appDisabled() {
    return true;
  },

  get blocklistState() {
    Ci.nsIBlocklistService.STATE_NOT_BLOCKED
  },

  get creator() {
    return new AddonManagerPrivate.AddonAuthor("");
  },

  get foreignInstall() {
    return false;
  },

  get id() {
    return this._id;
  },

  get isActive() {
    return false;
  },

  get isCompatible() {
    return true;
  },

  get isPlatformCompatible() {
    return true;
  },

  get name() {
    return this._name;
  },

  get pendingOperations() {
    return AddonManager.PENDING_NONE;
  },

  get permissions() {
    return 0;
  },

  get providesUpdatesSecurely() {
    return true;
  },

  get scope() {
    return AddonManager.SCOPE_PROFILE;
  },

  get type() {
    return "experiment";
  },

  get userDisabled() {
    return true;
  },

  get version() {
    return null;
  },

  // END REQUIRED PROPERTIES

  // BEGIN OPTIONAL PROPERTIES

  get description() {
    return this._description;
  },

  get updateDate() {
    return new Date(this._endDate);
  },

  // END OPTIONAL PROPERTIES

  // BEGIN REQUIRED METHODS

  isCompatibleWith(appVersion, platformVersion) {
    return true;
  },

  findUpdates(listener, reason, appVersion, platformVersion) {
    AddonManagerPrivate.callNoUpdateListeners(this, listener, reason,
                                              appVersion, platformVersion);
  },

  // END REQUIRED METHODS

  /**
   * The end-date of the experiment, required for the Addon Manager UI.
   */

   get endDate() {
     return this._endDate;
   },

});<|MERGE_RESOLUTION|>--- conflicted
+++ resolved
@@ -161,11 +161,7 @@
 // Returns a promise that is resolved with an Array<Addon> of the installed
 // experiment addons.
 function installedExperimentAddons() {
-<<<<<<< HEAD
-  return AddonManager.getAddonsByTypes(["experiment"]).then(addons => {
-=======
   return AddonManager.getActiveAddons(["experiment"]).then(addons => {
->>>>>>> a17af05f
     return addons.filter(a => !a.appDisabled);
   });
 }
@@ -252,11 +248,7 @@
   },
 
   random() {
-<<<<<<< HEAD
-    let pref = gPrefs.get(PREF_FORCE_SAMPLE);
-=======
     let pref = gPrefs.getStringPref(PREF_FORCE_SAMPLE, undefined);
->>>>>>> a17af05f
     if (pref !== undefined) {
       let val = Number.parseFloat(pref);
       this._log.debug("random sample forced: " + val);
@@ -387,8 +379,6 @@
     return !this._shutdown;
   },
 
-<<<<<<< HEAD
-=======
   observe(subject, topic, data) {
     switch (topic) {
       case PREF_CHANGED_TOPIC:
@@ -403,7 +393,6 @@
     }
   },
 
->>>>>>> a17af05f
   init() {
     this._shutdown = false;
     configureLogging();
@@ -626,11 +615,7 @@
   },
 
   _telemetryStatusChanged() {
-<<<<<<< HEAD
-    this._toggleExperimentsEnabled(gExperimentsEnabled);
-=======
     this._toggleExperimentsEnabled(gPrefs.getBoolPref(PREF_ENABLED, false));
->>>>>>> a17af05f
   },
 
   /**
@@ -652,13 +637,8 @@
    * @return Promise<Array<ExperimentInfo>> Array of experiment info objects.
    */
   getExperiments() {
-<<<<<<< HEAD
-    return Task.spawn(function*() {
-      yield this._loadTask;
-=======
     return (async () => {
       await this._loadTask;
->>>>>>> a17af05f
       let list = [];
 
       for (let [id, experiment] of this._experiments) {
@@ -738,13 +718,8 @@
    * @throws Error if the specified experiment ID is unknown, or if there is no
    *         current experiment.
    */
-<<<<<<< HEAD
-  getExperimentBranch: Task.async(function*(id = null) {
-    yield this._loadTask;
-=======
   async getExperimentBranch(id = null) {
     await this._loadTask;
->>>>>>> a17af05f
     let e;
     if (id) {
       e = this._experiments.get(id);
@@ -780,13 +755,8 @@
    * @return Promise<object>
    */
   lastActiveToday() {
-<<<<<<< HEAD
-    return Task.spawn(function* getMostRecentActiveExperimentTask() {
-      let experiments = yield this.getExperiments();
-=======
     return (async () => {
       let experiments = await this.getExperiments();
->>>>>>> a17af05f
 
       // Assumption: Ordered chronologically, descending, with active always
       // first.
@@ -833,11 +803,7 @@
     return this._mainTask;
   },
 
-<<<<<<< HEAD
-  *_main() {
-=======
   async _main() {
->>>>>>> a17af05f
     do {
       this._log.trace("_main iteration");
       await this._loadTask;
@@ -858,11 +824,7 @@
     while (this._refresh || this._terminateReason || this._dirty);
   },
 
-<<<<<<< HEAD
-  *_loadManifest() {
-=======
   async _loadManifest() {
->>>>>>> a17af05f
     this._log.trace("_loadManifest");
     let uri = Services.urlFormatter.formatURLPref(PREF_BRANCH + PREF_MANIFEST_URI);
 
@@ -1044,11 +1006,7 @@
   /*
    * Part of the main task to save the cache to disk, called from _main.
    */
-<<<<<<< HEAD
-  *_saveToCache() {
-=======
   async _saveToCache() {
->>>>>>> a17af05f
     this._log.trace("_saveToCache");
     let path = this._cacheFilePath;
     this._dirty = false;
@@ -1242,11 +1200,7 @@
    * Task function to check applicability of experiments, disable the active
    * experiment if needed and activate the first applicable candidate.
    */
-<<<<<<< HEAD
-  *_evaluateExperiments() {
-=======
   async _evaluateExperiments() {
->>>>>>> a17af05f
     this._log.trace("_evaluateExperiments");
 
     this._checkForShutdown();
@@ -1300,19 +1254,11 @@
           kind = TELEMETRY_LOG.TERMINATION.RECHECK;
           reason = shouldStopResult.reason;
         }
-<<<<<<< HEAD
-        changes = yield activeExperiment.stop(kind, reason);
-      } else if (this._terminateReason) {
-        changes = yield activeExperiment.stop(this._terminateReason);
-      } else {
-        changes = yield activeExperiment.reconcileAddonState();
-=======
         changes = await activeExperiment.stop(kind, reason);
       } else if (this._terminateReason) {
         changes = await activeExperiment.stop(this._terminateReason);
       } else {
         changes = await activeExperiment.reconcileAddonState();
->>>>>>> a17af05f
       }
 
       if (changes) {
@@ -1333,11 +1279,7 @@
         let applicable;
         let reason = null;
         try {
-<<<<<<< HEAD
-          applicable = yield experiment.isApplicable();
-=======
           applicable = await experiment.isApplicable();
->>>>>>> a17af05f
         } catch (e) {
           applicable = false;
           reason = e;
@@ -1844,54 +1786,6 @@
     let install = await addonInstallForURL(this._manifestData.xpiURL, hash);
     gActiveInstallURLs.add(install.sourceURI.spec);
 
-<<<<<<< HEAD
-    let failureHandler = (failureInstall, handler) => {
-      let message = "AddonInstall " + handler + " for " + this.id + ", state=" +
-                   (failureInstall.state || "?") + ", error=" + failureInstall.error;
-      this._log.error("_installAddon() - " + message);
-      this._failedStart = true;
-      gActiveInstallURLs.delete(failureInstall.sourceURI.spec);
-
-      TelemetryLog.log(TELEMETRY_LOG.ACTIVATION_KEY,
-                      [TELEMETRY_LOG.ACTIVATION.INSTALL_FAILURE, this.id]);
-
-      deferred.reject(new Error(message));
-    };
-
-    let listener = {
-      _expectedID: null,
-
-      onDownloadEnded: downloadEndedInstall => {
-        this._log.trace("_installAddon() - onDownloadEnded for " + this.id);
-
-        if (downloadEndedInstall.existingAddon) {
-          this._log.warn("_installAddon() - onDownloadEnded, addon already installed");
-        }
-
-        if (downloadEndedInstall.addon.type !== "experiment") {
-          this._log.error("_installAddon() - onDownloadEnded, wrong addon type");
-          downloadEndedInstall.cancel();
-        }
-      },
-
-      onInstallStarted: installStartedInstall => {
-        this._log.trace("_installAddon() - onInstallStarted for " + this.id);
-
-        if (installStartedInstall.existingAddon) {
-          this._log.warn("_installAddon() - onInstallStarted, addon already installed");
-        }
-
-        if (installStartedInstall.addon.type !== "experiment") {
-          this._log.error("_installAddon() - onInstallStarted, wrong addon type");
-          return false;
-        }
-        return undefined;
-      },
-
-      onInstallEnded: installEndedInstall => {
-        this._log.trace("_installAddon() - install ended for " + this.id);
-        gActiveInstallURLs.delete(installEndedInstall.sourceURI.spec);
-=======
     return new Promise((resolve, reject) => {
       let failureHandler = (failureInstall, handler) => {
         let message = "AddonInstall " + handler + " for " + this.id + ", state=" +
@@ -1921,37 +1815,13 @@
             downloadEndedInstall.cancel();
           }
         },
->>>>>>> a17af05f
 
         onInstallStarted: installStartedInstall => {
           this._log.trace("_installAddon() - onInstallStarted for " + this.id);
 
-<<<<<<< HEAD
-        TelemetryLog.log(TELEMETRY_LOG.ACTIVATION_KEY,
-                       [TELEMETRY_LOG.ACTIVATION.ACTIVATED, this.id]);
-
-        let addon = installEndedInstall.addon;
-        this._name = addon.name;
-        this._addonId = addon.id;
-        this._description = addon.description || "";
-        this._homepageURL = addon.homepageURL || "";
-
-        // Experiment add-ons default to userDisabled=true. Enable if needed.
-        if (addon.userDisabled) {
-          this._log.trace("Add-on is disabled. Enabling.");
-          listener._expectedID = addon.id;
-          AddonManager.addAddonListener(listener);
-          addon.userDisabled = false;
-        } else {
-          this._log.trace("Add-on is enabled. start() completed.");
-          deferred.resolve();
-        }
-      },
-=======
           if (installStartedInstall.existingAddon) {
             this._log.warn("_installAddon() - onInstallStarted, addon already installed");
           }
->>>>>>> a17af05f
 
           if (installStartedInstall.addon.type !== "experiment") {
             this._log.error("_installAddon() - onInstallStarted, wrong addon type");
@@ -1996,17 +1866,10 @@
             return;
           }
 
-<<<<<<< HEAD
-    ["onDownloadCancelled", "onDownloadFailed", "onInstallCancelled", "onInstallFailed"]
-      .forEach(what => {
-        listener[what] = eventInstall => failureHandler(eventInstall, what)
-      });
-=======
           AddonManager.removeAddonListener(listener);
           resolve();
         },
       };
->>>>>>> a17af05f
 
       ["onDownloadCancelled", "onDownloadFailed", "onInstallCancelled", "onInstallFailed"]
         .forEach(what => {
@@ -2206,15 +2069,6 @@
       throw new Error("shouldStop must not be called on disabled experiments.");
     }
 
-<<<<<<< HEAD
-    let deferred = Promise.defer();
-    this.isApplicable().then(
-      () => deferred.resolve({shouldStop: false}),
-      reason => deferred.resolve({shouldStop: true, reason})
-    );
-
-    return deferred.promise;
-=======
     return new Promise(resolve => {
       this.isApplicable().then(
         () => resolve({shouldStop: false}),
@@ -2222,7 +2076,6 @@
       );
 
     });
->>>>>>> a17af05f
   },
 
   /*
