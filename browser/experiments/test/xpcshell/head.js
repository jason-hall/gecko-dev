/* Any copyright is dedicated to the Public Domain.
 * http://creativecommons.org/publicdomain/zero/1.0/ */

/* exported PREF_EXPERIMENTS_ENABLED, PREF_LOGGING_LEVEL, PREF_LOGGING_DUMP
            PREF_MANIFEST_URI, PREF_FETCHINTERVAL, EXPERIMENT1_ID,
            EXPERIMENT1_NAME, EXPERIMENT1_XPI_SHA1, EXPERIMENT1A_NAME,
            EXPERIMENT1A_XPI_SHA1, EXPERIMENT2_ID, EXPERIMENT2_XPI_SHA1,
            EXPERIMENT3_ID, EXPERIMENT4_ID, FAKE_EXPERIMENTS_1,
            FAKE_EXPERIMENTS_2, gAppInfo, removeCacheFile, defineNow,
            futureDate, dateToSeconds, loadAddonManager, promiseRestartManager,
            startAddonManagerOnly, getExperimentAddons, replaceExperiments */

var {classes: Cc, interfaces: Ci, utils: Cu, results: Cr} = Components;

Cu.import("resource://gre/modules/Services.jsm");
Cu.import("resource://gre/modules/XPCOMUtils.jsm");
Cu.import("resource://gre/modules/osfile.jsm");
Cu.import("resource://testing-common/AddonManagerTesting.jsm");
Cu.import("resource://testing-common/AddonTestUtils.jsm");

XPCOMUtils.defineLazyModuleGetter(this, "AddonManager",
                                  "resource://gre/modules/AddonManager.jsm");

const PREF_EXPERIMENTS_ENABLED  = "experiments.enabled";
const PREF_LOGGING_LEVEL        = "experiments.logging.level";
const PREF_LOGGING_DUMP         = "experiments.logging.dump";
const PREF_MANIFEST_URI         = "experiments.manifest.uri";
const PREF_FETCHINTERVAL        = "experiments.manifest.fetchIntervalSeconds";
const PREF_TELEMETRY_ENABLED    = "toolkit.telemetry.enabled";

function getExperimentPath(base) {
  let p = do_get_cwd();
  p.append(base);
  return p.path;
}

function sha1File(path) {
  let f = Cc["@mozilla.org/file/local;1"]
            .createInstance(Ci.nsIFile);
  f.initWithPath(path);
  let hasher = Cc["@mozilla.org/security/hash;1"]
                 .createInstance(Ci.nsICryptoHash);
  hasher.init(hasher.SHA1);

  let is = Cc["@mozilla.org/network/file-input-stream;1"]
             .createInstance(Ci.nsIFileInputStream);
  is.init(f, -1, 0, 0);
  hasher.updateFromStream(is, Math.pow(2, 32) - 1);
  is.close();
  let bytes = hasher.finish(false);

  let rv = "";
  for (let i = 0; i < bytes.length; i++) {
    rv += ("0" + bytes.charCodeAt(i).toString(16)).substr(-2);
  }
  return rv;
}

const EXPERIMENT1_ID       = "test-experiment-1@tests.mozilla.org";
const EXPERIMENT1_XPI_NAME = "experiment-1.xpi";
const EXPERIMENT1_NAME     = "Test experiment 1";
const EXPERIMENT1_PATH     = getExperimentPath(EXPERIMENT1_XPI_NAME);
const EXPERIMENT1_XPI_SHA1 = "sha1:" + sha1File(EXPERIMENT1_PATH);


const EXPERIMENT1A_XPI_NAME = "experiment-1a.xpi";
const EXPERIMENT1A_NAME     = "Test experiment 1.1";
const EXPERIMENT1A_PATH     = getExperimentPath(EXPERIMENT1A_XPI_NAME);
const EXPERIMENT1A_XPI_SHA1 = "sha1:" + sha1File(EXPERIMENT1A_PATH);

const EXPERIMENT2_ID       = "test-experiment-2@tests.mozilla.org"
const EXPERIMENT2_XPI_NAME = "experiment-2.xpi";
const EXPERIMENT2_PATH     = getExperimentPath(EXPERIMENT2_XPI_NAME);
const EXPERIMENT2_XPI_SHA1 = "sha1:" + sha1File(EXPERIMENT2_PATH);

const EXPERIMENT3_ID       = "test-experiment-3@tests.mozilla.org";
const EXPERIMENT4_ID       = "test-experiment-4@tests.mozilla.org";

const FAKE_EXPERIMENTS_1 = [
  {
    id: "id1",
    name: "experiment1",
    description: "experiment 1",
    active: true,
    detailUrl: "https://dummy/experiment1",
    branch: "foo",
  },
];

const FAKE_EXPERIMENTS_2 = [
  {
    id: "id2",
    name: "experiment2",
    description: "experiment 2",
    active: false,
    endDate: new Date(2014, 2, 11, 2, 4, 35, 42).getTime(),
    detailUrl: "https://dummy/experiment2",
    branch: null,
  },
  {
    id: "id1",
    name: "experiment1",
    description: "experiment 1",
    active: false,
    endDate: new Date(2014, 2, 10, 0, 0, 0, 0).getTime(),
    detailURL: "https://dummy/experiment1",
    branch: null,
  },
];

var gAppInfo = null;

function removeCacheFile() {
  let path = OS.Path.join(OS.Constants.Path.profileDir, "experiments.json");
  return OS.File.remove(path);
}

function patchPolicy(policy, data) {
  for (let key of Object.keys(data)) {
    Object.defineProperty(policy, key, {
      value: data[key],
      writable: true,
    });
  }
}

function defineNow(policy, time) {
  patchPolicy(policy, { now: () => new Date(time) });
}

function futureDate(date, offset) {
  return new Date(date.getTime() + offset);
}

function dateToSeconds(date) {
  return date.getTime() / 1000;
}

var gGlobalScope = this;
function loadAddonManager() {
  AddonTestUtils.init(gGlobalScope);
  AddonTestUtils.overrideCertDB();
  createAppInfo("xpcshell@tests.mozilla.org", "XPCShell", "1", "1.9.2");
  return AddonTestUtils.promiseStartupManager();
}

const {
  promiseRestartManager,
} = AddonTestUtils;

// Starts the addon manager without creating app info. We can't directly use
// |loadAddonManager| defined above in test_conditions.js as it would make the test fail.
function startAddonManagerOnly() {
  let addonManager = Cc["@mozilla.org/addons/integration;1"]
                       .getService(Ci.nsIObserver)
                       .QueryInterface(Ci.nsITimerCallback);
  addonManager.observe(null, "addons-startup", null);
  Services.obs.notifyObservers(null, "sessionstore-windows-restored");
}

function getExperimentAddons(previous = false) {
<<<<<<< HEAD
  let deferred = Promise.defer();
=======
  return new Promise(resolve => {
>>>>>>> a17af05f

    AddonManager.getAddonsByTypes(["experiment"], (addons) => {
      if (previous) {
        resolve(addons);
      } else {
        resolve(addons.filter(a => !a.appDisabled));
      }
    });

  });
}

function createAppInfo(ID = "xpcshell@tests.mozilla.org", name = "XPCShell",
                       version = "1.0", platformVersion = "1.0") {
  AddonTestUtils.createAppInfo(ID, name, version, platformVersion);
  gAppInfo = AddonTestUtils.appInfo;
}

/**
 * Replace the experiments on an Experiments with a new list.
 *
 * This monkeypatches getExperiments(). It doesn't monkeypatch the internal
 * experiments list. So its utility is not as great as it could be.
 */
function replaceExperiments(experiment, list) {
  Object.defineProperty(experiment, "getExperiments", {
    writable: true,
    value: () => {
      return Promise.resolve(list);
    },
  });
}

// Experiments require Telemetry to be enabled, and that's not true for debug
// builds. Let's just enable it here instead of going through each test.
Services.prefs.setBoolPref(PREF_TELEMETRY_ENABLED, true);<|MERGE_RESOLUTION|>--- conflicted
+++ resolved
@@ -159,11 +159,7 @@
 }
 
 function getExperimentAddons(previous = false) {
-<<<<<<< HEAD
-  let deferred = Promise.defer();
-=======
   return new Promise(resolve => {
->>>>>>> a17af05f
 
     AddonManager.getAddonsByTypes(["experiment"], (addons) => {
       if (previous) {
