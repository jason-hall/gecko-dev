/* Any copyright is dedicated to the Public Domain.
 * http://creativecommons.org/publicdomain/zero/1.0/ */

"use strict";

Cu.import("resource://gre/modules/Promise.jsm");
Cu.import("resource:///modules/experiments/Experiments.jsm");
Cu.import("resource://testing-common/httpd.js");

var gDataRoot;
var gHttpServer;
var gManifestObject;

add_task(function test_setup() {
  loadAddonManager();
  do_get_profile();

  gHttpServer = new HttpServer();
  gHttpServer.start(-1);
  let httpRoot = "http://localhost:" + gHttpServer.identity.primaryPort + "/";
  gDataRoot = httpRoot + "data/";
  gHttpServer.registerDirectory("/data/", do_get_cwd());
  gHttpServer.registerPathHandler("/manifests/handler", (req, res) => {
    res.setStatusLine(null, 200, "OK");
    res.write(JSON.stringify(gManifestObject));
    res.processAsync();
    res.finish();
  });
  do_register_cleanup(() => gHttpServer.stop(() => {}));

  Services.prefs.setBoolPref("experiments.enabled", true);
  Services.prefs.setCharPref("experiments.manifest.uri",
                             httpRoot + "manifests/handler");
  Services.prefs.setBoolPref("experiments.logging.dump", true);
  Services.prefs.setCharPref("experiments.logging.level", "Trace");
});

add_task(async function test_provider_basic() {
  let e = Experiments.instance();

  let provider = new Experiments.PreviousExperimentProvider(e);
  e._setPreviousExperimentsProvider(provider);

  let deferred = Promise.defer();
  provider.getAddonsByTypes(["experiment"], (addons) => {
    deferred.resolve(addons);
  });
<<<<<<< HEAD
  let experimentAddons = yield deferred.promise;
=======
  let experimentAddons = await deferred.promise;
>>>>>>> a17af05f
  Assert.ok(Array.isArray(experimentAddons), "getAddonsByTypes returns an Array.");
  Assert.equal(experimentAddons.length, 0, "No previous add-ons returned.");

  gManifestObject = {
    version: 1,
    experiments: [
      {
        id: EXPERIMENT1_ID,
        xpiURL: gDataRoot + EXPERIMENT1_XPI_NAME,
        xpiHash: EXPERIMENT1_XPI_SHA1,
        startTime: Date.now() / 1000 - 60,
        endTime: Date.now() / 1000 + 60,
        maxActiveSeconds: 60,
        appName: ["XPCShell"],
        channel: [e._policy.updatechannel()],
      },
    ],
  };

  await e.updateManifest();

  deferred = Promise.defer();
  provider.getAddonsByTypes(["experiment"], (addons) => {
    deferred.resolve(addons);
  });
<<<<<<< HEAD
  experimentAddons = yield deferred.promise;
=======
  experimentAddons = await deferred.promise;
>>>>>>> a17af05f
  Assert.equal(experimentAddons.length, 0, "Still no previous experiment.");

  let experiments = await e.getExperiments();
  Assert.equal(experiments.length, 1, "1 experiment present.");
  Assert.ok(experiments[0].active, "It is active.");

  // Deactivate it.
  defineNow(e._policy, new Date(gManifestObject.experiments[0].endTime * 1000 + 1000));
  await e.updateManifest();

  experiments = await e.getExperiments();
  Assert.equal(experiments.length, 1, "1 experiment present.");
  Assert.equal(experiments[0].active, false, "It isn't active.");

  deferred = Promise.defer();
  provider.getAddonsByTypes(["experiment"], (addons) => {
    deferred.resolve(addons);
  });
<<<<<<< HEAD
  experimentAddons = yield deferred.promise;
=======
  experimentAddons = await deferred.promise;
>>>>>>> a17af05f
  Assert.equal(experimentAddons.length, 1, "1 previous add-on known.");
  Assert.equal(experimentAddons[0].id, EXPERIMENT1_ID, "ID matches expected.");

  deferred = Promise.defer();
  provider.getAddonByID(EXPERIMENT1_ID, (addon) => {
    deferred.resolve(addon);
  });
  let addon = await deferred.promise;
  Assert.ok(addon, "We got an add-on from its ID.");
  Assert.equal(addon.id, EXPERIMENT1_ID, "ID matches expected.");
  Assert.ok(addon.appDisabled, "Add-on is a previous experiment.");
  Assert.ok(addon.userDisabled, "Add-on is disabled.");
  Assert.equal(addon.type, "experiment", "Add-on is an experiment.");
  Assert.equal(addon.isActive, false, "Add-on is not active.");
  Assert.equal(addon.permissions, 0, "Add-on has no permissions.");

  deferred = Promise.defer();
  AddonManager.getAddonsByTypes(["experiment"], (addons) => {
    deferred.resolve(addons);
  });
<<<<<<< HEAD
  experimentAddons = yield deferred.promise;
=======
  experimentAddons = await deferred.promise;
>>>>>>> a17af05f
  Assert.equal(experimentAddons.length, 1, "Got 1 experiment from add-on manager.");
  Assert.equal(experimentAddons[0].id, EXPERIMENT1_ID, "ID matches expected.");
  Assert.ok(experimentAddons[0].appDisabled, "It is a previous experiment add-on.");
});

add_task(async function test_active_and_previous() {
  // Building on the previous test, activate experiment 2.
  let e = Experiments.instance();
  let provider = new Experiments.PreviousExperimentProvider(e);
  e._setPreviousExperimentsProvider(provider);

  gManifestObject = {
    version: 1,
    experiments: [
      {
        id: EXPERIMENT2_ID,
        xpiURL: gDataRoot + EXPERIMENT2_XPI_NAME,
        xpiHash: EXPERIMENT2_XPI_SHA1,
        startTime: Date.now() / 1000 - 60,
        endTime: Date.now() / 1000 + 60,
        maxActiveSeconds: 60,
        appName: ["XPCShell"],
        channel: [e._policy.updatechannel()],
      },
    ],
  };

  defineNow(e._policy, new Date());
  await e.updateManifest();

  let experiments = await e.getExperiments();
  Assert.equal(experiments.length, 2, "2 experiments known.");

  let deferred = Promise.defer();
  provider.getAddonsByTypes(["experiment"], (addons) => {
    deferred.resolve(addons);
  });
<<<<<<< HEAD
  let experimentAddons = yield deferred.promise;
=======
  let experimentAddons = await deferred.promise;
>>>>>>> a17af05f
  Assert.equal(experimentAddons.length, 1, "1 previous experiment.");

  deferred = Promise.defer();
  AddonManager.getAddonsByTypes(["experiment"], (addons) => {
    deferred.resolve(addons);
  });
<<<<<<< HEAD
  experimentAddons = yield deferred.promise;
=======
  experimentAddons = await deferred.promise;
>>>>>>> a17af05f
  Assert.equal(experimentAddons.length, 2, "2 experiment add-ons known.");

  for (let addon of experimentAddons) {
    if (addon.id == EXPERIMENT1_ID) {
      Assert.equal(addon.isActive, false, "Add-on is not active.");
      Assert.ok(addon.appDisabled, "Should be a previous experiment.");
    } else if (addon.id == EXPERIMENT2_ID) {
      Assert.ok(addon.isActive, "Add-on is active.");
      Assert.ok(!addon.appDisabled, "Should not be a previous experiment.");
    } else {
      throw new Error("Unexpected add-on ID: " + addon.id);
    }
  }
});<|MERGE_RESOLUTION|>--- conflicted
+++ resolved
@@ -45,11 +45,7 @@
   provider.getAddonsByTypes(["experiment"], (addons) => {
     deferred.resolve(addons);
   });
-<<<<<<< HEAD
-  let experimentAddons = yield deferred.promise;
-=======
   let experimentAddons = await deferred.promise;
->>>>>>> a17af05f
   Assert.ok(Array.isArray(experimentAddons), "getAddonsByTypes returns an Array.");
   Assert.equal(experimentAddons.length, 0, "No previous add-ons returned.");
 
@@ -75,11 +71,7 @@
   provider.getAddonsByTypes(["experiment"], (addons) => {
     deferred.resolve(addons);
   });
-<<<<<<< HEAD
-  experimentAddons = yield deferred.promise;
-=======
   experimentAddons = await deferred.promise;
->>>>>>> a17af05f
   Assert.equal(experimentAddons.length, 0, "Still no previous experiment.");
 
   let experiments = await e.getExperiments();
@@ -98,11 +90,7 @@
   provider.getAddonsByTypes(["experiment"], (addons) => {
     deferred.resolve(addons);
   });
-<<<<<<< HEAD
-  experimentAddons = yield deferred.promise;
-=======
   experimentAddons = await deferred.promise;
->>>>>>> a17af05f
   Assert.equal(experimentAddons.length, 1, "1 previous add-on known.");
   Assert.equal(experimentAddons[0].id, EXPERIMENT1_ID, "ID matches expected.");
 
@@ -123,11 +111,7 @@
   AddonManager.getAddonsByTypes(["experiment"], (addons) => {
     deferred.resolve(addons);
   });
-<<<<<<< HEAD
-  experimentAddons = yield deferred.promise;
-=======
   experimentAddons = await deferred.promise;
->>>>>>> a17af05f
   Assert.equal(experimentAddons.length, 1, "Got 1 experiment from add-on manager.");
   Assert.equal(experimentAddons[0].id, EXPERIMENT1_ID, "ID matches expected.");
   Assert.ok(experimentAddons[0].appDisabled, "It is a previous experiment add-on.");
@@ -165,22 +149,14 @@
   provider.getAddonsByTypes(["experiment"], (addons) => {
     deferred.resolve(addons);
   });
-<<<<<<< HEAD
-  let experimentAddons = yield deferred.promise;
-=======
   let experimentAddons = await deferred.promise;
->>>>>>> a17af05f
   Assert.equal(experimentAddons.length, 1, "1 previous experiment.");
 
   deferred = Promise.defer();
   AddonManager.getAddonsByTypes(["experiment"], (addons) => {
     deferred.resolve(addons);
   });
-<<<<<<< HEAD
-  experimentAddons = yield deferred.promise;
-=======
   experimentAddons = await deferred.promise;
->>>>>>> a17af05f
   Assert.equal(experimentAddons.length, 2, "2 experiment add-ons known.");
 
   for (let addon of experimentAddons) {
