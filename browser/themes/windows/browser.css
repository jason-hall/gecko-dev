--- conflicted
+++ resolved
@@ -7,8 +7,6 @@
 @namespace url("http://www.mozilla.org/keymaster/gatekeeper/there.is.only.xul");
 @namespace html url("http://www.w3.org/1999/xhtml");
 @namespace svg url("http://www.w3.org/2000/svg");
-
-%include ../shared/browser.inc.css
 
 %include ../shared/browser.inc.css
 
@@ -23,31 +21,8 @@
   --toolbar-bgcolor: var(--toolbar-non-lwt-bgcolor);
   --toolbar-bgimage: var(--toolbar-non-lwt-bgimage);
 
-<<<<<<< HEAD
-  --toolbarbutton-vertical-inner-padding: 2px;
-
-  --toolbarbutton-hover-background: rgba(0,0,0,.1);
-  --toolbarbutton-hover-bordercolor: rgba(0,0,0,.2);
-  --toolbarbutton-hover-boxshadow: none;
-
-  --toolbarbutton-active-background: rgba(0,0,0,.15);
-  --toolbarbutton-active-bordercolor: rgba(0,0,0,.3);
-  --toolbarbutton-active-boxshadow: 0 0 0 1px rgba(0,0,0,.15) inset;
-
-  --toolbarbutton-checkedhover-backgroundcolor: rgba(0,0,0,.1);
-
-  --urlbar-dropmarker-url: url("chrome://browser/skin/urlbar-history-dropmarker.png");
-  --urlbar-dropmarker-region: rect(0px, 11px, 14px, 0px);
-  --urlbar-dropmarker-hover-region: rect(0px, 22px, 14px, 11px);
-  --urlbar-dropmarker-active-region: rect(0px, 33px, 14px, 22px);
-  --urlbar-dropmarker-2x-url: url("chrome://browser/skin/urlbar-history-dropmarker@2x.png");
-  --urlbar-dropmarker-2x-region: rect(0, 22px, 28px, 0);
-  --urlbar-dropmarker-hover-2x-region: rect(0, 44px, 28px, 22px);
-  --urlbar-dropmarker-active-2x-region: rect(0, 66px, 28px, 44px);
-=======
   --toolbarbutton-vertical-text-padding: calc(var(--toolbarbutton-inner-padding) - 1px);
   --toolbarbutton-border-radius: 2px;
->>>>>>> a17af05f
 
   --panel-separator-color: ThreeDLightShadow;
   --arrowpanel-dimmed: hsla(0,0%,80%,.3);
@@ -63,15 +38,9 @@
   :root {
     --tabs-border: rgba(0,0,0,.3);
 
-<<<<<<< HEAD
-toolbar[brighttext] {
-  --toolbarbutton-hover-background: rgba(255,255,255,.25);
-  --toolbarbutton-hover-bordercolor: rgba(255,255,255,.5);
-=======
     --toolbar-non-lwt-bgcolor: #f9f9fa;
     --toolbar-non-lwt-textcolor: #0c0c0d;
     --toolbar-non-lwt-bgimage: none;
->>>>>>> a17af05f
 
     --panel-separator-color: hsla(210,4%,10%,.14);
 
@@ -79,14 +48,8 @@
   }
 }
 
-<<<<<<< HEAD
-toolbar:-moz-lwtheme {
-  --toolbarbutton-hover-background: rgba(255,255,255,.25);
-  --toolbarbutton-hover-bordercolor: rgba(0,0,0,.2);
-=======
 :root:-moz-lwtheme {
   --tabs-border: rgba(0,0,0,.3);
->>>>>>> a17af05f
 
   --toolbar-bgcolor: rgba(255,255,255,.4);
   --toolbar-bgimage: none;
@@ -108,93 +71,20 @@
   display: none;
 }
 
-<<<<<<< HEAD
-/* We want a 4px gap between the TabsToolbar and the toolbar-menubar when the
-   toolbar-menu is displayed, and a 16px gap when it is not. 1px is taken care
-   of by the (light) outer shadow of the tab, the remaining 3/15 are these margins. */
-#toolbar-menubar:not([autohide=true]) ~ #TabsToolbar:not([inFullscreen]),
-#toolbar-menubar[autohide=true]:not([inactive]) ~ #TabsToolbar:not([inFullscreen]) {
-  margin-top: 3px;
-}
-
-#main-window[tabsintitlebar][sizemode="normal"]:not([inFullscreen])[chromehidden~="menubar"] #toolbar-menubar ~ #TabsToolbar,
-#main-window[tabsintitlebar][sizemode="normal"]:not([inFullscreen]) #toolbar-menubar[autohide="true"][inactive] ~ #TabsToolbar {
-  margin-top: var(--space-above-tabbar);
-}
-
-=======
->>>>>>> a17af05f
 #navigator-toolbox,
 #navigator-toolbox > toolbar {
   -moz-appearance: none;
 }
 
-<<<<<<< HEAD
-#navigator-toolbox::after {
-  content: "";
-  display: -moz-box;
-  -moz-box-ordinal-group: 101; /* tabs toolbar is 100 */
-  border-bottom: 1px solid ThreeDShadow;
-}
-
-@media (-moz-windows-default-theme) {
-  @media (-moz-os-version: windows-win7) {
-    #navigator-toolbox::after {
-      border-bottom-color: #aabccf;
-    }
-  }
-
-  @media (-moz-os-version: windows-win8),
-         (-moz-os-version: windows-win10) {
-    #navigator-toolbox::after {
-      border-bottom-color: #c2c2c2;
-    }
-  }
-}
-
-#navigator-toolbox:-moz-lwtheme::after {
-  border-bottom-color: rgba(0,0,0,.3);
-}
-
-=======
->>>>>>> a17af05f
 #navigator-toolbox > toolbar:not(#toolbar-menubar):not(#TabsToolbar) {
   background-color: var(--toolbar-bgcolor);
   background-image: var(--toolbar-bgimage);
   background-clip: padding-box;
 }
 
-<<<<<<< HEAD
-@media (-moz-os-version: windows-win7) {
-  #nav-bar {
-    background-image: linear-gradient(@toolbarHighlight@, transparent) !important;
-  }
-
-  #navigator-toolbox > toolbar:not(#toolbar-menubar):not(#TabsToolbar):not(#nav-bar) {
-    background-image: none;
-  }
-}
-
-#navigator-toolbox > toolbar:not(#toolbar-menubar):not(#TabsToolbar):not(:-moz-lwtheme) {
-  background-color: -moz-Dialog;
-}
-
-#navigator-toolbox > toolbar:not(#toolbar-menubar):not(#TabsToolbar):not(#nav-bar):not(#addon-bar) {
-  overflow: -moz-hidden-unscrollable;
-  max-height: 4em;
-  transition: min-height 170ms ease-out, max-height 170ms ease-out;
-  padding: 0 5px;
-}
-
-#navigator-toolbox > toolbar:not(#toolbar-menubar):not(#TabsToolbar):not(#nav-bar):not(#addon-bar)[collapsed=true] {
-  min-height: 0.1px;
-  max-height: 0;
-  transition: min-height 170ms ease-out, max-height 170ms ease-out, visibility 170ms linear;
-=======
 #toolbar-menubar,
 #TabsToolbar {
   color: var(--titlebar-text-color);
->>>>>>> a17af05f
 }
 
 @media (-moz-windows-compositor: 0),
@@ -351,13 +241,10 @@
   align-items: center;
 }
 
-<<<<<<< HEAD
-=======
 .titlebar-placeholder[type="caption-buttons"] {
   margin-left: 22px; /* space needed for Aero Snap */
 }
 
->>>>>>> a17af05f
 /* titlebar command buttons */
 
 #titlebar-min {
@@ -382,122 +269,6 @@
   }
 }
 
-<<<<<<< HEAD
-/* ::::: bookmark buttons ::::: */
-
-toolbarbutton.bookmark-item:not(.subviewbutton),
-#personal-bookmarks[cui-areatype="toolbar"]:not([overflowedItem=true]) > #bookmarks-toolbar-placeholder {
-  margin: 0;
-  padding: 2px 3px;
-  -moz-appearance: none;
-  border: 1px solid transparent;
-  border-radius: 1px;
-  background-origin: padding-box !important;
-  background-clip: padding-box !important;
-  transition-property: background-color, border-color, box-shadow;
-  transition-duration: 150ms;
-}
-
-toolbarbutton.bookmark-item:not(.subviewbutton):hover:not([disabled="true"]):not([open]) {
-  border-color: var(--toolbarbutton-hover-bordercolor);
-  background: var(--toolbarbutton-hover-background);
-}
-
-toolbarbutton.bookmark-item:not(.subviewbutton):hover:active:not([disabled="true"]),
-toolbarbutton.bookmark-item[open="true"] {
-  border-color: var(--toolbarbutton-active-bordercolor);
-  box-shadow: var(--toolbarbutton-active-boxshadow);
-  background: var(--toolbarbutton-active-background);
-}
-
-.bookmark-item > .toolbarbutton-icon,
-#personal-bookmarks[cui-areatype="toolbar"] > #bookmarks-toolbar-placeholder > .toolbarbutton-icon {
-  width: 16px;
-  height: 16px;
-}
-
-/* Force the display of the label for bookmarks */
-.bookmark-item > .toolbarbutton-text,
-#personal-bookmarks[cui-areatype="toolbar"] > #bookmarks-toolbar-placeholder > .toolbarbutton-text {
-  display: -moz-box !important;
-}
-
-.bookmark-item > .toolbarbutton-menu-dropmarker {
-  display: none;
-}
-
-#bookmarks-toolbar-placeholder {
-  list-style-image: url("chrome://browser/skin/places/bookmarksToolbar.png") !important;
-}
-
-toolbarpaletteitem[place="palette"] > #personal-bookmarks > #bookmarks-toolbar-placeholder,
-#personal-bookmarks[cui-areatype="menu-panel"] > #bookmarks-toolbar-placeholder {
-  list-style-image: url("chrome://browser/skin/places/bookmarksToolbar-menuPanel.png") !important;
-}
-
-/* ----- BOOKMARK STAR ANIMATION ----- */
-
-@keyframes animation-bookmarkAdded {
-  from { transform: rotate(0deg) translateX(-16px) rotate(0deg) scale(1); opacity: 0; }
-  60%  { transform: rotate(180deg) translateX(-16px) rotate(-180deg) scale(2.2); opacity: 1; }
-  80%  { opacity: 1; }
-  to   { transform: rotate(180deg) translateX(-16px) rotate(-180deg) scale(1); opacity: 0; }
-}
-
-@keyframes animation-bookmarkPulse {
-  from { transform: scale(1); }
-  50%  { transform: scale(1.3); }
-  to   { transform: scale(1); }
-}
-
-#bookmarked-notification-container {
-  min-height: 1px;
-  min-width: 1px;
-  height: 1px;
-  margin-bottom: -1px;
-  z-index: 5;
-  position: relative;
-}
-
-#bookmarked-notification {
-  background-size: 16px;
-  background-position: center;
-  background-repeat: no-repeat;
-  width: 16px;
-  height: 16px;
-  opacity: 0;
-}
-
-#bookmarked-notification-dropmarker-anchor {
-  z-index: -1;
-  position: relative;
-}
-
-#bookmarked-notification-dropmarker-icon {
-  width: 18px;
-  height: 18px;
-  visibility: hidden;
-}
-
-#bookmarked-notification-anchor[notification="finish"] > #bookmarked-notification {
-  background-image: url("chrome://browser/skin/places/bookmarks-notification-finish.png");
-  animation: animation-bookmarkAdded 800ms;
-  animation-timing-function: ease, ease, ease;
-}
-
-#bookmarks-menu-button[notification="finish"] > .toolbarbutton-menubutton-dropmarker > .dropmarker-icon {
-  list-style-image: none !important;
-}
-
-#bookmarked-notification-dropmarker-anchor[notification="finish"] > #bookmarked-notification-dropmarker-icon {
-  visibility: visible;
-  animation: animation-bookmarkPulse 300ms;
-  animation-delay: 600ms;
-  animation-timing-function: ease-out;
-}
-
-=======
->>>>>>> a17af05f
 /* ::::: bookmark menus ::::: */
 
 menu.bookmark-item,
@@ -582,344 +353,9 @@
 
 %include ../shared/bookmarked-notification.inc.css
 %include ../shared/toolbarbuttons.inc.css
-<<<<<<< HEAD
-
-#main-window:not([customizing]) .toolbarbutton-1[disabled=true] > .toolbarbutton-icon,
-#main-window:not([customizing]) .toolbarbutton-1[disabled=true] > .toolbarbutton-menu-dropmarker,
-#main-window:not([customizing]) .toolbarbutton-1[disabled=true] > .toolbarbutton-menubutton-dropmarker,
-#main-window:not([customizing]) .toolbarbutton-1[disabled=true] > .toolbarbutton-menubutton-button > .toolbarbutton-icon,
-#main-window:not([customizing]) .toolbarbutton-1 > .toolbarbutton-menubutton-button[disabled=true] > .toolbarbutton-icon {
-  opacity: .4;
-}
-
-.toolbarbutton-1 > .toolbarbutton-menu-dropmarker,
-.toolbarbutton-1 > .toolbarbutton-menubutton-dropmarker {
-  list-style-image: url("chrome://browser/skin/toolbarbutton-dropdown-arrow.png");
-}
-
-toolbar[brighttext] .toolbarbutton-1 > .toolbarbutton-menu-dropmarker,
-toolbar[brighttext] .toolbarbutton-1 > .toolbarbutton-menubutton-dropmarker {
-  list-style-image: url("chrome://browser/skin/toolbarbutton-dropdown-arrow-inverted.png");
-}
-
-.toolbarbutton-1 > .toolbarbutton-icon,
-.toolbarbutton-1 > .toolbarbutton-menubutton-button > .toolbarbutton-icon {
-  margin-inline-end: 0;
-}
-
-:-moz-any(toolbar, .widget-overflow-list) .toolbarbutton-1 > .toolbarbutton-icon,
-:-moz-any(toolbar, .widget-overflow-list) .toolbarbutton-1 > :-moz-any(.toolbarbutton-menubutton-button, .toolbarbutton-badge-stack) > .toolbarbutton-icon {
-  max-width: 16px;
-}
-
-:-moz-any(toolbar, .widget-overflow-list) .toolbarbutton-1:-moz-any(@primaryToolbarButtons@, .toolbarbutton-legacy-addon) > .toolbarbutton-icon,
-:-moz-any(toolbar, .widget-overflow-list) .toolbarbutton-1:-moz-any(@primaryToolbarButtons@, .toolbarbutton-legacy-addon) > :-moz-any(.toolbarbutton-menubutton-button, .toolbarbutton-badge-stack) > .toolbarbutton-icon,
-#bookmarks-menu-button[cui-areatype="toolbar"] > .toolbarbutton-menubutton-dropmarker > .dropmarker-icon {
-  max-width: 18px;
-}
-
-%include ../shared/menupanel.inc.css
-
-.findbar-button,
-#nav-bar .toolbarbutton-1,
-#nav-bar .toolbarbutton-1 > .toolbarbutton-menubutton-button {
-  -moz-appearance: none;
-  padding: 0;
-}
-
-#nav-bar .toolbarbutton-1:not([type=menu-button]),
-#nav-bar .toolbarbutton-1 > .toolbarbutton-menubutton-button,
-#nav-bar .toolbarbutton-1 > .toolbarbutton-menubutton-dropmarker {
-  padding: 0 2px;
-  -moz-box-pack: center;
-}
-
-#nav-bar #PanelUI-menu-button {
-  padding-inline-start: 5px;
-  padding-inline-end: 5px;
-}
-
-#nav-bar .toolbarbutton-1[type=panel],
-#nav-bar .toolbarbutton-1[type=menu]:not(#back-button):not(#forward-button):not(#feed-button):not(#PanelUI-menu-button) {
-  padding-left: 5px;
-  padding-right: 5px;
-}
-
-#nav-bar .toolbarbutton-1 > menupopup {
-  margin-top: -3px;
-}
-
-#nav-bar .toolbarbutton-1 > menupopup.cui-widget-panel {
-  margin-top: -8px;
-}
-
-#nav-bar .toolbarbutton-1 > .toolbarbutton-menubutton-button {
-  padding-inline-end: 0;
-}
-
-#nav-bar .toolbarbutton-1 > .toolbarbutton-menubutton-dropmarker {
-  padding-inline-start: 0;
-  -moz-box-align: center;
-}
-
-.findbar-button > .toolbarbutton-text,
-#nav-bar .toolbarbutton-1 > .toolbarbutton-icon,
-#nav-bar .toolbarbutton-1 > .toolbarbutton-text,
-#nav-bar .toolbarbutton-1 > .toolbarbutton-badge-stack,
-#nav-bar .toolbarbutton-1 > .toolbarbutton-menubutton-button > .toolbarbutton-icon,
-#nav-bar .toolbarbutton-1 > .toolbarbutton-menubutton-dropmarker > .dropmarker-icon,
-@conditionalForwardWithUrlbar@ > .toolbarbutton-1:-moz-any([disabled],:not([open]):not([disabled]):not(:active)) > .toolbarbutton-icon {
-  padding: var(--toolbarbutton-vertical-inner-padding) 6px;
-  background-origin: padding-box !important;
-  background-clip: padding-box !important;
-  border: 1px solid transparent;
-  border-radius: 1px;
-  transition-property: background-color, border-color, box-shadow;
-  transition-duration: 150ms;
-}
-
-#nav-bar .toolbarbutton-1 > .toolbarbutton-icon,
-#nav-bar .toolbarbutton-1 > .toolbarbutton-menubutton-button > .toolbarbutton-icon,
-#nav-bar #bookmarks-menu-button[cui-areatype="toolbar"] > .toolbarbutton-menubutton-dropmarker > .dropmarker-icon {
-  /* horizontal padding + border + actual icon width */
-  max-width: 32px;
-}
-
-@media (-moz-os-version: windows-win7) {
-  :root {
-    --toolbarbutton-hover-background: linear-gradient(hsla(0,0%,100%,.6), hsla(0,0%,100%,.1));
-    --toolbarbutton-hover-bordercolor: hsla(210,54%,20%,.15) hsla(210,54%,20%,.2) hsla(210,54%,20%,.25);
-    --toolbarbutton-hover-boxshadow: 0 1px hsla(0,0%,100%,.3) inset,
-                                     0 1px hsla(210,54%,20%,.03),
-                                     0 0 2px hsla(210,54%,20%,.1);
-
-    --toolbarbutton-active-background: hsla(210,54%,20%,.15) linear-gradient(hsla(0,0%,100%,.6), hsla(0,0%,100%,.1));
-    --toolbarbutton-active-bordercolor: hsla(210,54%,20%,.3) hsla(210,54%,20%,.35) hsla(210,54%,20%,.4);
-    --toolbarbutton-active-boxshadow: 0 1px 1px hsla(210,54%,20%,.1) inset,
-                                      0 0 1px hsla(210,54%,20%,.2) inset,
-/* allows keyhole-forward-clip-path to be used for non-hover as well as hover: */
-                                      0 1px 0 hsla(210,54%,20%,0),
-                                      0 0 2px hsla(210,54%,20%,0);
-
-    --toolbarbutton-checkedhover-backgroundcolor: rgba(90%,90%,90%,.4);
-  }
-}
-
-#nav-bar .toolbarbutton-1 > .toolbarbutton-menubutton-button > .toolbarbutton-icon:-moz-locale-dir(ltr),
-#nav-bar .toolbarbutton-1 > .toolbarbutton-menubutton-dropmarker > .dropmarker-icon:-moz-locale-dir(rtl) {
-  border-top-right-radius: 0;
-  border-bottom-right-radius: 0;
-}
-
-#nav-bar .toolbarbutton-1 > .toolbarbutton-menubutton-button > .toolbarbutton-icon:-moz-locale-dir(rtl),
-#nav-bar .toolbarbutton-1 > .toolbarbutton-menubutton-dropmarker > .dropmarker-icon:-moz-locale-dir(ltr) {
-  border-top-left-radius: 0;
-  border-bottom-left-radius: 0;
-}
-
-#nav-bar .toolbarbutton-1 > .toolbarbutton-menubutton-button > .toolbarbutton-icon {
-  border-inline-end-style: none;
-}
-
-#nav-bar .toolbarbutton-1:not(:-moz-any(@primaryToolbarButtons@, .toolbarbutton-legacy-addon)) > .toolbarbutton-icon,
-#nav-bar .toolbarbutton-1:not(:-moz-any(@primaryToolbarButtons@, .toolbarbutton-legacy-addon)) > .toolbarbutton-badge-stack,
-#nav-bar .toolbarbutton-1:not(:-moz-any(@primaryToolbarButtons@, .toolbarbutton-legacy-addon)) > .toolbarbutton-menubutton-button > .toolbarbutton-icon {
-  padding: calc(var(--toolbarbutton-vertical-inner-padding) + 1px) 7px;
-}
-
-#nav-bar .toolbarbutton-1[type=panel] > .toolbarbutton-icon,
-#nav-bar .toolbarbutton-1[type=panel] > .toolbarbutton-badge-stack,
-#nav-bar .toolbarbutton-1[type=menu]:not(#PanelUI-menu-button):not(#back-button):not(#forward-button):not(#new-tab-button) > .toolbarbutton-icon,
-#nav-bar .toolbarbutton-1[type=menu]:not(#PanelUI-menu-button) > .toolbarbutton-badge-stack,
-#nav-bar .toolbarbutton-1[type=menu] > .toolbarbutton-text /* hack for add-ons that forcefully display the label */ {
-  padding-inline-end: 17px;
-}
-
-#nav-bar .toolbarbutton-1[type=panel] > .toolbarbutton-icon,
-#nav-bar .toolbarbutton-1[type=menu]:not(#PanelUI-menu-button):not(#back-button):not(#forward-button):not(#new-tab-button) > .toolbarbutton-icon {
-  /* horizontal padding + border + icon width */
-  max-width: 43px;
-}
-
-#nav-bar .toolbarbutton-1 > .toolbarbutton-menu-dropmarker {
-  margin-inline-start: -15px;
-}
-
-#nav-bar #bookmarks-menu-button[cui-areatype="toolbar"] > .toolbarbutton-menubutton-button > .toolbarbutton-icon {
-  /* horizontal padding + border + actual icon width */
-  max-width: 31px;
-}
-
-#nav-bar .toolbarbutton-1 > .toolbarbutton-menubutton-dropmarker > .dropmarker-icon {
-  padding-top: calc(var(--toolbarbutton-vertical-inner-padding) + 6px);
-  padding-bottom: calc(var(--toolbarbutton-vertical-inner-padding) + 6px);
-}
-
-#nav-bar .toolbaritem-combined-buttons {
-  margin-left: 2px;
-  margin-right: 2px;
-}
-
-#nav-bar .toolbaritem-combined-buttons > .toolbarbutton-1 {
-  padding-left: 0;
-  padding-right: 0;
-}
-
-#nav-bar .toolbaritem-combined-buttons:not(:hover) > separator,
-#nav-bar .toolbarbutton-1:not(:hover):not(:active):not([open]) > .toolbarbutton-menubutton-dropmarker::before {
-  content: "";
-  display: -moz-box;
-  width: 1px;
-  height: 16px;
-  margin-inline-end: -1px;
-  background-image: linear-gradient(currentColor 0, currentColor 100%);
-  background-position: center;
-  background-repeat: no-repeat;
-  background-size: 1px 16px;
-  opacity: .2;
-}
-
-#nav-bar[brighttext] .toolbaritem-combined-buttons > separator,
-#nav-bar[brighttext] .toolbarbutton-1:not(:hover):not(:active):not([open]) > .toolbarbutton-menubutton-dropmarker::before {
-  opacity: .3;
-}
-
-.findbar-button:not(:-moz-any([checked="true"],[disabled="true"])):hover > .toolbarbutton-text,
-#nav-bar .toolbarbutton-1:not([disabled=true]) > .toolbarbutton-menubutton-button[open] + .toolbarbutton-menubutton-dropmarker > .dropmarker-icon,
-#nav-bar .toolbarbutton-1:not([disabled=true]):-moz-any(:hover,[open]) > .toolbarbutton-menubutton-button > .toolbarbutton-icon,
-#nav-bar .toolbarbutton-1:not([disabled=true]):-moz-any(:hover,[open]) > .toolbarbutton-menubutton-dropmarker > .dropmarker-icon,
-#nav-bar .toolbarbutton-1:not([disabled=true]):not([checked]):not([open]):not(:active):hover > .toolbarbutton-icon,
-#nav-bar .toolbarbutton-1:not([disabled=true]):not([checked]):not([open]):not(:active):hover > .toolbarbutton-text,
-#nav-bar .toolbarbutton-1:not([disabled=true]):not([checked]):not([open]):not(:active):hover > .toolbarbutton-badge-stack,
-@conditionalForwardWithUrlbar@ > #forward-button:not([open]):not(:active):not([disabled]):hover > .toolbarbutton-icon,
-#nav-bar .toolbarbutton-1:not([buttonover]):not([open]):not(:active):hover > .toolbarbutton-menubutton-dropmarker:not([disabled]) > .dropmarker-icon {
-  background: var(--toolbarbutton-hover-background);
-  border-color: var(--toolbarbutton-hover-bordercolor);
-  box-shadow: var(--toolbarbutton-hover-boxshadow);
-}
-
-.findbar-button:not([disabled=true]):-moz-any([checked="true"],:hover:active) > .toolbarbutton-text,
-#nav-bar .toolbarbutton-1 > .toolbarbutton-menubutton-button:not([disabled=true]):-moz-any(:hover:active, [open]) > .toolbarbutton-icon,
-#nav-bar .toolbarbutton-1[open] > .toolbarbutton-menubutton-dropmarker:not([disabled=true]) > .dropmarker-icon,
-#nav-bar .toolbarbutton-1:not([disabled=true]):-moz-any([open],[checked],:hover:active) > .toolbarbutton-icon,
-#nav-bar .toolbarbutton-1:not([disabled=true]):-moz-any([open],[checked],:hover:active) > .toolbarbutton-text,
-#nav-bar .toolbarbutton-1:not([disabled=true]):-moz-any([open],[checked],:hover:active) > .toolbarbutton-badge-stack {
-  background: var(--toolbarbutton-active-background);
-  border-color: var(--toolbarbutton-active-bordercolor);
-  box-shadow: var(--toolbarbutton-active-boxshadow);
-  transition-duration: 10ms;
-}
-
-#nav-bar .toolbarbutton-1[checked]:not(:active):hover > .toolbarbutton-icon {
-  background-color: var(--toolbarbutton-checkedhover-backgroundcolor);
-  transition: background-color .4s;
-}
-
-#TabsToolbar .toolbarbutton-1,
-#TabsToolbar .toolbarbutton-1 > .toolbarbutton-menubutton-button,
-.tabbrowser-arrowscrollbox > .scrollbutton-up,
-.tabbrowser-arrowscrollbox > .scrollbutton-down {
-  -moz-appearance: none;
-  border-style: none;
-  padding: 0 3px;
-}
-
-#TabsToolbar .toolbarbutton-1 {
-  margin-bottom: var(--tab-toolbar-navbar-overlap);
-}
-
-#TabsToolbar .toolbarbutton-1:not([disabled=true]):hover,
-#TabsToolbar .toolbarbutton-1[open],
-#TabsToolbar .toolbarbutton-1 > .toolbarbutton-menubutton-button:not([disabled=true]):hover,
-.tabbrowser-arrowscrollbox > .scrollbutton-up:not([disabled=true]):hover,
-.tabbrowser-arrowscrollbox > .scrollbutton-down:not([disabled=true]):hover {
-  background-image: linear-gradient(transparent, rgba(255,255,255,.5)),
-                    linear-gradient(transparent, rgba(0,0,0,.25) 30%),
-                    linear-gradient(transparent, rgba(0,0,0,.25) 30%);
-  background-position: 1px -1px, 0 -1px, 100% -1px;
-  background-size: calc(100% - 2px) 100%, 1px 100%, 1px 100%;
-  background-repeat: no-repeat;
-}
-
-/* unified back/forward button */
-
-:-moz-any(#back-button, #forward-button) > .toolbarbutton-icon {
-  border-color: var(--urlbar-border-color-hover) !important;
-}
-
-:-moz-any(#back-button, #forward-button):not(:hover):not(:active):not([open=true]) > .toolbarbutton-icon,
-:-moz-any(#back-button, #forward-button)[disabled=true] > .toolbarbutton-icon {
-  background-color: rgba(255,255,255,.15) !important;
-}
-
-#forward-button {
-  -moz-box-align: stretch; /* let the button shape grow vertically with the location bar */
-  padding: 0 !important;
-}
-
-#forward-button > menupopup {
-  margin-top: 1px !important;
-}
-
-#forward-button > .toolbarbutton-icon {
-  border-left-style: none !important;
-  border-radius: 0 !important;
-  padding-left: calc(var(--backbutton-urlbar-overlap) + 3px) !important;
-  padding-right: 3px !important;
-  max-width: calc(var(--forwardbutton-width) + var(--backbutton-urlbar-overlap)) !important;
-}
-
-@conditionalForwardWithUrlbar@:not([switchingtabs]) > #forward-button {
-  transition: margin-left @forwardTransitionLength@ ease-out;
-}
-
-@conditionalForwardWithUrlbar@ > #forward-button[disabled] {
-  margin-left: calc(0px - var(--forwardbutton-width) - var(--backbutton-urlbar-overlap));
-}
-
-@conditionalForwardWithUrlbar@:hover:not([switchingtabs]) > #forward-button[disabled] {
-  /* delay the hiding of the forward button when hovered to avoid accidental clicks on the url bar */
-  transition-delay: 100s;
-}
-
-@conditionalForwardWithUrlbar@:not(:hover) > #forward-button[disabled] {
-  /* when not hovered anymore, trigger a new transition to hide the forward button immediately */
-  margin-left: calc(-0.01px - var(--forwardbutton-width) - var(--backbutton-urlbar-overlap));
-}
-
-#back-button {
-  padding-top: 3px !important;
-  padding-bottom: 3px !important;
-  padding-inline-start: 5px !important;
-  padding-inline-end: 0 !important;
-  position: relative !important;
-  z-index: 1 !important;
-  border-radius: 0 10000px 10000px 0 !important;
-}
-
-#back-button:-moz-locale-dir(rtl) {
-  border-radius: 10000px 0 0 10000px !important;
-}
-
-#back-button > menupopup {
-  margin-top: -1px !important;
-}
-
-#back-button > .toolbarbutton-icon {
-  border-radius: 10000px !important;
-  padding: 6px !important;
-  max-width: 32px !important; /* icon width + horizontal padding + border */
-}
-
-#back-button:-moz-locale-dir(rtl) > .toolbarbutton-icon {
-  transform: scaleX(-1);
-}
-
-=======
 %include ../shared/toolbarbutton-icons.inc.css
 %include ../shared/menupanel.inc.css
 
->>>>>>> a17af05f
 .unified-nav-back[_moz-menuactive]:-moz-locale-dir(ltr),
 .unified-nav-forward[_moz-menuactive]:-moz-locale-dir(rtl) {
   list-style-image: url("chrome://browser/skin/menu-back.png") !important;
@@ -930,19 +366,6 @@
   list-style-image: url("chrome://browser/skin/menu-forward.png") !important;
 }
 
-<<<<<<< HEAD
-/* zoom control text (reset) button special case: */
-
-#nav-bar #zoom-reset-button > .toolbarbutton-text {
-  /* To make this line up with the icons, it needs the same height (18px) +
-   * padding (2 * 2px) + border (2 * 1px), but as a minimum because otherwise
-   * increase in text sizes would break things...
-   */
-  min-height: 24px;
-}
-
-=======
->>>>>>> a17af05f
 /* ::::: fullscreen window controls ::::: */
 
 #minimize-button,
@@ -998,21 +421,6 @@
   background-color: hsl(355, 82%, 69%);
 }
 
-<<<<<<< HEAD
-toolbar[brighttext] #minimize-button {
-  list-style-image: url(chrome://browser/skin/caption-buttons.svg#minimize-white);
-}
-
-toolbar[brighttext] #restore-button {
-  list-style-image: url(chrome://browser/skin/caption-buttons.svg#restore-white);
-}
-
-toolbar[brighttext] #close-button {
-  list-style-image: url(chrome://browser/skin/caption-buttons.svg#close-white);
-}
-
-=======
->>>>>>> a17af05f
 @media (-moz-os-version: windows-win7) {
   #window-controls {
     -moz-box-align: start;
@@ -1022,12 +430,9 @@
   #minimize-button,
   #restore-button,
   #close-button {
-<<<<<<< HEAD
-=======
     -moz-appearance: none;
     border-style: none;
     margin: 0;
->>>>>>> a17af05f
     /* Important to ensure this applies even on toolbar[brighttext] */
     list-style-image: url("chrome://global/skin/icons/windowControls.png") !important;
     /* Also override background color to a avoid hover background styling
@@ -1075,23 +480,6 @@
   #close-button:hover:active {
     -moz-image-region: rect(32px, 48px, 48px, 32px);
   }
-<<<<<<< HEAD
-}
-
-@media (-moz-os-version: windows-win7) {
-  #window-controls {
-    -moz-box-align: start;
-  }
-
-  #minimize-button,
-  #restore-button,
-  #close-button {
-    -moz-appearance: none;
-    border-style: none;
-    margin: 0;
-  }
-=======
->>>>>>> a17af05f
 
   #close-button {
     -moz-image-region: rect(0, 49px, 16px, 32px);
@@ -1114,35 +502,7 @@
 
 /* ::::: Location Bar ::::: */
 
-<<<<<<< HEAD
-#main-window {
-  --urlbar-border-color: ThreeDShadow;
-  --urlbar-border-color-hover: var(--urlbar-border-color);
-}
-
-#navigator-toolbox:-moz-lwtheme {
-  --urlbar-border-color: var(--toolbarbutton-hover-bordercolor);
-}
-
-@media (-moz-windows-default-theme) {
-  @media (-moz-os-version: windows-win7),
-         (-moz-os-version: windows-win8) {
-    #main-window:not(:-moz-lwtheme) {
-      --urlbar-border-color: hsla(210,54%,20%,.25) hsla(210,54%,20%,.27) hsla(210,54%,20%,.3);
-      --urlbar-border-color-hover: hsla(210,54%,20%,.35) hsla(210,54%,20%,.37) hsla(210,54%,20%,.4);
-    }
-  }
-
-  @media (-moz-os-version: windows-win10) {
-    #main-window:not(:-moz-lwtheme) {
-      --urlbar-border-color: hsl(0,0%,90%);
-      --urlbar-border-color-hover: hsl(0,0%,80%);
-    }
-  }
-}
-=======
 %include ../shared/urlbar-searchbar.inc.css
->>>>>>> a17af05f
 
 #urlbar,
 .searchbar-textbox {
@@ -1154,61 +514,6 @@
   .searchbar-textbox:not(:-moz-lwtheme):not([focused="true"]) {
     border-color: ThreeDShadow;
   }
-<<<<<<< HEAD
-
-  @media (-moz-os-version: windows-win7),
-         (-moz-os-version: windows-win8) {
-    #urlbar:not(:-moz-lwtheme),
-    .searchbar-textbox:not(:-moz-lwtheme) {
-      box-shadow: 0 1px 0 hsla(0,0%,0%,.01) inset,
-                  0 1px 0 hsla(0,0%,100%,.1);
-    }
-  }
-
-  @media (-moz-os-version: windows-win10) {
-    #urlbar:not(:-moz-lwtheme),
-    .searchbar-textbox:not(:-moz-lwtheme) {
-      padding: 1px;
-      transition-property: border-color, box-shadow;
-      transition-duration: .1s;
-    }
-
-    #urlbar:not(:-moz-lwtheme)[focused],
-    .searchbar-textbox:not(:-moz-lwtheme)[focused] {
-      box-shadow: 0 0 0 1px Highlight inset;
-    }
-  }
-
-  #urlbar:not(:-moz-lwtheme)[focused],
-  .searchbar-textbox:not(:-moz-lwtheme)[focused] {
-    border-color: Highlight;
-  }
-}
-
-@media (-moz-os-version: windows-win10) {
-  #urlbar,
-  .searchbar-textbox {
-    font-size: 1.15em;
-    min-height: 28px;
-  }
-
-  :root {
-    /* let toolbar buttons match the location and search bar's minimum height */
-    --toolbarbutton-vertical-inner-padding: 4px;
-  }
-}
-
-#urlbar:-moz-lwtheme,
-.searchbar-textbox:-moz-lwtheme {
-  background-color: rgba(255,255,255,.8);
-  color: black;
-}
-
-#urlbar:-moz-lwtheme:hover:not([readonly]),
-.searchbar-textbox:-moz-lwtheme:hover {
-  background-color: rgba(255,255,255,.9);
-=======
->>>>>>> a17af05f
 }
 
 #urlbar[focused="true"],
@@ -1274,19 +579,6 @@
   background-color: var(--arrowpanel-dimmed-further);
 }
 
-<<<<<<< HEAD
-#urlbar-search-splitter {
-  /* The splitter width should equal the location and search bars' combined
-     neighboring margin and border width. */
-  min-width: 8px;
-  margin: 0 -4px;
-  position: relative;
-  border: none;
-  background: transparent;
-}
-
-=======
->>>>>>> a17af05f
 .urlbar-display {
   margin-top: 0;
   margin-bottom: 0;
@@ -1314,36 +606,12 @@
 /* autocomplete */
 
 %include ../shared/autocomplete.inc.css
-<<<<<<< HEAD
+%include ../shared/urlbar-autocomplete.inc.css
 
 #PopupAutoComplete > richlistbox > richlistitem[originaltype~="datalist-first"] {
   border-top: 1px solid ThreeDShadow;
 }
 
-#treecolAutoCompleteImage {
-  max-width: 36px;
-}
-
-.autocomplete-richlistbox {
-  padding: 4px;
-}
-
-.autocomplete-richlistitem {
-  height: 30px;
-  min-height: 30px;
-  font: message-box;
-  border-radius: 2px;
-  border: 1px solid transparent;
-}
-
-=======
-%include ../shared/urlbar-autocomplete.inc.css
-
-#PopupAutoComplete > richlistbox > richlistitem[originaltype~="datalist-first"] {
-  border-top: 1px solid ThreeDShadow;
-}
-
->>>>>>> a17af05f
 .ac-title {
   font-size: 14px;
 }
@@ -1369,14 +637,8 @@
 html|span.ac-emphasize-text-url {
   font-weight: 600;
 }
-<<<<<<< HEAD
 
 @media (-moz-windows-default-theme) {
-  .autocomplete-richlistitem[selected=true] {
-    background-color: hsl(210, 80%, 52%);
-    color: hsl(0, 0%, 100%);
-  }
-
   .ac-title:not([selected=true]) {
     color: hsl(0, 0%, 0%);
   }
@@ -1423,31 +685,37 @@
 }
 
 .ac-type-icon[type=bookmark] {
-  list-style-image: url("chrome://browser/skin/urlbar-star.svg#star");
+  list-style-image: url("chrome://browser/skin/bookmark.svg");
+  -moz-context-properties: fill;
+  fill: #b2b2b2;
 }
 
 .ac-type-icon[type=bookmark][selected][current] {
-  list-style-image: url("chrome://browser/skin/urlbar-star.svg#star-inverted");
+  fill: white;
 }
 
 .ac-type-icon[type=keyword],
 .ac-site-icon[type=searchengine] {
-  list-style-image: url(chrome://global/skin/icons/autocomplete-search.svg#search-icon);
+  list-style-image: url(chrome://global/skin/icons/autocomplete-search.svg);
+  -moz-context-properties: fill;
+  fill: GrayText;
 }
 
 .ac-type-icon[type=keyword][selected],
 .ac-site-icon[type=searchengine][selected] {
-  list-style-image: url(chrome://global/skin/icons/autocomplete-search.svg#search-icon-inverted);
+  fill: highlighttext;
 }
 
 .ac-type-icon[type=switchtab],
 .ac-type-icon[type=remotetab] {
-  list-style-image: url("chrome://browser/skin/urlbar-tab.svg#tab");
+  list-style-image: url("chrome://browser/skin/urlbar-tab.svg");
+  -moz-context-properties: fill;
+  fill: #b2b2b2;
 }
 
 .ac-type-icon[type=switchtab][selected],
 .ac-type-icon[type=remotetab][selected] {
-  list-style-image: url("chrome://browser/skin/urlbar-tab.svg#tab-inverted");
+  fill: white;
 }
 
 .autocomplete-treebody::-moz-tree-cell-text(treecolAutoCompleteComment) {
@@ -1465,178 +733,6 @@
   border-top: 1px solid GrayText;
 }
 
-/* combined go/reload/stop button in location bar */
-
-#urlbar-go-button,
-#urlbar-reload-button,
-#urlbar-stop-button {
-  -moz-appearance: none;
-  border-style: none;
-  list-style-image: url("chrome://browser/skin/reload-stop-go.png");
-  padding: 0 9px;
-  margin-inline-start: 5px;
-  border-inline-start: 1px solid var(--urlbar-separator-color);
-  border-image: linear-gradient(transparent 15%,
-                                var(--urlbar-separator-color) 15%,
-                                var(--urlbar-separator-color) 85%,
-                                transparent 85%);
-  border-image-slice: 1;
-}
-
-#urlbar-reload-button {
-  -moz-image-region: rect(0, 14px, 14px, 0);
-}
-
-#urlbar-reload-button:not([disabled]):hover {
-  -moz-image-region: rect(14px, 14px, 28px, 0);
-}
-
-#urlbar-reload-button:not([disabled]):hover:active {
-  -moz-image-region: rect(28px, 14px, 42px, 0);
-}
-
-#urlbar-reload-button:-moz-locale-dir(rtl) > .toolbarbutton-icon {
-  transform: scaleX(-1);
-}
-
-#urlbar-go-button {
-  -moz-image-region: rect(0, 42px, 14px, 28px);
-}
-
-#urlbar-go-button:hover {
-  -moz-image-region: rect(14px, 42px, 28px, 28px);
-}
-
-#urlbar-go-button:hover:active {
-  -moz-image-region: rect(28px, 42px, 42px, 28px);
-}
-
-#urlbar-go-button:-moz-locale-dir(rtl) > .toolbarbutton-icon {
-  transform: scaleX(-1);
-}
-
-#urlbar-stop-button {
-  -moz-image-region: rect(0, 28px, 14px, 14px);
-}
-
-#urlbar-stop-button:not([disabled]):hover {
-  -moz-image-region: rect(14px, 28px, 28px, 14px);
-}
-
-#urlbar-stop-button:hover:active {
-  -moz-image-region: rect(28px, 28px, 42px, 14px);
-}
-
-@media (min-resolution: 1.1dppx) {
-  #urlbar-go-button,
-  #urlbar-reload-button,
-  #urlbar-stop-button {
-    list-style-image: url("chrome://browser/skin/reload-stop-go@2x.png");
-  }
-
-  #urlbar-go-button > .toolbarbutton-icon,
-  #urlbar-reload-button > .toolbarbutton-icon,
-  #urlbar-stop-button > .toolbarbutton-icon {
-    width: 14px;
-  }
-=======
->>>>>>> a17af05f
-
-@media (-moz-windows-default-theme) {
-  .ac-title:not([selected=true]) {
-    color: hsl(0, 0%, 0%);
-  }
-
-  .ac-separator:not([selected=true]) {
-    color: hsl(0, 0%, 50%);
-  }
-
-  .ac-url:not([selected=true]) {
-    color: hsl(210, 77%, 47%);
-  }
-
-  .ac-action:not([selected=true]) {
-    color: hsl(178, 100%, 28%);
-  }
-
-  html|span.ac-tag {
-    background-color: hsl(216, 0%, 88%);
-    color: hsl(0, 0%, 0%);
-  }
-
-  .ac-tags-text[selected] > html|span.ac-tag {
-    background-color: hsl(0, 0%, 100%);
-    color: hsl(210, 80%, 40%);
-  }
-}
-
-@media (-moz-windows-default-theme: 0) {
-  .ac-separator:not([selected=true]),
-  .ac-url:not([selected=true]),
-  .ac-action:not([selected=true]) {
-    color: -moz-nativehyperlinktext;
-  }
-
-  html|span.ac-tag {
-    background-color: -moz-FieldText;
-    color: -moz-Field;
-  }
-
-  .ac-tags-text[selected] > html|span.ac-tag {
-    background-color: HighlightText;
-    color: Highlight;
-  }
-}
-
-.ac-type-icon[type=bookmark] {
-  list-style-image: url("chrome://browser/skin/bookmark.svg");
-  -moz-context-properties: fill;
-  fill: #b2b2b2;
-}
-
-.ac-type-icon[type=bookmark][selected][current] {
-  fill: white;
-}
-
-.ac-type-icon[type=keyword],
-.ac-site-icon[type=searchengine] {
-  list-style-image: url(chrome://global/skin/icons/autocomplete-search.svg);
-  -moz-context-properties: fill;
-  fill: GrayText;
-}
-
-.ac-type-icon[type=keyword][selected],
-.ac-site-icon[type=searchengine][selected] {
-  fill: highlighttext;
-}
-
-.ac-type-icon[type=switchtab],
-.ac-type-icon[type=remotetab] {
-  list-style-image: url("chrome://browser/skin/urlbar-tab.svg");
-  -moz-context-properties: fill;
-  fill: #b2b2b2;
-}
-
-.ac-type-icon[type=switchtab][selected],
-.ac-type-icon[type=remotetab][selected] {
-  fill: white;
-}
-
-.autocomplete-treebody::-moz-tree-cell-text(treecolAutoCompleteComment) {
-  color: GrayText;
-}
-
-.autocomplete-treebody::-moz-tree-cell-text(suggesthint, treecolAutoCompleteComment),
-.autocomplete-treebody::-moz-tree-cell-text(suggestfirst, treecolAutoCompleteComment)
-{
-  color: GrayText;
-  font-size: smaller;
-}
-
-.autocomplete-treebody::-moz-tree-cell(suggesthint) {
-  border-top: 1px solid GrayText;
-}
-
 /* bookmarking panel */
 
 #editBookmarkPanelStarIcon {
@@ -1672,16 +768,8 @@
   border-bottom: 1px solid ThreeDLightShadow;
 }
 
-<<<<<<< HEAD
-@media (-moz-os-version: windows-win7) {
-  #sidebar-header > .close-icon {
-    padding-top: 4px;
-    padding-bottom: 4px;
-  }
-=======
 .sidebar-splitter {
   border-color: ThreeDLightShadow;
->>>>>>> a17af05f
 }
 
 .browserContainer > findbar {
@@ -1700,49 +788,6 @@
 
 %include ../shared/tabs.inc.css
 
-<<<<<<< HEAD
-/* Remove border between tab strip and navigation toolbar on Windows 10+ */
-@media not all and (-moz-os-version: windows-win7) {
-  @media not all and (-moz-os-version: windows-win8) {
-    @media (-moz-windows-default-theme) {
-      .tab-background-end[selected=true]::after,
-      .tab-background-start[selected=true]::after {
-        content: none;
-      }
-
-      #TabsToolbar {
-        --tab-stroke-background-size: 0 0;
-      }
-
-      :root {
-        --tab-toolbar-navbar-overlap: 0px;
-      }
-
-      #nav-bar {
-        border-top-style: none !important;
-        box-shadow: none;
-      }
-    }
-  }
-}
-
-/* Invert the unhovered close tab icons on bright-text tabs */
-@media not all and (min-resolution: 1.1dppx) {
-  .tab-close-button:-moz-lwtheme-brighttext,
-  #TabsToolbar[brighttext] .tab-close-button:not([selected="true"]) {
-    list-style-image: url("chrome://global/skin/icons/close-inverted.png");
-  }
-}
-
-@media (min-resolution: 1.1dppx) {
-  .tab-close-button:-moz-lwtheme-brighttext,
-  #TabsToolbar[brighttext] .tab-close-button:not([selected="true"]) {
-    list-style-image: url("chrome://global/skin/icons/close-inverted@2x.png");
-  }
-}
-
-=======
->>>>>>> a17af05f
 /* tabbrowser-tab focus ring */
 .tabbrowser-tab:focus > .tab-stack > .tab-content {
   outline: 1px dotted;
@@ -1762,86 +807,6 @@
   border: none;
 }
 
-<<<<<<< HEAD
-/* Tab scrollbox arrow, tabstrip new tab and all-tabs buttons */
-
-.tabbrowser-arrowscrollbox > .scrollbutton-up,
-.tabbrowser-arrowscrollbox > .scrollbutton-down {
-  list-style-image: url("chrome://browser/skin/tabbrowser/tab-arrow-left.svg");
-  margin: 0 0 var(--tab-toolbar-navbar-overlap);
-}
-
-#TabsToolbar[brighttext] > #tabbrowser-tabs > .tabbrowser-arrowscrollbox > .scrollbutton-up,
-#TabsToolbar[brighttext] > #tabbrowser-tabs > .tabbrowser-arrowscrollbox > .scrollbutton-down {
-  list-style-image: url(chrome://browser/skin/tabbrowser/tab-arrow-left-inverted.svg);
-}
-
-.tabbrowser-arrowscrollbox > .scrollbutton-up[disabled],
-.tabbrowser-arrowscrollbox > .scrollbutton-down[disabled] {
-  opacity: .4;
-}
-
-.tabbrowser-arrowscrollbox > .scrollbutton-up:-moz-locale-dir(rtl),
-.tabbrowser-arrowscrollbox > .scrollbutton-down:-moz-locale-dir(ltr) {
-  transform: scaleX(-1);
-}
-
-.tabbrowser-arrowscrollbox > .scrollbutton-down {
-  transition: 1s background-color ease-out;
-}
-
-.tabbrowser-arrowscrollbox > .scrollbutton-down[highlight] {
-  background-color: Highlight;
-  transition: none;
-}
-
-.tabs-newtab-button > .toolbarbutton-icon {
-  margin-top: -1px;
-  margin-bottom: -1px;
-}
-
-.tabs-newtab-button,
-#TabsToolbar > #new-tab-button,
-#TabsToolbar > toolbarpaletteitem > #new-tab-button {
-  list-style-image: url(chrome://browser/skin/tabbrowser/newtab.svg);
-  -moz-image-region: auto;
-}
-
-#TabsToolbar[brighttext] .tabs-newtab-button,
-#TabsToolbar[brighttext] > #new-tab-button,
-#TabsToolbar[brighttext] > toolbarpaletteitem > #new-tab-button {
-  list-style-image: url(chrome://browser/skin/tabbrowser/newtab-inverted.svg);
-}
-
-.tabs-newtab-button > .toolbarbutton-icon,
-#TabsToolbar > #new-tab-button > .toolbarbutton-icon,
-#TabsToolbar > toolbarpaletteitem > #new-tab-button > .toolbarbutton-icon {
-  width: 16px;
-}
-
-#TabsToolbar > #new-tab-button {
-  width: 26px;
-}
-
-#alltabs-button {
-  list-style-image: url("chrome://browser/skin/toolbarbutton-dropdown-arrow.png");
-}
-
-#TabsToolbar[brighttext] > #alltabs-button,
-#TabsToolbar[brighttext] > toolbarpaletteitem > #alltabs-button {
-  list-style-image: url("chrome://browser/skin/toolbarbutton-dropdown-arrow-inverted.png");
-}
-
-#alltabs-button > .toolbarbutton-icon {
-  margin: 0 2px;
-}
-
-#alltabs-button > .toolbarbutton-menu-dropmarker {
-  display: none;
-}
-
-=======
->>>>>>> a17af05f
 /* All tabs menupopup */
 
 .alltabs-item[selected="true"] {
@@ -1886,10 +851,6 @@
   font-weight: bold;
 }
 
-<<<<<<< HEAD
-.addon-webext-perm-header {
-  font-size: 1.3em;
-=======
 html|*.addon-webext-perm-list {
   margin-block-end: 0;
   padding-inline-start: 10px;
@@ -1918,7 +879,6 @@
 #addon-installed-notification-header {
   /* Align the text more closely with the icon by clearing some top line height. */
   margin-top: -1px;
->>>>>>> a17af05f
 }
 
 .addon-webext-name {
@@ -1927,20 +887,6 @@
   margin: 0;
 }
 
-<<<<<<< HEAD
-.addon-addon-icon {
-  width: 14px;
-  height: 14px;
-  list-style-image: url("chrome://browser/skin/menuPanel.svg");
-  -moz-image-region: rect(0px, 288px, 32px, 256px);
-}
-
-.addon-toolbar-icon {
-  width: 14px;
-  height: 14px;
-  list-style-image: url("chrome://browser/skin/Toolbar.png");
-  -moz-image-region: rect(0, 486px, 18px, 468px);
-=======
 .addon-addon-icon,
 .addon-toolbar-icon {
   width: 14px;
@@ -1957,7 +903,6 @@
 
 .addon-toolbar-icon {
   list-style-image: url("chrome://browser/skin/menu.svg");
->>>>>>> a17af05f
 }
 
 /* Notification icon box */
@@ -2133,32 +1078,6 @@
   transform: perspective(0.01px);
 }
 
-<<<<<<< HEAD
-#main-window[customize-entered] > #tab-view-deck {
-  background-image: url("chrome://browser/skin/customizableui/customizeMode-gridTexture.png");
-  background-attachment: fixed;
-}
-
-#main-window[customization-lwtheme]:-moz-lwtheme {
-  background-image: url("chrome://browser/skin/customizableui/customizeMode-gridTexture.png");
-  background-repeat: repeat;
-  background-attachment: fixed;
-  background-position: left top;
-}
-
-#main-window[customize-entered] #browser-bottombox,
-#main-window[customize-entered] #customization-container {
-  border-left: 1px solid @toolbarShadowColor@;
-  border-right: 1px solid @toolbarShadowColor@;
-  background-clip: padding-box;
-}
-
-#main-window[customize-entered] #browser-bottombox {
-  border-bottom: 1px solid @toolbarShadowColor@;
-}
-
-=======
->>>>>>> a17af05f
 #customization-tipPanel > .panel-arrowcontainer > .panel-arrowbox > .panel-arrow[side="left"] {
   margin-right: -2px;
 }
@@ -2169,88 +1088,6 @@
 
 /* End customization mode */
 
-<<<<<<< HEAD
-/* Private browsing indicators */
-
-/**
- * Currently, we have two places where we put private browsing indicators on
- * Windows. When tabsintitlebar is enabled, we draw the indicator in the titlebar.
- * When tabsintitlebar is disabled, we draw the indicator at the end of the
- * tabstrip. The titlebar indicator is the fiddliest of the bunch, since we
- * want the bottom border of the image to line up with the bottom of the window
- * caption buttons. That's why there's so much special-casing going on in here.
- */
-.private-browsing-indicator {
-  display: none;
-  pointer-events: none;
-}
-
-#private-browsing-indicator-titlebar {
-  display: block;
-  position: absolute;
-}
-
-#main-window[privatebrowsingmode=temporary][tabsintitlebar] #private-browsing-indicator-titlebar > .private-browsing-indicator {
-  display: block;
-}
-
-#main-window[privatebrowsingmode=temporary]:-moz-any([inFullscreen],:not([tabsintitlebar])) #TabsToolbar > .private-browsing-indicator {
-  display: -moz-box;
-}
-
-#TabsToolbar > .private-browsing-indicator {
-  background: url("chrome://browser/skin/privatebrowsing-mask-tabstrip.png") no-repeat center -3px;
-  margin-inline-start: 4px;
-  width: 48px;
-}
-
-/* Bug 1008183: We're intentionally using the titlebar asset here for fullscreen
- * mode, since the tabstrip "mimics" the titlebar in that case with its own
- * min/max/close window buttons.
- */
-#private-browsing-indicator-titlebar > .private-browsing-indicator,
-#main-window[inFullscreen] #TabsToolbar > .private-browsing-indicator {
-  background: url("chrome://browser/skin/privatebrowsing-mask-titlebar.png") no-repeat center 0px;
-  margin-inline-end: 4px;
-  width: 40px;
-  height: 20px;
-  position: relative;
-}
-
-@media (-moz-windows-classic) {
-  /**
-   * We have to use top instead of background-position in this case, otherwise
-   * the bottom of the indicator would get cut off by the bounds of the
-   * private-browsing-indicator element.
-   */
-  #main-window[sizemode="normal"] > #titlebar > #titlebar-content > #titlebar-buttonbox-container > #private-browsing-indicator-titlebar > .private-browsing-indicator {
-    top: 4px;
-  }
-}
-
-@media (-moz-os-version: windows-win7) {
-  @media (-moz-windows-glass) {
-    #main-window[sizemode="normal"] > #titlebar > #titlebar-content > #titlebar-buttonbox-container > #private-browsing-indicator-titlebar > .private-browsing-indicator {
-      top: 1px;
-    }
-    #main-window[sizemode="maximized"] > #titlebar > #titlebar-content > #titlebar-buttonbox-container > #private-browsing-indicator-titlebar > .private-browsing-indicator {
-      top: -1px;
-    }
-  }
-
-  /**
-   * This next block targets Aero Basic, which has different positioning for the
-   * window caption buttons, and therefore needs to be special-cased.
-   */
-  @media (-moz-windows-default-theme) {
-    @media (-moz-windows-compositor: 0) {
-      #main-window[sizemode="normal"] > #titlebar > #titlebar-content > #titlebar-buttonbox-container > #private-browsing-indicator-titlebar > .private-browsing-indicator {
-        background-image: url("chrome://browser/skin/privatebrowsing-mask-titlebar-win7-tall.png");
-        height: 28px;
-      }
-    }
-  }
-=======
 /* Private browsing and accessibility indicators */
 
 :root:-moz-any([tabsintitlebar], [inFullscreen]):not([privatebrowsingmode=temporary]) .accessibility-indicator,
@@ -2268,7 +1105,6 @@
 :root[accessibilitymode]:not([tabsintitlebar]) > #titlebar > #titlebar-content > #titlebar-secondary-buttonbox > .accessibility-indicator,
 :root[privatebrowsingmode=temporary]:not([tabsintitlebar]) > #titlebar > #titlebar-content > #titlebar-secondary-buttonbox > .private-browsing-indicator {
   display: none;
->>>>>>> a17af05f
 }
 
 /* End private browsing and accessibility indicators */
@@ -2384,12 +1220,9 @@
      font-size with 11px being the preferred padding size. */
   padding-top: .9167em;
   padding-bottom: .9167em;
-<<<<<<< HEAD
-=======
 }
 
 /* Prevent movement in the restore-tabs-button when it's clicked. */
 .restore-tabs-button:hover:active:not([disabled="true"]) {
   padding: 3px;
->>>>>>> a17af05f
 }