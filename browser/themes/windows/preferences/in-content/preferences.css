/* - This Source Code Form is subject to the terms of the Mozilla Public
   - License, v. 2.0. If a copy of the MPL was not distributed with this file,
   - You can obtain one at http://mozilla.org/MPL/2.0/. */

%include ../../../shared/incontentprefs/preferences.inc.css

<<<<<<< HEAD
@media (-moz-windows-default-theme: 0) {
  #category-general > .category-icon {
    list-style-image: url("chrome://browser/skin/preferences/in-content/icons.svg#general-native");
  }

  #category-application > .category-icon {
    list-style-image: url("chrome://browser/skin/preferences/in-content/icons.svg#applications-native");
  }

  #category-privacy > .category-icon {
    list-style-image: url("chrome://browser/skin/preferences/in-content/icons.svg#privacy-native");
  }

  #category-sync > .category-icon {
    list-style-image: url("chrome://browser/skin/preferences/in-content/icons.svg#sync-native");
  }

  #category-advanced > .category-icon {
    list-style-image: url("chrome://browser/skin/preferences/in-content/icons.svg#advanced-native");
  }

  #category-search-results > .category-icon {
    list-style-image: url("chrome://browser/skin/preferences/in-content/icons.svg#searchResults-native");
  }
}

=======
>>>>>>> a17af05f
.actionsMenu > .menulist-label-box > .menulist-icon {
  margin-inline-end: 9px;
}

textbox + button,
filefield + button {
  margin-inline-start: -4px;
  margin-top: 4px;
  margin-bottom: 4px;
}<|MERGE_RESOLUTION|>--- conflicted
+++ resolved
@@ -4,35 +4,6 @@
 
 %include ../../../shared/incontentprefs/preferences.inc.css
 
-<<<<<<< HEAD
-@media (-moz-windows-default-theme: 0) {
-  #category-general > .category-icon {
-    list-style-image: url("chrome://browser/skin/preferences/in-content/icons.svg#general-native");
-  }
-
-  #category-application > .category-icon {
-    list-style-image: url("chrome://browser/skin/preferences/in-content/icons.svg#applications-native");
-  }
-
-  #category-privacy > .category-icon {
-    list-style-image: url("chrome://browser/skin/preferences/in-content/icons.svg#privacy-native");
-  }
-
-  #category-sync > .category-icon {
-    list-style-image: url("chrome://browser/skin/preferences/in-content/icons.svg#sync-native");
-  }
-
-  #category-advanced > .category-icon {
-    list-style-image: url("chrome://browser/skin/preferences/in-content/icons.svg#advanced-native");
-  }
-
-  #category-search-results > .category-icon {
-    list-style-image: url("chrome://browser/skin/preferences/in-content/icons.svg#searchResults-native");
-  }
-}
-
-=======
->>>>>>> a17af05f
 .actionsMenu > .menulist-label-box > .menulist-icon {
   margin-inline-end: 9px;
 }
