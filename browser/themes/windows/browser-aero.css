--- conflicted
+++ resolved
@@ -20,31 +20,6 @@
   .menu-iconic-accel {
     color: graytext;
   }
-<<<<<<< HEAD
-
-  @media (-moz-os-version: windows-win7) {
-    .sidebar-header:not(:-moz-lwtheme),
-    #sidebar-header:not(:-moz-lwtheme) {
-      background-color: #EEF3FA;
-    }
-
-    .sidebar-splitter,
-    #appcontent ~ .sidebar-splitter {
-      border-color: #A9B7C9;
-    }
-
-    #navigator-toolbox > toolbar:not(#toolbar-menubar):not(#TabsToolbar):not(:-moz-lwtheme),
-    #browser-bottombox:not(:-moz-lwtheme),
-    .browserContainer > findbar {
-      background-color: @customToolbarColor@;
-    }
-
-    .tab-background-middle[selected=true]:not(:-moz-lwtheme) {
-      background-color: @customToolbarColor@;
-    }
-  }
-=======
->>>>>>> a17af05f
 }
 
 @media (-moz-windows-compositor) {
@@ -63,16 +38,6 @@
   @media not all and (-moz-os-version: windows-win7) {
     @media not all and (-moz-os-version: windows-win8) {
       @media (-moz-windows-default-theme) {
-<<<<<<< HEAD
-        #main-window {
-          background-color: hsl(0, 0%, 78%);
-        }
-
-        :root[tabsintitlebar] .tab-label:-moz-window-inactive {
-          /* Calculated to match the opacity change of Windows Explorer
-             titlebar text change for inactive windows. */
-          opacity: .6;
-=======
         :root:not(:-moz-lwtheme) {
           background-color: hsl(0, 0%, 78%);
         }
@@ -89,13 +54,17 @@
             background-color: -moz-win-accentcolor;
             --titlebar-text-color: -moz-win-accentcolortext;
           }
->>>>>>> a17af05f
-        }
-      }
-
-<<<<<<< HEAD
+        }
+
+        :root[tabsintitlebar] .tab-label:-moz-window-inactive {
+          /* Calculated to match the opacity change of Windows Explorer
+             titlebar text change for inactive windows. */
+          opacity: .6;
+        }
+      }
+
       @media (-moz-windows-default-theme: 0) {
-        #main-window {
+        :root {
           background-color: transparent;
         }
       }
@@ -108,12 +77,9 @@
       .titlebar-button {
         border: none;
         margin: 0 !important;
-        padding: 10px 17px;
-      }
-
-      #main-window[sizemode=maximized] .titlebar-button {
-        padding-top: 8px;
-        padding-bottom: 8px;
+        padding: 8px 17px;
+        -moz-context-properties: stroke;
+        stroke: var(--titlebar-text-color);
       }
 
       .titlebar-button > .toolbarbutton-icon {
@@ -122,37 +88,36 @@
       }
 
       #titlebar-min {
-        list-style-image: url(chrome://browser/skin/caption-buttons.svg#minimize);
+        list-style-image: url(chrome://browser/skin/window-controls/minimize.svg);
       }
 
       #titlebar-max {
-        list-style-image: url(chrome://browser/skin/caption-buttons.svg#maximize);
-      }
-
-      #main-window[sizemode="maximized"] #titlebar-max {
-        list-style-image: url(chrome://browser/skin/caption-buttons.svg#restore);
+        list-style-image: url(chrome://browser/skin/window-controls/maximize.svg);
+      }
+
+      :root[sizemode="maximized"] #titlebar-max {
+        list-style-image: url(chrome://browser/skin/window-controls/restore.svg);
       }
 
       #titlebar-close {
-        list-style-image: url(chrome://browser/skin/caption-buttons.svg#close);
-      }
-      #titlebar-close:hover {
-        list-style-image: url(chrome://browser/skin/caption-buttons.svg#close-white);
-      }
-
+        list-style-image: url(chrome://browser/skin/window-controls/close.svg);
+      }
+
+      .titlebar-button:-moz-lwtheme {
+        -moz-context-properties: unset;
+      }
       #titlebar-min:-moz-lwtheme {
-        list-style-image: url(chrome://browser/skin/caption-buttons.svg#minimize-themes);
+        list-style-image: url(chrome://browser/skin/window-controls/minimize-themes.svg);
       }
       #titlebar-max:-moz-lwtheme {
-        list-style-image: url(chrome://browser/skin/caption-buttons.svg#maximize-themes);
-      }
-      #main-window[sizemode="maximized"] #titlebar-max:-moz-lwtheme {
-        list-style-image: url(chrome://browser/skin/caption-buttons.svg#restore-themes);
+        list-style-image: url(chrome://browser/skin/window-controls/maximize-themes.svg);
+      }
+      :root[sizemode="maximized"] #titlebar-max:-moz-lwtheme {
+        list-style-image: url(chrome://browser/skin/window-controls/restore-themes.svg);
       }
       #titlebar-close:-moz-lwtheme {
-        list-style-image: url(chrome://browser/skin/caption-buttons.svg#close-themes);
-      }
-
+        list-style-image: url(chrome://browser/skin/window-controls/close-themes.svg);
+      }
 
       /* the 12px image renders a 10px icon, and the 10px upscaled gets rounded to 12.5, which
        * rounds up to 13px, which makes the icon one pixel too big on 1.25dppx. Fix: */
@@ -168,22 +133,8 @@
         .titlebar-button {
           padding-left: 14.1px;
           padding-right: 14.1px;
-=======
-        :root[tabsintitlebar] .tab-label:-moz-window-inactive {
-          /* Calculated to match the opacity change of Windows Explorer
-             titlebar text change for inactive windows. */
-          opacity: .6;
-        }
-      }
-
-      @media (-moz-windows-default-theme: 0) {
-        :root {
-          background-color: transparent;
->>>>>>> a17af05f
-        }
-      }
-
-<<<<<<< HEAD
+        }
+
         .titlebar-button > .toolbarbutton-icon {
           width: 10.8px;
           height: 10.8px;
@@ -196,63 +147,8 @@
           padding-left: 15.3333px;
           padding-right: 15.3333px;
         }
-=======
-      #titlebar-buttonbox,
-      .titlebar-button {
-        -moz-appearance: none !important;
-      }
-
-      .titlebar-button {
-        border: none;
-        margin: 0 !important;
-        padding: 8px 17px;
-        -moz-context-properties: stroke;
-        stroke: var(--titlebar-text-color);
-      }
-
-      .titlebar-button > .toolbarbutton-icon {
-        width: 12px;
-        height: 12px;
-      }
-
-      #titlebar-min {
-        list-style-image: url(chrome://browser/skin/window-controls/minimize.svg);
-      }
-
-      #titlebar-max {
-        list-style-image: url(chrome://browser/skin/window-controls/maximize.svg);
-      }
-
-      :root[sizemode="maximized"] #titlebar-max {
-        list-style-image: url(chrome://browser/skin/window-controls/restore.svg);
-      }
-
-      #titlebar-close {
-        list-style-image: url(chrome://browser/skin/window-controls/close.svg);
-      }
->>>>>>> a17af05f
-
-      .titlebar-button:-moz-lwtheme {
-        -moz-context-properties: unset;
-      }
-      #titlebar-min:-moz-lwtheme {
-        list-style-image: url(chrome://browser/skin/window-controls/minimize-themes.svg);
-      }
-      #titlebar-max:-moz-lwtheme {
-        list-style-image: url(chrome://browser/skin/window-controls/maximize-themes.svg);
-      }
-      :root[sizemode="maximized"] #titlebar-max:-moz-lwtheme {
-        list-style-image: url(chrome://browser/skin/window-controls/restore-themes.svg);
-      }
-      #titlebar-close:-moz-lwtheme {
-        list-style-image: url(chrome://browser/skin/window-controls/close-themes.svg);
-      }
-
-      /* the 12px image renders a 10px icon, and the 10px upscaled gets rounded to 12.5, which
-       * rounds up to 13px, which makes the icon one pixel too big on 1.25dppx. Fix: */
-      @media (min-resolution: 1.20dppx) and (max-resolution: 1.45dppx) {
+
         .titlebar-button > .toolbarbutton-icon {
-<<<<<<< HEAD
           width: 10.8px;
           height: 10.8px;
         }
@@ -266,96 +162,9 @@
         .titlebar-button > .toolbarbutton-icon {
           width: 10.8px;
           height: 10.8px;
-=======
-          width: 11.5px;
-          height: 11.5px;
-        }
-      }
-
-      /* 175% dpi should result in the same device pixel sizes as 150% dpi. */
-      @media (min-resolution: 1.70dppx) and (max-resolution: 1.95dppx) {
-        .titlebar-button {
-          padding-left: 14.1px;
-          padding-right: 14.1px;
->>>>>>> a17af05f
-        }
-      }
-
-<<<<<<< HEAD
-      @media (-moz-windows-default-theme) {
-        .titlebar-button:hover {
-          background-color: hsla(0, 0%, 0%, .12);
-=======
-        .titlebar-button > .toolbarbutton-icon {
-          width: 10.8px;
-          height: 10.8px;
->>>>>>> a17af05f
-        }
-      }
-
-<<<<<<< HEAD
-        .titlebar-button:hover:active {
-          background-color: hsla(0, 0%, 0%, .22);
-        }
-
-        .titlebar-button:not(:hover) > .toolbarbutton-icon:-moz-window-inactive {
-          opacity: 0.5;
-        }
-
-        #titlebar-close:hover {
-          background-color: hsl(355, 86%, 49%);
-=======
-      /* 225% dpi should result in the same device pixel sizes as 200% dpi. */
-      @media (min-resolution: 2.20dppx) and (max-resolution: 2.45dppx) {
-        .titlebar-button {
-          padding-left: 15.3333px;
-          padding-right: 15.3333px;
-        }
-
-        .titlebar-button > .toolbarbutton-icon {
-          width: 10.8px;
-          height: 10.8px;
-        }
-      }
-
-      /* 275% dpi should result in the same device pixel sizes as 250% dpi. */
-      @media (min-resolution: 2.70dppx) and (max-resolution: 2.95dppx) {
-        /* NB: todo: this should also change padding on the buttons
-         * themselves, but without a device to test this on, it's
-         * impossible to know by how much. */
-        .titlebar-button > .toolbarbutton-icon {
-          width: 10.8px;
-          height: 10.8px;
->>>>>>> a17af05f
-        }
-      }
-
-<<<<<<< HEAD
-        #titlebar-close:hover:active {
-          background-color: hsl(355, 82%, 69%);
-        }
-      }
-      @media (-moz-windows-default-theme: 0) {
-        .titlebar-button {
-          background-color: -moz-field;
-        }
-        .titlebar-button:hover {
-          background-color: Highlight;
-        }
-
-        #titlebar-min {
-          list-style-image: url(chrome://browser/skin/caption-buttons.svg#minimize-highcontrast);
-        }
-        #titlebar-min:hover {
-          list-style-image: url(chrome://browser/skin/caption-buttons.svg#minimize-highcontrast-hover);
-        }
-
-        #titlebar-max {
-          list-style-image: url(chrome://browser/skin/caption-buttons.svg#maximize-highcontrast);
-        }
-        #titlebar-max:hover {
-          list-style-image: url(chrome://browser/skin/caption-buttons.svg#maximize-highcontrast-hover);
-=======
+        }
+      }
+
       @media (-moz-windows-default-theme) {
         #main-menubar > menu {
           -moz-appearance: none;
@@ -387,24 +196,9 @@
 
         #titlebar-close:hover:active {
           background-color: hsl(355,82%,69%);
->>>>>>> a17af05f
-        }
-      }
-
-<<<<<<< HEAD
-        #main-window[sizemode="maximized"] #titlebar-max {
-          list-style-image: url(chrome://browser/skin/caption-buttons.svg#restore-highcontrast);
-        }
-        #main-window[sizemode="maximized"] #titlebar-max:hover {
-          list-style-image: url(chrome://browser/skin/caption-buttons.svg#restore-highcontrast-hover);
-        }
-
-        #titlebar-close {
-          list-style-image: url(chrome://browser/skin/caption-buttons.svg#close-highcontrast);
-        }
-        #titlebar-close:hover {
-          list-style-image: url(chrome://browser/skin/caption-buttons.svg#close-highcontrast-hover);
-=======
+        }
+      }
+
       @media (-moz-windows-default-theme: 0) {
         .titlebar-button {
           background-color: -moz-field;
@@ -429,7 +223,6 @@
 
         #titlebar-close {
           list-style-image: url(chrome://browser/skin/window-controls/close-highcontrast.svg);
->>>>>>> a17af05f
         }
       }
     }
