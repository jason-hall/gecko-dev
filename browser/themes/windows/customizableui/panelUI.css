/* This Source Code Form is subject to the terms of the Mozilla Public
 * License, v. 2.0. If a copy of the MPL was not distributed with this
 * file, You can obtain one at http://mozilla.org/MPL/2.0/. */

%include ../../shared/customizableui/panelUI.inc.css

.panel-subviews {
  background-color: var(--arrowpanel-background);
}

/* bookmark panel submenus */

#BMB_bookmarksPopup menupopup[placespopup=true] {
  -moz-appearance: none;
  background: transparent;
  border: none;
  padding: 0;
  padding-top: 4px;
  padding-inline-start: 3px;
}

#BMB_bookmarksPopup menupopup[placespopup=true] > hbox {
  /* emulating chrome://browser/content/places/menu.xml#places-popup-arrow but without the arrow */
  box-shadow: 0 0 4px rgba(0,0,0,0.2);
  background: var(--arrowpanel-background);
  color: var(--arrowpanel-color);
  border: 1px solid var(--arrowpanel-border-color);
  border-radius: 3.5px;
  margin-top: -4px;
}

/* Add some space at the top because there are no headers: */
#BMB_bookmarksPopup menupopup[placespopup=true] > hbox > .popup-internal-box > .arrowscrollbox-scrollbox > .scrollbox-innerbox  {
  padding-top: 4px;
}

/* bookmark panel separator */
#BMB_bookmarksPopup menuseparator {
  padding-top: 0;
  padding-bottom: 0;
}

/* Disabled empty item looks too small otherwise, because it has no icon. */
menuitem.subviewbutton[disabled]:not(.menuitem-iconic),
/* Same for checkbox menu items, whose icons lose size due to -moz-appearance: none: */
menuitem[type="checkbox"].subviewbutton {
  /* This is 16px for an icon + 3px for its margins + 1px for its padding +
   * 2px for its border, see above */
  min-height: 22px;
}

menu.subviewbutton > .menu-right {
  -moz-appearance: none;
  list-style-image: url(chrome://browser/skin/customizableui/menu-arrow.svg);
  -moz-context-properties: fill;
  fill: MenuText;
  /* Reset the rect we inherit from the button: */
  -moz-image-region: auto;
}

menu[disabled="true"].subviewbutton > .menu-right {
  fill: GrayText;
}

@media (-moz-windows-default-theme: 0) {
  menu[_moz-menuactive].subviewbutton > .menu-right {
    fill: HighlightText;
  }
}

menu.subviewbutton > .menu-right:-moz-locale-dir(rtl) {
  transform: scaleX(-1);
}

/* Win8 and beyond. */
@media not all and (-moz-os-version: windows-win7) {
<<<<<<< HEAD
  panelview .toolbarbutton-1,
  .subviewbutton,
  .widget-overflow-list .toolbarbutton-1,
  .panelUI-grid .toolbarbutton-1 > .toolbarbutton-menubutton-button,
=======
>>>>>>> a17af05f
  #BMB_bookmarksPopup menupopup[placespopup=true] > hbox,
  #edit-controls@inAnyPanel@,
  #zoom-controls@inAnyPanel@,
  #edit-controls@inAnyPanel@ > toolbarbutton,
  #zoom-controls@inAnyPanel@ > toolbarbutton {
    border-radius: 0;
  }
}
<|MERGE_RESOLUTION|>--- conflicted
+++ resolved
@@ -74,13 +74,6 @@
 
 /* Win8 and beyond. */
 @media not all and (-moz-os-version: windows-win7) {
-<<<<<<< HEAD
-  panelview .toolbarbutton-1,
-  .subviewbutton,
-  .widget-overflow-list .toolbarbutton-1,
-  .panelUI-grid .toolbarbutton-1 > .toolbarbutton-menubutton-button,
-=======
->>>>>>> a17af05f
   #BMB_bookmarksPopup menupopup[placespopup=true] > hbox,
   #edit-controls@inAnyPanel@,
   #zoom-controls@inAnyPanel@,
