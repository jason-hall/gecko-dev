/* This Source Code Form is subject to the terms of the Mozilla Public
 * License, v. 2.0. If a copy of the MPL was not distributed with this
 * file, You can obtain one at http://mozilla.org/MPL/2.0/. */

/* Sidebars */

#history-panel,
#bookmarksPanel {
  background-color: transparent;
}

#sidebar-search-container {
  padding: 4px;
}

.sidebar-placesTree {
  -moz-appearance: none;
  background-color: transparent;
  color: inherit;
  border: 0;
  margin: 0;
}

.sidebar-placesTreechildren::-moz-tree-cell,
.sidebar-placesTreechildren::-moz-tree-twisty {
  padding: 0 4px;
}

.sidebar-placesTreechildren::-moz-tree-cell(leaf) ,
.sidebar-placesTreechildren::-moz-tree-image(leaf) {
  cursor: pointer;
}

.sidebar-placesTreechildren::-moz-tree-cell-text(leaf, hover) {
  cursor: pointer;
  text-decoration: underline;
}

.sidebar-placesTreechildren::-moz-tree-cell(separator) {
  cursor: default;
}

@media (-moz-windows-default-theme) {
<<<<<<< HEAD
  .sidebar-placesTree {
    background-color: transparent;
    border-top: none;
  }

  .sidebar-placesTreechildren::-moz-tree-cell-text(leaf, hover) {
    text-decoration: none;
  }

  @media (-moz-os-version: windows-win7) {
    #bookmarksPanel,
    #history-panel,
    #tabs-panel {
      background-color: #EEF3FA;
    }
=======
  .sidebar-placesTreechildren::-moz-tree-cell-text(leaf, hover) {
    text-decoration: none;
>>>>>>> a17af05f
  }
}

/* Trees */

%include ../../shared/places/tree-icons.inc.css

/* Browser Sidebars */

/* Default button vert. margins are 1px/2px, and this can cause misalignment */
#viewButton {
  margin: 0;
  margin-inline-start: 4px;
}

#viewButton > .button-box > .button-menu-dropmarker {
  height: auto;
  width: auto;
  margin-inline-end: -3px;
}

#sidebar-search-container {
  padding: 4px;
}

#search-box {
  margin: 0;
}<|MERGE_RESOLUTION|>--- conflicted
+++ resolved
@@ -41,26 +41,8 @@
 }
 
 @media (-moz-windows-default-theme) {
-<<<<<<< HEAD
-  .sidebar-placesTree {
-    background-color: transparent;
-    border-top: none;
-  }
-
   .sidebar-placesTreechildren::-moz-tree-cell-text(leaf, hover) {
     text-decoration: none;
-  }
-
-  @media (-moz-os-version: windows-win7) {
-    #bookmarksPanel,
-    #history-panel,
-    #tabs-panel {
-      background-color: #EEF3FA;
-    }
-=======
-  .sidebar-placesTreechildren::-moz-tree-cell-text(leaf, hover) {
-    text-decoration: none;
->>>>>>> a17af05f
   }
 }
 
