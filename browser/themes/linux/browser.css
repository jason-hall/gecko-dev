--- conflicted
+++ resolved
@@ -9,8 +9,6 @@
 @namespace url("http://www.mozilla.org/keymaster/gatekeeper/there.is.only.xul");
 @namespace html url("http://www.w3.org/1999/xhtml");
 @namespace svg url("http://www.w3.org/2000/svg");
-
-%include ../shared/browser.inc.css
 
 %include ../shared/browser.inc.css
 
@@ -176,199 +174,7 @@
   opacity: 0.7;
 }
 
-<<<<<<< HEAD
-/* Primary toolbar buttons */
-
-:-moz-any(toolbar, .widget-overflow-list) .toolbarbutton-1 > .toolbarbutton-icon,
-:-moz-any(toolbar, .widget-overflow-list) .toolbarbutton-1 > :-moz-any(.toolbarbutton-menubutton-button, .toolbarbutton-badge-stack) > .toolbarbutton-icon {
-  max-width: 16px;
-}
-
-:-moz-any(toolbar, .widget-overflow-list) .toolbarbutton-1:-moz-any(@primaryToolbarButtons@, .toolbarbutton-legacy-addon) > .toolbarbutton-icon,
-:-moz-any(toolbar, .widget-overflow-list) .toolbarbutton-1:-moz-any(@primaryToolbarButtons@, .toolbarbutton-legacy-addon) > :-moz-any(.toolbarbutton-menubutton-button, .toolbarbutton-badge-stack) > .toolbarbutton-icon,
-#bookmarks-menu-button[cui-areatype="toolbar"] > .toolbarbutton-menubutton-dropmarker > .dropmarker-icon {
-  max-width: 18px;
-}
-
-.findbar-button,
-:-moz-any(#TabsToolbar, #nav-bar) .toolbarbutton-1 > .toolbarbutton-menubutton-button,
-:-moz-any(#TabsToolbar, #nav-bar) .toolbarbutton-1 {
-  -moz-appearance: none;
-  padding: 0 3px;
-}
-
-.findbar-button > .toolbarbutton-text,
-:-moz-any(#TabsToolbar, #nav-bar) .toolbarbutton-1 > .toolbarbutton-menubutton-button > .toolbarbutton-icon,
-:-moz-any(#TabsToolbar, #nav-bar) .toolbarbutton-1 > .toolbarbutton-menubutton-dropmarker > .dropmarker-icon,
-:-moz-any(#TabsToolbar, #nav-bar) .toolbarbutton-1 > .toolbarbutton-badge-stack,
-:-moz-any(#TabsToolbar, #nav-bar) .toolbarbutton-1 > .toolbarbutton-icon {
-  margin-inline-end: 0;
-  padding: 2px 6px;
-  border: 1px solid transparent;
-  border-radius: 2px;
-  transition-property: background-color, border-color;
-  transition-duration: 150ms;
-}
-
-:-moz-any(#TabsToolbar, #nav-bar) .toolbarbutton-1:not(:-moz-any(@primaryToolbarButtons@, .toolbarbutton-legacy-addon)) > .toolbarbutton-icon,
-:-moz-any(#TabsToolbar, #nav-bar) .toolbarbutton-1:not(:-moz-any(@primaryToolbarButtons@, .toolbarbutton-legacy-addon)) > .toolbarbutton-badge-stack,
-:-moz-any(#TabsToolbar, #nav-bar) .toolbarbutton-1:not(:-moz-any(@primaryToolbarButtons@, .toolbarbutton-legacy-addon)) > .toolbarbutton-menubutton-button > .toolbarbutton-icon {
-  padding: 3px 7px;
-}
-
-:-moz-any(#TabsToolbar, #nav-bar) .toolbarbutton-1 > .toolbarbutton-icon,
-:-moz-any(#TabsToolbar, #nav-bar) .toolbarbutton-1 > .toolbarbutton-menubutton-button > .toolbarbutton-icon,
-:-moz-any(#TabsToolbar, #nav-bar) #bookmarks-menu-button[cui-areatype="toolbar"] > .toolbarbutton-menubutton-dropmarker > .dropmarker-icon {
-  /* horizontal padding + border + actual icon width */
-  max-width: 32px !important /* bug 561154 */;
-}
-
-#nav-bar #PanelUI-menu-button {
-  padding-inline-start: 5px;
-  padding-inline-end: 5px;
-}
-
-.findbar-button:not(:-moz-any([checked="true"],[disabled="true"])):hover > .toolbarbutton-text,
-:-moz-any(#TabsToolbar, #nav-bar) .toolbarbutton-1[open]:not([disabled=true]) > .toolbarbutton-menubutton-button > .toolbarbutton-icon,
-:-moz-any(#TabsToolbar, #nav-bar) .toolbarbutton-1:not([disabled=true]):not([open]):hover > .toolbarbutton-menubutton-button > .toolbarbutton-icon,
-:-moz-any(#TabsToolbar, #nav-bar) .toolbarbutton-1:not([disabled=true]):not([open]):hover > .toolbarbutton-menubutton-dropmarker > .dropmarker-icon,
-:-moz-any(#TabsToolbar, #nav-bar) .toolbarbutton-1:not([disabled=true]):hover > .toolbarbutton-badge-stack,
-:-moz-any(#TabsToolbar, #nav-bar) .toolbarbutton-1:not([disabled=true]):hover > .toolbarbutton-icon {
-  background: var(--toolbarbutton-hover-background);
-  background-clip: padding-box;
-  border-color: var(--toolbarbutton-hover-bordercolor);
-  box-shadow: var(--toolbarbutton-hover-boxshadow);
-}
-
-:-moz-any(#TabsToolbar, #nav-bar) .toolbarbutton-1:hover > .toolbarbutton-menubutton-dropmarker > .dropmarker-icon,
-:-moz-any(#TabsToolbar, #nav-bar) .toolbarbutton-1[open] > .toolbarbutton-menubutton-dropmarker > .dropmarker-icon {
-  margin-top: 4px;
-  margin-bottom: 4px;
-}
-
-.findbar-button:not([disabled=true]):-moz-any([checked="true"],:hover:active) > .toolbarbutton-text,
-:-moz-any(#TabsToolbar, #nav-bar) .toolbarbutton-1 > .toolbarbutton-menubutton-button:not([disabled=true]):-moz-any(:hover:active, [open="true"]) > .toolbarbutton-icon,
-:-moz-any(#TabsToolbar, #nav-bar) .toolbarbutton-1[open="true"] > .toolbarbutton-menubutton-dropmarker:not([disabled=true]) > .dropmarker-icon,
-:-moz-any(#TabsToolbar, #nav-bar) .toolbarbutton-1:not([disabled=true]):-moz-any([open],[checked],:hover:active) > .toolbarbutton-badge-stack,
-:-moz-any(#TabsToolbar, #nav-bar) .toolbarbutton-1:not([disabled=true]):-moz-any([open],[checked],:hover:active) > .toolbarbutton-icon {
-  background: var(--toolbarbutton-active-background);
-  background-clip: padding-box;
-  box-shadow: var(--toolbarbutton-active-boxshadow);
-  border-color: var(--toolbarbutton-active-bordercolor);
-  transition-duration: 10ms;
-}
-
-:-moz-any(#TabsToolbar, #nav-bar) .toolbarbutton-1[checked]:not(:active):hover > .toolbarbutton-icon {
-  background-color: var(--toolbarbutton-checkedhover-backgroundcolor);
-  transition: background-color 150ms;
-}
-
-:-moz-any(#TabsToolbar, #nav-bar) .toolbaritem-combined-buttons {
-  margin-left: 2px;
-  margin-right: 2px;
-}
-
-:-moz-any(#TabsToolbar, #nav-bar) .toolbaritem-combined-buttons > .toolbarbutton-1 {
-  padding-left: 0;
-  padding-right: 0;
-}
-
-:-moz-any(#TabsToolbar, #nav-bar) .toolbaritem-combined-buttons:not(:hover) > separator,
-:-moz-any(#TabsToolbar, #nav-bar) .toolbarbutton-1:not(:hover):not(:active):not([open]) > .toolbarbutton-menubutton-dropmarker::before {
-  content: "";
-  display: -moz-box;
-  width: 1px;
-  height: 18px;
-  margin-inline-end: -1px;
-  background-image: linear-gradient(currentColor 0, currentColor 100%);
-  background-position: center;
-  background-repeat: no-repeat;
-  background-size: 1px 18px;
-  opacity: .2;
-}
-
-:-moz-any(#TabsToolbar, #nav-bar)[brighttext] .toolbaritem-combined-buttons > separator,
-:-moz-any(#TabsToolbar, #nav-bar)[brighttext] .toolbarbutton-1:not(:hover):not(:active):not([open]) > .toolbarbutton-menubutton-dropmarker::before {
-  opacity: .3;
-}
-
-:-moz-any(#TabsToolbar, #nav-bar) .toolbarbutton-1 > .toolbarbutton-menubutton-dropmarker {
-  margin-inline-start: -4px;
-  margin-top: 3px;
-  margin-bottom: 3px;
-}
-
-:-moz-any(#back-button, #forward-button) > .toolbarbutton-icon {
-  border-color: var(--urlbar-border-color) !important /* bug 561154 */;
-}
-
-:-moz-any(#back-button, #forward-button):not(:hover):not(:active):not([open=true]) > .toolbarbutton-icon,
-:-moz-any(#back-button, #forward-button)[disabled=true] > .toolbarbutton-icon {
-  background-color: rgba(255,255,255,.25) !important /* bug 561154 */;
-  background-clip: padding-box;
-}
-
-#back-button {
-  padding-top: 2px;
-  padding-bottom: 2px;
-  padding-inline-start: 4px;
-  padding-inline-end: 0;
-  position: relative;
-  z-index: 1;
-  border-radius: 0 10000px 10000px 0;
-}
-
-#back-button:-moz-locale-dir(rtl) {
-  border-radius: 10000px 0 0 10000px;
-}
-
-#back-button > menupopup {
-  margin-top: -1px;
-}
-
-#back-button > .toolbarbutton-icon {
-  border-radius: 10000px;
-  padding: 6px;
-  max-width: 32px; /* horizontal padding + border + icon width */
-}
-
-#back-button:-moz-locale-dir(rtl) > .toolbarbutton-icon {
-  transform: scaleX(-1);
-}
-
-#forward-button {
-  -moz-box-align: stretch; /* let the button shape grow vertically with the location bar */
-  padding: 0;
-}
-
-#forward-button > .toolbarbutton-icon {
-  padding-left: calc(var(--backbutton-urlbar-overlap) + 3px);
-  padding-right: 3px;
-  border-left-style: none;
-  border-radius: 0;
-  max-width: calc(var(--forwardbutton-width) + var(--backbutton-urlbar-overlap));
-}
-
-@conditionalForwardWithUrlbar@:not([switchingtabs]) > #forward-button {
-  transition: margin-left @forwardTransitionLength@ ease-out;
-}
-
-@conditionalForwardWithUrlbar@ > #forward-button[disabled] {
-  margin-left: calc(0px - var(--forwardbutton-width) - var(--backbutton-urlbar-overlap));
-}
-
-@conditionalForwardWithUrlbar@:hover:not([switchingtabs]) > #forward-button[disabled] {
-  /* delay the hiding of the forward button when hovered to avoid accidental clicks on the url bar */
-  transition-delay: 100s;
-}
-
-@conditionalForwardWithUrlbar@:not(:hover) > #forward-button[disabled] {
-  /* when not hovered anymore, trigger a new transition to hide the forward button immediately */
-  margin-left: calc(-0.01px - var(--forwardbutton-width) - var(--backbutton-urlbar-overlap));
-}
-=======
 %include ../shared/bookmarked-notification.inc.css
->>>>>>> a17af05f
 
 .unified-nav-back[_moz-menuactive] {
   list-style-image: url("moz-icon://stock/gtk-go-back-ltr?size=menu") !important;
@@ -471,18 +277,6 @@
   background-color: var(--arrowpanel-dimmed-further);
 }
 
-<<<<<<< HEAD
-#urlbar-search-splitter {
-  /* The splitter width should equal the location and search bars' combined
-     neighboring margin and border width. */
-  width: 8px;
-  margin: 0 -4px;
-  position: relative;
-  -moz-appearance: none;
-}
-
-=======
->>>>>>> a17af05f
 #urlbar-display-box {
   margin-top: -1px;
   margin-bottom: -1px;
@@ -532,10 +326,6 @@
   font-weight: bold;
 }
 
-<<<<<<< HEAD
-.addon-webext-perm-header {
-  font-size: 1.3em;
-=======
 html|*.addon-webext-perm-list {
   margin-block-end: 0;
   padding-inline-start: 10px;
@@ -564,7 +354,6 @@
 #addon-installed-notification-header {
   /* Align the text more closely with the icon by clearing some top line height. */
   margin-top: -1px;
->>>>>>> a17af05f
 }
 
 .addon-webext-name {
@@ -573,20 +362,6 @@
   margin: 0;
 }
 
-<<<<<<< HEAD
-.addon-addon-icon {
-  width: 14px;
-  height: 14px;
-  list-style-image: url("chrome://browser/skin/menuPanel.svg");
-  -moz-image-region: rect(0px, 288px, 32px, 256px);
-}
-
-.addon-toolbar-icon {
-  width: 14px;
-  height: 14px;
-  list-style-image: url("chrome://browser/skin/Toolbar.png");
-  -moz-image-region: rect(0, 486px, 18px, 468px);
-=======
 .addon-addon-icon,
 .addon-toolbar-icon {
   width: 14px;
@@ -603,7 +378,6 @@
 
 .addon-toolbar-icon {
   list-style-image: url("chrome://browser/skin/menu.svg");
->>>>>>> a17af05f
 }
 
 /* Notification icon box */
@@ -687,34 +461,12 @@
 }
 
 /* AutoComplete */
-<<<<<<< HEAD
 
 %include ../shared/autocomplete.inc.css
+%include ../shared/urlbar-autocomplete.inc.css
 
 #PopupAutoComplete > richlistbox > richlistitem[originaltype~="datalist-first"] {
   border-top: 1px solid ThreeDShadow;
-}
-
-#treecolAutoCompleteImage {
-  max-width : 36px;
-}
-=======
->>>>>>> a17af05f
-
-%include ../shared/autocomplete.inc.css
-%include ../shared/urlbar-autocomplete.inc.css
-
-<<<<<<< HEAD
-.autocomplete-richlistitem {
-  height: 30px;
-  min-height: 30px;
-  font: message-box;
-  border-radius: 2px;
-  border: 1px solid transparent;
-=======
-#PopupAutoComplete > richlistbox > richlistitem[originaltype~="datalist-first"] {
-  border-top: 1px solid ThreeDShadow;
->>>>>>> a17af05f
 }
 
 .ac-title {
@@ -760,31 +512,19 @@
 }
 
 .ac-type-icon[type=bookmark][selected][current] {
-<<<<<<< HEAD
-  list-style-image: url("chrome://browser/skin/urlbar-star.svg#star-inverted");
-=======
   fill: white;
->>>>>>> a17af05f
 }
 
 .ac-type-icon[type=keyword],
 .ac-site-icon[type=searchengine] {
-<<<<<<< HEAD
-  list-style-image: url(chrome://global/skin/icons/autocomplete-search.svg#search-icon);
-=======
   list-style-image: url(chrome://global/skin/icons/autocomplete-search.svg);
   -moz-context-properties: fill;
   fill: GrayText;
->>>>>>> a17af05f
 }
 
 .ac-type-icon[type=keyword][selected],
 .ac-site-icon[type=searchengine][selected] {
-<<<<<<< HEAD
-  list-style-image: url(chrome://global/skin/icons/autocomplete-search.svg#search-icon-inverted);
-=======
   fill: highlighttext;
->>>>>>> a17af05f
 }
 
 .ac-type-icon[type=switchtab],
@@ -921,61 +661,6 @@
   -moz-appearance: none;
 }
 
-<<<<<<< HEAD
-.tabbrowser-arrowscrollbox > .scrollbutton-up,
-.tabbrowser-arrowscrollbox > .scrollbutton-down {
-  -moz-appearance: none;
-  list-style-image: url("chrome://browser/skin/tabbrowser/tab-arrow-left.png");
-  margin: 0 0 var(--tab-toolbar-navbar-overlap);
-}
-
-#TabsToolbar[brighttext] > #tabbrowser-tabs > .tabbrowser-arrowscrollbox > .scrollbutton-up,
-#TabsToolbar[brighttext] > #tabbrowser-tabs > .tabbrowser-arrowscrollbox > .scrollbutton-down {
-  list-style-image: url(chrome://browser/skin/tabbrowser/tab-arrow-left-inverted.png);
-}
-
-.tabbrowser-arrowscrollbox > .scrollbutton-up[disabled],
-.tabbrowser-arrowscrollbox > .scrollbutton-down[disabled] {
-  opacity: .4;
-}
-
-.tabbrowser-arrowscrollbox > .scrollbutton-up:-moz-locale-dir(rtl),
-.tabbrowser-arrowscrollbox > .scrollbutton-down:-moz-locale-dir(ltr) {
-  transform: scaleX(-1);
-}
-
-.tabbrowser-arrowscrollbox > .scrollbutton-down {
-  transition: 1s background-color ease-out;
-}
-
-.tabbrowser-arrowscrollbox > .scrollbutton-down[highlight] {
-  background-color: Highlight;
-  transition: none;
-}
-
-#TabsToolbar .toolbarbutton-1 {
-  margin-bottom: var(--tab-toolbar-navbar-overlap);
-}
-
-#alltabs-button {
-  list-style-image: url("chrome://browser/skin/tabbrowser/alltabs.png");
-}
-
-#TabsToolbar[brighttext] > #alltabs-button,
-#TabsToolbar[brighttext] > toolbarpaletteitem > #alltabs-button {
-  list-style-image: url("chrome://browser/skin/tabbrowser/alltabs-inverted.png");
-}
-
-#alltabs-button > .toolbarbutton-icon {
-  padding: 9px 6px 6px;
-}
-
-#alltabs-button > .toolbarbutton-menu-dropmarker {
-  display: none;
-}
-
-=======
->>>>>>> a17af05f
 /* All tabs menupopup */
 
 .alltabs-item[selected="true"] {
@@ -1035,54 +720,6 @@
 
 %include ../shared/customizableui/customizeMode.inc.css
 
-<<<<<<< HEAD
-#main-window[customize-entered] > #tab-view-deck {
-  background-image: url("chrome://browser/skin/customizableui/customizeMode-gridTexture.png"),
-                    linear-gradient(to bottom, #bcbcbc, #b5b5b5);
-  background-attachment: fixed;
-}
-
-#main-window[customization-lwtheme]:-moz-lwtheme {
-  background-image: url("chrome://browser/skin/customizableui/customizeMode-gridTexture.png"),
-                    url("chrome://browser/skin/customizableui/background-noise-toolbar.png"),
-                    linear-gradient(to bottom, #bcbcbc, #b5b5b5);
-  background-color: #b5b5b5;
-  background-repeat: repeat;
-  background-attachment: fixed;
-  background-position: left top;
-}
-
-#main-window[customize-entered] #browser-bottombox,
-#main-window[customize-entered] #navigator-toolbox > toolbar:not(#toolbar-menubar):not(#TabsToolbar),
-#main-window[customize-entered] #customization-container {
-  border: 3px solid hsla(0,0%,0%,.1);
-  border-top-width: 0;
-  background-clip: padding-box;
-  background-origin: padding-box;
-  -moz-border-right-colors: hsla(0,0%,0%,.05) hsla(0,0%,0%,.1) hsla(0,0%,0%,.2);
-  -moz-border-bottom-colors: hsla(0,0%,0%,.05) hsla(0,0%,0%,.1) hsla(0,0%,0%,.2);
-  -moz-border-left-colors: hsla(0,0%,0%,.05) hsla(0,0%,0%,.1) hsla(0,0%,0%,.2);
-}
-
-#main-window[customize-entered] #customization-container,
-#main-window[customize-entered] #navigator-toolbox > toolbar:not(#toolbar-menubar):not(#TabsToolbar) {
-  border-bottom-width: 0;
-}
-
-#main-window[customize-entered] #TabsToolbar {
-  -moz-appearance: none;
-  background-clip: padding-box;
-  border-right: 3px solid transparent;
-  border-left: 3px solid transparent;
-}
-
-/* The :hover:active style from toolkit doesn't seem to work in this panel so just use :active. */
-.customization-tipPanel-closeBox > .close-icon:active {
-  background-image: -moz-image-rect(url("chrome://global/skin/icons/close.svg"), 0, 48, 16, 32);
-}
-
-=======
->>>>>>> a17af05f
 /* End customization mode */
 
 %include ../shared/UITour.inc.css
