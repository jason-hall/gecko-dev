--- conflicted
+++ resolved
@@ -15,25 +15,12 @@
   padding-bottom: 1px;
   margin: 0;
   height: 24px;
-<<<<<<< HEAD
-  font-size: 12px;
-=======
   /* Default font size is 11px on mac, so this is 12px */
   font-size: 1.0909rem;
 }
 
 .sidebar-placesTree {
   -moz-appearance: -moz-mac-source-list;
->>>>>>> a17af05f
-}
-
-.sidebar-placesTree {
-  -moz-appearance: -moz-mac-source-list;
-}
-
-<<<<<<< HEAD
-.sidebar-placesTreechildren {
-  border-top: 1px solid #bebebe;
 }
 
 .sidebar-placesTreechildren::-moz-tree-separator {
@@ -49,16 +36,6 @@
   -moz-appearance: -moz-mac-source-list-selection;
 }
 
-=======
-.sidebar-placesTreechildren::-moz-tree-row {
-  background-color: transparent;
-}
-
-.sidebar-placesTreechildren::-moz-tree-row(selected) {
-  -moz-appearance: -moz-mac-source-list-selection;
-}
-
->>>>>>> a17af05f
 .sidebar-placesTreechildren::-moz-tree-row(selected,focus) {
   -moz-appearance: -moz-mac-active-source-list-selection;
 }
