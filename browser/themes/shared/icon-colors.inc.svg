<style>

.fieldtext {
<<<<<<< HEAD
  fill: -moz-fieldtext;
#ifdef MOZ_WIDGET_GTK
  /* The fill-opacity needs to be sufficient for high-contrast settings, and
     pathological Gtk themes where -moz-fieldtext provides low contrast by
     default. */
  fill-opacity: .7;
#else
  fill-opacity: .5;
#endif
}

#ifdef XP_WIN
@media (-moz-windows-default-theme: 0) {
  /* more opacity for high-contrast themes */
  .fieldtext {
    fill-opacity: .8;
  }
=======
  fill: fieldtext;
  fill-opacity: .6;
>>>>>>> a17af05f
}

.highlighttext {
  fill: highlighttext;
}

.black {
  fill: black;
  fill-opacity: .6;
}

.white {
  fill: white;
  fill-opacity: .7;
}

</style><|MERGE_RESOLUTION|>--- conflicted
+++ resolved
@@ -1,28 +1,8 @@
 <style>
 
 .fieldtext {
-<<<<<<< HEAD
-  fill: -moz-fieldtext;
-#ifdef MOZ_WIDGET_GTK
-  /* The fill-opacity needs to be sufficient for high-contrast settings, and
-     pathological Gtk themes where -moz-fieldtext provides low contrast by
-     default. */
-  fill-opacity: .7;
-#else
-  fill-opacity: .5;
-#endif
-}
-
-#ifdef XP_WIN
-@media (-moz-windows-default-theme: 0) {
-  /* more opacity for high-contrast themes */
-  .fieldtext {
-    fill-opacity: .8;
-  }
-=======
   fill: fieldtext;
   fill-opacity: .6;
->>>>>>> a17af05f
 }
 
 .highlighttext {
