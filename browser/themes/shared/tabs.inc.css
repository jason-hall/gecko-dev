--- conflicted
+++ resolved
@@ -12,14 +12,6 @@
   --tab-min-height: 33px;
   --tab-loading-fill: #0A84FF;
 }
-<<<<<<< HEAD
-#TabsToolbar {
-  --tab-stroke-background-size: auto 100%;
-  --tab-curve-width: 30px;
-  --tab-curve-half-width: 15px;
-}
-
-=======
 
 :root[uidensity=compact] {
   --tab-min-height: 29px;
@@ -28,7 +20,6 @@
 :root[uidensity=touch] {
   --tab-min-height: 41px;
 }
->>>>>>> a17af05f
 
 :root:-moz-lwtheme {
   --tab-line-color: var(--lwt-accent-color);
@@ -63,17 +54,6 @@
   z-index: 2;
 }
 
-<<<<<<< HEAD
-.tab-background-middle {
-  -moz-box-flex: 1;
-  background-clip: padding-box;
-  border-left: var(--tab-curve-half-width) solid transparent;
-  border-right: var(--tab-curve-half-width) solid transparent;
-  margin: 0 calc(-1 * var(--tab-curve-half-width));
-}
-
-=======
->>>>>>> a17af05f
 .tab-content {
   padding: 0 @horizontalTabPadding@;
 }
@@ -234,17 +214,6 @@
 }
 
 .tab-sharing-icon-overlay[sharing="camera"] {
-<<<<<<< HEAD
-  list-style-image: url("chrome://browser/skin/notification-icons.svg#camera-sharing");
-}
-
-.tab-sharing-icon-overlay[sharing="microphone"] {
-  list-style-image: url("chrome://browser/skin/notification-icons.svg#microphone-sharing");
-}
-
-.tab-sharing-icon-overlay[sharing="screen"] {
-  list-style-image: url("chrome://browser/skin/notification-icons.svg#screen-sharing");
-=======
   list-style-image: url("chrome://browser/skin/notification-icons/camera.svg");
 }
 
@@ -254,7 +223,6 @@
 
 .tab-sharing-icon-overlay[sharing="screen"] {
   list-style-image: url("chrome://browser/skin/notification-icons/screen.svg");
->>>>>>> a17af05f
 }
 
 .tab-icon-overlay {
@@ -272,21 +240,13 @@
 
 .tab-icon-overlay[soundplaying],
 .tab-icon-overlay[muted]:not([crashed]),
-<<<<<<< HEAD
-.tab-icon-overlay[blocked]:not([crashed]) {
-=======
 .tab-icon-overlay[activemedia-blocked]:not([crashed]) {
->>>>>>> a17af05f
   border-radius: 10px;
 }
 
 .tab-icon-overlay[soundplaying]:hover,
 .tab-icon-overlay[muted]:not([crashed]):hover,
-<<<<<<< HEAD
-.tab-icon-overlay[blocked]:not([crashed]):hover {
-=======
 .tab-icon-overlay[activemedia-blocked]:not([crashed]):hover {
->>>>>>> a17af05f
   background-color: white;
 }
 
@@ -298,11 +258,7 @@
   list-style-image: url("chrome://browser/skin/tabbrowser/tab-audio-small.svg#tab-audio-muted");
 }
 
-<<<<<<< HEAD
-.tab-icon-overlay[blocked]:not([crashed]) {
-=======
 .tab-icon-overlay[activemedia-blocked]:not([crashed]) {
->>>>>>> a17af05f
   list-style-image: url("chrome://browser/skin/tabbrowser/tab-audio-small.svg#tab-audio-blocked");
 }
 
@@ -316,46 +272,9 @@
   list-style-image: url("chrome://browser/skin/tabbrowser/tab-audio-small.svg#tab-audio-white-muted");
 }
 
-<<<<<<< HEAD
-#TabsToolbar[brighttext] .tab-icon-overlay[blocked]:not([crashed]):not([selected]):not(:hover),
-.tab-icon-overlay[blocked][selected]:-moz-lwtheme-brighttext:not(:hover) {
-  list-style-image: url("chrome://browser/skin/tabbrowser/tab-audio-small.svg#tab-audio-white-blocked");
-}
-
-@keyframes tab-throbber-loading {
-  to {
-    transform: rotate(360deg);
-  }
-}
-
-@keyframes tab-throbber-connecting {
-  from {
-    transform: rotate(360deg);
-  }
-}
-
-.tab-throbber[busy] {
-  list-style-image: url("chrome://browser/skin/tabbrowser/connecting.svg");
-  animation-duration: 960ms;
-  animation-iteration-count: infinite;
-  animation-name: tab-throbber-connecting;
-  animation-timing-function: linear;
-  /* uncomment after bug 1350010:
-  context-properties: fill;
-  */
-  fill: currentColor;
-}
-
-.tab-throbber[progress] {
-  list-style-image: url("chrome://browser/skin/tabbrowser/loading.svg");
-  animation-duration: 800ms;
-  animation-name: tab-throbber-loading;
-  fill: #0077ff;
-=======
 #TabsToolbar[brighttext] .tab-icon-overlay[activemedia-blocked]:not([crashed]):not([selected]):not(:hover),
 .tab-icon-overlay[activemedia-blocked][selected]:-moz-lwtheme-brighttext:not(:hover) {
   list-style-image: url("chrome://browser/skin/tabbrowser/tab-audio-small.svg#tab-audio-white-blocked");
->>>>>>> a17af05f
 }
 
 .tab-label {
@@ -364,10 +283,6 @@
 }
 
 .tab-close-button {
-<<<<<<< HEAD
-  margin-inline-start: 2px;
-=======
->>>>>>> a17af05f
   margin-inline-end: -2px;
   padding: 0;
 }
@@ -386,15 +301,9 @@
 
 .tab-icon-sound[soundplaying],
 .tab-icon-sound[muted],
-<<<<<<< HEAD
-.tab-icon-sound[blocked] {
-  list-style-image: url(chrome://browser/skin/tabbrowser/tab-audio.svg#tab-audio);
-  filter: url(chrome://global/skin/filters.svg#fill);
-=======
 .tab-icon-sound[activemedia-blocked] {
   list-style-image: url(chrome://browser/skin/tabbrowser/tab-audio-playing.svg);
   -moz-context-properties: fill;
->>>>>>> a17af05f
   fill: currentColor;
 }
 
@@ -406,39 +315,21 @@
   list-style-image: url(chrome://browser/skin/tabbrowser/tab-audio-blocked.svg);
 }
 
-.tab-icon-sound[blocked] {
-  list-style-image: url(chrome://browser/skin/tabbrowser/tab-audio.svg#tab-audio-blocked);
-}
-
 .tab-icon-sound:-moz-lwtheme-darktext[soundplaying],
 .tab-icon-sound:-moz-lwtheme-darktext[muted],
-<<<<<<< HEAD
-.tab-icon-sound:-moz-lwtheme-darktext[blocked] {
-  filter: url(chrome://global/skin/filters.svg#fill) drop-shadow(1px 1px 1px white);
-=======
 .tab-icon-sound:-moz-lwtheme-darktext[activemedia-blocked] {
   filter: drop-shadow(1px 1px 1px white);
->>>>>>> a17af05f
 }
 
 .tab-icon-sound:-moz-lwtheme-brighttext[soundplaying],
 .tab-icon-sound:-moz-lwtheme-brighttext[muted],
-<<<<<<< HEAD
-.tab-icon-sound:-moz-lwtheme-brighttext[blocked] {
-  filter: url(chrome://global/skin/filters.svg#fill) drop-shadow(1px 1px 1px black);
-=======
 .tab-icon-sound:-moz-lwtheme-brighttext[activemedia-blocked] {
   filter: drop-shadow(1px 1px 1px black);
->>>>>>> a17af05f
 }
 
 .tab-icon-sound[soundplaying]:not(:hover),
 .tab-icon-sound[muted]:not(:hover),
-<<<<<<< HEAD
-.tab-icon-sound[blocked]:not(:hover) {
-=======
 .tab-icon-sound[activemedia-blocked]:not(:hover) {
->>>>>>> a17af05f
   opacity: .8;
 }
 
@@ -446,21 +337,6 @@
 .tab-icon-overlay[soundplaying-scheduledremoval]:not([muted]):not(:hover) {
   transition: opacity .3s linear var(--soundplaying-removal-delay);
   opacity: 0;
-<<<<<<< HEAD
-}
-
-.tab-background,
-.tabs-newtab-button {
-  /* overlap the tab curves */
-  margin-inline-end: calc(-1 * var(--tab-curve-half-width));
-  margin-inline-start: calc(-1 * var(--tab-curve-half-width));
-}
-
-.tabbrowser-arrowscrollbox > .arrowscrollbox-scrollbox {
-  padding-inline-end: var(--tab-curve-half-width);
-  padding-inline-start: var(--tab-curve-half-width);
-=======
->>>>>>> a17af05f
 }
 
 /* Tab Overflow */
@@ -504,55 +380,13 @@
   transition: opacity 150ms ease;
 }
 
-<<<<<<< HEAD
-.tab-background-start[selected=true]::after,
-.tab-background-start[selected=true]::before,
-.tab-background-start,
-.tab-background-end,
-.tab-background-end[selected=true]::after,
-.tab-background-end[selected=true]::before {
-  min-height: var(--tab-min-height);
-  width: var(--tab-curve-width);
-}
-
-=======
->>>>>>> a17af05f
 .tabbrowser-tab:not([visuallyselected=true]),
 .tabbrowser-tab:-moz-lwtheme {
   color: inherit;
 }
 
-<<<<<<< HEAD
-/* Selected tab */
-
-/*
- Tab background pseudo-elements which are positioned above .tab-background-start/end:
-   - ::before - provides the fill of the tab curve and is clipped to the tab shape. This is where
-                pointer events go for the curve.
-   - ::after  - provides the border/stroke of the tab curve and is overlayed above ::before.  Pointer
-                events go through to ::before to get the proper shape.
- */
-
-
-.tab-background-start[selected=true]::after,
-.tab-background-end[selected=true]::after {
-  /* position ::after on top of its parent */
-  margin-inline-start: calc(-1 * var(--tab-curve-width));
-  background-size: 100% 100%;
-  content: "";
-  display: -moz-box;
-  position: relative;
-}
-
-.tab-background-start[selected=true]::before,
-.tab-background-end[selected=true]::before {
-  /* all ::before pseudo elements */
-  content: "";
-  display: -moz-box;
-=======
 .tab-line {
   height: 2px;
->>>>>>> a17af05f
 }
 
 /* Selected tab */
@@ -594,25 +428,6 @@
  * image to the lwt-header-image variable, used in each of the following rulesets.
  */
 
-<<<<<<< HEAD
-/* Selected tab lightweight theme styles.
-   See the "Lightweight theme on tabs" section of this file
-   for information about run-time changes to LWT styles. */
-.tab-background-middle[selected=true]:-moz-lwtheme {
-  background-color: transparent;
-  background-image: url(chrome://browser/skin/tabbrowser/tab-active-middle.png),
-                    @fgTabTextureLWT@;
-  /* Don't stretch the LWT header images */
-  background-size: var(--tab-stroke-background-size), auto 100%, auto auto;
-}
-
-/* These LWT styles are normally overridden by the "Lightweight theme on tabs"
-   section of this file. */
-.tab-background-start[selected=true]:-moz-lwtheme::before,
-.tab-background-end[selected=true]:-moz-lwtheme::before {
-  background-image: @fgTabTextureLWT@;
-}
-=======
 /* Lightweight theme on tabs */
 #tabbrowser-tabs:not([movingtab]) > .tabbrowser-tab > .tab-stack > .tab-background[selected=true]:-moz-lwtheme {
   background-attachment: scroll, fixed;
@@ -625,50 +440,11 @@
 }
 
 /* Tab hover */
->>>>>>> a17af05f
 
 .tabbrowser-tab:hover > .tab-stack > .tab-background:not([selected=true]) {
   background-color: rgba(0,0,0,.1);
 }
 
-<<<<<<< HEAD
-/*
- * LightweightThemeConsumer will set the current lightweight theme's header
- * image to the lwt-header-image variable, used in each of the following rulesets.
- */
-
-/* Lightweight theme on tabs */
-#tabbrowser-tabs:not([movingtab]) > .tabbrowser-tab > .tab-stack > .tab-background > .tab-background-start[selected=true]:-moz-lwtheme::before,
-#tabbrowser-tabs:not([movingtab]) > .tabbrowser-tab > .tab-stack > .tab-background > .tab-background-end[selected=true]:-moz-lwtheme::before {
-  background-attachment: scroll, fixed;
-  background-color: transparent;
-  background-image: @fgTabTextureLWT@, var(--lwt-header-image);
-  background-position: 0 0, right top;
-  background-repeat: repeat-x, no-repeat;
-}
-
-#tabbrowser-tabs:not([movingtab]) > .tabbrowser-tab > .tab-stack > .tab-background > .tab-background-middle[selected=true]:-moz-lwtheme {
-  background-attachment: scroll, scroll, fixed;
-  background-color: transparent;
-  background-image: url(chrome://browser/skin/tabbrowser/tab-active-middle.png),
-                    @fgTabTextureLWT@,
-                    var(--lwt-header-image);
-  background-position: 0 0, 0 0, right top;
-  background-repeat: repeat-x, repeat-x, no-repeat;
-}
-
-/* End selected tab */
-
-/* new tab button border and gradient on hover */
-.tabbrowser-tab:hover > .tab-stack > .tab-background:not([selected=true]),
-.tabs-newtab-button:hover {
-  background-image: url(chrome://browser/skin/tabbrowser/tab-background-start.png),
-                    url(chrome://browser/skin/tabbrowser/tab-background-middle.png),
-                    url(chrome://browser/skin/tabbrowser/tab-background-end.png);
-  background-position: left bottom, var(--tab-curve-width) bottom, right bottom;
-  background-repeat: no-repeat;
-  background-size: var(--tab-curve-width) 100%, calc(100% - (2 * var(--tab-curve-width))) 100%, var(--tab-curve-width) 100%;
-=======
 #TabsToolbar[brighttext] > #tabbrowser-tabs > .tabbrowser-tab:hover > .tab-stack > .tab-background:not([selected=true]) {
   background-color: rgba(255,255,255,.1);
 }
@@ -677,7 +453,6 @@
   opacity: 0;
   transform: scaleX(0);
   transition: transform 250ms var(--animation-easing-function), opacity 250ms var(--animation-easing-function);
->>>>>>> a17af05f
 }
 
 .tabbrowser-tab:hover > .tab-stack > .tab-background > .tab-line:not([selected=true]) {
@@ -686,19 +461,8 @@
   transform: none;
 }
 
-<<<<<<< HEAD
-.tab-background-middle,
-.tabs-newtab-button,
-.tab-icon-overlay[soundplaying],
-.tab-icon-overlay[muted]:not([crashed]),
-.tab-icon-overlay[blocked]:not([crashed]),
-.tab-icon-sound,
-.tab-close-button {
-  pointer-events: auto;
-=======
 #TabsToolbar[brighttext] > #tabbrowser-tabs > .tabbrowser-tab:hover > .tab-stack > .tab-background > .tab-line:not([selected=true]) {
   background-color: rgba(255,255,255,.2);
->>>>>>> a17af05f
 }
 
 /* Pinned tabs */
@@ -772,16 +536,11 @@
 
 /* Tab bar scroll arrows */
 
-<<<<<<< HEAD
-.tabs-newtab-button {
-  width: calc(36px + var(--tab-curve-width));
-=======
 .tabbrowser-arrowscrollbox > .scrollbutton-up,
 .tabbrowser-arrowscrollbox > .scrollbutton-down {
   list-style-image: url(chrome://browser/skin/arrow-left.svg);
   -moz-context-properties: fill;
   fill: currentColor;
->>>>>>> a17af05f
 }
 
 .tabbrowser-arrowscrollbox > .scrollbutton-up:-moz-locale-dir(rtl),
@@ -803,16 +562,6 @@
   list-style-image: url(chrome://global/skin/icons/arrow-dropdown-16.svg);
 }
 
-<<<<<<< HEAD
-  #tabbrowser-tabs:not([movingtab]) > .tabbrowser-tab > .tab-stack > .tab-background > .tab-background-middle[selected=true]:-moz-lwtheme {
-    background-image: url(chrome://browser/skin/tabbrowser/tab-active-middle@2x.png),
-                      @fgTabTextureLWT@,
-                      var(--lwt-header-image);
-  }
-
-  .tab-icon-image {
-    list-style-image: url("chrome://mozapps/skin/places/defaultFavicon@2x.png");
-=======
 .alltabs-item > .menu-iconic-left > .menu-iconic-icon {
   list-style-image: url("chrome://mozapps/skin/places/defaultFavicon.svg");
 }
@@ -824,7 +573,6 @@
 @media (min-resolution: 1.1dppx) {
   .alltabs-item[busy] > .menu-iconic-left > .menu-iconic-icon {
     list-style-image: url("chrome://global/skin/icons/loading@2x.png");
->>>>>>> a17af05f
   }
 }
 
@@ -835,26 +583,13 @@
 
 .alltabs-endimage[soundplaying],
 .alltabs-endimage[muted],
-<<<<<<< HEAD
-.alltabs-endimage[blocked] {
-  list-style-image: url(chrome://browser/skin/tabbrowser/tab-audio.svg#tab-audio);
-  filter: url(chrome://global/skin/filters.svg#fill);
-=======
 .alltabs-endimage[activemedia-blocked] {
   list-style-image: url(chrome://browser/skin/tabbrowser/tab-audio-playing.svg);
   -moz-context-properties: fill;
->>>>>>> a17af05f
   fill: currentColor;
 }
 
 .alltabs-endimage[muted] {
-<<<<<<< HEAD
-  list-style-image: url(chrome://browser/skin/tabbrowser/tab-audio.svg#tab-audio-muted);
-}
-
-.alltabs-endimage[blocked] {
-  list-style-image: url(chrome://browser/skin/tabbrowser/tab-audio.svg#tab-audio-blocked);
-=======
   list-style-image: url(chrome://browser/skin/tabbrowser/tab-audio-muted.svg);
 }
 
@@ -913,5 +648,4 @@
 
 .restore-tabs-button > .toolbarbutton-text {
   display: -moz-box;
->>>>>>> a17af05f
 }