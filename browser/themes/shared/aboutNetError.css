/* This Source Code Form is subject to the terms of the Mozilla Public
 * License, v. 2.0. If a copy of the MPL was not distributed with this
 * file, You can obtain one at http://mozilla.org/MPL/2.0/. */

@import url("chrome://browser/skin/error-pages.css");

:root {
  --exception-button-container-background: #F5F5F7;
}

body.captiveportal .title {
  background-image: url("wifi.svg");
}

body.captiveportal .title {
  background-image: url("wifi.svg");
}

body.certerror .title {
  background-image: url("cert-error.svg");
}

#errorContainer {
  display: none;
}

/* Pressing the retry button will cause the cursor to flicker from a pointer to
 * not-allowed. Override the disabled cursor behaviour since we will never show
 * the button disabled as the initial state. */
button:disabled {
  cursor: pointer;
}

#prefChangeContainer {
  display: none;
}

#learnMoreContainer {
  display: none;
}

#certErrorAndCaptivePortalButtonContainer {
  display: none;
}

body:not(.neterror) #certErrorAndCaptivePortalButtonContainer {
  display: flex;
}

body:not(.neterror) #netErrorButtonContainer {
  display: none;
}

#errorTryAgain {
  margin-top: 1.2em;
}

#advancedButton {
  display: none;
}

body.captiveportal #returnButton {
  display: none;
}

<<<<<<< HEAD
body.captiveportal #returnButton {
  display: none;
}

=======
>>>>>>> a17af05f
body:not(.captiveportal) #openPortalLoginPageButton {
  display: none;
}

#openPortalLoginPageButton {
  margin-inline-start: 0;
}

body:not(.neterror) #advancedButton {
  display: block;
}

#certificateErrorReporting {
  display: none;
}

#advancedPanelContainer {
  position: absolute;
  width: 100%;
  left: 0;
}

.advanced-panel {
  /* Hidden until the link is clicked */
  display: none;
  background-color: white;
  border: 1px lightgray solid;
  margin: 48px auto;
  min-width: var(--in-content-container-min-width);
  max-width: var(--in-content-container-max-width);
}

#overrideWeakCryptoPanel {
  display: none;
  flex-direction: row;
  flex-wrap: wrap;
  justify-content: space-between;
  align-content: space-between;
  align-items: flex-start;
  margin-top: 1em;
}

span#hostname {
  font-weight: bold;
}

#automaticallyReportInFuture {
  cursor: pointer;
}

#errorCode:not([href]) {
  color: var(--in-content-page-color);
  cursor: text;
  text-decoration: none;
}

#errorCode[href] {
  white-space: nowrap;
}

#badCertTechnicalInfo {
  margin: 3em;
  overflow: auto;
  white-space: pre-wrap;
}

#certificateErrorReporting {
  display: none;
}

#certificateErrorDebugInformation {
  display: none;
  background-color: var(--in-content-box-background-hover) !important;
  border-top: 1px solid var(--in-content-border-color);
  position: absolute;
  width: 100%;
  padding: 1em 17.5%;
  box-sizing: border-box;
}

#certificateErrorText {
  font-family: monospace;
  white-space: pre-wrap;
  padding: 1em 0;
}

#cert_domain_link:not([href]) {
  color: var(--in-content-page-color);
  text-decoration: none;
<<<<<<< HEAD
=======
}

.exceptionDialogButtonContainer {
  background-color: var(--exception-button-container-background);
  display: flex;
  justify-content: end;
  padding: 10px;
>>>>>>> a17af05f
}<|MERGE_RESOLUTION|>--- conflicted
+++ resolved
@@ -6,10 +6,6 @@
 
 :root {
   --exception-button-container-background: #F5F5F7;
-}
-
-body.captiveportal .title {
-  background-image: url("wifi.svg");
 }
 
 body.captiveportal .title {
@@ -63,13 +59,6 @@
   display: none;
 }
 
-<<<<<<< HEAD
-body.captiveportal #returnButton {
-  display: none;
-}
-
-=======
->>>>>>> a17af05f
 body:not(.captiveportal) #openPortalLoginPageButton {
   display: none;
 }
@@ -159,8 +148,6 @@
 #cert_domain_link:not([href]) {
   color: var(--in-content-page-color);
   text-decoration: none;
-<<<<<<< HEAD
-=======
 }
 
 .exceptionDialogButtonContainer {
@@ -168,5 +155,4 @@
   display: flex;
   justify-content: end;
   padding: 10px;
->>>>>>> a17af05f
 }