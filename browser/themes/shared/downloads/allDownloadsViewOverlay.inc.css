/* This Source Code Form is subject to the terms of the Mozilla Public
 * License, v. 2.0. If a copy of the MPL was not distributed with this
 * file, You can obtain one at http://mozilla.org/MPL/2.0/. */

%filter substitution

%define item richlistitem.download
%define itemFocused @item@[selected]

/*** View and outer controls ***/

#downloadsRichListBox {
  /** The default listbox appearance comes with an unwanted margin. **/
  -moz-appearance: none;
  margin: 0;
}

/*** List items ***/

#downloadsRichListBox > richlistitem.download {
  height: var(--downloads-item-height);
}

.downloadTypeIcon {
  margin: 8px 13px;
  width: 32px;
  height: 32px;
}

.downloadBlockedBadge {
  margin: 0 5px;
  background: url("chrome://browser/skin/downloads/download-blocked.svg") top right / 16px no-repeat;
}

.downloadBlockedBadge:-moz-locale-dir(rtl) {
  background-position-x: left;
}

@item@[verdict="PotentiallyUnwanted"] .downloadBlockedBadge {
  background-image: url("chrome://browser/skin/warning.svg");
}

@item@[verdict="Uncommon"] .downloadBlockedBadge {
  background-image: url("chrome://browser/skin/info.svg");
}

@item@ > toolbarseparator {
  display: none;
}

.downloadTarget {
  margin: 0;
}

.downloadDetails {
  opacity: 0.7;
  font-size: 95%;
  /* Use calc() to keep the height consistent with .downloadTarget, so that the
     progress bar can be vertically centered. */
  margin: 4px 0 calc(1em / 0.95 - 1em);
}

.downloadDetailsNormal,
.downloadDetailsHover,
.downloadOpenFile,
.downloadShowMoreInfo,
.downloadButtonLabels {
  display: none;
}

.downloadButton {
  -moz-appearance: none;
  -moz-box-align: center;
  background: transparent;
  min-width: 0;
  min-height: 0;
  margin: 0;
  border: none;
  color: inherit;
  padding: 0 18px;
}

.downloadButton:-moz-focusring {
  -moz-outline-radius: 50%;
}

.downloadButton > .button-box {
  -moz-appearance: none;
  padding: 2px !important;
}

.downloadButton > .button-box > .button-icon {
  width: 16px;
  height: 16px;
  margin: 0;
<<<<<<< HEAD
  filter: url("chrome://global/skin/filters.svg#fill");
=======
  -moz-context-properties: fill;
>>>>>>> a17af05f
  fill: currentColor;
}

.downloadButton > .button-box > .button-text {
  display: none;
}

.downloadButton:hover > .button-box {
  background-color: graytext;
  color: -moz-field;
}

.downloadButton:hover:active > .button-box {
  background-color: -moz-fieldtext;
}

@itemFocused@ > .downloadButtonArea > .downloadButton:hover > .button-box {
  background-color: HighlightText;
  color: Highlight;
}

@itemFocused@ > .downloadButtonArea > .downloadButton:hover:active > .button-box {
  background-color: -moz-field;
  color: -moz-fieldtext;
}

/*** Button icons ***/

.downloadIconCancel > .button-box > .button-icon {
<<<<<<< HEAD
  list-style-image: url("chrome://browser/skin/panel-icons.svg#cancel");
=======
  list-style-image: url("chrome://browser/skin/panel-icon-cancel.svg");
>>>>>>> a17af05f
}

.downloadIconShow > .button-box > .button-icon {
%ifdef XP_MACOSX
<<<<<<< HEAD
  list-style-image: url("chrome://browser/skin/panel-icons.svg#magnifier");
%else
  list-style-image: url("chrome://browser/skin/panel-icons.svg#folder");
=======
  list-style-image: url("chrome://browser/skin/panel-icon-magnifier.svg");
%else
  list-style-image: url("chrome://browser/skin/panel-icon-folder.svg");
>>>>>>> a17af05f
%endif
}

.downloadIconRetry > .button-box > .button-icon {
<<<<<<< HEAD
  list-style-image: url("chrome://browser/skin/panel-icons.svg#retry");
=======
  list-style-image: url("chrome://browser/skin/panel-icon-retry.svg");
>>>>>>> a17af05f
}

/*** Progressmeter ***/
%include progressmeter.inc.css<|MERGE_RESOLUTION|>--- conflicted
+++ resolved
@@ -93,11 +93,7 @@
   width: 16px;
   height: 16px;
   margin: 0;
-<<<<<<< HEAD
-  filter: url("chrome://global/skin/filters.svg#fill");
-=======
   -moz-context-properties: fill;
->>>>>>> a17af05f
   fill: currentColor;
 }
 
@@ -127,33 +123,19 @@
 /*** Button icons ***/
 
 .downloadIconCancel > .button-box > .button-icon {
-<<<<<<< HEAD
-  list-style-image: url("chrome://browser/skin/panel-icons.svg#cancel");
-=======
   list-style-image: url("chrome://browser/skin/panel-icon-cancel.svg");
->>>>>>> a17af05f
 }
 
 .downloadIconShow > .button-box > .button-icon {
 %ifdef XP_MACOSX
-<<<<<<< HEAD
-  list-style-image: url("chrome://browser/skin/panel-icons.svg#magnifier");
-%else
-  list-style-image: url("chrome://browser/skin/panel-icons.svg#folder");
-=======
   list-style-image: url("chrome://browser/skin/panel-icon-magnifier.svg");
 %else
   list-style-image: url("chrome://browser/skin/panel-icon-folder.svg");
->>>>>>> a17af05f
 %endif
 }
 
 .downloadIconRetry > .button-box > .button-icon {
-<<<<<<< HEAD
-  list-style-image: url("chrome://browser/skin/panel-icons.svg#retry");
-=======
   list-style-image: url("chrome://browser/skin/panel-icon-retry.svg");
->>>>>>> a17af05f
 }
 
 /*** Progressmeter ***/
