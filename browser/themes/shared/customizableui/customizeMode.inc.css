--- conflicted
+++ resolved
@@ -8,99 +8,7 @@
   --drag-drop-transition-duration: .3s;
 }
 
-<<<<<<< HEAD
-#main-window[customization-lwtheme] #tab-view-deck:-moz-lwtheme {
-  background-repeat: no-repeat;
-  background-position: right top;
-  background-attachment: fixed;
-  background-color: transparent;
-  background-image: -moz-image-rect(var(--lwt-header-image), 0, 100%,
-                      var(--toolbox-rect-height), 0),
-                    linear-gradient(to bottom,
-                      var(--lwt-accent-color) calc(var(--toolbox-rect-height-with-unit) - 1px),
-                      rgba(0,0,0,0.25) calc(var(--toolbox-rect-height-with-unit) - 1px),
-                      rgba(0,0,0,0.25) calc(var(--toolbox-rect-height-with-unit) + 1px),
-                      rgba(255,255,255,0.5) calc(var(--toolbox-rect-height-with-unit) + 1px),
-                      rgba(255,255,255,0.5) calc(var(--toolbox-rect-height-with-unit) + 2px),
-                      transparent calc(var(--toolbox-rect-height-with-unit) + 2px));
-}
-
-#main-window:-moz-any([customize-entering],[customize-entered]) #browser-bottombox {
-  margin-bottom: 2em;
-}
-
-#main-window:-moz-any([customize-entering],[customize-entered]) #content-deck,
-#main-window:-moz-any([customize-entering],[customize-entered]) #browser-bottombox,
-#main-window:-moz-any([customize-entering],[customize-entered]) #navigator-toolbox {
-  margin-left: 2em;
-  margin-right: 2em;
-}
-
-#main-window:-moz-any([customize-entering],[customize-exiting]) #tab-view-deck {
-  pointer-events: none;
-}
-
-#main-window[customize-entered] .customization-target:not(:-moz-any(#PanelUI-contents, #TabsToolbar, #toolbar-menubar))::before,
-#PanelUI-contents > .panel-customization-placeholder {
-  -moz-outline-radius: 2.5px;
-  outline: 1px dashed transparent;
-}
-
-#main-window[customize-entered] .customization-target:not(:-moz-any(#PanelUI-contents, #TabsToolbar, #toolbar-menubar))::before {
-  /* Prevent jumping of tabs when switching a window between inactive and active (bug 853415). */
-  -moz-box-ordinal-group: 0;
-  content: "";
-  display: -moz-box;
-  height: 100%;
-  left: 0;
-  outline-offset: -2px;
-  pointer-events: none;
-  position: absolute;
-  top: 0;
-  width: 100%;
-}
-
-/* Shift the TabsToolbar outline up 2px since the #nav-bar is shifted up by 1px and the
-   #TabsToolbar::after is a pixel higher to draw the bottom border of the tabstrip so this makes the
-   offset from the bottom effectively the same as other targets (-2px). */
-#main-window[customize-entered] #TabsToolbar.customization-target::before {
-  top: -2px;
-}
-
-/* The parents of the outline pseudo-elements need to be positioned so that the outline is positioned relative to it. */
-#main-window[customize-entered] .customization-target:not(:-moz-any(#PanelUI-contents, #TabsToolbar, #toolbar-menubar)):hover,
-#main-window[customize-entered] .customization-target[customizing-dragovertarget]:not(:-moz-any(#PanelUI-contents, #TabsToolbar, #toolbar-menubar)),
-#main-window[customize-entered] #nav-bar-customization-target.customization-target {
-  position: relative;
-}
-
-/* Most target outlines are shown on hover and drag over but the panel menu uses
-   placeholders instead. */
-#main-window[customize-entered] .customization-target:not(:-moz-any(#PanelUI-contents, #TabsToolbar, #toolbar-menubar)):hover::before,
-#main-window[customize-entered] .customization-target[customizing-dragovertarget]:not(:-moz-any(#PanelUI-contents, #TabsToolbar, #toolbar-menubar))::before,
-/* nav-bar and panel outlines are always shown */
-#nav-bar[showoutline=true] > #nav-bar-customization-target.customization-target::before {
-  outline-color: currentColor;
-}
-
-#nav-bar[showoutline=true] > #nav-bar-customization-target.customization-target::before {
-  transition: outline-color 250ms linear;
-}
-
-#PanelUI-contents[showoutline=true] > .panel-customization-placeholder {
-  transition: outline-color 250ms linear;
-  outline-color: var(--panel-separator-color);
-}
-
-#PanelUI-contents > .panel-customization-placeholder {
-  cursor: auto;
-  outline-offset: -5px;
-}
-
-#main-window[customizing] .customization-target:not(#PanelUI-contents) {
-=======
 #main-window[customizing] .customization-target:not(#PanelUI-contents):not(#widget-overflow-fixed-list) {
->>>>>>> a17af05f
   min-width: 100px;
 }
 
@@ -242,10 +150,6 @@
   width: 16px;
   height: 16px;
   border-radius: 2px;
-<<<<<<< HEAD
-  background-image: url("chrome://browser/content/default-theme-icon.svg");
-=======
->>>>>>> a17af05f
   background-size: contain;
 }
 
@@ -430,8 +334,6 @@
 
 .customization-lwtheme-menu-theme[defaulttheme] {
   list-style-image: url(chrome://browser/content/default-theme-icon.svg);
-<<<<<<< HEAD
-=======
 }
 
 #customization-uidensity-menuitem-normal {
@@ -444,7 +346,6 @@
 
 #customization-uidensity-menuitem-touch {
   list-style-image: url("chrome://browser/skin/customizableui/density-touch.svg");
->>>>>>> a17af05f
 }
 
 .customization-uidensity-menuitem[active="true"],
