/* This Source Code Form is subject to the terms of the Mozilla Public
 * License, v. 2.0. If a copy of the MPL was not distributed with this
 * file, You can obtain one at http://mozilla.org/MPL/2.0/. */

%filter substitution

%define menuPanelWidth 22.35em
%define wideMenuPanelWidth 29em
%define standaloneSubviewWidth 30em
% XXXgijs This is the ugliest bit of code I think I've ever written for Mozilla.
% Basically, the 0.1px is there to avoid CSS rounding errors causing buttons to wrap.
% For gory details, refer to https://bugzilla.mozilla.org/show_bug.cgi?id=963365#c11
% There's no calc() here (and therefore lots of calc() where this is used) because
% we don't support nested calc(): https://bugzilla.mozilla.org/show_bug.cgi?id=968761
%define menuPanelButtonWidth (@menuPanelWidth@ / 3 - 0.1px)
%define buttonStateHover :not(:-moz-any([disabled],[open],:active)):-moz-any(:hover,:focus)
%define menuStateHover :not(:-moz-any([disabled],:active))[_moz-menuactive]
%define buttonStateActive :not([disabled]):-moz-any([open],:hover:active)
%define menuStateActive :not([disabled])[_moz-menuactive]:active
%define menuStateMenuActive :not([disabled])[_moz-menuactive]
%define inAnyPanel :-moz-any(:not([cui-areatype="toolbar"]), [overflowedItem=true])
%define panelPaletteIconSize 16px

:root {
  --panel-ui-exit-subview-gutter-width: 38px;
  --appmenu-yellow-warning-border-color: hsl(45, 100%, 77%);
  --appmenu-yellow-warning-color: #FFEFBF;
  --appmenu-yellow-warning-hover-color: #FFE8A2;
  --appmenu-yellow-warning-active-color: #FFE38F;
}

#PanelUI-popup #PanelUI-contents:empty {
  height: 128px;
}

#PanelUI-popup #PanelUI-contents:empty::before {
  content: "";
  background-image: url(chrome://browser/skin/customizableui/whimsy.png);
  background-size: 64px 64px;
  display: block;
  width: 64px;
  height: 64px;
  position: absolute;
  transition: transform 1s ease-out;
  animation: whimsyMoveX 3.05s linear 0s infinite alternate,
             whimsyMoveY 3.4s linear 0s infinite alternate;
}

#PanelUI-popup #PanelUI-contents:not(:hover):empty::before {
  filter: grayscale(100%);
}

#PanelUI-popup #PanelUI-contents:active:empty::before {
  animation: whimsyMoveX 3.05s linear 0s infinite alternate,
             whimsyMoveY 3.4s linear 0s infinite alternate,
             whimsyRotate 1s linear 0s infinite normal;
}

#PanelUI-popup #PanelUI-contents:-moz-locale-dir(rtl):empty::before {
  animation: whimsyMoveXRTL 3.05s linear 0s infinite alternate,
             whimsyMoveY 3.4s linear 0s infinite alternate;
}

#PanelUI-popup #PanelUI-contents:-moz-locale-dir(rtl):active:empty::before {
  animation: whimsyMoveXRTL 3.05s linear 0s infinite alternate,
             whimsyMoveY 3.4s linear 0s infinite alternate,
             whimsyRotate 1s linear 0s infinite normal;
}

@media (min-resolution: 2dppx) {
  #PanelUI-popup #PanelUI-contents:empty::before {
    background-image: url(chrome://browser/skin/customizableui/whimsy@2x.png);
  }
}

@keyframes whimsyMoveX {
  /* These values are adjusted for the padding on the panel. */
  from { margin-left: -15px; } to { margin-left: calc(100% - 49px); }
}

@keyframes whimsyMoveXRTL {
  /* These values are adjusted for the padding on the panel. */
  from { margin-right: -15px; } to { margin-right: calc(100% - 49px); }
}

@keyframes whimsyMoveY {
  /* These values are adjusted for the padding and height of the panel. */
  from { margin-top: -.5em; } to { margin-top: calc(64px - .5em); }
}

@keyframes whimsyRotate {
  to { transform: perspective(5000px) rotateY(360deg); }
}

#PanelUI-button {
  margin-inline-start: 3px;
  border-inline-start: 1px solid;
  border-image: linear-gradient(transparent 4px, rgba(0,0,0,.1) 4px, rgba(0,0,0,.1) calc(100% - 4px), transparent calc(100% - 4px));
  border-image-slice: 1;
}

#nav-bar[brighttext] > #PanelUI-button {
  border-image-source: linear-gradient(transparent 4px, rgba(100%,100%,100%,.2) 4px, rgba(100%,100%,100%,.2) calc(100% - 4px), transparent calc(100% - 4px));
}

#PanelUI-menu-button[badge-status] > .toolbarbutton-badge-stack > .toolbarbutton-badge {
  display: -moz-box;
  height: 10px;
  width: 10px;
  background-size: contain;
  border: none;
}

#PanelUI-menu-button[badge-status="download-success"] > .toolbarbutton-badge-stack > .toolbarbutton-badge {
  display: none;
}

#PanelUI-menu-button[badge-status="update-available"] > .toolbarbutton-badge-stack > .toolbarbutton-badge,
#PanelUI-menu-button[badge-status="update-manual"] > .toolbarbutton-badge-stack > .toolbarbutton-badge,
#PanelUI-menu-button[badge-status="update-restart"] > .toolbarbutton-badge-stack > .toolbarbutton-badge {
  background: #74BF43 url(chrome://browser/skin/update-badge.svg) no-repeat center;
  border-radius: 50%;
  box-shadow: none;
<<<<<<< HEAD
  border: 1px solid -moz-dialog;
=======
  border: 2px solid -moz-dialog;
>>>>>>> a17af05f
  /* "!important" is necessary to override the rule in toolbarbutton.css */
  margin: -9px 0 0 !important;
  margin-inline-end: -6px !important;
  min-width: 16px;
  min-height: 16px;
}

<<<<<<< HEAD
#PanelUI-update-restart-menu-item::after,
#PanelUI-update-available-menu-item::after,
#PanelUI-update-manual-menu-item::after {
=======
.panel-banner-item[notificationid^=update]::after {
>>>>>>> a17af05f
  background: #74BF43 url(chrome://browser/skin/update-badge.svg) no-repeat center;
  border-radius: 50%;
}

<<<<<<< HEAD
#PanelUI-update-restart-menu-item,
#PanelUI-update-available-menu-item,
#PanelUI-update-manual-menu-item {
=======
.panel-banner-item[notificationid^=update] {
>>>>>>> a17af05f
  list-style-image: url(chrome://branding/content/icon16.png);
}

#PanelUI-menu-button[badge-status="download-warning"] > .toolbarbutton-badge-stack > .toolbarbutton-badge,
#PanelUI-menu-button[badge-status="fxa-needs-authentication"] > .toolbarbutton-badge-stack > .toolbarbutton-badge {
  box-shadow: none;
  filter: drop-shadow(0 1px 0 hsla(206, 50%, 10%, .15));
}

#PanelUI-menu-button[badge-status="download-warning"] > .toolbarbutton-badge-stack > .toolbarbutton-badge,
#PanelUI-menu-button[badge-status="download-severe"] > .toolbarbutton-badge-stack > .toolbarbutton-badge {
  width: 7px;
  height: 7px;
  min-width: 0;
  border-radius: 50%;
  /* "!important" is necessary to override the rule in toolbarbutton.css */
  margin-top: -1px !important;
  margin-right: -2px !important;
}

#PanelUI-menu-button[badge-status="download-warning"] > .toolbarbutton-badge-stack > .toolbarbutton-badge {
  background: #FFBF00;
}

#PanelUI-menu-button[badge-status="download-severe"] > .toolbarbutton-badge-stack > .toolbarbutton-badge {
  background: #D90000;
}

#PanelUI-menu-button[badge-status="fxa-needs-authentication"] > .toolbarbutton-badge-stack > .toolbarbutton-badge {
  height: 13px;
  background: transparent url(chrome://browser/skin/warning.svg) no-repeat center;
}

#PanelUI-menu-button[badge-status="download-warning"] > .toolbarbutton-badge-stack > .toolbarbutton-badge:-moz-window-inactive,
#PanelUI-menu-button[badge-status="fxa-needs-authentication"] > .toolbarbutton-badge-stack > .toolbarbutton-badge:-moz-window-inactive {
  filter: none;
}

#PanelUI-menu-button[badge-status="addon-alert"] > .toolbarbutton-badge-stack > .toolbarbutton-badge {
  height: 13px;
  background: #FFBF00 url(chrome://browser/skin/update-badge-failed.svg) no-repeat center;
}

.panel-subviews {
  padding: 4px;
  background-clip: padding-box;
  border-left: 1px solid var(--arrowpanel-border-color);
  box-shadow: 0 3px 5px hsla(210,4%,10%,.1),
              0 0 7px hsla(210,4%,10%,.1);
  margin-inline-start: var(--panel-ui-exit-subview-gutter-width);
}

.panel-viewstack[viewtype="main"] > .panel-subviews {
  transform: translateX(@menuPanelWidth@);
}

.panel-viewstack[viewtype="main"] > .panel-subviews:-moz-locale-dir(rtl) {
  transform: translateX(-@menuPanelWidth@);
}

panelmultiview[nosubviews=true] > .panel-viewcontainer > .panel-viewstack > .panel-subviews {
  display: none;
}

panelview {
  -moz-box-orient: vertical;
  -moz-box-flex: 1;
}

.panel-subview-body {
  overflow-y: auto;
  overflow-x: hidden;
  -moz-box-flex: 1;
}

.panel-view-body-unscrollable {
  overflow: hidden;
  -moz-box-flex: 1;
}

#PanelUI-popup .panel-subview-body {
  margin: -4px;
  padding: 4px 4px;
}

.subviewbutton.panel-subview-footer {
  box-sizing: border-box;
  min-height: 41px;
  padding: 11px 12px;
}

.cui-widget-panelview .subviewbutton.panel-subview-footer {
  margin: 4px 0 0;
  -moz-box-pack: center;
}

#appMenu-popup > arrowscrollbox > autorepeatbutton,
#PanelUI-popup > arrowscrollbox > autorepeatbutton {
  display: none;
}

#appMenu-popup > arrowscrollbox > scrollbox,
#PanelUI-popup > arrowscrollbox > scrollbox {
  overflow: visible;
}

#appMenu-popup > .panel-arrowcontainer > .panel-arrowcontent,
#PanelUI-popup > .panel-arrowcontainer > .panel-arrowcontent,
panel[photon] > .panel-arrowcontainer > .panel-arrowcontent {
  overflow: hidden;
}

#PanelUI-popup > .panel-arrowcontainer > .panel-arrowcontent,
.cui-widget-panel > .panel-arrowcontainer > .panel-arrowcontent > .popup-internal-box {
  padding: 0;
}

.panelUI-grid .toolbarbutton-1 > .toolbarbutton-menubutton-button > .toolbarbutton-multiline-text,
.panelUI-grid .toolbarbutton-1 > .toolbarbutton-multiline-text {
  line-height: 1.2;
  max-height: 2.4em;
}

.panelUI-grid .toolbarbutton-1:not([auto-hyphens="off"]) > .toolbarbutton-menubutton-button > .toolbarbutton-multiline-text,
.panelUI-grid .toolbarbutton-1:not([auto-hyphens="off"]) > .toolbarbutton-multiline-text {
  -moz-hyphens: auto;
}

.panelUI-grid .toolbarbutton-1 > .toolbarbutton-menubutton-button > .toolbarbutton-multiline-text,
.panelUI-grid .toolbarbutton-1 > .toolbarbutton-multiline-text {
  position: absolute;
  clip: rect(-0.1em, auto, 2.6em, auto);
}

.panelUI-grid .toolbarbutton-1 > .toolbarbutton-text,
.panelUI-grid .toolbarbutton-1 > .toolbarbutton-multiline-text {
  text-align: center;
  /* Need to override toolkit theming which sets margin: 0 !important; */
  margin: 2px 0 0 !important;
}

.panelUI-grid .toolbarbutton-1 > .toolbarbutton-menubutton-button > .toolbarbutton-multiline-text {
  text-align: center;
  margin: -1px 0 0;
}

#wrapper-edit-controls:-moz-any([place="palette"],[place="panel"]) > #edit-controls,
#wrapper-zoom-controls:-moz-any([place="palette"],[place="panel"]) > #zoom-controls {
  margin-inline-start: 0;
}

#PanelUI-contents {
  max-width: @menuPanelWidth@;
}

#BMB_bookmarksPopup,
.panel-mainview:not([panelid="PanelUI-popup"]) {
  max-width: @standaloneSubviewWidth@;
}

#pageActionFeedback > .panel-arrowcontainer > .panel-arrowbox {
  /* Don't display the arrow but keep the popup at the same vertical
     offset as other arrow panels. */
  visibility: hidden;
}

#pageActionFeedback > .panel-arrowcontainer > .panel-arrowcontent {
  background-color: #058b00;
  background-image: none;
  border-radius: 2px;
  color: #fff;
  font-weight: 400;
  font-size: 1.1rem;
  -moz-box-align: center;
  padding: 6px 10px;
}

#pageActionFeedbackAnimatableBox {
  position: relative;
  overflow: hidden;
  width: 14px;
  height: 14px;
}

#pageActionFeedbackAnimatableBox[animate] > #pageActionFeedbackAnimatableImage {
  position: absolute;
  background-image: url(chrome://browser/skin/check-animation.svg);
  background-repeat: no-repeat;
  min-width: 266px;
  max-width: 266px;
  min-height: 14px;
  max-height: 14px;
  animation-name: page-action-feedback-animation;
  animation-duration: 300ms;
  animation-delay: 60ms;
  animation-fill-mode: forwards;
  animation-timing-function: steps(18);
}

#pageActionFeedbackAnimatableBox[animate] > #pageActionFeedbackAnimatableImage:-moz-locale-dir(rtl) {
  animation-name: page-action-feedback-animation-rtl;
  transform: translateX(252px);
}

@keyframes page-action-feedback-animation {
  from {
    transform: translateX(0);
  }
  to {
    transform: translateX(-252px);
  }
}

@keyframes page-action-feedback-animation-rtl {
  from {
    transform: translateX(252px);
  }
  to {
    transform: translateX(0);
  }
}

#pageActionFeedbackMessage {
  margin-inline-start: 7px;
  margin-inline-end: 0;
  transform: scale(.8);
  opacity: 0;
  transition: transform 120ms cubic-bezier(.25,1.27,.35,1.18),
              opacity 60ms linear;
}

#pageActionFeedbackAnimatableBox[animate] + #pageActionFeedbackMessage {
  transform: scale(1);
  opacity: 1;
}

/* Give WebExtension stand-alone panels extra width for Chrome compatibility */
.cui-widget-panel[viewId^=PanelUI-webext-] .panel-mainview {
  max-width: 800px;
}

.cui-widget-panel[viewId^=PanelUI-webext-] > .panel-arrowcontainer > .panel-arrowcontent {
  padding: 0;
}

panelview[id^=PanelUI-webext-] {
  overflow: hidden;
}

panelview:not([mainview]) .toolbarbutton-text,
.cui-widget-panel toolbarbutton:not([wrap]) > .toolbarbutton-text {
  text-align: start;
  display: -moz-box;
}

.cui-widget-panel > .panel-arrowcontainer > .panel-arrowcontent {
  padding: 4px 0;
}

/* START photonpanelview adjustments */

#appMenu-popup > .panel-arrowcontainer > .panel-arrowcontent,
panel[photon] > .panel-arrowcontainer > .panel-arrowcontent {
  padding: 0;
}

photonpanelmultiview panelview {
  background: var(--arrowpanel-background);
  padding: 0;
}

#appMenu-popup panelview,
#customizationui-widget-multiview panelview:not([extension]) {
  min-width: @menuPanelWidth@;
  max-width: 30em;
}

#customizationui-widget-multiview #appMenu-libraryView,
#pageActionPanel panelview,
#widget-overflow panelview {
  min-width: @wideMenuPanelWidth@;
  max-width: @wideMenuPanelWidth@;
}

/* Add 2 * 12px extra width for touch mode button padding. */
#appMenu-popup[touchmode] panelview {
  min-width: calc(@menuPanelWidth@ + 24px);
}

photonpanelmultiview .panel-subview-body {
  padding: 6px 0;
}

/* END photonpanelview adjustments */

.cui-widget-panel.cui-widget-panelWithFooter > .panel-arrowcontainer > .panel-arrowcontent {
  padding-bottom: 0;
}

#PanelUI-contents {
  display: block;
  flex: 1 0 auto;
  margin-left: auto;
  margin-right: auto;
  padding: .5em 0;
  max-width: @menuPanelWidth@;
}

#PanelUI-contents-scroller {
  -moz-box-flex: 1;
  overflow-y: auto;
  overflow-x: hidden;
  width: @menuPanelWidth@;
  padding-left: 5px;
  padding-right: 5px;
  -moz-box-align: center;
}

/* Allow box layout to take over when the view exceeds the available space. */
#PanelUI-mainView:not([exceeding]) > #PanelUI-contents-scroller {
  display: flex;
}

.toolbaritem-combined-buttons@inAnyPanel@ > toolbarbutton > .toolbarbutton-icon {
  min-width: 0;
  min-height: 0;
  margin: 0;
}

.panelUI-grid .toolbarbutton-1,
.panel-customization-placeholder-child {
  -moz-appearance: none;
  -moz-box-orient: vertical;
  width: calc(@menuPanelButtonWidth@);
  height: calc(51px + 2.2em);
}

/* Help SDK buttons fit in. */
toolbarpaletteitem[place="palette"] > toolbarbutton[constrain-size="true"] > .toolbarbutton-icon,
toolbarpaletteitem[place="palette"] > toolbarbutton[constrain-size="true"] > .toolbarbutton-badge-stack > .toolbarbutton-icon,
toolbarpaletteitem[place="palette"] > toolbaritem[sdkstylewidget="true"] > .toolbarbutton-1 > .toolbarbutton-icon,
toolbarpaletteitem[place="panel"] > toolbaritem[sdkstylewidget="true"] > .toolbarbutton-1 > .toolbarbutton-icon,
toolbarbutton[constrain-size="true"][cui-areatype="menu-panel"] > .toolbarbutton-icon,
toolbarbutton[constrain-size="true"][cui-areatype="menu-panel"] > .toolbarbutton-badge-stack > .toolbarbutton-icon {
  height: @panelPaletteIconSize@;
  width: @panelPaletteIconSize@;
}

#customization-palette .toolbarbutton-1 {
  -moz-appearance: none;
  -moz-box-orient: vertical;
  padding: 12px 0 9px;
  margin: 0;
}

.panelUI-grid .toolbarbutton-1 > .toolbarbutton-menubutton-button {
  -moz-appearance: none;
  -moz-box-orient: vertical;
  width: calc(@menuPanelButtonWidth@ - 2px);
  height: calc(49px + 2.2em);
  border: 0;
}

.panelUI-grid .toolbarbutton-1 > .toolbarbutton-menubutton-button > .toolbarbutton-text,
.panelUI-grid .toolbarbutton-1 > .toolbarbutton-menubutton-button > .toolbarbutton-multiline-text {
  margin-top: 2px; /* Hack needed to get the label of type=menu-button aligned with other buttons */
}

.panel-customization-placeholder-child {
  margin: 6px 0 0;
  padding: 2px 6px;
  border: 1px solid transparent;
}

.panelUI-grid .toolbarbutton-1[type="menu"] {
  background-image: url("chrome://browser/skin/toolbarbutton-dropdown-arrow.png");
  background-position: right 3px top 16px;
  background-repeat: no-repeat;
}

.panelUI-grid .toolbarbutton-1[type="menu"]:-moz-locale-dir(rtl) {
  background-position: left 3px top 16px;
}

.panelUI-grid .toolbarbutton-1 > .toolbarbutton-menu-dropmarker {
  display: none;
}

.panelUI-grid .toolbarbutton-1 > .toolbarbutton-menubutton-dropmarker {
  -moz-box-align: center;
  width: 16px;
  margin-inline-start: -16px;
  height: 51px;
  margin-bottom: 2.2em;
  padding: 0;
}

.panelUI-grid .toolbarbutton-1:not([buttonover])@buttonStateHover@ > .toolbarbutton-menubutton-dropmarker {
  background-color: var(--arrowpanel-dimmed) !important;
  border-radius: 0 0 0 2px;
}

.panelUI-grid .toolbarbutton-1:not([buttonover])@buttonStateHover@ > .toolbarbutton-menubutton-dropmarker:-moz-locale-dir(rtl) {
  border-radius: 0 0 2px 0;
}

#main-window:not([customizing]) .panel-combined-button[disabled] > .toolbarbutton-icon {
  opacity: .5;
}

toolbaritem[cui-areatype="menu-panel"][sdkstylewidget="true"]:not(.panel-wide-item) {
  width: calc(@menuPanelButtonWidth@);
  margin: 0 !important;
}

toolbaritem[cui-areatype="menu-panel"][sdkstylewidget="true"]:not(.panel-wide-item) {
  -moz-box-align: center;
  -moz-box-pack: center;
}

toolbaritem[cui-areatype="menu-panel"][sdkstylewidget="true"] > iframe {
  margin: 4px auto;
}

#PanelUI-multiView[viewtype="subview"] > .panel-viewcontainer > .panel-viewstack > .panel-mainview >  #PanelUI-mainView {
  background-color: var(--arrowpanel-dimmed);
}

#PanelUI-multiView[viewtype="subview"] #PanelUI-mainView > #PanelUI-contents-scroller > #PanelUI-contents > .panel-wide-item,
#PanelUI-multiView[viewtype="subview"] #PanelUI-mainView > #PanelUI-contents-scroller > #PanelUI-contents > .toolbarbutton-1:not([panel-multiview-anchor="true"]),
<<<<<<< HEAD
#PanelUI-multiView[viewtype="subview"] #PanelUI-mainView > #PanelUI-footer > .PanelUI-notification-menu-item,
#PanelUI-multiView[viewtype="subview"] #PanelUI-mainView > #PanelUI-footer > #PanelUI-footer-fxa > #PanelUI-fxa-status > #PanelUI-fxa-avatar,
#PanelUI-multiView[viewtype="subview"] #PanelUI-mainView > #PanelUI-footer > #PanelUI-footer-fxa > #PanelUI-fxa-status > #PanelUI-fxa-label,
#PanelUI-multiView[viewtype="subview"] #PanelUI-mainView > #PanelUI-footer > #PanelUI-footer-fxa > #PanelUI-fxa-icon,
=======
#PanelUI-multiView[viewtype="subview"] #PanelUI-mainView > #PanelUI-footer > .panel-banner-item,
#PanelUI-multiView[viewtype="subview"] #PanelUI-mainView > #PanelUI-footer > #PanelUI-fxa-container > #PanelUI-fxa-status > #PanelUI-fxa-avatar,
#PanelUI-multiView[viewtype="subview"] #PanelUI-mainView > #PanelUI-footer > #PanelUI-fxa-container > #PanelUI-fxa-status > #PanelUI-fxa-label,
#PanelUI-multiView[viewtype="subview"] #PanelUI-mainView > #PanelUI-footer > #PanelUI-fxa-container > #PanelUI-fxa-icon,
>>>>>>> a17af05f
#PanelUI-multiView[viewtype="subview"] #PanelUI-mainView > #PanelUI-footer > #PanelUI-footer-inner > #PanelUI-footer-inner > toolbarseparator,
#PanelUI-multiView[viewtype="subview"] #PanelUI-mainView > #PanelUI-footer > #PanelUI-footer-inner > #PanelUI-customize,
#PanelUI-multiView[viewtype="subview"] #PanelUI-mainView > #PanelUI-footer > #PanelUI-footer-inner > #PanelUI-help:not([panel-multiview-anchor="true"]) {
  opacity: .5;
}

/*
 * XXXgijs: this is a workaround for a layout issue that was caused by these iframes,
 * which was affecting subview display. Because of this, we're hiding the iframe *only*
 * when displaying a subview. The discerning user might notice this, but it's not nearly
 * as bad as the brokenness.
 * This hack should be removed once https://bugzilla.mozilla.org/show_bug.cgi?id=975375
 * is addressed.
 */
#PanelUI-multiView[viewtype="subview"] toolbaritem[cui-areatype="menu-panel"][sdkstylewidget="true"]:not(.panel-wide-item) > iframe {
  visibility: hidden;
}

toolbaritem[cui-areatype="menu-panel"][sdkstylewidget="true"]:not(.panel-wide-item) > .toolbarbutton-text {
  text-align: center;
}

.panelUI-grid .toolbarbutton-1 > .toolbarbutton-menubutton-button > .toolbarbutton-icon,
.panelUI-grid .toolbarbutton-1 > .toolbarbutton-icon,
.panelUI-grid .toolbarbutton-1 > .toolbarbutton-badge-stack,
.customization-palette .toolbarbutton-1 > .toolbarbutton-menubutton-button > .toolbarbutton-icon,
.customization-palette .toolbarbutton-1 > .toolbarbutton-icon,
.customization-palette .toolbarbutton-1 > .toolbarbutton-badge-stack,
.panel-customization-placeholder-child > .toolbarbutton-icon {
  width: @panelPaletteIconSize@;
  height: @panelPaletteIconSize@;
  min-width: @panelPaletteIconSize@;
  min-height: @panelPaletteIconSize@;
}

.panelUI-grid .toolbarbutton-1 > .toolbarbutton-menubutton-button > .toolbarbutton-icon,
.panelUI-grid .toolbarbutton-1 > .toolbarbutton-icon,
.panelUI-grid .toolbarbutton-1 > .toolbarbutton-badge-stack,
.panel-customization-placeholder-child > .toolbarbutton-icon {
  /* Explanation for the below formula (A / B - C)
     A
       Each button is @menuPanelButtonWidth@ wide
     B
       Each button has two margins.
     C (46px / 2 = 23px)
       The button icon is 32 pixels wide.
       The button has 12px of horizontal padding (6 on each side).
       The button has 2px of horizontal border (1 on each side).
       Total width of button's icon + button padding should therefore be 46px,
       which means each horizontal margin should be the half the button's width - (46/2) px.
  */
  margin: 4px calc(@menuPanelButtonWidth@ / 2 - 23px);
}

/* above we treat the container as the icon for the margins, that is so the
/* badge itself is positioned correctly. Here we make sure that the icon itself
/* has the minimum size we want, but no padding/margin. */
.customization-palette .toolbarbutton-1 > .toolbarbutton-badge-stack > .toolbarbutton-icon,
.panelUI-grid .toolbarbutton-1 > .toolbarbutton-badge-stack > .toolbarbutton-icon {
  width: @panelPaletteIconSize@;
  height: @panelPaletteIconSize@;
  min-width: @panelPaletteIconSize@;
  min-height: @panelPaletteIconSize@;
  margin: 0;
  padding: 0;
}

#edit-controls@inAnyPanel@ > #copy-button,
#zoom-controls@inAnyPanel@ > #zoom-reset-button {
  border-left: none;
  border-right: none;
  border-radius: 0;
}

#zoom-in-button > .toolbarbutton-text,
#zoom-out-button > .toolbarbutton-text,
#zoom-reset-button > .toolbarbutton-icon {
  display: none;
}

#PanelUI-footer {
  display: flex;
  flex-shrink: 0;
  flex-direction: column;
  background-color: var(--arrowpanel-dimmed);
  padding: 0;
  margin: 0;
}

#main-window[customizing] #PanelUI-fxa-container {
  display: none;
}

#PanelUI-fxa-container:not([fxastatus="signedin"]) > toolbarseparator,
#PanelUI-fxa-container:not([fxastatus="signedin"]) > #PanelUI-fxa-icon {
  display: none;
}

#PanelUI-fxa-container[fxastatus="login-failed"] > #PanelUI-fxa-status::after,
#PanelUI-fxa-container[fxastatus="unverified"] > #PanelUI-fxa-status::after {
  content: url(chrome://browser/skin/warning.svg);
  filter: drop-shadow(0 1px 0 hsla(206,50%,10%,.15));
  width: 47px;
  padding-top: 1px;
  display: block;
  text-align: center;
  position: relative;
  top: 25%;
}

<<<<<<< HEAD
#PanelUI-footer-addons > toolbarbutton::after,
.PanelUI-notification-menu-item::after {
=======
.addon-banner-item::after,
.panel-banner-item::after {
>>>>>>> a17af05f
  content: "";
  width: 16px;
  height: 16px;
  margin-inline-end: 16.5px;
  display: -moz-box;
}

<<<<<<< HEAD
#PanelUI-footer-addons > toolbarbutton {
  background-color: #FFEFBF;
  /* Force border to override `#PanelUI-footer-addons > toolbarbutton` selector below */
  border-top: 1px solid hsl(45, 100%, 77%) !important;
=======
.addon-banner-item {
  background-color: var(--appmenu-yellow-warning-color);
  /* Force border to override `.addon-banner-item` selector below */
  border-top: 1px solid var(--appmenu-yellow-warning-border-color) !important;
>>>>>>> a17af05f
  display: flex;
  flex: 1 1 0%;
  width: calc(@menuPanelWidth@ + 30px);
  padding-inline-start: 15px;
  border-inline-start-style: none;
<<<<<<< HEAD
}

#PanelUI-footer-addons > toolbarbutton:hover {
  background-color: #FFE8A2;
}

#PanelUI-footer-addons > toolbarbutton:active {
  background-color: #FFE38F;
}

#PanelUI-footer-addons > toolbarbutton > .toolbarbutton-icon {
  width: 14px;
  height: 14px;
}

#PanelUI-footer-addons > toolbarbutton::after {
=======
}

.addon-banner-item:hover {
  background-color: var(--appmenu-yellow-warning-hover-color);
}

.addon-banner-item:active {
  background-color: var(--appmenu-yellow-warning-active-color);
}

.addon-banner-item > .toolbarbutton-icon {
  width: 14px;
  height: 14px;
}

.addon-banner-item::after {
>>>>>>> a17af05f
  background: #FFBF00 url(chrome://browser/skin/update-badge-failed.svg) no-repeat center;
}

#PanelUI-fxa-status {
  display: flex;
  flex: 1 1 0%;
  width: 1px;
}

#PanelUI-footer-inner,
#PanelUI-fxa-container:not([hidden]) {
  display: flex;
  border-top: 1px solid var(--panel-separator-color);
}

#PanelUI-multiView[viewtype="subview"] #PanelUI-footer-inner,
#PanelUI-multiView[viewtype="subview"] #PanelUI-fxa-container {
  position: relative;
}

#PanelUI-footer-inner > toolbarseparator,
#PanelUI-fxa-container > toolbarseparator {
  border: 0;
  border-left: 1px solid var(--panel-separator-color);
  margin: 7px 0 7px;
  -moz-appearance: none;
}

#PanelUI-footer-inner:hover > toolbarseparator,
#PanelUI-fxa-container:hover > toolbarseparator {
  margin: 0;
}

<<<<<<< HEAD
.PanelUI-notification-menu-item,
=======
.addon-banner-item,
.panel-banner-item,
>>>>>>> a17af05f
#PanelUI-help,
#PanelUI-fxa-label,
#PanelUI-fxa-icon,
#PanelUI-footer-addons > toolbarbutton,
#PanelUI-customize,
#PanelUI-quit {
  margin: 0;
  padding: 11px 0;
  box-sizing: border-box;
  min-height: 40px;
  -moz-appearance: none;
  box-shadow: none;
  border: none;
  border-radius: 0;
  transition: background-color;
  -moz-box-orient: horizontal;
}

<<<<<<< HEAD
.PanelUI-notification-menu-item {
=======
.panel-banner-item {
>>>>>>> a17af05f
  border-top: 1px solid var(--panel-separator-color);
  border-bottom: 1px solid transparent;
  margin-bottom: -1px;
}

<<<<<<< HEAD
.PanelUI-notification-menu-item > .toolbarbutton-text {
=======
/* in Photon, we have a bottom border as well. Reconcile with the above rule
 * after photon launch. */
#appMenu-mainView > .panel-subview-body > .panel-banner-item {
  border-bottom: 1px solid var(--panel-separator-color);
  margin-bottom: 3px;
  padding-inline-start: 10px;
}

.panel-banner-item > .toolbarbutton-text {
>>>>>>> a17af05f
  width: 0; /* Fancy cropping solution for flexbox. */
}

/* FxAccount indicator bits. */

/* Add the .toolbaritem-combined-buttons class to increase the specificity so as
 * to override the end margin for .toolbaritem-combined-buttons items further down. */
#appMenu-fxa-container.toolbaritem-combined-buttons:not([fxastatus="signedin"]) {
  margin-inline-end: 0;
}

#appMenu-fxa-label,
#appMenu-fxa-icon {
  -moz-context-properties: fill;
  fill: currentColor;
  list-style-image: url(chrome://browser/skin/sync.svg);
}

#appMenu-fxa-label {
  -moz-box-flex: 1;
}

@keyframes syncRotate {
  to { transform: rotate(360deg); }
}

#appMenu-fxa-icon[syncstatus="active"] > .toolbarbutton-icon {
  animation: syncRotate 0.8s linear infinite;
  fill: #0a84ff;
}

#appMenu-fxa-status {
  -moz-box-align: center;
}

#appMenu-fxa-avatar {
  pointer-events: none;
  list-style-image: url(chrome://browser/skin/fxa/default-avatar.svg);
}

/* Handle different UI states. */
#appMenu-fxa-container[fxastatus="signedin"] > #appMenu-fxa-status > #appMenu-fxa-label > .toolbarbutton-icon,
#appMenu-fxa-container:not([fxastatus="signedin"]) > toolbarseparator,
#appMenu-fxa-container:not([fxastatus="signedin"]) > #appMenu-fxa-icon,
#appMenu-fxa-container:not([fxastatus="signedin"]) > #appMenu-fxa-status > #appMenu-fxa-avatar {
  display: none;
}

#appMenu-fxa-container[fxastatus="signedin"] > #appMenu-fxa-status > #appMenu-fxa-label {
  /* 12px space before the avatar, then 16px for the avatar */
  padding-inline-start: 28px;
  margin-inline-start: -28px;
}

#appMenu-fxa-container[fxastatus="signedin"] > #appMenu-fxa-status > #appMenu-fxa-avatar {
  margin-inline-start: 12px;
}

/* Error states */
#appMenu-fxa-container[fxastatus="unverified"] > #appMenu-fxa-status > #appMenu-fxa-label,
#appMenu-fxa-container[fxastatus="login-failed"] > #appMenu-fxa-status > #appMenu-fxa-label {
  list-style-image: url(chrome://browser/skin/warning.svg);
  -moz-image-region: rect(0, 16px, 16px, 0);
}

#appMenu-fxa-container[fxastatus="login-failed"],
#appMenu-fxa-container[fxastatus="unverified"] {
  background-color: var(--appmenu-yellow-warning-color);
  border-top: 1px solid var(--appmenu-yellow-warning-border-color);
  border-bottom: 1px solid var(--appmenu-yellow-warning-border-color);
}

#appMenu-fxa-container[fxastatus="login-failed"] > #appMenu-fxa-status:hover,
#appMenu-fxa-container[fxastatus="unverified"] > #appMenu-fxa-status:hover {
  background-color: var(--appmenu-yellow-warning-hover-color);
}

#appMenu-fxa-container[fxastatus="login-failed"] > #appMenu-fxa-status:hover:active,
#appMenu-fxa-container[fxastatus="unverified"] > #appMenu-fxa-status:hover:active {
  background-color: var(--appmenu-yellow-warning-active-color);
}

#PanelUI-help,
#PanelUI-quit {
  min-width: 46px;
}

<<<<<<< HEAD
.PanelUI-notification-menu-item > .toolbarbutton-text,
=======
.addon-banner-item > .toolbarbutton-text,
.panel-banner-item > .toolbarbutton-text,
>>>>>>> a17af05f
#PanelUI-fxa-label > .toolbarbutton-text,
#PanelUI-footer-addons > toolbarbutton > .toolbarbutton-text,
#PanelUI-customize > .toolbarbutton-text {
  margin: 0;
  padding: 0 6px;
  text-align: start;
}

#PanelUI-help > .toolbarbutton-text,
#PanelUI-quit > .toolbarbutton-text,
#PanelUI-fxa-avatar > .toolbarbutton-text {
  display: none;
}

<<<<<<< HEAD
.PanelUI-notification-menu-item > .toolbarbutton-icon,
=======
.panel-banner-item > .toolbarbutton-icon,
>>>>>>> a17af05f
#PanelUI-fxa-label > .toolbarbutton-icon,
#PanelUI-fxa-icon > .toolbarbutton-icon,
#PanelUI-customize > .toolbarbutton-icon,
#PanelUI-help > .toolbarbutton-icon,
#PanelUI-quit > .toolbarbutton-icon {
  margin-inline-end: 0;
}

#PanelUI-fxa-icon {
  padding-inline-start: 15px;
  padding-inline-end: 15px;
}

#PanelUI-fxa-label,
<<<<<<< HEAD
#PanelUI-footer-addons > toolbarbutton,
=======
.addon-banner-item,
>>>>>>> a17af05f
#PanelUI-customize {
  flex: 1;
  padding-inline-start: 15px;
  border-inline-start-style: none;
}

#PanelUI-fxa-container[fxastatus="signedin"] > #PanelUI-fxa-status > #PanelUI-fxa-label {
  padding-inline-start: 0px;
}

/* descend from #PanelUI-footer to add specificity, or else the
   padding-inline-start will be overridden */
<<<<<<< HEAD
#PanelUI-footer > .PanelUI-notification-menu-item {
=======
#PanelUI-footer > .panel-banner-item {
>>>>>>> a17af05f
  width: calc(@menuPanelWidth@ + 30px);
  padding-inline-start: 15px;
  border-inline-start-style: none;
}

<<<<<<< HEAD
#PanelUI-fxa-label,
#PanelUI-fxa-icon {
  list-style-image: url(chrome://browser/skin/sync-horizontalbar.png);
}

=======
>>>>>>> a17af05f
#PanelUI-remotetabs {
  --panel-ui-sync-illustration-height: 157.5px;
}

.PanelUI-remotetabs-instruction-title,
.PanelUI-remotetabs-instruction-label,
#PanelUI-remotetabs-mobile-promo {
  /* If you change the margin here, the min-height of the synced tabs panel
    (e.g. #PanelUI-remotetabs[mainview] #PanelUI-remotetabs-setupsync, etc) may
    need adjusting (see bug 1248506) */
  margin: 15px;
  text-align: center;
  text-shadow: none;
  max-width: 15em;
  color: GrayText;
}

.PanelUI-remotetabs-instruction-title {
  font-size: 1.3em;
}

/* The boxes with "instructions" get extra top and bottom padding for space
   around the illustration and buttons */
.PanelUI-remotetabs-instruction-box {
  /* If you change the padding here, the min-height of the synced tabs panel
    (e.g. #PanelUI-remotetabs[mainview] #PanelUI-remotetabs-setupsync, etc) may
    need adjusting (see bug 1248506) */
  padding-bottom: 30px;
  padding-top: 15px;
}

.PanelUI-remotetabs-prefs-button {
  -moz-appearance: none;
  background-color: #0096dd;
  /* !important for the color as an OSX specific rule when a lightweight theme
     is used for buttons in the toolbox overrides. See bug 1238531 for details */
  color: white !important;
  border-radius: 2px;
  /* If you change the margin or padding below, the min-height of the synced tabs
     panel (e.g. #PanelUI-remotetabs[mainview] #PanelUI-remotetabs-setupsync,
     etc) may need adjusting (see bug 1248506) */
  margin-top: 10px;
  margin-bottom: 10px;
  padding: 8px;
  text-shadow: none;
  min-width: 200px;
}

.PanelUI-remotetabs-prefs-button:hover,
.PanelUI-remotetabs-prefs-button:hover:active {
  background-color: #018acb;
}

.remotetabs-promo-link {
  margin: 0;
}

.PanelUI-remotetabs-notabsforclient-label {
  color: GrayText;
  /* This margin is to line this label up with the labels in toolbarbuttons. */
  margin-left: 28px;
}

#PanelUI-remotetabs[mainview] .PanelUI-remotetabs-notabsforclient-label {
  margin-left: 32px;
}

.fxaSyncIllustration {
  width: 180px;
  height: var(--panel-ui-sync-illustration-height);
<<<<<<< HEAD
=======
  list-style-image: url(chrome://browser/skin/fxa/sync-illustration.svg);
  -moz-context-properties: fill;
  fill: #cdcdcd;
>>>>>>> a17af05f
}

.PanelUI-remotetabs-prefs-button > .toolbarbutton-text {
  /* !important to override ".cui-widget-panel toolbarbutton > .toolbarbutton-text" above. */
  text-align: center !important;
  text-shadow: none;
}

#PanelUI-remotetabs[mainview] { /* panel anchored to toolbar button might be too skinny */
  min-width: 19em;
}

/* Work around bug 1224412 - these boxes will cause scrollbars to appear when
   the panel is anchored to a toolbar button.
*/
#PanelUI-remotetabs[mainview] #PanelUI-remotetabs-setupsync,
#PanelUI-remotetabs[mainview] #PanelUI-remotetabs-reauthsync,
#PanelUI-remotetabs[mainview] #PanelUI-remotetabs-nodevicespane,
#PanelUI-remotetabs[mainview] #PanelUI-remotetabs-tabsdisabledpane {
  min-height: calc(var(--panel-ui-sync-illustration-height) +
                   20px + /* margin of .PanelUI-remotetabs-prefs-button */
                   16px + /* padding of .PanelUI-remotetabs-prefs-button */
                   30px + /* margin of .PanelUI-remotetabs-instruction-label */
                   30px + 15px + /* padding of .PanelUI-remotetabs-instruction-box */
                   11em);
}

#PanelUI-remotetabs-tabslist > label[itemtype="client"] {
  color: GrayText;
}

/* Collapse the non-active vboxes in the remotetabs deck to use only the
   height the active box needs */
#PanelUI-remotetabs-deck:not([selectedIndex="1"]) > #PanelUI-remotetabs-tabsdisabledpane,
#PanelUI-remotetabs-deck:not([selectedIndex="2"]) > #PanelUI-remotetabs-fetching,
#PanelUI-remotetabs-deck:not([selectedIndex="3"]) > #PanelUI-remotetabs-nodevicespane {
  visibility: collapse;
}

#PanelUI-remotetabs-main[devices-status="single"] > #PanelUI-remotetabs-buttons {
  display: none;
}

<<<<<<< HEAD
#PanelUI-fxa-icon[syncstatus="active"]:not([disabled]) {
  list-style-image: url(chrome://browser/skin/syncProgress-horizontalbar.png);
}

=======
>>>>>>> a17af05f
#PanelUI-customize {
  list-style-image: url(chrome://browser/skin/menuPanel-customize.png);
}

#customization-panelHolder #PanelUI-customize {
  list-style-image: url(chrome://browser/skin/customizableui/menuPanel-customizeFinish.png);
}

#PanelUI-help {
  list-style-image: url(chrome://browser/skin/menuPanel-help.png);
}

#PanelUI-quit {
  border-inline-end-style: none;
  list-style-image: url(chrome://browser/skin/menuPanel-exit.png);
}

#PanelUI-fxa-label,
#PanelUI-fxa-icon,
<<<<<<< HEAD
#PanelUI-footer-addons > toolbarbutton,
=======
.addon-banner-item,
>>>>>>> a17af05f
#PanelUI-customize,
#PanelUI-help,
#PanelUI-quit {
  -moz-image-region: rect(0, 16px, 16px, 0);
}

#PanelUI-fxa-container[fxastatus="signedin"] > #PanelUI-fxa-status > #PanelUI-fxa-label > .toolbarbutton-icon,
#PanelUI-fxa-container:not([fxastatus="signedin"]) > #PanelUI-fxa-status > #PanelUI-fxa-avatar {
  display: none;
}

#PanelUI-fxa-avatar {
  width: 32px;
  height: 32px;
  border-radius: 50%;
  background-repeat: no-repeat;
  background-position: 0 0;
  background-size: contain;
  align-self: center;
  margin: 0px 7px;
  padding: 0px;
  border: 0px none;
  margin-inline-end: 0;
}

#PanelUI-fxa-container > #PanelUI-fxa-status > #PanelUI-fxa-avatar {
  list-style-image: url(chrome://browser/skin/fxa/default-avatar.svg);
}

#PanelUI-customize:hover,
#PanelUI-help:not([disabled]):hover,
#PanelUI-quit:not([disabled]):hover {
  -moz-image-region: rect(0, 32px, 16px, 16px);
}

#PanelUI-customize:hover:active,
#PanelUI-help:not([disabled]):hover:active,
#PanelUI-quit:not([disabled]):hover:active {
  -moz-image-region: rect(0, 48px, 16px, 32px);
}

#PanelUI-help[panel-multiview-anchor="true"] {
  -moz-image-region: rect(0, 64px, 16px, 48px);
}

#PanelUI-help[disabled],
#PanelUI-quit[disabled] {
  opacity: 0.4;
}

#PanelUI-fxa-status:hover,
#PanelUI-fxa-icon:hover,
#PanelUI-help:not([disabled]):hover,
#PanelUI-customize:hover,
#PanelUI-quit:not([disabled]):hover {
  outline: 1px solid var(--arrowpanel-dimmed);
  background-color: var(--arrowpanel-dimmed);
}

#PanelUI-fxa-status:hover:active,
#PanelUI-fxa-icon:hover:active,
#PanelUI-help:not([disabled]):hover:active,
#PanelUI-customize:hover:active,
#PanelUI-quit:not([disabled]):hover:active {
  outline: 1px solid var(--arrowpanel-dimmed-further);
  background-color: var(--arrowpanel-dimmed-further);
  box-shadow: 0 1px 0 hsla(210,4%,10%,.05) inset;
}

#PanelUI-fxa-status:hover,
#PanelUI-fxa-status:hover:active,
#PanelUI-fxa-icon:hover,
#PanelUI-fxa-icon:hover:active {
  outline: none;
}

#PanelUI-fxa-container[fxastatus="login-failed"],
#PanelUI-fxa-container[fxastatus="unverified"] {
  background-color: hsl(42,94%,88%);
  border-top: 1px solid hsl(42,94%,70%);
}

#PanelUI-fxa-container[fxastatus="login-failed"] > #PanelUI-fxa-status:hover,
#PanelUI-fxa-container[fxastatus="unverified"] > #PanelUI-fxa-status:hover {
  background-color: hsl(42,94%,85%);
}

#PanelUI-fxa-container[fxastatus="login-failed"] > #PanelUI-fxa-status:hover:active,
#PanelUI-fxa-container[fxastatus="unverified"] > #PanelUI-fxa-status:hover:active {
  background-color: hsl(42,94%,82%);
  box-shadow: 0 1px 0 hsla(210,4%,10%,.05) inset;
}

<<<<<<< HEAD
.PanelUI-notification-menu-item {
=======
.panel-banner-item {
>>>>>>> a17af05f
  color: black;
  background-color: hsla(96,65%,75%,.5);
}

<<<<<<< HEAD
.PanelUI-notification-menu-item:not([disabled]):hover {
  background-color: hsla(96,65%,75%,.8);
}

.PanelUI-notification-menu-item:not([disabled]):hover:active {
=======
.panel-banner-item:not([disabled]):hover {
  background-color: hsla(96,65%,75%,.8);
}

.panel-banner-item:not([disabled]):hover:active {
>>>>>>> a17af05f
  background-color: hsl(96,65%,75%);
}

#PanelUI-quit:not([disabled]):hover {
  background-color: #d94141;
  outline-color: #c23a3a;
}

#PanelUI-quit:not([disabled]):hover:active {
  background-color: #ad3434;
  outline-color: #992e2e;
}

#customization-panelHolder #PanelUI-customize {
  color: white;
  background-color: hsl(108,66%,30%);
  text-shadow: none;
  margin-top: -1px;
}

#customization-panelHolder #PanelUI-customize + toolbarseparator {
  display: none;
}

#customization-panelHolder #PanelUI-customize:hover {
  background-color: hsl(109,65%,26%);
}

#customization-panelHolder #PanelUI-customize:hover:active {
  background-color: hsl(109,65%,22%);
}

#customization-palette .toolbarbutton-multiline-text,
#customization-palette .toolbarbutton-text {
  display: none;
}

.subview-subheader,
panelview .toolbarbutton-1,
.subviewbutton,
.widget-overflow-list .toolbarbutton-1 {
  -moz-appearance: none;
  margin: 0;
  min-height: 24px;
  padding: 4px 12px;
  background-color: transparent;
}

.subviewbutton:focus {
  outline: 0;
}

.subviewbutton > .toolbarbutton-text {
  padding: 0;
  padding-inline-start: 24px; /* This is 16px for the icon + 8px for the padding as defined above. */
}

.subviewbutton > .menu-right,
.subviewbutton > .menu-accel-container > .menu-iconic-accel,
.subviewbutton > .menu-iconic-left,
.subviewbutton > .menu-iconic-text {
  padding-bottom: 0;
  padding-top: 0;
}

.subviewbutton-iconic > .toolbarbutton-text,
.cui-withicon > .toolbarbutton-text,
.subviewbutton[image] > .toolbarbutton-text,
.subviewbutton[targetURI] > .toolbarbutton-text,
.subviewbutton.restoreallitem > .toolbarbutton-text,
.subviewbutton.bookmark-item > .toolbarbutton-text,
.subviewbutton[checked="true"] > .toolbarbutton-text {
  padding-inline-start: 8px; /* See '.subviewbutton-iconic > .toolbarbutton-text' rule above. */
}

.panel-banner-item > .toolbarbutton-multiline-text {
  font: menu;
  margin: 0;
  padding: 0;
  padding-inline-start: 8px; /* See '.subviewbutton-iconic > .toolbarbutton-text' rule above. */
}

.subviewbutton-iconic > .toolbarbutton-icon {
  width: 16px;
  height: 16px;
  -moz-context-properties: fill;
  fill: currentColor;
}

/* We don't always display: none this item, and if it has forced width (like above)
 * or margin, that impacts the position of the label. Fix:
 */
.subviewbutton > .toolbarbutton-icon {
  margin: 0;
}

.subviewbutton.panel-subview-footer > .menu-text {
  -moz-appearance: none;
  padding-inline-end: 6px;
  -moz-box-flex: 0;
}

.subviewbutton.panel-subview-footer > .menu-accel-container {
  padding-inline-start: 6px;
}

#widget-overflow-fixed-list .toolbarbutton-1 > .toolbarbutton-text,
#widget-overflow-list .toolbarbutton-1 > .toolbarbutton-text,
.subviewbutton:not(.panel-subview-footer) > .toolbarbutton-text,
/* Bookmark items need a more specific selector. */
.PanelUI-subView .subviewbutton:not(.panel-subview-footer) > .menu-text,
.PanelUI-subView .subviewbutton:not(.panel-subview-footer) > .menu-iconic-text {
  font: menu;
}

.subviewbutton[shortcut]::after {
  content: attr(shortcut);
  float: right;
  color: GrayText;
}

.PanelUI-subView .subviewbutton-nav::after {
  -moz-context-properties: fill;
  content: url(chrome://browser/skin/back-12.svg);
  fill: GrayText;
  float: right;
  transform: translateY(1px);
}

.PanelUI-subView .subviewbutton-nav:-moz-locale-dir(ltr)::after {
  transform: scaleX(-1) translateY(1px);
}

.subviewbutton[shortcut]::after,
.subviewbutton[shortcut]::after,
.PanelUI-subView .subviewbutton-nav::after {
  margin-inline-start: 10px;
}

/* This is a <label> but it should fit in with the menu font- and colorwise. */
#PanelUI-characterEncodingView-autodetect-label {
  font: menu;
  color: inherit;
}

/* START photon adjustments */

photonpanelmultiview .subviewbutton[checked="true"] {
  background: none;
  list-style-image: url(chrome://browser/skin/check.svg);
}

photonpanelmultiview .subviewbutton > .menu-iconic-left {
  -moz-appearance: none;
  margin-inline-end: 0;
}

#appMenu-popup .toolbaritem-combined-buttons {
  -moz-box-align: center;
  -moz-box-orient: horizontal;
  border: 0;
  border-radius: 0;
  margin-inline-end: 8px;
}

photonpanelmultiview .toolbaritem-combined-buttons > label {
  -moz-box-flex: 1;
  font: menu;
  margin: 0;
  padding-inline-start: 36px; /* 12px toolbarbutton padding + 16px icon + 8px label padding start */
}

photonpanelmultiview .PanelUI-subView .toolbaritem-combined-buttons > .subviewbutton {
  -moz-box-flex: 0;
  height: auto;
  margin-inline-start: 18px;
  min-width: auto;
  padding: 4px;
}

#appMenu-zoom-controls > .subviewbutton {
  margin-inline-start: 10px;
}

.toolbaritem-combined-buttons > toolbarseparator[orient="vertical"] + .subviewbutton,
#appMenu-zoom-controls > toolbarseparator[orient="vertical"] + .subviewbutton {
  margin-inline-start: 0;
}

photonpanelmultiview .PanelUI-subView .toolbaritem-combined-buttons >
  .subviewbutton-iconic > .toolbarbutton-text,
photonpanelmultiview .PanelUI-subView .toolbaritem-combined-buttons >
  .subviewbutton:not(.subviewbutton-iconic) > .toolbarbutton-icon {
  display: none;
}

/* Using this selector, because this way the hover and active selectors will apply properly. */
photonpanelmultiview .PanelUI-subView .toolbaritem-combined-buttons >
  .subviewbutton:not(.subviewbutton-iconic) {
  background-color: #f9f9f9;
  border: 1px solid #e1e1e1;
  border-radius: 10000px;
  padding: 1px 8px;
}

photonpanelmultiview .toolbaritem-combined-buttons > .subviewbutton:not(.subviewbutton-iconic) > .toolbarbutton-text {
  font-size: 1em;
  padding-inline-start: 0;
}

photonpanelmultiview .panel-banner-item::after {
  margin-inline-end: 14px;
  margin-inline-start: 10px;
}

photonpanelmultiview .subview-subheader {
  color: GrayText;
}

photonpanelmultiview .subview-subheader,
photonpanelmultiview .panel-subview-footer {
  font: menu;
}

/* END photon adjustments */

panelview .toolbarbutton-1 {
  margin-top: 6px;
}

panelview .toolbarbutton-1@buttonStateHover@,
toolbarbutton.subviewbutton@buttonStateHover@,
menu.subviewbutton@menuStateHover@,
menuitem.subviewbutton@menuStateHover@,
.widget-overflow-list .toolbarbutton-1@buttonStateHover@,
.toolbaritem-combined-buttons@inAnyPanel@ > toolbarbutton@buttonStateHover@ {
  background-color: var(--arrowpanel-dimmed);
}

panelview .toolbarbutton-1:-moz-any(@buttonStateActive@,[checked=true]),
toolbarbutton.subviewbutton@buttonStateActive@,
menu.subviewbutton@menuStateActive@,
menuitem.subviewbutton@menuStateActive@,
.widget-overflow-list .toolbarbutton-1@buttonStateActive@,
.toolbaritem-combined-buttons@inAnyPanel@ > toolbarbutton@buttonStateActive@ {
  background-color: var(--arrowpanel-dimmed-further);
  box-shadow: 0 1px 0 hsla(210,4%,10%,.03) inset;
}

.subviewbutton.panel-subview-footer {
  margin: 0;
  background-color: var(--arrowpanel-dimmed);
  border-top: 1px solid var(--panel-separator-color);
  border-radius: 0;
}

menuitem.panel-subview-footer@menuStateHover@,
.subviewbutton.panel-subview-footer@buttonStateHover@ {
  background-color: var(--arrowpanel-dimmed-further);
}

menuitem.panel-subview-footer@menuStateActive@,
.subviewbutton.panel-subview-footer@buttonStateActive@ {
  background-color: var(--arrowpanel-dimmed-even-further);
  box-shadow: 0 1px 0 hsla(210,4%,10%,.05) inset;
}

#BMB_bookmarksPopup .subviewbutton {
  font: menu;
  font-weight: normal;
}

#BMB_bookmarksPopup .subviewbutton:not([disabled="true"]) {
  color: inherit;
}

#BMB_bookmarksPopup .panel-arrowcontainer > .panel-arrowcontent > .popup-internal-box > .autorepeatbutton-up,
#BMB_bookmarksPopup .panel-arrowcontainer > .panel-arrowcontent > .popup-internal-box > .autorepeatbutton-down {
  -moz-appearance: none;
  margin-top: 0;
  margin-bottom: 0;
}

/* Remove padding on xul:arrowscrollbox to avoid extra padding on footer */
#BMB_bookmarksPopup arrowscrollbox {
  padding-bottom: 0px;
}

#BMB_bookmarksPopup menupopup > .bookmarks-actions-menuseparator {
  /* Hide bottom separator as the styled footer includes a top border serving the same purpose */
  display: none;
}

/* Popups with only one item don't have a footer */
#BMB_bookmarksPopup menupopup[placespopup=true][singleitempopup=true] > hbox > .popup-internal-box > .arrowscrollbox-scrollbox > .scrollbox-innerbox,
/* These popups never have a footer */
#BMB_bookmarksToolbarPopup > hbox > .popup-internal-box > .arrowscrollbox-scrollbox > .scrollbox-innerbox,
#BMB_unsortedBookmarksPopup > hbox > .popup-internal-box > .arrowscrollbox-scrollbox > .scrollbox-innerbox,
#BMB_mobileBookmarksPopup > hbox > .popup-internal-box > .arrowscrollbox-scrollbox > .scrollbox-innerbox {
  /* And so they need some bottom padding: */
  padding-bottom: 4px;
}

/* Disabled (empty) item is always alone and never has an icon, so fix its left padding */
#BMB_bookmarksPopup menupopup[emptyplacesresult] .bookmark-item.subviewbutton {
  padding-left: 6px;
}

#widget-overflow-mainView > .panel-subview-body > toolbarseparator,
.PanelUI-subView menuseparator,
.PanelUI-subView toolbarseparator,
.cui-widget-panelview menuseparator,
.cui-widget-panel toolbarseparator {
  -moz-appearance: none;
  min-height: 0;
  border-top: 1px solid var(--panel-separator-color);
  border-bottom: none;
  margin: 6px 0;
  padding: 0;
}

.PanelUI-subView menuseparator,
.PanelUI-subView toolbarseparator {
  margin-inline-start: -5px;
  margin-inline-end: -4px;
}

.PanelUI-subView menuseparator.small-separator,
.PanelUI-subView toolbarseparator.small-separator {
  margin-left: 5px;
  margin-right: 5px;
}

.cui-widget-panelview menuseparator.small-separator {
  margin-left: 10px;
  margin-right: 10px;
}

.PanelUI-subView toolbarseparator[orient="vertical"] {
  height: 24px;
  border-inline-start: 1px solid var(--panel-separator-color);
  border-top: none;
  margin: 0;
  margin-inline-start: 6px;
  margin-inline-end: 7px;
}

.subviewbutton > .menu-accel-container {
  -moz-box-pack: start;
  margin-inline-start: 10px;
  margin-inline-end: auto;
  color: GrayText;
}

#PanelUI-remotetabs-tabslist > toolbarbutton[itemtype="tab"],
#PanelUI-historyItems > toolbarbutton {
<<<<<<< HEAD
  list-style-image: url("chrome://mozapps/skin/places/defaultFavicon.png");
}

@media (min-resolution: 1.1dppx) {
  #PanelUI-remotetabs-tabslist > toolbarbutton[itemtype="tab"],
  #PanelUI-historyItems > toolbarbutton {
    list-style-image: url("chrome://mozapps/skin/places/defaultFavicon@2x.png");
  }
}

=======
  list-style-image: url("chrome://mozapps/skin/places/defaultFavicon.svg");
}

#appMenu-fxa-avatar,
#appMenu-fxa-label > .toolbarbutton-icon,
#appMenu-fxa-icon > .toolbarbutton-icon,
#PanelUI-containersItems > .subviewbutton > .toolbarbutton-icon,
>>>>>>> a17af05f
#PanelUI-remotetabs-tabslist > toolbarbutton[itemtype="tab"] > .toolbarbutton-icon,
#PanelUI-recentlyClosedWindows > toolbarbutton > .toolbarbutton-icon,
#PanelUI-recentlyClosedTabs > toolbarbutton > .toolbarbutton-icon,
#PanelUI-historyItems > toolbarbutton > .toolbarbutton-icon {
  width: 16px;
  height: 16px;
}

toolbarbutton[panel-multiview-anchor="true"],
toolbarbutton[panel-multiview-anchor="true"] > .toolbarbutton-menubutton-button {
  color: HighlightText;
  background-color: Highlight;
}

#PanelUI-help[panel-multiview-anchor="true"] + toolbarseparator {
  display: none;
}

#PanelUI-help[panel-multiview-anchor="true"] {
  background-image: linear-gradient(rgba(255,255,255,0.3), transparent);
  background-position: 0;
}

#PanelUI-help[panel-multiview-anchor="true"]::after {
  content: "";
  position: absolute;
  top: 0;
  height: 100%;
  width: var(--panel-ui-exit-subview-gutter-width);
  background-image: url(chrome://browser/skin/customizableui/subView-arrow-back-inverted.png),
                    linear-gradient(rgba(255,255,255,0.3), transparent);
  background-repeat: no-repeat;
  background-color: Highlight;
  background-position: left 10px center, 0;
}

#PanelUI-help[panel-multiview-anchor="true"]:-moz-locale-dir(rtl)::after {
  background-image: url(chrome://browser/skin/customizableui/subView-arrow-back-inverted-rtl.png),
                    linear-gradient(rgba(255,255,255,0.3), transparent);
  background-position: right 10px center, 0;
}

toolbarbutton[panel-multiview-anchor="true"] {
  background-image: url(chrome://browser/skin/customizableui/subView-arrow-back-inverted.png),
                    linear-gradient(rgba(255,255,255,0.3), transparent);
  background-position: right calc(@menuPanelButtonWidth@ / 2 - var(--panel-ui-exit-subview-gutter-width) + 2px) center;
  background-repeat: no-repeat, repeat;
}

toolbarbutton[panel-multiview-anchor="true"]:-moz-locale-dir(rtl) {
  background-image: url(chrome://browser/skin/customizableui/subView-arrow-back-inverted-rtl.png),
                    linear-gradient(rgba(255,255,255,0.3), transparent);
  background-position: left calc(@menuPanelButtonWidth@ / 2 - var(--panel-ui-exit-subview-gutter-width) + 2px) center;
}

toolbarpaletteitem[place="palette"] > .toolbarbutton-1 > .toolbarbutton-menu-dropmarker,
#bookmarks-menu-button[cui-areatype="menu-panel"] > .toolbarbutton-menu-dropmarker,
#bookmarks-menu-button[overflowedItem] > .toolbarbutton-menu-dropmarker,
toolbarpaletteitem[place="palette"] > .toolbarbutton-1 > .toolbarbutton-menubutton-dropmarker,
#bookmarks-menu-button[cui-areatype="menu-panel"] > .toolbarbutton-menubutton-dropmarker {
  display: none;
}

#search-container[cui-areatype="menu-panel"] {
  margin-top: 6px;
  margin-bottom: 6px;
}

toolbarpaletteitem[place="palette"] > #search-container {
  min-width: 7em;
  width: 7em;
  min-height: 37px;
}

.toolbaritem-combined-buttons@inAnyPanel@ > toolbarbutton {
  border: 0;
  margin: 0;
  -moz-box-flex: 1;
  padding-top: 4px;
  padding-bottom: 4px;
  -moz-box-orient: horizontal;
}

/* In customize mode, extend the buttons *only* in the panel, just to make them not look stupid */
toolbarpaletteitem[place=panel] > .toolbaritem-combined-buttons > toolbarbutton {
  min-width: calc(@menuPanelButtonWidth@ - 1px);
  max-width: calc(@menuPanelButtonWidth@ - 1px);
}

#main-window:not([customizing]) .toolbaritem-combined-buttons@inAnyPanel@ > toolbarbutton[disabled] > .toolbarbutton-icon {
  opacity: .25;
}

#zoom-controls[cui-areatype="toolbar"] > #zoom-reset-button > .toolbarbutton-text {
%ifdef XP_MACOSX
  min-width: 6ch;
%else
  min-width: 7ch;
%endif
}

#edit-controls@inAnyPanel@ > #cut-button:-moz-locale-dir(ltr),
#edit-controls@inAnyPanel@ > #paste-button:-moz-locale-dir(rtl),
#zoom-controls@inAnyPanel@ > #zoom-out-button:-moz-locale-dir(ltr),
#zoom-controls@inAnyPanel@ > #zoom-in-button:-moz-locale-dir(rtl) {
  border-top-right-radius: 0;
  border-bottom-right-radius: 0;
}

#edit-controls@inAnyPanel@ > #cut-button:-moz-locale-dir(rtl),
#edit-controls@inAnyPanel@ > #paste-button:-moz-locale-dir(ltr),
#zoom-controls@inAnyPanel@ > #zoom-out-button:-moz-locale-dir(rtl),
#zoom-controls@inAnyPanel@ > #zoom-in-button:-moz-locale-dir(ltr) {
  border-top-left-radius: 0;
  border-bottom-left-radius: 0;
}

.toolbaritem-combined-buttons@inAnyPanel@ > separator {
  -moz-appearance: none;
  -moz-box-align: stretch;
  margin: .5em 0;
  width: 1px;
  height: auto;
  background: var(--panel-separator-color);
  transition-property: margin;
  transition-duration: 10ms;
  transition-timing-function: ease;
}

.toolbaritem-combined-buttons@inAnyPanel@:hover > separator {
  margin: 0;
}

#widget-overflow > .panel-arrowcontainer > .panel-arrowcontent {
  padding: 0;
}

.cui-widget-panelview,
#widget-overflow-mainView .panel-subview-body {
  overflow-y: auto;
  overflow-x: hidden;
}

.widget-overflow-list {
  width: @wideMenuPanelWidth@;
}

toolbaritem[overflowedItem=true],
.widget-overflow-list .toolbarbutton-1 {
  width: 100%;
  max-width: @wideMenuPanelWidth@;
  background-repeat: no-repeat;
  background-position: 0 center;
}

.widget-overflow-list .toolbarbutton-1 {
  -moz-box-align: center;
  -moz-box-orient: horizontal;
}

.widget-overflow-list .toolbarbutton-1:not(.toolbarbutton-combined) > .toolbarbutton-text {
  text-align: start;
  padding-inline-start: .5em;
}

.subviewbutton[checked="true"] {
  background: url("chrome://global/skin/menu/shared-menu-check.png") center left 7px / 11px 11px no-repeat transparent;
}

.subviewbutton[checked="true"]:-moz-locale-dir(rtl) {
  background-position: center right 7px;
}

.subviewbutton > .menu-iconic-left {
  -moz-appearance: none;
  margin-inline-end: 3px;
}

menuitem[checked="true"].subviewbutton > .menu-iconic-left {
  visibility: hidden;
}

.panel-mainview[panelid=customizationui-widget-panel],
#customizationui-widget-multiview > .panel-viewcontainer,
#customizationui-widget-multiview > .panel-viewcontainer > .panel-viewstack,
#PanelUI-panicView > .panel-subview-body,
#PanelUI-panicView {
  overflow: visible;
}

#PanelUI-panicView.cui-widget-panelview {
  min-width: 280px;
}

#PanelUI-panic-timeframe {
  padding: 15px;
  border-bottom: 1px solid var(--panel-separator-color);
}

#panic-button-success-icon,
#PanelUI-panic-timeframe-icon,
#PanelUI-panic-timeframe-icon-small {
  background-color: transparent;
  margin-inline-end: 10px;
}

#panic-button-success-icon,
#PanelUI-panic-timeframe-icon {
  list-style-image: url(chrome://browser/skin/panic-panel/header.png);
  max-height: 48px;
  width: 48px;
}

#PanelUI-panic-timeframe-icon-small {
  list-style-image: url(chrome://browser/skin/panic-panel/header-small.png);
  max-height: 32px;
  width: 32px;
}

/* current attribute is only set when in use as a subview instead of a main view */
#PanelUI-panicView[current] #PanelUI-panic-timeframe-icon {
  display: none;
}

#PanelUI-panicView.cui-widget-panelview #PanelUI-panic-timeframe-icon-small {
  display: none;
}

#panic-button-success-header,
#PanelUI-panic-header {
  -moz-box-align: center;
  margin-bottom: 5px;
}

#PanelUI-panicView.cui-widget-panelview #PanelUI-panic-header {
  margin-bottom: 0;
}

#PanelUI-panic-timeframe-icon-small:-moz-locale-dir(rtl),
#PanelUI-panic-timeframe-icon:-moz-locale-dir(rtl) {
  transform: scaleX(-1);
}

.subviewradio {
  -moz-binding: url(chrome://global/content/bindings/radio.xml#radio);
  -moz-appearance: none;
  -moz-box-align: center;
  padding: 1px;
  margin: 0 0 2px;
  background-color: transparent;
  border-radius: 2px;
  border: 1px solid transparent;
}

.subviewradio@buttonStateHover@ {
  background-color: var(--arrowpanel-dimmed);
  border-color: var(--panel-separator-color);
}

.subviewradio[selected],
.subviewradio[selected]:hover,
.subviewradio@buttonStateActive@ {
  background-color: var(--arrowpanel-dimmed-further);
  border-color: var(--panel-separator-color);
  box-shadow: 0 1px 0 hsla(210,4%,10%,.03) inset;
}

.subviewradio > .radio-check {
  -moz-appearance: none;
  width: 16px;
  height: 16px;
  border: 1px solid #e7e7e7;
  border-radius: 50%;
  margin: 1px 5px;
  background-color: #f1f1f1;
}

.subviewradio > .radio-check[selected] {
  background-color: #fff;
  border: 4px solid #177ee6;
}

#PanelUI-panic-explanations {
  padding: 10px 10px 0;
}

#PanelUI-panic-actionlist-main-label {
  color: GrayText;
  font-size: 0.9em;
}

.PanelUI-panic-actionlist {
  padding-inline-start: 20px;
  padding-top: 2px;
  padding-bottom: 2px;
  background-size: 16px 16px;
  background-repeat: no-repeat;
  background-color: transparent;
  background-position: center left;
}

.PanelUI-panic-actionlist:-moz-locale-dir(rtl) {
  background-position: center right;
}

#PanelUI-panic-actionlist-cookies {
  background-image: -moz-image-rect(url(chrome://browser/skin/panic-panel/icons.png), 0, 16, 16, 0);
}

#PanelUI-panic-actionlist-history {
  background-image: -moz-image-rect(url(chrome://browser/skin/panic-panel/icons.png), 0, 32, 16, 16);
}

#PanelUI-panic-actionlist-windows {
  background-image: -moz-image-rect(url(chrome://browser/skin/panic-panel/icons.png), 0, 48, 16, 32);
}

#PanelUI-panic-actionlist-newwindow {
  background-image: -moz-image-rect(url(chrome://browser/skin/panic-panel/icons.png), 0, 64, 16, 48);
}

#PanelUI-panic-warning {
  color: #C11F14;
  text-align: center;
  width: 100%;
  margin-top: 20px;
}

#PanelUI-panic-view-button {
  -moz-appearance: none;
  background-color: #d92316;
  color: white;
  margin: 5px 15px 11px;
  border: 1px solid #c92014;
  border-radius: 3px;
  padding: 10px;
}

#PanelUI-panic-view-button:hover {
  background-color: #bf1f13;
  border-color: #b81d12;
}

#PanelUI-panic-view-button:hover:active {
  background-color: #99180f;
  border-color: #91170f;
}

#PanelUI-panic-view-button > .toolbarbutton-text {
  text-align: center;
  text-shadow: none;
}

#panic-button-success-closebutton {
  background-color: #e5e5e5;
  color: black;
  margin: 5px 0 0;
  border: 1px solid #ccc;
  border-radius: 3px;
  padding: 10px;
  -moz-appearance: none;
}

#panic-button-success-closebutton:hover {
  background-color: #dedede;
  border-color: #bbb;
}

#panic-button-success-closebutton:hover:active {
  background-color: #d0d0d0;
  border-color: #aaa;
}

@media (min-resolution: 1.1dppx) {
  #PanelUI-help[panel-multiview-anchor="true"]::after,
  toolbarbutton[panel-multiview-anchor="true"] {
    background-image: url(chrome://browser/skin/customizableui/subView-arrow-back-inverted@2x.png),
                      linear-gradient(rgba(255,255,255,0.3), transparent);
    background-size: 16px, auto;
  }

  #PanelUI-help[panel-multiview-anchor="true"]:-moz-locale-dir(rtl)::after,
  toolbarbutton[panel-multiview-anchor="true"]:-moz-locale-dir(rtl) {
    background-image: url(chrome://browser/skin/customizableui/subView-arrow-back-inverted-rtl@2x.png),
                      linear-gradient(rgba(255,255,255,0.3), transparent);
  }

<<<<<<< HEAD
  #PanelUI-update-restart-menu-item,
  #PanelUI-update-available-menu-item,
  #PanelUI-update-manual-menu-item {
=======
  .panel-banner-item[notificationid^=update] {
>>>>>>> a17af05f
    list-style-image: url(chrome://branding/content/icon32.png);
  }

  #PanelUI-customize {
    list-style-image: url(chrome://browser/skin/menuPanel-customize@2x.png);
  }

  #customization-panelHolder #PanelUI-customize {
    list-style-image: url(chrome://browser/skin/customizableui/menuPanel-customizeFinish@2x.png);
  }

  #PanelUI-help {
    list-style-image: url(chrome://browser/skin/menuPanel-help@2x.png);
  }

  #PanelUI-quit {
    list-style-image: url(chrome://browser/skin/menuPanel-exit@2x.png);
  }

  #PanelUI-fxa-label,
  #PanelUI-fxa-icon,
  #PanelUI-customize,
  #PanelUI-help,
  #PanelUI-quit {
    -moz-image-region: rect(0, 32px, 32px, 0);
  }

<<<<<<< HEAD
  .PanelUI-notification-menu-item > .toolbarbutton-icon,
=======
  .panel-banner-item > .toolbarbutton-icon,
>>>>>>> a17af05f
  #PanelUI-fxa-label > .toolbarbutton-icon,
  #PanelUI-fxa-icon > .toolbarbutton-icon,
  #PanelUI-customize > .toolbarbutton-icon,
  #PanelUI-help > .toolbarbutton-icon,
  #PanelUI-quit > .toolbarbutton-icon {
    width: 16px;
  }

  #PanelUI-customize:hover,
  #PanelUI-help:not([disabled]):hover,
  #PanelUI-quit:not([disabled]):hover {
    -moz-image-region: rect(0, 64px, 32px, 32px);
  }

  #PanelUI-customize:hover:active,
  #PanelUI-help:not([disabled]):hover:active,
  #PanelUI-quit:not([disabled]):hover:active {
    -moz-image-region: rect(0, 96px, 32px, 64px);
  }

  #PanelUI-help[panel-multiview-anchor="true"] {
    -moz-image-region: rect(0, 128px, 32px, 96px);
    background-size: auto;
  }

  .subviewbutton[checked="true"] {
    background-image: url("chrome://global/skin/menu/shared-menu-check@2x.png");
  }

  #panic-button-success-icon,
  #PanelUI-panic-timeframe-icon {
    list-style-image: url(chrome://browser/skin/panic-panel/header@2x.png);
  }

  #PanelUI-panic-timeframe-icon-small {
    list-style-image: url(chrome://browser/skin/panic-panel/header-small@2x.png);
  }

  #PanelUI-panic-actionlist-cookies {
    background-image: -moz-image-rect(url(chrome://browser/skin/panic-panel/icons@2x.png), 0, 32, 32, 0);
  }

  #PanelUI-panic-actionlist-history {
    background-image: -moz-image-rect(url(chrome://browser/skin/panic-panel/icons@2x.png), 0, 64, 32, 32);
  }

  #PanelUI-panic-actionlist-windows {
    background-image: -moz-image-rect(url(chrome://browser/skin/panic-panel/icons@2x.png), 0, 96, 32, 64);
  }

  #PanelUI-panic-actionlist-newwindow {
    background-image: -moz-image-rect(url(chrome://browser/skin/panic-panel/icons@2x.png), 0, 128, 32, 96);
  }

  #PanelUI-menu-button[badge-status="update-available"] > .toolbarbutton-badge-stack > .toolbarbutton-badge,
  #PanelUI-menu-button[badge-status="update-manual"] > .toolbarbutton-badge-stack > .toolbarbutton-badge,
  #PanelUI-menu-button[badge-status="update-restart"] > .toolbarbutton-badge-stack > .toolbarbutton-badge {
    border: 1px solid -moz-dialog;
  }
}

/* START photon adjustments */

.panel-header {
  align-items: center;
  border-bottom: 1px solid var(--panel-separator-color);
  display: flex;
  flex: 1 auto;
  height: 40px; /* fixed item height to prevent flex sizing; height + 2*4px padding */
  padding: 4px;
}

.panel-header > label {
  flex: auto;
  font-size: 13px;
  font-weight: 500;
  margin: 0;
  /* Add the size of the back button to center properly. */
  margin-inline-end: 32px;
  text-align: center;
}

photonpanelmultiview .PanelUI-subView .panel-header > .subviewbutton-back {
  -moz-context-properties: fill;
  fill: var(--arrowpanel-color);
  list-style-image: url(chrome://browser/skin/arrow-left.svg);
  padding: 8px;
}

.panel-header > .subviewbutton-back:-moz-locale-dir(rtl) {
  transform: scaleX(-1);
}

.panel-header > .subviewbutton-back > .toolbarbutton-text {
  /* !important to override .cui-widget-panel toolbarbutton:not([wrap]) > .toolbarbutton-text
   * selector further down. */
  display: none !important;
}

photonpanelmultiview .PanelUI-subView toolbarseparator {
  margin-inline-start: 0;
  margin-inline-end: 0;
}

photonpanelmultiview#customizationui-widget-multiview > .panel-viewcontainer {
  overflow: hidden;
}

/* This is explicitly overriding the overflow properties set above. */
photonpanelmultiview .cui-widget-panelview {
  overflow-x: visible;
  overflow-y: visible;
}

photonpanelmultiview #panelMenu_pocket {
  display: none;
}

/* END photon adjustments */<|MERGE_RESOLUTION|>--- conflicted
+++ resolved
@@ -121,11 +121,7 @@
   background: #74BF43 url(chrome://browser/skin/update-badge.svg) no-repeat center;
   border-radius: 50%;
   box-shadow: none;
-<<<<<<< HEAD
-  border: 1px solid -moz-dialog;
-=======
   border: 2px solid -moz-dialog;
->>>>>>> a17af05f
   /* "!important" is necessary to override the rule in toolbarbutton.css */
   margin: -9px 0 0 !important;
   margin-inline-end: -6px !important;
@@ -133,24 +129,12 @@
   min-height: 16px;
 }
 
-<<<<<<< HEAD
-#PanelUI-update-restart-menu-item::after,
-#PanelUI-update-available-menu-item::after,
-#PanelUI-update-manual-menu-item::after {
-=======
 .panel-banner-item[notificationid^=update]::after {
->>>>>>> a17af05f
   background: #74BF43 url(chrome://browser/skin/update-badge.svg) no-repeat center;
   border-radius: 50%;
 }
 
-<<<<<<< HEAD
-#PanelUI-update-restart-menu-item,
-#PanelUI-update-available-menu-item,
-#PanelUI-update-manual-menu-item {
-=======
 .panel-banner-item[notificationid^=update] {
->>>>>>> a17af05f
   list-style-image: url(chrome://branding/content/icon16.png);
 }
 
@@ -581,17 +565,10 @@
 
 #PanelUI-multiView[viewtype="subview"] #PanelUI-mainView > #PanelUI-contents-scroller > #PanelUI-contents > .panel-wide-item,
 #PanelUI-multiView[viewtype="subview"] #PanelUI-mainView > #PanelUI-contents-scroller > #PanelUI-contents > .toolbarbutton-1:not([panel-multiview-anchor="true"]),
-<<<<<<< HEAD
-#PanelUI-multiView[viewtype="subview"] #PanelUI-mainView > #PanelUI-footer > .PanelUI-notification-menu-item,
-#PanelUI-multiView[viewtype="subview"] #PanelUI-mainView > #PanelUI-footer > #PanelUI-footer-fxa > #PanelUI-fxa-status > #PanelUI-fxa-avatar,
-#PanelUI-multiView[viewtype="subview"] #PanelUI-mainView > #PanelUI-footer > #PanelUI-footer-fxa > #PanelUI-fxa-status > #PanelUI-fxa-label,
-#PanelUI-multiView[viewtype="subview"] #PanelUI-mainView > #PanelUI-footer > #PanelUI-footer-fxa > #PanelUI-fxa-icon,
-=======
 #PanelUI-multiView[viewtype="subview"] #PanelUI-mainView > #PanelUI-footer > .panel-banner-item,
 #PanelUI-multiView[viewtype="subview"] #PanelUI-mainView > #PanelUI-footer > #PanelUI-fxa-container > #PanelUI-fxa-status > #PanelUI-fxa-avatar,
 #PanelUI-multiView[viewtype="subview"] #PanelUI-mainView > #PanelUI-footer > #PanelUI-fxa-container > #PanelUI-fxa-status > #PanelUI-fxa-label,
 #PanelUI-multiView[viewtype="subview"] #PanelUI-mainView > #PanelUI-footer > #PanelUI-fxa-container > #PanelUI-fxa-icon,
->>>>>>> a17af05f
 #PanelUI-multiView[viewtype="subview"] #PanelUI-mainView > #PanelUI-footer > #PanelUI-footer-inner > #PanelUI-footer-inner > toolbarseparator,
 #PanelUI-multiView[viewtype="subview"] #PanelUI-mainView > #PanelUI-footer > #PanelUI-footer-inner > #PanelUI-customize,
 #PanelUI-multiView[viewtype="subview"] #PanelUI-mainView > #PanelUI-footer > #PanelUI-footer-inner > #PanelUI-help:not([panel-multiview-anchor="true"]) {
@@ -702,13 +679,8 @@
   top: 25%;
 }
 
-<<<<<<< HEAD
-#PanelUI-footer-addons > toolbarbutton::after,
-.PanelUI-notification-menu-item::after {
-=======
 .addon-banner-item::after,
 .panel-banner-item::after {
->>>>>>> a17af05f
   content: "";
   width: 16px;
   height: 16px;
@@ -716,40 +688,15 @@
   display: -moz-box;
 }
 
-<<<<<<< HEAD
-#PanelUI-footer-addons > toolbarbutton {
-  background-color: #FFEFBF;
-  /* Force border to override `#PanelUI-footer-addons > toolbarbutton` selector below */
-  border-top: 1px solid hsl(45, 100%, 77%) !important;
-=======
 .addon-banner-item {
   background-color: var(--appmenu-yellow-warning-color);
   /* Force border to override `.addon-banner-item` selector below */
   border-top: 1px solid var(--appmenu-yellow-warning-border-color) !important;
->>>>>>> a17af05f
   display: flex;
   flex: 1 1 0%;
   width: calc(@menuPanelWidth@ + 30px);
   padding-inline-start: 15px;
   border-inline-start-style: none;
-<<<<<<< HEAD
-}
-
-#PanelUI-footer-addons > toolbarbutton:hover {
-  background-color: #FFE8A2;
-}
-
-#PanelUI-footer-addons > toolbarbutton:active {
-  background-color: #FFE38F;
-}
-
-#PanelUI-footer-addons > toolbarbutton > .toolbarbutton-icon {
-  width: 14px;
-  height: 14px;
-}
-
-#PanelUI-footer-addons > toolbarbutton::after {
-=======
 }
 
 .addon-banner-item:hover {
@@ -766,7 +713,6 @@
 }
 
 .addon-banner-item::after {
->>>>>>> a17af05f
   background: #FFBF00 url(chrome://browser/skin/update-badge-failed.svg) no-repeat center;
 }
 
@@ -800,16 +746,11 @@
   margin: 0;
 }
 
-<<<<<<< HEAD
-.PanelUI-notification-menu-item,
-=======
 .addon-banner-item,
 .panel-banner-item,
->>>>>>> a17af05f
 #PanelUI-help,
 #PanelUI-fxa-label,
 #PanelUI-fxa-icon,
-#PanelUI-footer-addons > toolbarbutton,
 #PanelUI-customize,
 #PanelUI-quit {
   margin: 0;
@@ -824,19 +765,12 @@
   -moz-box-orient: horizontal;
 }
 
-<<<<<<< HEAD
-.PanelUI-notification-menu-item {
-=======
 .panel-banner-item {
->>>>>>> a17af05f
   border-top: 1px solid var(--panel-separator-color);
   border-bottom: 1px solid transparent;
   margin-bottom: -1px;
 }
 
-<<<<<<< HEAD
-.PanelUI-notification-menu-item > .toolbarbutton-text {
-=======
 /* in Photon, we have a bottom border as well. Reconcile with the above rule
  * after photon launch. */
 #appMenu-mainView > .panel-subview-body > .panel-banner-item {
@@ -846,7 +780,6 @@
 }
 
 .panel-banner-item > .toolbarbutton-text {
->>>>>>> a17af05f
   width: 0; /* Fancy cropping solution for flexbox. */
 }
 
@@ -934,14 +867,9 @@
   min-width: 46px;
 }
 
-<<<<<<< HEAD
-.PanelUI-notification-menu-item > .toolbarbutton-text,
-=======
 .addon-banner-item > .toolbarbutton-text,
 .panel-banner-item > .toolbarbutton-text,
->>>>>>> a17af05f
 #PanelUI-fxa-label > .toolbarbutton-text,
-#PanelUI-footer-addons > toolbarbutton > .toolbarbutton-text,
 #PanelUI-customize > .toolbarbutton-text {
   margin: 0;
   padding: 0 6px;
@@ -954,11 +882,7 @@
   display: none;
 }
 
-<<<<<<< HEAD
-.PanelUI-notification-menu-item > .toolbarbutton-icon,
-=======
 .panel-banner-item > .toolbarbutton-icon,
->>>>>>> a17af05f
 #PanelUI-fxa-label > .toolbarbutton-icon,
 #PanelUI-fxa-icon > .toolbarbutton-icon,
 #PanelUI-customize > .toolbarbutton-icon,
@@ -973,11 +897,7 @@
 }
 
 #PanelUI-fxa-label,
-<<<<<<< HEAD
-#PanelUI-footer-addons > toolbarbutton,
-=======
 .addon-banner-item,
->>>>>>> a17af05f
 #PanelUI-customize {
   flex: 1;
   padding-inline-start: 15px;
@@ -990,24 +910,12 @@
 
 /* descend from #PanelUI-footer to add specificity, or else the
    padding-inline-start will be overridden */
-<<<<<<< HEAD
-#PanelUI-footer > .PanelUI-notification-menu-item {
-=======
 #PanelUI-footer > .panel-banner-item {
->>>>>>> a17af05f
   width: calc(@menuPanelWidth@ + 30px);
   padding-inline-start: 15px;
   border-inline-start-style: none;
 }
 
-<<<<<<< HEAD
-#PanelUI-fxa-label,
-#PanelUI-fxa-icon {
-  list-style-image: url(chrome://browser/skin/sync-horizontalbar.png);
-}
-
-=======
->>>>>>> a17af05f
 #PanelUI-remotetabs {
   --panel-ui-sync-illustration-height: 157.5px;
 }
@@ -1078,12 +986,9 @@
 .fxaSyncIllustration {
   width: 180px;
   height: var(--panel-ui-sync-illustration-height);
-<<<<<<< HEAD
-=======
   list-style-image: url(chrome://browser/skin/fxa/sync-illustration.svg);
   -moz-context-properties: fill;
   fill: #cdcdcd;
->>>>>>> a17af05f
 }
 
 .PanelUI-remotetabs-prefs-button > .toolbarbutton-text {
@@ -1127,13 +1032,6 @@
   display: none;
 }
 
-<<<<<<< HEAD
-#PanelUI-fxa-icon[syncstatus="active"]:not([disabled]) {
-  list-style-image: url(chrome://browser/skin/syncProgress-horizontalbar.png);
-}
-
-=======
->>>>>>> a17af05f
 #PanelUI-customize {
   list-style-image: url(chrome://browser/skin/menuPanel-customize.png);
 }
@@ -1153,11 +1051,7 @@
 
 #PanelUI-fxa-label,
 #PanelUI-fxa-icon,
-<<<<<<< HEAD
-#PanelUI-footer-addons > toolbarbutton,
-=======
 .addon-banner-item,
->>>>>>> a17af05f
 #PanelUI-customize,
 #PanelUI-help,
 #PanelUI-quit {
@@ -1251,28 +1145,16 @@
   box-shadow: 0 1px 0 hsla(210,4%,10%,.05) inset;
 }
 
-<<<<<<< HEAD
-.PanelUI-notification-menu-item {
-=======
 .panel-banner-item {
->>>>>>> a17af05f
   color: black;
   background-color: hsla(96,65%,75%,.5);
 }
 
-<<<<<<< HEAD
-.PanelUI-notification-menu-item:not([disabled]):hover {
-  background-color: hsla(96,65%,75%,.8);
-}
-
-.PanelUI-notification-menu-item:not([disabled]):hover:active {
-=======
 .panel-banner-item:not([disabled]):hover {
   background-color: hsla(96,65%,75%,.8);
 }
 
 .panel-banner-item:not([disabled]):hover:active {
->>>>>>> a17af05f
   background-color: hsl(96,65%,75%);
 }
 
@@ -1629,18 +1511,6 @@
 
 #PanelUI-remotetabs-tabslist > toolbarbutton[itemtype="tab"],
 #PanelUI-historyItems > toolbarbutton {
-<<<<<<< HEAD
-  list-style-image: url("chrome://mozapps/skin/places/defaultFavicon.png");
-}
-
-@media (min-resolution: 1.1dppx) {
-  #PanelUI-remotetabs-tabslist > toolbarbutton[itemtype="tab"],
-  #PanelUI-historyItems > toolbarbutton {
-    list-style-image: url("chrome://mozapps/skin/places/defaultFavicon@2x.png");
-  }
-}
-
-=======
   list-style-image: url("chrome://mozapps/skin/places/defaultFavicon.svg");
 }
 
@@ -1648,7 +1518,6 @@
 #appMenu-fxa-label > .toolbarbutton-icon,
 #appMenu-fxa-icon > .toolbarbutton-icon,
 #PanelUI-containersItems > .subviewbutton > .toolbarbutton-icon,
->>>>>>> a17af05f
 #PanelUI-remotetabs-tabslist > toolbarbutton[itemtype="tab"] > .toolbarbutton-icon,
 #PanelUI-recentlyClosedWindows > toolbarbutton > .toolbarbutton-icon,
 #PanelUI-recentlyClosedTabs > toolbarbutton > .toolbarbutton-icon,
@@ -2036,13 +1905,7 @@
                       linear-gradient(rgba(255,255,255,0.3), transparent);
   }
 
-<<<<<<< HEAD
-  #PanelUI-update-restart-menu-item,
-  #PanelUI-update-available-menu-item,
-  #PanelUI-update-manual-menu-item {
-=======
   .panel-banner-item[notificationid^=update] {
->>>>>>> a17af05f
     list-style-image: url(chrome://branding/content/icon32.png);
   }
 
@@ -2070,11 +1933,7 @@
     -moz-image-region: rect(0, 32px, 32px, 0);
   }
 
-<<<<<<< HEAD
-  .PanelUI-notification-menu-item > .toolbarbutton-icon,
-=======
   .panel-banner-item > .toolbarbutton-icon,
->>>>>>> a17af05f
   #PanelUI-fxa-label > .toolbarbutton-icon,
   #PanelUI-fxa-icon > .toolbarbutton-icon,
   #PanelUI-customize > .toolbarbutton-icon,
