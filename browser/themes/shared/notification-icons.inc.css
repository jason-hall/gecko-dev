--- conflicted
+++ resolved
@@ -21,21 +21,6 @@
    type of icon displayed. This rule must be defined before the others in order
    for its list-style-image to be overridden. */
 .notification-anchor-icon {
-<<<<<<< HEAD
-  list-style-image: url(chrome://browser/skin/notification-icons.svg#default-info);
-}
-
-.notification-anchor-icon:not(.plugin-blocked):-moz-lwtheme,
-#blocked-permissions-container > .blocked-permission-icon:-moz-lwtheme {
-  filter: url(chrome://global/skin/filters.svg#fill);
-  fill: currentColor;
-}
-
-/* INDIVIDUAL NOTIFICATIONS */
-
-.focus-tab-by-prompt-icon {
-  list-style-image: url(chrome://browser/skin/notification-icons.svg#focus-tab-by-prompt);
-=======
   list-style-image: url(chrome://browser/skin/notification-icons/default-info.svg);
 }
 
@@ -52,7 +37,6 @@
 
 .persistent-storage-icon.blocked-permission-icon {
   list-style-image: url(chrome://browser/skin/notification-icons/persistent-storage-blocked.svg);
->>>>>>> a17af05f
 }
 
 .popup-notification-icon[popupid="web-notifications"],
@@ -94,11 +78,7 @@
 }
 
 .camera-icon {
-<<<<<<< HEAD
-  list-style-image: url(chrome://browser/skin/notification-icons.svg#camera);
-=======
   list-style-image: url(chrome://browser/skin/notification-icons/camera.svg);
->>>>>>> a17af05f
 }
 
 .camera-icon.in-use {
@@ -122,11 +102,7 @@
 }
 
 .popup-notification-icon.microphone-icon {
-<<<<<<< HEAD
-  list-style-image: url(chrome://browser/skin/notification-icons.svg#microphone-detailed);
-=======
   list-style-image: url(chrome://browser/skin/notification-icons/microphone-detailed.svg);
->>>>>>> a17af05f
 }
 
 .screen-icon {
@@ -169,34 +145,6 @@
   margin-inline-start: 0;
 }
 
-#webRTC-preview:not([hidden]) {
-  display: -moz-stack;
-  border-radius: 4px;
-  border: 1px solid GrayText;
-  overflow: hidden;
-  min-width: 300px;
-  min-height: 10em;
-}
-
-html|*#webRTC-previewVideo {
-  width: 300px;
-  /* If we don't set the min-width, width is ignored. */
-  min-width: 300px;
-  max-height: 200px;
-}
-
-#webRTC-previewWarning {
-  background: rgba(255, 217, 99, .8) url("chrome://browser/skin/warning-white.svg") no-repeat .75em .75em;
-  margin: 0;
-  padding: .5em;
-  padding-inline-start: calc(1.5em + 16px);
-  border-top: 1px solid GrayText;
-}
-
-#webRTC-previewWarning > .text-link {
-  margin-inline-start: 0;
-}
-
 /* This icon has a block sign in it, so we don't need a blocked version. */
 .popup-icon {
   list-style-image: url("chrome://browser/skin/notification-icons/popup.svg");
@@ -223,11 +171,7 @@
 /* INSTALL ADDONS */
 
 .install-icon {
-<<<<<<< HEAD
-  list-style-image: url(chrome://browser/skin/addons/addon-install-anchor.svg);
-=======
   list-style-image: url(chrome://mozapps/skin/extensions/extensionGeneric-16.svg);
->>>>>>> a17af05f
 }
 
 .popup-notification-icon[popupid="xpinstall-disabled"],
@@ -362,10 +306,6 @@
 .popup-notification-icon[popupid="update-available"],
 .popup-notification-icon[popupid="update-manual"],
 .popup-notification-icon[popupid="update-restart"] {
-<<<<<<< HEAD
-  background: #74BF43 url(chrome://browser/skin/notification-icons.svg#update) no-repeat center;
-=======
   background: #74BF43 url(chrome://browser/skin/notification-icons/update.svg) no-repeat center;
->>>>>>> a17af05f
   border-radius: 50%;
 }