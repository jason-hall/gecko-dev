--- conflicted
+++ resolved
@@ -85,13 +85,8 @@
     },
 
     singlePermission: {
-<<<<<<< HEAD
-      applyConfig: Task.async(function* () {
-        let uri = Services.io.newURI(PERMISSIONS_PAGE)
-=======
       async applyConfig() {
         let uri = Services.io.newURI(PERMISSIONS_PAGE);
->>>>>>> a17af05f
         SitePermissions.set(uri, "camera", SitePermissions.ALLOW);
 
         await loadPage(PERMISSIONS_PAGE);
@@ -100,19 +95,11 @@
     },
 
     allPermissions: {
-<<<<<<< HEAD
-      applyConfig: Task.async(function* () {
-        // TODO: (Bug 1330601) Rewrite this to consider temporary (TAB) permission states.
-        // There are 2 possible non-default permission states, so we alternate between them.
-        let states = [SitePermissions.ALLOW, SitePermissions.BLOCK];
-        let uri = Services.io.newURI(PERMISSIONS_PAGE)
-=======
       async applyConfig() {
         // TODO: (Bug 1330601) Rewrite this to consider temporary (TAB) permission states.
         // There are 2 possible non-default permission states, so we alternate between them.
         let states = [SitePermissions.ALLOW, SitePermissions.BLOCK];
         let uri = Services.io.newURI(PERMISSIONS_PAGE);
->>>>>>> a17af05f
         SitePermissions.listPermissions().forEach(function(permission, index) {
           SitePermissions.set(uri, permission, states[index % 2]);
         });
