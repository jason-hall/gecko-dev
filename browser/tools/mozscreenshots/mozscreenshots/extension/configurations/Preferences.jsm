/* This Source Code Form is subject to the terms of the Mozilla Public
 * License, v. 2.0. If a copy of the MPL was not distributed with this file,
 * You can obtain one at http://mozilla.org/MPL/2.0/. */

"use strict";

this.EXPORTED_SYMBOLS = ["Preferences"];

const {classes: Cc, interfaces: Ci, utils: Cu} = Components;

Cu.import("resource://gre/modules/Services.jsm");
Cu.import("resource://testing-common/TestUtils.jsm");
Cu.import("resource://testing-common/ContentTask.jsm");

this.Preferences = {

  init(libDir) {
    let panes = [
<<<<<<< HEAD
      ["paneGeneral", null],
      ["paneSearch", null],
      ["paneContent", null],
      ["paneApplications", null],
      ["panePrivacy", null],
      ["panePrivacy", null, DNTDialog],
      ["panePrivacy", null, clearRecentHistoryDialog],
      ["paneSecurity", null],
      ["paneSync", null],
      ["paneAdvanced", "generalTab"],
      ["paneAdvanced", "dataChoicesTab"],
      ["paneAdvanced", "networkTab"],
      ["paneAdvanced", "networkTab", connectionDialog],
      ["paneAdvanced", "updateTab"],
      ["paneAdvanced", "encryptionTab"],
      ["paneAdvanced", "encryptionTab", certManager],
      ["paneAdvanced", "encryptionTab", deviceManager],
=======
      ["paneGeneral"],
      ["paneGeneral", browsingGroup],
      ["paneGeneral", connectionDialog],
      ["paneSearch"],
      ["panePrivacy"],
      ["panePrivacy", cacheGroup],
      ["panePrivacy", clearRecentHistoryDialog],
      ["panePrivacy", certManager],
      ["panePrivacy", deviceManager],
      ["panePrivacy", DNTDialog],
      ["paneSync"],
>>>>>>> a17af05f
    ];

    for (let [primary, customFn] of panes) {
      let configName = primary.replace(/^pane/, "prefs");
      if (customFn) {
        configName += "-" + customFn.name;
      }
      this.configurations[configName] = {};
      this.configurations[configName].applyConfig = prefHelper.bind(null, primary, customFn);
    }
  },

  configurations: {},
};

let prefHelper = async function(primary, customFn = null) {
  let browserWindow = Services.wm.getMostRecentWindow("navigator:browser");
  let selectedBrowser = browserWindow.gBrowser.selectedBrowser;

  // close any dialog that might still be open
  await ContentTask.spawn(selectedBrowser, null, async function() {
    if (!content.window.gSubDialog) {
      return;
    }
    content.window.gSubDialog.close();
  });

  let readyPromise = null;
  if (selectedBrowser.currentURI.specIgnoringRef == "about:preferences") {
    if (selectedBrowser.currentURI.spec == "about:preferences#" + primary.replace(/^pane/, "")) {
      // We're already on the correct pane.
      readyPromise = Promise.resolve();
    } else {
      readyPromise = paintPromise(browserWindow);
    }
  } else {
    readyPromise = TestUtils.topicObserved("sync-pane-loaded");
  }

  browserWindow.openPreferences(primary);

  await readyPromise;

  if (customFn) {
    let customPaintPromise = paintPromise(browserWindow);
    await customFn(selectedBrowser);
    await customPaintPromise;
  }
};

function paintPromise(browserWindow) {
  return new Promise((resolve) => {
    browserWindow.addEventListener("MozAfterPaint", function() {
      resolve();
    }, {once: true});
<<<<<<< HEAD
=======
  });
}

async function browsingGroup(aBrowser) {
  await ContentTask.spawn(aBrowser, null, async function() {
    content.document.getElementById("browsingGroup").scrollIntoView();
>>>>>>> a17af05f
  });
}

async function cacheGroup(aBrowser) {
  await ContentTask.spawn(aBrowser, null, async function() {
    content.document.getElementById("cacheGroup").scrollIntoView();
  });
}

async function DNTDialog(aBrowser) {
  await ContentTask.spawn(aBrowser, null, async function() {
    content.document.getElementById("doNotTrackSettings").click();
  });
}

async function connectionDialog(aBrowser) {
  await ContentTask.spawn(aBrowser, null, async function() {
    content.document.getElementById("connectionSettings").click();
  });
}

<<<<<<< HEAD
function* clearRecentHistoryDialog(aBrowser) {
  yield ContentTask.spawn(aBrowser, null, function* () {
=======
async function clearRecentHistoryDialog(aBrowser) {
  await ContentTask.spawn(aBrowser, null, async function() {
>>>>>>> a17af05f
    content.document.getElementById("historyRememberClear").click();
  });
}

<<<<<<< HEAD
function* certManager(aBrowser) {
  yield ContentTask.spawn(aBrowser, null, function* () {
=======
async function certManager(aBrowser) {
  await ContentTask.spawn(aBrowser, null, async function() {
>>>>>>> a17af05f
    content.document.getElementById("viewCertificatesButton").click();
  });
}

async function deviceManager(aBrowser) {
  await ContentTask.spawn(aBrowser, null, async function() {
    content.document.getElementById("viewSecurityDevicesButton").click();
  });
}<|MERGE_RESOLUTION|>--- conflicted
+++ resolved
@@ -16,25 +16,6 @@
 
   init(libDir) {
     let panes = [
-<<<<<<< HEAD
-      ["paneGeneral", null],
-      ["paneSearch", null],
-      ["paneContent", null],
-      ["paneApplications", null],
-      ["panePrivacy", null],
-      ["panePrivacy", null, DNTDialog],
-      ["panePrivacy", null, clearRecentHistoryDialog],
-      ["paneSecurity", null],
-      ["paneSync", null],
-      ["paneAdvanced", "generalTab"],
-      ["paneAdvanced", "dataChoicesTab"],
-      ["paneAdvanced", "networkTab"],
-      ["paneAdvanced", "networkTab", connectionDialog],
-      ["paneAdvanced", "updateTab"],
-      ["paneAdvanced", "encryptionTab"],
-      ["paneAdvanced", "encryptionTab", certManager],
-      ["paneAdvanced", "encryptionTab", deviceManager],
-=======
       ["paneGeneral"],
       ["paneGeneral", browsingGroup],
       ["paneGeneral", connectionDialog],
@@ -46,7 +27,6 @@
       ["panePrivacy", deviceManager],
       ["panePrivacy", DNTDialog],
       ["paneSync"],
->>>>>>> a17af05f
     ];
 
     for (let [primary, customFn] of panes) {
@@ -102,15 +82,12 @@
     browserWindow.addEventListener("MozAfterPaint", function() {
       resolve();
     }, {once: true});
-<<<<<<< HEAD
-=======
   });
 }
 
 async function browsingGroup(aBrowser) {
   await ContentTask.spawn(aBrowser, null, async function() {
     content.document.getElementById("browsingGroup").scrollIntoView();
->>>>>>> a17af05f
   });
 }
 
@@ -132,24 +109,14 @@
   });
 }
 
-<<<<<<< HEAD
-function* clearRecentHistoryDialog(aBrowser) {
-  yield ContentTask.spawn(aBrowser, null, function* () {
-=======
 async function clearRecentHistoryDialog(aBrowser) {
   await ContentTask.spawn(aBrowser, null, async function() {
->>>>>>> a17af05f
     content.document.getElementById("historyRememberClear").click();
   });
 }
 
-<<<<<<< HEAD
-function* certManager(aBrowser) {
-  yield ContentTask.spawn(aBrowser, null, function* () {
-=======
 async function certManager(aBrowser) {
   await ContentTask.spawn(aBrowser, null, async function() {
->>>>>>> a17af05f
     content.document.getElementById("viewCertificatesButton").click();
   });
 }
