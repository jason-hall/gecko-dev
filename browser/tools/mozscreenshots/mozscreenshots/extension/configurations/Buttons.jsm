/* This Source Code Form is subject to the terms of the Mozilla Public
 * License, v. 2.0. If a copy of the MPL was not distributed with this file,
 * You can obtain one at http://mozilla.org/MPL/2.0/. */

"use strict";

this.EXPORTED_SYMBOLS = ["Buttons"];

const {classes: Cc, interfaces: Ci, utils: Cu} = Components;

Cu.import("resource:///modules/CustomizableUI.jsm");
Cu.import("resource://gre/modules/Services.jsm");

this.Buttons = {

  init(libDir) {
    createWidget();
  },

  configurations: {
    navBarButtons: {
<<<<<<< HEAD
      applyConfig: Task.async(() => {
=======
      applyConfig: async () => {
>>>>>>> a17af05f
        CustomizableUI.addWidgetToArea("screenshot-widget", CustomizableUI.AREA_NAVBAR);
      },
    },

    tabsToolbarButtons: {
<<<<<<< HEAD
      applyConfig: Task.async(() => {
=======
      applyConfig: async () => {
>>>>>>> a17af05f
        CustomizableUI.addWidgetToArea("screenshot-widget", CustomizableUI.AREA_TABSTRIP);
      },
    },

    menuPanelButtons: {
      applyConfig: async () => {
        CustomizableUI.addWidgetToArea("screenshot-widget", CustomizableUI.AREA_PANEL);
      },

      verifyConfig() {
        let browserWindow = Services.wm.getMostRecentWindow("navigator:browser");
        if (browserWindow.PanelUI.panel.state == "closed") {
          return Promise.reject("The button isn't shown when the panel isn't open.");
        }
        return Promise.resolve("menuPanelButtons.verifyConfig");
      },
    },

    custPaletteButtons: {
      applyConfig: async () => {
        CustomizableUI.removeWidgetFromArea("screenshot-widget");
      },

      verifyConfig() {
        let browserWindow = Services.wm.getMostRecentWindow("navigator:browser");
        if (browserWindow.document.documentElement.getAttribute("customizing") != "true") {
          return Promise.reject("The button isn't shown when we're not in customize mode.");
        }
        return Promise.resolve("custPaletteButtons.verifyConfig");
      },
    },
  },
};

function createWidget() {
  let id = "screenshot-widget";
  let spec = {
    id,
    label: "My Button",
    removable: true,
    tooltiptext: "",
    type: "button",
  };
  CustomizableUI.createWidget(spec);

  // Append a <style> for the image
  let browserWindow = Services.wm.getMostRecentWindow("navigator:browser");
  let st = browserWindow.document.createElementNS("http://www.w3.org/1999/xhtml", "style");
  let styles = "" +
        "#screenshot-widget > .toolbarbutton-icon {" +
        "  list-style-image: url(chrome://browser/skin/Toolbar.png);" +
        "  -moz-image-region: rect(0px, 18px, 18px, 0px);" +
        "}";
  st.appendChild(browserWindow.document.createTextNode(styles));
  browserWindow.document.documentElement.appendChild(st);
}<|MERGE_RESOLUTION|>--- conflicted
+++ resolved
@@ -19,21 +19,13 @@
 
   configurations: {
     navBarButtons: {
-<<<<<<< HEAD
-      applyConfig: Task.async(() => {
-=======
       applyConfig: async () => {
->>>>>>> a17af05f
         CustomizableUI.addWidgetToArea("screenshot-widget", CustomizableUI.AREA_NAVBAR);
       },
     },
 
     tabsToolbarButtons: {
-<<<<<<< HEAD
-      applyConfig: Task.async(() => {
-=======
       applyConfig: async () => {
->>>>>>> a17af05f
         CustomizableUI.addWidgetToArea("screenshot-widget", CustomizableUI.AREA_TABSTRIP);
       },
     },
