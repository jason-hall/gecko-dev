# This Source Code Form is subject to the terms of the Mozilla Public
# License, v. 2.0. If a copy of the MPL was not distributed with this
# file, You can obtain one at http://mozilla.org/MPL/2.0/.

# Required Plugins:
# AppAssocReg
# CertCheck
# InetBgDL
# ShellLink
# UAC

; Set verbosity to 3 (e.g. no script) to lessen the noise in the build logs
!verbose 3

SetDatablockOptimize on
SetCompress off
CRCCheck on

RequestExecutionLevel user

Unicode true
ManifestSupportedOS all
ManifestDPIAware true

!addplugindir ./

Var Dialog
Var Progressbar
Var ProgressbarMarqueeIntervalMS
Var CheckboxSetAsDefault
Var CheckboxShortcuts
Var CheckboxSendPing
Var CheckboxInstallMaintSvc
Var DroplistArch
<<<<<<< HEAD
Var DirRequest
Var ButtonBrowse
Var LabelBlurb1
Var LabelBlurb2
Var LabelBlurb3
Var BitmapBlurb1
Var BitmapBlurb2
Var BitmapBlurb3
Var HwndBitmapBlurb1
Var HwndBitmapBlurb2
Var HWndBitmapBlurb3

Var FontNormal
Var FontItalic
=======
Var LabelBlurb
Var BgBitmapImage
Var HwndBgBitmapControl
Var CurrentBlurbIdx
Var CheckboxCleanupProfile

Var FontInstalling
>>>>>>> a17af05f
Var FontBlurb
Var FontFooter
Var FontCheckbox

Var CanWriteToInstallDir
Var HasRequiredSpaceAvailable
Var IsDownloadFinished
Var DownloadSizeBytes
Var DownloadReset
Var ExistingTopDir
Var SpaceAvailableBytes
Var InitialInstallDir
Var HandleDownload
Var CanSetAsDefault
Var InstallCounterStep
Var InstallTotalSteps
Var ProgressCompleted
<<<<<<< HEAD
Var ProgressTotal
=======
>>>>>>> a17af05f

Var ExitCode
Var FirefoxLaunchCode

Var StartDownloadPhaseTickCount
; Since the Intro and Options pages can be displayed multiple times the total
; seconds spent on each of these pages is reported.
Var IntroPhaseSeconds
Var OptionsPhaseSeconds
; The tick count for the last download.
Var StartLastDownloadTickCount
; The number of seconds from the start of the download phase until the first
; bytes are received. This is only recorded for first request so it is possible
; to determine connection issues for the first request.
Var DownloadFirstTransferSeconds
; The last four tick counts are for the end of a phase in the installation page.
Var EndDownloadPhaseTickCount
Var EndPreInstallPhaseTickCount
Var EndInstallPhaseTickCount
Var EndFinishPhaseTickCount

Var InitialInstallRequirementsCode
Var ExistingProfile
Var ExistingVersion
Var ExistingBuildID
Var DownloadedBytes
Var DownloadRetryCount
Var OpenedDownloadPage
Var DownloadServerIP
Var PostSigningData
Var PreviousInstallDir
Var PreviousInstallArch
<<<<<<< HEAD

Var ControlHeightPX
Var ControlRightPX
Var ControlTopAdjustment
Var OptionsItemWidthPX
=======
Var ProfileCleanupPromptType
Var ProfileCleanupHeaderString
Var ProfileCleanupButtonString
Var AppLaunchWaitTickCount
>>>>>>> a17af05f

; Uncomment the following to prevent pinging the metrics server when testing
; the stub installer
;!define STUB_DEBUG

!define StubURLVersion "v8"

; Successful install exit code
!define ERR_SUCCESS 0

/**
 * The following errors prefixed with ERR_DOWNLOAD apply to the download phase.
 */
; The download was cancelled by the user
!define ERR_DOWNLOAD_CANCEL 10

; Too many attempts to download. The maximum attempts is defined in
; DownloadMaxRetries.
!define ERR_DOWNLOAD_TOO_MANY_RETRIES 11

/**
 * The following errors prefixed with ERR_PREINSTALL apply to the pre-install
 * check phase.
 */
; Unable to acquire a file handle to the downloaded file
!define ERR_PREINSTALL_INVALID_HANDLE 20

; The downloaded file's certificate is not trusted by the certificate store.
!define ERR_PREINSTALL_CERT_UNTRUSTED 21

; The downloaded file's certificate attribute values were incorrect.
!define ERR_PREINSTALL_CERT_ATTRIBUTES 22

; The downloaded file's certificate is not trusted by the certificate store and
; certificate attribute values were incorrect.
!define ERR_PREINSTALL_CERT_UNTRUSTED_AND_ATTRIBUTES 23

/**
 * The following errors prefixed with ERR_INSTALL apply to the install phase.
 */
; The installation timed out. The installation timeout is defined by the number
; of progress steps defined in InstallTotalSteps and the install timer
; interval defined in InstallIntervalMS
!define ERR_INSTALL_TIMEOUT 30

; Maximum times to retry the download before displaying an error
!define DownloadMaxRetries 9

; Minimum size expected to download in bytes
!define DownloadMinSizeBytes 15728640 ; 15 MB

; Maximum size expected to download in bytes
!define DownloadMaxSizeBytes 73400320 ; 70 MB

; Interval before retrying to download. 3 seconds is used along with 10
; attempted downloads (the first attempt along with 9 retries) to give a
; minimum of 30 seconds or retrying before giving up.
!define DownloadRetryIntervalMS 3000

; Interval for the download timer
!define DownloadIntervalMS 200

; Interval for the install timer
!define InstallIntervalMS 100

; Number of steps for the install progress.
; This might not be enough when installing on a slow network drive so it will
; fallback to downloading the full installer if it reaches this number.

; Approximately 150 seconds with a 100 millisecond timer.
!define InstallCleanTotalSteps 1500

; Approximately 165 seconds with a 100 millisecond timer.
!define InstallPaveOverTotalSteps 1650

; Blurb duty cycle
!define BlurbDisplayMS 19500
!define BlurbBlankMS 500

; Interval between checks for the application window and progress bar updates.
!define AppLaunchWaitIntervalMS 100

; Total time to wait for the application to start before just exiting.
!define AppLaunchWaitTimeoutMS 10000

; Maximum value of the download/install/launch progress bar, and the end values
; for each individual stage.
!define PROGRESS_BAR_TOTAL_STEPS 500 
!define PROGRESS_BAR_DOWNLOAD_END_STEP 300
!define PROGRESS_BAR_INSTALL_END_STEP 475
!define PROGRESS_BAR_APP_LAUNCH_END_STEP 500

<<<<<<< HEAD
=======
; Amount of physical memory required for the 64-bit build to be selected (2 GB).
; Machines with this or less RAM get the 32-bit build, even with a 64-bit OS.
!define RAM_NEEDED_FOR_64BIT 0x80000000

>>>>>>> a17af05f
; Attempt to elevate Standard Users in addition to users that
; are a member of the Administrators group.
!define NONADMIN_ELEVATE

!define CONFIG_INI "config.ini"

!ifndef FILE_SHARE_READ
  !define FILE_SHARE_READ 1
!endif
!ifndef GENERIC_READ
  !define GENERIC_READ 0x80000000
!endif
!ifndef OPEN_EXISTING
  !define OPEN_EXISTING 3
!endif
!ifndef INVALID_HANDLE_VALUE
  !define INVALID_HANDLE_VALUE -1
!endif

!define DefaultInstDir32bit "$PROGRAMFILES32\${BrandFullName}"
!define DefaultInstDir64bit "$PROGRAMFILES64\${BrandFullName}"

!include "nsDialogs.nsh"
!include "LogicLib.nsh"
!include "FileFunc.nsh"
!include "TextFunc.nsh"
!include "WinVer.nsh"
!include "WordFunc.nsh"

!insertmacro GetParameters
!insertmacro GetOptions
!insertmacro LineFind
!insertmacro StrFilter

!include "StrFunc.nsh"
${StrTok}

!include "locales.nsi"
!include "branding.nsi"

!include "defines.nsi"

; Must be included after defines.nsi
!include "locale-fonts.nsh"

; The OFFICIAL define is a workaround to support different urls for Release and
; Beta since they share the same branding when building with other branches that
; set the update channel to beta.
!ifdef OFFICIAL
!ifdef BETA_UPDATE_CHANNEL
!undef URLStubDownload32
!undef URLStubDownload64
!define URLStubDownload32 "http://download.mozilla.org/?os=win&lang=${AB_CD}&product=firefox-beta-latest"
!define URLStubDownload64 "http://download.mozilla.org/?os=win64&lang=${AB_CD}&product=firefox-beta-latest"
!undef URLManualDownload
!define URLManualDownload "https://www.mozilla.org/${AB_CD}/firefox/installer-help/?channel=beta&installer_lang=${AB_CD}"
!undef Channel
!define Channel "beta"
!endif
!endif

!undef INSTALL_BLURB_TEXT_COLOR
!define INSTALL_BLURB_TEXT_COLOR 0xFFFFFF

!include "common.nsh"

!insertmacro ElevateUAC
!insertmacro GetLongPath
!insertmacro GetPathFromString
!insertmacro GetParent
!insertmacro GetSingleInstallPath
!insertmacro GetTextWidthHeight
!insertmacro IsUserAdmin
!insertmacro RemovePrecompleteEntries
!insertmacro SetBrandNameVars
!insertmacro ITBL3Create
!insertmacro UnloadUAC

VIAddVersionKey "FileDescription" "${BrandShortName} Installer"
VIAddVersionKey "OriginalFilename" "setup-stub.exe"

Name "$BrandFullName"
OutFile "setup-stub.exe"
Icon "firefox64.ico"
XPStyle on
BrandingText " "
ChangeUI all "nsisui.exe"

!ifdef ${AB_CD}_rtl
  LoadLanguageFile "locale-rtl.nlf"
!else
  LoadLanguageFile "locale.nlf"
!endif

!include "nsisstrings.nlf"

Caption "$(INSTALLER_WIN_CAPTION)"

Page custom createProfileCleanup
Page custom createInstall ; Download / Installation page

Function .onInit
  ; Remove the current exe directory from the search order.
  ; This only effects LoadLibrary calls and not implicitly loaded DLLs.
  System::Call 'kernel32::SetDllDirectoryW(w "")'

  StrCpy $LANGUAGE 0
  ; This macro is used to set the brand name variables but the ini file method
  ; isn't supported for the stub installer.
  ${SetBrandNameVars} "$PLUGINSDIR\ignored.ini"

  ; Don't install on systems that don't support SSE2. The parameter value of
  ; 10 is for PF_XMMI64_INSTRUCTIONS_AVAILABLE which will check whether the
  ; SSE2 instruction set is available.
  System::Call "kernel32::IsProcessorFeaturePresent(i 10)i .R7"

  ; Windows NT 6.0 (Vista/Server 2008) and lower are not supported.
  ${Unless} ${AtLeastWin7}
    ${If} "$R7" == "0"
      strCpy $R7 "$(WARN_MIN_SUPPORTED_OSVER_CPU_MSG)"
    ${Else}
      strCpy $R7 "$(WARN_MIN_SUPPORTED_OSVER_MSG)"
    ${EndIf}
    MessageBox MB_OKCANCEL|MB_ICONSTOP "$R7" IDCANCEL +2
    ExecShell "open" "${URLSystemRequirements}"
    Quit
  ${EndUnless}

  ; SSE2 CPU support
  ${If} "$R7" == "0"
    MessageBox MB_OKCANCEL|MB_ICONSTOP "$(WARN_MIN_SUPPORTED_CPU_MSG)" IDCANCEL +2
    ExecShell "open" "${URLSystemRequirements}"
    Quit
  ${EndIf}

<<<<<<< HEAD
  ${If} ${RunningX64}
    StrCpy $INSTDIR "${DefaultInstDir64bit}"
  ${Else}
    StrCpy $INSTDIR "${DefaultInstDir32bit}"
  ${EndIf}

  ; Require elevation if the user can elevate
  ${ElevateUAC}

=======
  ; Check if we meet the RAM requirement for the 64-bit build.
  System::Call "*(i 64, i, l 0, l, l, l, l, l, l)p.r0"
  System::Call "Kernel32::GlobalMemoryStatusEx(p r0)"
  System::Call "*$0(i, i, l.r1, l, l, l, l, l, l)"
  System::Free $0

  ${If} ${RunningX64}
  ${AndIf} $1 L> ${RAM_NEEDED_FOR_64BIT}
    StrCpy $DroplistArch "$(VERSION_64BIT)"
    StrCpy $INSTDIR "${DefaultInstDir64bit}"
  ${Else}
    StrCpy $DroplistArch "$(VERSION_32BIT)"
    StrCpy $INSTDIR "${DefaultInstDir32bit}"
  ${EndIf}

  ; Require elevation if the user can elevate
  ${ElevateUAC}

>>>>>>> a17af05f
  ; If we have any existing installation, use its location as the default
  ; path for this install, even if it's not the same architecture.
  SetRegView 32
  SetShellVarContext all ; Set SHCTX to HKLM
  ${GetSingleInstallPath} "Software\Mozilla\${BrandFullNameInternal}" $R9

  ${If} "$R9" == "false"
  ${AndIf} ${RunningX64}
    SetRegView 64
    ${GetSingleInstallPath} "Software\Mozilla\${BrandFullNameInternal}" $R9
  ${EndIf}

  ${If} "$R9" == "false"
    SetShellVarContext current ; Set SHCTX to HKCU
    ${GetSingleInstallPath} "Software\Mozilla\${BrandFullNameInternal}" $R9

    ${If} ${RunningX64}
      ; In HKCU there is no WOW64 redirection, which means we may have gotten
      ; the path to a 32-bit install even though we're 64-bit.
      ; In that case, just use the default path instead of offering an upgrade.
      ; But only do that override if the existing install is in Program Files,
      ; because that's the only place we can be sure is specific
      ; to either 32 or 64 bit applications.
      ; The WordFind syntax below searches for the first occurence of the
      ; "delimiter" (the Program Files path) in the install path and returns
      ; anything that appears before that. If nothing appears before that,
      ; then the install is under Program Files.
      ${WordFind} $R9 $PROGRAMFILES32 "+1{" $0
      ${If} $0 == ""
        StrCpy $R9 "false"
      ${EndIf}
    ${EndIf}
  ${EndIf}

  StrCpy $PreviousInstallDir ""
  StrCpy $PreviousInstallArch ""
  ${If} "$R9" != "false"
    ; Don't override the default install path with an existing installation
    ; of a different architecture.
    System::Call "*(i)p.r0"
    StrCpy $1 "$R9\${FileMainEXE}"
    System::Call "Kernel32::GetBinaryTypeW(w r1, p r0)i"
    System::Call "*$0(i.r2)"
    System::Free $0

    ${If} $2 == "6" ; 6 == SCS_64BIT_BINARY
    ${AndIf} ${RunningX64}
      StrCpy $PreviousInstallDir "$R9"
      StrCpy $PreviousInstallArch "64"
      StrCpy $INSTDIR "$PreviousInstallDir"
    ${ElseIf} $2 == "0" ; 0 == SCS_32BIT_BINARY
    ${AndIfNot} ${RunningX64}
      StrCpy $PreviousInstallDir "$R9"
      StrCpy $PreviousInstallArch "32"
      StrCpy $INSTDIR "$PreviousInstallDir"
    ${EndIf}
  ${EndIf}

  ; Used to determine if the default installation directory was used.
  StrCpy $InitialInstallDir "$INSTDIR"

  ClearErrors
  WriteRegStr HKLM "Software\Mozilla" "${BrandShortName}InstallerTest" \
                   "Write Test"

  ; Only display set as default when there is write access to HKLM and on Win7
  ; and below.
  ${If} ${Errors}
  ${OrIf} ${AtLeastWin8}
    StrCpy $CanSetAsDefault "false"
  ${Else}
    DeleteRegValue HKLM "Software\Mozilla" "${BrandShortName}InstallerTest"
    StrCpy $CanSetAsDefault "true"
  ${EndIf}
  StrCpy $CheckboxSetAsDefault "0"

  ; The interval in MS used for the progress bars set as marquee.
  StrCpy $ProgressbarMarqueeIntervalMS "10"

  ; Initialize the majority of variables except those that need to be reset
  ; when a page is displayed.
  StrCpy $IntroPhaseSeconds "0"
  StrCpy $OptionsPhaseSeconds "0"
  StrCpy $EndPreInstallPhaseTickCount "0"
  StrCpy $EndInstallPhaseTickCount "0"
  StrCpy $InitialInstallRequirementsCode ""
  StrCpy $IsDownloadFinished ""
  StrCpy $FirefoxLaunchCode "0"
  StrCpy $CheckboxShortcuts "1"
  StrCpy $CheckboxSendPing "1"
  StrCpy $CheckboxCleanupProfile "0"
!ifdef MOZ_MAINTENANCE_SERVICE
  ; We can only install the maintenance service if the user is an admin.
  Call IsUserAdmin
  Pop $0
  ${If} "$0" == "true"
    StrCpy $CheckboxInstallMaintSvc "1"
  ${Else}
    StrCpy $CheckboxInstallMaintSvc "0"
  ${EndIf}
!else
  StrCpy $CheckboxInstallMaintSvc "0"
!endif
<<<<<<< HEAD
  StrCpy $WasOptionsButtonClicked "0"
  ${If} ${RunningX64}
    StrCpy $DroplistArch "$(VERSION_64BIT)"
  ${Else}
    StrCpy $DroplistArch "$(VERSION_32BIT)"
  ${EndIf}
=======
>>>>>>> a17af05f

  StrCpy $0 ""
!ifdef FONT_FILE1
  ${If} ${FileExists} "$FONTS\${FONT_FILE1}"
    StrCpy $0 "${FONT_NAME1}"
  ${EndIf}
!endif

!ifdef FONT_FILE2
  ${If} $0 == ""
  ${AndIf} ${FileExists} "$FONTS\${FONT_FILE2}"
    StrCpy $0 "${FONT_NAME2}"
  ${EndIf}
!endif

  ${If} $0 == ""
    StrCpy $0 "$(^Font)"
  ${EndIf}

  CreateFont $FontInstalling "$0" "28" "400"
  CreateFont $FontBlurb      "$0" "15" "400"
  CreateFont $FontFooter     "$0" "13" "400"
  CreateFont $FontCheckbox   "$0" "10" "400"

  InitPluginsDir
  File /oname=$PLUGINSDIR\bgstub.bmp "bgstub.bmp"

  SetShellVarContext all ; Set SHCTX to All Users
  ; If the user doesn't have write access to the installation directory set
  ; the installation directory to a subdirectory of the All Users application
  ; directory and if the user can't write to that location set the installation
  ; directory to a subdirectory of the users local application directory
  ; (e.g. non-roaming).
  Call CanWrite
  ${If} "$CanWriteToInstallDir" == "false"
    StrCpy $INSTDIR "$APPDATA\${BrandFullName}\"
    Call CanWrite
    ${If} "$CanWriteToInstallDir" == "false"
      ; This should never happen but just in case.
      StrCpy $CanWriteToInstallDir "false"
    ${Else}
      StrCpy $INSTDIR "$LOCALAPPDATA\${BrandFullName}\"
      Call CanWrite
    ${EndIf}
  ${EndIf}

  Call CheckSpace

  ${If} ${FileExists} "$INSTDIR"
    ; Always display the long path if the path exists.
    ${GetLongPath} "$INSTDIR" $INSTDIR
  ${EndIf}

  ; Check whether the install requirements are satisfied using the default
  ; values for metrics.
  ${If} "$InitialInstallRequirementsCode" == ""
    ${If} "$CanWriteToInstallDir" != "true"
    ${AndIf} "$HasRequiredSpaceAvailable" != "true"
      StrCpy $InitialInstallRequirementsCode "1"
    ${ElseIf} "$CanWriteToInstallDir" != "true"
      StrCpy $InitialInstallRequirementsCode "2"
    ${ElseIf} "$HasRequiredSpaceAvailable" != "true"
      StrCpy $InitialInstallRequirementsCode "3"
    ${Else}
      StrCpy $InitialInstallRequirementsCode "0"
    ${EndIf}
  ${EndIf}

  Call CanWrite
  ${If} "$CanWriteToInstallDir" == "false"
    MessageBox MB_OK|MB_ICONEXCLAMATION "$(WARN_WRITE_ACCESS_QUIT)\n\n$INSTDIR"
    Quit
  ${EndIf}

  Call CheckSpace
  ${If} "$HasRequiredSpaceAvailable" == "false"
    MessageBox MB_OK|MB_ICONEXCLAMATION "$(WARN_DISK_SPACE_QUIT)"
    Quit
  ${EndIf}
FunctionEnd

; .onGUIInit isn't needed except for RTL locales
!ifdef ${AB_CD}_rtl
Function .onGUIInit
  ; Since NSIS RTL support doesn't mirror progress bars use Windows mirroring.
  ${NSD_AddExStyle} $HWNDPARENT ${WS_EX_LAYOUTRTL}
  ${RemoveExStyle} $HWNDPARENT ${WS_EX_RTLREADING}
  ${RemoveExStyle} $HWNDPARENT ${WS_EX_RIGHT}
  ${NSD_AddExStyle} $HWNDPARENT ${WS_EX_LEFT}|${WS_EX_LTRREADING}
FunctionEnd
!endif

Function .onGUIEnd
  Delete "$PLUGINSDIR\_temp"
  Delete "$PLUGINSDIR\download.exe"
  Delete "$PLUGINSDIR\${CONFIG_INI}"

  ${UnloadUAC}
FunctionEnd

Function .onUserAbort
  ${NSD_KillTimer} StartDownload
  ${NSD_KillTimer} OnDownload
  ${NSD_KillTimer} CheckInstall
  ${NSD_KillTimer} FinishInstall
  ${NSD_KillTimer} DisplayDownloadError
  ${NSD_KillTimer} NextBlurb
  ${NSD_KillTimer} ClearBlurb

  ${If} "$IsDownloadFinished" != ""
    Call DisplayDownloadError
  ${Else}
    Call SendPing
  ${EndIf}

  ; Aborting the abort will allow SendPing which is called by
  ; DisplayDownloadError to hide the installer window and close the installer
  ; after it sends the metrics ping.
  Abort
FunctionEnd

Function createProfileCleanup
  Call ShouldPromptForProfileCleanup
  ${Select} $ProfileCleanupPromptType
  ${Case} 0
    StrCpy $CheckboxCleanupProfile 0
    Abort ; Skip this page
  ${Case} 1
    StrCpy $ProfileCleanupHeaderString $(STUB_CLEANUP_REINSTALL_HEADER)
    StrCpy $ProfileCleanupButtonString $(STUB_CLEANUP_REINSTALL_BUTTON)
  ${Case} 2
    StrCpy $ProfileCleanupHeaderString $(STUB_CLEANUP_PAVEOVER_HEADER)
    StrCpy $ProfileCleanupButtonString $(STUB_CLEANUP_PAVEOVER_BUTTON)
  ${EndSelect}

  nsDialogs::Create /NOUNLOAD 1018
  Pop $Dialog

  SetCtlColors $HWNDPARENT ${FOOTER_CONTROL_TEXT_COLOR_NORMAL} ${FOOTER_BKGRD_COLOR}

  ; Since the text color for controls is set in this Dialog the foreground and
  ; background colors of the Dialog must also be hardcoded.
  SetCtlColors $Dialog ${COMMON_TEXT_COLOR_NORMAL} ${COMMON_BKGRD_COLOR}

  FindWindow $7 "#32770" "" $HWNDPARENT
  ${GetDlgItemWidthHeight} $HWNDPARENT $8 $9

  ; Resize the Dialog to fill the entire window
  System::Call 'user32::MoveWindow(i$Dialog,i0,i0,i $8,i $9,i0)'

  GetDlgItem $0 $HWNDPARENT 1 ; Install button
  ShowWindow $0 ${SW_HIDE}
  EnableWindow $0 0

  GetDlgItem $0 $HWNDPARENT 3 ; Back button
  ShowWindow $0 ${SW_HIDE}
  EnableWindow $0 0

  GetDlgItem $0 $HWNDPARENT 2 ; Cancel button
  ; Hide the Cancel button, but don't disable it (or else it won't be possible
  ; to close the window)
  ShowWindow $0 ${SW_HIDE}

  GetDlgItem $0 $HWNDPARENT 10 ; Default browser checkbox
  ; Hiding and then disabling allows Esc to still exit the installer
  ShowWindow $0 ${SW_HIDE}
  EnableWindow $0 0

  GetDlgItem $0 $HWNDPARENT 11 ; Footer text
  ShowWindow $0 ${SW_HIDE}
  EnableWindow $0 0

  ${GetDlgItemWidthHeight} $HWNDPARENT $R1 $R2
  ${GetTextWidthHeight} $ProfileCleanupHeaderString $FontInstalling $R1 $R1 $R2
  ${NSD_CreateLabelCenter} 0 ${PROFILE_CLEANUP_LABEL_TOP_DU} 100% $R2 \
    $ProfileCleanupHeaderString
  Pop $0
  SendMessage $0 ${WM_SETFONT} $FontInstalling 0
  SetCtlColors $0 ${INSTALL_BLURB_TEXT_COLOR} transparent

  ${GetDlgItemBottomDU} $Dialog $0 $1
  IntOp $1 $1 + 10 ; add a bit of padding between the header and the button
  ${GetTextExtent} $ProfileCleanupButtonString $FontFooter $R1 $R2
  ; Add some padding to both dimensions of the button.
  IntOp $R1 $R1 + 100
  IntOp $R2 $R2 + 10
  ; Now that we know the size and the Y coordinate for the button, we can find
  ; the correct X coordinate to get it properly centered.
  ${GetDlgItemWidthHeight} $HWNDPARENT $R3 $R4
  IntOp $R5 $R1 / 2
  IntOp $R3 $R3 / 2
  IntOp $R3 $R3 - $R5
  ; We need a custom button because the default ones get drawn underneath the
  ; background image we're about to insert.
  ${NSD_CreateButton} $R3 $1 $R1 $R2 $ProfileCleanupButtonString
  Pop $0
  SendMessage $0 ${WM_SETFONT} $FontFooter 0
  ${NSD_OnClick} $0 gotoInstallPage
  ${NSD_SetFocus} $0

<<<<<<< HEAD
    ${If} $DroplistArch == "$(VERSION_64BIT)"
      StrCpy $R0 "1"
    ${Else}
      StrCpy $R0 "0"
    ${EndIf}
=======
  ; For the checkbox, first we need to know the width of the checkbox itself,
  ; since it can vary with the display scaling and the theme.
  System::Call 'User32::GetSystemMetrics(i 71) i .r1' ; 71 == SM_CXMENUCHECK
  ; Now get the width of the label test, if it were all on one line.
  ${GetTextExtent} $(STUB_CLEANUP_CHECKBOX_LABEL) $FontCheckbox $R1 $R2
  ${GetDlgItemWidthHeight} $HWNDPARENT $R3 $R4
  ; Add the checkbox width to the text width, then figure out how many lines
  ; we're going to need in order to display that text in our dialog.
  IntOp $R1 $R1 + $1
  IntOp $R1 $R1 + 5
  StrCpy $R5 $R1
  StrCpy $R6 $R2
  IntOp $R3 $R3 - 150 ; leave some padding on the sides of the dialog
  ${While} $R1 > $R3
    StrCpy $R5 $R3
    IntOp $R2 $R2 + $R6
    IntOp $R1 $R1 - $R3
  ${EndWhile}
  ${GetDlgItemBottomDU} $Dialog $0 $1
  ; Now that we know the size for the checkbox, center it in the dialog.
  ${GetDlgItemWidthHeight} $HWNDPARENT $R3 $R4
  IntOp $R6 $R5 / 2
  IntOp $R3 $R3 / 2
  IntOp $R3 $R3 - $R6
  IntOp $1 $1 + 20 ; add a bit of padding between the button and the checkbox
  ${NSD_CreateCheckbox} $R3 $1 $R5 $R2 $(STUB_CLEANUP_CHECKBOX_LABEL)
  Pop $CheckboxCleanupProfile
  SendMessage $CheckboxCleanupProfile ${WM_SETFONT} $FontCheckbox 0
  ; The uxtheme must be disabled on checkboxes in order to override the system
  ; colors and have a transparent background.
  System::Call 'uxtheme::SetWindowTheme(i $CheckboxCleanupProfile, w " ", w " ")'
  SetCtlColors $CheckboxCleanupProfile ${INSTALL_BLURB_TEXT_COLOR} transparent
  ; Setting the background color to transparent isn't enough to actually make a
  ; checkbox background transparent, you also have to set the right style.
  ${NSD_AddExStyle} $CheckboxCleanupProfile ${WS_EX_TRANSPARENT}
  ; For some reason, clicking on the checkbox causes its text to be redrawn
  ; one pixel to the side of where it was, but without clearing away the
  ; existing text first, so it looks like the weight increases when you click.
  ; Hack around this by manually hiding and then re-showing the textbox when
  ; it gets clicked on.
  ${NSD_OnClick} $CheckboxCleanupProfile RedrawWindow
  ${NSD_Check} $CheckboxCleanupProfile

  ${GetTextWidthHeight} "$(STUB_BLURB_FOOTER2)" $FontFooter \
    ${INSTALL_FOOTER_WIDTH_DU} $R1 $R2
  !ifdef ${AB_CD}_rtl
    nsDialogs::CreateControl STATIC ${DEFAULT_STYLES}|${SS_NOTIFY} \
      ${WS_EX_TRANSPARENT} 30u ${INSTALL_FOOTER_TOP_DU} ${INSTALL_FOOTER_WIDTH_DU} \
       "$R2u" "$(STUB_BLURB_FOOTER2)"
  !else
    nsDialogs::CreateControl STATIC ${DEFAULT_STYLES}|${SS_NOTIFY}|${SS_RIGHT} \
      ${WS_EX_TRANSPARENT} 175u ${INSTALL_FOOTER_TOP_DU} ${INSTALL_FOOTER_WIDTH_DU} \
      "$R2u" "$(STUB_BLURB_FOOTER2)"
  !endif
  Pop $0
  SendMessage $0 ${WM_SETFONT} $FontFooter 0
  SetCtlColors $0 ${INSTALL_BLURB_TEXT_COLOR} transparent
>>>>>>> a17af05f

  ${NSD_CreateBitmap} 0 0 100% 100% ""
  Pop $HwndBgBitmapControl
  ${NSD_SetStretchedImage} $HwndBgBitmapControl $PLUGINSDIR\bgstub.bmp $BgBitmapImage
  ; transparent bg on control prevents flicker on redraw
  SetCtlColors $HwndBgBitmapControl ${INSTALL_BLURB_TEXT_COLOR} transparent

  LockWindow off
  nsDialogs::Show

  ${NSD_FreeImage} $BgBitmapImage
FunctionEnd

Function RedrawWindow
  Pop $0
  ShowWindow $0 ${SW_HIDE}
  ShowWindow $0 ${SW_SHOW}
FunctionEnd

Function gotoInstallPage
  ; Eat the parameter that NSD_OnClick always passes but that we don't need.
  Pop $0

  ; Save the state of the checkbox before it's destroyed.
  ${NSD_GetState} $CheckboxCleanupProfile $CheckboxCleanupProfile

<<<<<<< HEAD
    StrCpy $R2 ""
    SetShellVarContext current ; Set SHCTX to the current user
    ReadRegStr $R2 HKCU "Software\Classes\http\shell\open\command" ""
    ${If} $R2 != ""
      ${GetPathFromString} "$R2" $R2
      ${GetParent} "$R2" $R3
      ${GetLongPath} "$R3" $R3
      ${If} $R3 == $INSTDIR
        StrCpy $R2 "1" ; This Firefox install is set as default.
      ${Else}
        StrCpy $R2 "$R2" "" -11 # length of firefox.exe
        ${If} "$R2" == "${FileMainEXE}"
          StrCpy $R2 "2" ; Another Firefox install is set as default.
        ${Else}
          StrCpy $R2 "0"
        ${EndIf}
      ${EndIf}
    ${Else}
      StrCpy $R2 "0" ; Firefox is not set as default.
    ${EndIf}

    ${If} "$R2" == "0"
      StrCpy $R3 ""
      ReadRegStr $R2 HKLM "Software\Classes\http\shell\open\command" ""
      ${If} $R2 != ""
        ${GetPathFromString} "$R2" $R2
        ${GetParent} "$R2" $R3
        ${GetLongPath} "$R3" $R3
        ${If} $R3 == $INSTDIR
          StrCpy $R2 "1" ; This Firefox install is set as default.
        ${Else}
          StrCpy $R2 "$R2" "" -11 # length of firefox.exe
          ${If} "$R2" == "${FileMainEXE}"
            StrCpy $R2 "2" ; Another Firefox install is set as default.
          ${Else}
            StrCpy $R2 "0"
          ${EndIf}
        ${EndIf}
      ${Else}
        StrCpy $R2 "0" ; Firefox is not set as default.
      ${EndIf}
    ${EndIf}

    ${If} $CanSetAsDefault == "true"
      ${If} $CheckboxSetAsDefault == "1"
        StrCpy $R3 "2"
      ${Else}
        StrCpy $R3 "3"
      ${EndIf}
    ${Else}
      ${If} ${AtLeastWin8}
        StrCpy $R3 "1"
      ${Else}
        StrCpy $R3 "0"
      ${EndIf}
    ${EndIf}

!ifdef STUB_DEBUG
    MessageBox MB_OK "${BaseURLStubPing} \
                      $\nStub URL Version = ${StubURLVersion}${StubURLVersionAppend} \
                      $\nBuild Channel = ${Channel} \
                      $\nUpdate Channel = ${UpdateChannel} \
                      $\nLocale = ${AB_CD} \
                      $\nFirefox x64 = $R0 \
                      $\nRunning x64 Windows = $R1 \
                      $\nMajor = $5 \
                      $\nMinor = $6 \
                      $\nBuild = $7 \
                      $\nServicePack = $8 \
                      $\nIsServer = $9 \
                      $\nExit Code = $ExitCode \
                      $\nFirefox Launch Code = $FirefoxLaunchCode \
                      $\nDownload Retry Count = $DownloadRetryCount \
                      $\nDownloaded Bytes = $DownloadedBytes \
                      $\nDownload Size Bytes = $DownloadSizeBytes \
                      $\nIntroduction Phase Seconds = $IntroPhaseSeconds \
                      $\nOptions Phase Seconds = $OptionsPhaseSeconds \
                      $\nDownload Phase Seconds = $0 \
                      $\nLast Download Seconds = $1 \
                      $\nDownload First Transfer Seconds = $DownloadFirstTransferSeconds \
                      $\nPreinstall Phase Seconds = $2 \
                      $\nInstall Phase Seconds = $3 \
                      $\nFinish Phase Seconds = $4 \
                      $\nInitial Install Requirements Code = $InitialInstallRequirementsCode \
                      $\nOpened Download Page = $OpenedDownloadPage \
                      $\nExisting Profile = $ExistingProfile \
                      $\nExisting Version = $ExistingVersion \
                      $\nExisting Build ID = $ExistingBuildID \
                      $\nNew Version = $R5 \
                      $\nNew Build ID = $R6 \
                      $\nDefault Install Dir = $R7 \
                      $\nHas Admin = $R8 \
                      $\nDefault Status = $R2 \
                      $\nSet As Sefault Status = $R3 \
                      $\nDownload Server IP = $DownloadServerIP \
                      $\nPost-Signing Data = $PostSigningData"
    ; The following will exit the installer
    SetAutoClose true
    StrCpy $R9 "2"
    Call RelativeGotoPage
!else
    ${NSD_CreateTimer} OnPing ${DownloadIntervalMS}
    InetBgDL::Get "${BaseURLStubPing}/${StubURLVersion}${StubURLVersionAppend}/${Channel}/${UpdateChannel}/${AB_CD}/$R0/$R1/$5/$6/$7/$8/$9/$ExitCode/$FirefoxLaunchCode/$DownloadRetryCount/$DownloadedBytes/$DownloadSizeBytes/$IntroPhaseSeconds/$OptionsPhaseSeconds/$0/$1/$DownloadFirstTransferSeconds/$2/$3/$4/$InitialInstallRequirementsCode/$OpenedDownloadPage/$ExistingProfile/$ExistingVersion/$ExistingBuildID/$R5/$R6/$R7/$R8/$R2/$R3/$DownloadServerIP/$PostSigningData" \
                  "$PLUGINSDIR\_temp" /END
!endif
  ${Else}
    ${If} "$IsDownloadFinished" == "false"
      ; Cancel the download in progress
      InetBgDL::Get /RESET /END
    ${EndIf}
    ; The following will exit the installer
    SetAutoClose true
    StrCpy $R9 "2"
    Call RelativeGotoPage
  ${EndIf}
=======
  StrCpy $R9 1
  Call RelativeGotoPage
>>>>>>> a17af05f
FunctionEnd

Function createInstall
  ; Begin setting up the download/install window

  nsDialogs::Create /NOUNLOAD 1018
  Pop $Dialog

  SetCtlColors $HWNDPARENT ${FOOTER_CONTROL_TEXT_COLOR_NORMAL} ${FOOTER_BKGRD_COLOR}

<<<<<<< HEAD
  StrCpy $ExistingTopDir ""
  StrCpy $ControlTopAdjustment 0

  ; Convert the options item width to pixels, so we can tell when a text string
  ; exceeds this width and needs multiple lines.
  StrCpy $2 "${OPTIONS_ITEM_WIDTH_DU}" -1
  IntOp $2 $2 - 14 ; subtract approximate width of a checkbox
  System::Call "*(i r2,i,i,i) p .r3"
  System::Call "user32::MapDialogRect(p $HWNDPARENT, p r3)"
  System::Call "*$3(i .s,i,i,i)"
  Pop $OptionsItemWidthPX
  System::Free $3

  nsDialogs::Create /NOUNLOAD 1018
  Pop $Dialog
=======
>>>>>>> a17af05f
  ; Since the text color for controls is set in this Dialog the foreground and
  ; background colors of the Dialog must also be hardcoded.
  SetCtlColors $Dialog ${COMMON_TEXT_COLOR_NORMAL} ${COMMON_BKGRD_COLOR}

<<<<<<< HEAD
  ${NSD_CreateLabel} ${OPTIONS_ITEM_EDGE_DU} 25u ${OPTIONS_ITEM_WIDTH_DU} \
                     12u "$(DEST_FOLDER)"
  Pop $0
  SetCtlColors $0 ${COMMON_TEXT_COLOR_NORMAL} ${COMMON_BKGRD_COLOR}
  SendMessage $0 ${WM_SETFONT} $FontNormal 0

  ${NSD_CreateDirRequest} ${OPTIONS_SUBITEM_EDGE_DU} 41u 159u 14u "$INSTDIR"
  Pop $DirRequest
  SetCtlColors $DirRequest ${COMMON_TEXT_COLOR_NORMAL} ${COMMON_BKGRD_COLOR}
  SendMessage $DirRequest ${WM_SETFONT} $FontNormal 0
  System::Call shlwapi::SHAutoComplete(i $DirRequest, i ${SHACF_FILESYSTEM})
  ${NSD_OnChange} $DirRequest OnChange_DirRequest

!ifdef ${AB_CD}_rtl
  ; Remove the RTL styling from the directory request text box
  ${RemoveStyle} $DirRequest ${SS_RIGHT}
  ${RemoveExStyle} $DirRequest ${WS_EX_RIGHT}
  ${RemoveExStyle} $DirRequest ${WS_EX_RTLREADING}
  ${NSD_AddStyle} $DirRequest ${SS_LEFT}
  ${NSD_AddExStyle} $DirRequest ${WS_EX_LTRREADING}|${WS_EX_LEFT}
!endif

  ${NSD_CreateBrowseButton} 280u 41u 50u 14u "$(BROWSE_BUTTON)"
  Pop $ButtonBrowse
  SetCtlColors $ButtonBrowse "" ${COMMON_BKGRD_COLOR}
  ${NSD_OnClick} $ButtonBrowse OnClick_ButtonBrowse

  ; Get the number of pixels from the left of the Dialog to the right side of
  ; the "Space Required:" and "Space Available:" labels prior to setting RTL so
  ; the correct position of the controls can be set by NSIS for RTL locales.

  ; Get the width and height of both labels and use the tallest for the height
  ; and the widest to calculate where to place the labels after these labels.
  ${GetTextExtent} "$(SPACE_REQUIRED)" $FontItalic $0 $1
  ${GetTextExtent} "$(SPACE_AVAILABLE)" $FontItalic $2 $3
  ${If} $1 > $3
    StrCpy $ControlHeightPX "$1"
  ${Else}
    StrCpy $ControlHeightPX "$3"
  ${EndIf}

  IntOp $0 $0 + 8 ; Add padding to the control's width
  ; Make both controls the same width as the widest control
  ${NSD_CreateLabelCenter} ${OPTIONS_SUBITEM_EDGE_DU} 59u $0 $ControlHeightPX "$(SPACE_REQUIRED)"
  Pop $5
  SetCtlColors $5 ${COMMON_TEXT_COLOR_FADED} ${COMMON_BKGRD_COLOR}
  SendMessage $5 ${WM_SETFONT} $FontItalic 0

  IntOp $2 $2 + 8 ; Add padding to the control's width
  ${NSD_CreateLabelCenter} ${OPTIONS_SUBITEM_EDGE_DU} 70u $2 $ControlHeightPX "$(SPACE_AVAILABLE)"
  Pop $6
  SetCtlColors $6 ${COMMON_TEXT_COLOR_FADED} ${COMMON_BKGRD_COLOR}
  SendMessage $6 ${WM_SETFONT} $FontItalic 0

  ; Use the widest label for aligning the labels next to them
  ${If} $0 > $2
    StrCpy $6 "$5"
  ${EndIf}
  FindWindow $1 "#32770" "" $HWNDPARENT
  ${GetDlgItemEndPX} $6 $ControlRightPX

  IntOp $ControlRightPX $ControlRightPX + 6

  ${NSD_CreateLabel} $ControlRightPX 59u 100% $ControlHeightPX \
                     "${APPROXIMATE_REQUIRED_SPACE_MB} $(MEGA)$(BYTE)"
  Pop $7
  SetCtlColors $7 ${COMMON_TEXT_COLOR_NORMAL} ${COMMON_BKGRD_COLOR}
  SendMessage $7 ${WM_SETFONT} $FontNormal 0

  ; Create the free space label with an empty string and update it by calling
  ; UpdateFreeSpaceLabel
  ${NSD_CreateLabel} $ControlRightPX 70u 100% $ControlHeightPX " "
  Pop $LabelFreeSpace
  SetCtlColors $LabelFreeSpace ${COMMON_TEXT_COLOR_NORMAL} ${COMMON_BKGRD_COLOR}
  SendMessage $LabelFreeSpace ${WM_SETFONT} $FontNormal 0

  Call UpdateFreeSpaceLabel

  ${If} ${AtLeastWin7}
    StrCpy $0 "$(ADD_SC_DESKTOP_TASKBAR)"
  ${Else}
    StrCpy $0 "$(ADD_SC_DESKTOP_QUICKLAUNCHBAR)"
  ${EndIf}

  ; In some locales, this string may be too long to fit on one line.
  ; In that case, we'll need to give the control two lines worth of height.
  StrCpy $1 12 ; single line height
  ${GetTextExtent} $0 $FontNormal $R1 $R2
  ${If} $R1 > $OptionsItemWidthPX
    ; Add a second line to the control height.
    IntOp $1 $1 + 12
    ; The rest of the controls will have to be lower to account for this label
    ; needing two lines worth of height.
    IntOp $ControlTopAdjustment $ControlTopAdjustment + 12
  ${EndIf}
  ${NSD_CreateCheckbox} ${OPTIONS_ITEM_EDGE_DU} 100u \
                        ${OPTIONS_ITEM_WIDTH_DU} "$1u" "$0"
  Pop $CheckboxShortcuts
  ; The uxtheme must be disabled on checkboxes in order to override the system
  ; font color.
  System::Call 'uxtheme::SetWindowTheme(i $CheckboxShortcuts, w " ", w " ")'
  SetCtlColors $CheckboxShortcuts ${COMMON_TEXT_COLOR_NORMAL} ${COMMON_BKGRD_COLOR}
  SendMessage $CheckboxShortcuts ${WM_SETFONT} $FontNormal 0
  ${NSD_Check} $CheckboxShortcuts

  IntOp $0 116 + $ControlTopAdjustment
  ; In some locales, this string may be too long to fit on one line.
  ; In that case, we'll need to give the control two lines worth of height.
  StrCpy $1 12 ; single line height
  ${GetTextExtent} "$(SEND_PING)" $FontNormal $R1 $R2
  ${If} $R1 > $OptionsItemWidthPX
    ; Add a second line to the control height.
    IntOp $1 $1 + 12
    ; The rest of the controls will have to be lower to account for this label
    ; needing two lines worth of height.
    IntOp $ControlTopAdjustment $ControlTopAdjustment + 12
  ${EndIf}
  ${NSD_CreateCheckbox} ${OPTIONS_ITEM_EDGE_DU} "$0u" ${OPTIONS_ITEM_WIDTH_DU} \
                        "$1u" "$(SEND_PING)"
  Pop $CheckboxSendPing
  ; The uxtheme must be disabled on checkboxes in order to override the system
  ; font color.
  System::Call 'uxtheme::SetWindowTheme(i $CheckboxSendPing, w " ", w " ")'
  SetCtlColors $CheckboxSendPing ${COMMON_TEXT_COLOR_NORMAL} ${COMMON_BKGRD_COLOR}
  SendMessage $CheckboxSendPing ${WM_SETFONT} $FontNormal 0
  ${NSD_Check} $CheckboxSendPing

!ifdef MOZ_MAINTENANCE_SERVICE
  StrCpy $CheckboxInstallMaintSvc "0"
  ; We can only install the maintenance service if the user is an admin.
  Call IsUserAdmin
  Pop $0

  ${If} $0 == "true"
    ; Only show the maintenance service checkbox if we have write access to HKLM
    DeleteRegValue HKLM "Software\Mozilla" "${BrandShortName}InstallerTest"
    ClearErrors
    WriteRegStr HKLM "Software\Mozilla" "${BrandShortName}InstallerTest" \
                     "Write Test"
    ${IfNot} ${Errors}
      DeleteRegValue HKLM "Software\Mozilla" "${BrandShortName}InstallerTest"
      ; Read the registry instead of using ServicesHelper::IsInstalled so the
      ; plugin isn't included in the stub installer to lessen its size.
      ClearErrors
      ReadRegStr $0 HKLM "SYSTEM\CurrentControlSet\services\MozillaMaintenance" "ImagePath"
      ${If} ${Errors}
        IntOp $0 132 + $ControlTopAdjustment
        ; In some locales, this string may be too long to fit on one line.
        ; In that case, we'll need to give the control two lines worth of height.
        StrCpy $1 12 ; single line height
        ${GetTextExtent} "$(INSTALL_MAINT_SERVICE)" $FontNormal $R1 $R2
        ${If} $R1 > $OptionsItemWidthPX
          ; Add a second line to the control height.
          IntOp $1 $1 + 12
          ; The rest of the controls will have to be lower to account for this label
          ; needing two lines worth of height.
          IntOp $ControlTopAdjustment $ControlTopAdjustment + 12
        ${EndIf}
        ${NSD_CreateCheckbox} ${OPTIONS_ITEM_EDGE_DU} "$0u" ${OPTIONS_ITEM_WIDTH_DU} \
                              "$1u" "$(INSTALL_MAINT_SERVICE)"
        Pop $CheckboxInstallMaintSvc
        System::Call 'uxtheme::SetWindowTheme(i $CheckboxInstallMaintSvc, w " ", w " ")'
        SetCtlColors $CheckboxInstallMaintSvc ${COMMON_TEXT_COLOR_NORMAL} ${COMMON_BKGRD_COLOR}
        SendMessage $CheckboxInstallMaintSvc ${WM_SETFONT} $FontNormal 0
        ${NSD_Check} $CheckboxInstallMaintSvc
        ; Since we're adding in an optional control, remember the lower the ones
        ; that come after it.
        IntOp $ControlTopAdjustment 20 + $ControlTopAdjustment
      ${EndIf}
    ${EndIf}
  ${EndIf}
!endif

  ${If} ${RunningX64}
    ; Get the exact pixel width we're going to need for this label.
    ; The label string has a keyboard accelerator, which is an '&' that's in
    ; the string but is not rendered, and GetTextExtent doesn't account for
    ; those, so remove them first. Also handle any escaped &'s ("&&").
    StrCpy $R0 "$(ARCH_DROPLIST_LABEL)"
    StrCpy $R1 ""
    ${Do}
      ${StrTok} $R2 $R0 "&" 0 0
      StrCpy $R1 "$R1$R2"
      StrLen $R3 $R2
      IntOp $R3 $R3 + 1
      StrCpy $R0 $R0 "" $R3
      StrCpy $R4 $R0 1
      ${If} $R4 == "&"
        StrCpy $R1 "$R1&"
        StrCpy $R0 $R0 "" 1
      ${EndIf}
    ${LoopUntil} $R0 == ""

    ${GetTextExtent} $R1 $FontNormal $R0 $R1
    IntOp $0 134 + $ControlTopAdjustment
    ${NSD_CreateLabel} ${OPTIONS_ITEM_EDGE_DU} "$0u" $R0 $R1 "$(ARCH_DROPLIST_LABEL)"
    Pop $0
    SetCtlColors $0 ${COMMON_TEXT_COLOR_NORMAL} ${COMMON_BKGRD_COLOR}
    SendMessage $0 ${WM_SETFONT} $FontNormal 0

    ; Set the dropdown list size to the same as the larger of the two options.
    ${GetTextExtent} "$(VERSION_32BIT)" $FontNormal $R0 $R1
    ${GetTextExtent} "$(VERSION_64BIT)" $FontNormal $R2 $R3
    ${If} $R0 < $R2
      StrCpy $R0 $R2
    ${EndIf}
    ${If} $R1 < $R3
      StrCpy $R3 $R1
    ${EndIf}
    ; Add enough width for the dropdown button. How wide the button is depends
    ; on he system display scaling setting, which we cannot easily determine,
    ; so just use a value that works fine for a setting of 200% and adds a
    ; little too much padding for settings below that.
    IntOp $R0 $R0 + 56

    ; Put the droplist right after the label, with some padding.
    ${GetDlgItemEndPX} $0 $ControlRightPX
    IntOp $ControlRightPX $ControlRightPX + 4
    IntOp $0 132 + $ControlTopAdjustment
    ${NSD_CreateDropList} $ControlRightPX "$0u" $R0 $R3 ""
    Pop $DroplistArch
    ${NSD_CB_AddString} $DroplistArch "$(VERSION_32BIT)"
    ${NSD_CB_AddString} $DroplistArch "$(VERSION_64BIT)"
    ${NSD_OnChange} $DroplistArch OnChange_DroplistArch
    ; The uxtheme must be disabled in order to override the system colors.
    System::Call 'uxtheme::SetWindowTheme(i $DroplistArch, w " ", w " ")'
    SetCtlColors $DroplistArch ${COMMON_TEXT_COLOR_NORMAL} ${COMMON_BKGRD_COLOR}
    SendMessage $DroplistArch ${WM_SETFONT} $FontNormal 0
    ${NSD_CB_SelectString} $DroplistArch "$(VERSION_64BIT)"
  ${EndIf}

  GetDlgItem $0 $HWNDPARENT 1 ; Install button
  ${If} ${FileExists} "$INSTDIR\${FileMainEXE}"
    SendMessage $0 ${WM_SETTEXT} 0 "STR:$(UPGRADE_BUTTON)"
  ${Else}
    SendMessage $0 ${WM_SETTEXT} 0 "STR:$(INSTALL_BUTTON)"
  ${EndIf}
  ${NSD_SetFocus} $0

  GetDlgItem $0 $HWNDPARENT 2 ; Cancel button
  SendMessage $0 ${WM_SETTEXT} 0 "STR:$(CANCEL_BUTTON)"

  GetDlgItem $0 $HWNDPARENT 3 ; Back button used for Options
  EnableWindow $0 0
  ShowWindow $0 ${SW_HIDE}

  ; If the option button was not clicked display the reason for what needs to be
  ; resolved to continue the installation.
  ${If} "$WasOptionsButtonClicked" != "1"
    ${If} "$CanWriteToInstallDir" == "false"
      MessageBox MB_OK|MB_ICONEXCLAMATION "$(WARN_WRITE_ACCESS)"
    ${ElseIf} "$HasRequiredSpaceAvailable" == "false"
      MessageBox MB_OK|MB_ICONEXCLAMATION "$(WARN_DISK_SPACE)"
    ${EndIf}
  ${EndIf}

  System::Call "kernel32::GetTickCount()l .s"
  Pop $StartOptionsPhaseTickCount

  LockWindow off
  nsDialogs::Show
FunctionEnd

Function leaveOptions
  LockWindow on

  ${GetRoot} "$INSTDIR" $0
  ${GetLongPath} "$INSTDIR" $INSTDIR
  ${GetLongPath} "$0" $0
  ${If} "$INSTDIR" == "$0"
    LockWindow off
    MessageBox MB_OK|MB_ICONEXCLAMATION "$(WARN_ROOT_INSTALL)"
    Abort ; Stay on the page
  ${EndIf}

  Call CanWrite
  ${If} "$CanWriteToInstallDir" == "false"
    LockWindow off
    MessageBox MB_OK|MB_ICONEXCLAMATION "$(WARN_WRITE_ACCESS)"
    Abort ; Stay on the page
  ${EndIf}

  Call CheckSpace
  ${If} "$HasRequiredSpaceAvailable" == "false"
    LockWindow off
    MessageBox MB_OK|MB_ICONEXCLAMATION "$(WARN_DISK_SPACE)"
    Abort ; Stay on the page
  ${EndIf}

  System::Call "kernel32::GetTickCount()l .s"
  Pop $0
  ${GetSecondsElapsed} "$StartOptionsPhaseTickCount" "$0" $OptionsPhaseSeconds
  ; It is possible for this value to be 0 if the user clicks fast enough so
  ; increment the value by 1 if it is 0.
  ${If} $OptionsPhaseSeconds == 0
    IntOp $OptionsPhaseSeconds $OptionsPhaseSeconds + 1
  ${EndIf}

  ${NSD_GetState} $CheckboxShortcuts $CheckboxShortcuts
  ${NSD_GetText} $DroplistArch $DroplistArch
  ${NSD_GetState} $CheckboxSendPing $CheckboxSendPing
!ifdef MOZ_MAINTENANCE_SERVICE
  ${NSD_GetState} $CheckboxInstallMaintSvc $CheckboxInstallMaintSvc
!endif

FunctionEnd
=======
  FindWindow $7 "#32770" "" $HWNDPARENT
  ${GetDlgItemWidthHeight} $HWNDPARENT $8 $9
>>>>>>> a17af05f

  ; Resize the Dialog to fill the entire window
  System::Call 'user32::MoveWindow(i$Dialog,i0,i0,i $8,i $9,i0)'

  ; The header string may need more than half the width of the window, but it's
  ; currently not close to needing multiple lines in any localization.
  ${NSD_CreateLabelCenter} 0% ${NOW_INSTALLING_TOP_DU} 100% 47u "$(STUB_INSTALLING_LABEL)"
  Pop $0
  SendMessage $0 ${WM_SETFONT} $FontInstalling 0
  SetCtlColors $0 ${INSTALL_BLURB_TEXT_COLOR} transparent

  ${NSD_CreateLabelCenter} 0% ${INSTALL_BLURB_TOP_DU} 100% 60u "$(STUB_BLURB1)"
  Pop $LabelBlurb
  SendMessage $LabelBlurb ${WM_SETFONT} $FontBlurb 0
  SetCtlColors $LabelBlurb ${INSTALL_BLURB_TEXT_COLOR} transparent

  StrCpy $CurrentBlurbIdx "0"

  ${GetTextWidthHeight} "$(STUB_BLURB_FOOTER2)" $FontFooter \
    ${INSTALL_FOOTER_WIDTH_DU} $R1 $R2
  !ifdef ${AB_CD}_rtl
    nsDialogs::CreateControl STATIC ${DEFAULT_STYLES}|${SS_NOTIFY} \
      ${WS_EX_TRANSPARENT} 30u ${INSTALL_FOOTER_TOP_DU} ${INSTALL_FOOTER_WIDTH_DU} "$R2u" \
      "$(STUB_BLURB_FOOTER2)"
  !else
    nsDialogs::CreateControl STATIC ${DEFAULT_STYLES}|${SS_NOTIFY}|${SS_RIGHT} \
      ${WS_EX_TRANSPARENT} 175u ${INSTALL_FOOTER_TOP_DU} ${INSTALL_FOOTER_WIDTH_DU} "$R2u" \
      "$(STUB_BLURB_FOOTER2)"
  !endif
  Pop $0
  SendMessage $0 ${WM_SETFONT} $FontFooter 0
  SetCtlColors $0 ${INSTALL_BLURB_TEXT_COLOR} transparent

  ${NSD_CreateProgressBar} 20% ${PROGRESS_BAR_TOP_DU} 60% 12u ""
  Pop $Progressbar
  ${NSD_AddStyle} $Progressbar ${PBS_MARQUEE}
  SendMessage $Progressbar ${PBM_SETMARQUEE} 1 \
              $ProgressbarMarqueeIntervalMS ; start=1|stop=0 interval(ms)=+N

  ${NSD_CreateBitmap} 0 0 100% 100% ""
  Pop $HwndBgBitmapControl
  ${NSD_SetStretchedImage} $HwndBgBitmapControl $PLUGINSDIR\bgstub.bmp $BgBitmapImage
  ; transparent bg on control prevents flicker on redraw
  SetCtlColors $HwndBgBitmapControl ${INSTALL_BLURB_TEXT_COLOR} transparent

  GetDlgItem $0 $HWNDPARENT 1 ; Install button
  EnableWindow $0 0
  ShowWindow $0 ${SW_HIDE}

  GetDlgItem $0 $HWNDPARENT 3 ; Back button
  EnableWindow $0 0
  ShowWindow $0 ${SW_HIDE}

  GetDlgItem $0 $HWNDPARENT 2 ; Cancel button
  ; Focus the Cancel button otherwise it isn't possible to tab to it since it is
  ; the only control that can be tabbed to.
  ${NSD_SetFocus} $0
  ; Kill the Cancel button's focus so pressing enter won't cancel the install.
  SendMessage $0 ${WM_KILLFOCUS} 0 0
  ; Hide the Cancel button, but don't disable it (or else it won't be possible
  ; to close the window)
  ShowWindow $0 ${SW_HIDE}

  GetDlgItem $0 $HWNDPARENT 10 ; Default browser checkbox
  ; Hiding and then disabling allows Esc to still exit the installer
  ShowWindow $0 ${SW_HIDE}
  EnableWindow $0 0

  GetDlgItem $0 $HWNDPARENT 11 ; Footer text
  ShowWindow $0 ${SW_HIDE}
  EnableWindow $0 0

  ; Set $DownloadReset to true so the first download tick count is measured.
  StrCpy $DownloadReset "true"
  StrCpy $IsDownloadFinished "false"
  StrCpy $DownloadRetryCount "0"
  StrCpy $DownloadedBytes "0"
  StrCpy $StartLastDownloadTickCount ""
  StrCpy $EndDownloadPhaseTickCount ""
  StrCpy $DownloadFirstTransferSeconds ""
  StrCpy $ExitCode "${ERR_DOWNLOAD_CANCEL}"
  StrCpy $OpenedDownloadPage "0"

  ClearErrors
  ReadINIStr $ExistingVersion "$INSTDIR\application.ini" "App" "Version"
  ${If} ${Errors}
    StrCpy $ExistingVersion "0"
  ${EndIf}

  ClearErrors
  ReadINIStr $ExistingBuildID "$INSTDIR\application.ini" "App" "BuildID"
  ${If} ${Errors}
    StrCpy $ExistingBuildID "0"
  ${EndIf}

  ${If} ${FileExists} "$LOCALAPPDATA\Mozilla\Firefox"
    StrCpy $ExistingProfile "1"
  ${Else}
    StrCpy $ExistingProfile "0"
  ${EndIf}

  StrCpy $DownloadServerIP ""

  System::Call "kernel32::GetTickCount()l .s"
  Pop $StartDownloadPhaseTickCount

  ${If} ${FileExists} "$INSTDIR\uninstall\uninstall.log"
    StrCpy $InstallTotalSteps ${InstallPaveOverTotalSteps}
  ${Else}
    StrCpy $InstallTotalSteps ${InstallCleanTotalSteps}
  ${EndIf}

  ${ITBL3Create}
  ${ITBL3SetProgressState} "${TBPF_INDETERMINATE}"

  ${NSD_CreateTimer} StartDownload ${DownloadIntervalMS}
  ${NSD_CreateTimer} ClearBlurb ${BlurbDisplayMS}

  LockWindow off
  nsDialogs::Show

  ${NSD_FreeImage} $BgBitmapImage
FunctionEnd

Function StartDownload
  ${NSD_KillTimer} StartDownload
  ${If} $DroplistArch == "$(VERSION_64BIT)"
    InetBgDL::Get "${URLStubDownload64}${URLStubDownloadAppend}" \
                  "$PLUGINSDIR\download.exe" \
                  /CONNECTTIMEOUT 120 /RECEIVETIMEOUT 120 /END
  ${Else}
    InetBgDL::Get "${URLStubDownload32}${URLStubDownloadAppend}" \
                  "$PLUGINSDIR\download.exe" \
                  /CONNECTTIMEOUT 120 /RECEIVETIMEOUT 120 /END
  ${EndIf}
  StrCpy $4 ""
  ${NSD_CreateTimer} OnDownload ${DownloadIntervalMS}
  ${If} ${FileExists} "$INSTDIR\${TO_BE_DELETED}"
    RmDir /r "$INSTDIR\${TO_BE_DELETED}"
  ${EndIf}
FunctionEnd

Function SetProgressBars
  SendMessage $Progressbar ${PBM_SETPOS} $ProgressCompleted 0
  ${ITBL3SetProgressValue} "$ProgressCompleted" "${PROGRESS_BAR_TOTAL_STEPS}"
FunctionEnd

Function NextBlurb
  ${NSD_KillTimer} NextBlurb

  IntOp $CurrentBlurbIdx $CurrentBlurbIdx + 1
  IntOp $CurrentBlurbIdx $CurrentBlurbIdx % 3

  ${If} $CurrentBlurbIdx == "0"
    StrCpy $0 "$(STUB_BLURB1)"
  ${ElseIf} $CurrentBlurbIdx == "1"
    StrCpy $0 "$(STUB_BLURB2)"
  ${ElseIf} $CurrentBlurbIdx == "2"
    StrCpy $0 "$(STUB_BLURB3)"
  ${EndIf}

  SendMessage $LabelBlurb ${WM_SETTEXT} 0 "STR:$0"

  ${NSD_CreateTimer} ClearBlurb ${BlurbDisplayMS}
FunctionEnd

Function ClearBlurb
  ${NSD_KillTimer} ClearBlurb

  SendMessage $LabelBlurb ${WM_SETTEXT} 0 "STR:"

  ; force the background to repaint to clear the transparent label
  System::Call "*(i,i,i,i) p .r0"
  System::Call "user32::GetWindowRect(p $LabelBlurb, p r0)"
  System::Call "user32::MapWindowPoints(p 0, p $HwndBgBitmapControl, p r0, i 2)"
  System::Call "user32::InvalidateRect(p $HwndBgBitmapControl, p r0, i 0)"
  System::Free $0

  ${NSD_CreateTimer} NextBlurb ${BlurbBlankMS}
FunctionEnd

Function OnDownload
  InetBgDL::GetStats
  # $0 = HTTP status code, 0=Completed
  # $1 = Completed files
  # $2 = Remaining files
  # $3 = Number of downloaded bytes for the current file
  # $4 = Size of current file (Empty string if the size is unknown)
  # /RESET must be used if status $0 > 299 (e.g. failure)
  # When status is $0 =< 299 it is handled by InetBgDL
  StrCpy $DownloadServerIP "$5"
  ${If} $0 > 299
    ${NSD_KillTimer} OnDownload
    IntOp $DownloadRetryCount $DownloadRetryCount + 1
    ${If} "$DownloadReset" != "true"
      StrCpy $DownloadedBytes "0"
      ${NSD_AddStyle} $Progressbar ${PBS_MARQUEE}
      SendMessage $Progressbar ${PBM_SETMARQUEE} 1 \
                  $ProgressbarMarqueeIntervalMS ; start=1|stop=0 interval(ms)=+N
      ${ITBL3SetProgressState} "${TBPF_INDETERMINATE}"
    ${EndIf}
    InetBgDL::Get /RESET /END
    StrCpy $DownloadSizeBytes ""
    StrCpy $DownloadReset "true"

    ${If} $DownloadRetryCount >= ${DownloadMaxRetries}
      StrCpy $ExitCode "${ERR_DOWNLOAD_TOO_MANY_RETRIES}"
      ; Use a timer so the UI has a chance to update
      ${NSD_CreateTimer} DisplayDownloadError ${InstallIntervalMS}
    ${Else}
      ${NSD_CreateTimer} StartDownload ${DownloadRetryIntervalMS}
    ${EndIf}
    Return
  ${EndIf}

  ${If} "$DownloadReset" == "true"
    System::Call "kernel32::GetTickCount()l .s"
    Pop $StartLastDownloadTickCount
    StrCpy $DownloadReset "false"
    ; The seconds elapsed from the start of the download phase until the first
    ; bytes are received are only recorded for the first request so it is
    ; possible to determine connection issues for the first request.
    ${If} "$DownloadFirstTransferSeconds" == ""
      ; Get the seconds elapsed from the start of the download phase until the
      ; first bytes are received.
      ${GetSecondsElapsed} "$StartDownloadPhaseTickCount" "$StartLastDownloadTickCount" $DownloadFirstTransferSeconds
    ${EndIf}
  ${EndIf}

  ${If} "$DownloadSizeBytes" == ""
  ${AndIf} "$4" != ""
    ; Handle the case where the size of the file to be downloaded is less than
    ; the minimum expected size or greater than the maximum expected size at the
    ; beginning of the download.
    ${If} $4 < ${DownloadMinSizeBytes}
    ${OrIf} $4 > ${DownloadMaxSizeBytes}
      ${NSD_KillTimer} OnDownload
      InetBgDL::Get /RESET /END
      StrCpy $DownloadReset "true"

      ${If} $DownloadRetryCount >= ${DownloadMaxRetries}
        ; Use a timer so the UI has a chance to update
        ${NSD_CreateTimer} DisplayDownloadError ${InstallIntervalMS}
      ${Else}
        ${NSD_CreateTimer} StartDownload ${DownloadIntervalMS}
      ${EndIf}
      Return
    ${EndIf}

    StrCpy $DownloadSizeBytes "$4"
    SendMessage $Progressbar ${PBM_SETMARQUEE} 0 0 ; start=1|stop=0 interval(ms)=+N
    ${RemoveStyle} $Progressbar ${PBS_MARQUEE}
    StrCpy $ProgressCompleted 0
    SendMessage $Progressbar ${PBM_SETRANGE32} $ProgressCompleted ${PROGRESS_BAR_TOTAL_STEPS}
  ${EndIf}

  ; Don't update the status until after the download starts
  ${If} $2 != 0
  ${AndIf} "$4" == ""
    Return
  ${EndIf}

  ; Handle the case where the downloaded size is greater than the maximum
  ; expected size during the download.
  ${If} $DownloadedBytes > ${DownloadMaxSizeBytes}
    InetBgDL::Get /RESET /END
    StrCpy $DownloadReset "true"

    ${If} $DownloadRetryCount >= ${DownloadMaxRetries}
      ; Use a timer so the UI has a chance to update
      ${NSD_CreateTimer} DisplayDownloadError ${InstallIntervalMS}
    ${Else}
      ${NSD_CreateTimer} StartDownload ${DownloadIntervalMS}
    ${EndIf}
    Return
  ${EndIf}

  ${If} $IsDownloadFinished != "true"
    ${If} $2 == 0
      ${NSD_KillTimer} OnDownload
      StrCpy $IsDownloadFinished "true"
      System::Call "kernel32::GetTickCount()l .s"
      Pop $EndDownloadPhaseTickCount

      StrCpy $DownloadedBytes "$DownloadSizeBytes"

      ; When a download has finished handle the case where the  downloaded size
      ; is less than the minimum expected size or greater than the maximum
      ; expected size during the download.
      ${If} $DownloadedBytes < ${DownloadMinSizeBytes}
      ${OrIf} $DownloadedBytes > ${DownloadMaxSizeBytes}
        InetBgDL::Get /RESET /END
        StrCpy $DownloadReset "true"

        ${If} $DownloadRetryCount >= ${DownloadMaxRetries}
          ; Use a timer so the UI has a chance to update
          ${NSD_CreateTimer} DisplayDownloadError ${InstallIntervalMS}
        ${Else}
          ${NSD_CreateTimer} StartDownload ${DownloadIntervalMS}
        ${EndIf}
        Return
      ${EndIf}

      ; Update the progress bars first in the UI change so they take affect
      ; before other UI changes.
      StrCpy $ProgressCompleted "${PROGRESS_BAR_DOWNLOAD_END_STEP}"
      Call SetProgressBars

      ; Disable the Cancel button during the install
      GetDlgItem $5 $HWNDPARENT 2
      EnableWindow $5 0

      ; Open a handle to prevent modification of the full installer
      StrCpy $R9 "${INVALID_HANDLE_VALUE}"
      System::Call 'kernel32::CreateFileW(w "$PLUGINSDIR\download.exe", \
                                          i ${GENERIC_READ}, \
                                          i ${FILE_SHARE_READ}, i 0, \
                                          i ${OPEN_EXISTING}, i 0, i 0) i .R9'
      StrCpy $HandleDownload "$R9"

      ${If} $HandleDownload == ${INVALID_HANDLE_VALUE}
        StrCpy $ExitCode "${ERR_PREINSTALL_INVALID_HANDLE}"
        StrCpy $0 "0"
        StrCpy $1 "0"
      ${Else}
        CertCheck::VerifyCertTrust "$PLUGINSDIR\download.exe"
        Pop $0
        CertCheck::VerifyCertNameIssuer "$PLUGINSDIR\download.exe" \
                                        "${CertNameDownload}" "${CertIssuerDownload}"
        Pop $1
        ${If} $0 == 0
        ${AndIf} $1 == 0
          StrCpy $ExitCode "${ERR_PREINSTALL_CERT_UNTRUSTED_AND_ATTRIBUTES}"
        ${ElseIf} $0 == 0
          StrCpy $ExitCode "${ERR_PREINSTALL_CERT_UNTRUSTED}"
        ${ElseIf}  $1 == 0
          StrCpy $ExitCode "${ERR_PREINSTALL_CERT_ATTRIBUTES}"
        ${EndIf}
      ${EndIf}

      System::Call "kernel32::GetTickCount()l .s"
      Pop $EndPreInstallPhaseTickCount

      ${If} $0 == 0
      ${OrIf} $1 == 0
        ; Use a timer so the UI has a chance to update
        ${NSD_CreateTimer} DisplayDownloadError ${InstallIntervalMS}
        Return
      ${EndIf}

      ; Instead of extracting the files we use the downloaded installer to
      ; install in case it needs to perform operations that the stub doesn't
      ; know about.
      WriteINIStr "$PLUGINSDIR\${CONFIG_INI}" "Install" "InstallDirectoryPath" "$INSTDIR"
      ; Don't create the QuickLaunch or Taskbar shortcut from the launched installer
      WriteINIStr "$PLUGINSDIR\${CONFIG_INI}" "Install" "QuickLaunchShortcut" "false"

      ; Always create a start menu shortcut, so the user always has some way
      ; to access the application.
      WriteINIStr "$PLUGINSDIR\${CONFIG_INI}" "Install" "StartMenuShortcuts" "true"

      ; Either avoid or force adding a taskbar pin and desktop shortcut
      ; based on the checkbox value.
      ${If} $CheckboxShortcuts == 0
        WriteINIStr "$PLUGINSDIR\${CONFIG_INI}" "Install" "TaskbarShortcut" "false"
        WriteINIStr "$PLUGINSDIR\${CONFIG_INI}" "Install" "DesktopShortcut" "false"
<<<<<<< HEAD
      ${Else}
        WriteINIStr "$PLUGINSDIR\${CONFIG_INI}" "Install" "TaskbarShortcut" "true"
        WriteINIStr "$PLUGINSDIR\${CONFIG_INI}" "Install" "DesktopShortcut" "true"
=======
      ${Else}
        WriteINIStr "$PLUGINSDIR\${CONFIG_INI}" "Install" "TaskbarShortcut" "true"
        WriteINIStr "$PLUGINSDIR\${CONFIG_INI}" "Install" "DesktopShortcut" "true"
      ${EndIf}

!ifdef MOZ_MAINTENANCE_SERVICE
      ${If} $CheckboxInstallMaintSvc == 1
        WriteINIStr "$PLUGINSDIR\${CONFIG_INI}" "Install" "MaintenanceService" "true"
      ${Else}
        WriteINIStr "$PLUGINSDIR\${CONFIG_INI}" "Install" "MaintenanceService" "false"
      ${EndIf}
!else
      WriteINIStr "$PLUGINSDIR\${CONFIG_INI}" "Install" "MaintenanceService" "false"
!endif

      ; Delete the taskbar shortcut history to ensure we do the right thing based on
      ; the config file above.
      ${GetShortcutsLogPath} $0
      Delete "$0"

      ${RemovePrecompleteEntries} "false"

      ; Delete the install.log and let the full installer create it. When the
      ; installer closes it we can detect that it has completed.
      Delete "$INSTDIR\install.log"

      ; Delete firefox.exe.moz-upgrade and firefox.exe.moz-delete if it exists
      ; since it being present will require an OS restart for the full
      ; installer.
      Delete "$INSTDIR\${FileMainEXE}.moz-upgrade"
      Delete "$INSTDIR\${FileMainEXE}.moz-delete"

      System::Call "kernel32::GetTickCount()l .s"
      Pop $EndPreInstallPhaseTickCount

      Exec "$\"$PLUGINSDIR\download.exe$\" /INI=$PLUGINSDIR\${CONFIG_INI}"
      ${NSD_CreateTimer} CheckInstall ${InstallIntervalMS}
    ${Else}
      StrCpy $DownloadedBytes "$3"
      System::Int64Op $DownloadedBytes * ${PROGRESS_BAR_DOWNLOAD_END_STEP}
      Pop $ProgressCompleted
      System::Int64Op $ProgressCompleted / $DownloadSizeBytes
      Pop $ProgressCompleted
      Call SetProgressBars
    ${EndIf}
  ${EndIf}
FunctionEnd

Function SendPing
  ${NSD_KillTimer} NextBlurb
  ${NSD_KillTimer} ClearBlurb
  HideWindow

  ${If} $CheckboxSendPing == 1
    ; Get the tick count for the completion of all phases.
    System::Call "kernel32::GetTickCount()l .s"
    Pop $EndFinishPhaseTickCount

    ; When the value of $IsDownloadFinished is false the download was started
    ; but didn't finish. In this case the tick count stored in
    ; $EndFinishPhaseTickCount is used to determine how long the download was
    ; in progress.
    ${If} "$IsDownloadFinished" == "false"
    ${OrIf} "$EndDownloadPhaseTickCount" == ""
      StrCpy $EndDownloadPhaseTickCount "$EndFinishPhaseTickCount"
      ; Cancel the download in progress
      InetBgDL::Get /RESET /END
    ${EndIf}


    ; When $DownloadFirstTransferSeconds equals an empty string the download
    ; never successfully started so set the value to 0. It will be possible to
    ; determine that the download didn't successfully start from the seconds for
    ; the last download.
    ${If} "$DownloadFirstTransferSeconds" == ""
      StrCpy $DownloadFirstTransferSeconds "0"
    ${EndIf}

    ; When $StartLastDownloadTickCount equals an empty string the download never
    ; successfully started so set the value to $EndDownloadPhaseTickCount to
    ; compute the correct value.
    ${If} $StartLastDownloadTickCount == ""
      ; This could happen if the download never successfully starts
      StrCpy $StartLastDownloadTickCount "$EndDownloadPhaseTickCount"
    ${EndIf}

    ; When $EndPreInstallPhaseTickCount equals 0 the installation phase was
    ; never completed so set its value to $EndFinishPhaseTickCount to compute
    ; the correct value.
    ${If} "$EndPreInstallPhaseTickCount" == "0"
      StrCpy $EndPreInstallPhaseTickCount "$EndFinishPhaseTickCount"
    ${EndIf}

    ; When $EndInstallPhaseTickCount equals 0 the installation phase was never
    ; completed so set its value to $EndFinishPhaseTickCount to compute the
    ; correct value.
    ${If} "$EndInstallPhaseTickCount" == "0"
      StrCpy $EndInstallPhaseTickCount "$EndFinishPhaseTickCount"
    ${EndIf}

    ; Get the seconds elapsed from the start of the download phase to the end of
    ; the download phase.
    ${GetSecondsElapsed} "$StartDownloadPhaseTickCount" "$EndDownloadPhaseTickCount" $0

    ; Get the seconds elapsed from the start of the last download to the end of
    ; the last download.
    ${GetSecondsElapsed} "$StartLastDownloadTickCount" "$EndDownloadPhaseTickCount" $1

    ; Get the seconds elapsed from the end of the download phase to the
    ; completion of the pre-installation check phase.
    ${GetSecondsElapsed} "$EndDownloadPhaseTickCount" "$EndPreInstallPhaseTickCount" $2

    ; Get the seconds elapsed from the end of the pre-installation check phase
    ; to the completion of the installation phase.
    ${GetSecondsElapsed} "$EndPreInstallPhaseTickCount" "$EndInstallPhaseTickCount" $3

    ; Get the seconds elapsed from the end of the installation phase to the
    ; completion of all phases.
    ${GetSecondsElapsed} "$EndInstallPhaseTickCount" "$EndFinishPhaseTickCount" $4

    ${If} $DroplistArch == "$(VERSION_64BIT)"
      StrCpy $R0 "1"
    ${Else}
      StrCpy $R0 "0"
    ${EndIf}

    ${If} ${RunningX64}
      StrCpy $R1 "1"
    ${Else}
      StrCpy $R1 "0"
    ${EndIf}

    ; Though these values are sometimes incorrect due to bug 444664 it happens
    ; so rarely it isn't worth working around it by reading the registry values.
    ${WinVerGetMajor} $5
    ${WinVerGetMinor} $6
    ${WinVerGetBuild} $7
    ${WinVerGetServicePackLevel} $8
    ${If} ${IsServerOS}
      StrCpy $9 "1"
    ${Else}
      StrCpy $9 "0"
    ${EndIf}

    ${If} "$ExitCode" == "${ERR_SUCCESS}"
      ReadINIStr $R5 "$INSTDIR\application.ini" "App" "Version"
      ReadINIStr $R6 "$INSTDIR\application.ini" "App" "BuildID"
    ${Else}
      StrCpy $R5 "0"
      StrCpy $R6 "0"
    ${EndIf}

    ; Whether installed into the default installation directory
    ${GetLongPath} "$INSTDIR" $R7
    ${GetLongPath} "$InitialInstallDir" $R8
    ${If} "$R7" == "$R8"
      StrCpy $R7 "1"
    ${Else}
      StrCpy $R7 "0"
    ${EndIf}

    ClearErrors
    WriteRegStr HKLM "Software\Mozilla" "${BrandShortName}InstallerTest" \
                     "Write Test"
    ${If} ${Errors}
      StrCpy $R8 "0"
    ${Else}
      DeleteRegValue HKLM "Software\Mozilla" "${BrandShortName}InstallerTest"
      StrCpy $R8 "1"
    ${EndIf}

    ${If} "$DownloadServerIP" == ""
      StrCpy $DownloadServerIP "Unknown"
    ${EndIf}

    StrCpy $R2 ""
    SetShellVarContext current ; Set SHCTX to the current user
    ReadRegStr $R2 HKCU "Software\Classes\http\shell\open\command" ""
    ${If} $R2 != ""
      ${GetPathFromString} "$R2" $R2
      ${GetParent} "$R2" $R3
      ${GetLongPath} "$R3" $R3
      ${If} $R3 == $INSTDIR
        StrCpy $R2 "1" ; This Firefox install is set as default.
      ${Else}
        StrCpy $R2 "$R2" "" -11 # length of firefox.exe
        ${If} "$R2" == "${FileMainEXE}"
          StrCpy $R2 "2" ; Another Firefox install is set as default.
        ${Else}
          StrCpy $R2 "0"
        ${EndIf}
      ${EndIf}
    ${Else}
      StrCpy $R2 "0" ; Firefox is not set as default.
    ${EndIf}

    ${If} "$R2" == "0"
      StrCpy $R3 ""
      ReadRegStr $R2 HKLM "Software\Classes\http\shell\open\command" ""
      ${If} $R2 != ""
        ${GetPathFromString} "$R2" $R2
        ${GetParent} "$R2" $R3
        ${GetLongPath} "$R3" $R3
        ${If} $R3 == $INSTDIR
          StrCpy $R2 "1" ; This Firefox install is set as default.
        ${Else}
          StrCpy $R2 "$R2" "" -11 # length of firefox.exe
          ${If} "$R2" == "${FileMainEXE}"
            StrCpy $R2 "2" ; Another Firefox install is set as default.
          ${Else}
            StrCpy $R2 "0"
          ${EndIf}
        ${EndIf}
      ${Else}
        StrCpy $R2 "0" ; Firefox is not set as default.
      ${EndIf}
    ${EndIf}

    ${If} $CanSetAsDefault == "true"
      ${If} $CheckboxSetAsDefault == "1"
        StrCpy $R3 "2"
      ${Else}
        StrCpy $R3 "3"
      ${EndIf}
    ${Else}
      ${If} ${AtLeastWin8}
        StrCpy $R3 "1"
      ${Else}
        StrCpy $R3 "0"
>>>>>>> a17af05f
      ${EndIf}
    ${EndIf}

!ifdef STUB_DEBUG
    MessageBox MB_OK "${BaseURLStubPing} \
                      $\nStub URL Version = ${StubURLVersion}${StubURLVersionAppend} \
                      $\nBuild Channel = ${Channel} \
                      $\nUpdate Channel = ${UpdateChannel} \
                      $\nLocale = ${AB_CD} \
                      $\nFirefox x64 = $R0 \
                      $\nRunning x64 Windows = $R1 \
                      $\nMajor = $5 \
                      $\nMinor = $6 \
                      $\nBuild = $7 \
                      $\nServicePack = $8 \
                      $\nIsServer = $9 \
                      $\nExit Code = $ExitCode \
                      $\nFirefox Launch Code = $FirefoxLaunchCode \
                      $\nDownload Retry Count = $DownloadRetryCount \
                      $\nDownloaded Bytes = $DownloadedBytes \
                      $\nDownload Size Bytes = $DownloadSizeBytes \
                      $\nIntroduction Phase Seconds = $IntroPhaseSeconds \
                      $\nOptions Phase Seconds = $OptionsPhaseSeconds \
                      $\nDownload Phase Seconds = $0 \
                      $\nLast Download Seconds = $1 \
                      $\nDownload First Transfer Seconds = $DownloadFirstTransferSeconds \
                      $\nPreinstall Phase Seconds = $2 \
                      $\nInstall Phase Seconds = $3 \
                      $\nFinish Phase Seconds = $4 \
                      $\nInitial Install Requirements Code = $InitialInstallRequirementsCode \
                      $\nOpened Download Page = $OpenedDownloadPage \
                      $\nExisting Profile = $ExistingProfile \
                      $\nExisting Version = $ExistingVersion \
                      $\nExisting Build ID = $ExistingBuildID \
                      $\nNew Version = $R5 \
                      $\nNew Build ID = $R6 \
                      $\nDefault Install Dir = $R7 \
                      $\nHas Admin = $R8 \
                      $\nDefault Status = $R2 \
                      $\nSet As Sefault Status = $R3 \
                      $\nDownload Server IP = $DownloadServerIP \
                      $\nPost-Signing Data = $PostSigningData \
                      $\nProfile cleanup prompt shown = $ProfileCleanupPromptType \
                      $\nDid profile cleanup = $CheckboxCleanupProfile"
    ; The following will exit the installer
    SetAutoClose true
    StrCpy $R9 "2"
    Call RelativeGotoPage
!else
    ${NSD_CreateTimer} OnPing ${DownloadIntervalMS}
    InetBgDL::Get "${BaseURLStubPing}/${StubURLVersion}${StubURLVersionAppend}/${Channel}/${UpdateChannel}/${AB_CD}/$R0/$R1/$5/$6/$7/$8/$9/$ExitCode/$FirefoxLaunchCode/$DownloadRetryCount/$DownloadedBytes/$DownloadSizeBytes/$IntroPhaseSeconds/$OptionsPhaseSeconds/$0/$1/$DownloadFirstTransferSeconds/$2/$3/$4/$InitialInstallRequirementsCode/$OpenedDownloadPage/$ExistingProfile/$ExistingVersion/$ExistingBuildID/$R5/$R6/$R7/$R8/$R2/$R3/$DownloadServerIP/$PostSigningData/$ProfileCleanupPromptType/$CheckboxCleanupProfile" \
                  "$PLUGINSDIR\_temp" /END
!endif
  ${Else}
    ${If} "$IsDownloadFinished" == "false"
      ; Cancel the download in progress
      InetBgDL::Get /RESET /END
    ${EndIf}
    ; The following will exit the installer
    SetAutoClose true
    StrCpy $R9 "2"
    Call RelativeGotoPage
  ${EndIf}
FunctionEnd

Function OnPing
  InetBgDL::GetStats
  # $0 = HTTP status code, 0=Completed
  # $1 = Completed files
  # $2 = Remaining files
  # $3 = Number of downloaded bytes for the current file
  # $4 = Size of current file (Empty string if the size is unknown)
  # /RESET must be used if status $0 > 299 (e.g. failure)
  # When status is $0 =< 299 it is handled by InetBgDL
  ${If} $2 == 0
  ${OrIf} $0 > 299
    ${NSD_KillTimer} OnPing
    ${If} $0 > 299
      InetBgDL::Get /RESET /END
    ${EndIf}
    ; The following will exit the installer
    SetAutoClose true
    StrCpy $R9 "2"
    Call RelativeGotoPage
  ${EndIf}
FunctionEnd

Function CheckInstall
  IntOp $InstallCounterStep $InstallCounterStep + 1
  ${If} $InstallCounterStep >= $InstallTotalSteps
    ${NSD_KillTimer} CheckInstall
    ; Close the handle that prevents modification of the full installer
    System::Call 'kernel32::CloseHandle(i $HandleDownload)'
    StrCpy $ExitCode "${ERR_INSTALL_TIMEOUT}"
    ; Use a timer so the UI has a chance to update
    ${NSD_CreateTimer} DisplayDownloadError ${InstallIntervalMS}
    Return
  ${EndIf}

  ${If} $ProgressCompleted < ${PROGRESS_BAR_INSTALL_END_STEP}
    IntOp $ProgressCompleted $ProgressCompleted + 1
    Call SetProgressBars
  ${EndIf}

  ${If} ${FileExists} "$INSTDIR\install.log"
    Delete "$INSTDIR\install.tmp"
    CopyFiles /SILENT "$INSTDIR\install.log" "$INSTDIR\install.tmp"

    ; The unfocus and refocus that happens approximately here is caused by the
    ; installer calling SHChangeNotify to refresh the shortcut icons.

    ; When the full installer completes the installation the install.log will no
    ; longer be in use.
    ClearErrors
    Delete "$INSTDIR\install.log"
    ${Unless} ${Errors}
      ${NSD_KillTimer} CheckInstall
      ; Close the handle that prevents modification of the full installer
      System::Call 'kernel32::CloseHandle(i $HandleDownload)'
      Rename "$INSTDIR\install.tmp" "$INSTDIR\install.log"
      Delete "$PLUGINSDIR\download.exe"
      Delete "$PLUGINSDIR\${CONFIG_INI}"
      System::Call "kernel32::GetTickCount()l .s"
      Pop $EndInstallPhaseTickCount
      Call FinishInstall
    ${EndUnless}
  ${EndIf}
FunctionEnd

Function FinishInstall
  StrCpy $ProgressCompleted "${PROGRESS_BAR_INSTALL_END_STEP}"
  Call SetProgressBars

<<<<<<< HEAD
  ${If} "$CheckboxSetAsDefault" == "1"
    ; NB: this code is duplicated in installer.nsi. Please keep in sync.
    ; For data migration in the app, we want to know what the default browser
    ; value was before we changed it. To do so, we read it here and store it
    ; in our own registry key.
    StrCpy $0 ""
    AppAssocReg::QueryCurrentDefault "http" "protocol" "effective"
    Pop $1
    ; If the method hasn't failed, $1 will contain the progid. Check:
    ${If} "$1" != "method failed"
    ${AndIf} "$1" != "method not available"
      ; Read the actual command from the progid
      ReadRegStr $0 HKCR "$1\shell\open\command" ""
    ${EndIf}
    ; If using the App Association Registry didn't happen or failed, fall back
    ; to the effective http default:
    ${If} "$0" == ""
      ReadRegStr $0 HKCR "http\shell\open\command" ""
    ${EndIf}
    ; If we have something other than empty string now, write the value.
    ${If} "$0" != ""
      ClearErrors
      WriteRegStr HKCU "Software\Mozilla\Firefox" "OldDefaultBrowserCommand" "$0"
    ${EndIf}

    ${GetParameters} $0
    ClearErrors
    ${GetOptions} "$0" "/UAC:" $0
    ${If} ${Errors} ; Not elevated
      Call ExecSetAsDefaultAppUser
    ${Else} ; Elevated - execute the function in the unelevated process
      GetFunctionAddress $0 ExecSetAsDefaultAppUser
      UAC::ExecCodeSegment $0
    ${EndIf}
  ${EndIf}

=======
>>>>>>> a17af05f
  ${If} ${FileExists} "$INSTDIR\${FileMainEXE}.moz-upgrade"
    Delete "$INSTDIR\${FileMainEXE}"
    Rename "$INSTDIR\${FileMainEXE}.moz-upgrade" "$INSTDIR\${FileMainEXE}"
  ${EndIf}

  StrCpy $ExitCode "${ERR_SUCCESS}"

  Call CopyPostSigningData
  Call LaunchApp
FunctionEnd

Function RelativeGotoPage
  IntCmp $R9 0 0 Move Move
  StrCmp $R9 "X" 0 Move
  StrCpy $R9 "120"

  Move:
  SendMessage $HWNDPARENT "0x408" "$R9" ""
FunctionEnd

<<<<<<< HEAD
Function UpdateFreeSpaceLabel
  ; Only update when $ExistingTopDir isn't set
  ${If} "$ExistingTopDir" != ""
    StrLen $5 "$ExistingTopDir"
    StrLen $6 "$INSTDIR"
    ${If} $5 <= $6
      StrCpy $7 "$INSTDIR" $5
      ${If} "$7" == "$ExistingTopDir"
        Return
      ${EndIf}
    ${EndIf}
  ${EndIf}

  Call CheckSpace

  StrCpy $0 "$SpaceAvailableBytes"

  StrCpy $1 "$(BYTE)"

  ${If} $0 > 1024
  ${OrIf} $0 < 0
    System::Int64Op $0 / 1024
    Pop $0
    StrCpy $1 "$(KILO)$(BYTE)"
    ${If} $0 > 1024
    ${OrIf} $0 < 0
      System::Int64Op $0 / 1024
      Pop $0
      StrCpy $1 "$(MEGA)$(BYTE)"
      ${If} $0 > 1024
      ${OrIf} $0 < 0
        System::Int64Op $0 / 1024
        Pop $0
        StrCpy $1 "$(GIGA)$(BYTE)"
      ${EndIf}
    ${EndIf}
  ${EndIf}

  SendMessage $LabelFreeSpace ${WM_SETTEXT} 0 "STR:$0 $1"
FunctionEnd

Function OnChange_DirRequest
  Pop $0
  System::Call 'user32::GetWindowTextW(i $DirRequest, w .r0, i ${NSIS_MAX_STRLEN})'
  StrCpy $1 "$0" 1 ; the first character
  ${If} "$1" == "$\""
    StrCpy $1 "$0" "" -1 ; the last character
    ${If} "$1" == "$\""
      StrCpy $0 "$0" "" 1 ; all but the first character
      StrCpy $0 "$0" -1 ; all but the last character
    ${EndIf}
  ${EndIf}

  StrCpy $INSTDIR "$0"
  Call UpdateFreeSpaceLabel

  GetDlgItem $0 $HWNDPARENT 1 ; Install button
  ${If} ${FileExists} "$INSTDIR\${FileMainEXE}"
    SendMessage $0 ${WM_SETTEXT} 0 "STR:$(UPGRADE_BUTTON)"
  ${Else}
    SendMessage $0 ${WM_SETTEXT} 0 "STR:$(INSTALL_BUTTON)"
  ${EndIf}
FunctionEnd

Function OnClick_ButtonBrowse
  StrCpy $0 "$INSTDIR"
  nsDialogs::SelectFolderDialog /NOUNLOAD "$(SELECT_FOLDER_TEXT)" $0
  Pop $0
  ${If} $0 == "error" ; returns 'error' if 'cancel' was pressed?
    Return
  ${EndIf}

  ${If} $0 != ""
    StrCpy $INSTDIR "$0"
    System::Call 'user32::SetWindowTextW(i $DirRequest, w "$INSTDIR")'
  ${EndIf}
FunctionEnd

Function OnChange_DroplistArch
  ; When the user changes the 32/64-bit setting, change the default install path
  ; to use the correct version of Program Files. But only do that if the user
  ; hasn't selected their own install path yet, and if we didn't select our
  ; default as the location of an existing install.
  ${If} $INSTDIR == $InitialInstallDir
    ${NSD_GetText} $DroplistArch $0
    ${If} $0 == "$(VERSION_32BIT)"
      ${If} $PreviousInstallArch == 32
        StrCpy $InitialInstallDir $PreviousInstallDir
      ${Else}
        StrCpy $InitialInstallDir "${DefaultInstDir32bit}"
      ${EndIf}
    ${Else}
      ${If} $PreviousInstallArch == 64
        StrCpy $InitialInstallDir $PreviousInstallDir
      ${Else}
        StrCpy $InitialInstallDir "${DefaultInstDir64bit}"
      ${EndIf}
    ${EndIf}
    ${NSD_SetText} $DirRequest $InitialInstallDir
  ${EndIf}
FunctionEnd

=======
>>>>>>> a17af05f
Function CheckSpace
  ${If} "$ExistingTopDir" != ""
    StrLen $0 "$ExistingTopDir"
    StrLen $1 "$INSTDIR"
    ${If} $0 <= $1
      StrCpy $2 "$INSTDIR" $3
      ${If} "$2" == "$ExistingTopDir"
        Return
      ${EndIf}
    ${EndIf}
  ${EndIf}

  StrCpy $ExistingTopDir "$INSTDIR"
  ${DoUntil} ${FileExists} "$ExistingTopDir"
    ${GetParent} "$ExistingTopDir" $ExistingTopDir
    ${If} "$ExistingTopDir" == ""
      StrCpy $SpaceAvailableBytes "0"
      StrCpy $HasRequiredSpaceAvailable "false"
      Return
    ${EndIf}
  ${Loop}

  ${GetLongPath} "$ExistingTopDir" $ExistingTopDir

  ; GetDiskFreeSpaceExW requires a backslash.
  StrCpy $0 "$ExistingTopDir" "" -1 ; the last character
  ${If} "$0" != "\"
    StrCpy $0 "\"
  ${Else}
    StrCpy $0 ""
  ${EndIf}

  System::Call 'kernel32::GetDiskFreeSpaceExW(w, *l, *l, *l) i("$ExistingTopDir$0", .r1, .r2, .r3) .'
  StrCpy $SpaceAvailableBytes "$1"

  System::Int64Op $SpaceAvailableBytes / 1048576
  Pop $1
  System::Int64Op $1 > ${APPROXIMATE_REQUIRED_SPACE_MB}
  Pop $1
  ${If} $1 == 1
    StrCpy $HasRequiredSpaceAvailable "true"
  ${Else}
    StrCpy $HasRequiredSpaceAvailable "false"
  ${EndIf}
FunctionEnd

Function CanWrite
  StrCpy $CanWriteToInstallDir "false"

  StrCpy $0 "$INSTDIR"
  ; Use the existing directory when it exists
  ${Unless} ${FileExists} "$INSTDIR"
    ; Get the topmost directory that exists for new installs
    ${DoUntil} ${FileExists} "$0"
      ${GetParent} "$0" $0
      ${If} "$0" == ""
        Return
      ${EndIf}
    ${Loop}
  ${EndUnless}

  GetTempFileName $2 "$0"
  Delete $2
  CreateDirectory "$2"

  ${If} ${FileExists} "$2"
    ${If} ${FileExists} "$INSTDIR"
      GetTempFileName $3 "$INSTDIR"
    ${Else}
      GetTempFileName $3 "$2"
    ${EndIf}
    ${If} ${FileExists} "$3"
      Delete "$3"
      StrCpy $CanWriteToInstallDir "true"
    ${EndIf}
    RmDir "$2"
  ${EndIf}
FunctionEnd

<<<<<<< HEAD
Function ExecSetAsDefaultAppUser
  ; Using the helper.exe lessens the stub installer size.
  ; This could ask for elevatation when the user doesn't install as admin.
  Exec "$\"$INSTDIR\uninstall\helper.exe$\" /SetAsDefaultAppUser"
FunctionEnd

=======
>>>>>>> a17af05f
Function LaunchApp
!ifndef DEV_EDITION
  FindWindow $0 "${WindowClass}"
  ${If} $0 <> 0 ; integer comparison
    StrCpy $FirefoxLaunchCode "1"

    StrCpy $ProgressCompleted ${PROGRESS_BAR_TOTAL_STEPS}
    Call SetProgressBars

    MessageBox MB_OK|MB_ICONQUESTION "$(WARN_MANUALLY_CLOSE_APP_LAUNCH)"
    Call SendPing
    Return
  ${EndIf}
!endif

  StrCpy $FirefoxLaunchCode "2"

  ; Set the current working directory to the installation directory
  SetOutPath "$INSTDIR"
  ClearErrors
  ${GetParameters} $0
  ${GetOptions} "$0" "/UAC:" $1
  ${If} ${Errors}
    ${If} $CheckboxCleanupProfile == 1
      Exec "$\"$INSTDIR\${FileMainEXE}$\" -reset-profile -migration"
    ${Else}
      Exec "$\"$INSTDIR\${FileMainEXE}$\""
    ${EndIf}
  ${Else}
    StrCpy $R1 $CheckboxCleanupProfile
    GetFunctionAddress $0 LaunchAppFromElevatedProcess
    UAC::ExecCodeSegment $0
  ${EndIf}

  StrCpy $AppLaunchWaitTickCount 0
  ${NSD_CreateTimer} WaitForAppLaunch ${AppLaunchWaitIntervalMS}
FunctionEnd

Function LaunchAppFromElevatedProcess
  ; Set the current working directory to the installation directory
  SetOutPath "$INSTDIR"
<<<<<<< HEAD
  Exec "$\"$INSTDIR\${FileMainEXE}$\""
=======
  ${If} $R1 == 1
    Exec "$\"$INSTDIR\${FileMainEXE}$\" -reset-profile -migration"
  ${Else}
    Exec "$\"$INSTDIR\${FileMainEXE}$\""
  ${EndIf}
FunctionEnd

Function WaitForAppLaunch
  FindWindow $0 "${MainWindowClass}"
  FindWindow $1 "${DialogWindowClass}"
  ${If} $0 <> 0
  ${OrIf} $1 <> 0
    ${NSD_KillTimer} WaitForAppLaunch
    StrCpy $ProgressCompleted "${PROGRESS_BAR_APP_LAUNCH_END_STEP}"
    Call SetProgressBars
    Call SendPing
    Return
  ${EndIf}

  IntOp $AppLaunchWaitTickCount $AppLaunchWaitTickCount + 1
  IntOp $0 $AppLaunchWaitTickCount * ${AppLaunchWaitIntervalMS}
  ${If} $0 >= ${AppLaunchWaitTimeoutMS}
    ; We've waited an unreasonably long time, so just exit.
    ${NSD_KillTimer} WaitForAppLaunch
    Call SendPing
    Return
  ${EndIf}

  ${If} $ProgressCompleted < ${PROGRESS_BAR_APP_LAUNCH_END_STEP}
    IntOp $ProgressCompleted $ProgressCompleted + 1
    Call SetProgressBars
  ${EndIf}
>>>>>>> a17af05f
FunctionEnd

Function CopyPostSigningData
  ${LineRead} "$EXEDIR\postSigningData" "1" $PostSigningData
  ${If} ${Errors}
    ClearErrors
    StrCpy $PostSigningData "0"
  ${Else}
    CreateDirectory "$LOCALAPPDATA\Mozilla\Firefox"
    CopyFiles /SILENT "$EXEDIR\postSigningData" "$LOCALAPPDATA\Mozilla\Firefox"
  ${Endif}
FunctionEnd

Function DisplayDownloadError
  ${NSD_KillTimer} DisplayDownloadError
  ${NSD_KillTimer} NextBlurb
  ${NSD_KillTimer} ClearBlurb
  ; To better display the error state on the taskbar set the progress completed
  ; value to the total value.
  ${ITBL3SetProgressValue} "100" "100"
  ${ITBL3SetProgressState} "${TBPF_ERROR}"
  MessageBox MB_OKCANCEL|MB_ICONSTOP "$(ERROR_DOWNLOAD_CONT)" IDCANCEL +2 IDOK +1
  StrCpy $OpenedDownloadPage "1" ; Already initialized to 0

  ${If} "$OpenedDownloadPage" == "1"
    ClearErrors
    ${GetParameters} $0
    ${GetOptions} "$0" "/UAC:" $1
    ${If} ${Errors}
      Call OpenManualDownloadURL
    ${Else}
      GetFunctionAddress $0 OpenManualDownloadURL
      UAC::ExecCodeSegment $0
    ${EndIf}
  ${EndIf}

  Call SendPing
FunctionEnd

Function OpenManualDownloadURL
  ExecShell "open" "${URLManualDownload}${URLManualDownloadAppend}"
FunctionEnd

Function ShouldPromptForProfileCleanup
  Call GetLatestReleasedVersion

  ; This will be our return value.
  StrCpy $ProfileCleanupPromptType 0

  ; Only consider installations of the same architecture we're installing.
  ${If} $DroplistArch == "$(VERSION_64BIT)"
    SetRegView 64
  ${Else}
    SetRegView 32
  ${EndIf}

  ; Make sure $APPDATA is the user's AppData and not ProgramData.
  ; We'll set this back to all at the end of the function.
  SetShellVarContext current

  ; Check each Profile section in profiles.ini until we find the default profile.
  StrCpy $R0 ""
  ${If} ${FileExists} "$APPDATA\Mozilla\Firefox\profiles.ini"
    StrCpy $0 0
    ${Do}
      ClearErrors
      ; Check if the section exists by reading a value that must be present.
      ReadINIStr $1 "$APPDATA\Mozilla\Firefox\profiles.ini" "Profile$0" "Path"
      ${If} ${Errors}
        ; We've run out of profile sections.
        ${Break}
      ${EndIf}

      ClearErrors
      ReadINIStr $1 "$APPDATA\Mozilla\Firefox\profiles.ini" "Profile$0" "Default"
      ${IfNot} ${Errors}
      ${AndIf} $1 == "1"
        ; We've found the default profile
        ReadINIStr $1 "$APPDATA\Mozilla\Firefox\profiles.ini" "Profile$0" "Path"
        ReadINIStr $2 "$APPDATA\Mozilla\Firefox\profiles.ini" "Profile$0" "IsRelative"
        ${If} $2 == "1"
          StrCpy $R0 "$APPDATA\Mozilla\Firefox\$1"
        ${Else}
          StrCpy $R0 "$1"
        ${EndIf}
        GetFullPathName $R0 $R0
        ${Break}
      ${EndIf}

      IntOp $0 $0 + 1
    ${Loop}
  ${EndIf}

  ${If} $R0 == ""
    ; No profile to clean up, so don't show the cleanup prompt.
    GoTo end
  ${EndIf}

  ; We have at least one profile present. If we don't have any installations,
  ; then we need to show the re-install prompt. We'll say there's an
  ; installation present if HKCR\FirefoxURL* exists and points to a real path.
  StrCpy $0 0
  StrCpy $R9 ""
  ${Do}
    ClearErrors
    EnumRegKey $1 HKCR "" $0
    ${If} ${Errors}
    ${OrIf} $1 == ""
      ${Break}
    ${EndIf}
    ${WordFind} "$1" "-" "+1{" $2
    ${If} $2 == "FirefoxURL"
      ClearErrors
      ReadRegStr $2 HKCR "$1\DefaultIcon" ""
      ${IfNot} ${Errors}
        ${GetPathFromString} $2 $1
        ${If} ${FileExists} $1
          StrCpy $R9 $1
          ${Break}
        ${EndIf}
      ${EndIf}
    ${EndIf}
    IntOp $0 $0 + 1
  ${Loop}
  ${If} $R9 == ""
    StrCpy $ProfileCleanupPromptType 1
    GoTo end
  ${EndIf}

  ; Okay, there's at least one install, let's see if it's for this channel.
  SetShellVarContext all
  ${GetSingleInstallPath} "Software\Mozilla\${BrandFullNameInternal}" $0
  ${If} $0 == "false"
    SetShellVarContext current
    ${GetSingleInstallPath} "Software\Mozilla\${BrandFullNameInternal}" $0
    ${If} $0 == "false"
      ; Existing installs are not for this channel. Don't show any prompt.
      GoTo end
    ${EndIf}
  ${EndIf}

  ; Find out what version the default profile was last used on.
  ${If} ${FileExists} "$R0\compatibility.ini"
    ClearErrors
    ReadINIStr $0 "$R0\compatibility.ini" "Compatibility" "LastVersion"
    ${If} ${Errors}
      GoTo end
    ${EndIf}
    ${WordFind} $0 "." "+1{" $0

    ; We don't know what version we're about to install because we haven't
    ; downloaded it yet. Find out what the latest version released on this
    ; channel is and assume we'll be installing that one.
    Call GetLatestReleasedVersion
    ${If} ${Errors}
      ; Use this stub installer's version as a fallback when we can't get the
      ; real current version; this may be behind, but it's better than nothing.
      StrCpy $1 ${AppVersion}
    ${EndIf}

    ${WordFind} $1 "." "+1{" $1
    IntOp $1 $1 - 2

    ${If} $1 > $0
      ; Default profile was last used more than two versions ago, so we need
      ; to show the paveover version of the profile cleanup prompt.
      StrCpy $ProfileCleanupPromptType 2
    ${EndIf}
  ${EndIf}

  end:
  SetRegView lastused
  SetShellVarContext all
FunctionEnd

Function GetLatestReleasedVersion
  ClearErrors
  nsJSON::Set /tree requestConfig /value \
    `{"Url": "https://product-details.mozilla.org/1.0/firefox_versions.json", "Async": false}`
  IfErrors end
  nsJSON::Set /http requestConfig
  IfErrors end
  ${Select} ${Channel}
  ${Case} "unofficial"
    StrCpy $1 "FIREFOX_NIGHTLY"
  ${Case} "nightly"
    StrCpy $1 "FIREFOX_NIGHTLY"
  ${Case} "aurora"
    StrCpy $1 "FIREFOX_AURORA"
  ${Case} "beta"
    StrCpy $1 "LATEST_FIREFOX_RELEASED_DEVEL_VERSION"
  ${Case} "release"
    StrCpy $1 "LATEST_FIREFOX_VERSION"
  ${EndSelect}
  nsJSON::Get "Output" $1 /end
  IfErrors end
  Pop $1

  end:
FunctionEnd

Section
SectionEnd<|MERGE_RESOLUTION|>--- conflicted
+++ resolved
@@ -32,22 +32,6 @@
 Var CheckboxSendPing
 Var CheckboxInstallMaintSvc
 Var DroplistArch
-<<<<<<< HEAD
-Var DirRequest
-Var ButtonBrowse
-Var LabelBlurb1
-Var LabelBlurb2
-Var LabelBlurb3
-Var BitmapBlurb1
-Var BitmapBlurb2
-Var BitmapBlurb3
-Var HwndBitmapBlurb1
-Var HwndBitmapBlurb2
-Var HWndBitmapBlurb3
-
-Var FontNormal
-Var FontItalic
-=======
 Var LabelBlurb
 Var BgBitmapImage
 Var HwndBgBitmapControl
@@ -55,7 +39,6 @@
 Var CheckboxCleanupProfile
 
 Var FontInstalling
->>>>>>> a17af05f
 Var FontBlurb
 Var FontFooter
 Var FontCheckbox
@@ -73,10 +56,6 @@
 Var InstallCounterStep
 Var InstallTotalSteps
 Var ProgressCompleted
-<<<<<<< HEAD
-Var ProgressTotal
-=======
->>>>>>> a17af05f
 
 Var ExitCode
 Var FirefoxLaunchCode
@@ -109,18 +88,10 @@
 Var PostSigningData
 Var PreviousInstallDir
 Var PreviousInstallArch
-<<<<<<< HEAD
-
-Var ControlHeightPX
-Var ControlRightPX
-Var ControlTopAdjustment
-Var OptionsItemWidthPX
-=======
 Var ProfileCleanupPromptType
 Var ProfileCleanupHeaderString
 Var ProfileCleanupButtonString
 Var AppLaunchWaitTickCount
->>>>>>> a17af05f
 
 ; Uncomment the following to prevent pinging the metrics server when testing
 ; the stub installer
@@ -213,13 +184,10 @@
 !define PROGRESS_BAR_INSTALL_END_STEP 475
 !define PROGRESS_BAR_APP_LAUNCH_END_STEP 500
 
-<<<<<<< HEAD
-=======
 ; Amount of physical memory required for the 64-bit build to be selected (2 GB).
 ; Machines with this or less RAM get the 32-bit build, even with a 64-bit OS.
 !define RAM_NEEDED_FOR_64BIT 0x80000000
 
->>>>>>> a17af05f
 ; Attempt to elevate Standard Users in addition to users that
 ; are a member of the Administrators group.
 !define NONADMIN_ELEVATE
@@ -253,9 +221,6 @@
 !insertmacro GetOptions
 !insertmacro LineFind
 !insertmacro StrFilter
-
-!include "StrFunc.nsh"
-${StrTok}
 
 !include "locales.nsi"
 !include "branding.nsi"
@@ -355,17 +320,6 @@
     Quit
   ${EndIf}
 
-<<<<<<< HEAD
-  ${If} ${RunningX64}
-    StrCpy $INSTDIR "${DefaultInstDir64bit}"
-  ${Else}
-    StrCpy $INSTDIR "${DefaultInstDir32bit}"
-  ${EndIf}
-
-  ; Require elevation if the user can elevate
-  ${ElevateUAC}
-
-=======
   ; Check if we meet the RAM requirement for the 64-bit build.
   System::Call "*(i 64, i, l 0, l, l, l, l, l, l)p.r0"
   System::Call "Kernel32::GlobalMemoryStatusEx(p r0)"
@@ -384,7 +338,6 @@
   ; Require elevation if the user can elevate
   ${ElevateUAC}
 
->>>>>>> a17af05f
   ; If we have any existing installation, use its location as the default
   ; path for this install, even if it's not the same architecture.
   SetRegView 32
@@ -488,15 +441,6 @@
 !else
   StrCpy $CheckboxInstallMaintSvc "0"
 !endif
-<<<<<<< HEAD
-  StrCpy $WasOptionsButtonClicked "0"
-  ${If} ${RunningX64}
-    StrCpy $DroplistArch "$(VERSION_64BIT)"
-  ${Else}
-    StrCpy $DroplistArch "$(VERSION_32BIT)"
-  ${EndIf}
-=======
->>>>>>> a17af05f
 
   StrCpy $0 ""
 !ifdef FONT_FILE1
@@ -697,13 +641,6 @@
   ${NSD_OnClick} $0 gotoInstallPage
   ${NSD_SetFocus} $0
 
-<<<<<<< HEAD
-    ${If} $DroplistArch == "$(VERSION_64BIT)"
-      StrCpy $R0 "1"
-    ${Else}
-      StrCpy $R0 "0"
-    ${EndIf}
-=======
   ; For the checkbox, first we need to know the width of the checkbox itself,
   ; since it can vary with the display scaling and the theme.
   System::Call 'User32::GetSystemMetrics(i 71) i .r1' ; 71 == SM_CXMENUCHECK
@@ -761,7 +698,6 @@
   Pop $0
   SendMessage $0 ${WM_SETFONT} $FontFooter 0
   SetCtlColors $0 ${INSTALL_BLURB_TEXT_COLOR} transparent
->>>>>>> a17af05f
 
   ${NSD_CreateBitmap} 0 0 100% 100% ""
   Pop $HwndBgBitmapControl
@@ -788,7 +724,565 @@
   ; Save the state of the checkbox before it's destroyed.
   ${NSD_GetState} $CheckboxCleanupProfile $CheckboxCleanupProfile
 
-<<<<<<< HEAD
+  StrCpy $R9 1
+  Call RelativeGotoPage
+FunctionEnd
+
+Function createInstall
+  ; Begin setting up the download/install window
+
+  nsDialogs::Create /NOUNLOAD 1018
+  Pop $Dialog
+
+  SetCtlColors $HWNDPARENT ${FOOTER_CONTROL_TEXT_COLOR_NORMAL} ${FOOTER_BKGRD_COLOR}
+
+  ; Since the text color for controls is set in this Dialog the foreground and
+  ; background colors of the Dialog must also be hardcoded.
+  SetCtlColors $Dialog ${COMMON_TEXT_COLOR_NORMAL} ${COMMON_BKGRD_COLOR}
+
+  FindWindow $7 "#32770" "" $HWNDPARENT
+  ${GetDlgItemWidthHeight} $HWNDPARENT $8 $9
+
+  ; Resize the Dialog to fill the entire window
+  System::Call 'user32::MoveWindow(i$Dialog,i0,i0,i $8,i $9,i0)'
+
+  ; The header string may need more than half the width of the window, but it's
+  ; currently not close to needing multiple lines in any localization.
+  ${NSD_CreateLabelCenter} 0% ${NOW_INSTALLING_TOP_DU} 100% 47u "$(STUB_INSTALLING_LABEL)"
+  Pop $0
+  SendMessage $0 ${WM_SETFONT} $FontInstalling 0
+  SetCtlColors $0 ${INSTALL_BLURB_TEXT_COLOR} transparent
+
+  ${NSD_CreateLabelCenter} 0% ${INSTALL_BLURB_TOP_DU} 100% 60u "$(STUB_BLURB1)"
+  Pop $LabelBlurb
+  SendMessage $LabelBlurb ${WM_SETFONT} $FontBlurb 0
+  SetCtlColors $LabelBlurb ${INSTALL_BLURB_TEXT_COLOR} transparent
+
+  StrCpy $CurrentBlurbIdx "0"
+
+  ${GetTextWidthHeight} "$(STUB_BLURB_FOOTER2)" $FontFooter \
+    ${INSTALL_FOOTER_WIDTH_DU} $R1 $R2
+  !ifdef ${AB_CD}_rtl
+    nsDialogs::CreateControl STATIC ${DEFAULT_STYLES}|${SS_NOTIFY} \
+      ${WS_EX_TRANSPARENT} 30u ${INSTALL_FOOTER_TOP_DU} ${INSTALL_FOOTER_WIDTH_DU} "$R2u" \
+      "$(STUB_BLURB_FOOTER2)"
+  !else
+    nsDialogs::CreateControl STATIC ${DEFAULT_STYLES}|${SS_NOTIFY}|${SS_RIGHT} \
+      ${WS_EX_TRANSPARENT} 175u ${INSTALL_FOOTER_TOP_DU} ${INSTALL_FOOTER_WIDTH_DU} "$R2u" \
+      "$(STUB_BLURB_FOOTER2)"
+  !endif
+  Pop $0
+  SendMessage $0 ${WM_SETFONT} $FontFooter 0
+  SetCtlColors $0 ${INSTALL_BLURB_TEXT_COLOR} transparent
+
+  ${NSD_CreateProgressBar} 20% ${PROGRESS_BAR_TOP_DU} 60% 12u ""
+  Pop $Progressbar
+  ${NSD_AddStyle} $Progressbar ${PBS_MARQUEE}
+  SendMessage $Progressbar ${PBM_SETMARQUEE} 1 \
+              $ProgressbarMarqueeIntervalMS ; start=1|stop=0 interval(ms)=+N
+
+  ${NSD_CreateBitmap} 0 0 100% 100% ""
+  Pop $HwndBgBitmapControl
+  ${NSD_SetStretchedImage} $HwndBgBitmapControl $PLUGINSDIR\bgstub.bmp $BgBitmapImage
+  ; transparent bg on control prevents flicker on redraw
+  SetCtlColors $HwndBgBitmapControl ${INSTALL_BLURB_TEXT_COLOR} transparent
+
+  GetDlgItem $0 $HWNDPARENT 1 ; Install button
+  EnableWindow $0 0
+  ShowWindow $0 ${SW_HIDE}
+
+  GetDlgItem $0 $HWNDPARENT 3 ; Back button
+  EnableWindow $0 0
+  ShowWindow $0 ${SW_HIDE}
+
+  GetDlgItem $0 $HWNDPARENT 2 ; Cancel button
+  ; Focus the Cancel button otherwise it isn't possible to tab to it since it is
+  ; the only control that can be tabbed to.
+  ${NSD_SetFocus} $0
+  ; Kill the Cancel button's focus so pressing enter won't cancel the install.
+  SendMessage $0 ${WM_KILLFOCUS} 0 0
+  ; Hide the Cancel button, but don't disable it (or else it won't be possible
+  ; to close the window)
+  ShowWindow $0 ${SW_HIDE}
+
+  GetDlgItem $0 $HWNDPARENT 10 ; Default browser checkbox
+  ; Hiding and then disabling allows Esc to still exit the installer
+  ShowWindow $0 ${SW_HIDE}
+  EnableWindow $0 0
+
+  GetDlgItem $0 $HWNDPARENT 11 ; Footer text
+  ShowWindow $0 ${SW_HIDE}
+  EnableWindow $0 0
+
+  ; Set $DownloadReset to true so the first download tick count is measured.
+  StrCpy $DownloadReset "true"
+  StrCpy $IsDownloadFinished "false"
+  StrCpy $DownloadRetryCount "0"
+  StrCpy $DownloadedBytes "0"
+  StrCpy $StartLastDownloadTickCount ""
+  StrCpy $EndDownloadPhaseTickCount ""
+  StrCpy $DownloadFirstTransferSeconds ""
+  StrCpy $ExitCode "${ERR_DOWNLOAD_CANCEL}"
+  StrCpy $OpenedDownloadPage "0"
+
+  ClearErrors
+  ReadINIStr $ExistingVersion "$INSTDIR\application.ini" "App" "Version"
+  ${If} ${Errors}
+    StrCpy $ExistingVersion "0"
+  ${EndIf}
+
+  ClearErrors
+  ReadINIStr $ExistingBuildID "$INSTDIR\application.ini" "App" "BuildID"
+  ${If} ${Errors}
+    StrCpy $ExistingBuildID "0"
+  ${EndIf}
+
+  ${If} ${FileExists} "$LOCALAPPDATA\Mozilla\Firefox"
+    StrCpy $ExistingProfile "1"
+  ${Else}
+    StrCpy $ExistingProfile "0"
+  ${EndIf}
+
+  StrCpy $DownloadServerIP ""
+
+  System::Call "kernel32::GetTickCount()l .s"
+  Pop $StartDownloadPhaseTickCount
+
+  ${If} ${FileExists} "$INSTDIR\uninstall\uninstall.log"
+    StrCpy $InstallTotalSteps ${InstallPaveOverTotalSteps}
+  ${Else}
+    StrCpy $InstallTotalSteps ${InstallCleanTotalSteps}
+  ${EndIf}
+
+  ${ITBL3Create}
+  ${ITBL3SetProgressState} "${TBPF_INDETERMINATE}"
+
+  ${NSD_CreateTimer} StartDownload ${DownloadIntervalMS}
+  ${NSD_CreateTimer} ClearBlurb ${BlurbDisplayMS}
+
+  LockWindow off
+  nsDialogs::Show
+
+  ${NSD_FreeImage} $BgBitmapImage
+FunctionEnd
+
+Function StartDownload
+  ${NSD_KillTimer} StartDownload
+  ${If} $DroplistArch == "$(VERSION_64BIT)"
+    InetBgDL::Get "${URLStubDownload64}${URLStubDownloadAppend}" \
+                  "$PLUGINSDIR\download.exe" \
+                  /CONNECTTIMEOUT 120 /RECEIVETIMEOUT 120 /END
+  ${Else}
+    InetBgDL::Get "${URLStubDownload32}${URLStubDownloadAppend}" \
+                  "$PLUGINSDIR\download.exe" \
+                  /CONNECTTIMEOUT 120 /RECEIVETIMEOUT 120 /END
+  ${EndIf}
+  StrCpy $4 ""
+  ${NSD_CreateTimer} OnDownload ${DownloadIntervalMS}
+  ${If} ${FileExists} "$INSTDIR\${TO_BE_DELETED}"
+    RmDir /r "$INSTDIR\${TO_BE_DELETED}"
+  ${EndIf}
+FunctionEnd
+
+Function SetProgressBars
+  SendMessage $Progressbar ${PBM_SETPOS} $ProgressCompleted 0
+  ${ITBL3SetProgressValue} "$ProgressCompleted" "${PROGRESS_BAR_TOTAL_STEPS}"
+FunctionEnd
+
+Function NextBlurb
+  ${NSD_KillTimer} NextBlurb
+
+  IntOp $CurrentBlurbIdx $CurrentBlurbIdx + 1
+  IntOp $CurrentBlurbIdx $CurrentBlurbIdx % 3
+
+  ${If} $CurrentBlurbIdx == "0"
+    StrCpy $0 "$(STUB_BLURB1)"
+  ${ElseIf} $CurrentBlurbIdx == "1"
+    StrCpy $0 "$(STUB_BLURB2)"
+  ${ElseIf} $CurrentBlurbIdx == "2"
+    StrCpy $0 "$(STUB_BLURB3)"
+  ${EndIf}
+
+  SendMessage $LabelBlurb ${WM_SETTEXT} 0 "STR:$0"
+
+  ${NSD_CreateTimer} ClearBlurb ${BlurbDisplayMS}
+FunctionEnd
+
+Function ClearBlurb
+  ${NSD_KillTimer} ClearBlurb
+
+  SendMessage $LabelBlurb ${WM_SETTEXT} 0 "STR:"
+
+  ; force the background to repaint to clear the transparent label
+  System::Call "*(i,i,i,i) p .r0"
+  System::Call "user32::GetWindowRect(p $LabelBlurb, p r0)"
+  System::Call "user32::MapWindowPoints(p 0, p $HwndBgBitmapControl, p r0, i 2)"
+  System::Call "user32::InvalidateRect(p $HwndBgBitmapControl, p r0, i 0)"
+  System::Free $0
+
+  ${NSD_CreateTimer} NextBlurb ${BlurbBlankMS}
+FunctionEnd
+
+Function OnDownload
+  InetBgDL::GetStats
+  # $0 = HTTP status code, 0=Completed
+  # $1 = Completed files
+  # $2 = Remaining files
+  # $3 = Number of downloaded bytes for the current file
+  # $4 = Size of current file (Empty string if the size is unknown)
+  # /RESET must be used if status $0 > 299 (e.g. failure)
+  # When status is $0 =< 299 it is handled by InetBgDL
+  StrCpy $DownloadServerIP "$5"
+  ${If} $0 > 299
+    ${NSD_KillTimer} OnDownload
+    IntOp $DownloadRetryCount $DownloadRetryCount + 1
+    ${If} "$DownloadReset" != "true"
+      StrCpy $DownloadedBytes "0"
+      ${NSD_AddStyle} $Progressbar ${PBS_MARQUEE}
+      SendMessage $Progressbar ${PBM_SETMARQUEE} 1 \
+                  $ProgressbarMarqueeIntervalMS ; start=1|stop=0 interval(ms)=+N
+      ${ITBL3SetProgressState} "${TBPF_INDETERMINATE}"
+    ${EndIf}
+    InetBgDL::Get /RESET /END
+    StrCpy $DownloadSizeBytes ""
+    StrCpy $DownloadReset "true"
+
+    ${If} $DownloadRetryCount >= ${DownloadMaxRetries}
+      StrCpy $ExitCode "${ERR_DOWNLOAD_TOO_MANY_RETRIES}"
+      ; Use a timer so the UI has a chance to update
+      ${NSD_CreateTimer} DisplayDownloadError ${InstallIntervalMS}
+    ${Else}
+      ${NSD_CreateTimer} StartDownload ${DownloadRetryIntervalMS}
+    ${EndIf}
+    Return
+  ${EndIf}
+
+  ${If} "$DownloadReset" == "true"
+    System::Call "kernel32::GetTickCount()l .s"
+    Pop $StartLastDownloadTickCount
+    StrCpy $DownloadReset "false"
+    ; The seconds elapsed from the start of the download phase until the first
+    ; bytes are received are only recorded for the first request so it is
+    ; possible to determine connection issues for the first request.
+    ${If} "$DownloadFirstTransferSeconds" == ""
+      ; Get the seconds elapsed from the start of the download phase until the
+      ; first bytes are received.
+      ${GetSecondsElapsed} "$StartDownloadPhaseTickCount" "$StartLastDownloadTickCount" $DownloadFirstTransferSeconds
+    ${EndIf}
+  ${EndIf}
+
+  ${If} "$DownloadSizeBytes" == ""
+  ${AndIf} "$4" != ""
+    ; Handle the case where the size of the file to be downloaded is less than
+    ; the minimum expected size or greater than the maximum expected size at the
+    ; beginning of the download.
+    ${If} $4 < ${DownloadMinSizeBytes}
+    ${OrIf} $4 > ${DownloadMaxSizeBytes}
+      ${NSD_KillTimer} OnDownload
+      InetBgDL::Get /RESET /END
+      StrCpy $DownloadReset "true"
+
+      ${If} $DownloadRetryCount >= ${DownloadMaxRetries}
+        ; Use a timer so the UI has a chance to update
+        ${NSD_CreateTimer} DisplayDownloadError ${InstallIntervalMS}
+      ${Else}
+        ${NSD_CreateTimer} StartDownload ${DownloadIntervalMS}
+      ${EndIf}
+      Return
+    ${EndIf}
+
+    StrCpy $DownloadSizeBytes "$4"
+    SendMessage $Progressbar ${PBM_SETMARQUEE} 0 0 ; start=1|stop=0 interval(ms)=+N
+    ${RemoveStyle} $Progressbar ${PBS_MARQUEE}
+    StrCpy $ProgressCompleted 0
+    SendMessage $Progressbar ${PBM_SETRANGE32} $ProgressCompleted ${PROGRESS_BAR_TOTAL_STEPS}
+  ${EndIf}
+
+  ; Don't update the status until after the download starts
+  ${If} $2 != 0
+  ${AndIf} "$4" == ""
+    Return
+  ${EndIf}
+
+  ; Handle the case where the downloaded size is greater than the maximum
+  ; expected size during the download.
+  ${If} $DownloadedBytes > ${DownloadMaxSizeBytes}
+    InetBgDL::Get /RESET /END
+    StrCpy $DownloadReset "true"
+
+    ${If} $DownloadRetryCount >= ${DownloadMaxRetries}
+      ; Use a timer so the UI has a chance to update
+      ${NSD_CreateTimer} DisplayDownloadError ${InstallIntervalMS}
+    ${Else}
+      ${NSD_CreateTimer} StartDownload ${DownloadIntervalMS}
+    ${EndIf}
+    Return
+  ${EndIf}
+
+  ${If} $IsDownloadFinished != "true"
+    ${If} $2 == 0
+      ${NSD_KillTimer} OnDownload
+      StrCpy $IsDownloadFinished "true"
+      System::Call "kernel32::GetTickCount()l .s"
+      Pop $EndDownloadPhaseTickCount
+
+      StrCpy $DownloadedBytes "$DownloadSizeBytes"
+
+      ; When a download has finished handle the case where the  downloaded size
+      ; is less than the minimum expected size or greater than the maximum
+      ; expected size during the download.
+      ${If} $DownloadedBytes < ${DownloadMinSizeBytes}
+      ${OrIf} $DownloadedBytes > ${DownloadMaxSizeBytes}
+        InetBgDL::Get /RESET /END
+        StrCpy $DownloadReset "true"
+
+        ${If} $DownloadRetryCount >= ${DownloadMaxRetries}
+          ; Use a timer so the UI has a chance to update
+          ${NSD_CreateTimer} DisplayDownloadError ${InstallIntervalMS}
+        ${Else}
+          ${NSD_CreateTimer} StartDownload ${DownloadIntervalMS}
+        ${EndIf}
+        Return
+      ${EndIf}
+
+      ; Update the progress bars first in the UI change so they take affect
+      ; before other UI changes.
+      StrCpy $ProgressCompleted "${PROGRESS_BAR_DOWNLOAD_END_STEP}"
+      Call SetProgressBars
+
+      ; Disable the Cancel button during the install
+      GetDlgItem $5 $HWNDPARENT 2
+      EnableWindow $5 0
+
+      ; Open a handle to prevent modification of the full installer
+      StrCpy $R9 "${INVALID_HANDLE_VALUE}"
+      System::Call 'kernel32::CreateFileW(w "$PLUGINSDIR\download.exe", \
+                                          i ${GENERIC_READ}, \
+                                          i ${FILE_SHARE_READ}, i 0, \
+                                          i ${OPEN_EXISTING}, i 0, i 0) i .R9'
+      StrCpy $HandleDownload "$R9"
+
+      ${If} $HandleDownload == ${INVALID_HANDLE_VALUE}
+        StrCpy $ExitCode "${ERR_PREINSTALL_INVALID_HANDLE}"
+        StrCpy $0 "0"
+        StrCpy $1 "0"
+      ${Else}
+        CertCheck::VerifyCertTrust "$PLUGINSDIR\download.exe"
+        Pop $0
+        CertCheck::VerifyCertNameIssuer "$PLUGINSDIR\download.exe" \
+                                        "${CertNameDownload}" "${CertIssuerDownload}"
+        Pop $1
+        ${If} $0 == 0
+        ${AndIf} $1 == 0
+          StrCpy $ExitCode "${ERR_PREINSTALL_CERT_UNTRUSTED_AND_ATTRIBUTES}"
+        ${ElseIf} $0 == 0
+          StrCpy $ExitCode "${ERR_PREINSTALL_CERT_UNTRUSTED}"
+        ${ElseIf}  $1 == 0
+          StrCpy $ExitCode "${ERR_PREINSTALL_CERT_ATTRIBUTES}"
+        ${EndIf}
+      ${EndIf}
+
+      System::Call "kernel32::GetTickCount()l .s"
+      Pop $EndPreInstallPhaseTickCount
+
+      ${If} $0 == 0
+      ${OrIf} $1 == 0
+        ; Use a timer so the UI has a chance to update
+        ${NSD_CreateTimer} DisplayDownloadError ${InstallIntervalMS}
+        Return
+      ${EndIf}
+
+      ; Instead of extracting the files we use the downloaded installer to
+      ; install in case it needs to perform operations that the stub doesn't
+      ; know about.
+      WriteINIStr "$PLUGINSDIR\${CONFIG_INI}" "Install" "InstallDirectoryPath" "$INSTDIR"
+      ; Don't create the QuickLaunch or Taskbar shortcut from the launched installer
+      WriteINIStr "$PLUGINSDIR\${CONFIG_INI}" "Install" "QuickLaunchShortcut" "false"
+
+      ; Always create a start menu shortcut, so the user always has some way
+      ; to access the application.
+      WriteINIStr "$PLUGINSDIR\${CONFIG_INI}" "Install" "StartMenuShortcuts" "true"
+
+      ; Either avoid or force adding a taskbar pin and desktop shortcut
+      ; based on the checkbox value.
+      ${If} $CheckboxShortcuts == 0
+        WriteINIStr "$PLUGINSDIR\${CONFIG_INI}" "Install" "TaskbarShortcut" "false"
+        WriteINIStr "$PLUGINSDIR\${CONFIG_INI}" "Install" "DesktopShortcut" "false"
+      ${Else}
+        WriteINIStr "$PLUGINSDIR\${CONFIG_INI}" "Install" "TaskbarShortcut" "true"
+        WriteINIStr "$PLUGINSDIR\${CONFIG_INI}" "Install" "DesktopShortcut" "true"
+      ${EndIf}
+
+!ifdef MOZ_MAINTENANCE_SERVICE
+      ${If} $CheckboxInstallMaintSvc == 1
+        WriteINIStr "$PLUGINSDIR\${CONFIG_INI}" "Install" "MaintenanceService" "true"
+      ${Else}
+        WriteINIStr "$PLUGINSDIR\${CONFIG_INI}" "Install" "MaintenanceService" "false"
+      ${EndIf}
+!else
+      WriteINIStr "$PLUGINSDIR\${CONFIG_INI}" "Install" "MaintenanceService" "false"
+!endif
+
+      ; Delete the taskbar shortcut history to ensure we do the right thing based on
+      ; the config file above.
+      ${GetShortcutsLogPath} $0
+      Delete "$0"
+
+      ${RemovePrecompleteEntries} "false"
+
+      ; Delete the install.log and let the full installer create it. When the
+      ; installer closes it we can detect that it has completed.
+      Delete "$INSTDIR\install.log"
+
+      ; Delete firefox.exe.moz-upgrade and firefox.exe.moz-delete if it exists
+      ; since it being present will require an OS restart for the full
+      ; installer.
+      Delete "$INSTDIR\${FileMainEXE}.moz-upgrade"
+      Delete "$INSTDIR\${FileMainEXE}.moz-delete"
+
+      System::Call "kernel32::GetTickCount()l .s"
+      Pop $EndPreInstallPhaseTickCount
+
+      Exec "$\"$PLUGINSDIR\download.exe$\" /INI=$PLUGINSDIR\${CONFIG_INI}"
+      ${NSD_CreateTimer} CheckInstall ${InstallIntervalMS}
+    ${Else}
+      StrCpy $DownloadedBytes "$3"
+      System::Int64Op $DownloadedBytes * ${PROGRESS_BAR_DOWNLOAD_END_STEP}
+      Pop $ProgressCompleted
+      System::Int64Op $ProgressCompleted / $DownloadSizeBytes
+      Pop $ProgressCompleted
+      Call SetProgressBars
+    ${EndIf}
+  ${EndIf}
+FunctionEnd
+
+Function SendPing
+  ${NSD_KillTimer} NextBlurb
+  ${NSD_KillTimer} ClearBlurb
+  HideWindow
+
+  ${If} $CheckboxSendPing == 1
+    ; Get the tick count for the completion of all phases.
+    System::Call "kernel32::GetTickCount()l .s"
+    Pop $EndFinishPhaseTickCount
+
+    ; When the value of $IsDownloadFinished is false the download was started
+    ; but didn't finish. In this case the tick count stored in
+    ; $EndFinishPhaseTickCount is used to determine how long the download was
+    ; in progress.
+    ${If} "$IsDownloadFinished" == "false"
+    ${OrIf} "$EndDownloadPhaseTickCount" == ""
+      StrCpy $EndDownloadPhaseTickCount "$EndFinishPhaseTickCount"
+      ; Cancel the download in progress
+      InetBgDL::Get /RESET /END
+    ${EndIf}
+
+
+    ; When $DownloadFirstTransferSeconds equals an empty string the download
+    ; never successfully started so set the value to 0. It will be possible to
+    ; determine that the download didn't successfully start from the seconds for
+    ; the last download.
+    ${If} "$DownloadFirstTransferSeconds" == ""
+      StrCpy $DownloadFirstTransferSeconds "0"
+    ${EndIf}
+
+    ; When $StartLastDownloadTickCount equals an empty string the download never
+    ; successfully started so set the value to $EndDownloadPhaseTickCount to
+    ; compute the correct value.
+    ${If} $StartLastDownloadTickCount == ""
+      ; This could happen if the download never successfully starts
+      StrCpy $StartLastDownloadTickCount "$EndDownloadPhaseTickCount"
+    ${EndIf}
+
+    ; When $EndPreInstallPhaseTickCount equals 0 the installation phase was
+    ; never completed so set its value to $EndFinishPhaseTickCount to compute
+    ; the correct value.
+    ${If} "$EndPreInstallPhaseTickCount" == "0"
+      StrCpy $EndPreInstallPhaseTickCount "$EndFinishPhaseTickCount"
+    ${EndIf}
+
+    ; When $EndInstallPhaseTickCount equals 0 the installation phase was never
+    ; completed so set its value to $EndFinishPhaseTickCount to compute the
+    ; correct value.
+    ${If} "$EndInstallPhaseTickCount" == "0"
+      StrCpy $EndInstallPhaseTickCount "$EndFinishPhaseTickCount"
+    ${EndIf}
+
+    ; Get the seconds elapsed from the start of the download phase to the end of
+    ; the download phase.
+    ${GetSecondsElapsed} "$StartDownloadPhaseTickCount" "$EndDownloadPhaseTickCount" $0
+
+    ; Get the seconds elapsed from the start of the last download to the end of
+    ; the last download.
+    ${GetSecondsElapsed} "$StartLastDownloadTickCount" "$EndDownloadPhaseTickCount" $1
+
+    ; Get the seconds elapsed from the end of the download phase to the
+    ; completion of the pre-installation check phase.
+    ${GetSecondsElapsed} "$EndDownloadPhaseTickCount" "$EndPreInstallPhaseTickCount" $2
+
+    ; Get the seconds elapsed from the end of the pre-installation check phase
+    ; to the completion of the installation phase.
+    ${GetSecondsElapsed} "$EndPreInstallPhaseTickCount" "$EndInstallPhaseTickCount" $3
+
+    ; Get the seconds elapsed from the end of the installation phase to the
+    ; completion of all phases.
+    ${GetSecondsElapsed} "$EndInstallPhaseTickCount" "$EndFinishPhaseTickCount" $4
+
+    ${If} $DroplistArch == "$(VERSION_64BIT)"
+      StrCpy $R0 "1"
+    ${Else}
+      StrCpy $R0 "0"
+    ${EndIf}
+
+    ${If} ${RunningX64}
+      StrCpy $R1 "1"
+    ${Else}
+      StrCpy $R1 "0"
+    ${EndIf}
+
+    ; Though these values are sometimes incorrect due to bug 444664 it happens
+    ; so rarely it isn't worth working around it by reading the registry values.
+    ${WinVerGetMajor} $5
+    ${WinVerGetMinor} $6
+    ${WinVerGetBuild} $7
+    ${WinVerGetServicePackLevel} $8
+    ${If} ${IsServerOS}
+      StrCpy $9 "1"
+    ${Else}
+      StrCpy $9 "0"
+    ${EndIf}
+
+    ${If} "$ExitCode" == "${ERR_SUCCESS}"
+      ReadINIStr $R5 "$INSTDIR\application.ini" "App" "Version"
+      ReadINIStr $R6 "$INSTDIR\application.ini" "App" "BuildID"
+    ${Else}
+      StrCpy $R5 "0"
+      StrCpy $R6 "0"
+    ${EndIf}
+
+    ; Whether installed into the default installation directory
+    ${GetLongPath} "$INSTDIR" $R7
+    ${GetLongPath} "$InitialInstallDir" $R8
+    ${If} "$R7" == "$R8"
+      StrCpy $R7 "1"
+    ${Else}
+      StrCpy $R7 "0"
+    ${EndIf}
+
+    ClearErrors
+    WriteRegStr HKLM "Software\Mozilla" "${BrandShortName}InstallerTest" \
+                     "Write Test"
+    ${If} ${Errors}
+      StrCpy $R8 "0"
+    ${Else}
+      DeleteRegValue HKLM "Software\Mozilla" "${BrandShortName}InstallerTest"
+      StrCpy $R8 "1"
+    ${EndIf}
+
+    ${If} "$DownloadServerIP" == ""
+      StrCpy $DownloadServerIP "Unknown"
+    ${EndIf}
+
     StrCpy $R2 ""
     SetShellVarContext current ; Set SHCTX to the current user
     ReadRegStr $R2 HKCU "Software\Classes\http\shell\open\command" ""
@@ -843,1015 +1337,6 @@
         StrCpy $R3 "1"
       ${Else}
         StrCpy $R3 "0"
-      ${EndIf}
-    ${EndIf}
-
-!ifdef STUB_DEBUG
-    MessageBox MB_OK "${BaseURLStubPing} \
-                      $\nStub URL Version = ${StubURLVersion}${StubURLVersionAppend} \
-                      $\nBuild Channel = ${Channel} \
-                      $\nUpdate Channel = ${UpdateChannel} \
-                      $\nLocale = ${AB_CD} \
-                      $\nFirefox x64 = $R0 \
-                      $\nRunning x64 Windows = $R1 \
-                      $\nMajor = $5 \
-                      $\nMinor = $6 \
-                      $\nBuild = $7 \
-                      $\nServicePack = $8 \
-                      $\nIsServer = $9 \
-                      $\nExit Code = $ExitCode \
-                      $\nFirefox Launch Code = $FirefoxLaunchCode \
-                      $\nDownload Retry Count = $DownloadRetryCount \
-                      $\nDownloaded Bytes = $DownloadedBytes \
-                      $\nDownload Size Bytes = $DownloadSizeBytes \
-                      $\nIntroduction Phase Seconds = $IntroPhaseSeconds \
-                      $\nOptions Phase Seconds = $OptionsPhaseSeconds \
-                      $\nDownload Phase Seconds = $0 \
-                      $\nLast Download Seconds = $1 \
-                      $\nDownload First Transfer Seconds = $DownloadFirstTransferSeconds \
-                      $\nPreinstall Phase Seconds = $2 \
-                      $\nInstall Phase Seconds = $3 \
-                      $\nFinish Phase Seconds = $4 \
-                      $\nInitial Install Requirements Code = $InitialInstallRequirementsCode \
-                      $\nOpened Download Page = $OpenedDownloadPage \
-                      $\nExisting Profile = $ExistingProfile \
-                      $\nExisting Version = $ExistingVersion \
-                      $\nExisting Build ID = $ExistingBuildID \
-                      $\nNew Version = $R5 \
-                      $\nNew Build ID = $R6 \
-                      $\nDefault Install Dir = $R7 \
-                      $\nHas Admin = $R8 \
-                      $\nDefault Status = $R2 \
-                      $\nSet As Sefault Status = $R3 \
-                      $\nDownload Server IP = $DownloadServerIP \
-                      $\nPost-Signing Data = $PostSigningData"
-    ; The following will exit the installer
-    SetAutoClose true
-    StrCpy $R9 "2"
-    Call RelativeGotoPage
-!else
-    ${NSD_CreateTimer} OnPing ${DownloadIntervalMS}
-    InetBgDL::Get "${BaseURLStubPing}/${StubURLVersion}${StubURLVersionAppend}/${Channel}/${UpdateChannel}/${AB_CD}/$R0/$R1/$5/$6/$7/$8/$9/$ExitCode/$FirefoxLaunchCode/$DownloadRetryCount/$DownloadedBytes/$DownloadSizeBytes/$IntroPhaseSeconds/$OptionsPhaseSeconds/$0/$1/$DownloadFirstTransferSeconds/$2/$3/$4/$InitialInstallRequirementsCode/$OpenedDownloadPage/$ExistingProfile/$ExistingVersion/$ExistingBuildID/$R5/$R6/$R7/$R8/$R2/$R3/$DownloadServerIP/$PostSigningData" \
-                  "$PLUGINSDIR\_temp" /END
-!endif
-  ${Else}
-    ${If} "$IsDownloadFinished" == "false"
-      ; Cancel the download in progress
-      InetBgDL::Get /RESET /END
-    ${EndIf}
-    ; The following will exit the installer
-    SetAutoClose true
-    StrCpy $R9 "2"
-    Call RelativeGotoPage
-  ${EndIf}
-=======
-  StrCpy $R9 1
-  Call RelativeGotoPage
->>>>>>> a17af05f
-FunctionEnd
-
-Function createInstall
-  ; Begin setting up the download/install window
-
-  nsDialogs::Create /NOUNLOAD 1018
-  Pop $Dialog
-
-  SetCtlColors $HWNDPARENT ${FOOTER_CONTROL_TEXT_COLOR_NORMAL} ${FOOTER_BKGRD_COLOR}
-
-<<<<<<< HEAD
-  StrCpy $ExistingTopDir ""
-  StrCpy $ControlTopAdjustment 0
-
-  ; Convert the options item width to pixels, so we can tell when a text string
-  ; exceeds this width and needs multiple lines.
-  StrCpy $2 "${OPTIONS_ITEM_WIDTH_DU}" -1
-  IntOp $2 $2 - 14 ; subtract approximate width of a checkbox
-  System::Call "*(i r2,i,i,i) p .r3"
-  System::Call "user32::MapDialogRect(p $HWNDPARENT, p r3)"
-  System::Call "*$3(i .s,i,i,i)"
-  Pop $OptionsItemWidthPX
-  System::Free $3
-
-  nsDialogs::Create /NOUNLOAD 1018
-  Pop $Dialog
-=======
->>>>>>> a17af05f
-  ; Since the text color for controls is set in this Dialog the foreground and
-  ; background colors of the Dialog must also be hardcoded.
-  SetCtlColors $Dialog ${COMMON_TEXT_COLOR_NORMAL} ${COMMON_BKGRD_COLOR}
-
-<<<<<<< HEAD
-  ${NSD_CreateLabel} ${OPTIONS_ITEM_EDGE_DU} 25u ${OPTIONS_ITEM_WIDTH_DU} \
-                     12u "$(DEST_FOLDER)"
-  Pop $0
-  SetCtlColors $0 ${COMMON_TEXT_COLOR_NORMAL} ${COMMON_BKGRD_COLOR}
-  SendMessage $0 ${WM_SETFONT} $FontNormal 0
-
-  ${NSD_CreateDirRequest} ${OPTIONS_SUBITEM_EDGE_DU} 41u 159u 14u "$INSTDIR"
-  Pop $DirRequest
-  SetCtlColors $DirRequest ${COMMON_TEXT_COLOR_NORMAL} ${COMMON_BKGRD_COLOR}
-  SendMessage $DirRequest ${WM_SETFONT} $FontNormal 0
-  System::Call shlwapi::SHAutoComplete(i $DirRequest, i ${SHACF_FILESYSTEM})
-  ${NSD_OnChange} $DirRequest OnChange_DirRequest
-
-!ifdef ${AB_CD}_rtl
-  ; Remove the RTL styling from the directory request text box
-  ${RemoveStyle} $DirRequest ${SS_RIGHT}
-  ${RemoveExStyle} $DirRequest ${WS_EX_RIGHT}
-  ${RemoveExStyle} $DirRequest ${WS_EX_RTLREADING}
-  ${NSD_AddStyle} $DirRequest ${SS_LEFT}
-  ${NSD_AddExStyle} $DirRequest ${WS_EX_LTRREADING}|${WS_EX_LEFT}
-!endif
-
-  ${NSD_CreateBrowseButton} 280u 41u 50u 14u "$(BROWSE_BUTTON)"
-  Pop $ButtonBrowse
-  SetCtlColors $ButtonBrowse "" ${COMMON_BKGRD_COLOR}
-  ${NSD_OnClick} $ButtonBrowse OnClick_ButtonBrowse
-
-  ; Get the number of pixels from the left of the Dialog to the right side of
-  ; the "Space Required:" and "Space Available:" labels prior to setting RTL so
-  ; the correct position of the controls can be set by NSIS for RTL locales.
-
-  ; Get the width and height of both labels and use the tallest for the height
-  ; and the widest to calculate where to place the labels after these labels.
-  ${GetTextExtent} "$(SPACE_REQUIRED)" $FontItalic $0 $1
-  ${GetTextExtent} "$(SPACE_AVAILABLE)" $FontItalic $2 $3
-  ${If} $1 > $3
-    StrCpy $ControlHeightPX "$1"
-  ${Else}
-    StrCpy $ControlHeightPX "$3"
-  ${EndIf}
-
-  IntOp $0 $0 + 8 ; Add padding to the control's width
-  ; Make both controls the same width as the widest control
-  ${NSD_CreateLabelCenter} ${OPTIONS_SUBITEM_EDGE_DU} 59u $0 $ControlHeightPX "$(SPACE_REQUIRED)"
-  Pop $5
-  SetCtlColors $5 ${COMMON_TEXT_COLOR_FADED} ${COMMON_BKGRD_COLOR}
-  SendMessage $5 ${WM_SETFONT} $FontItalic 0
-
-  IntOp $2 $2 + 8 ; Add padding to the control's width
-  ${NSD_CreateLabelCenter} ${OPTIONS_SUBITEM_EDGE_DU} 70u $2 $ControlHeightPX "$(SPACE_AVAILABLE)"
-  Pop $6
-  SetCtlColors $6 ${COMMON_TEXT_COLOR_FADED} ${COMMON_BKGRD_COLOR}
-  SendMessage $6 ${WM_SETFONT} $FontItalic 0
-
-  ; Use the widest label for aligning the labels next to them
-  ${If} $0 > $2
-    StrCpy $6 "$5"
-  ${EndIf}
-  FindWindow $1 "#32770" "" $HWNDPARENT
-  ${GetDlgItemEndPX} $6 $ControlRightPX
-
-  IntOp $ControlRightPX $ControlRightPX + 6
-
-  ${NSD_CreateLabel} $ControlRightPX 59u 100% $ControlHeightPX \
-                     "${APPROXIMATE_REQUIRED_SPACE_MB} $(MEGA)$(BYTE)"
-  Pop $7
-  SetCtlColors $7 ${COMMON_TEXT_COLOR_NORMAL} ${COMMON_BKGRD_COLOR}
-  SendMessage $7 ${WM_SETFONT} $FontNormal 0
-
-  ; Create the free space label with an empty string and update it by calling
-  ; UpdateFreeSpaceLabel
-  ${NSD_CreateLabel} $ControlRightPX 70u 100% $ControlHeightPX " "
-  Pop $LabelFreeSpace
-  SetCtlColors $LabelFreeSpace ${COMMON_TEXT_COLOR_NORMAL} ${COMMON_BKGRD_COLOR}
-  SendMessage $LabelFreeSpace ${WM_SETFONT} $FontNormal 0
-
-  Call UpdateFreeSpaceLabel
-
-  ${If} ${AtLeastWin7}
-    StrCpy $0 "$(ADD_SC_DESKTOP_TASKBAR)"
-  ${Else}
-    StrCpy $0 "$(ADD_SC_DESKTOP_QUICKLAUNCHBAR)"
-  ${EndIf}
-
-  ; In some locales, this string may be too long to fit on one line.
-  ; In that case, we'll need to give the control two lines worth of height.
-  StrCpy $1 12 ; single line height
-  ${GetTextExtent} $0 $FontNormal $R1 $R2
-  ${If} $R1 > $OptionsItemWidthPX
-    ; Add a second line to the control height.
-    IntOp $1 $1 + 12
-    ; The rest of the controls will have to be lower to account for this label
-    ; needing two lines worth of height.
-    IntOp $ControlTopAdjustment $ControlTopAdjustment + 12
-  ${EndIf}
-  ${NSD_CreateCheckbox} ${OPTIONS_ITEM_EDGE_DU} 100u \
-                        ${OPTIONS_ITEM_WIDTH_DU} "$1u" "$0"
-  Pop $CheckboxShortcuts
-  ; The uxtheme must be disabled on checkboxes in order to override the system
-  ; font color.
-  System::Call 'uxtheme::SetWindowTheme(i $CheckboxShortcuts, w " ", w " ")'
-  SetCtlColors $CheckboxShortcuts ${COMMON_TEXT_COLOR_NORMAL} ${COMMON_BKGRD_COLOR}
-  SendMessage $CheckboxShortcuts ${WM_SETFONT} $FontNormal 0
-  ${NSD_Check} $CheckboxShortcuts
-
-  IntOp $0 116 + $ControlTopAdjustment
-  ; In some locales, this string may be too long to fit on one line.
-  ; In that case, we'll need to give the control two lines worth of height.
-  StrCpy $1 12 ; single line height
-  ${GetTextExtent} "$(SEND_PING)" $FontNormal $R1 $R2
-  ${If} $R1 > $OptionsItemWidthPX
-    ; Add a second line to the control height.
-    IntOp $1 $1 + 12
-    ; The rest of the controls will have to be lower to account for this label
-    ; needing two lines worth of height.
-    IntOp $ControlTopAdjustment $ControlTopAdjustment + 12
-  ${EndIf}
-  ${NSD_CreateCheckbox} ${OPTIONS_ITEM_EDGE_DU} "$0u" ${OPTIONS_ITEM_WIDTH_DU} \
-                        "$1u" "$(SEND_PING)"
-  Pop $CheckboxSendPing
-  ; The uxtheme must be disabled on checkboxes in order to override the system
-  ; font color.
-  System::Call 'uxtheme::SetWindowTheme(i $CheckboxSendPing, w " ", w " ")'
-  SetCtlColors $CheckboxSendPing ${COMMON_TEXT_COLOR_NORMAL} ${COMMON_BKGRD_COLOR}
-  SendMessage $CheckboxSendPing ${WM_SETFONT} $FontNormal 0
-  ${NSD_Check} $CheckboxSendPing
-
-!ifdef MOZ_MAINTENANCE_SERVICE
-  StrCpy $CheckboxInstallMaintSvc "0"
-  ; We can only install the maintenance service if the user is an admin.
-  Call IsUserAdmin
-  Pop $0
-
-  ${If} $0 == "true"
-    ; Only show the maintenance service checkbox if we have write access to HKLM
-    DeleteRegValue HKLM "Software\Mozilla" "${BrandShortName}InstallerTest"
-    ClearErrors
-    WriteRegStr HKLM "Software\Mozilla" "${BrandShortName}InstallerTest" \
-                     "Write Test"
-    ${IfNot} ${Errors}
-      DeleteRegValue HKLM "Software\Mozilla" "${BrandShortName}InstallerTest"
-      ; Read the registry instead of using ServicesHelper::IsInstalled so the
-      ; plugin isn't included in the stub installer to lessen its size.
-      ClearErrors
-      ReadRegStr $0 HKLM "SYSTEM\CurrentControlSet\services\MozillaMaintenance" "ImagePath"
-      ${If} ${Errors}
-        IntOp $0 132 + $ControlTopAdjustment
-        ; In some locales, this string may be too long to fit on one line.
-        ; In that case, we'll need to give the control two lines worth of height.
-        StrCpy $1 12 ; single line height
-        ${GetTextExtent} "$(INSTALL_MAINT_SERVICE)" $FontNormal $R1 $R2
-        ${If} $R1 > $OptionsItemWidthPX
-          ; Add a second line to the control height.
-          IntOp $1 $1 + 12
-          ; The rest of the controls will have to be lower to account for this label
-          ; needing two lines worth of height.
-          IntOp $ControlTopAdjustment $ControlTopAdjustment + 12
-        ${EndIf}
-        ${NSD_CreateCheckbox} ${OPTIONS_ITEM_EDGE_DU} "$0u" ${OPTIONS_ITEM_WIDTH_DU} \
-                              "$1u" "$(INSTALL_MAINT_SERVICE)"
-        Pop $CheckboxInstallMaintSvc
-        System::Call 'uxtheme::SetWindowTheme(i $CheckboxInstallMaintSvc, w " ", w " ")'
-        SetCtlColors $CheckboxInstallMaintSvc ${COMMON_TEXT_COLOR_NORMAL} ${COMMON_BKGRD_COLOR}
-        SendMessage $CheckboxInstallMaintSvc ${WM_SETFONT} $FontNormal 0
-        ${NSD_Check} $CheckboxInstallMaintSvc
-        ; Since we're adding in an optional control, remember the lower the ones
-        ; that come after it.
-        IntOp $ControlTopAdjustment 20 + $ControlTopAdjustment
-      ${EndIf}
-    ${EndIf}
-  ${EndIf}
-!endif
-
-  ${If} ${RunningX64}
-    ; Get the exact pixel width we're going to need for this label.
-    ; The label string has a keyboard accelerator, which is an '&' that's in
-    ; the string but is not rendered, and GetTextExtent doesn't account for
-    ; those, so remove them first. Also handle any escaped &'s ("&&").
-    StrCpy $R0 "$(ARCH_DROPLIST_LABEL)"
-    StrCpy $R1 ""
-    ${Do}
-      ${StrTok} $R2 $R0 "&" 0 0
-      StrCpy $R1 "$R1$R2"
-      StrLen $R3 $R2
-      IntOp $R3 $R3 + 1
-      StrCpy $R0 $R0 "" $R3
-      StrCpy $R4 $R0 1
-      ${If} $R4 == "&"
-        StrCpy $R1 "$R1&"
-        StrCpy $R0 $R0 "" 1
-      ${EndIf}
-    ${LoopUntil} $R0 == ""
-
-    ${GetTextExtent} $R1 $FontNormal $R0 $R1
-    IntOp $0 134 + $ControlTopAdjustment
-    ${NSD_CreateLabel} ${OPTIONS_ITEM_EDGE_DU} "$0u" $R0 $R1 "$(ARCH_DROPLIST_LABEL)"
-    Pop $0
-    SetCtlColors $0 ${COMMON_TEXT_COLOR_NORMAL} ${COMMON_BKGRD_COLOR}
-    SendMessage $0 ${WM_SETFONT} $FontNormal 0
-
-    ; Set the dropdown list size to the same as the larger of the two options.
-    ${GetTextExtent} "$(VERSION_32BIT)" $FontNormal $R0 $R1
-    ${GetTextExtent} "$(VERSION_64BIT)" $FontNormal $R2 $R3
-    ${If} $R0 < $R2
-      StrCpy $R0 $R2
-    ${EndIf}
-    ${If} $R1 < $R3
-      StrCpy $R3 $R1
-    ${EndIf}
-    ; Add enough width for the dropdown button. How wide the button is depends
-    ; on he system display scaling setting, which we cannot easily determine,
-    ; so just use a value that works fine for a setting of 200% and adds a
-    ; little too much padding for settings below that.
-    IntOp $R0 $R0 + 56
-
-    ; Put the droplist right after the label, with some padding.
-    ${GetDlgItemEndPX} $0 $ControlRightPX
-    IntOp $ControlRightPX $ControlRightPX + 4
-    IntOp $0 132 + $ControlTopAdjustment
-    ${NSD_CreateDropList} $ControlRightPX "$0u" $R0 $R3 ""
-    Pop $DroplistArch
-    ${NSD_CB_AddString} $DroplistArch "$(VERSION_32BIT)"
-    ${NSD_CB_AddString} $DroplistArch "$(VERSION_64BIT)"
-    ${NSD_OnChange} $DroplistArch OnChange_DroplistArch
-    ; The uxtheme must be disabled in order to override the system colors.
-    System::Call 'uxtheme::SetWindowTheme(i $DroplistArch, w " ", w " ")'
-    SetCtlColors $DroplistArch ${COMMON_TEXT_COLOR_NORMAL} ${COMMON_BKGRD_COLOR}
-    SendMessage $DroplistArch ${WM_SETFONT} $FontNormal 0
-    ${NSD_CB_SelectString} $DroplistArch "$(VERSION_64BIT)"
-  ${EndIf}
-
-  GetDlgItem $0 $HWNDPARENT 1 ; Install button
-  ${If} ${FileExists} "$INSTDIR\${FileMainEXE}"
-    SendMessage $0 ${WM_SETTEXT} 0 "STR:$(UPGRADE_BUTTON)"
-  ${Else}
-    SendMessage $0 ${WM_SETTEXT} 0 "STR:$(INSTALL_BUTTON)"
-  ${EndIf}
-  ${NSD_SetFocus} $0
-
-  GetDlgItem $0 $HWNDPARENT 2 ; Cancel button
-  SendMessage $0 ${WM_SETTEXT} 0 "STR:$(CANCEL_BUTTON)"
-
-  GetDlgItem $0 $HWNDPARENT 3 ; Back button used for Options
-  EnableWindow $0 0
-  ShowWindow $0 ${SW_HIDE}
-
-  ; If the option button was not clicked display the reason for what needs to be
-  ; resolved to continue the installation.
-  ${If} "$WasOptionsButtonClicked" != "1"
-    ${If} "$CanWriteToInstallDir" == "false"
-      MessageBox MB_OK|MB_ICONEXCLAMATION "$(WARN_WRITE_ACCESS)"
-    ${ElseIf} "$HasRequiredSpaceAvailable" == "false"
-      MessageBox MB_OK|MB_ICONEXCLAMATION "$(WARN_DISK_SPACE)"
-    ${EndIf}
-  ${EndIf}
-
-  System::Call "kernel32::GetTickCount()l .s"
-  Pop $StartOptionsPhaseTickCount
-
-  LockWindow off
-  nsDialogs::Show
-FunctionEnd
-
-Function leaveOptions
-  LockWindow on
-
-  ${GetRoot} "$INSTDIR" $0
-  ${GetLongPath} "$INSTDIR" $INSTDIR
-  ${GetLongPath} "$0" $0
-  ${If} "$INSTDIR" == "$0"
-    LockWindow off
-    MessageBox MB_OK|MB_ICONEXCLAMATION "$(WARN_ROOT_INSTALL)"
-    Abort ; Stay on the page
-  ${EndIf}
-
-  Call CanWrite
-  ${If} "$CanWriteToInstallDir" == "false"
-    LockWindow off
-    MessageBox MB_OK|MB_ICONEXCLAMATION "$(WARN_WRITE_ACCESS)"
-    Abort ; Stay on the page
-  ${EndIf}
-
-  Call CheckSpace
-  ${If} "$HasRequiredSpaceAvailable" == "false"
-    LockWindow off
-    MessageBox MB_OK|MB_ICONEXCLAMATION "$(WARN_DISK_SPACE)"
-    Abort ; Stay on the page
-  ${EndIf}
-
-  System::Call "kernel32::GetTickCount()l .s"
-  Pop $0
-  ${GetSecondsElapsed} "$StartOptionsPhaseTickCount" "$0" $OptionsPhaseSeconds
-  ; It is possible for this value to be 0 if the user clicks fast enough so
-  ; increment the value by 1 if it is 0.
-  ${If} $OptionsPhaseSeconds == 0
-    IntOp $OptionsPhaseSeconds $OptionsPhaseSeconds + 1
-  ${EndIf}
-
-  ${NSD_GetState} $CheckboxShortcuts $CheckboxShortcuts
-  ${NSD_GetText} $DroplistArch $DroplistArch
-  ${NSD_GetState} $CheckboxSendPing $CheckboxSendPing
-!ifdef MOZ_MAINTENANCE_SERVICE
-  ${NSD_GetState} $CheckboxInstallMaintSvc $CheckboxInstallMaintSvc
-!endif
-
-FunctionEnd
-=======
-  FindWindow $7 "#32770" "" $HWNDPARENT
-  ${GetDlgItemWidthHeight} $HWNDPARENT $8 $9
->>>>>>> a17af05f
-
-  ; Resize the Dialog to fill the entire window
-  System::Call 'user32::MoveWindow(i$Dialog,i0,i0,i $8,i $9,i0)'
-
-  ; The header string may need more than half the width of the window, but it's
-  ; currently not close to needing multiple lines in any localization.
-  ${NSD_CreateLabelCenter} 0% ${NOW_INSTALLING_TOP_DU} 100% 47u "$(STUB_INSTALLING_LABEL)"
-  Pop $0
-  SendMessage $0 ${WM_SETFONT} $FontInstalling 0
-  SetCtlColors $0 ${INSTALL_BLURB_TEXT_COLOR} transparent
-
-  ${NSD_CreateLabelCenter} 0% ${INSTALL_BLURB_TOP_DU} 100% 60u "$(STUB_BLURB1)"
-  Pop $LabelBlurb
-  SendMessage $LabelBlurb ${WM_SETFONT} $FontBlurb 0
-  SetCtlColors $LabelBlurb ${INSTALL_BLURB_TEXT_COLOR} transparent
-
-  StrCpy $CurrentBlurbIdx "0"
-
-  ${GetTextWidthHeight} "$(STUB_BLURB_FOOTER2)" $FontFooter \
-    ${INSTALL_FOOTER_WIDTH_DU} $R1 $R2
-  !ifdef ${AB_CD}_rtl
-    nsDialogs::CreateControl STATIC ${DEFAULT_STYLES}|${SS_NOTIFY} \
-      ${WS_EX_TRANSPARENT} 30u ${INSTALL_FOOTER_TOP_DU} ${INSTALL_FOOTER_WIDTH_DU} "$R2u" \
-      "$(STUB_BLURB_FOOTER2)"
-  !else
-    nsDialogs::CreateControl STATIC ${DEFAULT_STYLES}|${SS_NOTIFY}|${SS_RIGHT} \
-      ${WS_EX_TRANSPARENT} 175u ${INSTALL_FOOTER_TOP_DU} ${INSTALL_FOOTER_WIDTH_DU} "$R2u" \
-      "$(STUB_BLURB_FOOTER2)"
-  !endif
-  Pop $0
-  SendMessage $0 ${WM_SETFONT} $FontFooter 0
-  SetCtlColors $0 ${INSTALL_BLURB_TEXT_COLOR} transparent
-
-  ${NSD_CreateProgressBar} 20% ${PROGRESS_BAR_TOP_DU} 60% 12u ""
-  Pop $Progressbar
-  ${NSD_AddStyle} $Progressbar ${PBS_MARQUEE}
-  SendMessage $Progressbar ${PBM_SETMARQUEE} 1 \
-              $ProgressbarMarqueeIntervalMS ; start=1|stop=0 interval(ms)=+N
-
-  ${NSD_CreateBitmap} 0 0 100% 100% ""
-  Pop $HwndBgBitmapControl
-  ${NSD_SetStretchedImage} $HwndBgBitmapControl $PLUGINSDIR\bgstub.bmp $BgBitmapImage
-  ; transparent bg on control prevents flicker on redraw
-  SetCtlColors $HwndBgBitmapControl ${INSTALL_BLURB_TEXT_COLOR} transparent
-
-  GetDlgItem $0 $HWNDPARENT 1 ; Install button
-  EnableWindow $0 0
-  ShowWindow $0 ${SW_HIDE}
-
-  GetDlgItem $0 $HWNDPARENT 3 ; Back button
-  EnableWindow $0 0
-  ShowWindow $0 ${SW_HIDE}
-
-  GetDlgItem $0 $HWNDPARENT 2 ; Cancel button
-  ; Focus the Cancel button otherwise it isn't possible to tab to it since it is
-  ; the only control that can be tabbed to.
-  ${NSD_SetFocus} $0
-  ; Kill the Cancel button's focus so pressing enter won't cancel the install.
-  SendMessage $0 ${WM_KILLFOCUS} 0 0
-  ; Hide the Cancel button, but don't disable it (or else it won't be possible
-  ; to close the window)
-  ShowWindow $0 ${SW_HIDE}
-
-  GetDlgItem $0 $HWNDPARENT 10 ; Default browser checkbox
-  ; Hiding and then disabling allows Esc to still exit the installer
-  ShowWindow $0 ${SW_HIDE}
-  EnableWindow $0 0
-
-  GetDlgItem $0 $HWNDPARENT 11 ; Footer text
-  ShowWindow $0 ${SW_HIDE}
-  EnableWindow $0 0
-
-  ; Set $DownloadReset to true so the first download tick count is measured.
-  StrCpy $DownloadReset "true"
-  StrCpy $IsDownloadFinished "false"
-  StrCpy $DownloadRetryCount "0"
-  StrCpy $DownloadedBytes "0"
-  StrCpy $StartLastDownloadTickCount ""
-  StrCpy $EndDownloadPhaseTickCount ""
-  StrCpy $DownloadFirstTransferSeconds ""
-  StrCpy $ExitCode "${ERR_DOWNLOAD_CANCEL}"
-  StrCpy $OpenedDownloadPage "0"
-
-  ClearErrors
-  ReadINIStr $ExistingVersion "$INSTDIR\application.ini" "App" "Version"
-  ${If} ${Errors}
-    StrCpy $ExistingVersion "0"
-  ${EndIf}
-
-  ClearErrors
-  ReadINIStr $ExistingBuildID "$INSTDIR\application.ini" "App" "BuildID"
-  ${If} ${Errors}
-    StrCpy $ExistingBuildID "0"
-  ${EndIf}
-
-  ${If} ${FileExists} "$LOCALAPPDATA\Mozilla\Firefox"
-    StrCpy $ExistingProfile "1"
-  ${Else}
-    StrCpy $ExistingProfile "0"
-  ${EndIf}
-
-  StrCpy $DownloadServerIP ""
-
-  System::Call "kernel32::GetTickCount()l .s"
-  Pop $StartDownloadPhaseTickCount
-
-  ${If} ${FileExists} "$INSTDIR\uninstall\uninstall.log"
-    StrCpy $InstallTotalSteps ${InstallPaveOverTotalSteps}
-  ${Else}
-    StrCpy $InstallTotalSteps ${InstallCleanTotalSteps}
-  ${EndIf}
-
-  ${ITBL3Create}
-  ${ITBL3SetProgressState} "${TBPF_INDETERMINATE}"
-
-  ${NSD_CreateTimer} StartDownload ${DownloadIntervalMS}
-  ${NSD_CreateTimer} ClearBlurb ${BlurbDisplayMS}
-
-  LockWindow off
-  nsDialogs::Show
-
-  ${NSD_FreeImage} $BgBitmapImage
-FunctionEnd
-
-Function StartDownload
-  ${NSD_KillTimer} StartDownload
-  ${If} $DroplistArch == "$(VERSION_64BIT)"
-    InetBgDL::Get "${URLStubDownload64}${URLStubDownloadAppend}" \
-                  "$PLUGINSDIR\download.exe" \
-                  /CONNECTTIMEOUT 120 /RECEIVETIMEOUT 120 /END
-  ${Else}
-    InetBgDL::Get "${URLStubDownload32}${URLStubDownloadAppend}" \
-                  "$PLUGINSDIR\download.exe" \
-                  /CONNECTTIMEOUT 120 /RECEIVETIMEOUT 120 /END
-  ${EndIf}
-  StrCpy $4 ""
-  ${NSD_CreateTimer} OnDownload ${DownloadIntervalMS}
-  ${If} ${FileExists} "$INSTDIR\${TO_BE_DELETED}"
-    RmDir /r "$INSTDIR\${TO_BE_DELETED}"
-  ${EndIf}
-FunctionEnd
-
-Function SetProgressBars
-  SendMessage $Progressbar ${PBM_SETPOS} $ProgressCompleted 0
-  ${ITBL3SetProgressValue} "$ProgressCompleted" "${PROGRESS_BAR_TOTAL_STEPS}"
-FunctionEnd
-
-Function NextBlurb
-  ${NSD_KillTimer} NextBlurb
-
-  IntOp $CurrentBlurbIdx $CurrentBlurbIdx + 1
-  IntOp $CurrentBlurbIdx $CurrentBlurbIdx % 3
-
-  ${If} $CurrentBlurbIdx == "0"
-    StrCpy $0 "$(STUB_BLURB1)"
-  ${ElseIf} $CurrentBlurbIdx == "1"
-    StrCpy $0 "$(STUB_BLURB2)"
-  ${ElseIf} $CurrentBlurbIdx == "2"
-    StrCpy $0 "$(STUB_BLURB3)"
-  ${EndIf}
-
-  SendMessage $LabelBlurb ${WM_SETTEXT} 0 "STR:$0"
-
-  ${NSD_CreateTimer} ClearBlurb ${BlurbDisplayMS}
-FunctionEnd
-
-Function ClearBlurb
-  ${NSD_KillTimer} ClearBlurb
-
-  SendMessage $LabelBlurb ${WM_SETTEXT} 0 "STR:"
-
-  ; force the background to repaint to clear the transparent label
-  System::Call "*(i,i,i,i) p .r0"
-  System::Call "user32::GetWindowRect(p $LabelBlurb, p r0)"
-  System::Call "user32::MapWindowPoints(p 0, p $HwndBgBitmapControl, p r0, i 2)"
-  System::Call "user32::InvalidateRect(p $HwndBgBitmapControl, p r0, i 0)"
-  System::Free $0
-
-  ${NSD_CreateTimer} NextBlurb ${BlurbBlankMS}
-FunctionEnd
-
-Function OnDownload
-  InetBgDL::GetStats
-  # $0 = HTTP status code, 0=Completed
-  # $1 = Completed files
-  # $2 = Remaining files
-  # $3 = Number of downloaded bytes for the current file
-  # $4 = Size of current file (Empty string if the size is unknown)
-  # /RESET must be used if status $0 > 299 (e.g. failure)
-  # When status is $0 =< 299 it is handled by InetBgDL
-  StrCpy $DownloadServerIP "$5"
-  ${If} $0 > 299
-    ${NSD_KillTimer} OnDownload
-    IntOp $DownloadRetryCount $DownloadRetryCount + 1
-    ${If} "$DownloadReset" != "true"
-      StrCpy $DownloadedBytes "0"
-      ${NSD_AddStyle} $Progressbar ${PBS_MARQUEE}
-      SendMessage $Progressbar ${PBM_SETMARQUEE} 1 \
-                  $ProgressbarMarqueeIntervalMS ; start=1|stop=0 interval(ms)=+N
-      ${ITBL3SetProgressState} "${TBPF_INDETERMINATE}"
-    ${EndIf}
-    InetBgDL::Get /RESET /END
-    StrCpy $DownloadSizeBytes ""
-    StrCpy $DownloadReset "true"
-
-    ${If} $DownloadRetryCount >= ${DownloadMaxRetries}
-      StrCpy $ExitCode "${ERR_DOWNLOAD_TOO_MANY_RETRIES}"
-      ; Use a timer so the UI has a chance to update
-      ${NSD_CreateTimer} DisplayDownloadError ${InstallIntervalMS}
-    ${Else}
-      ${NSD_CreateTimer} StartDownload ${DownloadRetryIntervalMS}
-    ${EndIf}
-    Return
-  ${EndIf}
-
-  ${If} "$DownloadReset" == "true"
-    System::Call "kernel32::GetTickCount()l .s"
-    Pop $StartLastDownloadTickCount
-    StrCpy $DownloadReset "false"
-    ; The seconds elapsed from the start of the download phase until the first
-    ; bytes are received are only recorded for the first request so it is
-    ; possible to determine connection issues for the first request.
-    ${If} "$DownloadFirstTransferSeconds" == ""
-      ; Get the seconds elapsed from the start of the download phase until the
-      ; first bytes are received.
-      ${GetSecondsElapsed} "$StartDownloadPhaseTickCount" "$StartLastDownloadTickCount" $DownloadFirstTransferSeconds
-    ${EndIf}
-  ${EndIf}
-
-  ${If} "$DownloadSizeBytes" == ""
-  ${AndIf} "$4" != ""
-    ; Handle the case where the size of the file to be downloaded is less than
-    ; the minimum expected size or greater than the maximum expected size at the
-    ; beginning of the download.
-    ${If} $4 < ${DownloadMinSizeBytes}
-    ${OrIf} $4 > ${DownloadMaxSizeBytes}
-      ${NSD_KillTimer} OnDownload
-      InetBgDL::Get /RESET /END
-      StrCpy $DownloadReset "true"
-
-      ${If} $DownloadRetryCount >= ${DownloadMaxRetries}
-        ; Use a timer so the UI has a chance to update
-        ${NSD_CreateTimer} DisplayDownloadError ${InstallIntervalMS}
-      ${Else}
-        ${NSD_CreateTimer} StartDownload ${DownloadIntervalMS}
-      ${EndIf}
-      Return
-    ${EndIf}
-
-    StrCpy $DownloadSizeBytes "$4"
-    SendMessage $Progressbar ${PBM_SETMARQUEE} 0 0 ; start=1|stop=0 interval(ms)=+N
-    ${RemoveStyle} $Progressbar ${PBS_MARQUEE}
-    StrCpy $ProgressCompleted 0
-    SendMessage $Progressbar ${PBM_SETRANGE32} $ProgressCompleted ${PROGRESS_BAR_TOTAL_STEPS}
-  ${EndIf}
-
-  ; Don't update the status until after the download starts
-  ${If} $2 != 0
-  ${AndIf} "$4" == ""
-    Return
-  ${EndIf}
-
-  ; Handle the case where the downloaded size is greater than the maximum
-  ; expected size during the download.
-  ${If} $DownloadedBytes > ${DownloadMaxSizeBytes}
-    InetBgDL::Get /RESET /END
-    StrCpy $DownloadReset "true"
-
-    ${If} $DownloadRetryCount >= ${DownloadMaxRetries}
-      ; Use a timer so the UI has a chance to update
-      ${NSD_CreateTimer} DisplayDownloadError ${InstallIntervalMS}
-    ${Else}
-      ${NSD_CreateTimer} StartDownload ${DownloadIntervalMS}
-    ${EndIf}
-    Return
-  ${EndIf}
-
-  ${If} $IsDownloadFinished != "true"
-    ${If} $2 == 0
-      ${NSD_KillTimer} OnDownload
-      StrCpy $IsDownloadFinished "true"
-      System::Call "kernel32::GetTickCount()l .s"
-      Pop $EndDownloadPhaseTickCount
-
-      StrCpy $DownloadedBytes "$DownloadSizeBytes"
-
-      ; When a download has finished handle the case where the  downloaded size
-      ; is less than the minimum expected size or greater than the maximum
-      ; expected size during the download.
-      ${If} $DownloadedBytes < ${DownloadMinSizeBytes}
-      ${OrIf} $DownloadedBytes > ${DownloadMaxSizeBytes}
-        InetBgDL::Get /RESET /END
-        StrCpy $DownloadReset "true"
-
-        ${If} $DownloadRetryCount >= ${DownloadMaxRetries}
-          ; Use a timer so the UI has a chance to update
-          ${NSD_CreateTimer} DisplayDownloadError ${InstallIntervalMS}
-        ${Else}
-          ${NSD_CreateTimer} StartDownload ${DownloadIntervalMS}
-        ${EndIf}
-        Return
-      ${EndIf}
-
-      ; Update the progress bars first in the UI change so they take affect
-      ; before other UI changes.
-      StrCpy $ProgressCompleted "${PROGRESS_BAR_DOWNLOAD_END_STEP}"
-      Call SetProgressBars
-
-      ; Disable the Cancel button during the install
-      GetDlgItem $5 $HWNDPARENT 2
-      EnableWindow $5 0
-
-      ; Open a handle to prevent modification of the full installer
-      StrCpy $R9 "${INVALID_HANDLE_VALUE}"
-      System::Call 'kernel32::CreateFileW(w "$PLUGINSDIR\download.exe", \
-                                          i ${GENERIC_READ}, \
-                                          i ${FILE_SHARE_READ}, i 0, \
-                                          i ${OPEN_EXISTING}, i 0, i 0) i .R9'
-      StrCpy $HandleDownload "$R9"
-
-      ${If} $HandleDownload == ${INVALID_HANDLE_VALUE}
-        StrCpy $ExitCode "${ERR_PREINSTALL_INVALID_HANDLE}"
-        StrCpy $0 "0"
-        StrCpy $1 "0"
-      ${Else}
-        CertCheck::VerifyCertTrust "$PLUGINSDIR\download.exe"
-        Pop $0
-        CertCheck::VerifyCertNameIssuer "$PLUGINSDIR\download.exe" \
-                                        "${CertNameDownload}" "${CertIssuerDownload}"
-        Pop $1
-        ${If} $0 == 0
-        ${AndIf} $1 == 0
-          StrCpy $ExitCode "${ERR_PREINSTALL_CERT_UNTRUSTED_AND_ATTRIBUTES}"
-        ${ElseIf} $0 == 0
-          StrCpy $ExitCode "${ERR_PREINSTALL_CERT_UNTRUSTED}"
-        ${ElseIf}  $1 == 0
-          StrCpy $ExitCode "${ERR_PREINSTALL_CERT_ATTRIBUTES}"
-        ${EndIf}
-      ${EndIf}
-
-      System::Call "kernel32::GetTickCount()l .s"
-      Pop $EndPreInstallPhaseTickCount
-
-      ${If} $0 == 0
-      ${OrIf} $1 == 0
-        ; Use a timer so the UI has a chance to update
-        ${NSD_CreateTimer} DisplayDownloadError ${InstallIntervalMS}
-        Return
-      ${EndIf}
-
-      ; Instead of extracting the files we use the downloaded installer to
-      ; install in case it needs to perform operations that the stub doesn't
-      ; know about.
-      WriteINIStr "$PLUGINSDIR\${CONFIG_INI}" "Install" "InstallDirectoryPath" "$INSTDIR"
-      ; Don't create the QuickLaunch or Taskbar shortcut from the launched installer
-      WriteINIStr "$PLUGINSDIR\${CONFIG_INI}" "Install" "QuickLaunchShortcut" "false"
-
-      ; Always create a start menu shortcut, so the user always has some way
-      ; to access the application.
-      WriteINIStr "$PLUGINSDIR\${CONFIG_INI}" "Install" "StartMenuShortcuts" "true"
-
-      ; Either avoid or force adding a taskbar pin and desktop shortcut
-      ; based on the checkbox value.
-      ${If} $CheckboxShortcuts == 0
-        WriteINIStr "$PLUGINSDIR\${CONFIG_INI}" "Install" "TaskbarShortcut" "false"
-        WriteINIStr "$PLUGINSDIR\${CONFIG_INI}" "Install" "DesktopShortcut" "false"
-<<<<<<< HEAD
-      ${Else}
-        WriteINIStr "$PLUGINSDIR\${CONFIG_INI}" "Install" "TaskbarShortcut" "true"
-        WriteINIStr "$PLUGINSDIR\${CONFIG_INI}" "Install" "DesktopShortcut" "true"
-=======
-      ${Else}
-        WriteINIStr "$PLUGINSDIR\${CONFIG_INI}" "Install" "TaskbarShortcut" "true"
-        WriteINIStr "$PLUGINSDIR\${CONFIG_INI}" "Install" "DesktopShortcut" "true"
-      ${EndIf}
-
-!ifdef MOZ_MAINTENANCE_SERVICE
-      ${If} $CheckboxInstallMaintSvc == 1
-        WriteINIStr "$PLUGINSDIR\${CONFIG_INI}" "Install" "MaintenanceService" "true"
-      ${Else}
-        WriteINIStr "$PLUGINSDIR\${CONFIG_INI}" "Install" "MaintenanceService" "false"
-      ${EndIf}
-!else
-      WriteINIStr "$PLUGINSDIR\${CONFIG_INI}" "Install" "MaintenanceService" "false"
-!endif
-
-      ; Delete the taskbar shortcut history to ensure we do the right thing based on
-      ; the config file above.
-      ${GetShortcutsLogPath} $0
-      Delete "$0"
-
-      ${RemovePrecompleteEntries} "false"
-
-      ; Delete the install.log and let the full installer create it. When the
-      ; installer closes it we can detect that it has completed.
-      Delete "$INSTDIR\install.log"
-
-      ; Delete firefox.exe.moz-upgrade and firefox.exe.moz-delete if it exists
-      ; since it being present will require an OS restart for the full
-      ; installer.
-      Delete "$INSTDIR\${FileMainEXE}.moz-upgrade"
-      Delete "$INSTDIR\${FileMainEXE}.moz-delete"
-
-      System::Call "kernel32::GetTickCount()l .s"
-      Pop $EndPreInstallPhaseTickCount
-
-      Exec "$\"$PLUGINSDIR\download.exe$\" /INI=$PLUGINSDIR\${CONFIG_INI}"
-      ${NSD_CreateTimer} CheckInstall ${InstallIntervalMS}
-    ${Else}
-      StrCpy $DownloadedBytes "$3"
-      System::Int64Op $DownloadedBytes * ${PROGRESS_BAR_DOWNLOAD_END_STEP}
-      Pop $ProgressCompleted
-      System::Int64Op $ProgressCompleted / $DownloadSizeBytes
-      Pop $ProgressCompleted
-      Call SetProgressBars
-    ${EndIf}
-  ${EndIf}
-FunctionEnd
-
-Function SendPing
-  ${NSD_KillTimer} NextBlurb
-  ${NSD_KillTimer} ClearBlurb
-  HideWindow
-
-  ${If} $CheckboxSendPing == 1
-    ; Get the tick count for the completion of all phases.
-    System::Call "kernel32::GetTickCount()l .s"
-    Pop $EndFinishPhaseTickCount
-
-    ; When the value of $IsDownloadFinished is false the download was started
-    ; but didn't finish. In this case the tick count stored in
-    ; $EndFinishPhaseTickCount is used to determine how long the download was
-    ; in progress.
-    ${If} "$IsDownloadFinished" == "false"
-    ${OrIf} "$EndDownloadPhaseTickCount" == ""
-      StrCpy $EndDownloadPhaseTickCount "$EndFinishPhaseTickCount"
-      ; Cancel the download in progress
-      InetBgDL::Get /RESET /END
-    ${EndIf}
-
-
-    ; When $DownloadFirstTransferSeconds equals an empty string the download
-    ; never successfully started so set the value to 0. It will be possible to
-    ; determine that the download didn't successfully start from the seconds for
-    ; the last download.
-    ${If} "$DownloadFirstTransferSeconds" == ""
-      StrCpy $DownloadFirstTransferSeconds "0"
-    ${EndIf}
-
-    ; When $StartLastDownloadTickCount equals an empty string the download never
-    ; successfully started so set the value to $EndDownloadPhaseTickCount to
-    ; compute the correct value.
-    ${If} $StartLastDownloadTickCount == ""
-      ; This could happen if the download never successfully starts
-      StrCpy $StartLastDownloadTickCount "$EndDownloadPhaseTickCount"
-    ${EndIf}
-
-    ; When $EndPreInstallPhaseTickCount equals 0 the installation phase was
-    ; never completed so set its value to $EndFinishPhaseTickCount to compute
-    ; the correct value.
-    ${If} "$EndPreInstallPhaseTickCount" == "0"
-      StrCpy $EndPreInstallPhaseTickCount "$EndFinishPhaseTickCount"
-    ${EndIf}
-
-    ; When $EndInstallPhaseTickCount equals 0 the installation phase was never
-    ; completed so set its value to $EndFinishPhaseTickCount to compute the
-    ; correct value.
-    ${If} "$EndInstallPhaseTickCount" == "0"
-      StrCpy $EndInstallPhaseTickCount "$EndFinishPhaseTickCount"
-    ${EndIf}
-
-    ; Get the seconds elapsed from the start of the download phase to the end of
-    ; the download phase.
-    ${GetSecondsElapsed} "$StartDownloadPhaseTickCount" "$EndDownloadPhaseTickCount" $0
-
-    ; Get the seconds elapsed from the start of the last download to the end of
-    ; the last download.
-    ${GetSecondsElapsed} "$StartLastDownloadTickCount" "$EndDownloadPhaseTickCount" $1
-
-    ; Get the seconds elapsed from the end of the download phase to the
-    ; completion of the pre-installation check phase.
-    ${GetSecondsElapsed} "$EndDownloadPhaseTickCount" "$EndPreInstallPhaseTickCount" $2
-
-    ; Get the seconds elapsed from the end of the pre-installation check phase
-    ; to the completion of the installation phase.
-    ${GetSecondsElapsed} "$EndPreInstallPhaseTickCount" "$EndInstallPhaseTickCount" $3
-
-    ; Get the seconds elapsed from the end of the installation phase to the
-    ; completion of all phases.
-    ${GetSecondsElapsed} "$EndInstallPhaseTickCount" "$EndFinishPhaseTickCount" $4
-
-    ${If} $DroplistArch == "$(VERSION_64BIT)"
-      StrCpy $R0 "1"
-    ${Else}
-      StrCpy $R0 "0"
-    ${EndIf}
-
-    ${If} ${RunningX64}
-      StrCpy $R1 "1"
-    ${Else}
-      StrCpy $R1 "0"
-    ${EndIf}
-
-    ; Though these values are sometimes incorrect due to bug 444664 it happens
-    ; so rarely it isn't worth working around it by reading the registry values.
-    ${WinVerGetMajor} $5
-    ${WinVerGetMinor} $6
-    ${WinVerGetBuild} $7
-    ${WinVerGetServicePackLevel} $8
-    ${If} ${IsServerOS}
-      StrCpy $9 "1"
-    ${Else}
-      StrCpy $9 "0"
-    ${EndIf}
-
-    ${If} "$ExitCode" == "${ERR_SUCCESS}"
-      ReadINIStr $R5 "$INSTDIR\application.ini" "App" "Version"
-      ReadINIStr $R6 "$INSTDIR\application.ini" "App" "BuildID"
-    ${Else}
-      StrCpy $R5 "0"
-      StrCpy $R6 "0"
-    ${EndIf}
-
-    ; Whether installed into the default installation directory
-    ${GetLongPath} "$INSTDIR" $R7
-    ${GetLongPath} "$InitialInstallDir" $R8
-    ${If} "$R7" == "$R8"
-      StrCpy $R7 "1"
-    ${Else}
-      StrCpy $R7 "0"
-    ${EndIf}
-
-    ClearErrors
-    WriteRegStr HKLM "Software\Mozilla" "${BrandShortName}InstallerTest" \
-                     "Write Test"
-    ${If} ${Errors}
-      StrCpy $R8 "0"
-    ${Else}
-      DeleteRegValue HKLM "Software\Mozilla" "${BrandShortName}InstallerTest"
-      StrCpy $R8 "1"
-    ${EndIf}
-
-    ${If} "$DownloadServerIP" == ""
-      StrCpy $DownloadServerIP "Unknown"
-    ${EndIf}
-
-    StrCpy $R2 ""
-    SetShellVarContext current ; Set SHCTX to the current user
-    ReadRegStr $R2 HKCU "Software\Classes\http\shell\open\command" ""
-    ${If} $R2 != ""
-      ${GetPathFromString} "$R2" $R2
-      ${GetParent} "$R2" $R3
-      ${GetLongPath} "$R3" $R3
-      ${If} $R3 == $INSTDIR
-        StrCpy $R2 "1" ; This Firefox install is set as default.
-      ${Else}
-        StrCpy $R2 "$R2" "" -11 # length of firefox.exe
-        ${If} "$R2" == "${FileMainEXE}"
-          StrCpy $R2 "2" ; Another Firefox install is set as default.
-        ${Else}
-          StrCpy $R2 "0"
-        ${EndIf}
-      ${EndIf}
-    ${Else}
-      StrCpy $R2 "0" ; Firefox is not set as default.
-    ${EndIf}
-
-    ${If} "$R2" == "0"
-      StrCpy $R3 ""
-      ReadRegStr $R2 HKLM "Software\Classes\http\shell\open\command" ""
-      ${If} $R2 != ""
-        ${GetPathFromString} "$R2" $R2
-        ${GetParent} "$R2" $R3
-        ${GetLongPath} "$R3" $R3
-        ${If} $R3 == $INSTDIR
-          StrCpy $R2 "1" ; This Firefox install is set as default.
-        ${Else}
-          StrCpy $R2 "$R2" "" -11 # length of firefox.exe
-          ${If} "$R2" == "${FileMainEXE}"
-            StrCpy $R2 "2" ; Another Firefox install is set as default.
-          ${Else}
-            StrCpy $R2 "0"
-          ${EndIf}
-        ${EndIf}
-      ${Else}
-        StrCpy $R2 "0" ; Firefox is not set as default.
-      ${EndIf}
-    ${EndIf}
-
-    ${If} $CanSetAsDefault == "true"
-      ${If} $CheckboxSetAsDefault == "1"
-        StrCpy $R3 "2"
-      ${Else}
-        StrCpy $R3 "3"
-      ${EndIf}
-    ${Else}
-      ${If} ${AtLeastWin8}
-        StrCpy $R3 "1"
-      ${Else}
-        StrCpy $R3 "0"
->>>>>>> a17af05f
       ${EndIf}
     ${EndIf}
 
@@ -1985,45 +1470,6 @@
   StrCpy $ProgressCompleted "${PROGRESS_BAR_INSTALL_END_STEP}"
   Call SetProgressBars
 
-<<<<<<< HEAD
-  ${If} "$CheckboxSetAsDefault" == "1"
-    ; NB: this code is duplicated in installer.nsi. Please keep in sync.
-    ; For data migration in the app, we want to know what the default browser
-    ; value was before we changed it. To do so, we read it here and store it
-    ; in our own registry key.
-    StrCpy $0 ""
-    AppAssocReg::QueryCurrentDefault "http" "protocol" "effective"
-    Pop $1
-    ; If the method hasn't failed, $1 will contain the progid. Check:
-    ${If} "$1" != "method failed"
-    ${AndIf} "$1" != "method not available"
-      ; Read the actual command from the progid
-      ReadRegStr $0 HKCR "$1\shell\open\command" ""
-    ${EndIf}
-    ; If using the App Association Registry didn't happen or failed, fall back
-    ; to the effective http default:
-    ${If} "$0" == ""
-      ReadRegStr $0 HKCR "http\shell\open\command" ""
-    ${EndIf}
-    ; If we have something other than empty string now, write the value.
-    ${If} "$0" != ""
-      ClearErrors
-      WriteRegStr HKCU "Software\Mozilla\Firefox" "OldDefaultBrowserCommand" "$0"
-    ${EndIf}
-
-    ${GetParameters} $0
-    ClearErrors
-    ${GetOptions} "$0" "/UAC:" $0
-    ${If} ${Errors} ; Not elevated
-      Call ExecSetAsDefaultAppUser
-    ${Else} ; Elevated - execute the function in the unelevated process
-      GetFunctionAddress $0 ExecSetAsDefaultAppUser
-      UAC::ExecCodeSegment $0
-    ${EndIf}
-  ${EndIf}
-
-=======
->>>>>>> a17af05f
   ${If} ${FileExists} "$INSTDIR\${FileMainEXE}.moz-upgrade"
     Delete "$INSTDIR\${FileMainEXE}"
     Rename "$INSTDIR\${FileMainEXE}.moz-upgrade" "$INSTDIR\${FileMainEXE}"
@@ -2044,111 +1490,6 @@
   SendMessage $HWNDPARENT "0x408" "$R9" ""
 FunctionEnd
 
-<<<<<<< HEAD
-Function UpdateFreeSpaceLabel
-  ; Only update when $ExistingTopDir isn't set
-  ${If} "$ExistingTopDir" != ""
-    StrLen $5 "$ExistingTopDir"
-    StrLen $6 "$INSTDIR"
-    ${If} $5 <= $6
-      StrCpy $7 "$INSTDIR" $5
-      ${If} "$7" == "$ExistingTopDir"
-        Return
-      ${EndIf}
-    ${EndIf}
-  ${EndIf}
-
-  Call CheckSpace
-
-  StrCpy $0 "$SpaceAvailableBytes"
-
-  StrCpy $1 "$(BYTE)"
-
-  ${If} $0 > 1024
-  ${OrIf} $0 < 0
-    System::Int64Op $0 / 1024
-    Pop $0
-    StrCpy $1 "$(KILO)$(BYTE)"
-    ${If} $0 > 1024
-    ${OrIf} $0 < 0
-      System::Int64Op $0 / 1024
-      Pop $0
-      StrCpy $1 "$(MEGA)$(BYTE)"
-      ${If} $0 > 1024
-      ${OrIf} $0 < 0
-        System::Int64Op $0 / 1024
-        Pop $0
-        StrCpy $1 "$(GIGA)$(BYTE)"
-      ${EndIf}
-    ${EndIf}
-  ${EndIf}
-
-  SendMessage $LabelFreeSpace ${WM_SETTEXT} 0 "STR:$0 $1"
-FunctionEnd
-
-Function OnChange_DirRequest
-  Pop $0
-  System::Call 'user32::GetWindowTextW(i $DirRequest, w .r0, i ${NSIS_MAX_STRLEN})'
-  StrCpy $1 "$0" 1 ; the first character
-  ${If} "$1" == "$\""
-    StrCpy $1 "$0" "" -1 ; the last character
-    ${If} "$1" == "$\""
-      StrCpy $0 "$0" "" 1 ; all but the first character
-      StrCpy $0 "$0" -1 ; all but the last character
-    ${EndIf}
-  ${EndIf}
-
-  StrCpy $INSTDIR "$0"
-  Call UpdateFreeSpaceLabel
-
-  GetDlgItem $0 $HWNDPARENT 1 ; Install button
-  ${If} ${FileExists} "$INSTDIR\${FileMainEXE}"
-    SendMessage $0 ${WM_SETTEXT} 0 "STR:$(UPGRADE_BUTTON)"
-  ${Else}
-    SendMessage $0 ${WM_SETTEXT} 0 "STR:$(INSTALL_BUTTON)"
-  ${EndIf}
-FunctionEnd
-
-Function OnClick_ButtonBrowse
-  StrCpy $0 "$INSTDIR"
-  nsDialogs::SelectFolderDialog /NOUNLOAD "$(SELECT_FOLDER_TEXT)" $0
-  Pop $0
-  ${If} $0 == "error" ; returns 'error' if 'cancel' was pressed?
-    Return
-  ${EndIf}
-
-  ${If} $0 != ""
-    StrCpy $INSTDIR "$0"
-    System::Call 'user32::SetWindowTextW(i $DirRequest, w "$INSTDIR")'
-  ${EndIf}
-FunctionEnd
-
-Function OnChange_DroplistArch
-  ; When the user changes the 32/64-bit setting, change the default install path
-  ; to use the correct version of Program Files. But only do that if the user
-  ; hasn't selected their own install path yet, and if we didn't select our
-  ; default as the location of an existing install.
-  ${If} $INSTDIR == $InitialInstallDir
-    ${NSD_GetText} $DroplistArch $0
-    ${If} $0 == "$(VERSION_32BIT)"
-      ${If} $PreviousInstallArch == 32
-        StrCpy $InitialInstallDir $PreviousInstallDir
-      ${Else}
-        StrCpy $InitialInstallDir "${DefaultInstDir32bit}"
-      ${EndIf}
-    ${Else}
-      ${If} $PreviousInstallArch == 64
-        StrCpy $InitialInstallDir $PreviousInstallDir
-      ${Else}
-        StrCpy $InitialInstallDir "${DefaultInstDir64bit}"
-      ${EndIf}
-    ${EndIf}
-    ${NSD_SetText} $DirRequest $InitialInstallDir
-  ${EndIf}
-FunctionEnd
-
-=======
->>>>>>> a17af05f
 Function CheckSpace
   ${If} "$ExistingTopDir" != ""
     StrLen $0 "$ExistingTopDir"
@@ -2228,15 +1569,6 @@
   ${EndIf}
 FunctionEnd
 
-<<<<<<< HEAD
-Function ExecSetAsDefaultAppUser
-  ; Using the helper.exe lessens the stub installer size.
-  ; This could ask for elevatation when the user doesn't install as admin.
-  Exec "$\"$INSTDIR\uninstall\helper.exe$\" /SetAsDefaultAppUser"
-FunctionEnd
-
-=======
->>>>>>> a17af05f
 Function LaunchApp
 !ifndef DEV_EDITION
   FindWindow $0 "${WindowClass}"
@@ -2278,9 +1610,6 @@
 Function LaunchAppFromElevatedProcess
   ; Set the current working directory to the installation directory
   SetOutPath "$INSTDIR"
-<<<<<<< HEAD
-  Exec "$\"$INSTDIR\${FileMainEXE}$\""
-=======
   ${If} $R1 == 1
     Exec "$\"$INSTDIR\${FileMainEXE}$\" -reset-profile -migration"
   ${Else}
@@ -2313,7 +1642,6 @@
     IntOp $ProgressCompleted $ProgressCompleted + 1
     Call SetProgressBars
   ${EndIf}
->>>>>>> a17af05f
 FunctionEnd
 
 Function CopyPostSigningData
