# This Source Code Form is subject to the terms of the Mozilla Public
# License, v. 2.0. If a copy of the MPL was not distributed with this
# file, You can obtain one at http://mozilla.org/MPL/2.0/.

!macro PostUpdate
  ; PostUpdate is called from both session 0 and from the user session
  ; for service updates, make sure that we only register with the user session
  ; Otherwise ApplicationID::Set can fail intermittently with a file in use error.
  System::Call "kernel32::GetCurrentProcessId() i.r0"
  System::Call "kernel32::ProcessIdToSessionId(i $0, *i ${NSIS_MAX_STRLEN} r9)"

  ; Determine if we're the protected UserChoice default or not. If so fix the
  ; start menu tile.  In case there are 2 Firefox installations, we only do
  ; this if the application being updated is the default.
  ReadRegStr $0 HKCU "Software\Microsoft\Windows\Shell\Associations\UrlAssociations\http\UserChoice" "ProgId"
  ${WordFind} "$0" "-" "+1{" $0
  ${If} $0 == "FirefoxURL"
  ${AndIf} $9 != 0 ; We're not running in session 0
    ReadRegStr $0 HKCU "Software\Classes\FirefoxURL\shell\open\command" ""
    ${GetPathFromString} "$0" $0
    ${GetParent} "$0" $0
    ${If} ${FileExists} "$0"
      ${GetLongPath} "$0" $0
    ${EndIf}
  ${EndIf}

  ${CreateShortcutsLog}

  ; Remove registry entries for non-existent apps and for apps that point to our
  ; install location in the Software\Mozilla key and uninstall registry entries
  ; that point to our install location for both HKCU and HKLM.
  SetShellVarContext current  ; Set SHCTX to the current user (e.g. HKCU)
  ${RegCleanMain} "Software\Mozilla"
  ${RegCleanUninstall}
  ${UpdateProtocolHandlers}

  ; setup the application model id registration value
  ${InitHashAppModelId} "$INSTDIR" "Software\Mozilla\${AppName}\TaskBarIDs"

  ; Win7 taskbar and start menu link maintenance
  Call FixShortcutAppModelIDs

  ClearErrors
  WriteRegStr HKLM "Software\Mozilla" "${BrandShortName}InstallerTest" "Write Test"
  ${If} ${Errors}
    StrCpy $TmpVal "HKCU"
  ${Else}
    SetShellVarContext all    ; Set SHCTX to all users (e.g. HKLM)
    DeleteRegValue HKLM "Software\Mozilla" "${BrandShortName}InstallerTest"
    StrCpy $TmpVal "HKLM"
    ${RegCleanMain} "Software\Mozilla"
    ${RegCleanUninstall}
    ${UpdateProtocolHandlers}
    ${FixShellIconHandler} "HKLM"
    ${SetAppLSPCategories} ${LSP_CATEGORIES}

    ; Win7 taskbar and start menu link maintenance
    Call FixShortcutAppModelIDs

    ; Add the Firewall entries after an update
    Call AddFirewallEntries

    ReadRegStr $0 HKLM "Software\mozilla.org\Mozilla" "CurrentVersion"
    ${If} "$0" != "${GREVersion}"
      WriteRegStr HKLM "Software\mozilla.org\Mozilla" "CurrentVersion" "${GREVersion}"
    ${EndIf}
  ${EndIf}

  ; Migrate the application's Start Menu directory to a single shortcut in the
  ; root of the Start Menu Programs directory.
  ${MigrateStartMenuShortcut}

  ; Update lastwritetime of the Start Menu shortcut to clear the tile cache.
  ; Do this for both shell contexts in case the user has shortcuts in multiple
  ; locations, then restore the previous context at the end.
  ${If} ${AtLeastWin8}
    SetShellVarContext all
    ${TouchStartMenuShortcut}
    SetShellVarContext current
    ${TouchStartMenuShortcut}
    ${If} $TmpVal == "HKLM"
      SetShellVarContext all
    ${ElseIf} $TmpVal == "HKCU"
      SetShellVarContext current
    ${EndIf}
  ${EndIf}

  ; Adds a pinned Task Bar shortcut (see MigrateTaskBarShortcut for details).
  ${MigrateTaskBarShortcut}

  ${UpdateShortcutBranding}

  ${RemoveDeprecatedKeys}
  ${Set32to64DidMigrateReg}

  ${SetAppKeys}
  ${FixClassKeys}
  ${SetUninstallKeys}
  ${If} $TmpVal == "HKLM"
    ${SetStartMenuInternet} HKLM
  ${ElseIf} $TmpVal == "HKCU"
    ${SetStartMenuInternet} HKCU
  ${EndIf}

  ; Remove files that may be left behind by the application in the
  ; VirtualStore directory.
  ${CleanVirtualStore}

  ${RemoveDeprecatedFiles}

  ; Fix the distribution.ini file if applicable
  ${FixDistributionsINI}

  RmDir /r /REBOOTOK "$INSTDIR\${TO_BE_DELETED}"

  ; Register AccessibleHandler.dll with COM (this writes to HKLM)
  ${RegisterAccessibleHandler}

!ifdef MOZ_MAINTENANCE_SERVICE
  Call IsUserAdmin
  Pop $R0
  ${If} $R0 == "true"
  ; Only proceed if we have HKLM write access
  ${AndIf} $TmpVal == "HKLM"
    ; We check to see if the maintenance service install was already attempted.
    ; Since the Maintenance service can be installed either x86 or x64,
    ; always use the 64-bit registry for checking if an attempt was made.
    ${If} ${RunningX64}
      SetRegView 64
    ${EndIf}
    ReadRegDWORD $5 HKLM "Software\Mozilla\MaintenanceService" "Attempted"
    ClearErrors
    ${If} ${RunningX64}
      SetRegView lastused
    ${EndIf}

    ; Add the registry keys for allowed certificates.
    ${AddMaintCertKeys}

    ; If the maintenance service is already installed, do nothing.
    ; The maintenance service will launch:
    ; maintenanceservice_installer.exe /Upgrade to upgrade the maintenance
    ; service if necessary.   If the update was done from updater.exe without
    ; the service (i.e. service is failing), updater.exe will do the update of
    ; the service.  The reasons we do not do it here is because we don't want
    ; to have to prompt for limited user accounts when the service isn't used
    ; and we currently call the PostUpdate twice, once for the user and once
    ; for the SYSTEM account.  Also, this would stop the maintenance service
    ; and we need a return result back to the service when run that way.
    ${If} $5 == ""
      ; An install of maintenance service was never attempted.
      ; We know we are an Admin and that we have write access into HKLM
      ; based on the above checks, so attempt to just run the EXE.
      ; In the worst case, in case there is some edge case with the
      ; IsAdmin check and the permissions check, the maintenance service
      ; will just fail to be attempted to be installed.
      nsExec::Exec "$\"$INSTDIR\maintenanceservice_installer.exe$\""
    ${EndIf}
  ${EndIf}
!endif
!macroend
!define PostUpdate "!insertmacro PostUpdate"

; Update the last modified time on the Start Menu shortcut, so that its icon
; gets refreshed. Should be called on Win8+ after MigrateStartMenuShortcut.
!macro TouchStartMenuShortcut
  ${If} ${FileExists} "$SMPROGRAMS\${BrandFullName}.lnk"
    FileOpen $0 "$SMPROGRAMS\${BrandFullName}.lnk" a
    ${IfNot} ${Errors}
      System::Call '*(i, i) p .r1'
      System::Call 'kernel32::GetSystemTimeAsFileTime(p r1)'
      System::Call 'kernel32::SetFileTime(p r0, i 0, i 0, p r1) i .r2'
      System::Free $1
      FileClose $0
    ${EndIf}
  ${EndIf}
!macroend
!define TouchStartMenuShortcut "!insertmacro TouchStartMenuShortcut"

!macro SetAsDefaultAppGlobal
  ${RemoveDeprecatedKeys} ; Does not use SHCTX

  SetShellVarContext all      ; Set SHCTX to all users (e.g. HKLM)
  ${SetHandlers} ; Uses SHCTX
  ${SetStartMenuInternet} "HKLM"
  ${FixShellIconHandler} "HKLM"
  ${ShowShortcuts}
!macroend
!define SetAsDefaultAppGlobal "!insertmacro SetAsDefaultAppGlobal"

; Removes shortcuts for this installation. This should also remove the
; application from Open With for the file types the application handles
; (bug 370480).
!macro HideShortcuts
  ; Find the correct registry path to clear IconsVisible.
  StrCpy $R1 "Software\Clients\StartMenuInternet\${AppRegName}-$AppUserModelID\InstallInfo"
  ReadRegDWORD $0 HKLM "$R1" "ShowIconsCommand"
  ${If} ${Errors}
    ${StrFilter} "${FileMainEXE}" "+" "" "" $0
    StrCpy $R1 "Software\Clients\StartMenuInternet\$0\InstallInfo"
  ${EndIf}
  WriteRegDWORD HKLM "$R1" "IconsVisible" 0
  ${If} ${AtLeastWin8}
    WriteRegDWORD HKCU "$R1" "IconsVisible" 0
  ${EndIf}

  SetShellVarContext all  ; Set $DESKTOP to All Users
  ${Unless} ${FileExists} "$DESKTOP\${BrandFullName}.lnk"
    SetShellVarContext current  ; Set $DESKTOP to the current user's desktop
  ${EndUnless}

  ${If} ${FileExists} "$DESKTOP\${BrandFullName}.lnk"
    ShellLink::GetShortCutArgs "$DESKTOP\${BrandFullName}.lnk"
    Pop $0
    ${If} "$0" == ""
      ShellLink::GetShortCutTarget "$DESKTOP\${BrandFullName}.lnk"
      Pop $0
      ${GetLongPath} "$0" $0
      ${If} "$0" == "$INSTDIR\${FileMainEXE}"
        Delete "$DESKTOP\${BrandFullName}.lnk"
      ${EndIf}
    ${EndIf}
  ${EndIf}

  SetShellVarContext all  ; Set $SMPROGRAMS to All Users
  ${Unless} ${FileExists} "$SMPROGRAMS\${BrandFullName}.lnk"
    SetShellVarContext current  ; Set $SMPROGRAMS to the current user's Start
                                ; Menu Programs directory
  ${EndUnless}

  ${If} ${FileExists} "$SMPROGRAMS\${BrandFullName}.lnk"
    ShellLink::GetShortCutArgs "$SMPROGRAMS\${BrandFullName}.lnk"
    Pop $0
    ${If} "$0" == ""
      ShellLink::GetShortCutTarget "$SMPROGRAMS\${BrandFullName}.lnk"
      Pop $0
      ${GetLongPath} "$0" $0
      ${If} "$0" == "$INSTDIR\${FileMainEXE}"
        Delete "$SMPROGRAMS\${BrandFullName}.lnk"
      ${EndIf}
    ${EndIf}
  ${EndIf}

  ${If} ${FileExists} "$QUICKLAUNCH\${BrandFullName}.lnk"
    ShellLink::GetShortCutArgs "$QUICKLAUNCH\${BrandFullName}.lnk"
    Pop $0
    ${If} "$0" == ""
      ShellLink::GetShortCutTarget "$QUICKLAUNCH\${BrandFullName}.lnk"
      Pop $0
      ${GetLongPath} "$0" $0
      ${If} "$0" == "$INSTDIR\${FileMainEXE}"
        Delete "$QUICKLAUNCH\${BrandFullName}.lnk"
      ${EndIf}
    ${EndIf}
  ${EndIf}
!macroend
!define HideShortcuts "!insertmacro HideShortcuts"

; Adds shortcuts for this installation. This should also add the application
; to Open With for the file types the application handles (bug 370480).
!macro ShowShortcuts
  ; Find the correct registry path to set IconsVisible.
  StrCpy $R1 "Software\Clients\StartMenuInternet\${AppRegName}-$AppUserModelID\InstallInfo"
  ReadRegDWORD $0 HKLM "$R1" "ShowIconsCommand"
  ${If} ${Errors}
    ${StrFilter} "${FileMainEXE}" "+" "" "" $0
    StrCpy $R1 "Software\Clients\StartMenuInternet\$0\InstallInfo"
  ${EndIf}
  WriteRegDWORD HKLM "$R1" "IconsVisible" 1
  ${If} ${AtLeastWin8}
    WriteRegDWORD HKCU "$R1" "IconsVisible" 1
  ${EndIf}

  SetShellVarContext all  ; Set $DESKTOP to All Users
  ${Unless} ${FileExists} "$DESKTOP\${BrandFullName}.lnk"
    CreateShortCut "$DESKTOP\${BrandFullName}.lnk" "$INSTDIR\${FileMainEXE}"
    ${If} ${FileExists} "$DESKTOP\${BrandFullName}.lnk"
      ShellLink::SetShortCutWorkingDirectory "$DESKTOP\${BrandFullName}.lnk" "$INSTDIR"
      ${If} ${AtLeastWin7}
      ${AndIf} "$AppUserModelID" != ""
        ApplicationID::Set "$DESKTOP\${BrandFullName}.lnk" "$AppUserModelID" "true"
      ${EndIf}
    ${Else}
      SetShellVarContext current  ; Set $DESKTOP to the current user's desktop
      ${Unless} ${FileExists} "$DESKTOP\${BrandFullName}.lnk"
        CreateShortCut "$DESKTOP\${BrandFullName}.lnk" "$INSTDIR\${FileMainEXE}"
        ${If} ${FileExists} "$DESKTOP\${BrandFullName}.lnk"
          ShellLink::SetShortCutWorkingDirectory "$DESKTOP\${BrandFullName}.lnk" \
                                                 "$INSTDIR"
          ${If} ${AtLeastWin7}
          ${AndIf} "$AppUserModelID" != ""
            ApplicationID::Set "$DESKTOP\${BrandFullName}.lnk" "$AppUserModelID" "true"
          ${EndIf}
        ${EndIf}
      ${EndUnless}
    ${EndIf}
  ${EndUnless}

  SetShellVarContext all  ; Set $SMPROGRAMS to All Users
  ${Unless} ${FileExists} "$SMPROGRAMS\${BrandFullName}.lnk"
    CreateShortCut "$SMPROGRAMS\${BrandFullName}.lnk" "$INSTDIR\${FileMainEXE}"
    ${If} ${FileExists} "$SMPROGRAMS\${BrandFullName}.lnk"
      ShellLink::SetShortCutWorkingDirectory "$SMPROGRAMS\${BrandFullName}.lnk" \
                                             "$INSTDIR"
      ${If} ${AtLeastWin7}
      ${AndIf} "$AppUserModelID" != ""
        ApplicationID::Set "$SMPROGRAMS\${BrandFullName}.lnk" "$AppUserModelID" "true"
      ${EndIf}
    ${Else}
      SetShellVarContext current  ; Set $SMPROGRAMS to the current user's Start
                                  ; Menu Programs directory
      ${Unless} ${FileExists} "$SMPROGRAMS\${BrandFullName}.lnk"
        CreateShortCut "$SMPROGRAMS\${BrandFullName}.lnk" "$INSTDIR\${FileMainEXE}"
        ${If} ${FileExists} "$SMPROGRAMS\${BrandFullName}.lnk"
          ShellLink::SetShortCutWorkingDirectory "$SMPROGRAMS\${BrandFullName}.lnk" \
                                                 "$INSTDIR"
          ${If} ${AtLeastWin7}
          ${AndIf} "$AppUserModelID" != ""
            ApplicationID::Set "$SMPROGRAMS\${BrandFullName}.lnk" "$AppUserModelID" "true"
          ${EndIf}
        ${EndIf}
      ${EndUnless}
    ${EndIf}
  ${EndUnless}

  ; Windows 7 doesn't use the QuickLaunch directory
  ${Unless} ${AtLeastWin7}
  ${AndUnless} ${FileExists} "$QUICKLAUNCH\${BrandFullName}.lnk"
    CreateShortCut "$QUICKLAUNCH\${BrandFullName}.lnk" \
                   "$INSTDIR\${FileMainEXE}"
    ${If} ${FileExists} "$QUICKLAUNCH\${BrandFullName}.lnk"
      ShellLink::SetShortCutWorkingDirectory "$QUICKLAUNCH\${BrandFullName}.lnk" \
                                             "$INSTDIR"
    ${EndIf}
  ${EndUnless}
!macroend
!define ShowShortcuts "!insertmacro ShowShortcuts"

<<<<<<< HEAD
=======
; Update the branding information on all shortcuts our installer created,
; in case the branding has changed between updates.
; This should only be called sometime after both MigrateStartMenuShortcut
; and MigrateTaskBarShurtcut
!macro UpdateShortcutBranding
  ${GetLongPath} "$INSTDIR\uninstall\${SHORTCUTS_LOG}" $R9
  ${If} ${FileExists} "$R9"
    ClearErrors
    ; The entries in the shortcut log are numbered, but we never actually
    ; create more than one shortcut (or log entry) in each location.
    ReadINIStr $R8 "$R9" "STARTMENU" "Shortcut0"
    ${IfNot} ${Errors}
      ${If} ${FileExists} "$SMPROGRAMS\$R8"
        ShellLink::GetShortCutTarget "$SMPROGRAMS\$R8"
        Pop $R7
        ${GetLongPath} "$R7" $R7
        ${If} $R7 == "$INSTDIR\${FileMainEXE}"
          ShellLink::GetShortCutIconLocation "$SMPROGRAMS\$R8"
          Pop $R6
          ${GetLongPath} "$R6" $R6
          ${If} $R6 != "$INSTDIR\firefox.ico"
          ${AndIf} ${FileExists} "$INSTDIR\firefox.ico"
            StrCpy $R5 "1"
          ${ElseIf} $R6 == "$INSTDIR\firefox.ico"
          ${AndIfNot} ${FileExists} "$INSTDIR\firefox.ico"
            StrCpy $R5 "1"
          ${Else}
            StrCpy $R5 "0"
          ${EndIf}

          ${If} $R5 == "1"
          ${OrIf} $R8 != "${BrandFullName}.lnk"
            Delete "$SMPROGRAMS\$R8"
            ${If} ${FileExists} "$INSTDIR\firefox.ico"
              CreateShortcut "$SMPROGRAMS\${BrandFullName}.lnk" \
                             "$INSTDIR\${FileMainEXE}" "" "$INSTDIR\firefox.ico"
            ${Else}
              CreateShortcut "$SMPROGRAMS\${BrandFullName}.lnk" \
                             "$INSTDIR\${FileMainEXE}"
            ${EndIf}
            WriteINIStr "$R9" "STARTMENU" "Shortcut0" "${BrandFullName}.lnk"
          ${EndIf}
        ${EndIf}
      ${EndIf}
    ${EndIf}

    ClearErrors
    ReadINIStr $R8 "$R9" "DESKTOP" "Shortcut0"
    ${IfNot} ${Errors}
      ${If} ${FileExists} "$DESKTOP\$R8"
        ShellLink::GetShortCutTarget "$DESKTOP\$R8"
        Pop $R7
        ${GetLongPath} "$R7" $R7
        ${If} $R7 == "$INSTDIR\${FileMainEXE}"
          ShellLink::GetShortCutIconLocation "$DESKTOP\$R8"
          Pop $R6
          ${GetLongPath} "$R6" $R6
          ${If} $R6 != "$INSTDIR\firefox.ico"
          ${AndIf} ${FileExists} "$INSTDIR\firefox.ico"
            StrCpy $R5 "1"
          ${ElseIf} $R6 == "$INSTDIR\firefox.ico"
          ${AndIfNot} ${FileExists} "$INSTDIR\firefox.ico"
            StrCpy $R5 "1"
          ${Else}
            StrCpy $R5 "0"
          ${EndIf}

          ${If} $R5 == "1"
          ${OrIf} $R8 != "${BrandFullName}.lnk"
            Delete "$DESKTOP\$R8"
            ${If} ${FileExists} "$INSTDIR\firefox.ico"
              CreateShortcut "$DESKTOP\${BrandFullName}.lnk" \
                             "$INSTDIR\${FileMainEXE}" "" "$INSTDIR\firefox.ico"
            ${Else}
              CreateShortcut "$DESKTOP\${BrandFullName}.lnk" \
                             "$INSTDIR\${FileMainEXE}"
            ${EndIf}
            WriteINIStr "$R9" "DESKTOP" "Shortcut0" "${BrandFullName}.lnk"
          ${EndIf}
        ${EndIf}
      ${EndIf}
    ${EndIf}

    ClearErrors
    ReadINIStr $R8 "$R9" "QUICKLAUNCH" "Shortcut0"
    ${IfNot} ${Errors}
      ; "QUICKLAUNCH" actually means a taskbar pin.
      ; We can't simultaneously rename and change the icon for a taskbar pin
      ; without the icon breaking, and the icon is more important than the name,
      ; so we'll forget about changing the name and just overwrite the icon.
      ${If} ${FileExists} "$QUICKLAUNCH\User Pinned\TaskBar\$R8"
        ShellLink::GetShortCutTarget "$QUICKLAUNCH\User Pinned\TaskBar\$R8"
        Pop $R7
        ${GetLongPath} "$R7" $R7
        ${If} "$INSTDIR\${FileMainEXE}" == "$R7"
          ShellLink::GetShortCutIconLocation "$QUICKLAUNCH\User Pinned\TaskBar\$R8"
          Pop $R6
          ${GetLongPath} "$R6" $R6
          ${If} $R6 != "$INSTDIR\firefox.ico"
          ${AndIf} ${FileExists} "$INSTDIR\firefox.ico"
            StrCpy $R5 "1"
          ${ElseIf} $R6 == "$INSTDIR\firefox.ico"
          ${AndIfNot} ${FileExists} "$INSTDIR\firefox.ico"
            StrCpy $R5 "1"
          ${Else}
            StrCpy $R5 "0"
          ${EndIf}

          ${If} $R5 == "1"
            ${If} ${FileExists} "$INSTDIR\firefox.ico"
              CreateShortcut "$QUICKLAUNCH\User Pinned\TaskBar\$R8" "$R7" "" \
                             "$INSTDIR\firefox.ico"
            ${Else}
              CreateShortcut "$QUICKLAUNCH\User Pinned\TaskBar\$R8" "$R7"
            ${EndIf}
          ${EndIf}
        ${EndIf}
      ${EndIf}
    ${EndIf}
  ${EndIf}
!macroend
!define UpdateShortcutBranding "!insertmacro UpdateShortcutBranding"

>>>>>>> a17af05f
!macro AddAssociationIfNoneExist FILE_TYPE KEY
  ClearErrors
  EnumRegKey $7 HKCR "${FILE_TYPE}" 0
  ${If} ${Errors}
    WriteRegStr SHCTX "SOFTWARE\Classes\${FILE_TYPE}"  "" ${KEY}
  ${EndIf}
  WriteRegStr SHCTX "SOFTWARE\Classes\${FILE_TYPE}\OpenWithProgids" ${KEY} ""
!macroend
!define AddAssociationIfNoneExist "!insertmacro AddAssociationIfNoneExist"

; Adds the protocol and file handler registry entries for making Firefox the
; default handler (uses SHCTX).
!macro SetHandlers
  ${GetLongPath} "$INSTDIR\${FileMainEXE}" $8

  ; See if we're using path hash suffixed registry keys for this install.
  StrCpy $5 ""
  ${StrFilter} "${FileMainEXE}" "+" "" "" $2
  ReadRegStr $0 SHCTX "Software\Clients\StartMenuInternet\$2\DefaultIcon" ""
  StrCpy $0 $0 -2
  ${If} $0 != $8
    StrCpy $5 "-$AppUserModelID"
  ${EndIf}

  StrCpy $0 "SOFTWARE\Classes"
  StrCpy $2 "$\"$8$\" -osint -url $\"%1$\""

  ; Associate the file handlers with FirefoxHTML, if they aren't already.
  ReadRegStr $6 SHCTX "$0\.htm" ""
  ${WordFind} "$6" "-" "+1{" $6
  ${If} "$6" != "FirefoxHTML"
    WriteRegStr SHCTX "$0\.htm"   "" "FirefoxHTML$5"
  ${EndIf}

  ReadRegStr $6 SHCTX "$0\.html" ""
  ${WordFind} "$6" "-" "+1{" $6
  ${If} "$6" != "FirefoxHTML"
    WriteRegStr SHCTX "$0\.html"  "" "FirefoxHTML$5"
  ${EndIf}

  ReadRegStr $6 SHCTX "$0\.shtml" ""
  ${WordFind} "$6" "-" "+1{" $6
  ${If} "$6" != "FirefoxHTML"
    WriteRegStr SHCTX "$0\.shtml" "" "FirefoxHTML$5"
  ${EndIf}

  ReadRegStr $6 SHCTX "$0\.xht" ""
  ${WordFind} "$6" "-" "+1{" $6
  ${If} "$6" != "FirefoxHTML"
    WriteRegStr SHCTX "$0\.xht"   "" "FirefoxHTML$5"
  ${EndIf}

  ReadRegStr $6 SHCTX "$0\.xhtml" ""
  ${WordFind} "$6" "-" "+1{" $6
  ${If} "$6" != "FirefoxHTML"
    WriteRegStr SHCTX "$0\.xhtml" "" "FirefoxHTML$5"
  ${EndIf}

  ${AddAssociationIfNoneExist} ".pdf" "FirefoxHTML$5"
  ${AddAssociationIfNoneExist} ".oga" "FirefoxHTML$5"
  ${AddAssociationIfNoneExist} ".ogg" "FirefoxHTML$5"
  ${AddAssociationIfNoneExist} ".ogv" "FirefoxHTML$5"
  ${AddAssociationIfNoneExist} ".pdf" "FirefoxHTML$5"
  ${AddAssociationIfNoneExist} ".webm" "FirefoxHTML$5"

  ; An empty string is used for the 5th param because FirefoxHTML is not a
  ; protocol handler
  ${AddDisabledDDEHandlerValues} "FirefoxHTML$5" "$2" "$8,1" \
                                 "${AppRegName} HTML Document" ""

  ${AddDisabledDDEHandlerValues} "FirefoxURL$5" "$2" "$8,1" "${AppRegName} URL" \
                                 "true"
  ; An empty string is used for the 4th & 5th params because the following
  ; protocol handlers already have a display name and the additional keys
  ; required for a protocol handler.
  ${AddDisabledDDEHandlerValues} "ftp" "$2" "$8,1" "" ""
  ${AddDisabledDDEHandlerValues} "http" "$2" "$8,1" "" ""
  ${AddDisabledDDEHandlerValues} "https" "$2" "$8,1" "" ""
!macroend
!define SetHandlers "!insertmacro SetHandlers"

; Adds the HKLM\Software\Clients\StartMenuInternet\Firefox-[pathhash] registry
; entries (does not use SHCTX).
;
; The values for StartMenuInternet are only valid under HKLM and there can only
; be one installation registerred under StartMenuInternet per application since
; the key name is derived from the main application executable.
;
; In Windows 8 this changes slightly, you can store StartMenuInternet entries in
; HKCU.  The icon in start menu for StartMenuInternet is deprecated as of Win7,
; but the subkeys are what's important.  Control panel default programs looks
; for them only in HKLM pre win8.
;
; The StartMenuInternet key and friends are documented at
; https://msdn.microsoft.com/en-us/library/windows/desktop/cc144109(v=vs.85).aspx
;
; This function also writes our RegisteredApplications entry, which gets us
; listed in the Settings app's default browser options on Windows 8+, and in
; Set Program Access and Defaults on earlier versions.
!macro SetStartMenuInternet RegKey
  ${GetLongPath} "$INSTDIR\${FileMainEXE}" $8
  ${GetLongPath} "$INSTDIR\uninstall\helper.exe" $7

<<<<<<< HEAD
  ; Avoid writing new keys at the hash-suffixed path if this installation
  ; already has keys at the old FIREFOX.EXE path. Otherwise we would create a
  ; second entry in Default Apps for the same installation.
=======
  ; If we already have keys at the old FIREFOX.EXE path, then just update those.
  ; We have to be careful to update the existing keys in place so that we don't
  ; create duplicate keys for the same installation, or cause Windows to think
  ; something "suspicious" has happened and it should reset the default browser.
>>>>>>> a17af05f
  ${StrFilter} "${FileMainEXE}" "+" "" "" $1
  ReadRegStr $0 ${RegKey} "Software\Clients\StartMenuInternet\$1\DefaultIcon" ""
  StrCpy $0 $0 -2
  ${If} $0 != $8
<<<<<<< HEAD
    StrCpy $0 "Software\Clients\StartMenuInternet\${AppRegName}-$AppUserModelID"
=======
    StrCpy $1 "${AppRegName}-$AppUserModelID"
    StrCpy $2 "-$AppUserModelID"
  ${Else}
    StrCpy $2 ""
  ${EndIf}
  StrCpy $0 "Software\Clients\StartMenuInternet\$1"

  WriteRegStr ${RegKey} "$0" "" "${BrandFullName}"
>>>>>>> a17af05f

    WriteRegStr ${RegKey} "$0" "" "${BrandFullName}"

<<<<<<< HEAD
    WriteRegStr ${RegKey} "$0\DefaultIcon" "" "$8,0"

    ; The Reinstall Command is defined at
    ; http://msdn.microsoft.com/library/default.asp?url=/library/en-us/shellcc/platform/shell/programmersguide/shell_adv/registeringapps.asp
    WriteRegStr ${RegKey} "$0\InstallInfo" "HideIconsCommand" "$\"$7$\" /HideShortcuts"
    WriteRegStr ${RegKey} "$0\InstallInfo" "ShowIconsCommand" "$\"$7$\" /ShowShortcuts"
    WriteRegStr ${RegKey} "$0\InstallInfo" "ReinstallCommand" "$\"$7$\" /SetAsDefaultAppGlobal"
    WriteRegDWORD ${RegKey} "$0\InstallInfo" "IconsVisible" 1
=======
  ; The Reinstall Command is defined at
  ; http://msdn.microsoft.com/library/default.asp?url=/library/en-us/shellcc/platform/shell/programmersguide/shell_adv/registeringapps.asp
  WriteRegStr ${RegKey} "$0\InstallInfo" "HideIconsCommand" "$\"$7$\" /HideShortcuts"
  WriteRegStr ${RegKey} "$0\InstallInfo" "ShowIconsCommand" "$\"$7$\" /ShowShortcuts"
  WriteRegStr ${RegKey} "$0\InstallInfo" "ReinstallCommand" "$\"$7$\" /SetAsDefaultAppGlobal"
  WriteRegDWORD ${RegKey} "$0\InstallInfo" "IconsVisible" 1
>>>>>>> a17af05f

    WriteRegStr ${RegKey} "$0\shell\open\command" "" "$\"$8$\""

    WriteRegStr ${RegKey} "$0\shell\properties" "" "$(CONTEXT_OPTIONS)"
    WriteRegStr ${RegKey} "$0\shell\properties\command" "" "$\"$8$\" -preferences"

    WriteRegStr ${RegKey} "$0\shell\safemode" "" "$(CONTEXT_SAFE_MODE)"
    WriteRegStr ${RegKey} "$0\shell\safemode\command" "" "$\"$8$\" -safe-mode"

<<<<<<< HEAD
    ; Capabilities registry keys
    WriteRegStr ${RegKey} "$0\Capabilities" "ApplicationDescription" "$(REG_APP_DESC)"
    WriteRegStr ${RegKey} "$0\Capabilities" "ApplicationIcon" "$8,0"
    WriteRegStr ${RegKey} "$0\Capabilities" "ApplicationName" "${BrandShortName}"

    WriteRegStr ${RegKey} "$0\Capabilities\FileAssociations" ".htm"   "FirefoxHTML-$AppUserModelID"
    WriteRegStr ${RegKey} "$0\Capabilities\FileAssociations" ".html"  "FirefoxHTML-$AppUserModelID"
    WriteRegStr ${RegKey} "$0\Capabilities\FileAssociations" ".shtml" "FirefoxHTML-$AppUserModelID"
    WriteRegStr ${RegKey} "$0\Capabilities\FileAssociations" ".xht"   "FirefoxHTML-$AppUserModelID"
    WriteRegStr ${RegKey} "$0\Capabilities\FileAssociations" ".xhtml" "FirefoxHTML-$AppUserModelID"

    WriteRegStr ${RegKey} "$0\Capabilities\StartMenu" "StartMenuInternet" "${AppRegName}-$AppUserModelID"

    WriteRegStr ${RegKey} "$0\Capabilities\URLAssociations" "ftp"    "FirefoxURL-$AppUserModelID"
    WriteRegStr ${RegKey} "$0\Capabilities\URLAssociations" "http"   "FirefoxURL-$AppUserModelID"
    WriteRegStr ${RegKey} "$0\Capabilities\URLAssociations" "https"  "FirefoxURL-$AppUserModelID"

    ; Registered Application
    WriteRegStr ${RegKey} "Software\RegisteredApplications" "${AppRegName}-$AppUserModelID" "$0\Capabilities"
  ${EndIf}
=======
  ; Capabilities registry keys
  WriteRegStr ${RegKey} "$0\Capabilities" "ApplicationDescription" "$(REG_APP_DESC)"
  WriteRegStr ${RegKey} "$0\Capabilities" "ApplicationIcon" "$8,0"
  WriteRegStr ${RegKey} "$0\Capabilities" "ApplicationName" "${BrandShortName}"

  WriteRegStr ${RegKey} "$0\Capabilities\FileAssociations" ".htm"   "FirefoxHTML$2"
  WriteRegStr ${RegKey} "$0\Capabilities\FileAssociations" ".html"  "FirefoxHTML$2"
  WriteRegStr ${RegKey} "$0\Capabilities\FileAssociations" ".shtml" "FirefoxHTML$2"
  WriteRegStr ${RegKey} "$0\Capabilities\FileAssociations" ".xht"   "FirefoxHTML$2"
  WriteRegStr ${RegKey} "$0\Capabilities\FileAssociations" ".xhtml" "FirefoxHTML$2"

  WriteRegStr ${RegKey} "$0\Capabilities\StartMenu" "StartMenuInternet" "$1"

  WriteRegStr ${RegKey} "$0\Capabilities\URLAssociations" "ftp"    "FirefoxURL$2"
  WriteRegStr ${RegKey} "$0\Capabilities\URLAssociations" "http"   "FirefoxURL$2"
  WriteRegStr ${RegKey} "$0\Capabilities\URLAssociations" "https"  "FirefoxURL$2"

  ; Registered Application
  WriteRegStr ${RegKey} "Software\RegisteredApplications" "$1" "$0\Capabilities"
>>>>>>> a17af05f
!macroend
!define SetStartMenuInternet "!insertmacro SetStartMenuInternet"

; Add registry keys to support the Firefox 32 bit to 64 bit migration. These
; registry entries are not removed on uninstall at this time. After the Firefox
; 32 bit to 64 bit migration effort is completed these registry entries can be
; removed during install, post update, and uninstall.
!macro Set32to64DidMigrateReg
  ${GetLongPath} "$INSTDIR" $1
  ; These registry keys are always in the 32 bit hive since they are never
  ; needed by a Firefox 64 bit install unless it has been updated from Firefox
  ; 32 bit.
  SetRegView 32

!ifdef HAVE_64BIT_BUILD

  ; Running Firefox 64 bit on Windows 64 bit
  ClearErrors
  ReadRegDWORD $2 HKLM "Software\Mozilla\${AppName}\32to64DidMigrate" "$1"
  ; If there were no errors then the system was updated from Firefox 32 bit to
  ; Firefox 64 bit and if the value is already 1 then the registry value has
  ; already been updated in the HKLM registry.
  ${IfNot} ${Errors}
  ${AndIf} $2 != 1
    ClearErrors
    WriteRegDWORD HKLM "Software\Mozilla\${AppName}\32to64DidMigrate" "$1" 1
    ${If} ${Errors}
      ; There was an error writing to HKLM so just write it to HKCU
      WriteRegDWORD HKCU "Software\Mozilla\${AppName}\32to64DidMigrate" "$1" 1
    ${Else}
      ; This will delete the value from HKCU if it exists
      DeleteRegValue HKCU "Software\Mozilla\${AppName}\32to64DidMigrate" "$1"
    ${EndIf}
  ${EndIf}

  ClearErrors
  ReadRegDWORD $2 HKCU "Software\Mozilla\${AppName}\32to64DidMigrate" "$1"
  ; If there were no errors then the system was updated from Firefox 32 bit to
  ; Firefox 64 bit and if the value is already 1 then the registry value has
  ; already been updated in the HKCU registry.
  ${IfNot} ${Errors}
  ${AndIf} $2 != 1
    WriteRegDWORD HKCU "Software\Mozilla\${AppName}\32to64DidMigrate" "$1" 1
  ${EndIf}

!else

  ; Running Firefox 32 bit
  ${If} ${RunningX64}
    ; Running Firefox 32 bit on a Windows 64 bit system
    ClearErrors
    ReadRegDWORD $2 HKLM "Software\Mozilla\${AppName}\32to64DidMigrate" "$1"
    ; If there were errors the value doesn't exist yet.
    ${If} ${Errors}
      ClearErrors
      WriteRegDWORD HKLM "Software\Mozilla\${AppName}\32to64DidMigrate" "$1" 0
      ; If there were errors write the value in HKCU.
      ${If} ${Errors}
        WriteRegDWORD HKCU "Software\Mozilla\${AppName}\32to64DidMigrate" "$1" 0
      ${EndIf}
    ${EndIf}
  ${EndIf}

!endif

  ClearErrors
  SetRegView lastused
!macroend
!define Set32to64DidMigrateReg "!insertmacro Set32to64DidMigrateReg"

; The IconHandler reference for FirefoxHTML can end up in an inconsistent state
; due to changes not being detected by the IconHandler for side by side
; installs (see bug 268512). The symptoms can be either an incorrect icon or no
; icon being displayed for files associated with Firefox (does not use SHCTX).
!macro FixShellIconHandler RegKey
  ; Find the correct key to update, either FirefoxHTML or FirefoxHTML-[PathHash]
  StrCpy $3 "FirefoxHTML-$AppUserModelID"
  ClearErrors
  ReadRegStr $0 ${RegKey} "Software\Classes\$3\DefaultIcon" ""
  ${If} ${Errors}
    StrCpy $3 "FirefoxHTML"
  ${EndIf}

  ClearErrors
  ReadRegStr $1 ${RegKey} "Software\Classes\$3\ShellEx\IconHandler" ""
  ${Unless} ${Errors}
    ReadRegStr $1 ${RegKey} "Software\Classes\$3\DefaultIcon" ""
    ${GetLongPath} "$INSTDIR\${FileMainEXE}" $2
    ${If} "$1" != "$2,1"
      WriteRegStr ${RegKey} "Software\Classes\$3\DefaultIcon" "" "$2,1"
    ${EndIf}
  ${EndUnless}
!macroend
!define FixShellIconHandler "!insertmacro FixShellIconHandler"

; Add Software\Mozilla\ registry entries (uses SHCTX).
!macro SetAppKeys
  ; Check if this is an ESR release and if so add registry values so it is
  ; possible to determine that this is an ESR install (bug 726781).
  ClearErrors
  ${WordFind} "${UpdateChannel}" "esr" "E#" $3
  ${If} ${Errors}
    StrCpy $3 ""
  ${Else}
    StrCpy $3 " ESR"
  ${EndIf}

  ${GetLongPath} "$INSTDIR" $8
  StrCpy $0 "Software\Mozilla\${BrandFullNameInternal}\${AppVersion}$3 (${ARCH} ${AB_CD})\Main"
  ${WriteRegStr2} $TmpVal "$0" "Install Directory" "$8" 0
  ${WriteRegStr2} $TmpVal "$0" "PathToExe" "$8\${FileMainEXE}" 0

  StrCpy $0 "Software\Mozilla\${BrandFullNameInternal}\${AppVersion}$3 (${ARCH} ${AB_CD})\Uninstall"
  ${WriteRegStr2} $TmpVal "$0" "Description" "${BrandFullNameInternal} ${AppVersion}$3 (${ARCH} ${AB_CD})" 0

  StrCpy $0 "Software\Mozilla\${BrandFullNameInternal}\${AppVersion}$3 (${ARCH} ${AB_CD})"
  ${WriteRegStr2} $TmpVal  "$0" "" "${AppVersion}$3 (${ARCH} ${AB_CD})" 0
  ${If} "$3" == ""
    DeleteRegValue SHCTX "$0" "ESR"
  ${Else}
    ${WriteRegDWORD2} $TmpVal "$0" "ESR" 1 0
  ${EndIf}

  StrCpy $0 "Software\Mozilla\${BrandFullNameInternal} ${AppVersion}$3\bin"
  ${WriteRegStr2} $TmpVal "$0" "PathToExe" "$8\${FileMainEXE}" 0

  StrCpy $0 "Software\Mozilla\${BrandFullNameInternal} ${AppVersion}$3\extensions"
  ${WriteRegStr2} $TmpVal "$0" "Components" "$8\components" 0
  ${WriteRegStr2} $TmpVal "$0" "Plugins" "$8\plugins" 0

  StrCpy $0 "Software\Mozilla\${BrandFullNameInternal} ${AppVersion}$3"
  ${WriteRegStr2} $TmpVal "$0" "GeckoVer" "${GREVersion}" 0
  ${If} "$3" == ""
    DeleteRegValue SHCTX "$0" "ESR"
  ${Else}
    ${WriteRegDWORD2} $TmpVal "$0" "ESR" 1 0
  ${EndIf}

  StrCpy $0 "Software\Mozilla\${BrandFullNameInternal}$3"
  ${WriteRegStr2} $TmpVal "$0" "" "${GREVersion}" 0
  ${WriteRegStr2} $TmpVal "$0" "CurrentVersion" "${AppVersion}$3 (${ARCH} ${AB_CD})" 0
!macroend
!define SetAppKeys "!insertmacro SetAppKeys"

; Add uninstall registry entries. This macro tests for write access to determine
; if the uninstall keys should be added to HKLM or HKCU.
!macro SetUninstallKeys
  ; Check if this is an ESR release and if so add registry values so it is
  ; possible to determine that this is an ESR install (bug 726781).
  ClearErrors
  ${WordFind} "${UpdateChannel}" "esr" "E#" $3
  ${If} ${Errors}
    StrCpy $3 ""
  ${Else}
    StrCpy $3 " ESR"
  ${EndIf}

  StrCpy $0 "Software\Microsoft\Windows\CurrentVersion\Uninstall\${BrandFullNameInternal} ${AppVersion}$3 (${ARCH} ${AB_CD})"

  StrCpy $2 ""
  ClearErrors
  WriteRegStr HKLM "$0" "${BrandShortName}InstallerTest" "Write Test"
  ${If} ${Errors}
    ; If the uninstall keys already exist in HKLM don't create them in HKCU
    ClearErrors
    ReadRegStr $2 "HKLM" $0 "DisplayName"
    ${If} $2 == ""
      ; Otherwise we don't have any keys for this product in HKLM so proceeed
      ; to create them in HKCU.  Better handling for this will be done in:
      ; Bug 711044 - Better handling for 2 uninstall icons
      StrCpy $1 "HKCU"
      SetShellVarContext current  ; Set SHCTX to the current user (e.g. HKCU)
    ${EndIf}
    ClearErrors
  ${Else}
    StrCpy $1 "HKLM"
    SetShellVarContext all     ; Set SHCTX to all users (e.g. HKLM)
    DeleteRegValue HKLM "$0" "${BrandShortName}InstallerTest"
  ${EndIf}

  ${If} $2 == ""
    ${GetLongPath} "$INSTDIR" $8

    ; Write the uninstall registry keys
    ${WriteRegStr2} $1 "$0" "Comments" "${BrandFullNameInternal} ${AppVersion}$3 (${ARCH} ${AB_CD})" 0
    ${WriteRegStr2} $1 "$0" "DisplayIcon" "$8\${FileMainEXE},0" 0
    ${WriteRegStr2} $1 "$0" "DisplayName" "${BrandFullNameInternal} ${AppVersion}$3 (${ARCH} ${AB_CD})" 0
    ${WriteRegStr2} $1 "$0" "DisplayVersion" "${AppVersion}" 0
    ${WriteRegStr2} $1 "$0" "HelpLink" "${HelpLink}" 0
    ${WriteRegStr2} $1 "$0" "InstallLocation" "$8" 0
    ${WriteRegStr2} $1 "$0" "Publisher" "Mozilla" 0
    ${WriteRegStr2} $1 "$0" "UninstallString" "$\"$8\uninstall\helper.exe$\"" 0
    DeleteRegValue SHCTX "$0" "URLInfoAbout"
; Don't add URLUpdateInfo which is the release notes url except for the release
; and esr channels since nightly, aurora, and beta do not have release notes.
; Note: URLUpdateInfo is only defined in the official branding.nsi.
!ifdef URLUpdateInfo
!ifndef BETA_UPDATE_CHANNEL
    ${WriteRegStr2} $1 "$0" "URLUpdateInfo" "${URLUpdateInfo}" 0
!endif
!endif
    ${WriteRegStr2} $1 "$0" "URLInfoAbout" "${URLInfoAbout}" 0
    ${WriteRegDWORD2} $1 "$0" "NoModify" 1 0
    ${WriteRegDWORD2} $1 "$0" "NoRepair" 1 0

    ${GetSize} "$8" "/S=0K" $R2 $R3 $R4
    ${WriteRegDWORD2} $1 "$0" "EstimatedSize" $R2 0

    ${If} "$TmpVal" == "HKLM"
      SetShellVarContext all     ; Set SHCTX to all users (e.g. HKLM)
    ${Else}
      SetShellVarContext current  ; Set SHCTX to the current user (e.g. HKCU)
    ${EndIf}
  ${EndIf}
!macroend
!define SetUninstallKeys "!insertmacro SetUninstallKeys"

; Due to a bug when associating some file handlers, only SHCTX was checked for
; some file types such as ".pdf". SHCTX is set to HKCU or HKLM depending on
; whether the installer has write access to HKLM. The bug would happen when
; HCKU was checked and didn't exist since programs aren't required to set the
; HKCU Software\Classes keys when associating handlers. The fix uses the merged
; view in HKCR to check for existance of an existing association. This macro
; cleans affected installations by removing the HKLM and HKCU value if it is set
; to FirefoxHTML when there is a value for PersistentHandler or by removing the
; HKCU value when the HKLM value has a value other than an empty string.
!macro FixBadFileAssociation FILE_TYPE
  ; Only delete the default value in case the key has values for OpenWithList,
  ; OpenWithProgids, PersistentHandler, etc.
  ReadRegStr $0 HKCU "Software\Classes\${FILE_TYPE}" ""
  ${WordFind} "$0" "-" "+1{" $0
  ReadRegStr $1 HKLM "Software\Classes\${FILE_TYPE}" ""
  ${WordFind} "$1" "-" "+1{" $1
  ReadRegStr $2 HKCR "${FILE_TYPE}\PersistentHandler" ""
  ${If} "$2" != ""
    ; Since there is a persistent handler remove FirefoxHTML as the default
    ; value from both HKCU and HKLM if it set to FirefoxHTML.
    ${If} "$0" == "FirefoxHTML"
      DeleteRegValue HKCU "Software\Classes\${FILE_TYPE}" ""
    ${EndIf}
    ${If} "$1" == "FirefoxHTML"
      DeleteRegValue HKLM "Software\Classes\${FILE_TYPE}" ""
    ${EndIf}
  ${ElseIf} "$0" == "FirefoxHTML"
    ; Since HKCU is set to FirefoxHTML remove FirefoxHTML as the default value
    ; from HKCU if HKLM is set to a value other than an empty string.
    ${If} "$1" != ""
      DeleteRegValue HKCU "Software\Classes\${FILE_TYPE}" ""
    ${EndIf}
  ${EndIf}
!macroend
!define FixBadFileAssociation "!insertmacro FixBadFileAssociation"

; Add app specific handler registry entries under Software\Classes if they
; don't exist (does not use SHCTX).
!macro FixClassKeys
  StrCpy $1 "SOFTWARE\Classes"

  ; File handler keys and name value pairs that may need to be created during
  ; install or upgrade.
  ReadRegStr $0 HKCR ".shtml" "Content Type"
  ${If} "$0" == ""
    StrCpy $0 "$1\.shtml"
    ${WriteRegStr2} $TmpVal "$1\.shtml" "" "shtmlfile" 0
    ${WriteRegStr2} $TmpVal "$1\.shtml" "Content Type" "text/html" 0
    ${WriteRegStr2} $TmpVal "$1\.shtml" "PerceivedType" "text" 0
  ${EndIf}

  ReadRegStr $0 HKCR ".xht" "Content Type"
  ${If} "$0" == ""
    ${WriteRegStr2} $TmpVal "$1\.xht" "" "xhtfile" 0
    ${WriteRegStr2} $TmpVal "$1\.xht" "Content Type" "application/xhtml+xml" 0
  ${EndIf}

  ReadRegStr $0 HKCR ".xhtml" "Content Type"
  ${If} "$0" == ""
    ${WriteRegStr2} $TmpVal "$1\.xhtml" "" "xhtmlfile" 0
    ${WriteRegStr2} $TmpVal "$1\.xhtml" "Content Type" "application/xhtml+xml" 0
  ${EndIf}

  ; Remove possibly badly associated file types
  ${FixBadFileAssociation} ".pdf"
  ${FixBadFileAssociation} ".oga"
  ${FixBadFileAssociation} ".ogg"
  ${FixBadFileAssociation} ".ogv"
  ${FixBadFileAssociation} ".pdf"
  ${FixBadFileAssociation} ".webm"
!macroend
!define FixClassKeys "!insertmacro FixClassKeys"

; Updates protocol handlers if their registry open command value is for this
; install location (uses SHCTX).
!macro UpdateProtocolHandlers
  ; Store the command to open the app with an url in a register for easy access.
  ${GetLongPath} "$INSTDIR\${FileMainEXE}" $8
  StrCpy $2 "$\"$8$\" -osint -url $\"%1$\""

  ; Only set the file and protocol handlers if the existing one under HKCR is
  ; for this install location.

  ${IsHandlerForInstallDir} "FirefoxHTML-$AppUserModelID" $R9
  ${If} "$R9" == "true"
    ; An empty string is used for the 5th param because FirefoxHTML is not a
    ; protocol handler.
    ${AddDisabledDDEHandlerValues} "FirefoxHTML-$AppUserModelID" "$2" "$8,1" \
                                   "${AppRegName} HTML Document" ""
  ${Else}
    ${IsHandlerForInstallDir} "FirefoxHTML" $R9
    ${If} "$R9" == "true"
      ${AddDisabledDDEHandlerValues} "FirefoxHTML" "$2" "$8,1" \
                                     "${AppRegName} HTML Document" ""
    ${EndIf}
  ${EndIf}

  ${IsHandlerForInstallDir} "FirefoxURL-$AppUserModelID" $R9
  ${If} "$R9" == "true"
    ${AddDisabledDDEHandlerValues} "FirefoxURL-$AppUserModelID" "$2" "$8,1" \
                                   "${AppRegName} URL" "true"
  ${Else}
    ${IsHandlerForInstallDir} "FirefoxURL" $R9
    ${If} "$R9" == "true"
      ${AddDisabledDDEHandlerValues} "FirefoxURL" "$2" "$8,1" \
                                     "${AppRegName} URL" "true"
    ${EndIf}
  ${EndIf}

  ; An empty string is used for the 4th & 5th params because the following
  ; protocol handlers already have a display name and the additional keys
  ; required for a protocol handler.
  ${IsHandlerForInstallDir} "ftp" $R9
  ${If} "$R9" == "true"
    ${AddDisabledDDEHandlerValues} "ftp" "$2" "$8,1" "" ""
  ${EndIf}

  ${IsHandlerForInstallDir} "http" $R9
  ${If} "$R9" == "true"
    ${AddDisabledDDEHandlerValues} "http" "$2" "$8,1" "" ""
  ${EndIf}

  ${IsHandlerForInstallDir} "https" $R9
  ${If} "$R9" == "true"
    ${AddDisabledDDEHandlerValues} "https" "$2" "$8,1" "" ""
  ${EndIf}
!macroend
!define UpdateProtocolHandlers "!insertmacro UpdateProtocolHandlers"

!ifdef MOZ_MAINTENANCE_SERVICE
; Adds maintenance service certificate keys for the install dir.
; For the cert to work, it must also be signed by a trusted cert for the user.
!macro AddMaintCertKeys
  Push $R0
  ; Allow main Mozilla cert information for updates
  ; This call will push the needed key on the stack
  ServicesHelper::PathToUniqueRegistryPath "$INSTDIR"
  Pop $R0
  ${If} $R0 != ""
    ; More than one certificate can be specified in a different subfolder
    ; for example: $R0\1, but each individual binary can be signed
    ; with at most one certificate.  A fallback certificate can only be used
    ; if the binary is replaced with a different certificate.
    ; We always use the 64bit registry for certs.
    ${If} ${RunningX64}
      SetRegView 64
    ${EndIf}

    ; PrefetchProcessName was originally used to experiment with deleting
    ; Windows prefetch as a speed optimization.  It is no longer used though.
    DeleteRegValue HKLM "$R0" "prefetchProcessName"

    ; Setting the Attempted value will ensure that a new Maintenance Service
    ; install will never be attempted again after this from updates.  The value
    ; is used only to see if updates should attempt new service installs.
    WriteRegDWORD HKLM "Software\Mozilla\MaintenanceService" "Attempted" 1

    ; These values associate the allowed certificates for the current
    ; installation.
    WriteRegStr HKLM "$R0\0" "name" "${CERTIFICATE_NAME}"
    WriteRegStr HKLM "$R0\0" "issuer" "${CERTIFICATE_ISSUER}"
    ; These values associate the allowed certificates for the previous
    ;  installation, so that we can update from it cleanly using the
    ;  old updater.exe (which will still have this signature).
    WriteRegStr HKLM "$R0\1" "name" "${CERTIFICATE_NAME_PREVIOUS}"
    WriteRegStr HKLM "$R0\1" "issuer" "${CERTIFICATE_ISSUER_PREVIOUS}"
    ${If} ${RunningX64}
      SetRegView lastused
    ${EndIf}
    ClearErrors
  ${EndIf}
  ; Restore the previously used value back
  Pop $R0
!macroend
!define AddMaintCertKeys "!insertmacro AddMaintCertKeys"
!endif

!macro RegisterAccessibleHandler
  ${RegisterDLL} "$INSTDIR\AccessibleHandler.dll"
!macroend
!define RegisterAccessibleHandler "!insertmacro RegisterAccessibleHandler"

; Removes various registry entries for reasons noted below (does not use SHCTX).
!macro RemoveDeprecatedKeys
  StrCpy $0 "SOFTWARE\Classes"
  ; Remove support for launching chrome urls from the shell during install or
  ; update if the DefaultIcon is from firefox.exe (Bug 301073).
  ${RegCleanAppHandler} "chrome"

  ; Remove protocol handler registry keys added by the MS shim
  DeleteRegKey HKLM "Software\Classes\Firefox.URL"
  DeleteRegKey HKCU "Software\Classes\Firefox.URL"
!macroend
!define RemoveDeprecatedKeys "!insertmacro RemoveDeprecatedKeys"

; Removes various directories and files for reasons noted below.
!macro RemoveDeprecatedFiles
  ; Remove talkback if it is present (remove after bug 386760 is fixed)
  ${If} ${FileExists} "$INSTDIR\extensions\talkback@mozilla.org"
    RmDir /r /REBOOTOK "$INSTDIR\extensions\talkback@mozilla.org"
  ${EndIf}

  ; Remove the Java Console extension (bug 1165156)
  ${If} ${FileExists} "$INSTDIR\extensions\{CAFEEFAC-0016-0000-0031-ABCDEFFEDCBA}"
    RmDir /r /REBOOTOK "$INSTDIR\extensions\{CAFEEFAC-0016-0000-0031-ABCDEFFEDCBA}"
  ${EndIf}
  ${If} ${FileExists} "$INSTDIR\extensions\{CAFEEFAC-0016-0000-0034-ABCDEFFEDCBA}"
    RmDir /r /REBOOTOK "$INSTDIR\extensions\{CAFEEFAC-0016-0000-0034-ABCDEFFEDCBA}"
  ${EndIf}
  ${If} ${FileExists} "$INSTDIR\extensions\{CAFEEFAC-0016-0000-0039-ABCDEFFEDCBA}"
    RmDir /r /REBOOTOK "$INSTDIR\extensions\{CAFEEFAC-0016-0000-0039-ABCDEFFEDCBA}"
  ${EndIf}
  ${If} ${FileExists} "$INSTDIR\extensions\{CAFEEFAC-0016-0000-0045-ABCDEFFEDCBA}"
    RmDir /r /REBOOTOK "$INSTDIR\extensions\{CAFEEFAC-0016-0000-0045-ABCDEFFEDCBA}"
  ${EndIf}
  ${If} ${FileExists} "$INSTDIR\extensions\{CAFEEFAC-0017-0000-0000-ABCDEFFEDCBA}"
    RmDir /r /REBOOTOK "$INSTDIR\extensions\{CAFEEFAC-0017-0000-0000-ABCDEFFEDCBA}"
  ${EndIf}
!macroend
!define RemoveDeprecatedFiles "!insertmacro RemoveDeprecatedFiles"

; Converts specific partner distribution.ini from ansi to utf-8 (bug 882989)
!macro FixDistributionsINI
  StrCpy $1 "$INSTDIR\distribution\distribution.ini"
  StrCpy $2 "$INSTDIR\distribution\utf8fix"
  StrCpy $0 "0" ; Default to not attempting to fix

  ; Check if the distribution.ini settings are for a partner build that needs
  ; to have its distribution.ini converted from ansi to utf-8.
  ${If} ${FileExists} "$1"
    ${Unless} ${FileExists} "$2"
      ReadINIStr $3 "$1" "Preferences" "app.distributor"
      ${If} "$3" == "yahoo"
        ReadINIStr $3 "$1" "Preferences" "app.distributor.channel"
        ${If} "$3" == "de"
        ${OrIf} "$3" == "es"
        ${OrIf} "$3" == "e1"
        ${OrIf} "$3" == "mx"
          StrCpy $0 "1"
        ${EndIf}
      ${EndIf}
      ; Create the utf8fix so this only runs once
      FileOpen $3 "$2" w
      FileClose $3
    ${EndUnless}
  ${EndIf}

  ${If} "$0" == "1"
    StrCpy $0 "0"
    ClearErrors
    ReadINIStr $3 "$1" "Global" "version"
    ${Unless} ${Errors}
      StrCpy $4 "$3" 2
      ${If} "$4" == "1."
        StrCpy $4 "$3" "" 2 ; Everything after "1."
        ${If} $4 < 23
          StrCpy $0 "1"
        ${EndIf}
      ${EndIf}
    ${EndUnless}
  ${EndIf}

  ${If} "$0" == "1"
    ClearErrors
    FileOpen $3 "$1" r
    ${If} ${Errors}
      FileClose $3
    ${Else}
      StrCpy $2 "$INSTDIR\distribution\distribution.new"
      ClearErrors
      FileOpen $4 "$2" w
      ${If} ${Errors}
        FileClose $3
        FileClose $4
      ${Else}
        StrCpy $0 "0" ; Default to not replacing the original distribution.ini
        ${Do}
          FileReadByte $3 $5
          ${If} $5 == ""
            ${Break}
          ${EndIf}
          ${If} $5 == 233 ; ansi é
            StrCpy $0 "1"
            FileWriteByte $4 195
            FileWriteByte $4 169
          ${ElseIf} $5 == 241 ; ansi ñ
            StrCpy $0 "1"
            FileWriteByte $4 195
            FileWriteByte $4 177
          ${ElseIf} $5 == 252 ; ansi ü
            StrCpy $0 "1"
            FileWriteByte $4 195
            FileWriteByte $4 188
          ${ElseIf} $5 < 128
            FileWriteByte $4 $5
          ${EndIf}
        ${Loop}
        FileClose $3
        FileClose $4
        ${If} "$0" == "1"
          ClearErrors
          Rename "$1" "$1.bak"
          ${Unless} ${Errors}
            Rename "$2" "$1"
            Delete "$1.bak"
          ${EndUnless}
        ${Else}
          Delete "$2"
        ${EndIf}
      ${EndIf}
    ${EndIf}
  ${EndIf}
!macroend
!define FixDistributionsINI "!insertmacro FixDistributionsINI"

; Adds a pinned shortcut to Task Bar on update for Windows 7 and above if this
; macro has never been called before and the application is default (see
; PinToTaskBar for more details).
; Since defaults handling is handled by Windows in Win8 and later, we always
; attempt to pin a taskbar on that OS.  If Windows sets the defaults at
; installation time, then we don't get the opportunity to run this code at
; that time.
!macro MigrateTaskBarShortcut
  ${GetShortcutsLogPath} $0
  ${If} ${FileExists} "$0"
    ClearErrors
    ReadINIStr $1 "$0" "TASKBAR" "Migrated"
    ${If} ${Errors}
      ClearErrors
      WriteIniStr "$0" "TASKBAR" "Migrated" "true"
      ${If} ${AtLeastWin7}
        ; If we didn't run the stub installer, AddTaskbarSC will be empty.
        ; We determine whether to pin based on whether we're the default
        ; browser, or if we're on win8 or later, we always pin.
        ${If} $AddTaskbarSC == ""
          ; No need to check the default on Win8 and later
          ${If} ${AtMostWin2008R2}
            ; Check if the Firefox is the http handler for this user
            SetShellVarContext current ; Set SHCTX to the current user
            ${IsHandlerForInstallDir} "http" $R9
            ${If} $TmpVal == "HKLM"
              SetShellVarContext all ; Set SHCTX to all users
            ${EndIf}
          ${EndIf}
          ${If} "$R9" == "true"
          ${OrIf} ${AtLeastWin8}
            ${PinToTaskBar}
          ${EndIf}
        ${ElseIf} $AddTaskbarSC == "1"
          ${PinToTaskBar}
        ${EndIf}
      ${EndIf}
    ${EndIf}
  ${EndIf}
!macroend
!define MigrateTaskBarShortcut "!insertmacro MigrateTaskBarShortcut"

; Adds a pinned Task Bar shortcut on Windows 7 if there isn't one for the main
; application executable already. Existing pinned shortcuts for the same
; application model ID must be removed first to prevent breaking the pinned
; item's lists but multiple installations with the same application model ID is
; an edgecase. If removing existing pinned shortcuts with the same application
; model ID removes a pinned pinned Start Menu shortcut this will also add a
; pinned Start Menu shortcut.
!macro PinToTaskBar
  ${If} ${AtLeastWin7}
    StrCpy $8 "false" ; Whether a shortcut had to be created
    ${IsPinnedToTaskBar} "$INSTDIR\${FileMainEXE}" $R9
    ${If} "$R9" == "false"
      ; Find an existing Start Menu shortcut or create one to use for pinning
      ${GetShortcutsLogPath} $0
      ${If} ${FileExists} "$0"
        ClearErrors
        ReadINIStr $1 "$0" "STARTMENU" "Shortcut0"
        ${Unless} ${Errors}
          SetShellVarContext all ; Set SHCTX to all users
          ${Unless} ${FileExists} "$SMPROGRAMS\$1"
            SetShellVarContext current ; Set SHCTX to the current user
            ${Unless} ${FileExists} "$SMPROGRAMS\$1"
              StrCpy $8 "true"
              CreateShortCut "$SMPROGRAMS\$1" "$INSTDIR\${FileMainEXE}"
              ${If} ${FileExists} "$SMPROGRAMS\$1"
                ShellLink::SetShortCutWorkingDirectory "$SMPROGRAMS\$1" \
                                                       "$INSTDIR"
                ${If} "$AppUserModelID" != ""
                  ApplicationID::Set "$SMPROGRAMS\$1" "$AppUserModelID" "true"
                ${EndIf}
              ${EndIf}
            ${EndUnless}
          ${EndUnless}

          ${If} ${FileExists} "$SMPROGRAMS\$1"
            ; Count of Start Menu pinned shortcuts before unpinning.
            ${PinnedToStartMenuLnkCount} $R9

            ; Having multiple shortcuts pointing to different installations with
            ; the same AppUserModelID (e.g. side by side installations of the
            ; same version) will make the TaskBar shortcut's lists into an bad
            ; state where the lists are not shown. To prevent this first
            ; uninstall the pinned item.
            ApplicationID::UninstallPinnedItem "$SMPROGRAMS\$1"

            ; Count of Start Menu pinned shortcuts after unpinning.
            ${PinnedToStartMenuLnkCount} $R8

            ; If there is a change in the number of Start Menu pinned shortcuts
            ; assume that unpinning unpinned a side by side installation from
            ; the Start Menu and pin this installation to the Start Menu.
            ${Unless} $R8 == $R9
              ; Pin the shortcut to the Start Menu. 5381 is the shell32.dll
              ; resource id for the "Pin to Start Menu" string.
              InvokeShellVerb::DoIt "$SMPROGRAMS" "$1" "5381"
            ${EndUnless}

            ; Pin the shortcut to the TaskBar. 5386 is the shell32.dll resource
            ; id for the "Pin to Taskbar" string.
            InvokeShellVerb::DoIt "$SMPROGRAMS" "$1" "5386"

            ; Delete the shortcut if it was created
            ${If} "$8" == "true"
              Delete "$SMPROGRAMS\$1"
            ${EndIf}
          ${EndIf}

          ${If} $TmpVal == "HKCU"
            SetShellVarContext current ; Set SHCTX to the current user
          ${Else}
            SetShellVarContext all ; Set SHCTX to all users
          ${EndIf}
        ${EndUnless}
      ${EndIf}
    ${EndIf}
  ${EndIf}
!macroend
!define PinToTaskBar "!insertmacro PinToTaskBar"

; Adds a shortcut to the root of the Start Menu Programs directory if the
; application's Start Menu Programs directory exists with a shortcut pointing to
; this installation directory. This will also remove the old shortcuts and the
; application's Start Menu Programs directory by calling the RemoveStartMenuDir
; macro.
!macro MigrateStartMenuShortcut
  ${GetShortcutsLogPath} $0
  ${If} ${FileExists} "$0"
    ClearErrors
    ReadINIStr $5 "$0" "SMPROGRAMS" "RelativePathToDir"
    ${Unless} ${Errors}
      ClearErrors
      ReadINIStr $1 "$0" "STARTMENU" "Shortcut0"
      ${If} ${Errors}
        ; The STARTMENU ini section doesn't exist.
        ${LogStartMenuShortcut} "${BrandFullName}.lnk"
        ${GetLongPath} "$SMPROGRAMS" $2
        ${GetLongPath} "$2\$5" $1
        ${If} "$1" != ""
          ClearErrors
          ReadINIStr $3 "$0" "SMPROGRAMS" "Shortcut0"
          ${Unless} ${Errors}
            ${If} ${FileExists} "$1\$3"
              ShellLink::GetShortCutTarget "$1\$3"
              Pop $4
              ${If} "$INSTDIR\${FileMainEXE}" == "$4"
                CreateShortCut "$SMPROGRAMS\${BrandFullName}.lnk" \
                               "$INSTDIR\${FileMainEXE}"
                ${If} ${FileExists} "$SMPROGRAMS\${BrandFullName}.lnk"
                  ShellLink::SetShortCutWorkingDirectory "$SMPROGRAMS\${BrandFullName}.lnk" \
                                                         "$INSTDIR"
                  ${If} ${AtLeastWin7}
                  ${AndIf} "$AppUserModelID" != ""
                    ApplicationID::Set "$SMPROGRAMS\${BrandFullName}.lnk" \
                                       "$AppUserModelID" "true"
                  ${EndIf}
                ${EndIf}
              ${EndIf}
            ${EndIf}
          ${EndUnless}
        ${EndIf}
      ${EndIf}
      ; Remove the application's Start Menu Programs directory, shortcuts, and
      ; ini section.
      ${RemoveStartMenuDir}
    ${EndUnless}
  ${EndIf}
!macroend
!define MigrateStartMenuShortcut "!insertmacro MigrateStartMenuShortcut"

; Removes the application's start menu directory along with its shortcuts if
; they exist and if they exist creates a start menu shortcut in the root of the
; start menu directory (bug 598779). If the application's start menu directory
; is not empty after removing the shortucts the directory will not be removed
; since these additional items were not created by the installer (uses SHCTX).
!macro RemoveStartMenuDir
  ${GetShortcutsLogPath} $0
  ${If} ${FileExists} "$0"
    ; Delete Start Menu Programs shortcuts, directory if it is empty, and
    ; parent directories if they are empty up to but not including the start
    ; menu directory.
    ${GetLongPath} "$SMPROGRAMS" $1
    ClearErrors
    ReadINIStr $2 "$0" "SMPROGRAMS" "RelativePathToDir"
    ${Unless} ${Errors}
      ${GetLongPath} "$1\$2" $2
      ${If} "$2" != ""
        ; Delete shortucts in the Start Menu Programs directory.
        StrCpy $3 0
        ${Do}
          ClearErrors
          ReadINIStr $4 "$0" "SMPROGRAMS" "Shortcut$3"
          ; Stop if there are no more entries
          ${If} ${Errors}
            ${ExitDo}
          ${EndIf}
          ${If} ${FileExists} "$2\$4"
            ShellLink::GetShortCutTarget "$2\$4"
            Pop $5
            ${If} "$INSTDIR\${FileMainEXE}" == "$5"
              Delete "$2\$4"
            ${EndIf}
          ${EndIf}
          IntOp $3 $3 + 1 ; Increment the counter
        ${Loop}
        ; Delete Start Menu Programs directory and parent directories
        ${Do}
          ; Stop if the current directory is the start menu directory
          ${If} "$1" == "$2"
            ${ExitDo}
          ${EndIf}
          ClearErrors
          RmDir "$2"
          ; Stop if removing the directory failed
          ${If} ${Errors}
            ${ExitDo}
          ${EndIf}
          ${GetParent} "$2" $2
        ${Loop}
      ${EndIf}
      DeleteINISec "$0" "SMPROGRAMS"
    ${EndUnless}
  ${EndIf}
!macroend
!define RemoveStartMenuDir "!insertmacro RemoveStartMenuDir"

; Creates the shortcuts log ini file with the appropriate entries if it doesn't
; already exist.
!macro CreateShortcutsLog
  ${GetShortcutsLogPath} $0
  ${Unless} ${FileExists} "$0"
    ${LogStartMenuShortcut} "${BrandFullName}.lnk"
    ${LogQuickLaunchShortcut} "${BrandFullName}.lnk"
    ${LogDesktopShortcut} "${BrandFullName}.lnk"
  ${EndUnless}
!macroend
!define CreateShortcutsLog "!insertmacro CreateShortcutsLog"

; The files to check if they are in use during (un)install so the restart is
; required message is displayed. All files must be located in the $INSTDIR
; directory.
!macro PushFilesToCheck
  ; The first string to be pushed onto the stack MUST be "end" to indicate
  ; that there are no more files to check in $INSTDIR and the last string
  ; should be ${FileMainEXE} so if it is in use the CheckForFilesInUse macro
  ; returns after the first check.
  Push "end"
  Push "AccessibleHandler.dll"
  Push "AccessibleMarshal.dll"
  Push "IA2Marshal.dll"
  Push "freebl3.dll"
  Push "nssckbi.dll"
  Push "nspr4.dll"
  Push "nssdbm3.dll"
  Push "mozsqlite3.dll"
  Push "xpcom.dll"
  Push "crashreporter.exe"
  Push "minidump-analyzer.exe"
  Push "pingsender.exe"
  Push "updater.exe"
  Push "${FileMainEXE}"
!macroend
!define PushFilesToCheck "!insertmacro PushFilesToCheck"


; Pushes the string "true" to the top of the stack if the Firewall service is
; running and pushes the string "false" to the top of the stack if it isn't.
!define SC_MANAGER_ALL_ACCESS 0x3F
!define SERVICE_QUERY_CONFIG 0x0001
!define SERVICE_QUERY_STATUS 0x0004
!define SERVICE_RUNNING 0x4

!macro IsFirewallSvcRunning
  Push $R9
  Push $R8
  Push $R7
  Push $R6
  Push "false"

  System::Call 'advapi32::OpenSCManagerW(n, n, i ${SC_MANAGER_ALL_ACCESS}) i.R6'
  ${If} $R6 != 0
    ; MpsSvc is the Firewall service.
    ; When opening the service with SERVICE_QUERY_CONFIG the return value will
    ; be 0 if the service is not installed.
    System::Call 'advapi32::OpenServiceW(i R6, t "MpsSvc", i ${SERVICE_QUERY_CONFIG}) i.R7'
    ${If} $R7 != 0
      System::Call 'advapi32::CloseServiceHandle(i R7) n'
      ; Open the service with SERVICE_QUERY_CONFIG so its status can be queried.
      System::Call 'advapi32::OpenServiceW(i R6, t "MpsSvc", i ${SERVICE_QUERY_STATUS}) i.R7'
    ${Else}
      ; SharedAccess is the Firewall service on Windows XP.
      ; When opening the service with SERVICE_QUERY_CONFIG the return value will
      ; be 0 if the service is not installed.
      System::Call 'advapi32::OpenServiceW(i R6, t "SharedAccess", i ${SERVICE_QUERY_CONFIG}) i.R7'
      ${If} $R7 != 0
        System::Call 'advapi32::CloseServiceHandle(i R7) n'
        ; Open the service with SERVICE_QUERY_CONFIG so its status can be
        ; queried.
        System::Call 'advapi32::OpenServiceW(i R6, t "SharedAccess", i ${SERVICE_QUERY_STATUS}) i.R7'
      ${EndIf}
    ${EndIf}
    ; Did the calls to OpenServiceW succeed?
    ${If} $R7 != 0
      System::Call '*(i,i,i,i,i,i,i) i.R9'
      ; Query the current status of the service.
      System::Call 'advapi32::QueryServiceStatus(i R7, i $R9) i'
      System::Call '*$R9(i, i.R8)'
      System::Free $R9
      System::Call 'advapi32::CloseServiceHandle(i R7) n'
      IntFmt $R8 "0x%X" $R8
      ${If} $R8 == ${SERVICE_RUNNING}
        Pop $R9
        Push "true"
      ${EndIf}
    ${EndIf}
    System::Call 'advapi32::CloseServiceHandle(i R6) n'
  ${EndIf}

  Exch 1
  Pop $R6
  Exch 1
  Pop $R7
  Exch 1
  Pop $R8
  Exch 1
  Pop $R9
!macroend
!define IsFirewallSvcRunning "!insertmacro IsFirewallSvcRunning"
!define un.IsFirewallSvcRunning "!insertmacro IsFirewallSvcRunning"

; Sets this installation as the default browser by setting the registry keys
; under HKEY_CURRENT_USER via registry calls and using the AppAssocReg NSIS
; plugin. This is a function instead of a macro so it is
; easily called from an elevated instance of the binary. Since this can be
; called by an elevated instance logging is not performed in this function.
Function SetAsDefaultAppUserHKCU
  ; See if we're using path hash suffixed registry keys for this install
  ${GetLongPath} "$INSTDIR\${FileMainEXE}" $8
  ${StrFilter} "${FileMainEXE}" "+" "" "" $R9
  ClearErrors
  ReadRegStr $0 HKCU "Software\Clients\StartMenuInternet\$R9\DefaultIcon" ""
  ${If} ${Errors}
  ${OrIf} ${AtMostWin2008R2}
    ClearErrors
    ReadRegStr $0 HKLM "Software\Clients\StartMenuInternet\$R9\DefaultIcon" ""
  ${EndIf}
  StrCpy $0 $0 -2
  ${If} $0 != $8
    ${If} $AppUserModelID == ""
      ${InitHashAppModelId} "$INSTDIR" "Software\Mozilla\${AppName}\TaskBarIDs"
    ${EndIf}
    StrCpy $R9 "${AppRegName}-$AppUserModelID"
  ${EndIf}

  ; Only set as the user's StartMenuInternet browser if the StartMenuInternet
  ; registry keys are for this install.
<<<<<<< HEAD
  StrCpy $R9 "${AppRegName}-$AppUserModelID"
=======
>>>>>>> a17af05f
  ClearErrors
  ReadRegStr $0 HKCU "Software\Clients\StartMenuInternet\$R9\DefaultIcon" ""
  ${If} ${Errors}
  ${OrIf} ${AtMostWin2008R2}
    ClearErrors
    ReadRegStr $0 HKLM "Software\Clients\StartMenuInternet\$R9\DefaultIcon" ""
  ${EndIf}
  ${Unless} ${Errors}
    WriteRegStr HKCU "Software\Clients\StartMenuInternet" "" "$R9"
  ${Else}
<<<<<<< HEAD
    ${StrFilter} "${FileMainEXE}" "+" "" "" $R9
=======
>>>>>>> a17af05f
    ClearErrors
    ReadRegStr $0 HKCU "Software\Clients\StartMenuInternet\$R9\DefaultIcon" ""
    ${If} ${Errors}
    ${OrIf} ${AtMostWin2008R2}
      ClearErrors
      ReadRegStr $0 HKLM "Software\Clients\StartMenuInternet\$R9\DefaultIcon" ""
    ${EndIf}
    ${Unless} ${Errors}
      ${GetPathFromString} "$0" $0
      ${GetParent} "$0" $0
      ${If} ${FileExists} "$0"
        ${GetLongPath} "$0" $0
        ${If} "$0" == "$INSTDIR"
          WriteRegStr HKCU "Software\Clients\StartMenuInternet" "" "$R9"
        ${EndIf}
      ${EndIf}
    ${EndUnless}
  ${EndUnless}

  SetShellVarContext current  ; Set SHCTX to the current user (e.g. HKCU)

  ${If} ${AtLeastWin8}
    ${SetStartMenuInternet} "HKCU"
    ${FixShellIconHandler} "HKCU"
    ${FixClassKeys} ; Does not use SHCTX
  ${EndIf}

  ${SetHandlers}

  ; Only register as the handler if the app registry name
  ; exists under the RegisteredApplications registry key. The protocol and
  ; file handlers set previously at the user level will associate this install
  ; as the default browser.
  ClearErrors
  ReadRegStr $0 HKLM "Software\RegisteredApplications" "$R9"
  ${Unless} ${Errors}
    ; This is all protected by a user choice hash in Windows 8 so it won't
    ; help, but it also won't hurt.
    AppAssocReg::SetAppAsDefaultAll "$R9"
  ${EndUnless}
  ${RemoveDeprecatedKeys}
  ${MigrateTaskBarShortcut}
FunctionEnd

; Helper for updating the shortcut application model IDs.
Function FixShortcutAppModelIDs
  ${If} ${AtLeastWin7}
  ${AndIf} "$AppUserModelID" != ""
    ${UpdateShortcutAppModelIDs} "$INSTDIR\${FileMainEXE}" "$AppUserModelID" $0
  ${EndIf}
FunctionEnd

; Helper for adding Firewall exceptions during install and after app update.
Function AddFirewallEntries
  ${IsFirewallSvcRunning}
  Pop $0
  ${If} "$0" == "true"
    liteFirewallW::AddRule "$INSTDIR\${FileMainEXE}" "${BrandShortName} ($INSTDIR)"
  ${EndIf}
FunctionEnd

; The !ifdef NO_LOG prevents warnings when compiling the installer.nsi due to
; this function only being used by the uninstaller.nsi.
!ifdef NO_LOG

Function SetAsDefaultAppUser
  ; On Win8, we want to avoid having a UAC prompt since we'll already have
  ; another action for control panel default browser selection popping up
  ; to the user.  Win8 is the first OS where the start menu keys can be
  ; added into HKCU.  The call to SetAsDefaultAppUserHKCU will have already
  ; set the HKCU keys for SetStartMenuInternet.
  ${If} ${AtLeastWin8}
    ; Check if this is running in an elevated process
    ClearErrors
    ${GetParameters} $0
    ${GetOptions} "$0" "/UAC:" $0
    ${If} ${Errors} ; Not elevated
      Call SetAsDefaultAppUserHKCU
    ${Else} ; Elevated - execute the function in the unelevated process
      GetFunctionAddress $0 SetAsDefaultAppUserHKCU
      UAC::ExecCodeSegment $0
    ${EndIf}
    Return ; Nothing more needs to be done
  ${EndIf}

  ; Before Win8, it is only possible to set this installation of the application
  ; as the StartMenuInternet handler if it was added to the HKLM
  ; StartMenuInternet registry keys.
  ; http://support.microsoft.com/kb/297878

  ; Check if this install location registered as a StartMenuInternet client
  ClearErrors
  ReadRegStr $0 HKCU "Software\Clients\StartMenuInternet\${AppRegName}-$AppUserModelID\DefaultIcon" ""
  ${If} ${Errors}
  ${OrIf} ${AtMostWin2008R2}
    ClearErrors
    ReadRegStr $0 HKLM "Software\Clients\StartMenuInternet\${AppRegName}-$AppUserModelID\DefaultIcon" ""
  ${EndIf}
  ${If} ${Errors}
    ${StrFilter} "${FileMainEXE}" "+" "" "" $R9
    ClearErrors
    ReadRegStr $0 HKCU "Software\Clients\StartMenuInternet\$R9\DefaultIcon" ""
  ${EndIf}
  ${If} ${Errors}
  ${OrIf} ${AtMostWin2008R2}
    ClearErrors
    ReadRegStr $0 HKLM "Software\Clients\StartMenuInternet\$R9\DefaultIcon" ""
  ${EndIf}

  ${Unless} ${Errors}
    ${GetPathFromString} "$0" $0
    ${GetParent} "$0" $0
    ${If} ${FileExists} "$0"
      ${GetLongPath} "$0" $0
      ${If} "$0" == "$INSTDIR"
        ; Check if this is running in an elevated process
        ClearErrors
        ${GetParameters} $0
        ${GetOptions} "$0" "/UAC:" $0
        ${If} ${Errors} ; Not elevated
          Call SetAsDefaultAppUserHKCU
        ${Else} ; Elevated - execute the function in the unelevated process
          GetFunctionAddress $0 SetAsDefaultAppUserHKCU
          UAC::ExecCodeSegment $0
        ${EndIf}
        Return ; Nothing more needs to be done
      ${EndIf}
    ${EndIf}
  ${EndUnless}

  ; The code after ElevateUAC won't be executed when the user:
  ; a) is a member of the administrators group (e.g. elevation is required)
  ; b) is not a member of the administrators group and chooses to elevate
  ${ElevateUAC}

  ${SetStartMenuInternet} "HKLM"

  SetShellVarContext all  ; Set SHCTX to all users (e.g. HKLM)

  ${FixClassKeys} ; Does not use SHCTX
  ${FixShellIconHandler} "HKLM"
  ${RemoveDeprecatedKeys} ; Does not use SHCTX

  ClearErrors
  ${GetParameters} $0
  ${GetOptions} "$0" "/UAC:" $0
  ${If} ${Errors}
    Call SetAsDefaultAppUserHKCU
  ${Else}
    GetFunctionAddress $0 SetAsDefaultAppUserHKCU
    UAC::ExecCodeSegment $0
  ${EndIf}
FunctionEnd
!define SetAsDefaultAppUser "Call SetAsDefaultAppUser"

!endif ; NO_LOG<|MERGE_RESOLUTION|>--- conflicted
+++ resolved
@@ -336,8 +336,6 @@
 !macroend
 !define ShowShortcuts "!insertmacro ShowShortcuts"
 
-<<<<<<< HEAD
-=======
 ; Update the branding information on all shortcuts our installer created,
 ; in case the branding has changed between updates.
 ; This should only be called sometime after both MigrateStartMenuShortcut
@@ -461,7 +459,6 @@
 !macroend
 !define UpdateShortcutBranding "!insertmacro UpdateShortcutBranding"
 
->>>>>>> a17af05f
 !macro AddAssociationIfNoneExist FILE_TYPE KEY
   ClearErrors
   EnumRegKey $7 HKCR "${FILE_TYPE}" 0
@@ -565,23 +562,14 @@
   ${GetLongPath} "$INSTDIR\${FileMainEXE}" $8
   ${GetLongPath} "$INSTDIR\uninstall\helper.exe" $7
 
-<<<<<<< HEAD
-  ; Avoid writing new keys at the hash-suffixed path if this installation
-  ; already has keys at the old FIREFOX.EXE path. Otherwise we would create a
-  ; second entry in Default Apps for the same installation.
-=======
   ; If we already have keys at the old FIREFOX.EXE path, then just update those.
   ; We have to be careful to update the existing keys in place so that we don't
   ; create duplicate keys for the same installation, or cause Windows to think
   ; something "suspicious" has happened and it should reset the default browser.
->>>>>>> a17af05f
   ${StrFilter} "${FileMainEXE}" "+" "" "" $1
   ReadRegStr $0 ${RegKey} "Software\Clients\StartMenuInternet\$1\DefaultIcon" ""
   StrCpy $0 $0 -2
   ${If} $0 != $8
-<<<<<<< HEAD
-    StrCpy $0 "Software\Clients\StartMenuInternet\${AppRegName}-$AppUserModelID"
-=======
     StrCpy $1 "${AppRegName}-$AppUserModelID"
     StrCpy $2 "-$AppUserModelID"
   ${Else}
@@ -590,58 +578,24 @@
   StrCpy $0 "Software\Clients\StartMenuInternet\$1"
 
   WriteRegStr ${RegKey} "$0" "" "${BrandFullName}"
->>>>>>> a17af05f
-
-    WriteRegStr ${RegKey} "$0" "" "${BrandFullName}"
-
-<<<<<<< HEAD
-    WriteRegStr ${RegKey} "$0\DefaultIcon" "" "$8,0"
-
-    ; The Reinstall Command is defined at
-    ; http://msdn.microsoft.com/library/default.asp?url=/library/en-us/shellcc/platform/shell/programmersguide/shell_adv/registeringapps.asp
-    WriteRegStr ${RegKey} "$0\InstallInfo" "HideIconsCommand" "$\"$7$\" /HideShortcuts"
-    WriteRegStr ${RegKey} "$0\InstallInfo" "ShowIconsCommand" "$\"$7$\" /ShowShortcuts"
-    WriteRegStr ${RegKey} "$0\InstallInfo" "ReinstallCommand" "$\"$7$\" /SetAsDefaultAppGlobal"
-    WriteRegDWORD ${RegKey} "$0\InstallInfo" "IconsVisible" 1
-=======
+
+  WriteRegStr ${RegKey} "$0\DefaultIcon" "" "$8,0"
+
   ; The Reinstall Command is defined at
   ; http://msdn.microsoft.com/library/default.asp?url=/library/en-us/shellcc/platform/shell/programmersguide/shell_adv/registeringapps.asp
   WriteRegStr ${RegKey} "$0\InstallInfo" "HideIconsCommand" "$\"$7$\" /HideShortcuts"
   WriteRegStr ${RegKey} "$0\InstallInfo" "ShowIconsCommand" "$\"$7$\" /ShowShortcuts"
   WriteRegStr ${RegKey} "$0\InstallInfo" "ReinstallCommand" "$\"$7$\" /SetAsDefaultAppGlobal"
   WriteRegDWORD ${RegKey} "$0\InstallInfo" "IconsVisible" 1
->>>>>>> a17af05f
-
-    WriteRegStr ${RegKey} "$0\shell\open\command" "" "$\"$8$\""
-
-    WriteRegStr ${RegKey} "$0\shell\properties" "" "$(CONTEXT_OPTIONS)"
-    WriteRegStr ${RegKey} "$0\shell\properties\command" "" "$\"$8$\" -preferences"
-
-    WriteRegStr ${RegKey} "$0\shell\safemode" "" "$(CONTEXT_SAFE_MODE)"
-    WriteRegStr ${RegKey} "$0\shell\safemode\command" "" "$\"$8$\" -safe-mode"
-
-<<<<<<< HEAD
-    ; Capabilities registry keys
-    WriteRegStr ${RegKey} "$0\Capabilities" "ApplicationDescription" "$(REG_APP_DESC)"
-    WriteRegStr ${RegKey} "$0\Capabilities" "ApplicationIcon" "$8,0"
-    WriteRegStr ${RegKey} "$0\Capabilities" "ApplicationName" "${BrandShortName}"
-
-    WriteRegStr ${RegKey} "$0\Capabilities\FileAssociations" ".htm"   "FirefoxHTML-$AppUserModelID"
-    WriteRegStr ${RegKey} "$0\Capabilities\FileAssociations" ".html"  "FirefoxHTML-$AppUserModelID"
-    WriteRegStr ${RegKey} "$0\Capabilities\FileAssociations" ".shtml" "FirefoxHTML-$AppUserModelID"
-    WriteRegStr ${RegKey} "$0\Capabilities\FileAssociations" ".xht"   "FirefoxHTML-$AppUserModelID"
-    WriteRegStr ${RegKey} "$0\Capabilities\FileAssociations" ".xhtml" "FirefoxHTML-$AppUserModelID"
-
-    WriteRegStr ${RegKey} "$0\Capabilities\StartMenu" "StartMenuInternet" "${AppRegName}-$AppUserModelID"
-
-    WriteRegStr ${RegKey} "$0\Capabilities\URLAssociations" "ftp"    "FirefoxURL-$AppUserModelID"
-    WriteRegStr ${RegKey} "$0\Capabilities\URLAssociations" "http"   "FirefoxURL-$AppUserModelID"
-    WriteRegStr ${RegKey} "$0\Capabilities\URLAssociations" "https"  "FirefoxURL-$AppUserModelID"
-
-    ; Registered Application
-    WriteRegStr ${RegKey} "Software\RegisteredApplications" "${AppRegName}-$AppUserModelID" "$0\Capabilities"
-  ${EndIf}
-=======
+
+  WriteRegStr ${RegKey} "$0\shell\open\command" "" "$\"$8$\""
+
+  WriteRegStr ${RegKey} "$0\shell\properties" "" "$(CONTEXT_OPTIONS)"
+  WriteRegStr ${RegKey} "$0\shell\properties\command" "" "$\"$8$\" -preferences"
+
+  WriteRegStr ${RegKey} "$0\shell\safemode" "" "$(CONTEXT_SAFE_MODE)"
+  WriteRegStr ${RegKey} "$0\shell\safemode\command" "" "$\"$8$\" -safe-mode"
+
   ; Capabilities registry keys
   WriteRegStr ${RegKey} "$0\Capabilities" "ApplicationDescription" "$(REG_APP_DESC)"
   WriteRegStr ${RegKey} "$0\Capabilities" "ApplicationIcon" "$8,0"
@@ -661,7 +615,6 @@
 
   ; Registered Application
   WriteRegStr ${RegKey} "Software\RegisteredApplications" "$1" "$0\Capabilities"
->>>>>>> a17af05f
 !macroend
 !define SetStartMenuInternet "!insertmacro SetStartMenuInternet"
 
@@ -1551,10 +1504,6 @@
 
   ; Only set as the user's StartMenuInternet browser if the StartMenuInternet
   ; registry keys are for this install.
-<<<<<<< HEAD
-  StrCpy $R9 "${AppRegName}-$AppUserModelID"
-=======
->>>>>>> a17af05f
   ClearErrors
   ReadRegStr $0 HKCU "Software\Clients\StartMenuInternet\$R9\DefaultIcon" ""
   ${If} ${Errors}
@@ -1565,10 +1514,6 @@
   ${Unless} ${Errors}
     WriteRegStr HKCU "Software\Clients\StartMenuInternet" "" "$R9"
   ${Else}
-<<<<<<< HEAD
-    ${StrFilter} "${FileMainEXE}" "+" "" "" $R9
-=======
->>>>>>> a17af05f
     ClearErrors
     ReadRegStr $0 HKCU "Software\Clients\StartMenuInternet\$R9\DefaultIcon" ""
     ${If} ${Errors}
