--- conflicted
+++ resolved
@@ -13,12 +13,9 @@
 Cu.import("resource://gre/modules/Services.jsm");
 Cu.import("resource://gre/modules/XPCOMUtils.jsm");
 
-<<<<<<< HEAD
-=======
 XPCOMUtils.defineLazyModuleGetter(this, "AddonManager", "resource://gre/modules/AddonManager.jsm");
 XPCOMUtils.defineLazyModuleGetter(this, "AddonManagerPrivate",
                                   "resource://gre/modules/AddonManager.jsm");
->>>>>>> a17af05f
 XPCOMUtils.defineLazyModuleGetter(this, "FormAutofillParent",
                                   "resource://formautofill/FormAutofillParent.jsm");
 
@@ -36,38 +33,6 @@
   }
 }
 
-<<<<<<< HEAD
-let windowListener = {
-  onOpenWindow(window) {
-    let domWindow = window.QueryInterface(Ci.nsIInterfaceRequestor).getInterface(Ci.nsIDOMWindow);
-
-    domWindow.addEventListener("load", function onWindowLoaded() {
-      insertStyleSheet(domWindow, STYLESHEET_URI);
-    }, {once: true});
-  },
-};
-
-function startup() {
-  // Besides this pref, we'll need dom.forms.autocomplete.experimental enabled
-  // as well to make sure form autocomplete works correctly.
-  if (!Services.prefs.getBoolPref("browser.formautofill.experimental")) {
-    return;
-  }
-
-  let parent = new FormAutofillParent();
-  let enumerator = Services.wm.getEnumerator("navigator:browser");
-  // Load stylesheet to already opened windows
-  while (enumerator.hasMoreElements()) {
-    let win = enumerator.getNext();
-    let domWindow = win.QueryInterface(Ci.nsIInterfaceRequestor).getInterface(Ci.nsIDOMWindow);
-
-    insertStyleSheet(domWindow, STYLESHEET_URI);
-  }
-
-  Services.wm.addListener(windowListener);
-
-  parent.init();
-=======
 function onMaybeOpenPopup(evt) {
   let domWindow = evt.target.ownerGlobal;
   if (CACHED_STYLESHEETS.has(domWindow)) {
@@ -140,21 +105,13 @@
   Services.ppmm.loadProcessScript("data:,new " + function() {
     Components.utils.import("resource://formautofill/FormAutofillContent.jsm");
   }, true);
->>>>>>> a17af05f
   Services.mm.loadFrameScript("chrome://formautofill/content/FormAutofillFrameScript.js", true);
 }
 
 function shutdown() {
-<<<<<<< HEAD
-  Services.wm.removeListener(windowListener);
-
-  let enumerator = Services.wm.getEnumerator("navigator:browser");
-
-=======
   Services.mm.removeMessageListener("FormAutoComplete:MaybeOpenPopup", onMaybeOpenPopup);
 
   let enumerator = Services.wm.getEnumerator("navigator:browser");
->>>>>>> a17af05f
   while (enumerator.hasMoreElements()) {
     let win = enumerator.getNext();
     let domWindow = win.QueryInterface(Ci.nsIInterfaceRequestor).getInterface(Ci.nsIDOMWindow);
