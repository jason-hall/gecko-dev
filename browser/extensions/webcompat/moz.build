--- conflicted
+++ resolved
@@ -19,8 +19,4 @@
 JAR_MANIFESTS += ['jar.mn']
 
 with Files('**'):
-<<<<<<< HEAD
-  BUG_COMPONENT = ('Web Compatibility', 'Go Faster')
-=======
-  BUG_COMPONENT = ('Web Compatibility Tools', 'Go Faster')
->>>>>>> a17af05f
+  BUG_COMPONENT = ('Web Compatibility Tools', 'Go Faster')