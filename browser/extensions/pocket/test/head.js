// Currently Pocket is disabled in tests.  We want these tests to work under
// either case that Pocket is disabled or enabled on startup of the browser,
// and that at the end we're reset to the correct state.
let enabledOnStartup = false;

// PocketEnabled/Disabled promises return true if it was already
// Enabled/Disabled, and false if it need to Enable/Disable.
function promisePocketEnabled() {
  if (Services.prefs.getPrefType("extensions.pocket.enabled") != Services.prefs.PREF_INVALID &&
      Services.prefs.getBoolPref("extensions.pocket.enabled")) {
    info( "pocket was already enabled, assuming enabled by default for tests");
    enabledOnStartup = true;
    return Promise.resolve(true);
  }
  info("pocket is not enabled");
  Services.prefs.setBoolPref("extensions.pocket.enabled", true);
  return BrowserTestUtils.waitForCondition(() => {
    return PageActions.actionForID("pocket");
  });
}

function promisePocketDisabled() {
  if (Services.prefs.getPrefType("extensions.pocket.enabled") == Services.prefs.PREF_INVALID ||
      !Services.prefs.getBoolPref("extensions.pocket.enabled")) {
    info("pocket-button already disabled");
    return Promise.resolve(true);
  }
<<<<<<< HEAD
  return new Promise((resolve, reject) => {
    let listener = {
      onWidgetDestroyed(widgetid) {
        if (widgetid == "pocket-button") {
          CustomizableUI.removeListener(listener);
          info( "pocket-button destroyed");
          // wait for a full unload of pocket
          BrowserTestUtils.waitForCondition(() => {
            return !window.hasOwnProperty("pktUI");
          }, "pocket properties removed from window").then(() => {
            resolve(false);
          })
        }
      }
    }
    CustomizableUI.addListener(listener);
    info("reset pocket enabled pref");
    // testing/profiles/prefs_general.js uses user_pref to disable pocket, set
    // back to false.
    Services.prefs.setBoolPref("extensions.pocket.enabled", false);
=======
  info("reset pocket enabled pref");
  // testing/profiles/prefs_general.js uses user_pref to disable pocket, set
  // back to false.
  Services.prefs.setBoolPref("extensions.pocket.enabled", false);
  return BrowserTestUtils.waitForCondition(() => {
    return !PageActions.actionForID("pocket");
  }).then(() => {
    // wait for a full unload of pocket
    return BrowserTestUtils.waitForCondition(() => {
      return !window.hasOwnProperty("pktUI");
    });
>>>>>>> a17af05f
  });
}

function promisePocketReset() {
  if (enabledOnStartup) {
    info("reset is enabling pocket addon");
    return promisePocketEnabled();
  }
  info("reset is disabling pocket addon");
  return promisePocketDisabled();
}<|MERGE_RESOLUTION|>--- conflicted
+++ resolved
@@ -25,28 +25,6 @@
     info("pocket-button already disabled");
     return Promise.resolve(true);
   }
-<<<<<<< HEAD
-  return new Promise((resolve, reject) => {
-    let listener = {
-      onWidgetDestroyed(widgetid) {
-        if (widgetid == "pocket-button") {
-          CustomizableUI.removeListener(listener);
-          info( "pocket-button destroyed");
-          // wait for a full unload of pocket
-          BrowserTestUtils.waitForCondition(() => {
-            return !window.hasOwnProperty("pktUI");
-          }, "pocket properties removed from window").then(() => {
-            resolve(false);
-          })
-        }
-      }
-    }
-    CustomizableUI.addListener(listener);
-    info("reset pocket enabled pref");
-    // testing/profiles/prefs_general.js uses user_pref to disable pocket, set
-    // back to false.
-    Services.prefs.setBoolPref("extensions.pocket.enabled", false);
-=======
   info("reset pocket enabled pref");
   // testing/profiles/prefs_general.js uses user_pref to disable pocket, set
   // back to false.
@@ -58,7 +36,6 @@
     return BrowserTestUtils.waitForCondition(() => {
       return !window.hasOwnProperty("pktUI");
     });
->>>>>>> a17af05f
   });
 }
 
