--- conflicted
+++ resolved
@@ -9,18 +9,10 @@
 Cu.import("resource://gre/modules/Services.jsm");
 Cu.import("resource://gre/modules/UpdateUtils.jsm");
 Cu.import("resource://gre/modules/AppConstants.jsm");
-<<<<<<< HEAD
-=======
 Cu.import("resource://gre/modules/TelemetryEnvironment.jsm");
->>>>>>> a17af05f
 
 // The amount of people to be part of e10s
 const TEST_THRESHOLD = {
-<<<<<<< HEAD
-  "beta": 0.5,  // 50%
-  "release": 1.0,  // 100%
-  "esr": 1.0,  // 100%
-=======
   "beta": 0.9,  // 90%
   "release": 1.0,  // 100%
   "esr": 1.0,  // 100%
@@ -43,7 +35,6 @@
                // See above for an explanation of this: we only allow users
                // with no extensions or users with WebExtensions.
                addonsDisableExperiment(prefix) { return getAddonsDisqualifyForMulti(); } }
->>>>>>> a17af05f
 };
 
 const ADDON_ROLLOUT_POLICY = {
@@ -79,14 +70,11 @@
 const PREF_E10S_ADDON_POLICY   = "extensions.e10s.rollout.policy";
 const PREF_E10S_ADDON_BLOCKLIST = "extensions.e10s.rollout.blocklist";
 const PREF_E10S_HAS_NONEXEMPT_ADDON = "extensions.e10s.rollout.hasAddon";
-<<<<<<< HEAD
-=======
 const PREF_E10S_MULTI_OPTOUT   = "dom.ipc.multiOptOut";
 const PREF_E10S_PROCESSCOUNT   = "dom.ipc.processCount";
 const PREF_USE_DEFAULT_PERF_SETTINGS = "browser.preferences.defaultPerformanceSettings.enabled";
 const PREF_E10S_MULTI_ADDON_BLOCKS = "extensions.e10sMultiBlocksEnabling";
 const PREF_E10S_MULTI_BLOCKED_BY_ADDONS = "extensions.e10sMultiBlockedByAddons";
->>>>>>> a17af05f
 
 function startup() {
   // In theory we only need to run this once (on install()), but
@@ -126,17 +114,7 @@
 
     // This is also the proper place to set the blocklist pref
     // in case it is necessary.
-<<<<<<< HEAD
-
-    Preferences.set(PREF_E10S_ADDON_BLOCKLIST,
-                    // bug 1185672 - Tab Mix Plus
-                    "{dc572301-7619-498c-a57d-39143191b318};"
-                    // bug 1344345 - Mega
-                    + "firefox@mega.co.nz"
-                    );
-=======
     Services.prefs.setStringPref(PREF_E10S_ADDON_BLOCKLIST, "");
->>>>>>> a17af05f
   } else {
     Services.prefs.clearUserPref(PREF_E10S_ADDON_POLICY);
   }
@@ -145,13 +123,8 @@
   let userOptedIn = optedIn();
   let disqualified = (Services.appinfo.multiprocessBlockPolicy != 0);
   let testThreshold = TEST_THRESHOLD[updateChannel];
-<<<<<<< HEAD
-  let testGroup = (getUserSample() < testThreshold);
-  let hasNonExemptAddon = Preferences.get(PREF_E10S_HAS_NONEXEMPT_ADDON, false);
-=======
   let testGroup = (getUserSample(false) < testThreshold);
   let hasNonExemptAddon = Services.prefs.getBoolPref(PREF_E10S_HAS_NONEXEMPT_ADDON, false);
->>>>>>> a17af05f
   let temporaryDisqualification = getTemporaryDisqualification();
   let temporaryQualification = getTemporaryQualification();
 
@@ -182,23 +155,14 @@
     Services.prefs.clearUserPref(PREF_TOGGLE_E10S);
     Services.prefs.clearUserPref(PREF_E10S_PROCESSCOUNT + ".web");
     setCohort(`temp-disqualified-${temporaryDisqualification}`);
-<<<<<<< HEAD
-    Preferences.reset(PREF_TOGGLE_E10S);
-=======
->>>>>>> a17af05f
   } else if (!disqualified && testThreshold < 1.0 &&
              temporaryQualification != "") {
     // Users who are qualified for e10s and on channels where some population
     // would not receive e10s can be pushed into e10s anyway via a temporary
     // qualification which overrides the user sample value when non-empty.
-<<<<<<< HEAD
-    setCohort(`temp-qualified-${temporaryQualification}`);
-    Preferences.set(PREF_TOGGLE_E10S, true);
-=======
     Services.prefs.setBoolPref.set(PREF_TOGGLE_E10S, true);
     eligibleForMulti = true;
     setCohort(`temp-qualified-${temporaryQualification}`);
->>>>>>> a17af05f
   } else if (testGroup) {
     Services.prefs.setBoolPref(PREF_TOGGLE_E10S, true);
     eligibleForMulti = true;
@@ -331,22 +295,15 @@
   // system.  If this pref is set, then it means the user has opened DevTools at
   // some point in time.
   const PREF_OPENED_DEVTOOLS = "devtools.telemetry.tools.opened.version";
-<<<<<<< HEAD
-  let hasOpenedDevTools = Preferences.isSet(PREF_OPENED_DEVTOOLS);
-=======
   let hasOpenedDevTools = Services.prefs.prefHasUserValue(PREF_OPENED_DEVTOOLS);
->>>>>>> a17af05f
   if (hasOpenedDevTools) {
     return "devtools";
   }
 
   return "";
-<<<<<<< HEAD
-=======
 }
 
 function getAddonsDisqualifyForMulti() {
   return Services.prefs.getBoolPref("extensions.e10sMultiBlocksEnabling", false) &&
          Services.prefs.getBoolPref("extensions.e10sMultiBlockedByAddons", false);
->>>>>>> a17af05f
 }