/* -*- Mode: C++; tab-width: 8; indent-tabs-mode: nil; c-basic-offset: 2 -*- */
/* vim: set ts=8 sts=2 et sw=2 tw=80: */
/* This Source Code Form is subject to the terms of the Mozilla Public
 * License, v. 2.0. If a copy of the MPL was not distributed with this
 * file, You can obtain one at http://mozilla.org/MPL/2.0/. */

/* A class for optional values and in-place lazy construction. */

#ifndef mozilla_Maybe_h
#define mozilla_Maybe_h

#include "mozilla/Alignment.h"
#include "mozilla/Assertions.h"
#include "mozilla/Attributes.h"
#include "mozilla/Move.h"
#include "mozilla/OperatorNewExtensions.h"
#include "mozilla/TypeTraits.h"

#include <new>  // for placement new
#include <ostream>
#include <type_traits>

namespace mozilla {

struct Nothing { };

/*
 * Maybe is a container class which contains either zero or one elements. It
 * serves two roles. It can represent values which are *semantically* optional,
 * augmenting a type with an explicit 'Nothing' value. In this role, it provides
 * methods that make it easy to work with values that may be missing, along with
 * equality and comparison operators so that Maybe values can be stored in
 * containers. Maybe values can be constructed conveniently in expressions using
 * type inference, as follows:
 *
 *   void doSomething(Maybe<Foo> aFoo) {
 *     if (aFoo)                  // Make sure that aFoo contains a value...
 *       aFoo->takeAction();      // and then use |aFoo->| to access it.
 *   }                            // |*aFoo| also works!
 *
 *   doSomething(Nothing());      // Passes a Maybe<Foo> containing no value.
 *   doSomething(Some(Foo(100))); // Passes a Maybe<Foo> containing |Foo(100)|.
 *
 * You'll note that it's important to check whether a Maybe contains a value
 * before using it, using conversion to bool, |isSome()|, or |isNothing()|. You
 * can avoid these checks, and sometimes write more readable code, using
 * |valueOr()|, |ptrOr()|, and |refOr()|, which allow you to retrieve the value
 * in the Maybe and provide a default for the 'Nothing' case.  You can also use
 * |apply()| to call a function only if the Maybe holds a value, and |map()| to
 * transform the value in the Maybe, returning another Maybe with a possibly
 * different type.
 *
 * Maybe's other role is to support lazily constructing objects without using
 * dynamic storage. A Maybe directly contains storage for a value, but it's
 * empty by default. |emplace()|, as mentioned above, can be used to construct a
 * value in Maybe's storage.  The value a Maybe contains can be destroyed by
 * calling |reset()|; this will happen automatically if a Maybe is destroyed
 * while holding a value.
 *
 * It's a common idiom in C++ to use a pointer as a 'Maybe' type, with a null
 * value meaning 'Nothing' and any other value meaning 'Some'. You can convert
 * from such a pointer to a Maybe value using 'ToMaybe()'.
 *
 * Maybe is inspired by similar types in the standard library of many other
 * languages (e.g. Haskell's Maybe and Rust's Option). In the C++ world it's
 * very similar to std::optional, which was proposed for C++14 and originated in
 * Boost. The most important differences between Maybe and std::optional are:
 *
 *   - std::optional<T> may be compared with T. We deliberately forbid that.
 *   - std::optional allows in-place construction without a separate call to
 *     |emplace()| by using a dummy |in_place_t| value to tag the appropriate
 *     constructor.
 *   - std::optional has |valueOr()|, equivalent to Maybe's |valueOr()|, but
 *     lacks corresponding methods for |refOr()| and |ptrOr()|.
 *   - std::optional lacks |map()| and |apply()|, making it less suitable for
 *     functional-style code.
 *   - std::optional lacks many convenience functions that Maybe has. Most
 *     unfortunately, it lacks equivalents of the type-inferred constructor
 *     functions |Some()| and |Nothing()|.
 *
 * N.B. GCC has missed optimizations with Maybe in the past and may generate
 * extra branches/loads/stores. Use with caution on hot paths; it's not known
 * whether or not this is still a problem.
 */
template<class T>
<<<<<<< HEAD
class MOZ_NON_PARAM Maybe
{
  alignas(T) unsigned char mStorage[sizeof(T)];
=======
class MOZ_NON_PARAM MOZ_INHERIT_TYPE_ANNOTATIONS_FROM_TEMPLATE_ARGS Maybe
{
  MOZ_ALIGNAS_IN_STRUCT(T) unsigned char mStorage[sizeof(T)];
>>>>>>> a17af05f
  char mIsSome; // not bool -- guarantees minimal space consumption

  // GCC fails due to -Werror=strict-aliasing if |mStorage| is directly cast to
  // T*.  Indirecting through these functions addresses the problem.
  void* data() { return mStorage; }
  const void* data() const { return mStorage; }

public:
  using ValueType = T;

  Maybe() : mIsSome(false) { }
  ~Maybe() { reset(); }

  MOZ_IMPLICIT Maybe(Nothing) : mIsSome(false) { }

  Maybe(const Maybe& aOther)
    : mIsSome(false)
  {
    if (aOther.mIsSome) {
      emplace(*aOther);
    }
  }

  /**
   * Maybe<T> can be copy-constructed from a Maybe<U> if U is convertible to T.
   */
  template<typename U,
           typename =
             typename std::enable_if<std::is_convertible<U, T>::value>::type>
  MOZ_IMPLICIT
  Maybe(const Maybe<U>& aOther)
    : mIsSome(false)
  {
    if (aOther.isSome()) {
      emplace(*aOther);
    }
  }

  Maybe(Maybe&& aOther)
    : mIsSome(false)
  {
    if (aOther.mIsSome) {
      emplace(Move(*aOther));
      aOther.reset();
    }
  }

  /**
   * Maybe<T> can be move-constructed from a Maybe<U> if U is convertible to T.
   */
  template<typename U,
           typename =
             typename std::enable_if<std::is_convertible<U, T>::value>::type>
  MOZ_IMPLICIT
  Maybe(Maybe<U>&& aOther)
    : mIsSome(false)
  {
    if (aOther.isSome()) {
      emplace(Move(*aOther));
      aOther.reset();
    }
  }

  Maybe& operator=(const Maybe& aOther)
  {
    if (&aOther != this) {
      if (aOther.mIsSome) {
        if (mIsSome) {
          ref() = aOther.ref();
        } else {
          emplace(*aOther);
        }
      } else {
        reset();
      }
    }
    return *this;
  }

  template<typename U,
           typename =
             typename std::enable_if<std::is_convertible<U, T>::value>::type>
  Maybe& operator=(const Maybe<U>& aOther)
  {
    if (aOther.isSome()) {
      if (mIsSome) {
        ref() = aOther.ref();
      } else {
        emplace(*aOther);
      }
    } else {
      reset();
    }
    return *this;
  }

  Maybe& operator=(Maybe&& aOther)
  {
    MOZ_ASSERT(this != &aOther, "Self-moves are prohibited");

    if (aOther.mIsSome) {
      if (mIsSome) {
        ref() = Move(aOther.ref());
      } else {
        emplace(Move(*aOther));
      }
      aOther.reset();
    } else {
      reset();
    }

    return *this;
  }

  template<typename U,
           typename =
             typename std::enable_if<std::is_convertible<U, T>::value>::type>
  Maybe& operator=(Maybe<U>&& aOther)
  {
    if (aOther.isSome()) {
      if (mIsSome) {
        ref() = Move(aOther.ref());
      } else {
        emplace(Move(*aOther));
      }
      aOther.reset();
    } else {
      reset();
    }

    return *this;
  }

  /* Methods that check whether this Maybe contains a value */
  explicit operator bool() const { return isSome(); }
  bool isSome() const { return mIsSome; }
  bool isNothing() const { return !mIsSome; }

  /* Returns the contents of this Maybe<T> by value. Unsafe unless |isSome()|. */
  T value() const
  {
    MOZ_ASSERT(mIsSome);
    return ref();
  }

  /*
   * Returns the contents of this Maybe<T> by value. If |isNothing()|, returns
   * the default value provided.
   */
  template<typename V>
  T valueOr(V&& aDefault) const
  {
    if (isSome()) {
      return ref();
    }
    return Forward<V>(aDefault);
  }

  /*
   * Returns the contents of this Maybe<T> by value. If |isNothing()|, returns
   * the value returned from the function or functor provided.
   */
  template<typename F>
  T valueOrFrom(F&& aFunc) const
  {
    if (isSome()) {
      return ref();
    }
    return aFunc();
  }

  /* Returns the contents of this Maybe<T> by pointer. Unsafe unless |isSome()|. */
  T* ptr()
  {
    MOZ_ASSERT(mIsSome);
    return &ref();
  }

  const T* ptr() const
  {
    MOZ_ASSERT(mIsSome);
    return &ref();
  }

  /*
   * Returns the contents of this Maybe<T> by pointer. If |isNothing()|,
   * returns the default value provided.
   */
  T* ptrOr(T* aDefault)
  {
    if (isSome()) {
      return ptr();
    }
    return aDefault;
  }

  const T* ptrOr(const T* aDefault) const
  {
    if (isSome()) {
      return ptr();
    }
    return aDefault;
  }

  /*
   * Returns the contents of this Maybe<T> by pointer. If |isNothing()|,
   * returns the value returned from the function or functor provided.
   */
  template<typename F>
  T* ptrOrFrom(F&& aFunc)
  {
    if (isSome()) {
      return ptr();
    }
    return aFunc();
  }

  template<typename F>
  const T* ptrOrFrom(F&& aFunc) const
  {
    if (isSome()) {
      return ptr();
    }
    return aFunc();
  }

  T* operator->()
  {
    MOZ_ASSERT(mIsSome);
    return ptr();
  }

  const T* operator->() const
  {
    MOZ_ASSERT(mIsSome);
    return ptr();
  }

  /* Returns the contents of this Maybe<T> by ref. Unsafe unless |isSome()|. */
  T& ref()
  {
    MOZ_ASSERT(mIsSome);
    return *static_cast<T*>(data());
  }

  const T& ref() const
  {
    MOZ_ASSERT(mIsSome);
    return *static_cast<const T*>(data());
  }

  /*
   * Returns the contents of this Maybe<T> by ref. If |isNothing()|, returns
   * the default value provided.
   */
  T& refOr(T& aDefault)
  {
    if (isSome()) {
      return ref();
    }
    return aDefault;
  }

  const T& refOr(const T& aDefault) const
  {
    if (isSome()) {
      return ref();
    }
    return aDefault;
  }

  /*
   * Returns the contents of this Maybe<T> by ref. If |isNothing()|, returns the
   * value returned from the function or functor provided.
   */
  template<typename F>
  T& refOrFrom(F&& aFunc)
  {
    if (isSome()) {
      return ref();
    }
    return aFunc();
  }

  template<typename F>
  const T& refOrFrom(F&& aFunc) const
  {
    if (isSome()) {
      return ref();
    }
    return aFunc();
  }

  T& operator*()
  {
    MOZ_ASSERT(mIsSome);
    return ref();
  }

  const T& operator*() const
  {
    MOZ_ASSERT(mIsSome);
    return ref();
  }

  /* If |isSome()|, runs the provided function or functor on the contents of
   * this Maybe. */
  template<typename Func>
  Maybe& apply(Func aFunc)
  {
    if (isSome()) {
      aFunc(ref());
    }
    return *this;
  }

  template<typename Func>
  const Maybe& apply(Func aFunc) const
  {
    if (isSome()) {
      aFunc(ref());
    }
    return *this;
  }

  /*
   * If |isSome()|, runs the provided function and returns the result wrapped
   * in a Maybe. If |isNothing()|, returns an empty Maybe value.
   */
  template<typename Func>
  auto map(Func aFunc) -> Maybe<decltype(aFunc(DeclVal<Maybe<T>>().ref()))>
  {
    using ReturnType = decltype(aFunc(ref()));
    if (isSome()) {
      Maybe<ReturnType> val;
      val.emplace(aFunc(ref()));
      return val;
    }
    return Maybe<ReturnType>();
  }

  template<typename Func>
  auto map(Func aFunc) const -> Maybe<decltype(aFunc(DeclVal<Maybe<T>>().ref()))>
  {
    using ReturnType = decltype(aFunc(ref()));
    if (isSome()) {
      Maybe<ReturnType> val;
      val.emplace(aFunc(ref()));
      return val;
    }
    return Maybe<ReturnType>();
  }

  /* If |isSome()|, empties this Maybe and destroys its contents. */
  void reset()
  {
    if (isSome()) {
      ref().T::~T();
      mIsSome = false;
    }
  }

  /*
   * Constructs a T value in-place in this empty Maybe<T>'s storage. The
   * arguments to |emplace()| are the parameters to T's constructor.
   */
  template<typename... Args>
  void emplace(Args&&... aArgs)
  {
    MOZ_ASSERT(!mIsSome);
    ::new (KnownNotNull, data()) T(Forward<Args>(aArgs)...);
    mIsSome = true;
  }

  friend std::ostream&
  operator<<(std::ostream& aStream, const Maybe<T>& aMaybe)
  {
    if (aMaybe) {
      aStream << aMaybe.ref();
    } else {
      aStream << "<Nothing>";
    }
    return aStream;
  }
};

/*
 * Some() creates a Maybe<T> value containing the provided T value. If T has a
 * move constructor, it's used to make this as efficient as possible.
 *
 * Some() selects the type of Maybe it returns by removing any const, volatile,
 * or reference qualifiers from the type of the value you pass to it. This gives
 * it more intuitive behavior when used in expressions, but it also means that
 * if you need to construct a Maybe value that holds a const, volatile, or
 * reference value, you need to use emplace() instead.
 */
template<typename T,
         typename U = typename std::remove_cv<
           typename std::remove_reference<T>::type>::type>
Maybe<U>
Some(T&& aValue)
{
  Maybe<U> value;
  value.emplace(Forward<T>(aValue));
  return value;
}

template<typename T>
Maybe<typename RemoveCV<typename RemoveReference<T>::Type>::Type>
ToMaybe(T* aPtr)
{
  if (aPtr) {
    return Some(*aPtr);
  }
  return Nothing();
}

/*
 * Two Maybe<T> values are equal if
 * - both are Nothing, or
 * - both are Some, and the values they contain are equal.
 */
template<typename T> bool
operator==(const Maybe<T>& aLHS, const Maybe<T>& aRHS)
{
  if (aLHS.isNothing() != aRHS.isNothing()) {
    return false;
  }
  return aLHS.isNothing() || *aLHS == *aRHS;
}

template<typename T> bool
operator!=(const Maybe<T>& aLHS, const Maybe<T>& aRHS)
{
  return !(aLHS == aRHS);
}

/*
 * We support comparison to Nothing to allow reasonable expressions like:
 *   if (maybeValue == Nothing()) { ... }
 */
template<typename T> bool
operator==(const Maybe<T>& aLHS, const Nothing& aRHS)
{
  return aLHS.isNothing();
}

template<typename T> bool
operator!=(const Maybe<T>& aLHS, const Nothing& aRHS)
{
  return !(aLHS == aRHS);
}

template<typename T> bool
operator==(const Nothing& aLHS, const Maybe<T>& aRHS)
{
  return aRHS.isNothing();
}

template<typename T> bool
operator!=(const Nothing& aLHS, const Maybe<T>& aRHS)
{
  return !(aLHS == aRHS);
}

/*
 * Maybe<T> values are ordered in the same way T values are ordered, except that
 * Nothing comes before anything else.
 */
template<typename T> bool
operator<(const Maybe<T>& aLHS, const Maybe<T>& aRHS)
{
  if (aLHS.isNothing()) {
    return aRHS.isSome();
  }
  if (aRHS.isNothing()) {
    return false;
  }
  return *aLHS < *aRHS;
}

template<typename T> bool
operator>(const Maybe<T>& aLHS, const Maybe<T>& aRHS)
{
  return !(aLHS < aRHS || aLHS == aRHS);
}

template<typename T> bool
operator<=(const Maybe<T>& aLHS, const Maybe<T>& aRHS)
{
  return aLHS < aRHS || aLHS == aRHS;
}

template<typename T> bool
operator>=(const Maybe<T>& aLHS, const Maybe<T>& aRHS)
{
  return !(aLHS < aRHS);
}

} // namespace mozilla

#endif /* mozilla_Maybe_h */<|MERGE_RESOLUTION|>--- conflicted
+++ resolved
@@ -83,15 +83,9 @@
  * whether or not this is still a problem.
  */
 template<class T>
-<<<<<<< HEAD
-class MOZ_NON_PARAM Maybe
-{
-  alignas(T) unsigned char mStorage[sizeof(T)];
-=======
 class MOZ_NON_PARAM MOZ_INHERIT_TYPE_ANNOTATIONS_FROM_TEMPLATE_ARGS Maybe
 {
   MOZ_ALIGNAS_IN_STRUCT(T) unsigned char mStorage[sizeof(T)];
->>>>>>> a17af05f
   char mIsSome; // not bool -- guarantees minimal space consumption
 
   // GCC fails due to -Werror=strict-aliasing if |mStorage| is directly cast to
