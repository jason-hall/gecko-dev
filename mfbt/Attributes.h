/* -*- Mode: C++; tab-width: 8; indent-tabs-mode: nil; c-basic-offset: 2 -*- */
/* vim: set ts=8 sts=2 et sw=2 tw=80: */
/* This Source Code Form is subject to the terms of the Mozilla Public
 * License, v. 2.0. If a copy of the MPL was not distributed with this
 * file, You can obtain one at http://mozilla.org/MPL/2.0/. */

/* Implementations of various class and method modifier attributes. */

#ifndef mozilla_Attributes_h
#define mozilla_Attributes_h

#include "mozilla/Compiler.h"

/*
 * MOZ_ALWAYS_INLINE is a macro which expands to tell the compiler that the
 * method decorated with it must be inlined, even if the compiler thinks
 * otherwise.  This is only a (much) stronger version of the inline hint:
 * compilers are not guaranteed to respect it (although they're much more likely
 * to do so).
 *
 * The MOZ_ALWAYS_INLINE_EVEN_DEBUG macro is yet stronger. It tells the
 * compiler to inline even in DEBUG builds. It should be used very rarely.
 */
#if defined(_MSC_VER)
#  define MOZ_ALWAYS_INLINE_EVEN_DEBUG     __forceinline
#elif defined(__GNUC__)
#  define MOZ_ALWAYS_INLINE_EVEN_DEBUG     __attribute__((always_inline)) inline
#else
#  define MOZ_ALWAYS_INLINE_EVEN_DEBUG     inline
#endif

#if !defined(DEBUG)
#  define MOZ_ALWAYS_INLINE     MOZ_ALWAYS_INLINE_EVEN_DEBUG
#elif defined(_MSC_VER) && !defined(__cplusplus)
#  define MOZ_ALWAYS_INLINE     __inline
#else
#  define MOZ_ALWAYS_INLINE     inline
#endif

#if defined(_MSC_VER)
/*
 * g++ requires -std=c++0x or -std=gnu++0x to support C++11 functionality
 * without warnings (functionality used by the macros below).  These modes are
 * detectable by checking whether __GXX_EXPERIMENTAL_CXX0X__ is defined or, more
 * standardly, by checking whether __cplusplus has a C++11 or greater value.
 * Current versions of g++ do not correctly set __cplusplus, so we check both
 * for forward compatibility.
 */
#  define MOZ_HAVE_NEVER_INLINE          __declspec(noinline)
#  define MOZ_HAVE_NORETURN              __declspec(noreturn)
#elif defined(__clang__)
   /*
    * Per Clang documentation, "Note that marketing version numbers should not
    * be used to check for language features, as different vendors use different
    * numbering schemes. Instead, use the feature checking macros."
    */
#  ifndef __has_extension
#    define __has_extension __has_feature /* compatibility, for older versions of clang */
#  endif
#  if __has_attribute(noinline)
#    define MOZ_HAVE_NEVER_INLINE        __attribute__((noinline))
#  endif
#  if __has_attribute(noreturn)
#    define MOZ_HAVE_NORETURN            __attribute__((noreturn))
#  endif
#elif defined(__GNUC__)
#  define MOZ_HAVE_NEVER_INLINE          __attribute__((noinline))
#  define MOZ_HAVE_NORETURN              __attribute__((noreturn))
#  define MOZ_HAVE_NORETURN_PTR          __attribute__((noreturn))
#endif

/*
 * When built with clang analyzer (a.k.a scan-build), define MOZ_HAVE_NORETURN
 * to mark some false positives
 */
#ifdef __clang_analyzer__
#  if __has_extension(attribute_analyzer_noreturn)
#    define MOZ_HAVE_ANALYZER_NORETURN __attribute__((analyzer_noreturn))
#  endif
#endif

/*
 * MOZ_NEVER_INLINE is a macro which expands to tell the compiler that the
 * method decorated with it must never be inlined, even if the compiler would
 * otherwise choose to inline the method.  Compilers aren't absolutely
 * guaranteed to support this, but most do.
 */
#if defined(MOZ_HAVE_NEVER_INLINE)
#  define MOZ_NEVER_INLINE      MOZ_HAVE_NEVER_INLINE
#else
#  define MOZ_NEVER_INLINE      /* no support */
#endif

/*
 * MOZ_NORETURN, specified at the start of a function declaration, indicates
 * that the given function does not return.  (The function definition does not
 * need to be annotated.)
 *
 *   MOZ_NORETURN void abort(const char* msg);
 *
 * This modifier permits the compiler to optimize code assuming a call to such a
 * function will never return.  It also enables the compiler to avoid spurious
 * warnings about not initializing variables, or about any other seemingly-dodgy
 * operations performed after the function returns.
 *
 * There are two variants. The GCC version of NORETURN may be applied to a
 * function pointer, while for MSVC it may not.
 *
 * This modifier does not affect the corresponding function's linking behavior.
 */
#if defined(MOZ_HAVE_NORETURN)
#  define MOZ_NORETURN          MOZ_HAVE_NORETURN
#else
#  define MOZ_NORETURN          /* no support */
#endif
#if defined(MOZ_HAVE_NORETURN_PTR)
#  define MOZ_NORETURN_PTR      MOZ_HAVE_NORETURN_PTR
#else
#  define MOZ_NORETURN_PTR      /* no support */
#endif

/**
 * MOZ_COLD tells the compiler that a function is "cold", meaning infrequently
 * executed. This may lead it to optimize for size more aggressively than speed,
 * or to allocate the body of the function in a distant part of the text segment
 * to help keep it from taking up unnecessary icache when it isn't in use.
 *
 * Place this attribute at the very beginning of a function definition. For
 * example, write
 *
 *   MOZ_COLD int foo();
 *
 * or
 *
 *   MOZ_COLD int foo() { return 42; }
 */
#if defined(__GNUC__) || defined(__clang__)
#  define MOZ_COLD __attribute__ ((cold))
#else
#  define MOZ_COLD
#endif

/**
 * MOZ_NONNULL tells the compiler that some of the arguments to a function are
 * known to be non-null. The arguments are a list of 1-based argument indexes
 * identifying arguments which are known to be non-null.
 *
 * Place this attribute at the very beginning of a function definition. For
 * example, write
 *
 *   MOZ_NONNULL(1, 2) int foo(char *p, char *q);
 */
#if defined(__GNUC__) || defined(__clang__)
#  define MOZ_NONNULL(...) __attribute__ ((nonnull(__VA_ARGS__)))
#else
#  define MOZ_NONNULL(...)
#endif

/**
 * MOZ_NONNULL_RETURN tells the compiler that the function's return value is
 * guaranteed to be a non-null pointer, which may enable the compiler to
 * optimize better at call sites.
 *
 * Place this attribute at the end of a function declaration. For example,
 *
 *   char* foo(char *p, char *q) MOZ_NONNULL_RETURN;
 */
#if defined(__GNUC__) || defined(__clang__)
#  define MOZ_NONNULL_RETURN __attribute__ ((returns_nonnull))
#else
#  define MOZ_NONNULL_RETURN
#endif

/*
 * MOZ_PRETEND_NORETURN_FOR_STATIC_ANALYSIS, specified at the end of a function
 * declaration, indicates that for the purposes of static analysis, this
 * function does not return.  (The function definition does not need to be
 * annotated.)
 *
 * MOZ_ReportCrash(const char* s, const char* file, int ln)
 *   MOZ_PRETEND_NORETURN_FOR_STATIC_ANALYSIS
 *
 * Some static analyzers, like scan-build from clang, can use this information
 * to eliminate false positives.  From the upstream documentation of scan-build:
 * "This attribute is useful for annotating assertion handlers that actually
 * can return, but for the purpose of using the analyzer we want to pretend
 * that such functions do not return."
 *
 */
#if defined(MOZ_HAVE_ANALYZER_NORETURN)
#  define MOZ_PRETEND_NORETURN_FOR_STATIC_ANALYSIS          MOZ_HAVE_ANALYZER_NORETURN
#else
#  define MOZ_PRETEND_NORETURN_FOR_STATIC_ANALYSIS          /* no support */
#endif

/*
 * MOZ_ASAN_BLACKLIST is a macro to tell AddressSanitizer (a compile-time
 * instrumentation shipped with Clang and GCC) to not instrument the annotated
 * function. Furthermore, it will prevent the compiler from inlining the
 * function because inlining currently breaks the blacklisting mechanism of
 * AddressSanitizer.
 */
#if defined(__has_feature)
#  if __has_feature(address_sanitizer)
#    define MOZ_HAVE_ASAN_BLACKLIST
#  endif
#elif defined(__GNUC__)
#  if defined(__SANITIZE_ADDRESS__)
#    define MOZ_HAVE_ASAN_BLACKLIST
#  endif
#endif

#if defined(MOZ_HAVE_ASAN_BLACKLIST)
#  define MOZ_ASAN_BLACKLIST MOZ_NEVER_INLINE __attribute__((no_sanitize_address))
#else
#  define MOZ_ASAN_BLACKLIST /* nothing */
#endif

/*
 * MOZ_TSAN_BLACKLIST is a macro to tell ThreadSanitizer (a compile-time
 * instrumentation shipped with Clang) to not instrument the annotated function.
 * Furthermore, it will prevent the compiler from inlining the function because
 * inlining currently breaks the blacklisting mechanism of ThreadSanitizer.
 */
#if defined(__has_feature)
#  if __has_feature(thread_sanitizer)
#    define MOZ_TSAN_BLACKLIST MOZ_NEVER_INLINE __attribute__((no_sanitize_thread))
#  else
#    define MOZ_TSAN_BLACKLIST /* nothing */
#  endif
#else
#  define MOZ_TSAN_BLACKLIST /* nothing */
#endif

/*
 * The MOZ_NO_SANITIZE_* family of macros is an annotation based on a more recently
 * introduced Clang feature that allows disabling various sanitizer features for
 * the particular function, including those from UndefinedBehaviorSanitizer.
 */

#if defined(__has_attribute)
#  if __has_attribute(no_sanitize)
#    define MOZ_HAVE_NO_SANITIZE_ATTR
#  endif
#endif

#if defined(MOZ_HAVE_NO_SANITIZE_ATTR)
#  define MOZ_NO_SANITIZE_UINT_OVERFLOW __attribute__((no_sanitize("unsigned-integer-overflow")))
#  define MOZ_NO_SANITIZE_INT_OVERFLOW __attribute__((no_sanitize("signed-integer-overflow")))
#else
#  define MOZ_NO_SANITIZE_UINT_OVERFLOW /* nothing */
#  define MOZ_NO_SANITIZE_INT_OVERFLOW /* nothing */
#endif


#undef MOZ_HAVE_NO_SANITIZE_ATTR


/**
 * MOZ_ALLOCATOR tells the compiler that the function it marks returns either a
 * "fresh", "pointer-free" block of memory, or nullptr. "Fresh" means that the
 * block is not pointed to by any other reachable pointer in the program.
 * "Pointer-free" means that the block contains no pointers to any valid object
 * in the program. It may be initialized with other (non-pointer) values.
 *
 * Placing this attribute on appropriate functions helps GCC analyze pointer
 * aliasing more accurately in their callers.
 *
 * GCC warns if a caller ignores the value returned by a function marked with
 * MOZ_ALLOCATOR: it is hard to imagine cases where dropping the value returned
 * by a function that meets the criteria above would be intentional.
 *
 * Place this attribute after the argument list and 'this' qualifiers of a
 * function definition. For example, write
 *
 *   void *my_allocator(size_t) MOZ_ALLOCATOR;
 *
 * or
 *
 *   void *my_allocator(size_t bytes) MOZ_ALLOCATOR { ... }
 */
#if defined(__GNUC__) || defined(__clang__)
#  define MOZ_ALLOCATOR __attribute__ ((malloc, warn_unused_result))
#else
#  define MOZ_ALLOCATOR
#endif

/**
 * MOZ_MUST_USE tells the compiler to emit a warning if a function's
 * return value is not used by the caller.
 *
 * Place this attribute at the very beginning of a function declaration. For
 * example, write
 *
 *   MOZ_MUST_USE int foo();
 * or
 *   MOZ_MUST_USE int foo() { return 42; }
 *
 * MOZ_MUST_USE is most appropriate for functions where the return value is
 * some kind of success/failure indicator -- often |nsresult|, |bool| or |int|
 * -- because these functions are most commonly the ones that have missing
 * checks. There are three cases of note.
 *
 * - Fallible functions whose return values should always be checked. For
 *   example, a function that opens a file should always be checked because any
 *   subsequent operations on the file will fail if opening it fails. Such
 *   functions should be given a MOZ_MUST_USE annotation.
 *
 * - Fallible functions whose return value need not always be checked. For
 *   example, a function that closes a file might not be checked because it's
 *   common that no further operations would be performed on the file. Such
 *   functions do not need a MOZ_MUST_USE annotation.
 *
 * - Infallible functions, i.e. ones that always return a value indicating
 *   success. These do not need a MOZ_MUST_USE annotation. Ideally, they would
 *   be converted to not return a success/failure indicator, though sometimes
 *   interface constraints prevent this.
 */
#if defined(__GNUC__) || defined(__clang__)
#  define MOZ_MUST_USE __attribute__ ((warn_unused_result))
#else
#  define MOZ_MUST_USE
#endif

/**
 * MOZ_MAYBE_UNUSED suppresses compiler warnings about functions that are
 * never called (in this build configuration, at least).
 *
 * Place this attribute at the very beginning of a function declaration. For
 * example, write
 *
 *   MOZ_MAYBE_UNUSED int foo();
 *
 * or
 *
 *   MOZ_MAYBE_UNUSED int foo() { return 42; }
 */
#if defined(__GNUC__) || defined(__clang__)
#  define MOZ_MAYBE_UNUSED __attribute__ ((__unused__))
#elif defined(_MSC_VER)
#  define MOZ_MAYBE_UNUSED __pragma(warning(suppress:4505))
#else
#  define MOZ_MAYBE_UNUSED
#endif

<<<<<<< HEAD
=======
#ifdef __cplusplus

>>>>>>> a17af05f
/**
 * MOZ_FALLTHROUGH is an annotation to suppress compiler warnings about switch
 * cases that fall through without a break or return statement. MOZ_FALLTHROUGH
 * is only needed on cases that have code.
 *
 * MOZ_FALLTHROUGH_ASSERT is an annotation to suppress compiler warnings about
 * switch cases that MOZ_ASSERT(false) (or its alias MOZ_ASSERT_UNREACHABLE) in
 * debug builds, but intentionally fall through in release builds. See comment
 * in Assertions.h for more details.
 *
 * switch (foo) {
 *   case 1: // These cases have no code. No fallthrough annotations are needed.
 *   case 2:
 *   case 3: // This case has code, so a fallthrough annotation is needed!
 *     foo++;
 *     MOZ_FALLTHROUGH;
 *   case 4:
 *     return foo;
 *
 *   default:
 *     // This case asserts in debug builds, falls through in release.
 *     MOZ_FALLTHROUGH_ASSERT("Unexpected foo value?!");
 *   case 5:
 *     return 5;
 * }
 */
#ifndef __has_cpp_attribute
#  define __has_cpp_attribute(x) 0
#endif

#if __has_cpp_attribute(clang::fallthrough)
#  define MOZ_FALLTHROUGH [[clang::fallthrough]]
#elif __has_cpp_attribute(gnu::fallthrough)
#  define MOZ_FALLTHROUGH [[gnu::fallthrough]]
#elif defined(_MSC_VER)
   /*
    * MSVC's __fallthrough annotations are checked by /analyze (Code Analysis):
    * https://msdn.microsoft.com/en-us/library/ms235402%28VS.80%29.aspx
    */
#  include <sal.h>
#  define MOZ_FALLTHROUGH __fallthrough
#else
#  define MOZ_FALLTHROUGH /* FALLTHROUGH */
#endif

/*
 * The following macros are attributes that support the static analysis plugin
 * included with Mozilla, and will be implemented (when such support is enabled)
 * as C++11 attributes. Since such attributes are legal pretty much everywhere
 * and have subtly different semantics depending on their placement, the
 * following is a guide on where to place the attributes.
 *
 * Attributes that apply to a struct or class precede the name of the class:
 * (Note that this is different from the placement of final for classes!)
 *
 *   class MOZ_CLASS_ATTRIBUTE SomeClass {};
 *
 * Attributes that apply to functions follow the parentheses and const
 * qualifiers but precede final, override and the function body:
 *
 *   void DeclaredFunction() MOZ_FUNCTION_ATTRIBUTE;
 *   void SomeFunction() MOZ_FUNCTION_ATTRIBUTE {}
 *   void PureFunction() const MOZ_FUNCTION_ATTRIBUTE = 0;
 *   void OverriddenFunction() MOZ_FUNCTION_ATTIRBUTE override;
 *
 * Attributes that apply to variables or parameters follow the variable's name:
 *
 *   int variable MOZ_VARIABLE_ATTRIBUTE;
 *
 * Attributes that apply to types follow the type name:
 *
 *   typedef int MOZ_TYPE_ATTRIBUTE MagicInt;
 *   int MOZ_TYPE_ATTRIBUTE someVariable;
 *   int* MOZ_TYPE_ATTRIBUTE magicPtrInt;
 *   int MOZ_TYPE_ATTRIBUTE* ptrToMagicInt;
 *
 * Attributes that apply to statements precede the statement:
 *
 *   MOZ_IF_ATTRIBUTE if (x == 0)
 *   MOZ_DO_ATTRIBUTE do { } while (0);
 *
 * Attributes that apply to labels precede the label:
 *
 *   MOZ_LABEL_ATTRIBUTE target:
 *     goto target;
 *   MOZ_CASE_ATTRIBUTE case 5:
 *   MOZ_DEFAULT_ATTRIBUTE default:
 *
 * The static analyses that are performed by the plugin are as follows:
 *
 * MOZ_CAN_RUN_SCRIPT: Applies to functions which can run script. Callers of
 *   this function must also be marked as MOZ_CAN_RUN_SCRIPT, and all refcounted
 *   arguments must be strongly held in the caller.
 * MOZ_MUST_OVERRIDE: Applies to all C++ member functions. All immediate
 *   subclasses must provide an exact override of this method; if a subclass
 *   does not override this method, the compiler will emit an error. This
 *   attribute is not limited to virtual methods, so if it is applied to a
 *   nonvirtual method and the subclass does not provide an equivalent
 *   definition, the compiler will emit an error.
 * MOZ_STACK_CLASS: Applies to all classes. Any class with this annotation is
 *   expected to live on the stack, so it is a compile-time error to use it, or
 *   an array of such objects, as a global or static variable, or as the type of
 *   a new expression (unless placement new is being used). If a member of
 *   another class uses this class, or if another class inherits from this
 *   class, then it is considered to be a stack class as well, although this
 *   attribute need not be provided in such cases.
 * MOZ_NONHEAP_CLASS: Applies to all classes. Any class with this annotation is
 *   expected to live on the stack or in static storage, so it is a compile-time
 *   error to use it, or an array of such objects, as the type of a new
 *   expression. If a member of another class uses this class, or if another
 *   class inherits from this class, then it is considered to be a non-heap class
 *   as well, although this attribute need not be provided in such cases.
 * MOZ_HEAP_CLASS: Applies to all classes. Any class with this annotation is
 *   expected to live on the heap, so it is a compile-time error to use it, or
 *   an array of such objects, as the type of a variable declaration, or as a
 *   temporary object. If a member of another class uses this class, or if
 *   another class inherits from this class, then it is considered to be a heap
 *   class as well, although this attribute need not be provided in such cases.
 * MOZ_NON_TEMPORARY_CLASS: Applies to all classes. Any class with this
 *   annotation is expected not to live in a temporary. If a member of another
 *   class uses this class or if another class inherits from this class, then it
 *   is considered to be a non-temporary class as well, although this attribute
 *   need not be provided in such cases.
 * MOZ_RAII: Applies to all classes. Any class with this annotation is assumed
 *   to be a RAII guard, which is expected to live on the stack in an automatic
 *   allocation. It is prohibited from being allocated in a temporary, static
 *   storage, or on the heap. This is a combination of MOZ_STACK_CLASS and
 *   MOZ_NON_TEMPORARY_CLASS.
 * MOZ_ONLY_USED_TO_AVOID_STATIC_CONSTRUCTORS: Applies to all classes that are
 *   intended to prevent introducing static initializers.  This attribute
 *   currently makes it a compile-time error to instantiate these classes
 *   anywhere other than at the global scope, or as a static member of a class.
 *   In non-debug mode, it also prohibits non-trivial constructors and
 *   destructors.
 * MOZ_TRIVIAL_CTOR_DTOR: Applies to all classes that must have both a trivial
 *   or constexpr constructor and a trivial destructor. Setting this attribute
 *   on a class makes it a compile-time error for that class to get a
 *   non-trivial constructor or destructor for any reason.
 * MOZ_HEAP_ALLOCATOR: Applies to any function. This indicates that the return
 *   value is allocated on the heap, and will as a result check such allocations
 *   during MOZ_STACK_CLASS and MOZ_NONHEAP_CLASS annotation checking.
 * MOZ_IMPLICIT: Applies to constructors. Implicit conversion constructors
 *   are disallowed by default unless they are marked as MOZ_IMPLICIT. This
 *   attribute must be used for constructors which intend to provide implicit
 *   conversions.
 * MOZ_IS_REFPTR: Applies to class declarations of ref pointer to mark them as
 *   such for use with static-analysis.
 *   A ref pointer is an object wrapping a pointer and automatically taking care
 *   of its refcounting upon construction/destruction/transfer of ownership.
 *   This annotation implies MOZ_IS_SMARTPTR_TO_REFCOUNTED.
 * MOZ_IS_SMARTPTR_TO_REFCOUNTED: Applies to class declarations of smart
 *   pointers to ref counted classes to mark them as such for use with
 *   static-analysis.
 * MOZ_NO_ARITHMETIC_EXPR_IN_ARGUMENT: Applies to functions. Makes it a compile
 *   time error to pass arithmetic expressions on variables to the function.
 * MOZ_OWNING_REF: Applies to declarations of pointers to reference counted
 *   types.  This attribute tells the compiler that the raw pointer is a strong
 *   reference, where ownership through methods such as AddRef and Release is
 *   managed manually.  This can make the compiler ignore these pointers when
 *   validating the usage of pointers otherwise.
 *
 *   Example uses include owned pointers inside of unions, and pointers stored
 *   in POD types where a using a smart pointer class would make the object
 *   non-POD.
 * MOZ_NON_OWNING_REF: Applies to declarations of pointers to reference counted
 *   types.  This attribute tells the compiler that the raw pointer is a weak
 *   reference, which is ensured to be valid by a guarantee that the reference
 *   will be nulled before the pointer becomes invalid.  This can make the compiler
 *   ignore these pointers when validating the usage of pointers otherwise.
 *
 *   Examples include an mOwner pointer, which is nulled by the owning class's
 *   destructor, and is null-checked before dereferencing.
 * MOZ_UNSAFE_REF: Applies to declarations of pointers to reference counted types.
 *   Occasionally there are non-owning references which are valid, but do not take
 *   the form of a MOZ_NON_OWNING_REF.  Their safety may be dependent on the behaviour
 *   of API consumers.  The string argument passed to this macro documents the safety
 *   conditions.  This can make the compiler ignore these pointers when validating
 *   the usage of pointers elsewhere.
 *
 *   Examples include an nsIAtom* member which is known at compile time to point to a
 *   static atom which is valid throughout the lifetime of the program, or an API which
 *   stores a pointer, but doesn't take ownership over it, instead requiring the API
 *   consumer to correctly null the value before it becomes invalid.
 *
 *   Use of this annotation is discouraged when a strong reference or one of the above
 *   two annotations can be used instead.
 * MOZ_NO_ADDREF_RELEASE_ON_RETURN: Applies to function declarations.  Makes it
 *   a compile time error to call AddRef or Release on the return value of a
 *   function.  This is intended to be used with operator->() of our smart
 *   pointer classes to ensure that the refcount of an object wrapped in a
 *   smart pointer is not manipulated directly.
 * MOZ_MUST_USE_TYPE: Applies to type declarations.  Makes it a compile time
 *   error to not use the return value of a function which has this type.  This
 *   is intended to be used with types which it is an error to not use.
 * MOZ_NEEDS_NO_VTABLE_TYPE: Applies to template class declarations.  Makes it
 *   a compile time error to instantiate this template with a type parameter which
 *   has a VTable.
 * MOZ_NON_MEMMOVABLE: Applies to class declarations for types that are not safe
 *   to be moved in memory using memmove().
 * MOZ_NEEDS_MEMMOVABLE_TYPE: Applies to template class declarations where the
 *   template arguments are required to be safe to move in memory using
 *   memmove().  Passing MOZ_NON_MEMMOVABLE types to these templates is a
 *   compile time error.
 * MOZ_NEEDS_MEMMOVABLE_MEMBERS: Applies to class declarations where each member
 *   must be safe to move in memory using memmove().  MOZ_NON_MEMMOVABLE types
 *   used in members of these classes are compile time errors.
 * MOZ_NO_DANGLING_ON_TEMPORARIES: Applies to method declarations which return
 *   a pointer that is freed when the destructor of the class is called. This
 *   prevents these methods from being called on temporaries of the class,
 *   reducing risks of use-after-free.
 *   This attribute cannot be applied to && methods.
 *   In some cases, adding a deleted &&-qualified overload is too restrictive as
 *   this method should still be callable as a non-escaping argument to another
 *   function. This annotation can be used in those cases.
 * MOZ_INHERIT_TYPE_ANNOTATIONS_FROM_TEMPLATE_ARGS: Applies to template class
 *   declarations where an instance of the template should be considered, for
 *   static analysis purposes, to inherit any type annotations (such as
 *   MOZ_MUST_USE_TYPE and MOZ_STACK_CLASS) from its template arguments.
 * MOZ_INIT_OUTSIDE_CTOR: Applies to class member declarations. Occasionally
 *   there are class members that are not initialized in the constructor,
 *   but logic elsewhere in the class ensures they are initialized prior to use.
 *   Using this attribute on a member disables the check that this member must be
 *   initialized in constructors via list-initialization, in the constructor body,
 *   or via functions called from the constructor body.
 * MOZ_IS_CLASS_INIT: Applies to class method declarations. Occasionally the
 *   constructor doesn't initialize all of the member variables and another function
 *   is used to initialize the rest. This marker is used to make the static analysis
 *   tool aware that the marked function is part of the initialization process
 *   and to include the marked function in the scan mechanism that determines witch
 *   member variables still remain uninitialized.
 * MOZ_NON_PARAM: Applies to types. Makes it compile time error to use the type
 *   in parameter without pointer or reference.
 * MOZ_NON_AUTOABLE: Applies to class declarations. Makes it a compile time error to
 *   use `auto` in place of this type in variable declarations.  This is intended to
 *   be used with types which are intended to be implicitly constructed into other
 *   other types before being assigned to variables.
 * MOZ_REQUIRED_BASE_METHOD: Applies to virtual class method declarations.
 *   Sometimes derived classes override methods that need to be called by their
 *   overridden counterparts. This marker indicates that the marked method must
 *   be called by the method that it overrides.
 * MOZ_MUST_RETURN_FROM_CALLER: Applies to function or method declarations.
 *   Callers of the annotated function/method must return from that function
 *   within the calling block using an explicit `return` statement.
 *   Only calls to Constructors, references to local and member variables,
 *   and calls to functions or methods marked as MOZ_MAY_CALL_AFTER_MUST_RETURN
 *   may be made after the MUST_RETURN_FROM_CALLER call.
 * MOZ_MAY_CALL_AFTER_MUST_RETURN: Applies to function or method declarations.
 *   Calls to these methods may be made in functions after calls a
 *   MOZ_MUST_RETURN_FROM_CALLER function or method.
 */
#ifdef MOZ_CLANG_PLUGIN
#  define MOZ_CAN_RUN_SCRIPT __attribute__((annotate("moz_can_run_script")))
#  define MOZ_MUST_OVERRIDE __attribute__((annotate("moz_must_override")))
#  define MOZ_STACK_CLASS __attribute__((annotate("moz_stack_class")))
#  define MOZ_NONHEAP_CLASS __attribute__((annotate("moz_nonheap_class")))
#  define MOZ_HEAP_CLASS __attribute__((annotate("moz_heap_class")))
#  define MOZ_NON_TEMPORARY_CLASS __attribute__((annotate("moz_non_temporary_class")))
#  define MOZ_TRIVIAL_CTOR_DTOR __attribute__((annotate("moz_trivial_ctor_dtor")))
#  ifdef DEBUG
     /* in debug builds, these classes do have non-trivial constructors. */
#    define MOZ_ONLY_USED_TO_AVOID_STATIC_CONSTRUCTORS __attribute__((annotate("moz_global_class")))
#  else
#    define MOZ_ONLY_USED_TO_AVOID_STATIC_CONSTRUCTORS __attribute__((annotate("moz_global_class"))) \
            MOZ_TRIVIAL_CTOR_DTOR
#  endif
#  define MOZ_IMPLICIT __attribute__((annotate("moz_implicit")))
#  define MOZ_IS_SMARTPTR_TO_REFCOUNTED __attribute__((annotate("moz_is_smartptr_to_refcounted")))
#  define MOZ_IS_REFPTR __attribute__((annotate("moz_is_refptr"))) \
                        MOZ_IS_SMARTPTR_TO_REFCOUNTED
#  define MOZ_NO_ARITHMETIC_EXPR_IN_ARGUMENT __attribute__((annotate("moz_no_arith_expr_in_arg")))
#  define MOZ_OWNING_REF __attribute__((annotate("moz_strong_ref")))
#  define MOZ_NON_OWNING_REF __attribute__((annotate("moz_weak_ref")))
#  define MOZ_UNSAFE_REF(reason) __attribute__((annotate("moz_weak_ref")))
#  define MOZ_NO_ADDREF_RELEASE_ON_RETURN __attribute__((annotate("moz_no_addref_release_on_return")))
#  define MOZ_MUST_USE_TYPE __attribute__((annotate("moz_must_use_type")))
#  define MOZ_NEEDS_NO_VTABLE_TYPE __attribute__((annotate("moz_needs_no_vtable_type")))
#  define MOZ_NON_MEMMOVABLE __attribute__((annotate("moz_non_memmovable")))
#  define MOZ_NEEDS_MEMMOVABLE_TYPE __attribute__((annotate("moz_needs_memmovable_type")))
#  define MOZ_NEEDS_MEMMOVABLE_MEMBERS __attribute__((annotate("moz_needs_memmovable_members")))
#  define MOZ_NO_DANGLING_ON_TEMPORARIES __attribute__((annotate("moz_no_dangling_on_temporaries")))
#  define MOZ_INHERIT_TYPE_ANNOTATIONS_FROM_TEMPLATE_ARGS \
    __attribute__((annotate("moz_inherit_type_annotations_from_template_args")))
#  define MOZ_NON_AUTOABLE __attribute__((annotate("moz_non_autoable")))
#  define MOZ_INIT_OUTSIDE_CTOR \
    __attribute__((annotate("moz_ignore_ctor_initialization")))
#  define MOZ_IS_CLASS_INIT \
    __attribute__((annotate("moz_is_class_init")))
#  define MOZ_NON_PARAM \
    __attribute__((annotate("moz_non_param")))
#  define MOZ_REQUIRED_BASE_METHOD \
    __attribute__((annotate("moz_required_base_method")))
#  define MOZ_MUST_RETURN_FROM_CALLER \
    __attribute__((annotate("moz_must_return_from_caller")))
#  define MOZ_MAY_CALL_AFTER_MUST_RETURN \
    __attribute__((annotate("moz_may_call_after_must_return")))
/*
 * It turns out that clang doesn't like void func() __attribute__ {} without a
 * warning, so use pragmas to disable the warning. This code won't work on GCC
 * anyways, so the warning is safe to ignore.
 */
#  define MOZ_HEAP_ALLOCATOR \
    _Pragma("clang diagnostic push") \
    _Pragma("clang diagnostic ignored \"-Wgcc-compat\"") \
    __attribute__((annotate("moz_heap_allocator"))) \
    _Pragma("clang diagnostic pop")
#else
#  define MOZ_CAN_RUN_SCRIPT /* nothing */
#  define MOZ_MUST_OVERRIDE /* nothing */
#  define MOZ_STACK_CLASS /* nothing */
#  define MOZ_NONHEAP_CLASS /* nothing */
#  define MOZ_HEAP_CLASS /* nothing */
#  define MOZ_NON_TEMPORARY_CLASS /* nothing */
#  define MOZ_TRIVIAL_CTOR_DTOR /* nothing */
#  define MOZ_ONLY_USED_TO_AVOID_STATIC_CONSTRUCTORS /* nothing */
#  define MOZ_IMPLICIT /* nothing */
#  define MOZ_IS_SMARTPTR_TO_REFCOUNTED /* nothing */
#  define MOZ_IS_REFPTR /* nothing */
#  define MOZ_NO_ARITHMETIC_EXPR_IN_ARGUMENT /* nothing */
#  define MOZ_HEAP_ALLOCATOR /* nothing */
#  define MOZ_OWNING_REF /* nothing */
#  define MOZ_NON_OWNING_REF /* nothing */
#  define MOZ_UNSAFE_REF(reason) /* nothing */
#  define MOZ_NO_ADDREF_RELEASE_ON_RETURN /* nothing */
#  define MOZ_MUST_USE_TYPE /* nothing */
#  define MOZ_NEEDS_NO_VTABLE_TYPE /* nothing */
#  define MOZ_NON_MEMMOVABLE /* nothing */
#  define MOZ_NEEDS_MEMMOVABLE_TYPE /* nothing */
#  define MOZ_NEEDS_MEMMOVABLE_MEMBERS /* nothing */
#  define MOZ_NO_DANGLING_ON_TEMPORARIES /* nothing */
#  define MOZ_INHERIT_TYPE_ANNOTATIONS_FROM_TEMPLATE_ARGS /* nothing */
#  define MOZ_INIT_OUTSIDE_CTOR /* nothing */
#  define MOZ_IS_CLASS_INIT /* nothing */
#  define MOZ_NON_PARAM /* nothing */
#  define MOZ_NON_AUTOABLE /* nothing */
#  define MOZ_REQUIRED_BASE_METHOD /* nothing */
#  define MOZ_MUST_RETURN_FROM_CALLER /* nothing */
#  define MOZ_MAY_CALL_AFTER_MUST_RETURN /* nothing */
#endif /* MOZ_CLANG_PLUGIN */

#define MOZ_RAII MOZ_NON_TEMPORARY_CLASS MOZ_STACK_CLASS

#endif /* __cplusplus */

/**
 * Printf style formats.  MOZ_FORMAT_PRINTF can be used to annotate a
 * function or method that is "printf-like"; this will let (some)
 * compilers check that the arguments match the template string.
 *
 * This macro takes two arguments.  The first argument is the argument
 * number of the template string.  The second argument is the argument
 * number of the '...' argument holding the arguments.
 *
 * Argument numbers start at 1.  Note that the implicit "this"
 * argument of a non-static member function counts as an argument.
 *
 * So, for a simple case like:
 *   void print_something (int whatever, const char *fmt, ...);
 * The corresponding annotation would be
 *   MOZ_FORMAT_PRINTF(2, 3)
 * However, if "print_something" were a non-static member function,
 * then the annotation would be:
 *   MOZ_FORMAT_PRINTF(3, 4)
 *
<<<<<<< HEAD
=======
 * The second argument should be 0 for vprintf-like functions; that
 * is, those taking a va_list argument.
 *
>>>>>>> a17af05f
 * Note that the checking is limited to standards-conforming
 * printf-likes, and in particular this should not be used for
 * PR_snprintf and friends, which are "printf-like" but which assign
 * different meanings to the various formats.
 *
 * MinGW requires special handling due to different format specifiers
 * on different platforms. The macro __MINGW_PRINTF_FORMAT maps to
 * either gnu_printf or ms_printf depending on where we are compiling
 * to avoid warnings on format specifiers that are legal.
 */
#ifdef __MINGW32__
#define MOZ_FORMAT_PRINTF(stringIndex, firstToCheck)  \
    __attribute__ ((format (__MINGW_PRINTF_FORMAT, stringIndex, firstToCheck)))
#elif __GNUC__
#define MOZ_FORMAT_PRINTF(stringIndex, firstToCheck)  \
    __attribute__ ((format (printf, stringIndex, firstToCheck)))
#else
#define MOZ_FORMAT_PRINTF(stringIndex, firstToCheck)
#endif

<<<<<<< HEAD
=======
/**
 * To manually declare an XPCOM ABI-compatible virtual function, the following
 * macros can be used to handle the non-standard ABI used on Windows for COM
 * compatibility. E.g.:
 *
 *   virtual ReturnType MOZ_XPCOM_ABI foo();
 */
#if defined(XP_WIN)
#  define MOZ_XPCOM_ABI         __stdcall
#else
#  define MOZ_XPCOM_ABI
#endif

>>>>>>> a17af05f
#endif /* mozilla_Attributes_h */<|MERGE_RESOLUTION|>--- conflicted
+++ resolved
@@ -343,11 +343,8 @@
 #  define MOZ_MAYBE_UNUSED
 #endif
 
-<<<<<<< HEAD
-=======
 #ifdef __cplusplus
 
->>>>>>> a17af05f
 /**
  * MOZ_FALLTHROUGH is an annotation to suppress compiler warnings about switch
  * cases that fall through without a break or return statement. MOZ_FALLTHROUGH
@@ -711,12 +708,9 @@
  * then the annotation would be:
  *   MOZ_FORMAT_PRINTF(3, 4)
  *
-<<<<<<< HEAD
-=======
  * The second argument should be 0 for vprintf-like functions; that
  * is, those taking a va_list argument.
  *
->>>>>>> a17af05f
  * Note that the checking is limited to standards-conforming
  * printf-likes, and in particular this should not be used for
  * PR_snprintf and friends, which are "printf-like" but which assign
@@ -737,8 +731,6 @@
 #define MOZ_FORMAT_PRINTF(stringIndex, firstToCheck)
 #endif
 
-<<<<<<< HEAD
-=======
 /**
  * To manually declare an XPCOM ABI-compatible virtual function, the following
  * macros can be used to handle the non-standard ABI used on Windows for COM
@@ -752,5 +744,4 @@
 #  define MOZ_XPCOM_ABI
 #endif
 
->>>>>>> a17af05f
 #endif /* mozilla_Attributes_h */