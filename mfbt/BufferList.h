/* -*- Mode: C++; tab-width: 8; indent-tabs-mode: nil; c-basic-offset: 2 -*- */
/* vim: set ts=8 sts=2 et sw=2 tw=80: */
/* This Source Code Form is subject to the terms of the Mozilla Public
 * License, v. 2.0. If a copy of the MPL was not distributed with this
 * file, You can obtain one at http://mozilla.org/MPL/2.0/. */

#ifndef mozilla_BufferList_h
#define mozilla_BufferList_h

#include <algorithm>
#include "mozilla/AllocPolicy.h"
#include "mozilla/MemoryReporting.h"
#include "mozilla/Move.h"
#include "mozilla/ScopeExit.h"
#include "mozilla/Types.h"
#include "mozilla/TypeTraits.h"
#include "mozilla/Vector.h"
#include <string.h>

// BufferList represents a sequence of buffers of data. A BufferList can choose
// to own its buffers or not. The class handles writing to the buffers,
// iterating over them, and reading data out. Unlike SegmentedVector, the
// buffers may be of unequal size. Like SegmentedVector, BufferList is a nice
// way to avoid large contiguous allocations (which can trigger OOMs).

class InfallibleAllocPolicy;

namespace mozilla {

template<typename AllocPolicy>
class BufferList : private AllocPolicy
{
  // Each buffer in a BufferList has a size and a capacity. The first mSize
  // bytes are initialized and the remaining |mCapacity - mSize| bytes are free.
  struct Segment
  {
    char* mData;
    size_t mSize;
    size_t mCapacity;

    Segment(char* aData, size_t aSize, size_t aCapacity)
     : mData(aData),
       mSize(aSize),
       mCapacity(aCapacity)
    {
    }

    Segment(const Segment&) = delete;
    Segment& operator=(const Segment&) = delete;

    Segment(Segment&&) = default;
    Segment& operator=(Segment&&) = default;

    char* Start() const { return mData; }
    char* End() const { return mData + mSize; }
  };

  template<typename OtherAllocPolicy>
  friend class BufferList;

 public:
  // For the convenience of callers, all segments are required to be a multiple
  // of 8 bytes in capacity. Also, every buffer except the last one is required
  // to be full (i.e., size == capacity). Therefore, a byte at offset N within
  // the BufferList and stored in memory at an address A will satisfy
  // (N % Align == A % Align) if Align == 2, 4, or 8.
  static const size_t kSegmentAlignment = 8;

  // Allocate a BufferList. The BufferList will free all its buffers when it is
  // destroyed. If an infallible allocator is used, an initial buffer of size
  // aInitialSize and capacity aInitialCapacity is allocated automatically. This
  // data will be contiguous and can be accessed via |Start()|. If a fallible
  // alloc policy is used, aInitialSize must be 0, and the fallible |Init()|
  // method may be called instead. Subsequent buffers will be allocated with
  // capacity aStandardCapacity.
  BufferList(size_t aInitialSize,
             size_t aInitialCapacity,
             size_t aStandardCapacity,
             AllocPolicy aAP = AllocPolicy())
   : AllocPolicy(aAP),
     mOwning(true),
     mSegments(aAP),
     mSize(0),
     mStandardCapacity(aStandardCapacity)
  {
    MOZ_ASSERT(aInitialCapacity % kSegmentAlignment == 0);
    MOZ_ASSERT(aStandardCapacity % kSegmentAlignment == 0);

    if (aInitialCapacity) {
      MOZ_ASSERT((aInitialSize == 0 || IsSame<AllocPolicy, InfallibleAllocPolicy>::value),
                 "BufferList may only be constructed with an initial size when "
                 "using an infallible alloc policy");

      AllocateSegment(aInitialSize, aInitialCapacity);
    }
  }

  BufferList(const BufferList& aOther) = delete;

  BufferList(BufferList&& aOther)
   : mOwning(aOther.mOwning),
     mSegments(Move(aOther.mSegments)),
     mSize(aOther.mSize),
     mStandardCapacity(aOther.mStandardCapacity)
  {
    aOther.mSegments.clear();
    aOther.mSize = 0;
  }

  BufferList& operator=(const BufferList& aOther) = delete;

  BufferList& operator=(BufferList&& aOther)
  {
    Clear();

    mOwning = aOther.mOwning;
    mSegments = Move(aOther.mSegments);
    mSize = aOther.mSize;
    aOther.mSegments.clear();
    aOther.mSize = 0;
    return *this;
  }

  ~BufferList() { Clear(); }

  // Initializes the BufferList with a segment of the given size and capacity.
  // May only be called once, before any segments have been allocated.
  bool Init(size_t aInitialSize, size_t aInitialCapacity)
  {
    MOZ_ASSERT(mSegments.empty());
    MOZ_ASSERT(aInitialCapacity != 0);
    MOZ_ASSERT(aInitialCapacity % kSegmentAlignment == 0);

    return AllocateSegment(aInitialSize, aInitialCapacity);
  }

  // Returns the sum of the sizes of all the buffers.
  size_t Size() const { return mSize; }

  size_t SizeOfExcludingThis(mozilla::MallocSizeOf aMallocSizeOf)
  {
    size_t size = mSegments.sizeOfExcludingThis(aMallocSizeOf);
    for (Segment& segment : mSegments) {
      size += aMallocSizeOf(segment.Start());
    }
    return size;
  }

  void Clear()
  {
    if (mOwning) {
      for (Segment& segment : mSegments) {
        this->free_(segment.mData);
      }
    }
    mSegments.clear();

    mSize = 0;
  }

  // Iterates over bytes in the segments. You can advance it by as many bytes as
  // you choose.
  class IterImpl
  {
    // Invariants:
    //   (0) mSegment <= bufferList.mSegments.length()
    //   (1) mData <= mDataEnd
    //   (2) If mSegment is not the last segment, mData < mDataEnd
    uintptr_t mSegment;
    char* mData;
    char* mDataEnd;

    friend class BufferList;

  public:
    explicit IterImpl(const BufferList& aBuffers)
     : mSegment(0),
       mData(nullptr),
       mDataEnd(nullptr)
    {
      if (!aBuffers.mSegments.empty()) {
        mData = aBuffers.mSegments[0].Start();
        mDataEnd = aBuffers.mSegments[0].End();
      }
    }

    // Returns a pointer to the raw data. It is valid to access up to
    // RemainingInSegment bytes of this buffer.
    char* Data() const
    {
      MOZ_RELEASE_ASSERT(!Done());
      return mData;
    }

    // Returns true if the memory in the range [Data(), Data() + aBytes) is all
    // part of one contiguous buffer.
    bool HasRoomFor(size_t aBytes) const
    {
      MOZ_RELEASE_ASSERT(mData <= mDataEnd);
      return size_t(mDataEnd - mData) >= aBytes;
    }

    // Returns the maximum value aBytes for which HasRoomFor(aBytes) will be
    // true.
    size_t RemainingInSegment() const
    {
      MOZ_RELEASE_ASSERT(mData <= mDataEnd);
      return mDataEnd - mData;
    }

    // Advances the iterator by aBytes bytes. aBytes must be less than
    // RemainingInSegment(). If advancing by aBytes takes the iterator to the
    // end of a buffer, it will be moved to the beginning of the next buffer
    // unless it is the last buffer.
    void Advance(const BufferList& aBuffers, size_t aBytes)
    {
      const Segment& segment = aBuffers.mSegments[mSegment];
      MOZ_RELEASE_ASSERT(segment.Start() <= mData);
      MOZ_RELEASE_ASSERT(mData <= mDataEnd);
      MOZ_RELEASE_ASSERT(mDataEnd == segment.End());

      MOZ_RELEASE_ASSERT(HasRoomFor(aBytes));
      mData += aBytes;

      if (mData == mDataEnd && mSegment + 1 < aBuffers.mSegments.length()) {
        mSegment++;
        const Segment& nextSegment = aBuffers.mSegments[mSegment];
        mData = nextSegment.Start();
        mDataEnd = nextSegment.End();
        MOZ_RELEASE_ASSERT(mData < mDataEnd);
      }
    }

    // Advance the iterator by aBytes, possibly crossing segments. This function
    // returns false if it runs out of buffers to advance through. Otherwise it
    // returns true.
    bool AdvanceAcrossSegments(const BufferList& aBuffers, size_t aBytes)
    {
      size_t bytes = aBytes;
      while (bytes) {
        size_t toAdvance = std::min(bytes, RemainingInSegment());
        if (!toAdvance) {
          return false;
        }
        Advance(aBuffers, toAdvance);
        bytes -= toAdvance;
      }
      return true;
    }

    // Returns true when the iterator reaches the end of the BufferList.
    bool Done() const
    {
      return mData == mDataEnd;
    }

   private:

    // Count the bytes we would need to advance in order to reach aTarget.
    size_t BytesUntil(const BufferList& aBuffers, const IterImpl& aTarget) const {
      size_t offset = 0;

      MOZ_ASSERT(aTarget.IsIn(aBuffers));

      char* data = mData;
      for (uintptr_t segment = mSegment; segment < aTarget.mSegment; segment++) {
        offset += aBuffers.mSegments[segment].End() - data;
        data = aBuffers.mSegments[segment].mData;
      }

      MOZ_RELEASE_ASSERT(IsIn(aBuffers));
      MOZ_RELEASE_ASSERT(aTarget.mData >= data);

      offset += aTarget.mData - data;
      return offset;
    }

    bool IsIn(const BufferList& aBuffers) const {
      return mSegment < aBuffers.mSegments.length() &&
             mData >= aBuffers.mSegments[mSegment].mData &&
             mData < aBuffers.mSegments[mSegment].End();
    }
  };

  // Special convenience method that returns Iter().Data().
  char* Start()
  {
    MOZ_RELEASE_ASSERT(!mSegments.empty());
    return mSegments[0].mData;
  }
  const char* Start() const { return mSegments[0].mData; }

  IterImpl Iter() const { return IterImpl(*this); }

  // Copies aSize bytes from aData into the BufferList. The storage for these
  // bytes may be split across multiple buffers. Size() is increased by aSize.
  inline bool WriteBytes(const char* aData, size_t aSize);

  // Allocates a buffer of at most |aMaxBytes| bytes and, if successful, returns
  // that buffer, and places its size in |aSize|. If unsuccessful, returns null
  // and leaves |aSize| undefined.
  inline char* AllocateBytes(size_t aMaxSize, size_t* aSize);

  // Copies possibly non-contiguous byte range starting at aIter into
  // aData. aIter is advanced by aSize bytes. Returns false if it runs out of
  // data before aSize.
  inline bool ReadBytes(IterImpl& aIter, char* aData, size_t aSize) const;

  // Return a new BufferList that shares storage with this BufferList. The new
  // BufferList is read-only. It allows iteration over aSize bytes starting at
  // aIter. Borrow can fail, in which case *aSuccess will be false upon
  // return. The borrowed BufferList can use a different AllocPolicy than the
  // original one. However, it is not responsible for freeing buffers, so the
  // AllocPolicy is only used for the buffer vector.
  template<typename BorrowingAllocPolicy>
  BufferList<BorrowingAllocPolicy> Borrow(IterImpl& aIter, size_t aSize, bool* aSuccess,
                                          BorrowingAllocPolicy aAP = BorrowingAllocPolicy()) const;

  // Return a new BufferList and move storage from this BufferList to it. The
  // new BufferList owns the buffers. Move can fail, in which case *aSuccess
  // will be false upon return. The new BufferList can use a different
  // AllocPolicy than the original one. The new OtherAllocPolicy is responsible
  // for freeing buffers, so the OtherAllocPolicy must use freeing method
  // compatible to the original one.
  template<typename OtherAllocPolicy>
  BufferList<OtherAllocPolicy> MoveFallible(bool* aSuccess, OtherAllocPolicy aAP = OtherAllocPolicy());

  // Return a new BufferList that adopts the byte range starting at Iter so that
  // range [aIter, aIter + aSize) is transplanted to the returned BufferList.
  // Contents of the buffer before aIter + aSize is left undefined.
  // Extract can fail, in which case *aSuccess will be false upon return. The
  // moved buffers are erased from the original BufferList. In case of extract
  // fails, the original BufferList is intact.  All other iterators except aIter
  // are invalidated.
  // This method requires aIter and aSize to be 8-byte aligned.
  BufferList Extract(IterImpl& aIter, size_t aSize, bool* aSuccess);

  // Return the number of bytes from 'start' to 'end', two iterators within
  // this BufferList.
  size_t RangeLength(const IterImpl& start, const IterImpl& end) const {
    MOZ_ASSERT(start.IsIn(*this) && end.IsIn(*this));
    return start.BytesUntil(*this, end);
  }

private:
  explicit BufferList(AllocPolicy aAP)
   : AllocPolicy(aAP),
     mOwning(false),
     mSize(0),
     mStandardCapacity(0)
  {
  }

  char* AllocateSegment(size_t aSize, size_t aCapacity)
  {
    MOZ_RELEASE_ASSERT(mOwning);
<<<<<<< HEAD
=======
    MOZ_ASSERT(aCapacity != 0);
>>>>>>> a17af05f
    MOZ_ASSERT(aSize <= aCapacity);

    char* data = this->template pod_malloc<char>(aCapacity);
    if (!data) {
      return nullptr;
    }
    if (!mSegments.append(Segment(data, aSize, aCapacity))) {
      this->free_(data);
      return nullptr;
    }
    mSize += aSize;
    return data;
  }

  bool mOwning;
  Vector<Segment, 1, AllocPolicy> mSegments;
  size_t mSize;
  size_t mStandardCapacity;
};

template<typename AllocPolicy>
bool
BufferList<AllocPolicy>::WriteBytes(const char* aData, size_t aSize)
{
  MOZ_RELEASE_ASSERT(mOwning);
  MOZ_RELEASE_ASSERT(mStandardCapacity);

  size_t copied = 0;
  while (copied < aSize) {
    size_t toCopy;
    char* data = AllocateBytes(aSize - copied, &toCopy);
    if (!data) {
      return false;
    }
    memcpy(data, aData + copied, toCopy);
    copied += toCopy;
  }

  return true;
}

template<typename AllocPolicy>
char*
BufferList<AllocPolicy>::AllocateBytes(size_t aMaxSize, size_t* aSize)
{
  MOZ_RELEASE_ASSERT(mOwning);
  MOZ_RELEASE_ASSERT(mStandardCapacity);

  if (!mSegments.empty()) {
    Segment& lastSegment = mSegments.back();

    size_t capacity = lastSegment.mCapacity - lastSegment.mSize;
    if (capacity) {
      size_t size = std::min(aMaxSize, capacity);
      char* data = lastSegment.mData + lastSegment.mSize;

      lastSegment.mSize += size;
      mSize += size;

      *aSize = size;
      return data;
    }
  }

  size_t size = std::min(aMaxSize, mStandardCapacity);
  char* data = AllocateSegment(size, mStandardCapacity);
  if (data) {
    *aSize = size;
  }
  return data;
}

template<typename AllocPolicy>
bool
BufferList<AllocPolicy>::ReadBytes(IterImpl& aIter, char* aData, size_t aSize) const
{
  size_t copied = 0;
  size_t remaining = aSize;
  while (remaining) {
    size_t toCopy = std::min(aIter.RemainingInSegment(), remaining);
    if (!toCopy) {
      // We've run out of data in the last segment.
      return false;
    }
    memcpy(aData + copied, aIter.Data(), toCopy);
    copied += toCopy;
    remaining -= toCopy;

    aIter.Advance(*this, toCopy);
  }

  return true;
}

template<typename AllocPolicy> template<typename BorrowingAllocPolicy>
BufferList<BorrowingAllocPolicy>
BufferList<AllocPolicy>::Borrow(IterImpl& aIter, size_t aSize, bool* aSuccess,
                                BorrowingAllocPolicy aAP) const
{
  BufferList<BorrowingAllocPolicy> result(aAP);

  size_t size = aSize;
  while (size) {
    size_t toAdvance = std::min(size, aIter.RemainingInSegment());

    if (!toAdvance || !result.mSegments.append(typename BufferList<BorrowingAllocPolicy>::Segment(aIter.mData, toAdvance, toAdvance))) {
      *aSuccess = false;
      return result;
    }
    aIter.Advance(*this, toAdvance);
    size -= toAdvance;
  }

  result.mSize = aSize;
  *aSuccess = true;
  return result;
}

template<typename AllocPolicy> template<typename OtherAllocPolicy>
BufferList<OtherAllocPolicy>
BufferList<AllocPolicy>::MoveFallible(bool* aSuccess, OtherAllocPolicy aAP)
{
  BufferList<OtherAllocPolicy> result(0, 0, mStandardCapacity, aAP);

  IterImpl iter = Iter();
  while (!iter.Done()) {
    size_t toAdvance = iter.RemainingInSegment();

    if (!toAdvance || !result.mSegments.append(typename BufferList<OtherAllocPolicy>::Segment(iter.mData, toAdvance, toAdvance))) {
      *aSuccess = false;
      result.mSegments.clear();
      return result;
    }
    iter.Advance(*this, toAdvance);
  }

  result.mSize = mSize;
  mSegments.clear();
  mSize = 0;
  *aSuccess = true;
  return result;
}

template<typename AllocPolicy>
BufferList<AllocPolicy>
BufferList<AllocPolicy>::Extract(IterImpl& aIter, size_t aSize, bool* aSuccess)
{
  MOZ_RELEASE_ASSERT(aSize);
  MOZ_RELEASE_ASSERT(mOwning);
  MOZ_ASSERT(aSize % kSegmentAlignment == 0);
  MOZ_ASSERT(intptr_t(aIter.mData) % kSegmentAlignment == 0);

  IterImpl iter = aIter;
  size_t size = aSize;
  size_t toCopy = std::min(size, aIter.RemainingInSegment());
  MOZ_ASSERT(toCopy % kSegmentAlignment == 0);

  BufferList result(0, toCopy, mStandardCapacity);
  BufferList error(0, 0, mStandardCapacity);

  // Copy the head
  if (!result.WriteBytes(aIter.mData, toCopy)) {
    *aSuccess = false;
    return error;
  }
  iter.Advance(*this, toCopy);
  size -= toCopy;

  // Move segments to result
  auto resultGuard = MakeScopeExit([&] {
    *aSuccess = false;
    result.mSegments.erase(result.mSegments.begin()+1, result.mSegments.end());
  });

  size_t movedSize = 0;
  uintptr_t toRemoveStart = iter.mSegment;
  uintptr_t toRemoveEnd = iter.mSegment;
  while (!iter.Done() &&
         !iter.HasRoomFor(size)) {
    if (!result.mSegments.append(Segment(mSegments[iter.mSegment].mData,
                                         mSegments[iter.mSegment].mSize,
                                         mSegments[iter.mSegment].mCapacity))) {
      return error;
    }
    movedSize += iter.RemainingInSegment();
    size -= iter.RemainingInSegment();
    toRemoveEnd++;
    iter.Advance(*this, iter.RemainingInSegment());
  }

  if (size)  {
    if (!iter.HasRoomFor(size) ||
        !result.WriteBytes(iter.Data(), size)) {
      return error;
    }
    iter.Advance(*this, size);
  }

  mSegments.erase(mSegments.begin() + toRemoveStart, mSegments.begin() + toRemoveEnd);
  mSize -= movedSize;
  aIter.mSegment = iter.mSegment - (toRemoveEnd - toRemoveStart);
  aIter.mData = iter.mData;
  aIter.mDataEnd = iter.mDataEnd;
  MOZ_ASSERT(aIter.mDataEnd == mSegments[aIter.mSegment].End());
  result.mSize = aSize;

  resultGuard.release();
  *aSuccess = true;
  return result;
}

} // namespace mozilla

#endif /* mozilla_BufferList_h */<|MERGE_RESOLUTION|>--- conflicted
+++ resolved
@@ -354,10 +354,7 @@
   char* AllocateSegment(size_t aSize, size_t aCapacity)
   {
     MOZ_RELEASE_ASSERT(mOwning);
-<<<<<<< HEAD
-=======
     MOZ_ASSERT(aCapacity != 0);
->>>>>>> a17af05f
     MOZ_ASSERT(aSize <= aCapacity);
 
     char* data = this->template pod_malloc<char>(aCapacity);
