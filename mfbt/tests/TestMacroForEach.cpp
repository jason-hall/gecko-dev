/* -*- Mode: C++; tab-width: 8; indent-tabs-mode: nil; c-basic-offset: 2 -*- */
/* vim: set ts=8 sts=2 et sw=2 tw=80: */
/* This Source Code Form is subject to the terms of the Mozilla Public
 * License, v. 2.0. If a copy of the MPL was not distributed with this
 * file, You can obtain one at http://mozilla.org/MPL/2.0/. */

#include "mozilla/Assertions.h"
#include "mozilla/MacroForEach.h"

#define HELPER_IDENTITY(x) x
#define HELPER_IDENTITY_PLUS(x) x +
static_assert(MOZ_FOR_EACH(HELPER_IDENTITY_PLUS, (), (10)) 0 == 10, "");
static_assert(MOZ_FOR_EACH(HELPER_IDENTITY_PLUS, (), (1, 1, 1)) 0 == 3, "");
static_assert(MOZ_FOR_EACH_SEPARATED(HELPER_IDENTITY, (+),
                                     (), (10)) == 10, "");
static_assert(MOZ_FOR_EACH_SEPARATED(HELPER_IDENTITY, (+),
                                     (), (1, 1, 1)) == 3, "");
<<<<<<< HEAD
=======

#define HELPER_ONE_PLUS(x) HELPER_IDENTITY_PLUS(1)
static_assert(MOZ_FOR_EACH(HELPER_ONE_PLUS, (), ()) 0 == 0, "");
>>>>>>> a17af05f

#define HELPER_DEFINE_VAR(x) const int test1_##x = x;
MOZ_FOR_EACH(HELPER_DEFINE_VAR, (), (10, 20))
static_assert(test1_10 == 10 && test1_20 == 20, "");

#define HELPER_DEFINE_VAR2(k, x) const int test2_##x = k + x;
MOZ_FOR_EACH(HELPER_DEFINE_VAR2, (5,), (10, 20))
static_assert(test2_10 == 15 && test2_20 == 25, "");

#define HELPER_DEFINE_PARAM(t, n) t n
constexpr int
test(MOZ_FOR_EACH_SEPARATED(HELPER_DEFINE_PARAM, (,), (int,), (a, b, c)))
{
  return a + b + c;
}
static_assert(test(1, 2, 3) == 6, "");

int
main()
{
#define HELPER_IDENTITY_COMMA(k1, k2, x) k1, k2, x,
  const int a[] = {
    MOZ_FOR_EACH(HELPER_IDENTITY_COMMA, (1, 2,), (10, 20, 30))
  };
  MOZ_RELEASE_ASSERT(a[0] == 1 && a[1] == 2 && a[2] == 10 &&
                     a[3] == 1 && a[4] == 2 && a[5] == 20 &&
                     a[6] == 1 && a[7] == 2 && a[8] == 30,
                     "MOZ_FOR_EACH args enumerated in incorrect order");
  return 0;
}<|MERGE_RESOLUTION|>--- conflicted
+++ resolved
@@ -15,12 +15,9 @@
                                      (), (10)) == 10, "");
 static_assert(MOZ_FOR_EACH_SEPARATED(HELPER_IDENTITY, (+),
                                      (), (1, 1, 1)) == 3, "");
-<<<<<<< HEAD
-=======
 
 #define HELPER_ONE_PLUS(x) HELPER_IDENTITY_PLUS(1)
 static_assert(MOZ_FOR_EACH(HELPER_ONE_PLUS, (), ()) 0 == 0, "");
->>>>>>> a17af05f
 
 #define HELPER_DEFINE_VAR(x) const int test1_##x = x;
 MOZ_FOR_EACH(HELPER_DEFINE_VAR, (), (10, 20))
