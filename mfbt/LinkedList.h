--- conflicted
+++ resolved
@@ -253,20 +253,12 @@
   /*
    * Remove this element from the list containing it.  Returns a pointer to the
    * element that follows this element (before it was removed).  This method
-<<<<<<< HEAD
-   * asserts if the element does not belong to a list.
-   */
-  ClientType removeAndGetNext()
-  {
-    ClientType r = getNext();
-=======
    * asserts if the element does not belong to a list. Note: In a refcounted list,
    * |this| may be destroyed.
    */
   RawType removeAndGetNext()
   {
     RawType r = getNext();
->>>>>>> a17af05f
     remove();
     return r;
   }
@@ -274,20 +266,12 @@
   /*
    * Remove this element from the list containing it.  Returns a pointer to the
    * previous element in the containing list (before the removal).  This method
-<<<<<<< HEAD
-   * asserts if the element does not belong to a list.
-   */
-  ClientType removeAndGetPrevious()
-  {
-    ClientType r = getPrevious();
-=======
    * asserts if the element does not belong to a list. Note: In a refcounted list,
    * |this| may be destroyed.
    */
   RawType removeAndGetPrevious()
   {
     RawType r = getPrevious();
->>>>>>> a17af05f
     remove();
     return r;
   }
@@ -465,10 +449,10 @@
   }
 
   ~LinkedList() {
-    /*MOZ_ASSERT(isEmpty(),
+    MOZ_ASSERT(isEmpty(),
                "failing this assertion means this LinkedList's creator is "
                "buggy: it should have removed all this list's elements before "
-               "the list's destruction");*/
+               "the list's destruction");
   }
 
   /*
