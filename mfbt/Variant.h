--- conflicted
+++ resolved
@@ -29,53 +29,6 @@
 
 namespace detail {
 
-<<<<<<< HEAD
-template <typename...>
-struct FirstTypeIsInRest;
-
-template <typename First>
-struct FirstTypeIsInRest<First> : FalseType {};
-
-template <typename First, typename Second, typename... Rest>
-struct FirstTypeIsInRest<First, Second, Rest...>
-{
-  static constexpr bool value =
-    IsSame<First, Second>::value ||
-    FirstTypeIsInRest<First, Rest...>::value;
-};
-
-template <typename...>
-struct TypesAreDistinct;
-
-template <>
-struct TypesAreDistinct<> : TrueType { };
-
-template<typename First, typename... Rest>
-struct TypesAreDistinct<First, Rest...>
-{
-  static constexpr bool value =
-    !FirstTypeIsInRest<First, Rest...>::value &&
-    TypesAreDistinct<Rest...>::value;
-};
-
-// The `IsVariant` helper is used in conjunction with static_assert and
-// `mozilla::EnableIf` to catch passing non-variant types to `Variant::is<T>()`
-// and friends at compile time, rather than at runtime. It ensures that the
-// given type `Needle` is one of the types in the set of types `Haystack`.
-
-template<typename Needle, typename... Haystack>
-struct IsVariant;
-
-template<typename Needle>
-struct IsVariant<Needle> : FalseType {};
-
-template<typename Needle, typename... Haystack>
-struct IsVariant<Needle, Needle, Haystack...> : TrueType {};
-
-template<typename Needle, typename T, typename... Haystack>
-struct IsVariant<Needle, T, Haystack...> : public IsVariant<Needle, Haystack...> { };
-
-=======
 // Nth<N, types...>::Type is the Nth type (0-based) in the list of types Ts.
 template<size_t N, typename... Ts>
 struct Nth;
@@ -92,7 +45,6 @@
   using Type = typename Nth<N - 1, Ts...>::Type;
 };
 
->>>>>>> a17af05f
 /// SelectVariantTypeHelper is used in the implementation of SelectVariantType.
 template<typename T, typename... Variants>
 struct SelectVariantTypeHelper;
@@ -212,20 +164,12 @@
 
   template<typename Variant>
   static void copyConstruct(void* aLhs, const Variant& aRhs) {
-<<<<<<< HEAD
-    ::new (KnownNotNull, aLhs) T(aRhs.template as<T>());
-=======
     ::new (KnownNotNull, aLhs) T(aRhs.template as<N>());
->>>>>>> a17af05f
   }
 
   template<typename Variant>
   static void moveConstruct(void* aLhs, Variant&& aRhs) {
-<<<<<<< HEAD
-    ::new (KnownNotNull, aLhs) T(aRhs.template extract<T>());
-=======
     ::new (KnownNotNull, aLhs) T(aRhs.template extract<N>());
->>>>>>> a17af05f
   }
 
   template<typename Variant>
@@ -262,13 +206,8 @@
 
   template<typename Variant>
   static void copyConstruct(void* aLhs, const Variant& aRhs) {
-<<<<<<< HEAD
-    if (aRhs.template is<T>()) {
-      ::new (KnownNotNull, aLhs) T(aRhs.template as<T>());
-=======
     if (aRhs.template is<N>()) {
       ::new (KnownNotNull, aLhs) T(aRhs.template as<N>());
->>>>>>> a17af05f
     } else {
       Next::copyConstruct(aLhs, aRhs);
     }
@@ -276,13 +215,8 @@
 
   template<typename Variant>
   static void moveConstruct(void* aLhs, Variant&& aRhs) {
-<<<<<<< HEAD
-    if (aRhs.template is<T>()) {
-      ::new (KnownNotNull, aLhs) T(aRhs.template extract<T>());
-=======
     if (aRhs.template is<N>()) {
       ::new (KnownNotNull, aLhs) T(aRhs.template extract<N>());
->>>>>>> a17af05f
     } else {
       Next::moveConstruct(aLhs, Move(aRhs));
     }
@@ -554,12 +488,7 @@
 template<typename... Ts>
 class MOZ_INHERIT_TYPE_ANNOTATIONS_FROM_TEMPLATE_ARGS MOZ_NON_PARAM Variant
 {
-<<<<<<< HEAD
-  static_assert(detail::TypesAreDistinct<Ts...>::value,
-                "Variant with duplicate types is not supported");
-=======
   friend struct IPC::ParamTraits<mozilla::Variant<Ts...>>;
->>>>>>> a17af05f
 
   using Tag = typename detail::VariantTag<Ts...>::Type;
   using Impl = detail::VariantImplementation<Tag, 0, Ts...>;
@@ -597,9 +526,6 @@
   explicit Variant(RefT&& aT)
     : tag(Impl::template tag<T>())
   {
-<<<<<<< HEAD
-    ::new (KnownNotNull, ptr()) T(Forward<RefT>(aT));
-=======
     static_assert(detail::SelectVariantType<RefT, Ts...>::count == 1,
                   "Variant can only be selected by type if that type is unique");
     ::new (KnownNotNull, ptr()) T(Forward<RefT>(aT));
@@ -631,7 +557,6 @@
   {
     using T = typename detail::Nth<N, Ts...>::Type;
     ::new (KnownNotNull, ptr()) T(Forward<Args>(aTs)...);
->>>>>>> a17af05f
   }
 
   /**
@@ -643,12 +568,9 @@
   MOZ_IMPLICIT Variant(detail::AsVariantTemporary<RefT>&& aValue)
     : tag(Impl::template tag<typename detail::SelectVariantType<RefT, Ts...>::Type>())
   {
-<<<<<<< HEAD
-=======
     using T = typename detail::SelectVariantType<RefT, Ts...>::Type;
     static_assert(detail::SelectVariantType<RefT, Ts...>::count == 1,
                   "Variant can only be selected by type if that type is unique");
->>>>>>> a17af05f
     ::new (KnownNotNull, ptr()) T(Move(aValue.mValue));
   }
 
@@ -736,12 +658,6 @@
   /** Mutable reference. */
   template<typename T>
   T& as() {
-<<<<<<< HEAD
-    static_assert(detail::IsVariant<T, Ts...>::value,
-                  "provided a type not found in this Variant's type list");
-    MOZ_RELEASE_ASSERT(is<T>());
-    return *static_cast<T*>(ptr());
-=======
     static_assert(detail::SelectVariantType<T, Ts...>::count == 1,
                   "provided a type not uniquely found in this Variant's type list");
     MOZ_RELEASE_ASSERT(is<T>());
@@ -755,7 +671,6 @@
                   "provided an index outside of this Variant's type list");
     MOZ_RELEASE_ASSERT(is<N>());
     return *static_cast<typename detail::Nth<N, Ts...>::Type*>(ptr());
->>>>>>> a17af05f
   }
 
   /** Immutable const reference. */
@@ -765,8 +680,6 @@
                   "provided a type not found in this Variant's type list");
     MOZ_RELEASE_ASSERT(is<T>());
     return *static_cast<const T*>(ptr());
-<<<<<<< HEAD
-=======
   }
 
   template<size_t N>
@@ -776,7 +689,6 @@
                   "provided an index outside of this Variant's type list");
     MOZ_RELEASE_ASSERT(is<N>());
     return *static_cast<const typename detail::Nth<N, Ts...>::Type*>(ptr());
->>>>>>> a17af05f
   }
 
   /**
