/* -*- Mode: C++; tab-width: 8; indent-tabs-mode: nil; c-basic-offset: 2 -*- */
/* vim: set ts=8 sts=2 et sw=2 tw=80: */
/* This Source Code Form is subject to the terms of the Mozilla Public
 * License, v. 2.0. If a copy of the MPL was not distributed with this
 * file, You can obtain one at http://mozilla.org/MPL/2.0/. */

/* Weak pointer functionality, implemented as a mixin for use with any class. */

/**
 * SupportsWeakPtr lets you have a pointer to an object 'Foo' without affecting
 * its lifetime. It works by creating a single shared reference counted object
 * (WeakReference) that each WeakPtr will access 'Foo' through. This lets 'Foo'
 * clear the pointer in the WeakReference without having to know about all of
 * the WeakPtrs to it and allows the WeakReference to live beyond the lifetime
 * of 'Foo'.
 *
 * PLEASE NOTE: This weak pointer implementation is not thread-safe.
 *
 * Note that when deriving from SupportsWeakPtr you should add
 * MOZ_DECLARE_WEAKREFERENCE_TYPENAME(ClassName) to the public section of your
 * class, where ClassName is the name of your class.
 *
 * The overhead of WeakPtr is that accesses to 'Foo' becomes an additional
 * dereference, and an additional heap allocated pointer sized object shared
 * between all of the WeakPtrs.
 *
 * Example of usage:
 *
 *   // To have a class C support weak pointers, inherit from
 *   // SupportsWeakPtr<C>.
 *   class C : public SupportsWeakPtr<C>
 *   {
 *   public:
 *     MOZ_DECLARE_WEAKREFERENCE_TYPENAME(C)
 *     int mNum;
 *     void act();
 *   };
 *
 *   C* ptr = new C();
 *
 *   // Get weak pointers to ptr. The first time a weak pointer
 *   // is obtained, a reference counted WeakReference object is created that
 *   // can live beyond the lifetime of 'ptr'. The WeakReference
 *   // object will be notified of 'ptr's destruction.
 *   WeakPtr<C> weak = ptr;
 *   WeakPtr<C> other = ptr;
 *
 *   // Test a weak pointer for validity before using it.
 *   if (weak) {
 *     weak->mNum = 17;
 *     weak->act();
 *   }
 *
 *   // Destroying the underlying object clears weak pointers to it.
 *   delete ptr;
 *
 *   MOZ_ASSERT(!weak, "Deleting |ptr| clears weak pointers to it.");
 *   MOZ_ASSERT(!other, "Deleting |ptr| clears all weak pointers to it.");
 *
 * WeakPtr is typesafe and may be used with any class. It is not required that
 * the class be reference-counted or allocated in any particular way.
 *
 * The API was loosely inspired by Chromium's weak_ptr.h:
 * http://src.chromium.org/svn/trunk/src/base/memory/weak_ptr.h
 */

#ifndef mozilla_WeakPtr_h
#define mozilla_WeakPtr_h

#include "mozilla/ArrayUtils.h"
#include "mozilla/Assertions.h"
#include "mozilla/Attributes.h"
#include "mozilla/Maybe.h"
#include "mozilla/RefCounted.h"
#include "mozilla/RefPtr.h"
#include "mozilla/TypeTraits.h"

#include <string.h>

#if defined(MOZILLA_INTERNAL_API)
// For thread safety checking.
#include "nsISupportsImpl.h"
#endif

#if defined(MOZILLA_INTERNAL_API) && defined(MOZ_THREAD_SAFETY_OWNERSHIP_CHECKS_SUPPORTED)

// Weak referencing is not implemeted as thread safe.  When a WeakPtr
// is created or dereferenced on thread A but the real object is just
// being Released() on thread B, there is a possibility of a race
// when the proxy object (detail::WeakReference) is notified about
// the real object destruction just between when thread A is storing
// the object pointer locally and is about to add a reference to it.
//
// Hence, a non-null weak proxy object is considered to have a single
// "owning thread".  It means that each query for a weak reference,
// its dereference, and destruction of the real object must all happen
// on a single thread.  The following macros implement assertions for
// checking these conditions.
//
<<<<<<< HEAD
// We disable this on MinGW. MinGW has two threading models: win32
// API based, which disables std::thread; and POSIX based which
// enables it but requires an emulation library (winpthreads).
// Rather than attempting to switch to pthread emulation at this point,
// we are disabling the std::thread based assertion checking.
//
// In the future, to enable it we could
// a. have libgcc/stdc++ support win32 threads natively
// b. switch to POSIX-based threading in MinGW with pthread emulation
// c. refactor it to not use std::thread

#if !defined(__MINGW32__) && (defined(DEBUG) || (defined(NIGHTLY_BUILD) && !defined(MOZ_PROFILING)))

#include <thread>
=======
// We re-use XPCOM's nsAutoOwningThread checks when they are available. This has
// the advantage that it works with cooperative thread pools.

>>>>>>> a17af05f
#define MOZ_WEAKPTR_DECLARE_THREAD_SAFETY_CHECK \
  /* Will be none if mPtr = nullptr. */ \
  Maybe<nsAutoOwningThread> _owningThread;
#define MOZ_WEAKPTR_INIT_THREAD_SAFETY_CHECK() \
  do { \
    if (p) { \
      _owningThread.emplace(); \
    } \
  } while (false)
#define MOZ_WEAKPTR_ASSERT_THREAD_SAFETY() \
  do { \
    if (_owningThread.isSome() && !_owningThread.ref().IsCurrentThread()) { \
      WeakPtrTraits<T>::AssertSafeToAccessFromNonOwningThread(); \
    } \
  } while (false)
#define MOZ_WEAKPTR_ASSERT_THREAD_SAFETY_DELEGATED(that) \
  (that)->AssertThreadSafety();

#define MOZ_WEAKPTR_THREAD_SAFETY_CHECKING 1

#else

#define MOZ_WEAKPTR_DECLARE_THREAD_SAFETY_CHECK
#define MOZ_WEAKPTR_INIT_THREAD_SAFETY_CHECK() do { } while (false)
#define MOZ_WEAKPTR_ASSERT_THREAD_SAFETY() do { } while (false)
#define MOZ_WEAKPTR_ASSERT_THREAD_SAFETY_DELEGATED(that) do { } while (false)

#endif

namespace mozilla {

template <typename T> class WeakPtr;
template <typename T> class SupportsWeakPtr;

#ifdef MOZ_REFCOUNTED_LEAK_CHECKING
#define MOZ_DECLARE_WEAKREFERENCE_TYPENAME(T) \
  static const char* weakReferenceTypeName() { return "WeakReference<" #T ">"; }
#else
#define MOZ_DECLARE_WEAKREFERENCE_TYPENAME(T)
#endif

template<class T>
struct WeakPtrTraits
{
  static void AssertSafeToAccessFromNonOwningThread()
  {
    MOZ_DIAGNOSTIC_ASSERT(false, "WeakPtr accessed from multiple threads");
  }
};

namespace detail {

// This can live beyond the lifetime of the class derived from
// SupportsWeakPtr.
template<class T>
class WeakReference : public ::mozilla::RefCounted<WeakReference<T> >
{
public:
  explicit WeakReference(T* p) : mPtr(p)
  {
    MOZ_WEAKPTR_INIT_THREAD_SAFETY_CHECK();
  }

  T* get() const {
    MOZ_WEAKPTR_ASSERT_THREAD_SAFETY();
    return mPtr;
  }

#ifdef MOZ_REFCOUNTED_LEAK_CHECKING
  const char* typeName() const
  {
    // The first time this is called mPtr is null, so don't
    // invoke any methods on mPtr.
    return T::weakReferenceTypeName();
  }
  size_t typeSize() const { return sizeof(*this); }
#endif

#ifdef MOZ_WEAKPTR_THREAD_SAFETY_CHECKING
  void AssertThreadSafety() { MOZ_WEAKPTR_ASSERT_THREAD_SAFETY(); }
#endif

private:
  friend class mozilla::SupportsWeakPtr<T>;

  void detach() {
    MOZ_WEAKPTR_ASSERT_THREAD_SAFETY();
    mPtr = nullptr;
  }

  T* MOZ_NON_OWNING_REF mPtr;
  MOZ_WEAKPTR_DECLARE_THREAD_SAFETY_CHECK
};

} // namespace detail

template <typename T>
class SupportsWeakPtr
{
protected:
  ~SupportsWeakPtr()
  {
    static_assert(IsBaseOf<SupportsWeakPtr<T>, T>::value,
                  "T must derive from SupportsWeakPtr<T>");
    if (mSelfReferencingWeakPtr) {
      mSelfReferencingWeakPtr.mRef->detach();
    }
  }

private:
  const WeakPtr<T>& SelfReferencingWeakPtr()
  {
    if (!mSelfReferencingWeakPtr) {
      mSelfReferencingWeakPtr.mRef = new detail::WeakReference<T>(static_cast<T*>(this));
    } else {
      MOZ_WEAKPTR_ASSERT_THREAD_SAFETY_DELEGATED(mSelfReferencingWeakPtr.mRef);
    }
    return mSelfReferencingWeakPtr;
  }

  const WeakPtr<const T>& SelfReferencingWeakPtr() const
  {
    const WeakPtr<T>& p = const_cast<SupportsWeakPtr*>(this)->SelfReferencingWeakPtr();
    return reinterpret_cast<const WeakPtr<const T>&>(p);
  }

  friend class WeakPtr<T>;
  friend class WeakPtr<const T>;

  WeakPtr<T> mSelfReferencingWeakPtr;
};

template <typename T>
class WeakPtr
{
  typedef detail::WeakReference<T> WeakReference;

public:
  WeakPtr& operator=(const WeakPtr& aOther)
  {
    mRef = aOther.mRef;
    MOZ_WEAKPTR_ASSERT_THREAD_SAFETY_DELEGATED(mRef);
    return *this;
  }

  WeakPtr(const WeakPtr& aOther)
  {
    // The thread safety check is performed inside of the operator= method.
    *this = aOther;
  }

  WeakPtr& operator=(T* aOther)
  {
    if (aOther) {
      *this = aOther->SelfReferencingWeakPtr();
    } else if (!mRef || mRef->get()) {
      // Ensure that mRef is dereferenceable in the uninitialized state.
      mRef = new WeakReference(nullptr);
    }
    // The thread safety check happens inside SelfReferencingWeakPtr
    // or is initialized in the WeakReference constructor.
    return *this;
  }

  MOZ_IMPLICIT WeakPtr(T* aOther)
  {
    *this = aOther;
    MOZ_WEAKPTR_ASSERT_THREAD_SAFETY_DELEGATED(mRef);
  }

  // Ensure that mRef is dereferenceable in the uninitialized state.
  WeakPtr() : mRef(new WeakReference(nullptr)) {}

  operator T*() const { return mRef->get(); }
  T& operator*() const { return *mRef->get(); }

  T* operator->() const MOZ_NO_ADDREF_RELEASE_ON_RETURN { return mRef->get(); }

  T* get() const { return mRef->get(); }

private:
  friend class SupportsWeakPtr<T>;

  explicit WeakPtr(const RefPtr<WeakReference>& aOther) : mRef(aOther) {}

  RefPtr<WeakReference> mRef;
};

} // namespace mozilla

#endif /* mozilla_WeakPtr_h */<|MERGE_RESOLUTION|>--- conflicted
+++ resolved
@@ -97,26 +97,9 @@
 // on a single thread.  The following macros implement assertions for
 // checking these conditions.
 //
-<<<<<<< HEAD
-// We disable this on MinGW. MinGW has two threading models: win32
-// API based, which disables std::thread; and POSIX based which
-// enables it but requires an emulation library (winpthreads).
-// Rather than attempting to switch to pthread emulation at this point,
-// we are disabling the std::thread based assertion checking.
-//
-// In the future, to enable it we could
-// a. have libgcc/stdc++ support win32 threads natively
-// b. switch to POSIX-based threading in MinGW with pthread emulation
-// c. refactor it to not use std::thread
-
-#if !defined(__MINGW32__) && (defined(DEBUG) || (defined(NIGHTLY_BUILD) && !defined(MOZ_PROFILING)))
-
-#include <thread>
-=======
 // We re-use XPCOM's nsAutoOwningThread checks when they are available. This has
 // the advantage that it works with cooperative thread pools.
 
->>>>>>> a17af05f
 #define MOZ_WEAKPTR_DECLARE_THREAD_SAFETY_CHECK \
   /* Will be none if mPtr = nullptr. */ \
   Maybe<nsAutoOwningThread> _owningThread;
