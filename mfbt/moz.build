--- conflicted
+++ resolved
@@ -33,15 +33,10 @@
     'Compression.h',
     'DebugOnly.h',
     'decimal/Decimal.h',
-<<<<<<< HEAD
-    'double-conversion/source/double-conversion.h',
-    'double-conversion/source/utils.h',
-=======
     'DefineEnum.h',
     'double-conversion/source/double-conversion.h',
     'double-conversion/source/utils.h',
     'DoublyLinkedList.h',
->>>>>>> a17af05f
     'EndianUtils.h',
     'EnumeratedArray.h',
     'EnumeratedRange.h',
@@ -81,10 +76,7 @@
     'RefCountType.h',
     'RefPtr.h',
     'Result.h',
-<<<<<<< HEAD
-=======
     'ResultExtensions.h',
->>>>>>> a17af05f
     'ReverseIterator.h',
     'RollingMean.h',
     'Saturate.h',
@@ -92,11 +84,7 @@
     'ScopeExit.h',
     'SegmentedVector.h',
     'SHA1.h',
-<<<<<<< HEAD
-    'SizePrintfMacros.h',
-=======
     'SmallPointerArray.h',
->>>>>>> a17af05f
     'Span.h',
     'SplayTree.h',
     'Sprintf.h',
