/* -*- Mode: C++; tab-width: 2; indent-tabs-mode: nil; c-basic-offset: 2 -*- */
/* vim: set ts=2 et sw=2 tw=80: */
/* This Source Code Form is subject to the terms of the Mozilla Public
 * License, v. 2.0. If a copy of the MPL was not distributed with this
 * file, You can obtain one at http://mozilla.org/MPL/2.0/. */

#include "imgFrame.h"
#include "ImageRegion.h"
#include "ShutdownTracker.h"

#include "prenv.h"

#include "gfx2DGlue.h"
#include "gfxPlatform.h"
#include "gfxPrefs.h"
#include "gfxUtils.h"

#include "GeckoProfiler.h"
#include "MainThreadUtils.h"
#include "mozilla/CheckedInt.h"
#include "mozilla/gfx/Tools.h"
#include "mozilla/layers/SourceSurfaceSharedData.h"
#include "mozilla/layers/SourceSurfaceVolatileData.h"
#include "mozilla/Likely.h"
#include "mozilla/MemoryReporting.h"
#include "nsMargin.h"
#include "nsThreadUtils.h"

#ifdef ANDROID
#define ANIMATED_FRAMES_USE_HEAP
#endif

namespace mozilla {

using namespace gfx;

namespace image {

static void
ScopedMapRelease(void* aMap)
{
  delete static_cast<DataSourceSurface::ScopedMap*>(aMap);
}

static int32_t
VolatileSurfaceStride(const IntSize& size, SurfaceFormat format)
{
  // Stride must be a multiple of four or cairo will complain.
  return (size.width * BytesPerPixel(format) + 0x3) & ~0x3;
}

static already_AddRefed<DataSourceSurface>
CreateLockedSurface(DataSourceSurface *aSurface,
                    const IntSize& size,
                    SurfaceFormat format)
{
  // Shared memory is never released until the surface itself is released
  if (aSurface->GetType() == SurfaceType::DATA_SHARED) {
    RefPtr<DataSourceSurface> surf(aSurface);
    return surf.forget();
  }

  DataSourceSurface::ScopedMap* smap =
    new DataSourceSurface::ScopedMap(aSurface, DataSourceSurface::READ_WRITE);
  if (smap->IsMapped()) {
    // The ScopedMap is held by this DataSourceSurface.
    RefPtr<DataSourceSurface> surf =
      Factory::CreateWrappingDataSourceSurface(smap->GetData(),
                                               aSurface->Stride(),
                                               size,
                                               format,
                                               &ScopedMapRelease,
                                               static_cast<void*>(smap));
    if (surf) {
      return surf.forget();
    }
  }

  delete smap;
  return nullptr;
}

static already_AddRefed<DataSourceSurface>
AllocateBufferForImage(const IntSize& size,
                       SurfaceFormat format,
                       bool aIsAnimated = false)
{
  int32_t stride = VolatileSurfaceStride(size, format);
<<<<<<< HEAD
  if (!aIsAnimated && gfxPrefs::ImageMemShared()) {
    RefPtr<SourceSurfaceSharedData> newSurf = new SourceSurfaceSharedData();
    if (newSurf->Init(size, stride, format)) {
      return newSurf.forget();
    }
  } else {
    RefPtr<SourceSurfaceVolatileData> newSurf= new SourceSurfaceVolatileData();
    if (newSurf->Init(size, stride, format)) {
      return newSurf.forget();
    }
  }
=======

#ifdef ANIMATED_FRAMES_USE_HEAP
  if (aIsAnimated) {
    // For as long as an animated image is retained, its frames will never be
    // released to let the OS purge volatile buffers. On Android, a volatile
    // buffer actually keeps a file handle active, which we would like to avoid
    // since many images and frames could easily exhaust the pool. As such, we
    // use the heap. On the other platforms we do not have the file handle
    // problem, and additionally we may avoid a superfluous memset since the
    // volatile memory starts out as zero-filled.
    return Factory::CreateDataSourceSurfaceWithStride(size, format,
                                                      stride, false);
  }
#endif

  if (!aIsAnimated && gfxPrefs::ImageMemShared()) {
    RefPtr<SourceSurfaceSharedData> newSurf = new SourceSurfaceSharedData();
    if (newSurf->Init(size, stride, format)) {
      return newSurf.forget();
    }
  } else {
    RefPtr<SourceSurfaceVolatileData> newSurf= new SourceSurfaceVolatileData();
    if (newSurf->Init(size, stride, format)) {
      return newSurf.forget();
    }
  }
>>>>>>> a17af05f
  return nullptr;
}

static bool
ClearSurface(DataSourceSurface* aSurface, const IntSize& aSize, SurfaceFormat aFormat)
{
  int32_t stride = aSurface->Stride();
  uint8_t* data = aSurface->GetData();
  MOZ_ASSERT(data);

  if (aFormat == SurfaceFormat::B8G8R8X8) {
    // Skia doesn't support RGBX surfaces, so ensure the alpha value is set
    // to opaque white. While it would be nice to only do this for Skia,
    // imgFrame can run off main thread and past shutdown where
    // we might not have gfxPlatform, so just memset everytime instead.
    memset(data, 0xFF, stride * aSize.height);
  } else if (aSurface->OnHeap()) {
    // We only need to memset it if the buffer was allocated on the heap.
    // Otherwise, it's allocated via mmap and refers to a zeroed page and will
    // be COW once it's written to.
    memset(data, 0, stride * aSize.height);
  }

  return true;
}

void
MarkSurfaceShared(SourceSurface* aSurface)
{
  // Depending on what requested the image decoding, the buffer may or may not
  // end up being shared with another process (e.g. put in a painted layer,
  // used inside a canvas). If not shared, we should ensure are not keeping the
  // handle only because we have yet to share it.
  if (aSurface && aSurface->GetType() == SurfaceType::DATA_SHARED) {
    auto sharedSurface = static_cast<SourceSurfaceSharedData*>(aSurface);
    sharedSurface->FinishedSharing();
  }
}

// Returns true if an image of aWidth x aHeight is allowed and legal.
static bool
AllowedImageSize(int32_t aWidth, int32_t aHeight)
{
  // reject over-wide or over-tall images
  const int32_t k64KLimit = 0x0000FFFF;
  if (MOZ_UNLIKELY(aWidth > k64KLimit || aHeight > k64KLimit )) {
    NS_WARNING("image too big");
    return false;
  }

  // protect against invalid sizes
  if (MOZ_UNLIKELY(aHeight <= 0 || aWidth <= 0)) {
    return false;
  }

  // check to make sure we don't overflow a 32-bit
  CheckedInt32 requiredBytes = CheckedInt32(aWidth) * CheckedInt32(aHeight) * 4;
  if (MOZ_UNLIKELY(!requiredBytes.isValid())) {
    NS_WARNING("width or height too large");
    return false;
  }
  return true;
}

static bool AllowedImageAndFrameDimensions(const nsIntSize& aImageSize,
                                           const nsIntRect& aFrameRect)
{
  if (!AllowedImageSize(aImageSize.width, aImageSize.height)) {
    return false;
  }
  if (!AllowedImageSize(aFrameRect.Width(), aFrameRect.Height())) {
    return false;
  }
  nsIntRect imageRect(0, 0, aImageSize.width, aImageSize.height);
  if (!imageRect.Contains(aFrameRect)) {
    NS_WARNING("Animated image frame does not fit inside bounds of image");
  }
  return true;
}

imgFrame::imgFrame()
  : mMonitor("imgFrame")
  , mDecoded(0, 0, 0, 0)
  , mLockCount(0)
  , mTimeout(FrameTimeout::FromRawMilliseconds(100))
  , mDisposalMethod(DisposalMethod::NOT_SPECIFIED)
  , mBlendMethod(BlendMethod::OVER)
  , mAborted(false)
  , mFinished(false)
  , mOptimizable(false)
  , mPalettedImageData(nullptr)
  , mPaletteDepth(0)
  , mNonPremult(false)
  , mCompositingFailed(false)
{
}

imgFrame::~imgFrame()
{
#ifdef DEBUG
  MonitorAutoLock lock(mMonitor);
  MOZ_ASSERT(mAborted || AreAllPixelsWritten());
  MOZ_ASSERT(mAborted || mFinished);
#endif

  free(mPalettedImageData);
  mPalettedImageData = nullptr;
}

nsresult
imgFrame::InitForDecoder(const nsIntSize& aImageSize,
                         const nsIntRect& aRect,
                         SurfaceFormat aFormat,
                         uint8_t aPaletteDepth /* = 0 */,
                         bool aNonPremult /* = false */,
                         bool aIsAnimated /* = false */)
{
  // Assert for properties that should be verified by decoders,
  // warn for properties related to bad content.
  if (!AllowedImageAndFrameDimensions(aImageSize, aRect)) {
    NS_WARNING("Should have legal image size");
    mAborted = true;
    return NS_ERROR_FAILURE;
  }

  mImageSize = aImageSize;
  mFrameRect = aRect;

  // We only allow a non-trivial frame rect (i.e., a frame rect that doesn't
  // cover the entire image) for paletted animation frames. We never draw those
  // frames directly; we just use FrameAnimator to composite them and produce a
  // BGRA surface that we actually draw. We enforce this here to make sure that
  // imgFrame::Draw(), which is responsible for drawing all other kinds of
  // frames, never has to deal with a non-trivial frame rect.
  if (aPaletteDepth == 0 &&
      !mFrameRect.IsEqualEdges(IntRect(IntPoint(), mImageSize))) {
    MOZ_ASSERT_UNREACHABLE("Creating a non-paletted imgFrame with a "
                           "non-trivial frame rect");
    return NS_ERROR_FAILURE;
  }

  mFormat = aFormat;
  mPaletteDepth = aPaletteDepth;
  mNonPremult = aNonPremult;

  if (aPaletteDepth != 0) {
    // We're creating for a paletted image.
    if (aPaletteDepth > 8) {
      NS_WARNING("Should have legal palette depth");
      NS_ERROR("This Depth is not supported");
      mAborted = true;
      return NS_ERROR_FAILURE;
    }

    // Use the fallible allocator here. Paletted images always use 1 byte per
    // pixel, so calculating the amount of memory we need is straightforward.
    size_t dataSize = PaletteDataLength() + mFrameRect.Area();
    mPalettedImageData = static_cast<uint8_t*>(calloc(dataSize, sizeof(uint8_t)));
    if (!mPalettedImageData) {
      NS_WARNING("Call to calloc for paletted image data should succeed");
    }
    NS_ENSURE_TRUE(mPalettedImageData, NS_ERROR_OUT_OF_MEMORY);
  } else {
    MOZ_ASSERT(!mLockedSurface, "Called imgFrame::InitForDecoder() twice?");

    mRawSurface = AllocateBufferForImage(mFrameRect.Size(), mFormat, aIsAnimated);
    if (!mRawSurface) {
      mAborted = true;
      return NS_ERROR_OUT_OF_MEMORY;
    }

    mLockedSurface = CreateLockedSurface(mRawSurface, mFrameRect.Size(), mFormat);
    if (!mLockedSurface) {
      NS_WARNING("Failed to create LockedSurface");
      mAborted = true;
      return NS_ERROR_OUT_OF_MEMORY;
    }

    if (!ClearSurface(mRawSurface, mFrameRect.Size(), mFormat)) {
      NS_WARNING("Could not clear allocated buffer");
      mAborted = true;
      return NS_ERROR_OUT_OF_MEMORY;
    }
  }

  return NS_OK;
}

nsresult
imgFrame::InitWithDrawable(gfxDrawable* aDrawable,
                           const nsIntSize& aSize,
                           const SurfaceFormat aFormat,
                           SamplingFilter aSamplingFilter,
                           uint32_t aImageFlags,
                           gfx::BackendType aBackend)
{
  // Assert for properties that should be verified by decoders,
  // warn for properties related to bad content.
  if (!AllowedImageSize(aSize.width, aSize.height)) {
    NS_WARNING("Should have legal image size");
    mAborted = true;
    return NS_ERROR_FAILURE;
  }

  mImageSize = aSize;
  mFrameRect = IntRect(IntPoint(0, 0), aSize);

  mFormat = aFormat;
  mPaletteDepth = 0;

  RefPtr<DrawTarget> target;

  bool canUseDataSurface =
    gfxPlatform::GetPlatform()->CanRenderContentToDataSurface();

  if (canUseDataSurface) {
    // It's safe to use data surfaces for content on this platform, so we can
    // get away with using volatile buffers.
    MOZ_ASSERT(!mLockedSurface, "Called imgFrame::InitWithDrawable() twice?");

    mRawSurface = AllocateBufferForImage(mFrameRect.Size(), mFormat);
    if (!mRawSurface) {
      mAborted = true;
      return NS_ERROR_OUT_OF_MEMORY;
    }

    mLockedSurface = CreateLockedSurface(mRawSurface, mFrameRect.Size(), mFormat);
    if (!mLockedSurface) {
      NS_WARNING("Failed to create LockedSurface");
      mAborted = true;
      return NS_ERROR_OUT_OF_MEMORY;
    }

    if (!ClearSurface(mRawSurface, mFrameRect.Size(), mFormat)) {
      NS_WARNING("Could not clear allocated buffer");
      mAborted = true;
      return NS_ERROR_OUT_OF_MEMORY;
    }

    target = gfxPlatform::CreateDrawTargetForData(
                            mLockedSurface->GetData(),
                            mFrameRect.Size(),
                            mLockedSurface->Stride(),
                            mFormat);
  } else {
    // We can't use data surfaces for content, so we'll create an offscreen
    // surface instead.  This means if someone later calls RawAccessRef(), we
    // may have to do an expensive readback, but we warned callers about that in
    // the documentation for this method.
    MOZ_ASSERT(!mOptSurface, "Called imgFrame::InitWithDrawable() twice?");

    if (gfxPlatform::GetPlatform()->SupportsAzureContentForType(aBackend)) {
      target = gfxPlatform::GetPlatform()->
        CreateDrawTargetForBackend(aBackend, mFrameRect.Size(), mFormat);
    } else {
      target = gfxPlatform::GetPlatform()->
        CreateOffscreenContentDrawTarget(mFrameRect.Size(), mFormat);
    }
  }

  if (!target || !target->IsValid()) {
    mAborted = true;
    return NS_ERROR_OUT_OF_MEMORY;
  }

  // Draw using the drawable the caller provided.
  RefPtr<gfxContext> ctx = gfxContext::CreateOrNull(target);
  MOZ_ASSERT(ctx);  // Already checked the draw target above.
  gfxUtils::DrawPixelSnapped(ctx, aDrawable, SizeDouble(mFrameRect.Size()),
                             ImageRegion::Create(ThebesRect(mFrameRect)),
                             mFormat, aSamplingFilter, aImageFlags);

  if (canUseDataSurface && !mLockedSurface) {
    NS_WARNING("Failed to create VolatileDataSourceSurface");
    mAborted = true;
    return NS_ERROR_OUT_OF_MEMORY;
  }

  if (!canUseDataSurface) {
    // We used an offscreen surface, which is an "optimized" surface from
    // imgFrame's perspective.
    mOptSurface = target->Snapshot();
  } else {
    FinalizeSurface();
  }

  // If we reach this point, we should regard ourselves as complete.
  mDecoded = GetRect();
  mFinished = true;

#ifdef DEBUG
  MonitorAutoLock lock(mMonitor);
  MOZ_ASSERT(AreAllPixelsWritten());
#endif

  return NS_OK;
}

nsresult
imgFrame::Optimize(DrawTarget* aTarget)
{
  MOZ_ASSERT(NS_IsMainThread());
  mMonitor.AssertCurrentThreadOwns();

  if (mLockCount > 0 || !mOptimizable) {
    // Don't optimize right now.
    return NS_OK;
  }

  // Check whether image optimization is disabled -- not thread safe!
  static bool gDisableOptimize = false;
  static bool hasCheckedOptimize = false;
  if (!hasCheckedOptimize) {
    if (PR_GetEnv("MOZ_DISABLE_IMAGE_OPTIMIZE")) {
      gDisableOptimize = true;
    }
    hasCheckedOptimize = true;
  }

  // Don't optimize during shutdown because gfxPlatform may not be available.
  if (ShutdownTracker::ShutdownHasStarted()) {
    return NS_OK;
  }

  if (gDisableOptimize) {
    return NS_OK;
  }

  if (mPalettedImageData || mOptSurface) {
    return NS_OK;
  }

  // XXX(seth): It's currently unclear if there's any reason why we can't
  // optimize non-premult surfaces. We should look into removing this.
  if (mNonPremult) {
    return NS_OK;
  }

  mOptSurface = gfxPlatform::GetPlatform()
    ->ScreenReferenceDrawTarget()->OptimizeSourceSurface(mLockedSurface);
  if (mOptSurface == mLockedSurface) {
    mOptSurface = nullptr;
  }

  if (mOptSurface) {
    // There's no reason to keep our original surface around if we have an
    // optimized surface. Release our reference to it. This will leave
    // |mLockedSurface| as the only thing keeping it alive, so it'll get freed
    // below.
    mRawSurface = nullptr;
  }

  // Release all strong references to the surface's memory. If the underlying
  // surface is volatile, this will allow the operating system to free the
  // memory if it needs to.
  mLockedSurface = nullptr;
  mOptimizable = false;

  return NS_OK;
}

DrawableFrameRef
imgFrame::DrawableRef()
{
  return DrawableFrameRef(this);
}

RawAccessFrameRef
imgFrame::RawAccessRef()
{
  return RawAccessFrameRef(this);
}

void
imgFrame::SetRawAccessOnly()
{
  AssertImageDataLocked();

  // Lock our data and throw away the key.
  LockImageData();
}


imgFrame::SurfaceWithFormat
imgFrame::SurfaceForDrawing(bool               aDoPartialDecode,
                            bool               aDoTile,
                            ImageRegion&       aRegion,
                            SourceSurface*     aSurface)
{
  MOZ_ASSERT(NS_IsMainThread());
  mMonitor.AssertCurrentThreadOwns();

  if (!aDoPartialDecode) {
    return SurfaceWithFormat(new gfxSurfaceDrawable(aSurface, mImageSize),
                             mFormat);
  }

  gfxRect available = gfxRect(mDecoded.x, mDecoded.y, mDecoded.Width(),
                              mDecoded.Height());

  if (aDoTile) {
    // Create a temporary surface.
    // Give this surface an alpha channel because there are
    // transparent pixels in the padding or undecoded area
    RefPtr<DrawTarget> target =
      gfxPlatform::GetPlatform()->
        CreateOffscreenContentDrawTarget(mImageSize, SurfaceFormat::B8G8R8A8);
    if (!target) {
      return SurfaceWithFormat();
    }

    SurfacePattern pattern(aSurface,
                           aRegion.GetExtendMode(),
                           Matrix::Translation(mDecoded.x, mDecoded.y));
    target->FillRect(ToRect(aRegion.Intersect(available).Rect()), pattern);

    RefPtr<SourceSurface> newsurf = target->Snapshot();
    return SurfaceWithFormat(new gfxSurfaceDrawable(newsurf, mImageSize),
                             target->GetFormat());
  }

  // Not tiling, and we have a surface, so we can account for
  // a partial decode just by twiddling parameters.
  aRegion = aRegion.Intersect(available);
  IntSize availableSize(mDecoded.Width(), mDecoded.Height());

  return SurfaceWithFormat(new gfxSurfaceDrawable(aSurface, availableSize),
                           mFormat);
}

bool imgFrame::Draw(gfxContext* aContext, const ImageRegion& aRegion,
                    SamplingFilter aSamplingFilter, uint32_t aImageFlags,
                    float aOpacity)
{
  AUTO_PROFILER_LABEL("imgFrame::Draw", GRAPHICS);

  MOZ_ASSERT(NS_IsMainThread());
  NS_ASSERTION(!aRegion.Rect().IsEmpty(), "Drawing empty region!");
  NS_ASSERTION(!aRegion.IsRestricted() ||
               !aRegion.Rect().Intersect(aRegion.Restriction()).IsEmpty(),
               "We must be allowed to sample *some* source pixels!");
  MOZ_ASSERT(mFrameRect.IsEqualEdges(IntRect(IntPoint(), mImageSize)),
             "Directly drawing an image with a non-trivial frame rect!");

  if (mPalettedImageData) {
    MOZ_ASSERT_UNREACHABLE("Directly drawing a paletted image!");
    return false;
  }

  MonitorAutoLock lock(mMonitor);

  // Possibly convert this image into a GPU texture, this may also cause our
  // mLockedSurface to be released and the OS to release the underlying memory.
  Optimize(aContext->GetDrawTarget());

  bool doPartialDecode = !AreAllPixelsWritten();

  RefPtr<SourceSurface> surf = GetSourceSurfaceInternal();
  if (!surf) {
    return false;
  }

  gfxRect imageRect(0, 0, mImageSize.width, mImageSize.height);
  bool doTile = !imageRect.Contains(aRegion.Rect()) &&
                !(aImageFlags & imgIContainer::FLAG_CLAMP);

  ImageRegion region(aRegion);
  SurfaceWithFormat surfaceResult =
    SurfaceForDrawing(doPartialDecode, doTile, region, surf);

  if (surfaceResult.IsValid()) {
    gfxUtils::DrawPixelSnapped(aContext, surfaceResult.mDrawable,
                               imageRect.Size(), region, surfaceResult.mFormat,
                               aSamplingFilter, aImageFlags, aOpacity);
  }

  // Image got put into a painted layer, it will not be shared with another
  // process.
  MarkSurfaceShared(surf);
  return true;
}

nsresult
imgFrame::ImageUpdated(const nsIntRect& aUpdateRect)
{
  MonitorAutoLock lock(mMonitor);
  return ImageUpdatedInternal(aUpdateRect);
}

nsresult
imgFrame::ImageUpdatedInternal(const nsIntRect& aUpdateRect)
{
  mMonitor.AssertCurrentThreadOwns();

  mDecoded.UnionRect(mDecoded, aUpdateRect);

  // Clamp to the frame rect to ensure that decoder bugs don't result in a
  // decoded rect that extends outside the bounds of the frame rect.
  mDecoded.IntersectRect(mDecoded, mFrameRect);

  return NS_OK;
}

void
imgFrame::Finish(Opacity aFrameOpacity /* = Opacity::SOME_TRANSPARENCY */,
                 DisposalMethod aDisposalMethod /* = DisposalMethod::KEEP */,
                 FrameTimeout aTimeout
                   /* = FrameTimeout::FromRawMilliseconds(0) */,
                 BlendMethod aBlendMethod /* = BlendMethod::OVER */,
                 const Maybe<IntRect>& aBlendRect /* = Nothing() */,
                 bool aFinalize /* = true */)
{
  MonitorAutoLock lock(mMonitor);
  MOZ_ASSERT(mLockCount > 0, "Image data should be locked");

  mDisposalMethod = aDisposalMethod;
  mTimeout = aTimeout;
  mBlendMethod = aBlendMethod;
  mBlendRect = aBlendRect;
  ImageUpdatedInternal(GetRect());

  if (aFinalize) {
    FinalizeSurfaceInternal();
  }

  mFinished = true;

  // The image is now complete, wake up anyone who's waiting.
  mMonitor.NotifyAll();
}

uint32_t
imgFrame::GetImageBytesPerRow() const
{
  mMonitor.AssertCurrentThreadOwns();

  if (mRawSurface) {
<<<<<<< HEAD
    return mFrameRect.width * BytesPerPixel(mFormat);
=======
    return mFrameRect.Width() * BytesPerPixel(mFormat);
>>>>>>> a17af05f
  }

  if (mPaletteDepth) {
    return mFrameRect.Width();
  }

  return 0;
}

uint32_t
imgFrame::GetImageDataLength() const
{
  return GetImageBytesPerRow() * mFrameRect.Height();
}

void
imgFrame::GetImageData(uint8_t** aData, uint32_t* aLength) const
{
  MonitorAutoLock lock(mMonitor);
  GetImageDataInternal(aData, aLength);
}

void
imgFrame::GetImageDataInternal(uint8_t** aData, uint32_t* aLength) const
{
  mMonitor.AssertCurrentThreadOwns();
  MOZ_ASSERT(mLockCount > 0, "Image data should be locked");

  if (mLockedSurface) {
    // TODO: This is okay for now because we only realloc shared surfaces on
    // the main thread after decoding has finished, but if animations want to
    // read frame data off the main thread, we will need to reconsider this.
    *aData = mLockedSurface->GetData();
    MOZ_ASSERT(*aData,
      "mLockedSurface is non-null, but GetData is null in GetImageData");
  } else if (mPalettedImageData) {
    *aData = mPalettedImageData + PaletteDataLength();
    MOZ_ASSERT(*aData,
      "mPalettedImageData is non-null, but result is null in GetImageData");
  } else {
    MOZ_ASSERT(false,
      "Have neither mLockedSurface nor mPalettedImageData in GetImageData");
    *aData = nullptr;
  }

  *aLength = GetImageDataLength();
}

uint8_t*
imgFrame::GetImageData() const
{
  uint8_t* data;
  uint32_t length;
  GetImageData(&data, &length);
  return data;
}

bool
imgFrame::GetIsPaletted() const
{
  return mPalettedImageData != nullptr;
}

void
imgFrame::GetPaletteData(uint32_t** aPalette, uint32_t* length) const
{
  AssertImageDataLocked();

  if (!mPalettedImageData) {
    *aPalette = nullptr;
    *length = 0;
  } else {
    *aPalette = (uint32_t*) mPalettedImageData;
    *length = PaletteDataLength();
  }
}

uint32_t*
imgFrame::GetPaletteData() const
{
  uint32_t* data;
  uint32_t length;
  GetPaletteData(&data, &length);
  return data;
}

nsresult
imgFrame::LockImageData()
{
  MonitorAutoLock lock(mMonitor);

  MOZ_ASSERT(mLockCount >= 0, "Unbalanced locks and unlocks");
  if (mLockCount < 0) {
    return NS_ERROR_FAILURE;
  }

  mLockCount++;

  // If we are not the first lock, there's nothing to do.
  if (mLockCount != 1) {
    return NS_OK;
  }

  // If we're the first lock, but have the locked surface, we're OK.
  if (mLockedSurface) {
    return NS_OK;
  }

  // Paletted images don't have surfaces, so there's nothing to do.
  if (mPalettedImageData) {
    return NS_OK;
  }

  MOZ_ASSERT_UNREACHABLE("It's illegal to re-lock an optimized imgFrame");
  return NS_ERROR_FAILURE;
}

void
imgFrame::AssertImageDataLocked() const
{
#ifdef DEBUG
  MonitorAutoLock lock(mMonitor);
  MOZ_ASSERT(mLockCount > 0, "Image data should be locked");
#endif
}

nsresult
imgFrame::UnlockImageData()
{
  MonitorAutoLock lock(mMonitor);

  MOZ_ASSERT(mLockCount > 0, "Unlocking an unlocked image!");
  if (mLockCount <= 0) {
    return NS_ERROR_FAILURE;
  }

  MOZ_ASSERT(mLockCount > 1 || mFinished || mAborted,
             "Should have Finish()'d or aborted before unlocking");

  mLockCount--;

  return NS_OK;
}

void
imgFrame::SetOptimizable()
{
  AssertImageDataLocked();
  MonitorAutoLock lock(mMonitor);
  mOptimizable = true;
}

void
imgFrame::FinalizeSurface()
{
  MonitorAutoLock lock(mMonitor);
  FinalizeSurfaceInternal();
}

void
imgFrame::FinalizeSurfaceInternal()
{
  mMonitor.AssertCurrentThreadOwns();

  // Not all images will have mRawSurface to finalize (i.e. paletted images).
  if (!mRawSurface || mRawSurface->GetType() != SurfaceType::DATA_SHARED) {
    return;
  }

  auto sharedSurf = static_cast<SourceSurfaceSharedData*>(mRawSurface.get());
  sharedSurf->Finalize();
}

already_AddRefed<SourceSurface>
imgFrame::GetSourceSurface()
{
  MonitorAutoLock lock(mMonitor);
  return GetSourceSurfaceInternal();
}

already_AddRefed<SourceSurface>
imgFrame::GetSourceSurfaceInternal()
{
  mMonitor.AssertCurrentThreadOwns();

  if (mOptSurface) {
    if (mOptSurface->IsValid()) {
      RefPtr<SourceSurface> surf(mOptSurface);
      return surf.forget();
    } else {
      mOptSurface = nullptr;
    }
  }

  if (mLockedSurface) {
    RefPtr<SourceSurface> surf(mLockedSurface);
    return surf.forget();
  }

  if (!mRawSurface) {
    return nullptr;
  }

  return CreateLockedSurface(mRawSurface, mFrameRect.Size(), mFormat);
}

AnimationData
imgFrame::GetAnimationData() const
{
  MonitorAutoLock lock(mMonitor);
  MOZ_ASSERT(mLockCount > 0, "Image data should be locked");

  uint8_t* data;
  if (mPalettedImageData) {
    data = mPalettedImageData;
  } else {
    uint32_t length;
    GetImageDataInternal(&data, &length);
  }

  bool hasAlpha = mFormat == SurfaceFormat::B8G8R8A8;

  return AnimationData(data, PaletteDataLength(), mTimeout, GetRect(),
                       mBlendMethod, mBlendRect, mDisposalMethod, hasAlpha);
}

void
imgFrame::Abort()
{
  MonitorAutoLock lock(mMonitor);

  mAborted = true;

  // Wake up anyone who's waiting.
  mMonitor.NotifyAll();
}

bool
imgFrame::IsAborted() const
{
  MonitorAutoLock lock(mMonitor);
  return mAborted;
}

bool
imgFrame::IsFinished() const
{
  MonitorAutoLock lock(mMonitor);
  return mFinished;
}

void
imgFrame::WaitUntilFinished() const
{
  MonitorAutoLock lock(mMonitor);

  while (true) {
    // Return if we're aborted or complete.
    if (mAborted || mFinished) {
      return;
    }

    // Not complete yet, so we'll have to wait.
    mMonitor.Wait();
  }
}

bool
imgFrame::AreAllPixelsWritten() const
{
  mMonitor.AssertCurrentThreadOwns();
  return mDecoded.IsEqualInterior(mFrameRect);
}

bool imgFrame::GetCompositingFailed() const
{
  MOZ_ASSERT(NS_IsMainThread());
  return mCompositingFailed;
}

void
imgFrame::SetCompositingFailed(bool val)
{
  MOZ_ASSERT(NS_IsMainThread());
  mCompositingFailed = val;
}

void
imgFrame::AddSizeOfExcludingThis(MallocSizeOf aMallocSizeOf,
                                 size_t& aHeapSizeOut,
                                 size_t& aNonHeapSizeOut,
                                 size_t& aSharedHandlesOut) const
{
  MonitorAutoLock lock(mMonitor);

  if (mPalettedImageData) {
    aHeapSizeOut += aMallocSizeOf(mPalettedImageData);
  }
  if (mLockedSurface) {
    aHeapSizeOut += aMallocSizeOf(mLockedSurface);
  }
  if (mOptSurface) {
    aHeapSizeOut += aMallocSizeOf(mOptSurface);
  }
  if (mRawSurface) {
    aHeapSizeOut += aMallocSizeOf(mRawSurface);
    mRawSurface->AddSizeOfExcludingThis(aMallocSizeOf, aHeapSizeOut,
                                        aNonHeapSizeOut);

    if (mRawSurface->GetType() == SurfaceType::DATA_SHARED) {
      auto sharedSurface =
        static_cast<SourceSurfaceSharedData*>(mRawSurface.get());
      if (sharedSurface->CanShare()) {
        ++aSharedHandlesOut;
      }
    }
  }
}

} // namespace image
} // namespace mozilla<|MERGE_RESOLUTION|>--- conflicted
+++ resolved
@@ -86,19 +86,6 @@
                        bool aIsAnimated = false)
 {
   int32_t stride = VolatileSurfaceStride(size, format);
-<<<<<<< HEAD
-  if (!aIsAnimated && gfxPrefs::ImageMemShared()) {
-    RefPtr<SourceSurfaceSharedData> newSurf = new SourceSurfaceSharedData();
-    if (newSurf->Init(size, stride, format)) {
-      return newSurf.forget();
-    }
-  } else {
-    RefPtr<SourceSurfaceVolatileData> newSurf= new SourceSurfaceVolatileData();
-    if (newSurf->Init(size, stride, format)) {
-      return newSurf.forget();
-    }
-  }
-=======
 
 #ifdef ANIMATED_FRAMES_USE_HEAP
   if (aIsAnimated) {
@@ -125,7 +112,6 @@
       return newSurf.forget();
     }
   }
->>>>>>> a17af05f
   return nullptr;
 }
 
@@ -663,11 +649,7 @@
   mMonitor.AssertCurrentThreadOwns();
 
   if (mRawSurface) {
-<<<<<<< HEAD
-    return mFrameRect.width * BytesPerPixel(mFormat);
-=======
     return mFrameRect.Width() * BytesPerPixel(mFormat);
->>>>>>> a17af05f
   }
 
   if (mPaletteDepth) {
