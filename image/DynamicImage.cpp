/* -*- Mode: C++; tab-width: 2; indent-tabs-mode: nil; c-basic-offset: 2 -*- */
/* This Source Code Form is subject to the terms of the Mozilla Public
 * License, v. 2.0. If a copy of the MPL was not distributed with this
 * file, You can obtain one at http://mozilla.org/MPL/2.0/. */

#include "DynamicImage.h"
#include "gfxPlatform.h"
#include "gfxUtils.h"
#include "mozilla/gfx/2D.h"
#include "mozilla/gfx/Logging.h"
#include "mozilla/RefPtr.h"
#include "ImageRegion.h"
#include "Orientation.h"
#include "SVGImageContext.h"

#include "mozilla/MemoryReporting.h"

using namespace mozilla;
using namespace mozilla::gfx;
using mozilla::layers::LayerManager;
using mozilla::layers::ImageContainer;

namespace mozilla {
namespace image {

// Inherited methods from Image.

already_AddRefed<ProgressTracker>
DynamicImage::GetProgressTracker()
{
  return nullptr;
}

size_t
DynamicImage::SizeOfSourceWithComputedFallback(SizeOfState& aState) const
{
  return 0;
}

void
DynamicImage::CollectSizeOfSurfaces(nsTArray<SurfaceMemoryCounter>& aCounters,
                                    MallocSizeOf aMallocSizeOf) const
{
  // We can't report anything useful because gfxDrawable doesn't expose this
  // information.
}

void
DynamicImage::IncrementAnimationConsumers()
{ }

void
DynamicImage::DecrementAnimationConsumers()
{ }

#ifdef DEBUG
uint32_t
DynamicImage::GetAnimationConsumers()
{
  return 0;
}
#endif

nsresult
DynamicImage::OnImageDataAvailable(nsIRequest* aRequest,
                                   nsISupports* aContext,
                                   nsIInputStream* aInStr,
                                   uint64_t aSourceOffset,
                                   uint32_t aCount)
{
  return NS_OK;
}

nsresult
DynamicImage::OnImageDataComplete(nsIRequest* aRequest,
                                  nsISupports* aContext,
                                  nsresult aStatus,
                                  bool aLastPart)
{
  return NS_OK;
}

void
DynamicImage::OnSurfaceDiscarded(const SurfaceKey& aSurfaceKey)
{ }

void
DynamicImage::SetInnerWindowID(uint64_t aInnerWindowId)
{ }

uint64_t
DynamicImage::InnerWindowID() const
{
  return 0;
}

bool
DynamicImage::HasError()
{
  return !mDrawable;
}

void
DynamicImage::SetHasError()
{ }

ImageURL*
DynamicImage::GetURI()
{
  return nullptr;
}

// Methods inherited from XPCOM interfaces.

NS_IMPL_ISUPPORTS(DynamicImage, imgIContainer)

NS_IMETHODIMP
DynamicImage::GetWidth(int32_t* aWidth)
{
  *aWidth = mDrawable->Size().width;
  return NS_OK;
}

NS_IMETHODIMP
DynamicImage::GetHeight(int32_t* aHeight)
{
  *aHeight = mDrawable->Size().height;
  return NS_OK;
}

nsresult
DynamicImage::GetNativeSizes(nsTArray<IntSize>& aNativeSizes) const
{
  return NS_ERROR_NOT_IMPLEMENTED;
}

NS_IMETHODIMP
DynamicImage::GetIntrinsicSize(nsSize* aSize)
{
  IntSize intSize(mDrawable->Size());
  *aSize = nsSize(intSize.width, intSize.height);
  return NS_OK;
}

NS_IMETHODIMP
DynamicImage::GetIntrinsicRatio(nsSize* aSize)
{
  IntSize intSize(mDrawable->Size());
  *aSize = nsSize(intSize.width, intSize.height);
  return NS_OK;
}

NS_IMETHODIMP_(Orientation)
DynamicImage::GetOrientation()
{
  return Orientation();
}

NS_IMETHODIMP
DynamicImage::GetType(uint16_t* aType)
{
  *aType = imgIContainer::TYPE_RASTER;
  return NS_OK;
}

NS_IMETHODIMP
DynamicImage::GetAnimated(bool* aAnimated)
{
  *aAnimated = false;
  return NS_OK;
}

NS_IMETHODIMP_(already_AddRefed<SourceSurface>)
DynamicImage::GetFrame(uint32_t aWhichFrame,
                       uint32_t aFlags)
{
  IntSize size(mDrawable->Size());
  return GetFrameAtSize(IntSize(size.width, size.height),
                        aWhichFrame,
                        aFlags);
}

NS_IMETHODIMP_(already_AddRefed<SourceSurface>)
DynamicImage::GetFrameAtSize(const IntSize& aSize,
                             uint32_t aWhichFrame,
                             uint32_t aFlags)
{
  RefPtr<DrawTarget> dt = gfxPlatform::GetPlatform()->
    CreateOffscreenContentDrawTarget(aSize, SurfaceFormat::B8G8R8A8);
  if (!dt || !dt->IsValid()) {
    gfxWarning() <<
      "DynamicImage::GetFrame failed in CreateOffscreenContentDrawTarget";
    return nullptr;
  }
  RefPtr<gfxContext> context = gfxContext::CreateOrNull(dt);
  MOZ_ASSERT(context); // already checked the draw target above

  auto result = Draw(context, aSize, ImageRegion::Create(aSize),
                     aWhichFrame, SamplingFilter::POINT, Nothing(), aFlags,
                     1.0);

  return result == DrawResult::SUCCESS ? dt->Snapshot() : nullptr;
}

NS_IMETHODIMP_(bool)
DynamicImage::WillDrawOpaqueNow()
{
  return false;
}

NS_IMETHODIMP_(bool)
DynamicImage::IsImageContainerAvailable(LayerManager* aManager, uint32_t aFlags)
{
  return false;
}

NS_IMETHODIMP_(already_AddRefed<ImageContainer>)
DynamicImage::GetImageContainer(LayerManager* aManager, uint32_t aFlags)
{
  return nullptr;
}

NS_IMETHODIMP_(DrawResult)
DynamicImage::Draw(gfxContext* aContext,
                   const nsIntSize& aSize,
                   const ImageRegion& aRegion,
                   uint32_t aWhichFrame,
                   SamplingFilter aSamplingFilter,
                   const Maybe<SVGImageContext>& aSVGContext,
                   uint32_t aFlags,
                   float aOpacity)
{
  MOZ_ASSERT(!aSize.IsEmpty(), "Unexpected empty size");

  IntSize drawableSize(mDrawable->Size());

  if (aSize == drawableSize) {
<<<<<<< HEAD
    gfxUtils::DrawPixelSnapped(aContext, mDrawable, drawableSize, aRegion,
=======
    gfxUtils::DrawPixelSnapped(aContext, mDrawable, SizeDouble(drawableSize), aRegion,
>>>>>>> a17af05f
                               SurfaceFormat::B8G8R8A8, aSamplingFilter,
                               aOpacity);
    return DrawResult::SUCCESS;
  }

  gfxSize scale(double(aSize.width) / drawableSize.width,
                double(aSize.height) / drawableSize.height);

  ImageRegion region(aRegion);
  region.Scale(1.0 / scale.width, 1.0 / scale.height);

  gfxContextMatrixAutoSaveRestore saveMatrix(aContext);
  aContext->Multiply(gfxMatrix::Scaling(scale.width, scale.height));

<<<<<<< HEAD
  gfxUtils::DrawPixelSnapped(aContext, mDrawable, drawableSize, region,
=======
  gfxUtils::DrawPixelSnapped(aContext, mDrawable, SizeDouble(drawableSize), region,
>>>>>>> a17af05f
                             SurfaceFormat::B8G8R8A8, aSamplingFilter,
                             aOpacity);
  return DrawResult::SUCCESS;
}

NS_IMETHODIMP
DynamicImage::StartDecoding(uint32_t aFlags)
{
  return NS_OK;
}

bool
DynamicImage::StartDecodingWithResult(uint32_t aFlags)
{
  return true;
}

NS_IMETHODIMP
DynamicImage::RequestDecodeForSize(const nsIntSize& aSize, uint32_t aFlags)
{
  return NS_OK;
}

NS_IMETHODIMP
DynamicImage::LockImage()
{
  return NS_OK;
}

NS_IMETHODIMP
DynamicImage::UnlockImage()
{
  return NS_OK;
}

NS_IMETHODIMP
DynamicImage::RequestDiscard()
{
  return NS_OK;
}

NS_IMETHODIMP_(void)
DynamicImage::RequestRefresh(const mozilla::TimeStamp& aTime)
{ }

NS_IMETHODIMP
DynamicImage::GetAnimationMode(uint16_t* aAnimationMode)
{
  *aAnimationMode = kNormalAnimMode;
  return NS_OK;
}

NS_IMETHODIMP
DynamicImage::SetAnimationMode(uint16_t aAnimationMode)
{
  return NS_OK;
}

NS_IMETHODIMP
DynamicImage::ResetAnimation()
{
  return NS_OK;
}

NS_IMETHODIMP_(float)
DynamicImage::GetFrameIndex(uint32_t aWhichFrame)
{
  return 0;
}

NS_IMETHODIMP_(int32_t)
DynamicImage::GetFirstFrameDelay()
{
  return 0;
}

NS_IMETHODIMP_(void)
DynamicImage::SetAnimationStartTime(const mozilla::TimeStamp& aTime)
{ }

nsIntSize
DynamicImage::OptimalImageSizeForDest(const gfxSize& aDest,
                                      uint32_t aWhichFrame,
                                      SamplingFilter aSamplingFilter,
                                      uint32_t aFlags)
{
  IntSize size(mDrawable->Size());
  return nsIntSize(size.width, size.height);
}

NS_IMETHODIMP_(nsIntRect)
DynamicImage::GetImageSpaceInvalidationRect(const nsIntRect& aRect)
{
  return aRect;
}

already_AddRefed<imgIContainer>
DynamicImage::Unwrap()
{
  nsCOMPtr<imgIContainer> self(this);
  return self.forget();
}

void
DynamicImage::PropagateUseCounters(nsIDocument*)
{
  // No use counters.
}

} // namespace image
} // namespace mozilla<|MERGE_RESOLUTION|>--- conflicted
+++ resolved
@@ -235,11 +235,7 @@
   IntSize drawableSize(mDrawable->Size());
 
   if (aSize == drawableSize) {
-<<<<<<< HEAD
-    gfxUtils::DrawPixelSnapped(aContext, mDrawable, drawableSize, aRegion,
-=======
     gfxUtils::DrawPixelSnapped(aContext, mDrawable, SizeDouble(drawableSize), aRegion,
->>>>>>> a17af05f
                                SurfaceFormat::B8G8R8A8, aSamplingFilter,
                                aOpacity);
     return DrawResult::SUCCESS;
@@ -254,11 +250,7 @@
   gfxContextMatrixAutoSaveRestore saveMatrix(aContext);
   aContext->Multiply(gfxMatrix::Scaling(scale.width, scale.height));
 
-<<<<<<< HEAD
-  gfxUtils::DrawPixelSnapped(aContext, mDrawable, drawableSize, region,
-=======
   gfxUtils::DrawPixelSnapped(aContext, mDrawable, SizeDouble(drawableSize), region,
->>>>>>> a17af05f
                              SurfaceFormat::B8G8R8A8, aSamplingFilter,
                              aOpacity);
   return DrawResult::SUCCESS;
