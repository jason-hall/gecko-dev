/* -*- Mode: C++; tab-width: 8; indent-tabs-mode: nil; c-basic-offset: 2 -*- */
/* vim: set ts=8 sts=2 et sw=2 tw=80: */
/* This Source Code Form is subject to the terms of the Mozilla Public
 * License, v. 2.0. If a copy of the MPL was not distributed with this
 * file, You can obtain one at http://mozilla.org/MPL/2.0/. */

// Undefine windows version of LoadImage because our code uses that name.
#undef LoadImage

#include "ImageLogging.h"
#include "imgLoader.h"

#include "mozilla/Attributes.h"
#include "mozilla/ClearOnShutdown.h"
#include "mozilla/Move.h"
#include "mozilla/Preferences.h"
#include "mozilla/ChaosMode.h"
#include "mozilla/Telemetry.h"

#include "nsImageModule.h"
#include "imgRequestProxy.h"

#include "nsCOMPtr.h"

#include "nsContentPolicyUtils.h"
#include "nsContentUtils.h"
#include "nsNetUtil.h"
#include "nsNetCID.h"
#include "nsIProtocolHandler.h"
#include "nsMimeTypes.h"
#include "nsStreamUtils.h"
#include "nsIHttpChannel.h"
#include "nsICacheInfoChannel.h"
#include "nsIClassOfService.h"
#include "nsIInterfaceRequestor.h"
#include "nsIInterfaceRequestorUtils.h"
#include "nsIProgressEventSink.h"
#include "nsIChannelEventSink.h"
#include "nsIAsyncVerifyRedirectCallback.h"
#include "nsIFileURL.h"
#include "nsIFile.h"
#include "nsCRT.h"
#include "nsINetworkPredictor.h"
#include "mozilla/dom/ContentParent.h"
#include "mozilla/dom/nsMixedContentBlocker.h"

#include "nsIApplicationCache.h"
#include "nsIApplicationCacheContainer.h"

#include "nsIMemoryReporter.h"
#include "DecoderFactory.h"
#include "Image.h"
#include "gfxPrefs.h"
#include "prtime.h"

// we want to explore making the document own the load group
// so we can associate the document URI with the load group.
// until this point, we have an evil hack:
#include "nsIHttpChannelInternal.h"
#include "nsILoadContext.h"
#include "nsILoadGroupChild.h"
#include "nsIDOMDocument.h"
#include "nsIDocShell.h"

using namespace mozilla;
using namespace mozilla::dom;
using namespace mozilla::image;
using namespace mozilla::net;

MOZ_DEFINE_MALLOC_SIZE_OF(ImagesMallocSizeOf)

class imgMemoryReporter final : public nsIMemoryReporter
{
  ~imgMemoryReporter() = default;

public:
  NS_DECL_ISUPPORTS

  NS_IMETHOD CollectReports(nsIHandleReportCallback* aHandleReport,
                            nsISupports* aData, bool aAnonymize) override
  {
    nsTArray<ImageMemoryCounter> chrome;
    nsTArray<ImageMemoryCounter> content;
    nsTArray<ImageMemoryCounter> uncached;

    for (uint32_t i = 0; i < mKnownLoaders.Length(); i++) {
      for (auto iter = mKnownLoaders[i]->mChromeCache.Iter(); !iter.Done(); iter.Next()) {
        imgCacheEntry* entry = iter.UserData();
        RefPtr<imgRequest> req = entry->GetRequest();
        RecordCounterForRequest(req, &chrome, !entry->HasNoProxies());
      }
      for (auto iter = mKnownLoaders[i]->mCache.Iter(); !iter.Done(); iter.Next()) {
        imgCacheEntry* entry = iter.UserData();
        RefPtr<imgRequest> req = entry->GetRequest();
        RecordCounterForRequest(req, &content, !entry->HasNoProxies());
      }
      MutexAutoLock lock(mKnownLoaders[i]->mUncachedImagesMutex);
      for (auto iter = mKnownLoaders[i]->mUncachedImages.Iter();
           !iter.Done();
           iter.Next()) {
        nsPtrHashKey<imgRequest>* entry = iter.Get();
        RefPtr<imgRequest> req = entry->GetKey();
        RecordCounterForRequest(req, &uncached, req->HasConsumers());
      }
    }

    // Note that we only need to anonymize content image URIs.

    ReportCounterArray(aHandleReport, aData, chrome, "images/chrome");

    ReportCounterArray(aHandleReport, aData, content, "images/content",
                       aAnonymize);

    // Uncached images may be content or chrome, so anonymize them.
    ReportCounterArray(aHandleReport, aData, uncached, "images/uncached",
                       aAnonymize);

    return NS_OK;
  }

  static int64_t ImagesContentUsedUncompressedDistinguishedAmount()
  {
    size_t n = 0;
    for (uint32_t i = 0; i < imgLoader::sMemReporter->mKnownLoaders.Length();
         i++) {
      for (auto iter = imgLoader::sMemReporter->mKnownLoaders[i]->mCache.Iter();
           !iter.Done();
           iter.Next()) {
        imgCacheEntry* entry = iter.UserData();
        if (entry->HasNoProxies()) {
          continue;
        }

        RefPtr<imgRequest> req = entry->GetRequest();
        RefPtr<image::Image> image = req->GetImage();
        if (!image) {
          continue;
        }

        // Both this and EntryImageSizes measure images/content/raster/used/decoded
        // memory.  This function's measurement is secondary -- the result doesn't
        // go in the "explicit" tree -- so we use moz_malloc_size_of instead of
        // ImagesMallocSizeOf to prevent DMD from seeing it reported twice.
        SizeOfState state(moz_malloc_size_of);
        ImageMemoryCounter counter(image, state, /* aIsUsed = */ true);

        n += counter.Values().DecodedHeap();
        n += counter.Values().DecodedNonHeap();
      }
    }
    return n;
  }

  void RegisterLoader(imgLoader* aLoader)
  {
    mKnownLoaders.AppendElement(aLoader);
  }

  void UnregisterLoader(imgLoader* aLoader)
  {
    mKnownLoaders.RemoveElement(aLoader);
  }

private:
  nsTArray<imgLoader*> mKnownLoaders;

  struct MemoryTotal
  {
    MemoryTotal& operator+=(const ImageMemoryCounter& aImageCounter)
    {
      if (aImageCounter.Type() == imgIContainer::TYPE_RASTER) {
        if (aImageCounter.IsUsed()) {
          mUsedRasterCounter += aImageCounter.Values();
        } else {
          mUnusedRasterCounter += aImageCounter.Values();
        }
      } else if (aImageCounter.Type() == imgIContainer::TYPE_VECTOR) {
        if (aImageCounter.IsUsed()) {
          mUsedVectorCounter += aImageCounter.Values();
        } else {
          mUnusedVectorCounter += aImageCounter.Values();
        }
      } else {
        MOZ_CRASH("Unexpected image type");
      }

      return *this;
    }

    const MemoryCounter& UsedRaster() const { return mUsedRasterCounter; }
    const MemoryCounter& UnusedRaster() const { return mUnusedRasterCounter; }
    const MemoryCounter& UsedVector() const { return mUsedVectorCounter; }
    const MemoryCounter& UnusedVector() const { return mUnusedVectorCounter; }

  private:
    MemoryCounter mUsedRasterCounter;
    MemoryCounter mUnusedRasterCounter;
    MemoryCounter mUsedVectorCounter;
    MemoryCounter mUnusedVectorCounter;
  };

  // Reports all images of a single kind, e.g. all used chrome images.
  void ReportCounterArray(nsIHandleReportCallback* aHandleReport,
                          nsISupports* aData,
                          nsTArray<ImageMemoryCounter>& aCounterArray,
                          const char* aPathPrefix,
                          bool aAnonymize = false)
  {
    MemoryTotal summaryTotal;
    MemoryTotal nonNotableTotal;

    // Report notable images, and compute total and non-notable aggregate sizes.
    for (uint32_t i = 0; i < aCounterArray.Length(); i++) {
      ImageMemoryCounter& counter = aCounterArray[i];

      if (aAnonymize) {
        counter.URI().Truncate();
        counter.URI().AppendPrintf("<anonymized-%u>", i);
      } else {
        // The URI could be an extremely long data: URI. Truncate if needed.
        static const size_t max = 256;
        if (counter.URI().Length() > max) {
          counter.URI().Truncate(max);
          counter.URI().AppendLiteral(" (truncated)");
        }
        counter.URI().ReplaceChar('/', '\\');
      }

      summaryTotal += counter;

      if (counter.IsNotable()) {
        ReportImage(aHandleReport, aData, aPathPrefix, counter);
      } else {
        nonNotableTotal += counter;
      }
    }

    // Report non-notable images in aggregate.
    ReportTotal(aHandleReport, aData, /* aExplicit = */ true,
                aPathPrefix, "<non-notable images>/", nonNotableTotal);

    // Report a summary in aggregate, outside of the explicit tree.
    ReportTotal(aHandleReport, aData, /* aExplicit = */ false,
                aPathPrefix, "", summaryTotal);
  }

  static void ReportImage(nsIHandleReportCallback* aHandleReport,
                          nsISupports* aData,
                          const char* aPathPrefix,
                          const ImageMemoryCounter& aCounter)
  {
    nsAutoCString pathPrefix(NS_LITERAL_CSTRING("explicit/"));
    pathPrefix.Append(aPathPrefix);
    pathPrefix.Append(aCounter.Type() == imgIContainer::TYPE_RASTER
                        ? "/raster/"
                        : "/vector/");
    pathPrefix.Append(aCounter.IsUsed() ? "used/" : "unused/");
    pathPrefix.Append("image(");
    pathPrefix.AppendInt(aCounter.IntrinsicSize().width);
    pathPrefix.Append("x");
    pathPrefix.AppendInt(aCounter.IntrinsicSize().height);
    pathPrefix.Append(", ");

    if (aCounter.URI().IsEmpty()) {
      pathPrefix.Append("<unknown URI>");
    } else {
      pathPrefix.Append(aCounter.URI());
    }

    pathPrefix.Append(")/");

    ReportSurfaces(aHandleReport, aData, pathPrefix, aCounter);

    ReportSourceValue(aHandleReport, aData, pathPrefix, aCounter.Values());
  }

  static void ReportSurfaces(nsIHandleReportCallback* aHandleReport,
                             nsISupports* aData,
                             const nsACString& aPathPrefix,
                             const ImageMemoryCounter& aCounter)
  {
    for (const SurfaceMemoryCounter& counter : aCounter.Surfaces()) {
      nsAutoCString surfacePathPrefix(aPathPrefix);
      surfacePathPrefix.Append(counter.IsLocked() ? "locked/" : "unlocked/");
      surfacePathPrefix.Append("surface(");
      surfacePathPrefix.AppendInt(counter.Key().Size().width);
      surfacePathPrefix.Append("x");
      surfacePathPrefix.AppendInt(counter.Key().Size().height);

      if (counter.Values().SharedHandles() > 0) {
        surfacePathPrefix.Append(", shared:");
        surfacePathPrefix.AppendInt(uint32_t(counter.Values().SharedHandles()));
      }

      if (counter.Type() == SurfaceMemoryCounterType::NORMAL) {
        PlaybackType playback = counter.Key().Playback();
        surfacePathPrefix.Append(playback == PlaybackType::eAnimated
                                 ? " (animation)"
                                 : "");

        if (counter.Key().Flags() != DefaultSurfaceFlags()) {
          surfacePathPrefix.Append(", flags:");
          surfacePathPrefix.AppendInt(uint32_t(counter.Key().Flags()),
                                      /* aRadix = */ 16);
        }
      } else if (counter.Type() == SurfaceMemoryCounterType::COMPOSITING) {
        surfacePathPrefix.Append(", compositing frame");
      } else if (counter.Type() == SurfaceMemoryCounterType::COMPOSITING_PREV) {
        surfacePathPrefix.Append(", compositing prev frame");
      } else {
        MOZ_ASSERT_UNREACHABLE("Unknown counter type");
      }

      surfacePathPrefix.Append(")/");

      ReportValues(aHandleReport, aData, surfacePathPrefix, counter.Values());
    }
  }

  static void ReportTotal(nsIHandleReportCallback* aHandleReport,
                          nsISupports* aData,
                          bool aExplicit,
                          const char* aPathPrefix,
                          const char* aPathInfix,
                          const MemoryTotal& aTotal)
  {
    nsAutoCString pathPrefix;
    if (aExplicit) {
      pathPrefix.Append("explicit/");
    }
    pathPrefix.Append(aPathPrefix);

    nsAutoCString rasterUsedPrefix(pathPrefix);
    rasterUsedPrefix.Append("/raster/used/");
    rasterUsedPrefix.Append(aPathInfix);
    ReportValues(aHandleReport, aData, rasterUsedPrefix, aTotal.UsedRaster());

    nsAutoCString rasterUnusedPrefix(pathPrefix);
    rasterUnusedPrefix.Append("/raster/unused/");
    rasterUnusedPrefix.Append(aPathInfix);
    ReportValues(aHandleReport, aData, rasterUnusedPrefix,
                 aTotal.UnusedRaster());

    nsAutoCString vectorUsedPrefix(pathPrefix);
    vectorUsedPrefix.Append("/vector/used/");
    vectorUsedPrefix.Append(aPathInfix);
    ReportValues(aHandleReport, aData, vectorUsedPrefix, aTotal.UsedVector());

    nsAutoCString vectorUnusedPrefix(pathPrefix);
    vectorUnusedPrefix.Append("/vector/unused/");
    vectorUnusedPrefix.Append(aPathInfix);
    ReportValues(aHandleReport, aData, vectorUnusedPrefix,
                 aTotal.UnusedVector());
  }

  static void ReportValues(nsIHandleReportCallback* aHandleReport,
                           nsISupports* aData,
                           const nsACString& aPathPrefix,
                           const MemoryCounter& aCounter)
  {
    ReportSourceValue(aHandleReport, aData, aPathPrefix, aCounter);

    ReportValue(aHandleReport, aData, KIND_HEAP, aPathPrefix,
                "decoded-heap",
                "Decoded image data which is stored on the heap.",
                aCounter.DecodedHeap());

    ReportValue(aHandleReport, aData, KIND_NONHEAP, aPathPrefix,
                "decoded-nonheap",
                "Decoded image data which isn't stored on the heap.",
                aCounter.DecodedNonHeap());
  }

  static void ReportSourceValue(nsIHandleReportCallback* aHandleReport,
                                nsISupports* aData,
                                const nsACString& aPathPrefix,
                                const MemoryCounter& aCounter)
  {
    ReportValue(aHandleReport, aData, KIND_HEAP, aPathPrefix,
                "source",
                "Raster image source data and vector image documents.",
                aCounter.Source());
  }

  static void ReportValue(nsIHandleReportCallback* aHandleReport,
                          nsISupports* aData,
                          int32_t aKind,
                          const nsACString& aPathPrefix,
                          const char* aPathSuffix,
                          const char* aDescription,
                          size_t aValue)
  {
    if (aValue == 0) {
      return;
    }

    nsAutoCString desc(aDescription);
    nsAutoCString path(aPathPrefix);
    path.Append(aPathSuffix);

    aHandleReport->Callback(EmptyCString(), path, aKind, UNITS_BYTES,
                            aValue, desc, aData);
  }

  static void RecordCounterForRequest(imgRequest* aRequest,
                                      nsTArray<ImageMemoryCounter>* aArray,
                                      bool aIsUsed)
  {
    RefPtr<image::Image> image = aRequest->GetImage();
    if (!image) {
      return;
    }

    SizeOfState state(ImagesMallocSizeOf);
    ImageMemoryCounter counter(image, state, aIsUsed);

    aArray->AppendElement(Move(counter));
  }
};

NS_IMPL_ISUPPORTS(imgMemoryReporter, nsIMemoryReporter)

NS_IMPL_ISUPPORTS(nsProgressNotificationProxy,
                  nsIProgressEventSink,
                  nsIChannelEventSink,
                  nsIInterfaceRequestor)

NS_IMETHODIMP
nsProgressNotificationProxy::OnProgress(nsIRequest* request,
                                        nsISupports* ctxt,
                                        int64_t progress,
                                        int64_t progressMax)
{
  nsCOMPtr<nsILoadGroup> loadGroup;
  request->GetLoadGroup(getter_AddRefs(loadGroup));

  nsCOMPtr<nsIProgressEventSink> target;
  NS_QueryNotificationCallbacks(mOriginalCallbacks,
                                loadGroup,
                                NS_GET_IID(nsIProgressEventSink),
                                getter_AddRefs(target));
  if (!target) {
    return NS_OK;
  }
  return target->OnProgress(mImageRequest, ctxt, progress, progressMax);
}

NS_IMETHODIMP
nsProgressNotificationProxy::OnStatus(nsIRequest* request,
                                      nsISupports* ctxt,
                                      nsresult status,
                                      const char16_t* statusArg)
{
  nsCOMPtr<nsILoadGroup> loadGroup;
  request->GetLoadGroup(getter_AddRefs(loadGroup));

  nsCOMPtr<nsIProgressEventSink> target;
  NS_QueryNotificationCallbacks(mOriginalCallbacks,
                                loadGroup,
                                NS_GET_IID(nsIProgressEventSink),
                                getter_AddRefs(target));
  if (!target) {
    return NS_OK;
  }
  return target->OnStatus(mImageRequest, ctxt, status, statusArg);
}

NS_IMETHODIMP
nsProgressNotificationProxy::
  AsyncOnChannelRedirect(nsIChannel* oldChannel,
                         nsIChannel* newChannel,
                         uint32_t flags,
                         nsIAsyncVerifyRedirectCallback* cb)
{
  // Tell the original original callbacks about it too
  nsCOMPtr<nsILoadGroup> loadGroup;
  newChannel->GetLoadGroup(getter_AddRefs(loadGroup));
  nsCOMPtr<nsIChannelEventSink> target;
  NS_QueryNotificationCallbacks(mOriginalCallbacks,
                                loadGroup,
                                NS_GET_IID(nsIChannelEventSink),
                                getter_AddRefs(target));
  if (!target) {
      cb->OnRedirectVerifyCallback(NS_OK);
      return NS_OK;
  }

  // Delegate to |target| if set, reusing |cb|
  return target->AsyncOnChannelRedirect(oldChannel, newChannel, flags, cb);
}

NS_IMETHODIMP
nsProgressNotificationProxy::GetInterface(const nsIID& iid,
                                          void** result)
{
  if (iid.Equals(NS_GET_IID(nsIProgressEventSink))) {
    *result = static_cast<nsIProgressEventSink*>(this);
    NS_ADDREF_THIS();
    return NS_OK;
  }
  if (iid.Equals(NS_GET_IID(nsIChannelEventSink))) {
    *result = static_cast<nsIChannelEventSink*>(this);
    NS_ADDREF_THIS();
    return NS_OK;
  }
  if (mOriginalCallbacks) {
    return mOriginalCallbacks->GetInterface(iid, result);
  }
  return NS_NOINTERFACE;
}

static void
NewRequestAndEntry(bool aForcePrincipalCheckForCacheEntry, imgLoader* aLoader,
                   const ImageCacheKey& aKey,
                   imgRequest** aRequest, imgCacheEntry** aEntry)
{
  RefPtr<imgRequest> request = new imgRequest(aLoader, aKey);
  RefPtr<imgCacheEntry> entry =
    new imgCacheEntry(aLoader, request, aForcePrincipalCheckForCacheEntry);
  aLoader->AddToUncachedImages(request);
  request.forget(aRequest);
  entry.forget(aEntry);
}

static bool
ShouldRevalidateEntry(imgCacheEntry* aEntry,
                      nsLoadFlags aFlags,
                      bool aHasExpired)
{
  bool bValidateEntry = false;

  if (aFlags & nsIRequest::LOAD_BYPASS_CACHE) {
    return false;
  }

  if (aFlags & nsIRequest::VALIDATE_ALWAYS) {
    bValidateEntry = true;
  } else if (aEntry->GetMustValidate()) {
    bValidateEntry = true;
  } else if (aHasExpired) {
    // The cache entry has expired...  Determine whether the stale cache
    // entry can be used without validation...
    if (aFlags & (nsIRequest::VALIDATE_NEVER |
                  nsIRequest::VALIDATE_ONCE_PER_SESSION)) {
      // VALIDATE_NEVER and VALIDATE_ONCE_PER_SESSION allow stale cache
      // entries to be used unless they have been explicitly marked to
      // indicate that revalidation is necessary.
      bValidateEntry = false;

    } else if (!(aFlags & nsIRequest::LOAD_FROM_CACHE)) {
      // LOAD_FROM_CACHE allows a stale cache entry to be used... Otherwise,
      // the entry must be revalidated.
      bValidateEntry = true;
    }
  }

  return bValidateEntry;
}

/* Call content policies on cached images that went through a redirect */
static bool
ShouldLoadCachedImage(imgRequest* aImgRequest,
                      nsISupports* aLoadingContext,
                      nsIPrincipal* aLoadingPrincipal,
                      nsContentPolicyType aPolicyType)
{
  /* Call content policies on cached images - Bug 1082837
   * Cached images are keyed off of the first uri in a redirect chain.
   * Hence content policies don't get a chance to test the intermediate hops
   * or the final desitnation.  Here we test the final destination using
   * mCurrentURI off of the imgRequest and passing it into content policies.
   * For Mixed Content Blocker, we do an additional check to determine if any
   * of the intermediary hops went through an insecure redirect with the
   * mHadInsecureRedirect flag
   */
  bool insecureRedirect = aImgRequest->HadInsecureRedirect();
  nsCOMPtr<nsIURI> contentLocation;
  aImgRequest->GetCurrentURI(getter_AddRefs(contentLocation));
  nsresult rv;

  int16_t decision = nsIContentPolicy::REJECT_REQUEST;
  rv = NS_CheckContentLoadPolicy(aPolicyType,
                                 contentLocation,
                                 aLoadingPrincipal,
                                 aLoadingContext,
                                 EmptyCString(), //mime guess
                                 nullptr, //aExtra
                                 &decision,
                                 nsContentUtils::GetContentPolicy());
  if (NS_FAILED(rv) || !NS_CP_ACCEPTED(decision)) {
    return false;
  }

  // We call all Content Policies above, but we also have to call mcb
  // individually to check the intermediary redirect hops are secure.
  if (insecureRedirect) {
    // Bug 1314356: If the image ended up in the cache upgraded by HSTS and the page
    // uses upgrade-inscure-requests it had an insecure redirect (http->https).
    // We need to invalidate the image and reload it because mixed content blocker
    // only bails if upgrade-insecure-requests is set on the doc and the resource
    // load is http: which would result in an incorrect mixed content warning.
    nsCOMPtr<nsIDocShell> docShell = NS_CP_GetDocShellFromContext(aLoadingContext);
    if (docShell) {
      nsIDocument* document = docShell->GetDocument();
      if (document && document->GetUpgradeInsecureRequests(false)) {
        return false;
      }
    }

    if (!nsContentUtils::IsSystemPrincipal(aLoadingPrincipal)) {
      // Set the requestingLocation from the aLoadingPrincipal.
      nsCOMPtr<nsIURI> requestingLocation;
      if (aLoadingPrincipal) {
        rv = aLoadingPrincipal->GetURI(getter_AddRefs(requestingLocation));
        NS_ENSURE_SUCCESS(rv, false);
      }

      // reset the decision for mixed content blocker check
      decision = nsIContentPolicy::REJECT_REQUEST;
      rv = nsMixedContentBlocker::ShouldLoad(insecureRedirect,
                                             aPolicyType,
                                             contentLocation,
                                             requestingLocation,
                                             aLoadingContext,
                                             EmptyCString(), //mime guess
                                             nullptr,
                                             aLoadingPrincipal,
                                             &decision);
      if (NS_FAILED(rv) || !NS_CP_ACCEPTED(decision)) {
        return false;
      }
    }
  }

  bool sendPriming = false;
  bool mixedContentWouldBlock = false;
  rv = nsMixedContentBlocker::GetHSTSPrimingFromRequestingContext(contentLocation,
      aLoadingContext, &sendPriming, &mixedContentWouldBlock);
  if (NS_FAILED(rv)) {
    return false;
  }
  if (sendPriming && mixedContentWouldBlock) {
    // if either of the securty checks above would cause a priming request, we
    // can't load this image from the cache, so go ahead and return false here
    return false;
  }

  return true;
}

// Returns true if this request is compatible with the given CORS mode on the
// given loading principal, and false if the request may not be reused due
// to CORS.  Also checks the Referrer Policy, since requests with different
// referrers/policies may generate different responses.
static bool
ValidateSecurityInfo(imgRequest* request, bool forcePrincipalCheck,
                     int32_t corsmode, nsIPrincipal* loadingPrincipal,
                     nsISupports* aCX, nsContentPolicyType aPolicyType,
                     ReferrerPolicy referrerPolicy)
{
  // If the entry's Referrer Policy doesn't match, we can't use this request.
  // XXX: this will return false if an image has different referrer attributes,
  // i.e. we currently don't use the cached image but reload the image with
  // the new referrer policy bug 1174921
  if (referrerPolicy != request->GetReferrerPolicy()) {
    return false;
  }

  // If the entry's CORS mode doesn't match, or the CORS mode matches but the
  // document principal isn't the same, we can't use this request.
  if (request->GetCORSMode() != corsmode) {
    return false;
  }
  if (request->GetCORSMode() != imgIRequest::CORS_NONE ||
      forcePrincipalCheck) {
    nsCOMPtr<nsIPrincipal> otherprincipal = request->GetLoadingPrincipal();

    // If we previously had a principal, but we don't now, we can't use this
    // request.
    if (otherprincipal && !loadingPrincipal) {
      return false;
    }

    if (otherprincipal && loadingPrincipal) {
      bool equals = false;
      otherprincipal->Equals(loadingPrincipal, &equals);
      if (!equals) {
        return false;
      }
    }
  }

  // Content Policy Check on Cached Images
  return ShouldLoadCachedImage(request, aCX, loadingPrincipal, aPolicyType);
}

static nsresult
NewImageChannel(nsIChannel** aResult,
                // If aForcePrincipalCheckForCacheEntry is true, then we will
                // force a principal check even when not using CORS before
                // assuming we have a cache hit on a cache entry that we
                // create for this channel.  This is an out param that should
                // be set to true if this channel ends up depending on
                // aLoadingPrincipal and false otherwise.
                bool* aForcePrincipalCheckForCacheEntry,
                nsIURI* aURI,
                nsIURI* aInitialDocumentURI,
                int32_t aCORSMode,
                nsIURI* aReferringURI,
                ReferrerPolicy aReferrerPolicy,
                nsILoadGroup* aLoadGroup,
                const nsCString& aAcceptHeader,
                nsLoadFlags aLoadFlags,
                nsContentPolicyType aPolicyType,
                nsIPrincipal* aLoadingPrincipal,
                nsISupports* aRequestingContext,
                bool aRespectPrivacy)
{
  MOZ_ASSERT(aResult);

  nsresult rv;
  nsCOMPtr<nsIHttpChannel> newHttpChannel;

  nsCOMPtr<nsIInterfaceRequestor> callbacks;

  if (aLoadGroup) {
    // Get the notification callbacks from the load group for the new channel.
    //
    // XXX: This is not exactly correct, because the network request could be
    //      referenced by multiple windows...  However, the new channel needs
    //      something.  So, using the 'first' notification callbacks is better
    //      than nothing...
    //
    aLoadGroup->GetNotificationCallbacks(getter_AddRefs(callbacks));
  }

  // Pass in a nullptr loadgroup because this is the underlying network
  // request. This request may be referenced by several proxy image requests
  // (possibly in different documents).
  // If all of the proxy requests are canceled then this request should be
  // canceled too.
  //
  aLoadFlags |= nsIChannel::LOAD_CLASSIFY_URI;

  nsCOMPtr<nsINode> requestingNode = do_QueryInterface(aRequestingContext);

  nsSecurityFlags securityFlags =
    aCORSMode == imgIRequest::CORS_NONE
    ? nsILoadInfo::SEC_ALLOW_CROSS_ORIGIN_DATA_INHERITS
    : nsILoadInfo::SEC_REQUIRE_CORS_DATA_INHERITS;
  if (aCORSMode == imgIRequest::CORS_ANONYMOUS) {
    securityFlags |= nsILoadInfo::SEC_COOKIES_SAME_ORIGIN;
  } else if (aCORSMode == imgIRequest::CORS_USE_CREDENTIALS) {
    securityFlags |= nsILoadInfo::SEC_COOKIES_INCLUDE;
  }
  securityFlags |= nsILoadInfo::SEC_ALLOW_CHROME;

  // Note we are calling NS_NewChannelWithTriggeringPrincipal() here with a
  // node and a principal. This is for things like background images that are
  // specified by user stylesheets, where the document is being styled, but
  // the principal is that of the user stylesheet.
  if (requestingNode && aLoadingPrincipal) {
    rv = NS_NewChannelWithTriggeringPrincipal(aResult,
                                              aURI,
                                              requestingNode,
                                              aLoadingPrincipal,
                                              securityFlags,
                                              aPolicyType,
                                              nullptr,   // loadGroup
                                              callbacks,
                                              aLoadFlags);

    if (NS_FAILED(rv)) {
      return rv;
    }

    if (aPolicyType == nsIContentPolicy::TYPE_INTERNAL_IMAGE_FAVICON) {
      // If this is a favicon loading, we will use the originAttributes from the
      // loadingPrincipal as the channel's originAttributes. This allows the favicon
      // loading from XUL will use the correct originAttributes.

      nsCOMPtr<nsILoadInfo> loadInfo = (*aResult)->GetLoadInfo();
      if (loadInfo) {
        rv =
          loadInfo->SetOriginAttributes(aLoadingPrincipal->OriginAttributesRef());
      }
    }
  } else {
    // either we are loading something inside a document, in which case
    // we should always have a requestingNode, or we are loading something
    // outside a document, in which case the loadingPrincipal and
    // triggeringPrincipal should always be the systemPrincipal.
    // However, there are exceptions: one is Notifications which create a
    // channel in the parent prcoess in which case we can't get a requestingNode.
    rv = NS_NewChannel(aResult,
                       aURI,
                       nsContentUtils::GetSystemPrincipal(),
                       securityFlags,
                       aPolicyType,
                       nullptr,   // loadGroup
                       callbacks,
                       aLoadFlags);

    if (NS_FAILED(rv)) {
      return rv;
    }

    // Use the OriginAttributes from the loading principal, if one is available,
    // and adjust the private browsing ID based on what kind of load the caller
    // has asked us to perform.
    OriginAttributes attrs;
    if (aLoadingPrincipal) {
      attrs = aLoadingPrincipal->OriginAttributesRef();
    }
    attrs.mPrivateBrowsingId = aRespectPrivacy ? 1 : 0;

    nsCOMPtr<nsILoadInfo> loadInfo = (*aResult)->GetLoadInfo();
    if (loadInfo) {
      rv = loadInfo->SetOriginAttributes(attrs);
    }
  }

  if (NS_FAILED(rv)) {
    return rv;
  }

  // only inherit if we have a principal
  *aForcePrincipalCheckForCacheEntry =
    aLoadingPrincipal &&
    nsContentUtils::ChannelShouldInheritPrincipal(
      aLoadingPrincipal,
      aURI,
      /* aInheritForAboutBlank */ false,
      /* aForceInherit */ false);

  // Initialize HTTP-specific attributes
  newHttpChannel = do_QueryInterface(*aResult);
  if (newHttpChannel) {
    rv = newHttpChannel->SetRequestHeader(NS_LITERAL_CSTRING("Accept"),
                                          aAcceptHeader,
                                          false);
    MOZ_ASSERT(NS_SUCCEEDED(rv));

    nsCOMPtr<nsIHttpChannelInternal> httpChannelInternal =
      do_QueryInterface(newHttpChannel);
    NS_ENSURE_TRUE(httpChannelInternal, NS_ERROR_UNEXPECTED);
    rv = httpChannelInternal->SetDocumentURI(aInitialDocumentURI);
    MOZ_ASSERT(NS_SUCCEEDED(rv));
    rv = newHttpChannel->SetReferrerWithPolicy(aReferringURI, aReferrerPolicy);
    MOZ_ASSERT(NS_SUCCEEDED(rv));
  }

  // Image channels are loaded by default with reduced priority.
  nsCOMPtr<nsISupportsPriority> p = do_QueryInterface(*aResult);
  if (p) {
    uint32_t priority = nsISupportsPriority::PRIORITY_LOW;

    if (aLoadFlags & nsIRequest::LOAD_BACKGROUND) {
      ++priority; // further reduce priority for background loads
    }

    p->AdjustPriority(priority);
  }

  // Create a new loadgroup for this new channel, using the old group as
  // the parent. The indirection keeps the channel insulated from cancels,
  // but does allow a way for this revalidation to be associated with at
  // least one base load group for scheduling/caching purposes.

  nsCOMPtr<nsILoadGroup> loadGroup = do_CreateInstance(NS_LOADGROUP_CONTRACTID);
  nsCOMPtr<nsILoadGroupChild> childLoadGroup = do_QueryInterface(loadGroup);
  if (childLoadGroup) {
    childLoadGroup->SetParentLoadGroup(aLoadGroup);
  }
  (*aResult)->SetLoadGroup(loadGroup);

  return NS_OK;
}

static uint32_t
SecondsFromPRTime(PRTime prTime)
{
  return uint32_t(int64_t(prTime) / int64_t(PR_USEC_PER_SEC));
}

imgCacheEntry::imgCacheEntry(imgLoader* loader, imgRequest* request,
                             bool forcePrincipalCheck)
 : mLoader(loader),
   mRequest(request),
   mDataSize(0),
   mTouchedTime(SecondsFromPRTime(PR_Now())),
   mLoadTime(SecondsFromPRTime(PR_Now())),
   mExpiryTime(0),
   mMustValidate(false),
   // We start off as evicted so we don't try to update the cache. PutIntoCache
   // will set this to false.
   mEvicted(true),
   mHasNoProxies(true),
   mForcePrincipalCheck(forcePrincipalCheck)
{ }

imgCacheEntry::~imgCacheEntry()
{
  LOG_FUNC(gImgLog, "imgCacheEntry::~imgCacheEntry()");
}

void
imgCacheEntry::Touch(bool updateTime /* = true */)
{
  LOG_SCOPE(gImgLog, "imgCacheEntry::Touch");

  if (updateTime) {
    mTouchedTime = SecondsFromPRTime(PR_Now());
  }

  UpdateCache();
}

void
imgCacheEntry::UpdateCache(int32_t diff /* = 0 */)
{
  // Don't update the cache if we've been removed from it or it doesn't care
  // about our size or usage.
  if (!Evicted() && HasNoProxies()) {
    mLoader->CacheEntriesChanged(mRequest->IsChrome(), diff);
  }
}

void imgCacheEntry::UpdateLoadTime()
{
  mLoadTime = SecondsFromPRTime(PR_Now());
}

void
imgCacheEntry::SetHasNoProxies(bool hasNoProxies)
{
  if (MOZ_LOG_TEST(gImgLog, LogLevel::Debug)) {
    if (hasNoProxies) {
      LOG_FUNC_WITH_PARAM(gImgLog, "imgCacheEntry::SetHasNoProxies true",
                          "uri", mRequest->CacheKey().Spec());
    } else {
      LOG_FUNC_WITH_PARAM(gImgLog, "imgCacheEntry::SetHasNoProxies false",
                          "uri", mRequest->CacheKey().Spec());
    }
  }

  mHasNoProxies = hasNoProxies;
}

imgCacheQueue::imgCacheQueue()
 : mDirty(false),
   mSize(0)
{ }

void
imgCacheQueue::UpdateSize(int32_t diff)
{
  mSize += diff;
}

uint32_t
imgCacheQueue::GetSize() const
{
  return mSize;
}

#include <algorithm>
using namespace std;

void
imgCacheQueue::Remove(imgCacheEntry* entry)
{
  auto it = find(mQueue.begin(), mQueue.end(), entry);
  if (it != mQueue.end()) {
    mSize -= (*it)->GetDataSize();
    mQueue.erase(it);
    MarkDirty();
  }
}

void
imgCacheQueue::Push(imgCacheEntry* entry)
{
  mSize += entry->GetDataSize();

  RefPtr<imgCacheEntry> refptr(entry);
  mQueue.push_back(refptr);
  MarkDirty();
}

already_AddRefed<imgCacheEntry>
imgCacheQueue::Pop()
{
  if (mQueue.empty()) {
    return nullptr;
  }
  if (IsDirty()) {
    Refresh();
  }

  RefPtr<imgCacheEntry> entry = mQueue[0];
  std::pop_heap(mQueue.begin(), mQueue.end(), imgLoader::CompareCacheEntries);
  mQueue.pop_back();

  mSize -= entry->GetDataSize();
  return entry.forget();
}

void
imgCacheQueue::Refresh()
{
  std::make_heap(mQueue.begin(), mQueue.end(), imgLoader::CompareCacheEntries);
  mDirty = false;
}

void
imgCacheQueue::MarkDirty()
{
  mDirty = true;
}

bool
imgCacheQueue::IsDirty()
{
  return mDirty;
}

uint32_t
imgCacheQueue::GetNumElements() const
{
  return mQueue.size();
}

imgCacheQueue::iterator
imgCacheQueue::begin()
{
  return mQueue.begin();
}

imgCacheQueue::const_iterator
imgCacheQueue::begin() const
{
  return mQueue.begin();
}

imgCacheQueue::iterator
imgCacheQueue::end()
{
  return mQueue.end();
}

imgCacheQueue::const_iterator
imgCacheQueue::end() const
{
  return mQueue.end();
}

nsresult
imgLoader::CreateNewProxyForRequest(imgRequest* aRequest,
                                    nsILoadGroup* aLoadGroup,
                                    nsIDocument* aLoadingDocument,
                                    imgINotificationObserver* aObserver,
                                    nsLoadFlags aLoadFlags,
                                    imgRequestProxy** _retval)
{
  LOG_SCOPE_WITH_PARAM(gImgLog, "imgLoader::CreateNewProxyForRequest",
                       "imgRequest", aRequest);

  /* XXX If we move decoding onto separate threads, we should save off the
     calling thread here and pass it off to |proxyRequest| so that it call
     proxy calls to |aObserver|.
   */

  RefPtr<imgRequestProxy> proxyRequest = new imgRequestProxy();

  /* It is important to call |SetLoadFlags()| before calling |Init()| because
     |Init()| adds the request to the loadgroup.
   */
  proxyRequest->SetLoadFlags(aLoadFlags);

  RefPtr<ImageURL> uri;
  aRequest->GetURI(getter_AddRefs(uri));

  // init adds itself to imgRequest's list of observers
  nsresult rv = proxyRequest->Init(aRequest, aLoadGroup, aLoadingDocument,
                                   uri, aObserver);
  if (NS_WARN_IF(NS_FAILED(rv))) {
    return rv;
  }

  proxyRequest.forget(_retval);
  return NS_OK;
}

class imgCacheExpirationTracker final
  : public nsExpirationTracker<imgCacheEntry, 3>
{
  enum { TIMEOUT_SECONDS = 10 };
public:
  imgCacheExpirationTracker();

protected:
  void NotifyExpired(imgCacheEntry* entry) override;
};

imgCacheExpirationTracker::imgCacheExpirationTracker()
 : nsExpirationTracker<imgCacheEntry, 3>(TIMEOUT_SECONDS * 1000,
                                         "imgCacheExpirationTracker",
                                         SystemGroup::EventTargetFor(TaskCategory::Other))
{ }

void
imgCacheExpirationTracker::NotifyExpired(imgCacheEntry* entry)
{
  // Hold on to a reference to this entry, because the expiration tracker
  // mechanism doesn't.
  RefPtr<imgCacheEntry> kungFuDeathGrip(entry);

  if (MOZ_LOG_TEST(gImgLog, LogLevel::Debug)) {
    RefPtr<imgRequest> req = entry->GetRequest();
    if (req) {
      LOG_FUNC_WITH_PARAM(gImgLog,
                         "imgCacheExpirationTracker::NotifyExpired",
                         "entry", req->CacheKey().Spec());
    }
  }

  // We can be called multiple times on the same entry. Don't do work multiple
  // times.
  if (!entry->Evicted()) {
    entry->Loader()->RemoveFromCache(entry);
  }

  entry->Loader()->VerifyCacheSizes();
}


///////////////////////////////////////////////////////////////////////////////
// imgLoader
///////////////////////////////////////////////////////////////////////////////

double imgLoader::sCacheTimeWeight;
uint32_t imgLoader::sCacheMaxSize;
imgMemoryReporter* imgLoader::sMemReporter;

NS_IMPL_ISUPPORTS(imgLoader, imgILoader, nsIContentSniffer, imgICache,
                  nsISupportsWeakReference, nsIObserver)

static imgLoader* gNormalLoader = nullptr;
static imgLoader* gPrivateBrowsingLoader = nullptr;

/* static */ already_AddRefed<imgLoader>
imgLoader::CreateImageLoader()
{
  // In some cases, such as xpctests, XPCOM modules are not automatically
  // initialized.  We need to make sure that our module is initialized before
  // we hand out imgLoader instances and code starts using them.
  mozilla::image::EnsureModuleInitialized();

  RefPtr<imgLoader> loader = new imgLoader();
  loader->Init();

  return loader.forget();
}

imgLoader*
imgLoader::NormalLoader()
{
  if (!gNormalLoader) {
    gNormalLoader = CreateImageLoader().take();
  }
  return gNormalLoader;
}

imgLoader*
imgLoader::PrivateBrowsingLoader()
{
  if (!gPrivateBrowsingLoader) {
    gPrivateBrowsingLoader = CreateImageLoader().take();
    gPrivateBrowsingLoader->RespectPrivacyNotifications();
  }
  return gPrivateBrowsingLoader;
}

imgLoader::imgLoader()
: mUncachedImagesMutex("imgLoader::UncachedImages"), mRespectPrivacy(false)
{
  sMemReporter->AddRef();
  sMemReporter->RegisterLoader(this);
}

imgLoader::~imgLoader()
{
  ClearChromeImageCache();
  ClearImageCache();
  {
    // If there are any of our imgRequest's left they are in the uncached
    // images set, so clear their pointer to us.
    MutexAutoLock lock(mUncachedImagesMutex);
    for (auto iter = mUncachedImages.Iter(); !iter.Done(); iter.Next()) {
      nsPtrHashKey<imgRequest>* entry = iter.Get();
      RefPtr<imgRequest> req = entry->GetKey();
      req->ClearLoader();
    }
  }
  sMemReporter->UnregisterLoader(this);
  sMemReporter->Release();
}

void
imgLoader::VerifyCacheSizes()
{
#ifdef DEBUG
  if (!mCacheTracker) {
    return;
  }

  uint32_t cachesize = mCache.Count() + mChromeCache.Count();
  uint32_t queuesize =
    mCacheQueue.GetNumElements() + mChromeCacheQueue.GetNumElements();
  uint32_t trackersize = 0;
  for (nsExpirationTracker<imgCacheEntry, 3>::Iterator it(mCacheTracker.get());
       it.Next(); ){
    trackersize++;
  }
  MOZ_ASSERT(queuesize == trackersize, "Queue and tracker sizes out of sync!");
  MOZ_ASSERT(queuesize <= cachesize, "Queue has more elements than cache!");
#endif
}

imgLoader::imgCacheTable&
imgLoader::GetCache(bool aForChrome)
{
  return aForChrome ? mChromeCache : mCache;
}

imgLoader::imgCacheTable&
imgLoader::GetCache(const ImageCacheKey& aKey)
{
  return GetCache(aKey.IsChrome());
}

imgCacheQueue&
imgLoader::GetCacheQueue(bool aForChrome)
{
  return aForChrome ? mChromeCacheQueue : mCacheQueue;

}

imgCacheQueue&
imgLoader::GetCacheQueue(const ImageCacheKey& aKey)
{
  return GetCacheQueue(aKey.IsChrome());

}

void imgLoader::GlobalInit()
{
  sCacheTimeWeight = gfxPrefs::ImageCacheTimeWeight() / 1000.0;
  int32_t cachesize = gfxPrefs::ImageCacheSize();
  sCacheMaxSize = cachesize > 0 ? cachesize : 0;

  sMemReporter = new imgMemoryReporter();
  RegisterStrongMemoryReporter(sMemReporter);
  RegisterImagesContentUsedUncompressedDistinguishedAmount(
    imgMemoryReporter::ImagesContentUsedUncompressedDistinguishedAmount);
}

void imgLoader::ShutdownMemoryReporter()
{
  UnregisterImagesContentUsedUncompressedDistinguishedAmount();
  UnregisterStrongMemoryReporter(sMemReporter);
}

nsresult
imgLoader::InitCache()
{
  nsCOMPtr<nsIObserverService> os = mozilla::services::GetObserverService();
  if (!os) {
    return NS_ERROR_FAILURE;
  }

  os->AddObserver(this, "memory-pressure", false);
  os->AddObserver(this, "chrome-flush-skin-caches", false);
  os->AddObserver(this, "chrome-flush-caches", false);
  os->AddObserver(this, "last-pb-context-exited", false);
  os->AddObserver(this, "profile-before-change", false);
  os->AddObserver(this, "xpcom-shutdown", false);

  mCacheTracker = MakeUnique<imgCacheExpirationTracker>();

  return NS_OK;
}

nsresult
imgLoader::Init()
{
  InitCache();

  ReadAcceptHeaderPref();

  Preferences::AddWeakObserver(this, "image.http.accept");

    return NS_OK;
}

NS_IMETHODIMP
imgLoader::RespectPrivacyNotifications()
{
  mRespectPrivacy = true;
  return NS_OK;
}

NS_IMETHODIMP
imgLoader::Observe(nsISupports* aSubject, const char* aTopic,
                   const char16_t* aData)
{
  // We listen for pref change notifications...
  if (!strcmp(aTopic, NS_PREFBRANCH_PREFCHANGE_TOPIC_ID)) {
    if (!NS_strcmp(aData, u"image.http.accept")) {
      ReadAcceptHeaderPref();
    }

  } else if (strcmp(aTopic, "memory-pressure") == 0) {
    MinimizeCaches();
  } else if (strcmp(aTopic, "chrome-flush-skin-caches") == 0 ||
             strcmp(aTopic, "chrome-flush-caches") == 0) {
    MinimizeCaches();
    ClearChromeImageCache();
  } else if (strcmp(aTopic, "last-pb-context-exited") == 0) {
    if (mRespectPrivacy) {
      ClearImageCache();
      ClearChromeImageCache();
    }
  } else if (strcmp(aTopic, "profile-before-change") == 0) {
    mCacheTracker = nullptr;
  } else if (strcmp(aTopic, "xpcom-shutdown") == 0) {
    mCacheTracker = nullptr;
    ShutdownMemoryReporter();

  } else {
  // (Nothing else should bring us here)
    MOZ_ASSERT(0, "Invalid topic received");
  }

  return NS_OK;
}

void imgLoader::ReadAcceptHeaderPref()
{
  nsAutoCString accept;
  nsresult rv = Preferences::GetCString("image.http.accept", accept);
  if (NS_SUCCEEDED(rv)) {
    mAcceptHeader = accept;
  } else {
    mAcceptHeader =
      IMAGE_PNG "," IMAGE_WILDCARD ";q=0.8," ANY_WILDCARD ";q=0.5";
  }
}

NS_IMETHODIMP
imgLoader::ClearCache(bool chrome)
{
  if (XRE_IsParentProcess()) {
    bool privateLoader = this == gPrivateBrowsingLoader;
    for (auto* cp : ContentParent::AllProcesses(ContentParent::eLive)) {
      Unused << cp->SendClearImageCache(privateLoader, chrome);
    }
  }

  if (chrome) {
    return ClearChromeImageCache();
  }
  return ClearImageCache();

<<<<<<< HEAD
=======
}

NS_IMETHODIMP
imgLoader::RemoveEntry(nsIURI* aURI,
                       nsIDOMDocument* aDOMDoc)
{
  nsCOMPtr<nsIDocument> doc = do_QueryInterface(aDOMDoc);
  if (aURI) {
    OriginAttributes attrs;
    if (doc) {
      nsCOMPtr<nsIPrincipal> principal = doc->NodePrincipal();
      if (principal) {
        attrs = principal->OriginAttributesRef();
      }
    }

    nsresult rv = NS_OK;
    ImageCacheKey key(aURI, attrs, doc, rv);
    if (NS_SUCCEEDED(rv) && RemoveFromCache(key)) {
      return NS_OK;
    }
  }
  return NS_ERROR_NOT_AVAILABLE;
>>>>>>> a17af05f
}

NS_IMETHODIMP
imgLoader::FindEntryProperties(nsIURI* uri,
                               nsIDOMDocument* aDOMDoc,
                               nsIProperties** _retval)
{
  *_retval = nullptr;

  nsCOMPtr<nsIDocument> doc = do_QueryInterface(aDOMDoc);

  OriginAttributes attrs;
  if (doc) {
    nsCOMPtr<nsIPrincipal> principal = doc->NodePrincipal();
    if (principal) {
      attrs = principal->OriginAttributesRef();
    }
  }

  nsresult rv;
  ImageCacheKey key(uri, attrs, doc, rv);
  NS_ENSURE_SUCCESS(rv, rv);
  imgCacheTable& cache = GetCache(key);

  RefPtr<imgCacheEntry> entry;
  if (cache.Get(key, getter_AddRefs(entry)) && entry) {
    if (mCacheTracker && entry->HasNoProxies()) {
      mCacheTracker->MarkUsed(entry);
    }

    RefPtr<imgRequest> request = entry->GetRequest();
    if (request) {
      nsCOMPtr<nsIProperties> properties = request->Properties();
      properties.forget(_retval);
    }
  }

  return NS_OK;
}

NS_IMETHODIMP_(void)
imgLoader::ClearCacheForControlledDocument(nsIDocument* aDoc)
{
  MOZ_ASSERT(aDoc);
  AutoTArray<RefPtr<imgCacheEntry>, 128> entriesToBeRemoved;
  imgCacheTable& cache = GetCache(false);
  for (auto iter = cache.Iter(); !iter.Done(); iter.Next()) {
    auto& key = iter.Key();
    if (key.ControlledDocument() == aDoc) {
      entriesToBeRemoved.AppendElement(iter.Data());
    }
  }
  for (auto& entry : entriesToBeRemoved) {
    if (!RemoveFromCache(entry)) {
      NS_WARNING("Couldn't remove an entry from the cache in ClearCacheForControlledDocument()\n");
    }
  }
}

void
imgLoader::Shutdown()
{
  NS_IF_RELEASE(gNormalLoader);
  gNormalLoader = nullptr;
  NS_IF_RELEASE(gPrivateBrowsingLoader);
  gPrivateBrowsingLoader = nullptr;
}

nsresult
imgLoader::ClearChromeImageCache()
{
  return EvictEntries(mChromeCache);
}

nsresult
imgLoader::ClearImageCache()
{
  return EvictEntries(mCache);
}

void
imgLoader::MinimizeCaches()
{
  EvictEntries(mCacheQueue);
  EvictEntries(mChromeCacheQueue);
}

bool
imgLoader::PutIntoCache(const ImageCacheKey& aKey, imgCacheEntry* entry)
{
  imgCacheTable& cache = GetCache(aKey);

  LOG_STATIC_FUNC_WITH_PARAM(gImgLog,
                             "imgLoader::PutIntoCache", "uri", aKey.Spec());

  // Check to see if this request already exists in the cache. If so, we'll
  // replace the old version.
  RefPtr<imgCacheEntry> tmpCacheEntry;
  if (cache.Get(aKey, getter_AddRefs(tmpCacheEntry)) && tmpCacheEntry) {
    MOZ_LOG(gImgLog, LogLevel::Debug,
           ("[this=%p] imgLoader::PutIntoCache -- Element already in the cache",
            nullptr));
    RefPtr<imgRequest> tmpRequest = tmpCacheEntry->GetRequest();

    // If it already exists, and we're putting the same key into the cache, we
    // should remove the old version.
    MOZ_LOG(gImgLog, LogLevel::Debug,
           ("[this=%p] imgLoader::PutIntoCache -- Replacing cached element",
            nullptr));

    RemoveFromCache(aKey);
  } else {
    MOZ_LOG(gImgLog, LogLevel::Debug,
           ("[this=%p] imgLoader::PutIntoCache --"
            " Element NOT already in the cache", nullptr));
  }

  cache.Put(aKey, entry);

  // We can be called to resurrect an evicted entry.
  if (entry->Evicted()) {
    entry->SetEvicted(false);
  }

  // If we're resurrecting an entry with no proxies, put it back in the
  // tracker and queue.
  if (entry->HasNoProxies()) {
    nsresult addrv = NS_OK;

    if (mCacheTracker) {
      addrv = mCacheTracker->AddObject(entry);
    }

    if (NS_SUCCEEDED(addrv)) {
      imgCacheQueue& queue = GetCacheQueue(aKey);
      queue.Push(entry);
    }
  }

  RefPtr<imgRequest> request = entry->GetRequest();
  request->SetIsInCache(true);
  RemoveFromUncachedImages(request);

  return true;
}

bool
imgLoader::SetHasNoProxies(imgRequest* aRequest, imgCacheEntry* aEntry)
{
  LOG_STATIC_FUNC_WITH_PARAM(gImgLog,
                             "imgLoader::SetHasNoProxies", "uri",
                             aRequest->CacheKey().Spec());

  aEntry->SetHasNoProxies(true);

  if (aEntry->Evicted()) {
    return false;
  }

  imgCacheQueue& queue = GetCacheQueue(aRequest->IsChrome());

  nsresult addrv = NS_OK;

  if (mCacheTracker) {
    addrv = mCacheTracker->AddObject(aEntry);
  }

  if (NS_SUCCEEDED(addrv)) {
    queue.Push(aEntry);
  }

  imgCacheTable& cache = GetCache(aRequest->IsChrome());
  CheckCacheLimits(cache, queue);

  return true;
}

bool
imgLoader::SetHasProxies(imgRequest* aRequest)
{
  VerifyCacheSizes();

  const ImageCacheKey& key = aRequest->CacheKey();
  imgCacheTable& cache = GetCache(key);

  LOG_STATIC_FUNC_WITH_PARAM(gImgLog,
                             "imgLoader::SetHasProxies", "uri", key.Spec());

  RefPtr<imgCacheEntry> entry;
  if (cache.Get(key, getter_AddRefs(entry)) && entry) {
    // Make sure the cache entry is for the right request
    RefPtr<imgRequest> entryRequest = entry->GetRequest();
    if (entryRequest == aRequest && entry->HasNoProxies()) {
      imgCacheQueue& queue = GetCacheQueue(key);
      queue.Remove(entry);

      if (mCacheTracker) {
        mCacheTracker->RemoveObject(entry);
      }

      entry->SetHasNoProxies(false);

      return true;
    }
  }

  return false;
}

void
imgLoader::CacheEntriesChanged(bool aForChrome, int32_t aSizeDiff /* = 0 */)
{
  imgCacheQueue& queue = GetCacheQueue(aForChrome);
  queue.MarkDirty();
  queue.UpdateSize(aSizeDiff);
}

void
imgLoader::CheckCacheLimits(imgCacheTable& cache, imgCacheQueue& queue)
{
  if (queue.GetNumElements() == 0) {
    NS_ASSERTION(queue.GetSize() == 0,
                 "imgLoader::CheckCacheLimits -- incorrect cache size");
  }

  // Remove entries from the cache until we're back at our desired max size.
  while (queue.GetSize() > sCacheMaxSize) {
    // Remove the first entry in the queue.
    RefPtr<imgCacheEntry> entry(queue.Pop());

    NS_ASSERTION(entry, "imgLoader::CheckCacheLimits -- NULL entry pointer");

    if (MOZ_LOG_TEST(gImgLog, LogLevel::Debug)) {
      RefPtr<imgRequest> req = entry->GetRequest();
      if (req) {
        LOG_STATIC_FUNC_WITH_PARAM(gImgLog,
                                   "imgLoader::CheckCacheLimits",
                                   "entry", req->CacheKey().Spec());
      }
    }

    if (entry) {
      RemoveFromCache(entry);
    }
  }
}

bool
imgLoader::ValidateRequestWithNewChannel(imgRequest* request,
                                         nsIURI* aURI,
                                         nsIURI* aInitialDocumentURI,
                                         nsIURI* aReferrerURI,
                                         ReferrerPolicy aReferrerPolicy,
                                         nsILoadGroup* aLoadGroup,
                                         imgINotificationObserver* aObserver,
                                         nsISupports* aCX,
                                         nsIDocument* aLoadingDocument,
                                         nsLoadFlags aLoadFlags,
                                         nsContentPolicyType aLoadPolicyType,
                                         imgRequestProxy** aProxyRequest,
                                         nsIPrincipal* aLoadingPrincipal,
                                         int32_t aCORSMode)
{
  // now we need to insert a new channel request object inbetween the real
  // request and the proxy that basically delays loading the image until it
  // gets a 304 or figures out that this needs to be a new request

  nsresult rv;

  // If we're currently in the middle of validating this request, just hand
  // back a proxy to it; the required work will be done for us.
  if (request->GetValidator()) {
    rv = CreateNewProxyForRequest(request, aLoadGroup, aLoadingDocument,
                                  aObserver, aLoadFlags, aProxyRequest);
    if (NS_FAILED(rv)) {
      return false;
    }

    if (*aProxyRequest) {
      imgRequestProxy* proxy = static_cast<imgRequestProxy*>(*aProxyRequest);

      // We will send notifications from imgCacheValidator::OnStartRequest().
      // In the mean time, we must defer notifications because we are added to
      // the imgRequest's proxy list, and we can get extra notifications
      // resulting from methods such as StartDecoding(). See bug 579122.
      proxy->SetNotificationsDeferred(true);

      // Attach the proxy without notifying
      request->GetValidator()->AddProxy(proxy);
    }

    return NS_SUCCEEDED(rv);

  }
  // We will rely on Necko to cache this request when it's possible, and to
  // tell imgCacheValidator::OnStartRequest whether the request came from its
  // cache.
  nsCOMPtr<nsIChannel> newChannel;
  bool forcePrincipalCheck;
  rv = NewImageChannel(getter_AddRefs(newChannel),
                       &forcePrincipalCheck,
                       aURI,
                       aInitialDocumentURI,
                       aCORSMode,
                       aReferrerURI,
                       aReferrerPolicy,
                       aLoadGroup,
                       mAcceptHeader,
                       aLoadFlags,
                       aLoadPolicyType,
                       aLoadingPrincipal,
                       aCX,
                       mRespectPrivacy);
  if (NS_FAILED(rv)) {
    return false;
  }
<<<<<<< HEAD

  RefPtr<imgRequestProxy> req;
  rv = CreateNewProxyForRequest(request, aLoadGroup, aObserver,
                                aLoadFlags, getter_AddRefs(req));
  if (NS_FAILED(rv)) {
    return false;
  }

  // Make sure that OnStatus/OnProgress calls have the right request set...
  RefPtr<nsProgressNotificationProxy> progressproxy =
    new nsProgressNotificationProxy(newChannel, req);
  if (!progressproxy) {
    return false;
  }

  RefPtr<imgCacheValidator> hvc =
    new imgCacheValidator(progressproxy, this, request, aCX,
                          forcePrincipalCheck);

  // Casting needed here to get past multiple inheritance.
  nsCOMPtr<nsIStreamListener> listener =
    do_QueryInterface(static_cast<nsIThreadRetargetableStreamListener*>(hvc));
  NS_ENSURE_TRUE(listener, false);

  // We must set the notification callbacks before setting up the
  // CORS listener, because that's also interested inthe
  // notification callbacks.
  newChannel->SetNotificationCallbacks(hvc);

  request->SetValidator(hvc);

  // We will send notifications from imgCacheValidator::OnStartRequest().
  // In the mean time, we must defer notifications because we are added to
  // the imgRequest's proxy list, and we can get extra notifications
  // resulting from methods such as StartDecoding(). See bug 579122.
  req->SetNotificationsDeferred(true);

  // Add the proxy without notifying
  hvc->AddProxy(req);

  mozilla::net::PredictorLearn(aURI, aInitialDocumentURI,
                               nsINetworkPredictor::LEARN_LOAD_SUBRESOURCE, aLoadGroup);

  rv = newChannel->AsyncOpen2(listener);
  if (NS_WARN_IF(NS_FAILED(rv))) {
=======

  RefPtr<imgRequestProxy> req;
  rv = CreateNewProxyForRequest(request, aLoadGroup, aLoadingDocument,
                                aObserver, aLoadFlags, getter_AddRefs(req));
  if (NS_FAILED(rv)) {
    return false;
  }

  // Make sure that OnStatus/OnProgress calls have the right request set...
  RefPtr<nsProgressNotificationProxy> progressproxy =
    new nsProgressNotificationProxy(newChannel, req);
  if (!progressproxy) {
    return false;
  }

  RefPtr<imgCacheValidator> hvc =
    new imgCacheValidator(progressproxy, this, request, aCX,
                          forcePrincipalCheck);

  // Casting needed here to get past multiple inheritance.
  nsCOMPtr<nsIStreamListener> listener =
    do_QueryInterface(static_cast<nsIThreadRetargetableStreamListener*>(hvc));
  NS_ENSURE_TRUE(listener, false);

  // We must set the notification callbacks before setting up the
  // CORS listener, because that's also interested inthe
  // notification callbacks.
  newChannel->SetNotificationCallbacks(hvc);

  request->SetValidator(hvc);

  // We will send notifications from imgCacheValidator::OnStartRequest().
  // In the mean time, we must defer notifications because we are added to
  // the imgRequest's proxy list, and we can get extra notifications
  // resulting from methods such as StartDecoding(). See bug 579122.
  req->SetNotificationsDeferred(true);

  // Add the proxy without notifying
  hvc->AddProxy(req);

  mozilla::net::PredictorLearn(aURI, aInitialDocumentURI,
                               nsINetworkPredictor::LEARN_LOAD_SUBRESOURCE, aLoadGroup);
  rv = newChannel->AsyncOpen2(listener);
  if (NS_WARN_IF(NS_FAILED(rv))) {
    req->CancelAndForgetObserver(rv);
>>>>>>> a17af05f
    return false;
  }

  req.forget(aProxyRequest);
  return true;
}

bool
imgLoader::ValidateEntry(imgCacheEntry* aEntry,
                         nsIURI* aURI,
                         nsIURI* aInitialDocumentURI,
                         nsIURI* aReferrerURI,
                         ReferrerPolicy aReferrerPolicy,
                         nsILoadGroup* aLoadGroup,
                         imgINotificationObserver* aObserver,
                         nsISupports* aCX,
                         nsIDocument* aLoadingDocument,
                         nsLoadFlags aLoadFlags,
                         nsContentPolicyType aLoadPolicyType,
                         bool aCanMakeNewChannel,
                         imgRequestProxy** aProxyRequest,
                         nsIPrincipal* aLoadingPrincipal,
                         int32_t aCORSMode)
{
  LOG_SCOPE(gImgLog, "imgLoader::ValidateEntry");

  bool hasExpired;
  uint32_t expirationTime = aEntry->GetExpiryTime();
  if (expirationTime <= SecondsFromPRTime(PR_Now())) {
    hasExpired = true;
  } else {
    hasExpired = false;
  }

  nsresult rv;

  // Special treatment for file URLs - aEntry has expired if file has changed
  nsCOMPtr<nsIFileURL> fileUrl(do_QueryInterface(aURI));
  if (fileUrl) {
    uint32_t lastModTime = aEntry->GetLoadTime();

    nsCOMPtr<nsIFile> theFile;
    rv = fileUrl->GetFile(getter_AddRefs(theFile));
    if (NS_SUCCEEDED(rv)) {
      PRTime fileLastMod;
      rv = theFile->GetLastModifiedTime(&fileLastMod);
      if (NS_SUCCEEDED(rv)) {
        // nsIFile uses millisec, NSPR usec
        fileLastMod *= 1000;
        hasExpired = SecondsFromPRTime((PRTime)fileLastMod) > lastModTime;
      }
    }
  }

  RefPtr<imgRequest> request(aEntry->GetRequest());

  if (!request) {
    return false;
  }

  if (!ValidateSecurityInfo(request, aEntry->ForcePrincipalCheck(),
                            aCORSMode, aLoadingPrincipal,
                            aCX, aLoadPolicyType, aReferrerPolicy))
    return false;

  // data URIs are immutable and by their nature can't leak data, so we can
  // just return true in that case.  Doing so would mean that shift-reload
  // doesn't reload data URI documents/images though (which is handy for
  // debugging during gecko development) so we make an exception in that case.
  nsAutoCString scheme;
  aURI->GetScheme(scheme);
  if (scheme.EqualsLiteral("data") &&
      !(aLoadFlags & nsIRequest::LOAD_BYPASS_CACHE)) {
    return true;
  }

  bool validateRequest = false;

  // If the request's loadId is the same as the aCX, then it is ok to use
  // this one because it has already been validated for this context.
  //
  // XXX: nullptr seems to be a 'special' key value that indicates that NO
  //      validation is required.
  //
  void *key = (void*) aCX;
  if (request->LoadId() != key) {
    // If we would need to revalidate this entry, but we're being told to
    // bypass the cache, we don't allow this entry to be used.
    if (aLoadFlags & nsIRequest::LOAD_BYPASS_CACHE) {
      return false;
    }

    if (MOZ_UNLIKELY(ChaosMode::isActive(ChaosFeature::ImageCache))) {
      if (ChaosMode::randomUint32LessThan(4) < 1) {
        return false;
      }
    }

    // Determine whether the cache aEntry must be revalidated...
    validateRequest = ShouldRevalidateEntry(aEntry, aLoadFlags, hasExpired);

    MOZ_LOG(gImgLog, LogLevel::Debug,
           ("imgLoader::ValidateEntry validating cache entry. "
            "validateRequest = %d", validateRequest));
  } else if (!key && MOZ_LOG_TEST(gImgLog, LogLevel::Debug)) {
    MOZ_LOG(gImgLog, LogLevel::Debug,
           ("imgLoader::ValidateEntry BYPASSING cache validation for %s "
            "because of NULL LoadID", aURI->GetSpecOrDefault().get()));
  }

  // We can't use a cached request if it comes from a different
  // application cache than this load is expecting.
  nsCOMPtr<nsIApplicationCacheContainer> appCacheContainer;
  nsCOMPtr<nsIApplicationCache> requestAppCache;
  nsCOMPtr<nsIApplicationCache> groupAppCache;
  if ((appCacheContainer = do_GetInterface(request->GetRequest()))) {
    appCacheContainer->GetApplicationCache(getter_AddRefs(requestAppCache));
  }
  if ((appCacheContainer = do_QueryInterface(aLoadGroup))) {
    appCacheContainer->GetApplicationCache(getter_AddRefs(groupAppCache));
  }

  if (requestAppCache != groupAppCache) {
    MOZ_LOG(gImgLog, LogLevel::Debug,
           ("imgLoader::ValidateEntry - Unable to use cached imgRequest "
            "[request=%p] because of mismatched application caches\n",
            address_of(request)));
    return false;
  }

  if (validateRequest && aCanMakeNewChannel) {
    LOG_SCOPE(gImgLog,
              "imgLoader::ValidateRequest |cache hit| must validate");

    return ValidateRequestWithNewChannel(request, aURI, aInitialDocumentURI,
                                         aReferrerURI, aReferrerPolicy,
                                         aLoadGroup, aObserver,
                                         aCX, aLoadingDocument,
                                         aLoadFlags, aLoadPolicyType,
                                         aProxyRequest, aLoadingPrincipal,
                                         aCORSMode);
  }

  return !validateRequest;
}

bool
imgLoader::RemoveFromCache(const ImageCacheKey& aKey)
{
  LOG_STATIC_FUNC_WITH_PARAM(gImgLog,
                             "imgLoader::RemoveFromCache", "uri", aKey.Spec());

  imgCacheTable& cache = GetCache(aKey);
  imgCacheQueue& queue = GetCacheQueue(aKey);

  RefPtr<imgCacheEntry> entry;
  cache.Remove(aKey, getter_AddRefs(entry));
  if (entry) {
    MOZ_ASSERT(!entry->Evicted(), "Evicting an already-evicted cache entry!");

    // Entries with no proxies are in the tracker.
    if (entry->HasNoProxies()) {
      if (mCacheTracker) {
        mCacheTracker->RemoveObject(entry);
      }
      queue.Remove(entry);
    }

    entry->SetEvicted(true);

    RefPtr<imgRequest> request = entry->GetRequest();
    request->SetIsInCache(false);
    AddToUncachedImages(request);

    return true;
  }
  return false;
}

bool
imgLoader::RemoveFromCache(imgCacheEntry* entry)
{
  LOG_STATIC_FUNC(gImgLog, "imgLoader::RemoveFromCache entry");

  RefPtr<imgRequest> request = entry->GetRequest();
  if (request) {
    const ImageCacheKey& key = request->CacheKey();
    imgCacheTable& cache = GetCache(key);
    imgCacheQueue& queue = GetCacheQueue(key);

    LOG_STATIC_FUNC_WITH_PARAM(gImgLog,
                               "imgLoader::RemoveFromCache", "entry's uri",
                               key.Spec());

    cache.Remove(key);

    if (entry->HasNoProxies()) {
      LOG_STATIC_FUNC(gImgLog,
                      "imgLoader::RemoveFromCache removing from tracker");
      if (mCacheTracker) {
        mCacheTracker->RemoveObject(entry);
      }
      queue.Remove(entry);
    }

    entry->SetEvicted(true);
    request->SetIsInCache(false);
    AddToUncachedImages(request);

    return true;
  }

  return false;
}

nsresult
imgLoader::EvictEntries(imgCacheTable& aCacheToClear)
{
  LOG_STATIC_FUNC(gImgLog, "imgLoader::EvictEntries table");

  // We have to make a temporary, since RemoveFromCache removes the element
  // from the queue, invalidating iterators.
  nsTArray<RefPtr<imgCacheEntry> > entries;
  for (auto iter = aCacheToClear.Iter(); !iter.Done(); iter.Next()) {
    RefPtr<imgCacheEntry>& data = iter.Data();
    entries.AppendElement(data);
  }

  for (uint32_t i = 0; i < entries.Length(); ++i) {
    if (!RemoveFromCache(entries[i])) {
      return NS_ERROR_FAILURE;
    }
  }

  MOZ_ASSERT(aCacheToClear.Count() == 0);

  return NS_OK;
}

nsresult
imgLoader::EvictEntries(imgCacheQueue& aQueueToClear)
{
  LOG_STATIC_FUNC(gImgLog, "imgLoader::EvictEntries queue");

  // We have to make a temporary, since RemoveFromCache removes the element
  // from the queue, invalidating iterators.
  nsTArray<RefPtr<imgCacheEntry> > entries(aQueueToClear.GetNumElements());
  for (imgCacheQueue::const_iterator i = aQueueToClear.begin();
       i != aQueueToClear.end(); ++i) {
    entries.AppendElement(*i);
  }

  for (uint32_t i = 0; i < entries.Length(); ++i) {
    if (!RemoveFromCache(entries[i])) {
      return NS_ERROR_FAILURE;
    }
  }

  MOZ_ASSERT(aQueueToClear.GetNumElements() == 0);

  return NS_OK;
}

void
imgLoader::AddToUncachedImages(imgRequest* aRequest)
{
  MutexAutoLock lock(mUncachedImagesMutex);
  mUncachedImages.PutEntry(aRequest);
}

void
imgLoader::RemoveFromUncachedImages(imgRequest* aRequest)
{
  MutexAutoLock lock(mUncachedImagesMutex);
  mUncachedImages.RemoveEntry(aRequest);
}


#define LOAD_FLAGS_CACHE_MASK    (nsIRequest::LOAD_BYPASS_CACHE | \
                                  nsIRequest::LOAD_FROM_CACHE)

#define LOAD_FLAGS_VALIDATE_MASK (nsIRequest::VALIDATE_ALWAYS |   \
                                  nsIRequest::VALIDATE_NEVER |    \
                                  nsIRequest::VALIDATE_ONCE_PER_SESSION)

NS_IMETHODIMP
imgLoader::LoadImageXPCOM(nsIURI* aURI,
                          nsIURI* aInitialDocumentURI,
                          nsIURI* aReferrerURI,
                          const nsAString& aReferrerPolicy,
                          nsIPrincipal* aLoadingPrincipal,
                          nsILoadGroup* aLoadGroup,
                          imgINotificationObserver* aObserver,
                          nsISupports* aCX,
                          nsLoadFlags aLoadFlags,
                          nsISupports* aCacheKey,
                          nsContentPolicyType aContentPolicyType,
                          imgIRequest** _retval)
{
    // Optional parameter, so defaults to 0 (== TYPE_INVALID)
    if (!aContentPolicyType) {
      aContentPolicyType = nsIContentPolicy::TYPE_INTERNAL_IMAGE;
    }
    imgRequestProxy* proxy;
    ReferrerPolicy refpol = ReferrerPolicyFromString(aReferrerPolicy);
    nsCOMPtr<nsINode> node = do_QueryInterface(aCX);
    nsCOMPtr<nsIDocument> doc = do_QueryInterface(aCX);
    nsresult rv = LoadImage(aURI,
                            aInitialDocumentURI,
                            aReferrerURI,
                            refpol,
                            aLoadingPrincipal,
                            aLoadGroup,
                            aObserver,
                            node,
                            doc,
                            aLoadFlags,
                            aCacheKey,
                            aContentPolicyType,
                            EmptyString(),
                            /* aUseUrgentStartForChannel */ false,
                            &proxy);
    *_retval = proxy;
    return rv;
}

nsresult
imgLoader::LoadImage(nsIURI* aURI,
                     nsIURI* aInitialDocumentURI,
                     nsIURI* aReferrerURI,
                     ReferrerPolicy aReferrerPolicy,
                     nsIPrincipal* aLoadingPrincipal,
                     nsILoadGroup* aLoadGroup,
                     imgINotificationObserver* aObserver,
                     nsINode *aContext,
                     nsIDocument* aLoadingDocument,
                     nsLoadFlags aLoadFlags,
                     nsISupports* aCacheKey,
                     nsContentPolicyType aContentPolicyType,
                     const nsAString& initiatorType,
                     bool aUseUrgentStartForChannel,
                     imgRequestProxy** _retval)
{
  // Note: We round the time to the nearest milliseconds.  Due to this rounding,
  // the actual minimum value is 500 microseconds.
  static const uint32_t kMinTelemetryLatencyMs = 1;

  mozilla::TimeStamp start = TimeStamp::Now();

  VerifyCacheSizes();

  NS_ASSERTION(aURI, "imgLoader::LoadImage -- NULL URI pointer");

  if (!aURI) {
    return NS_ERROR_NULL_POINTER;
  }

  LOG_SCOPE_WITH_PARAM(gImgLog, "imgLoader::LoadImage", "aURI",
                       aURI->GetSpecOrDefault().get());

  *_retval = nullptr;

  RefPtr<imgRequest> request;

  nsresult rv;
  nsLoadFlags requestFlags = nsIRequest::LOAD_NORMAL;

#ifdef DEBUG
  bool isPrivate = false;

  if (aLoadingDocument) {
    isPrivate = nsContentUtils::IsInPrivateBrowsing(aLoadingDocument);
  } else if (aLoadGroup) {
    isPrivate = nsContentUtils::IsInPrivateBrowsing(aLoadGroup);
  }
  MOZ_ASSERT(isPrivate == mRespectPrivacy);
#endif

  // Get the default load flags from the loadgroup (if possible)...
  if (aLoadGroup) {
    aLoadGroup->GetLoadFlags(&requestFlags);
  }
  //
  // Merge the default load flags with those passed in via aLoadFlags.
  // Currently, *only* the caching, validation and background load flags
  // are merged...
  //
  // The flags in aLoadFlags take precedence over the default flags!
  //
  if (aLoadFlags & LOAD_FLAGS_CACHE_MASK) {
    // Override the default caching flags...
    requestFlags = (requestFlags & ~LOAD_FLAGS_CACHE_MASK) |
                   (aLoadFlags & LOAD_FLAGS_CACHE_MASK);
  }
  if (aLoadFlags & LOAD_FLAGS_VALIDATE_MASK) {
    // Override the default validation flags...
    requestFlags = (requestFlags & ~LOAD_FLAGS_VALIDATE_MASK) |
                   (aLoadFlags & LOAD_FLAGS_VALIDATE_MASK);
  }
  if (aLoadFlags & nsIRequest::LOAD_BACKGROUND) {
    // Propagate background loading...
    requestFlags |= nsIRequest::LOAD_BACKGROUND;
  }

  int32_t corsmode = imgIRequest::CORS_NONE;
  if (aLoadFlags & imgILoader::LOAD_CORS_ANONYMOUS) {
    corsmode = imgIRequest::CORS_ANONYMOUS;
  } else if (aLoadFlags & imgILoader::LOAD_CORS_USE_CREDENTIALS) {
    corsmode = imgIRequest::CORS_USE_CREDENTIALS;
  }

  RefPtr<imgCacheEntry> entry;

  // Look in the cache for our URI, and then validate it.
  // XXX For now ignore aCacheKey. We will need it in the future
  // for correctly dealing with image load requests that are a result
  // of post data.
  OriginAttributes attrs;
  if (aLoadingPrincipal) {
    attrs = aLoadingPrincipal->OriginAttributesRef();
  }
  ImageCacheKey key(aURI, attrs, aLoadingDocument, rv);
  NS_ENSURE_SUCCESS(rv, rv);
  imgCacheTable& cache = GetCache(key);

  if (cache.Get(key, getter_AddRefs(entry)) && entry) {
    if (ValidateEntry(entry, aURI, aInitialDocumentURI, aReferrerURI,
                      aReferrerPolicy, aLoadGroup, aObserver, aLoadingDocument,
                      aLoadingDocument, requestFlags, aContentPolicyType, true,
                      _retval, aLoadingPrincipal, corsmode)) {
      request = entry->GetRequest();

      // If this entry has no proxies, its request has no reference to the
      // entry.
      if (entry->HasNoProxies()) {
        LOG_FUNC_WITH_PARAM(gImgLog,
          "imgLoader::LoadImage() adding proxyless entry", "uri", key.Spec());
        MOZ_ASSERT(!request->HasCacheEntry(),
          "Proxyless entry's request has cache entry!");
        request->SetCacheEntry(entry);

        if (mCacheTracker && entry->GetExpirationState()->IsTracked()) {
          mCacheTracker->MarkUsed(entry);
        }
      }

      entry->Touch();

    } else {
      // We can't use this entry. We'll try to load it off the network, and if
      // successful, overwrite the old entry in the cache with a new one.
      entry = nullptr;
    }
  }

  // Keep the channel in this scope, so we can adjust its notificationCallbacks
  // later when we create the proxy.
  nsCOMPtr<nsIChannel> newChannel;
  // If we didn't get a cache hit, we need to load from the network.
  if (!request) {
    LOG_SCOPE(gImgLog, "imgLoader::LoadImage |cache miss|");

    bool forcePrincipalCheck;
    rv = NewImageChannel(getter_AddRefs(newChannel),
                         &forcePrincipalCheck,
                         aURI,
                         aInitialDocumentURI,
                         corsmode,
                         aReferrerURI,
                         aReferrerPolicy,
                         aLoadGroup,
                         mAcceptHeader,
                         requestFlags,
                         aContentPolicyType,
                         aLoadingPrincipal,
                         aContext,
                         mRespectPrivacy);
    if (NS_FAILED(rv)) {
      return NS_ERROR_FAILURE;
    }

    MOZ_ASSERT(NS_UsePrivateBrowsing(newChannel) == mRespectPrivacy);

    NewRequestAndEntry(forcePrincipalCheck, this, key,
                       getter_AddRefs(request),
                       getter_AddRefs(entry));

    MOZ_LOG(gImgLog, LogLevel::Debug,
           ("[this=%p] imgLoader::LoadImage -- Created new imgRequest"
            " [request=%p]\n", this, request.get()));

    nsCOMPtr<nsIClassOfService> cos(do_QueryInterface(newChannel));
    if (cos && aUseUrgentStartForChannel) {
      cos->AddClassFlags(nsIClassOfService::UrgentStart);
    }

    nsCOMPtr<nsILoadGroup> channelLoadGroup;
    newChannel->GetLoadGroup(getter_AddRefs(channelLoadGroup));
    rv = request->Init(aURI, aURI, /* aHadInsecureRedirect = */ false,
                       channelLoadGroup, newChannel, entry, aLoadingDocument,
                       aLoadingPrincipal, corsmode, aReferrerPolicy);
    if (NS_FAILED(rv)) {
      return NS_ERROR_FAILURE;
    }

    // Add the initiator type for this image load
    nsCOMPtr<nsITimedChannel> timedChannel = do_QueryInterface(newChannel);
    if (timedChannel) {
      timedChannel->SetInitiatorType(initiatorType);
    }

    // create the proxy listener
    nsCOMPtr<nsIStreamListener> listener = new ProxyListener(request.get());

    MOZ_LOG(gImgLog, LogLevel::Debug,
           ("[this=%p] imgLoader::LoadImage -- Calling channel->AsyncOpen2()\n",
            this));

    mozilla::net::PredictorLearn(aURI, aInitialDocumentURI,
        nsINetworkPredictor::LEARN_LOAD_SUBRESOURCE, aLoadGroup);

    nsresult openRes = newChannel->AsyncOpen2(listener);

    if (NS_FAILED(openRes)) {
      MOZ_LOG(gImgLog, LogLevel::Debug,
             ("[this=%p] imgLoader::LoadImage -- AsyncOpen2() failed: 0x%" PRIx32 "\n",
              this, static_cast<uint32_t>(openRes)));
      request->CancelAndAbort(openRes);
      return openRes;
    }

    // Try to add the new request into the cache.
    PutIntoCache(key, entry);
  } else {
    LOG_MSG_WITH_PARAM(gImgLog,
                       "imgLoader::LoadImage |cache hit|", "request", request);
  }


  // If we didn't get a proxy when validating the cache entry, we need to
  // create one.
  if (!*_retval) {
    // ValidateEntry() has three return values: "Is valid," "might be valid --
    // validating over network", and "not valid." If we don't have a _retval,
    // we know ValidateEntry is not validating over the network, so it's safe
    // to SetLoadId here because we know this request is valid for this context.
    //
    // Note, however, that this doesn't guarantee the behaviour we want (one
    // URL maps to the same image on a page) if we load the same image in a
    // different tab (see bug 528003), because its load id will get re-set, and
    // that'll cause us to validate over the network.
    request->SetLoadId(aLoadingDocument);

    LOG_MSG(gImgLog, "imgLoader::LoadImage", "creating proxy request.");
    rv = CreateNewProxyForRequest(request, aLoadGroup, aLoadingDocument,
                                  aObserver, requestFlags, _retval);
    if (NS_FAILED(rv)) {
      return rv;
    }

    imgRequestProxy* proxy = *_retval;

    // Make sure that OnStatus/OnProgress calls have the right request set, if
    // we did create a channel here.
    if (newChannel) {
      nsCOMPtr<nsIInterfaceRequestor> requestor(
          new nsProgressNotificationProxy(newChannel, proxy));
      if (!requestor) {
        return NS_ERROR_OUT_OF_MEMORY;
      }
      newChannel->SetNotificationCallbacks(requestor);
    }

    // Note that it's OK to add here even if the request is done.  If it is,
    // it'll send a OnStopRequest() to the proxy in imgRequestProxy::Notify and
    // the proxy will be removed from the loadgroup.
    proxy->AddToLoadGroup();

    // If we're loading off the network, explicitly don't notify our proxy,
    // because necko (or things called from necko, such as imgCacheValidator)
    // are going to call our notifications asynchronously, and we can't make it
    // further asynchronous because observers might rely on imagelib completing
    // its work between the channel's OnStartRequest and OnStopRequest.
    if (!newChannel) {
      proxy->NotifyListener();
    }
  }

  uint32_t latencyMs = round((TimeStamp::Now() - start).ToMilliseconds());
  if (XRE_IsContentProcess() && latencyMs >= kMinTelemetryLatencyMs) {
    Telemetry::Accumulate(Telemetry::IMAGE_LOAD_TRIGGER_LATENCY_MS, latencyMs);
  }

  NS_ASSERTION(*_retval, "imgLoader::LoadImage -- no return value");

  return NS_OK;
}

NS_IMETHODIMP
imgLoader::LoadImageWithChannelXPCOM(nsIChannel* channel,
                                     imgINotificationObserver* aObserver,
                                     nsISupports* aCX,
                                     nsIStreamListener** listener,
                                     imgIRequest** _retval)
{
    nsresult result;
    imgRequestProxy* proxy;
    result = LoadImageWithChannel(channel,
                                  aObserver,
                                  aCX,
                                  listener,
                                  &proxy);
    *_retval = proxy;
    return result;
}

nsresult
imgLoader::LoadImageWithChannel(nsIChannel* channel,
                                imgINotificationObserver* aObserver,
                                nsISupports* aCX,
                                nsIStreamListener** listener,
                                imgRequestProxy** _retval)
{
  NS_ASSERTION(channel,
               "imgLoader::LoadImageWithChannel -- NULL channel pointer");

  MOZ_ASSERT(NS_UsePrivateBrowsing(channel) == mRespectPrivacy);

  RefPtr<imgRequest> request;

  nsCOMPtr<nsIURI> uri;
  channel->GetURI(getter_AddRefs(uri));
  nsCOMPtr<nsIDocument> doc = do_QueryInterface(aCX);

  NS_ENSURE_TRUE(channel, NS_ERROR_FAILURE);
  nsCOMPtr<nsILoadInfo> loadInfo = channel->GetLoadInfo();

  OriginAttributes attrs;
  if (loadInfo) {
    attrs = loadInfo->GetOriginAttributes();
  }

  nsresult rv;
  ImageCacheKey key(uri, attrs, doc, rv);
  NS_ENSURE_SUCCESS(rv, rv);

  nsLoadFlags requestFlags = nsIRequest::LOAD_NORMAL;
  channel->GetLoadFlags(&requestFlags);

  RefPtr<imgCacheEntry> entry;

  if (requestFlags & nsIRequest::LOAD_BYPASS_CACHE) {
    RemoveFromCache(key);
  } else {
    // Look in the cache for our URI, and then validate it.
    // XXX For now ignore aCacheKey. We will need it in the future
    // for correctly dealing with image load requests that are a result
    // of post data.
    imgCacheTable& cache = GetCache(key);
    if (cache.Get(key, getter_AddRefs(entry)) && entry) {
      // We don't want to kick off another network load. So we ask
      // ValidateEntry to only do validation without creating a new proxy. If
      // it says that the entry isn't valid any more, we'll only use the entry
      // we're getting if the channel is loading from the cache anyways.
      //
      // XXX -- should this be changed? it's pretty much verbatim from the old
      // code, but seems nonsensical.
      //
      // Since aCanMakeNewChannel == false, we don't need to pass content policy
      // type/principal/etc

      nsCOMPtr<nsILoadInfo> loadInfo = channel->GetLoadInfo();
      // if there is a loadInfo, use the right contentType, otherwise
      // default to the internal image type
      nsContentPolicyType policyType = loadInfo
        ? loadInfo->InternalContentPolicyType()
        : nsIContentPolicy::TYPE_INTERNAL_IMAGE;

      if (ValidateEntry(entry, uri, nullptr, nullptr, RP_Unset,
<<<<<<< HEAD
                        nullptr, aObserver, aCX, requestFlags,
=======
                        nullptr, aObserver, aCX, doc, requestFlags,
>>>>>>> a17af05f
                        policyType, false, nullptr,
                        nullptr, imgIRequest::CORS_NONE)) {
        request = entry->GetRequest();
      } else {
        nsCOMPtr<nsICacheInfoChannel> cacheChan(do_QueryInterface(channel));
        bool bUseCacheCopy;

        if (cacheChan) {
          cacheChan->IsFromCache(&bUseCacheCopy);
        } else {
          bUseCacheCopy = false;
        }

        if (!bUseCacheCopy) {
          entry = nullptr;
        } else {
          request = entry->GetRequest();
        }
      }

      if (request && entry) {
        // If this entry has no proxies, its request has no reference to
        // the entry.
        if (entry->HasNoProxies()) {
          LOG_FUNC_WITH_PARAM(gImgLog,
            "imgLoader::LoadImageWithChannel() adding proxyless entry",
            "uri", key.Spec());
          MOZ_ASSERT(!request->HasCacheEntry(),
            "Proxyless entry's request has cache entry!");
          request->SetCacheEntry(entry);

          if (mCacheTracker && entry->GetExpirationState()->IsTracked()) {
            mCacheTracker->MarkUsed(entry);
          }
        }
      }
    }
  }

  nsCOMPtr<nsILoadGroup> loadGroup;
  channel->GetLoadGroup(getter_AddRefs(loadGroup));

  // Filter out any load flags not from nsIRequest
  requestFlags &= nsIRequest::LOAD_REQUESTMASK;

  rv = NS_OK;
  if (request) {
    // we have this in our cache already.. cancel the current (document) load

    // this should fire an OnStopRequest
    channel->Cancel(NS_ERROR_PARSED_DATA_CACHED);

    *listener = nullptr; // give them back a null nsIStreamListener

    rv = CreateNewProxyForRequest(request, loadGroup, doc, aObserver,
                                  requestFlags, _retval);
    static_cast<imgRequestProxy*>(*_retval)->NotifyListener();
  } else {
    // We use originalURI here to fulfil the imgIRequest contract on GetURI.
    nsCOMPtr<nsIURI> originalURI;
    channel->GetOriginalURI(getter_AddRefs(originalURI));

    // XXX(seth): We should be able to just use |key| here, except that |key| is
    // constructed above with the *current URI* and not the *original URI*. I'm
    // pretty sure this is a bug, and it's preventing us from ever getting a
    // cache hit in LoadImageWithChannel when redirects are involved.
    ImageCacheKey originalURIKey(originalURI, attrs, doc, rv);
    NS_ENSURE_SUCCESS(rv, rv);

    // Default to doing a principal check because we don't know who
    // started that load and whether their principal ended up being
    // inherited on the channel.
    NewRequestAndEntry(/* aForcePrincipalCheckForCacheEntry = */ true,
                       this, originalURIKey,
                       getter_AddRefs(request),
                       getter_AddRefs(entry));

    // No principal specified here, because we're not passed one.
    // In LoadImageWithChannel, the redirects that may have been
    // assoicated with this load would have gone through necko.
    // We only have the final URI in ImageLib and hence don't know
    // if the request went through insecure redirects.  But if it did,
    // the necko cache should have handled that (since all necko cache hits
    // including the redirects will go through content policy).  Hence, we
    // can set aHadInsecureRedirect to false here.
    rv = request->Init(originalURI, uri, /* aHadInsecureRedirect = */ false,
                       channel, channel, entry, aCX, nullptr,
                       imgIRequest::CORS_NONE, RP_Unset);
    NS_ENSURE_SUCCESS(rv, rv);

    RefPtr<ProxyListener> pl =
      new ProxyListener(static_cast<nsIStreamListener*>(request.get()));
    pl.forget(listener);

    // Try to add the new request into the cache.
    PutIntoCache(originalURIKey, entry);

    rv = CreateNewProxyForRequest(request, loadGroup, doc, aObserver,
                                  requestFlags, _retval);

    // Explicitly don't notify our proxy, because we're loading off the
    // network, and necko (or things called from necko, such as
    // imgCacheValidator) are going to call our notifications asynchronously,
    // and we can't make it further asynchronous because observers might rely
    // on imagelib completing its work between the channel's OnStartRequest and
    // OnStopRequest.
  }

  return rv;
}

bool
imgLoader::SupportImageWithMimeType(const char* aMimeType,
                                    AcceptedMimeTypes aAccept
                                      /* = AcceptedMimeTypes::IMAGES */)
{
  nsAutoCString mimeType(aMimeType);
  ToLowerCase(mimeType);

  if (aAccept == AcceptedMimeTypes::IMAGES_AND_DOCUMENTS &&
      mimeType.EqualsLiteral("image/svg+xml")) {
    return true;
  }

  DecoderType type = DecoderFactory::GetDecoderType(mimeType.get());
  return type != DecoderType::UNKNOWN;
}

NS_IMETHODIMP
imgLoader::GetMIMETypeFromContent(nsIRequest* aRequest,
                                  const uint8_t* aContents,
                                  uint32_t aLength,
                                  nsACString& aContentType)
{
  return GetMimeTypeFromContent((const char*)aContents, aLength, aContentType);
}

/* static */
nsresult
imgLoader::GetMimeTypeFromContent(const char* aContents,
                                  uint32_t aLength,
                                  nsACString& aContentType)
{
  /* Is it a GIF? */
  if (aLength >= 6 && (!nsCRT::strncmp(aContents, "GIF87a", 6) ||
                       !nsCRT::strncmp(aContents, "GIF89a", 6))) {
    aContentType.AssignLiteral(IMAGE_GIF);

  /* or a PNG? */
  } else if (aLength >= 8 && ((unsigned char)aContents[0]==0x89 &&
                              (unsigned char)aContents[1]==0x50 &&
                              (unsigned char)aContents[2]==0x4E &&
                              (unsigned char)aContents[3]==0x47 &&
                              (unsigned char)aContents[4]==0x0D &&
                              (unsigned char)aContents[5]==0x0A &&
                              (unsigned char)aContents[6]==0x1A &&
                              (unsigned char)aContents[7]==0x0A)) {
    aContentType.AssignLiteral(IMAGE_PNG);

  /* maybe a JPEG (JFIF)? */
  /* JFIF files start with SOI APP0 but older files can start with SOI DQT
   * so we test for SOI followed by any marker, i.e. FF D8 FF
   * this will also work for SPIFF JPEG files if they appear in the future.
   *
   * (JFIF is 0XFF 0XD8 0XFF 0XE0 <skip 2> 0X4A 0X46 0X49 0X46 0X00)
   */
  } else if (aLength >= 3 &&
             ((unsigned char)aContents[0])==0xFF &&
             ((unsigned char)aContents[1])==0xD8 &&
             ((unsigned char)aContents[2])==0xFF) {
    aContentType.AssignLiteral(IMAGE_JPEG);

  /* or how about ART? */
  /* ART begins with JG (4A 47). Major version offset 2.
   * Minor version offset 3. Offset 4 must be nullptr.
   */
  } else if (aLength >= 5 &&
             ((unsigned char) aContents[0])==0x4a &&
             ((unsigned char) aContents[1])==0x47 &&
             ((unsigned char) aContents[4])==0x00 ) {
    aContentType.AssignLiteral(IMAGE_ART);

  } else if (aLength >= 2 && !nsCRT::strncmp(aContents, "BM", 2)) {
    aContentType.AssignLiteral(IMAGE_BMP);

  // ICOs always begin with a 2-byte 0 followed by a 2-byte 1.
  // CURs begin with 2-byte 0 followed by 2-byte 2.
  } else if (aLength >= 4 && (!memcmp(aContents, "\000\000\001\000", 4) ||
                              !memcmp(aContents, "\000\000\002\000", 4))) {
    aContentType.AssignLiteral(IMAGE_ICO);

  } else {
    /* none of the above?  I give up */
    return NS_ERROR_NOT_AVAILABLE;
  }

  return NS_OK;
}

/**
 * proxy stream listener class used to handle multipart/x-mixed-replace
 */

#include "nsIRequest.h"
#include "nsIStreamConverterService.h"

NS_IMPL_ISUPPORTS(ProxyListener,
                  nsIStreamListener,
                  nsIThreadRetargetableStreamListener,
                  nsIRequestObserver)

ProxyListener::ProxyListener(nsIStreamListener* dest) :
  mDestListener(dest)
{
  /* member initializers and constructor code */
}

ProxyListener::~ProxyListener()
{
  /* destructor code */
}


/** nsIRequestObserver methods **/

NS_IMETHODIMP
ProxyListener::OnStartRequest(nsIRequest* aRequest, nsISupports* ctxt)
{
  if (!mDestListener) {
    return NS_ERROR_FAILURE;
  }

  nsCOMPtr<nsIChannel> channel(do_QueryInterface(aRequest));
  if (channel) {
    // We need to set the initiator type for the image load
    nsCOMPtr<nsITimedChannel> timedChannel = do_QueryInterface(channel);
    if (timedChannel) {
      nsAutoString type;
      timedChannel->GetInitiatorType(type);
      if (type.IsEmpty()) {
        timedChannel->SetInitiatorType(NS_LITERAL_STRING("img"));
      }
    }

    nsAutoCString contentType;
    nsresult rv = channel->GetContentType(contentType);

    if (!contentType.IsEmpty()) {
     /* If multipart/x-mixed-replace content, we'll insert a MIME decoder
        in the pipeline to handle the content and pass it along to our
        original listener.
      */
      if (NS_LITERAL_CSTRING("multipart/x-mixed-replace").Equals(contentType)) {

        nsCOMPtr<nsIStreamConverterService> convServ(
          do_GetService("@mozilla.org/streamConverters;1", &rv));
        if (NS_SUCCEEDED(rv)) {
          nsCOMPtr<nsIStreamListener> toListener(mDestListener);
          nsCOMPtr<nsIStreamListener> fromListener;

          rv = convServ->AsyncConvertData("multipart/x-mixed-replace",
                                          "*/*",
                                          toListener,
                                          nullptr,
                                          getter_AddRefs(fromListener));
          if (NS_SUCCEEDED(rv)) {
            mDestListener = fromListener;
          }
        }
      }
    }
  }

  return mDestListener->OnStartRequest(aRequest, ctxt);
}

NS_IMETHODIMP
ProxyListener::OnStopRequest(nsIRequest* aRequest,
                             nsISupports* ctxt,
                             nsresult status)
{
  if (!mDestListener) {
    return NS_ERROR_FAILURE;
  }

  return mDestListener->OnStopRequest(aRequest, ctxt, status);
}

/** nsIStreamListener methods **/

NS_IMETHODIMP
ProxyListener::OnDataAvailable(nsIRequest* aRequest, nsISupports* ctxt,
                               nsIInputStream* inStr, uint64_t sourceOffset,
                               uint32_t count)
{
  if (!mDestListener) {
    return NS_ERROR_FAILURE;
  }

  return mDestListener->OnDataAvailable(aRequest, ctxt, inStr,
                                        sourceOffset, count);
}

/** nsThreadRetargetableStreamListener methods **/
NS_IMETHODIMP
ProxyListener::CheckListenerChain()
{
  NS_ASSERTION(NS_IsMainThread(), "Should be on the main thread!");
  nsresult rv = NS_OK;
  nsCOMPtr<nsIThreadRetargetableStreamListener> retargetableListener =
    do_QueryInterface(mDestListener, &rv);
  if (retargetableListener) {
    rv = retargetableListener->CheckListenerChain();
  }
  MOZ_LOG(gImgLog, LogLevel::Debug,
         ("ProxyListener::CheckListenerChain %s [this=%p listener=%p rv=%" PRIx32 "]",
          (NS_SUCCEEDED(rv) ? "success" : "failure"),
          this, (nsIStreamListener*)mDestListener, static_cast<uint32_t>(rv)));
  return rv;
}

/**
 * http validate class.  check a channel for a 304
 */

NS_IMPL_ISUPPORTS(imgCacheValidator, nsIStreamListener, nsIRequestObserver,
                  nsIThreadRetargetableStreamListener,
                  nsIChannelEventSink, nsIInterfaceRequestor,
                  nsIAsyncVerifyRedirectCallback)

imgCacheValidator::imgCacheValidator(nsProgressNotificationProxy* progress,
                                     imgLoader* loader, imgRequest* request,
                                     nsISupports* aContext,
                                     bool forcePrincipalCheckForCacheEntry)
 : mProgressProxy(progress),
   mRequest(request),
   mContext(aContext),
   mImgLoader(loader),
   mHadInsecureRedirect(false)
{
  NewRequestAndEntry(forcePrincipalCheckForCacheEntry, loader,
                     mRequest->CacheKey(),
                     getter_AddRefs(mNewRequest),
                     getter_AddRefs(mNewEntry));
}

imgCacheValidator::~imgCacheValidator()
{
  if (mRequest) {
    mRequest->SetValidator(nullptr);
  }
}

void
imgCacheValidator::AddProxy(imgRequestProxy* aProxy)
{
  // aProxy needs to be in the loadgroup since we're validating from
  // the network.
  aProxy->AddToLoadGroup();

  mProxies.AppendObject(aProxy);
}

/** nsIRequestObserver methods **/

NS_IMETHODIMP
imgCacheValidator::OnStartRequest(nsIRequest* aRequest, nsISupports* ctxt)
{
  // We may be holding on to a document, so ensure that it's released.
  nsCOMPtr<nsISupports> context = mContext.forget();

  // If for some reason we don't still have an existing request (probably
  // because OnStartRequest got delivered more than once), just bail.
  if (!mRequest) {
    MOZ_ASSERT_UNREACHABLE("OnStartRequest delivered more than once?");
    aRequest->Cancel(NS_BINDING_ABORTED);
    return NS_ERROR_FAILURE;
  }

  // If this request is coming from cache and has the same URI as our
  // imgRequest, the request all our proxies are pointing at is valid, and all
  // we have to do is tell them to notify their listeners.
  nsCOMPtr<nsICacheInfoChannel> cacheChan(do_QueryInterface(aRequest));
  nsCOMPtr<nsIChannel> channel(do_QueryInterface(aRequest));
  if (cacheChan && channel && !mRequest->CacheChanged(aRequest)) {
    bool isFromCache = false;
    cacheChan->IsFromCache(&isFromCache);

    nsCOMPtr<nsIURI> channelURI;
    channel->GetURI(getter_AddRefs(channelURI));

    nsCOMPtr<nsIURI> currentURI;
    mRequest->GetCurrentURI(getter_AddRefs(currentURI));

    bool sameURI = false;
    if (channelURI && currentURI) {
      channelURI->Equals(currentURI, &sameURI);
    }

    if (isFromCache && sameURI) {
      uint32_t count = mProxies.Count();
      for (int32_t i = count-1; i>=0; i--) {
        imgRequestProxy* proxy = static_cast<imgRequestProxy*>(mProxies[i]);

        // Proxies waiting on cache validation should be deferring
        // notifications. Undefer them.
        MOZ_ASSERT(proxy->NotificationsDeferred(),
                   "Proxies waiting on cache validation should be "
                   "deferring notifications!");
        proxy->SetNotificationsDeferred(false);

        // Notify synchronously, because we're already in OnStartRequest, an
        // asynchronously-called function.
        proxy->SyncNotifyListener();
      }

      // We don't need to load this any more.
      aRequest->Cancel(NS_BINDING_ABORTED);

      mRequest->SetLoadId(context);
      mRequest->SetValidator(nullptr);

      mRequest = nullptr;

      mNewRequest = nullptr;
      mNewEntry = nullptr;

      return NS_OK;
    }
  }

  // We can't load out of cache. We have to create a whole new request for the
  // data that's coming in off the channel.
  nsCOMPtr<nsIURI> uri;
  {
    RefPtr<ImageURL> imageURL;
    mRequest->GetURI(getter_AddRefs(imageURL));
    uri = imageURL->ToIURI();
  }

  if (MOZ_LOG_TEST(gImgLog, LogLevel::Debug)) {
    LOG_MSG_WITH_PARAM(gImgLog,
                       "imgCacheValidator::OnStartRequest creating new request",
                       "uri", uri->GetSpecOrDefault().get());
  }

  int32_t corsmode = mRequest->GetCORSMode();
  ReferrerPolicy refpol = mRequest->GetReferrerPolicy();
  nsCOMPtr<nsIPrincipal> loadingPrincipal = mRequest->GetLoadingPrincipal();

  // Doom the old request's cache entry
  mRequest->RemoveFromCache();

  mRequest->SetValidator(nullptr);
  mRequest = nullptr;

  // We use originalURI here to fulfil the imgIRequest contract on GetURI.
  nsCOMPtr<nsIURI> originalURI;
  channel->GetOriginalURI(getter_AddRefs(originalURI));
  nsresult rv =
    mNewRequest->Init(originalURI, uri, mHadInsecureRedirect, aRequest, channel,
                      mNewEntry, context, loadingPrincipal, corsmode, refpol);
  if (NS_FAILED(rv)) {
    return rv;
  }

  mDestListener = new ProxyListener(mNewRequest);

  // Try to add the new request into the cache. Note that the entry must be in
  // the cache before the proxies' ownership changes, because adding a proxy
  // changes the caching behaviour for imgRequests.
  mImgLoader->PutIntoCache(mNewRequest->CacheKey(), mNewEntry);

  uint32_t count = mProxies.Count();
  for (int32_t i = count-1; i>=0; i--) {
    imgRequestProxy* proxy = static_cast<imgRequestProxy*>(mProxies[i]);
    proxy->ChangeOwner(mNewRequest);

    // Notify synchronously, because we're already in OnStartRequest, an
    // asynchronously-called function.
    proxy->SetNotificationsDeferred(false);
    proxy->SyncNotifyListener();
  }

  mNewRequest = nullptr;
  mNewEntry = nullptr;

  return mDestListener->OnStartRequest(aRequest, ctxt);
}

NS_IMETHODIMP
imgCacheValidator::OnStopRequest(nsIRequest* aRequest,
                                 nsISupports* ctxt,
                                 nsresult status)
{
  // Be sure we've released the document that we may have been holding on to.
  mContext = nullptr;

  if (!mDestListener) {
    return NS_OK;
  }

  return mDestListener->OnStopRequest(aRequest, ctxt, status);
}

/** nsIStreamListener methods **/


NS_IMETHODIMP
imgCacheValidator::OnDataAvailable(nsIRequest* aRequest, nsISupports* ctxt,
                                   nsIInputStream* inStr,
                                   uint64_t sourceOffset, uint32_t count)
{
  if (!mDestListener) {
    // XXX see bug 113959
    uint32_t _retval;
    inStr->ReadSegments(NS_DiscardSegment, nullptr, count, &_retval);
    return NS_OK;
  }

  return mDestListener->OnDataAvailable(aRequest, ctxt, inStr, sourceOffset,
                                        count);
}

/** nsIThreadRetargetableStreamListener methods **/

NS_IMETHODIMP
imgCacheValidator::CheckListenerChain()
{
  NS_ASSERTION(NS_IsMainThread(), "Should be on the main thread!");
  nsresult rv = NS_OK;
  nsCOMPtr<nsIThreadRetargetableStreamListener> retargetableListener =
    do_QueryInterface(mDestListener, &rv);
  if (retargetableListener) {
    rv = retargetableListener->CheckListenerChain();
  }
  MOZ_LOG(gImgLog, LogLevel::Debug,
         ("[this=%p] imgCacheValidator::CheckListenerChain -- rv %" PRId32 "=%s",
          this, static_cast<uint32_t>(rv), NS_SUCCEEDED(rv) ? "succeeded" : "failed"));
  return rv;
}

/** nsIInterfaceRequestor methods **/

NS_IMETHODIMP
imgCacheValidator::GetInterface(const nsIID& aIID, void** aResult)
{
  if (aIID.Equals(NS_GET_IID(nsIChannelEventSink))) {
    return QueryInterface(aIID, aResult);
  }

  return mProgressProxy->GetInterface(aIID, aResult);
}

// These functions are materially the same as the same functions in imgRequest.
// We duplicate them because we're verifying whether cache loads are necessary,
// not unconditionally loading.

/** nsIChannelEventSink methods **/
NS_IMETHODIMP
imgCacheValidator::
  AsyncOnChannelRedirect(nsIChannel* oldChannel,
                         nsIChannel* newChannel,
                         uint32_t flags,
                         nsIAsyncVerifyRedirectCallback* callback)
{
  // Note all cache information we get from the old channel.
  mNewRequest->SetCacheValidation(mNewEntry, oldChannel);

  // If the previous URI is a non-HTTPS URI, record that fact for later use by
  // security code, which needs to know whether there is an insecure load at any
  // point in the redirect chain.
  nsCOMPtr<nsIURI> oldURI;
  bool isHttps = false;
  bool isChrome = false;
  bool schemeLocal = false;
  if (NS_FAILED(oldChannel->GetURI(getter_AddRefs(oldURI))) ||
      NS_FAILED(oldURI->SchemeIs("https", &isHttps)) ||
      NS_FAILED(oldURI->SchemeIs("chrome", &isChrome)) ||
      NS_FAILED(NS_URIChainHasFlags(oldURI,
                                    nsIProtocolHandler::URI_IS_LOCAL_RESOURCE,
                                    &schemeLocal))  ||
      (!isHttps && !isChrome && !schemeLocal)) {
    mHadInsecureRedirect = true;
  }

  // Prepare for callback
  mRedirectCallback = callback;
  mRedirectChannel = newChannel;

  return mProgressProxy->AsyncOnChannelRedirect(oldChannel, newChannel, flags,
                                                this);
}

NS_IMETHODIMP
imgCacheValidator::OnRedirectVerifyCallback(nsresult aResult)
{
  // If we've already been told to abort, just do so.
  if (NS_FAILED(aResult)) {
      mRedirectCallback->OnRedirectVerifyCallback(aResult);
      mRedirectCallback = nullptr;
      mRedirectChannel = nullptr;
      return NS_OK;
  }

  // make sure we have a protocol that returns data rather than opens
  // an external application, e.g. mailto:
  nsCOMPtr<nsIURI> uri;
  mRedirectChannel->GetURI(getter_AddRefs(uri));
  bool doesNotReturnData = false;
  NS_URIChainHasFlags(uri, nsIProtocolHandler::URI_DOES_NOT_RETURN_DATA,
                      &doesNotReturnData);

  nsresult result = NS_OK;

  if (doesNotReturnData) {
    result = NS_ERROR_ABORT;
  }

  mRedirectCallback->OnRedirectVerifyCallback(result);
  mRedirectCallback = nullptr;
  mRedirectChannel = nullptr;
  return NS_OK;
}<|MERGE_RESOLUTION|>--- conflicted
+++ resolved
@@ -15,7 +15,6 @@
 #include "mozilla/Move.h"
 #include "mozilla/Preferences.h"
 #include "mozilla/ChaosMode.h"
-#include "mozilla/Telemetry.h"
 
 #include "nsImageModule.h"
 #include "imgRequestProxy.h"
@@ -1373,8 +1372,6 @@
   }
   return ClearImageCache();
 
-<<<<<<< HEAD
-=======
 }
 
 NS_IMETHODIMP
@@ -1398,7 +1395,6 @@
     }
   }
   return NS_ERROR_NOT_AVAILABLE;
->>>>>>> a17af05f
 }
 
 NS_IMETHODIMP
@@ -1715,11 +1711,10 @@
   if (NS_FAILED(rv)) {
     return false;
   }
-<<<<<<< HEAD
 
   RefPtr<imgRequestProxy> req;
-  rv = CreateNewProxyForRequest(request, aLoadGroup, aObserver,
-                                aLoadFlags, getter_AddRefs(req));
+  rv = CreateNewProxyForRequest(request, aLoadGroup, aLoadingDocument,
+                                aObserver, aLoadFlags, getter_AddRefs(req));
   if (NS_FAILED(rv)) {
     return false;
   }
@@ -1758,56 +1753,9 @@
 
   mozilla::net::PredictorLearn(aURI, aInitialDocumentURI,
                                nsINetworkPredictor::LEARN_LOAD_SUBRESOURCE, aLoadGroup);
-
-  rv = newChannel->AsyncOpen2(listener);
-  if (NS_WARN_IF(NS_FAILED(rv))) {
-=======
-
-  RefPtr<imgRequestProxy> req;
-  rv = CreateNewProxyForRequest(request, aLoadGroup, aLoadingDocument,
-                                aObserver, aLoadFlags, getter_AddRefs(req));
-  if (NS_FAILED(rv)) {
-    return false;
-  }
-
-  // Make sure that OnStatus/OnProgress calls have the right request set...
-  RefPtr<nsProgressNotificationProxy> progressproxy =
-    new nsProgressNotificationProxy(newChannel, req);
-  if (!progressproxy) {
-    return false;
-  }
-
-  RefPtr<imgCacheValidator> hvc =
-    new imgCacheValidator(progressproxy, this, request, aCX,
-                          forcePrincipalCheck);
-
-  // Casting needed here to get past multiple inheritance.
-  nsCOMPtr<nsIStreamListener> listener =
-    do_QueryInterface(static_cast<nsIThreadRetargetableStreamListener*>(hvc));
-  NS_ENSURE_TRUE(listener, false);
-
-  // We must set the notification callbacks before setting up the
-  // CORS listener, because that's also interested inthe
-  // notification callbacks.
-  newChannel->SetNotificationCallbacks(hvc);
-
-  request->SetValidator(hvc);
-
-  // We will send notifications from imgCacheValidator::OnStartRequest().
-  // In the mean time, we must defer notifications because we are added to
-  // the imgRequest's proxy list, and we can get extra notifications
-  // resulting from methods such as StartDecoding(). See bug 579122.
-  req->SetNotificationsDeferred(true);
-
-  // Add the proxy without notifying
-  hvc->AddProxy(req);
-
-  mozilla::net::PredictorLearn(aURI, aInitialDocumentURI,
-                               nsINetworkPredictor::LEARN_LOAD_SUBRESOURCE, aLoadGroup);
   rv = newChannel->AsyncOpen2(listener);
   if (NS_WARN_IF(NS_FAILED(rv))) {
     req->CancelAndForgetObserver(rv);
->>>>>>> a17af05f
     return false;
   }
 
@@ -2151,12 +2099,6 @@
                      bool aUseUrgentStartForChannel,
                      imgRequestProxy** _retval)
 {
-  // Note: We round the time to the nearest milliseconds.  Due to this rounding,
-  // the actual minimum value is 500 microseconds.
-  static const uint32_t kMinTelemetryLatencyMs = 1;
-
-  mozilla::TimeStamp start = TimeStamp::Now();
-
   VerifyCacheSizes();
 
   NS_ASSERTION(aURI, "imgLoader::LoadImage -- NULL URI pointer");
@@ -2394,11 +2336,8 @@
     if (!newChannel) {
       proxy->NotifyListener();
     }
-  }
-
-  uint32_t latencyMs = round((TimeStamp::Now() - start).ToMilliseconds());
-  if (XRE_IsContentProcess() && latencyMs >= kMinTelemetryLatencyMs) {
-    Telemetry::Accumulate(Telemetry::IMAGE_LOAD_TRIGGER_LATENCY_MS, latencyMs);
+
+    return rv;
   }
 
   NS_ASSERTION(*_retval, "imgLoader::LoadImage -- no return value");
@@ -2487,11 +2426,7 @@
         : nsIContentPolicy::TYPE_INTERNAL_IMAGE;
 
       if (ValidateEntry(entry, uri, nullptr, nullptr, RP_Unset,
-<<<<<<< HEAD
-                        nullptr, aObserver, aCX, requestFlags,
-=======
                         nullptr, aObserver, aCX, doc, requestFlags,
->>>>>>> a17af05f
                         policyType, false, nullptr,
                         nullptr, imgIRequest::CORS_NONE)) {
         request = entry->GetRequest();
