--- conflicted
+++ resolved
@@ -30,12 +30,8 @@
 const gfx::IntRect
 AnimationState::UpdateState(bool aAnimationFinished,
                             RasterImage *aImage,
-<<<<<<< HEAD
-                            const gfx::IntSize& aSize)
-=======
                             const gfx::IntSize& aSize,
                             bool aAllowInvalidation /* = true */)
->>>>>>> a17af05f
 {
   LookupResult result =
     SurfaceCache::Lookup(ImageKey(aImage),
@@ -43,22 +39,14 @@
                                           DefaultSurfaceFlags(),
                                           PlaybackType::eAnimated));
 
-<<<<<<< HEAD
-  return UpdateStateInternal(result, aAnimationFinished, aSize);
-=======
   return UpdateStateInternal(result, aAnimationFinished, aSize, aAllowInvalidation);
->>>>>>> a17af05f
 }
 
 const gfx::IntRect
 AnimationState::UpdateStateInternal(LookupResult& aResult,
                                     bool aAnimationFinished,
-<<<<<<< HEAD
-                                    const gfx::IntSize& aSize)
-=======
                                     const gfx::IntSize& aSize,
                                     bool aAllowInvalidation /* = true */)
->>>>>>> a17af05f
 {
   // Update mDiscarded and mIsCurrentlyDecoded.
   if (aResult.Type() == MatchType::NOT_FOUND) {
@@ -69,17 +57,11 @@
     // no frames yet, but a decoder is or will be working on it.
     mDiscarded = false;
     mIsCurrentlyDecoded = false;
-<<<<<<< HEAD
-  } else {
-    MOZ_ASSERT(aResult.Type() == MatchType::EXACT);
-    mDiscarded = false;
-=======
     mHasRequestedDecode = true;
   } else {
     MOZ_ASSERT(aResult.Type() == MatchType::EXACT);
     mDiscarded = false;
     mHasRequestedDecode = true;
->>>>>>> a17af05f
 
     // If mHasBeenDecoded is true then we know the true total frame count and
     // we can use it to determine if we have all the frames now so we know if
@@ -100,33 +82,6 @@
 
   gfx::IntRect ret;
 
-<<<<<<< HEAD
-  // Update the value of mCompositedFrameInvalid.
-  if (mIsCurrentlyDecoded || aAnimationFinished) {
-    // Animated images that have finished their animation (ie because it is a
-    // finite length animation) don't have RequestRefresh called on them, and so
-    // mCompositedFrameInvalid would never get cleared. We clear it here (and
-    // also in RasterImage::Decode when we create a decoder for an image that
-    // has finished animated so it can display sooner than waiting until the
-    // decode completes). We also do it if we are fully decoded. This is safe
-    // to do for images that aren't finished animating because before we paint
-    // the refresh driver will call into us to advance to the correct frame,
-    // and that will succeed because we have all the frames.
-    if (mCompositedFrameInvalid) {
-      // Invalidate if we are marking the composited frame valid.
-      ret.SizeTo(aSize);
-    }
-    mCompositedFrameInvalid = false;
-  } else if (aResult.Type() == MatchType::NOT_FOUND ||
-             aResult.Type() == MatchType::PENDING) {
-    if (mHasBeenDecoded) {
-      MOZ_ASSERT(gfxPrefs::ImageMemAnimatedDiscardable());
-      mCompositedFrameInvalid = true;
-    }
-  }
-  // Otherwise don't change the value of mCompositedFrameInvalid, it will be
-  // updated by RequestRefresh.
-=======
   if (aAllowInvalidation) {
     // Update the value of mCompositedFrameInvalid.
     if (mIsCurrentlyDecoded || aAnimationFinished) {
@@ -154,7 +109,6 @@
     // Otherwise don't change the value of mCompositedFrameInvalid, it will be
     // updated by RequestRefresh.
   }
->>>>>>> a17af05f
 
   return ret;
 }
@@ -255,21 +209,12 @@
   TimeStamp currentFrameTime = aState.mCurrentAnimationFrameTime;
   Maybe<FrameTimeout> timeout =
     GetTimeoutForFrame(aState, aFrames, aState.mCurrentAnimationFrameIndex);
-<<<<<<< HEAD
-
-  if (timeout.isNothing()) {
-    MOZ_ASSERT(aState.GetHasBeenDecoded() && !aState.GetIsCurrentlyDecoded());
-    return Nothing();
-  }
-
-=======
 
   if (timeout.isNothing()) {
     MOZ_ASSERT(aState.GetHasRequestedDecode() && !aState.GetIsCurrentlyDecoded());
     return Nothing();
   }
 
->>>>>>> a17af05f
   if (*timeout == FrameTimeout::Forever()) {
     // We need to return a sentinel value in this case, because our logic
     // doesn't work correctly if we have an infinitely long timeout. We use one
@@ -473,11 +418,7 @@
     GetCurrentImgFrameEndTime(aState, result.Surface());
   if (currentFrameEndTime.isNothing()) {
     MOZ_ASSERT(gfxPrefs::ImageMemAnimatedDiscardable());
-<<<<<<< HEAD
-    MOZ_ASSERT(aState.GetHasBeenDecoded() && !aState.GetIsCurrentlyDecoded());
-=======
     MOZ_ASSERT(aState.GetHasRequestedDecode() && !aState.GetIsCurrentlyDecoded());
->>>>>>> a17af05f
     MOZ_ASSERT(aState.mCompositedFrameInvalid);
     // Nothing we can do but wait for our previous current frame to be decoded
     // again so we can determine what to do next.
@@ -507,10 +448,7 @@
   // Advanced to the correct frame, the composited frame is now valid to be drawn.
   if (*currentFrameEndTime > aTime) {
     aState.mCompositedFrameInvalid = false;
-<<<<<<< HEAD
-=======
     ret.mDirtyRect = IntRect(IntPoint(0,0), mSize);
->>>>>>> a17af05f
   }
 
   MOZ_ASSERT(!aState.mIsCurrentlyDecoded || !aState.mCompositedFrameInvalid);
@@ -521,13 +459,6 @@
 LookupResult
 FrameAnimator::GetCompositedFrame(AnimationState& aState)
 {
-<<<<<<< HEAD
-  if (aState.mCompositedFrameInvalid) {
-    MOZ_ASSERT(gfxPrefs::ImageMemAnimatedDiscardable());
-    MOZ_ASSERT(aState.GetHasBeenDecoded());
-    MOZ_ASSERT(!aState.GetIsCurrentlyDecoded());
-    return LookupResult(MatchType::NOT_FOUND);
-=======
   LookupResult result =
     SurfaceCache::Lookup(ImageKey(mImage),
                          RasterSurfaceKey(mSize,
@@ -542,7 +473,6 @@
       return result;
     }
     return LookupResult(MatchType::PENDING);
->>>>>>> a17af05f
   }
 
   // If we have a composited version of this frame, return that.
@@ -561,14 +491,10 @@
   // Seek to the appropriate frame. If seeking fails, it means that we couldn't
   // get the frame we're looking for; treat this as if the lookup failed.
   if (NS_FAILED(result.Surface().Seek(aState.mCurrentAnimationFrameIndex))) {
-<<<<<<< HEAD
-    return LookupResult(MatchType::NOT_FOUND);
-=======
     if (result.Type() == MatchType::NOT_FOUND) {
       return result;
     }
     return LookupResult(MatchType::PENDING);
->>>>>>> a17af05f
   }
 
   MOZ_ASSERT(!result.Surface()->GetIsPaletted(),
@@ -588,11 +514,7 @@
     return Some(data.mTimeout);
   }
 
-<<<<<<< HEAD
-  MOZ_ASSERT(aState.mHasBeenDecoded && !aState.mIsCurrentlyDecoded);
-=======
   MOZ_ASSERT(aState.mHasRequestedDecode && !aState.mIsCurrentlyDecoded);
->>>>>>> a17af05f
   return Nothing();
 }
 
@@ -679,13 +601,8 @@
                    : prevFrameData.mRect;
 
   bool isFullPrevFrame = prevRect.x == 0 && prevRect.y == 0 &&
-<<<<<<< HEAD
-                         prevRect.width == mSize.width &&
-                         prevRect.height == mSize.height;
-=======
                          prevRect.Width() == mSize.width &&
                          prevRect.Height() == mSize.height;
->>>>>>> a17af05f
 
   // Optimization: DisposeClearAll if the previous frame is the same size as
   //               container and it's clearing itself
@@ -701,13 +618,8 @@
                    : nextFrameData.mRect;
 
   bool isFullNextFrame = nextRect.x == 0 && nextRect.y == 0 &&
-<<<<<<< HEAD
-                         nextRect.width == mSize.width &&
-                         nextRect.height == mSize.height;
-=======
                          nextRect.Width() == mSize.width &&
                          nextRect.Height() == mSize.height;
->>>>>>> a17af05f
 
   if (!nextFrame->GetIsPaletted()) {
     // Optimization: Skip compositing if the previous frame wants to clear the
@@ -806,13 +718,8 @@
       needToBlankComposite = false;
     } else {
       if ((prevRect.x >= nextRect.x) && (prevRect.y >= nextRect.y) &&
-<<<<<<< HEAD
-          (prevRect.x + prevRect.width <= nextRect.x + nextRect.width) &&
-          (prevRect.y + prevRect.height <= nextRect.y + nextRect.height)) {
-=======
           (prevRect.XMost() <= nextRect.XMost()) &&
           (prevRect.YMost() <= nextRect.YMost())) {
->>>>>>> a17af05f
         // Optimization: No need to dispose prev.frame when
         // next frame fully overlaps previous frame.
         doDisposal = false;
