--- conflicted
+++ resolved
@@ -216,8 +216,6 @@
   Maybe<gfx::IntSize> ExplicitOutputSize() const;
 
   /**
-<<<<<<< HEAD
-=======
    * Sets the expected image size of this decoder. Decoding will fail if this
    * does not match.
    */
@@ -235,7 +233,6 @@
   }
 
   /**
->>>>>>> a17af05f
    * Set an iterator to the SourceBuffer which will feed data to this decoder.
    * This must always be called before calling Init(). (And only before Init().)
    *
@@ -296,15 +293,12 @@
   /// Are we in the middle of a frame right now? Used for assertions only.
   bool InFrame() const { return mInFrame; }
 
-<<<<<<< HEAD
-=======
   /// Is the image valid if embedded inside an ICO.
   virtual bool IsValidICOResource() const
   {
     return false;
   }
 
->>>>>>> a17af05f
   enum DecodeStyle {
       PROGRESSIVE, // produce intermediate frames representing the partial
                    // state of the image
