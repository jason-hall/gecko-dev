/* -*- Mode: C++; tab-width: 2; indent-tabs-mode: nil; c-basic-offset: 2 -*- */
/* This Source Code Form is subject to the terms of the Mozilla Public
 * License, v. 2.0. If a copy of the MPL was not distributed with this
 * file, You can obtain one at http://mozilla.org/MPL/2.0/. */

#include "ImageCacheKey.h"

#include "mozilla/Move.h"
#include "ImageURL.h"
#include "nsHostObjectProtocolHandler.h"
#include "nsLayoutUtils.h"
#include "nsString.h"
#include "mozilla/dom/File.h"
#include "mozilla/dom/workers/ServiceWorkerManager.h"
#include "nsIDocument.h"
#include "nsPrintfCString.h"

namespace mozilla {

using namespace dom;

namespace image {

bool
URISchemeIs(ImageURL* aURI, const char* aScheme)
{
  bool schemeMatches = false;
  if (NS_WARN_IF(NS_FAILED(aURI->SchemeIs(aScheme, &schemeMatches)))) {
    return false;
  }
  return schemeMatches;
}

static Maybe<uint64_t>
BlobSerial(ImageURL* aURI)
{
  nsAutoCString spec;
  aURI->GetSpec(spec);

  RefPtr<BlobImpl> blob;
  if (NS_SUCCEEDED(NS_GetBlobForBlobURISpec(spec, getter_AddRefs(blob))) &&
      blob) {
    return Some(blob->GetSerialNumber());
  }

  return Nothing();
}

ImageCacheKey::ImageCacheKey(nsIURI* aURI,
                             const OriginAttributes& aAttrs,
                             nsIDocument* aDocument,
                             nsresult& aRv)
  : mURI(new ImageURL(aURI, aRv))
  , mOriginAttributes(aAttrs)
  , mControlledDocument(GetControlledDocumentToken(aDocument))
  , mIsChrome(URISchemeIs(mURI, "chrome"))
  , mIsStyloEnabled(nsLayoutUtils::StyloEnabled())
{
  NS_ENSURE_SUCCESS_VOID(aRv);

  MOZ_ASSERT(NS_IsMainThread());

  if (URISchemeIs(mURI, "blob")) {
    mBlobSerial = BlobSerial(mURI);
  }

  mHash = ComputeHash(mURI, mBlobSerial, mOriginAttributes, mControlledDocument,
                      mIsStyloEnabled);
}

ImageCacheKey::ImageCacheKey(ImageURL* aURI,
                             const OriginAttributes& aAttrs,
                             nsIDocument* aDocument)
  : mURI(aURI)
  , mOriginAttributes(aAttrs)
  , mControlledDocument(GetControlledDocumentToken(aDocument))
  , mIsChrome(URISchemeIs(mURI, "chrome"))
  , mIsStyloEnabled(nsLayoutUtils::StyloEnabled())
{
  MOZ_ASSERT(aURI);

  if (URISchemeIs(mURI, "blob")) {
    mBlobSerial = BlobSerial(mURI);
  }

  mHash = ComputeHash(mURI, mBlobSerial, mOriginAttributes, mControlledDocument,
                      mIsStyloEnabled);
}

ImageCacheKey::ImageCacheKey(const ImageCacheKey& aOther)
  : mURI(aOther.mURI)
  , mBlobSerial(aOther.mBlobSerial)
  , mOriginAttributes(aOther.mOriginAttributes)
  , mControlledDocument(aOther.mControlledDocument)
  , mHash(aOther.mHash)
  , mIsChrome(aOther.mIsChrome)
  , mIsStyloEnabled(aOther.mIsStyloEnabled)
{ }

ImageCacheKey::ImageCacheKey(ImageCacheKey&& aOther)
  : mURI(Move(aOther.mURI))
  , mBlobSerial(Move(aOther.mBlobSerial))
  , mOriginAttributes(aOther.mOriginAttributes)
  , mControlledDocument(aOther.mControlledDocument)
  , mHash(aOther.mHash)
  , mIsChrome(aOther.mIsChrome)
  , mIsStyloEnabled(aOther.mIsStyloEnabled)
{ }

bool
ImageCacheKey::operator==(const ImageCacheKey& aOther) const
{
  if (mIsStyloEnabled != aOther.mIsStyloEnabled) {
    return false;
  }
  // Don't share the image cache between a controlled document and anything else.
  if (mControlledDocument != aOther.mControlledDocument) {
    return false;
  }
  // The origin attributes always have to match.
  if (mOriginAttributes != aOther.mOriginAttributes) {
    return false;
  }
  if (mBlobSerial || aOther.mBlobSerial) {
    // If at least one of us has a blob serial, just compare the blob serial and
    // the ref portion of the URIs.
    return mBlobSerial == aOther.mBlobSerial &&
           mURI->HasSameRef(*aOther.mURI);
  }

  // For non-blob URIs, compare the URIs.
  return *mURI == *aOther.mURI;
}

const char*
ImageCacheKey::Spec() const
{
  return mURI->Spec();
}

/* static */ PLDHashNumber
ImageCacheKey::ComputeHash(ImageURL* aURI,
                           const Maybe<uint64_t>& aBlobSerial,
                           const OriginAttributes& aAttrs,
<<<<<<< HEAD
                           void* aControlledDocument)
=======
                           void* aControlledDocument,
                           bool aIsStyloEnabled)
>>>>>>> a17af05f
{
  // Since we frequently call Hash() several times in a row on the same
  // ImageCacheKey, as an optimization we compute our hash once and store it.

  nsPrintfCString ptr("%p", aControlledDocument);
  nsAutoCString suffix;
  aAttrs.CreateSuffix(suffix);

  return AddToHash(0, aURI->ComputeHash(aBlobSerial),
<<<<<<< HEAD
                   HashString(suffix), HashString(ptr));
=======
                   HashString(suffix), HashString(ptr),
                   aIsStyloEnabled);
>>>>>>> a17af05f
}

/* static */ void*
ImageCacheKey::GetControlledDocumentToken(nsIDocument* aDocument)
{
  // For non-controlled documents, we just return null.  For controlled
  // documents, we cast the pointer into a void* to avoid dereferencing
  // it (since we only use it for comparisons), and return it.
  void* pointer = nullptr;
  using dom::workers::ServiceWorkerManager;
  RefPtr<ServiceWorkerManager> swm = ServiceWorkerManager::GetInstance();
  if (aDocument && swm) {
    ErrorResult rv;
    if (swm->IsControlled(aDocument, rv)) {
      pointer = aDocument;
    }
  }
  return pointer;
}

} // namespace image
} // namespace mozilla<|MERGE_RESOLUTION|>--- conflicted
+++ resolved
@@ -142,12 +142,8 @@
 ImageCacheKey::ComputeHash(ImageURL* aURI,
                            const Maybe<uint64_t>& aBlobSerial,
                            const OriginAttributes& aAttrs,
-<<<<<<< HEAD
-                           void* aControlledDocument)
-=======
                            void* aControlledDocument,
                            bool aIsStyloEnabled)
->>>>>>> a17af05f
 {
   // Since we frequently call Hash() several times in a row on the same
   // ImageCacheKey, as an optimization we compute our hash once and store it.
@@ -157,12 +153,8 @@
   aAttrs.CreateSuffix(suffix);
 
   return AddToHash(0, aURI->ComputeHash(aBlobSerial),
-<<<<<<< HEAD
-                   HashString(suffix), HashString(ptr));
-=======
                    HashString(suffix), HashString(ptr),
                    aIsStyloEnabled);
->>>>>>> a17af05f
 }
 
 /* static */ void*
