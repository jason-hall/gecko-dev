# Bug 668068 - Maximum (256) width and height icons that we currently interpret as 0-width and 0-height.
load 256-height.ico
load 256-width.ico

load 83804-1.gif
load 89341-1.gif
load 463696.bmp
load 570451.png
<<<<<<< HEAD
skip-if(Android) load 694165-1.xhtml
=======
# Bug 1390704 - Skip on stylo+debug because it triggers a quadratic behavior that makes it take
# so much time that it can trip on the reftest timeout of 5 minutes.
skip-if(Android||((stylo||styloVsGecko)&&isDebugBuild)) load 694165-1.xhtml
>>>>>>> a17af05f
load 681190.html
load 732319-1.html
load 844403-1.html
load 856616.gif
load 944353.jpg
load 1205923-1.html
# Ensure we handle detecting that an image is animated, then failing to decode
# it. (See bug 1210745.)
load 1210745-1.gif
load 1212954-1.svg
load 1235605.gif
load 1241728-1.html
load 1241729-1.html
load 1242093-1.html
load 1242778-1.png
load 1249576-1.png
load 1253362-1.html
load 1355898-1.html
load 1375842-1.html
load colormap-range.gif
HTTP load delayedframe.sjs # A 3-frame animated GIF with an inordinate delay between the second and third frame

# Animated gifs with a very large canvas, but tiny actual content.
load delaytest.html?523528-1.gif
load delaytest.html?523528-2.gif

# Bug 1160801 - Ensure that we handle invalid disposal types.
load invalid-disposal-method-1.gif
load invalid-disposal-method-2.gif
load invalid-disposal-method-3.gif

load invalid-icc-profile.jpg # This would have exposed the leak discovered in bug 642902

# Ensure we handle ICO directory entries which specify the wrong size for the contained resource.
load invalid_ico_height.ico
load invalid_ico_width.ico

# Bug 525326 - Test image sizes of 65535x65535 which is larger than we allow)
load invalid-size.gif
load invalid-size-second-frame.gif

load multiple-png-hassize.ico # Bug 863958 - This icon's size is such that it leads to multiple writes to the PNG decoder after we've gotten our size.
asserts(0-2) load ownerdiscard.html # Bug 1323672, bug 807211
load truncated-second-frame.png # Bug 863975<|MERGE_RESOLUTION|>--- conflicted
+++ resolved
@@ -6,13 +6,9 @@
 load 89341-1.gif
 load 463696.bmp
 load 570451.png
-<<<<<<< HEAD
-skip-if(Android) load 694165-1.xhtml
-=======
 # Bug 1390704 - Skip on stylo+debug because it triggers a quadratic behavior that makes it take
 # so much time that it can trip on the reftest timeout of 5 minutes.
 skip-if(Android||((stylo||styloVsGecko)&&isDebugBuild)) load 694165-1.xhtml
->>>>>>> a17af05f
 load 681190.html
 load 732319-1.html
 load 844403-1.html
