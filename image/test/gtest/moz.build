--- conflicted
+++ resolved
@@ -47,11 +47,8 @@
     'first-frame-green.png',
     'first-frame-padding.gif',
     'green-1x1-truncated.gif',
-<<<<<<< HEAD
-=======
     'green-large-bmp.ico',
     'green-large-png.ico',
->>>>>>> a17af05f
     'green-multiple-sizes.ico',
     'green.bmp',
     'green.gif',
