--- conflicted
+++ resolved
@@ -160,12 +160,8 @@
 {
 public:
   explicit DecodePoolWorker(DecodePoolImpl* aImpl)
-<<<<<<< HEAD
-    : mImpl(aImpl)
-=======
     : Runnable("image::DecodePoolWorker")
     , mImpl(aImpl)
->>>>>>> a17af05f
   { }
 
   NS_IMETHOD Run() override
@@ -185,13 +181,7 @@
         case Work::Type::SHUTDOWN:
           DecodePoolImpl::ShutdownThread(thisThread);
 
-<<<<<<< HEAD
-#ifdef MOZ_GECKO_PROFILER
           profiler_unregister_thread();
-#endif // MOZ_GECKO_PROFILER
-=======
-          profiler_unregister_thread();
->>>>>>> a17af05f
 
           return NS_OK;
 
@@ -261,11 +251,7 @@
   }
   // The parent process where there are content processes doesn't need as many
   // threads for decoding images.
-<<<<<<< HEAD
-  if (limit > 4 && XRE_IsParentProcess() && BrowserTabsRemoteAutostart()) {
-=======
   if (limit > 4 && XRE_IsE10sParentProcess()) {
->>>>>>> a17af05f
     limit = 4;
   }
 
@@ -330,11 +316,7 @@
 }
 
 bool
-<<<<<<< HEAD
-DecodePool::SyncRunIfPreferred(IDecodingTask* aTask)
-=======
 DecodePool::SyncRunIfPreferred(IDecodingTask* aTask, const nsCString& aURI)
->>>>>>> a17af05f
 {
   MOZ_ASSERT(NS_IsMainThread());
   MOZ_ASSERT(aTask);
