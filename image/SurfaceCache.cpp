/* -*- Mode: C++; tab-width: 2; indent-tabs-mode: nil; c-basic-offset: 2 -*- */
/* This Source Code Form is subject to the terms of the Mozilla Public
 * License, v. 2.0. If a copy of the MPL was not distributed with this
 * file, You can obtain one at http://mozilla.org/MPL/2.0/. */

/**
 * SurfaceCache is a service for caching temporary surfaces in imagelib.
 */

#include "SurfaceCache.h"

#include <algorithm>
#include "mozilla/Assertions.h"
#include "mozilla/Attributes.h"
#include "mozilla/DebugOnly.h"
#include "mozilla/Likely.h"
#include "mozilla/Move.h"
#include "mozilla/Pair.h"
#include "mozilla/RefPtr.h"
#include "mozilla/StaticMutex.h"
#include "mozilla/StaticPtr.h"
#include "mozilla/Tuple.h"
#include "nsIMemoryReporter.h"
#include "gfx2DGlue.h"
#include "gfxPlatform.h"
#include "gfxPrefs.h"
#include "imgFrame.h"
#include "Image.h"
#include "ISurfaceProvider.h"
#include "LookupResult.h"
#include "nsExpirationTracker.h"
#include "nsHashKeys.h"
#include "nsRefPtrHashtable.h"
#include "nsSize.h"
#include "nsTArray.h"
#include "prsystem.h"
#include "ShutdownTracker.h"

using std::max;
using std::min;

namespace mozilla {

using namespace gfx;

namespace image {

class CachedSurface;
class SurfaceCacheImpl;

///////////////////////////////////////////////////////////////////////////////
// Static Data
///////////////////////////////////////////////////////////////////////////////

// The single surface cache instance.
static StaticRefPtr<SurfaceCacheImpl> sInstance;

// The mutex protecting the surface cache.
static StaticMutex sInstanceMutex;

///////////////////////////////////////////////////////////////////////////////
// SurfaceCache Implementation
///////////////////////////////////////////////////////////////////////////////

/**
 * Cost models the cost of storing a surface in the cache. Right now, this is
 * simply an estimate of the size of the surface in bytes, but in the future it
 * may be worth taking into account the cost of rematerializing the surface as
 * well.
 */
typedef size_t Cost;

static Cost
ComputeCost(const IntSize& aSize, uint32_t aBytesPerPixel)
{
  MOZ_ASSERT(aBytesPerPixel == 1 || aBytesPerPixel == 4);
  return aSize.width * aSize.height * aBytesPerPixel;
}

/**
 * Since we want to be able to make eviction decisions based on cost, we need to
 * be able to look up the CachedSurface which has a certain cost as well as the
 * cost associated with a certain CachedSurface. To make this possible, in data
 * structures we actually store a CostEntry, which contains a weak pointer to
 * its associated surface.
 *
 * To make usage of the weak pointer safe, SurfaceCacheImpl always calls
 * StartTracking after a surface is stored in the cache and StopTracking before
 * it is removed.
 */
class CostEntry
{
public:
  CostEntry(NotNull<CachedSurface*> aSurface, Cost aCost)
    : mSurface(aSurface)
    , mCost(aCost)
  { }

  NotNull<CachedSurface*> Surface() const { return mSurface; }
  Cost GetCost() const { return mCost; }

  bool operator==(const CostEntry& aOther) const
  {
    return mSurface == aOther.mSurface &&
           mCost == aOther.mCost;
  }

  bool operator<(const CostEntry& aOther) const
  {
    return mCost < aOther.mCost ||
           (mCost == aOther.mCost && mSurface < aOther.mSurface);
  }

private:
  NotNull<CachedSurface*> mSurface;
  Cost                    mCost;
};

/**
 * A CachedSurface associates a surface with a key that uniquely identifies that
 * surface.
 */
class CachedSurface
{
  ~CachedSurface() { }
public:
  MOZ_DECLARE_REFCOUNTED_TYPENAME(CachedSurface)
  NS_INLINE_DECL_THREADSAFE_REFCOUNTING(CachedSurface)

  explicit CachedSurface(NotNull<ISurfaceProvider*> aProvider)
    : mProvider(aProvider)
    , mIsLocked(false)
  { }

  DrawableSurface GetDrawableSurface() const
  {
    if (MOZ_UNLIKELY(IsPlaceholder())) {
      MOZ_ASSERT_UNREACHABLE("Called GetDrawableSurface() on a placeholder");
      return DrawableSurface();
    }

    return mProvider->Surface();
  }

  void SetLocked(bool aLocked)
  {
    if (IsPlaceholder()) {
      return;  // Can't lock a placeholder.
    }

    // Update both our state and our provider's state. Some surface providers
    // are permanently locked; maintaining our own locking state enables us to
    // respect SetLocked() even when it's meaningless from the provider's
    // perspective.
    mIsLocked = aLocked;
    mProvider->SetLocked(aLocked);
  }

  bool IsLocked() const
  {
    return !IsPlaceholder() && mIsLocked && mProvider->IsLocked();
  }

  bool IsPlaceholder() const { return mProvider->Availability().IsPlaceholder(); }
  bool IsDecoded() const { return !IsPlaceholder() && mProvider->IsFinished(); }

  ImageKey GetImageKey() const { return mProvider->GetImageKey(); }
  SurfaceKey GetSurfaceKey() const { return mProvider->GetSurfaceKey(); }
  nsExpirationState* GetExpirationState() { return &mExpirationState; }

  CostEntry GetCostEntry()
  {
    return image::CostEntry(WrapNotNull(this), mProvider->LogicalSizeInBytes());
  }

  // A helper type used by SurfaceCacheImpl::CollectSizeOfSurfaces.
  struct MOZ_STACK_CLASS SurfaceMemoryReport
  {
    SurfaceMemoryReport(nsTArray<SurfaceMemoryCounter>& aCounters,
                        MallocSizeOf                    aMallocSizeOf)
      : mCounters(aCounters)
      , mMallocSizeOf(aMallocSizeOf)
    { }

    void Add(NotNull<CachedSurface*> aCachedSurface)
    {
      SurfaceMemoryCounter counter(aCachedSurface->GetSurfaceKey(),
                                   aCachedSurface->IsLocked());

      if (aCachedSurface->IsPlaceholder()) {
        return;
      }

      // Record the memory used by the ISurfaceProvider. This may not have a
      // straightforward relationship to the size of the surface that
      // DrawableRef() returns if the surface is generated dynamically. (i.e.,
      // for surfaces with PlaybackType::eAnimated.)
      size_t heap = 0;
      size_t nonHeap = 0;
      size_t handles = 0;
      aCachedSurface->mProvider
        ->AddSizeOfExcludingThis(mMallocSizeOf, heap, nonHeap, handles);
      counter.Values().SetDecodedHeap(heap);
      counter.Values().SetDecodedNonHeap(nonHeap);
      counter.Values().SetSharedHandles(handles);

      mCounters.AppendElement(counter);
    }

  private:
    nsTArray<SurfaceMemoryCounter>& mCounters;
    MallocSizeOf                    mMallocSizeOf;
  };

private:
  nsExpirationState                 mExpirationState;
  NotNull<RefPtr<ISurfaceProvider>> mProvider;
  bool                              mIsLocked;
};

static int64_t
AreaOfIntSize(const IntSize& aSize) {
  return static_cast<int64_t>(aSize.width) * static_cast<int64_t>(aSize.height);
}

/**
 * An ImageSurfaceCache is a per-image surface cache. For correctness we must be
 * able to remove all surfaces associated with an image when the image is
 * destroyed or invalidated. Since this will happen frequently, it makes sense
 * to make it cheap by storing the surfaces for each image separately.
 *
 * ImageSurfaceCache also keeps track of whether its associated image is locked
 * or unlocked.
 */
class ImageSurfaceCache
{
  ~ImageSurfaceCache() { }
public:
  ImageSurfaceCache() : mLocked(false) { }

  MOZ_DECLARE_REFCOUNTED_TYPENAME(ImageSurfaceCache)
  NS_INLINE_DECL_THREADSAFE_REFCOUNTING(ImageSurfaceCache)

  typedef
    nsRefPtrHashtable<nsGenericHashKey<SurfaceKey>, CachedSurface> SurfaceTable;

  bool IsEmpty() const { return mSurfaces.Count() == 0; }

  MOZ_MUST_USE bool Insert(NotNull<CachedSurface*> aSurface)
  {
    MOZ_ASSERT(!mLocked || aSurface->IsPlaceholder() || aSurface->IsLocked(),
               "Inserting an unlocked surface for a locked image");
    return mSurfaces.Put(aSurface->GetSurfaceKey(), aSurface, fallible);
  }

  already_AddRefed<CachedSurface> Remove(NotNull<CachedSurface*> aSurface)
  {
    MOZ_ASSERT(mSurfaces.GetWeak(aSurface->GetSurfaceKey()),
        "Should not be removing a surface we don't have");

    RefPtr<CachedSurface> surface;
    mSurfaces.Remove(aSurface->GetSurfaceKey(), getter_AddRefs(surface));
    return surface.forget();
  }

  already_AddRefed<CachedSurface> Lookup(const SurfaceKey& aSurfaceKey)
  {
    RefPtr<CachedSurface> surface;
    mSurfaces.Get(aSurfaceKey, getter_AddRefs(surface));
    return surface.forget();
  }

  Pair<already_AddRefed<CachedSurface>, MatchType>
  LookupBestMatch(const SurfaceKey& aIdealKey)
  {
    // Try for an exact match first.
    RefPtr<CachedSurface> exactMatch;
    mSurfaces.Get(aIdealKey, getter_AddRefs(exactMatch));
    if (exactMatch && exactMatch->IsDecoded()) {
      return MakePair(exactMatch.forget(), MatchType::EXACT);
    }

    // There's no perfect match, so find the best match we can.
    RefPtr<CachedSurface> bestMatch;
    for (auto iter = ConstIter(); !iter.Done(); iter.Next()) {
      NotNull<CachedSurface*> current = WrapNotNull(iter.UserData());
      const SurfaceKey& currentKey = current->GetSurfaceKey();

      // We never match a placeholder.
      if (current->IsPlaceholder()) {
        continue;
      }
      // Matching the playback type and SVG context is required.
      if (currentKey.Playback() != aIdealKey.Playback() ||
          currentKey.SVGContext() != aIdealKey.SVGContext()) {
        continue;
      }
      // Matching the flags is required.
      if (currentKey.Flags() != aIdealKey.Flags()) {
        continue;
      }
      // Anything is better than nothing! (Within the constraints we just
      // checked, of course.)
      if (!bestMatch) {
        bestMatch = current;
        continue;
      }

      MOZ_ASSERT(bestMatch, "Should have a current best match");

      // Always prefer completely decoded surfaces.
      bool bestMatchIsDecoded = bestMatch->IsDecoded();
      if (bestMatchIsDecoded && !current->IsDecoded()) {
        continue;
      }
      if (!bestMatchIsDecoded && current->IsDecoded()) {
        bestMatch = current;
        continue;
      }

      SurfaceKey bestMatchKey = bestMatch->GetSurfaceKey();

      // Compare sizes. We use an area-based heuristic here instead of computing a
      // truly optimal answer, since it seems very unlikely to make a difference
      // for realistic sizes.
      int64_t idealArea = AreaOfIntSize(aIdealKey.Size());
      int64_t currentArea = AreaOfIntSize(currentKey.Size());
      int64_t bestMatchArea = AreaOfIntSize(bestMatchKey.Size());

      // If the best match is smaller than the ideal size, prefer bigger sizes.
      if (bestMatchArea < idealArea) {
        if (currentArea > bestMatchArea) {
          bestMatch = current;
        }
        continue;
      }
      // Other, prefer sizes closer to the ideal size, but still not smaller.
      if (idealArea <= currentArea && currentArea < bestMatchArea) {
        bestMatch = current;
        continue;
      }
      // This surface isn't an improvement over the current best match.
    }

    MatchType matchType;
    if (bestMatch) {
      if (!exactMatch) {
        // No exact match, but we found a substitute.
        matchType = MatchType::SUBSTITUTE_BECAUSE_NOT_FOUND;
      } else if (exactMatch != bestMatch) {
        // The exact match is still decoding, but we found a substitute.
        matchType = MatchType::SUBSTITUTE_BECAUSE_PENDING;
      } else {
        // The exact match is still decoding, but it's the best we've got.
        matchType = MatchType::EXACT;
      }
    } else {
      if (exactMatch) {
        // We found an "exact match"; it must have been a placeholder.
        MOZ_ASSERT(exactMatch->IsPlaceholder());
        matchType = MatchType::PENDING;
      } else {
        // We couldn't find an exact match *or* a substitute.
        matchType = MatchType::NOT_FOUND;
      }
    }

    return MakePair(bestMatch.forget(), matchType);
  }

  SurfaceTable::Iterator ConstIter() const
  {
    return mSurfaces.ConstIter();
  }

  void SetLocked(bool aLocked) { mLocked = aLocked; }
  bool IsLocked() const { return mLocked; }

private:
  SurfaceTable mSurfaces;
  bool         mLocked;
};

/**
 * SurfaceCacheImpl is responsible for determining which surfaces will be cached
 * and managing the surface cache data structures. Rather than interact with
 * SurfaceCacheImpl directly, client code interacts with SurfaceCache, which
 * maintains high-level invariants and encapsulates the details of the surface
 * cache's implementation.
 */
class SurfaceCacheImpl final : public nsIMemoryReporter
{
public:
  NS_DECL_ISUPPORTS

  SurfaceCacheImpl(uint32_t aSurfaceCacheExpirationTimeMS,
                   uint32_t aSurfaceCacheDiscardFactor,
                   uint32_t aSurfaceCacheSize)
    : mExpirationTracker(aSurfaceCacheExpirationTimeMS)
    , mMemoryPressureObserver(new MemoryPressureObserver)
    , mDiscardFactor(aSurfaceCacheDiscardFactor)
    , mMaxCost(aSurfaceCacheSize)
    , mAvailableCost(aSurfaceCacheSize)
    , mLockedCost(0)
    , mOverflowCount(0)
  {
    nsCOMPtr<nsIObserverService> os = services::GetObserverService();
    if (os) {
      os->AddObserver(mMemoryPressureObserver, "memory-pressure", false);
    }
  }

private:
  virtual ~SurfaceCacheImpl()
  {
    nsCOMPtr<nsIObserverService> os = services::GetObserverService();
    if (os) {
      os->RemoveObserver(mMemoryPressureObserver, "memory-pressure");
    }

    UnregisterWeakMemoryReporter(this);
  }

public:
  void InitMemoryReporter() { RegisterWeakMemoryReporter(this); }

  InsertOutcome Insert(NotNull<ISurfaceProvider*> aProvider,
                       bool                       aSetAvailable,
                       const StaticMutexAutoLock& aAutoLock)
  {
    // If this is a duplicate surface, refuse to replace the original.
    // XXX(seth): Calling Lookup() and then RemoveEntry() does the lookup
    // twice. We'll make this more efficient in bug 1185137.
    LookupResult result = Lookup(aProvider->GetImageKey(),
                                 aProvider->GetSurfaceKey(),
                                 aAutoLock,
                                 /* aMarkUsed = */ false);
    if (MOZ_UNLIKELY(result)) {
      return InsertOutcome::FAILURE_ALREADY_PRESENT;
    }

    if (result.Type() == MatchType::PENDING) {
      RemoveEntry(aProvider->GetImageKey(), aProvider->GetSurfaceKey(), aAutoLock);
    }

    MOZ_ASSERT(result.Type() == MatchType::NOT_FOUND ||
               result.Type() == MatchType::PENDING,
               "A LookupResult with no surface should be NOT_FOUND or PENDING");

    // If this is bigger than we can hold after discarding everything we can,
    // refuse to cache it.
    Cost cost = aProvider->LogicalSizeInBytes();
    if (MOZ_UNLIKELY(!CanHoldAfterDiscarding(cost))) {
      mOverflowCount++;
      return InsertOutcome::FAILURE;
    }

    // Remove elements in order of cost until we can fit this in the cache. Note
    // that locked surfaces aren't in mCosts, so we never remove them here.
    while (cost > mAvailableCost) {
      MOZ_ASSERT(!mCosts.IsEmpty(),
                 "Removed everything and it still won't fit");
      Remove(mCosts.LastElement().Surface(), aAutoLock);
    }

    // Locate the appropriate per-image cache. If there's not an existing cache
    // for this image, create it.
    RefPtr<ImageSurfaceCache> cache = GetImageCache(aProvider->GetImageKey());
    if (!cache) {
      cache = new ImageSurfaceCache;
      mImageCaches.Put(aProvider->GetImageKey(), cache);
    }

    // If we were asked to mark the cache entry available, do so.
    if (aSetAvailable) {
      aProvider->Availability().SetAvailable();
    }

    NotNull<RefPtr<CachedSurface>> surface =
      WrapNotNull(new CachedSurface(aProvider));

    // We require that locking succeed if the image is locked and we're not
    // inserting a placeholder; the caller may need to know this to handle
    // errors correctly.
    bool mustLock = cache->IsLocked() && !surface->IsPlaceholder();
    if (mustLock) {
      surface->SetLocked(true);
      if (!surface->IsLocked()) {
        return InsertOutcome::FAILURE;
      }
    }

    // Insert.
    MOZ_ASSERT(cost <= mAvailableCost, "Inserting despite too large a cost");
<<<<<<< HEAD
    cache->Insert(surface);
    StartTracking(surface, aAutoLock);
=======
    if (!cache->Insert(surface)) {
      if (mustLock) {
        surface->SetLocked(false);
      }
      return InsertOutcome::FAILURE;
    }
>>>>>>> a17af05f

    StartTracking(surface, aAutoLock);
    return InsertOutcome::SUCCESS;
  }

  void Remove(NotNull<CachedSurface*> aSurface,
              const StaticMutexAutoLock& aAutoLock)
  {
    ImageKey imageKey = aSurface->GetImageKey();

    RefPtr<ImageSurfaceCache> cache = GetImageCache(imageKey);
    MOZ_ASSERT(cache, "Shouldn't try to remove a surface with no image cache");

    // If the surface was not a placeholder, tell its image that we discarded it.
    if (!aSurface->IsPlaceholder()) {
      static_cast<Image*>(imageKey)->OnSurfaceDiscarded(aSurface->GetSurfaceKey());
    }

    StopTracking(aSurface, aAutoLock);
<<<<<<< HEAD
    cache->Remove(aSurface);
=======
>>>>>>> a17af05f

    // Individual surfaces must be freed outside the lock.
    mCachedSurfacesDiscard.AppendElement(cache->Remove(aSurface));

    // Remove the per-image cache if it's unneeded now. Keep it if the image is
    // locked, since the per-image cache is where we store that state. Note that
    // we don't push it into mImageCachesDiscard because all of its surfaces
    // have been removed, so it is safe to free while holding the lock.
    if (cache->IsEmpty() && !cache->IsLocked()) {
      mImageCaches.Remove(imageKey);
    }
  }

  void StartTracking(NotNull<CachedSurface*> aSurface,
                     const StaticMutexAutoLock& aAutoLock)
  {
    CostEntry costEntry = aSurface->GetCostEntry();
    MOZ_ASSERT(costEntry.GetCost() <= mAvailableCost,
               "Cost too large and the caller didn't catch it");

    mAvailableCost -= costEntry.GetCost();

    if (aSurface->IsLocked()) {
      mLockedCost += costEntry.GetCost();
      MOZ_ASSERT(mLockedCost <= mMaxCost, "Locked more than we can hold?");
    } else {
      mCosts.InsertElementSorted(costEntry);
      // This may fail during XPCOM shutdown, so we need to ensure the object is
      // tracked before calling RemoveObject in StopTracking.
      mExpirationTracker.AddObjectLocked(aSurface, aAutoLock);
    }
  }

  void StopTracking(NotNull<CachedSurface*> aSurface,
                    const StaticMutexAutoLock& aAutoLock)
  {
    CostEntry costEntry = aSurface->GetCostEntry();

    if (aSurface->IsLocked()) {
      MOZ_ASSERT(mLockedCost >= costEntry.GetCost(), "Costs don't balance");
      mLockedCost -= costEntry.GetCost();
      // XXX(seth): It'd be nice to use an O(log n) lookup here. This is O(n).
      MOZ_ASSERT(!mCosts.Contains(costEntry),
                 "Shouldn't have a cost entry for a locked surface");
    } else {
      if (MOZ_LIKELY(aSurface->GetExpirationState()->IsTracked())) {
        mExpirationTracker.RemoveObjectLocked(aSurface, aAutoLock);
      } else {
        // Our call to AddObject must have failed in StartTracking; most likely
        // we're in XPCOM shutdown right now.
        NS_ASSERTION(ShutdownTracker::ShutdownHasStarted(),
                     "Not expiration-tracking an unlocked surface!");
      }

      DebugOnly<bool> foundInCosts = mCosts.RemoveElementSorted(costEntry);
      MOZ_ASSERT(foundInCosts, "Lost track of costs for this surface");
    }

    mAvailableCost += costEntry.GetCost();
    MOZ_ASSERT(mAvailableCost <= mMaxCost,
               "More available cost than we started with");
  }

  LookupResult Lookup(const ImageKey    aImageKey,
                      const SurfaceKey& aSurfaceKey,
                      const StaticMutexAutoLock& aAutoLock,
                      bool aMarkUsed = true)
  {
    RefPtr<ImageSurfaceCache> cache = GetImageCache(aImageKey);
    if (!cache) {
      // No cached surfaces for this image.
      return LookupResult(MatchType::NOT_FOUND);
    }

    RefPtr<CachedSurface> surface = cache->Lookup(aSurfaceKey);
    if (!surface) {
      // Lookup in the per-image cache missed.
      return LookupResult(MatchType::NOT_FOUND);
    }

    if (surface->IsPlaceholder()) {
      return LookupResult(MatchType::PENDING);
    }

    DrawableSurface drawableSurface = surface->GetDrawableSurface();
    if (!drawableSurface) {
      // The surface was released by the operating system. Remove the cache
      // entry as well.
      Remove(WrapNotNull(surface), aAutoLock);
      return LookupResult(MatchType::NOT_FOUND);
    }

    if (aMarkUsed) {
      MarkUsed(WrapNotNull(surface), WrapNotNull(cache), aAutoLock);
    }

    MOZ_ASSERT(surface->GetSurfaceKey() == aSurfaceKey,
               "Lookup() not returning an exact match?");
    return LookupResult(Move(drawableSurface), MatchType::EXACT);
  }

  LookupResult LookupBestMatch(const ImageKey         aImageKey,
                               const SurfaceKey&      aSurfaceKey,
                               const StaticMutexAutoLock& aAutoLock)
  {
    RefPtr<ImageSurfaceCache> cache = GetImageCache(aImageKey);
    if (!cache) {
      // No cached surfaces for this image.
      return LookupResult(MatchType::NOT_FOUND);
    }

    // Repeatedly look up the best match, trying again if the resulting surface
    // has been freed by the operating system, until we can either lock a
    // surface for drawing or there are no matching surfaces left.
    // XXX(seth): This is O(N^2), but N is expected to be very small. If we
    // encounter a performance problem here we can revisit this.

    RefPtr<CachedSurface> surface;
    DrawableSurface drawableSurface;
    MatchType matchType = MatchType::NOT_FOUND;
    while (true) {
      Tie(surface, matchType) = cache->LookupBestMatch(aSurfaceKey);

      if (!surface) {
        return LookupResult(matchType);  // Lookup in the per-image cache missed.
      }

      drawableSurface = surface->GetDrawableSurface();
      if (drawableSurface) {
        break;
      }

      // The surface was released by the operating system. Remove the cache
      // entry as well.
      Remove(WrapNotNull(surface), aAutoLock);
    }

    MOZ_ASSERT_IF(matchType == MatchType::EXACT,
                  surface->GetSurfaceKey() == aSurfaceKey);
    MOZ_ASSERT_IF(matchType == MatchType::SUBSTITUTE_BECAUSE_NOT_FOUND ||
                  matchType == MatchType::SUBSTITUTE_BECAUSE_PENDING,
      surface->GetSurfaceKey().SVGContext() == aSurfaceKey.SVGContext() &&
      surface->GetSurfaceKey().Playback() == aSurfaceKey.Playback() &&
      surface->GetSurfaceKey().Flags() == aSurfaceKey.Flags());

    if (matchType == MatchType::EXACT) {
      MarkUsed(WrapNotNull(surface), WrapNotNull(cache), aAutoLock);
    }

    return LookupResult(Move(drawableSurface), matchType);
  }

  bool CanHold(const Cost aCost) const
  {
    return aCost <= mMaxCost;
  }

  size_t MaximumCapacity() const
  {
    return size_t(mMaxCost);
  }

  void SurfaceAvailable(NotNull<ISurfaceProvider*> aProvider,
                        const StaticMutexAutoLock& aAutoLock)
  {
    if (!aProvider->Availability().IsPlaceholder()) {
      MOZ_ASSERT_UNREACHABLE("Calling SurfaceAvailable on non-placeholder");
      return;
    }

    // Reinsert the provider, requesting that Insert() mark it available. This
    // may or may not succeed, depending on whether some other decoder has
    // beaten us to the punch and inserted a non-placeholder version of this
    // surface first, but it's fine either way.
    // XXX(seth): This could be implemented more efficiently; we should be able
    // to just update our data structures without reinserting.
    Insert(aProvider, /* aSetAvailable = */ true, aAutoLock);
  }

  void LockImage(const ImageKey aImageKey)
  {
    RefPtr<ImageSurfaceCache> cache = GetImageCache(aImageKey);
    if (!cache) {
      cache = new ImageSurfaceCache;
      mImageCaches.Put(aImageKey, cache);
    }

    cache->SetLocked(true);

    // We don't relock this image's existing surfaces right away; instead, the
    // image should arrange for Lookup() to touch them if they are still useful.
  }

  void UnlockImage(const ImageKey aImageKey, const StaticMutexAutoLock& aAutoLock)
  {
    RefPtr<ImageSurfaceCache> cache = GetImageCache(aImageKey);
    if (!cache || !cache->IsLocked()) {
      return;  // Already unlocked.
    }

    cache->SetLocked(false);
    DoUnlockSurfaces(WrapNotNull(cache), /* aStaticOnly = */ false, aAutoLock);
  }

  void UnlockEntries(const ImageKey aImageKey, const StaticMutexAutoLock& aAutoLock)
  {
    RefPtr<ImageSurfaceCache> cache = GetImageCache(aImageKey);
    if (!cache || !cache->IsLocked()) {
      return;  // Already unlocked.
    }

    // (Note that we *don't* unlock the per-image cache here; that's the
    // difference between this and UnlockImage.)
    DoUnlockSurfaces(WrapNotNull(cache),
      /* aStaticOnly = */ !gfxPrefs::ImageMemAnimatedDiscardable(), aAutoLock);
  }

<<<<<<< HEAD
  void RemoveImage(const ImageKey aImageKey, const StaticMutexAutoLock& aAutoLock)
=======
  already_AddRefed<ImageSurfaceCache>
  RemoveImage(const ImageKey aImageKey, const StaticMutexAutoLock& aAutoLock)
>>>>>>> a17af05f
  {
    RefPtr<ImageSurfaceCache> cache = GetImageCache(aImageKey);
    if (!cache) {
      return nullptr;  // No cached surfaces for this image, so nothing to do.
    }

    // Discard all of the cached surfaces for this image.
    // XXX(seth): This is O(n^2) since for each item in the cache we are
    // removing an element from the costs array. Since n is expected to be
    // small, performance should be good, but if usage patterns change we should
    // change the data structure used for mCosts.
    for (auto iter = cache->ConstIter(); !iter.Done(); iter.Next()) {
      StopTracking(WrapNotNull(iter.UserData()), aAutoLock);
    }

    // The per-image cache isn't needed anymore, so remove it as well.
    // This implicitly unlocks the image if it was locked.
    mImageCaches.Remove(aImageKey);

    // Since we did not actually remove any of the surfaces from the cache
    // itself, only stopped tracking them, we should free it outside the lock.
    return cache.forget();
  }

  void DiscardAll(const StaticMutexAutoLock& aAutoLock)
  {
    // Remove in order of cost because mCosts is an array and the other data
    // structures are all hash tables. Note that locked surfaces are not
    // removed, since they aren't present in mCosts.
    while (!mCosts.IsEmpty()) {
      Remove(mCosts.LastElement().Surface(), aAutoLock);
    }
  }

  void DiscardForMemoryPressure(const StaticMutexAutoLock& aAutoLock)
  {
    // Compute our discardable cost. Since locked surfaces aren't discardable,
    // we exclude them.
    const Cost discardableCost = (mMaxCost - mAvailableCost) - mLockedCost;
    MOZ_ASSERT(discardableCost <= mMaxCost, "Discardable cost doesn't add up");

    // Our target is to raise our available cost by (1 / mDiscardFactor) of our
    // discardable cost - in other words, we want to end up with about
    // (discardableCost / mDiscardFactor) fewer bytes stored in the surface
    // cache after we're done.
    const Cost targetCost = mAvailableCost + (discardableCost / mDiscardFactor);

    if (targetCost > mMaxCost - mLockedCost) {
      MOZ_ASSERT_UNREACHABLE("Target cost is more than we can discard");
      DiscardAll(aAutoLock);
      return;
    }

    // Discard surfaces until we've reduced our cost to our target cost.
    while (mAvailableCost < targetCost) {
      MOZ_ASSERT(!mCosts.IsEmpty(), "Removed everything and still not done");
      Remove(mCosts.LastElement().Surface(), aAutoLock);
    }
  }

<<<<<<< HEAD
=======
  void TakeDiscard(nsTArray<RefPtr<CachedSurface>>& aDiscard,
                   const StaticMutexAutoLock& aAutoLock)
  {
    MOZ_ASSERT(aDiscard.IsEmpty());
    aDiscard = Move(mCachedSurfacesDiscard);
  }

>>>>>>> a17af05f
  void LockSurface(NotNull<CachedSurface*> aSurface,
                   const StaticMutexAutoLock& aAutoLock)
  {
    if (aSurface->IsPlaceholder() || aSurface->IsLocked()) {
      return;
    }

    StopTracking(aSurface, aAutoLock);

    // Lock the surface. This can fail.
    aSurface->SetLocked(true);
    StartTracking(aSurface, aAutoLock);
  }

  NS_IMETHOD
  CollectReports(nsIHandleReportCallback* aHandleReport,
                 nsISupports*             aData,
                 bool                     aAnonymize) override
  {
    StaticMutexAutoLock lock(sInstanceMutex);

    // We have explicit memory reporting for the surface cache which is more
    // accurate than the cost metrics we report here, but these metrics are
    // still useful to report, since they control the cache's behavior.
    MOZ_COLLECT_REPORT(
      "imagelib-surface-cache-estimated-total",
      KIND_OTHER, UNITS_BYTES, (mMaxCost - mAvailableCost),
"Estimated total memory used by the imagelib surface cache.");

    MOZ_COLLECT_REPORT(
      "imagelib-surface-cache-estimated-locked",
      KIND_OTHER, UNITS_BYTES, mLockedCost,
"Estimated memory used by locked surfaces in the imagelib surface cache.");

    MOZ_COLLECT_REPORT(
      "imagelib-surface-cache-overflow-count",
      KIND_OTHER, UNITS_COUNT, mOverflowCount,
"Count of how many times the surface cache has hit its capacity and been "
"unable to insert a new surface.");

    return NS_OK;
  }

  void CollectSizeOfSurfaces(const ImageKey                  aImageKey,
                             nsTArray<SurfaceMemoryCounter>& aCounters,
                             MallocSizeOf                    aMallocSizeOf)
  {
    RefPtr<ImageSurfaceCache> cache = GetImageCache(aImageKey);
    if (!cache) {
      return;  // No surfaces for this image.
    }

    // Report all surfaces in the per-image cache.
    CachedSurface::SurfaceMemoryReport report(aCounters, aMallocSizeOf);
    for (auto iter = cache->ConstIter(); !iter.Done(); iter.Next()) {
      report.Add(WrapNotNull(iter.UserData()));
    }
  }

private:
  already_AddRefed<ImageSurfaceCache> GetImageCache(const ImageKey aImageKey)
  {
    RefPtr<ImageSurfaceCache> imageCache;
    mImageCaches.Get(aImageKey, getter_AddRefs(imageCache));
    return imageCache.forget();
  }

  // This is similar to CanHold() except that it takes into account the costs of
  // locked surfaces. It's used internally in Insert(), but it's not exposed
  // publicly because we permit multithreaded access to the surface cache, which
  // means that the result would be meaningless: another thread could insert a
  // surface or lock an image at any time.
  bool CanHoldAfterDiscarding(const Cost aCost) const
  {
    return aCost <= mMaxCost - mLockedCost;
  }

  void MarkUsed(NotNull<CachedSurface*> aSurface,
                NotNull<ImageSurfaceCache*> aCache,
                const StaticMutexAutoLock& aAutoLock)
  {
    if (aCache->IsLocked()) {
      LockSurface(aSurface, aAutoLock);
    } else {
      mExpirationTracker.MarkUsedLocked(aSurface, aAutoLock);
    }
  }

  void DoUnlockSurfaces(NotNull<ImageSurfaceCache*> aCache, bool aStaticOnly,
                        const StaticMutexAutoLock& aAutoLock)
  {
    // Unlock all the surfaces the per-image cache is holding.
    for (auto iter = aCache->ConstIter(); !iter.Done(); iter.Next()) {
      NotNull<CachedSurface*> surface = WrapNotNull(iter.UserData());
      if (surface->IsPlaceholder() || !surface->IsLocked()) {
        continue;
      }
      if (aStaticOnly && surface->GetSurfaceKey().Playback() != PlaybackType::eStatic) {
        continue;
      }
      StopTracking(surface, aAutoLock);
      surface->SetLocked(false);
      StartTracking(surface, aAutoLock);
    }
  }

  void RemoveEntry(const ImageKey    aImageKey,
                   const SurfaceKey& aSurfaceKey,
                   const StaticMutexAutoLock& aAutoLock)
  {
    RefPtr<ImageSurfaceCache> cache = GetImageCache(aImageKey);
    if (!cache) {
      return;  // No cached surfaces for this image.
    }

    RefPtr<CachedSurface> surface = cache->Lookup(aSurfaceKey);
    if (!surface) {
      return;  // Lookup in the per-image cache missed.
    }

    Remove(WrapNotNull(surface), aAutoLock);
  }

<<<<<<< HEAD
  struct SurfaceTracker : public ExpirationTrackerImpl<CachedSurface, 2,
                                                       StaticMutex,
                                                       StaticMutexAutoLock>
=======
  class SurfaceTracker final :
    public ExpirationTrackerImpl<CachedSurface, 2,
                                 StaticMutex,
                                 StaticMutexAutoLock>
>>>>>>> a17af05f
  {
  public:
    explicit SurfaceTracker(uint32_t aSurfaceCacheExpirationTimeMS)
      : ExpirationTrackerImpl<CachedSurface, 2,
                              StaticMutex, StaticMutexAutoLock>(
<<<<<<< HEAD
          aSurfaceCacheExpirationTimeMS, "SurfaceTracker")
=======
          aSurfaceCacheExpirationTimeMS, "SurfaceTracker",
          SystemGroup::EventTargetFor(TaskCategory::Other))
>>>>>>> a17af05f
    { }

  protected:
    void NotifyExpiredLocked(CachedSurface* aSurface,
                             const StaticMutexAutoLock& aAutoLock) override
    {
      sInstance->Remove(WrapNotNull(aSurface), aAutoLock);
    }

<<<<<<< HEAD
=======
    void NotifyHandlerEndLocked(const StaticMutexAutoLock& aAutoLock) override
    {
      sInstance->TakeDiscard(mDiscard, aAutoLock);
    }

    void NotifyHandlerEnd() override
    {
      nsTArray<RefPtr<CachedSurface>> discard(Move(mDiscard));
    }

>>>>>>> a17af05f
    StaticMutex& GetMutex() override
    {
      return sInstanceMutex;
    }

    nsTArray<RefPtr<CachedSurface>> mDiscard;
  };

  class MemoryPressureObserver final : public nsIObserver
  {
  public:
    NS_DECL_ISUPPORTS

    NS_IMETHOD Observe(nsISupports*,
                       const char* aTopic,
                       const char16_t*) override
    {
<<<<<<< HEAD
      StaticMutexAutoLock lock(sInstanceMutex);
      if (sInstance && strcmp(aTopic, "memory-pressure") == 0) {
        sInstance->DiscardForMemoryPressure(lock);
=======
      nsTArray<RefPtr<CachedSurface>> discard;
      {
        StaticMutexAutoLock lock(sInstanceMutex);
        if (sInstance && strcmp(aTopic, "memory-pressure") == 0) {
          sInstance->DiscardForMemoryPressure(lock);
          sInstance->TakeDiscard(discard, lock);
        }
>>>>>>> a17af05f
      }
      return NS_OK;
    }

  private:
    virtual ~MemoryPressureObserver() { }
  };

  nsTArray<CostEntry>                     mCosts;
  nsRefPtrHashtable<nsPtrHashKey<Image>,
    ImageSurfaceCache> mImageCaches;
  nsTArray<RefPtr<CachedSurface>>         mCachedSurfacesDiscard;
  SurfaceTracker                          mExpirationTracker;
  RefPtr<MemoryPressureObserver>        mMemoryPressureObserver;
  const uint32_t                          mDiscardFactor;
  const Cost                              mMaxCost;
  Cost                                    mAvailableCost;
  Cost                                    mLockedCost;
  size_t                                  mOverflowCount;
};

NS_IMPL_ISUPPORTS(SurfaceCacheImpl, nsIMemoryReporter)
NS_IMPL_ISUPPORTS(SurfaceCacheImpl::MemoryPressureObserver, nsIObserver)

///////////////////////////////////////////////////////////////////////////////
// Public API
///////////////////////////////////////////////////////////////////////////////

/* static */ void
SurfaceCache::Initialize()
{
  // Initialize preferences.
  MOZ_ASSERT(NS_IsMainThread());
  MOZ_ASSERT(!sInstance, "Shouldn't initialize more than once");

  // See gfxPrefs for the default values of these preferences.

  // Length of time before an unused surface is removed from the cache, in
  // milliseconds.
  uint32_t surfaceCacheExpirationTimeMS =
    gfxPrefs::ImageMemSurfaceCacheMinExpirationMS();

  // What fraction of the memory used by the surface cache we should discard
  // when we get a memory pressure notification. This value is interpreted as
  // 1/N, so 1 means to discard everything, 2 means to discard about half of the
  // memory we're using, and so forth. We clamp it to avoid division by zero.
  uint32_t surfaceCacheDiscardFactor =
    max(gfxPrefs::ImageMemSurfaceCacheDiscardFactor(), 1u);

  // Maximum size of the surface cache, in kilobytes.
  uint64_t surfaceCacheMaxSizeKB = gfxPrefs::ImageMemSurfaceCacheMaxSizeKB();

  // A knob determining the actual size of the surface cache. Currently the
  // cache is (size of main memory) / (surface cache size factor) KB
  // or (surface cache max size) KB, whichever is smaller. The formula
  // may change in the future, though.
  // For example, a value of 4 would yield a 256MB cache on a 1GB machine.
  // The smallest machines we are likely to run this code on have 256MB
  // of memory, which would yield a 64MB cache on this setting.
  // We clamp this value to avoid division by zero.
  uint32_t surfaceCacheSizeFactor =
    max(gfxPrefs::ImageMemSurfaceCacheSizeFactor(), 1u);

  // Compute the size of the surface cache.
  uint64_t memorySize = PR_GetPhysicalMemorySize();
  if (memorySize == 0) {
    MOZ_ASSERT_UNREACHABLE("PR_GetPhysicalMemorySize not implemented here");
    memorySize = 256 * 1024 * 1024;  // Fall back to 256MB.
  }
  uint64_t proposedSize = memorySize / surfaceCacheSizeFactor;
  uint64_t surfaceCacheSizeBytes = min(proposedSize,
                                       surfaceCacheMaxSizeKB * 1024);
  uint32_t finalSurfaceCacheSizeBytes =
    min(surfaceCacheSizeBytes, uint64_t(UINT32_MAX));

  // Create the surface cache singleton with the requested settings.  Note that
  // the size is a limit that the cache may not grow beyond, but we do not
  // actually allocate any storage for surfaces at this time.
  sInstance = new SurfaceCacheImpl(surfaceCacheExpirationTimeMS,
                                   surfaceCacheDiscardFactor,
                                   finalSurfaceCacheSizeBytes);
  sInstance->InitMemoryReporter();
}

/* static */ void
SurfaceCache::Shutdown()
{
<<<<<<< HEAD
  StaticMutexAutoLock lock(sInstanceMutex);
  MOZ_ASSERT(NS_IsMainThread());
  MOZ_ASSERT(sInstance, "No singleton - was Shutdown() called twice?");
  sInstance = nullptr;
=======
  RefPtr<SurfaceCacheImpl> cache;
  {
    StaticMutexAutoLock lock(sInstanceMutex);
    MOZ_ASSERT(NS_IsMainThread());
    MOZ_ASSERT(sInstance, "No singleton - was Shutdown() called twice?");
    cache = sInstance.forget();
  }
>>>>>>> a17af05f
}

/* static */ LookupResult
SurfaceCache::Lookup(const ImageKey         aImageKey,
                     const SurfaceKey&      aSurfaceKey)
{
<<<<<<< HEAD
  StaticMutexAutoLock lock(sInstanceMutex);
  if (!sInstance) {
    return LookupResult(MatchType::NOT_FOUND);
  }

  return sInstance->Lookup(aImageKey, aSurfaceKey, lock);
=======
  nsTArray<RefPtr<CachedSurface>> discard;
  LookupResult rv(MatchType::NOT_FOUND);

  {
    StaticMutexAutoLock lock(sInstanceMutex);
    if (!sInstance) {
      return rv;
    }

    rv = sInstance->Lookup(aImageKey, aSurfaceKey, lock);
    sInstance->TakeDiscard(discard, lock);
  }

  return rv;
>>>>>>> a17af05f
}

/* static */ LookupResult
SurfaceCache::LookupBestMatch(const ImageKey         aImageKey,
                              const SurfaceKey&      aSurfaceKey)
{
<<<<<<< HEAD
  StaticMutexAutoLock lock(sInstanceMutex);
  if (!sInstance) {
    return LookupResult(MatchType::NOT_FOUND);
  }

  return sInstance->LookupBestMatch(aImageKey, aSurfaceKey, lock);
=======
  nsTArray<RefPtr<CachedSurface>> discard;
  LookupResult rv(MatchType::NOT_FOUND);

  {
    StaticMutexAutoLock lock(sInstanceMutex);
    if (!sInstance) {
      return rv;
    }

    rv = sInstance->LookupBestMatch(aImageKey, aSurfaceKey, lock);
    sInstance->TakeDiscard(discard, lock);
  }

  return rv;
>>>>>>> a17af05f
}

/* static */ InsertOutcome
SurfaceCache::Insert(NotNull<ISurfaceProvider*> aProvider)
{
<<<<<<< HEAD
  StaticMutexAutoLock lock(sInstanceMutex);
  if (!sInstance) {
    return InsertOutcome::FAILURE;
  }

  return sInstance->Insert(aProvider, /* aSetAvailable = */ false, lock);
=======
  nsTArray<RefPtr<CachedSurface>> discard;
  InsertOutcome rv(InsertOutcome::FAILURE);

  {
    StaticMutexAutoLock lock(sInstanceMutex);
    if (!sInstance) {
      return rv;
    }

    rv = sInstance->Insert(aProvider, /* aSetAvailable = */ false, lock);
    sInstance->TakeDiscard(discard, lock);
  }

  return rv;
>>>>>>> a17af05f
}

/* static */ bool
SurfaceCache::CanHold(const IntSize& aSize, uint32_t aBytesPerPixel /* = 4 */)
{
  StaticMutexAutoLock lock(sInstanceMutex);
  if (!sInstance) {
    return false;
  }

  Cost cost = ComputeCost(aSize, aBytesPerPixel);
  return sInstance->CanHold(cost);
}

/* static */ bool
SurfaceCache::CanHold(size_t aSize)
{
  StaticMutexAutoLock lock(sInstanceMutex);
  if (!sInstance) {
    return false;
  }

  return sInstance->CanHold(aSize);
}

/* static */ void
SurfaceCache::SurfaceAvailable(NotNull<ISurfaceProvider*> aProvider)
{
  StaticMutexAutoLock lock(sInstanceMutex);
  if (!sInstance) {
    return;
  }

  sInstance->SurfaceAvailable(aProvider, lock);
}

/* static */ void
SurfaceCache::LockImage(const ImageKey aImageKey)
{
  StaticMutexAutoLock lock(sInstanceMutex);
  if (sInstance) {
    return sInstance->LockImage(aImageKey);
  }
}

/* static */ void
SurfaceCache::UnlockImage(const ImageKey aImageKey)
{
  StaticMutexAutoLock lock(sInstanceMutex);
  if (sInstance) {
    return sInstance->UnlockImage(aImageKey, lock);
  }
}

/* static */ void
SurfaceCache::UnlockEntries(const ImageKey aImageKey)
{
  StaticMutexAutoLock lock(sInstanceMutex);
  if (sInstance) {
    return sInstance->UnlockEntries(aImageKey, lock);
  }
}

/* static */ void
SurfaceCache::RemoveImage(const ImageKey aImageKey)
{
<<<<<<< HEAD
  StaticMutexAutoLock lock(sInstanceMutex);
  if (sInstance) {
    sInstance->RemoveImage(aImageKey, lock);
=======
  RefPtr<ImageSurfaceCache> discard;
  {
    StaticMutexAutoLock lock(sInstanceMutex);
    if (sInstance) {
      discard = sInstance->RemoveImage(aImageKey, lock);
    }
>>>>>>> a17af05f
  }
}

/* static */ void
SurfaceCache::DiscardAll()
{
<<<<<<< HEAD
  StaticMutexAutoLock lock(sInstanceMutex);
  if (sInstance) {
    sInstance->DiscardAll(lock);
=======
  nsTArray<RefPtr<CachedSurface>> discard;
  {
    StaticMutexAutoLock lock(sInstanceMutex);
    if (sInstance) {
      sInstance->DiscardAll(lock);
      sInstance->TakeDiscard(discard, lock);
    }
>>>>>>> a17af05f
  }
}

/* static */ void
SurfaceCache::CollectSizeOfSurfaces(const ImageKey                  aImageKey,
                                    nsTArray<SurfaceMemoryCounter>& aCounters,
                                    MallocSizeOf                    aMallocSizeOf)
{
  StaticMutexAutoLock lock(sInstanceMutex);
  if (!sInstance) {
    return;
  }

  return sInstance->CollectSizeOfSurfaces(aImageKey, aCounters, aMallocSizeOf);
}

/* static */ size_t
SurfaceCache::MaximumCapacity()
{
  StaticMutexAutoLock lock(sInstanceMutex);
  if (!sInstance) {
    return 0;
  }

  return sInstance->MaximumCapacity();
}

} // namespace image
} // namespace mozilla<|MERGE_RESOLUTION|>--- conflicted
+++ resolved
@@ -492,17 +492,12 @@
 
     // Insert.
     MOZ_ASSERT(cost <= mAvailableCost, "Inserting despite too large a cost");
-<<<<<<< HEAD
-    cache->Insert(surface);
-    StartTracking(surface, aAutoLock);
-=======
     if (!cache->Insert(surface)) {
       if (mustLock) {
         surface->SetLocked(false);
       }
       return InsertOutcome::FAILURE;
     }
->>>>>>> a17af05f
 
     StartTracking(surface, aAutoLock);
     return InsertOutcome::SUCCESS;
@@ -522,10 +517,6 @@
     }
 
     StopTracking(aSurface, aAutoLock);
-<<<<<<< HEAD
-    cache->Remove(aSurface);
-=======
->>>>>>> a17af05f
 
     // Individual surfaces must be freed outside the lock.
     mCachedSurfacesDiscard.AppendElement(cache->Remove(aSurface));
@@ -743,12 +734,8 @@
       /* aStaticOnly = */ !gfxPrefs::ImageMemAnimatedDiscardable(), aAutoLock);
   }
 
-<<<<<<< HEAD
-  void RemoveImage(const ImageKey aImageKey, const StaticMutexAutoLock& aAutoLock)
-=======
   already_AddRefed<ImageSurfaceCache>
   RemoveImage(const ImageKey aImageKey, const StaticMutexAutoLock& aAutoLock)
->>>>>>> a17af05f
   {
     RefPtr<ImageSurfaceCache> cache = GetImageCache(aImageKey);
     if (!cache) {
@@ -809,8 +796,6 @@
     }
   }
 
-<<<<<<< HEAD
-=======
   void TakeDiscard(nsTArray<RefPtr<CachedSurface>>& aDiscard,
                    const StaticMutexAutoLock& aAutoLock)
   {
@@ -818,7 +803,6 @@
     aDiscard = Move(mCachedSurfacesDiscard);
   }
 
->>>>>>> a17af05f
   void LockSurface(NotNull<CachedSurface*> aSurface,
                    const StaticMutexAutoLock& aAutoLock)
   {
@@ -942,27 +926,17 @@
     Remove(WrapNotNull(surface), aAutoLock);
   }
 
-<<<<<<< HEAD
-  struct SurfaceTracker : public ExpirationTrackerImpl<CachedSurface, 2,
-                                                       StaticMutex,
-                                                       StaticMutexAutoLock>
-=======
   class SurfaceTracker final :
     public ExpirationTrackerImpl<CachedSurface, 2,
                                  StaticMutex,
                                  StaticMutexAutoLock>
->>>>>>> a17af05f
   {
   public:
     explicit SurfaceTracker(uint32_t aSurfaceCacheExpirationTimeMS)
       : ExpirationTrackerImpl<CachedSurface, 2,
                               StaticMutex, StaticMutexAutoLock>(
-<<<<<<< HEAD
-          aSurfaceCacheExpirationTimeMS, "SurfaceTracker")
-=======
           aSurfaceCacheExpirationTimeMS, "SurfaceTracker",
           SystemGroup::EventTargetFor(TaskCategory::Other))
->>>>>>> a17af05f
     { }
 
   protected:
@@ -972,8 +946,6 @@
       sInstance->Remove(WrapNotNull(aSurface), aAutoLock);
     }
 
-<<<<<<< HEAD
-=======
     void NotifyHandlerEndLocked(const StaticMutexAutoLock& aAutoLock) override
     {
       sInstance->TakeDiscard(mDiscard, aAutoLock);
@@ -984,7 +956,6 @@
       nsTArray<RefPtr<CachedSurface>> discard(Move(mDiscard));
     }
 
->>>>>>> a17af05f
     StaticMutex& GetMutex() override
     {
       return sInstanceMutex;
@@ -1002,11 +973,6 @@
                        const char* aTopic,
                        const char16_t*) override
     {
-<<<<<<< HEAD
-      StaticMutexAutoLock lock(sInstanceMutex);
-      if (sInstance && strcmp(aTopic, "memory-pressure") == 0) {
-        sInstance->DiscardForMemoryPressure(lock);
-=======
       nsTArray<RefPtr<CachedSurface>> discard;
       {
         StaticMutexAutoLock lock(sInstanceMutex);
@@ -1014,7 +980,6 @@
           sInstance->DiscardForMemoryPressure(lock);
           sInstance->TakeDiscard(discard, lock);
         }
->>>>>>> a17af05f
       }
       return NS_OK;
     }
@@ -1102,12 +1067,6 @@
 /* static */ void
 SurfaceCache::Shutdown()
 {
-<<<<<<< HEAD
-  StaticMutexAutoLock lock(sInstanceMutex);
-  MOZ_ASSERT(NS_IsMainThread());
-  MOZ_ASSERT(sInstance, "No singleton - was Shutdown() called twice?");
-  sInstance = nullptr;
-=======
   RefPtr<SurfaceCacheImpl> cache;
   {
     StaticMutexAutoLock lock(sInstanceMutex);
@@ -1115,21 +1074,12 @@
     MOZ_ASSERT(sInstance, "No singleton - was Shutdown() called twice?");
     cache = sInstance.forget();
   }
->>>>>>> a17af05f
 }
 
 /* static */ LookupResult
 SurfaceCache::Lookup(const ImageKey         aImageKey,
                      const SurfaceKey&      aSurfaceKey)
 {
-<<<<<<< HEAD
-  StaticMutexAutoLock lock(sInstanceMutex);
-  if (!sInstance) {
-    return LookupResult(MatchType::NOT_FOUND);
-  }
-
-  return sInstance->Lookup(aImageKey, aSurfaceKey, lock);
-=======
   nsTArray<RefPtr<CachedSurface>> discard;
   LookupResult rv(MatchType::NOT_FOUND);
 
@@ -1144,21 +1094,12 @@
   }
 
   return rv;
->>>>>>> a17af05f
 }
 
 /* static */ LookupResult
 SurfaceCache::LookupBestMatch(const ImageKey         aImageKey,
                               const SurfaceKey&      aSurfaceKey)
 {
-<<<<<<< HEAD
-  StaticMutexAutoLock lock(sInstanceMutex);
-  if (!sInstance) {
-    return LookupResult(MatchType::NOT_FOUND);
-  }
-
-  return sInstance->LookupBestMatch(aImageKey, aSurfaceKey, lock);
-=======
   nsTArray<RefPtr<CachedSurface>> discard;
   LookupResult rv(MatchType::NOT_FOUND);
 
@@ -1173,20 +1114,11 @@
   }
 
   return rv;
->>>>>>> a17af05f
 }
 
 /* static */ InsertOutcome
 SurfaceCache::Insert(NotNull<ISurfaceProvider*> aProvider)
 {
-<<<<<<< HEAD
-  StaticMutexAutoLock lock(sInstanceMutex);
-  if (!sInstance) {
-    return InsertOutcome::FAILURE;
-  }
-
-  return sInstance->Insert(aProvider, /* aSetAvailable = */ false, lock);
-=======
   nsTArray<RefPtr<CachedSurface>> discard;
   InsertOutcome rv(InsertOutcome::FAILURE);
 
@@ -1201,7 +1133,6 @@
   }
 
   return rv;
->>>>>>> a17af05f
 }
 
 /* static */ bool
@@ -1268,29 +1199,18 @@
 /* static */ void
 SurfaceCache::RemoveImage(const ImageKey aImageKey)
 {
-<<<<<<< HEAD
-  StaticMutexAutoLock lock(sInstanceMutex);
-  if (sInstance) {
-    sInstance->RemoveImage(aImageKey, lock);
-=======
   RefPtr<ImageSurfaceCache> discard;
   {
     StaticMutexAutoLock lock(sInstanceMutex);
     if (sInstance) {
       discard = sInstance->RemoveImage(aImageKey, lock);
     }
->>>>>>> a17af05f
   }
 }
 
 /* static */ void
 SurfaceCache::DiscardAll()
 {
-<<<<<<< HEAD
-  StaticMutexAutoLock lock(sInstanceMutex);
-  if (sInstance) {
-    sInstance->DiscardAll(lock);
-=======
   nsTArray<RefPtr<CachedSurface>> discard;
   {
     StaticMutexAutoLock lock(sInstanceMutex);
@@ -1298,7 +1218,6 @@
       sInstance->DiscardAll(lock);
       sInstance->TakeDiscard(discard, lock);
     }
->>>>>>> a17af05f
   }
 }
 
