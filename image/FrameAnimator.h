/* -*- Mode: C++; tab-width: 2; indent-tabs-mode: nil; c-basic-offset: 2 -*-
 *
 * This Source Code Form is subject to the terms of the Mozilla Public
 * License, v. 2.0. If a copy of the MPL was not distributed with this
 * file, You can obtain one at http://mozilla.org/MPL/2.0/. */

#ifndef mozilla_image_FrameAnimator_h
#define mozilla_image_FrameAnimator_h

#include "mozilla/Maybe.h"
#include "mozilla/MemoryReporting.h"
#include "mozilla/TimeStamp.h"
#include "gfxTypes.h"
#include "imgFrame.h"
#include "nsCOMPtr.h"
#include "nsRect.h"
#include "SurfaceCache.h"
#include "gfxPrefs.h"

namespace mozilla {
namespace image {

class RasterImage;
class DrawableSurface;

class AnimationState
{
public:
  explicit AnimationState(uint16_t aAnimationMode)
    : mFrameCount(0)
    , mCurrentAnimationFrameIndex(0)
    , mLoopRemainingCount(-1)
    , mLoopCount(-1)
    , mFirstFrameTimeout(FrameTimeout::FromRawMilliseconds(0))
    , mAnimationMode(aAnimationMode)
    , mHasBeenDecoded(false)
<<<<<<< HEAD
=======
    , mHasRequestedDecode(false)
>>>>>>> a17af05f
    , mIsCurrentlyDecoded(false)
    , mCompositedFrameInvalid(false)
    , mDiscarded(false)
  { }

  /**
   * Call this whenever a decode completes, a decode starts, or the image is
   * discarded. It will update the internal state. Specifically mDiscarded,
<<<<<<< HEAD
   * mCompositedFrameInvalid, and mIsCurrentlyDecoded. Returns a rect to
   * invalidate.
   */
  const gfx::IntRect UpdateState(bool aAnimationFinished,
                            RasterImage *aImage,
                            const gfx::IntSize& aSize);
private:
  const gfx::IntRect UpdateStateInternal(LookupResult& aResult,
                                    bool aAnimationFinished,
                                    const gfx::IntSize& aSize);
=======
   * mCompositedFrameInvalid, and mIsCurrentlyDecoded. If aAllowInvalidation
   * is true then returns a rect to invalidate.
   */
  const gfx::IntRect UpdateState(bool aAnimationFinished,
                            RasterImage *aImage,
                            const gfx::IntSize& aSize,
                            bool aAllowInvalidation = true);
private:
  const gfx::IntRect UpdateStateInternal(LookupResult& aResult,
                                    bool aAnimationFinished,
                                    const gfx::IntSize& aSize,
                                    bool aAllowInvalidation = true);
>>>>>>> a17af05f

public:
  /**
   * Call when a decode of this image has been completed.
   */
  void NotifyDecodeComplete();

  /**
   * Returns true if this image has been fully decoded before.
   */
  bool GetHasBeenDecoded() { return mHasBeenDecoded; }

  /**
<<<<<<< HEAD
=======
   * Returns true if this image has ever requested a decode before.
   */
  bool GetHasRequestedDecode() { return mHasRequestedDecode; }

  /**
>>>>>>> a17af05f
   * Returns true if this image has been discarded and a decoded has not yet
   * been created to redecode it.
   */
  bool IsDiscarded() { return mDiscarded; }

  /**
   * Sets the composited frame as valid or invalid.
   */
  void SetCompositedFrameInvalid(bool aInvalid) {
    MOZ_ASSERT(!aInvalid || gfxPrefs::ImageMemAnimatedDiscardable());
    mCompositedFrameInvalid = aInvalid;
  }

  /**
   * Returns whether the composited frame is valid to draw to the screen.
   */
  bool GetCompositedFrameInvalid() {
    return mCompositedFrameInvalid;
  }

  /**
   * Returns whether the image is currently full decoded..
   */
  bool GetIsCurrentlyDecoded() {
    return mIsCurrentlyDecoded;
  }

  /**
   * Call when you need to re-start animating. Ensures we start from the first
   * frame.
   */
  void ResetAnimation();

  /**
   * The animation mode of the image.
   *
   * Constants defined in imgIContainer.idl.
   */
  void SetAnimationMode(uint16_t aAnimationMode);

  /// Update the number of frames of animation this image is known to have.
  void UpdateKnownFrameCount(uint32_t aFrameCount);

  /// @return the number of frames of animation we know about so far.
  uint32_t KnownFrameCount() const { return mFrameCount; }

  /// @return the number of frames this animation has, if we know for sure.
  /// (In other words, if decoding is finished.) Otherwise, returns Nothing().
  Maybe<uint32_t> FrameCount() const;

  /**
   * Get or set the area of the image to invalidate when we loop around to the
   * first frame.
   */
  void SetFirstFrameRefreshArea(const gfx::IntRect& aRefreshArea);
  gfx::IntRect FirstFrameRefreshArea() const { return mFirstFrameRefreshArea; }

  /**
   * If the animation frame time has not yet been set, set it to
   * TimeStamp::Now().
   */
  void InitAnimationFrameTimeIfNecessary();

  /**
   * Set the animation frame time to @aTime.
   */
  void SetAnimationFrameTime(const TimeStamp& aTime);

  /**
   * The current frame we're on, from 0 to (numFrames - 1).
   */
  uint32_t GetCurrentAnimationFrameIndex() const;

  /*
   * Set number of times to loop the image.
   * @note -1 means loop forever.
   */
  void SetLoopCount(int32_t aLoopCount) { mLoopCount = aLoopCount; }
  int32_t LoopCount() const { return mLoopCount; }

  /// Set the @aLength of a single loop through this image.
  void SetLoopLength(FrameTimeout aLength) { mLoopLength = Some(aLength); }

  /**
   * @return the length of a single loop of this image. If this image is not
   * finished decoding, is not animated, or it is animated but does not loop,
   * returns FrameTimeout::Forever().
   */
  FrameTimeout LoopLength() const;

  /*
   * Get or set the timeout for the first frame. This is used to allow animation
   * scheduling even before a full decode runs for this image.
   */
  void SetFirstFrameTimeout(FrameTimeout aTimeout) { mFirstFrameTimeout = aTimeout; }
  FrameTimeout FirstFrameTimeout() const { return mFirstFrameTimeout; }

private:
  friend class FrameAnimator;

  //! Area of the first frame that needs to be redrawn on subsequent loops.
  gfx::IntRect mFirstFrameRefreshArea;

  //! the time that the animation advanced to the current frame
  TimeStamp mCurrentAnimationFrameTime;

  //! The number of frames of animation this image has.
  uint32_t mFrameCount;

  //! The current frame index we're on, in the range [0, mFrameCount).
  uint32_t mCurrentAnimationFrameIndex;

  //! number of loops remaining before animation stops (-1 no stop)
  int32_t mLoopRemainingCount;

  //! The total number of loops for the image.
  int32_t mLoopCount;

  //! The length of a single loop through this image.
  Maybe<FrameTimeout> mLoopLength;

  //! The timeout for the first frame of this image.
  FrameTimeout mFirstFrameTimeout;

  //! The animation mode of this image. Constants defined in imgIContainer.
  uint16_t mAnimationMode;

  /**
   * The following four bools (mHasBeenDecoded, mIsCurrentlyDecoded,
   * mCompositedFrameInvalid, mDiscarded) track the state of the image with
   * regards to decoding. They all start out false, including mDiscarded,
   * because we want to treat being discarded differently from "not yet decoded
   * for the first time".
   *
   * (When we are decoding the image for the first time we want to show the
   * image at the speed of data coming in from the network or the speed
   * specified in the image file, whichever is slower. But when redecoding we
   * want to show nothing until the frame for the current time has been
   * decoded. The prevents the user from seeing the image "fast forward"
   * to the expected spot.)
   *
   * When the image is decoded for the first time mHasBeenDecoded and
   * mIsCurrentlyDecoded get set to true. When the image is discarded
   * mIsCurrentlyDecoded gets set to false, and mCompositedFrameInvalid
   * & mDiscarded get set to true. When we create a decoder to redecode the
   * image mDiscarded gets set to false. mCompositedFrameInvalid gets set to
   * false when we are able to advance to the frame that should be showing
   * for the current time. mIsCurrentlyDecoded gets set to true when the
   * redecode finishes.
   */

  //! Whether this image has been decoded at least once.
  bool mHasBeenDecoded;

<<<<<<< HEAD
=======
  //! Whether this image has ever requested a decode.
  bool mHasRequestedDecode;

>>>>>>> a17af05f
  //! Whether this image is currently fully decoded.
  bool mIsCurrentlyDecoded;

  //! Whether the composited frame is valid to draw to the screen, note that
  //! the composited frame can exist and be filled with image data but not
  //! valid to draw to the screen.
  bool mCompositedFrameInvalid;

  //! Whether this image is currently discarded. Only set to true after the
  //! image has been decoded at least once.
  bool mDiscarded;
};

/**
 * RefreshResult is used to let callers know how the state of the animation
 * changed during a call to FrameAnimator::RequestRefresh().
 */
struct RefreshResult
{
  RefreshResult()
    : mFrameAdvanced(false)
    , mAnimationFinished(false)
  { }

  /// Merges another RefreshResult's changes into this RefreshResult.
  void Accumulate(const RefreshResult& aOther)
  {
    mFrameAdvanced = mFrameAdvanced || aOther.mFrameAdvanced;
    mAnimationFinished = mAnimationFinished || aOther.mAnimationFinished;
    mDirtyRect = mDirtyRect.Union(aOther.mDirtyRect);
  }

  // The region of the image that has changed.
  gfx::IntRect mDirtyRect;

  // If true, we changed frames at least once. Note that, due to looping, we
  // could still have ended up on the same frame!
  bool mFrameAdvanced : 1;

  // Whether the animation has finished playing.
  bool mAnimationFinished : 1;
};

class FrameAnimator
{
public:
  FrameAnimator(RasterImage* aImage, const gfx::IntSize& aSize)
    : mImage(aImage)
    , mSize(aSize)
    , mLastCompositedFrameIndex(-1)
  {
     MOZ_COUNT_CTOR(FrameAnimator);
  }

  ~FrameAnimator()
  {
    MOZ_COUNT_DTOR(FrameAnimator);
  }

  /**
   * Re-evaluate what frame we're supposed to be on, and do whatever blending
   * is necessary to get us to that frame.
   *
   * Returns the result of that blending, including whether the current frame
   * changed and what the resulting dirty rectangle is.
   */
  RefreshResult RequestRefresh(AnimationState& aState,
                               const TimeStamp& aTime,
                               bool aAnimationFinished);

  /**
   * Get the full frame for the current frame of the animation (it may or may
   * not have required compositing). It may not be available because it hasn't
   * been decoded yet, in which case we return an empty LookupResult.
   */
  LookupResult GetCompositedFrame(AnimationState& aState);

  /**
   * Collect an accounting of the memory occupied by the compositing surfaces we
   * use during animation playback. All of the actual animation frames are
   * stored in the SurfaceCache, so we don't need to report them here.
   */
  void CollectSizeOfCompositingSurfaces(nsTArray<SurfaceMemoryCounter>& aCounters,
                                        MallocSizeOf aMallocSizeOf) const;

private: // methods
  /**
   * Advances the animation. Typically, this will advance a single frame, but it
   * may advance multiple frames. This may happen if we have infrequently
   * "ticking" refresh drivers (e.g. in background tabs), or extremely short-
   * lived animation frames.
   *
   * @param aTime the time that the animation should advance to. This will
   *              typically be <= TimeStamp::Now().
   *
   * @returns a RefreshResult that shows whether the frame was successfully
   *          advanced, and its resulting dirty rect.
   */
  RefreshResult AdvanceFrame(AnimationState& aState,
                             DrawableSurface& aFrames,
                             TimeStamp aTime);

  /**
   * Get the @aIndex-th frame in the frame index, ignoring results of blending.
   */
  RawAccessFrameRef GetRawFrame(DrawableSurface& aFrames,
                                uint32_t aFrameNum) const;

  /// @return the given frame's timeout if it is available
  Maybe<FrameTimeout> GetTimeoutForFrame(AnimationState& aState,
                                         DrawableSurface& aFrames,
                                         uint32_t aFrameNum) const;

  /**
   * Get the time the frame we're currently displaying is supposed to end.
   *
   * In the error case (like if the requested frame is not currently
   * decoded), returns None().
   */
  Maybe<TimeStamp> GetCurrentImgFrameEndTime(AnimationState& aState,
                                             DrawableSurface& aFrames) const;

  bool DoBlend(DrawableSurface& aFrames,
               gfx::IntRect* aDirtyRect,
               uint32_t aPrevFrameIndex,
               uint32_t aNextFrameIndex);

  /** Clears an area of <aFrame> with transparent black.
   *
   * @param aFrameData Target Frame data
   * @param aFrameRect The rectangle of the data pointed ot by aFrameData
   *
   * @note Does also clears the transparency mask
   */
  static void ClearFrame(uint8_t* aFrameData, const gfx::IntRect& aFrameRect);

  //! @overload
  static void ClearFrame(uint8_t* aFrameData, const gfx::IntRect& aFrameRect,
                         const gfx::IntRect& aRectToClear);

  //! Copy one frame's image and mask into another
  static bool CopyFrameImage(const uint8_t* aDataSrc, const gfx::IntRect& aRectSrc,
                             uint8_t* aDataDest, const gfx::IntRect& aRectDest);

  /**
   * Draws one frame's image to into another, at the position specified by
   * aSrcRect.
   *
   * @aSrcData the raw data of the current frame being drawn
   * @aSrcRect the size of the source frame, and the position of that frame in
   *           the composition frame
   * @aSrcPaletteLength the length (in bytes) of the palette at the beginning
   *                    of the source data (0 if image is not paletted)
   * @aSrcHasAlpha whether the source data represents an image with alpha
   * @aDstPixels the raw data of the composition frame where the current frame
   *             is drawn into (32-bit ARGB)
   * @aDstRect the size of the composition frame
   * @aBlendMethod the blend method for how to blend src on the composition
   * frame.
   */
  static nsresult DrawFrameTo(const uint8_t* aSrcData,
                              const gfx::IntRect& aSrcRect,
                              uint32_t aSrcPaletteLength, bool aSrcHasAlpha,
                              uint8_t* aDstPixels, const gfx::IntRect& aDstRect,
                              BlendMethod aBlendMethod,
                              const Maybe<gfx::IntRect>& aBlendRect);

private: // data
  //! A weak pointer to our owning image.
  RasterImage* mImage;

  //! The intrinsic size of the image.
  gfx::IntSize mSize;

  /** For managing blending of frames
   *
   * Some animations will use the compositingFrame to composite images
   * and just hand this back to the caller when it is time to draw the frame.
   * NOTE: When clearing compositingFrame, remember to set
   *       lastCompositedFrameIndex to -1.  Code assume that if
   *       lastCompositedFrameIndex >= 0 then compositingFrame exists.
   */
  RawAccessFrameRef mCompositingFrame;

  /** the previous composited frame, for DISPOSE_RESTORE_PREVIOUS
   *
   * The Previous Frame (all frames composited up to the current) needs to be
   * stored in cases where the image specifies it wants the last frame back
   * when it's done with the current frame.
   */
  RawAccessFrameRef mCompositingPrevFrame;

  //! Track the last composited frame for Optimizations (See DoComposite code)
  int32_t mLastCompositedFrameIndex;
};

} // namespace image
} // namespace mozilla

#endif // mozilla_image_FrameAnimator_h<|MERGE_RESOLUTION|>--- conflicted
+++ resolved
@@ -34,10 +34,7 @@
     , mFirstFrameTimeout(FrameTimeout::FromRawMilliseconds(0))
     , mAnimationMode(aAnimationMode)
     , mHasBeenDecoded(false)
-<<<<<<< HEAD
-=======
     , mHasRequestedDecode(false)
->>>>>>> a17af05f
     , mIsCurrentlyDecoded(false)
     , mCompositedFrameInvalid(false)
     , mDiscarded(false)
@@ -46,18 +43,6 @@
   /**
    * Call this whenever a decode completes, a decode starts, or the image is
    * discarded. It will update the internal state. Specifically mDiscarded,
-<<<<<<< HEAD
-   * mCompositedFrameInvalid, and mIsCurrentlyDecoded. Returns a rect to
-   * invalidate.
-   */
-  const gfx::IntRect UpdateState(bool aAnimationFinished,
-                            RasterImage *aImage,
-                            const gfx::IntSize& aSize);
-private:
-  const gfx::IntRect UpdateStateInternal(LookupResult& aResult,
-                                    bool aAnimationFinished,
-                                    const gfx::IntSize& aSize);
-=======
    * mCompositedFrameInvalid, and mIsCurrentlyDecoded. If aAllowInvalidation
    * is true then returns a rect to invalidate.
    */
@@ -70,7 +55,6 @@
                                     bool aAnimationFinished,
                                     const gfx::IntSize& aSize,
                                     bool aAllowInvalidation = true);
->>>>>>> a17af05f
 
 public:
   /**
@@ -84,14 +68,11 @@
   bool GetHasBeenDecoded() { return mHasBeenDecoded; }
 
   /**
-<<<<<<< HEAD
-=======
    * Returns true if this image has ever requested a decode before.
    */
   bool GetHasRequestedDecode() { return mHasRequestedDecode; }
 
   /**
->>>>>>> a17af05f
    * Returns true if this image has been discarded and a decoded has not yet
    * been created to redecode it.
    */
@@ -246,12 +227,9 @@
   //! Whether this image has been decoded at least once.
   bool mHasBeenDecoded;
 
-<<<<<<< HEAD
-=======
   //! Whether this image has ever requested a decode.
   bool mHasRequestedDecode;
 
->>>>>>> a17af05f
   //! Whether this image is currently fully decoded.
   bool mIsCurrentlyDecoded;
 
