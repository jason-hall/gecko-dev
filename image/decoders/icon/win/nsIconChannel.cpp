/* -*- Mode: C++; tab-width: 2; indent-tabs-mode: nil; c-basic-offset: 4 -*-
 *
 * This Source Code Form is subject to the terms of the Mozilla Public
 * License, v. 2.0. If a copy of the MPL was not distributed with this
 * file, You can obtain one at http://mozilla.org/MPL/2.0/. */

#include "mozilla/ArrayUtils.h"

#include "nsIconChannel.h"
#include "nsIIconURI.h"
#include "nsIServiceManager.h"
#include "nsIInterfaceRequestor.h"
#include "nsIInterfaceRequestorUtils.h"
#include "nsString.h"
#include "nsReadableUtils.h"
#include "nsMimeTypes.h"
#include "nsMemory.h"
#include "nsIStringStream.h"
#include "nsIURL.h"
#include "nsIOutputStream.h"
#include "nsIPipe.h"
#include "nsNetCID.h"
#include "nsIFile.h"
#include "nsIFileURL.h"
#include "nsIMIMEService.h"
#include "nsCExternalHandlerService.h"
#include "nsDirectoryServiceDefs.h"
#include "nsProxyRelease.h"
#include "nsContentSecurityManager.h"
#include "nsContentUtils.h"
<<<<<<< HEAD
=======
#include "nsNetUtil.h"
>>>>>>> a17af05f

// we need windows.h to read out registry information...
#include <windows.h>
#include <shellapi.h>
#include <shlobj.h>
#include <objbase.h>
#include <wchar.h>

using namespace mozilla;

struct ICONFILEHEADER {
  uint16_t ifhReserved;
  uint16_t ifhType;
  uint16_t ifhCount;
};

struct ICONENTRY {
  int8_t ieWidth;
  int8_t ieHeight;
  uint8_t ieColors;
  uint8_t ieReserved;
  uint16_t iePlanes;
  uint16_t ieBitCount;
  uint32_t ieSizeImage;
  uint32_t ieFileOffset;
};

// Match stock icons with names
static SHSTOCKICONID
GetStockIconIDForName(const nsACString& aStockName)
{
  return aStockName.EqualsLiteral("uac-shield") ? SIID_SHIELD :
                                                  SIID_INVALID;
}

// nsIconChannel methods
nsIconChannel::nsIconChannel()
{
}

nsIconChannel::~nsIconChannel()
{
  if (mLoadInfo) {
    NS_ReleaseOnMainThreadSystemGroup(
      "nsIconChannel::mLoadInfo", mLoadInfo.forget());
  }
}

NS_IMPL_ISUPPORTS(nsIconChannel,
                  nsIChannel,
                  nsIRequest,
                  nsIRequestObserver,
                  nsIStreamListener)

nsresult
nsIconChannel::Init(nsIURI* uri)
{
  NS_ASSERTION(uri, "no uri");
  mUrl = uri;
  mOriginalURI = uri;
  nsresult rv;
  mPump = do_CreateInstance(NS_INPUTSTREAMPUMP_CONTRACTID, &rv);
  return rv;
}

////////////////////////////////////////////////////////////////////////////////
// nsIRequest methods:

NS_IMETHODIMP
nsIconChannel::GetName(nsACString& result)
{
  return mUrl->GetSpec(result);
}

NS_IMETHODIMP
nsIconChannel::IsPending(bool* result)
{
  return mPump->IsPending(result);
}

NS_IMETHODIMP
nsIconChannel::GetStatus(nsresult* status)
{
  return mPump->GetStatus(status);
}

NS_IMETHODIMP
nsIconChannel::Cancel(nsresult status)
{
  return mPump->Cancel(status);
}

NS_IMETHODIMP
nsIconChannel::Suspend(void)
{
  return mPump->Suspend();
}

NS_IMETHODIMP
nsIconChannel::Resume(void)
{
  return mPump->Resume();
}
NS_IMETHODIMP
nsIconChannel::GetLoadGroup(nsILoadGroup** aLoadGroup)
{
  *aLoadGroup = mLoadGroup;
  NS_IF_ADDREF(*aLoadGroup);
  return NS_OK;
}

NS_IMETHODIMP
nsIconChannel::SetLoadGroup(nsILoadGroup* aLoadGroup)
{
  mLoadGroup = aLoadGroup;
  return NS_OK;
}

NS_IMETHODIMP
nsIconChannel::GetLoadFlags(uint32_t* aLoadAttributes)
{
  return mPump->GetLoadFlags(aLoadAttributes);
}

NS_IMETHODIMP
nsIconChannel::SetLoadFlags(uint32_t aLoadAttributes)
{
  return mPump->SetLoadFlags(aLoadAttributes);
}

NS_IMETHODIMP
nsIconChannel::GetIsDocument(bool *aIsDocument)
{
  return NS_GetIsDocumentChannel(this, aIsDocument);
}

////////////////////////////////////////////////////////////////////////////////
// nsIChannel methods:

NS_IMETHODIMP
nsIconChannel::GetOriginalURI(nsIURI** aURI)
{
  *aURI = mOriginalURI;
  NS_ADDREF(*aURI);
  return NS_OK;
}

NS_IMETHODIMP
nsIconChannel::SetOriginalURI(nsIURI* aURI)
{
  NS_ENSURE_ARG_POINTER(aURI);
  mOriginalURI = aURI;
  return NS_OK;
}

NS_IMETHODIMP
nsIconChannel::GetURI(nsIURI** aURI)
{
  *aURI = mUrl;
  NS_IF_ADDREF(*aURI);
  return NS_OK;
}

NS_IMETHODIMP
nsIconChannel::Open(nsIInputStream** _retval)
{
  return MakeInputStream(_retval, false);
}

NS_IMETHODIMP
nsIconChannel::Open2(nsIInputStream** aStream)
{
  nsCOMPtr<nsIStreamListener> listener;
  nsresult rv = nsContentSecurityManager::doContentSecurityCheck(this, listener);
  NS_ENSURE_SUCCESS(rv, rv);
  return Open(aStream);
}

nsresult
nsIconChannel::ExtractIconInfoFromUrl(nsIFile** aLocalFile,
                        uint32_t* aDesiredImageSize, nsCString& aContentType,
                        nsCString& aFileExtension)
{
  nsresult rv = NS_OK;
  nsCOMPtr<nsIMozIconURI> iconURI (do_QueryInterface(mUrl, &rv));
  NS_ENSURE_SUCCESS(rv, rv);

  iconURI->GetImageSize(aDesiredImageSize);
  iconURI->GetContentType(aContentType);
  iconURI->GetFileExtension(aFileExtension);

  nsCOMPtr<nsIURL> url;
  rv = iconURI->GetIconURL(getter_AddRefs(url));
  if (NS_FAILED(rv) || !url) return NS_OK;

  nsCOMPtr<nsIFileURL> fileURL = do_QueryInterface(url, &rv);
  if (NS_FAILED(rv) || !fileURL) return NS_OK;

  nsCOMPtr<nsIFile> file;
  rv = fileURL->GetFile(getter_AddRefs(file));
  if (NS_FAILED(rv) || !file) return NS_OK;

  return file->Clone(aLocalFile);
}

NS_IMETHODIMP
nsIconChannel::AsyncOpen(nsIStreamListener* aListener,
                                       nsISupports* ctxt)
{
  MOZ_ASSERT(!mLoadInfo ||
             mLoadInfo->GetSecurityMode() == 0 ||
             mLoadInfo->GetInitialSecurityCheckDone() ||
             (mLoadInfo->GetSecurityMode() == nsILoadInfo::SEC_ALLOW_CROSS_ORIGIN_DATA_IS_NULL &&
              nsContentUtils::IsSystemPrincipal(mLoadInfo->LoadingPrincipal())),
             "security flags in loadInfo but asyncOpen2() not called");

  nsCOMPtr<nsIInputStream> inStream;
  nsresult rv = MakeInputStream(getter_AddRefs(inStream), true);
  if (NS_FAILED(rv)) {
    mCallbacks = nullptr;
    return rv;
  }

  // Init our streampump
  nsCOMPtr<nsIEventTarget> target =
    nsContentUtils::GetEventTargetByLoadInfo(mLoadInfo,
                                             mozilla::TaskCategory::Other);
  rv = mPump->Init(inStream, int64_t(-1), int64_t(-1), 0, 0, false, target);
  if (NS_FAILED(rv)) {
    mCallbacks = nullptr;
    return rv;
  }

  rv = mPump->AsyncRead(this, ctxt);
  if (NS_SUCCEEDED(rv)) {
    // Store our real listener
    mListener = aListener;
    // Add ourself to the load group, if available
    if (mLoadGroup) {
      mLoadGroup->AddRequest(this, nullptr);
    }
  } else {
    mCallbacks = nullptr;
  }

  return rv;
}

NS_IMETHODIMP
nsIconChannel::AsyncOpen2(nsIStreamListener* aListener)
{
  nsCOMPtr<nsIStreamListener> listener = aListener;
  nsresult rv = nsContentSecurityManager::doContentSecurityCheck(this, listener);
  if (NS_FAILED(rv)) {
    mCallbacks = nullptr;
    return rv;
  }
  return AsyncOpen(listener, nullptr);
}

static DWORD
GetSpecialFolderIcon(nsIFile* aFile, int aFolder,
                                  SHFILEINFOW* aSFI, UINT aInfoFlags)
{
  DWORD shellResult = 0;

  if (!aFile) {
    return shellResult;
  }

  wchar_t fileNativePath[MAX_PATH];
  nsAutoString fileNativePathStr;
  aFile->GetPath(fileNativePathStr);
  ::GetShortPathNameW(fileNativePathStr.get(), fileNativePath,
                      ArrayLength(fileNativePath));

  LPITEMIDLIST idList;
  HRESULT hr = ::SHGetSpecialFolderLocation(nullptr, aFolder, &idList);
  if (SUCCEEDED(hr)) {
    wchar_t specialNativePath[MAX_PATH];
    ::SHGetPathFromIDListW(idList, specialNativePath);
    ::GetShortPathNameW(specialNativePath, specialNativePath,
                        ArrayLength(specialNativePath));

    if (!wcsicmp(fileNativePath, specialNativePath)) {
      aInfoFlags |= (SHGFI_PIDL | SHGFI_SYSICONINDEX);
      shellResult = ::SHGetFileInfoW((LPCWSTR)(LPCITEMIDLIST)idList, 0,
                                      aSFI,
                                     sizeof(*aSFI), aInfoFlags);
    }
  }
  CoTaskMemFree(idList);
  return shellResult;
}

static UINT
GetSizeInfoFlag(uint32_t aDesiredImageSize)
{
  return
    (UINT) (aDesiredImageSize > 16 ? SHGFI_SHELLICONSIZE : SHGFI_SMALLICON);
}

nsresult
nsIconChannel::GetHIconFromFile(HICON* hIcon)
{
  nsCString contentType;
  nsCString fileExt;
  nsCOMPtr<nsIFile> localFile; // file we want an icon for
  uint32_t desiredImageSize;
  nsresult rv = ExtractIconInfoFromUrl(getter_AddRefs(localFile),
                                       &desiredImageSize, contentType,
                                       fileExt);
  NS_ENSURE_SUCCESS(rv, rv);

  // if the file exists, we are going to use it's real attributes...
  // otherwise we only want to use it for it's extension...
  SHFILEINFOW      sfi;
  UINT infoFlags = SHGFI_ICON;

  bool fileExists = false;

  nsAutoString filePath;
  CopyASCIItoUTF16(fileExt, filePath);
  if (localFile) {
    rv = localFile->Normalize();
    NS_ENSURE_SUCCESS(rv, rv);

    localFile->GetPath(filePath);
    if (filePath.Length() < 2 || filePath[1] != ':') {
      return NS_ERROR_MALFORMED_URI; // UNC
    }

    if (filePath.Last() == ':') {
      filePath.Append('\\');
    } else {
      localFile->Exists(&fileExists);
      if (!fileExists) {
       localFile->GetLeafName(filePath);
      }
    }
  }

  if (!fileExists) {
   infoFlags |= SHGFI_USEFILEATTRIBUTES;
  }

  infoFlags |= GetSizeInfoFlag(desiredImageSize);

  // if we have a content type... then use it! but for existing files,
  // we want to show their real icon.
  if (!fileExists && !contentType.IsEmpty()) {
    nsCOMPtr<nsIMIMEService> mimeService
      (do_GetService(NS_MIMESERVICE_CONTRACTID, &rv));
    NS_ENSURE_SUCCESS(rv, rv);

    nsAutoCString defFileExt;
    mimeService->GetPrimaryExtension(contentType, fileExt, defFileExt);
    // If the mime service does not know about this mime type, we show
    // the generic icon.
    // In any case, we need to insert a '.' before the extension.
    filePath = NS_LITERAL_STRING(".") +
               NS_ConvertUTF8toUTF16(defFileExt);
  }

  // Is this the "Desktop" folder?
  DWORD shellResult = GetSpecialFolderIcon(localFile, CSIDL_DESKTOP,
                                           &sfi, infoFlags);
  if (!shellResult) {
    // Is this the "My Documents" folder?
    shellResult = GetSpecialFolderIcon(localFile, CSIDL_PERSONAL,
                                       &sfi, infoFlags);
  }

  // There are other "Special Folders" and Namespace entities that we
  // are not fetching icons for, see:
  // http://msdn.microsoft.com/library/default.asp?url=/library/en-us/
  //        shellcc/platform/shell/reference/enums/csidl.asp
  // If we ever need to get them, code to do so would be inserted here.

  // Not a special folder, or something else failed above.
  if (!shellResult) {
    shellResult = ::SHGetFileInfoW(filePath.get(),
                                   FILE_ATTRIBUTE_ARCHIVE,
                                   &sfi, sizeof(sfi), infoFlags);
  }

  if (shellResult && sfi.hIcon) {
    *hIcon = sfi.hIcon;
  } else {
    rv = NS_ERROR_NOT_AVAILABLE;
  }

  return rv;
}

nsresult
nsIconChannel::GetStockHIcon(nsIMozIconURI* aIconURI,
                                      HICON* hIcon)
{
  nsresult rv = NS_OK;

  uint32_t desiredImageSize;
  aIconURI->GetImageSize(&desiredImageSize);
  nsAutoCString stockIcon;
  aIconURI->GetStockIcon(stockIcon);

  SHSTOCKICONID stockIconID = GetStockIconIDForName(stockIcon);
  if (stockIconID == SIID_INVALID) {
    return NS_ERROR_NOT_AVAILABLE;
  }

  UINT infoFlags = SHGSI_ICON;
  infoFlags |= GetSizeInfoFlag(desiredImageSize);

  SHSTOCKICONINFO sii = {0};
  sii.cbSize = sizeof(sii);
  HRESULT hr = SHGetStockIconInfo(stockIconID, infoFlags, &sii);

  if (SUCCEEDED(hr)) {
    *hIcon = sii.hIcon;
  } else {
    rv = NS_ERROR_FAILURE;
  }

  return rv;
}

// Given a BITMAPINFOHEADER, returns the size of the color table.
static int
GetColorTableSize(BITMAPINFOHEADER* aHeader)
{
  int colorTableSize = -1;

  // http://msdn.microsoft.com/en-us/library/dd183376%28v=VS.85%29.aspx
  switch (aHeader->biBitCount) {
  case 0:
    colorTableSize = 0;
    break;
  case 1:
    colorTableSize = 2 * sizeof(RGBQUAD);
    break;
  case 4:
  case 8: {
    // The maximum possible size for the color table is 2**bpp, so check for
    // that and fail if we're not in those bounds
    unsigned int maxEntries = 1 << (aHeader->biBitCount);
    if (aHeader->biClrUsed > 0 && aHeader->biClrUsed <= maxEntries) {
      colorTableSize = aHeader->biClrUsed * sizeof(RGBQUAD);
    } else if (aHeader->biClrUsed == 0) {
      colorTableSize = maxEntries * sizeof(RGBQUAD);
    }
    break;
  }
  case 16:
  case 32:
    // If we have BI_BITFIELDS compression, we would normally need 3 DWORDS for
    // the bitfields mask which would be stored in the color table; However,
    // we instead force the bitmap to request data of type BI_RGB so the color
    // table should be of size 0.
    // Setting aHeader->biCompression = BI_RGB forces the later call to
    // GetDIBits to return to us BI_RGB data.
    if (aHeader->biCompression == BI_BITFIELDS) {
      aHeader->biCompression = BI_RGB;
    }
    colorTableSize = 0;
    break;
  case 24:
    colorTableSize = 0;
    break;
  }

  if (colorTableSize < 0) {
    NS_WARNING("Unable to figure out the color table size for this bitmap");
  }

  return colorTableSize;
}

// Given a header and a size, creates a freshly allocated BITMAPINFO structure.
// It is the caller's responsibility to null-check and delete the structure.
static BITMAPINFO*
CreateBitmapInfo(BITMAPINFOHEADER* aHeader, size_t aColorTableSize)
{
  BITMAPINFO* bmi = (BITMAPINFO*) ::operator new(sizeof(BITMAPINFOHEADER) +
                                                 aColorTableSize,
                                                 mozilla::fallible);
  if (bmi) {
    memcpy(bmi, aHeader, sizeof(BITMAPINFOHEADER));
    memset(bmi->bmiColors, 0, aColorTableSize);
  }
  return bmi;
}

nsresult
nsIconChannel::MakeInputStream(nsIInputStream** _retval, bool aNonBlocking)
{
  // Check whether the icon requested's a file icon or a stock icon
  nsresult rv = NS_ERROR_NOT_AVAILABLE;

  // GetDIBits does not exist on windows mobile.
  HICON hIcon = nullptr;

  nsCOMPtr<nsIMozIconURI> iconURI(do_QueryInterface(mUrl, &rv));
  NS_ENSURE_SUCCESS(rv, rv);

  nsAutoCString stockIcon;
  iconURI->GetStockIcon(stockIcon);
  if (!stockIcon.IsEmpty()) {
    rv = GetStockHIcon(iconURI, &hIcon);
  } else {
    rv = GetHIconFromFile(&hIcon);
  }

  NS_ENSURE_SUCCESS(rv, rv);

  if (hIcon) {
    // we got a handle to an icon. Now we want to get a bitmap for the icon
    // using GetIconInfo....
    ICONINFO iconInfo;
    if (GetIconInfo(hIcon, &iconInfo)) {
      // we got the bitmaps, first find out their size
      HDC hDC = CreateCompatibleDC(nullptr); // get a device context for
                                             // the screen.
      BITMAPINFOHEADER maskHeader  = {sizeof(BITMAPINFOHEADER)};
      BITMAPINFOHEADER colorHeader = {sizeof(BITMAPINFOHEADER)};
      int colorTableSize, maskTableSize;
      if (GetDIBits(hDC, iconInfo.hbmMask,  0, 0, nullptr,
                    (BITMAPINFO*)&maskHeader,  DIB_RGB_COLORS) &&
          GetDIBits(hDC, iconInfo.hbmColor, 0, 0, nullptr,
                    (BITMAPINFO*)&colorHeader, DIB_RGB_COLORS) &&
          maskHeader.biHeight == colorHeader.biHeight &&
          maskHeader.biWidth  == colorHeader.biWidth  &&
          colorHeader.biBitCount > 8 &&
          colorHeader.biSizeImage > 0 &&
          colorHeader.biWidth >= 0 && colorHeader.biWidth <= 255 &&
          colorHeader.biHeight >= 0 && colorHeader.biHeight <= 255 &&
          maskHeader.biSizeImage > 0  &&
          (colorTableSize = GetColorTableSize(&colorHeader)) >= 0 &&
          (maskTableSize  = GetColorTableSize(&maskHeader))  >= 0) {
        uint32_t iconSize = sizeof(ICONFILEHEADER) +
                            sizeof(ICONENTRY) +
                            sizeof(BITMAPINFOHEADER) +
                            colorHeader.biSizeImage +
                            maskHeader.biSizeImage;

        UniquePtr<char[]> buffer = MakeUnique<char[]>(iconSize);
        if (!buffer) {
          rv = NS_ERROR_OUT_OF_MEMORY;
        } else {
          char* whereTo = buffer.get();
          int howMuch;

          // the data starts with an icon file header
          ICONFILEHEADER iconHeader;
          iconHeader.ifhReserved = 0;
          iconHeader.ifhType = 1;
          iconHeader.ifhCount = 1;
          howMuch = sizeof(ICONFILEHEADER);
          memcpy(whereTo, &iconHeader, howMuch);
          whereTo += howMuch;

          // followed by the single icon entry
          ICONENTRY iconEntry;
          iconEntry.ieWidth = static_cast<int8_t>(colorHeader.biWidth);
          iconEntry.ieHeight = static_cast<int8_t>(colorHeader.biHeight);
          iconEntry.ieColors = 0;
          iconEntry.ieReserved = 0;
          iconEntry.iePlanes = 1;
          iconEntry.ieBitCount = colorHeader.biBitCount;
          iconEntry.ieSizeImage = sizeof(BITMAPINFOHEADER) +
                                  colorHeader.biSizeImage +
                                  maskHeader.biSizeImage;
          iconEntry.ieFileOffset = sizeof(ICONFILEHEADER) + sizeof(ICONENTRY);
          howMuch = sizeof(ICONENTRY);
          memcpy(whereTo, &iconEntry, howMuch);
          whereTo += howMuch;

          // followed by the bitmap info header
          // (doubling the height because icons have two bitmaps)
          colorHeader.biHeight *= 2;
          colorHeader.biSizeImage += maskHeader.biSizeImage;
          howMuch = sizeof(BITMAPINFOHEADER);
          memcpy(whereTo, &colorHeader, howMuch);
          whereTo += howMuch;
          colorHeader.biHeight /= 2;
          colorHeader.biSizeImage -= maskHeader.biSizeImage;

          // followed by the XOR bitmap data (colorHeader)
          // (you'd expect the color table to come here, but it apparently
          // doesn't)
          BITMAPINFO* colorInfo = CreateBitmapInfo(&colorHeader,
                                                   colorTableSize);
          if (colorInfo && GetDIBits(hDC, iconInfo.hbmColor, 0,
                                     colorHeader.biHeight, whereTo, colorInfo,
                                     DIB_RGB_COLORS)) {
            whereTo += colorHeader.biSizeImage;

            // and finally the AND bitmap data (maskHeader)
            BITMAPINFO* maskInfo = CreateBitmapInfo(&maskHeader, maskTableSize);
            if (maskInfo && GetDIBits(hDC, iconInfo.hbmMask, 0,
                                      maskHeader.biHeight, whereTo, maskInfo,
                                      DIB_RGB_COLORS)) {
              // Now, create a pipe and stuff our data into it
              nsCOMPtr<nsIInputStream> inStream;
              nsCOMPtr<nsIOutputStream> outStream;
              rv = NS_NewPipe(getter_AddRefs(inStream),
                              getter_AddRefs(outStream),
                              iconSize, iconSize, aNonBlocking);
              if (NS_SUCCEEDED(rv)) {
                uint32_t written;
                rv = outStream->Write(buffer.get(), iconSize, &written);
                if (NS_SUCCEEDED(rv)) {
                  NS_ADDREF(*_retval = inStream);
                }
              }

            } // if we got bitmap bits
            delete maskInfo;
          } // if we got mask bits
          delete colorInfo;
        } // if we allocated the buffer
      } // if we got mask size

      DeleteDC(hDC);
      DeleteObject(iconInfo.hbmColor);
      DeleteObject(iconInfo.hbmMask);
    } // if we got icon info
    DestroyIcon(hIcon);
  } // if we got an hIcon

  // If we didn't make a stream, then fail.
  if (!*_retval && NS_SUCCEEDED(rv)) {
    rv = NS_ERROR_NOT_AVAILABLE;
  }
  return rv;
}

NS_IMETHODIMP
nsIconChannel::GetContentType(nsACString& aContentType)
{
  aContentType.AssignLiteral(IMAGE_ICO);
  return NS_OK;
}

NS_IMETHODIMP
nsIconChannel::SetContentType(const nsACString& aContentType)
{
  // It doesn't make sense to set the content-type on this type
  // of channel...
  return NS_ERROR_FAILURE;
}

NS_IMETHODIMP nsIconChannel::GetContentCharset(nsACString& aContentCharset)
{
  aContentCharset.Truncate();
  return NS_OK;
}

NS_IMETHODIMP
nsIconChannel::SetContentCharset(const nsACString& aContentCharset)
{
  // It doesn't make sense to set the content-charset on this type
  // of channel...
  return NS_ERROR_FAILURE;
}

NS_IMETHODIMP
nsIconChannel::GetContentDisposition(uint32_t* aContentDisposition)
{
  return NS_ERROR_NOT_AVAILABLE;
}

NS_IMETHODIMP
nsIconChannel::SetContentDisposition(uint32_t aContentDisposition)
{
  return NS_ERROR_NOT_AVAILABLE;
}

NS_IMETHODIMP
nsIconChannel::
  GetContentDispositionFilename(nsAString& aContentDispositionFilename)
{
  return NS_ERROR_NOT_AVAILABLE;
}

NS_IMETHODIMP
nsIconChannel::
  SetContentDispositionFilename(const nsAString& aContentDispositionFilename)
{
  return NS_ERROR_NOT_AVAILABLE;
}

NS_IMETHODIMP
nsIconChannel::
  GetContentDispositionHeader(nsACString& aContentDispositionHeader)
{
  return NS_ERROR_NOT_AVAILABLE;
}

NS_IMETHODIMP
nsIconChannel::GetContentLength(int64_t* aContentLength)
{
  *aContentLength = 0;
  return NS_ERROR_FAILURE;
}

NS_IMETHODIMP
nsIconChannel::SetContentLength(int64_t aContentLength)
{
  NS_NOTREACHED("nsIconChannel::SetContentLength");
  return NS_ERROR_NOT_IMPLEMENTED;
}

NS_IMETHODIMP
nsIconChannel::GetOwner(nsISupports** aOwner)
{
  *aOwner = mOwner.get();
  NS_IF_ADDREF(*aOwner);
  return NS_OK;
}

NS_IMETHODIMP
nsIconChannel::SetOwner(nsISupports* aOwner)
{
  mOwner = aOwner;
  return NS_OK;
}

NS_IMETHODIMP
nsIconChannel::GetLoadInfo(nsILoadInfo** aLoadInfo)
{
  NS_IF_ADDREF(*aLoadInfo = mLoadInfo);
  return NS_OK;
}

NS_IMETHODIMP
nsIconChannel::SetLoadInfo(nsILoadInfo* aLoadInfo)
{
  mLoadInfo = aLoadInfo;
  return NS_OK;
}

NS_IMETHODIMP
nsIconChannel::
  GetNotificationCallbacks(nsIInterfaceRequestor** aNotificationCallbacks)
{
  *aNotificationCallbacks = mCallbacks.get();
  NS_IF_ADDREF(*aNotificationCallbacks);
  return NS_OK;
}

NS_IMETHODIMP
nsIconChannel::
  SetNotificationCallbacks(nsIInterfaceRequestor* aNotificationCallbacks)
{
  mCallbacks = aNotificationCallbacks;
  return NS_OK;
}

NS_IMETHODIMP
nsIconChannel::GetSecurityInfo(nsISupports** aSecurityInfo)
{
  *aSecurityInfo = nullptr;
  return NS_OK;
}

// nsIRequestObserver methods
NS_IMETHODIMP nsIconChannel::OnStartRequest(nsIRequest* aRequest,
                                            nsISupports* aContext)
{
  if (mListener) {
    return mListener->OnStartRequest(this, aContext);
  }
  return NS_OK;
}

NS_IMETHODIMP
nsIconChannel::OnStopRequest(nsIRequest* aRequest,
                             nsISupports* aContext,
                             nsresult aStatus)
{
  if (mListener) {
    mListener->OnStopRequest(this, aContext, aStatus);
    mListener = nullptr;
  }

  // Remove from load group
  if (mLoadGroup) {
    mLoadGroup->RemoveRequest(this, nullptr, aStatus);
  }

  // Drop notification callbacks to prevent cycles.
  mCallbacks = nullptr;

  return NS_OK;
}

// nsIStreamListener methods
NS_IMETHODIMP
nsIconChannel::OnDataAvailable(nsIRequest* aRequest,
                               nsISupports* aContext,
                               nsIInputStream* aStream,
                               uint64_t aOffset,
                               uint32_t aCount)
{
  if (mListener) {
    return mListener->OnDataAvailable(this, aContext, aStream, aOffset, aCount);
  }
  return NS_OK;
}<|MERGE_RESOLUTION|>--- conflicted
+++ resolved
@@ -28,10 +28,7 @@
 #include "nsProxyRelease.h"
 #include "nsContentSecurityManager.h"
 #include "nsContentUtils.h"
-<<<<<<< HEAD
-=======
 #include "nsNetUtil.h"
->>>>>>> a17af05f
 
 // we need windows.h to read out registry information...
 #include <windows.h>
