/* vim:set tw=80 expandtab softtabstop=2 ts=2 sw=2: */
/* This Source Code Form is subject to the terms of the Mozilla Public
 * License, v. 2.0. If a copy of the MPL was not distributed with this
 * file, You can obtain one at http://mozilla.org/MPL/2.0/. */

/* This is a Cross-Platform ICO Decoder, which should work everywhere, including
 * Big-Endian machines like the PowerPC. */

#include "nsICODecoder.h"

#include <stdlib.h>

#include "mozilla/EndianUtils.h"
#include "mozilla/Move.h"

#include "RasterImage.h"

using namespace mozilla::gfx;

namespace mozilla {
namespace image {

// Constants.
static const uint32_t ICOHEADERSIZE = 6;
static const uint32_t BITMAPINFOSIZE = bmp::InfoHeaderLength::WIN_ICO;

// ----------------------------------------
// Actual Data Processing
// ----------------------------------------

// Obtains the number of colors from the bits per pixel
uint16_t
nsICODecoder::GetNumColors()
{
  uint16_t numColors = 0;
  if (mBPP <= 8) {
    switch (mBPP) {
    case 1:
      numColors = 2;
      break;
    case 4:
      numColors = 16;
      break;
    case 8:
      numColors = 256;
      break;
    default:
      numColors = (uint16_t)-1;
    }
  }
  return numColors;
}

nsICODecoder::nsICODecoder(RasterImage* aImage)
  : Decoder(aImage)
  , mLexer(Transition::To(ICOState::HEADER, ICOHEADERSIZE),
           Transition::TerminateSuccess())
  , mDirEntry(nullptr)
  , mNumIcons(0)
  , mCurrIcon(0)
  , mBPP(0)
  , mMaskRowSize(0)
  , mCurrMaskLine(0)
  , mIsCursor(false)
  , mHasMaskAlpha(false)
{ }

nsresult
nsICODecoder::FinishInternal()
{
  // We shouldn't be called in error cases
  MOZ_ASSERT(!HasError(), "Shouldn't call FinishInternal after error!");

  return GetFinalStateFromContainedDecoder();
}

nsresult
nsICODecoder::FinishWithErrorInternal()
{
  // No need to assert !mInFrame here because this condition is enforced by
  // mContainedDecoder.
  return GetFinalStateFromContainedDecoder();
}

nsresult
nsICODecoder::GetFinalStateFromContainedDecoder()
{
  if (!mContainedDecoder) {
    return NS_OK;
  }

  // Let the contained decoder finish up if necessary.
  FlushContainedDecoder();

  // Make our state the same as the state of the contained decoder.
  mDecodeDone = mContainedDecoder->GetDecodeDone();
  mProgress |= mContainedDecoder->TakeProgress();
  mInvalidRect.UnionRect(mInvalidRect, mContainedDecoder->TakeInvalidRect());
  mCurrentFrame = mContainedDecoder->GetCurrentFrameRef();

  // Propagate errors.
  nsresult rv = HasError() || mContainedDecoder->HasError()
              ? NS_ERROR_FAILURE
              : NS_OK;

  MOZ_ASSERT(NS_FAILED(rv) || !mCurrentFrame || mCurrentFrame->IsFinished());
  return rv;
}

LexerTransition<ICOState>
nsICODecoder::ReadHeader(const char* aData)
{
  // If the third byte is 1, this is an icon. If 2, a cursor.
  if ((aData[2] != 1) && (aData[2] != 2)) {
    return Transition::TerminateFailure();
  }
  mIsCursor = (aData[2] == 2);

  // The fifth and sixth bytes specify the number of resources in the file.
  mNumIcons = LittleEndian::readUint16(aData + 4);
  if (mNumIcons == 0) {
    return Transition::TerminateSuccess(); // Nothing to do.
  }

  // Downscale-during-decode can end up decoding different resources in the ICO
  // file depending on the target size. Since the resources are not necessarily
  // scaled versions of the same image, some may be transparent and some may not
  // be. We could be precise about transparency if we decoded the metadata of
  // every resource, but for now we don't and it's safest to assume that
  // transparency could be present.
  PostHasTransparency();

  return Transition::To(ICOState::DIR_ENTRY, ICODIRENTRYSIZE);
}

size_t
nsICODecoder::FirstResourceOffset() const
{
  MOZ_ASSERT(mNumIcons > 0,
             "Calling FirstResourceOffset before processing header");

  // The first resource starts right after the directory, which starts right
  // after the ICO header.
  return ICOHEADERSIZE + mNumIcons * ICODIRENTRYSIZE;
}

LexerTransition<ICOState>
nsICODecoder::ReadDirEntry(const char* aData)
{
  mCurrIcon++;

  // Ensure the resource has an offset past the ICO headers.
  uint32_t offset = LittleEndian::readUint32(aData + 12);
  if (offset >= FirstResourceOffset()) {
    // Read the directory entry.
    IconDirEntryEx e;
    e.mWidth       = aData[0];
    e.mHeight      = aData[1];
    e.mColorCount  = aData[2];
    e.mReserved    = aData[3];
    e.mPlanes      = LittleEndian::readUint16(aData + 4);
    e.mBitCount    = LittleEndian::readUint16(aData + 6);
    e.mBytesInRes  = LittleEndian::readUint32(aData + 8);
    e.mImageOffset = offset;
    e.mSize        = IntSize(e.mWidth, e.mHeight);

    // Only accept entries with sufficient resource data to actually contain
    // some image data.
    if (e.mBytesInRes > BITMAPINFOSIZE) {
      if (e.mWidth == 0 || e.mHeight == 0) {
        mUnsizedDirEntries.AppendElement(e);
      } else {
        mDirEntries.AppendElement(e);
      }
    }
  }

<<<<<<< HEAD
  mImageMetadata.AddNativeSize(entrySize);

  if (desiredSize) {
    // Calculate the delta between this resource's size and the desired size, so
    // we can see if it is better than our current-best option.  In the case of
    // several equally-good resources, we use the last one. "Better" in this
    // case is determined by |delta|, a measure of the difference in size
    // between the entry we've found and the desired size. We will choose the
    // smallest resource that is greater than or equal to the desired size (i.e.
    // we assume it's better to downscale a larger icon than to upscale a
    // smaller one).
    int32_t delta = std::min(entrySize.width - desiredSize->width,
                             entrySize.height - desiredSize->height);
    if (e.mBitCount >= mBestResourceColorDepth &&
        ((mBestResourceDelta < 0 && delta >= mBestResourceDelta) ||
         (delta >= 0 && delta <= mBestResourceDelta))) {
      mBestResourceDelta = delta;
      mBestResourceColorDepth = e.mBitCount;
      mDirEntry = e;
=======
  if (mCurrIcon == mNumIcons) {
    if (mUnsizedDirEntries.IsEmpty()) {
      return Transition::To(ICOState::FINISHED_DIR_ENTRY, 0);
>>>>>>> a17af05f
    }
    return Transition::To(ICOState::ITERATE_UNSIZED_DIR_ENTRY, 0);
  }

  return Transition::To(ICOState::DIR_ENTRY, ICODIRENTRYSIZE);
}

LexerTransition<ICOState>
nsICODecoder::IterateUnsizedDirEntry()
{
  MOZ_ASSERT(!mUnsizedDirEntries.IsEmpty());

  if (!mDirEntry) {
    // The first time we are here, there is no entry selected. We must prepare a
    // new iterator for the contained decoder to advance as it wills. Cloning at
    // this point ensures it will begin at the end of the dir entries.
    mReturnIterator = Move(mLexer.Clone(*mIterator, SIZE_MAX));
    if (mReturnIterator.isNothing()) {
      // If we cannot read further than this point, then there is no resource
      // data to read.
      return Transition::TerminateFailure();
    }
  } else {
    // We have already selected an entry which means a metadata decoder has
    // finished. Verify the size is valid and if so, add to the discovered
    // resources.
    if (mDirEntry->mSize.width > 0 && mDirEntry->mSize.height > 0) {
      mDirEntries.AppendElement(*mDirEntry);
    }

    // Remove the entry from the unsized list either way.
    mDirEntry = nullptr;
    mUnsizedDirEntries.RemoveElementAt(0);

    // Our iterator is at an unknown point, so reset it to the point that we
    // saved.
    mIterator = Move(mLexer.Clone(*mReturnIterator, SIZE_MAX));
    if (mIterator.isNothing()) {
      MOZ_ASSERT_UNREACHABLE("Cannot re-clone return iterator");
      return Transition::TerminateFailure();
    }
  }

  // There are no more unsized entries, so we can finally decide which entry to
  // select for decoding.
  if (mUnsizedDirEntries.IsEmpty()) {
    mReturnIterator.reset();
    return Transition::To(ICOState::FINISHED_DIR_ENTRY, 0);
  }

  // Move to the resource data to start metadata decoding.
  mDirEntry = &mUnsizedDirEntries[0];
  size_t offsetToResource = mDirEntry->mImageOffset - FirstResourceOffset();
  return Transition::ToUnbuffered(ICOState::FOUND_RESOURCE,
                                  ICOState::SKIP_TO_RESOURCE,
                                  offsetToResource);
}

LexerTransition<ICOState>
nsICODecoder::FinishDirEntry()
{
  MOZ_ASSERT(!mDirEntry);

  if (mDirEntries.IsEmpty()) {
    return Transition::TerminateFailure();
  }

  // If an explicit output size was specified, we'll try to select the resource
  // that matches it best below.
  const Maybe<IntSize> desiredSize = ExplicitOutputSize();

  // Determine the biggest resource. We always use the biggest resource for the
  // intrinsic size, and if we don't have a specific desired size, we select it
  // as the best resource as well.
  int32_t bestDelta = INT32_MIN;
  IconDirEntryEx* biggestEntry = nullptr;

  for (size_t i = 0; i < mDirEntries.Length(); ++i) {
    IconDirEntryEx& e = mDirEntries[i];
    mImageMetadata.AddNativeSize(e.mSize);

    if (!biggestEntry ||
        (e.mBitCount >= biggestEntry->mBitCount &&
         e.mSize.width * e.mSize.height >=
           biggestEntry->mSize.width * biggestEntry->mSize.height)) {
      biggestEntry = &e;

      if (!desiredSize) {
        mDirEntry = &e;
      }
    }

    if (desiredSize) {
      // Calculate the delta between this resource's size and the desired size, so
      // we can see if it is better than our current-best option.  In the case of
      // several equally-good resources, we use the last one. "Better" in this
      // case is determined by |delta|, a measure of the difference in size
      // between the entry we've found and the desired size. We will choose the
      // smallest resource that is greater than or equal to the desired size (i.e.
      // we assume it's better to downscale a larger icon than to upscale a
      // smaller one).
      int32_t delta = std::min(e.mSize.width - desiredSize->width,
                               e.mSize.height - desiredSize->height);
      if (!mDirEntry ||
          (e.mBitCount >= mDirEntry->mBitCount &&
           ((bestDelta < 0 && delta >= bestDelta) ||
            (delta >= 0 && delta <= bestDelta)))) {
        mDirEntry = &e;
        bestDelta = delta;
      }
    }
  }

  MOZ_ASSERT(mDirEntry);
  MOZ_ASSERT(biggestEntry);

  // If this is a cursor, set the hotspot. We use the hotspot from the biggest
  // resource since we also use that resource for the intrinsic size.
  if (mIsCursor) {
    mImageMetadata.SetHotspot(biggestEntry->mXHotspot,
                              biggestEntry->mYHotspot);
  }

  // We always report the biggest resource's size as the intrinsic size; this
  // is necessary for downscale-during-decode to work since we won't even
  // attempt to *upscale* while decoding.
  PostSize(biggestEntry->mSize.width, biggestEntry->mSize.height);
  if (HasError()) {
    return Transition::TerminateFailure();
  }

  if (IsMetadataDecode()) {
    return Transition::TerminateSuccess();
  }

  // If the resource we selected matches the output size perfectly, we don't
  // need to do any downscaling.
  if (mDirEntry->mSize == OutputSize()) {
    MOZ_ASSERT_IF(desiredSize, mDirEntry->mSize == *desiredSize);
    MOZ_ASSERT_IF(!desiredSize, mDirEntry->mSize == Size());
    mDownscaler.reset();
  }

  size_t offsetToResource = mDirEntry->mImageOffset - FirstResourceOffset();
  return Transition::ToUnbuffered(ICOState::FOUND_RESOURCE,
                                  ICOState::SKIP_TO_RESOURCE,
                                  offsetToResource);
}

LexerTransition<ICOState>
nsICODecoder::SniffResource(const char* aData)
{
  MOZ_ASSERT(mDirEntry);

  // We have BITMAPINFOSIZE bytes buffered at this point. We know an embedded
  // BMP will have at least that many bytes by definition. We can also infer
  // that any valid embedded PNG will contain that many bytes as well because:
  //    BITMAPINFOSIZE
  //      <
  //    signature (8 bytes) +
  //    IHDR (12 bytes header + 13 bytes data)
  //    IDAT (12 bytes header)

  // We use the first PNGSIGNATURESIZE bytes to determine whether this resource
  // is a PNG or a BMP.
  bool isPNG = !memcmp(aData, nsPNGDecoder::pngSignatureBytes,
                       PNGSIGNATURESIZE);
  if (isPNG) {
    if (mDirEntry->mBytesInRes <= BITMAPINFOSIZE) {
      return Transition::TerminateFailure();
    }

    // Prepare a new iterator for the contained decoder to advance as it wills.
    // Cloning at the point ensures it will begin at the resource offset.
    Maybe<SourceBufferIterator> containedIterator
      = mLexer.Clone(*mIterator, mDirEntry->mBytesInRes);
    if (containedIterator.isNothing()) {
      return Transition::TerminateFailure();
    }

    // Create a PNG decoder which will do the rest of the work for us.
    bool metadataDecode = mReturnIterator.isSome();
    Maybe<IntSize> expectedSize = metadataDecode ? Nothing()
                                                 : Some(mDirEntry->mSize);
    mContainedDecoder =
      DecoderFactory::CreateDecoderForICOResource(DecoderType::PNG,
                                                  Move(containedIterator.ref()),
                                                  WrapNotNull(this),
                                                  metadataDecode,
                                                  expectedSize);

    // Read in the rest of the PNG unbuffered.
    size_t toRead = mDirEntry->mBytesInRes - BITMAPINFOSIZE;
    return Transition::ToUnbuffered(ICOState::FINISHED_RESOURCE,
                                    ICOState::READ_RESOURCE,
                                    toRead);
  } else {
    // Make sure we have a sane size for the bitmap information header.
    int32_t bihSize = LittleEndian::readUint32(aData);
    if (bihSize != static_cast<int32_t>(BITMAPINFOSIZE)) {
      return Transition::TerminateFailure();
    }

    // Read in the rest of the bitmap information header.
    return ReadBIH(aData);
  }
}

LexerTransition<ICOState>
nsICODecoder::ReadResource()
{
  if (!FlushContainedDecoder()) {
    return Transition::TerminateFailure();
  }

  return Transition::ContinueUnbuffered(ICOState::READ_RESOURCE);
}

LexerTransition<ICOState>
nsICODecoder::ReadBIH(const char* aData)
{
  MOZ_ASSERT(mDirEntry);

  // Extract the BPP from the BIH header; it should be trusted over the one
  // we have from the ICO header which is usually set to 0.
  mBPP = LittleEndian::readUint16(aData + 14);

  // Check to make sure we have valid color settings.
  uint16_t numColors = GetNumColors();
  if (numColors == uint16_t(-1)) {
    return Transition::TerminateFailure();
  }

  // The color table is present only if BPP is <= 8.
  MOZ_ASSERT_IF(mBPP > 8, numColors == 0);

  // The ICO format when containing a BMP does not include the 14 byte
  // bitmap file header. So we create the BMP decoder via the constructor that
  // tells it to skip this, and pass in the required data (dataOffset) that
  // would have been present in the header.
<<<<<<< HEAD
  uint32_t dataOffset = bmp::FILE_HEADER_LENGTH + BITMAPINFOSIZE;
  if (mBPP <= 8) {
    // The color table is present only if BPP is <= 8.
    uint16_t numColors = GetNumColors();
    if (numColors == (uint16_t)-1) {
      return Transition::TerminateFailure();
    }
    dataOffset += 4 * numColors;
=======
  uint32_t dataOffset = bmp::FILE_HEADER_LENGTH + BITMAPINFOSIZE + 4 * numColors;

  // Prepare a new iterator for the contained decoder to advance as it wills.
  // Cloning at the point ensures it will begin at the resource offset.
  Maybe<SourceBufferIterator> containedIterator
    = mLexer.Clone(*mIterator, mDirEntry->mBytesInRes);
  if (containedIterator.isNothing()) {
    return Transition::TerminateFailure();
>>>>>>> a17af05f
  }

  // Create a BMP decoder which will do most of the work for us; the exception
  // is the AND mask, which isn't present in standalone BMPs.
  bool metadataDecode = mReturnIterator.isSome();
  Maybe<IntSize> expectedSize = metadataDecode ? Nothing()
                                               : Some(mDirEntry->mSize);
  mContainedDecoder =
    DecoderFactory::CreateDecoderForICOResource(DecoderType::BMP,
                                                Move(containedIterator.ref()),
                                                WrapNotNull(this),
                                                metadataDecode,
                                                expectedSize,
                                                Some(dataOffset));

  RefPtr<nsBMPDecoder> bmpDecoder =
    static_cast<nsBMPDecoder*>(mContainedDecoder.get());

  // Ensure the decoder has parsed at least the BMP's bitmap info header.
  if (!FlushContainedDecoder()) {
    return Transition::TerminateFailure();
  }

  // If this is a metadata decode, FinishResource will any necessary checks.
  if (mContainedDecoder->IsMetadataDecode()) {
    return Transition::To(ICOState::FINISHED_RESOURCE, 0);
  }

  // Do we have an AND mask on this BMP? If so, we need to read it after we read
  // the BMP data itself.
  uint32_t bmpDataLength = bmpDecoder->GetCompressedImageSize() + 4 * numColors;
  bool hasANDMask = (BITMAPINFOSIZE + bmpDataLength) < mDirEntry->mBytesInRes;
  ICOState afterBMPState = hasANDMask ? ICOState::PREPARE_FOR_MASK
                                      : ICOState::FINISHED_RESOURCE;

  // Read in the rest of the BMP unbuffered.
  return Transition::ToUnbuffered(afterBMPState,
                                  ICOState::READ_RESOURCE,
                                  bmpDataLength);
}

LexerTransition<ICOState>
nsICODecoder::PrepareForMask()
{
  MOZ_ASSERT(mDirEntry);
  MOZ_ASSERT(mContainedDecoder->GetDecodeDone());

  // We have received all of the data required by the BMP decoder so flushing
  // here guarantees the decode has finished.
  if (!FlushContainedDecoder()) {
    return Transition::TerminateFailure();
  }

  MOZ_ASSERT(mContainedDecoder->GetDecodeDone());

  RefPtr<nsBMPDecoder> bmpDecoder =
    static_cast<nsBMPDecoder*>(mContainedDecoder.get());

  uint16_t numColors = GetNumColors();
  MOZ_ASSERT(numColors != uint16_t(-1));

  // Determine the length of the AND mask.
  uint32_t bmpLengthWithHeader =
    BITMAPINFOSIZE + bmpDecoder->GetCompressedImageSize() + 4 * numColors;
  MOZ_ASSERT(bmpLengthWithHeader < mDirEntry->mBytesInRes);
  uint32_t maskLength = mDirEntry->mBytesInRes - bmpLengthWithHeader;

  // If the BMP provides its own transparency, we ignore the AND mask.
  if (bmpDecoder->HasTransparency()) {
    return Transition::ToUnbuffered(ICOState::FINISHED_RESOURCE,
                                    ICOState::SKIP_MASK,
                                    maskLength);
  }

  // Compute the row size for the mask.
  mMaskRowSize = ((mDirEntry->mSize.width + 31) / 32) * 4; // + 31 to round up

  // If the expected size of the AND mask is larger than its actual size, then
  // we must have a truncated (and therefore corrupt) AND mask.
  uint32_t expectedLength = mMaskRowSize * mDirEntry->mSize.height;
  if (maskLength < expectedLength) {
    return Transition::TerminateFailure();
  }

  // If we're downscaling, the mask is the wrong size for the surface we've
  // produced, so we need to downscale the mask into a temporary buffer and then
  // combine the mask's alpha values with the color values from the image.
  if (mDownscaler) {
    MOZ_ASSERT(bmpDecoder->GetImageDataLength() ==
                 mDownscaler->TargetSize().width *
                 mDownscaler->TargetSize().height *
                 sizeof(uint32_t));
    mMaskBuffer = MakeUnique<uint8_t[]>(bmpDecoder->GetImageDataLength());
    nsresult rv = mDownscaler->BeginFrame(mDirEntry->mSize, Nothing(),
                                          mMaskBuffer.get(),
                                          /* aHasAlpha = */ true,
                                          /* aFlipVertically = */ true);
    if (NS_FAILED(rv)) {
      return Transition::TerminateFailure();
    }
  }

  mCurrMaskLine = mDirEntry->mSize.height;
  return Transition::To(ICOState::READ_MASK_ROW, mMaskRowSize);
}


LexerTransition<ICOState>
nsICODecoder::ReadMaskRow(const char* aData)
{
  MOZ_ASSERT(mDirEntry);

  mCurrMaskLine--;

  uint8_t sawTransparency = 0;

  // Get the mask row we're reading.
  const uint8_t* mask = reinterpret_cast<const uint8_t*>(aData);
  const uint8_t* maskRowEnd = mask + mMaskRowSize;

  // Get the corresponding row of the mask buffer (if we're downscaling) or the
  // decoded image data (if we're not).
  uint32_t* decoded = nullptr;
  if (mDownscaler) {
    // Initialize the row to all white and fully opaque.
    memset(mDownscaler->RowBuffer(), 0xFF, mDirEntry->mSize.width * sizeof(uint32_t));

    decoded = reinterpret_cast<uint32_t*>(mDownscaler->RowBuffer());
  } else {
    RefPtr<nsBMPDecoder> bmpDecoder =
      static_cast<nsBMPDecoder*>(mContainedDecoder.get());
    uint32_t* imageData = bmpDecoder->GetImageData();
    if (!imageData) {
      return Transition::TerminateFailure();
    }

    decoded = imageData + mCurrMaskLine * mDirEntry->mSize.width;
  }

  MOZ_ASSERT(decoded);
  uint32_t* decodedRowEnd = decoded + mDirEntry->mSize.width;

  // Iterate simultaneously through the AND mask and the image data.
  while (mask < maskRowEnd) {
    uint8_t idx = *mask++;
    sawTransparency |= idx;
    for (uint8_t bit = 0x80; bit && decoded < decodedRowEnd; bit >>= 1) {
      // Clear pixel completely for transparency.
      if (idx & bit) {
        *decoded = 0;
      }
      decoded++;
    }
  }

  if (mDownscaler) {
    mDownscaler->CommitRow();
  }

  // If any bits are set in sawTransparency, then we know at least one pixel was
  // transparent.
  if (sawTransparency) {
    mHasMaskAlpha = true;
  }

  if (mCurrMaskLine == 0) {
    return Transition::To(ICOState::FINISH_MASK, 0);
  }

  return Transition::To(ICOState::READ_MASK_ROW, mMaskRowSize);
}

LexerTransition<ICOState>
nsICODecoder::FinishMask()
{
  // If we're downscaling, we now have the appropriate alpha values in
  // mMaskBuffer. We just need to transfer them to the image.
  if (mDownscaler) {
    // Retrieve the image data.
    RefPtr<nsBMPDecoder> bmpDecoder =
      static_cast<nsBMPDecoder*>(mContainedDecoder.get());
    uint8_t* imageData = reinterpret_cast<uint8_t*>(bmpDecoder->GetImageData());
    if (!imageData) {
      return Transition::TerminateFailure();
    }

    // Iterate through the alpha values, copying from mask to image.
    MOZ_ASSERT(mMaskBuffer);
    MOZ_ASSERT(bmpDecoder->GetImageDataLength() > 0);
    for (size_t i = 3 ; i < bmpDecoder->GetImageDataLength() ; i += 4) {
      imageData[i] = mMaskBuffer[i];
    }
  }

  return Transition::To(ICOState::FINISHED_RESOURCE, 0);
}

LexerTransition<ICOState>
nsICODecoder::FinishResource()
{
  MOZ_ASSERT(mDirEntry);

  // We have received all of the data required by the PNG/BMP decoder so
  // flushing here guarantees the decode has finished.
  if (!FlushContainedDecoder()) {
    return Transition::TerminateFailure();
  }

<<<<<<< HEAD
=======
  MOZ_ASSERT(mContainedDecoder->GetDecodeDone());

  // If it is a metadata decode, all we were trying to get was the size
  // information missing from the dir entry.
  if (mContainedDecoder->IsMetadataDecode()) {
    if (mContainedDecoder->HasSize()) {
      mDirEntry->mSize = mContainedDecoder->Size();
    }
    return Transition::To(ICOState::ITERATE_UNSIZED_DIR_ENTRY, 0);
  }

  // Raymond Chen says that 32bpp only are valid PNG ICOs
  // http://blogs.msdn.com/b/oldnewthing/archive/2010/10/22/10079192.aspx
  if (!mContainedDecoder->IsValidICOResource()) {
    return Transition::TerminateFailure();
  }

  // This size from the resource should match that from the dir entry.
  MOZ_ASSERT_IF(mContainedDecoder->HasSize(),
                mContainedDecoder->Size() == mDirEntry->mSize);

>>>>>>> a17af05f
  // Finalize the frame which we deferred to ensure we could modify the final
  // result (e.g. to apply the BMP mask).
  MOZ_ASSERT(!mContainedDecoder->GetFinalizeFrames());
  if (mCurrentFrame) {
    mCurrentFrame->FinalizeSurface();
  }

  return Transition::TerminateSuccess();
}

LexerResult
nsICODecoder::DoDecode(SourceBufferIterator& aIterator, IResumable* aOnResume)
{
  MOZ_ASSERT(!HasError(), "Shouldn't call DoDecode after error!");

  return mLexer.Lex(aIterator, aOnResume,
                    [=](ICOState aState, const char* aData, size_t aLength) {
    switch (aState) {
      case ICOState::HEADER:
        return ReadHeader(aData);
      case ICOState::DIR_ENTRY:
        return ReadDirEntry(aData);
      case ICOState::FINISHED_DIR_ENTRY:
        return FinishDirEntry();
      case ICOState::ITERATE_UNSIZED_DIR_ENTRY:
        return IterateUnsizedDirEntry();
      case ICOState::SKIP_TO_RESOURCE:
        return Transition::ContinueUnbuffered(ICOState::SKIP_TO_RESOURCE);
      case ICOState::FOUND_RESOURCE:
        return Transition::To(ICOState::SNIFF_RESOURCE, BITMAPINFOSIZE);
      case ICOState::SNIFF_RESOURCE:
        return SniffResource(aData);
      case ICOState::READ_RESOURCE:
        return ReadResource();
      case ICOState::PREPARE_FOR_MASK:
        return PrepareForMask();
      case ICOState::READ_MASK_ROW:
        return ReadMaskRow(aData);
      case ICOState::FINISH_MASK:
        return FinishMask();
      case ICOState::SKIP_MASK:
        return Transition::ContinueUnbuffered(ICOState::SKIP_MASK);
      case ICOState::FINISHED_RESOURCE:
        return FinishResource();
      default:
        MOZ_CRASH("Unknown ICOState");
    }
  });
}

bool
nsICODecoder::FlushContainedDecoder()
{
  MOZ_ASSERT(mContainedDecoder);

  bool succeeded = true;

  // If we run out of data, the ICO decoder will get resumed when there's more
  // data available, as usual, so we don't need the contained decoder to get
  // resumed too. To avoid that, we provide an IResumable which just does
  // nothing. All the caller needs to do is flush when there is new data.
  LexerResult result = mContainedDecoder->Decode();
  if (result == LexerResult(TerminalState::FAILURE)) {
    succeeded = false;
  }

  MOZ_ASSERT(result != LexerResult(Yield::OUTPUT_AVAILABLE),
             "Unexpected yield");

  // Make our state the same as the state of the contained decoder, and
  // propagate errors.
  mProgress |= mContainedDecoder->TakeProgress();
  mInvalidRect.UnionRect(mInvalidRect, mContainedDecoder->TakeInvalidRect());
  if (mContainedDecoder->HasError()) {
    succeeded = false;
  }

  return succeeded;
}

} // namespace image
} // namespace mozilla<|MERGE_RESOLUTION|>--- conflicted
+++ resolved
@@ -175,31 +175,9 @@
     }
   }
 
-<<<<<<< HEAD
-  mImageMetadata.AddNativeSize(entrySize);
-
-  if (desiredSize) {
-    // Calculate the delta between this resource's size and the desired size, so
-    // we can see if it is better than our current-best option.  In the case of
-    // several equally-good resources, we use the last one. "Better" in this
-    // case is determined by |delta|, a measure of the difference in size
-    // between the entry we've found and the desired size. We will choose the
-    // smallest resource that is greater than or equal to the desired size (i.e.
-    // we assume it's better to downscale a larger icon than to upscale a
-    // smaller one).
-    int32_t delta = std::min(entrySize.width - desiredSize->width,
-                             entrySize.height - desiredSize->height);
-    if (e.mBitCount >= mBestResourceColorDepth &&
-        ((mBestResourceDelta < 0 && delta >= mBestResourceDelta) ||
-         (delta >= 0 && delta <= mBestResourceDelta))) {
-      mBestResourceDelta = delta;
-      mBestResourceColorDepth = e.mBitCount;
-      mDirEntry = e;
-=======
   if (mCurrIcon == mNumIcons) {
     if (mUnsizedDirEntries.IsEmpty()) {
       return Transition::To(ICOState::FINISHED_DIR_ENTRY, 0);
->>>>>>> a17af05f
     }
     return Transition::To(ICOState::ITERATE_UNSIZED_DIR_ENTRY, 0);
   }
@@ -440,16 +418,6 @@
   // bitmap file header. So we create the BMP decoder via the constructor that
   // tells it to skip this, and pass in the required data (dataOffset) that
   // would have been present in the header.
-<<<<<<< HEAD
-  uint32_t dataOffset = bmp::FILE_HEADER_LENGTH + BITMAPINFOSIZE;
-  if (mBPP <= 8) {
-    // The color table is present only if BPP is <= 8.
-    uint16_t numColors = GetNumColors();
-    if (numColors == (uint16_t)-1) {
-      return Transition::TerminateFailure();
-    }
-    dataOffset += 4 * numColors;
-=======
   uint32_t dataOffset = bmp::FILE_HEADER_LENGTH + BITMAPINFOSIZE + 4 * numColors;
 
   // Prepare a new iterator for the contained decoder to advance as it wills.
@@ -458,7 +426,6 @@
     = mLexer.Clone(*mIterator, mDirEntry->mBytesInRes);
   if (containedIterator.isNothing()) {
     return Transition::TerminateFailure();
->>>>>>> a17af05f
   }
 
   // Create a BMP decoder which will do most of the work for us; the exception
@@ -667,8 +634,6 @@
     return Transition::TerminateFailure();
   }
 
-<<<<<<< HEAD
-=======
   MOZ_ASSERT(mContainedDecoder->GetDecodeDone());
 
   // If it is a metadata decode, all we were trying to get was the size
@@ -690,7 +655,6 @@
   MOZ_ASSERT_IF(mContainedDecoder->HasSize(),
                 mContainedDecoder->Size() == mDirEntry->mSize);
 
->>>>>>> a17af05f
   // Finalize the frame which we deferred to ensure we could modify the final
   // result (e.g. to apply the BMP mask).
   MOZ_ASSERT(!mContainedDecoder->GetFinalizeFrames());
