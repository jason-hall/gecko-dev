--- conflicted
+++ resolved
@@ -304,13 +304,8 @@
   }
   aContext->SetMatrix(
     aContext->CurrentMatrix().PreMultiply(matrix).
-<<<<<<< HEAD
-                              Scale(double(mSize.width) / mViewportSize.width,
-                                    double(mSize.height) / mViewportSize.height));
-=======
                               PreScale(double(mSize.width) / mViewportSize.width,
                                        double(mSize.height) / mViewportSize.height));
->>>>>>> a17af05f
 
   nsPresContext* presContext = presShell->GetPresContext();
   MOZ_ASSERT(presContext, "pres shell w/out pres context");
@@ -781,48 +776,6 @@
   return nullptr;
 }
 
-<<<<<<< HEAD
-struct SVGDrawingParameters
-{
-  SVGDrawingParameters(gfxContext* aContext,
-                       const nsIntSize& aSize,
-                       const ImageRegion& aRegion,
-                       SamplingFilter aSamplingFilter,
-                       const Maybe<SVGImageContext>& aSVGContext,
-                       float aAnimationTime,
-                       uint32_t aFlags,
-                       float aOpacity)
-    : context(aContext)
-    , size(aSize.width, aSize.height)
-    , region(aRegion)
-    , samplingFilter(aSamplingFilter)
-    , svgContext(aSVGContext)
-    , viewportSize(aSize)
-    , animationTime(aAnimationTime)
-    , flags(aFlags)
-    , opacity(aSVGContext ? aSVGContext->GetGlobalOpacity() : aOpacity)
-  {
-    if (aSVGContext) {
-      auto sz = aSVGContext->GetViewportSize();
-      if (sz) {
-        viewportSize = nsIntSize(sz->width, sz->height); // XXX losing unit
-      }
-    }
-  }
-
-  gfxContext*                   context;
-  IntSize                       size;
-  ImageRegion                   region;
-  SamplingFilter                samplingFilter;
-  const Maybe<SVGImageContext>& svgContext;
-  nsIntSize                     viewportSize;
-  float                         animationTime;
-  uint32_t                      flags;
-  gfxFloat                      opacity;
-};
-
-=======
->>>>>>> a17af05f
 //******************************************************************************
 NS_IMETHODIMP_(DrawResult)
 VectorImage::Draw(gfxContext* aContext,
@@ -854,41 +807,13 @@
     SendOnUnlockedDraw(aFlags);
   }
 
-<<<<<<< HEAD
-  if (mAnimationConsumers == 0) {
-    SendOnUnlockedDraw(aFlags);
-  }
-=======
   MOZ_ASSERT(!(aFlags & FLAG_FORCE_PRESERVEASPECTRATIO_NONE) ||
              (aSVGContext && aSVGContext->GetViewportSize()),
              "Viewport size is required when using "
              "FLAG_FORCE_PRESERVEASPECTRATIO_NONE");
->>>>>>> a17af05f
 
   bool overridePAR = (aFlags & FLAG_FORCE_PRESERVEASPECTRATIO_NONE) && aSVGContext;
 
-<<<<<<< HEAD
-  // If FLAG_FORCE_PRESERVEASPECTRATIO_NONE bit is set, that means we should
-  // overwrite SVG preserveAspectRatio attibute of this image with none, and
-  // always stretch this image to viewport non-uniformly.
-  // And we can do this only if the caller pass in the the SVG viewport, via
-  // aSVGContext.
-  Maybe<SVGImageContext> newSVGContext;
-  if ((aFlags & FLAG_FORCE_PRESERVEASPECTRATIO_NONE) && aSVGContext) {
-    Maybe<SVGPreserveAspectRatio> aspectRatio =
-      Some(SVGPreserveAspectRatio(SVG_PRESERVEASPECTRATIO_NONE,
-                                  SVG_MEETORSLICE_UNKNOWN));
-    newSVGContext = aSVGContext; // copy
-    newSVGContext->SetPreserveAspectRatio(aspectRatio);
-  }
-
-  float animTime =
-    (aWhichFrame == FRAME_FIRST) ? 0.0f
-                                 : mSVGDocumentWrapper->GetCurrentTime();
-  AutoSVGRenderingState autoSVGState(newSVGContext ? newSVGContext : aSVGContext,
-                                     animTime,
-                                     mSVGDocumentWrapper->GetRootSVGElem());
-=======
   bool haveContextPaint = aSVGContext && aSVGContext->GetContextPaint();
   bool blockContextPaint = false;
   if (haveContextPaint) {
@@ -922,7 +847,6 @@
       newSVGContext->ClearContextPaint();
     }
   }
->>>>>>> a17af05f
 
   float animTime = (aWhichFrame == FRAME_FIRST)
                      ? 0.0f : mSVGDocumentWrapper->GetCurrentTime();
@@ -939,11 +863,6 @@
     return DrawResult::SUCCESS;
   }
 
-<<<<<<< HEAD
-  Maybe<AutoSetRestoreSVGContextPaint> autoContextPaint;
-  if (aSVGContext &&
-      aSVGContext->GetContextPaint()) {
-=======
   // else, we need to paint the image:
 
   if (mIsDrawing) {
@@ -965,7 +884,6 @@
   // Set context paint (if specified) on the document:
   Maybe<AutoSetRestoreSVGContextPaint> autoContextPaint;
   if (haveContextPaint && !blockContextPaint) {
->>>>>>> a17af05f
     autoContextPaint.emplace(aSVGContext->GetContextPaint(),
                              mSVGDocumentWrapper->GetDocument());
   }
