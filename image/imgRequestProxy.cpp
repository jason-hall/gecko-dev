--- conflicted
+++ resolved
@@ -468,15 +468,10 @@
   mIsInLoadGroup = oldIsInLoadGroup;
 
   if (mIsInLoadGroup) {
-<<<<<<< HEAD
-    NS_DispatchToCurrentThread(NewRunnableMethod("imgRequestProxy::DoRemoveFromLoadGroup",
-                                                 this, &imgRequestProxy::DoRemoveFromLoadGroup));
-=======
     nsCOMPtr<nsIRunnable> ev =
       NewRunnableMethod("imgRequestProxy::DoRemoveFromLoadGroup",
                         this, &imgRequestProxy::DoRemoveFromLoadGroup);
     DispatchWithTargetIfAvailable(ev.forget());
->>>>>>> a17af05f
   }
 
   NullOutListener();
@@ -739,17 +734,6 @@
   return new imgRequestProxy();
 }
 
-<<<<<<< HEAD
-imgRequestProxy* NewStaticProxy(imgRequestProxy* aThis)
-{
-  nsCOMPtr<nsIPrincipal> currentPrincipal;
-  aThis->GetImagePrincipal(getter_AddRefs(currentPrincipal));
-  RefPtr<image::Image> image = aThis->GetImage();
-  return new imgRequestProxyStatic(image, currentPrincipal);
-}
-
-=======
->>>>>>> a17af05f
 NS_IMETHODIMP
 imgRequestProxy::Clone(imgINotificationObserver* aObserver,
                        imgIRequest** aClone)
