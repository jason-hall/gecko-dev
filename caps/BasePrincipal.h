/* -*- Mode: C++; tab-width: 8; indent-tabs-mode: nil; c-basic-offset: 2 -*- */
/* vim: set ts=8 sts=2 et sw=2 tw=80: */
/* This Source Code Form is subject to the terms of the Mozilla Public
 * License, v. 2.0. If a copy of the MPL was not distributed with this
 * file, You can obtain one at http://mozilla.org/MPL/2.0/. */

#ifndef mozilla_BasePrincipal_h
#define mozilla_BasePrincipal_h

#include "nsJSPrincipals.h"

#include "mozilla/Attributes.h"
#include "mozilla/OriginAttributes.h"

class nsIContentSecurityPolicy;
class nsIObjectOutputStream;
class nsIObjectInputStream;
class nsIURI;

class ExpandedPrincipal;

namespace mozilla {

/*
 * Base class from which all nsIPrincipal implementations inherit. Use this for
 * default implementations and other commonalities between principal
 * implementations.
 *
 * We should merge nsJSPrincipals into this class at some point.
 */
class BasePrincipal : public nsJSPrincipals
{
public:
  enum PrincipalKind {
    eNullPrincipal,
    eCodebasePrincipal,
    eExpandedPrincipal,
    eSystemPrincipal
  };

  explicit BasePrincipal(PrincipalKind aKind);
<<<<<<< HEAD
=======

  template<typename T>
  bool Is() const
  {
    return mKind == T::Kind();
  }

  template<typename T>
  T* As()
  {
    MOZ_ASSERT(Is<T>());
    return static_cast<T*>(this);
  }
>>>>>>> a17af05f

  enum DocumentDomainConsideration { DontConsiderDocumentDomain, ConsiderDocumentDomain};
  bool Subsumes(nsIPrincipal* aOther, DocumentDomainConsideration aConsideration);

  NS_IMETHOD GetOrigin(nsACString& aOrigin) final;
  NS_IMETHOD GetOriginNoSuffix(nsACString& aOrigin) final;
  NS_IMETHOD Equals(nsIPrincipal* other, bool* _retval) final;
  NS_IMETHOD EqualsConsideringDomain(nsIPrincipal* other, bool* _retval) final;
  NS_IMETHOD Subsumes(nsIPrincipal* other, bool* _retval) final;
  NS_IMETHOD SubsumesConsideringDomain(nsIPrincipal* other, bool* _retval) final;
  NS_IMETHOD SubsumesConsideringDomainIgnoringFPD(nsIPrincipal* other, bool* _retval) final;
  NS_IMETHOD CheckMayLoad(nsIURI* uri, bool report, bool allowIfInheritsPrincipal) final;
  NS_IMETHOD GetCsp(nsIContentSecurityPolicy** aCsp) override;
  NS_IMETHOD SetCsp(nsIContentSecurityPolicy* aCsp) override;
  NS_IMETHOD EnsureCSP(nsIDOMDocument* aDocument, nsIContentSecurityPolicy** aCSP) override;
  NS_IMETHOD GetPreloadCsp(nsIContentSecurityPolicy** aPreloadCSP) override;
  NS_IMETHOD EnsurePreloadCSP(nsIDOMDocument* aDocument, nsIContentSecurityPolicy** aCSP) override;
  NS_IMETHOD GetCspJSON(nsAString& outCSPinJSON) override;
  NS_IMETHOD GetIsNullPrincipal(bool* aResult) override;
  NS_IMETHOD GetIsCodebasePrincipal(bool* aResult) override;
  NS_IMETHOD GetIsExpandedPrincipal(bool* aResult) override;
  NS_IMETHOD GetIsSystemPrincipal(bool* aResult) override;
  NS_IMETHOD GetOriginAttributes(JSContext* aCx, JS::MutableHandle<JS::Value> aVal) final;
  NS_IMETHOD GetOriginSuffix(nsACString& aOriginSuffix) final;
<<<<<<< HEAD
  NS_IMETHOD GetAppStatus(uint16_t* aAppStatus) final;
  NS_IMETHOD GetAppId(uint32_t* aAppStatus) final;
=======
  NS_IMETHOD GetAppId(uint32_t* aAppId) final;
>>>>>>> a17af05f
  NS_IMETHOD GetIsInIsolatedMozBrowserElement(bool* aIsInIsolatedMozBrowserElement) final;
  NS_IMETHOD GetUserContextId(uint32_t* aUserContextId) final;
  NS_IMETHOD GetPrivateBrowsingId(uint32_t* aPrivateBrowsingId) final;

  virtual bool AddonHasPermission(const nsAString& aPerm);

  virtual bool IsCodebasePrincipal() const { return false; };

  static BasePrincipal* Cast(nsIPrincipal* aPrin) { return static_cast<BasePrincipal*>(aPrin); }

  static already_AddRefed<BasePrincipal>
  CreateCodebasePrincipal(const nsACString& aOrigin);

  // These following method may not create a codebase principal in case it's
  // not possible to generate a correct origin from the passed URI. If this
  // happens, a NullPrincipal is returned.

  static already_AddRefed<BasePrincipal>
  CreateCodebasePrincipal(nsIURI* aURI, const OriginAttributes& aAttrs);

  const OriginAttributes& OriginAttributesRef() final { return mOriginAttributes; }
  uint32_t AppId() const { return mOriginAttributes.mAppId; }
  uint32_t UserContextId() const { return mOriginAttributes.mUserContextId; }
  uint32_t PrivateBrowsingId() const { return mOriginAttributes.mPrivateBrowsingId; }
  bool IsInIsolatedMozBrowserElement() const { return mOriginAttributes.mInIsolatedMozBrowser; }

  PrincipalKind Kind() const { return mKind; }

  already_AddRefed<BasePrincipal> CloneStrippingUserContextIdAndFirstPartyDomain();

  // Helper to check whether this principal is associated with an addon that
  // allows unprivileged code to load aURI.  aExplicit == true will prevent
  // use of all_urls permission, requiring the domain in its permissions.
  bool AddonAllowsLoad(nsIURI* aURI, bool aExplicit = false);

  // Call these to avoid the cost of virtual dispatch.
  inline bool FastEquals(nsIPrincipal* aOther);
  inline bool FastEqualsConsideringDomain(nsIPrincipal* aOther);
  inline bool FastSubsumes(nsIPrincipal* aOther);
  inline bool FastSubsumesConsideringDomain(nsIPrincipal* aOther);
  inline bool FastSubsumesConsideringDomainIgnoringFPD(nsIPrincipal* aOther);

protected:
  virtual ~BasePrincipal();

  // Note that this does not check OriginAttributes. Callers that depend on
  // those must call Subsumes instead.
  virtual bool SubsumesInternal(nsIPrincipal* aOther, DocumentDomainConsideration aConsider) = 0;

  // Internal, side-effect-free check to determine whether the concrete
  // principal would allow the load ignoring any common behavior implemented in
  // BasePrincipal::CheckMayLoad.
  virtual bool MayLoadInternal(nsIURI* aURI) = 0;
  friend class ::ExpandedPrincipal;

  void
  SetHasExplicitDomain()
  {
    mHasExplicitDomain = true;
  }

  // This function should be called as the last step of the initialization of the
  // principal objects.  It's typically called as the last step from the Init()
  // method of the child classes.
  void FinishInit(const nsACString& aOriginNoSuffix,
                  const OriginAttributes& aOriginAttributes);

  nsCOMPtr<nsIContentSecurityPolicy> mCSP;
  nsCOMPtr<nsIContentSecurityPolicy> mPreloadCSP;

private:
  static already_AddRefed<BasePrincipal>
  CreateCodebasePrincipal(nsIURI* aURI, const OriginAttributes& aAttrs,
                          const nsACString& aOriginNoSuffix);

  nsCOMPtr<nsIAtom> mOriginNoSuffix;
  nsCOMPtr<nsIAtom> mOriginSuffix;

  OriginAttributes mOriginAttributes;
  PrincipalKind mKind;
  bool mHasExplicitDomain;
  bool mInitialized;
};

inline bool
BasePrincipal::FastEquals(nsIPrincipal* aOther)
{
  auto other = Cast(aOther);
  if (Kind() != other->Kind()) {
    // Principals of different kinds can't be equal.
    return false;
  }

  // Two principals are considered to be equal if their origins are the same.
  // If the two principals are codebase principals, their origin attributes
  // (aka the origin suffix) must also match.
  // If the two principals are null principals, they're only equal if they're
  // the same object.
  if (Kind() == eNullPrincipal || Kind() == eSystemPrincipal) {
    return this == other;
  }

  if (Kind() == eCodebasePrincipal) {
    return mOriginNoSuffix == other->mOriginNoSuffix &&
           mOriginSuffix == other->mOriginSuffix;
  }

  MOZ_ASSERT(Kind() == eExpandedPrincipal);
  return mOriginNoSuffix == other->mOriginNoSuffix;
}

inline bool
BasePrincipal::FastEqualsConsideringDomain(nsIPrincipal* aOther)
{
  // If neither of the principals have document.domain set, we use the fast path
  // in Equals().  Otherwise, we fall back to the slow path below.
  auto other = Cast(aOther);
  if (!mHasExplicitDomain && !other->mHasExplicitDomain) {
    return FastEquals(aOther);
  }

  return Subsumes(aOther, ConsiderDocumentDomain) &&
         other->Subsumes(this, ConsiderDocumentDomain);
}

inline bool
BasePrincipal::FastSubsumes(nsIPrincipal* aOther)
{
  // If two principals are equal, then they both subsume each other.
  // We deal with two special cases first:
  // Null principals only subsume each other if they are equal, and are only
  // equal if they're the same object.
  auto other = Cast(aOther);
  if (Kind() == eNullPrincipal && other->Kind() == eNullPrincipal) {
    return this == other;
  }
  if (FastEquals(aOther)) {
    return true;
  }

  // Otherwise, fall back to the slow path.
  return Subsumes(aOther, DontConsiderDocumentDomain);
}

inline bool
BasePrincipal::FastSubsumesConsideringDomain(nsIPrincipal* aOther)
{
  // If neither of the principals have document.domain set, we hand off to
  // FastSubsumes() which has fast paths for some special cases. Otherwise, we fall
  // back to the slow path below.
  if (!mHasExplicitDomain && !Cast(aOther)->mHasExplicitDomain) {
    return FastSubsumes(aOther);
  }

  return Subsumes(aOther, ConsiderDocumentDomain);
}

inline bool
BasePrincipal::FastSubsumesConsideringDomainIgnoringFPD(nsIPrincipal* aOther)
{
  if (Kind() == eCodebasePrincipal &&
      !dom::ChromeUtils::IsOriginAttributesEqualIgnoringFPD(
            mOriginAttributes, Cast(aOther)->mOriginAttributes)) {
    return false;
  }

 return SubsumesInternal(aOther, ConsiderDocumentDomain);
}

} // namespace mozilla

#endif /* mozilla_BasePrincipal_h */<|MERGE_RESOLUTION|>--- conflicted
+++ resolved
@@ -39,8 +39,6 @@
   };
 
   explicit BasePrincipal(PrincipalKind aKind);
-<<<<<<< HEAD
-=======
 
   template<typename T>
   bool Is() const
@@ -54,7 +52,6 @@
     MOZ_ASSERT(Is<T>());
     return static_cast<T*>(this);
   }
->>>>>>> a17af05f
 
   enum DocumentDomainConsideration { DontConsiderDocumentDomain, ConsiderDocumentDomain};
   bool Subsumes(nsIPrincipal* aOther, DocumentDomainConsideration aConsideration);
@@ -79,12 +76,7 @@
   NS_IMETHOD GetIsSystemPrincipal(bool* aResult) override;
   NS_IMETHOD GetOriginAttributes(JSContext* aCx, JS::MutableHandle<JS::Value> aVal) final;
   NS_IMETHOD GetOriginSuffix(nsACString& aOriginSuffix) final;
-<<<<<<< HEAD
-  NS_IMETHOD GetAppStatus(uint16_t* aAppStatus) final;
-  NS_IMETHOD GetAppId(uint32_t* aAppStatus) final;
-=======
   NS_IMETHOD GetAppId(uint32_t* aAppId) final;
->>>>>>> a17af05f
   NS_IMETHOD GetIsInIsolatedMozBrowserElement(bool* aIsInIsolatedMozBrowserElement) final;
   NS_IMETHOD GetUserContextId(uint32_t* aUserContextId) final;
   NS_IMETHOD GetPrivateBrowsingId(uint32_t* aPrivateBrowsingId) final;
