/* -*- Mode: C++; tab-width: 2; indent-tabs-mode: nil; c-basic-offset: 2 -*- */
/* vim: set ts=2 sw=2 et tw=80: */
/* This Source Code Form is subject to the terms of the Mozilla Public
 * License, v. 2.0. If a copy of the MPL was not distributed with this
 * file, You can obtain one at http://mozilla.org/MPL/2.0/. */

#include "mozilla/BasePrincipal.h"

#include "nsDocShell.h"
#include "nsIAddonPolicyService.h"
#include "nsIContentSecurityPolicy.h"
#include "nsIObjectInputStream.h"
#include "nsIObjectOutputStream.h"
#include "nsIStandardURL.h"

#include "ContentPrincipal.h"
#include "nsNetUtil.h"
#include "nsIURIWithPrincipal.h"
#include "NullPrincipal.h"
#include "nsScriptSecurityManager.h"
#include "nsServiceManagerUtils.h"

#include "mozilla/dom/ChromeUtils.h"
#include "mozilla/dom/CSPDictionariesBinding.h"
#include "mozilla/dom/ToJSValue.h"

namespace mozilla {

BasePrincipal::BasePrincipal(PrincipalKind aKind)
  : mKind(aKind)
  , mHasExplicitDomain(false)
  , mInitialized(false)
{}

BasePrincipal::~BasePrincipal()
{}

NS_IMETHODIMP
BasePrincipal::GetOrigin(nsACString& aOrigin)
{
  MOZ_ASSERT(mInitialized);

  nsresult rv = GetOriginNoSuffix(aOrigin);
  NS_ENSURE_SUCCESS(rv, rv);

  nsAutoCString suffix;
  rv = GetOriginSuffix(suffix);
  NS_ENSURE_SUCCESS(rv, rv);
  aOrigin.Append(suffix);
  return NS_OK;
}

NS_IMETHODIMP
BasePrincipal::GetOriginNoSuffix(nsACString& aOrigin)
{
  MOZ_ASSERT(mInitialized);
  return mOriginNoSuffix->ToUTF8String(aOrigin);
}

bool
BasePrincipal::Subsumes(nsIPrincipal* aOther, DocumentDomainConsideration aConsideration)
{
  MOZ_ASSERT(aOther);
  MOZ_ASSERT_IF(Kind() == eCodebasePrincipal, mOriginSuffix);

  // Expanded principals handle origin attributes for each of their
  // sub-principals individually, null principals do only simple checks for
  // pointer equality, and system principals are immune to origin attributes
  // checks, so only do this check for codebase principals.
  if (Kind() == eCodebasePrincipal &&
      mOriginSuffix != Cast(aOther)->mOriginSuffix) {
    return false;
  }

  return SubsumesInternal(aOther, aConsideration);
}

NS_IMETHODIMP
BasePrincipal::Equals(nsIPrincipal *aOther, bool *aResult)
{
  NS_ENSURE_TRUE(aOther, NS_ERROR_INVALID_ARG);

  *aResult = FastEquals(aOther);

  return NS_OK;
}

NS_IMETHODIMP
BasePrincipal::EqualsConsideringDomain(nsIPrincipal *aOther, bool *aResult)
{
  NS_ENSURE_TRUE(aOther, NS_ERROR_INVALID_ARG);

  *aResult = FastEqualsConsideringDomain(aOther);

  return NS_OK;
}

NS_IMETHODIMP
BasePrincipal::Subsumes(nsIPrincipal *aOther, bool *aResult)
{
  NS_ENSURE_TRUE(aOther, NS_ERROR_INVALID_ARG);

  *aResult = FastSubsumes(aOther);

  return NS_OK;
}

NS_IMETHODIMP
BasePrincipal::SubsumesConsideringDomain(nsIPrincipal *aOther, bool *aResult)
{
  NS_ENSURE_TRUE(aOther, NS_ERROR_INVALID_ARG);

  *aResult = FastSubsumesConsideringDomain(aOther);

  return NS_OK;
}

NS_IMETHODIMP
BasePrincipal::SubsumesConsideringDomainIgnoringFPD(nsIPrincipal *aOther,
                                                    bool *aResult)
{
  NS_ENSURE_TRUE(aOther, NS_ERROR_INVALID_ARG);

  *aResult = FastSubsumesConsideringDomainIgnoringFPD(aOther);

  return NS_OK;
}

NS_IMETHODIMP
BasePrincipal::CheckMayLoad(nsIURI* aURI, bool aReport, bool aAllowIfInheritsPrincipal)
{
  // Check the internal method first, which allows us to quickly approve loads
  // for the System Principal.
  if (MayLoadInternal(aURI)) {
    return NS_OK;
  }

  nsresult rv;
  if (aAllowIfInheritsPrincipal) {
    // If the caller specified to allow loads of URIs that inherit
    // our principal, allow the load if this URI inherits its principal.
    bool doesInheritSecurityContext;
    rv = NS_URIChainHasFlags(aURI, nsIProtocolHandler::URI_INHERITS_SECURITY_CONTEXT,
                             &doesInheritSecurityContext);
    if (NS_SUCCEEDED(rv) && doesInheritSecurityContext) {
      return NS_OK;
    }
  }

  bool fetchableByAnyone;
  rv = NS_URIChainHasFlags(aURI, nsIProtocolHandler::URI_FETCHABLE_BY_ANYONE, &fetchableByAnyone);
  if (NS_SUCCEEDED(rv) && fetchableByAnyone) {
    return NS_OK;
  }

  if (aReport) {
    nsCOMPtr<nsIURI> prinURI;
    rv = GetURI(getter_AddRefs(prinURI));
    if (NS_SUCCEEDED(rv) && prinURI) {
      nsScriptSecurityManager::ReportError(nullptr, "CheckSameOriginError",
                                           prinURI, aURI);
    }
  }

  return NS_ERROR_DOM_BAD_URI;
}

NS_IMETHODIMP
BasePrincipal::GetCsp(nsIContentSecurityPolicy** aCsp)
{
  NS_IF_ADDREF(*aCsp = mCSP);
  return NS_OK;
}

NS_IMETHODIMP
BasePrincipal::SetCsp(nsIContentSecurityPolicy* aCsp)
{
  // Never destroy an existing CSP on the principal.
  // This method should only be called in rare cases.

  MOZ_ASSERT(!mCSP, "do not destroy an existing CSP");
  if (mCSP) {
    return NS_ERROR_ALREADY_INITIALIZED;
  }

  mCSP = aCsp;
  return NS_OK;
}

NS_IMETHODIMP
BasePrincipal::EnsureCSP(nsIDOMDocument* aDocument,
                         nsIContentSecurityPolicy** aCSP)
{
  if (mCSP) {
    // if there is a CSP already associated with this principal
    // then just return that - do not overwrite it!!!
    NS_IF_ADDREF(*aCSP = mCSP);
    return NS_OK;
  }

  nsresult rv = NS_OK;
  mCSP = do_CreateInstance("@mozilla.org/cspcontext;1", &rv);
  NS_ENSURE_SUCCESS(rv, rv);

  // Store the request context for violation reports
  rv = aDocument ? mCSP->SetRequestContext(aDocument, nullptr)
                 : mCSP->SetRequestContext(nullptr, this);
  NS_ENSURE_SUCCESS(rv, rv);
  NS_IF_ADDREF(*aCSP = mCSP);
  return NS_OK;
}

NS_IMETHODIMP
BasePrincipal::GetPreloadCsp(nsIContentSecurityPolicy** aPreloadCSP)
{
  NS_IF_ADDREF(*aPreloadCSP = mPreloadCSP);
  return NS_OK;
}

NS_IMETHODIMP
BasePrincipal::EnsurePreloadCSP(nsIDOMDocument* aDocument,
                                nsIContentSecurityPolicy** aPreloadCSP)
{
  if (mPreloadCSP) {
    // if there is a speculative CSP already associated with this principal
    // then just return that - do not overwrite it!!!
    NS_IF_ADDREF(*aPreloadCSP = mPreloadCSP);
    return NS_OK;
  }

  nsresult rv = NS_OK;
  mPreloadCSP = do_CreateInstance("@mozilla.org/cspcontext;1", &rv);
  NS_ENSURE_SUCCESS(rv, rv);

  // Store the request context for violation reports
  rv = aDocument ? mPreloadCSP->SetRequestContext(aDocument, nullptr)
                 : mPreloadCSP->SetRequestContext(nullptr, this);
  NS_ENSURE_SUCCESS(rv, rv);
  NS_IF_ADDREF(*aPreloadCSP = mPreloadCSP);
  return NS_OK;
}

NS_IMETHODIMP
BasePrincipal::GetCspJSON(nsAString& outCSPinJSON)
{
  outCSPinJSON.Truncate();
  dom::CSPPolicies jsonPolicies;

  if (!mCSP) {
    jsonPolicies.ToJSON(outCSPinJSON);
    return NS_OK;
  }
  return mCSP->ToJSON(outCSPinJSON);
}

NS_IMETHODIMP
BasePrincipal::GetIsNullPrincipal(bool* aResult)
{
  *aResult = Kind() == eNullPrincipal;
  return NS_OK;
}

NS_IMETHODIMP
BasePrincipal::GetIsCodebasePrincipal(bool* aResult)
{
  *aResult = Kind() == eCodebasePrincipal;
  return NS_OK;
}

NS_IMETHODIMP
BasePrincipal::GetIsExpandedPrincipal(bool* aResult)
{
  *aResult = Kind() == eExpandedPrincipal;
  return NS_OK;
}

NS_IMETHODIMP
BasePrincipal::GetIsSystemPrincipal(bool* aResult)
{
  *aResult = Kind() == eSystemPrincipal;
  return NS_OK;
}

NS_IMETHODIMP
BasePrincipal::GetOriginAttributes(JSContext* aCx, JS::MutableHandle<JS::Value> aVal)
{
  if (NS_WARN_IF(!ToJSValue(aCx, mOriginAttributes, aVal))) {
    return NS_ERROR_FAILURE;
  }
  return NS_OK;
}

NS_IMETHODIMP
BasePrincipal::GetOriginSuffix(nsACString& aOriginAttributes)
{
  MOZ_ASSERT(mOriginSuffix);
  return mOriginSuffix->ToUTF8String(aOriginAttributes);
<<<<<<< HEAD
}

NS_IMETHODIMP
BasePrincipal::GetAppStatus(uint16_t* aAppStatus)
{
  // TODO: Remove GetAppStatus.
  *aAppStatus = nsIPrincipal::APP_STATUS_NOT_INSTALLED;
  return NS_OK;
=======
>>>>>>> a17af05f
}

NS_IMETHODIMP
BasePrincipal::GetAppId(uint32_t* aAppId)
{
  if (AppId() == nsIScriptSecurityManager::UNKNOWN_APP_ID) {
    MOZ_ASSERT(false);
    *aAppId = nsIScriptSecurityManager::NO_APP_ID;
    return NS_OK;
  }

  *aAppId = AppId();
  return NS_OK;
}

NS_IMETHODIMP
BasePrincipal::GetUserContextId(uint32_t* aUserContextId)
{
  *aUserContextId = UserContextId();
  return NS_OK;
}

NS_IMETHODIMP
BasePrincipal::GetPrivateBrowsingId(uint32_t* aPrivateBrowsingId)
{
  *aPrivateBrowsingId = PrivateBrowsingId();
  return NS_OK;
}

NS_IMETHODIMP
BasePrincipal::GetIsInIsolatedMozBrowserElement(bool* aIsInIsolatedMozBrowserElement)
{
  *aIsInIsolatedMozBrowserElement = IsInIsolatedMozBrowserElement();
  return NS_OK;
}

bool
BasePrincipal::AddonHasPermission(const nsAString& aPerm)
{
  nsAutoString addonId;
  NS_ENSURE_SUCCESS(GetAddonId(addonId), false);

  if (addonId.IsEmpty()) {
    return false;
  }

  nsCOMPtr<nsIAddonPolicyService> aps =
    do_GetService("@mozilla.org/addons/policy-service;1");
  NS_ENSURE_TRUE(aps, false);

  bool retval = false;
  nsresult rv = aps->AddonHasPermission(addonId, aPerm, &retval);
  NS_ENSURE_SUCCESS(rv, false);
  return retval;
}

already_AddRefed<BasePrincipal>
BasePrincipal::CreateCodebasePrincipal(nsIURI* aURI,
                                       const OriginAttributes& aAttrs)
<<<<<<< HEAD
{
  MOZ_ASSERT(aURI);

  nsAutoCString originNoSuffix;
  nsresult rv =
    ContentPrincipal::GenerateOriginNoSuffixFromURI(aURI, originNoSuffix);
  if (NS_WARN_IF(NS_FAILED(rv))) {
    // If the generation of the origin fails, we still want to have a valid
    // principal. Better to return a null principal here.
    return NullPrincipal::Create(aAttrs);
  }

  return CreateCodebasePrincipal(aURI, aAttrs, originNoSuffix);
}

already_AddRefed<BasePrincipal>
BasePrincipal::CreateCodebasePrincipal(nsIURI* aURI,
                                       const OriginAttributes& aAttrs,
                                       const nsACString& aOriginNoSuffix)
{
  MOZ_ASSERT(aURI);
=======
{
  MOZ_ASSERT(aURI);

  nsAutoCString originNoSuffix;
  nsresult rv =
    ContentPrincipal::GenerateOriginNoSuffixFromURI(aURI, originNoSuffix);
  if (NS_FAILED(rv)) {
    // If the generation of the origin fails, we still want to have a valid
    // principal. Better to return a null principal here.
    return NullPrincipal::Create(aAttrs);
  }

  return CreateCodebasePrincipal(aURI, aAttrs, originNoSuffix);
}

already_AddRefed<BasePrincipal>
BasePrincipal::CreateCodebasePrincipal(nsIURI* aURI,
                                       const OriginAttributes& aAttrs,
                                       const nsACString& aOriginNoSuffix)
{
  MOZ_ASSERT(aURI);
>>>>>>> a17af05f
  MOZ_ASSERT(!aOriginNoSuffix.IsEmpty());

  // If the URI is supposed to inherit the security context of whoever loads it,
  // we shouldn't make a codebase principal for it.
  bool inheritsPrincipal;
  nsresult rv = NS_URIChainHasFlags(aURI, nsIProtocolHandler::URI_INHERITS_SECURITY_CONTEXT,
                                    &inheritsPrincipal);
  if (NS_FAILED(rv) || inheritsPrincipal) {
    return NullPrincipal::Create(aAttrs);
  }

  // Check whether the URI knows what its principal is supposed to be.
  nsCOMPtr<nsIURIWithPrincipal> uriPrinc = do_QueryInterface(aURI);
  if (uriPrinc) {
    nsCOMPtr<nsIPrincipal> principal;
    uriPrinc->GetPrincipal(getter_AddRefs(principal));
    if (!principal) {
      return NullPrincipal::Create(aAttrs);
    }
    RefPtr<BasePrincipal> concrete = Cast(principal);
    return concrete.forget();
  }

  // Mint a codebase principal.
  RefPtr<ContentPrincipal> codebase = new ContentPrincipal();
  rv = codebase->Init(aURI, aAttrs, aOriginNoSuffix);
  NS_ENSURE_SUCCESS(rv, nullptr);
  return codebase.forget();
}

already_AddRefed<BasePrincipal>
BasePrincipal::CreateCodebasePrincipal(const nsACString& aOrigin)
{
  MOZ_ASSERT(!StringBeginsWith(aOrigin, NS_LITERAL_CSTRING("[")),
             "CreateCodebasePrincipal does not support System and Expanded principals");

  MOZ_ASSERT(!StringBeginsWith(aOrigin, NS_LITERAL_CSTRING(NS_NULLPRINCIPAL_SCHEME ":")),
             "CreateCodebasePrincipal does not support NullPrincipal");

  nsAutoCString originNoSuffix;
  mozilla::OriginAttributes attrs;
  if (!attrs.PopulateFromOrigin(aOrigin, originNoSuffix)) {
    return nullptr;
  }

  nsCOMPtr<nsIURI> uri;
  nsresult rv = NS_NewURI(getter_AddRefs(uri), originNoSuffix);
  NS_ENSURE_SUCCESS(rv, nullptr);

  return BasePrincipal::CreateCodebasePrincipal(uri, attrs);
}

already_AddRefed<BasePrincipal>
BasePrincipal::CloneStrippingUserContextIdAndFirstPartyDomain()
{
  OriginAttributes attrs = OriginAttributesRef();
  attrs.StripAttributes(OriginAttributes::STRIP_USER_CONTEXT_ID |
                        OriginAttributes::STRIP_FIRST_PARTY_DOMAIN);

  nsAutoCString originNoSuffix;
  nsresult rv = GetOriginNoSuffix(originNoSuffix);
  NS_ENSURE_SUCCESS(rv, nullptr);

  nsCOMPtr<nsIURI> uri;
  rv = NS_NewURI(getter_AddRefs(uri), originNoSuffix);
  NS_ENSURE_SUCCESS(rv, nullptr);

  return BasePrincipal::CreateCodebasePrincipal(uri, attrs);
}

bool
BasePrincipal::AddonAllowsLoad(nsIURI* aURI, bool aExplicit /* = false */)
{
  nsAutoString addonId;
  NS_ENSURE_SUCCESS(GetAddonId(addonId), false);

  if (addonId.IsEmpty()) {
    return false;
  }

  nsCOMPtr<nsIAddonPolicyService> aps = do_GetService("@mozilla.org/addons/policy-service;1");
  NS_ENSURE_TRUE(aps, false);

  bool allowed = false;
  nsresult rv = aps->AddonMayLoadURI(addonId, aURI, aExplicit, &allowed);
  return NS_SUCCEEDED(rv) && allowed;
}

void
BasePrincipal::FinishInit(const nsACString& aOriginNoSuffix,
                          const OriginAttributes& aOriginAttributes)
{
  mInitialized = true;
  mOriginAttributes = aOriginAttributes;

  // First compute the origin suffix since it's infallible.
  nsAutoCString originSuffix;
  mOriginAttributes.CreateSuffix(originSuffix);
  mOriginSuffix = NS_Atomize(originSuffix);

  MOZ_ASSERT(!aOriginNoSuffix.IsEmpty());
  mOriginNoSuffix = NS_Atomize(aOriginNoSuffix);
}

} // namespace mozilla<|MERGE_RESOLUTION|>--- conflicted
+++ resolved
@@ -295,17 +295,6 @@
 {
   MOZ_ASSERT(mOriginSuffix);
   return mOriginSuffix->ToUTF8String(aOriginAttributes);
-<<<<<<< HEAD
-}
-
-NS_IMETHODIMP
-BasePrincipal::GetAppStatus(uint16_t* aAppStatus)
-{
-  // TODO: Remove GetAppStatus.
-  *aAppStatus = nsIPrincipal::APP_STATUS_NOT_INSTALLED;
-  return NS_OK;
-=======
->>>>>>> a17af05f
 }
 
 NS_IMETHODIMP
@@ -365,29 +354,6 @@
 already_AddRefed<BasePrincipal>
 BasePrincipal::CreateCodebasePrincipal(nsIURI* aURI,
                                        const OriginAttributes& aAttrs)
-<<<<<<< HEAD
-{
-  MOZ_ASSERT(aURI);
-
-  nsAutoCString originNoSuffix;
-  nsresult rv =
-    ContentPrincipal::GenerateOriginNoSuffixFromURI(aURI, originNoSuffix);
-  if (NS_WARN_IF(NS_FAILED(rv))) {
-    // If the generation of the origin fails, we still want to have a valid
-    // principal. Better to return a null principal here.
-    return NullPrincipal::Create(aAttrs);
-  }
-
-  return CreateCodebasePrincipal(aURI, aAttrs, originNoSuffix);
-}
-
-already_AddRefed<BasePrincipal>
-BasePrincipal::CreateCodebasePrincipal(nsIURI* aURI,
-                                       const OriginAttributes& aAttrs,
-                                       const nsACString& aOriginNoSuffix)
-{
-  MOZ_ASSERT(aURI);
-=======
 {
   MOZ_ASSERT(aURI);
 
@@ -409,7 +375,6 @@
                                        const nsACString& aOriginNoSuffix)
 {
   MOZ_ASSERT(aURI);
->>>>>>> a17af05f
   MOZ_ASSERT(!aOriginNoSuffix.IsEmpty());
 
   // If the URI is supposed to inherit the security context of whoever loads it,
