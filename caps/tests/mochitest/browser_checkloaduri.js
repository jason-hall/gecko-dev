--- conflicted
+++ resolved
@@ -238,13 +238,8 @@
      (inheritDisallowed ? " without" : " with") + " principal inheritance.");
 }
 
-<<<<<<< HEAD
-add_task(function* () {
-  yield kAboutPagesRegistered;
-=======
 add_task(async function() {
   await kAboutPagesRegistered;
->>>>>>> a17af05f
   let baseFlags = ssm.STANDARD | ssm.DONT_REPORT_ERRORS;
   for (let [sourceString, targetsAndExpectations] of URLs) {
     let source;
