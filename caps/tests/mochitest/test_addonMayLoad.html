--- conflicted
+++ resolved
@@ -37,16 +37,9 @@
   policyB.active = true;
 
   SimpleTest.waitForExplicitFinish();
-  let oldAddonIdCallback = aps.setExtensionURIToAddonIdCallback(uri => uri.host);
   SimpleTest.registerCleanupFunction(function() {
-<<<<<<< HEAD
-    aps.setAddonLoadURICallback('addona', null);
-    aps.setAddonLoadURICallback('addonb', null);
-    aps.setExtensionURIToAddonIdCallback(oldAddonIdCallback);
-=======
     policyA.active = false;
     policyB.active = false;
->>>>>>> a17af05f
   });
 
   function tryLoad(sb, uri) {
@@ -63,37 +56,13 @@
     return p;
   }
 
-<<<<<<< HEAD
-  let addonA = new Cu.Sandbox(ssm.createCodebasePrincipal(Services.io.newURI('moz-extension://addonA/'), {}),
-                              {wantGlobalProperties: ['XMLHttpRequest']});
-  let addonB = new Cu.Sandbox(ssm.createCodebasePrincipal(Services.io.newURI('moz-extension://addonB/'), {}),
-                              {wantGlobalProperties: ['XMLHttpRequest']});
-=======
   let addonA = new Cu.Sandbox(ssm.createCodebasePrincipal(Services.io.newURI("moz-extension://addonA/"), {}),
                               {wantGlobalProperties: ["XMLHttpRequest"]});
   let addonB = new Cu.Sandbox(ssm.createCodebasePrincipal(Services.io.newURI("moz-extension://addonB/"), {}),
                               {wantGlobalProperties: ["XMLHttpRequest"]});
->>>>>>> a17af05f
 
   function uriForDomain(d) { return d + "/tests/caps/tests/mochitest/file_data.txt" }
 
-<<<<<<< HEAD
-  tryLoad(addonA, uriForDomain('http://test1.example.org'))
-  .then(function(success) {
-    ok(!success, "cross-origin load should fail for addon A");
-    aps.setAddonLoadURICallback('addona', function(uri) { return /test1/.test(uri.host); });
-    aps.setAddonLoadURICallback('addonb', function(uri) { return /test2/.test(uri.host); });
-    return tryLoad(addonA, uriForDomain('http://test1.example.org'));
-  }).then(function(success) {
-    ok(success, "whitelisted cross-origin load of test1 should succeed for addon A");
-    return tryLoad(addonB, uriForDomain('http://test1.example.org'));
-  }).then(function(success) {
-    ok(!success, "non-whitelisted cross-origin load of test1 should fail for addon B");
-    return tryLoad(addonB, uriForDomain('http://test2.example.org'));
-  }).then(function(success) {
-    ok(success, "whitelisted cross-origin load of test2 should succeed for addon B");
-    return tryLoad(addonA, uriForDomain('http://test2.example.org'));
-=======
   tryLoad(addonA, uriForDomain("http://test4.example.org"))
   .then(function(success) {
     ok(!success, "cross-origin load should fail for addon A");
@@ -107,7 +76,6 @@
   }).then(function(success) {
     ok(success, "whitelisted cross-origin load of test2 should succeed for addon B");
     return tryLoad(addonA, uriForDomain("http://test2.example.org"));
->>>>>>> a17af05f
   }).then(function(success) {
     ok(!success, "non-whitelisted cross-origin load of test2 should fail for addon A");
     SimpleTest.finish();
