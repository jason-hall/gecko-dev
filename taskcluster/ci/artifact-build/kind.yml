# This Source Code Form is subject to the terms of the Mozilla Public
# License, v. 2.0. If a copy of the MPL was not distributed with this
# file, You can obtain one at http://mozilla.org/MPL/2.0/.

loader: taskgraph.loader.transform:loader
<<<<<<< HEAD
=======

kind-dependencies:
   - toolchain
>>>>>>> a17af05f

transforms:
   - taskgraph.transforms.build_attrs:transforms
   - taskgraph.transforms.toolchain:transforms
   - taskgraph.transforms.job:transforms
   - taskgraph.transforms.task:transforms

jobs:
    linux64-artifact/opt:
        description: "Linux64 Opt Artifact Build"
        index:
            product: firefox
            job-name: linux64-artifact-opt
        treeherder:
            platform: linux64/opt
            kind: build
            symbol: AB
            tier: 2
        worker-type: aws-provisioner-v1/gecko-{level}-b-linux
        worker:
            docker-image: {in-tree: desktop-build}
            max-run-time: 36000
            env:
                TOOLTOOL_MANIFEST: "browser/config/tooltool-manifests/linux64/releng.manifest"
        run:
            using: mozharness
            actions: [get-secrets build]
            config:
                - builds/releng_sub_linux_configs/64_artifact.py
                - balrog/production.py
            script: "mozharness/scripts/fx_desktop_build.py"
            secrets: true
            tooltool-downloads: public
            need-xvfb: true
            keep-artifacts: false<|MERGE_RESOLUTION|>--- conflicted
+++ resolved
@@ -3,12 +3,9 @@
 # file, You can obtain one at http://mozilla.org/MPL/2.0/.
 
 loader: taskgraph.loader.transform:loader
-<<<<<<< HEAD
-=======
 
 kind-dependencies:
    - toolchain
->>>>>>> a17af05f
 
 transforms:
    - taskgraph.transforms.build_attrs:transforms
