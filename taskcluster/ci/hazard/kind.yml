--- conflicted
+++ resolved
@@ -3,12 +3,9 @@
 # file, You can obtain one at http://mozilla.org/MPL/2.0/.
 
 loader: taskgraph.loader.transform:loader
-<<<<<<< HEAD
-=======
 
 kind-dependencies:
    - toolchain
->>>>>>> a17af05f
 
 transforms:
    - taskgraph.transforms.build_attrs:transforms
@@ -24,8 +21,6 @@
     worker:
         max-run-time: 36000
         docker-image: {in-tree: desktop-build}
-        env:
-            MOZ_AUTOMATION: "1"
 
 jobs:
     linux64-shell-haz/debug:
@@ -42,11 +37,7 @@
         run:
             using: hazard
             command: >
-<<<<<<< HEAD
-                cd /home/worker/checkouts/gecko/taskcluster/scripts/builder
-=======
                 cd /builds/worker/checkouts/gecko/taskcluster/scripts/builder
->>>>>>> a17af05f
                 && ./build-haz-linux.sh --project shell $HOME/workspace
         when:
             files-changed:
@@ -71,13 +62,8 @@
             using: hazard
             mozconfig: "browser/config/mozconfigs/linux64/hazards"
             command: >
-<<<<<<< HEAD
-                cd /home/worker/checkouts/gecko/taskcluster/scripts/builder
-                && ./build-haz-linux.sh --project browser $HOME/workspace
-=======
                 cd /builds/worker/checkouts/gecko/taskcluster/scripts/builder
                 && ./build-haz-linux.sh --project browser $HOME/workspace
         toolchains:
             - linux64-clang
-            - linux64-gcc-4.9
->>>>>>> a17af05f
+            - linux64-gcc-4.9