--- conflicted
+++ resolved
@@ -3,12 +3,9 @@
 # file, You can obtain one at http://mozilla.org/MPL/2.0/.
 
 loader: taskgraph.loader.transform:loader
-<<<<<<< HEAD
-=======
 
 kind-dependencies:
    - toolchain
->>>>>>> a17af05f
 
 transforms:
    - taskgraph.transforms.build_attrs:transforms
@@ -25,50 +22,11 @@
         tier: 1
 
 jobs:
-<<<<<<< HEAD
-    macosx64-st-an/debug:
-        description: "MacOS X x64 Debug Cross-compile Static Analysis"
-        index:
-            job-name: macosx64-st-an-debug
-        treeherder:
-            platform: osx-10-7/debug
-        worker-type: aws-provisioner-v1/gecko-{level}-b-macosx64
-        worker:
-            implementation: docker-worker
-            docker-image: {in-tree: desktop-build}
-            max-run-time: 36000
-        run:
-            using: mozharness
-            actions: [build generate-build-stats update]
-            config:
-                - builds/releng_base_mac_64_cross_builds.py
-                - balrog/production.py
-            # enables static analysis.
-            custom-build-variant-cfg: cross-debug-st-an
-            script: "mozharness/scripts/fx_desktop_build.py"
-            tooltool-downloads: internal
-            keep-artifacts: false
-
-    macosx64-st-an/opt:
-        description: "MacOS X x64 Opt Cross-compile Static Analysis"
-=======
     linux64-st-an/debug:
         description: "Linux64 Debug Static Analysis"
->>>>>>> a17af05f
         index:
             job-name: linux64-st-an-debug
         treeherder:
-<<<<<<< HEAD
-            platform: osx-10-7/opt
-        worker-type: aws-provisioner-v1/gecko-{level}-b-macosx64
-        worker:
-            implementation: docker-worker
-            docker-image: {in-tree: desktop-build}
-            max-run-time: 36000
-        run:
-            using: mozharness
-            actions: [build generate-build-stats update]
-=======
             platform: linux64/debug
         worker-type: aws-provisioner-v1/gecko-{level}-b-linux
         worker:
@@ -79,44 +37,15 @@
         run:
             using: mozharness
             actions: [build]
->>>>>>> a17af05f
-            config:
-                - builds/releng_sub_linux_configs/64_stat_and_debug.py
-                - balrog/production.py
-<<<<<<< HEAD
-            # enables static analysis.
-            custom-build-variant-cfg: cross-opt-st-an
-            script: "mozharness/scripts/fx_desktop_build.py"
-            tooltool-downloads: internal
-=======
-            script: "mozharness/scripts/fx_desktop_build.py"
-            tooltool-downloads: public
->>>>>>> a17af05f
-            keep-artifacts: false
-        toolchains:
-            - linux64-clang
-            - linux64-sccache
-
-    linux64-st-an/debug:
-        description: "Linux64 Debug Static Analysis"
-        index:
-            job-name: linux64-st-an-debug
-        treeherder:
-            platform: linux64/debug
-        worker-type: aws-provisioner-v1/gecko-{level}-b-linux
-        worker:
-            implementation: docker-worker
-            docker-image: {in-tree: desktop-build}
-            max-run-time: 36000
-        run:
-            using: mozharness
-            actions: [build generate-build-stats]
             config:
                 - builds/releng_sub_linux_configs/64_stat_and_debug.py
                 - balrog/production.py
             script: "mozharness/scripts/fx_desktop_build.py"
             tooltool-downloads: public
             keep-artifacts: false
+        toolchains:
+            - linux64-clang
+            - linux64-sccache
 
     linux64-st-an/opt:
         description: "Linux64 Opt Static Analysis"
@@ -126,14 +55,6 @@
             platform: linux64/opt
         worker-type: aws-provisioner-v1/gecko-{level}-b-linux
         worker:
-<<<<<<< HEAD
-            implementation: docker-worker
-            docker-image: {in-tree: desktop-build}
-            max-run-time: 36000
-        run:
-            using: mozharness
-            actions: [build generate-build-stats]
-=======
             docker-image: {in-tree: desktop-build}
             max-run-time: 36000
             env:
@@ -141,19 +62,15 @@
         run:
             using: mozharness
             actions: [build]
->>>>>>> a17af05f
             config:
                 - builds/releng_sub_linux_configs/64_stat_and_opt.py
                 - balrog/production.py
             script: "mozharness/scripts/fx_desktop_build.py"
             tooltool-downloads: public
             keep-artifacts: false
-<<<<<<< HEAD
-=======
         toolchains:
             - linux64-clang
             - linux64-sccache
->>>>>>> a17af05f
 
     win32-st-an/debug:
         description: "Win32 Static Analysis Debug (clang-cl)"
@@ -166,25 +83,17 @@
             tier: 1
         worker-type: aws-provisioner-v1/gecko-{level}-b-win2012
         worker:
-<<<<<<< HEAD
-            implementation: generic-worker
-            max-run-time: 7200
-=======
             max-run-time: 7200
             env:
                 TOOLTOOL_MANIFEST: "browser/config/tooltool-manifests/win32/releng.manifest"
->>>>>>> a17af05f
         run:
             using: mozharness
             script: mozharness/scripts/fx_desktop_build.py
             config:
                 - builds/taskcluster_firefox_win32_clang_debug.py
-<<<<<<< HEAD
-=======
         toolchains:
             - win32-clang-cl
             - win64-sccache
->>>>>>> a17af05f
 
     win32-st-an/opt:
         description: "Win32 Static Analysis Opt (clang-cl)"
@@ -197,25 +106,17 @@
             tier: 1
         worker-type: aws-provisioner-v1/gecko-{level}-b-win2012
         worker:
-<<<<<<< HEAD
-            implementation: generic-worker
-            max-run-time: 7200
-=======
             max-run-time: 7200
             env:
                 TOOLTOOL_MANIFEST: "browser/config/tooltool-manifests/win32/releng.manifest"
->>>>>>> a17af05f
         run:
             using: mozharness
             script: mozharness/scripts/fx_desktop_build.py
             config:
                 - builds/taskcluster_firefox_win32_clang.py
-<<<<<<< HEAD
-=======
         toolchains:
             - win32-clang-cl
             - win64-sccache
->>>>>>> a17af05f
 
     win64-st-an/debug:
         description: "Win64 Static Analysis Debug (clang-cl)"
@@ -228,25 +129,17 @@
             tier: 1
         worker-type: aws-provisioner-v1/gecko-{level}-b-win2012
         worker:
-<<<<<<< HEAD
-            implementation: generic-worker
-            max-run-time: 7200
-=======
             max-run-time: 7200
             env:
                 TOOLTOOL_MANIFEST: "browser/config/tooltool-manifests/win64/releng.manifest"
->>>>>>> a17af05f
         run:
             using: mozharness
             script: mozharness/scripts/fx_desktop_build.py
             config:
                 - builds/taskcluster_firefox_win64_clang_debug.py
-<<<<<<< HEAD
-=======
         toolchains:
             - win64-clang-cl
             - win64-sccache
->>>>>>> a17af05f
 
     win64-st-an/opt:
         description: "Win64 Static Analysis Opt (clang-cl)"
@@ -259,23 +152,14 @@
             tier: 1
         worker-type: aws-provisioner-v1/gecko-{level}-b-win2012
         worker:
-<<<<<<< HEAD
-            implementation: generic-worker
-            max-run-time: 7200
-=======
             max-run-time: 7200
             env:
                 TOOLTOOL_MANIFEST: "browser/config/tooltool-manifests/win64/releng.manifest"
->>>>>>> a17af05f
         run:
             using: mozharness
             script: mozharness/scripts/fx_desktop_build.py
             config:
-<<<<<<< HEAD
-                - builds/taskcluster_firefox_win64_clang.py
-=======
                 - builds/taskcluster_firefox_win64_clang.py
         toolchains:
             - win64-clang-cl
-            - win64-sccache
->>>>>>> a17af05f
+            - win64-sccache