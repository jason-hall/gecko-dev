--- conflicted
+++ resolved
@@ -364,34 +364,6 @@
         - linux64-sccache
 
 
-linux-nightly/opt:
-    description: "Linux32 Nightly"
-    attributes:
-        nightly: true
-    index:
-        product: firefox
-        job-name: linux-opt
-        type: nightly
-    treeherder:
-        platform: linux32/opt
-        symbol: tc(N)
-    worker-type: aws-provisioner-v1/gecko-{level}-b-linux
-    worker:
-        implementation: docker-worker
-        max-run-time: 36000
-    run:
-        using: mozharness
-        actions: [get-secrets build check-test generate-build-stats update]
-        config:
-            - builds/releng_base_linux_32_builds.py
-            - disable_signing.py
-            - taskcluster_nightly.py
-        script: "mozharness/scripts/fx_desktop_build.py"
-        secrets: true
-        tooltool-downloads: public
-        need-xvfb: true
-
-
 linux64-asan/opt:
     description: "Linux64 Opt ASAN"
     index:
@@ -547,83 +519,6 @@
         - linux64-gcc
         - linux64-sccache
 
-linux64-nightly/opt:
-    description: "Linux64 Nightly"
-    attributes:
-        nightly: true
-    index:
-        product: firefox
-        job-name: linux64-opt
-        type: nightly
-    treeherder:
-        platform: linux64/opt
-        symbol: tc(N)
-    worker-type: aws-provisioner-v1/gecko-{level}-b-linux
-    worker:
-        implementation: docker-worker
-        max-run-time: 36000
-    run:
-        using: mozharness
-        actions: [get-secrets build check-test generate-build-stats update]
-        config:
-            - builds/releng_base_linux_64_builds.py
-            - disable_signing.py
-            - taskcluster_nightly.py
-        script: "mozharness/scripts/fx_desktop_build.py"
-        secrets: true
-        tooltool-downloads: public
-        need-xvfb: true
-
-linux64-stylo/opt:
-    description: "Linux64 Opt Stylo"
-    index:
-        product: firefox
-        job-name: linux64-stylo-opt
-    treeherder:
-        platform: linux64-stylo/opt
-        symbol: tc(B)
-        tier: 2
-    worker-type: aws-provisioner-v1/gecko-{level}-b-linux
-    worker:
-        implementation: docker-worker
-        max-run-time: 3600
-    run:
-        using: mozharness
-        actions: [get-secrets build check-test generate-build-stats update]
-        config:
-            - builds/releng_base_linux_64_builds.py
-            - balrog/production.py
-        script: "mozharness/scripts/fx_desktop_build.py"
-        secrets: true
-        custom-build-variant-cfg: stylo
-        tooltool-downloads: public
-    run-on-projects: [ 'stylo', 'autoland', 'mozilla-inbound', 'mozilla-central' ]
-
-linux64-stylo/debug:
-    description: "Linux64 Debug Stylo"
-    index:
-        product: firefox
-        job-name: linux64-stylo-debug
-    treeherder:
-        platform: linux64-stylo/debug
-        symbol: tc(B)
-        tier: 2
-    worker-type: aws-provisioner-v1/gecko-{level}-b-linux
-    worker:
-        implementation: docker-worker
-        max-run-time: 3600
-    run:
-        using: mozharness
-        actions: [get-secrets build check-test generate-build-stats update]
-        config:
-            - builds/releng_base_linux_64_builds.py
-            - balrog/production.py
-        script: "mozharness/scripts/fx_desktop_build.py"
-        secrets: true
-        custom-build-variant-cfg: stylo-debug
-        tooltool-downloads: public
-    run-on-projects: [ 'stylo', 'autoland', 'mozilla-inbound', 'mozilla-central' ]
-
 linux64-jsdcov/opt:
     description: "Linux64-JSDCov Opt"
     index:
@@ -659,7 +554,6 @@
     index:
         product: firefox
         job-name: linux64-ccov-opt
-    needs-sccache: false
     treeherder:
         platform: linux64-ccov/opt
         symbol: tc(B)
@@ -681,12 +575,9 @@
         custom-build-variant-cfg: code-coverage
         tooltool-downloads: public
         need-xvfb: true
-<<<<<<< HEAD
-=======
-    toolchains:
-        - linux64-clang
-        - linux64-gcc
->>>>>>> a17af05f
+    toolchains:
+        - linux64-clang
+        - linux64-gcc
 
 linux64-add-on-devel/opt:
     description: "Linux64 add-on-devel"
@@ -699,20 +590,12 @@
         tier: 2
     worker-type: aws-provisioner-v1/gecko-{level}-b-linux
     worker:
-<<<<<<< HEAD
-        implementation: docker-worker
-        max-run-time: 36000
-    run:
-        using: mozharness
-        actions: [get-secrets build check-test generate-build-stats update]
-=======
-        max-run-time: 36000
-        env:
-            TOOLTOOL_MANIFEST: "browser/config/tooltool-manifests/linux64/releng.manifest"
-    run:
-        using: mozharness
-        actions: [get-secrets build check-test update]
->>>>>>> a17af05f
+        max-run-time: 36000
+        env:
+            TOOLTOOL_MANIFEST: "browser/config/tooltool-manifests/linux64/releng.manifest"
+    run:
+        using: mozharness
+        actions: [get-secrets build check-test update]
         config:
             - builds/releng_base_linux_64_builds.py
             - balrog/production.py
@@ -722,115 +605,7 @@
         tooltool-downloads: public
         need-xvfb: true
     run-on-projects: [ 'mozilla-beta', 'mozilla-release', 'mozilla-esr45' ]
-<<<<<<< HEAD
-
-linux64-qr/debug:
-    description: "Linux64 Debug QuantumRender"
-    index:
-        product: firefox
-        job-name: linux64-qr-debug
-    treeherder:
-        platform: linux64-qr/debug
-        symbol: tc(B)
-        tier: 2
-    worker-type: aws-provisioner-v1/gecko-{level}-b-linux
-    worker:
-        implementation: docker-worker
-        max-run-time: 36000
-    run:
-        using: mozharness
-        actions: [get-secrets build check-test generate-build-stats update]
-        config:
-            - builds/releng_base_linux_64_builds.py
-            - balrog/production.py
-        script: "mozharness/scripts/fx_desktop_build.py"
-        secrets: true
-        custom-build-variant-cfg: qr-debug
-        tooltool-downloads: public
-        need-xvfb: true
-    run-on-projects: [ 'mozilla-central', 'graphics' ]
-
-linux64-qr/opt:
-    description: "Linux64 Opt QuantumRender"
-    index:
-        product: firefox
-        job-name: linux64-qr-opt
-    treeherder:
-        platform: linux64-qr/opt
-        symbol: tc(B)
-        tier: 2
-    worker-type: aws-provisioner-v1/gecko-{level}-b-linux
-    worker:
-        implementation: docker-worker
-        max-run-time: 36000
-    run:
-        using: mozharness
-        actions: [get-secrets build check-test generate-build-stats update]
-        config:
-            - builds/releng_base_linux_64_builds.py
-            - balrog/production.py
-        script: "mozharness/scripts/fx_desktop_build.py"
-        secrets: true
-        custom-build-variant-cfg: qr-opt
-        tooltool-downloads: public
-        need-xvfb: true
-    run-on-projects: [ 'mozilla-central', 'graphics' ]
-
-linux-qr/opt:
-    description: "Linux32 Opt QuantumRender"
-    index:
-        product: firefox
-        job-name: linux-qr-opt
-    treeherder:
-        platform: linux32-qr/opt
-        symbol: tc(B)
-        tier: 2
-    worker-type: aws-provisioner-v1/gecko-{level}-b-linux
-    worker:
-        implementation: docker-worker
-        max-run-time: 36000
-    run:
-        using: mozharness
-        actions: [get-secrets build check-test generate-build-stats update]
-        config:
-            - builds/releng_base_linux_32_builds.py
-            - balrog/production.py
-        script: "mozharness/scripts/fx_desktop_build.py"
-        secrets: true
-        custom-build-variant-cfg: qr-opt
-        tooltool-downloads: public
-        need-xvfb: true
-    run-on-projects: [ 'graphics' ]
-
-linux-qr/debug:
-    description: "Linux32 Debug QuantumRender"
-    index:
-        product: firefox
-        job-name: linux-qr-debug
-    treeherder:
-        platform: linux32-qr/debug
-        symbol: tc(B)
-        tier: 2
-    worker-type: aws-provisioner-v1/gecko-{level}-b-linux
-    worker:
-        implementation: docker-worker
-        max-run-time: 36000
-    coalesce-name: dbg_linux32
-    run:
-        using: mozharness
-        actions: [get-secrets build check-test generate-build-stats update]
-        config:
-            - builds/releng_base_linux_32_builds.py
-            - balrog/production.py
-        script: "mozharness/scripts/fx_desktop_build.py"
-        secrets: true
-        custom-build-variant-cfg: qr-debug
-        tooltool-downloads: public
-        need-xvfb: true
-    run-on-projects: [ 'graphics' ]
-=======
-    toolchains:
-        - linux64-clang
-        - linux64-gcc
-        - linux64-sccache
->>>>>>> a17af05f
+    toolchains:
+        - linux64-clang
+        - linux64-gcc
+        - linux64-sccache