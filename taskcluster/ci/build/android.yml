android-api-16/debug:
    description: "Android 4.0 api-16+ Debug"
    index:
        product: mobile
<<<<<<< HEAD
        job-name: android-api-15-debug
=======
        job-name: android-api-16-debug
>>>>>>> a17af05f
    treeherder:
        platform: android-4-0-armv7-api16/debug
        symbol: tc(B)
    worker-type: aws-provisioner-v1/gecko-{level}-b-android
    worker:
        max-run-time: 7200
        env:
            TOOLTOOL_MANIFEST: "mobile/android/config/tooltool-manifests/android/releng.manifest"
    run:
        using: mozharness
        actions: [get-secrets build generate-build-stats multi-l10n update]
        config:
            - builds/releng_base_android_64_builds.py
            - disable_signing.py
            - platform_supports_post_upload_to_latest.py
        script: "mozharness/scripts/fx_desktop_build.py"
        secrets: true
<<<<<<< HEAD
        custom-build-variant-cfg: api-15-debug
=======
        custom-build-variant-cfg: api-16-debug
>>>>>>> a17af05f
        tooltool-downloads: internal
    toolchains:
        - linux64-gcc
        - linux64-sccache

android-x86/opt:
    description: "Android 4.2 x86 Opt"
    index:
        product: mobile
        job-name: android-x86-opt
    treeherder:
        platform: android-4-2-x86/opt
        symbol: tc(B)
    worker-type: aws-provisioner-v1/gecko-{level}-b-android
    worker:
        max-run-time: 7200
        env:
            TOOLTOOL_MANIFEST: "mobile/android/config/tooltool-manifests/android-x86/releng.manifest"
    run:
        using: mozharness
        actions: [get-secrets build generate-build-stats multi-l10n update]
        config:
            - builds/releng_base_android_64_builds.py
            - disable_signing.py
            - platform_supports_post_upload_to_latest.py
        script: "mozharness/scripts/fx_desktop_build.py"
        secrets: true
<<<<<<< HEAD
        custom-build-variant-cfg: x86
        tooltool-downloads: internal

android-x86-nightly/opt:
    description: "Android 4.2 x86 Nightly"
    attributes:
        nightly: true
    index:
        product: mobile
        job-name: android-x86-opt
        type: nightly
    treeherder:
        platform: android-4-2-x86/opt
        symbol: tc(N)
    worker-type: aws-provisioner-v1/gecko-{level}-b-android
    worker:
        implementation: docker-worker
        max-run-time: 7200
    run:
        using: mozharness
        actions: [get-secrets build generate-build-stats multi-l10n update]
        config:
            - builds/releng_base_android_64_builds.py
            - disable_signing.py
            - platform_supports_post_upload_to_latest.py
            - taskcluster_nightly.py
        script: "mozharness/scripts/fx_desktop_build.py"
        secrets: true
=======
>>>>>>> a17af05f
        custom-build-variant-cfg: x86
        tooltool-downloads: internal
    toolchains:
        - linux64-gcc
        - linux64-sccache

android-x86-nightly/opt:
    description: "Android 4.2 x86 Nightly"
    attributes:
        nightly: true
    index:
        product: mobile
        job-name: android-x86-opt
        type: nightly
    treeherder:
        platform: android-4-2-x86/opt
        symbol: tc(N)
    worker-type: aws-provisioner-v1/gecko-{level}-b-android
    worker:
        max-run-time: 7200
        env:
            TOOLTOOL_MANIFEST: "mobile/android/config/tooltool-manifests/android-x86/releng.manifest"
    run:
        using: mozharness
        actions: [get-secrets build multi-l10n update]
        config:
            - builds/releng_base_android_64_builds.py
            - disable_signing.py
            - platform_supports_post_upload_to_latest.py
            - taskcluster_nightly.py
        script: "mozharness/scripts/fx_desktop_build.py"
        secrets: true
        custom-build-variant-cfg: x86
        tooltool-downloads: internal
    toolchains:
        - linux64-gcc
        - linux64-sccache

android-api-16/opt:
    description: "Android 4.0 api-16+ Opt"
    index:
        product: mobile
        job-name: android-api-16-opt
    treeherder:
        platform: android-4-0-armv7-api16/opt
        symbol: tc(B)
    worker-type: aws-provisioner-v1/gecko-{level}-b-android
    worker:
        max-run-time: 7200
        env:
            TOOLTOOL_MANIFEST: "mobile/android/config/tooltool-manifests/android/releng.manifest"
    run:
        using: mozharness
        actions: [get-secrets build generate-build-stats multi-l10n update]
        config:
            - builds/releng_base_android_64_builds.py
            - disable_signing.py
            - platform_supports_post_upload_to_latest.py
        script: "mozharness/scripts/fx_desktop_build.py"
        secrets: true
<<<<<<< HEAD
        custom-build-variant-cfg: api-15
=======
        custom-build-variant-cfg: api-16
>>>>>>> a17af05f
        tooltool-downloads: internal
    toolchains:
        - linux64-gcc
        - linux64-sccache

android-api-16-nightly/opt:
    description: "Android 4.0 api-16+ Nightly"
    attributes:
        nightly: true
    index:
        product: mobile
<<<<<<< HEAD
        job-name: android-api-15-opt
=======
        job-name: android-api-16-opt
>>>>>>> a17af05f
        type: nightly-with-multi-l10n
    treeherder:
        platform: android-4-0-armv7-api16/opt
        symbol: tc(N)
    worker-type: aws-provisioner-v1/gecko-{level}-b-android
<<<<<<< HEAD
=======
    worker:
        max-run-time: 7200
        env:
            TOOLTOOL_MANIFEST: "mobile/android/config/tooltool-manifests/android/releng.manifest"
    run:
        using: mozharness
        actions: [get-secrets build multi-l10n update]
        config:
            - builds/releng_base_android_64_builds.py
            - disable_signing.py
            - platform_supports_post_upload_to_latest.py
            - taskcluster_nightly.py
        script: "mozharness/scripts/fx_desktop_build.py"
        secrets: true
        custom-build-variant-cfg: api-16
        tooltool-downloads: internal
    toolchains:
        - linux64-gcc
        - linux64-sccache

android-x86-old-id/opt:
    description: "Android 4.2 x86 Opt OldId"
    index:
        product: mobile
        job-name: android-x86-old-id-opt
    treeherder:
        platform: android-4-2-x86-old-id/opt
        symbol: tc(B)
    worker-type: aws-provisioner-v1/gecko-{level}-b-android
>>>>>>> a17af05f
    worker:
        max-run-time: 7200
        env:
            TOOLTOOL_MANIFEST: "mobile/android/config/tooltool-manifests/android-x86/releng.manifest"
    run:
        using: mozharness
        actions: [get-secrets build multi-l10n update]
        config:
            - builds/releng_base_android_64_builds.py
            - disable_signing.py
            - platform_supports_post_upload_to_latest.py
        script: "mozharness/scripts/fx_desktop_build.py"
        secrets: true
        custom-build-variant-cfg: x86-old-id
        tooltool-downloads: internal
    run-on-projects: [ 'mozilla-central' ]
    toolchains:
        - linux64-gcc
        - linux64-sccache

android-x86-old-id-nightly/opt:
    description: "Android 4.2 x86 OldId Nightly"
    attributes:
        nightly: true
    index:
        product: mobile
        job-name: android-x86-old-id-opt
        type: nightly
    treeherder:
        platform: android-4-2-x86-old-id/opt
        symbol: tc(N)
    worker-type: aws-provisioner-v1/gecko-{level}-b-android
    worker:
        max-run-time: 7200
        env:
            TOOLTOOL_MANIFEST: "mobile/android/config/tooltool-manifests/android-x86/releng.manifest"
    run:
        using: mozharness
        actions: [get-secrets build generate-build-stats multi-l10n update]
        config:
            - builds/releng_base_android_64_builds.py
            - disable_signing.py
            - platform_supports_post_upload_to_latest.py
            - taskcluster_nightly.py
        script: "mozharness/scripts/fx_desktop_build.py"
        secrets: true
<<<<<<< HEAD
        custom-build-variant-cfg: api-15
        tooltool-downloads: internal
=======
        custom-build-variant-cfg: x86-old-id
        tooltool-downloads: internal
    run-on-projects: [ 'mozilla-central' ]
    toolchains:
        - linux64-gcc
        - linux64-sccache
>>>>>>> a17af05f

android-api-16-old-id/opt:
    description: "Android 4.0 api-16+ Opt OldId"
    index:
        product: mobile
        job-name: android-api-16-old-id-opt
    treeherder:
<<<<<<< HEAD
        platform: android-api-15-gradle/opt
=======
        platform: android-4-0-armv7-api16-old-id/opt
        symbol: tc(B)
    worker-type: aws-provisioner-v1/gecko-{level}-b-android
    worker:
        max-run-time: 7200
        env:
            TOOLTOOL_MANIFEST: "mobile/android/config/tooltool-manifests/android/releng.manifest"
    run:
        using: mozharness
        actions: [get-secrets build multi-l10n update]
        config:
            - builds/releng_base_android_64_builds.py
            - disable_signing.py
            - platform_supports_post_upload_to_latest.py
        script: "mozharness/scripts/fx_desktop_build.py"
        secrets: true
        custom-build-variant-cfg: api-16-old-id
        tooltool-downloads: internal
    run-on-projects: [ 'mozilla-central' ]
    toolchains:
        - linux64-gcc
        - linux64-sccache

android-api-16-old-id-nightly/opt:
    description: "Android 4.0 api-16+ OldId Nightly"
    attributes:
        nightly: true
    index:
        product: mobile
        job-name: android-api-16-old-id-opt
        type: nightly-with-multi-l10n
    treeherder:
        platform: android-4-0-armv7-api16-old-id/opt
        symbol: tc(N)
    worker-type: aws-provisioner-v1/gecko-{level}-b-android
    worker:
        max-run-time: 7200
        env:
            TOOLTOOL_MANIFEST: "mobile/android/config/tooltool-manifests/android/releng.manifest"
    run:
        using: mozharness
        actions: [get-secrets build multi-l10n update]
        config:
            - builds/releng_base_android_64_builds.py
            - disable_signing.py
            - platform_supports_post_upload_to_latest.py
            - taskcluster_nightly.py
        script: "mozharness/scripts/fx_desktop_build.py"
        secrets: true
        custom-build-variant-cfg: api-16-old-id
        tooltool-downloads: internal
    run-on-projects: [ 'mozilla-central' ]
    toolchains:
        - linux64-gcc
        - linux64-sccache

android-api-16-gradle/opt:
    description: "Android 4.0 api-16+ (Gradle) Opt"
    index:
        product: mobile
        job-name: android-api-16-gradle-opt
    treeherder:
        platform: android-api-16-gradle/opt
>>>>>>> a17af05f
        symbol: tc(Bg)
        tier: 2
    worker-type: aws-provisioner-v1/gecko-{level}-b-android
    worker:
        max-run-time: 7200
        env:
            # Bug 1292762 - Set GRADLE_USER_HOME to avoid sdk-manager-plugin intermittent
<<<<<<< HEAD
            GRADLE_USER_HOME: /home/worker/workspace/build/src/dotgradle
        artifacts:
          - name: public/android/maven
            path: /home/worker/workspace/build/src/obj-firefox/gradle/build/mobile/android/geckoview/maven/
            type: directory
          - name: public/android/geckoview_example.apk
            path: /home/worker/workspace/build/src/obj-firefox/gradle/build/mobile/android/geckoview_example/outputs/apk/geckoview_example-withGeckoBinaries.apk
            type: file
          - name: public/build
            path: /home/worker/artifacts/
=======
            GRADLE_USER_HOME: /builds/worker/workspace/build/src/dotgradle
            TOOLTOOL_MANIFEST: "mobile/android/config/tooltool-manifests/android/releng.manifest"
        artifacts:
          - name: public/android/maven
            path: /builds/worker/workspace/build/src/obj-firefox/gradle/build/mobile/android/geckoview/maven/
            type: directory
          - name: public/build/geckoview_example.apk
            path: /builds/worker/workspace/build/src/obj-firefox/gradle/build/mobile/android/geckoview_example/outputs/apk/geckoview_example-withGeckoBinaries.apk
            type: file
          - name: public/build
            path: /builds/worker/artifacts/
>>>>>>> a17af05f
            type: directory
    run:
        using: mozharness
        actions: [get-secrets build generate-build-stats multi-l10n update]
        config:
            - builds/releng_base_android_64_builds.py
            - disable_signing.py
            - platform_supports_post_upload_to_latest.py
        script: "mozharness/scripts/fx_desktop_build.py"
        secrets: true
<<<<<<< HEAD
        custom-build-variant-cfg: api-15-gradle
        tooltool-downloads: internal
=======
        custom-build-variant-cfg: api-16-gradle
        tooltool-downloads: internal
    toolchains:
        - linux64-gcc
        - linux64-sccache

android-aarch64/opt:
    description: "Android 5.0 AArch64 Opt"
    index:
        product: mobile
        job-name: android-aarch64-opt
    treeherder:
        platform: android-5-0-aarch64/opt
        symbol: tc(B)
    worker-type: aws-provisioner-v1/gecko-{level}-b-android
    worker:
        max-run-time: 7200
        env:
            TOOLTOOL_MANIFEST: "mobile/android/config/tooltool-manifests/android/releng.manifest"
    run:
        using: mozharness
        actions: [get-secrets build multi-l10n update]
        config:
            - builds/releng_base_android_64_builds.py
            - disable_signing.py
            - platform_supports_post_upload_to_latest.py
        script: "mozharness/scripts/fx_desktop_build.py"
        secrets: true
        custom-build-variant-cfg: aarch64
        tooltool-downloads: internal
    toolchains:
        - linux64-gcc
        - linux64-sccache

android-aarch64-nightly/opt:
    description: "Android 5.0 AArch64 Nightly"
    attributes:
        nightly: true
    index:
        product: mobile
        job-name: android-aarch64-opt
        type: nightly
    treeherder:
        platform: android-5-0-aarch64/opt
        symbol: tc(N)
    worker-type: aws-provisioner-v1/gecko-{level}-b-android
    worker:
        max-run-time: 7200
        env:
            TOOLTOOL_MANIFEST: "mobile/android/config/tooltool-manifests/android/releng.manifest"
    run:
        using: mozharness
        actions: [get-secrets build multi-l10n update]
        config:
            - builds/releng_base_android_64_builds.py
            - disable_signing.py
            - platform_supports_post_upload_to_latest.py
            - taskcluster_nightly.py
        script: "mozharness/scripts/fx_desktop_build.py"
        secrets: true
        custom-build-variant-cfg: aarch64
        tooltool-downloads: internal
    toolchains:
        - linux64-gcc
        - linux64-sccache
>>>>>>> a17af05f
<|MERGE_RESOLUTION|>--- conflicted
+++ resolved
@@ -2,11 +2,7 @@
     description: "Android 4.0 api-16+ Debug"
     index:
         product: mobile
-<<<<<<< HEAD
-        job-name: android-api-15-debug
-=======
         job-name: android-api-16-debug
->>>>>>> a17af05f
     treeherder:
         platform: android-4-0-armv7-api16/debug
         symbol: tc(B)
@@ -17,18 +13,14 @@
             TOOLTOOL_MANIFEST: "mobile/android/config/tooltool-manifests/android/releng.manifest"
     run:
         using: mozharness
-        actions: [get-secrets build generate-build-stats multi-l10n update]
-        config:
-            - builds/releng_base_android_64_builds.py
-            - disable_signing.py
-            - platform_supports_post_upload_to_latest.py
-        script: "mozharness/scripts/fx_desktop_build.py"
-        secrets: true
-<<<<<<< HEAD
-        custom-build-variant-cfg: api-15-debug
-=======
+        actions: [get-secrets build multi-l10n update]
+        config:
+            - builds/releng_base_android_64_builds.py
+            - disable_signing.py
+            - platform_supports_post_upload_to_latest.py
+        script: "mozharness/scripts/fx_desktop_build.py"
+        secrets: true
         custom-build-variant-cfg: api-16-debug
->>>>>>> a17af05f
         tooltool-downloads: internal
     toolchains:
         - linux64-gcc
@@ -49,16 +41,18 @@
             TOOLTOOL_MANIFEST: "mobile/android/config/tooltool-manifests/android-x86/releng.manifest"
     run:
         using: mozharness
-        actions: [get-secrets build generate-build-stats multi-l10n update]
-        config:
-            - builds/releng_base_android_64_builds.py
-            - disable_signing.py
-            - platform_supports_post_upload_to_latest.py
-        script: "mozharness/scripts/fx_desktop_build.py"
-        secrets: true
-<<<<<<< HEAD
+        actions: [get-secrets build multi-l10n update]
+        config:
+            - builds/releng_base_android_64_builds.py
+            - disable_signing.py
+            - platform_supports_post_upload_to_latest.py
+        script: "mozharness/scripts/fx_desktop_build.py"
+        secrets: true
         custom-build-variant-cfg: x86
         tooltool-downloads: internal
+    toolchains:
+        - linux64-gcc
+        - linux64-sccache
 
 android-x86-nightly/opt:
     description: "Android 4.2 x86 Nightly"
@@ -73,39 +67,6 @@
         symbol: tc(N)
     worker-type: aws-provisioner-v1/gecko-{level}-b-android
     worker:
-        implementation: docker-worker
-        max-run-time: 7200
-    run:
-        using: mozharness
-        actions: [get-secrets build generate-build-stats multi-l10n update]
-        config:
-            - builds/releng_base_android_64_builds.py
-            - disable_signing.py
-            - platform_supports_post_upload_to_latest.py
-            - taskcluster_nightly.py
-        script: "mozharness/scripts/fx_desktop_build.py"
-        secrets: true
-=======
->>>>>>> a17af05f
-        custom-build-variant-cfg: x86
-        tooltool-downloads: internal
-    toolchains:
-        - linux64-gcc
-        - linux64-sccache
-
-android-x86-nightly/opt:
-    description: "Android 4.2 x86 Nightly"
-    attributes:
-        nightly: true
-    index:
-        product: mobile
-        job-name: android-x86-opt
-        type: nightly
-    treeherder:
-        platform: android-4-2-x86/opt
-        symbol: tc(N)
-    worker-type: aws-provisioner-v1/gecko-{level}-b-android
-    worker:
         max-run-time: 7200
         env:
             TOOLTOOL_MANIFEST: "mobile/android/config/tooltool-manifests/android-x86/releng.manifest"
@@ -140,18 +101,14 @@
             TOOLTOOL_MANIFEST: "mobile/android/config/tooltool-manifests/android/releng.manifest"
     run:
         using: mozharness
-        actions: [get-secrets build generate-build-stats multi-l10n update]
-        config:
-            - builds/releng_base_android_64_builds.py
-            - disable_signing.py
-            - platform_supports_post_upload_to_latest.py
-        script: "mozharness/scripts/fx_desktop_build.py"
-        secrets: true
-<<<<<<< HEAD
-        custom-build-variant-cfg: api-15
-=======
+        actions: [get-secrets build multi-l10n update]
+        config:
+            - builds/releng_base_android_64_builds.py
+            - disable_signing.py
+            - platform_supports_post_upload_to_latest.py
+        script: "mozharness/scripts/fx_desktop_build.py"
+        secrets: true
         custom-build-variant-cfg: api-16
->>>>>>> a17af05f
         tooltool-downloads: internal
     toolchains:
         - linux64-gcc
@@ -163,18 +120,12 @@
         nightly: true
     index:
         product: mobile
-<<<<<<< HEAD
-        job-name: android-api-15-opt
-=======
         job-name: android-api-16-opt
->>>>>>> a17af05f
         type: nightly-with-multi-l10n
     treeherder:
         platform: android-4-0-armv7-api16/opt
         symbol: tc(N)
     worker-type: aws-provisioner-v1/gecko-{level}-b-android
-<<<<<<< HEAD
-=======
     worker:
         max-run-time: 7200
         env:
@@ -204,7 +155,6 @@
         platform: android-4-2-x86-old-id/opt
         symbol: tc(B)
     worker-type: aws-provisioner-v1/gecko-{level}-b-android
->>>>>>> a17af05f
     worker:
         max-run-time: 7200
         env:
@@ -243,25 +193,20 @@
             TOOLTOOL_MANIFEST: "mobile/android/config/tooltool-manifests/android-x86/releng.manifest"
     run:
         using: mozharness
-        actions: [get-secrets build generate-build-stats multi-l10n update]
-        config:
-            - builds/releng_base_android_64_builds.py
-            - disable_signing.py
-            - platform_supports_post_upload_to_latest.py
-            - taskcluster_nightly.py
-        script: "mozharness/scripts/fx_desktop_build.py"
-        secrets: true
-<<<<<<< HEAD
-        custom-build-variant-cfg: api-15
-        tooltool-downloads: internal
-=======
+        actions: [get-secrets build multi-l10n update]
+        config:
+            - builds/releng_base_android_64_builds.py
+            - disable_signing.py
+            - platform_supports_post_upload_to_latest.py
+            - taskcluster_nightly.py
+        script: "mozharness/scripts/fx_desktop_build.py"
+        secrets: true
         custom-build-variant-cfg: x86-old-id
         tooltool-downloads: internal
     run-on-projects: [ 'mozilla-central' ]
     toolchains:
         - linux64-gcc
         - linux64-sccache
->>>>>>> a17af05f
 
 android-api-16-old-id/opt:
     description: "Android 4.0 api-16+ Opt OldId"
@@ -269,9 +214,6 @@
         product: mobile
         job-name: android-api-16-old-id-opt
     treeherder:
-<<<<<<< HEAD
-        platform: android-api-15-gradle/opt
-=======
         platform: android-4-0-armv7-api16-old-id/opt
         symbol: tc(B)
     worker-type: aws-provisioner-v1/gecko-{level}-b-android
@@ -335,7 +277,6 @@
         job-name: android-api-16-gradle-opt
     treeherder:
         platform: android-api-16-gradle/opt
->>>>>>> a17af05f
         symbol: tc(Bg)
         tier: 2
     worker-type: aws-provisioner-v1/gecko-{level}-b-android
@@ -343,18 +284,6 @@
         max-run-time: 7200
         env:
             # Bug 1292762 - Set GRADLE_USER_HOME to avoid sdk-manager-plugin intermittent
-<<<<<<< HEAD
-            GRADLE_USER_HOME: /home/worker/workspace/build/src/dotgradle
-        artifacts:
-          - name: public/android/maven
-            path: /home/worker/workspace/build/src/obj-firefox/gradle/build/mobile/android/geckoview/maven/
-            type: directory
-          - name: public/android/geckoview_example.apk
-            path: /home/worker/workspace/build/src/obj-firefox/gradle/build/mobile/android/geckoview_example/outputs/apk/geckoview_example-withGeckoBinaries.apk
-            type: file
-          - name: public/build
-            path: /home/worker/artifacts/
-=======
             GRADLE_USER_HOME: /builds/worker/workspace/build/src/dotgradle
             TOOLTOOL_MANIFEST: "mobile/android/config/tooltool-manifests/android/releng.manifest"
         artifacts:
@@ -366,21 +295,16 @@
             type: file
           - name: public/build
             path: /builds/worker/artifacts/
->>>>>>> a17af05f
             type: directory
     run:
         using: mozharness
-        actions: [get-secrets build generate-build-stats multi-l10n update]
-        config:
-            - builds/releng_base_android_64_builds.py
-            - disable_signing.py
-            - platform_supports_post_upload_to_latest.py
-        script: "mozharness/scripts/fx_desktop_build.py"
-        secrets: true
-<<<<<<< HEAD
-        custom-build-variant-cfg: api-15-gradle
-        tooltool-downloads: internal
-=======
+        actions: [get-secrets build multi-l10n update]
+        config:
+            - builds/releng_base_android_64_builds.py
+            - disable_signing.py
+            - platform_supports_post_upload_to_latest.py
+        script: "mozharness/scripts/fx_desktop_build.py"
+        secrets: true
         custom-build-variant-cfg: api-16-gradle
         tooltool-downloads: internal
     toolchains:
@@ -445,5 +369,4 @@
         tooltool-downloads: internal
     toolchains:
         - linux64-gcc
-        - linux64-sccache
->>>>>>> a17af05f
+        - linux64-sccache