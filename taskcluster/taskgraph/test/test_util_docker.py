# This Source Code Form is subject to the terms of the Mozilla Public
# License, v. 2.0. If a copy of the MPL was not distributed with this
# file, You can obtain one at http://mozilla.org/MPL/2.0/.

from __future__ import absolute_import, print_function, unicode_literals

import os
import shutil
import stat
import tarfile
import tempfile
import unittest

from taskgraph.util import docker
from mozunit import main, MockedOpen


MODE_STANDARD = stat.S_IRUSR | stat.S_IWUSR | stat.S_IRGRP | stat.S_IROTH


class TestDocker(unittest.TestCase):

    def test_generate_context_hash(self):
        tmpdir = tempfile.mkdtemp()
        old_GECKO = docker.GECKO
        docker.GECKO = tmpdir
        try:
            os.makedirs(os.path.join(tmpdir, 'docker', 'my-image'))
            p = os.path.join(tmpdir, 'docker', 'my-image', 'Dockerfile')
            with open(p, 'w') as f:
                f.write("FROM node\nADD a-file\n")
            os.chmod(p, MODE_STANDARD)
            p = os.path.join(tmpdir, 'docker', 'my-image', 'a-file')
            with open(p, 'w') as f:
                f.write("data\n")
            os.chmod(p, MODE_STANDARD)
            self.assertEqual(
                docker.generate_context_hash(docker.GECKO,
                                             os.path.join(docker.GECKO, 'docker/my-image'),
                                             'my-image'),
                'e61e675ce05e8c11424437db3f1004079374c1a5fe6ad6800346cebe137b0797'
            )
        finally:
            docker.GECKO = old_GECKO
            shutil.rmtree(tmpdir)

    def test_docker_image_explicit_registry(self):
        files = {}
        files["{}/myimage/REGISTRY".format(docker.IMAGE_DIR)] = "cool-images"
        files["{}/myimage/VERSION".format(docker.IMAGE_DIR)] = "1.2.3"
        files["{}/myimage/HASH".format(docker.IMAGE_DIR)] = "sha256:434..."
        with MockedOpen(files):
            self.assertEqual(docker.docker_image('myimage'), "cool-images/myimage@sha256:434...")

    def test_docker_image_explicit_registry_by_tag(self):
        files = {}
        files["{}/myimage/REGISTRY".format(docker.IMAGE_DIR)] = "myreg"
        files["{}/myimage/VERSION".format(docker.IMAGE_DIR)] = "1.2.3"
        files["{}/myimage/HASH".format(docker.IMAGE_DIR)] = "sha256:434..."
        with MockedOpen(files):
            self.assertEqual(docker.docker_image('myimage', by_tag=True), "myreg/myimage:1.2.3")

    def test_docker_image_default_registry(self):
        files = {}
        files["{}/REGISTRY".format(docker.IMAGE_DIR)] = "mozilla"
        files["{}/myimage/VERSION".format(docker.IMAGE_DIR)] = "1.2.3"
        files["{}/myimage/HASH".format(docker.IMAGE_DIR)] = "sha256:434..."
<<<<<<< HEAD
        with MockedOpen(files):
            self.assertEqual(docker.docker_image('myimage'), "mozilla/myimage@sha256:434...")

    def test_docker_image_default_registry_by_tag(self):
        files = {}
        files["{}/REGISTRY".format(docker.IMAGE_DIR)] = "mozilla"
        files["{}/myimage/VERSION".format(docker.IMAGE_DIR)] = "1.2.3"
        files["{}/myimage/HASH".format(docker.IMAGE_DIR)] = "sha256:434..."
        with MockedOpen(files):
=======
        with MockedOpen(files):
            self.assertEqual(docker.docker_image('myimage'), "mozilla/myimage@sha256:434...")

    def test_docker_image_default_registry_by_tag(self):
        files = {}
        files["{}/REGISTRY".format(docker.IMAGE_DIR)] = "mozilla"
        files["{}/myimage/VERSION".format(docker.IMAGE_DIR)] = "1.2.3"
        files["{}/myimage/HASH".format(docker.IMAGE_DIR)] = "sha256:434..."
        with MockedOpen(files):
>>>>>>> a17af05f
            self.assertEqual(docker.docker_image('myimage', by_tag=True), "mozilla/myimage:1.2.3")

    def test_create_context_tar_basic(self):
        tmp = tempfile.mkdtemp()
        try:
            d = os.path.join(tmp, 'test_image')
            os.mkdir(d)
            with open(os.path.join(d, 'Dockerfile'), 'a'):
                pass
            os.chmod(os.path.join(d, 'Dockerfile'), MODE_STANDARD)

            with open(os.path.join(d, 'extra'), 'a'):
                pass
            os.chmod(os.path.join(d, 'extra'), MODE_STANDARD)

            tp = os.path.join(tmp, 'tar')
            h = docker.create_context_tar(tmp, d, tp, 'my_image')
            self.assertEqual(h, '2a6d7f1627eba60daf85402418e041d728827d309143c6bc1c6bb3035bde6717')

            # File prefix should be "my_image"
            with tarfile.open(tp, 'r:gz') as tf:
                self.assertEqual(tf.getnames(), [
                    'my_image/Dockerfile',
                    'my_image/extra',
                ])
        finally:
            shutil.rmtree(tmp)

    def test_create_context_topsrcdir_files(self):
        tmp = tempfile.mkdtemp()
        try:
            d = os.path.join(tmp, 'test-image')
            os.mkdir(d)
            with open(os.path.join(d, 'Dockerfile'), 'wb') as fh:
                fh.write(b'# %include extra/file0\n')
            os.chmod(os.path.join(d, 'Dockerfile'), MODE_STANDARD)

            extra = os.path.join(tmp, 'extra')
            os.mkdir(extra)
            with open(os.path.join(extra, 'file0'), 'a'):
                pass
            os.chmod(os.path.join(extra, 'file0'), MODE_STANDARD)

            tp = os.path.join(tmp, 'tar')
            h = docker.create_context_tar(tmp, d, tp, 'test_image')
            self.assertEqual(h, '20faeb7c134f21187b142b5fadba94ae58865dc929c6c293d8cbc0a087269338')

            with tarfile.open(tp, 'r:gz') as tf:
                self.assertEqual(tf.getnames(), [
                    'test_image/Dockerfile',
                    'test_image/topsrcdir/extra/file0',
                ])
        finally:
            shutil.rmtree(tmp)

    def test_create_context_absolute_path(self):
        tmp = tempfile.mkdtemp()
        try:
            d = os.path.join(tmp, 'test-image')
            os.mkdir(d)

            # Absolute paths in %include syntax are not allowed.
            with open(os.path.join(d, 'Dockerfile'), 'wb') as fh:
                fh.write(b'# %include /etc/shadow\n')

            with self.assertRaisesRegexp(Exception, 'cannot be absolute'):
                docker.create_context_tar(tmp, d, os.path.join(tmp, 'tar'), 'test')
        finally:
            shutil.rmtree(tmp)

    def test_create_context_outside_topsrcdir(self):
        tmp = tempfile.mkdtemp()
        try:
            d = os.path.join(tmp, 'test-image')
            os.mkdir(d)

            with open(os.path.join(d, 'Dockerfile'), 'wb') as fh:
                fh.write(b'# %include foo/../../../etc/shadow\n')

            with self.assertRaisesRegexp(Exception, 'path outside topsrcdir'):
                docker.create_context_tar(tmp, d, os.path.join(tmp, 'tar'), 'test')
        finally:
            shutil.rmtree(tmp)

    def test_create_context_missing_extra(self):
        tmp = tempfile.mkdtemp()
        try:
            d = os.path.join(tmp, 'test-image')
            os.mkdir(d)

            with open(os.path.join(d, 'Dockerfile'), 'wb') as fh:
                fh.write(b'# %include does/not/exist\n')

            with self.assertRaisesRegexp(Exception, 'path does not exist'):
                docker.create_context_tar(tmp, d, os.path.join(tmp, 'tar'), 'test')
        finally:
            shutil.rmtree(tmp)

    def test_create_context_extra_directory(self):
        tmp = tempfile.mkdtemp()
        try:
            d = os.path.join(tmp, 'test-image')
            os.mkdir(d)

            with open(os.path.join(d, 'Dockerfile'), 'wb') as fh:
                fh.write(b'# %include extra\n')
                fh.write(b'# %include file0\n')
            os.chmod(os.path.join(d, 'Dockerfile'), MODE_STANDARD)

            extra = os.path.join(tmp, 'extra')
            os.mkdir(extra)
            for i in range(3):
                p = os.path.join(extra, 'file%d' % i)
                with open(p, 'wb') as fh:
                    fh.write(b'file%d' % i)
                os.chmod(p, MODE_STANDARD)

            with open(os.path.join(tmp, 'file0'), 'a'):
                pass
            os.chmod(os.path.join(tmp, 'file0'), MODE_STANDARD)

            tp = os.path.join(tmp, 'tar')
            h = docker.create_context_tar(tmp, d, tp, 'my_image')

            self.assertEqual(h, 'e5440513ab46ae4c1d056269e1c6715d5da7d4bd673719d360411e35e5b87205')

            with tarfile.open(tp, 'r:gz') as tf:
                self.assertEqual(tf.getnames(), [
                    'my_image/Dockerfile',
                    'my_image/topsrcdir/extra/file0',
                    'my_image/topsrcdir/extra/file1',
                    'my_image/topsrcdir/extra/file2',
                    'my_image/topsrcdir/file0',
                ])
        finally:
            shutil.rmtree(tmp)


if __name__ == '__main__':
    main()<|MERGE_RESOLUTION|>--- conflicted
+++ resolved
@@ -65,7 +65,6 @@
         files["{}/REGISTRY".format(docker.IMAGE_DIR)] = "mozilla"
         files["{}/myimage/VERSION".format(docker.IMAGE_DIR)] = "1.2.3"
         files["{}/myimage/HASH".format(docker.IMAGE_DIR)] = "sha256:434..."
-<<<<<<< HEAD
         with MockedOpen(files):
             self.assertEqual(docker.docker_image('myimage'), "mozilla/myimage@sha256:434...")
 
@@ -75,17 +74,6 @@
         files["{}/myimage/VERSION".format(docker.IMAGE_DIR)] = "1.2.3"
         files["{}/myimage/HASH".format(docker.IMAGE_DIR)] = "sha256:434..."
         with MockedOpen(files):
-=======
-        with MockedOpen(files):
-            self.assertEqual(docker.docker_image('myimage'), "mozilla/myimage@sha256:434...")
-
-    def test_docker_image_default_registry_by_tag(self):
-        files = {}
-        files["{}/REGISTRY".format(docker.IMAGE_DIR)] = "mozilla"
-        files["{}/myimage/VERSION".format(docker.IMAGE_DIR)] = "1.2.3"
-        files["{}/myimage/HASH".format(docker.IMAGE_DIR)] = "sha256:434..."
-        with MockedOpen(files):
->>>>>>> a17af05f
             self.assertEqual(docker.docker_image('myimage', by_tag=True), "mozilla/myimage:1.2.3")
 
     def test_create_context_tar_basic(self):
