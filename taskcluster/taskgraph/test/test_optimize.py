--- conflicted
+++ resolved
@@ -6,20 +6,12 @@
 
 import unittest
 
-<<<<<<< HEAD
-from ..optimize import optimize_task_graph, resolve_task_references, optimization
-from ..optimize import annotate_task_graph, get_subgraph
-from ..taskgraph import TaskGraph
-from .. import graph
-from ..task import Task
-=======
 from taskgraph.optimize import optimize_task_graph, resolve_task_references, optimization
 from taskgraph.optimize import annotate_task_graph, get_subgraph
 from taskgraph.taskgraph import TaskGraph
 from taskgraph import graph
 from taskgraph.task import Task
 from mozunit import main
->>>>>>> a17af05f
 
 
 class TestResolveTaskReferences(unittest.TestCase):
@@ -69,16 +61,9 @@
     @classmethod
     def setUpClass(cls):
         # set up some simple optimization functions
-<<<<<<< HEAD
-        optimization('no-optimize')(lambda self, params: (False, None))
-        optimization('optimize-away')(lambda self, params: (True, None))
-        optimization('optimize-to-task')(lambda self, params, task: (True, task))
-        optimization('false-with-taskid')(lambda self, params: (False, 'some-taskid'))
-=======
         optimization('no-optimize')(lambda self, params: False)
         optimization('optimize-away')(lambda self, params: True)
         optimization('optimize-to-task')(lambda self, params, task: task)
->>>>>>> a17af05f
 
     def make_task(self, label, optimization=None, task_def=None, optimized=None, task_id=None):
         task_def = task_def or {'sample': 'task-def'}
@@ -116,23 +101,9 @@
         annotate_task_graph(graph, {}, set(), graph.graph.named_links_dict(), {}, None)
         self.assert_annotations(
             graph,
-<<<<<<< HEAD
-            task1=(False, None),
-            task2=(False, None),
-            task3=(False, None)
-        )
-
-    def test_annotate_task_graph_taskid_without_optimize(self):
-        "raises exception if kind returns a taskid without optimizing"
-        graph = self.make_graph(self.make_task('task1', ['false-with-taskid']))
-        self.assertRaises(
-            Exception,
-            lambda: annotate_task_graph(graph, {}, set(), graph.graph.named_links_dict(), {}, None)
-=======
             task1=False,
             task2=False,
             task3=False
->>>>>>> a17af05f
         )
 
     def test_annotate_task_graph_optimize_away_dependency(self):
