# This Source Code Form is subject to the terms of the Mozilla Public
# License, v. 2.0. If a copy of the MPL was not distributed with this
# file, You can obtain one at http://mozilla.org/MPL/2.0/.

from __future__ import absolute_import, print_function, unicode_literals

import os
import json
import yaml
import shutil
import unittest
import tempfile

<<<<<<< HEAD
from .. import decision
=======
from taskgraph import decision
>>>>>>> a17af05f
from mozunit import main


class TestDecision(unittest.TestCase):

    def test_write_artifact_json(self):
        data = [{'some': 'data'}]
        tmpdir = tempfile.mkdtemp()
        try:
            decision.ARTIFACTS_DIR = os.path.join(tmpdir, "artifacts")
            decision.write_artifact("artifact.json", data)
            with open(os.path.join(decision.ARTIFACTS_DIR, "artifact.json")) as f:
                self.assertEqual(json.load(f), data)
        finally:
            if os.path.exists(tmpdir):
                shutil.rmtree(tmpdir)
            decision.ARTIFACTS_DIR = 'artifacts'

    def test_write_artifact_yml(self):
        data = [{'some': 'data'}]
        tmpdir = tempfile.mkdtemp()
        try:
            decision.ARTIFACTS_DIR = os.path.join(tmpdir, "artifacts")
            decision.write_artifact("artifact.yml", data)
            with open(os.path.join(decision.ARTIFACTS_DIR, "artifact.yml")) as f:
                self.assertEqual(yaml.safe_load(f), data)
        finally:
            if os.path.exists(tmpdir):
                shutil.rmtree(tmpdir)
            decision.ARTIFACTS_DIR = 'artifacts'


if __name__ == '__main__':
    main()<|MERGE_RESOLUTION|>--- conflicted
+++ resolved
@@ -11,11 +11,7 @@
 import unittest
 import tempfile
 
-<<<<<<< HEAD
-from .. import decision
-=======
 from taskgraph import decision
->>>>>>> a17af05f
 from mozunit import main
 
 
