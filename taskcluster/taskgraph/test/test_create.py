--- conflicted
+++ resolved
@@ -7,17 +7,10 @@
 import unittest
 import os
 
-<<<<<<< HEAD
-from .. import create
-from ..graph import Graph
-from ..taskgraph import TaskGraph
-from ..task import Task
-=======
 from taskgraph import create
 from taskgraph.graph import Graph
 from taskgraph.taskgraph import TaskGraph
 from taskgraph.task import Task
->>>>>>> a17af05f
 
 from mozunit import main
 
