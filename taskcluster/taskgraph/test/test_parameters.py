--- conflicted
+++ resolved
@@ -6,11 +6,7 @@
 
 import unittest
 
-<<<<<<< HEAD
-from ..parameters import Parameters, load_parameters_file, PARAMETER_NAMES
-=======
 from taskgraph.parameters import Parameters, load_parameters_file, PARAMETER_NAMES
->>>>>>> a17af05f
 from mozunit import main, MockedOpen
 
 
