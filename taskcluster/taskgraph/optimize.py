--- conflicted
+++ resolved
@@ -5,10 +5,6 @@
 from __future__ import absolute_import, print_function, unicode_literals
 
 import logging
-<<<<<<< HEAD
-import re
-=======
->>>>>>> a17af05f
 import os
 import requests
 
@@ -17,15 +13,10 @@
 from .taskgraph import TaskGraph
 from .util.seta import is_low_value_task
 from .util.taskcluster import find_task_id
-<<<<<<< HEAD
-=======
 from .util.parameterization import resolve_task_references
->>>>>>> a17af05f
 from slugid import nice as slugid
 
 logger = logging.getLogger(__name__)
-
-_optimizations = {}
 
 _optimizations = {}
 
@@ -67,21 +58,6 @@
     return False
 
 
-def optimize_task(task, params):
-    """
-    Optimize a single task by running its optimizations in order until one
-    succeeds.
-    """
-    for opt in task.optimizations:
-        opt_type, args = opt[0], opt[1:]
-        opt_fn = _optimizations[opt_type]
-        optimized, task_id = opt_fn(task, params, *args)
-        if optimized or task_id:
-            return optimized, task_id
-
-    return False, None
-
-
 def annotate_task_graph(target_task_graph, params, do_not_optimize,
                         named_links_dict, label_to_taskid, existing_tasks):
     """
@@ -117,15 +93,11 @@
             replacement_task_id = existing_tasks[label]
         # otherwise, examine the task itself (which may be an expensive operation)
         else:
-<<<<<<< HEAD
-            optimized, replacement_task_id = optimize_task(task, params)
-=======
             opt_result = optimize_task(task, params)
 
             # use opt_result to determine values for optimized, replacement_task_id
             optimized = bool(opt_result)
             replacement_task_id = opt_result if opt_result and opt_result is not True else None
->>>>>>> a17af05f
 
         task.optimized = optimized
         task.task_id = replacement_task_id
@@ -202,19 +174,11 @@
             index_path,
             use_proxy=bool(os.environ.get('TASK_ID')))
 
-<<<<<<< HEAD
-        return True, task_id
-    except requests.exceptions.HTTPError:
-        pass
-
-    return False, None
-=======
         return task_id or True
     except requests.exceptions.HTTPError:
         pass
 
     return False
->>>>>>> a17af05f
 
 
 @optimization('seta')
@@ -236,25 +200,6 @@
                          params.get('pushdate'),
                          bbb_task):
         # Always optimize away low-value tasks
-<<<<<<< HEAD
-        return True, None
-    else:
-        return False, None
-
-
-@optimization('files-changed')
-def opt_files_changed(task, params, file_patterns):
-    # pushlog_id == -1 - this is the case when run from a cron.yml job
-    if params.get('pushlog_id') == -1:
-        return True, None
-
-    changed = files_changed.check(params, file_patterns)
-    if not changed:
-        logger.debug('no files found matching a pattern in `when.files-changed` for ' +
-                     task.label)
-        return True, None
-    return False, None
-=======
         return True
     else:
         return False
@@ -271,5 +216,4 @@
         logger.debug('no files found matching a pattern in `skip-unless-changed` for ' +
                      task.label)
         return True
-    return False
->>>>>>> a17af05f
+    return False