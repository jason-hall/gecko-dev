--- conflicted
+++ resolved
@@ -5,14 +5,6 @@
 import re
 
 
-<<<<<<< HEAD
-INTEGRATION_PROJECTS = set([
-    'mozilla-inbound',
-    'autoland',
-])
-
-RELEASE_PROJECTS = set([
-=======
 INTEGRATION_PROJECTS = {
     'mozilla-inbound',
     'autoland',
@@ -21,18 +13,13 @@
 TRUNK_PROJECTS = INTEGRATION_PROJECTS | {'mozilla-central', }
 
 RELEASE_PROJECTS = {
->>>>>>> a17af05f
     'mozilla-central',
     'mozilla-aurora',
     'mozilla-beta',
     'mozilla-release',
-<<<<<<< HEAD
-])
-=======
 }
 
 _OPTIONAL_ATTRIBUTES = ('nightly', 'signed', 'l10n_chunk')
->>>>>>> a17af05f
 
 
 def attrmatch(attributes, **kwargs):
@@ -91,9 +78,6 @@
     if 'release' in run_on_projects:
         if project in RELEASE_PROJECTS:
             return True
-<<<<<<< HEAD
-    return project in run_on_projects
-=======
     if 'trunk' in run_on_projects:
         if project in TRUNK_PROJECTS:
             return True
@@ -112,5 +96,4 @@
         for attr in _OPTIONAL_ATTRIBUTES if attr in dep_job.attributes
     })
 
-    return attributes
->>>>>>> a17af05f
+    return attributes