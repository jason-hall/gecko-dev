# This Source Code Form is subject to the terms of the Mozilla Public
# License, v. 2.0. If a copy of the MPL was not distributed with this
# file, You can obtain one at http://mozilla.org/MPL/2.0/.
"""
Apply some defaults and minor modifications to the jobs defined in the build
kind.
"""

from __future__ import absolute_import, print_function, unicode_literals

from taskgraph.transforms.base import TransformSequence
from taskgraph.util.workertypes import worker_type_implementation

transforms = TransformSequence()


@transforms.add
def set_defaults(config, jobs):
    """Set defaults, including those that differ per worker implementation"""
    for job in jobs:
        job['treeherder'].setdefault('kind', 'build')
        job['treeherder'].setdefault('tier', 1)
<<<<<<< HEAD
        job.setdefault('needs-sccache', True)
        if job['worker']['implementation'] in ('docker-worker', 'docker-engine'):
            job['worker'].setdefault('docker-image', {'in-tree': 'desktop-build'})
            job['worker']['chain-of-trust'] = True
            job.setdefault('extra', {})
            job['extra'].setdefault('chainOfTrust', {})
            job['extra']['chainOfTrust'].setdefault('inputs', {})
            job['extra']['chainOfTrust']['inputs']['docker-image'] = {
                "task-reference": "<docker-image>"
            }
        job['worker'].setdefault('env', {})
=======
        _, worker_os = worker_type_implementation(job['worker-type'])
        worker = job.setdefault('worker', {})
        if worker_os == "linux":
            worker.setdefault('docker-image', {'in-tree': 'desktop-build'})
            worker['chain-of-trust'] = True
            extra = job.setdefault('extra', {})
            extra.setdefault('chainOfTrust', {})
            extra['chainOfTrust'].setdefault('inputs', {})
            if 'in-tree' in worker['docker-image']:
                extra['chainOfTrust']['inputs']['docker-image'] = {
                    "task-reference": "<docker-image>"
                }
        elif worker_os == "windows":
            worker.setdefault('env', {})
            worker['chain-of-trust'] = True
        elif worker_os == "macosx":
            worker.setdefault('env', {})

>>>>>>> a17af05f
        yield job


@transforms.add
def set_env(config, jobs):
    """Set extra environment variables from try command line."""
    for job in jobs:
        env = config.config['args'].env
        if env:
<<<<<<< HEAD
            job_env = job['worker']['env']
=======
            job_env = {}
            if 'worker' in job:
                job_env = job['worker']['env']
>>>>>>> a17af05f
            job_env.update(dict(x.split('=') for x in env))
        yield job<|MERGE_RESOLUTION|>--- conflicted
+++ resolved
@@ -20,19 +20,6 @@
     for job in jobs:
         job['treeherder'].setdefault('kind', 'build')
         job['treeherder'].setdefault('tier', 1)
-<<<<<<< HEAD
-        job.setdefault('needs-sccache', True)
-        if job['worker']['implementation'] in ('docker-worker', 'docker-engine'):
-            job['worker'].setdefault('docker-image', {'in-tree': 'desktop-build'})
-            job['worker']['chain-of-trust'] = True
-            job.setdefault('extra', {})
-            job['extra'].setdefault('chainOfTrust', {})
-            job['extra']['chainOfTrust'].setdefault('inputs', {})
-            job['extra']['chainOfTrust']['inputs']['docker-image'] = {
-                "task-reference": "<docker-image>"
-            }
-        job['worker'].setdefault('env', {})
-=======
         _, worker_os = worker_type_implementation(job['worker-type'])
         worker = job.setdefault('worker', {})
         if worker_os == "linux":
@@ -51,7 +38,6 @@
         elif worker_os == "macosx":
             worker.setdefault('env', {})
 
->>>>>>> a17af05f
         yield job
 
 
@@ -61,12 +47,8 @@
     for job in jobs:
         env = config.config['args'].env
         if env:
-<<<<<<< HEAD
-            job_env = job['worker']['env']
-=======
             job_env = {}
             if 'worker' in job:
                 job_env = job['worker']['env']
->>>>>>> a17af05f
             job_env.update(dict(x.split('=') for x in env))
         yield job