--- conflicted
+++ resolved
@@ -16,19 +16,6 @@
 
 # please keep me in lexical order
 JOB_NAME_WHITELIST = set([
-<<<<<<< HEAD
-    'android-api-15-debug',
-    'android-api-15-gradle-dependencies-opt',
-    'android-api-15-gradle-opt',
-    'android-api-15-opt',
-    'android-x86-opt',
-    'browser-haz-debug',
-    'linux-debug',
-    'linux-opt',
-    'linux-pgo',
-    'linux-qr-debug',
-    'linux-qr-opt',
-=======
     'android-aarch64-opt',
     'android-api-16-debug',
     'android-api-16-gradle-opt',
@@ -50,7 +37,6 @@
     'linux-nightly-repackage-signing',
     'linux-opt',
     'linux-pgo',
->>>>>>> a17af05f
     'linux64-add-on-devel',
     'linux64-artifact-opt',
     'linux64-asan-debug',
@@ -65,27 +51,15 @@
     'linux64-devedition-nightly-repackage',
     'linux64-devedition-nightly-repackage-signing',
     'linux64-jsdcov-opt',
-<<<<<<< HEAD
-    'linux64-opt',
-    'linux64-pgo',
-    'linux64-qr-debug',
-    'linux64-qr-opt',
-=======
     'linux64-nightly-repackage',
     'linux64-nightly-repackage-signing',
     'linux64-noopt-debug',
     'linux64-opt',
     'linux64-pgo',
->>>>>>> a17af05f
     'linux64-st-an-debug',
     'linux64-st-an-opt',
-    'linux64-stylo-debug',
-    'linux64-stylo-opt',
     'linux64-valgrind-opt',
-<<<<<<< HEAD
-=======
     'linux64-dmd-opt',
->>>>>>> a17af05f
     'macosx64-add-on-devel',
     'macosx64-clang-tidy',
     'macosx64-debug',
@@ -93,40 +67,26 @@
     'macosx64-nightly-repackage-signing',
     'macosx64-noopt-debug',
     'macosx64-opt',
-<<<<<<< HEAD
-    'macosx64-qr-debug',
-    'macosx64-qr-opt',
-    'macosx64-st-an-debug',
-    'macosx64-st-an-opt',
-=======
     'macosx64-devedition-nightly-repackage',
     'macosx64-devedition-nightly-repackage-signing',
     'macosx64-st-an-debug',
     'macosx64-st-an-opt',
     'macosx64-dmd-opt',
->>>>>>> a17af05f
     'shell-haz-debug',
     'sm-arm-sim-debug',
     'sm-arm64-sim-debug',
     'sm-asan-opt',
     'sm-compacting-debug',
-<<<<<<< HEAD
-=======
     'sm-win-compacting-debug',
->>>>>>> a17af05f
     'sm-fuzzing',
     'sm-mozjs-sys-debug',
     'sm-msan-opt',
     'sm-nonunified-debug',
     'sm-package-opt',
     'sm-plain-opt',
-<<<<<<< HEAD
-    'sm-plaindebug-debug',
-=======
     'sm-win-plain-opt',
     'sm-plaindebug-debug',
     'sm-win-plaindebug-debug',
->>>>>>> a17af05f
     'sm-rootanalysis-debug',
     'sm-tsan-opt',
     'win32-add-on-devel',
@@ -140,16 +100,9 @@
     'win32-noopt-debug',
     'win32-opt',
     'win32-pgo',
-<<<<<<< HEAD
-    'win32-qr-debug',
-    'win32-qr-opt',
-    'win32-st-an-debug',
-    'win32-st-an-opt',
-=======
     'win32-st-an-debug',
     'win32-st-an-opt',
     'win32-dmd-opt',
->>>>>>> a17af05f
     'win64-add-on-devel',
     'win64-clang-tidy',
     'win64-debug',
@@ -163,16 +116,9 @@
     'win64-pgo',
     'win64-st-an-debug',
     'win64-st-an-opt',
-<<<<<<< HEAD
-    'win64-qr-debug',
-    'win64-qr-opt',
-    'win64-asan-debug',
-    'win64-asan-opt',
-=======
     'win64-asan-debug',
     'win64-asan-opt',
     'win64-dmd-opt',
->>>>>>> a17af05f
 ])
 
 JOB_NAME_WHITELIST_ERROR = """\
