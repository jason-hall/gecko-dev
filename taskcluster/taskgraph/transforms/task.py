# This Source Code Form is subject to the terms of the Mozilla Public
# License, v. 2.0. If a copy of the MPL was not distributed with this
# file, You can obtain one at http://mozilla.org/MPL/2.0/.
"""
These transformations take a task description and turn it into a TaskCluster
task definition (along with attributes, label, etc.).  The input to these
transformations is generic to any kind of task, but abstracts away some of the
complexities of worker implementations, scopes, and treeherder annotations.
"""

from __future__ import absolute_import, print_function, unicode_literals

import json
import os
import re
import time
from copy import deepcopy

from mozbuild.util import memoize
from taskgraph.util.attributes import TRUNK_PROJECTS
from taskgraph.util.hash import hash_path
from taskgraph.util.treeherder import split_symbol
from taskgraph.transforms.base import TransformSequence
from taskgraph.util.schema import validate_schema, Schema
from taskgraph.util.scriptworker import get_release_config
from voluptuous import Any, Required, Optional, Extra
<<<<<<< HEAD
=======
from taskgraph import GECKO
from ..util import docker as dockerutil
>>>>>>> a17af05f

from .gecko_v2_whitelist import JOB_NAME_WHITELIST, JOB_NAME_WHITELIST_ERROR


<<<<<<< HEAD
=======
RUN_TASK = os.path.join(GECKO, 'taskcluster', 'docker', 'recipes', 'run-task')


@memoize
def _run_task_suffix():
    """String to append to cache names under control of run-task."""
    return hash_path(RUN_TASK)[0:20]


>>>>>>> a17af05f
# shortcut for a string where task references are allowed
taskref_or_string = Any(
    basestring,
    {Required('task-reference'): basestring})

# A task description is a general description of a TaskCluster task
task_description_schema = Schema({
    # the label for this task
    Required('label'): basestring,

    # description of the task (for metadata)
    Required('description'): basestring,

    # attributes for this task
    Optional('attributes'): {basestring: object},

    # dependencies of this task, keyed by name; these are passed through
    # verbatim and subject to the interpretation of the Task's get_dependencies
    # method.
    Optional('dependencies'): {basestring: object},

    # expiration and deadline times, relative to task creation, with units
    # (e.g., "14 days").  Defaults are set based on the project.
    Optional('expires-after'): basestring,
    Optional('deadline-after'): basestring,

    # custom routes for this task; the default treeherder routes will be added
    # automatically
    Optional('routes'): [basestring],

    # custom scopes for this task; any scopes required for the worker will be
    # added automatically. The following parameters will be substituted in each
    # scope:
    #  {level} -- the scm level of this push
    Optional('scopes'): [basestring],

    # Tags
<<<<<<< HEAD
    Optional('tags'): {basestring: object},
=======
    Optional('tags'): {basestring: basestring},
>>>>>>> a17af05f

    # custom "task.extra" content
    Optional('extra'): {basestring: object},

    # treeherder-related information; see
    # https://schemas.taskcluster.net/taskcluster-treeherder/v1/task-treeherder-config.json
    # If not specified, no treeherder extra information or routes will be
    # added to the task
    Optional('treeherder'): {
        # either a bare symbol, or "grp(sym)".
        'symbol': basestring,

        # the job kind
        'kind': Any('build', 'test', 'other'),

        # tier for this task
        'tier': int,

        # task platform, in the form platform/collection, used to set
        # treeherder.machine.platform and treeherder.collection or
        # treeherder.labels
        'platform': basestring,

        # treeherder environments (defaults to both staging and production)
        Required('environments', default=['production', 'staging']): ['production', 'staging'],
    },

    # information for indexing this build so its artifacts can be discovered;
    # if omitted, the build will not be indexed.
    Optional('index'): {
        # the name of the product this build produces
<<<<<<< HEAD
        'product': Any('firefox', 'mobile', 'static-analysis'),
=======
        'product': Any('firefox', 'mobile', 'static-analysis', 'devedition'),
>>>>>>> a17af05f

        # the names to use for this job in the TaskCluster index
        'job-name': basestring,

        # Type of gecko v2 index to use
        'type': Any('generic', 'nightly', 'l10n', 'nightly-with-multi-l10n'),

        # The rank that the task will receive in the TaskCluster
        # index.  A newly completed task supercedes the currently
        # indexed task iff it has a higher rank.  If unspecified,
        # 'by-tier' behavior will be used.
        'rank': Any(
            # Rank is equal the timestamp of the build_date for tier-1
            # tasks, and zero for non-tier-1.  This sorts tier-{2,3}
            # builds below tier-1 in the index.
            'by-tier',

            # Rank is given as an integer constant (e.g. zero to make
            # sure a task is last in the index).
            int,

            # Rank is equal to the timestamp of the build_date.  This
            # option can be used to override the 'by-tier' behavior
            # for non-tier-1 tasks.
            'build_date',
        ),
    },

    # The `run_on_projects` attribute, defaulting to "all".  This dictates the
    # projects on which this task should be included in the target task set.
    # See the attributes documentation for details.
    Optional('run-on-projects'): [basestring],

    # If the task can be coalesced, this is the name used in the coalesce key
    # the project, etc. will be added automatically.  Note that try (level 1)
    # tasks are never coalesced
    Optional('coalesce-name'): basestring,

    # Optimizations to perform on this task during the optimization phase,
    # specified in order.  These optimizations are defined in
    # taskcluster/taskgraph/optimize.py.
    Optional('optimizations'): [Any(
        # search the index for the given index namespace, and replace this task if found
        ['index-search', basestring],
        # consult SETA and skip this task if it is low-value
        ['seta'],
        # skip this task if none of the given file patterns match
<<<<<<< HEAD
        ['files-changed', [basestring]],
=======
        ['skip-unless-changed', [basestring]],
>>>>>>> a17af05f
    )],

    # the provisioner-id/worker-type for the task.  The following parameters will
    # be substituted in this string:
    #  {level} -- the scm level of this push
    'worker-type': basestring,

    # Whether the job should use sccache compiler caching.
    Required('needs-sccache', default=False): bool,

    # information specific to the worker implementation that will run this task
    'worker': Any({
        Required('implementation'): Any('docker-worker', 'docker-engine'),
        Required('os'): 'linux',

        # For tasks that will run in docker-worker or docker-engine, this is the
        # name of the docker image or in-tree docker image to run the task in.  If
        # in-tree, then a dependency will be created automatically.  This is
        # generally `desktop-test`, or an image that acts an awful lot like it.
        Required('docker-image'): Any(
            # a raw Docker image path (repo/image:tag)
            basestring,
            # an in-tree generated docker image (from `taskcluster/docker/<name>`)
<<<<<<< HEAD
            {'in-tree': basestring}
=======
            {'in-tree': basestring},
            # an indexed docker image
            {'indexed': basestring},
>>>>>>> a17af05f
        ),

        # worker features that should be enabled
        Required('relengapi-proxy', default=False): bool,
        Required('chain-of-trust', default=False): bool,
        Required('taskcluster-proxy', default=False): bool,
        Required('allow-ptrace', default=False): bool,
        Required('loopback-video', default=False): bool,
        Required('loopback-audio', default=False): bool,
        Required('docker-in-docker', default=False): bool,  # (aka 'dind')
<<<<<<< HEAD
=======

        # Paths to Docker volumes.
        #
        # For in-tree Docker images, volumes can be parsed from Dockerfile.
        # This only works for the Dockerfile itself: if a volume is defined in
        # a base image, it will need to be declared here. Out-of-tree Docker
        # images will also require explicit volume annotation.
        #
        # Caches are often mounted to the same path as Docker volumes. In this
        # case, they take precedence over a Docker volume. But a volume still
        # needs to be declared for the path.
        Optional('volumes', default=[]): [basestring],
>>>>>>> a17af05f

        # caches to set up for the task
        Optional('caches'): [{
            # only one type is supported by any of the workers right now
            'type': 'persistent',

            # name of the cache, allowing re-use by subsequent tasks naming the
            # same cache
            'name': basestring,

            # location in the task image where the cache will be mounted
            'mount-point': basestring,

            # Whether the cache is not used in untrusted environments
            # (like the Try repo).
            Optional('skip-untrusted', default=False): bool,
        }],

        # artifacts to extract from the task image after completion
        Optional('artifacts'): [{
            # type of artifact -- simple file, or recursive directory
            'type': Any('file', 'directory'),

            # task image path from which to read artifact
            'path': basestring,

            # name of the produced artifact (root of the names for
            # type=directory)
            'name': basestring,
        }],

        # environment variables
        Required('env', default={}): {basestring: taskref_or_string},

        # the command to run; if not given, docker-worker will default to the
        # command in the docker image
        Optional('command'): [taskref_or_string],

        # the maximum time to run, in seconds
        Required('max-run-time'): int,

        # the exit status code that indicates the task should be retried
        Optional('retry-exit-status'): int,
<<<<<<< HEAD

=======
>>>>>>> a17af05f
    }, {
        # see http://schemas.taskcluster.net/generic-worker/v1/payload.json
        # and https://docs.taskcluster.net/reference/workers/generic-worker/payload
        Required('implementation'): 'generic-worker',
        Required('os'): Any('windows', 'macosx'),
        # see http://schemas.taskcluster.net/generic-worker/v1/payload.json
        # and https://docs.taskcluster.net/reference/workers/generic-worker/payload

        # command is a list of commands to run, sequentially
        # on Windows, each command is a string, on OS X and Linux, each command is
        # a string array
        Required('command'): Any(
            [taskref_or_string],   # Windows
            [[taskref_or_string]]  # Linux / OS X
        ),

        # artifacts to extract from the task image after completion; note that artifacts
        # for the generic worker cannot have names
        Optional('artifacts'): [{
            # type of artifact -- simple file, or recursive directory
            'type': Any('file', 'directory'),

            # filesystem path from which to read artifact
            'path': basestring,

            # if not specified, path is used for artifact name
            Optional('name'): basestring
        }],

        # Directories and/or files to be mounted.
        # The actual allowed combinations are stricter than the model below,
        # but this provides a simple starting point.
        # See https://docs.taskcluster.net/reference/workers/generic-worker/payload
        Optional('mounts'): [{
            # A unique name for the cache volume, implies writable cache directory
            # (otherwise mount is a read-only file or directory).
            Optional('cache-name'): basestring,
            # Optional content for pre-loading cache, or mandatory content for
            # read-only file or directory. Pre-loaded content can come from either
            # a task artifact or from a URL.
            Optional('content'): {

                # *** Either (artifact and task-id) or url must be specified. ***

                # Artifact name that contains the content.
                Optional('artifact'): basestring,
                # Task ID that has the artifact that contains the content.
                Optional('task-id'): taskref_or_string,
                # URL that supplies the content in response to an unauthenticated
                # GET request.
                Optional('url'): basestring
            },

            # *** Either file or directory must be specified. ***

            # If mounting a cache or read-only directory, the filesystem location of
            # the directory should be specified as a relative path to the task
            # directory here.
            Optional('directory'): basestring,
            # If mounting a file, specify the relative path within the task
            # directory to mount the file (the file will be read only).
            Optional('file'): basestring,
            # Required if and only if `content` is specified and mounting a
            # directory (not a file). This should be the archive format of the
            # content (either pre-loaded cache or read-only directory).
            Optional('format'): Any('rar', 'tar.bz2', 'tar.gz', 'zip')
        }],

        # environment variables
        Required('env', default={}): {basestring: taskref_or_string},

        # the maximum time to run, in seconds
        Required('max-run-time'): int,

        # os user groups for test task workers
        Optional('os-groups', default=[]): [basestring],

        # optional features
        Required('chain-of-trust', default=False): bool,
    }, {
        Required('implementation'): 'buildbot-bridge',

        # see
        # https://github.com/mozilla/buildbot-bridge/blob/master/bbb/schemas/payload.yml
        Required('buildername'): basestring,
        Required('sourcestamp'): {
            'branch': basestring,
            Optional('revision'): basestring,
            Optional('repository'): basestring,
            Optional('project'): basestring,
        },
        Required('properties'): {
            'product': basestring,
            Extra: taskref_or_string,  # additional properties are allowed
        },
    }, {
        Required('implementation'): 'native-engine',
<<<<<<< HEAD
=======
        Required('os'): Any('macosx', 'linux'),
>>>>>>> a17af05f

        # A link for an executable to download
        Optional('context'): basestring,

        # Tells the worker whether machine should reboot
        # after the task is finished.
<<<<<<< HEAD
        Optional('reboot'): bool,
=======
        Optional('reboot'):
            Any('always', 'on-exception', 'on-failure'),
>>>>>>> a17af05f

        # the command to run
        Optional('command'): [taskref_or_string],

        # environment variables
        Optional('env'): {basestring: taskref_or_string},

        # artifacts to extract from the task image after completion
        Optional('artifacts'): [{
            # type of artifact -- simple file, or recursive directory
            Required('type'): Any('file', 'directory'),

            # task image path from which to read artifact
            Required('path'): basestring,

            # name of the produced artifact (root of the names for
            # type=directory)
            Required('name'): basestring,
        }],
    }, {
        Required('implementation'): 'scriptworker-signing',

        # the maximum time to spend signing, in seconds
        Required('max-run-time', default=600): int,

        # list of artifact URLs for the artifacts that should be signed
        Required('upstream-artifacts'): [{
            # taskId of the task with the artifact
            Required('taskId'): taskref_or_string,

            # type of signing task (for CoT)
            Required('taskType'): basestring,

            # Paths to the artifacts to sign
            Required('paths'): [basestring],
<<<<<<< HEAD

            # Signing formats to use on each of the paths
            Required('formats'): [basestring],
        }],
    }, {
        Required('implementation'): 'beetmover',

        # the maximum time to spend signing, in seconds
        Required('max-run-time', default=600): int,

        # locale key, if this is a locale beetmover job
        Optional('locale'): basestring,

        # list of artifact URLs for the artifacts that should be beetmoved
        Required('upstream-artifacts'): [{
            # taskId of the task with the artifact
            Required('taskId'): taskref_or_string,

            # type of signing task (for CoT)
            Required('taskType'): basestring,

            # Paths to the artifacts to sign
            Required('paths'): [basestring],

            # locale is used to map upload path and allow for duplicate simple names
            Required('locale'): basestring,
        }],
    }, {
        Required('implementation'): 'balrog',

=======

            # Signing formats to use on each of the paths
            Required('formats'): [basestring],
        }],
    }, {
        Required('implementation'): 'beetmover',

        # the maximum time to spend signing, in seconds
        Required('max-run-time', default=600): int,

        # locale key, if this is a locale beetmover job
        Optional('locale'): basestring,

        # list of artifact URLs for the artifacts that should be beetmoved
        Required('upstream-artifacts'): [{
            # taskId of the task with the artifact
            Required('taskId'): taskref_or_string,

            # type of signing task (for CoT)
            Required('taskType'): basestring,

            # Paths to the artifacts to sign
            Required('paths'): [basestring],

            # locale is used to map upload path and allow for duplicate simple names
            Required('locale'): basestring,
        }],
    }, {
        Required('implementation'): 'balrog',

>>>>>>> a17af05f
        # list of artifact URLs for the artifacts that should be beetmoved
        Required('upstream-artifacts'): [{
            # taskId of the task with the artifact
            Required('taskId'): taskref_or_string,

            # type of signing task (for CoT)
            Required('taskType'): basestring,

            # Paths to the artifacts to sign
            Required('paths'): [basestring],
        }],
    }, {
        Required('implementation'): 'push-apk-breakpoint',
        Required('payload'): object,

    }, {
<<<<<<< HEAD
=======
        Required('implementation'): 'invalid',
        # an invalid task is one which should never actually be created; this is used in
        # release automation on branches where the task just doesn't make sense
        Extra: object,

    }, {
>>>>>>> a17af05f
        Required('implementation'): 'push-apk',

        # list of artifact URLs for the artifacts that should be beetmoved
        Required('upstream-artifacts'): [{
            # taskId of the task with the artifact
            Required('taskId'): taskref_or_string,

            # type of signing task (for CoT)
            Required('taskType'): basestring,

            # Paths to the artifacts to sign
            Required('paths'): [basestring],
        }],

        # "Invalid" is a noop for try and other non-supported branches
<<<<<<< HEAD
        Required('google-play-track'): Any('production', 'beta', 'alpha', 'invalid'),
=======
        Required('google-play-track'): Any('production', 'beta', 'alpha', 'rollout', 'invalid'),
>>>>>>> a17af05f
        Required('dry-run', default=True): bool,
        Optional('rollout-percentage'): int,
    }),
})

GROUP_NAMES = {
<<<<<<< HEAD
=======
    'cram': 'Cram tests',
    'mocha': 'Mocha unit tests',
>>>>>>> a17af05f
    'py': 'Python unit tests',
    'tc': 'Executed by TaskCluster',
    'tc-e10s': 'Executed by TaskCluster with e10s',
    'tc-Fxfn-l': 'Firefox functional tests (local) executed by TaskCluster',
    'tc-Fxfn-l-e10s': 'Firefox functional tests (local) executed by TaskCluster with e10s',
    'tc-Fxfn-r': 'Firefox functional tests (remote) executed by TaskCluster',
    'tc-Fxfn-r-e10s': 'Firefox functional tests (remote) executed by TaskCluster with e10s',
    'tc-M': 'Mochitests executed by TaskCluster',
    'tc-M-e10s': 'Mochitests executed by TaskCluster with e10s',
    'tc-M-V': 'Mochitests on Valgrind executed by TaskCluster',
    'tc-R': 'Reftests executed by TaskCluster',
    'tc-R-e10s': 'Reftests executed by TaskCluster with e10s',
    'tc-T': 'Talos performance tests executed by TaskCluster',
<<<<<<< HEAD
    'tc-T-e10s': 'Talos performance tests executed by TaskCluster with e10s',
    'tc-SY-e10s': 'Are we slim yet tests by TaskCluster with e10s',
=======
    'tc-Ts': 'Talos Stylo performance tests executed by TaskCluster',
    'tc-T-e10s': 'Talos performance tests executed by TaskCluster with e10s',
    'tc-Ts-e10s': 'Talos Stylo performance tests executed by TaskCluster with e10s',
    'tc-tt-c': 'Telemetry client marionette tests',
    'tc-tt-c-e10s': 'Telemetry client marionette tests with e10s',
    'tc-SY-e10s': 'Are we slim yet tests by TaskCluster with e10s',
    'tc-SY-stylo-e10s': 'Are we slim yet tests by TaskCluster with e10s, stylo',
    'tc-SY-stylo-seq-e10s': 'Are we slim yet tests by TaskCluster with e10s, stylo sequential',
>>>>>>> a17af05f
    'tc-VP': 'VideoPuppeteer tests executed by TaskCluster',
    'tc-W': 'Web platform tests executed by TaskCluster',
    'tc-W-e10s': 'Web platform tests executed by TaskCluster with e10s',
    'tc-X': 'Xpcshell tests executed by TaskCluster',
    'tc-X-e10s': 'Xpcshell tests executed by TaskCluster with e10s',
    'tc-L10n': 'Localised Repacks executed by Taskcluster',
<<<<<<< HEAD
    'tc-BM-L10n': 'Beetmover for locales executed by Taskcluster',
    'tc-Up': 'Balrog submission of updates, executed by Taskcluster',
    'tc-cs': 'Checksum signing executed by Taskcluster',
=======
    'tc-L10n-Rpk': 'Localized Repackaged Repacks executed by Taskcluster',
    'tc-BM-L10n': 'Beetmover for locales executed by Taskcluster',
    'tc-BMR-L10n': 'Beetmover repackages for locales executed by Taskcluster',
    'tc-Up': 'Balrog submission of updates, executed by Taskcluster',
    'tc-cs': 'Checksum signing executed by Taskcluster',
    'tc-rs': 'Repackage signing executed by Taskcluster',
>>>>>>> a17af05f
    'tc-BMcs': 'Beetmover checksums, executed by Taskcluster',
    'Aries': 'Aries Device Image',
    'Nexus 5-L': 'Nexus 5-L Device Image',
    'I': 'Docker Image Builds',
    'TL': 'Toolchain builds for Linux 64-bits',
    'TM': 'Toolchain builds for OSX',
    'TW32': 'Toolchain builds for Windows 32-bits',
    'TW64': 'Toolchain builds for Windows 64-bits',
    'SM-tc': 'Spidermonkey builds',
    'pub': 'APK publishing',
}
UNKNOWN_GROUP_NAME = "Treeherder group {} has no name; add it to " + __file__

V2_ROUTE_TEMPLATES = [
    "index.gecko.v2.{project}.latest.{product}.{job-name}",
    "index.gecko.v2.{project}.pushdate.{build_date_long}.{product}.{job-name}",
<<<<<<< HEAD
    "index.gecko.v2.{project}.revision.{head_rev}.{product}.{job-name}",
]

=======
    "index.gecko.v2.{project}.pushlog-id.{pushlog_id}.{product}.{job-name}",
    "index.gecko.v2.{project}.revision.{head_rev}.{product}.{job-name}",
]

# {central, inbound, autoland} write to a "trunk" index prefix. This facilitates
# walking of tasks with similar configurations.
V2_TRUNK_ROUTE_TEMPLATES = [
    "index.gecko.v2.trunk.revision.{head_rev}.{product}.{job-name}",
]

>>>>>>> a17af05f
V2_NIGHTLY_TEMPLATES = [
    "index.gecko.v2.{project}.nightly.latest.{product}.{job-name}",
    "index.gecko.v2.{project}.nightly.{build_date}.revision.{head_rev}.{product}.{job-name}",
    "index.gecko.v2.{project}.nightly.{build_date}.latest.{product}.{job-name}",
    "index.gecko.v2.{project}.nightly.revision.{head_rev}.{product}.{job-name}",
]

V2_L10N_TEMPLATES = [
    "index.gecko.v2.{project}.revision.{head_rev}.{product}-l10n.{job-name}.{locale}",
    "index.gecko.v2.{project}.pushdate.{build_date_long}.{product}-l10n.{job-name}.{locale}",
    "index.gecko.v2.{project}.latest.{product}-l10n.{job-name}.{locale}",
]

# the roots of the treeherder routes, keyed by treeherder environment
TREEHERDER_ROUTE_ROOTS = {
    'production': 'tc-treeherder',
    'staging': 'tc-treeherder-stage',
}

COALESCE_KEY = 'builds.{project}.{name}'

DEFAULT_BRANCH_PRIORITY = 'low'
BRANCH_PRIORITIES = {
    'mozilla-release': 'highest',
    'comm-esr45': 'highest',
    'comm-esr52': 'highest',
    'mozilla-esr45': 'very-high',
    'mozilla-esr52': 'very-high',
    'mozilla-beta': 'high',
    'comm-beta': 'high',
    'mozilla-central': 'medium',
    'comm-central': 'medium',
    'comm-aurora': 'medium',
    'autoland': 'low',
    'mozilla-inbound': 'low',
    'try': 'very-low',
    'try-comm-central': 'very-low',
    'alder': 'very-low',
    'ash': 'very-low',
    'birch': 'very-low',
    'cedar': 'very-low',
    'cypress': 'very-low',
    'date': 'very-low',
    'elm': 'very-low',
    'fig': 'very-low',
    'gum': 'very-low',
    'holly': 'very-low',
    'jamun': 'very-low',
    'larch': 'very-low',
    'maple': 'very-low',
    'oak': 'very-low',
    'pine': 'very-low',
    'graphics': 'very-low',
    'ux': 'very-low',
}

# define a collection of payload builders, depending on the worker implementation
payload_builders = {}


def payload_builder(name):
    def wrap(func):
        payload_builders[name] = func
        return func
    return wrap

# define a collection of index builders, depending on the type implementation
index_builders = {}


def index_builder(name):
    def wrap(func):
        index_builders[name] = func
        return func
    return wrap


# define a collection of index builders, depending on the type implementation
index_builders = {}


def index_builder(name):
    def wrap(func):
        index_builders[name] = func
        return func
    return wrap


@payload_builder('docker-worker')
def build_docker_worker_payload(config, task, task_def):
    worker = task['worker']
    level = int(config.params['level'])

    image = worker['docker-image']
    if isinstance(image, dict):
<<<<<<< HEAD
        docker_image_task = 'build-docker-image-' + image['in-tree']
        task.setdefault('dependencies', {})['docker-image'] = docker_image_task
        image = {
            "path": "public/image.tar.zst",
            "taskId": {"task-reference": "<docker-image>"},
            "type": "task-image",
        }
=======
        if 'in-tree' in image:
            name = image['in-tree']
            docker_image_task = 'build-docker-image-' + image['in-tree']
            task.setdefault('dependencies', {})['docker-image'] = docker_image_task

            image = {
                "path": "public/image.tar.zst",
                "taskId": {"task-reference": "<docker-image>"},
                "type": "task-image",
            }

            # Find VOLUME in Dockerfile.
            volumes = dockerutil.parse_volumes(name)
            for v in sorted(volumes):
                if v in worker['volumes']:
                    raise Exception('volume %s already defined; '
                                    'if it is defined in a Dockerfile, '
                                    'it does not need to be specified in the '
                                    'worker definition' % v)

                worker['volumes'].append(v)

        elif 'indexed' in image:
            image = {
                "path": "public/image.tar.zst",
                "namespace": image['indexed'],
                "type": "indexed-image",
            }
        else:
            raise Exception("unknown docker image type")
>>>>>>> a17af05f

    features = {}

    if worker.get('relengapi-proxy'):
        features['relengAPIProxy'] = True

    if worker.get('taskcluster-proxy'):
        features['taskclusterProxy'] = True

    if worker.get('allow-ptrace'):
        features['allowPtrace'] = True
        task_def['scopes'].append('docker-worker:feature:allowPtrace')

    if worker.get('chain-of-trust'):
        features['chainOfTrust'] = True

    if worker.get('docker-in-docker'):
        features['dind'] = True

    if task.get('needs-sccache'):
        features['taskclusterProxy'] = True
        task_def['scopes'].append(
            'assume:project:taskcluster:level-{level}-sccache-buckets'.format(
                level=config.params['level'])
        )
        worker['env']['USE_SCCACHE'] = '1'
    else:
        worker['env']['SCCACHE_DISABLE'] = '1'

    capabilities = {}

    for lo in 'audio', 'video':
        if worker.get('loopback-' + lo):
            capitalized = 'loopback' + lo.capitalize()
            devices = capabilities.setdefault('devices', {})
            devices[capitalized] = True
            task_def['scopes'].append('docker-worker:capability:device:' + capitalized)

    task_def['payload'] = payload = {
        'image': image,
        'env': worker['env'],
    }
    if 'command' in worker:
        payload['command'] = worker['command']

    if 'max-run-time' in worker:
        payload['maxRunTime'] = worker['max-run-time']

    if 'retry-exit-status' in worker:
        payload['onExitStatus'] = {'retry': [worker['retry-exit-status']]}

    if 'artifacts' in worker:
        artifacts = {}
        for artifact in worker['artifacts']:
            artifacts[artifact['name']] = {
                'path': artifact['path'],
                'type': artifact['type'],
                'expires': task_def['expires'],  # always expire with the task
            }
        payload['artifacts'] = artifacts

    run_task = payload.get('command', [''])[0].endswith('run-task')

    if 'caches' in worker:
        caches = {}

        # run-task knows how to validate caches.
        #
        # To help ensure new run-task features and bug fixes don't interfere
        # with existing caches, we seed the hash of run-task into cache names.
        # So, any time run-task changes, we should get a fresh set of caches.
        # This means run-task can make changes to cache interaction at any time
        # without regards for backwards or future compatibility.

        if run_task:
            suffix = '-%s' % _run_task_suffix()
        else:
            suffix = ''

        skip_untrusted = config.params['project'] == 'try' or level == 1

        for cache in worker['caches']:
            # Some caches aren't enabled in environments where we can't
            # guarantee certain behavior. Filter those out.
            if cache.get('skip-untrusted') and skip_untrusted:
                continue

            name = '%s%s' % (cache['name'], suffix)
            caches[name] = cache['mount-point']
            task_def['scopes'].append('docker-worker:cache:%s' % name)

        # Assertion: only run-task is interested in this.
        if run_task:
            payload['env']['TASKCLUSTER_CACHES'] = ';'.join(sorted(
                caches.values()))

        payload['cache'] = caches

    # And send down volumes information to run-task as well.
    if run_task and worker.get('volumes'):
        payload['env']['TASKCLUSTER_VOLUMES'] = ';'.join(
            sorted(worker['volumes']))

    if payload.get('cache') and skip_untrusted:
        payload['env']['TASKCLUSTER_UNTRUSTED_CACHES'] = '1'

    if features:
        payload['features'] = features
    if capabilities:
        payload['capabilities'] = capabilities

    # coalesce / superseding
    if 'coalesce-name' in task and level > 1:
        key = COALESCE_KEY.format(
            project=config.params['project'],
            name=task['coalesce-name'])
        payload['supersederUrl'] = "https://coalesce.mozilla-releng.net/v1/list/" + key

    check_caches_are_volumes(task)


@payload_builder('generic-worker')
def build_generic_worker_payload(config, task, task_def):
    worker = task['worker']

    artifacts = []

    for artifact in worker['artifacts']:
        a = {
            'path': artifact['path'],
            'type': artifact['type'],
            'expires': task_def['expires'],  # always expire with the task
        }
        if 'name' in artifact:
            a['name'] = artifact['name']
        artifacts.append(a)

    # Need to copy over mounts, but rename keys to respect naming convention
    #   * 'cache-name' -> 'cacheName'
    #   * 'task-id'    -> 'taskId'
    # All other key names are already suitable, and don't need renaming.
    mounts = deepcopy(worker.get('mounts', []))
    for mount in mounts:
        if 'cache-name' in mount:
            mount['cacheName'] = mount.pop('cache-name')
        if 'content' in mount:
            if 'task-id' in mount['content']:
                mount['content']['taskId'] = mount['content'].pop('task-id')

    task_def['payload'] = {
        'command': worker['command'],
        'artifacts': artifacts,
        'env': worker.get('env', {}),
        'mounts': mounts,
<<<<<<< HEAD
        'maxRunTime': worker['max-run-time'],
        'osGroups': worker.get('os-groups', []),
    }

    # needs-sccache is handled in mozharness_on_windows

    if 'retry-exit-status' in worker:
        raise Exception("retry-exit-status not supported in generic-worker")

    # currently only support one feature (chain of trust) but this will likely grow
    features = {}

    if worker.get('chain-of-trust'):
        features['chainOfTrust'] = True

    if features:
        task_def['payload']['features'] = features


@payload_builder('scriptworker-signing')
def build_scriptworker_signing_payload(config, task, task_def):
    worker = task['worker']

    task_def['payload'] = {
        'maxRunTime': worker['max-run-time'],
        'upstreamArtifacts':  worker['upstream-artifacts']
    }


@payload_builder('beetmover')
def build_beetmover_payload(config, task, task_def):
    worker = task['worker']
    release_config = get_release_config(config)

    task_def['payload'] = {
        'maxRunTime': worker['max-run-time'],
=======
        'maxRunTime': worker['max-run-time'],
        'osGroups': worker.get('os-groups', []),
    }

    # needs-sccache is handled in mozharness_on_windows

    if 'retry-exit-status' in worker:
        raise Exception("retry-exit-status not supported in generic-worker")

    # currently only support one feature (chain of trust) but this will likely grow
    features = {}

    if worker.get('chain-of-trust'):
        features['chainOfTrust'] = True

    if features:
        task_def['payload']['features'] = features


@payload_builder('scriptworker-signing')
def build_scriptworker_signing_payload(config, task, task_def):
    worker = task['worker']

    task_def['payload'] = {
        'maxRunTime': worker['max-run-time'],
        'upstreamArtifacts':  worker['upstream-artifacts']
    }


@payload_builder('beetmover')
def build_beetmover_payload(config, task, task_def):
    worker = task['worker']
    release_config = get_release_config(config)

    task_def['payload'] = {
        'maxRunTime': worker['max-run-time'],
>>>>>>> a17af05f
        'upload_date': config.params['build_date'],
        'upstreamArtifacts':  worker['upstream-artifacts']
    }
    if worker.get('locale'):
        task_def['payload']['locale'] = worker['locale']
    if release_config:
        task_def['payload'].update(release_config)


@payload_builder('balrog')
def build_balrog_payload(config, task, task_def):
    worker = task['worker']

    task_def['payload'] = {
        'upstreamArtifacts':  worker['upstream-artifacts']
    }


@payload_builder('push-apk')
def build_push_apk_payload(config, task, task_def):
    worker = task['worker']

    task_def['payload'] = {
        'dry_run': worker['dry-run'],
        'upstreamArtifacts':  worker['upstream-artifacts'],
        'google_play_track': worker['google-play-track'],
    }

    if worker.get('rollout-percentage', None):
        task_def['payload']['rollout_percentage'] = worker['rollout-percentage']


@payload_builder('push-apk-breakpoint')
def build_push_apk_breakpoint_payload(config, task, task_def):
    task_def['payload'] = task['worker']['payload']


<<<<<<< HEAD
=======
@payload_builder('invalid')
def build_invalid_payload(config, task, task_def):
    task_def['payload'] = 'invalid task - should never be created'


>>>>>>> a17af05f
@payload_builder('native-engine')
def build_macosx_engine_payload(config, task, task_def):
    worker = task['worker']
    artifacts = map(lambda artifact: {
        'name': artifact['name'],
        'path': artifact['path'],
        'type': artifact['type'],
        'expires': task_def['expires'],
    }, worker.get('artifacts', []))

    task_def['payload'] = {
        'context': worker['context'],
        'command': worker['command'],
        'env': worker['env'],
<<<<<<< HEAD
        'reboot': worker.get('reboot', False),
        'artifacts': artifacts,
    }
=======
        'artifacts': artifacts,
    }
    if worker.get('reboot'):
        task_def['payload'] = worker['reboot']
>>>>>>> a17af05f

    if task.get('needs-sccache'):
        raise Exception('needs-sccache not supported in native-engine')


@payload_builder('buildbot-bridge')
def build_buildbot_bridge_payload(config, task, task_def):
    del task['extra']['treeherder']
    del task['extra']['treeherderEnv']
    worker = task['worker']
    task_def['payload'] = {
        'buildername': worker['buildername'],
        'sourcestamp': worker['sourcestamp'],
        'properties': worker['properties'],
    }


transforms = TransformSequence()


@transforms.add
def validate(config, tasks):
    for task in tasks:
        yield validate_schema(
            task_description_schema, task,
            "In task {!r}:".format(task.get('label', '?no-label?')))


@index_builder('generic')
def add_generic_index_routes(config, task):
    index = task.get('index')
    routes = task.setdefault('routes', [])

    job_name = index['job-name']
    if job_name not in JOB_NAME_WHITELIST:
        raise Exception(JOB_NAME_WHITELIST_ERROR.format(job_name))

    subs = config.params.copy()
    subs['job-name'] = job_name
    subs['build_date_long'] = time.strftime("%Y.%m.%d.%Y%m%d%H%M%S",
                                            time.gmtime(config.params['build_date']))
    subs['product'] = index['product']

<<<<<<< HEAD
    for tpl in V2_ROUTE_TEMPLATES:
        routes.append(tpl.format(**subs))

=======
    project = config.params.get('project')

    for tpl in V2_ROUTE_TEMPLATES:
        routes.append(tpl.format(**subs))

    # Additionally alias all tasks for "trunk" repos into a common
    # namespace.
    if project and project in TRUNK_PROJECTS:
        for tpl in V2_TRUNK_ROUTE_TEMPLATES:
            routes.append(tpl.format(**subs))

>>>>>>> a17af05f
    return task


@index_builder('nightly')
def add_nightly_index_routes(config, task):
    index = task.get('index')
    routes = task.setdefault('routes', [])

    job_name = index['job-name']
    if job_name not in JOB_NAME_WHITELIST:
        raise Exception(JOB_NAME_WHITELIST_ERROR.format(job_name))

    subs = config.params.copy()
    subs['job-name'] = job_name
    subs['build_date_long'] = time.strftime("%Y.%m.%d.%Y%m%d%H%M%S",
                                            time.gmtime(config.params['build_date']))
    subs['build_date'] = time.strftime("%Y.%m.%d",
                                       time.gmtime(config.params['build_date']))
    subs['product'] = index['product']

    for tpl in V2_NIGHTLY_TEMPLATES:
        routes.append(tpl.format(**subs))

    # Also add routes for en-US
    task = add_l10n_index_routes(config, task, force_locale="en-US")

    return task


@index_builder('nightly-with-multi-l10n')
def add_nightly_multi_index_routes(config, task):
    task = add_nightly_index_routes(config, task)
    task = add_l10n_index_routes(config, task, force_locale="multi")
    return task


@index_builder('l10n')
def add_l10n_index_routes(config, task, force_locale=None):
    index = task.get('index')
    routes = task.setdefault('routes', [])

    job_name = index['job-name']
    if job_name not in JOB_NAME_WHITELIST:
        raise Exception(JOB_NAME_WHITELIST_ERROR.format(job_name))

    subs = config.params.copy()
    subs['job-name'] = job_name
    subs['build_date_long'] = time.strftime("%Y.%m.%d.%Y%m%d%H%M%S",
                                            time.gmtime(config.params['build_date']))
    subs['product'] = index['product']

    locales = task['attributes'].get('chunk_locales',
                                     task['attributes'].get('all_locales'))
<<<<<<< HEAD
=======
    # Some tasks has only one locale set
    if task['attributes'].get('locale'):
        locales = [task['attributes']['locale']]
>>>>>>> a17af05f

    if force_locale:
        # Used for en-US and multi-locale
        locales = [force_locale]

    if not locales:
        raise Exception("Error: Unable to use l10n index for tasks without locales")

    # If there are too many locales, we can't write a route for all of them
    # See Bug 1323792
    if len(locales) > 18:  # 18 * 3 = 54, max routes = 64
        return task

    for locale in locales:
        for tpl in V2_L10N_TEMPLATES:
            routes.append(tpl.format(locale=locale, **subs))

    return task


@transforms.add
def add_index_routes(config, tasks):
    for task in tasks:
        index = task.get('index')

        if not index:
            yield task
            continue

        index_type = index.get('type', 'generic')
        task = index_builders[index_type](config, task)

        # The default behavior is to rank tasks according to their tier
        extra_index = task.setdefault('extra', {}).setdefault('index', {})
        rank = index.get('rank', 'by-tier')

        if rank == 'by-tier':
            # rank is zero for non-tier-1 tasks and based on pushid for others;
            # this sorts tier-{2,3} builds below tier-1 in the index
            tier = task.get('treeherder', {}).get('tier', 3)
            extra_index['rank'] = 0 if tier > 1 else int(config.params['build_date'])
        elif rank == 'build_date':
            extra_index['rank'] = int(config.params['build_date'])
        else:
            extra_index['rank'] = rank

        del task['index']
        yield task


@transforms.add
def build_task(config, tasks):
    for task in tasks:
        level = str(config.params['level'])
        worker_type = task['worker-type'].format(level=level)
        provisioner_id, worker_type = worker_type.split('/', 1)

        routes = task.get('routes', [])
        scopes = [s.format(level=level) for s in task.get('scopes', [])]

        # set up extra
        extra = task.get('extra', {})
        task_th = task.get('treeherder')
        if task_th:
            extra['treeherderEnv'] = task_th['environments']

            treeherder = extra.setdefault('treeherder', {})

            machine_platform, collection = task_th['platform'].split('/', 1)
            treeherder['machine'] = {'platform': machine_platform}
            treeherder['collection'] = {collection: True}

            groupSymbol, symbol = split_symbol(task_th['symbol'])
            if groupSymbol != '?':
                treeherder['groupSymbol'] = groupSymbol
                if groupSymbol not in GROUP_NAMES:
                    raise Exception(UNKNOWN_GROUP_NAME.format(groupSymbol))
                treeherder['groupName'] = GROUP_NAMES[groupSymbol]
            treeherder['symbol'] = symbol
            treeherder['jobKind'] = task_th['kind']
            treeherder['tier'] = task_th['tier']

            routes.extend([
                '{}.v2.{}.{}.{}'.format(TREEHERDER_ROUTE_ROOTS[env],
                                        config.params['project'],
                                        config.params['head_rev'],
                                        config.params['pushlog_id'])
                for env in task_th['environments']
            ])

        if 'expires-after' not in task:
            task['expires-after'] = '28 days' if config.params['project'] == 'try' else '1 year'

        if 'deadline-after' not in task:
            task['deadline-after'] = '1 day'

        if 'coalesce-name' in task and int(config.params['level']) > 1:
            key = COALESCE_KEY.format(
                project=config.params['project'],
                name=task['coalesce-name'])
            routes.append('coalesce.v1.' + key)

<<<<<<< HEAD
        tags = task.get('tags', {})
        tags.update({'createdForUser': config.params['owner']})
=======
        if 'priority' not in task:
            task['priority'] = BRANCH_PRIORITIES.get(
                config.params['project'],
                DEFAULT_BRANCH_PRIORITY)

        tags = task.get('tags', {})
        tags.update({
            'createdForUser': config.params['owner'],
            'kind': config.kind,
        })
>>>>>>> a17af05f

        task_def = {
            'provisionerId': provisioner_id,
            'workerType': worker_type,
            'routes': routes,
            'created': {'relative-datestamp': '0 seconds'},
            'deadline': {'relative-datestamp': task['deadline-after']},
            'expires': {'relative-datestamp': task['expires-after']},
            'scopes': scopes,
            'metadata': {
                'description': task['description'],
                'name': task['label'],
                'owner': config.params['owner'],
                'source': '{}/file/{}/{}'.format(
                    config.params['head_repository'],
                    config.params['head_rev'],
                    config.path),
            },
            'extra': extra,
            'tags': tags,
<<<<<<< HEAD
=======
            'priority': task['priority'],
>>>>>>> a17af05f
        }

        if task_th:
            # link back to treeherder in description
            th_push_link = 'https://treeherder.mozilla.org/#/jobs?repo={}&revision={}'.format(
                config.params['project'], config.params['head_rev'])
            task_def['metadata']['description'] += ' ([Treeherder push]({}))'.format(
                th_push_link)

        # add the payload and adjust anything else as required (e.g., scopes)
        payload_builders[task['worker']['implementation']](config, task, task_def)

        attributes = task.get('attributes', {})
        attributes['run_on_projects'] = task.get('run-on-projects', ['all'])

        # Set MOZ_AUTOMATION on all jobs.
        if task['worker']['implementation'] in (
            'generic-worker',
            'docker-engine',
            'native-engine',
            'docker-worker',
        ):
            payload = task_def.get('payload')
            if payload:
                env = payload.setdefault('env', {})
                env['MOZ_AUTOMATION'] = '1'

        yield {
            'label': task['label'],
            'task': task_def,
            'dependencies': task.get('dependencies', {}),
            'attributes': attributes,
            'optimizations': task.get('optimizations', []),
        }


def check_caches_are_volumes(task):
    """Ensures that all cache paths are defined as volumes.

    Caches and volumes are the only filesystem locations whose content
    isn't defined by the Docker image itself. Some caches are optional
    depending on the job environment. We want paths that are potentially
    caches to have as similar behavior regardless of whether a cache is
    used. To help enforce this, we require that all paths used as caches
    to be declared as Docker volumes. This check won't catch all offenders.
    But it is better than nothing.
    """
    volumes = set(task['worker']['volumes'])
    paths = set(c['mount-point'] for c in task['worker'].get('caches', []))
    missing = paths - volumes

    if not missing:
        return

    raise Exception('task %s (image %s) has caches that are not declared as '
                    'Docker volumes: %s' % (task['label'],
                                            task['worker']['docker-image'],
                                            ', '.join(sorted(missing))))


@transforms.add
def check_run_task_caches(config, tasks):
    """Audit for caches requiring run-task.

    run-task manages caches in certain ways. If a cache managed by run-task
    is used by a non run-task task, it could cause problems. So we audit for
    that and make sure certain cache names are exclusive to run-task.

    IF YOU ARE TEMPTED TO MAKE EXCLUSIONS TO THIS POLICY, YOU ARE LIKELY
    CONTRIBUTING TECHNICAL DEBT AND WILL HAVE TO SOLVE MANY OF THE PROBLEMS
    THAT RUN-TASK ALREADY SOLVES. THINK LONG AND HARD BEFORE DOING THAT.
    """
    re_reserved_caches = re.compile('''^
        (level-\d+-checkouts|level-\d+-tooltool-cache)
    ''', re.VERBOSE)

    re_sparse_checkout_cache = re.compile('^level-\d+-checkouts-sparse')

    suffix = _run_task_suffix()

    for task in tasks:
        payload = task['task'].get('payload', {})
        command = payload.get('command') or ['']

        main_command = command[0] if isinstance(command[0], basestring) else ''
        run_task = main_command.endswith('run-task')

        require_sparse_cache = False
        have_sparse_cache = False

        if run_task:
            for arg in command[1:]:
                if not isinstance(arg, basestring):
                    continue

                if arg == '--':
                    break

                if arg.startswith('--sparse-profile'):
                    require_sparse_cache = True
                    break

        for cache in payload.get('cache', {}):
            if re_sparse_checkout_cache.match(cache):
                have_sparse_cache = True

            if not re_reserved_caches.match(cache):
                continue

            if not run_task:
                raise Exception(
                    '%s is using a cache (%s) reserved for run-task '
                    'change the task to use run-task or use a different '
                    'cache name' % (task['label'], cache))

            if not cache.endswith(suffix):
                raise Exception(
                    '%s is using a cache (%s) reserved for run-task '
                    'but the cache name is not dependent on the contents '
                    'of run-task; change the cache name to conform to the '
                    'naming requirements' % (task['label'], cache))

        if require_sparse_cache and not have_sparse_cache:
            raise Exception('%s is using a sparse checkout but not using '
                            'a sparse checkout cache; change the checkout '
                            'cache name so it is sparse aware' % task['label'])

        yield task


# Check that the v2 route templates match those used by Mozharness.  This can
# go away once Mozharness builds are no longer performed in Buildbot, and the
# Mozharness code referencing routes.json is deleted.
def check_v2_routes():
    with open(os.path.join(GECKO, "testing/mozharness/configs/routes.json"), "rb") as f:
        routes_json = json.load(f)

    for key in ('routes', 'nightly', 'l10n'):
        if key == 'routes':
            tc_template = V2_ROUTE_TEMPLATES
        elif key == 'nightly':
            tc_template = V2_NIGHTLY_TEMPLATES
        elif key == 'l10n':
            tc_template = V2_L10N_TEMPLATES

        routes = routes_json[key]

        # we use different variables than mozharness
        for mh, tg in [
                ('{index}', 'index'),
                ('{build_product}', '{product}'),
                ('{build_name}-{build_type}', '{job-name}'),
                ('{year}.{month}.{day}.{pushdate}', '{build_date_long}'),
<<<<<<< HEAD
=======
                ('{pushid}', '{pushlog_id}'),
>>>>>>> a17af05f
                ('{year}.{month}.{day}', '{build_date}')]:
            routes = [r.replace(mh, tg) for r in routes]

        if sorted(routes) != sorted(tc_template):
            raise Exception("V2 TEMPLATES do not match Mozharness's routes.json: "
                            "(tc):%s vs (mh):%s" % (tc_template, routes))


check_v2_routes()<|MERGE_RESOLUTION|>--- conflicted
+++ resolved
@@ -24,17 +24,12 @@
 from taskgraph.util.schema import validate_schema, Schema
 from taskgraph.util.scriptworker import get_release_config
 from voluptuous import Any, Required, Optional, Extra
-<<<<<<< HEAD
-=======
 from taskgraph import GECKO
 from ..util import docker as dockerutil
->>>>>>> a17af05f
 
 from .gecko_v2_whitelist import JOB_NAME_WHITELIST, JOB_NAME_WHITELIST_ERROR
 
 
-<<<<<<< HEAD
-=======
 RUN_TASK = os.path.join(GECKO, 'taskcluster', 'docker', 'recipes', 'run-task')
 
 
@@ -44,7 +39,6 @@
     return hash_path(RUN_TASK)[0:20]
 
 
->>>>>>> a17af05f
 # shortcut for a string where task references are allowed
 taskref_or_string = Any(
     basestring,
@@ -82,11 +76,7 @@
     Optional('scopes'): [basestring],
 
     # Tags
-<<<<<<< HEAD
-    Optional('tags'): {basestring: object},
-=======
     Optional('tags'): {basestring: basestring},
->>>>>>> a17af05f
 
     # custom "task.extra" content
     Optional('extra'): {basestring: object},
@@ -118,11 +108,7 @@
     # if omitted, the build will not be indexed.
     Optional('index'): {
         # the name of the product this build produces
-<<<<<<< HEAD
-        'product': Any('firefox', 'mobile', 'static-analysis'),
-=======
         'product': Any('firefox', 'mobile', 'static-analysis', 'devedition'),
->>>>>>> a17af05f
 
         # the names to use for this job in the TaskCluster index
         'job-name': basestring,
@@ -170,11 +156,7 @@
         # consult SETA and skip this task if it is low-value
         ['seta'],
         # skip this task if none of the given file patterns match
-<<<<<<< HEAD
-        ['files-changed', [basestring]],
-=======
         ['skip-unless-changed', [basestring]],
->>>>>>> a17af05f
     )],
 
     # the provisioner-id/worker-type for the task.  The following parameters will
@@ -198,13 +180,9 @@
             # a raw Docker image path (repo/image:tag)
             basestring,
             # an in-tree generated docker image (from `taskcluster/docker/<name>`)
-<<<<<<< HEAD
-            {'in-tree': basestring}
-=======
             {'in-tree': basestring},
             # an indexed docker image
             {'indexed': basestring},
->>>>>>> a17af05f
         ),
 
         # worker features that should be enabled
@@ -215,8 +193,6 @@
         Required('loopback-video', default=False): bool,
         Required('loopback-audio', default=False): bool,
         Required('docker-in-docker', default=False): bool,  # (aka 'dind')
-<<<<<<< HEAD
-=======
 
         # Paths to Docker volumes.
         #
@@ -229,7 +205,6 @@
         # case, they take precedence over a Docker volume. But a volume still
         # needs to be declared for the path.
         Optional('volumes', default=[]): [basestring],
->>>>>>> a17af05f
 
         # caches to set up for the task
         Optional('caches'): [{
@@ -273,13 +248,7 @@
 
         # the exit status code that indicates the task should be retried
         Optional('retry-exit-status'): int,
-<<<<<<< HEAD
-
-=======
->>>>>>> a17af05f
     }, {
-        # see http://schemas.taskcluster.net/generic-worker/v1/payload.json
-        # and https://docs.taskcluster.net/reference/workers/generic-worker/payload
         Required('implementation'): 'generic-worker',
         Required('os'): Any('windows', 'macosx'),
         # see http://schemas.taskcluster.net/generic-worker/v1/payload.json
@@ -374,22 +343,15 @@
         },
     }, {
         Required('implementation'): 'native-engine',
-<<<<<<< HEAD
-=======
         Required('os'): Any('macosx', 'linux'),
->>>>>>> a17af05f
 
         # A link for an executable to download
         Optional('context'): basestring,
 
         # Tells the worker whether machine should reboot
         # after the task is finished.
-<<<<<<< HEAD
-        Optional('reboot'): bool,
-=======
         Optional('reboot'):
             Any('always', 'on-exception', 'on-failure'),
->>>>>>> a17af05f
 
         # the command to run
         Optional('command'): [taskref_or_string],
@@ -425,7 +387,6 @@
 
             # Paths to the artifacts to sign
             Required('paths'): [basestring],
-<<<<<<< HEAD
 
             # Signing formats to use on each of the paths
             Required('formats'): [basestring],
@@ -456,38 +417,6 @@
     }, {
         Required('implementation'): 'balrog',
 
-=======
-
-            # Signing formats to use on each of the paths
-            Required('formats'): [basestring],
-        }],
-    }, {
-        Required('implementation'): 'beetmover',
-
-        # the maximum time to spend signing, in seconds
-        Required('max-run-time', default=600): int,
-
-        # locale key, if this is a locale beetmover job
-        Optional('locale'): basestring,
-
-        # list of artifact URLs for the artifacts that should be beetmoved
-        Required('upstream-artifacts'): [{
-            # taskId of the task with the artifact
-            Required('taskId'): taskref_or_string,
-
-            # type of signing task (for CoT)
-            Required('taskType'): basestring,
-
-            # Paths to the artifacts to sign
-            Required('paths'): [basestring],
-
-            # locale is used to map upload path and allow for duplicate simple names
-            Required('locale'): basestring,
-        }],
-    }, {
-        Required('implementation'): 'balrog',
-
->>>>>>> a17af05f
         # list of artifact URLs for the artifacts that should be beetmoved
         Required('upstream-artifacts'): [{
             # taskId of the task with the artifact
@@ -504,15 +433,12 @@
         Required('payload'): object,
 
     }, {
-<<<<<<< HEAD
-=======
         Required('implementation'): 'invalid',
         # an invalid task is one which should never actually be created; this is used in
         # release automation on branches where the task just doesn't make sense
         Extra: object,
 
     }, {
->>>>>>> a17af05f
         Required('implementation'): 'push-apk',
 
         # list of artifact URLs for the artifacts that should be beetmoved
@@ -528,22 +454,15 @@
         }],
 
         # "Invalid" is a noop for try and other non-supported branches
-<<<<<<< HEAD
-        Required('google-play-track'): Any('production', 'beta', 'alpha', 'invalid'),
-=======
         Required('google-play-track'): Any('production', 'beta', 'alpha', 'rollout', 'invalid'),
->>>>>>> a17af05f
         Required('dry-run', default=True): bool,
         Optional('rollout-percentage'): int,
     }),
 })
 
 GROUP_NAMES = {
-<<<<<<< HEAD
-=======
     'cram': 'Cram tests',
     'mocha': 'Mocha unit tests',
->>>>>>> a17af05f
     'py': 'Python unit tests',
     'tc': 'Executed by TaskCluster',
     'tc-e10s': 'Executed by TaskCluster with e10s',
@@ -557,10 +476,6 @@
     'tc-R': 'Reftests executed by TaskCluster',
     'tc-R-e10s': 'Reftests executed by TaskCluster with e10s',
     'tc-T': 'Talos performance tests executed by TaskCluster',
-<<<<<<< HEAD
-    'tc-T-e10s': 'Talos performance tests executed by TaskCluster with e10s',
-    'tc-SY-e10s': 'Are we slim yet tests by TaskCluster with e10s',
-=======
     'tc-Ts': 'Talos Stylo performance tests executed by TaskCluster',
     'tc-T-e10s': 'Talos performance tests executed by TaskCluster with e10s',
     'tc-Ts-e10s': 'Talos Stylo performance tests executed by TaskCluster with e10s',
@@ -569,25 +484,18 @@
     'tc-SY-e10s': 'Are we slim yet tests by TaskCluster with e10s',
     'tc-SY-stylo-e10s': 'Are we slim yet tests by TaskCluster with e10s, stylo',
     'tc-SY-stylo-seq-e10s': 'Are we slim yet tests by TaskCluster with e10s, stylo sequential',
->>>>>>> a17af05f
     'tc-VP': 'VideoPuppeteer tests executed by TaskCluster',
     'tc-W': 'Web platform tests executed by TaskCluster',
     'tc-W-e10s': 'Web platform tests executed by TaskCluster with e10s',
     'tc-X': 'Xpcshell tests executed by TaskCluster',
     'tc-X-e10s': 'Xpcshell tests executed by TaskCluster with e10s',
     'tc-L10n': 'Localised Repacks executed by Taskcluster',
-<<<<<<< HEAD
-    'tc-BM-L10n': 'Beetmover for locales executed by Taskcluster',
-    'tc-Up': 'Balrog submission of updates, executed by Taskcluster',
-    'tc-cs': 'Checksum signing executed by Taskcluster',
-=======
     'tc-L10n-Rpk': 'Localized Repackaged Repacks executed by Taskcluster',
     'tc-BM-L10n': 'Beetmover for locales executed by Taskcluster',
     'tc-BMR-L10n': 'Beetmover repackages for locales executed by Taskcluster',
     'tc-Up': 'Balrog submission of updates, executed by Taskcluster',
     'tc-cs': 'Checksum signing executed by Taskcluster',
     'tc-rs': 'Repackage signing executed by Taskcluster',
->>>>>>> a17af05f
     'tc-BMcs': 'Beetmover checksums, executed by Taskcluster',
     'Aries': 'Aries Device Image',
     'Nexus 5-L': 'Nexus 5-L Device Image',
@@ -604,11 +512,6 @@
 V2_ROUTE_TEMPLATES = [
     "index.gecko.v2.{project}.latest.{product}.{job-name}",
     "index.gecko.v2.{project}.pushdate.{build_date_long}.{product}.{job-name}",
-<<<<<<< HEAD
-    "index.gecko.v2.{project}.revision.{head_rev}.{product}.{job-name}",
-]
-
-=======
     "index.gecko.v2.{project}.pushlog-id.{pushlog_id}.{product}.{job-name}",
     "index.gecko.v2.{project}.revision.{head_rev}.{product}.{job-name}",
 ]
@@ -619,7 +522,6 @@
     "index.gecko.v2.trunk.revision.{head_rev}.{product}.{job-name}",
 ]
 
->>>>>>> a17af05f
 V2_NIGHTLY_TEMPLATES = [
     "index.gecko.v2.{project}.nightly.latest.{product}.{job-name}",
     "index.gecko.v2.{project}.nightly.{build_date}.revision.{head_rev}.{product}.{job-name}",
@@ -686,6 +588,7 @@
         return func
     return wrap
 
+
 # define a collection of index builders, depending on the type implementation
 index_builders = {}
 
@@ -697,17 +600,6 @@
     return wrap
 
 
-# define a collection of index builders, depending on the type implementation
-index_builders = {}
-
-
-def index_builder(name):
-    def wrap(func):
-        index_builders[name] = func
-        return func
-    return wrap
-
-
 @payload_builder('docker-worker')
 def build_docker_worker_payload(config, task, task_def):
     worker = task['worker']
@@ -715,15 +607,6 @@
 
     image = worker['docker-image']
     if isinstance(image, dict):
-<<<<<<< HEAD
-        docker_image_task = 'build-docker-image-' + image['in-tree']
-        task.setdefault('dependencies', {})['docker-image'] = docker_image_task
-        image = {
-            "path": "public/image.tar.zst",
-            "taskId": {"task-reference": "<docker-image>"},
-            "type": "task-image",
-        }
-=======
         if 'in-tree' in image:
             name = image['in-tree']
             docker_image_task = 'build-docker-image-' + image['in-tree']
@@ -754,7 +637,6 @@
             }
         else:
             raise Exception("unknown docker image type")
->>>>>>> a17af05f
 
     features = {}
 
@@ -909,7 +791,6 @@
         'artifacts': artifacts,
         'env': worker.get('env', {}),
         'mounts': mounts,
-<<<<<<< HEAD
         'maxRunTime': worker['max-run-time'],
         'osGroups': worker.get('os-groups', []),
     }
@@ -946,44 +827,6 @@
 
     task_def['payload'] = {
         'maxRunTime': worker['max-run-time'],
-=======
-        'maxRunTime': worker['max-run-time'],
-        'osGroups': worker.get('os-groups', []),
-    }
-
-    # needs-sccache is handled in mozharness_on_windows
-
-    if 'retry-exit-status' in worker:
-        raise Exception("retry-exit-status not supported in generic-worker")
-
-    # currently only support one feature (chain of trust) but this will likely grow
-    features = {}
-
-    if worker.get('chain-of-trust'):
-        features['chainOfTrust'] = True
-
-    if features:
-        task_def['payload']['features'] = features
-
-
-@payload_builder('scriptworker-signing')
-def build_scriptworker_signing_payload(config, task, task_def):
-    worker = task['worker']
-
-    task_def['payload'] = {
-        'maxRunTime': worker['max-run-time'],
-        'upstreamArtifacts':  worker['upstream-artifacts']
-    }
-
-
-@payload_builder('beetmover')
-def build_beetmover_payload(config, task, task_def):
-    worker = task['worker']
-    release_config = get_release_config(config)
-
-    task_def['payload'] = {
-        'maxRunTime': worker['max-run-time'],
->>>>>>> a17af05f
         'upload_date': config.params['build_date'],
         'upstreamArtifacts':  worker['upstream-artifacts']
     }
@@ -1021,14 +864,11 @@
     task_def['payload'] = task['worker']['payload']
 
 
-<<<<<<< HEAD
-=======
 @payload_builder('invalid')
 def build_invalid_payload(config, task, task_def):
     task_def['payload'] = 'invalid task - should never be created'
 
 
->>>>>>> a17af05f
 @payload_builder('native-engine')
 def build_macosx_engine_payload(config, task, task_def):
     worker = task['worker']
@@ -1043,16 +883,10 @@
         'context': worker['context'],
         'command': worker['command'],
         'env': worker['env'],
-<<<<<<< HEAD
-        'reboot': worker.get('reboot', False),
-        'artifacts': artifacts,
-    }
-=======
         'artifacts': artifacts,
     }
     if worker.get('reboot'):
         task_def['payload'] = worker['reboot']
->>>>>>> a17af05f
 
     if task.get('needs-sccache'):
         raise Exception('needs-sccache not supported in native-engine')
@@ -1096,11 +930,6 @@
                                             time.gmtime(config.params['build_date']))
     subs['product'] = index['product']
 
-<<<<<<< HEAD
-    for tpl in V2_ROUTE_TEMPLATES:
-        routes.append(tpl.format(**subs))
-
-=======
     project = config.params.get('project')
 
     for tpl in V2_ROUTE_TEMPLATES:
@@ -1112,7 +941,6 @@
         for tpl in V2_TRUNK_ROUTE_TEMPLATES:
             routes.append(tpl.format(**subs))
 
->>>>>>> a17af05f
     return task
 
 
@@ -1166,12 +994,9 @@
 
     locales = task['attributes'].get('chunk_locales',
                                      task['attributes'].get('all_locales'))
-<<<<<<< HEAD
-=======
     # Some tasks has only one locale set
     if task['attributes'].get('locale'):
         locales = [task['attributes']['locale']]
->>>>>>> a17af05f
 
     if force_locale:
         # Used for en-US and multi-locale
@@ -1274,10 +1099,6 @@
                 name=task['coalesce-name'])
             routes.append('coalesce.v1.' + key)
 
-<<<<<<< HEAD
-        tags = task.get('tags', {})
-        tags.update({'createdForUser': config.params['owner']})
-=======
         if 'priority' not in task:
             task['priority'] = BRANCH_PRIORITIES.get(
                 config.params['project'],
@@ -1288,7 +1109,6 @@
             'createdForUser': config.params['owner'],
             'kind': config.kind,
         })
->>>>>>> a17af05f
 
         task_def = {
             'provisionerId': provisioner_id,
@@ -1309,10 +1129,7 @@
             },
             'extra': extra,
             'tags': tags,
-<<<<<<< HEAD
-=======
             'priority': task['priority'],
->>>>>>> a17af05f
         }
 
         if task_th:
@@ -1466,10 +1283,7 @@
                 ('{build_product}', '{product}'),
                 ('{build_name}-{build_type}', '{job-name}'),
                 ('{year}.{month}.{day}.{pushdate}', '{build_date_long}'),
-<<<<<<< HEAD
-=======
                 ('{pushid}', '{pushlog_id}'),
->>>>>>> a17af05f
                 ('{year}.{month}.{day}', '{build_date}')]:
             routes = [r.replace(mh, tg) for r in routes]
 
