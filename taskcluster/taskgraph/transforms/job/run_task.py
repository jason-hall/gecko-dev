# This Source Code Form is subject to the terms of the Mozilla Public
# License, v. 2.0. If a copy of the MPL was not distributed with this
# file, You can obtain one at http://mozilla.org/MPL/2.0/.
"""
Support for running jobs that are invoked via the `run-task` script.
"""

from __future__ import absolute_import, print_function, unicode_literals

from taskgraph.transforms.job import run_job_using
from taskgraph.util.schema import Schema
<<<<<<< HEAD
from taskgraph.transforms.job.common import (
    add_build_dependency,
    support_vcs_checkout,
)
=======
from taskgraph.transforms.job.common import support_vcs_checkout
>>>>>>> a17af05f
from voluptuous import Required, Any

run_task_schema = Schema({
    Required('using'): 'run-task',

    # if true, add a cache at ~worker/.cache, which is where things like pip
    # tend to hide their caches.  This cache is never added for level-1 jobs.
    Required('cache-dotcache', default=False): bool,

    # if true (the default), perform a checkout in /builds/worker/checkouts/gecko
    Required('checkout', default=True): bool,

    # The sparse checkout profile to use. Value is the filename relative to the
    # directory where sparse profiles are defined (build/sparse-profiles/).
    Required('sparse-profile', default=None): basestring,

    # The command arguments to pass to the `run-task` script, after the
    # checkout arguments.  If a list, it will be passed directly; otherwise
    # it will be included in a single argument to `bash -cx`.
    Required('command'): Any([basestring], basestring),

    # Whether the job requires a build artifact or not. If True, the task
    # will depend on a build task and run-task will download and set up the
    # installer. Build labels are determined by the `dependent-build-platforms`
    # config in kind.yml.
    Required('requires-build', default=False): bool,
})


def common_setup(config, job, taskdesc):
<<<<<<< HEAD
    run = job['run']
    if run['checkout']:
        support_vcs_checkout(config, job, taskdesc)

    if run['requires-build']:
        add_build_dependency(config, job, taskdesc)


@run_job_using("docker-worker", "run-task", schema=run_task_schema)
def docker_worker_run_task(config, job, taskdesc):
    run = job['run']
    worker = taskdesc['worker'] = job['worker']
    common_setup(config, job, taskdesc)
=======
    run = job['run']
    if run['checkout']:
        support_vcs_checkout(config, job, taskdesc,
                             sparse=bool(run['sparse-profile']))

    taskdesc['worker'].setdefault('env', {})['MOZ_SCM_LEVEL'] = config.params['level']


def add_checkout_to_command(run, command):
    if not run['checkout']:
        return

    command.append('--vcs-checkout=/builds/worker/checkouts/gecko')

    if run['sparse-profile']:
        command.append('--sparse-profile=build/sparse-profiles/%s' %
                       run['sparse-profile'])


@run_job_using("docker-worker", "run-task", schema=run_task_schema)
def docker_worker_run_task(config, job, taskdesc):
    run = job['run']
    worker = taskdesc['worker'] = job['worker']
    common_setup(config, job, taskdesc)

    worker['caches'].append({
        'type': 'persistent',
        'name': 'level-{level}-{project}-dotcache'.format(**config.params),
        'mount-point': '/builds/worker/.cache',
        'skip-untrusted': True,
    })

    run_command = run['command']
    if isinstance(run_command, basestring):
        run_command = ['bash', '-cx', run_command]
    command = ['/builds/worker/bin/run-task']
    add_checkout_to_command(run, command)
    command.append('--fetch-hgfingerprint')
    command.append('--')
    command.extend(run_command)
    worker['command'] = command
>>>>>>> a17af05f


@run_job_using("native-engine", "run-task", schema=run_task_schema)
def native_engine_run_task(config, job, taskdesc):
    run = job['run']
    worker = taskdesc['worker'] = job['worker']
    common_setup(config, job, taskdesc)

    worker['context'] = '{}/raw-file/{}/taskcluster/docker/recipes/run-task'.format(
        config.params['head_repository'], config.params['head_rev']
    )

    if run.get('cache-dotcache'):
        raise Exception("No cache support on native-worker; can't use cache-dotcache")

    run_command = run['command']
    if isinstance(run_command, basestring):
        run_command = ['bash', '-cx', run_command]
<<<<<<< HEAD
    command = ['/home/worker/bin/run-task']
    if run['checkout']:
        command.append('--vcs-checkout=~/checkouts/gecko')
    command.append('--fetch-hgfingerprint')
    command.append('--')
    command.extend(run_command)
    worker['command'] = command


@run_job_using("native-engine", "run-task", schema=run_task_schema)
def native_engine_run_task(config, job, taskdesc):
    run = job['run']
    worker = taskdesc['worker'] = job['worker']
    common_setup(config, job, taskdesc)

    worker['context'] = '{}/raw-file/{}/taskcluster/docker/recipes/run-task'.format(
        config.params['head_repository'], config.params['head_rev']
    )

    if run.get('cache-dotcache'):
        raise Exception("No cache support on native-worker; can't use cache-dotcache")

    run_command = run['command']
    if isinstance(run_command, basestring):
        run_command = ['bash', '-cx', run_command]
    command = ['./run-task']
    if run['checkout']:
        command.append('--vcs-checkout=~/checkouts/gecko')
=======
    command = ['./run-task']
    add_checkout_to_command(run, command)
>>>>>>> a17af05f
    command.append('--')
    command.extend(run_command)
    worker['command'] = command<|MERGE_RESOLUTION|>--- conflicted
+++ resolved
@@ -9,14 +9,7 @@
 
 from taskgraph.transforms.job import run_job_using
 from taskgraph.util.schema import Schema
-<<<<<<< HEAD
-from taskgraph.transforms.job.common import (
-    add_build_dependency,
-    support_vcs_checkout,
-)
-=======
 from taskgraph.transforms.job.common import support_vcs_checkout
->>>>>>> a17af05f
 from voluptuous import Required, Any
 
 run_task_schema = Schema({
@@ -37,31 +30,10 @@
     # checkout arguments.  If a list, it will be passed directly; otherwise
     # it will be included in a single argument to `bash -cx`.
     Required('command'): Any([basestring], basestring),
-
-    # Whether the job requires a build artifact or not. If True, the task
-    # will depend on a build task and run-task will download and set up the
-    # installer. Build labels are determined by the `dependent-build-platforms`
-    # config in kind.yml.
-    Required('requires-build', default=False): bool,
 })
 
 
 def common_setup(config, job, taskdesc):
-<<<<<<< HEAD
-    run = job['run']
-    if run['checkout']:
-        support_vcs_checkout(config, job, taskdesc)
-
-    if run['requires-build']:
-        add_build_dependency(config, job, taskdesc)
-
-
-@run_job_using("docker-worker", "run-task", schema=run_task_schema)
-def docker_worker_run_task(config, job, taskdesc):
-    run = job['run']
-    worker = taskdesc['worker'] = job['worker']
-    common_setup(config, job, taskdesc)
-=======
     run = job['run']
     if run['checkout']:
         support_vcs_checkout(config, job, taskdesc,
@@ -103,33 +75,6 @@
     command.append('--')
     command.extend(run_command)
     worker['command'] = command
->>>>>>> a17af05f
-
-
-@run_job_using("native-engine", "run-task", schema=run_task_schema)
-def native_engine_run_task(config, job, taskdesc):
-    run = job['run']
-    worker = taskdesc['worker'] = job['worker']
-    common_setup(config, job, taskdesc)
-
-    worker['context'] = '{}/raw-file/{}/taskcluster/docker/recipes/run-task'.format(
-        config.params['head_repository'], config.params['head_rev']
-    )
-
-    if run.get('cache-dotcache'):
-        raise Exception("No cache support on native-worker; can't use cache-dotcache")
-
-    run_command = run['command']
-    if isinstance(run_command, basestring):
-        run_command = ['bash', '-cx', run_command]
-<<<<<<< HEAD
-    command = ['/home/worker/bin/run-task']
-    if run['checkout']:
-        command.append('--vcs-checkout=~/checkouts/gecko')
-    command.append('--fetch-hgfingerprint')
-    command.append('--')
-    command.extend(run_command)
-    worker['command'] = command
 
 
 @run_job_using("native-engine", "run-task", schema=run_task_schema)
@@ -149,12 +94,7 @@
     if isinstance(run_command, basestring):
         run_command = ['bash', '-cx', run_command]
     command = ['./run-task']
-    if run['checkout']:
-        command.append('--vcs-checkout=~/checkouts/gecko')
-=======
-    command = ['./run-task']
     add_checkout_to_command(run, command)
->>>>>>> a17af05f
     command.append('--')
     command.extend(run_command)
     worker['command'] = command