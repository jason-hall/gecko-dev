--- conflicted
+++ resolved
@@ -7,11 +7,8 @@
 
 from __future__ import absolute_import, print_function, unicode_literals
 
-<<<<<<< HEAD
-=======
 import hashlib
 
->>>>>>> a17af05f
 from taskgraph.util.schema import Schema
 from voluptuous import Optional, Required, Any
 
@@ -19,11 +16,8 @@
 from taskgraph.transforms.job.common import (
     docker_worker_add_tc_vcs_cache,
     docker_worker_add_gecko_vcs_env_vars,
-<<<<<<< HEAD
-=======
     docker_worker_add_public_artifacts,
     docker_worker_add_tooltool,
->>>>>>> a17af05f
     support_vcs_checkout,
 )
 from taskgraph.util.hash import hash_paths
@@ -49,8 +43,6 @@
     # Paths/patterns pointing to files that influence the outcome of a
     # toolchain build.
     Optional('resources'): [basestring],
-<<<<<<< HEAD
-=======
 
     # Path to the artifact produced by the toolchain job
     Required('toolchain-artifact'): basestring,
@@ -58,7 +50,6 @@
     # An alias that can be used instead of the real toolchain job name in
     # the toolchains list for build jobs.
     Optional('toolchain-alias'): basestring,
->>>>>>> a17af05f
 })
 
 
@@ -68,13 +59,6 @@
     files.append('taskcluster/taskgraph/transforms/job/toolchain.py')
     # The script
     files.append('taskcluster/scripts/misc/{}'.format(run['script']))
-<<<<<<< HEAD
-
-    label = taskdesc['label']
-    subs = {
-        'name': label.replace('toolchain-', '').split('/')[0],
-        'digest': hash_paths(GECKO, files),
-=======
     # Tooltool manifest if any is defined:
     tooltool_manifest = taskdesc['worker']['env'].get('TOOLTOOL_MANIFEST')
     if tooltool_manifest:
@@ -95,7 +79,6 @@
     subs = {
         'name': label.replace('%s-' % config.kind, ''),
         'digest': digest,
->>>>>>> a17af05f
     }
 
     optimizations = taskdesc.setdefault('optimizations', [])
@@ -133,71 +116,6 @@
         'MOZ_AUTOMATION': '1',
     })
 
-<<<<<<< HEAD
-    # tooltool downloads.  By default we download using the API endpoint, but
-    # the job can optionally request relengapi-proxy (for example when downloading
-    # internal tooltool resources.  So we define the tooltool cache unconditionally.
-    worker['caches'].append({
-        'type': 'persistent',
-        'name': 'tooltool-cache',
-        'mount-point': '/home/worker/tooltool-cache',
-    })
-    env['TOOLTOOL_CACHE'] = '/home/worker/tooltool-cache'
-
-    # tooltool downloads
-    worker['relengapi-proxy'] = False  # but maybe enabled for tooltool below
-    if run['tooltool-downloads']:
-        worker['relengapi-proxy'] = True
-        taskdesc['scopes'].extend([
-            'docker-worker:relengapi-proxy:tooltool.download.public',
-        ])
-        if run['tooltool-downloads'] == 'internal':
-            taskdesc['scopes'].append(
-                'docker-worker:relengapi-proxy:tooltool.download.internal')
-
-    worker['command'] = [
-        '/home/worker/bin/run-task',
-        '--vcs-checkout=/home/worker/workspace/build/src',
-        '--',
-        'bash',
-        '-c',
-        'cd /home/worker && '
-        './workspace/build/src/taskcluster/scripts/misc/{}'.format(
-            run['script'])
-    ]
-
-    add_optimizations(config, run, taskdesc)
-
-
-@run_job_using("generic-worker", "toolchain-script", schema=toolchain_run_schema)
-def windows_toolchain(config, job, taskdesc):
-    run = job['run']
-
-    worker = taskdesc['worker']
-
-    worker['artifacts'] = [{
-        'path': r'public\build',
-        'type': 'directory',
-    }]
-
-    docker_worker_add_gecko_vcs_env_vars(config, job, taskdesc)
-
-    # We fetch LLVM SVN into this.
-    svn_cache = 'level-{}-toolchain-clang-cl-build-svn'.format(config.params['level'])
-    worker['mounts'] = [{
-        'cache-name': svn_cache,
-        'directory': r'llvm-sources',
-    }]
-    taskdesc['scopes'].extend([
-        'generic-worker:cache:' + svn_cache,
-    ])
-
-    env = worker['env']
-    env.update({
-        'MOZ_BUILD_DATE': config.params['moz_build_date'],
-        'MOZ_SCM_LEVEL': config.params['level'],
-    })
-=======
     if run['tooltool-downloads']:
         internal = run['tooltool-downloads'] == 'internal'
         docker_worker_add_tooltool(config, job, taskdesc, internal=internal)
@@ -242,7 +160,6 @@
         'MOZ_SCM_LEVEL': config.params['level'],
         'MOZ_AUTOMATION': '1',
     })
->>>>>>> a17af05f
 
     hg = r'c:\Program Files\Mercurial\hg.exe'
     hg_command = ['"{}"'.format(hg)]
@@ -261,12 +178,9 @@
         r'{} -c ./build/src/taskcluster/scripts/misc/{}'.format(bash, run['script'])
     ]
 
-<<<<<<< HEAD
-=======
     attributes = taskdesc.setdefault('attributes', {})
     attributes['toolchain-artifact'] = run['toolchain-artifact']
     if 'toolchain-alias' in run:
         attributes['toolchain-alias'] = run['toolchain-alias']
 
->>>>>>> a17af05f
     add_optimizations(config, run, taskdesc)