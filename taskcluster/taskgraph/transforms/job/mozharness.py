--- conflicted
+++ resolved
@@ -22,11 +22,8 @@
     docker_worker_add_gecko_vcs_env_vars,
     docker_worker_setup_secrets,
     docker_worker_add_public_artifacts,
-<<<<<<< HEAD
-=======
     docker_worker_add_tooltool,
     generic_worker_add_public_artifacts,
->>>>>>> a17af05f
     support_vcs_checkout,
 )
 
@@ -86,8 +83,6 @@
 
     # If specified, use the in-tree job script specified.
     Optional('job-script'): basestring,
-<<<<<<< HEAD
-=======
 
     Required('requires-signed-builds', default=False): bool,
 
@@ -98,7 +93,6 @@
     # If false don't pass --branch or --skip-buildbot-actions to mozharness script
     # Only disableable on windows
     Required('use-magic-mh-args', default=True): bool,
->>>>>>> a17af05f
 })
 
 
@@ -125,12 +119,8 @@
     worker['taskcluster-proxy'] = run.get('taskcluster-proxy')
 
     docker_worker_add_public_artifacts(config, job, taskdesc)
-<<<<<<< HEAD
-    docker_worker_add_workspace_cache(config, job, taskdesc)
-=======
     docker_worker_add_workspace_cache(config, job, taskdesc,
                                       extra=run.get('extra-workspace-cache-key'))
->>>>>>> a17af05f
     support_vcs_checkout(config, job, taskdesc)
 
     env = worker.setdefault('env', {})
@@ -169,24 +159,8 @@
         env['NEED_XVFB'] = 'true'
 
     if run['tooltool-downloads']:
-<<<<<<< HEAD
-        worker['relengapi-proxy'] = True
-        worker['caches'].append({
-            'type': 'persistent',
-            'name': 'tooltool-cache',
-            'mount-point': '/home/worker/tooltool-cache',
-        })
-        taskdesc['scopes'].extend([
-            'docker-worker:relengapi-proxy:tooltool.download.public',
-        ])
-        if run['tooltool-downloads'] == 'internal':
-            taskdesc['scopes'].append(
-                'docker-worker:relengapi-proxy:tooltool.download.internal')
-        env['TOOLTOOL_CACHE'] = '/home/worker/tooltool-cache'
-=======
         internal = run['tooltool-downloads'] == 'internal'
         docker_worker_add_tooltool(config, job, taskdesc, internal=internal)
->>>>>>> a17af05f
 
     # Retry if mozharness returns TBPL_RETRY
     worker['retry-exit-status'] = 4
@@ -198,28 +172,18 @@
         '--vcs-checkout', '/builds/worker/workspace/build/src',
         '--tools-checkout', '/builds/worker/workspace/build/tools',
         '--',
-<<<<<<< HEAD
-=======
         '/builds/worker/workspace/build/src/{}'.format(
             run.get('job-script', 'taskcluster/scripts/builder/build-linux.sh')
         ),
->>>>>>> a17af05f
     ]
-    command.append("/home/worker/workspace/build/src/{}".format(
-        run.get('job-script',
-                "taskcluster/scripts/builder/build-linux.sh"
-                )))
 
     worker['command'] = command
 
 
 @run_job_using("generic-worker", "mozharness", schema=mozharness_run_schema)
 def mozharness_on_generic_worker(config, job, taskdesc):
-<<<<<<< HEAD
-=======
     assert job['worker']['os'] == 'windows', 'only supports windows right now'
 
->>>>>>> a17af05f
     run = job['run']
 
     # fail if invalid run options are included
@@ -236,14 +200,7 @@
 
     worker = taskdesc['worker']
 
-<<<<<<< HEAD
-    worker['artifacts'] = [{
-        'path': r'public/build',
-        'type': 'directory',
-    }]
-=======
     generic_worker_add_public_artifacts(config, job, taskdesc)
->>>>>>> a17af05f
 
     docker_worker_add_gecko_vcs_env_vars(config, job, taskdesc)
 
@@ -251,18 +208,10 @@
     env.update({
         'MOZ_BUILD_DATE': config.params['moz_build_date'],
         'MOZ_SCM_LEVEL': config.params['level'],
-<<<<<<< HEAD
-=======
         'MOZ_AUTOMATION': '1',
->>>>>>> a17af05f
     })
     if run['use-simple-package']:
         env.update({'MOZ_SIMPLE_PACKAGE_NAME': 'target'})
-
-    if not job['attributes']['build_platform'].startswith('win'):
-        raise Exception(
-            "Task generation for mozharness build jobs currently only supported on Windows"
-        )
 
     if not job['attributes']['build_platform'].startswith('win'):
         raise Exception(
@@ -284,12 +233,9 @@
     for option in run.get('options', []):
         assert ' ' not in option
         mh_command.append('--' + option)
-<<<<<<< HEAD
-=======
     if run.get('custom-build-variant-cfg'):
         mh_command.append('--custom-build-variant')
         mh_command.append(run['custom-build-variant-cfg'])
->>>>>>> a17af05f
 
     hg_command = ['"c:\\Program Files\\Mercurial\\hg.exe"']
     hg_command.append('robustcheckout')
@@ -319,9 +265,6 @@
     worker['command'].extend([
         ' '.join(hg_command),
         ' '.join(mh_command)
-<<<<<<< HEAD
-    ])
-=======
     ])
 
 
@@ -351,5 +294,4 @@
             'who': config.params['owner'],
             'upload_to_task_id': slugid.nice(),
         }
-    })
->>>>>>> a17af05f
+    })