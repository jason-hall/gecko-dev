--- conflicted
+++ resolved
@@ -20,12 +20,6 @@
 
     # The mach command (omitting `./mach`) to run
     Required('mach'): basestring,
-
-    # Whether the job requires a build artifact or not. If True, the task
-    # will depend on a build task and run-task will download and set up the
-    # installer. Build labels are determined by the `dependent-build-platforms`
-    # config in kind.yml.
-    Required('requires-build', default=False): bool,
 })
 
 
@@ -35,11 +29,7 @@
     run = job['run']
 
     # defer to the run_task implementation
-<<<<<<< HEAD
-    run['command'] = 'cd ~/checkouts/gecko && ./mach ' + run['mach']
-=======
     run['command'] = 'cd /builds/worker/checkouts/gecko && ./mach ' + run['mach']
->>>>>>> a17af05f
     run['checkout'] = True
     run['sparse-profile'] = None
     del run['mach']
