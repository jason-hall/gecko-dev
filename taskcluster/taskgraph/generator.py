--- conflicted
+++ resolved
@@ -18,12 +18,7 @@
 from .transforms.base import TransformSequence, TransformConfig
 from .util.verify import (
     verify_docs,
-<<<<<<< HEAD
-    verify_task_graph_symbol,
-    verify_gecko_v2_routes,
-=======
     verifications,
->>>>>>> a17af05f
 )
 
 logger = logging.getLogger(__name__)
@@ -53,13 +48,10 @@
         else:
             config['args'] = None
 
-<<<<<<< HEAD
-=======
         kind_dependencies = config.get('kind-dependencies', [])
         kind_dependencies_tasks = [task for task in loaded_tasks
                                    if task.kind in kind_dependencies]
 
->>>>>>> a17af05f
         inputs = loader(self.name, self.path, config, parameters, loaded_tasks)
 
         transforms = TransformSequence()
@@ -68,12 +60,8 @@
             transforms.add(transform)
 
         # perform the transformations on the loaded inputs
-<<<<<<< HEAD
-        trans_config = TransformConfig(self.name, self.path, config, parameters)
-=======
         trans_config = TransformConfig(self.name, self.path, config, parameters,
                                        kind_dependencies_tasks)
->>>>>>> a17af05f
         tasks = [Task(self.name,
                       label=task_dict['label'],
                       attributes=task_dict['attributes'],
@@ -239,11 +227,7 @@
         full_task_set = TaskGraph(all_tasks, Graph(set(all_tasks), set()))
         self.verify_attributes(all_tasks)
         self.verify_run_using()
-<<<<<<< HEAD
-        yield 'full_task_set', full_task_set
-=======
         yield verifications('full_task_set', full_task_set)
->>>>>>> a17af05f
 
         logger.info("Generating full task graph")
         edges = set()
@@ -253,17 +237,9 @@
 
         full_task_graph = TaskGraph(all_tasks,
                                     Graph(full_task_set.graph.nodes, edges))
-<<<<<<< HEAD
-        full_task_graph.for_each_task(verify_task_graph_symbol, scratch_pad={})
-        full_task_graph.for_each_task(verify_gecko_v2_routes, scratch_pad={})
-        logger.info("Full task graph contains %d tasks and %d dependencies" % (
-            len(full_task_set.graph.nodes), len(edges)))
-        yield 'full_task_graph', full_task_graph
-=======
         logger.info("Full task graph contains %d tasks and %d dependencies" % (
             len(full_task_set.graph.nodes), len(edges)))
         yield verifications('full_task_graph', full_task_graph)
->>>>>>> a17af05f
 
         logger.info("Generating target task set")
         target_task_set = TaskGraph(dict(all_tasks),
@@ -279,11 +255,7 @@
                 old_len - len(target_tasks),
                 len(target_tasks)))
 
-<<<<<<< HEAD
-        yield 'target_task_set', target_task_set
-=======
         yield verifications('target_task_set', target_task_set)
->>>>>>> a17af05f
 
         logger.info("Generating target task graph")
         # include all docker-image build tasks here, in case they are needed for a graph morph
@@ -303,9 +275,6 @@
                                                                     self.parameters,
                                                                     do_not_optimize)
 
-<<<<<<< HEAD
-        yield 'optimized_task_graph', optimized_task_graph
-=======
         yield verifications('optimized_task_graph', optimized_task_graph)
 
         morphed_task_graph, label_to_taskid = morph(
@@ -313,12 +282,6 @@
 
         yield 'label_to_taskid', label_to_taskid
         yield verifications('morphed_task_graph', morphed_task_graph)
->>>>>>> a17af05f
-
-        morphed_task_graph, label_to_taskid = morph(optimized_task_graph, label_to_taskid)
-
-        yield 'label_to_taskid', label_to_taskid
-        yield 'morphed_task_graph', morphed_task_graph
 
     def _run_until(self, name):
         while name not in self._run_results:
