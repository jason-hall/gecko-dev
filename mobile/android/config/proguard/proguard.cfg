# Dalvik renders preverification unuseful (Would just slightly bloat the file).
-dontpreverify

# Uncomment to have Proguard list dead code detected during the run - useful for cleaning up the codebase.
# -printusage

-dontskipnonpubliclibraryclassmembers
-verbose
-allowaccessmodification

# Preserve all fundamental application classes.
-keep public class * extends android.app.Activity
-keep public class * extends android.app.Application
-keep public class * extends android.app.Service
-keep public class * extends android.app.backup.BackupAgentHelper
-keep public class * extends android.content.BroadcastReceiver
-keep public class * extends android.content.ContentProvider
-keep public class * extends android.preference.Preference
-keep public class * extends org.mozilla.gecko.fxa.sync.FxAccountSyncAdapter
-keep class org.mozilla.gecko.fxa.sync.FxAccountSyncAdapter

-keep public class * extends android.support.v4.app.Fragment

# Preserve all native method names and the names of their classes.
-keepclasseswithmembernames class * {
    native <methods>;
}

-keepclasseswithmembers class * {
    public <init>(android.content.Context, android.util.AttributeSet, int);
}

-keepclassmembers class * extends android.app.Activity {
   public void *(android.view.View);
}


# Keep setters in Views so that animations can still work.
# See http://proguard.sourceforge.net/manual/examples.html#beans
# From tools/proguard/proguard-android.txt.
-keepclassmembers public class * extends android.view.View {
   void set*(***);
   *** get*();
}

# Keep setters in support Fragment so that Robocop tests work,
# specifically testBrowserSearchVisibility.
-keepclassmembers public class * extends android.support.v4.app.Fragment {
   void set*(***);
   *** get*();
}

# Preserve enums. (For awful reasons, the runtime accesses them using introspection...)
-keepclassmembers enum * {
     *;
}

#
# Rules from ProGuard's Android example:
# http://proguard.sourceforge.net/manual/examples.html#androidapplication
#

# Keep a fixed source file attribute and all line number tables to get line
# numbers in the stack traces.
# You can comment this out if you're not interested in stack traces.

-renamesourcefileattribute SourceFile
-keepattributes SourceFile,LineNumberTable

# RemoteViews might need annotations.

-keepattributes *Annotation*

# Preserve all View implementations, their special context constructors, and
# their setters.

-keep public class * extends android.view.View {
    public <init>(android.content.Context);
    public <init>(android.content.Context, android.util.AttributeSet);
    public <init>(android.content.Context, android.util.AttributeSet, int);
    public void set*(...);
}

# Preserve all classes that have special context constructors, and the
# constructors themselves.

-keepclasseswithmembers class * {
    public <init>(android.content.Context, android.util.AttributeSet);
}

# Preserve the special fields of all Parcelable implementations.

-keepclassmembers class * implements android.os.Parcelable {
    static android.os.Parcelable$Creator CREATOR;
}

# Preserve static fields of inner classes of R classes that might be accessed
# through introspection.

-keepclassmembers class **.R$* {
  public static <fields>;
}

# Preserve the required interface from the License Verification Library
# (but don't nag the developer if the library is not used at all).

-keep public interface com.android.vending.licensing.ILicensingService

-dontnote com.android.vending.licensing.ILicensingService

# The Android Compatibility library references some classes that may not be
# present in all versions of the API, but we know that's ok.

-dontwarn android.support.**

# Preserve all native method names and the names of their classes.

-keepclasseswithmembernames class * {
    native <methods>;
}

#
# Mozilla-specific rules
#
# Merging classes can generate dex warnings about anonymous inner classes.
-optimizations !class/merging/horizontal
-optimizations !class/merging/vertical

# This optimisation causes corrupt bytecode if we run more than two passes.
# Testing shows that running the extra passes of everything else saves us
# more than this optimisation does, so bye bye!
-optimizations !code/allocation/variable

# Keep miscellaneous targets.

# Keep Robocop targets. TODO: Can omit these from release builds. Also, Bug 916507.

# Same formula as above...
-keep @interface org.mozilla.gecko.annotation.RobocopTarget
-keep @org.mozilla.gecko.annotation.RobocopTarget class *
-keepclassmembers class * {
    @org.mozilla.gecko.annotation.RobocopTarget *;
}
-keepclassmembers @org.mozilla.gecko.annotation.RobocopTarget class * {
    *;
}
-keepclasseswithmembers class * {
    @org.mozilla.gecko.annotation.RobocopTarget <methods>;
}
-keepclasseswithmembers class * {
    @org.mozilla.gecko.annotation.RobocopTarget <fields>;
}

-keep class **.R$*

<<<<<<< HEAD
# Keep all interfaces that might be dynamically required by Java Addons.
-keep class org.mozilla.javaaddons.* {
    *;
}

-keep class org.mozilla.javaaddons.*$* {
    *;
}

=======
>>>>>>> a17af05f
# Disable obfuscation because it makes exception stack traces more difficult to read.
-dontobfuscate

# Suppress warnings about missing descriptor classes.
#-dontnote **,!ch.boye.**,!org.mozilla.gecko.sync.**

-include "play-services-keeps.cfg"

# Don't print spurious warnings from the support library.
# See: http://stackoverflow.com/questions/22441366/note-android-support-v4-text-icucompatics-cant-find-dynamically-referenced-cl
-dontnote android.support.**

-include "adjust-keeps.cfg"

-include "leakcanary-keeps.cfg"

-include "appcompat-v7-keeps.cfg"

-include "proguard-android.cfg"

<<<<<<< HEAD
=======
-include "proguard-leanplum.cfg"

>>>>>>> a17af05f
-include "../../geckoview/proguard-rules.txt"<|MERGE_RESOLUTION|>--- conflicted
+++ resolved
@@ -153,18 +153,6 @@
 
 -keep class **.R$*
 
-<<<<<<< HEAD
-# Keep all interfaces that might be dynamically required by Java Addons.
--keep class org.mozilla.javaaddons.* {
-    *;
-}
-
--keep class org.mozilla.javaaddons.*$* {
-    *;
-}
-
-=======
->>>>>>> a17af05f
 # Disable obfuscation because it makes exception stack traces more difficult to read.
 -dontobfuscate
 
@@ -185,9 +173,6 @@
 
 -include "proguard-android.cfg"
 
-<<<<<<< HEAD
-=======
 -include "proguard-leanplum.cfg"
 
->>>>>>> a17af05f
 -include "../../geckoview/proguard-rules.txt"