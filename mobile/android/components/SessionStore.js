--- conflicted
+++ resolved
@@ -117,11 +117,7 @@
     this._updateMaxTabsUndo();
     Services.prefs.addObserver(PREFS_MAX_TABS_UNDO, () => {
       this._updateMaxTabsUndo();
-<<<<<<< HEAD
-    }, false);
-=======
     });
->>>>>>> a17af05f
 
     // Copy changes in Gecko settings to their Java counterparts,
     // so the startup code can access them
@@ -177,13 +173,6 @@
     }
   },
 
-  _updateMaxTabsUndo: function ss_updateMaxTabsUndo() {
-    this._maxTabsUndo = Services.prefs.getIntPref(PREFS_MAX_TABS_UNDO);
-    if (this._maxTabsUndo == 0) {
-      this._forgetClosedTabs();
-    }
-  },
-
   _clearDisk: function ss_clearDisk() {
     this._sessionDataIsGood = false;
     this._lastBackupTime = 0;
@@ -200,76 +189,6 @@
       if (this._sessionFileTemp.exists()) { this._sessionFileTemp.remove(false); }
     }
   },
-<<<<<<< HEAD
-
-  _forgetClosedTabs: function ss_forgetClosedTabs() {
-    for (let [ssid, win] of Object.entries(this._windows)) {
-      win.closedTabs = [];
-    }
-
-    this._lastClosedTabIndex = -1;
-  },
-
-  onEvent: function ss_onEvent(event, data, callback) {
-    switch (event) {
-      case "ClosedTabs:StartNotifications":
-        this._notifyClosedTabs = true;
-        log("ClosedTabs:StartNotifications");
-        this._sendClosedTabsToJava(Services.wm.getMostRecentWindow("navigator:browser"));
-        break;
-
-      case "ClosedTabs:StopNotifications":
-        this._notifyClosedTabs = false;
-        log("ClosedTabs:StopNotifications");
-        break;
-
-      case "Session:Restore": {
-        EventDispatcher.instance.unregisterListener(this, "Session:Restore");
-        if (data) {
-          // Be ready to handle any restore failures by making sure we have a valid tab opened
-          let window = Services.wm.getMostRecentWindow("navigator:browser");
-          let restoreCleanup = (function (aSubject, aTopic, aData) {
-              Services.obs.removeObserver(restoreCleanup, "sessionstore-windows-restored");
-
-              if (window.BrowserApp.tabs.length == 0) {
-                window.BrowserApp.addTab("about:home", {
-                  selected: true
-                });
-              }
-              // Normally, _restoreWindow() will have set this to true already,
-              // but we want to make sure it's set even in case of a restore failure.
-              this._startupRestoreFinished = true;
-              log("startupRestoreFinished = true (through notification)");
-          }).bind(this);
-          Services.obs.addObserver(restoreCleanup, "sessionstore-windows-restored", false);
-
-          // Do a restore, triggered by Java
-          this.restoreLastSession(data.sessionString);
-        } else {
-          // Not doing a restore; just send restore message
-          this._startupRestoreFinished = true;
-          log("startupRestoreFinished = true");
-          Services.obs.notifyObservers(null, "sessionstore-windows-restored", "");
-        }
-        break;
-      }
-
-      case "Session:RestoreRecentTabs":
-        this._restoreTabs(data);
-        break;
-
-      case "Tab:KeepZombified": {
-        if (data.nextSelectedTabId >= 0) {
-          this._keepAsZombieTabId = data.nextSelectedTabId;
-          log("Tab:KeepZombified " + data.nextSelectedTabId);
-        }
-        break;
-      }
-
-      case "Tabs:OpenMultiple": {
-        this._openTabs(data);
-
-=======
 
   _forgetClosedTabs: function ss_forgetClosedTabs() {
     for (let [ssid, win] of Object.entries(this._windows)) {
@@ -338,7 +257,6 @@
       case "Tabs:OpenMultiple": {
         this._openTabs(data);
 
->>>>>>> a17af05f
         if (data.shouldNotifyTabsOpenedToJava) {
           let window = Services.wm.getMostRecentWindow("navigator:browser");
           window.WindowEventDispatcher.sendRequest({
@@ -419,46 +337,7 @@
         break;
       case "browser:purge-session-tabs":
       case "browser:purge-session-history": // catch sanitization
-<<<<<<< HEAD
-        log(aTopic);
-        this._clearDisk();
-
-        // Clear all data about closed tabs
-        this._forgetClosedTabs();
-
-        // Clear all cached session history data.
-        if (aTopic == "browser:purge-session-history") {
-          this._forEachBrowserWindow((window) => {
-            let tabs = window.BrowserApp.tabs;
-            for (let i = 0; i < tabs.length; i++) {
-              let data = tabs[i].browser.__SS_data;
-              let sHistory = data.entries;
-              // Copy the current history entry to the end...
-              sHistory.push(sHistory[data.index - 1]);
-              // ... and then remove everything else.
-              sHistory.splice(0, sHistory.length - 1);
-              data.index = 1;
-            }
-          });
-        }
-
-        if (this._loadState == STATE_RUNNING) {
-          // Save the purged state immediately
-          this.saveState();
-        } else if (this._loadState <= STATE_QUITTING) {
-          this.saveStateDelayed();
-          if (this._loadState == STATE_QUITTING_FLUSHED) {
-            this.flushPendingState();
-          }
-        }
-
-        Services.obs.notifyObservers(null, "sessionstore-state-purge-complete", "");
-        if (this._notifyClosedTabs) {
-          this._sendClosedTabsToJava(Services.wm.getMostRecentWindow("navigator:browser"));
-        }
-=======
         this._purgeHistory(aTopic);
->>>>>>> a17af05f
         break;
       case "timer-callback":
         if (this._loadState == STATE_RUNNING) {
@@ -528,17 +407,11 @@
         // If we skipped restoring a zombified tab before backgrounding,
         // we might have to do it now instead.
         let window = Services.wm.getMostRecentWindow("navigator:browser");
-<<<<<<< HEAD
-        if (window) { // Might not yet be ready during a cold startup.
-          let tab = window.BrowserApp.selectedTab;
-          this.restoreZombieTab(tab);
-=======
         if (window && window.BrowserApp) { // Might not yet be ready during a cold startup.
           let tab = window.BrowserApp.selectedTab;
           if (tab) { // Can be null if closing a tab triggered an activity switch.
             this.restoreZombieTab(tab);
           }
->>>>>>> a17af05f
         }
         break;
       case "last-pb-context-exited":
@@ -808,17 +681,11 @@
   },
 
   onTabClose: function ss_onTabClose(aWindow, aBrowser, aTabIndex) {
-<<<<<<< HEAD
-    let data = aBrowser.__SS_data || {};
-    if (this._maxTabsUndo == 0 || this._sessionDataIsEmpty(data)) {
-      this._lastClosedTabIndex = -1;
-=======
     let data = aBrowser.__SS_data;
     let tab = aWindow.BrowserApp.getTabForId(data.tabId);
 
     if (this._maxTabsUndo == 0 || this._sessionDataIsEmpty(data)) {
       this._lastClosedTabIndex = INVALID_TAB_INDEX;
->>>>>>> a17af05f
       return;
     }
 
@@ -932,18 +799,10 @@
       return;
     }
 
-<<<<<<< HEAD
-    let index = aWindow.BrowserApp.selectedTabIndex;
-    this._windows[aWindow.__SSID].selected = parseInt(index) + 1; // 1-based
-
     let tab = aWindow.BrowserApp.getTabForBrowser(aBrowser);
     let tabId = tab.id;
-=======
-    let tab = aWindow.BrowserApp.getTabForBrowser(aBrowser);
-    let tabId = tab.id;
 
     this._windows[aWindow.__SSID].selectedTabId = tabId;
->>>>>>> a17af05f
 
     // Restore the resurrected browser
     if (tabId != this._keepAsZombieTabId) {
@@ -987,11 +846,7 @@
 
     // The long press that initiated the move canceled any close undo option that may have been
     // present.
-<<<<<<< HEAD
-    this._lastClosedTabIndex = -1;
-=======
     this._lastClosedTabIndex = INVALID_TAB_INDEX;
->>>>>>> a17af05f
     this.saveStateDelayed();
   },
 
@@ -1270,10 +1125,6 @@
     tabData.isPrivate = aBrowser.docShell.QueryInterface(Ci.nsILoadContext).usePrivateBrowsing;
     tabData.tabId = tab.id;
     tabData.parentId = tab.parentId;
-<<<<<<< HEAD
-    tabData.type = tab.type;
-=======
->>>>>>> a17af05f
 
     aBrowser.__SS_data = tabData;
   },
@@ -1287,16 +1138,11 @@
     let winData = this._windows[aWindow.__SSID];
     winData.tabs = [];
 
-<<<<<<< HEAD
-    let index = aWindow.BrowserApp.selectedTabIndex;
-    winData.selected = parseInt(index) + 1; // 1-based
-=======
     let selectedTab = aWindow.BrowserApp.selectedTab;
 
     if (selectedTab != null) {
       winData.selectedTabId = selectedTab.id;
     }
->>>>>>> a17af05f
 
     let tabs = aWindow.BrowserApp.tabs;
     for (let i = 0; i < tabs.length; i++) {
@@ -1572,11 +1418,7 @@
       }
 
       let parentId = tabData.parentId;
-<<<<<<< HEAD
-      if (parentId > -1) {
-=======
       if (parentId > INVALID_TAB_ID) {
->>>>>>> a17af05f
         tab.parentId = parentId;
       }
 
@@ -1693,11 +1535,7 @@
   },
 
   get canUndoLastCloseTab() {
-<<<<<<< HEAD
-    return this._lastClosedTabIndex > -1;
-=======
     return this._lastClosedTabIndex > INVALID_TAB_INDEX;
->>>>>>> a17af05f
   },
 
   _sendClosedTabsToJava: function ss_sendClosedTabsToJava(aWindow) {
@@ -1716,11 +1554,7 @@
 
     let tabs = closedTabs
       .filter(tab => tab.isPrivate == isPrivate)
-<<<<<<< HEAD
-      .map(function (tab) {
-=======
       .map(function(tab) {
->>>>>>> a17af05f
         // Get the url and title for the current entry in the session history.
         let entry = tab.entries[tab.index - 1];
         return {
