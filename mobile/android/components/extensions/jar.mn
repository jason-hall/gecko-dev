# This Source Code Form is subject to the terms of the Mozilla Public
# License, v. 2.0. If a copy of the MPL was not distributed with this
# file, You can obtain one at http://mozilla.org/MPL/2.0/.

chrome.jar:
    content/ext-android.js
    content/ext-c-android.js
    content/ext-c-tabs.js
<<<<<<< HEAD
=======
    content/ext-browserAction.js
    content/ext-browsingData.js
>>>>>>> a17af05f
    content/ext-pageAction.js
    content/ext-tabs.js
    content/ext-utils.js<|MERGE_RESOLUTION|>--- conflicted
+++ resolved
@@ -6,11 +6,8 @@
     content/ext-android.js
     content/ext-c-android.js
     content/ext-c-tabs.js
-<<<<<<< HEAD
-=======
     content/ext-browserAction.js
     content/ext-browsingData.js
->>>>>>> a17af05f
     content/ext-pageAction.js
     content/ext-tabs.js
     content/ext-utils.js