// -*- indent-tabs-mode: nil; js-indent-level: 2 -*-
/* This Source Code Form is subject to the terms of the Mozilla Public
 * License, v. 2.0. If a copy of the MPL was not distributed with this
 * file, You can obtain one at http://mozilla.org/MPL/2.0/. */

/* globals ContentAreaUtils */

const { classes: Cc, interfaces: Ci, utils: Cu, results: Cr } = Components;

const APK_MIME_TYPE = "application/vnd.android.package-archive";

const OMA_DOWNLOAD_DESCRIPTOR_MIME_TYPE = "application/vnd.oma.dd+xml";
const OMA_DRM_MESSAGE_MIME = "application/vnd.oma.drm.message";
const OMA_DRM_CONTENT_MIME = "application/vnd.oma.drm.content";
const OMA_DRM_RIGHTS_MIME = "application/vnd.oma.drm.rights+wbxml";

const PREF_BD_USEDOWNLOADDIR = "browser.download.useDownloadDir";
const URI_GENERIC_ICON_DOWNLOAD = "drawable://alert_download";

Cu.import("resource://gre/modules/Downloads.jsm");
Cu.import("resource://gre/modules/FileUtils.jsm");
Cu.import("resource://gre/modules/HelperApps.jsm");
Cu.import("resource://gre/modules/Services.jsm");
Cu.import("resource://gre/modules/NetUtil.jsm");
Cu.import("resource://gre/modules/Task.jsm");
Cu.import("resource://gre/modules/XPCOMUtils.jsm");

XPCOMUtils.defineLazyModuleGetter(this, "RuntimePermissions", "resource://gre/modules/RuntimePermissions.jsm");
XPCOMUtils.defineLazyModuleGetter(this, "EventDispatcher", "resource://gre/modules/Messaging.jsm");
XPCOMUtils.defineLazyModuleGetter(this, "Snackbars", "resource://gre/modules/Snackbars.jsm");
XPCOMUtils.defineLazyModuleGetter(this, "JNI", "resource://gre/modules/JNI.jsm");

// -----------------------------------------------------------------------
// HelperApp Launcher Dialog
// -----------------------------------------------------------------------

XPCOMUtils.defineLazyGetter(this, "ContentAreaUtils", function() {
  let ContentAreaUtils = {};
  Services.scriptloader.loadSubScript("chrome://global/content/contentAreaUtils.js", ContentAreaUtils);
  return ContentAreaUtils;
});

function HelperAppLauncherDialog() { }

HelperAppLauncherDialog.prototype = {
  classID: Components.ID("{e9d277a0-268a-4ec2-bb8c-10fdf3e44611}"),
  QueryInterface: XPCOMUtils.generateQI([Ci.nsIHelperAppLauncherDialog]),

  /**
   * Returns false if `url` represents a local or special URL that we don't
   * wish to ever download.
   *
   * Returns true otherwise.
   */
  _canDownload: function(url, alreadyResolved = false) {
    // The common case.
    if (url.schemeIs("http") ||
        url.schemeIs("https") ||
        url.schemeIs("ftp")) {
      return true;
    }

    // The less-common opposite case.
    if (url.schemeIs("chrome") ||
        url.schemeIs("jar") ||
        url.schemeIs("resource") ||
        url.schemeIs("wyciwyg") ||
        url.schemeIs("file")) {
      return false;
    }

    // For all other URIs, try to resolve them to an inner URI, and check that.
    if (!alreadyResolved) {
      let innerURI = NetUtil.newChannel({
        uri: url,
        loadUsingSystemPrincipal: true
      }).URI;

      if (!url.equals(innerURI)) {
        return this._canDownload(innerURI, true);
      }
    }

    // Anything else is fine to download.
    return true;
  },

  /**
   * Returns true if `launcher` represents a download for which we wish
   * to prompt.
   */
  _shouldPrompt: function(launcher) {
    let mimeType = this._getMimeTypeFromLauncher(launcher);

    // Straight equality: nsIMIMEInfo normalizes.
    return APK_MIME_TYPE == mimeType || OMA_DOWNLOAD_DESCRIPTOR_MIME_TYPE == mimeType;
  },

  /**
   * Returns true if `launcher` represents a download for which we wish to
   * offer a "Save to disk" option.
   */
  _shouldAddSaveToDiskIntent: function(launcher) {
      let mimeType = this._getMimeTypeFromLauncher(launcher);

      // We can't handle OMA downloads. So don't even try. (Bug 1219078)
      return mimeType != OMA_DOWNLOAD_DESCRIPTOR_MIME_TYPE;
  },

  /**
   * Returns true if `launcher`represents a download that should not be handled by Firefox
   * or a third-party app and instead be forwarded to Android's download manager.
   */
  _shouldForwardToAndroidDownloadManager: function(aLauncher) {
    let forwardDownload = Services.prefs.getBoolPref("browser.download.forward_oma_android_download_manager");
    if (!forwardDownload) {
      return false;
    }

    let mimeType = aLauncher.MIMEInfo.MIMEType;
    if (!mimeType) {
      mimeType = ContentAreaUtils.getMIMETypeForURI(aLauncher.source) || "";
    }

    return [
      OMA_DOWNLOAD_DESCRIPTOR_MIME_TYPE,
      OMA_DRM_MESSAGE_MIME,
      OMA_DRM_CONTENT_MIME,
      OMA_DRM_RIGHTS_MIME
    ].indexOf(mimeType) != -1;
  },

  show: function hald_show(aLauncher, aContext, aReason) {
    if (!this._canDownload(aLauncher.source)) {
      this._refuseDownload(aLauncher);
      return;
    }

    if (this._shouldForwardToAndroidDownloadManager(aLauncher)) {
      Task.spawn(function* () {
        try {
          let hasPermission = yield RuntimePermissions.waitForPermissions(RuntimePermissions.WRITE_EXTERNAL_STORAGE);
          if (hasPermission) {
            this._downloadWithAndroidDownloadManager(aLauncher);
            aLauncher.cancel(Cr.NS_BINDING_ABORTED);
          }
        } finally {
        }
      }.bind(this)).catch(Cu.reportError);
      return;
    }

    let bundle = Services.strings.createBundle("chrome://browser/locale/browser.properties");

    let defaultHandler = new Object();
    let apps = HelperApps.getAppsForUri(aLauncher.source, {
      mimeType: aLauncher.MIMEInfo.MIMEType,
    });

    if (this._shouldAddSaveToDiskIntent(aLauncher)) {
      // Add a fake intent for save to disk at the top of the list.
      apps.unshift({
        name: bundle.GetStringFromName("helperapps.saveToDisk"),
        packageName: "org.mozilla.gecko.Download",
        iconUri: "drawable://icon",
        selected: true, // Default to download for files
        launch: function() {
          // Reset the preferredAction here.
          aLauncher.MIMEInfo.preferredAction = Ci.nsIMIMEInfo.saveToDisk;
          aLauncher.saveToDisk(null, false);
          return true;
        }
      });
    }

    // We do not handle this download and there are no apps that want to do it
    if (apps.length === 0) {
      this._refuseDownload(aLauncher);
      return;
    }

    let callback = function(app) {
      aLauncher.MIMEInfo.preferredAction = Ci.nsIMIMEInfo.useHelperApp;
      if (!app.launch(aLauncher.source)) {
        // Once the app is done we need to get rid of the temp file. This shouldn't
        // get run in the saveToDisk case.
        aLauncher.cancel(Cr.NS_BINDING_ABORTED);
      }
    }

    // See if the user already marked something as the default for this mimetype,
    // and if that app is still installed.
    let preferredApp = this._getPreferredApp(aLauncher);
    if (preferredApp) {
      let pref = apps.filter(function(app) {
        return app.packageName === preferredApp;
      });

      if (pref.length > 0) {
        callback(pref[0]);
        return;
      }
    }

    // If there's only one choice, and we don't want to prompt, go right ahead
    // and choose that app automatically.
    if (!this._shouldPrompt(aLauncher) && (apps.length === 1)) {
      callback(apps[0]);
      return;
    }

    // Otherwise, let's go through the prompt.
    let alwaysUse = bundle.GetStringFromName("helperapps.alwaysUse");
    let justOnce = bundle.GetStringFromName("helperapps.useJustOnce");
    let newButtonOrder = this._useNewButtonOrder();

    HelperApps.prompt(apps, {
      title: bundle.GetStringFromName("helperapps.pick"),
      buttons: [
        newButtonOrder ? alwaysUse : justOnce,
        newButtonOrder ? justOnce : alwaysUse
      ],
      // Tapping an app twice should choose "Just once".
      doubleTapButton: newButtonOrder ? 1 : 0
    }, (data) => {
      if (data.button < 0) {
        return;
      }

      callback(apps[data.icongrid0]);

      if (data.button === (newButtonOrder ? 0 : 1)) {
        this._setPreferredApp(aLauncher, apps[data.icongrid0]);
      }
    });
  },

  /**
   * In the system app chooser, the order of the "Always" and "Just once" buttons has been swapped
   * around starting from Lollipop.
   */
  _useNewButtonOrder: function() {
<<<<<<< HEAD
    let _useNewButtonOrder = true;
=======
    let useNewButtonOrder = true;
>>>>>>> a17af05f
    let jenv = null;

    try {
      jenv = JNI.GetForThread();
      let jAppConstants = JNI.LoadClass(jenv, "org.mozilla.gecko.AppConstants$Versions", {
        static_fields: [
          { name: "feature21Plus", sig: "Z" }
        ],
      });

      useNewButtonOrder = jAppConstants.feature21Plus;
    } finally {
      if (jenv) {
        JNI.UnloadClasses(jenv);
      }
    }

    return useNewButtonOrder;
  },

  _refuseDownload: function(aLauncher) {
    aLauncher.cancel(Cr.NS_BINDING_ABORTED);

    Services.console.logStringMessage("Refusing download of non-downloadable file.");

    let bundle = Services.strings.createBundle("chrome://browser/locale/browser.properties");
    let failedText = bundle.GetStringFromName("download.blocked");

    Snackbars.show(failedText, Snackbars.LENGTH_LONG);
  },

  _downloadWithAndroidDownloadManager(aLauncher) {
    let mimeType = aLauncher.MIMEInfo.MIMEType;
    if (!mimeType) {
      mimeType = ContentAreaUtils.getMIMETypeForURI(aLauncher.source) || "";
    }

    EventDispatcher.instance.sendRequest({
<<<<<<< HEAD
      'type': 'Download:AndroidDownloadManager',
      'uri': aLauncher.source.spec,
      'mimeType': mimeType,
      'filename': aLauncher.suggestedFileName
=======
      "type": "Download:AndroidDownloadManager",
      "uri": aLauncher.source.spec,
      "mimeType": mimeType,
      "filename": aLauncher.suggestedFileName
>>>>>>> a17af05f
    });
  },

  _getPrefName: function getPrefName(mimetype) {
    return "browser.download.preferred." + mimetype.replace("\\", ".");
  },

  _getMimeTypeFromLauncher: function(launcher) {
    let mime = launcher.MIMEInfo.MIMEType;
    if (!mime)
      mime = ContentAreaUtils.getMIMETypeForURI(launcher.source) || "";
    return mime;
  },

  _getPreferredApp: function getPreferredApp(launcher) {
    let mime = this._getMimeTypeFromLauncher(launcher);
    if (!mime)
      return;

    try {
      return Services.prefs.getCharPref(this._getPrefName(mime));
    } catch (ex) {
      Services.console.logStringMessage("Error getting pref for " + mime + ".");
    }
    return null;
  },

  _setPreferredApp: function setPreferredApp(launcher, app) {
    let mime = this._getMimeTypeFromLauncher(launcher);
    if (!mime)
      return;

    if (app)
      Services.prefs.setCharPref(this._getPrefName(mime), app.packageName);
    else
      Services.prefs.clearUserPref(this._getPrefName(mime));
  },

  promptForSaveToFileAsync: function(aLauncher, aContext, aDefaultFile,
                                      aSuggestedFileExt, aForcePrompt) {
    Task.spawn(function* () {
      let file = null;
      try {
        let hasPermission = yield RuntimePermissions.waitForPermissions(RuntimePermissions.WRITE_EXTERNAL_STORAGE);
        if (hasPermission) {
          // If we do have the STORAGE permission then pick the public downloads directory as destination
          // for this file. Without the permission saveDestinationAvailable(null) will be called which
          // will effectively cancel the download.
          let preferredDir = yield Downloads.getPreferredDownloadsDirectory();
          file = this.validateLeafName(new FileUtils.File(preferredDir),
                                       aDefaultFile, aSuggestedFileExt);
        }
      } finally {
        // The file argument will be null in case any exception occurred.
        aLauncher.saveDestinationAvailable(file);
      }
    }.bind(this)).catch(Cu.reportError);
  },

  validateLeafName: function hald_validateLeafName(aLocalFile, aLeafName, aFileExt) {
    if (!(aLocalFile && this.isUsableDirectory(aLocalFile)))
      return null;

    // Remove any leading periods, since we don't want to save hidden files
    // automatically.
    aLeafName = aLeafName.replace(/^\.+/, "");

    if (aLeafName == "")
      aLeafName = "unnamed" + (aFileExt ? "." + aFileExt : "");
    aLocalFile.append(aLeafName);

    this.makeFileUnique(aLocalFile);
    return aLocalFile;
  },

  makeFileUnique: function hald_makeFileUnique(aLocalFile) {
    try {
      // Note - this code is identical to that in
      //   toolkit/content/contentAreaUtils.js.
      // If you are updating this code, update that code too! We can't share code
      // here since this is called in a js component.
      let collisionCount = 0;
      while (aLocalFile.exists()) {
        collisionCount++;
        if (collisionCount == 1) {
          // Append "(2)" before the last dot in (or at the end of) the filename
          // special case .ext.gz etc files so we don't wind up with .tar(2).gz
          if (aLocalFile.leafName.match(/\.[^\.]{1,3}\.(gz|bz2|Z)$/i))
            aLocalFile.leafName = aLocalFile.leafName.replace(/\.[^\.]{1,3}\.(gz|bz2|Z)$/i, "(2)$&");
          else
            aLocalFile.leafName = aLocalFile.leafName.replace(/(\.[^\.]*)?$/, "(2)$&");
        } else {
          // replace the last (n) in the filename with (n+1)
          aLocalFile.leafName = aLocalFile.leafName.replace(/^(.*\()\d+\)/, "$1" + (collisionCount + 1) + ")");
        }
      }
      aLocalFile.create(Ci.nsIFile.NORMAL_FILE_TYPE, 0o600);
    } catch (e) {
      dump("*** exception in validateLeafName: " + e + "\n");

      if (e.result == Cr.NS_ERROR_FILE_ACCESS_DENIED)
        throw e;

      if (aLocalFile.leafName == "" || aLocalFile.isDirectory()) {
        aLocalFile.append("unnamed");
        if (aLocalFile.exists())
          aLocalFile.createUnique(Ci.nsIFile.NORMAL_FILE_TYPE, 0o600);
      }
    }
  },

  isUsableDirectory: function hald_isUsableDirectory(aDirectory) {
    return aDirectory.exists() && aDirectory.isDirectory() && aDirectory.isWritable();
  },
};

this.NSGetFactory = XPCOMUtils.generateNSGetFactory([HelperAppLauncherDialog]);<|MERGE_RESOLUTION|>--- conflicted
+++ resolved
@@ -240,11 +240,7 @@
    * around starting from Lollipop.
    */
   _useNewButtonOrder: function() {
-<<<<<<< HEAD
-    let _useNewButtonOrder = true;
-=======
     let useNewButtonOrder = true;
->>>>>>> a17af05f
     let jenv = null;
 
     try {
@@ -283,17 +279,10 @@
     }
 
     EventDispatcher.instance.sendRequest({
-<<<<<<< HEAD
-      'type': 'Download:AndroidDownloadManager',
-      'uri': aLauncher.source.spec,
-      'mimeType': mimeType,
-      'filename': aLauncher.suggestedFileName
-=======
       "type": "Download:AndroidDownloadManager",
       "uri": aLauncher.source.spec,
       "mimeType": mimeType,
       "filename": aLauncher.suggestedFileName
->>>>>>> a17af05f
     });
   },
 
