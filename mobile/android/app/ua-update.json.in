--- conflicted
+++ resolved
@@ -14,13 +14,9 @@
   // bug 1177298, uniqlo.com
   "uniqlo.com": "\\)\\s#) Mobile Safari ",
   // bug 1338260, directv.com
-<<<<<<< HEAD
-  "directv.com": "Mozilla/5.0 (Linux; Android 6.0.1; SM-G920F Build/MMB29K) AppleWebKit/537.36 (KHTML, like Gecko) Chrome/55.0.2883.91 Mobile Safari/537.36"
-=======
   "directv.com": "Mozilla/5.0 (Linux; Android 6.0.1; SM-G920F Build/MMB29K) AppleWebKit/537.36 (KHTML, like Gecko) Chrome/55.0.2883.91 Mobile Safari/537.36",
   // bug 1310951, m.canadiantire.ca
   "m.canadiantire.ca": "Mozilla/5.0 (Linux; Android 6.0.1; SM-G920F Build/MMB29K) AppleWebKit/537.36 (KHTML, like Gecko) Chrome/55.0.2883.91 Mobile Safari/537.36",
   // bug 1385206, rakuten.co.jp
   "rakuten.co.jp": "Firefox.+$#"
->>>>>>> a17af05f
 }