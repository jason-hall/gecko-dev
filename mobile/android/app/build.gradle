--- conflicted
+++ resolved
@@ -91,10 +91,6 @@
             minSdkVersion 21
             dexOptions {
                 preDexLibraries true
-<<<<<<< HEAD
-                multiDexEnabled true
-=======
->>>>>>> a17af05f
             }
         }
         // For API < 21 - does not support pre-dexing because local development
@@ -102,10 +98,6 @@
         localOld {
             dimension "audience"
         }
-<<<<<<< HEAD
-        // Automation builds.
-        automation {
-=======
 
         // Automation builds.  We use "official" rather than "automation" to drive these builds down
         // the list of configurations that Android Studio offers, thereby making it _not_ the
@@ -119,7 +111,6 @@
         // Before Firefox 57, the user interface followed the Australis design.
         photon {
             dimension "skin"
->>>>>>> a17af05f
         }
     }
 
@@ -271,17 +262,12 @@
     officialCompile 'com.squareup.leakcanary:leakcanary-android-no-op:1.4-beta1'
     testCompile 'com.squareup.leakcanary:leakcanary-android-no-op:1.4-beta1'
 
-<<<<<<< HEAD
-    compile project(':geckoview')
-    compile project(':thirdparty')
-=======
     // With a simple "compile", Gradle will always build these libraries in their default configuration
     // (i.e. release), so we need to explicitly forward our own build configuration here (bug 1385695).
     debugCompile project(path: ':geckoview', configuration: "debug")
     releaseCompile project(path: ':geckoview', configuration: "release")
     debugCompile project(path: ':thirdparty', configuration: "debug")
     releaseCompile project(path: ':thirdparty', configuration: "release")
->>>>>>> a17af05f
 
     testCompile 'junit:junit:4.12'
     testCompile 'org.robolectric:robolectric:3.1.2'
@@ -309,10 +295,7 @@
     from("${topobjdir}/mobile/android/base/generated/preprocessed") {
         // All other preprocessed code is included in the geckoview project.
         include '**/AdjustConstants.java'
-<<<<<<< HEAD
-=======
         include '**/MmaConstants.java'
->>>>>>> a17af05f
     }
 }
 
@@ -356,21 +339,6 @@
     variant.preBuild.dependsOn syncPreprocessedCode
     variant.preBuild.dependsOn syncPreprocessedResources
 
-<<<<<<< HEAD
-    // Automation builds don't include Gecko binaries, since those binaries are
-    // not produced until after build time (at package time).  Therefore,
-    // automation builds include the Gecko binaries into the APK at package
-    // time.  The "withGeckoBinaries" variant of the :geckoview project also
-    // does this.  (It does what it says on the tin!)  For notes on this
-    // approach, see mobile/android/gradle/with_gecko_binaries.gradle.
-
-    // Like 'local' or 'localOld'.
-    def productFlavor = variant.productFlavors[0].name
-
-    // :app uses :geckoview:release and handles it's own Gecko binary inclusion,
-    // even though this would be most naturally done in the :geckoview project.
-    if (!productFlavor.equals('automation')) {
-=======
     // Official automation builds don't include Gecko binaries, since those binaries are not
     // produced until after build time (at package time).  official Therefore, automation builds
     // include the Gecko binaries into the APK at package time.  The "withGeckoBinaries" variant of
@@ -383,7 +351,6 @@
     // :app uses :geckoview:release and handles it's own Gecko binary inclusion,
     // even though this would be most naturally done in the :geckoview project.
     if (!audienceDimension.equals('official')) {
->>>>>>> a17af05f
         configureVariantWithGeckoBinaries(variant)
     }
 }
@@ -450,16 +417,6 @@
                 println "TEST-UNEXPECTED-FAIL | android-checkstyle | Checkstyle rule violations were found. See the report at: $url"
                 break
 
-<<<<<<< HEAD
-            case ':app:lintAutomationDebug':
-                def url = "${artifactRootUrl}/public/android/lint/lint-results-automationDebug.html"
-                println "TEST-UNEXPECTED-FAIL | android-lint | Lint found errors in the project; aborting build. See the report at: $url"
-                break
-
-            case ':app:testAutomationDebugUnitTest':
-                def url = "${artifactRootUrl}/public/android/unittest/automationDebug/index.html"
-                println "TEST-UNEXPECTED-FAIL | android-test | There were failing tests. See the report at: $url"
-=======
             case ':app:lintOfficialPhotonDebug':
                 def url = "${artifactRootUrl}/public/android/lint/lint-results-officialPhotonDebug.html"
                 println "TEST-UNEXPECTED-FAIL | android-lint | Lint found errors in the project; aborting build. See the report at: $url"
@@ -477,12 +434,6 @@
 
             case ':app:findbugsXmlOfficialPhotonDebug':
                 def url = "${artifactRootUrl}/public/android/findbugs/findbugs-officialPhotonDebug-output.xml"
-                println "TEST-UNEXPECTED-FAIL | android-findbugs | Findbugs found issues in the project. See the report at: $url"
->>>>>>> a17af05f
-                break
-
-            case ':app:findbugsAutomationDebug':
-                def url = "${artifactRootUrl}/public/android/findbugs/findbugs-report.html"
                 println "TEST-UNEXPECTED-FAIL | android-findbugs | Findbugs found issues in the project. See the report at: $url"
                 break
             }
@@ -497,12 +448,6 @@
     gradle.addListener(makeTaskExecutionListener(artifactRootUrl))
 }
 
-<<<<<<< HEAD
-// Bug 1320035: Gradle configuration for running findbugs
-android.applicationVariants.all { variant ->
-    task("findbugs${variant.name.capitalize()}", type: FindBugs) {
-        description "Analyze ${variant.name} code with findbugs"
-=======
 if (gradle.startParameter.taskNames.any { it.endsWith('UnitTest') }) {
     // Approach cribbed from https://github.com/rwinch/jce-checker.
     int maxKeyLen = javax.crypto.Cipher.getMaxAllowedKeyLength("AES")
@@ -521,7 +466,6 @@
     task("findbugsHtml${variant.name.capitalize()}", type: FindBugs) {
         // TODO: figure out how to share the shared configuration.
         description "Analyze ${variant.name} code with findbugs (HTML report)"
->>>>>>> a17af05f
         group "Verification"
 
         ignoreFailures = false // We want builds to fail when running this task and issues are found
@@ -534,17 +478,6 @@
         classpath = variant.javaCompile.classpath
 
         excludeFilter = file("findbugs-exclude.xml")
-<<<<<<< HEAD
-
-        reports {
-            html.enabled = true // We only care about HTML reports for humans
-            xml.enabled = false
-
-            html.destination = "$project.buildDir/outputs/findbugs/findbugs-${variant.name}-output.html"
-        }
-
-        dependsOn "assemble${variant.name.capitalize()}"
-=======
         dependsOn "assemble${variant.name.capitalize()}"
 
         reports {
@@ -576,15 +509,11 @@
             xml.destination = "$project.buildDir/outputs/findbugs/findbugs-${variant.name}-output.xml"
             html.enabled = false
         }
->>>>>>> a17af05f
     }
 }
 
 // Bug 1353055 - Strip 'vars' debugging information to agree with moz.build.
 apply from: "${topsrcdir}/mobile/android/gradle/debug_level.gradle"
-<<<<<<< HEAD
-android.applicationVariants.all configureVariantDebugLevel
-=======
 android.applicationVariants.all configureVariantDebugLevel
 
 
@@ -627,5 +556,4 @@
             })
         }
     }
-}
->>>>>>> a17af05f
+}