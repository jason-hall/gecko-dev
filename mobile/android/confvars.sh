--- conflicted
+++ resolved
@@ -41,20 +41,6 @@
 
 MOZ_APP_ID={aa3c5121-dab2-40e2-81ca-7ea25febc110}
 
-<<<<<<< HEAD
-# Enable second screen using native Android libraries.
-MOZ_NATIVE_DEVICES=1
-
-# Enable install tracking SDK if we have Google Play support; MOZ_NATIVE_DEVICES
-# is a proxy flag for that support.
-if test "$RELEASE_OR_BETA"; then
-if test "$MOZ_NATIVE_DEVICES"; then
-  MOZ_INSTALL_TRACKING=1
-fi
-fi
-
-=======
->>>>>>> a17af05f
 # Use the low-memory GC tuning.
 export JS_GC_SMALL_CHUNK_SIZE=1
 
