// -*- Mode: js2; tab-width: 2; indent-tabs-mode: nil; js2-basic-offset: 2; js2-skip-preprocessor-directives: t; -*-
/* This Source Code Form is subject to the terms of the Mozilla Public
 * License, v. 2.0. If a copy of the MPL was not distributed with this
 * file, You can obtain one at http://mozilla.org/MPL/2.0/. */
"use strict";

var Cc = Components.classes;
var Ci = Components.interfaces;
var Cu = Components.utils;
var Cr = Components.results;

Cu.import("resource://gre/modules/AddonManager.jsm");
Cu.import("resource://gre/modules/AppConstants.jsm");
<<<<<<< HEAD
Cu.import("resource://gre/modules/AsyncPrefs.jsm");
=======
>>>>>>> a17af05f
Cu.import("resource://gre/modules/DelayedInit.jsm");
Cu.import("resource://gre/modules/Messaging.jsm");
Cu.import("resource://gre/modules/Services.jsm");
Cu.import("resource://gre/modules/XPCOMUtils.jsm");
Cu.import("resource://gre/modules/TelemetryController.jsm");

if (AppConstants.ACCESSIBILITY) {
  XPCOMUtils.defineLazyModuleGetter(this, "AccessFu",
                                    "resource://gre/modules/accessibility/AccessFu.jsm");
}

XPCOMUtils.defineLazyModuleGetter(this, "Manifests",
                                  "resource://gre/modules/Manifest.jsm");
<<<<<<< HEAD

XPCOMUtils.defineLazyModuleGetter(this, "DownloadNotifications",
                                  "resource://gre/modules/DownloadNotifications.jsm");
=======
>>>>>>> a17af05f

XPCOMUtils.defineLazyModuleGetter(this, "FileUtils",
                                  "resource://gre/modules/FileUtils.jsm");

XPCOMUtils.defineLazyModuleGetter(this, "JNI",
                                  "resource://gre/modules/JNI.jsm");

XPCOMUtils.defineLazyModuleGetter(this, "UITelemetry",
                                  "resource://gre/modules/UITelemetry.jsm");

XPCOMUtils.defineLazyModuleGetter(this, "PluralForm",
                                  "resource://gre/modules/PluralForm.jsm");

XPCOMUtils.defineLazyModuleGetter(this, "Downloads",
                                  "resource://gre/modules/Downloads.jsm");

XPCOMUtils.defineLazyModuleGetter(this, "UserAgentOverrides",
                                  "resource://gre/modules/UserAgentOverrides.jsm");

XPCOMUtils.defineLazyModuleGetter(this, "LoginManagerContent",
                                  "resource://gre/modules/LoginManagerContent.jsm");

XPCOMUtils.defineLazyModuleGetter(this, "LoginManagerParent",
                                  "resource://gre/modules/LoginManagerParent.jsm");

XPCOMUtils.defineLazyModuleGetter(this, "Task", "resource://gre/modules/Task.jsm");
XPCOMUtils.defineLazyModuleGetter(this, "OS", "resource://gre/modules/osfile.jsm");

XPCOMUtils.defineLazyModuleGetter(this, "SafeBrowsing",
                                  "resource://gre/modules/SafeBrowsing.jsm");

XPCOMUtils.defineLazyModuleGetter(this, "BrowserUtils",
                                  "resource://gre/modules/BrowserUtils.jsm");

XPCOMUtils.defineLazyModuleGetter(this, "PrivateBrowsingUtils",
                                  "resource://gre/modules/PrivateBrowsingUtils.jsm");

XPCOMUtils.defineLazyModuleGetter(this, "Sanitizer",
                                  "resource://gre/modules/Sanitizer.jsm");

XPCOMUtils.defineLazyModuleGetter(this, "Prompt",
                                  "resource://gre/modules/Prompt.jsm");

XPCOMUtils.defineLazyModuleGetter(this, "HelperApps",
                                  "resource://gre/modules/HelperApps.jsm");

XPCOMUtils.defineLazyModuleGetter(this, "SSLExceptions",
                                  "resource://gre/modules/SSLExceptions.jsm");

XPCOMUtils.defineLazyModuleGetter(this, "FormHistory",
                                  "resource://gre/modules/FormHistory.jsm");

XPCOMUtils.defineLazyServiceGetter(this, "uuidgen",
                                   "@mozilla.org/uuid-generator;1",
                                   "nsIUUIDGenerator");

if (AppConstants.MOZ_ENABLE_PROFILER_SPS) {
  XPCOMUtils.defineLazyServiceGetter(this, "Profiler",
                                     "@mozilla.org/tools/profiler;1",
                                     "nsIProfiler");
}

XPCOMUtils.defineLazyModuleGetter(this, "SimpleServiceDiscovery",
                                  "resource://gre/modules/SimpleServiceDiscovery.jsm");

XPCOMUtils.defineLazyModuleGetter(this, "CharsetMenu",
                                  "resource://gre/modules/CharsetMenu.jsm");

XPCOMUtils.defineLazyModuleGetter(this, "NetErrorHelper",
                                  "resource://gre/modules/NetErrorHelper.jsm");

XPCOMUtils.defineLazyModuleGetter(this, "PermissionsUtils",
                                  "resource://gre/modules/PermissionsUtils.jsm");

XPCOMUtils.defineLazyModuleGetter(this, "Preferences",
                                  "resource://gre/modules/Preferences.jsm");

XPCOMUtils.defineLazyModuleGetter(this, "SharedPreferences",
                                  "resource://gre/modules/SharedPreferences.jsm");

XPCOMUtils.defineLazyModuleGetter(this, "Notifications",
                                  "resource://gre/modules/Notifications.jsm");

XPCOMUtils.defineLazyModuleGetter(this, "ReaderMode", "resource://gre/modules/ReaderMode.jsm");

XPCOMUtils.defineLazyModuleGetter(this, "Snackbars", "resource://gre/modules/Snackbars.jsm");

XPCOMUtils.defineLazyModuleGetter(this, "RuntimePermissions", "resource://gre/modules/RuntimePermissions.jsm");

XPCOMUtils.defineLazyModuleGetter(this, "WebsiteMetadata", "resource://gre/modules/WebsiteMetadata.jsm");

XPCOMUtils.defineLazyModuleGetter(this, "TelemetryStopwatch", "resource://gre/modules/TelemetryStopwatch.jsm");

XPCOMUtils.defineLazyServiceGetter(this, "FontEnumerator",
  "@mozilla.org/gfx/fontenumerator;1",
  "nsIFontEnumerator");

var GlobalEventDispatcher = EventDispatcher.instance;
var WindowEventDispatcher = EventDispatcher.for(window);

var lazilyLoadedBrowserScripts = [
  ["MasterPassword", "chrome://browser/content/MasterPassword.js"],
  ["OfflineApps", "chrome://browser/content/OfflineApps.js"],
  ["Linkifier", "chrome://browser/content/Linkify.js"],
  ["CastingApps", "chrome://browser/content/CastingApps.js"],
  ["RemoteDebugger", "chrome://browser/content/RemoteDebugger.js"],
];
if (!AppConstants.RELEASE_OR_BETA) {
  lazilyLoadedBrowserScripts.push(
    ["WebcompatReporter", "chrome://browser/content/WebcompatReporter.js"]);
}

lazilyLoadedBrowserScripts.forEach(function (aScript) {
  let [name, script] = aScript;
  XPCOMUtils.defineLazyGetter(window, name, function() {
    let sandbox = {};
    Services.scriptloader.loadSubScript(script, sandbox);
    return sandbox[name];
  });
});

var lazilyLoadedObserverScripts = [
  ["MemoryObserver", ["memory-pressure", "Memory:Dump"], "chrome://browser/content/MemoryObserver.js"],
  ["ConsoleAPI", ["console-api-log-event"], "chrome://browser/content/ConsoleAPI.js"],
];

<<<<<<< HEAD
if (AppConstants.MOZ_WEBRTC) {
  lazilyLoadedObserverScripts.push(
    ["WebrtcUI", ["getUserMedia:request",
                  "PeerConnection:request",
                  "recording-device-events",
                  "VideoCapture:Paused",
                  "VideoCapture:Resumed"], "chrome://browser/content/WebrtcUI.js"])
}

=======
>>>>>>> a17af05f
lazilyLoadedObserverScripts.forEach(function (aScript) {
  let [name, notifications, script] = aScript;
  XPCOMUtils.defineLazyGetter(window, name, function() {
    let sandbox = {};
    Services.scriptloader.loadSubScript(script, sandbox);
    return sandbox[name];
  });
  let observer = (s, t, d) => {
    Services.obs.removeObserver(observer, t);
    Services.obs.addObserver(window[name], t);
    window[name].observe(s, t, d); // Explicitly notify new observer
  };
  notifications.forEach((notification) => {
    Services.obs.addObserver(observer, notification);
  });
});

// Lazily-loaded browser scripts that use message listeners.
[
  ["Reader", [
    ["Reader:AddToCache", false],
    ["Reader:RemoveFromCache", false],
    ["Reader:ArticleGet", false],
    ["Reader:DropdownClosed", true], // 'true' allows us to survive mid-air cycle-collection.
    ["Reader:DropdownOpened", false],
    ["Reader:FaviconRequest", false],
    ["Reader:ToolbarHidden", false],
    ["Reader:SystemUIVisibility", false],
    ["Reader:UpdateReaderButton", false],
  ], "chrome://browser/content/Reader.js"],
].forEach(aScript => {
  let [name, messages, script] = aScript;
  XPCOMUtils.defineLazyGetter(window, name, function() {
    let sandbox = {};
    Services.scriptloader.loadSubScript(script, sandbox);
    return sandbox[name];
  });

  let mm = window.getGroupMessageManager("browsers");
  let listener = (message) => {
    mm.removeMessageListener(message.name, listener);
    let listenAfterClose = false;
    for (let [name, laClose] of messages) {
      if (message.name === name) {
        listenAfterClose = laClose;
        break;
      }
    }

    mm.addMessageListener(message.name, window[name], listenAfterClose);
    window[name].receiveMessage(message);
  };

  messages.forEach((message) => {
    let [name, listenAfterClose] = message;
    mm.addMessageListener(name, listener, listenAfterClose);
  });
});

// Lazily-loaded JS subscripts and modules that use global/window EventDispatcher.
[
  ["ActionBarHandler", WindowEventDispatcher,
   ["TextSelection:Get", "TextSelection:Action", "TextSelection:End"],
   "chrome://browser/content/ActionBarHandler.js"],
  ["EmbedRT", WindowEventDispatcher,
   ["GeckoView:ImportScript"],
   "chrome://browser/content/EmbedRT.js"],
  ["Feedback", GlobalEventDispatcher,
   ["Feedback:Show"],
   "chrome://browser/content/Feedback.js"],
  ["FeedHandler", GlobalEventDispatcher,
   ["Feeds:Subscribe"],
   "chrome://browser/content/FeedHandler.js"],
  ["FindHelper", GlobalEventDispatcher,
   ["FindInPage:Opened", "FindInPage:Closed"],
   "chrome://browser/content/FindHelper.js"],
  ["Home", GlobalEventDispatcher,
   ["HomeBanner:Get", "HomePanels:Get", "HomePanels:Authenticate",
    "HomePanels:RefreshView", "HomePanels:Installed", "HomePanels:Uninstalled"],
   "resource://gre/modules/Home.jsm"],
  ["PermissionsHelper", GlobalEventDispatcher,
   ["Permissions:Check", "Permissions:Get", "Permissions:Clear"],
   "chrome://browser/content/PermissionsHelper.js"],
  ["PrintHelper", GlobalEventDispatcher,
   ["Print:PDF"],
   "chrome://browser/content/PrintHelper.js"],
  ["Reader", GlobalEventDispatcher,
   ["Reader:AddToCache", "Reader:RemoveFromCache"],
   "chrome://browser/content/Reader.js"],
].forEach(module => {
  let [name, dispatcher, events, script] = module;
  XPCOMUtils.defineLazyGetter(window, name, function() {
    let sandbox = {};
    if (script.endsWith(".jsm")) {
      Cu.import(script, sandbox);
    } else {
      Services.scriptloader.loadSubScript(script, sandbox);
    }
    return sandbox[name];
  });
  let listener = (event, message, callback) => {
    dispatcher.unregisterListener(listener, event);
    dispatcher.registerListener(window[name], event);
    window[name].onEvent(event, message, callback); // Explicitly notify new listener
  };
  dispatcher.registerListener(listener, events);
});

XPCOMUtils.defineLazyServiceGetter(this, "Haptic",
  "@mozilla.org/widget/hapticfeedback;1", "nsIHapticFeedback");

XPCOMUtils.defineLazyServiceGetter(this, "ParentalControls",
  "@mozilla.org/parental-controls-service;1", "nsIParentalControlsService");

XPCOMUtils.defineLazyServiceGetter(this, "DOMUtils",
  "@mozilla.org/inspector/dom-utils;1", "inIDOMUtils");

XPCOMUtils.defineLazyServiceGetter(window, "URIFixup",
  "@mozilla.org/docshell/urifixup;1", "nsIURIFixup");

XPCOMUtils.defineLazyModuleGetter(this, "Log",
  "resource://gre/modules/AndroidLog.jsm", "AndroidLog");

// Define the "dump" function as a binding of the Log.d function so it specifies
// the "debug" priority and a log tag.
function dump(msg) {
  Log.d("Browser", msg);
}

const kStateActive = 0x00000001; // :active pseudoclass for elements

const kXLinkNamespace = "http://www.w3.org/1999/xlink";

function fuzzyEquals(a, b) {
  return (Math.abs(a - b) < 1e-6);
}

XPCOMUtils.defineLazyGetter(this, "ContentAreaUtils", function() {
  let ContentAreaUtils = {};
  Services.scriptloader.loadSubScript("chrome://global/content/contentAreaUtils.js", ContentAreaUtils);
  return ContentAreaUtils;
});

XPCOMUtils.defineLazyModuleGetter(this, "Rect", "resource://gre/modules/Geometry.jsm");
XPCOMUtils.defineLazyModuleGetter(this, "Point", "resource://gre/modules/Geometry.jsm");

function resolveGeckoURI(aURI) {
  if (!aURI)
    throw "Can't resolve an empty uri";

  if (aURI.startsWith("chrome://")) {
    let registry = Cc['@mozilla.org/chrome/chrome-registry;1'].getService(Ci["nsIChromeRegistry"]);
    return registry.convertChromeURL(Services.io.newURI(aURI)).spec;
  } else if (aURI.startsWith("resource://")) {
    let handler = Services.io.getProtocolHandler("resource").QueryInterface(Ci.nsIResProtocolHandler);
    return handler.resolveURI(Services.io.newURI(aURI));
  }
  return aURI;
}

/**
 * Cache of commonly used string bundles.
 */
var Strings = {
  init: function () {
    XPCOMUtils.defineLazyGetter(Strings, "brand", () => Services.strings.createBundle("chrome://branding/locale/brand.properties"));
    XPCOMUtils.defineLazyGetter(Strings, "browser", () => Services.strings.createBundle("chrome://browser/locale/browser.properties"));
    XPCOMUtils.defineLazyGetter(Strings, "reader", () => Services.strings.createBundle("chrome://global/locale/aboutReader.properties"));
  },

  flush: function () {
    Services.strings.flushBundles();
    this.init();
  },
};

Strings.init();

const kFormHelperModeDisabled = 0;
const kFormHelperModeEnabled = 1;
const kFormHelperModeDynamic = 2;   // disabled on tablets
const kMaxHistoryListSize = 50;

function InitLater(fn, object, name) {
  return DelayedInit.schedule(fn, object, name, 15000 /* 15s max wait */);
}

var BrowserApp = {
  _tabs: [],
  _selectedTab: null,

  get isTablet() {
    let sysInfo = Cc["@mozilla.org/system-info;1"].getService(Ci.nsIPropertyBag2);
    delete this.isTablet;
    return this.isTablet = sysInfo.get("tablet");
  },

  get isOnLowMemoryPlatform() {
    let memory = Cc["@mozilla.org/xpcom/memory-service;1"].getService(Ci.nsIMemory);
    delete this.isOnLowMemoryPlatform;
    return this.isOnLowMemoryPlatform = memory.isLowMemoryPlatform();
  },

  // Note that the deck list order does not necessarily reflect the user visible tab order (see
  // bug 1331154 for the reason), so deck.selectedIndex should not be used (though
  // deck.selectedPanel is still valid) - use selectedTabIndex instead.
  deck: null,

  startup: function startup() {
    window.QueryInterface(Ci.nsIDOMChromeWindow).browserDOMWindow = new nsBrowserAccess();
<<<<<<< HEAD
    dump("zerdatime " + Date.now() + " - browser chrome startup finished.");
    Services.obs.notifyObservers(this.browser, "BrowserChrome:Ready", null);
=======
    Services.obs.notifyObservers(this.browser, "BrowserChrome:Ready");
>>>>>>> a17af05f

    this.deck = document.getElementById("browsers");

    BrowserEventHandler.init();

    Services.androidBridge.browserApp = this;

<<<<<<< HEAD
    GlobalEventDispatcher.registerListener(this, [
=======
    WindowEventDispatcher.registerListener(this, [
      "Session:Restore",
>>>>>>> a17af05f
      "Tab:Load",
      "Tab:Selected",
      "Tab:Closed",
      "Tab:Move",
<<<<<<< HEAD
=======
    ]);

    GlobalEventDispatcher.registerListener(this, [
>>>>>>> a17af05f
      "Browser:LoadManifest",
      "Browser:Quit",
      "Fonts:Reload",
      "FormHistory:Init",
      "FullScreen:Exit",
      "Locale:OS",
      "Locale:Changed",
      "Passwords:Init",
      "Sanitize:ClearData",
      "SaveAs:PDF",
      "ScrollTo:FocusedInput",
      "Session:Back",
      "Session:Forward",
      "Session:GetHistory",
      "Session:Navigate",
      "Session:Reload",
      "Session:Stop",
      "Telemetry:CustomTabsPing",
    ]);

    // Provide compatibility for add-ons like QuitNow that send "Browser:Quit"
    // as an observer notification.
    Services.obs.addObserver((subject, topic, data) =>
<<<<<<< HEAD
        this.quit(data ? JSON.parse(data) : undefined), "Browser:Quit", false);

    Services.obs.addObserver(this, "android-get-pref", false);
    Services.obs.addObserver(this, "android-set-pref", false);
    Services.obs.addObserver(this, "gather-telemetry", false);
    Services.obs.addObserver(this, "keyword-search", false);
    Services.obs.addObserver(this, "Vibration:Request", false);
=======
        this.quit(data ? JSON.parse(data) : undefined), "Browser:Quit");

    Services.obs.addObserver(this, "android-get-pref");
    Services.obs.addObserver(this, "android-set-pref");
    Services.obs.addObserver(this, "gather-telemetry");
    Services.obs.addObserver(this, "keyword-search");
    Services.obs.addObserver(this, "Vibration:Request");
>>>>>>> a17af05f

    window.addEventListener("fullscreen", function() {
      WindowEventDispatcher.sendRequest({
        type: window.fullScreen ? "ToggleChrome:Hide" : "ToggleChrome:Show"
      });
    });

    window.addEventListener("fullscreenchange", (e) => {
      // This event gets fired on the document and its entire ancestor chain
      // of documents. When enabling fullscreen, it is fired on the top-level
      // document first and goes down; when disabling the order is reversed
      // (per spec). This means the last event on enabling will be for the innermost
      // document, which will have fullscreenElement set correctly.
      let doc = e.target;
      WindowEventDispatcher.sendRequest({
        type: doc.fullscreenElement ? "DOMFullScreen:Start" : "DOMFullScreen:Stop",
        rootElement: doc.fullscreenElement == doc.documentElement
      });

      if (this.fullscreenTransitionTab) {
        // Tab selection has changed during a fullscreen transition, handle it now.
        let tab = this.fullscreenTransitionTab;
        this.fullscreenTransitionTab = null;
        this.selectTab(tab);
      }
    });

    NativeWindow.init();
    FormAssistant.init();
    IndexedDB.init();
    XPInstallObserver.init();
    CharacterEncoding.init();
    ActivityObserver.init();
    RemoteDebugger.init();
    DesktopUserAgent.init();
    Distribution.init();
    Tabs.init();
    SearchEngines.init();
    Experiments.init();

    // XXX maybe we don't do this if the launch was kicked off from external
    Services.io.offline = false;

    // Broadcast a UIReady message so add-ons know we are finished with startup
    let event = document.createEvent("Events");
    event.initEvent("UIReady", true, false);
    window.dispatchEvent(event);

    if (this._startupStatus) {
      this.onAppUpdated();
    }

    if (!ParentalControls.isAllowed(ParentalControls.INSTALL_EXTENSION)) {
      // Disable extension installs
      Services.prefs.setIntPref("extensions.enabledScopes", 1);
      Services.prefs.setIntPref("extensions.autoDisableScopes", 1);
      Services.prefs.setBoolPref("xpinstall.enabled", false);
    } else if (ParentalControls.parentalControlsEnabled) {
      Services.prefs.clearUserPref("extensions.enabledScopes");
      Services.prefs.clearUserPref("extensions.autoDisableScopes");
      Services.prefs.setBoolPref("xpinstall.enabled", true);
    }

    if (ParentalControls.parentalControlsEnabled) {
        let isBlockListEnabled = ParentalControls.isAllowed(ParentalControls.BLOCK_LIST);
        Services.prefs.setBoolPref("browser.safebrowsing.allowOverride", !isBlockListEnabled);

        let isTelemetryEnabled = ParentalControls.isAllowed(ParentalControls.TELEMETRY);
        Services.prefs.setBoolPref("toolkit.telemetry.enabled", isTelemetryEnabled);

        let isHealthReportEnabled = ParentalControls.isAllowed(ParentalControls.HEALTH_REPORT);
        SharedPreferences.forApp().setBoolPref("android.not_a_preference.healthreport.uploadEnabled", isHealthReportEnabled);
    }

    let sysInfo = Cc["@mozilla.org/system-info;1"].getService(Ci.nsIPropertyBag2);
    if (sysInfo.get("version") < 16) {
      let defaults = Services.prefs.getDefaultBranch(null);
      defaults.setBoolPref("media.autoplay.enabled", false);
    }

    InitLater(() => {
      // The order that context menu items are added is important
      // Make sure the "Open in App" context menu item appears at the bottom of the list
      this.initContextMenu();
      ExternalApps.init();
    }, NativeWindow, "contextmenus");

    if (AppConstants.ACCESSIBILITY) {
      InitLater(() => AccessFu.attach(window), window, "AccessFu");
    }

    // Don't delay loading content.js because when we restore reader mode tabs,
    // we require the reader mode scripts in content.js right away.
    let mm = window.getGroupMessageManager("browsers");
    mm.loadFrameScript("chrome://browser/content/content.js", true);

    // Listen to manifest messages
    mm.loadFrameScript("chrome://global/content/manifestMessages.js", true);

    // We can't delay registering WebChannel listeners: if the first page is
    // about:accounts, which can happen when starting the Firefox Account flow
    // from the first run experience, or via the Firefox Account Status
    // Activity, we can and do miss messages from the fxa-content-server.
    // However, we never allow suitably restricted profiles from listening to
    // fxa-content-server messages.
    if (ParentalControls.isAllowed(ParentalControls.MODIFY_ACCOUNTS)) {
      console.log("browser.js: loading Firefox Accounts WebChannel");
      Cu.import("resource://gre/modules/FxAccountsWebChannel.jsm");
      EnsureFxAccountsWebChannel();
    } else {
      console.log("browser.js: not loading Firefox Accounts WebChannel; this profile cannot connect to Firefox Accounts.");
    }

    // Notify Java that Gecko has loaded.
    GlobalEventDispatcher.sendRequest({ type: "Gecko:Ready" });

    this.deck.addEventListener("DOMContentLoaded", function() {
      InitLater(() => Cu.import("resource://gre/modules/NotificationDB.jsm"));

<<<<<<< HEAD
      InitLater(() => Services.obs.notifyObservers(window, "browser-delayed-startup-finished", ""));
=======
      InitLater(() => Services.obs.notifyObservers(window, "browser-delayed-startup-finished"));
>>>>>>> a17af05f
      InitLater(() => GlobalEventDispatcher.sendRequest({ type: "Gecko:DelayedStartup" }));

      if (!AppConstants.RELEASE_OR_BETA) {
        InitLater(() => WebcompatReporter.init());
      }

      // Collect telemetry data.
      // We do this at startup because we want to move away from "gather-telemetry" (bug 1127907)
      InitLater(() => {
        Telemetry.addData("FENNEC_TRACKING_PROTECTION_STATE", parseInt(BrowserApp.getTrackingProtectionState()));
      });

      InitLater(() => LightWeightThemeWebInstaller.init());
      InitLater(() => CastingApps.init(), window, "CastingApps");
      InitLater(() => Services.search.init(), Services, "search");

      // Bug 778855 - Perf regression if we do this here. To be addressed in bug 779008.
      InitLater(() => SafeBrowsing.init(), window, "SafeBrowsing");

      InitLater(() => Cc["@mozilla.org/login-manager;1"].getService(Ci.nsILoginManager));
      InitLater(() => LoginManagerParent.init(), window, "LoginManagerParent");

    }, {once: true});

    // Pass caret StateChanged events to ActionBarHandler.
    window.addEventListener("mozcaretstatechanged", e => {
      ActionBarHandler.caretStateChangedHandler(e);
    }, /* useCapture = */ true, /* wantsUntrusted = */ false);
  },

  get _startupStatus() {
    delete this._startupStatus;

    let savedMilestone = Services.prefs.getCharPref("browser.startup.homepage_override.mstone", "");
    let ourMilestone = AppConstants.MOZ_APP_VERSION;
    this._startupStatus = "";
    if (ourMilestone != savedMilestone) {
      Services.prefs.setCharPref("browser.startup.homepage_override.mstone", ourMilestone);
      this._startupStatus = savedMilestone ? "upgrade" : "new";
    }

    return this._startupStatus;
  },

  /**
   * Pass this a locale string, such as "fr" or "es_ES".
   */
  setLocale: function (locale) {
    console.log("browser.js: requesting locale set: " + locale);
    WindowEventDispatcher.sendRequest({ type: "Locale:Set", locale: locale });
  },

  initContextMenu: function () {
    // We pass a thunk in place of a raw label string. This allows the
    // context menu to automatically accommodate locale changes without
    // having to be rebuilt.
    let stringGetter = name => () => Strings.browser.GetStringFromName(name);

    // TODO: These should eventually move into more appropriate classes
    NativeWindow.contextmenus.add(stringGetter("contextmenu.openInNewTab"),
      NativeWindow.contextmenus.linkOpenableNonPrivateContext,
      function(aTarget) {
        UITelemetry.addEvent("action.1", "contextmenu", null, "web_open_new_tab");
        UITelemetry.addEvent("loadurl.1", "contextmenu", null);

        let url = NativeWindow.contextmenus._getLinkURL(aTarget);
        ContentAreaUtils.urlSecurityCheck(url, aTarget.ownerDocument.nodePrincipal);
        let tab = BrowserApp.addTab(url, { selected: false, parentId: BrowserApp.selectedTab.id });

        let newtabStrings = Strings.browser.GetStringFromName("newtabpopup.opened");
        let label = PluralForm.get(1, newtabStrings).replace("#1", 1);
        let buttonLabel = Strings.browser.GetStringFromName("newtabpopup.switch");

        Snackbars.show(label, Snackbars.LENGTH_LONG, {
          action: {
            label: buttonLabel,
            callback: () => { BrowserApp.selectTab(tab); },
          }
        });
      });

    let showOpenInPrivateTab = true;
    if ("@mozilla.org/parental-controls-service;1" in Cc) {
      let pc = Cc["@mozilla.org/parental-controls-service;1"].createInstance(Ci.nsIParentalControlsService);
      showOpenInPrivateTab = pc.isAllowed(Ci.nsIParentalControlsService.PRIVATE_BROWSING);
    }

    if (showOpenInPrivateTab) {
      NativeWindow.contextmenus.add(stringGetter("contextmenu.openInPrivateTab"),
        NativeWindow.contextmenus.linkOpenableContext,
        function (aTarget) {
          UITelemetry.addEvent("action.1", "contextmenu", null, "web_open_new_tab");
          UITelemetry.addEvent("loadurl.1", "contextmenu", null);

          let url = NativeWindow.contextmenus._getLinkURL(aTarget);
          ContentAreaUtils.urlSecurityCheck(url, aTarget.ownerDocument.nodePrincipal);
          let tab = BrowserApp.addTab(url, {selected: false, parentId: BrowserApp.selectedTab.id, isPrivate: true});

          let newtabStrings = Strings.browser.GetStringFromName("newprivatetabpopup.opened");
          let label = PluralForm.get(1, newtabStrings).replace("#1", 1);
          let buttonLabel = Strings.browser.GetStringFromName("newtabpopup.switch");
          Snackbars.show(label, Snackbars.LENGTH_LONG, {
            action: {
              label: buttonLabel,
              callback: () => { BrowserApp.selectTab(tab); },
            }
          });
        });
    }

    NativeWindow.contextmenus.add(stringGetter("contextmenu.copyLink"),
      NativeWindow.contextmenus.linkCopyableContext,
      function(aTarget) {
        UITelemetry.addEvent("action.1", "contextmenu", null, "web_copy_link");

        let url = NativeWindow.contextmenus._getLinkURL(aTarget);
        NativeWindow.contextmenus._copyStringToDefaultClipboard(url);
      });

    NativeWindow.contextmenus.add(stringGetter("contextmenu.copyEmailAddress"),
      NativeWindow.contextmenus.emailLinkContext,
      function(aTarget) {
        UITelemetry.addEvent("action.1", "contextmenu", null, "web_copy_email");

        let url = NativeWindow.contextmenus._getLinkURL(aTarget);
        let emailAddr = NativeWindow.contextmenus._stripScheme(url);
        NativeWindow.contextmenus._copyStringToDefaultClipboard(emailAddr);
      });

    NativeWindow.contextmenus.add(stringGetter("contextmenu.copyPhoneNumber"),
      NativeWindow.contextmenus.phoneNumberLinkContext,
      function(aTarget) {
        UITelemetry.addEvent("action.1", "contextmenu", null, "web_copy_phone");

        let url = NativeWindow.contextmenus._getLinkURL(aTarget);
        let phoneNumber = NativeWindow.contextmenus._stripScheme(url);
        NativeWindow.contextmenus._copyStringToDefaultClipboard(phoneNumber);
      });

    NativeWindow.contextmenus.add({
      label: stringGetter("contextmenu.shareLink"),
      order: NativeWindow.contextmenus.DEFAULT_HTML5_ORDER - 1, // Show above HTML5 menu items
      selector: NativeWindow.contextmenus._disableRestricted("SHARE", NativeWindow.contextmenus.linkShareableContext),
      showAsActions: function(aElement) {
        return {
          title: aElement.textContent.trim() || aElement.title.trim(),
          uri: NativeWindow.contextmenus._getLinkURL(aElement),
        };
      },
      icon: "drawable://ic_menu_share",
      callback: function(aTarget) {
        // share.1 telemetry is handled in Java via PromptList
        UITelemetry.addEvent("action.1", "contextmenu", null, "web_share_link");
      }
    });

    NativeWindow.contextmenus.add({
      label: stringGetter("contextmenu.shareEmailAddress"),
      order: NativeWindow.contextmenus.DEFAULT_HTML5_ORDER - 1,
      selector: NativeWindow.contextmenus._disableRestricted("SHARE", NativeWindow.contextmenus.emailLinkContext),
      showAsActions: function(aElement) {
        let url = NativeWindow.contextmenus._getLinkURL(aElement);
        let emailAddr = NativeWindow.contextmenus._stripScheme(url);
        let title = aElement.textContent || aElement.title;
        return {
          title: title,
          uri: emailAddr,
        };
      },
      icon: "drawable://ic_menu_share",
      callback: function(aTarget) {
        // share.1 telemetry is handled in Java via PromptList
        UITelemetry.addEvent("action.1", "contextmenu", null, "web_share_email");
      }
    });

    NativeWindow.contextmenus.add({
      label: stringGetter("contextmenu.sharePhoneNumber"),
      order: NativeWindow.contextmenus.DEFAULT_HTML5_ORDER - 1,
      selector: NativeWindow.contextmenus._disableRestricted("SHARE", NativeWindow.contextmenus.phoneNumberLinkContext),
      showAsActions: function(aElement) {
        let url = NativeWindow.contextmenus._getLinkURL(aElement);
        let phoneNumber = NativeWindow.contextmenus._stripScheme(url);
        let title = aElement.textContent || aElement.title;
        return {
          title: title,
          uri: phoneNumber,
        };
      },
      icon: "drawable://ic_menu_share",
      callback: function(aTarget) {
        // share.1 telemetry is handled in Java via PromptList
        UITelemetry.addEvent("action.1", "contextmenu", null, "web_share_phone");
      }
    });

    NativeWindow.contextmenus.add(stringGetter("contextmenu.addToContacts"),
      NativeWindow.contextmenus._disableRestricted("ADD_CONTACT", NativeWindow.contextmenus.emailLinkContext),
      function(aTarget) {
        UITelemetry.addEvent("action.1", "contextmenu", null, "web_contact_email");

        let url = NativeWindow.contextmenus._getLinkURL(aTarget);
        WindowEventDispatcher.sendRequest({
          type: "Contact:Add",
          email: url
        });
      });

    NativeWindow.contextmenus.add(stringGetter("contextmenu.addToContacts"),
      NativeWindow.contextmenus._disableRestricted("ADD_CONTACT", NativeWindow.contextmenus.phoneNumberLinkContext),
      function(aTarget) {
        UITelemetry.addEvent("action.1", "contextmenu", null, "web_contact_phone");

        let url = NativeWindow.contextmenus._getLinkURL(aTarget);
        WindowEventDispatcher.sendRequest({
          type: "Contact:Add",
          phone: url
        });
      });

    NativeWindow.contextmenus.add(stringGetter("contextmenu.bookmarkLink"),
      NativeWindow.contextmenus._disableRestricted("BOOKMARK", NativeWindow.contextmenus.linkBookmarkableContext),
      function(aTarget) {
        UITelemetry.addEvent("action.1", "contextmenu", null, "web_bookmark");
        UITelemetry.addEvent("save.1", "contextmenu", null, "bookmark");

        let url = NativeWindow.contextmenus._getLinkURL(aTarget);
        let title = aTarget.textContent || aTarget.title || url;
        WindowEventDispatcher.sendRequest({
          type: "Bookmark:Insert",
          url: url,
          title: title
        });
      });

    NativeWindow.contextmenus.add(stringGetter("contextmenu.playMedia"),
      NativeWindow.contextmenus.mediaContext("media-paused"),
      function(aTarget) {
        UITelemetry.addEvent("action.1", "contextmenu", null, "web_play");
        aTarget.play();
      });

    NativeWindow.contextmenus.add(stringGetter("contextmenu.pauseMedia"),
      NativeWindow.contextmenus.mediaContext("media-playing"),
      function(aTarget) {
        UITelemetry.addEvent("action.1", "contextmenu", null, "web_pause");
        aTarget.pause();
      });

    NativeWindow.contextmenus.add(stringGetter("contextmenu.showControls2"),
      NativeWindow.contextmenus.mediaContext("media-hidingcontrols"),
      function(aTarget) {
        UITelemetry.addEvent("action.1", "contextmenu", null, "web_controls_media");
        aTarget.setAttribute("controls", true);
      });

    NativeWindow.contextmenus.add({
      label: stringGetter("contextmenu.shareMedia"),
      order: NativeWindow.contextmenus.DEFAULT_HTML5_ORDER - 1,
      selector: NativeWindow.contextmenus._disableRestricted(
        "SHARE", NativeWindow.contextmenus.videoContext()),
      showAsActions: function(aElement) {
        let url = (aElement.currentSrc || aElement.src);
        let title = aElement.textContent || aElement.title;
        return {
          title: title,
          uri: url,
          type: "video/*",
        };
      },
      icon: "drawable://ic_menu_share",
      callback: function(aTarget) {
        // share.1 telemetry is handled in Java via PromptList
        UITelemetry.addEvent("action.1", "contextmenu", null, "web_share_media");
      }
    });

    NativeWindow.contextmenus.add(stringGetter("contextmenu.fullScreen"),
      NativeWindow.contextmenus.videoContext("not-fullscreen"),
      function(aTarget) {
        UITelemetry.addEvent("action.1", "contextmenu", null, "web_fullscreen");
        aTarget.requestFullscreen();
      });

    NativeWindow.contextmenus.add(stringGetter("contextmenu.mute"),
      NativeWindow.contextmenus.mediaContext("media-unmuted"),
      function(aTarget) {
        UITelemetry.addEvent("action.1", "contextmenu", null, "web_mute");
        aTarget.muted = true;
      });

    NativeWindow.contextmenus.add(stringGetter("contextmenu.unmute"),
      NativeWindow.contextmenus.mediaContext("media-muted"),
      function(aTarget) {
        UITelemetry.addEvent("action.1", "contextmenu", null, "web_unmute");
        aTarget.muted = false;
      });

    NativeWindow.contextmenus.add(stringGetter("contextmenu.viewImage"),
      NativeWindow.contextmenus.imageLocationCopyableContext,
      function(aTarget) {
        let url = aTarget.src;
        ContentAreaUtils.urlSecurityCheck(url, aTarget.ownerDocument.nodePrincipal,
                                          Ci.nsIScriptSecurityManager.DISALLOW_SCRIPT);

        UITelemetry.addEvent("action.1", "contextmenu", null, "web_view_image");
        UITelemetry.addEvent("loadurl.1", "contextmenu", null);
        BrowserApp.selectedBrowser.loadURI(url);
      });

    NativeWindow.contextmenus.add(stringGetter("contextmenu.copyImageLocation"),
      NativeWindow.contextmenus.imageLocationCopyableContext,
      function(aTarget) {
        UITelemetry.addEvent("action.1", "contextmenu", null, "web_copy_image");

        let url = aTarget.src;
        NativeWindow.contextmenus._copyStringToDefaultClipboard(url);
      });

    NativeWindow.contextmenus.add({
      label: stringGetter("contextmenu.shareImage"),
      selector: NativeWindow.contextmenus._disableRestricted("SHARE", NativeWindow.contextmenus.imageShareableContext),
      order: NativeWindow.contextmenus.DEFAULT_HTML5_ORDER - 1, // Show above HTML5 menu items
      showAsActions: function(aTarget) {
        let doc = aTarget.ownerDocument;
        let imageCache = Cc["@mozilla.org/image/tools;1"].getService(Ci.imgITools)
                                                         .getImgCacheForDocument(doc);
        let props = imageCache.findEntryProperties(aTarget.currentURI, doc);
        let src = aTarget.src;
        return {
          title: src,
          uri: src,
          type: "image/*",
        };
      },
      icon: "drawable://ic_menu_share",
      menu: true,
      callback: function(aTarget) {
        UITelemetry.addEvent("action.1", "contextmenu", null, "web_share_image");
      }
    });


    NativeWindow.contextmenus.add(stringGetter("contextmenu.saveImage"),
      NativeWindow.contextmenus.imageSaveableContext,
      function(aTarget) {
        UITelemetry.addEvent("action.1", "contextmenu", null, "web_save_image");
        UITelemetry.addEvent("save.1", "contextmenu", null, "image");
        WindowEventDispatcher.sendRequest({
          type: "Mma:web_save_image",
        });

        RuntimePermissions.waitForPermissions(RuntimePermissions.WRITE_EXTERNAL_STORAGE).then(function(permissionGranted) {
            if (!permissionGranted) {
                return;
            }

            ContentAreaUtils.saveImageURL(aTarget.currentURI.spec, null, "SaveImageTitle",
                                          false, true, aTarget.ownerDocument.documentURIObject,
                                          aTarget.ownerDocument);
        });
      });

    NativeWindow.contextmenus.add(stringGetter("contextmenu.setImageAs"),
      NativeWindow.contextmenus._disableRestricted("SET_IMAGE", NativeWindow.contextmenus.imageSaveableContext),
      function(aTarget) {
        UITelemetry.addEvent("action.1", "contextmenu", null, "web_background_image");

        let src = aTarget.src;
        WindowEventDispatcher.sendRequest({
          type: "Image:SetAs",
          url: src
        });
      });

    NativeWindow.contextmenus.add(
      function(aTarget) {
        if (aTarget instanceof HTMLVideoElement) {
          if (aTarget.readyState == aTarget.HAVE_NOTHING) {
            // We don't know if the height/width of the video,
            // show a generic string.
            return Strings.browser.GetStringFromName("contextmenu.saveMedia");
          } else if (aTarget.videoWidth == 0 || aTarget.videoHeight == 0) {
            // If a video element is zero width or height, its essentially
            // an HTMLAudioElement.
            return Strings.browser.GetStringFromName("contextmenu.saveAudio");
          }
          return Strings.browser.GetStringFromName("contextmenu.saveVideo");
        } else if (aTarget instanceof HTMLAudioElement) {
          return Strings.browser.GetStringFromName("contextmenu.saveAudio");
        }
        return Strings.browser.GetStringFromName("contextmenu.saveVideo");
      }, NativeWindow.contextmenus.mediaSaveableContext,
      function(aTarget) {
        UITelemetry.addEvent("action.1", "contextmenu", null, "web_save_media");
        UITelemetry.addEvent("save.1", "contextmenu", null, "media");
        WindowEventDispatcher.sendRequest({
          type: "Mma:web_save_media",
        });

        let url = aTarget.currentSrc || aTarget.src;

        let filePickerTitleKey;
        if (aTarget instanceof HTMLVideoElement) {
          if (aTarget.readyState == aTarget.HAVE_NOTHING) {
            filePickerTitleKey = "SaveMediaTitle";
          } else if (aTarget.videoWidth == 0 || aTarget.videoHeight == 0) {
            filePickerTitleKey = "SaveAudioTitle";
          }
          filePickerTitleKey = "SaveVideoTitle";
        } else {
          filePickerTitleKey = "SaveAudioTitle";
        }

        // Skipped trying to pull MIME type out of cache for now
        ContentAreaUtils.internalSave(url, null, null, null, null, false,
                                      filePickerTitleKey, null, aTarget.ownerDocument.documentURIObject,
                                      aTarget.ownerDocument, true, null);
      });

    NativeWindow.contextmenus.add(stringGetter("contextmenu.showImage"),
      NativeWindow.contextmenus.imageBlockingPolicyContext,
      function(aTarget) {
        UITelemetry.addEvent("action.1", "contextmenu", null, "web_show_image");
        aTarget.setAttribute("data-ctv-show", "true");
        aTarget.setAttribute("src", aTarget.getAttribute("data-ctv-src"));

        // Shows a snackbar to unblock all images if browser.image_blocking.enabled is enabled.
        let blockedImgs = aTarget.ownerDocument.querySelectorAll("[data-ctv-src]");
        if (blockedImgs.length == 0) {
          return;
        }
        let message = Strings.browser.GetStringFromName("imageblocking.downloadedImage");
        Snackbars.show(message, Snackbars.LENGTH_LONG, {
          action: {
            label: Strings.browser.GetStringFromName("imageblocking.showAllImages"),
            callback: () => {
              UITelemetry.addEvent("action.1", "toast", null, "web_show_all_image");
              for (let i = 0; i < blockedImgs.length; ++i) {
                blockedImgs[i].setAttribute("data-ctv-show", "true");
                blockedImgs[i].setAttribute("src", blockedImgs[i].getAttribute("data-ctv-src"));
              }
            },
          }
        });
    });
  },

  onAppUpdated: function() {
    // initialize the form history and passwords databases on upgrades
    GlobalEventDispatcher.dispatch("FormHistory:Init", null);
    GlobalEventDispatcher.dispatch("Passwords:Init", null);

    if (this._startupStatus === "upgrade") {
      this._migrateUI();
    }
  },

  _migrateUI: function() {
    const UI_VERSION = 3;
    let currentUIVersion = Services.prefs.getIntPref("browser.migration.version", 0);
    if (currentUIVersion >= UI_VERSION) {
      return;
    }

    if (currentUIVersion < 1) {
      // Migrate the "privacy.donottrackheader.value" pref. See bug 1042135.
      if (Services.prefs.prefHasUserValue("privacy.donottrackheader.value")) {
        // Make sure the doNotTrack value conforms to the conversion from
        // three-state to two-state. (This reverts a setting of "please track me"
        // to the default "don't say anything").
        if (Services.prefs.getBoolPref("privacy.donottrackheader.enabled") &&
            (Services.prefs.getIntPref("privacy.donottrackheader.value") != 1)) {
          Services.prefs.clearUserPref("privacy.donottrackheader.enabled");
        }

        // This pref has been removed, so always clear it.
        Services.prefs.clearUserPref("privacy.donottrackheader.value");
      }

      // Set the search activity default pref on app upgrade if it has not been set already.
      if (!Services.prefs.prefHasUserValue("searchActivity.default.migrated")) {
        Services.prefs.setBoolPref("searchActivity.default.migrated", true);
        SearchEngines.migrateSearchActivityDefaultPref();
      }

      Reader.migrateCache().catch(e => Cu.reportError("Error migrating Reader cache: " + e));

      // We removed this pref from user visible settings, so we should reset it.
      // Power users can go into about:config to re-enable this if they choose.
      if (Services.prefs.prefHasUserValue("nglayout.debug.paint_flashing")) {
        Services.prefs.clearUserPref("nglayout.debug.paint_flashing");
      }
    }

    if (currentUIVersion < 2) {
      let name;
      if (Services.prefs.prefHasUserValue("browser.search.defaultenginename")) {
        name = Services.prefs.getCharPref("browser.search.defaultenginename");
      }
      if (!name && Services.prefs.prefHasUserValue("browser.search.defaultenginename.US")) {
        name = Services.prefs.getCharPref("browser.search.defaultenginename.US");
      }
      if (name) {
        Services.search.init(() => {
          let engine = Services.search.getEngineByName(name);
          if (engine) {
            Services.search.defaultEngine = engine;
            Services.obs.notifyObservers(null, "default-search-engine-migrated");
          }
        });
      }
    }

    if (currentUIVersion < 3) {
      const kOldSafeBrowsingPref = "browser.safebrowsing.enabled";
      // Default value is set to true, a user pref means that the pref was
      // set to false.
      if (Services.prefs.prefHasUserValue(kOldSafeBrowsingPref) &&
          !Services.prefs.getBoolPref(kOldSafeBrowsingPref)) {
        Services.prefs.setBoolPref("browser.safebrowsing.phishing.enabled",
                                   false);
        // Should just remove support for the pref entirely, even if it's
        // only in about:config
        Services.prefs.clearUserPref(kOldSafeBrowsingPref);
      }
    }

    // Update the migration version.
    Services.prefs.setIntPref("browser.migration.version", UI_VERSION);
  },

  // This function returns false during periods where the browser displayed document is
  // different from the browser content document, so user actions and some kinds of viewport
  // updates should be ignored. This period starts when we start loading a new page or
  // switch tabs, and ends when the new browser content document has been drawn and handed
  // off to the compositor.
  isBrowserContentDocumentDisplayed: function() {
    try {
      if (!Services.androidBridge.isContentDocumentDisplayed(window))
        return false;
    } catch (e) {
      return false;
    }

    let tab = this.selectedTab;
    if (!tab)
      return false;
    return tab.contentDocumentIsDisplayed;
  },

  contentDocumentChanged: function() {
    window.top.QueryInterface(Ci.nsIInterfaceRequestor).getInterface(Ci.nsIDOMWindowUtils).isFirstPaint = true;
    Services.androidBridge.contentDocumentChanged(window);
  },

  get tabs() {
    return this._tabs;
  },

  set selectedTab(aTab) {
    if (this._selectedTab == aTab)
      return;

    if (this._selectedTab) {
      this._selectedTab.setActive(false);
    }

    this._selectedTab = aTab;
    if (!aTab)
      return;

    aTab.setActive(true);
    this.contentDocumentChanged();
    this.deck.selectedPanel = aTab.browser;
    // Focus the browser so that things like selection will be styled correctly.
    aTab.browser.focus();
  },

  get selectedBrowser() {
    if (this._selectedTab)
      return this._selectedTab.browser;
    return null;
  },

  getTabForId: function getTabForId(aId) {
    let tabs = this._tabs;
    for (let i=0; i < tabs.length; i++) {
       if (tabs[i].id == aId)
         return tabs[i];
    }
    return null;
  },

  getTabForBrowser: function getTabForBrowser(aBrowser) {
    let tabs = this._tabs;
    for (let i = 0; i < tabs.length; i++) {
      if (tabs[i].browser == aBrowser)
        return tabs[i];
    }
    return null;
  },

  getTabForWindow: function getTabForWindow(aWindow) {
    let tabs = this._tabs;
    for (let i = 0; i < tabs.length; i++) {
      if (tabs[i].browser.contentWindow == aWindow)
        return tabs[i];
    }
    return null;
  },

  getBrowserForWindow: function getBrowserForWindow(aWindow) {
    let tabs = this._tabs;
    for (let i = 0; i < tabs.length; i++) {
      if (tabs[i].browser.contentWindow == aWindow)
        return tabs[i].browser;
    }
    return null;
  },

  getBrowserForDocument: function getBrowserForDocument(aDocument) {
    let tabs = this._tabs;
    for (let i = 0; i < tabs.length; i++) {
      if (tabs[i].browser.contentDocument == aDocument)
        return tabs[i].browser;
    }
    return null;
  },

  // Use this instead of deck.selectedIndex (which is invalid for this purpose).
  get selectedTabIndex() {
    return this._tabs.indexOf(this._selectedTab);
  },

  loadURI: function loadURI(aURI, aBrowser, aParams) {
    aBrowser = aBrowser || this.selectedBrowser;
    if (!aBrowser)
      return;

    aParams = aParams || {};

    let flags = "flags" in aParams ? aParams.flags : Ci.nsIWebNavigation.LOAD_FLAGS_NONE;
    let postData = ("postData" in aParams && aParams.postData) ? aParams.postData : null;
    let referrerURI = "referrerURI" in aParams ? aParams.referrerURI : null;
    let charset = "charset" in aParams ? aParams.charset : null;

    let tab = this.getTabForBrowser(aBrowser);
    if (tab) {
      if ("userRequested" in aParams) tab.userRequested = aParams.userRequested;
      tab.isSearch = ("isSearch" in aParams) ? aParams.isSearch : false;
    }

    try {
      aBrowser.loadURIWithFlags(aURI, flags, referrerURI, charset, postData);
    } catch(e) {
      if (tab) {
        let message = {
          type: "Content:LoadError",
          tabID: tab.id
        };
        GlobalEventDispatcher.sendRequest(message);
        dump("Handled load error: " + e)
      }
    }
  },

  addTab: function addTab(aURI, aParams) {
    aParams = aParams || {};

    let fullscreenState;
    if (this.selectedBrowser) {
       fullscreenState = this.selectedBrowser.contentDocument.fullscreenElement;
       if (fullscreenState) {
         aParams.selected = false;
       }
    }

    let newTab = new Tab(aURI, aParams);

    if (fullscreenState) {
       this.fullscreenTransitionTab = newTab;
       this.selectedBrowser.contentDocument.exitFullscreen();
    }

    if (typeof aParams.tabIndex == "number") {
      this._tabs.splice(aParams.tabIndex, 0, newTab);
    } else {
      this._tabs.push(newTab);
    }

    let selected = "selected" in aParams ? aParams.selected : true;
    if (selected)
      this.selectedTab = newTab;

    let pinned = "pinned" in aParams ? aParams.pinned : false;
    if (pinned) {
      let ss = Cc["@mozilla.org/browser/sessionstore;1"].getService(Ci.nsISessionStore);
      ss.setTabValue(newTab, "appOrigin", aURI);
    }

    let evt = document.createEvent("UIEvents");
    evt.initUIEvent("TabOpen", true, false, window, null);
    newTab.browser.dispatchEvent(evt);

    return newTab;
  },

  // Use this method to close a tab from JS. This method sends a message
  // to Java to close the tab in the Java UI (we'll get a Tab:Closed message
  // back from Java when that happens).
  closeTab: function closeTab(aTab) {
    if (!aTab) {
      Cu.reportError("Error trying to close tab (tab doesn't exist)");
      return;
    }

    let message = {
      type: "Tab:Close",
      tabID: aTab.id
    };
    GlobalEventDispatcher.sendRequest(message);
  },

  // Calling this will update the state in BrowserApp after a tab has been
  // closed in the Java UI.
  _handleTabClosed: function _handleTabClosed(aTab, aShowUndoSnackbar) {
    if (aTab == this.selectedTab)
      this.selectedTab = null;

    let tabIndex = this._tabs.indexOf(aTab);

    let evt = document.createEvent("UIEvents");
    evt.initUIEvent("TabClose", true, false, window, tabIndex);
    aTab.browser.dispatchEvent(evt);

    let ss = Cc["@mozilla.org/browser/sessionstore;1"].getService(Ci.nsISessionStore);
    if (aShowUndoSnackbar && ss.canUndoLastCloseTab) {
      // Get a title for the undo close snackbar. Fall back to the URL if there is no title.
      let closedTabData = ss.getClosedTabs(window)[0];

      if (closedTabData) {
        let message;
        let title = closedTabData.entries[closedTabData.index - 1].title;
        let isPrivate = PrivateBrowsingUtils.isBrowserPrivate(aTab.browser);

        if (isPrivate) {
          message = Strings.browser.GetStringFromName("privateClosedMessage.message");
        } else if (title) {
          message = Strings.browser.formatStringFromName("undoCloseToast.message", [title], 1);
        } else {
          message = Strings.browser.GetStringFromName("undoCloseToast.messageDefault");
        }

        Snackbars.show(message, Snackbars.LENGTH_LONG, {
          action: {
            label: Strings.browser.GetStringFromName("undoCloseToast.action2"),
            callback: function() {
              UITelemetry.addEvent("undo.1", "toast", null, "closetab");
              ss.undoCloseTab(window, closedTabData);
            }
          }
        });
      }
    }

    aTab.destroy();
    this._tabs.splice(tabIndex, 1);
  },

  _handleTabMove(fromTabId, fromPosition, toTabId, toPosition) {
    let movedTab = this._tabs[fromPosition];
    if (movedTab.id != fromTabId || this._tabs[toPosition].id != toTabId) {
      // The gecko and/or java Tabs tabs lists changed sometime between when the Tabs list was
      // updated and when news of the update arrived here.
      throw "Moved tab mismatch: (" + fromTabId + ", " + movedTab.id + "), " +
            "(" + toTabId + ", " + this._tabs[toPosition].id + ")";
    }

    let step = (fromPosition < toPosition) ? 1 : -1;
    for (let i = fromPosition; i != toPosition; i += step) {
      this._tabs[i] = this._tabs[i + step];
    }
    this._tabs[toPosition] = movedTab;

    let evt = new UIEvent("TabMove", {"bubbles":true, "cancellable":false, "view":window, "detail":fromPosition});
    this.tabs[toPosition].browser.dispatchEvent(evt);
  },

  // Use this method to select a tab from JS. This method sends a message
  // to Java to select the tab in the Java UI (we'll get a Tab:Selected message
  // back from Java when that happens).
  selectTab: function selectTab(aTab) {
    if (!aTab) {
      Cu.reportError("Error trying to select tab (tab doesn't exist)");
      return;
    }

    // There's nothing to do if the tab is already selected
    if (aTab == this.selectedTab)
      return;

    let doc = this.selectedBrowser.contentDocument;
    if (doc.fullscreenElement) {
      // We'll finish the tab selection once the fullscreen transition has ended,
      // remember the new tab for this.
      this.fullscreenTransitionTab = aTab;
      doc.exitFullscreen();
      return;
    }

    let message = {
      type: "Tab:Select",
      tabID: aTab.id
    };
    GlobalEventDispatcher.sendRequest(message);
  },

  /**
   * Gets an open tab with the given URL.
   *
   * @param  aURL URL to look for
   * @param  aOptions Options for the search. Currently supports:
   **  @option startsWith a Boolean indicating whether to search for a tab who's url starts with the
   *           requested url. Useful if you want to ignore hash codes on the end of a url. For instance
   *           to have about:downloads match about:downloads#123.
   * @return the tab with the given URL, or null if no such tab exists
   */
  getTabWithURL: function getTabWithURL(aURL, aOptions) {
    aOptions = aOptions || {};
    let uri = Services.io.newURI(aURL);
    for (let i = 0; i < this._tabs.length; ++i) {
      let tab = this._tabs[i];
      if (aOptions.startsWith) {
        if (tab.currentURI.spec.startsWith(aURL)) {
          return tab;
        }
      } else {
        if (tab.currentURI.equals(uri)) {
          return tab;
        }
      }
    }
    return null;
  },

  /**
   * If a tab with the given URL already exists, that tab is selected.
   * Otherwise, a new tab is opened with the given URL.
   *
   * @param aURL URL to open
   * @param aParam Options used if a tab is created
   * @param aFlags Options for the search. Currently supports:
   **  @option startsWith a Boolean indicating whether to search for a tab who's url starts with the
   *           requested url. Useful if you want to ignore hash codes on the end of a url. For instance
   *           to have about:downloads match about:downloads#123.
   */
  selectOrAddTab: function selectOrAddTab(aURL, aParams, aFlags) {
    let tab = this.getTabWithURL(aURL, aFlags);
    if (tab == null) {
      tab = this.addTab(aURL, aParams);
    } else {
      this.selectTab(tab);
    }

    return tab;
  },

  /**
   * Open or select a tab with the "about:addons" page and optionally
   * switch to the details page related to a defined addonId.
   *
   * @param {string} addonId
   */
  openAddonManager: function openAddonManager({addonId}) {
    if (addonId) {
      let emWindow;

      function receivePong(subject, topic, data) {
        emWindow = subject;
      };

      Services.obs.addObserver(receivePong, "EM-pong");
      Services.obs.notifyObservers(null, "EM-ping");
      Services.obs.removeObserver(receivePong, "EM-pong");

      if (emWindow) {
        // "about:addons" has been already loaded in a tab.
        emWindow.showAddonDetails(addonId);
      } else {
        // Wait for "about:addons" to be fully loaded.
        function waitAboutAddons(subject, topic, data) {
          Services.obs.removeObserver(waitAboutAddons, "EM-loaded");
          emWindow = subject;

          emWindow.showAddonDetails(addonId);
        }
        Services.obs.addObserver(waitAboutAddons, "EM-loaded");
      }
    }

    BrowserApp.selectOrAddTab("about:addons", {
      selected: true,
      parentId: BrowserApp.selectedTab.id,
    });
  },

  // This method updates the state in BrowserApp after a tab has been selected
  // in the Java UI.
  _handleTabSelected: function _handleTabSelected(aTab) {
    if (this.fullscreenTransitionTab) {
      // Defer updating to "fullscreenchange" if tab selection happened during
      // a fullscreen transition.
      return;
    }
    this.selectedTab = aTab;

    let evt = document.createEvent("UIEvents");
    evt.initUIEvent("TabSelect", true, false, window, null);
    aTab.browser.dispatchEvent(evt);
  },

  quit: function quit(aClear = { sanitize: {}, dontSaveSession: false }) {
    // Notify all windows that an application quit has been requested.
    let cancelQuit = Cc["@mozilla.org/supports-PRBool;1"].createInstance(Ci.nsISupportsPRBool);
<<<<<<< HEAD
    Services.obs.notifyObservers(cancelQuit, "quit-application-requested", null);
=======
    Services.obs.notifyObservers(cancelQuit, "quit-application-requested");
>>>>>>> a17af05f

    // Quit aborted.
    if (cancelQuit.data) {
      return;
    }

    Services.obs.notifyObservers(null, "quit-application-proceeding");

    // Tell session store to forget about this window
    if (aClear.dontSaveSession) {
      let ss = Cc["@mozilla.org/browser/sessionstore;1"].getService(Ci.nsISessionStore);
      ss.removeWindow(window);
    }

    BrowserApp.sanitize(aClear.sanitize, function() {
      let appStartup = Cc["@mozilla.org/toolkit/app-startup;1"].getService(Ci.nsIAppStartup);
      appStartup.quit(Ci.nsIAppStartup.eForceQuit);
    }, true);
  },

  saveAsPDF: function saveAsPDF(aBrowser) {
    RuntimePermissions.waitForPermissions(RuntimePermissions.WRITE_EXTERNAL_STORAGE).then(function(permissionGranted) {
      if (!permissionGranted) {
        return;
      }

      Task.spawn(function* () {
        let fileName = ContentAreaUtils.getDefaultFileName(aBrowser.contentTitle, aBrowser.currentURI, null, null);
        fileName = fileName.trim() + ".pdf";

        let downloadsDir = yield Downloads.getPreferredDownloadsDirectory();
        let file = OS.Path.join(downloadsDir, fileName);

        // Force this to have a unique name.
        let openedFile = yield OS.File.openUnique(file, { humanReadable: true });
        file = openedFile.path;
        yield openedFile.file.close();

        let download = yield Downloads.createDownload({
          source: aBrowser.contentWindow,
          target: file,
          saver: "pdf",
          startTime: Date.now(),
        });

        let list = yield Downloads.getList(download.source.isPrivate ? Downloads.PRIVATE : Downloads.PUBLIC)
        yield list.add(download);
        yield download.start();
      });
    });
  },

  // These values come from pref_tracking_protection_entries in arrays.xml.
  PREF_TRACKING_PROTECTION_ENABLED: "2",
  PREF_TRACKING_PROTECTION_ENABLED_PB: "1",
  PREF_TRACKING_PROTECTION_DISABLED: "0",

  /**
   * Returns the current state of the tracking protection pref.
   * (0 = Disabled, 1 = Enabled in PB, 2 = Enabled)
   */
  getTrackingProtectionState: function() {
    if (Services.prefs.getBoolPref("privacy.trackingprotection.enabled")) {
      return this.PREF_TRACKING_PROTECTION_ENABLED;
    }
    if (Services.prefs.getBoolPref("privacy.trackingprotection.pbmode.enabled")) {
      return this.PREF_TRACKING_PROTECTION_ENABLED_PB;
    }
    return this.PREF_TRACKING_PROTECTION_DISABLED;
  },

  sanitize: function (aItems, callback, aShutdown) {
    let success = true;
    var promises = [];
    let refObj = {};

<<<<<<< HEAD
=======
    if (aShutdown && Object.getOwnPropertyNames(aItems).length > 0) {
      let msg = Strings.browser.GetStringFromName("alertShutdownSanitize");
      Snackbars.show(msg, Snackbars.LENGTH_INDEFINITE);
    }

>>>>>>> a17af05f
    TelemetryStopwatch.start("FX_SANITIZE_TOTAL", refObj);

    for (let key in aItems) {
      if (!aItems[key])
        continue;

      key = key.replace("private.data.", "");

      switch (key) {
        case "cookies_sessions":
          promises.push(Sanitizer.clearItem("cookies"));
          promises.push(Sanitizer.clearItem("sessions"));
          break;
        case "openTabs":
          if (aShutdown === true) {
<<<<<<< HEAD
            Services.obs.notifyObservers(null, "browser:purge-session-tabs", "");
=======
            Services.obs.notifyObservers(null, "browser:purge-session-tabs");
>>>>>>> a17af05f
            break;
          }
          // fall-through if aShutdown is false
        default:
          promises.push(Sanitizer.clearItem(key));
      }
    }

    Promise.all(promises).then(function() {
      TelemetryStopwatch.finish("FX_SANITIZE_TOTAL", refObj);
      GlobalEventDispatcher.sendRequest({
        type: "Sanitize:Finished",
        success: true,
        shutdown: aShutdown === true
      });

      if (callback) {
        callback();
      }
    }).catch(function(err) {
      TelemetryStopwatch.finish("FX_SANITIZE_TOTAL", refObj);
      GlobalEventDispatcher.sendRequest({
        type: "Sanitize:Finished",
        error: err,
        success: false,
        shutdown: aShutdown === true
      });

      if (callback) {
        callback();
      }
    })
  },

  getFocusedInput: function(aBrowser, aOnlyInputElements = false) {
    if (!aBrowser)
      return null;

    let doc = aBrowser.contentDocument;
    if (!doc)
      return null;

    let focused = doc.activeElement;
    while (focused instanceof HTMLFrameElement || focused instanceof HTMLIFrameElement) {
      doc = focused.contentDocument;
      focused = doc.activeElement;
    }

    if (focused instanceof HTMLInputElement &&
        (focused.mozIsTextField(false) || focused.type === "number")) {
      return focused;
    }

    if (aOnlyInputElements)
      return null;

    if (focused && (focused instanceof HTMLTextAreaElement || focused.isContentEditable)) {

      if (focused instanceof HTMLBodyElement) {
        // we are putting focus into a contentEditable frame. scroll the frame into
        // view instead of the contentEditable document contained within, because that
        // results in a better user experience
        focused = focused.ownerGlobal.frameElement;
      }
      return focused;
    }
    return null;
  },

  scrollToFocusedInput: function(aBrowser, aAllowZoom = true) {
    let formHelperMode = Services.prefs.getIntPref("formhelper.mode");
    if (formHelperMode == kFormHelperModeDisabled)
      return;

    let dwu = aBrowser.contentWindow.QueryInterface(Ci.nsIInterfaceRequestor).getInterface(Ci.nsIDOMWindowUtils);
    if (!dwu) {
      return;
    }

    let apzFlushDone = function() {
      Services.obs.removeObserver(apzFlushDone, "apz-repaints-flushed");
      dwu.zoomToFocusedInput();
    };

    let paintDone = function() {
      window.removeEventListener("MozAfterPaint", paintDone);
      if (dwu.flushApzRepaints()) {
        Services.obs.addObserver(apzFlushDone, "apz-repaints-flushed");
      } else {
        apzFlushDone();
      }
    };

    let gotResizeWindow = false;
    let resizeWindow = function(e) {
      gotResizeWindow = true;
      aBrowser.contentWindow.removeEventListener("resize", resizeWindow);
      if (dwu.isMozAfterPaintPending) {
        window.addEventListener("MozAfterPaint", paintDone);
      } else {
        paintDone();
      }
    }

    aBrowser.contentWindow.addEventListener("resize", resizeWindow);

    // The "resize" event sometimes fails to fire, so set a timer to catch that case
    // and unregister the event listener. See Bug 1253469
    setTimeout(function(e) {
    if (!gotResizeWindow) {
        aBrowser.contentWindow.removeEventListener("resize", resizeWindow);
        dwu.zoomToFocusedInput();
      }
    }, 500);
  },

  getUALocalePref: function () {
    return Services.locale.getRequestedLocale() || undefined;
  },

  getOSLocalePref: function () {
    try {
      return Services.prefs.getCharPref("intl.locale.os");
    } catch (e) {
      return undefined;
    }
  },

  setLocalizedPref: function (pref, value) {
    let pls = Cc["@mozilla.org/pref-localizedstring;1"]
                .createInstance(Ci.nsIPrefLocalizedString);
    pls.data = value;
    Services.prefs.setComplexValue(pref, Ci.nsIPrefLocalizedString, pls);
  },

  onEvent: function (event, data, callback) {
    let browser = this.selectedBrowser;

    switch (event) {
      case "Browser:LoadManifest": {
        installManifest(browser, data);
        break;
      }

      case "Browser:Quit":
        this.quit(data);
        break;

      case "Fonts:Reload":
        FontEnumerator.updateFontList();
        break;

      case "FormHistory:Init": {
        // Force creation/upgrade of formhistory.sqlite
        FormHistory.count({});
        GlobalEventDispatcher.unregisterListener(this, event);
        break;
      }

      case "FullScreen:Exit":
        browser.contentDocument.exitFullscreen();
        break;

      case "Locale:OS": {
        // We know the system locale. We use this for generating Accept-Language headers.
        let languageTag = data.languageTag;
        console.log("Locale:OS: " + languageTag);
        let currentOSLocale = this.getOSLocalePref();
        if (currentOSLocale == languageTag) {
          break;
        }

        console.log("New OS locale.");

        // Ensure that this choice is immediately persisted, because
        // Gecko won't be told again if it forgets.
        Services.prefs.setCharPref("intl.locale.os", languageTag);
        Services.prefs.savePrefFile(null);

        let appLocale = this.getUALocalePref();

        this.computeAcceptLanguages(languageTag, appLocale);
        break;
      }

      case "Locale:Changed": {
        if (data) {
          Services.locale.setRequestedLocales([data.languageTag]);
        } else {
          Services.locale.setRequestedLocales([]);
        }

        // Make sure we use the right Accept-Language header.
        let osLocale;
        try {
          // This should never not be set at this point, but better safe than sorry.
          osLocale = Services.prefs.getCharPref("intl.locale.os");
        } catch (e) {
        }

        this.computeAcceptLanguages(osLocale, data && data.languageTag);
        break;
      }

      case "Passwords:Init": {
        let storage = Cc["@mozilla.org/login-manager/storage/mozStorage;1"].
                      getService(Ci.nsILoginManagerStorage);
        storage.initialize();
        GlobalEventDispatcher.unregisterListener(this, event);
        break;
      }

      case "Sanitize:ClearData":
        this.sanitize(data);
        break;

      case "SaveAs:PDF":
        this.saveAsPDF(browser);
        break;

      case "ScrollTo:FocusedInput": {
        // these messages come from a change in the viewable area and not user interaction
        // we allow scrolling to the selected input, but not zooming the page
        this.scrollToFocusedInput(browser, false);
        break;
      }

      case "Telemetry:CustomTabsPing": {
        TelemetryController.submitExternalPing("anonymous", { client: data.client }, { addClientId: false });
        break;
      }

      case "Session:GetHistory": {
        callback.onSuccess(this.getHistory(data));
        break;
      }

      case "Session:Back":
        browser.goBack();
        break;

      case "Session:Forward":
        browser.goForward();
        break;

      case "Session:Navigate": {
        let index = data.index;
        let webNav = BrowserApp.selectedTab.window.QueryInterface(Ci.nsIInterfaceRequestor).getInterface(Ci.nsIWebNavigation);
        let historySize = webNav.sessionHistory.count;

        if (index < 0) {
          index = 0;
          Log.e("Browser", "Negative index truncated to zero");
        } else if (index >= historySize) {
          Log.e("Browser", "Incorrect index " + index + " truncated to " + historySize - 1);
          index = historySize - 1;
        }

        browser.gotoIndex(index);
        break;
      }

      case "Session:Reload": {
        let flags = Ci.nsIWebNavigation.LOAD_FLAGS_NONE;

        // Check to see if this is a message to enable/disable mixed content blocking.
        if (data) {
          if (data.bypassCache) {
            flags |= Ci.nsIWebNavigation.LOAD_FLAGS_BYPASS_CACHE |
                     Ci.nsIWebNavigation.LOAD_FLAGS_BYPASS_PROXY;
          }

          if (data.contentType === "tracking") {
            // Convert document URI into the format used by
            // nsChannelClassifier::ShouldEnableTrackingProtection
            // (any scheme turned into https is correct)
            let normalizedUrl = Services.io.newURI("https://" + browser.currentURI.hostPort);
            if (data.allowContent) {
              // Add the current host in the 'trackingprotection' consumer of
              // the permission manager using a normalized URI. This effectively
              // places this host on the tracking protection white list.
              if (PrivateBrowsingUtils.isBrowserPrivate(browser)) {
                PrivateBrowsingUtils.addToTrackingAllowlist(normalizedUrl);
              } else {
                Services.perms.add(normalizedUrl, "trackingprotection", Services.perms.ALLOW_ACTION);
                Telemetry.addData("TRACKING_PROTECTION_EVENTS", 1);
              }
            } else {
              // Remove the current host from the 'trackingprotection' consumer
              // of the permission manager. This effectively removes this host
              // from the tracking protection white list (any list actually).
              if (PrivateBrowsingUtils.isBrowserPrivate(browser)) {
                PrivateBrowsingUtils.removeFromTrackingAllowlist(normalizedUrl);
              } else {
                Services.perms.remove(normalizedUrl, "trackingprotection");
                Telemetry.addData("TRACKING_PROTECTION_EVENTS", 2);
              }
            }
          }
        }

        // Try to use the session history to reload so that framesets are
        // handled properly. If the window has no session history, fall back
        // to using the web navigation's reload method.
        let webNav = browser.webNavigation;
        try {
          let sh = webNav.sessionHistory;
          if (sh)
            webNav = sh.QueryInterface(Ci.nsIWebNavigation);
        } catch (e) {}
        webNav.reload(flags);
        break;
      }

      case "Session:Restore":
        GlobalEventDispatcher.dispatch("Session:Restore", data);
        break;

      case "Session:Stop":
        browser.stop();
        break;

      case "Tab:Load": {
        let url = data.url;
        let flags = Ci.nsIWebNavigation.LOAD_FLAGS_ALLOW_THIRD_PARTY_FIXUP
                  | Ci.nsIWebNavigation.LOAD_FLAGS_FIXUP_SCHEME_TYPOS;

        // Pass LOAD_FLAGS_DISALLOW_INHERIT_PRINCIPAL to prevent any loads from
        // inheriting the currently loaded document's principal.
        if (data.userEntered) {
          flags |= Ci.nsIWebNavigation.LOAD_FLAGS_DISALLOW_INHERIT_PRINCIPAL;
        }

        let delayLoad = ("delayLoad" in data) ? data.delayLoad : false;
        let params = {
          selected: ("selected" in data) ? data.selected : !delayLoad,
          parentId: ("parentId" in data) ? data.parentId : -1,
          flags: flags,
          tabID: data.tabID,
          isPrivate: (data.isPrivate === true),
          pinned: (data.pinned === true),
          delayLoad: (delayLoad === true),
          desktopMode: (data.desktopMode === true),
          tabType: ("tabType" in data) ? data.tabType : "BROWSING"
        };

        params.userRequested = url;

        if (data.referrerURI) {
          try {
            params.referrerURI = Services.io.newURI(data.referrerURI);
          } catch (e) {
            console.warn("Tab:Load referrerURI is invalid - ignoring."); // don't log exception to avoid leaking urls.
            params.referrerURI = null;
          }
        }

        if (data.engine) {
          let engine = Services.search.getEngineByName(data.engine);
          if (engine) {
            let submission = engine.getSubmission(url);
            url = submission.uri.spec;
            params.postData = submission.postData;
            params.isSearch = true;
          }
        }

        if (data.newTab) {
          this.addTab(url, params);
        } else {
          if (data.tabId) {
            // Use a specific browser instead of the selected browser, if it exists
            let specificBrowser = this.getTabForId(data.tabId).browser;
            if (specificBrowser)
              browser = specificBrowser;
          }
          this.loadURI(url, browser, params);
        }
        break;
      }

      case "Tab:Selected":
        this._handleTabSelected(this.getTabForId(data.id));
        break;

      case "Tab:Closed": {
        this._handleTabClosed(this.getTabForId(data.tabId), data.showUndoToast);
        break;
      }

      case "Tab:Move":
        this._handleTabMove(data.fromTabId, data.fromPosition, data.toTabId, data.toPosition);
        break;
    }
  },

  observe: function(aSubject, aTopic, aData) {
    let browser = this.selectedBrowser;

    switch (aTopic) {
      case "keyword-search":
        // This event refers to a search via the URL bar, not a bookmarks
        // keyword search. Note that this code assumes that the user can only
        // perform a keyword search on the selected tab.
        this.selectedTab.isSearch = true;

        // Don't store queries in private browsing mode.
        let isPrivate = PrivateBrowsingUtils.isBrowserPrivate(this.selectedTab.browser);
        let query = isPrivate ? "" : aData;

        let engine = aSubject.QueryInterface(Ci.nsISearchEngine);
        GlobalEventDispatcher.sendRequest({
          type: "Search:Keyword",
          identifier: engine.identifier,
          name: engine.name,
          query: query
        });
        break;

      case "android-get-pref": {
        // These pref names are not "real" pref names. They are used in the
        // setting menu, and these are passed when initializing the setting
        // menu. aSubject is a nsIWritableVariant to hold the pref value.
        aSubject.QueryInterface(Ci.nsIWritableVariant);

        switch (aData) {
          // Handle master password
          case "privacy.masterpassword.enabled":
            aSubject.setAsBool(MasterPassword.enabled);
            break;

          case "privacy.trackingprotection.state": {
            aSubject.setAsAString(this.getTrackingProtectionState());
            break;
          }

          // Crash reporter submit pref must be fetched from nsICrashReporter
          // service.
          case "datareporting.crashreporter.submitEnabled":
            let crashReporterBuilt = "nsICrashReporter" in Ci &&
                Services.appinfo instanceof Ci.nsICrashReporter;
            if (crashReporterBuilt) {
              aSubject.setAsBool(Services.appinfo.submitReports);
            }
            break;
        }
        break;
      }

      case "android-set-pref": {
        // Pseudo-prefs. aSubject is an nsIWritableVariant that holds the pref
        // value. Set to empty to signal the pref was handled.
        aSubject.QueryInterface(Ci.nsIWritableVariant);
        let value = aSubject.QueryInterface(Ci.nsIVariant);

        switch (aData) {
          // MasterPassword pref is not real, we just need take action and leave
          case "privacy.masterpassword.enabled":
            if (MasterPassword.enabled) {
              MasterPassword.removePassword(value);
            } else {
              MasterPassword.setPassword(value);
            }
            aSubject.setAsEmpty();
            break;

          // "privacy.trackingprotection.state" is not a "real" pref name, but
          // it's used in the setting menu.  By default
          // "privacy.trackingprotection.pbmode.enabled" is true, and
          // "privacy.trackingprotection.enabled" is false.
          case "privacy.trackingprotection.state": {
            switch (value) {
              // Tracking protection disabled.
              case this.PREF_TRACKING_PROTECTION_DISABLED:
                Services.prefs.setBoolPref("privacy.trackingprotection.pbmode.enabled", false);
                Services.prefs.setBoolPref("privacy.trackingprotection.enabled", false);
                break;
              // Tracking protection only in private browsing,
              case this.PREF_TRACKING_PROTECTION_ENABLED_PB:
                Services.prefs.setBoolPref("privacy.trackingprotection.pbmode.enabled", true);
                Services.prefs.setBoolPref("privacy.trackingprotection.enabled", false);
                break;
              // Tracking protection everywhere.
              case this.PREF_TRACKING_PROTECTION_ENABLED:
                Services.prefs.setBoolPref("privacy.trackingprotection.pbmode.enabled", true);
                Services.prefs.setBoolPref("privacy.trackingprotection.enabled", true);
                break;
            }
            aSubject.setAsEmpty();
            break;
          }

          // Crash reporter preference is in a service; set and return.
          case "datareporting.crashreporter.submitEnabled":
            let crashReporterBuilt = "nsICrashReporter" in Ci &&
                Services.appinfo instanceof Ci.nsICrashReporter;
            if (crashReporterBuilt) {
              Services.appinfo.submitReports = value;
              aSubject.setAsEmpty();
            }
            break;
        }
        break;
      }

      case "gather-telemetry":
        GlobalEventDispatcher.sendRequest({ type: "Telemetry:Gather" });
        break;

      case "Vibration:Request":
        if (aSubject instanceof Navigator) {
          let navigator = aSubject;
          let buttons = [
            {
              label: Strings.browser.GetStringFromName("vibrationRequest.denyButton"),
              callback: function() {
                navigator.setVibrationPermission(false);
              }
            },
            {
              label: Strings.browser.GetStringFromName("vibrationRequest.allowButton"),
              callback: function() {
                navigator.setVibrationPermission(true);
              },
              positive: true
            }
          ];
          let message = Strings.browser.GetStringFromName("vibrationRequest.message");
          let options = {};
          NativeWindow.doorhanger.show(message, "vibration-request", buttons,
              BrowserApp.selectedTab.id, options, "VIBRATION");
        }
        break;

      default:
        dump('BrowserApp.observe: unexpected topic "' + aTopic + '"\n');
        break;

    }
  },

  /**
   * Set intl.accept_languages accordingly.
   *
   * After Bug 881510 this will also accept a real Accept-Language choice as
   * input; all Accept-Language logic lives here.
   *
   * osLocale should never be null, but this method is safe regardless.
   * appLocale may explicitly be null.
   */
  computeAcceptLanguages(osLocale, appLocale) {
    let defaultBranch = Services.prefs.getDefaultBranch(null);
    let defaultAccept = defaultBranch.getComplexValue("intl.accept_languages", Ci.nsIPrefLocalizedString).data;
    console.log("Default intl.accept_languages = " + defaultAccept);

    // A guard for potential breakage. Bug 438031.
    // This should not be necessary, because we're reading from the default branch,
    // but better safe than sorry.
    if (defaultAccept && defaultAccept.startsWith("chrome://")) {
      defaultAccept = null;
    } else {
      // Ensure lowercase everywhere so we can compare.
      defaultAccept = defaultAccept.toLowerCase();
    }

    if (appLocale) {
      appLocale = appLocale.toLowerCase();
    }

    if (osLocale) {
      osLocale = osLocale.toLowerCase();
    }

    // Eliminate values if they're present in the default.
    let chosen;
    if (defaultAccept) {
      // intl.accept_languages is a comma-separated list, with no q-value params. Those
      // are added when the header is generated.
      chosen = defaultAccept.split(",")
                            .map((x) => x.trim())
                            .filter((x) => (x != appLocale && x != osLocale));
    } else {
      chosen = [];
    }

    if (osLocale) {
      chosen.unshift(osLocale);
    }

    if (appLocale && appLocale != osLocale) {
      chosen.unshift(appLocale);
    }

    let result = chosen.join(",");
    console.log("Setting intl.accept_languages to " + result);
    this.setLocalizedPref("intl.accept_languages", result);
  },

  // nsIAndroidBrowserApp
  get selectedTab() {
    return this._selectedTab;
  },

  // nsIAndroidBrowserApp
  getBrowserTab: function(tabId) {
    return this.getTabForId(tabId);
  },

  getUITelemetryObserver: function() {
    return UITelemetry;
  },

  // This method will return a list of history items and toIndex based on the action provided from the fromIndex to toIndex,
  // optionally selecting selIndex (if fromIndex <= selIndex <= toIndex)
  getHistory: function(data) {
    let action = data.action;
    let webNav = BrowserApp.getTabForId(data.tabId).window.QueryInterface(Ci.nsIInterfaceRequestor).getInterface(Ci.nsIWebNavigation);
    let historyIndex = webNav.sessionHistory.index;
    let historySize = webNav.sessionHistory.count;
    let canGoBack = webNav.canGoBack;
    let canGoForward = webNav.canGoForward;
    let listitems = [];
    let fromIndex = 0;
    let toIndex = historySize - 1;
    let selIndex = historyIndex;

    if (action == "BACK" && canGoBack) {
      fromIndex = Math.max(historyIndex - kMaxHistoryListSize, 0);
      toIndex = historyIndex;
      selIndex = historyIndex;
    } else if (action == "FORWARD" && canGoForward) {
      fromIndex = historyIndex;
      toIndex = Math.min(historySize - 1, historyIndex + kMaxHistoryListSize);
      selIndex = historyIndex;
    } else if (action == "ALL" && (canGoBack || canGoForward)){
      fromIndex = historyIndex - kMaxHistoryListSize / 2;
      toIndex = historyIndex + kMaxHistoryListSize / 2;
      if (fromIndex < 0) {
        toIndex -= fromIndex;
      }

      if (toIndex > historySize - 1) {
        fromIndex -= toIndex - (historySize - 1);
        toIndex = historySize - 1;
      }

      fromIndex = Math.max(fromIndex, 0);
      selIndex = historyIndex;
    } else {
      // return empty list immediately.
      return {
        "historyItems": listitems,
        "toIndex": toIndex
      };
    }

    let browser = this.selectedBrowser;
    let hist = browser.sessionHistory;
    for (let i = toIndex; i >= fromIndex; i--) {
      let entry = hist.getEntryAtIndex(i, false);
      let item = {
        title: entry.title || entry.URI.spec,
        url: entry.URI.spec,
        selected: (i == selIndex)
      };
      listitems.push(item);
    }

    return {
      "historyItems": listitems,
      "toIndex": toIndex
    };
<<<<<<< HEAD
  },
};

async function notifyManifestStatus(browser) {
  try {
    const manifest = await Manifests.getManifest(browser);
    const evtType = (manifest && manifest.installed) ?
      "Website:AppEntered" : "Website:AppLeft";
    GlobalEventDispatcher.sendRequest({type: evtType});
  } catch (err) {
    Cu.reportError("Error sending status: " + err.message);
  }
}

async function installManifest(browser, data) {
  try {
    const manifest = await Manifests.getManifest(browser, data.manifestUrl);
    await manifest.install();
    const icon = await manifest.icon(data.iconSize);
    GlobalEventDispatcher.sendRequest({
      type: "Website:AppInstalled",
      icon,
      name: manifest.name,
      start_url: manifest.start_url,
      manifest_path: manifest.path
    });
  } catch (err) {
    Cu.reportError("Failed to install: " + err.message);
    // If we fail to install via the manifest, we will fall back to a standard bookmark
    GlobalEventDispatcher.sendRequest({
      type: "Website:AppInstallFailed",
      url: data.originalUrl,
      title: data.originalTitle
    });
  }
}

var NativeWindow = {
  init: function() {
    GlobalEventDispatcher.registerListener(this, [
      "Doorhanger:Reply",
      "Menu:Clicked",
    ]);
    this.contextmenus.init();
=======
>>>>>>> a17af05f
  },
};

<<<<<<< HEAD
  loadDex: function(zipFile, implClass) {
    GlobalEventDispatcher.sendRequest({
      type: "Dex:Load",
      zipfile: zipFile,
      impl: implClass || "Main"
=======
async function notifyManifestStatus(tab) {
  try {
    const manifest = await Manifests.getManifest(tab.browser);
    const evtType = (manifest && manifest.installed) ?
      "Website:AppEntered" : "Website:AppLeft";

    GlobalEventDispatcher.sendRequest({
      type: evtType,
      tabId: tab.id,
>>>>>>> a17af05f
    });
  } catch (err) {
    Cu.reportError("Error sending status: " + err.message);
  }
}

<<<<<<< HEAD
  unloadDex: function(zipFile) {
    GlobalEventDispatcher.sendRequest({
      type: "Dex:Unload",
      zipfile: zipFile
=======
async function installManifest(browser, data) {
  try {
    const manifest = await Manifests.getManifest(browser, data.manifestUrl);
    await manifest.install();
    const icon = await manifest.icon(data.iconSize);
    GlobalEventDispatcher.sendRequest({
      type: "Website:AppInstalled",
      icon,
      name: manifest.name,
      start_url: manifest.start_url,
      manifest_path: manifest.path,
      manifest_url: manifest.url
>>>>>>> a17af05f
    });
  } catch (err) {
    Cu.reportError("Failed to install: " + err.message);
    // If we fail to install via the manifest, we will fall back to a standard bookmark
    GlobalEventDispatcher.sendRequest({
      type: "Website:AppInstallFailed",
      url: data.originalUrl,
      title: data.originalTitle
    });
  }
}

var NativeWindow = {
  init: function() {
    GlobalEventDispatcher.registerListener(this, [
      "Doorhanger:Reply",
      "Menu:Clicked",
    ]);
    this.contextmenus.init();
  },

  menu: {
    _callbacks: [],
    _menuId: 1,
    toolsMenuID: -1,
    add: function() {
      let options;
      if (arguments.length == 1) {
        options = arguments[0];
      } else if (arguments.length == 3) {
          Log.w("Browser", "This menu addon API has been deprecated. Instead, use the options object API.");
          options = {
            name: arguments[0],
            callback: arguments[2]
          };
      } else {
         throw "Incorrect number of parameters";
      }

      options.type = "Menu:Add";
      options.id = this._menuId;

      GlobalEventDispatcher.sendRequest(options);
      this._callbacks[this._menuId] = options.callback;
      this._menuId++;
      return this._menuId - 1;
    },

    remove: function(aId) {
      GlobalEventDispatcher.sendRequest({ type: "Menu:Remove", id: aId });
    },

    update: function(aId, aOptions) {
      if (!aOptions)
        return;

      GlobalEventDispatcher.sendRequest({
        type: "Menu:Update",
        id: aId,
        options: aOptions
      });
    }
  },

  doorhanger: {
    _callbacks: {},
    _callbacksId: 0,
    _promptId: 0,

  /**
   * @param aOptions
   *        An options JavaScript object holding additional properties for the
   *        notification. The following properties are currently supported:
   *        persistence: An integer. The notification will not automatically
   *                     dismiss for this many page loads. If persistence is set
   *                     to -1, the doorhanger will never automatically dismiss.
   *        persistWhileVisible:
   *                     A boolean. If true, a visible notification will always
   *                     persist across location changes.
   *        timeout:     A time in milliseconds. The notification will not
   *                     automatically dismiss before this time.
   *
   *        checkbox:    A string to appear next to a checkbox under the notification
   *                     message. The button callback functions will be called with
   *                     the checked state as an argument.
   *
   *        actionText:  An object that specifies a clickable string, a type of action,
   *                     and a bundle blob for the consumer to create a click action.
   *                     { text: <text>,
   *                       type: <type>,
   *                       bundle: <blob-object> }
   *
   * @param aCategory
   *        Doorhanger type to display (e.g., LOGIN)
   */
    show: function(aMessage, aValue, aButtons, aTabID, aOptions, aCategory) {
      if (aButtons == null) {
        aButtons = [];
      }

      if (aButtons.length > 2) {
        console.log("Doorhanger can have a maximum of two buttons!");
        aButtons.length = 2;
      }

      aButtons.forEach(aButton => {
        this._callbacks[this._callbacksId] = { cb: aButton.callback, prompt: this._promptId };
        aButton.callback = this._callbacksId;
        this._callbacksId++;
      });

      this._promptId++;
      let json = {
        type: "Doorhanger:Add",
        message: aMessage,
        value: aValue,
        buttons: aButtons,
        // use the current tab if none is provided
        tabID: aTabID || BrowserApp.selectedTab.id,
        options: aOptions || {},
        category: aCategory
      };
      WindowEventDispatcher.sendRequest(json);
    },

    hide: function(aValue, aTabID) {
      WindowEventDispatcher.sendRequest({
        type: "Doorhanger:Remove",
        value: aValue,
        tabID: aTabID
      });
    }
  },

  onEvent: function (event, data, callback) {
    if (event == "Doorhanger:Reply") {
      let reply_id = data["callback"];

      if (this.doorhanger._callbacks[reply_id]) {
        // Pass the value of the optional checkbox to the callback
        let checked = data["checked"];
        this.doorhanger._callbacks[reply_id].cb(checked, data.inputs);

        let prompt = this.doorhanger._callbacks[reply_id].prompt;
        for (let id in this.doorhanger._callbacks) {
          if (this.doorhanger._callbacks[id].prompt == prompt) {
            delete this.doorhanger._callbacks[id];
          }
        }
      }
    } else if (event == "Menu:Clicked") {
      if (this.menu._callbacks[data.item]) {
        this.menu._callbacks[data.item]();
      }
    }
  },

  contextmenus: {
    items: {}, //  a list of context menu items that we may show
    DEFAULT_HTML5_ORDER: -1, // Sort order for HTML5 context menu items

    init: function() {
      // Accessing "NativeWindow.contextmenus" initializes context menus if needed.
      BrowserApp.deck.addEventListener(
          "contextmenu", (e) => NativeWindow.contextmenus.show(e));
    },

    add: function() {
      let args;
      if (arguments.length == 1) {
        args = arguments[0];
      } else if (arguments.length == 3) {
        args = {
          label : arguments[0],
          selector: arguments[1],
          callback: arguments[2]
        };
      } else {
        throw "Incorrect number of parameters";
      }

      if (!args.label)
        throw "Menu items must have a name";

      let cmItem = new ContextMenuItem(args);
      this.items[cmItem.id] = cmItem;
      return cmItem.id;
    },

    remove: function(aId) {
      delete this.items[aId];
    },

    // Although we do not use this ourselves anymore, add-ons may still
    // need it as it has been documented, so we shouldn't remove it.
    SelectorContext: function(aSelector) {
      return {
        matches: function(aElt) {
          if (aElt.matches)
            return aElt.matches(aSelector);
          return false;
        }
      };
    },

    linkOpenableNonPrivateContext: {
      matches: function linkOpenableNonPrivateContextMatches(aElement) {
        let doc = aElement.ownerDocument;
        if (!doc || PrivateBrowsingUtils.isContentWindowPrivate(doc.defaultView)) {
          return false;
        }

        return NativeWindow.contextmenus.linkOpenableContext.matches(aElement);
      }
    },

    linkOpenableContext: {
      matches: function linkOpenableContextMatches(aElement) {
        let uri = NativeWindow.contextmenus._getLink(aElement);
        if (uri) {
          let scheme = uri.scheme;
          let dontOpen = /^(javascript|mailto|news|snews|tel)$/;
          return (scheme && !dontOpen.test(scheme));
        }
        return false;
      }
    },

    linkCopyableContext: {
      matches: function linkCopyableContextMatches(aElement) {
        let uri = NativeWindow.contextmenus._getLink(aElement);
        if (uri) {
          let scheme = uri.scheme;
          let dontCopy = /^(mailto|tel)$/;
          return (scheme && !dontCopy.test(scheme));
        }
        return false;
      }
    },

    linkShareableContext: {
      matches: function linkShareableContextMatches(aElement) {
        let uri = NativeWindow.contextmenus._getLink(aElement);
        if (uri) {
          let scheme = uri.scheme;
          let dontShare = /^(about|chrome|file|javascript|mailto|resource|tel)$/;
          return (scheme && !dontShare.test(scheme));
        }
        return false;
      }
    },

    linkBookmarkableContext: {
      matches: function linkBookmarkableContextMatches(aElement) {
        let uri = NativeWindow.contextmenus._getLink(aElement);
        if (uri) {
          let scheme = uri.scheme;
          let dontBookmark = /^(mailto|tel)$/;
          return (scheme && !dontBookmark.test(scheme));
        }
        return false;
      }
    },

    emailLinkContext: {
      matches: function emailLinkContextMatches(aElement) {
        let uri = NativeWindow.contextmenus._getLink(aElement);
        if (uri)
          return uri.schemeIs("mailto");
        return false;
      }
    },

    phoneNumberLinkContext: {
      matches: function phoneNumberLinkContextMatches(aElement) {
        let uri = NativeWindow.contextmenus._getLink(aElement);
        if (uri)
          return uri.schemeIs("tel");
        return false;
      }
    },

    imageLocationCopyableContext: {
      matches: function imageLinkCopyableContextMatches(aElement) {
        if (aElement instanceof Ci.nsIDOMHTMLImageElement) {
          // The image is blocked by Tap-to-load Images
          if (aElement.hasAttribute("data-ctv-src") && !aElement.hasAttribute("data-ctv-show")) {
            return false;
          }
        }
        return (aElement instanceof Ci.nsIImageLoadingContent && aElement.currentURI);
      }
    },

    imageSaveableContext: {
      matches: function imageSaveableContextMatches(aElement) {
        if (aElement instanceof Ci.nsIDOMHTMLImageElement) {
          // The image is blocked by Tap-to-load Images
          if (aElement.hasAttribute("data-ctv-src") && !aElement.hasAttribute("data-ctv-show")) {
            return false;
          }
        }
        if (aElement instanceof Ci.nsIImageLoadingContent && aElement.currentURI) {
          // The image must be loaded to allow saving
          let request = aElement.getRequest(Ci.nsIImageLoadingContent.CURRENT_REQUEST);
          return (request && (request.imageStatus & request.STATUS_SIZE_AVAILABLE));
        }
        return false;
      }
    },

    imageShareableContext: {
      matches: aElement => {
        let imgSrc = '';
        if (aElement instanceof Ci.nsIDOMHTMLImageElement) {
          imgSrc = aElement.src;
        } else if (aElement instanceof Ci.nsIImageLoadingContent &&
            aElement.currentURI &&
            aElement.currentURI.spec) {
          imgSrc = aElement.currentURI.spec;
        }

        // In order to share an image, we need to pass the image src over IPC via an Intent (in
        // `ApplicationPackageManager.queryIntentActivities`). However, the transaction has a 1MB limit
        // (shared by all transactions in progress) - otherwise we crash! (bug 1243305)
        //   https://developer.android.com/reference/android/os/TransactionTooLargeException.html
        //
        // The transaction limit is 1MB and we arbitrarily choose to cap this transaction at 1/4 of that = 250,000 bytes.
        // In Java, a UTF-8 character is 1-4 bytes so, 250,000 bytes / 4 bytes/char = 62,500 char
        let MAX_IMG_SRC_LEN = 62500;
        let isTooLong = imgSrc.length >= MAX_IMG_SRC_LEN;
        return !isTooLong && this.NativeWindow.contextmenus.imageSaveableContext.matches(aElement);
      }
    },

    mediaSaveableContext: {
      matches: function mediaSaveableContextMatches(aElement) {
        return (aElement instanceof HTMLVideoElement ||
               aElement instanceof HTMLAudioElement);
      }
    },

    imageBlockingPolicyContext: {
      matches: function imageBlockingPolicyContextMatches(aElement) {
        if (aElement instanceof Ci.nsIDOMHTMLImageElement && aElement.getAttribute("data-ctv-src")) {
          // Only show the menuitem if we are blocking the image
          if (aElement.getAttribute("data-ctv-show") == "true") {
            return false;
          }
          return true;
        }
        return false;
      }
    },

    mediaContext: function(aMode) {
      return {
        matches: function(aElt) {
          if (aElt instanceof Ci.nsIDOMHTMLMediaElement) {
            let hasError = aElt.error != null || aElt.networkState == aElt.NETWORK_NO_SOURCE;
            if (hasError)
              return false;

            let paused = aElt.paused || aElt.ended;
            if (paused && aMode == "media-paused")
              return true;
            if (!paused && aMode == "media-playing")
              return true;
            let controls = aElt.controls;
            if (!controls && aMode == "media-hidingcontrols")
              return true;

            let muted = aElt.muted;
            if (muted && aMode == "media-muted")
              return true;
            else if (!muted && aMode == "media-unmuted")
              return true;
          }
          return false;
        }
      };
    },

    videoContext: function(aMode) {
      return {
        matches: function(aElt) {
          if (aElt instanceof HTMLVideoElement) {
            if (!aMode) {
              return true;
            }
            var isFullscreen = aElt.ownerDocument.fullscreenElement == aElt;
            if (aMode == "not-fullscreen") {
              return !isFullscreen;
            }
            if (aMode == "fullscreen") {
              return isFullscreen;
            }
          }
          return false;
        }
      };
    },

    /* Holds a WeakRef to the original target element this context menu was shown for.
     * Most API's will have to walk up the tree from this node to find the correct element
     * to act on
     */
    get _target() {
      if (this._targetRef)
        return this._targetRef.get();
      return null;
    },

    set _target(aTarget) {
      if (aTarget)
        this._targetRef = Cu.getWeakReference(aTarget);
      else this._targetRef = null;
    },

    get defaultContext() {
      delete this.defaultContext;
      return this.defaultContext = Strings.browser.GetStringFromName("browser.menu.context.default");
    },

    /* Gets menuitems for an arbitrary node
     * Parameters:
     *   element - The element to look at. If this element has a contextmenu attribute, the
     *             corresponding contextmenu will be used.
     */
    _getHTMLContextMenuItemsForElement: function(element) {
      let htmlMenu = element.contextMenu;
      if (!htmlMenu) {
        return [];
      }

      htmlMenu.sendShowEvent();

      return this._getHTMLContextMenuItemsForMenu(htmlMenu, element);
    },

    /* Add a menuitem for an HTML <menu> node
     * Parameters:
     *   menu - The <menu> element to iterate through for menuitems
     *   target - The target element these context menu items are attached to
     */
    _getHTMLContextMenuItemsForMenu: function(menu, target) {
      let items = [];
      for (let i = 0; i < menu.childNodes.length; i++) {
        let elt = menu.childNodes[i];
        if (!elt.label)
          continue;

        items.push(new HTMLContextMenuItem(elt, target));
      }

      return items;
    },

    // Searches the current list of menuitems to show for any that match this id
    _findMenuItem: function(aId) {
      if (!this.menus) {
        return null;
      }

      for (let context in this.menus) {
        let menu = this.menus[context];
        for (let i = 0; i < menu.length; i++) {
          if (menu[i].id === aId) {
            return menu[i];
          }
        }
      }
      return null;
    },

    // Returns true if there are any context menu items to show
    _shouldShow: function() {
      for (let context in this.menus) {
        let menu = this.menus[context];
        if (menu.length > 0) {
          return true;
        }
      }
      return false;
    },

    /* Returns a label to be shown in a tabbed ui if there are multiple "contexts". For instance, if this
     * is an image inside an <a> tag, we may have a "link" context and an "image" one.
     */
    _getContextType: function(element) {
      // For anchor nodes, we try to use the scheme to pick a string
      if (element instanceof Ci.nsIDOMHTMLAnchorElement) {
        let uri = this.makeURI(this._getLinkURL(element));
        try {
          return Strings.browser.GetStringFromName("browser.menu.context." + uri.scheme);
        } catch(ex) { }
      }

      // Otherwise we try the nodeName
      try {
        return Strings.browser.GetStringFromName("browser.menu.context." + element.nodeName.toLowerCase());
      } catch(ex) { }

      // Fallback to the default
      return this.defaultContext;
    },

    // Adds context menu items added through the add-on api
    _getNativeContextMenuItems: function(element, x, y) {
      let res = [];
      for (let itemId of Object.keys(this.items)) {
        let item = this.items[itemId];

        if (!this._findMenuItem(item.id) && item.matches(element, x, y)) {
          res.push(item);
        }
      }

      return res;
    },

    /* Checks if there are context menu items to show, and if it finds them
     * sends a contextmenu event to content. We also send showing events to
     * any html5 context menus we are about to show, and fire some local notifications
     * for chrome consumers to do lazy menuitem construction
     */
    show: function(event) {
      // Android Long-press / contextmenu event provides clientX/Y data. This is not provided
      // by mochitest: test_browserElement_inproc_ContextmenuEvents.html.
      if (!event.clientX || !event.clientY) {
        return;
      }

      // If the event was already defaultPrevented by somebody (web content, or
      // some other part of gecko), then don't do anything with it.
      if (event.defaultPrevented) {
        return;
      }

      // Use the highlighted element for the context menu target. When accessibility is
      // enabled, elements may not be highlighted so use the event target instead.
      this._target = BrowserEventHandler._highlightElement || event.target;
      if (!this._target) {
        return;
      }

      // Try to build a list of contextmenu items. If successful, actually show the
      // native context menu by passing the list to Java.
      this._buildMenu(event.clientX, event.clientY);
      if (this._shouldShow()) {
        BrowserEventHandler._cancelTapHighlight();

        // Consume / preventDefault the event, and show the contextmenu.
        event.preventDefault();
        this._innerShow(this._target, event.clientX, event.clientY);
        this._target = null;

        return;
      }

      // If no context-menu for long-press event, it may be meant to trigger text-selection.
      this.menus = null;
      Services.obs.notifyObservers(
<<<<<<< HEAD
        {target: this._target, x: event.clientX, y: event.clientY}, "context-menu-not-shown", "");
=======
        {target: this._target, x: event.clientX, y: event.clientY}, "context-menu-not-shown");
>>>>>>> a17af05f
    },

    // Returns a title for a context menu. If no title attribute exists, will fall back to looking for a url
    _getTitle: function(node) {
      if (node.hasAttribute && node.hasAttribute("title")) {
        return node.getAttribute("title");
      }
      return this._getUrl(node);
    },

    // Returns a url associated with a node
    _getUrl: function(node) {
      if ((node instanceof Ci.nsIDOMHTMLAnchorElement && node.href) ||
          (node instanceof Ci.nsIDOMHTMLAreaElement && node.href)) {
        return this._getLinkURL(node);
      } else if (node instanceof Ci.nsIImageLoadingContent && node.currentURI) {
        // The image is blocked by Tap-to-load Images
        let originalURL = node.getAttribute("data-ctv-src");
        if (originalURL) {
          return originalURL;
        }
        return node.currentURI.spec;
      } else if (node instanceof Ci.nsIDOMHTMLMediaElement) {
        let srcUrl = node.currentSrc || node.src;
        // If URL prepended with blob or mediasource, we'll remove it.
        return srcUrl.replace(/^(?:blob|mediasource):/, '');
      }

      return "";
    },

    // Adds an array of menuitems to the current list of items to show, in the correct context
    _addMenuItems: function(items, context) {
        if (!this.menus[context]) {
          this.menus[context] = [];
        }
        this.menus[context] = this.menus[context].concat(items);
    },

    /* Does the basic work of building a context menu to show. Will combine HTML and Native
     * context menus items, as well as sorting menuitems into different menus based on context.
     */
    _buildMenu: function(x, y) {
      // now walk up the tree and for each node look for any context menu items that apply
      let element = this._target;

      // this.menus holds a hashmap of "contexts" to menuitems associated with that context
      // For instance, if the user taps an image inside a link, we'll have something like:
      // {
      //   link:  [ ContextMenuItem, ContextMenuItem ]
      //   image: [ ContextMenuItem, ContextMenuItem ]
      // }
      this.menus = {};

      while (element) {
        let context = this._getContextType(element);

        // First check for any html5 context menus that might exist...
        var items = this._getHTMLContextMenuItemsForElement(element);
        if (items.length > 0) {
          this._addMenuItems(items, context);
        }

        // then check for any context menu items registered in the ui.
        items = this._getNativeContextMenuItems(element, x, y);
        if (items.length > 0) {
          this._addMenuItems(items, context);
        }

        // walk up the tree and find more items to show
        element = element.parentNode;
      }
    },

    // Walks the DOM tree to find a title from a node
    _findTitle: function(node) {
      let title = "";
      while(node && !title) {
        title = this._getTitle(node);
        node = node.parentNode;
      }
      return title;
    },

    /* Reformats the list of menus to show into an object that can be sent to Prompt.jsm
     * If there is one menu, will return a flat array of menuitems. If there are multiple
     * menus, will return an array with appropriate tabs/items inside it. i.e. :
     * [
     *    { label: "link", items: [...] },
     *    { label: "image", items: [...] }
     * ]
     */
    _reformatList: function(target) {
      let contexts = Object.keys(this.menus);

      if (contexts.length === 1) {
        // If there's only one context, we'll only show a single flat single select list
        return this._reformatMenuItems(target, this.menus[contexts[0]]);
      }

      // If there are multiple contexts, we'll only show a tabbed ui with multiple lists
      return this._reformatListAsTabs(target, this.menus);
    },

    /* Reformats the list of menus to show into an object that can be sent to Prompt.jsm's
     * addTabs method. i.e. :
     * { link: [...], image: [...] } becomes
     * [ { label: "link", items: [...] } ]
     *
     * Also reformats items and resolves any parmaeters that aren't known until display time
     * (for instance Helper app menu items adjust their title to reflect what Helper App can be used for this link).
     */
    _reformatListAsTabs: function(target, menus) {
      let itemArray = [];

      // Sort the keys so that "link" is always first
      let contexts = Object.keys(this.menus);
      contexts.sort((context1, context2) => {
        if (context1 === this.defaultContext) {
          return -1;
        } else if (context2 === this.defaultContext) {
          return 1;
        }
        return 0;
      });

      contexts.forEach(context => {
        itemArray.push({
          label: context,
          items: this._reformatMenuItems(target, menus[context])
        });
      });

      return itemArray;
    },

    /* Reformats an array of ContextMenuItems into an array that can be handled by Prompt.jsm. Also reformats items
     * and resolves any parmaeters that aren't known until display time
     * (for instance Helper app menu items adjust their title to reflect what Helper App can be used for this link).
     */
    _reformatMenuItems: function(target, menuitems) {
      let itemArray = [];

      for (let i = 0; i < menuitems.length; i++) {
        let t = target;
        while(t) {
          if (menuitems[i].matches(t)) {
            let val = menuitems[i].getValue(t);

            // hidden menu items will return null from getValue
            if (val) {
              itemArray.push(val);
              break;
            }
          }

          t = t.parentNode;
        }
      }

      return itemArray;
    },

    // Called where we're finally ready to actually show the contextmenu. Sorts the items and shows a prompt.
    _innerShow: function(target, x, y) {
      Haptic.performSimpleAction(Haptic.LongPress);

      // spin through the tree looking for a title for this context menu
      let title = this._findTitle(target);

      for (let context in this.menus) {
        let menu = this.menus[context];
        menu.sort((a,b) => {
          if (a.order === b.order) {
            return 0;
          }
          return (a.order > b.order) ? 1 : -1;
        });
      }

      let useTabs = Object.keys(this.menus).length > 1;
      let prompt = new Prompt({
        window: target.ownerGlobal,
        title: useTabs ? undefined : title
      });

      let items = this._reformatList(target);
      if (useTabs) {
        prompt.addTabs({
          id: "tabs",
          items: items
        });
      } else {
        prompt.setSingleChoiceItems(items);
      }

      prompt.show(this._promptDone.bind(this, target, x, y, items));
    },

    // Called when the contextmenu prompt is closed
    _promptDone: function(target, x, y, items, data) {
      if (data.button == -1) {
        // Prompt was cancelled, or an ActionView was used.
        return;
      }

      let selectedItemId;
      if (data.tabs) {
        let menu = items[data.tabs.tab];
        selectedItemId = menu.items[data.tabs.item].id;
      } else {
        selectedItemId = items[data.list[0]].id
      }

      let selectedItem = this._findMenuItem(selectedItemId);
      this.menus = null;

      if (!selectedItem || !selectedItem.matches || !selectedItem.callback) {
        return;
      }

      // for menuitems added using the native UI, pass the dom element that matched that item to the callback
      while (target) {
        if (selectedItem.matches(target, x, y)) {
          selectedItem.callback(target, x, y);
          break;
        }
        target = target.parentNode;
      }
    },

    // XXX - These are stolen from Util.js, we should remove them if we bring it back
    makeURLAbsolute: function makeURLAbsolute(base, url) {
      // Note:  makeURI() will throw if url is not a valid URI
      return this.makeURI(url, null, this.makeURI(base)).spec;
    },

    makeURI: function makeURI(aURL, aOriginCharset, aBaseURI) {
      return Services.io.newURI(aURL, aOriginCharset, aBaseURI);
    },

    _getLink: function(aElement) {
      if (aElement.nodeType == Ci.nsIDOMNode.ELEMENT_NODE &&
          ((aElement instanceof Ci.nsIDOMHTMLAnchorElement && aElement.href) ||
          (aElement instanceof Ci.nsIDOMHTMLAreaElement && aElement.href) ||
          aElement instanceof Ci.nsIDOMHTMLLinkElement ||
          aElement.getAttributeNS(kXLinkNamespace, "type") == "simple")) {
        try {
          let url = this._getLinkURL(aElement);
          return Services.io.newURI(url);
        } catch (e) {}
      }
      return null;
    },

    _disableRestricted: function _disableRestricted(restriction, selector) {
      return {
        matches: function _disableRestrictedMatches(aElement, aX, aY) {
          if (!ParentalControls.isAllowed(ParentalControls[restriction])) {
            return false;
          }

          return selector.matches(aElement, aX, aY);
        }
      };
    },

    _getLinkURL: function ch_getLinkURL(aLink) {
      let href = aLink.href;
      if (href)
        return href;

      href = aLink.getAttribute("href") ||
             aLink.getAttributeNS(kXLinkNamespace, "href");
      if (!href || !href.match(/\S/)) {
        // Without this we try to save as the current doc,
        // for example, HTML case also throws if empty
        throw "Empty href";
      }

      return this.makeURLAbsolute(aLink.baseURI, href);
    },

    _copyStringToDefaultClipboard: function(aString) {
      let clipboard = Cc["@mozilla.org/widget/clipboardhelper;1"].getService(Ci.nsIClipboardHelper);
      clipboard.copyString(aString);
      Snackbars.show(Strings.browser.GetStringFromName("selectionHelper.textCopied"), Snackbars.LENGTH_LONG);
    },

    _stripScheme: function(aString) {
      let index = aString.indexOf(":");
      return aString.slice(index + 1);
    }
  }
};

XPCOMUtils.defineLazyModuleGetter(this, "PageActions",
                                  "resource://gre/modules/PageActions.jsm");

// These alias to the old, deprecated NativeWindow interfaces
[
  ["pageactions", "resource://gre/modules/PageActions.jsm", "PageActions"],
  ["toast", "resource://gre/modules/Snackbars.jsm", "Snackbars"]
].forEach(item => {
  let [name, script, exprt] = item;

  XPCOMUtils.defineLazyGetter(NativeWindow, name, () => {
    var err = Strings.browser.formatStringFromName("nativeWindow.deprecated", ["NativeWindow." + name, script], 2);
    Cu.reportError(err);

    let sandbox = {};
    Cu.import(script, sandbox);
    return sandbox[exprt];
  });
});

var LightWeightThemeWebInstaller = {
  init: function sh_init() {
    let temp = {};
    Cu.import("resource://gre/modules/LightweightThemeConsumer.jsm", temp);
    let theme = new temp.LightweightThemeConsumer(document);
    BrowserApp.deck.addEventListener("InstallBrowserTheme", this, false, true);
    BrowserApp.deck.addEventListener("PreviewBrowserTheme", this, false, true);
    BrowserApp.deck.addEventListener("ResetBrowserThemePreview", this, false, true);

    if (ParentalControls.parentalControlsEnabled &&
        !this._manager.currentTheme &&
        ParentalControls.isAllowed(ParentalControls.DEFAULT_THEME)) {
      // We are using the DEFAULT_THEME restriction to differentiate between restricted profiles & guest mode - Bug 1199596
      this._installParentalControlsTheme();
    }
  },

  handleEvent: function (event) {
    switch (event.type) {
      case "InstallBrowserTheme":
      case "PreviewBrowserTheme":
      case "ResetBrowserThemePreview":
        // ignore requests from background tabs
        if (event.target.ownerGlobal.top != content)
          return;
    }

    switch (event.type) {
      case "InstallBrowserTheme":
        this._installRequest(event);
        break;
      case "PreviewBrowserTheme":
        this._preview(event);
        break;
      case "ResetBrowserThemePreview":
        this._resetPreview(event);
        break;
      case "pagehide":
      case "TabSelect":
        this._resetPreview();
        break;
    }
  },

  get _manager () {
    let temp = {};
    Cu.import("resource://gre/modules/LightweightThemeManager.jsm", temp);
    delete this._manager;
    return this._manager = temp.LightweightThemeManager;
  },

  _installParentalControlsTheme: function() {
    let mgr = this._manager;
    let parentalControlsTheme = {
      "headerURL": "resource://android/assets/parental_controls_theme.png",
      "name": "Parental Controls Theme",
      "id": "parental-controls-theme@mozilla.org"
    };

    mgr.addBuiltInTheme(parentalControlsTheme);
    mgr.themeChanged(parentalControlsTheme);
  },

  _installRequest: function (event) {
    let node = event.target;
    let data = this._getThemeFromNode(node);
    if (!data)
      return;

    if (this._isAllowed(node)) {
      this._install(data);
      return;
    }

    let allowButtonText = Strings.browser.GetStringFromName("lwthemeInstallRequest.allowButton");
    let message = Strings.browser.formatStringFromName("lwthemeInstallRequest.message", [node.ownerDocument.location.hostname], 1);
    let buttons = [{
      label: allowButtonText,
      callback: function () {
        LightWeightThemeWebInstaller._install(data);
      },
      positive: true
    }];

    NativeWindow.doorhanger.show(message, "Personas", buttons, BrowserApp.selectedTab.id);
  },

  _install: function (newLWTheme) {
    this._manager.currentTheme = newLWTheme;
  },

  _previewWindow: null,
  _preview: function (event) {
    if (!this._isAllowed(event.target))
      return;
    let data = this._getThemeFromNode(event.target);
    if (!data)
      return;
    this._resetPreview();

    this._previewWindow = event.target.ownerGlobal;
    this._previewWindow.addEventListener("pagehide", this, true);
    BrowserApp.deck.addEventListener("TabSelect", this);
    this._manager.previewTheme(data);
  },

  _resetPreview: function (event) {
    if (!this._previewWindow ||
        event && !this._isAllowed(event.target))
      return;

    this._previewWindow.removeEventListener("pagehide", this, true);
    this._previewWindow = null;
    BrowserApp.deck.removeEventListener("TabSelect", this);

    this._manager.resetPreview();
  },

  _isAllowed: function (node) {
    // Make sure the whitelist has been imported to permissions
    PermissionsUtils.importFromPrefs("xpinstall.", "install");

    let pm = Services.perms;

    let uri = node.ownerDocument.documentURIObject;
    if (!uri.schemeIs("https")) {
      return false;
    }

    return pm.testPermission(uri, "install") == pm.ALLOW_ACTION;
  },

  _getThemeFromNode: function (node) {
    return this._manager.parseTheme(node.getAttribute("data-browsertheme"), node.baseURI);
  }
};

var DesktopUserAgent = {
  DESKTOP_UA: null,
  TCO_DOMAIN: "t.co",
  TCO_REPLACE: / Gecko.*/,

  init: function ua_init() {
    GlobalEventDispatcher.registerListener(this, "DesktopMode:Change");
    UserAgentOverrides.addComplexOverride(this.onRequest.bind(this));

    // See https://developer.mozilla.org/en/Gecko_user_agent_string_reference
    this.DESKTOP_UA = Cc["@mozilla.org/network/protocol;1?name=http"]
                        .getService(Ci.nsIHttpProtocolHandler).userAgent
                        .replace(/Android \d.+?; [a-zA-Z]+/, "X11; Linux x86_64")
                        .replace(/Gecko\/[0-9\.]+/, "Gecko/20100101");
  },

  onRequest: function(channel, defaultUA) {
    if (AppConstants.NIGHTLY_BUILD && this.TCO_DOMAIN == channel.URI.host) {
      // Force the referrer
      channel.referrer = channel.URI;

      // Send a bot-like UA to t.co to get a real redirect. We strip off the
      // "Gecko/x.y Firefox/x.y" part
      return defaultUA.replace(this.TCO_REPLACE, "");
    }

    let channelWindow = this._getWindowForRequest(channel);
    let tab = BrowserApp.getTabForWindow(channelWindow);
    if (tab) {
      return this.getUserAgentForTab(tab);
    }

    return null;
  },

  getUserAgentForTab: function ua_getUserAgentForTab(aTab) {
    // Send desktop UA if "Request Desktop Site" is enabled.
    if (aTab.desktopMode) {
      return this.DESKTOP_UA;
    }

    return null;
  },

  _getRequestLoadContext: function ua_getRequestLoadContext(aRequest) {
    if (aRequest && aRequest.notificationCallbacks) {
      try {
        return aRequest.notificationCallbacks.getInterface(Ci.nsILoadContext);
      } catch (ex) { }
    }

    if (aRequest && aRequest.loadGroup && aRequest.loadGroup.notificationCallbacks) {
      try {
        return aRequest.loadGroup.notificationCallbacks.getInterface(Ci.nsILoadContext);
      } catch (ex) { }
    }

    return null;
  },

  _getWindowForRequest: function ua_getWindowForRequest(aRequest) {
    let loadContext = this._getRequestLoadContext(aRequest);
    if (loadContext) {
      try {
        return loadContext.associatedWindow;
      } catch (e) {
        // loadContext.associatedWindow can throw when there's no window
      }
    }
    return null;
  },

  onEvent: function ua_onEvent(event, data, callback) {
    if (event === "DesktopMode:Change") {
      let tab = BrowserApp.getTabForId(data.tabId);
      if (tab) {
        tab.reloadWithMode(data.desktopMode);
      }
    }
  },
};


function nsBrowserAccess() {
}

nsBrowserAccess.prototype = {
  QueryInterface: XPCOMUtils.generateQI([Ci.nsIBrowserDOMWindow]),

<<<<<<< HEAD
  _getBrowser: function _getBrowser(aURI, aOpener, aWhere, aFlags) {
=======
  _getBrowser: function _getBrowser(aURI, aOpener, aWhere, aFlags, aTriggeringPrincipal) {
>>>>>>> a17af05f
    let isExternal = !!(aFlags & Ci.nsIBrowserDOMWindow.OPEN_EXTERNAL);
    if (isExternal && aURI && aURI.schemeIs("chrome"))
      return null;

    let loadflags = isExternal ?
                      Ci.nsIWebNavigation.LOAD_FLAGS_FROM_EXTERNAL :
                      Ci.nsIWebNavigation.LOAD_FLAGS_NONE;
    if (aWhere == Ci.nsIBrowserDOMWindow.OPEN_DEFAULTWINDOW) {
      if (isExternal) {
        aWhere = Services.prefs.getIntPref("browser.link.open_external");
      } else {
        aWhere = Services.prefs.getIntPref("browser.link.open_newwindow");
      }
    }

    Services.io.offline = false;

    let referrer;
    if (aOpener) {
      try {
        let location = aOpener.location;
        referrer = Services.io.newURI(location);
      } catch(e) { }
    }

    let ss = Cc["@mozilla.org/browser/sessionstore;1"].getService(Ci.nsISessionStore);
    let pinned = false;

    if (aURI && aWhere == Ci.nsIBrowserDOMWindow.OPEN_SWITCHTAB) {
      pinned = true;
      let spec = aURI.spec;
      let tabs = BrowserApp.tabs;
      for (let i = 0; i < tabs.length; i++) {
        let appOrigin = ss.getTabValue(tabs[i], "appOrigin");
        if (appOrigin == spec) {
          let tab = tabs[i];
          BrowserApp.selectTab(tab);
          return tab.browser;
        }
      }
    }

    // If OPEN_SWITCHTAB was not handled above, we need to open a new tab,
    // along with other OPEN_ values that create a new tab.
    let newTab = (aWhere == Ci.nsIBrowserDOMWindow.OPEN_NEWWINDOW ||
                  aWhere == Ci.nsIBrowserDOMWindow.OPEN_NEWTAB ||
                  aWhere == Ci.nsIBrowserDOMWindow.OPEN_SWITCHTAB);
    let isPrivate = false;

    if (aOpener != null) {
      let parent = BrowserApp.getTabForWindow(aOpener.top);
      if (parent != null) {
        newTab = newTab && parent.tabType != "CUSTOMTAB";
      }
    }

    if (newTab) {
      let parentId = -1;
      if (!isExternal && aOpener) {
        let parent = BrowserApp.getTabForWindow(aOpener.top);
        if (parent) {
          parentId = parent.id;
          isPrivate = PrivateBrowsingUtils.isBrowserPrivate(parent.browser);
        }
      }

      let openerWindow = (aFlags & Ci.nsIBrowserDOMWindow.OPEN_NO_OPENER) ? null : aOpener;
      // BrowserApp.addTab calls loadURIWithFlags with the appropriate params
      let tab = BrowserApp.addTab(aURI ? aURI.spec : "about:blank", { flags: loadflags,
                                                                      referrerURI: referrer,
                                                                      external: isExternal,
                                                                      parentId: parentId,
                                                                      opener: openerWindow,
                                                                      selected: true,
                                                                      isPrivate: isPrivate,
                                                                      pinned: pinned,
                                                                      triggeringPrincipal: aTriggeringPrincipal});

      return tab.browser;
    }

    // OPEN_CURRENTWINDOW and illegal values
    let browser = BrowserApp.selectedBrowser;
    if (aURI && browser) {
      browser.loadURIWithFlags(aURI.spec, {
        flags: loadflags,
        referrerURI: referrer,
        triggeringPrincipal: aTriggeringPrincipal,
      });
    }

    return browser;
  },

<<<<<<< HEAD
  openURI: function browser_openURI(aURI, aOpener, aWhere, aFlags) {
    let browser = this._getBrowser(aURI, aOpener, aWhere, aFlags);
    return browser ? browser.contentWindow : null;
  },

  openURIInFrame: function browser_openURIInFrame(aURI, aParams, aWhere, aFlags) {
    let browser = this._getBrowser(aURI, null, aWhere, aFlags);
    return browser ? browser.QueryInterface(Ci.nsIFrameLoaderOwner) : null;
=======
  openURI: function browser_openURI(aURI, aOpener, aWhere, aFlags,
                                    aTriggeringPrincipal) {
    if (!aURI) {
      throw "Can't open an empty uri";
    }
    let browser = this._getBrowser(aURI, aOpener, aWhere, aFlags,
                                   aTriggeringPrincipal);
    return browser && browser.contentWindow;
  },

  createContentWindow: function browser_createContentWindow(
                                aURI, aOpener, aWhere, aFlags,
                                aTriggeringPrincipal) {
    let browser = this._getBrowser(null, aOpener, aWhere, aFlags,
                                   aTriggeringPrincipal);
    return browser && browser.contentWindow;
  },

  openURIInFrame: function browser_openURIInFrame(aURI, aParams, aWhere, aFlags,
                                                  aNextTabParentId, aName) {
    // We currently ignore aNextTabParentId on mobile.  This needs to change
    // when Fennec starts to support e10s.  Assertions will fire if this code
    // isn't fixed by then.
    //
    // We also ignore aName if it is set, as it is currently only used on the
    // e10s codepath.
    return this._getBrowser(aURI, null, aWhere, aFlags, null);
>>>>>>> a17af05f
  },

  isTabContentWindow: function(aWindow) {
    return BrowserApp.getBrowserForWindow(aWindow) != null;
  },

  canClose() {
    return BrowserUtils.canCloseWindow(window);
  },
};


function Tab(aURL, aParams) {
  this.filter = null;
  this.browser = null;
  this.id = 0;
  this._parentId = -1;
  this.lastTouchedAt = Date.now();
  this.contentDocumentIsDisplayed = true;
  this.desktopMode = false;
  this.originalURI = null;
  this.hasTouchListener = false;
  this.playingAudio = false;

  this.create(aURL, aParams);
}

/*
 * Sanity limit for URIs passed to UI code.
 *
 * 2000 is the typical industry limit, largely due to older IE versions.
 *
 * We use 25000, so we'll allow almost any value through.
 *
 * Still, this truncation doesn't affect history, so this is only a practical
 * concern in two ways: the truncated value is used when editing URIs, and as
 * the key for favicon fetches.
 */
const MAX_URI_LENGTH = 25000;

/*
 * Similar restriction for titles. This is only a display concern.
 */
const MAX_TITLE_LENGTH = 255;

/**
 * Ensure that a string is of a sane length.
 */
function truncate(text, max) {
  if (!text || !max) {
    return text;
  }

  if (text.length <= max) {
    return text;
  }

  return text.slice(0, max) + "…";
}

Tab.prototype = {
  create: function(aURL, aParams) {
    if (this.browser)
      return;

    aParams = aParams || {};

    this.browser = document.createElement("browser");
    this.browser.setAttribute("type", "content");
    this.browser.setAttribute("messagemanagergroup", "browsers");

    if (Preferences.get("browser.tabs.remote.force-enable", false)) {
      this.browser.setAttribute("remote", "true");
    }

    this.browser.permanentKey = {};

    // Check if we have a "parent" window which we need to set as our opener
    if ("opener" in aParams) {
      this.browser.presetOpenerWindow(aParams.opener);
    }

    // Make sure the previously selected panel remains selected. The selected panel of a deck is
    // not stable when panels are added.
    let selectedPanel = BrowserApp.deck.selectedPanel;
    BrowserApp.deck.appendChild(this.browser);
    BrowserApp.deck.selectedPanel = selectedPanel;

    let attrs = {};

    // Must be called after appendChild so the docShell has been created.
    this.setActive(false);

    let isPrivate = ("isPrivate" in aParams) && aParams.isPrivate;
    if (isPrivate) {
      attrs['privateBrowsingId'] = 1;
    }

    this.browser.docShell.setOriginAttributes(attrs);

    // Set the new docShell load flags based on network state.
    if (Tabs.useCache) {
      this.browser.docShell.defaultLoadFlags |= Ci.nsIRequest.LOAD_FROM_CACHE;
    }

    this.browser.stop();

    // Only set tab uri if uri is valid
    let uri = null;
    let title = aParams.title || aURL;
    try {
      uri = Services.io.newURI(aURL).spec;
    } catch (e) {}

    // When the tab is stubbed from Java, there's a window between the stub
    // creation and the tab creation in Gecko where the stub could be removed
    // or the selected tab can change (which is easiest to hit during startup).
    // To prevent these races, we need to differentiate between tab stubs from
    // Java and new tabs from Gecko.
    let stub = false;

    // The authoritative list of possible tab types is the TabType enum in Tab.java.
    this.type = "tabType" in aParams ? aParams.tabType : "BROWSING";

    if (!aParams.zombifying) {
      if ("tabID" in aParams) {
        this.id = aParams.tabID;
        stub = true;
      } else {
        let jenv = JNI.GetForThread();
        let jTabs = JNI.LoadClass(jenv, "org.mozilla.gecko.Tabs", {
          static_methods: [
            { name: "getNextTabId", sig: "()I" }
          ],
        });
        this.id = jTabs.getNextTabId();
        JNI.UnloadClasses(jenv);
      }

      this.desktopMode = ("desktopMode" in aParams) ? aParams.desktopMode : false;
      this._parentId = ("parentId" in aParams && typeof aParams.parentId == "number")
                      ? aParams.parentId : -1;

      let message = {
        type: "Tab:Added",
        tabID: this.id,
        tabType: this.type,
        uri: truncate(uri, MAX_URI_LENGTH),
        parentId: this.parentId,
        tabIndex: ("tabIndex" in aParams) ? aParams.tabIndex : -1,
        external: ("external" in aParams) ? aParams.external : false,
        selected: ("selected" in aParams || aParams.cancelEditMode === true)
                  ? aParams.selected !== false || aParams.cancelEditMode === true : true,
        cancelEditMode: aParams.cancelEditMode === true,
        title: truncate(title, MAX_TITLE_LENGTH),
        delayLoad: aParams.delayLoad || false,
        desktopMode: this.desktopMode,
        isPrivate: isPrivate,
        stub: stub
      };
      GlobalEventDispatcher.sendRequest(message);
    }

    let flags = Ci.nsIWebProgress.NOTIFY_STATE_ALL |
                Ci.nsIWebProgress.NOTIFY_LOCATION |
                Ci.nsIWebProgress.NOTIFY_SECURITY;
    this.filter = Cc["@mozilla.org/appshell/component/browser-status-filter;1"].createInstance(Ci.nsIWebProgress);
    this.filter.addProgressListener(this, flags)
    this.browser.addProgressListener(this.filter, flags);
    this.browser.sessionHistory.addSHistoryListener(this);

    this.browser.addEventListener("DOMContentLoaded", this, true);
    this.browser.addEventListener("DOMFormHasPassword", this, true);
    this.browser.addEventListener("DOMInputPasswordAdded", this, true);
    this.browser.addEventListener("DOMLinkAdded", this, true);
    this.browser.addEventListener("DOMLinkChanged", this, true);
    this.browser.addEventListener("DOMMetaAdded", this);
    this.browser.addEventListener("DOMTitleChanged", this, true);
    this.browser.addEventListener("DOMAudioPlaybackStarted", this, true);
    this.browser.addEventListener("DOMAudioPlaybackStopped", this, true);
    this.browser.addEventListener("DOMWindowClose", this, true);
    this.browser.addEventListener("DOMWillOpenModalDialog", this, true);
    this.browser.addEventListener("DOMAutoComplete", this, true);
    this.browser.addEventListener("blur", this, true);
    this.browser.addEventListener("pageshow", this, true);
    this.browser.addEventListener("MozApplicationManifest", this, true);
    this.browser.addEventListener("TabPreZombify", this, true);
    this.browser.addEventListener("DOMWindowFocus", this, true);

    // Note that the XBL binding is untrusted
    this.browser.addEventListener("VideoBindingAttached", this, true, true);
    this.browser.addEventListener("VideoBindingCast", this, true, true);

<<<<<<< HEAD
    Services.obs.addObserver(this, "before-first-paint", false);
    Services.obs.addObserver(this, "media-playback", false);
    Services.obs.addObserver(this, "media-playback-resumed", false);
=======
    Services.obs.addObserver(this, "audioFocusChanged", false);
    Services.obs.addObserver(this, "before-first-paint");
    Services.obs.addObserver(this, "media-playback");
>>>>>>> a17af05f

    // Always initialise new tabs with basic session store data to avoid
    // problems with functions that always expect it to be present
    this.browser.__SS_data = {
      entries: [{
        url: aURL,
        title: truncate(title, MAX_TITLE_LENGTH)
      }],
      index: 1,
      desktopMode: this.desktopMode,
      isPrivate: isPrivate,
      tabId: this.id,
      parentId: this.parentId
    };

    if (aParams.delayLoad) {
      // If this is a zombie tab, mark the browser for delay loading, which will
      // restore the tab when selected using the session data added above
      this.browser.__SS_restore = true;
      this.browser.setAttribute("pending", "true");
    } else {
      let flags = "flags" in aParams ? aParams.flags : Ci.nsIWebNavigation.LOAD_FLAGS_NONE;
      let postData = ("postData" in aParams && aParams.postData) ? aParams.postData.value : null;
      let referrerURI = "referrerURI" in aParams ? aParams.referrerURI : null;
      let charset = "charset" in aParams ? aParams.charset : null;

      // The search term the user entered to load the current URL
      this.userRequested = "userRequested" in aParams ? aParams.userRequested : "";
      this.isSearch = "isSearch" in aParams ? aParams.isSearch : false;

      try {
        this.browser.loadURIWithFlags(aURL, flags, referrerURI, charset, postData);
      } catch(e) {
        let message = {
          type: "Content:LoadError",
          tabID: this.id
        };
        GlobalEventDispatcher.sendRequest(message);
        dump("Handled load error: " + e);
      }
    }
  },

  /**
   * Reloads the tab with the desktop mode setting.
   */
  reloadWithMode: function (aDesktopMode) {
    // notify desktopmode for PIDOMWindow
    let win = this.browser.contentWindow;
    let dwi = win.QueryInterface(Ci.nsIInterfaceRequestor).getInterface(Ci.nsIDOMWindowUtils);
    dwi.setDesktopModeViewport(aDesktopMode);

    // Set desktop mode for tab and send change to Java
    if (this.desktopMode != aDesktopMode) {
      this.desktopMode = aDesktopMode;
      GlobalEventDispatcher.sendRequest({
        type: "DesktopMode:Changed",
        desktopMode: aDesktopMode,
        tabID: this.id
      });
    }

    // Only reload the page for http/https schemes
    let currentURI = this.browser.currentURI;
    if (!currentURI.schemeIs("http") && !currentURI.schemeIs("https"))
      return;

    let url = currentURI.spec;
    // We need LOAD_FLAGS_BYPASS_CACHE here since we're changing the User-Agent
    // string, and servers typically don't use the Vary: User-Agent header, so
    // not doing this means that we'd get some of the previously cached content.
    let flags = Ci.nsIWebNavigation.LOAD_FLAGS_BYPASS_CACHE |
                Ci.nsIWebNavigation.LOAD_FLAGS_REPLACE_HISTORY;
    if (this.originalURI && !this.originalURI.equals(currentURI)) {
      // We were redirected; reload the original URL
      url = this.originalURI.spec;
    }

    this.browser.docShell.loadURI(url, flags, null, null, null);
  },

  destroy: function() {
    if (!this.browser)
      return;

    this.browser.removeProgressListener(this.filter);
    this.filter.removeProgressListener(this);
    this.filter = null;
    this.browser.sessionHistory.removeSHistoryListener(this);

    this.browser.removeEventListener("DOMContentLoaded", this, true);
    this.browser.removeEventListener("DOMFormHasPassword", this, true);
    this.browser.removeEventListener("DOMInputPasswordAdded", this, true);
    this.browser.removeEventListener("DOMLinkAdded", this, true);
    this.browser.removeEventListener("DOMLinkChanged", this, true);
    this.browser.removeEventListener("DOMMetaAdded", this);
    this.browser.removeEventListener("DOMTitleChanged", this, true);
    this.browser.removeEventListener("DOMAudioPlaybackStarted", this, true);
    this.browser.removeEventListener("DOMAudioPlaybackStopped", this, true);
    this.browser.removeEventListener("DOMWindowClose", this, true);
    this.browser.removeEventListener("DOMWillOpenModalDialog", this, true);
    this.browser.removeEventListener("DOMAutoComplete", this, true);
    this.browser.removeEventListener("blur", this, true);
    this.browser.removeEventListener("pageshow", this, true);
    this.browser.removeEventListener("MozApplicationManifest", this, true);
    this.browser.removeEventListener("TabPreZombify", this, true);
    this.browser.removeEventListener("DOMWindowFocus", this, true);

    this.browser.removeEventListener("VideoBindingAttached", this, true, true);
    this.browser.removeEventListener("VideoBindingCast", this, true, true);

    Services.obs.removeObserver(this, "audioFocusChanged");
    Services.obs.removeObserver(this, "before-first-paint");
    Services.obs.removeObserver(this, "media-playback");
<<<<<<< HEAD
    Services.obs.removeObserver(this, "media-playback-resumed");
=======
>>>>>>> a17af05f

    // Make sure the previously selected panel remains selected. The selected panel of a deck is
    // not stable when panels are removed.
    let selectedPanel = BrowserApp.deck.selectedPanel;
    BrowserApp.deck.removeChild(this.browser);
    BrowserApp.deck.selectedPanel = selectedPanel;

    this.browser = null;
  },

  // This should be called to update the browser when the tab gets selected/unselected
  setActive: function setActive(aActive) {
    if (!this.browser || !this.browser.docShell)
      return;

    this.lastTouchedAt = Date.now();

    if (aActive) {
      this.browser.setAttribute("primary", "true");
      this.browser.focus();
      this.browser.docShellIsActive = true;
      Reader.updatePageAction(this);
      ExternalApps.updatePageAction(this.browser.currentURI, this.browser.contentDocument);
    } else {
      this.browser.removeAttribute("primary");
      this.browser.docShellIsActive = false;
      this.browser.blur();
    }
  },

  getActive: function getActive() {
    return this.browser.docShellIsActive;
  },

  /**
   * Unloads the tab from memory to free up resources. The tab will be restored from its session
   * store data either automatically when it gets selected or after calling unzombify().
   */
  zombify: function zombify() {
    let browser = this.browser;
    let data = browser.__SS_data;
    let extra = browser.__SS_extdata;

    // Notify any interested parties (e.g. the session store)
    // that the original tab object is going to be destroyed
    let evt = new UIEvent("TabPreZombify", {"bubbles":true, "cancelable":false, "view":window});
    browser.dispatchEvent(evt);

    // We need this data to correctly create the new browser
    // If this browser is already a zombie, fallback to the session data
    let currentURL = browser.__SS_restore ? data.entries[0].url : browser.currentURI.spec;
    let isPrivate = PrivateBrowsingUtils.isBrowserPrivate(browser);

    this.destroy();
    this.create(currentURL, { zombifying: true, delayLoad: true, isPrivate: isPrivate });

    // Reattach session store data and flag this browser so it is restored on select
    browser = this.browser;
    browser.__SS_data = data;
    browser.__SS_extdata = extra;
    browser.__SS_restore = true;
    browser.setAttribute("pending", "true");

    // Notify the session store to reattach its listeners to the recreated tab object
    evt = new UIEvent("TabPostZombify", {"bubbles":true, "cancelable":false, "view":window});
    browser.dispatchEvent(evt);
  },

  /**
   * Restores the tab and reloads its contents if it is unloaded from memory and set for delay
   * loading ("zombified").
   */
  unzombify: function unzombify() {
    let ss = Cc["@mozilla.org/browser/sessionstore;1"].getService(Ci.nsISessionStore);
    ss.restoreZombieTab(this);
  },

  // These constants are used to prioritize high quality metadata over low quality data, so that
  // we can collect data as we find meta tags, and replace low quality metadata with higher quality
  // matches. For instance a msApplicationTile icon is a better tile image than an og:image tag.
  METADATA_GOOD_MATCH: 10,
  METADATA_NORMAL_MATCH: 1,

  addMetadata: function(type, value, quality = 1) {
    if (!this.metatags) {
      this.metatags = {
        url: this.browser.currentURI.specIgnoringRef
      };
    }

    if (type == "touchIconList") {
      if (!this.metatags['touchIconList']) {
        this.metatags['touchIconList'] = {};
      }
      this.metatags.touchIconList[quality] = value;
    } else if (!this.metatags[type] || this.metatags[type + "_quality"] < quality) {
      this.metatags[type] = value;
      this.metatags[type + "_quality"] = quality;
    }
  },

  sanitizeRelString: function(linkRel) {
    // Sanitize the rel string
    let list = [];
    if (linkRel) {
      list = linkRel.toLowerCase().split(/\s+/);
      let hash = {};
      list.forEach(function(value) { hash[value] = true; });
      list = [];
      for (let rel in hash)
      list.push("[" + rel + "]");
    }
    return list;
  },

  makeFaviconMessage: function(eventTarget) {
    // We want to get the largest icon size possible for our UI.
    let maxSize = 0;

    // We use the sizes attribute if available
    // see http://www.whatwg.org/specs/web-apps/current-work/multipage/links.html#rel-icon
    if (eventTarget.hasAttribute("sizes")) {
      let sizes = eventTarget.getAttribute("sizes").toLowerCase();

      if (sizes == "any") {
        // Since Java expects an integer, use -1 to represent icons with sizes="any"
        maxSize = -1;
      } else {
        let tokens = sizes.split(" ");
        tokens.forEach(function(token) {
          // TODO: check for invalid tokens
          let [w, h] = token.split("x");
          maxSize = Math.max(maxSize, Math.max(w, h));
        });
      }
    }
    return {
      type: "Link:Favicon",
      tabID: this.id,
      href: resolveGeckoURI(eventTarget.href),
      size: maxSize,
      mime: eventTarget.getAttribute("type") || ""
    };
  },

  makeFeedMessage: function(eventTarget, targetType) {
    try {
      // urlSecurityCeck will throw if things are not OK
      ContentAreaUtils.urlSecurityCheck(eventTarget.href,
            eventTarget.ownerDocument.nodePrincipal,
            Ci.nsIScriptSecurityManager.DISALLOW_INHERIT_PRINCIPAL);

      if (!this.browser.feeds)
        this.browser.feeds = [];

      this.browser.feeds.push({
        href: eventTarget.href,
        title: eventTarget.title,
        type: targetType
      });

      return {
        type: "Link:Feed",
        tabID: this.id
      };
    } catch (e) {
        return null;
    }
  },

  makeManifestMessage: function(target) {
    return {
      type: "Link:Manifest",
      href: target.href,
      tabID: this.id
    };
  },

  sendOpenSearchMessage: function(eventTarget) {
    let type = eventTarget.type && eventTarget.type.toLowerCase();
    // Replace all starting or trailing spaces or spaces before "*;" globally w/ "".
    type = type.replace(/^\s+|\s*(?:;.*)?$/g, "");

    // Check that type matches opensearch.
    let isOpenSearch = (type == "application/opensearchdescription+xml");
    if (isOpenSearch && eventTarget.title && /^(?:https?|ftp):/i.test(eventTarget.href)) {
      Services.search.init(() => {
        let visibleEngines = Services.search.getVisibleEngines();
        // NOTE: Engines are currently identified by name, but this can be changed
        // when Engines are identified by URL (see bug 335102).
        if (visibleEngines.some(function(e) {
          return e.name == eventTarget.title;
        })) {
          // This engine is already present, do nothing.
          return null;
        }

        if (this.browser.engines) {
          // This engine has already been handled, do nothing.
          if (this.browser.engines.some(function(e) {
            return e.url == eventTarget.href;
          })) {
            return null;
          }
        } else {
            this.browser.engines = [];
        }

        // Get favicon.
        let iconURL = eventTarget.ownerDocument.documentURIObject.prePath + "/favicon.ico";

        let newEngine = {
          title: eventTarget.title,
          url: eventTarget.href,
          iconURL: iconURL
        };

        this.browser.engines.push(newEngine);

        // Don't send a message to display engines if we've already handled an engine.
        if (this.browser.engines.length > 1)
          return null;

        // Broadcast message that this tab contains search engines that should be visible.
        GlobalEventDispatcher.sendRequest({
          type: "Link:OpenSearch",
          tabID: this.id,
          visible: true
        });
      });
    }
  },

  get parentId() {
    return this._parentId;
  },

  set parentId(aParentId) {
    let newParentId = (typeof aParentId == "number") ? aParentId : -1;
    this._parentId = newParentId;
    GlobalEventDispatcher.sendRequest({
      type: "Tab:SetParentId",
      tabID: this.id,
      parentID: newParentId
    });
  },

  get currentURI() {
    if (!this.browser.__SS_restore) {
      return this.browser.currentURI;
    } else {
      // For zombie tabs we need to fall back to the session store data.
      let data = this.browser.__SS_data;
      let url = data.entries[data.index - 1].url;
      return Services.io.newURI(url);
    }
  },

  handleEvent: function(aEvent) {
    switch (aEvent.type) {
      case "DOMContentLoaded": {
        let target = aEvent.originalTarget;

        // ignore on frames and other documents
        if (target != this.browser.contentDocument)
          return;

        // Sample the background color of the page and pass it along. (This is used to draw the
        // checkerboard.) Right now we don't detect changes in the background color after this
        // event fires; it's not clear that doing so is worth the effort.
        var backgroundColor = null;
        try {
          let { contentDocument, contentWindow } = this.browser;
          let computedStyle = contentWindow.getComputedStyle(contentDocument.body);
          backgroundColor = computedStyle.backgroundColor;
        } catch (e) {
          // Ignore. Catching and ignoring exceptions here ensures that Talos succeeds.
        }

        let docURI = target.documentURI;
        let errorType = "";
        if (docURI.startsWith("about:certerror")) {
          errorType = "certerror";
        }
        else if (docURI.startsWith("about:blocked")) {
          errorType = "blocked";
        }
        else if (docURI.startsWith("about:neterror")) {
          let error = docURI.search(/e\=/);
          let duffUrl = docURI.search(/\&u\=/);
          let errorExtra = decodeURIComponent(docURI.slice(error + 2, duffUrl));
          // Here is a list of errorExtra types (et_*)
          // http://mxr.mozilla.org/mozilla-central/source/mobile/android/chrome/content/netError.xhtml#287
          if (errorExtra == "fileAccessDenied") {
            // Check if we already have the permissions, then - if we do not have them, show the prompt and reload the page.
            // If we already have them, it means access to file was denied.
            RuntimePermissions.checkPermission(RuntimePermissions.WRITE_EXTERNAL_STORAGE).then((permissionAlreadyGranted) => {
              if (!permissionAlreadyGranted) {
                RuntimePermissions.waitForPermissions(RuntimePermissions.WRITE_EXTERNAL_STORAGE).then((permissionGranted) => {
                  if (permissionGranted) {
                    this.browser.reload();
                  }
                });
              }
            });
          }

          UITelemetry.addEvent("neterror.1", "content", null, errorExtra);
          errorType = "neterror";
        }

        // Attach a listener to watch for "click" events bubbling up from error
        // pages and other similar page. This lets us fix bugs like 401575 which
        // require error page UI to do privileged things, without letting error
        // pages have any privilege themselves.
        if (docURI.startsWith("about:neterror")) {
          NetErrorHelper.attachToBrowser(this.browser);
        }

        GlobalEventDispatcher.sendRequest({
          type: "Content:DOMContentLoaded",
          tabID: this.id,
          bgColor: backgroundColor,
          errorType: errorType,
          metadata: this.metatags,
        });

        // Reset isSearch so that the userRequested term will be erased on next page load
        this.metatags = null;

        if (docURI.startsWith("about:certerror") || docURI.startsWith("about:blocked")) {
          this.browser.addEventListener("click", ErrorPageEventHandler, true);
          let listener = () => {
            this.browser.removeEventListener("click", ErrorPageEventHandler, true);
            this.browser.removeEventListener("pagehide", listener, true);
          };

          this.browser.addEventListener("pagehide", listener, true);
        }

        if (!docURI.startsWith("about:")) {
          WebsiteMetadata.parseAsynchronously(this.browser.contentDocument);
        }

        break;
      }

      case "DOMFormHasPassword": {
        LoginManagerContent.onDOMFormHasPassword(aEvent,
                                                 this.browser.contentWindow);

        // Send logins for this hostname to Java.
        let hostname = aEvent.target.baseURIObject.prePath;
        let foundLogins = Services.logins.findLogins({}, hostname, "", "");
        if (foundLogins.length > 0) {
          let displayHost = IdentityHandler.getEffectiveHost();
          let title = { text: displayHost, resource: hostname };
          let selectObj = { title: title, logins: foundLogins };
          GlobalEventDispatcher.sendRequest({
            type: "Doorhanger:Logins",
            data: selectObj
          });
        }
        break;
      }

      case "DOMInputPasswordAdded": {
        LoginManagerContent.onDOMInputPasswordAdded(aEvent,
                                                    this.browser.contentWindow);
      }

      case "DOMMetaAdded":
        let target = aEvent.originalTarget;
        let browser = BrowserApp.getBrowserForDocument(target.ownerDocument);

        switch (target.name) {
          case "msapplication-TileImage":
            this.addMetadata("tileImage", browser.currentURI.resolve(target.content), this.METADATA_GOOD_MATCH);
            break;
          case "msapplication-TileColor":
            this.addMetadata("tileColor", target.content, this.METADATA_GOOD_MATCH);
            break;
        }

        break;

      case "DOMLinkAdded":
      case "DOMLinkChanged": {
        let jsonMessage = null;
        let target = aEvent.originalTarget;
        if (!target.href || target.disabled)
          return;

        // Ignore on frames and other documents
        if (target.ownerDocument != this.browser.contentDocument)
          return;

        // Sanitize rel link
        let list = this.sanitizeRelString(target.rel);
        if (list.indexOf("[icon]") != -1) {
          jsonMessage = this.makeFaviconMessage(target);
        } else if (list.indexOf("[apple-touch-icon]") != -1 ||
            list.indexOf("[apple-touch-icon-precomposed]") != -1) {
          jsonMessage = this.makeFaviconMessage(target);
          jsonMessage['type'] = 'Link:Touchicon';
          this.addMetadata("touchIconList", jsonMessage.href, jsonMessage.size);
        } else if (list.indexOf("[alternate]") != -1 && aEvent.type == "DOMLinkAdded") {
          let type = target.type.toLowerCase().replace(/^\s+|\s*(?:;.*)?$/g, "");
          let isFeed = (type == "application/rss+xml" || type == "application/atom+xml");

          if (!isFeed)
            return;

          jsonMessage = this.makeFeedMessage(target, type);
        } else if (list.indexOf("[search]") != -1 && aEvent.type == "DOMLinkAdded") {
          this.sendOpenSearchMessage(target);
        } else if (list.indexOf("[manifest]") != -1 &&
                   aEvent.type == "DOMLinkAdded" &&
<<<<<<< HEAD
                   Services.prefs.getBoolPref("manifest.install.enabled")) {
=======
                   SharedPreferences.forApp().getBoolPref("android.not_a_preference.pwa")){
>>>>>>> a17af05f
          jsonMessage = this.makeManifestMessage(target);
        }
        if (!jsonMessage)
         return;

        GlobalEventDispatcher.sendRequest(jsonMessage);
        break;
      }

      case "DOMTitleChanged": {
        if (!aEvent.isTrusted)
          return;

        // ignore on frames and other documents
        if (aEvent.originalTarget != this.browser.contentDocument)
          return;

        GlobalEventDispatcher.sendRequest({
          type: "Content:DOMTitleChanged",
          tabID: this.id,
          title: truncate(aEvent.target.title, MAX_TITLE_LENGTH)
        });
        break;
      }

      case "TabPreZombify": {
        if (!this.playingAudio) {
          return;
        }
        // Fall through to the DOMAudioPlayback events, so the
        // audio playback indicator gets reset upon zombification.
      }
      case "DOMAudioPlaybackStarted":
      case "DOMAudioPlaybackStopped": {
        if (!Services.prefs.getBoolPref("browser.tabs.showAudioPlayingIcon") ||
            !aEvent.isTrusted) {
          return;
        }

        let browser = aEvent.originalTarget;
        if (browser != this.browser) {
          return;
        }

        this.playingAudio = aEvent.type === "DOMAudioPlaybackStarted";

        GlobalEventDispatcher.sendRequest({
          type: "Tab:AudioPlayingChange",
          tabID: this.id,
          isAudioPlaying: this.playingAudio
        });
        return;
      }

      case "DOMWindowClose": {
        if (!aEvent.isTrusted)
          return;

        // Find the relevant tab, and close it from Java
        if (this.browser.contentWindow == aEvent.target) {
          aEvent.preventDefault();

          GlobalEventDispatcher.sendRequest({
            type: "Tab:Close",
            tabID: this.id
          });
        }
        break;
      }

      case "DOMWillOpenModalDialog": {
        if (!aEvent.isTrusted)
          return;

        // We're about to open a modal dialog, make sure the opening
        // tab is brought to the front.
        let tab = BrowserApp.getTabForWindow(aEvent.target.top);
        BrowserApp.selectTab(tab);
        break;
      }

      case "DOMAutoComplete":
      case "blur": {
        LoginManagerContent.onUsernameInput(aEvent);
        break;
      }

      case "VideoBindingAttached": {
        CastingApps.handleVideoBindingAttached(this, aEvent);
        break;
      }

      case "VideoBindingCast": {
        CastingApps.handleVideoBindingCast(this, aEvent);
        break;
      }

      case "MozApplicationManifest": {
        OfflineApps.offlineAppRequested(aEvent.originalTarget.defaultView);
        break;
      }

      case "DOMWindowFocus": {
        GlobalEventDispatcher.sendRequest({
          type: "Tab:Select",
          tabID: this.id,
          foreground: true,
        });
        break;
      }

      case "pageshow": {
        LoginManagerContent.onPageShow(aEvent, this.browser.contentWindow);

        // The rest of this only handles pageshow for the top-level document.
        if (aEvent.originalTarget.defaultView != this.browser.contentWindow)
          return;

        let target = aEvent.originalTarget;
        let docURI = target.documentURI;
        if (!docURI.startsWith("about:neterror") && !this.isSearch) {
          // If this wasn't an error page and the user isn't search, don't retain the typed entry
          this.userRequested = "";
        }

        GlobalEventDispatcher.sendRequest({
          type: "Content:PageShow",
          tabID: this.id,
          userRequested: this.userRequested,
          fromCache: Tabs.useCache
        });

        this.isSearch = false;

        if (!aEvent.persisted && Services.prefs.getBoolPref("browser.ui.linkify.phone")) {
          if (!this._linkifier)
            this._linkifier = new Linkifier();
          this._linkifier.linkifyNumbers(this.browser.contentWindow.document);
        }

        // Update page actions for helper apps.
        let uri = this.browser.currentURI;
        if (BrowserApp.selectedTab == this) {
          if (ExternalApps.shouldCheckUri(uri)) {
            ExternalApps.updatePageAction(uri, this.browser.contentDocument);
          } else {
            ExternalApps.clearPageAction();
          }
        }
      }
    }
  },

  onStateChange: function(aWebProgress, aRequest, aStateFlags, aStatus) {
    let contentWin = aWebProgress.DOMWindow;
    if (contentWin != contentWin.top)
        return;

    // Filter optimization: Only really send NETWORK state changes to Java listener
    if (aStateFlags & Ci.nsIWebProgressListener.STATE_IS_NETWORK) {
      if (AppConstants.MOZ_ENABLE_PROFILER_SPS && AppConstants.NIGHTLY_BUILD) {
        if (aStateFlags & Ci.nsIWebProgressListener.STATE_START) {
          Profiler.AddMarker("Load start: " + aRequest.QueryInterface(Ci.nsIChannel).originalURI.spec);
        } else if ((aStateFlags & Ci.nsIWebProgressListener.STATE_STOP) && !aWebProgress.isLoadingDocument) {
          Profiler.AddMarker("Load stop: " + aRequest.QueryInterface(Ci.nsIChannel).originalURI.spec);
        }
      }

      if ((aStateFlags & Ci.nsIWebProgressListener.STATE_STOP) && aWebProgress.isLoadingDocument) {
        // We may receive a document stop event while a document is still loading
        // (such as when doing URI fixup). Don't notify Java UI in these cases.
        return;
      }

      // Clear page-specific opensearch engines and feeds for a new request.
      if (aStateFlags & Ci.nsIWebProgressListener.STATE_START && aRequest && aWebProgress.isTopLevel) {
        this.browser.engines = null;
        this.browser.feeds = null;
      }

      // true if the page loaded successfully (i.e., no 404s or other errors)
      let success = false;
      let uri = "";
      try {
        // Remember original URI for UA changes on redirected pages
        this.originalURI = aRequest.QueryInterface(Components.interfaces.nsIChannel).originalURI;

        if (this.originalURI != null)
          uri = this.originalURI.spec;
      } catch (e) { }
      try {
        success = aRequest.QueryInterface(Components.interfaces.nsIHttpChannel).requestSucceeded;
      } catch (e) {
        // If the request does not handle the nsIHttpChannel interface, use nsIRequest's success
        // status. Used for local files. See bug 948849.
        success = aRequest.status == 0;
      }

      // Check to see if we restoring the content from a previous presentation (session)
      // since there should be no real network activity
      let restoring = (aStateFlags & Ci.nsIWebProgressListener.STATE_RESTORING) > 0;

      let message = {
        type: "Content:StateChange",
        tabID: this.id,
        uri: truncate(uri, MAX_URI_LENGTH),
        state: aStateFlags,
        restoring: restoring,
        success: success
      };
      GlobalEventDispatcher.sendRequest(message);
    }
  },

  onLocationChange: function(aWebProgress, aRequest, aLocationURI, aFlags) {
    let contentWin = aWebProgress.DOMWindow;
    let webNav = contentWin.QueryInterface(Ci.nsIInterfaceRequestor).getInterface(Ci.nsIWebNavigation);

    // Browser webapps may load content inside iframes that can not reach across the app/frame boundary
    // i.e. even though the page is loaded in an iframe window.top != webapp
    // Make cure this window is a top level tab before moving on.
    if (BrowserApp.getBrowserForWindow(contentWin) == null) {
      // We still need to update the back/forward button state, though.
      let message = {
        type: "Content:SubframeNavigation",
        tabID: this.id,
        canGoBack: webNav.canGoBack,
        canGoForward: webNav.canGoForward,
      };

      GlobalEventDispatcher.sendRequest(message);
      return;
    }

    this._hostChanged = true;

    let fixedURI = aLocationURI;
    try {
      fixedURI = URIFixup.createExposableURI(aLocationURI);
    } catch (ex) { }

    // In restricted profiles, we refuse to let you open various urls.
    if (!ParentalControls.isAllowed(ParentalControls.BROWSE, fixedURI)) {
      aRequest.cancel(Cr.NS_BINDING_ABORTED);

      this.browser.docShell.displayLoadError(Cr.NS_ERROR_UNKNOWN_PROTOCOL, fixedURI, null);
    }

    let contentType = contentWin.document.contentType;

    // If fixedURI matches browser.lastURI, we assume this isn't a real location
    // change but rather a spurious addition like a wyciwyg URI prefix. See Bug 747883.
    // Note that we have to ensure fixedURI is not the same as aLocationURI so we
    // don't false-positive page reloads as spurious additions.
    let sameDocument = (aFlags & Ci.nsIWebProgressListener.LOCATION_CHANGE_SAME_DOCUMENT) != 0 ||
                       ((this.browser.lastURI != null) && fixedURI.equals(this.browser.lastURI) && !fixedURI.equals(aLocationURI));
    this.browser.lastURI = fixedURI;

    // Let the reader logic know about same document changes because we won't get a DOMContentLoaded
    // or pageshow event, but we'll still want to update the reader view button to account for this change.
    // This mirrors the desktop logic in TabsProgressListener.
    if (aFlags & Ci.nsIWebProgressListener.LOCATION_CHANGE_SAME_DOCUMENT) {
      this.browser.messageManager.sendAsyncMessage("Reader:PushState", {isArticle: this.browser.isArticle});
    }

<<<<<<< HEAD
    // Reset state of click-to-play plugin notifications.
    clearTimeout(this.pluginDoorhangerTimeout);
    this.pluginDoorhangerTimeout = null;
    this.shouldShowPluginDoorhanger = true;
    this.clickToPlayPluginsActivated = false;

=======
>>>>>>> a17af05f
    let baseDomain = "";
    // For recognized scheme, get base domain from host.
    let principalURI = contentWin.document.nodePrincipal.URI;
    if (principalURI && ["http", "https", "ftp"].includes(principalURI.scheme) && principalURI.host) {
      try {
        baseDomain = Services.eTLD.getBaseDomainFromHost(principalURI.host);
        if (!principalURI.host.endsWith(baseDomain)) {
          // getBaseDomainFromHost converts its resultant to ACE.
          let IDNService = Cc["@mozilla.org/network/idn-service;1"].getService(Ci.nsIIDNService);
          baseDomain = IDNService.convertACEtoUTF8(baseDomain);
        }
      } catch (e) {}
    }

    // If we are navigating to a new location with a different host,
    // clear any URL origin that might have been pinned to this tab.
    let ss = Cc["@mozilla.org/browser/sessionstore;1"].getService(Ci.nsISessionStore);
    let appOrigin = ss.getTabValue(this, "appOrigin");
    if (appOrigin) {
      let originHost = "";
      try {
        originHost = Services.io.newURI(appOrigin).host;
      } catch (e if (e.result == Cr.NS_ERROR_FAILURE)) {
        // NS_ERROR_FAILURE can be thrown by nsIURI.host if the URI scheme does not possess a host - in this case
        // we just act as if we have an empty host.
      }
      if (originHost != aLocationURI.host) {
        // Note: going 'back' will not make this tab pinned again
        ss.deleteTabValue(this, "appOrigin");
      }
    }

    // Update the page actions URI for helper apps.
    if (BrowserApp.selectedTab == this) {
      ExternalApps.updatePageActionUri(fixedURI);
    }

<<<<<<< HEAD
    // Strip reader mode URI and also make it exposable if needed
    fixedURI = this._stripAboutReaderURL(fixedURI);

=======
>>>>>>> a17af05f
    let message = {
      type: "Content:LocationChange",
      tabID: this.id,
      uri: truncate(fixedURI.spec, MAX_URI_LENGTH),
      userRequested: this.userRequested || "",
      baseDomain: baseDomain,
      contentType: (contentType ? contentType : ""),
      sameDocument: sameDocument,

      canGoBack: webNav.canGoBack,
      canGoForward: webNav.canGoForward,
    };

    GlobalEventDispatcher.sendRequest(message);

<<<<<<< HEAD
    BrowserEventHandler.closeZoomedView();

    notifyManifestStatus(this.browser);
=======
    notifyManifestStatus(this);
>>>>>>> a17af05f

    if (!sameDocument) {
      // XXX This code assumes that this is the earliest hook we have at which
      // browser.contentDocument is changed to the new document we're loading
      this.contentDocumentIsDisplayed = false;
      this.hasTouchListener = false;
      Services.obs.notifyObservers(this.browser, "Session:NotifyLocationChange");
    }
  },

<<<<<<< HEAD
  _stripAboutReaderURL: function (originalURI) {
    try {
      let strippedURL = ReaderMode.getOriginalUrl(originalURI.spec);
      if(strippedURL){
        // Continue to create exposable uri if original uri is stripped.
        originalURI = URIFixup.createExposableURI(Services.io.newURI(strippedURL));
      }
    } catch (ex) { }
    return originalURI;
  },

=======
>>>>>>> a17af05f
  // Properties used to cache security state used to update the UI
  _state: null,
  _hostChanged: false, // onLocationChange will flip this bit

  onSecurityChange: function(aWebProgress, aRequest, aState) {
    // Don't need to do anything if the data we use to update the UI hasn't changed
    if (this._state == aState && !this._hostChanged)
      return;

    this._state = aState;
    this._hostChanged = false;

    let identity = IdentityHandler.checkIdentity(aState, this.browser);

    let message = {
      type: "Content:SecurityChange",
      tabID: this.id,
      identity: identity
    };

    GlobalEventDispatcher.sendRequest(message);
  },

  OnHistoryNewEntry: function(newURI, oldIndex) {
    Services.obs.notifyObservers(this.browser, "Content:HistoryChange");
  },

  OnHistoryGoBack: function(backURI) {
    Services.obs.notifyObservers(this.browser, "Content:HistoryChange");
    return true;
  },

<<<<<<< HEAD
  OnHistoryNewEntry: function(newURI, oldIndex) {
    Services.obs.notifyObservers(this.browser, "Content:HistoryChange", null);
  },

  OnHistoryGoBack: function(backURI) {
    Services.obs.notifyObservers(this.browser, "Content:HistoryChange", null);
    return true;
  },

  OnHistoryGoForward: function(forwardURI) {
    Services.obs.notifyObservers(this.browser, "Content:HistoryChange", null);
    return true;
  },

  OnHistoryReload: function(reloadURI, reloadFlags) {
    Services.obs.notifyObservers(this.browser, "Content:HistoryChange", null);
    return true;
  },

  OnHistoryGotoIndex: function(index, gotoURI) {
    Services.obs.notifyObservers(this.browser, "Content:HistoryChange", null);
    return true;
  },

  OnHistoryPurge: function(numEntries) {
    Services.obs.notifyObservers(this.browser, "Content:HistoryChange", null);
    return true;
  },

  OnHistoryReplaceEntry: function(index) {
    Services.obs.notifyObservers(this.browser, "Content:HistoryChange", null);
  },

  ShouldNotifyMediaPlaybackChange: function(activeState) {
    // If the media is active, we would check it's duration, because we don't
    // want to show the media control interface for the short sound which
    // duration is smaller than the threshold. The basic unit is second.
    // Note : the streaming format's duration is infinite.
    if (activeState === "inactive") {
      return true;
    }

    const mediaDurationThreshold = 1.0;

    let audioElements = this.browser.contentDocument.getElementsByTagName("audio");
    for (let audio of audioElements) {
      if (!audio.paused && audio.duration < mediaDurationThreshold) {
        return false;
      }
    }

    let videoElements = this.browser.contentDocument.getElementsByTagName("video");
    for (let video of videoElements) {
      if (!video.paused && video.duration < mediaDurationThreshold) {
        return false;
      }
    }

=======
  OnHistoryGoForward: function(forwardURI) {
    Services.obs.notifyObservers(this.browser, "Content:HistoryChange");
    return true;
  },

  OnHistoryReload: function(reloadURI, reloadFlags) {
    Services.obs.notifyObservers(this.browser, "Content:HistoryChange");
    return true;
  },

  OnHistoryGotoIndex: function(index, gotoURI) {
    Services.obs.notifyObservers(this.browser, "Content:HistoryChange");
    return true;
  },

  OnHistoryPurge: function(numEntries) {
    Services.obs.notifyObservers(this.browser, "Content:HistoryChange");
    return true;
  },

  OnHistoryReplaceEntry: function(index) {
    Services.obs.notifyObservers(this.browser, "Content:HistoryChange");
  },

  OnLengthChanged: function(aCount) {
    // Ignore, the method is implemented so that XPConnect doesn't throw!
  },

  OnIndexChanged: function(aIndex) {
    // Ignore, the method is implemented so that XPConnect doesn't throw!
  },

  UpdateMediaPlaybackRelatedObserver: function(active) {
    // Media control is only used for the tab which has playing media, so we
    // only need to register observer after having the active media. And the
    // "media-playback-resumed" is sent when user resume paused media from
    // page, it notifies us that we should change the icon and content in media
    // control interface.
    if (active) {
      Services.obs.addObserver(this, "mediaControl", false);
      Services.obs.addObserver(this, "media-playback-resumed", false);
    } else {
      Services.obs.removeObserver(this, "mediaControl");
      Services.obs.removeObserver(this, "media-playback-resumed");
    }
  },

  ShouldNotifyMediaPlaybackChange: function(activeState) {
    // If the media is active, we would check it's duration, because we don't
    // want to show the media control interface for the short sound which
    // duration is smaller than the threshold. The basic unit is second.
    // Note : the streaming format's duration is infinite.
    if (activeState === "inactive") {
      return true;
    }

    const mediaDurationThreshold = 1.0;

    let audioElements = this.browser.contentDocument.getElementsByTagName("audio");
    for (let audio of audioElements) {
      if (!audio.paused && audio.duration < mediaDurationThreshold) {
        return false;
      }
    }

    let videoElements = this.browser.contentDocument.getElementsByTagName("video");
    for (let video of videoElements) {
      if (!video.paused && video.duration < mediaDurationThreshold) {
        return false;
      }
    }

>>>>>>> a17af05f
    return true;
  },

  observe: function(aSubject, aTopic, aData) {
    switch (aTopic) {
      case "before-first-paint":
        // Is it on the top level?
        let contentDocument = aSubject;
        if (contentDocument == this.browser.contentDocument) {
          if (BrowserApp.selectedTab == this) {
            BrowserApp.contentDocumentChanged();
          }
          this.contentDocumentIsDisplayed = true;

          if (contentDocument instanceof Ci.nsIImageDocument) {
            contentDocument.shrinkToFit();
          }
        }
        break;

      case "media-playback":
      case "media-playback-resumed":
        if (!aSubject) {
          return;
        }

        let winId = aSubject.QueryInterface(Ci.nsISupportsPRUint64).data;
        if (this.browser.outerWindowID != winId) {
          return;
        }

        if (!this.ShouldNotifyMediaPlaybackChange(aData)) {
          return;
        }

        let status;
        if (aTopic == "media-playback") {
<<<<<<< HEAD
          status = (aData === "inactive") ? "end" : "start";
        } else if (aTopic == "media-playback-resumed") {
          status = "resume";
=======
          let isActive = !(aData === "inactive");
          status = isActive ? "start" : "end";
          this.UpdateMediaPlaybackRelatedObserver(isActive);
        } else if (aTopic == "media-playback-resumed") {
          status = "resume";
        }

        GlobalEventDispatcher.sendRequest({
          type: "Tab:MediaPlaybackChange",
          tabID: this.id,
          status: status
        });
        break;

      case "audioFocusChanged":
      case "mediaControl":
        let win = this.browser.contentWindow;
        let utils = win.QueryInterface(Ci.nsIInterfaceRequestor).getInterface(Ci.nsIDOMWindowUtils);
        let suspendTypes = Ci.nsISuspendedTypes;
        switch (aData) {
          case "lostAudioFocus":
            utils.mediaSuspend = suspendTypes.SUSPENDED_PAUSE_DISPOSABLE;
            break;
          case "lostAudioFocusTransiently":
            utils.mediaSuspend = suspendTypes.SUSPENDED_PAUSE;
            break;
          case "gainAudioFocus":
            utils.mediaSuspend = suspendTypes.NONE_SUSPENDED;
            break;
          case "mediaControlPaused":
            utils.mediaSuspend = suspendTypes.SUSPENDED_PAUSE_DISPOSABLE;
            break;
          case "mediaControlStopped":
            utils.mediaSuspend = suspendTypes.SUSPENDED_STOP_DISPOSABLE;
            break;
          case "resumeMedia":
            utils.mediaSuspend = suspendTypes.NONE_SUSPENDED;
            break;
          default:
            dump("Error : wrong media control msg!\n");
            break;
>>>>>>> a17af05f
        }

        GlobalEventDispatcher.sendRequest({
          type: "Tab:MediaPlaybackChange",
          tabID: this.id,
          status: status
        });
        break;
    }
  },

  // nsIBrowserTab
  get window() {
    if (!this.browser)
      return null;
    return this.browser.contentWindow;
  },

  QueryInterface: XPCOMUtils.generateQI([
    Ci.nsIWebProgressListener,
    Ci.nsISHistoryListener,
    Ci.nsIObserver,
    Ci.nsISupportsWeakReference,
    Ci.nsIBrowserTab
  ])
};

var BrowserEventHandler = {
  init: function init() {
    BrowserApp.deck.addEventListener("touchend", this, true);

    BrowserApp.deck.addEventListener("DOMUpdatePageReport", PopupBlockerObserver.onUpdatePageReport);
    BrowserApp.deck.addEventListener("MozMouseHittest", this, true);
    BrowserApp.deck.addEventListener("OpenMediaWithExternalApp", this, true);
<<<<<<< HEAD

    InitLater(() => BrowserApp.deck.addEventListener("click", InputWidgetHelper, true));
    InitLater(() => BrowserApp.deck.addEventListener("click", SelectHelper, true));

    // ReaderViews support backPress listeners.
    WindowEventDispatcher.registerListener((event, data, callback) => {
      callback.onSuccess(Reader.onBackPress(BrowserApp.selectedTab.id));
    }, "Browser:OnBackPressed");
  },

  handleEvent: function(aEvent) {
    switch (aEvent.type) {
      case 'touchend':
        if (this._inCluster) {
          aEvent.preventDefault();
        }
        break;
      case 'MozMouseHittest':
        this._handleRetargetedTouchStart(aEvent);
        break;
      case 'OpenMediaWithExternalApp': {
        let mediaSrc = aEvent.target.currentSrc || aEvent.target.src;
        let uuid = uuidgen.generateUUID().toString();
        GlobalEventDispatcher.sendRequest({
          type: "Video:Play",
          uri: mediaSrc,
          uuid: uuid
        });
        break;
      }
    }
  },

  _handleRetargetedTouchStart: function(aEvent) {
    // we should only get this called just after a new touchstart with a single
    // touch point.
    if (!BrowserApp.isBrowserContentDocumentDisplayed() || aEvent.defaultPrevented) {
      return;
    }

    let target = aEvent.target;
    if (!target) {
      return;
    }

    this._inCluster = aEvent.hitCluster;
    if (this._inCluster) {
      return;  // No highlight for a cluster of links
    }

    let uri = this._getLinkURI(target);
    if (uri) {
      try {
        Services.io.QueryInterface(Ci.nsISpeculativeConnect).speculativeConnect2(uri,
                                                                                 target.ownerDocument.nodePrincipal,
                                                                                 null);
      } catch (e) {}
    }
    this._doTapHighlight(target);
  },

  _getLinkURI: function(aElement) {
    if (aElement.nodeType == Ci.nsIDOMNode.ELEMENT_NODE &&
        ((aElement instanceof Ci.nsIDOMHTMLAnchorElement && aElement.href) ||
        (aElement instanceof Ci.nsIDOMHTMLAreaElement && aElement.href))) {
      try {
        return Services.io.newURI(aElement.href);
      } catch (e) {}
    }
    return null;
  },

  observe: function(aSubject, aTopic, aData) {
    // the remaining events are all dependent on the browser content document being the
    // same as the browser displayed document. if they are not the same, we should ignore
    // the event.
    if (BrowserApp.isBrowserContentDocumentDisplayed()) {
      this.handleUserEvent(aTopic, aData);
    }
  },

  handleUserEvent: function(aTopic, aData) {
    switch (aTopic) {

      case "Gesture:ClickInZoomedView":
        this._clickInZoomedView = true;
        break;

      case "Gesture:SingleTap": {
        let focusedElement = BrowserApp.getFocusedInput(BrowserApp.selectedBrowser);
        let data = JSON.parse(aData);
        let {x, y} = data;

        if (this._inCluster && this._clickInZoomedView != true) {
          // If there is a focused element, the display of the zoomed view won't remove the focus.
          // In this case, the form assistant linked to the focused element will never be closed.
          // To avoid this situation, the focus is moved and the form assistant is closed.
          if (focusedElement) {
            try {
              Services.focus.moveFocus(BrowserApp.selectedBrowser.contentWindow, null, Services.focus.MOVEFOCUS_ROOT, 0);
            } catch(e) {
              Cu.reportError(e);
            }
            WindowEventDispatcher.sendRequest({ type: "FormAssist:Hide" });
          }
          this._clusterClicked(x, y);
        } else {
          if (this._clickInZoomedView != true) {
            this.closeZoomedView(/* animate */ true);
          }
        }
        this._clickInZoomedView = false;
        this._cancelTapHighlight();
        break;
      }

      default:
        dump('BrowserEventHandler.handleUserEvent: unexpected topic "' + aTopic + '"');
        break;
    }
  },

  closeZoomedView: function(aAnimate) {
    WindowEventDispatcher.sendRequest({
      type: "Gesture:CloseZoomedView",
      animate: !!aAnimate,
    });
  },

  _clusterClicked: function(aX, aY) {
    WindowEventDispatcher.sendRequest({
      type: "Gesture:ClusteredLinksClicked",
      clickPosition: {
        x: aX,
        y: aY
=======

    // ReaderViews support backPress listeners.
    WindowEventDispatcher.registerListener((event, data, callback) => {
      callback.onSuccess(Reader.onBackPress(BrowserApp.selectedTab.id));
    }, "Browser:OnBackPressed");
  },

  handleEvent: function(aEvent) {
    switch (aEvent.type) {
      case 'touchend':
        if (this._inCluster) {
          aEvent.preventDefault();
        }
        break;
      case 'MozMouseHittest':
        this._handleRetargetedTouchStart(aEvent);
        break;
      case 'OpenMediaWithExternalApp': {
        let mediaSrc = aEvent.target.currentSrc || aEvent.target.src;
        let uuid = uuidgen.generateUUID().toString();
        GlobalEventDispatcher.sendRequest({
          type: "Video:Play",
          uri: mediaSrc,
          uuid: uuid
        });
        break;
>>>>>>> a17af05f
      }
    }
  },

<<<<<<< HEAD
=======
  _handleRetargetedTouchStart: function(aEvent) {
    // we should only get this called just after a new touchstart with a single
    // touch point.
    if (!BrowserApp.isBrowserContentDocumentDisplayed() || aEvent.defaultPrevented) {
      return;
    }

    let target = aEvent.target;
    if (!target) {
      return;
    }

    this._inCluster = aEvent.hitCluster;
    if (this._inCluster) {
      return;  // No highlight for a cluster of links
    }

    let uri = this._getLinkURI(target);
    if (uri) {
      try {
        Services.io.QueryInterface(Ci.nsISpeculativeConnect).speculativeConnect2(uri,
                                                                                 target.ownerDocument.nodePrincipal,
                                                                                 null);
      } catch (e) {}
    }
    this._doTapHighlight(target);
  },

  _getLinkURI: function(aElement) {
    if (aElement.nodeType == Ci.nsIDOMNode.ELEMENT_NODE &&
        ((aElement instanceof Ci.nsIDOMHTMLAnchorElement && aElement.href) ||
        (aElement instanceof Ci.nsIDOMHTMLAreaElement && aElement.href))) {
      try {
        return Services.io.newURI(aElement.href);
      } catch (e) {}
    }
    return null;
  },

>>>>>>> a17af05f
  _highlightElement: null,

  _doTapHighlight: function _doTapHighlight(aElement) {
    this._highlightElement = aElement;
  },

  _cancelTapHighlight: function _cancelTapHighlight() {
    if (!this._highlightElement)
      return;

    this._highlightElement = null;
  }
};

const ElementTouchHelper = {
  getBoundingContentRect: function(aElement) {
    if (!aElement)
      return {x: 0, y: 0, w: 0, h: 0};

    let document = aElement.ownerDocument;
    while (document.defaultView.frameElement)
      document = document.defaultView.frameElement.ownerDocument;

    let cwu = document.defaultView.QueryInterface(Ci.nsIInterfaceRequestor).getInterface(Ci.nsIDOMWindowUtils);
    let scrollX = {}, scrollY = {};
    cwu.getScrollXY(false, scrollX, scrollY);

    let r = aElement.getBoundingClientRect();

    // step out of iframes and frames, offsetting scroll values
    for (let frame = aElement.ownerGlobal; frame.frameElement && frame != content; frame = frame.parent) {
      // adjust client coordinates' origin to be top left of iframe viewport
      let rect = frame.frameElement.getBoundingClientRect();
      let left = frame.getComputedStyle(frame.frameElement).borderLeftWidth;
      let top = frame.getComputedStyle(frame.frameElement).borderTopWidth;
      scrollX.value += rect.left + parseInt(left);
      scrollY.value += rect.top + parseInt(top);
    }

    return {x: r.left + scrollX.value,
            y: r.top + scrollY.value,
            w: r.width,
            h: r.height };
  }
};

var ErrorPageEventHandler = {
  handleEvent: function(aEvent) {
    switch (aEvent.type) {
      case "click": {
        // Don't trust synthetic events
        if (!aEvent.isTrusted)
          return;

        let target = aEvent.originalTarget;
        let errorDoc = target.ownerDocument;

        // If the event came from an ssl error page, it is probably either the "Add
        // Exception…" or "Get me out of here!" button
        if (errorDoc.documentURI.startsWith("about:certerror?e=nssBadCert")) {
          let perm = errorDoc.getElementById("permanentExceptionButton");
          let temp = errorDoc.getElementById("temporaryExceptionButton");
          if (target == temp || target == perm) {
            // Handle setting an cert exception and reloading the page
            try {
              // Add a new SSL exception for this URL
              let uri = Services.io.newURI(errorDoc.location.href);
              let sslExceptions = new SSLExceptions();

              if (target == perm)
                sslExceptions.addPermanentException(uri, errorDoc.defaultView);
              else
                sslExceptions.addTemporaryException(uri, errorDoc.defaultView);
            } catch (e) {
              dump("Failed to set cert exception: " + e + "\n");
            }
            errorDoc.location.reload();
          } else if (target == errorDoc.getElementById("getMeOutOfHereButton")) {
            errorDoc.location = "about:home";
          }
        } else if (errorDoc.documentURI.startsWith("about:blocked")) {
          // The event came from a button on a malware/phishing block page
          // First check whether it's malware, phishing or unwanted, so that we
          // can use the right strings/links
          let bucketName = "";
          const probe = "URLCLASSIFIER_UI_EVENTS";
          let sendTelemetry = false;
          if (errorDoc.documentURI.includes("e=malwareBlocked")) {
            sendTelemetry = true;
            bucketName = "WARNING_MALWARE_PAGE_";
          } else if (errorDoc.documentURI.includes("e=deceptiveBlocked")) {
            sendTelemetry = true;
            bucketName = "WARNING_PHISHING_PAGE_";
          } else if (errorDoc.documentURI.includes("e=unwantedBlocked")) {
            sendTelemetry = true;
            bucketName = "WARNING_UNWANTED_PAGE_";
          } else if (errorDoc.documentURI.includes("e=harmfulBlocked")) {
            sendTelemetry = true;
            bucketName = "WARNING_HARMFUL_PAGE_";
          }
          let nsISecTel = Ci.nsISecurityUITelemetry;
          let isIframe = (errorDoc.defaultView.parent === errorDoc.defaultView);
          bucketName += isIframe ? "TOP_" : "FRAME_";

          let formatter = Cc["@mozilla.org/toolkit/URLFormatterService;1"].getService(Ci.nsIURLFormatter);

          if (target == errorDoc.getElementById("getMeOutButton")) {
            if (sendTelemetry) {
              Telemetry.addData(probe, nsISecTel[bucketName + "GET_ME_OUT_OF_HERE"]);
            }
            errorDoc.location = "about:home";
          } else if (target == errorDoc.getElementById("reportButton")) {
            // We log even if malware/phishing info URL couldn't be found:
            // the measurement is for how many users clicked the WHY BLOCKED button
            if (sendTelemetry) {
              Telemetry.addData(probe, nsISecTel[bucketName + "WHY_BLOCKED"]);
            }

            // This is the "Why is this site blocked" button. We redirect
            // to the generic page describing phishing/malware protection.
            let url = Services.urlFormatter.formatURLPref("app.support.baseURL");
            BrowserApp.selectedBrowser.loadURI(url + "phishing-malware");
          } else if (target == errorDoc.getElementById("ignoreWarningButton") &&
                     Services.prefs.getBoolPref("browser.safebrowsing.allowOverride")) {
            if (sendTelemetry) {
              Telemetry.addData(probe, nsISecTel[bucketName + "IGNORE_WARNING"]);
            }

            // Allow users to override and continue through to the site,
            let webNav = BrowserApp.selectedBrowser.docShell.QueryInterface(Ci.nsIWebNavigation);
            let location = BrowserApp.selectedBrowser.contentWindow.location;
            webNav.loadURI(location, Ci.nsIWebNavigation.LOAD_FLAGS_BYPASS_CLASSIFIER, null, null, null);

            // ....but add a notify bar as a reminder, so that they don't lose
            // track after, e.g., tab switching.
            NativeWindow.doorhanger.show(Strings.browser.GetStringFromName("safeBrowsingDoorhanger"), "safebrowsing-warning", [], BrowserApp.selectedTab.id);
          }
        }
        break;
      }
    }
  }
};

var FormAssistant = {
  QueryInterface: XPCOMUtils.generateQI([Ci.nsIFormSubmitObserver]),

  // Used to keep track of the element that corresponds to the current
  // autocomplete suggestions
  _currentInputElement: null,

  // The value of the currently focused input
  _currentInputValue: null,

  // Whether we're in the middle of an autocomplete
  _doingAutocomplete: false,

  // Keep track of whether or not an invalid form has been submitted
  _invalidSubmit: false,

  init: function() {
    WindowEventDispatcher.registerListener(this, [
      "FormAssist:AutoComplete",
      "FormAssist:Hidden",
      "FormAssist:Remove",
    ]);

<<<<<<< HEAD
    Services.obs.addObserver(this, "invalidformsubmit", false);
    Services.obs.addObserver(this, "PanZoom:StateChange", false);
=======
    Services.obs.addObserver(this, "invalidformsubmit");
    Services.obs.addObserver(this, "PanZoom:StateChange");
>>>>>>> a17af05f

    // We need to use a capturing listener for focus events
    BrowserApp.deck.addEventListener("focus", this, true);
    BrowserApp.deck.addEventListener("blur", this, true);
    BrowserApp.deck.addEventListener("click", this, true);
    BrowserApp.deck.addEventListener("input", this);
    BrowserApp.deck.addEventListener("pageshow", this);
  },

  onEvent: function(event, message, callback) {
    switch (event) {
      case "FormAssist:AutoComplete":
        if (!this._currentInputElement)
          break;

        let editableElement = this._currentInputElement.QueryInterface(Ci.nsIDOMNSEditableElement);

        this._doingAutocomplete = true;

        // If we have an active composition string, commit it before sending
        // the autocomplete event with the text that will replace it.
        try {
          if (editableElement.editor.composing)
            editableElement.editor.forceCompositionEnd();
        } catch (e) {}

        editableElement.setUserInput(message.value);
        this._currentInputValue = message.value;

        let event = this._currentInputElement.ownerDocument.createEvent("Events");
        event.initEvent("DOMAutoComplete", true, true);
        this._currentInputElement.dispatchEvent(event);

        this._doingAutocomplete = false;

        break;

      case "FormAssist:Hidden":
        this._currentInputElement = null;
        break;

      case "FormAssist:Remove":
        if (!this._currentInputElement) {
          break;
        }

        FormHistory.update({
          op: "remove",
          fieldname: this._currentInputElement.name,
          value: message.value,
        });
        break;
    }
  },

  observe: function(aSubject, aTopic, aData) {
    switch (aTopic) {
      case "PanZoom:StateChange":
        // If the user is just touching the screen and we haven't entered a pan or zoom state yet do nothing
        if (aData == "TOUCHING" || aData == "WAITING_LISTENERS")
          break;
        if (aData == "NOTHING") {
          // only look for input elements, not contentEditable or multiline text areas
          let focused = BrowserApp.getFocusedInput(BrowserApp.selectedBrowser, true);
          if (!focused)
            break;

          if (this._showValidationMessage(focused))
            break;
          let checkResultsClick = hasResults => {
            if (!hasResults) {
              this._hideFormAssistPopup();
            }
          };
          this._showAutoCompleteSuggestions(focused, checkResultsClick);
        } else {
          // temporarily hide the form assist popup while we're panning or zooming the page
          this._hideFormAssistPopup();
        }
        break;
    }
  },

  notifyInvalidSubmit: function notifyInvalidSubmit(aFormElement, aInvalidElements) {
    if (!aInvalidElements.length)
      return;

    // Ignore this notificaiton if the current tab doesn't contain the invalid element
    let currentElement = aInvalidElements.queryElementAt(0, Ci.nsISupports);
    if (BrowserApp.selectedBrowser.contentDocument !=
        currentElement.ownerGlobal.top.document)
      return;

    this._invalidSubmit = true;

    // Our focus listener will show the element's validation message
    currentElement.focus();
  },

  handleEvent: function(aEvent) {
    switch (aEvent.type) {
      case "focus": {
        let currentElement = aEvent.target;

        // Only show a validation message on focus.
        this._showValidationMessage(currentElement);
        break;
      }

      case "blur": {
        this._currentInputValue = null;
        break;
      }

      case "click": {
        let currentElement = aEvent.target;

        // Prioritize a form validation message over autocomplete suggestions
        // when the element is first focused (a form validation message will
        // only be available if an invalid form was submitted)
        if (this._showValidationMessage(currentElement))
          break;

        let checkResultsClick = hasResults => {
          if (!hasResults) {
            this._hideFormAssistPopup();
          }
        };

        this._showAutoCompleteSuggestions(currentElement, checkResultsClick);
        break;
      }

      case "input": {
        let currentElement = aEvent.target;

        // If this element isn't focused, we're already in middle of an
        // autocomplete, or its value hasn't changed, don't show the
        // autocomplete popup.
        if (currentElement !== BrowserApp.getFocusedInput(BrowserApp.selectedBrowser) ||
            this._doingAutocomplete ||
            currentElement.value === this._currentInputValue) {
          break;
        }

        this._currentInputValue = currentElement.value;

        // Since we can only show one popup at a time, prioritze autocomplete
        // suggestions over a form validation message
        let checkResultsInput = hasResults => {
          if (hasResults)
            return;

          if (this._showValidationMessage(currentElement))
            return;

          // If we're not showing autocomplete suggestions, hide the form assist popup
          this._hideFormAssistPopup();
        };

        this._showAutoCompleteSuggestions(currentElement, checkResultsInput);
        break;
      }

      // Reset invalid submit state on each pageshow
      case "pageshow": {
        if (!this._invalidSubmit)
          return;

        let selectedBrowser = BrowserApp.selectedBrowser;
        if (selectedBrowser) {
          let selectedDocument = selectedBrowser.contentDocument;
          let target = aEvent.originalTarget;
          if (target == selectedDocument || target.ownerDocument == selectedDocument)
            this._invalidSubmit = false;
        }
        break;
      }
    }
  },

  // We only want to show autocomplete suggestions for certain elements
  _isAutoComplete: function _isAutoComplete(aElement) {
    if (!(aElement instanceof HTMLInputElement) || aElement.readOnly || aElement.disabled ||
        (aElement.getAttribute("type") == "password") ||
        (aElement.hasAttribute("autocomplete") &&
         aElement.getAttribute("autocomplete").toLowerCase() == "off"))
      return false;

    return true;
  },

  // Retrieves autocomplete suggestions for an element from the form autocomplete service.
  // aCallback(array_of_suggestions) is called when results are available.
  _getAutoCompleteSuggestions: function _getAutoCompleteSuggestions(aSearchString, aElement, aCallback) {
    // Cache the form autocomplete service for future use
    if (!this._formAutoCompleteService) {
      this._formAutoCompleteService = Cc["@mozilla.org/satchel/form-autocomplete;1"]
          .getService(Ci.nsIFormAutoComplete);
    }

    let resultsAvailable = function (results) {
      let suggestions = [];
      for (let i = 0; i < results.matchCount; i++) {
        let value = results.getValueAt(i);

        // Do not show the value if it is the current one in the input field
        if (value == aSearchString)
          continue;

        // Supply a label and value, since they can differ for datalist suggestions
        suggestions.push({ label: value, value: value });
      }
      aCallback(suggestions);
    };

    this._formAutoCompleteService.autoCompleteSearchAsync(aElement.name || aElement.id,
                                                          aSearchString, aElement, null,
                                                          null, resultsAvailable);
  },

  /**
   * (Copied from mobile/xul/chrome/content/forms.js)
   * This function is similar to getListSuggestions from
   * components/satchel/src/nsInputListAutoComplete.js but sadly this one is
   * used by the autocomplete.xml binding which is not in used in fennec
   */
  _getListSuggestions: function _getListSuggestions(aElement) {
    if (!(aElement instanceof HTMLInputElement) || !aElement.list)
      return [];

    let suggestions = [];
    let filter = !aElement.hasAttribute("mozNoFilter");
    let lowerFieldValue = aElement.value.toLowerCase();

    let options = aElement.list.options;
    let length = options.length;
    for (let i = 0; i < length; i++) {
      let item = options.item(i);

      let label = item.value;
      if (item.label)
        label = item.label;
      else if (item.text)
        label = item.text;

      if (filter && !(label.toLowerCase().includes(lowerFieldValue)) )
        continue;
      suggestions.push({ label: label, value: item.value });
    }

    return suggestions;
  },

  // Retrieves autocomplete suggestions for an element from the form autocomplete service
  // and sends the suggestions to the Java UI, along with element position data. As
  // autocomplete queries are asynchronous, calls aCallback when done with a true
  // argument if results were found and false if no results were found.
  _showAutoCompleteSuggestions: function _showAutoCompleteSuggestions(aElement, aCallback) {
    if (!this._isAutoComplete(aElement)) {
      aCallback(false);
      return;
    }
    if (this._isDisabledElement(aElement)) {
      aCallback(false);
      return;
    }

    let isEmpty = (aElement.value.length === 0);

    let resultsAvailable = autoCompleteSuggestions => {
      // On desktop, we show datalist suggestions below autocomplete suggestions,
      // without duplicates removed.
      let listSuggestions = this._getListSuggestions(aElement);
      let suggestions = autoCompleteSuggestions.concat(listSuggestions);

      // Return false if there are no suggestions to show
      if (!suggestions.length) {
        aCallback(false);
        return;
      }

      WindowEventDispatcher.sendRequest({
        type:  "FormAssist:AutoCompleteResult",
        suggestions: suggestions,
        rect: ElementTouchHelper.getBoundingContentRect(aElement),
        isEmpty: isEmpty,
      });

      // Keep track of input element so we can fill it in if the user
      // selects an autocomplete suggestion
      this._currentInputElement = aElement;
      aCallback(true);
    };

    this._getAutoCompleteSuggestions(aElement.value, aElement, resultsAvailable);
  },

  // Only show a validation message if the user submitted an invalid form,
  // there's a non-empty message string, and the element is the correct type
  _isValidateable: function _isValidateable(aElement) {
    if (!this._invalidSubmit ||
        !aElement.validationMessage ||
        !(aElement instanceof HTMLInputElement ||
          aElement instanceof HTMLTextAreaElement ||
          aElement instanceof HTMLSelectElement ||
          aElement instanceof HTMLButtonElement))
      return false;

    return true;
  },

  // Sends a validation message and position data for an element to the Java UI.
  // Returns true if there's a validation message to show, false otherwise.
  _showValidationMessage: function _sendValidationMessage(aElement) {
    if (!this._isValidateable(aElement))
      return false;

    WindowEventDispatcher.sendRequest({
      type: "FormAssist:ValidationMessage",
      validationMessage: aElement.validationMessage,
      rect: ElementTouchHelper.getBoundingContentRect(aElement)
    });

    return true;
  },

  _hideFormAssistPopup: function _hideFormAssistPopup() {
    WindowEventDispatcher.sendRequest({ type: "FormAssist:Hide" });
  },

  _isDisabledElement : function(aElement) {
    let currentElement = aElement;
    while (currentElement) {
      if(currentElement.disabled)
	return true;

      currentElement = currentElement.parentElement;
    }
    return false;
  }
};

var XPInstallObserver = {
  init: function() {
    Services.obs.addObserver(this, "addon-install-origin-blocked");
    Services.obs.addObserver(this, "addon-install-disabled");
    Services.obs.addObserver(this, "addon-install-blocked");
    Services.obs.addObserver(this, "addon-install-started");
    Services.obs.addObserver(this, "xpi-signature-changed");
    Services.obs.addObserver(this, "browser-delayed-startup-finished");

    AddonManager.addInstallListener(this);
  },

  observe: function(aSubject, aTopic, aData) {
    let installInfo, tab, host;
    if (aSubject && aSubject.wrappedJSObject) {
      installInfo = aSubject.wrappedJSObject;
      tab = BrowserApp.getTabForBrowser(installInfo.browser);
      if (installInfo.originatingURI) {
        host = installInfo.originatingURI.host;
      }
    }

    let strings = Strings.browser;
    let brandShortName = Strings.brand.GetStringFromName("brandShortName");

    switch (aTopic) {
      case "addon-install-started":
        Snackbars.show(strings.GetStringFromName("alertAddonsDownloading"), Snackbars.LENGTH_LONG);
        break;
      case "addon-install-disabled": {
        if (!tab)
          return;

        let enabled = Services.prefs.getBoolPref("xpinstall.enabled", true);

        let buttons, message, callback;
        if (!enabled) {
          message = strings.GetStringFromName("xpinstallDisabledMessageLocked");
          buttons = [strings.GetStringFromName("unsignedAddonsDisabled.dismiss")];
          callback: (data) => {};
        } else {
          message = strings.formatStringFromName("xpinstallDisabledMessage2", [brandShortName, host], 2);
          buttons = [
              strings.GetStringFromName("xpinstallDisabledButton"),
              strings.GetStringFromName("unsignedAddonsDisabled.dismiss")
          ];
          callback: (data) => {
            if (data.button === 1) {
              Services.prefs.setBoolPref("xpinstall.enabled", true)
            }
          };
        }

        new Prompt({
          window: window,
          title: Strings.browser.GetStringFromName("addonError.titleError"),
          message: message,
          buttons: buttons
        }).show(callback);
        break;
      }
      case "addon-install-blocked": {
        if (!tab)
          return;

        let message;
        if (host) {
          // We have a host which asked for the install.
          message = strings.formatStringFromName("xpinstallPromptWarning2", [brandShortName, host], 2);
        } else {
          // Without a host we address the add-on as the initiator of the install.
          let addon = null;
          if (installInfo.installs.length > 0) {
            addon = installInfo.installs[0].name;
          }
          if (addon) {
            // We have an addon name, show the regular message.
            message = strings.formatStringFromName("xpinstallPromptWarningLocal", [brandShortName, addon], 2);
          } else {
            // We don't have an addon name, show an alternative message.
            message = strings.formatStringFromName("xpinstallPromptWarningDirect", [brandShortName], 1);
          }
        }

        let buttons = [
            strings.GetStringFromName("xpinstallPromptAllowButton"),
            strings.GetStringFromName("unsignedAddonsDisabled.dismiss")
        ];
        new Prompt({
          window: window,
          title: Strings.browser.GetStringFromName("addonError.titleBlocked"),
          message: message,
          buttons: buttons
        }).show((data) => {
          if (data.button === 0) {
            // Kick off the install
            installInfo.install();
          }
        });
        break;
      }
      case "addon-install-origin-blocked": {
        if (!tab)
          return;

        new Prompt({
          window: window,
          title: Strings.browser.GetStringFromName("addonError.titleBlocked"),
          message: strings.formatStringFromName("xpinstallPromptWarningDirect", [brandShortName], 1),
          buttons: [strings.GetStringFromName("unsignedAddonsDisabled.dismiss")]
        }).show((data) => {});
        break;
      }
      case "xpi-signature-changed": {
        if (JSON.parse(aData).disabled.length) {
          this._notifyUnsignedAddonsDisabled();
        }
        break;
      }
      case "browser-delayed-startup-finished": {
        let disabledAddons = AddonManager.getStartupChanges(AddonManager.STARTUP_CHANGE_DISABLED);
        for (let id of disabledAddons) {
          if (AddonManager.getAddonByID(id).signedState <= AddonManager.SIGNEDSTATE_MISSING) {
            this._notifyUnsignedAddonsDisabled();
            break;
          }
        }
        break;
      }
    }
  },

  _notifyUnsignedAddonsDisabled: function() {
    new Prompt({
      window: window,
      title: Strings.browser.GetStringFromName("unsignedAddonsDisabled.title"),
      message: Strings.browser.GetStringFromName("unsignedAddonsDisabled.message"),
      buttons: [
        Strings.browser.GetStringFromName("unsignedAddonsDisabled.viewAddons"),
        Strings.browser.GetStringFromName("unsignedAddonsDisabled.dismiss")
      ]
    }).show((data) => {
      if (data.button === 0) {
        // TODO: Open about:addons to show only unsigned add-ons?
        BrowserApp.selectOrAddTab("about:addons", { parentId: BrowserApp.selectedTab.id });
      }
    });
  },

  onInstallEnded: function(aInstall, aAddon) {
    // Don't create a notification for distribution add-ons.
    if (Distribution.pendingAddonInstalls.has(aInstall)) {
      Distribution.pendingAddonInstalls.delete(aInstall);
      return;
    }

    let needsRestart = false;
    if (aInstall.existingAddon && (aInstall.existingAddon.pendingOperations & AddonManager.PENDING_UPGRADE))
      needsRestart = true;
    else if (aAddon.pendingOperations & AddonManager.PENDING_INSTALL)
      needsRestart = true;

    if (needsRestart) {
      this.showRestartPrompt();
    } else {
      // Display completion message for new installs or updates not done Automatically
      if (!aInstall.existingAddon || !AddonManager.shouldAutoUpdate(aInstall.existingAddon)) {
        let message = Strings.browser.GetStringFromName("alertAddonsInstalledNoRestart.message");
        Snackbars.show(message, Snackbars.LENGTH_LONG, {
          action: {
            label: Strings.browser.GetStringFromName("alertAddonsInstalledNoRestart.action2"),
            callback: () => {
              UITelemetry.addEvent("show.1", "toast", null, "addons");
              BrowserApp.selectOrAddTab("about:addons", { parentId: BrowserApp.selectedTab.id });
            },
          }
        });
      }
    }
  },

  onInstallFailed: function(aInstall) {
    this._showErrorMessage(aInstall);
  },

  onDownloadProgress: function(aInstall) {},

  onDownloadFailed: function(aInstall) {
    this._showErrorMessage(aInstall);
  },

  onDownloadCancelled: function(aInstall) {},

  _showErrorMessage: function(aInstall) {
    // Don't create a notification for distribution add-ons.
    if (Distribution.pendingAddonInstalls.has(aInstall)) {
      Cu.reportError("Error installing distribution add-on: " + aInstall.addon.id);
      Distribution.pendingAddonInstalls.delete(aInstall);
      return;
    }

    let host = (aInstall.originatingURI instanceof Ci.nsIStandardURL) && aInstall.originatingURI.host;
    if (!host) {
      host = (aInstall.sourceURI instanceof Ci.nsIStandardURL) && aInstall.sourceURI.host;
    }

    let error = (host || aInstall.error == 0) ? "addonError" : "addonLocalError";
    if (aInstall.error < 0) {
      error += aInstall.error;
    } else if (aInstall.addon && aInstall.addon.blocklistState == Ci.nsIBlocklistService.STATE_BLOCKED) {
      error += "Blocklisted";
    } else {
      error += "Incompatible";
    }

    let msg = Strings.browser.GetStringFromName(error);
    // TODO: formatStringFromName
    msg = msg.replace("#1", aInstall.name);
    if (host) {
      msg = msg.replace("#2", host);
    }
    msg = msg.replace("#3", Strings.brand.GetStringFromName("brandShortName"));
    msg = msg.replace("#4", Services.appinfo.version);

    if (aInstall.error == AddonManager.ERROR_SIGNEDSTATE_REQUIRED) {
      new Prompt({
        window: window,
        title: Strings.browser.GetStringFromName("addonError.titleBlocked"),
        message: msg,
        buttons: [Strings.browser.GetStringFromName("addonError.learnMore")]
      }).show((data) => {
        if (data.button === 0) {
          let url = Services.urlFormatter.formatURLPref("app.support.baseURL") + "unsigned-addons";
          BrowserApp.addTab(url, { parentId: BrowserApp.selectedTab.id });
        }
      });
    } else {
      Services.prompt.alert(null, Strings.browser.GetStringFromName("addonError.titleError"), msg);
    }
  },

  showRestartPrompt: function() {
    let buttons = [{
      label: Strings.browser.GetStringFromName("notificationRestart.button"),
      callback: function() {
        // Notify all windows that an application quit has been requested
        let cancelQuit = Cc["@mozilla.org/supports-PRBool;1"].createInstance(Ci.nsISupportsPRBool);
        Services.obs.notifyObservers(cancelQuit, "quit-application-requested", "restart");

        // If nothing aborted, quit the app
        if (cancelQuit.data == false) {
<<<<<<< HEAD
          Services.obs.notifyObservers(null, "quit-application-proceeding", null);
=======
          Services.obs.notifyObservers(null, "quit-application-proceeding");
>>>>>>> a17af05f
          SharedPreferences.forApp().setBoolPref("browser.sessionstore.resume_session_once", true);
          let appStartup = Cc["@mozilla.org/toolkit/app-startup;1"].getService(Ci.nsIAppStartup);
          appStartup.quit(Ci.nsIAppStartup.eRestart | Ci.nsIAppStartup.eAttemptQuit);
        }
      },
      positive: true
    }];

    let message = Strings.browser.GetStringFromName("notificationRestart.normal");
    NativeWindow.doorhanger.show(message, "addon-app-restart", buttons, BrowserApp.selectedTab.id, { persistence: -1 }, "ADDON");
  },

  hideRestartPrompt: function() {
    NativeWindow.doorhanger.hide("addon-app-restart", BrowserApp.selectedTab.id);
  }
};

<<<<<<< HEAD
var ViewportHandler = {
  init: function init() {
    GlobalEventDispatcher.registerListener(this, "Window:Resize");
  },

  onEvent: function (event, data, callback) {
    if (event == "Window:Resize" && data) {
      let windowUtils = window.QueryInterface(Ci.nsIInterfaceRequestor).getInterface(Ci.nsIDOMWindowUtils);
      windowUtils.setNextPaintSyncId(data.id);
    }
  }
};

=======
>>>>>>> a17af05f
/**
 * Handler for blocked popups, triggered by DOMUpdatePageReport events in browser.xml
 */
var PopupBlockerObserver = {
  onUpdatePageReport: function onUpdatePageReport(aEvent) {
    let browser = BrowserApp.selectedBrowser;
    if (aEvent.originalTarget != browser)
      return;

    if (!browser.pageReport)
      return;

    let result = Services.perms.testExactPermission(BrowserApp.selectedBrowser.currentURI, "popup");
    if (result == Ci.nsIPermissionManager.DENY_ACTION)
      return;

    // Only show the notification again if we've not already shown it. Since
    // notifications are per-browser, we don't need to worry about re-adding
    // it.
    if (!browser.pageReport.reported) {
      if (Services.prefs.getBoolPref("privacy.popups.showBrowserMessage")) {
        let brandShortName = Strings.brand.GetStringFromName("brandShortName");
        let popupCount = browser.pageReport.length;

        let strings = Strings.browser;
        let message = PluralForm.get(popupCount, strings.GetStringFromName("popup.message"))
                                .replace("#1", brandShortName)
                                .replace("#2", popupCount);

        let buttons = [
          {
            label: strings.GetStringFromName("popup.dontShow"),
            callback: function(aChecked) {
              if (aChecked)
                PopupBlockerObserver.allowPopupsForSite(false);
            }
          },
          {
            label: strings.GetStringFromName("popup.show"),
            callback: function(aChecked) {
              // Set permission before opening popup windows
              if (aChecked)
                PopupBlockerObserver.allowPopupsForSite(true);

              PopupBlockerObserver.showPopupsForSite();
            },
            positive: true
          }
        ];

        let options = { checkbox: Strings.browser.GetStringFromName("popup.dontAskAgain") };
        NativeWindow.doorhanger.show(message, "popup-blocked", buttons, null, options);
      }
      // Record the fact that we've reported this blocked popup, so we don't
      // show it again.
      browser.pageReport.reported = true;
    }
  },

  allowPopupsForSite: function allowPopupsForSite(aAllow) {
    let currentURI = BrowserApp.selectedBrowser.currentURI;
    Services.perms.add(currentURI, "popup", aAllow
                       ?  Ci.nsIPermissionManager.ALLOW_ACTION
                       :  Ci.nsIPermissionManager.DENY_ACTION);
    dump("Allowing popups for: " + currentURI);
  },

  showPopupsForSite: function showPopupsForSite() {
    let uri = BrowserApp.selectedBrowser.currentURI;
    let pageReport = BrowserApp.selectedBrowser.pageReport;
    if (pageReport) {
      for (let i = 0; i < pageReport.length; ++i) {
        let popupURIspec = pageReport[i].popupWindowURIspec;

        // Sometimes the popup URI that we get back from the pageReport
        // isn't useful (for instance, netscape.com's popup URI ends up
        // being "http://www.netscape.com", which isn't really the URI of
        // the popup they're trying to show).  This isn't going to be
        // useful to the user, so we won't create a menu item for it.
        if (popupURIspec == "" || popupURIspec == "about:blank" || popupURIspec == uri.spec)
          continue;

        let popupFeatures = pageReport[i].popupWindowFeatures;
        let popupName = pageReport[i].popupWindowName;

        let parent = BrowserApp.selectedTab;
        let isPrivate = PrivateBrowsingUtils.isBrowserPrivate(parent.browser);
        BrowserApp.addTab(popupURIspec, { parentId: parent.id, isPrivate: isPrivate });
      }
    }
  }
};


var IndexedDB = {
  _permissionsPrompt: "indexedDB-permissions-prompt",
  _permissionsResponse: "indexedDB-permissions-response",

  init: function IndexedDB_init() {
    Services.obs.addObserver(this, this._permissionsPrompt);
  },

  observe: function IndexedDB_observe(subject, topic, data) {
    if (topic != this._permissionsPrompt) {
      throw new Error("Unexpected topic!");
    }

    let requestor = subject.QueryInterface(Ci.nsIInterfaceRequestor);

    let browser = requestor.getInterface(Ci.nsIDOMNode);
    let tab = BrowserApp.getTabForBrowser(browser);
    if (!tab)
      return;

    let host = browser.currentURI.asciiHost;

    let strings = Strings.browser;

    let message, responseTopic;
    if (topic == this._permissionsPrompt) {
      message = strings.formatStringFromName("offlineApps.ask", [host], 1);
      responseTopic = this._permissionsResponse;
    }

    const firstTimeoutDuration = 300000; // 5 minutes

    let timeoutId;

    let notificationID = responseTopic + host;
    let observer = requestor.getInterface(Ci.nsIObserver);

    // This will be set to the result of PopupNotifications.show() below, or to
    // the result of PopupNotifications.getNotification() if this is a
    // quotaCancel notification.
    let notification;

    function timeoutNotification() {
      // Remove the notification.
      NativeWindow.doorhanger.hide(notificationID, tab.id);

      // Clear all of our timeout stuff. We may be called directly, not just
      // when the timeout actually elapses.
      clearTimeout(timeoutId);

      // And tell the page that the popup timed out.
      observer.observe(null, responseTopic, Ci.nsIPermissionManager.UNKNOWN_ACTION);
    }

    let buttons = [
    {
      label: strings.GetStringFromName("offlineApps.dontAllow2"),
      callback: function(aChecked) {
        clearTimeout(timeoutId);
        let action = aChecked ? Ci.nsIPermissionManager.DENY_ACTION : Ci.nsIPermissionManager.UNKNOWN_ACTION;
        observer.observe(null, responseTopic, action);
      }
    },
    {
      label: strings.GetStringFromName("offlineApps.allow"),
      callback: function() {
        clearTimeout(timeoutId);
        observer.observe(null, responseTopic, Ci.nsIPermissionManager.ALLOW_ACTION);
      },
      positive: true
    }];

    let options = { checkbox: Strings.browser.GetStringFromName("offlineApps.dontAskAgain") };
    NativeWindow.doorhanger.show(message, notificationID, buttons, tab.id, options);

    // Set the timeoutId after the popup has been created, and use the long
    // timeout value. If the user doesn't notice the popup after this amount of
    // time then it is most likely not visible and we want to alert the page.
    timeoutId = setTimeout(timeoutNotification, firstTimeoutDuration);
  }
};

var CharacterEncoding = {
  _charsets: [],

  init: function init() {
    GlobalEventDispatcher.registerListener(this, [
      "CharEncoding:Get",
      "CharEncoding:Set",
    ]);
    InitLater(() => this.sendState());
  },

  onEvent: function onEvent(event, data, callback) {
    switch (event) {
      case "CharEncoding:Get":
        this.getEncoding();
        break;
      case "CharEncoding:Set":
        this.setEncoding(data.encoding);
        break;
    }
  },

  sendState: function sendState() {
    let showCharEncoding = "false";
    try {
      showCharEncoding = Services.prefs.getComplexValue("browser.menu.showCharacterEncoding", Ci.nsIPrefLocalizedString).data;
    } catch (e) { /* Optional */ }

    GlobalEventDispatcher.sendRequest({
      type: "CharEncoding:State",
      visible: showCharEncoding
    });
  },

  getEncoding: function getEncoding() {
    function infoToCharset(info) {
      return { code: info.value, title: info.label };
    }

    if (!this._charsets.length) {
      let data = CharsetMenu.getData();

      // In the desktop UI, the pinned charsets are shown above the rest.
      let pinnedCharsets = data.pinnedCharsets.map(infoToCharset);
      let otherCharsets = data.otherCharsets.map(infoToCharset)

      this._charsets = pinnedCharsets.concat(otherCharsets);
    }

    // Look for the index of the selected charset. Default to -1 if the
    // doc charset isn't found in the list of available charsets.
    let docCharset = BrowserApp.selectedBrowser.contentDocument.characterSet;
    let selected = -1;
    let charsetCount = this._charsets.length;

    for (let i = 0; i < charsetCount; i++) {
      if (this._charsets[i].code === docCharset) {
        selected = i;
        break;
      }
    }

    GlobalEventDispatcher.sendRequest({
      type: "CharEncoding:Data",
      charsets: this._charsets,
      selected: selected
    });
  },

  setEncoding: function setEncoding(aEncoding) {
    let browser = BrowserApp.selectedBrowser;
    browser.docShell.gatherCharsetMenuTelemetry();
    browser.docShell.charset = aEncoding;
    browser.reload(Ci.nsIWebNavigation.LOAD_FLAGS_CHARSET_CHANGE);
  }
};

var IdentityHandler = {
  // No trusted identity information. No site identity icon is shown.
  IDENTITY_MODE_UNKNOWN: "unknown",

  // Domain-Validation SSL CA-signed domain verification (DV).
  IDENTITY_MODE_IDENTIFIED: "identified",

  // Extended-Validation SSL CA-signed identity information (EV). A more rigorous validation process.
  IDENTITY_MODE_VERIFIED: "verified",

  // Part of the product's UI (built in about: pages)
  IDENTITY_MODE_CHROMEUI: "chromeUI",

  // The following mixed content modes are only used if "security.mixed_content.block_active_content"
  // is enabled. Our Java frontend coalesces them into one indicator.

  // No mixed content information. No mixed content icon is shown.
  MIXED_MODE_UNKNOWN: "unknown",

  // Blocked active mixed content.
  MIXED_MODE_CONTENT_BLOCKED: "blocked",

  // Loaded active mixed content.
  MIXED_MODE_CONTENT_LOADED: "loaded",

  // The following tracking content modes are only used if tracking protection
  // is enabled. Our Java frontend coalesces them into one indicator.

  // No tracking content information. No tracking content icon is shown.
  TRACKING_MODE_UNKNOWN: "unknown",

  // Blocked active tracking content. Shield icon is shown, with a popup option to load content.
  TRACKING_MODE_CONTENT_BLOCKED: "tracking_content_blocked",

  // Loaded active tracking content. Yellow triangle icon is shown.
  TRACKING_MODE_CONTENT_LOADED: "tracking_content_loaded",

  // Cache the most recent SSLStatus and Location seen in getIdentityStrings
  _lastStatus : null,
  _lastLocation : null,

  /**
   * Helper to parse out the important parts of _lastStatus (of the SSL cert in
   * particular) for use in constructing identity UI strings
  */
  getIdentityData : function() {
    let result = {};
    let status = this._lastStatus.QueryInterface(Components.interfaces.nsISSLStatus);
    let cert = status.serverCert;

    // Human readable name of Subject
    result.subjectOrg = cert.organization;

    // SubjectName fields, broken up for individual access
    if (cert.subjectName) {
      result.subjectNameFields = {};
      cert.subjectName.split(",").forEach(function(v) {
        let field = v.split("=");
        this[field[0]] = field[1];
      }, result.subjectNameFields);

      // Call out city, state, and country specifically
      result.city = result.subjectNameFields.L;
      result.state = result.subjectNameFields.ST;
      result.country = result.subjectNameFields.C;
    }

    // Human readable name of Certificate Authority
    result.caOrg =  cert.issuerOrganization || cert.issuerCommonName;
    result.cert = cert;

    return result;
  },

  /**
   * Determines the identity mode corresponding to the icon we show in the urlbar.
   */
  getIdentityMode: function getIdentityMode(aState, uri) {
    if (aState & Ci.nsIWebProgressListener.STATE_IDENTITY_EV_TOPLEVEL) {
      return this.IDENTITY_MODE_VERIFIED;
    }

    if (aState & Ci.nsIWebProgressListener.STATE_IS_SECURE) {
      return this.IDENTITY_MODE_IDENTIFIED;
    }

    // We also allow "about:" by allowing the selector to be empty (i.e. '(|.....|...|...)'
    let whitelist = /^about:($|about|accounts|addons|buildconfig|cache|config|crashes|devices|downloads|fennec|firefox|feedback|healthreport|home|license|logins|logo|memory|mozilla|networking|privatebrowsing|rights|serviceworkers|support|telemetry|webrtc)($|\?)/i;
    if (uri.schemeIs("about") && whitelist.test(uri.spec)) {
        return this.IDENTITY_MODE_CHROMEUI;
    }

    return this.IDENTITY_MODE_UNKNOWN;
  },

  getMixedDisplayMode: function getMixedDisplayMode(aState) {
    if (aState & Ci.nsIWebProgressListener.STATE_LOADED_MIXED_DISPLAY_CONTENT) {
        return this.MIXED_MODE_CONTENT_LOADED;
    }

    if (aState & Ci.nsIWebProgressListener.STATE_BLOCKED_MIXED_DISPLAY_CONTENT) {
        return this.MIXED_MODE_CONTENT_BLOCKED;
    }

    return this.MIXED_MODE_UNKNOWN;
  },

  getMixedActiveMode: function getActiveDisplayMode(aState) {
    // Only show an indicator for loaded mixed content if the pref to block it is enabled
    if ((aState & Ci.nsIWebProgressListener.STATE_LOADED_MIXED_ACTIVE_CONTENT) &&
         !Services.prefs.getBoolPref("security.mixed_content.block_active_content")) {
      return this.MIXED_MODE_CONTENT_LOADED;
    }

    if (aState & Ci.nsIWebProgressListener.STATE_BLOCKED_MIXED_ACTIVE_CONTENT) {
      return this.MIXED_MODE_CONTENT_BLOCKED;
    }

    return this.MIXED_MODE_UNKNOWN;
  },

  getTrackingMode: function getTrackingMode(aState, aBrowser) {
    if (aState & Ci.nsIWebProgressListener.STATE_BLOCKED_TRACKING_CONTENT) {
      this.shieldHistogramAdd(aBrowser, 2);
      return this.TRACKING_MODE_CONTENT_BLOCKED;
    }

    // Only show an indicator for loaded tracking content if the pref to block it is enabled
    let tpEnabled = Services.prefs.getBoolPref("privacy.trackingprotection.enabled") ||
                    (Services.prefs.getBoolPref("privacy.trackingprotection.pbmode.enabled") &&
                     PrivateBrowsingUtils.isBrowserPrivate(aBrowser));

    if ((aState & Ci.nsIWebProgressListener.STATE_LOADED_TRACKING_CONTENT) && tpEnabled) {
      this.shieldHistogramAdd(aBrowser, 1);
      return this.TRACKING_MODE_CONTENT_LOADED;
    }

    this.shieldHistogramAdd(aBrowser, 0);
    return this.TRACKING_MODE_UNKNOWN;
  },

  shieldHistogramAdd: function(browser, value) {
    if (PrivateBrowsingUtils.isBrowserPrivate(browser)) {
      return;
    }
    Telemetry.addData("TRACKING_PROTECTION_SHIELD", value);
  },

  /**
   * Determine the identity of the page being displayed by examining its SSL cert
   * (if available). Return the data needed to update the UI.
   */
  checkIdentity: function checkIdentity(aState, aBrowser) {
    this._lastStatus = aBrowser.securityUI
                               .QueryInterface(Components.interfaces.nsISSLStatusProvider)
                               .SSLStatus;

    // Don't pass in the actual location object, since it can cause us to
    // hold on to the window object too long.  Just pass in the fields we
    // care about. (bug 424829)
    let locationObj = {};
    try {
      let location = aBrowser.contentWindow.location;
      locationObj.host = location.host;
      locationObj.hostname = location.hostname;
      locationObj.port = location.port;
      locationObj.origin = location.origin;
    } catch (ex) {
      // Can sometimes throw if the URL being visited has no host/hostname,
      // e.g. about:blank. The _state for these pages means we won't need these
      // properties anyways, though.
    }
    this._lastLocation = locationObj;

    let uri = aBrowser.currentURI;
    try {
      uri = Services.uriFixup.createExposableURI(uri);
    } catch (e) {}

    let identityMode = this.getIdentityMode(aState, uri);
    let mixedDisplay = this.getMixedDisplayMode(aState);
    let mixedActive = this.getMixedActiveMode(aState);
    let trackingMode = this.getTrackingMode(aState, aBrowser);
    let result = {
      origin: locationObj.origin,
      mode: {
        identity: identityMode,
        mixed_display: mixedDisplay,
        mixed_active: mixedActive,
        tracking: trackingMode
      }
    };

    // Don't show identity data for pages with an unknown identity or if any
    // mixed content is loaded (mixed display content is loaded by default).
    // We also return for CHROMEUI pages since they don't have any certificate
    // information to load either. result.secure specifically refers to connection
    // security, which is irrelevant for about: pages, as they're loaded locally.
    if (identityMode == this.IDENTITY_MODE_UNKNOWN ||
        identityMode == this.IDENTITY_MODE_CHROMEUI ||
        aState & Ci.nsIWebProgressListener.STATE_IS_BROKEN) {
      result.secure = false;
      return result;
    }

    result.secure = true;

    result.host = this.getEffectiveHost();

    let iData = this.getIdentityData();
    result.verifier = Strings.browser.formatStringFromName("identity.identified.verifier", [iData.caOrg], 1);

    // If the cert is identified, then we can populate the results with credentials
    if (aState & Ci.nsIWebProgressListener.STATE_IDENTITY_EV_TOPLEVEL) {
      result.owner = iData.subjectOrg;

      // Build an appropriate supplemental block out of whatever location data we have
      let supplemental = "";
      if (iData.city) {
        supplemental += iData.city + "\n";
      }
      if (iData.state && iData.country) {
        supplemental += Strings.browser.formatStringFromName("identity.identified.state_and_country", [iData.state, iData.country], 2);
        result.country = iData.country;
      } else if (iData.state) { // State only
        supplemental += iData.state;
      } else if (iData.country) { // Country only
        supplemental += iData.country;
        result.country = iData.country;
      }
      result.supplemental = supplemental;

      return result;
    }

    // Cache the override service the first time we need to check it
    if (!this._overrideService)
      this._overrideService = Cc["@mozilla.org/security/certoverride;1"].getService(Ci.nsICertOverrideService);

    // Check whether this site is a security exception. XPConnect does the right
    // thing here in terms of converting _lastLocation.port from string to int, but
    // the overrideService doesn't like undefined ports, so make sure we have
    // something in the default case (bug 432241).
    // .hostname can return an empty string in some exceptional cases -
    // hasMatchingOverride does not handle that, so avoid calling it.
    // Updating the tooltip value in those cases isn't critical.
    // FIXME: Fixing bug 646690 would probably makes this check unnecessary
    if (this._lastLocation.hostname &&
        this._overrideService.hasMatchingOverride(this._lastLocation.hostname,
                                                  (this._lastLocation.port || 443),
                                                  iData.cert, {}, {})) {
      result.verifier = Strings.browser.GetStringFromName("identity.identified.verified_by_you");
      result.securityException = true;
    }
    return result;
  },

  /**
   * Attempt to provide proper IDN treatment for host names
   */
  getEffectiveHost: function getEffectiveHost() {
    if (!this._IDNService)
      this._IDNService = Cc["@mozilla.org/network/idn-service;1"]
                         .getService(Ci.nsIIDNService);
    try {
      return this._IDNService.convertToDisplayIDN(this._uri.host, {});
    } catch (e) {
      // If something goes wrong (e.g. hostname is an IP address) just fail back
      // to the full domain.
      return this._lastLocation.hostname;
    }
  }
};

var SearchEngines = {
  _contextMenuId: null,
  PREF_SUGGEST_ENABLED: "browser.search.suggest.enabled",
  PREF_SUGGEST_PROMPTED: "browser.search.suggest.prompted",

  // Shared preference key used for search activity default engine.
  PREF_SEARCH_ACTIVITY_ENGINE_KEY: "search.engines.defaultname",

  init: function init() {
    GlobalEventDispatcher.registerListener(this, [
      "SearchEngines:Add",
      "SearchEngines:GetVisible",
      "SearchEngines:Remove",
      "SearchEngines:RestoreDefaults",
      "SearchEngines:SetDefault",
    ]);
<<<<<<< HEAD
    Services.obs.addObserver(this, "browser-search-engine-modified", false);
=======
    Services.obs.addObserver(this, "browser-search-engine-modified");
>>>>>>> a17af05f
  },

  // Fetch list of search engines. all ? All engines : Visible engines only.
  _handleSearchEnginesGetVisible: function _handleSearchEnginesGetVisible(rv, all) {
    if (!Components.isSuccessCode(rv)) {
      Cu.reportError("Could not initialize search service, bailing out.");
      return;
    }

    let engineData = Services.search.getVisibleEngines({});

    // Our Java UI assumes that the default engine is the first item in the array,
    // so we need to make sure that's the case.
    if (engineData[0] !== Services.search.defaultEngine) {
      engineData = engineData.filter(engine => engine !== Services.search.defaultEngine);
      engineData.unshift(Services.search.defaultEngine);
    }

    let searchEngines = engineData.map(function (engine) {
      return {
        name: engine.name,
        identifier: engine.identifier,
        iconURI: (engine.iconURI ? engine.iconURI.spec : null),
        hidden: engine.hidden
      };
    });

    let suggestTemplate = null;
    let suggestEngine = null;

    // Check to see if the default engine supports search suggestions. We only need to check
    // the default engine because we only show suggestions for the default engine in the UI.
    let engine = Services.search.defaultEngine;
    if (engine.supportsResponseType("application/x-suggestions+json")) {
      suggestEngine = engine.name;
      suggestTemplate = engine.getSubmission("__searchTerms__", "application/x-suggestions+json").uri.spec;
    }

    // By convention, the currently configured default engine is at position zero in searchEngines.
    GlobalEventDispatcher.sendRequest({
      type: "SearchEngines:Data",
      searchEngines: searchEngines,
      suggest: {
        engine: suggestEngine,
        template: suggestTemplate,
        enabled: Services.prefs.getBoolPref(this.PREF_SUGGEST_ENABLED),
        prompted: Services.prefs.getBoolPref(this.PREF_SUGGEST_PROMPTED)
      }
    });

    // Send a speculative connection to the default engine.
    Services.search.defaultEngine.speculativeConnect({ window: window,
                                                       originAttributes: {} });
  },

  // Helper method to extract the engine name from a JSON. Simplifies the observe function.
  _extractEngineFromJSON: function _extractEngineFromJSON(data) {
    return Services.search.getEngineByName(data.engine);
  },

  onEvent: function (event, data, callback) {
    let engine;
    switch (event) {
      case "SearchEngines:Add":
        this.displaySearchEnginesList(data);
        break;
      case "SearchEngines:GetVisible":
        Services.search.init(this._handleSearchEnginesGetVisible.bind(this));
        break;
      case "SearchEngines:Remove":
        // Make sure the engine isn't hidden before removing it, to make sure it's
        // visible if the user later re-adds it (works around bug 341833)
        engine = this._extractEngineFromJSON(data);
        engine.hidden = false;
        Services.search.removeEngine(engine);
        break;
      case "SearchEngines:RestoreDefaults":
        // Un-hides all default engines.
        Services.search.restoreDefaultEngines();
        break;
      case "SearchEngines:SetDefault":
        engine = this._extractEngineFromJSON(data);
        // Move the new default search engine to the top of the search engine list.
        Services.search.moveEngine(engine, 0);
        Services.search.defaultEngine = engine;
        break;
      default:
        dump("Unexpected message type observed: " + event);
        break;
    }
  },

  observe: function observe(aSubject, aTopic, aData) {
    switch (aTopic) {
      case "browser-search-engine-modified":
        if (aData == "engine-default") {
          this._setSearchActivityDefaultPref(aSubject.QueryInterface(Ci.nsISearchEngine));
        }
        break;
      default:
        dump("Unexpected message type observed: " + aTopic);
        break;
    }
  },

  migrateSearchActivityDefaultPref: function migrateSearchActivityDefaultPref() {
    Services.search.init(() => this._setSearchActivityDefaultPref(Services.search.defaultEngine));
  },

  // Updates the search activity pref when the default engine changes.
  _setSearchActivityDefaultPref: function _setSearchActivityDefaultPref(engine) {
    SharedPreferences.forApp().setCharPref(this.PREF_SEARCH_ACTIVITY_ENGINE_KEY, engine.name);
  },

  // Display context menu listing names of the search engines available to be added.
  displaySearchEnginesList: function displaySearchEnginesList(data) {
    let tab = BrowserApp.getTabForId(data.tabId);

    if (!tab)
      return;

    let browser = tab.browser;
    let engines = browser.engines;

    let p = new Prompt({
      window: browser.contentWindow
    }).setSingleChoiceItems(engines.map(function(e) {
      return { label: e.title };
    })).show(data => {
      if (data.button == -1)
        return;

      this.addOpenSearchEngine(engines[data.button]);
      engines.splice(data.button, 1);

      if (engines.length < 1) {
        // Broadcast message that there are no more add-able search engines.
        let newEngineMessage = {
          type: "Link:OpenSearch",
          tabID: tab.id,
          visible: false
        };

        GlobalEventDispatcher.sendRequest(newEngineMessage);
      }
    });
  },

  addOpenSearchEngine: function addOpenSearchEngine(engine) {
    Services.search.addEngine(engine.url, Ci.nsISearchEngine.DATA_XML, engine.iconURL, false, {
      onSuccess: function() {
        // Display a toast confirming addition of new search engine.
        Snackbars.show(Strings.browser.formatStringFromName("alertSearchEngineAddedToast", [engine.title], 1), Snackbars.LENGTH_LONG);
      },

      onError: function(aCode) {
        let errorMessage;
        if (aCode == 2) {
          // Engine is a duplicate.
          errorMessage = "alertSearchEngineDuplicateToast";

        } else {
          // Unknown failure. Display general error message.
          errorMessage = "alertSearchEngineErrorToast";
        }

        Snackbars.show(Strings.browser.formatStringFromName(errorMessage, [engine.title], 1), Snackbars.LENGTH_LONG);
      }
    });
  },

  /**
   * Build and return an array of sorted form data / Query Parameters
   * for an element in a submission form.
   *
   * @param element
   *        A valid submission element of a form.
   */
  _getSortedFormData: function(element) {
    let formData = [];

    for (let formElement of element.form.elements) {
      if (!formElement.type) {
        continue;
      }

      // Make this text field a generic search parameter.
      if (element == formElement) {
        formData.push({ name: formElement.name, value: "{searchTerms}" });
        continue;
      }

      // Add other form elements as parameters.
      switch (formElement.type.toLowerCase()) {
        case "checkbox":
        case "radio":
          if (!formElement.checked) {
            break;
          }
        case "text":
        case "hidden":
        case "textarea":
          formData.push({ name: escape(formElement.name), value: escape(formElement.value) });
          break;

        case "select-one": {
          for (let option of formElement.options) {
            if (option.selected) {
              formData.push({ name: escape(formElement.name), value: escape(formElement.value) });
              break;
            }
          }
        }
      }
    };

    // Return valid, pre-sorted queryParams.
    return formData.filter(a => a.name && a.value).sort((a, b) => {
      // nsIBrowserSearchService.hasEngineWithURL() ensures sort, but this helps.
      if (a.name > b.name) {
        return 1;
      }
      if (b.name > a.name) {
        return -1;
      }

      if (a.value > b.value) {
        return 1;
      }
      if (b.value > a.value) {
        return -1;
      }

      return 0;
    });
  },

  /**
   * Check if any search engines already handle an EngineURL of type
   * URLTYPE_SEARCH_HTML, matching this request-method, formURL, and queryParams.
   */
  visibleEngineExists: function(element) {
    let formData = this._getSortedFormData(element);

    let form = element.form;
    let method = form.method.toUpperCase();

    let charset = element.ownerDocument.characterSet;
    let docURI = Services.io.newURI(element.ownerDocument.URL, charset);
    let formURL = Services.io.newURI(form.getAttribute("action"), charset, docURI).spec;

    return Services.search.hasEngineWithURL(method, formURL, formData);
  },

  /**
   * Adds a new search engine to the BrowserSearchService, based on its provided element. Prompts for an engine
   * name, and appends a simple version-number in case of collision with an existing name.
   *
   * @return callback to handle success value. Currently used for ActionBarHandler.js and UI updates.
   */
  addEngine: function addEngine(aElement, resultCallback) {
    let form = aElement.form;
    let charset = aElement.ownerDocument.characterSet;
    let docURI = Services.io.newURI(aElement.ownerDocument.URL, charset);
    let formURL = Services.io.newURI(form.getAttribute("action"), charset, docURI).spec;
    let method = form.method.toUpperCase();
    let formData = this._getSortedFormData(aElement);

    // prompt user for name of search engine
    let promptTitle = Strings.browser.GetStringFromName("contextmenu.addSearchEngine3");
    let title = { value: (aElement.ownerDocument.title || docURI.host) };
    if (!Services.prompt.prompt(null, promptTitle, null, title, null, {})) {
      if (resultCallback) {
        resultCallback(false);
      };
      return;
    }

    Services.search.init(function addEngine_cb(rv) {
      if (!Components.isSuccessCode(rv)) {
        Cu.reportError("Could not initialize search service, bailing out.");
        if (resultCallback) {
          resultCallback(false);
        };
        return;
      }

      GlobalEventDispatcher.sendRequestForResult({
        type: 'Favicon:Request',
        url: docURI.spec,
        skipNetwork: false
      }).then(data => {
        // if there's already an engine with this name, add a number to
        // make the name unique (e.g., "Google" becomes "Google 2")
        let name = title.value;
        for (let i = 2; Services.search.getEngineByName(name); i++) {
            name = title.value + " " + i;
        }

        Services.search.addEngineWithDetails(name, data, null, null, method, formURL);
        Snackbars.show(Strings.browser.formatStringFromName("alertSearchEngineAddedToast", [name], 1), Snackbars.LENGTH_LONG);

        let engine = Services.search.getEngineByName(name);
        engine.wrappedJSObject._queryCharset = charset;
        formData.forEach(param => { engine.addParam(param.name, param.value, null); });

        if (resultCallback) {
            return resultCallback(true);
        };
      }).catch(e => {
        dump("Error while fetching icon for search engine");

        resultCallback(false);
      });
    });
  }
};

var ActivityObserver = {
  init: function ao_init() {
    Services.obs.addObserver(this, "application-background");
    Services.obs.addObserver(this, "application-foreground");
  },

  observe: function ao_observe(aSubject, aTopic, aData) {
    let isForeground = false;
    let tab = BrowserApp.selectedTab;

    UITelemetry.addEvent("show.1", "system", null, aTopic);

    switch (aTopic) {
      case "application-background" :
        let doc = (tab ? tab.browser.contentDocument : null);
        if (doc && doc.fullscreenElement) {
          doc.exitFullscreen();
        }
        isForeground = false;
        break;
      case "application-foreground" :
        isForeground = true;
        break;
    }

    if (tab && tab.getActive() != isForeground) {
      tab.setActive(isForeground);
    }
  }
};

var Telemetry = {
  addData: function addData(aHistogramId, aValue) {
    let histogram = Services.telemetry.getHistogramById(aHistogramId);
    histogram.add(aValue);
  },
};

var Experiments = {
  // Enable malware download protection (bug 936041)
  MALWARE_DOWNLOAD_PROTECTION: "malware-download-protection",

  // Try to load pages from disk cache when network is offline (bug 935190)
  OFFLINE_CACHE: "offline-cache",

  init() {
    GlobalEventDispatcher.sendRequestForResult({
      type: "Experiments:GetActive"
    }).then(names => {
      for (let name of names) {
        switch (name) {
          case this.MALWARE_DOWNLOAD_PROTECTION: {
            // Apply experiment preferences on the default branch. This allows
            // us to avoid migrating user prefs when experiments are enabled/disabled,
            // and it also allows users to override these prefs in about:config.
            let defaults = Services.prefs.getDefaultBranch(null);
            defaults.setBoolPref("browser.safebrowsing.downloads.enabled", true);
            defaults.setBoolPref("browser.safebrowsing.downloads.remote.enabled", true);
            continue;
          }

          case this.OFFLINE_CACHE: {
            let defaults = Services.prefs.getDefaultBranch(null);
            defaults.setBoolPref("browser.tabs.useCache", true);
            continue;
          }
        }
      }
    });
  },

  setOverride(name, isEnabled) {
    GlobalEventDispatcher.sendRequest({
      type: "Experiments:SetOverride",
      name: name,
      isEnabled: isEnabled
    });
  },

  clearOverride(name) {
    GlobalEventDispatcher.sendRequest({
      type: "Experiments:ClearOverride",
      name: name
    });
  }
};

var ExternalApps = {
  _contextMenuId: null,

  // extend _getLink to pickup html5 media links.
  _getMediaLink: function(aElement) {
    let uri = NativeWindow.contextmenus._getLink(aElement);
    if (uri == null && aElement.nodeType == Ci.nsIDOMNode.ELEMENT_NODE && (aElement instanceof Ci.nsIDOMHTMLMediaElement)) {
      try {
        let mediaSrc = aElement.currentSrc || aElement.src;
        uri = ContentAreaUtils.makeURI(mediaSrc, null, null);
      } catch (e) {}
    }
    return uri;
  },

  init: function helper_init() {
    this._contextMenuId = NativeWindow.contextmenus.add(function(aElement) {
      let uri = null;
      var node = aElement;
      while (node && !uri) {
        uri = ExternalApps._getMediaLink(node);
        node = node.parentNode;
      }
      let apps = [];
      if (uri)
        apps = HelperApps.getAppsForUri(uri);

      return apps.length == 1 ? Strings.browser.formatStringFromName("helperapps.openWithApp2", [apps[0].name], 1) :
                                Strings.browser.GetStringFromName("helperapps.openWithList2");
    }, this.filter, this.openExternal);
  },

  filter: {
    matches: function(aElement) {
      let uri = ExternalApps._getMediaLink(aElement);
      let apps = [];
      if (uri) {
        apps = HelperApps.getAppsForUri(uri);
      }
      return apps.length > 0;
    }
  },

  openExternal: function(aElement) {
    if (aElement.pause) {
      aElement.pause();
    }
    let uri = ExternalApps._getMediaLink(aElement);
    HelperApps.launchUri(uri);
  },

  shouldCheckUri: function(uri) {
    if (!(uri.schemeIs("http") || uri.schemeIs("https") || uri.schemeIs("file"))) {
      return false;
    }

    return true;
  },

  updatePageAction: function updatePageAction(uri, contentDocument) {
    HelperApps.getAppsForUri(uri, { filterHttp: true }, (apps) => {
      this.clearPageAction();
      if (apps.length > 0)
        this._setUriForPageAction(uri, apps, contentDocument);
    });
  },

  updatePageActionUri: function updatePageActionUri(uri) {
    this._pageActionUri = uri;
  },

  _getMediaContentElement(contentDocument) {
    if (!contentDocument.contentType.startsWith("video/") &&
        !contentDocument.contentType.startsWith("audio/")) {
      return null;
    }

    let element = contentDocument.activeElement;

    if (element instanceof HTMLBodyElement) {
      element = element.firstChild;
    }

    if (element instanceof HTMLMediaElement) {
      return element;
    }

    return null;
  },

  _setUriForPageAction: function setUriForPageAction(uri, apps, contentDocument) {
    this.updatePageActionUri(uri);

    // If the pageaction is already added, simply update the URI to be launched when 'onclick' is triggered.
    if (this._pageActionId != undefined)
      return;

    let mediaElement = this._getMediaContentElement(contentDocument);

    this._pageActionId = PageActions.add({
      title: Strings.browser.GetStringFromName("openInApp.pageAction"),
      icon: "drawable://icon_openinapp",
      useTint: true,

      clickCallback: () => {
        UITelemetry.addEvent("launch.1", "pageaction", null, "helper");

        let wasPlaying = mediaElement && !mediaElement.paused && !mediaElement.ended;
        if (wasPlaying) {
          mediaElement.pause();
        }

        if (apps.length > 1) {
          // Use the HelperApps prompt here to filter out any Http handlers
          HelperApps.prompt(apps, {
            window: window,
            title: Strings.browser.GetStringFromName("openInApp.pageAction"),
            buttons: [
              Strings.browser.GetStringFromName("openInApp.ok"),
              Strings.browser.GetStringFromName("openInApp.cancel")
            ]
          }, (result) => {
            if (result.button != 0) {
              if (wasPlaying) {
                mediaElement.play();
              }

              return;
            }
            apps[result.icongrid0].launch(this._pageActionUri);
          });
        } else {
          apps[0].launch(this._pageActionUri);
        }
      }
    });
  },

  clearPageAction: function clearPageAction() {
    if(!this._pageActionId)
      return;

    PageActions.remove(this._pageActionId);
    delete this._pageActionId;
  },
};

var Distribution = {
  // File used to store campaign data
  _file: null,

  _preferencesJSON: null,

  init: function dc_init() {
    GlobalEventDispatcher.registerListener(this, [
      "Campaign:Set",
      "Distribution:Changed",
      "Distribution:Set",
    ]);
<<<<<<< HEAD
    Services.obs.addObserver(this, "prefservice:after-app-defaults", false);
=======
    Services.obs.addObserver(this, "prefservice:after-app-defaults");
>>>>>>> a17af05f

    // Look for file outside the APK:
    // /data/data/org.mozilla.xxx/distribution.json
    this._file = Services.dirsvc.get("XCurProcD", Ci.nsIFile);
    this._file.append("distribution.json");
    this.readJSON(this._file, this.update);
  },

  onEvent: function dc_onEvent(event, data, callback) {
    switch (event) {
      case "Campaign:Set": {
        // Update the prefs for this session
        try {
          this.update(data);
        } catch (ex) {
          Cu.reportError("Distribution: Could not parse JSON: " + ex);
          return;
        }

        // Asynchronously copy the data to the file.
        let array = new TextEncoder().encode(JSON.stringify(data));
        OS.File.writeAtomic(this._file.path, array, { tmpPath: this._file.path + ".tmp" });
        break;
      }

      case "Distribution:Changed":
        // Re-init the search service.
        try {
          Services.search._asyncReInit();
        } catch (e) {
          console.log("Unable to reinit search service.");
        }
        // Fall through.

      case "Distribution:Set":
        if (data) {
          try {
            this._preferencesJSON = JSON.parse(data.preferences);
          } catch (e) {
            console.log("Invalid distribution JSON.");
          }
        }
        // Reload the default prefs so we can observe "prefservice:after-app-defaults"
        Services.prefs.QueryInterface(Ci.nsIObserver).observe(null, "reload-default-prefs", null);
        this.installDistroAddons();
        break;
    }
  },

  observe: function dc_observe(aSubject, aTopic, aData) {
    switch (aTopic) {
      case "prefservice:after-app-defaults":
        this.getPrefs();
        break;
    }
  },

  update: function dc_update(aData) {
    // Force the distribution preferences on the default branch
    let defaults = Services.prefs.getDefaultBranch(null);
    defaults.setCharPref("distribution.id", aData.id);
    defaults.setCharPref("distribution.version", aData.version);
  },

  getPrefs: function dc_getPrefs() {
    if (this._preferencesJSON) {
        this.applyPrefs(this._preferencesJSON);
        this._preferencesJSON = null;
        return;
    }

    // Get the distribution directory, and bail if it doesn't exist.
    let file = FileUtils.getDir("XREAppDist", [], false);
    if (!file.exists())
      return;

    file.append("preferences.json");
    this.readJSON(file, this.applyPrefs);
  },

  applyPrefs: function dc_applyPrefs(aData) {
    // Check for required Global preferences
    let global = aData["Global"];
    if (!(global && global["id"] && global["version"] && global["about"])) {
      Cu.reportError("Distribution: missing or incomplete Global preferences");
      return;
    }

    // Force the distribution preferences on the default branch
    let defaults = Services.prefs.getDefaultBranch(null);
    defaults.setCharPref("distribution.id", global["id"]);
    defaults.setCharPref("distribution.version", global["version"]);

    let locale = BrowserApp.getUALocalePref();
    defaults.setStringPref("distribution.about",
                           global["about." + locale] || global["about"]);

    let prefs = aData["Preferences"];
    for (let key in prefs) {
      try {
        let value = prefs[key];
        switch (typeof value) {
          case "boolean":
            defaults.setBoolPref(key, value);
            break;
          case "number":
            defaults.setIntPref(key, value);
            break;
          case "string":
          case "undefined":
            defaults.setCharPref(key, value);
            break;
        }
      } catch (e) { /* ignore bad prefs and move on */ }
    }

    // Apply a lightweight theme if necessary
    if (prefs && prefs["lightweightThemes.selectedThemeID"]) {
      Services.obs.notifyObservers(null, "lightweight-theme-apply");
    }

    let localizedString = Cc["@mozilla.org/pref-localizedstring;1"].createInstance(Ci.nsIPrefLocalizedString);
    let localizeablePrefs = aData["LocalizablePreferences"];
    for (let key in localizeablePrefs) {
      try {
        let value = localizeablePrefs[key];
        value = value.replace(/%LOCALE%/g, locale);
        localizedString.data = "data:text/plain," + key + "=" + value;
        defaults.setComplexValue(key, Ci.nsIPrefLocalizedString, localizedString);
      } catch (e) { /* ignore bad prefs and move on */ }
    }

    let localizeablePrefsOverrides = aData["LocalizablePreferences." + locale];
    for (let key in localizeablePrefsOverrides) {
      try {
        let value = localizeablePrefsOverrides[key];
        localizedString.data = "data:text/plain," + key + "=" + value;
        defaults.setComplexValue(key, Ci.nsIPrefLocalizedString, localizedString);
      } catch (e) { /* ignore bad prefs and move on */ }
    }

    GlobalEventDispatcher.sendRequest({ type: "Distribution:Set:OK" });
  },

  // aFile is an nsIFile
  // aCallback takes the parsed JSON object as a parameter
  readJSON: function dc_readJSON(aFile, aCallback) {
    Task.spawn(function*() {
      let bytes = yield OS.File.read(aFile.path);
      let raw = new TextDecoder().decode(bytes) || "";

      try {
        aCallback(JSON.parse(raw));
      } catch (e) {
        Cu.reportError("Distribution: Could not parse JSON: " + e);
      }
    }).catch(function onError(reason) {
      if (!(reason instanceof OS.File.Error && reason.becauseNoSuchFile)) {
        Cu.reportError("Distribution: Could not read from " + aFile.leafName + " file");
      }
    });
  },

  // Track pending installs so we can avoid showing notifications for them.
  pendingAddonInstalls: new Set(),

  installDistroAddons: Task.async(function* () {
    const PREF_ADDONS_INSTALLED = "distribution.addonsInstalled";
    try {
      let installed = Services.prefs.getBoolPref(PREF_ADDONS_INSTALLED);
      if (installed) {
        return;
      }
    } catch (e) {
      Services.prefs.setBoolPref(PREF_ADDONS_INSTALLED, true);
    }

    let distroPath;
    try {
      distroPath = FileUtils.getDir("XREAppDist", ["extensions"]).path;

      let info = yield OS.File.stat(distroPath);
      if (!info.isDir) {
        return;
      }
    } catch (e) {
      return;
    }

    let it = new OS.File.DirectoryIterator(distroPath);
    try {
      yield it.forEach(entry => {
        // Only support extensions that are zipped in .xpi files.
        if (entry.isDir || !entry.name.endsWith(".xpi")) {
          dump("Ignoring distribution add-on that isn't an XPI: " + entry.path);
          return;
        }

        AddonManager.getInstallForFile(new FileUtils.File(entry.path)).then(install => {
          let id = entry.name.substring(0, entry.name.length - 4);
          if (install.addon.id !== id) {
            Cu.reportError("File entry " + entry.path + " contains an add-on with an incorrect ID");
            return;
          }
          this.pendingAddonInstalls.add(install);
          install.install();
        }).catch(e => {
          Cu.reportError("Error installing distribution add-on: " + entry.path + ": " + e);
        });
      });
    } finally {
      it.close();
    }
  })
};

var Tabs = {
  _enableTabExpiration: false,
  _useCache: false,
  _domains: new Set(),

  init: function() {
    // On low-memory platforms, always allow tab expiration. On high-mem
    // platforms, allow it to be turned on once we hit a low-mem situation.
    if (BrowserApp.isOnLowMemoryPlatform) {
      this._enableTabExpiration = true;
    } else {
      Services.obs.addObserver(this, "memory-pressure");
    }

    GlobalEventDispatcher.registerListener(this, [
      // Watch for opportunities to pre-connect to high probability targets.
      "Session:Prefetch",
    ]);

    // Track the network connection so we can efficiently use the cache
    // for possible offline rendering.
    Services.obs.addObserver(this, "network:link-status-changed");
    let network = Cc["@mozilla.org/network/network-link-service;1"].getService(Ci.nsINetworkLinkService);
    this.useCache = !network.isLinkUp;

    BrowserApp.deck.addEventListener("pageshow", this);
    BrowserApp.deck.addEventListener("TabOpen", this);
  },

  onEvent: function(event, data, callback) {
    switch (event) {
      case "Session:Prefetch":
        if (!data.url) {
          break;
        }
        try {
          let uri = Services.io.newURI(data.url);
          if (uri && !this._domains.has(uri.host)) {
            Services.io.QueryInterface(Ci.nsISpeculativeConnect).speculativeConnect2(
                uri, BrowserApp.selectedBrowser.contentDocument.nodePrincipal, null);
            this._domains.add(uri.host);
          }
        } catch (e) {}
        break;
    }
  },

  observe: function(aSubject, aTopic, aData) {
    switch (aTopic) {
      case "memory-pressure":
        if (aData != "heap-minimize") {
          // We received a low-memory related notification. This will enable
          // expirations.
          this._enableTabExpiration = true;
          Services.obs.removeObserver(this, "memory-pressure");
        } else {
          // Use "heap-minimize" as a trigger to expire the most stale tab.
          this.expireLruTab();
        }
        break;
      case "network:link-status-changed":
        if (["down", "unknown", "up"].indexOf(aData) == -1) {
          return;
        }
        this.useCache = (aData === "down");
        break;
    }
  },

  handleEvent: function(aEvent) {
    switch (aEvent.type) {
      case "pageshow":
        // Clear the domain cache whenever a page is loaded into any browser.
        this._domains.clear();

        break;
      case "TabOpen":
        // Use opening a new tab as a trigger to expire the most stale tab.
        this.expireLruTab();
        break;
    }
  },

  // Manage the most-recently-used list of tabs. Each tab has a timestamp
  // associated with it that indicates when it was last touched.
  expireLruTab: function() {
    if (!this._enableTabExpiration) {
      return false;
    }
    let expireTimeMs = Services.prefs.getIntPref("browser.tabs.expireTime") * 1000;
    if (expireTimeMs < 0) {
      // This behaviour is disabled.
      return false;
    }
    let tabs = BrowserApp.tabs;
    let selected = BrowserApp.selectedTab;
    let lruTab = null;
    // Find the least recently used non-zombie tab.
    for (let i = 0; i < tabs.length; i++) {
      if (tabs[i] == selected ||
          tabs[i].browser.__SS_restore ||
          tabs[i].playingAudio) {
        // This tab is selected, is already a zombie, or is currently playing
        // audio, skip it.
        continue;
      }
      if (lruTab == null || tabs[i].lastTouchedAt < lruTab.lastTouchedAt) {
        lruTab = tabs[i];
      }
    }
    // If the tab was last touched more than browser.tabs.expireTime seconds ago,
    // zombify it.
    if (lruTab) {
      if (Date.now() - lruTab.lastTouchedAt > expireTimeMs) {
        lruTab.zombify();
        return true;
      }
    }
    return false;
  },

  get useCache() {
    if (!Services.prefs.getBoolPref("browser.tabs.useCache")) {
      return false;
    }
    return this._useCache;
  },

  set useCache(aUseCache) {
    if (!Services.prefs.getBoolPref("browser.tabs.useCache")) {
      return;
    }

    if (this._useCache == aUseCache) {
      return;
    }

    BrowserApp.tabs.forEach(function(tab) {
      if (tab.browser && tab.browser.docShell) {
        if (aUseCache) {
          tab.browser.docShell.defaultLoadFlags |= Ci.nsIRequest.LOAD_FROM_CACHE;
        } else {
          tab.browser.docShell.defaultLoadFlags &= ~Ci.nsIRequest.LOAD_FROM_CACHE;
        }
      }
    });
    this._useCache = aUseCache;
  },

  // For debugging
  dump: function(aPrefix) {
    let tabs = BrowserApp.tabs;
    for (let i = 0; i < tabs.length; i++) {
      dump(aPrefix + " | " + "Tab [" + tabs[i].browser.contentWindow.location.href + "]: lastTouchedAt:" + tabs[i].lastTouchedAt + ", zombie:" + tabs[i].browser.__SS_restore);
    }
  },
};

function ContextMenuItem(args) {
  this.id = ContextMenuItem._nextId;
  this.args = args;

  // Limit to Java int range.
  ContextMenuItem._nextId = (ContextMenuItem._nextId + 1) & 0x7fffffff;
}

ContextMenuItem._nextId = 1;

ContextMenuItem.prototype = {
  get order() {
    return this.args.order || 0;
  },

  matches: function(elt, x, y) {
    return this.args.selector.matches(elt, x, y);
  },

  callback: function(elt) {
    this.args.callback(elt);
  },

  addVal: function(name, elt, defaultValue) {
    if (!(name in this.args))
      return defaultValue;

    if (typeof this.args[name] == "function")
      return this.args[name](elt);

    return this.args[name];
  },

  getValue: function(elt) {
    return {
      id: this.id,
      label: this.addVal("label", elt),
      showAsActions: this.addVal("showAsActions", elt),
      icon: this.addVal("icon", elt),
      isGroup: this.addVal("isGroup", elt, false),
      inGroup: this.addVal("inGroup", elt, false),
      disabled: this.addVal("disabled", elt, false),
      selected: this.addVal("selected", elt, false),
      isParent: this.addVal("isParent", elt, false),
    };
  }
}

function HTMLContextMenuItem(elt, target) {
  ContextMenuItem.call(this, { });

  this.menuElementRef = Cu.getWeakReference(elt);
  this.targetElementRef = Cu.getWeakReference(target);
}

HTMLContextMenuItem.prototype = Object.create(ContextMenuItem.prototype, {
  order: {
    value: NativeWindow.contextmenus.DEFAULT_HTML5_ORDER
  },

  matches: {
    value: function(target) {
      let t = this.targetElementRef.get();
      return t === target;
    },
  },

  callback: {
    value: function(target) {
      let elt = this.menuElementRef.get();
      if (!elt) {
        return;
      }

      // If this is a menu item, show a new context menu with the submenu in it
      if (elt instanceof HTMLMenuElement) {
        try {
          NativeWindow.contextmenus.menus = {};

          let elt = this.menuElementRef.get();
          let target = this.targetElementRef.get();
          if (!elt) {
            return;
          }

          var items = NativeWindow.contextmenus._getHTMLContextMenuItemsForMenu(elt, target);
          // This menu will always only have one context, but we still make sure its the "right" one.
          var context = NativeWindow.contextmenus._getContextType(target);
          if (items.length > 0) {
            NativeWindow.contextmenus._addMenuItems(items, context);
          }

        } catch(ex) {
          Cu.reportError(ex);
        }
      } else {
        // otherwise just click the menu item
        elt.click();
      }
    },
  },

  getValue: {
    value: function(target) {
      let elt = this.menuElementRef.get();
      if (!elt) {
        return null;
      }

      if (elt.hasAttribute("hidden")) {
        return null;
      }

      return {
        id: this.id,
        icon: elt.icon,
        label: elt.label,
        disabled: elt.disabled,
        menu: elt instanceof HTMLMenuElement
      };
    }
  },
});
<|MERGE_RESOLUTION|>--- conflicted
+++ resolved
@@ -11,10 +11,6 @@
 
 Cu.import("resource://gre/modules/AddonManager.jsm");
 Cu.import("resource://gre/modules/AppConstants.jsm");
-<<<<<<< HEAD
-Cu.import("resource://gre/modules/AsyncPrefs.jsm");
-=======
->>>>>>> a17af05f
 Cu.import("resource://gre/modules/DelayedInit.jsm");
 Cu.import("resource://gre/modules/Messaging.jsm");
 Cu.import("resource://gre/modules/Services.jsm");
@@ -28,12 +24,6 @@
 
 XPCOMUtils.defineLazyModuleGetter(this, "Manifests",
                                   "resource://gre/modules/Manifest.jsm");
-<<<<<<< HEAD
-
-XPCOMUtils.defineLazyModuleGetter(this, "DownloadNotifications",
-                                  "resource://gre/modules/DownloadNotifications.jsm");
-=======
->>>>>>> a17af05f
 
 XPCOMUtils.defineLazyModuleGetter(this, "FileUtils",
                                   "resource://gre/modules/FileUtils.jsm");
@@ -160,18 +150,6 @@
   ["ConsoleAPI", ["console-api-log-event"], "chrome://browser/content/ConsoleAPI.js"],
 ];
 
-<<<<<<< HEAD
-if (AppConstants.MOZ_WEBRTC) {
-  lazilyLoadedObserverScripts.push(
-    ["WebrtcUI", ["getUserMedia:request",
-                  "PeerConnection:request",
-                  "recording-device-events",
-                  "VideoCapture:Paused",
-                  "VideoCapture:Resumed"], "chrome://browser/content/WebrtcUI.js"])
-}
-
-=======
->>>>>>> a17af05f
 lazilyLoadedObserverScripts.forEach(function (aScript) {
   let [name, notifications, script] = aScript;
   XPCOMUtils.defineLazyGetter(window, name, function() {
@@ -382,12 +360,7 @@
 
   startup: function startup() {
     window.QueryInterface(Ci.nsIDOMChromeWindow).browserDOMWindow = new nsBrowserAccess();
-<<<<<<< HEAD
-    dump("zerdatime " + Date.now() + " - browser chrome startup finished.");
-    Services.obs.notifyObservers(this.browser, "BrowserChrome:Ready", null);
-=======
     Services.obs.notifyObservers(this.browser, "BrowserChrome:Ready");
->>>>>>> a17af05f
 
     this.deck = document.getElementById("browsers");
 
@@ -395,22 +368,15 @@
 
     Services.androidBridge.browserApp = this;
 
-<<<<<<< HEAD
-    GlobalEventDispatcher.registerListener(this, [
-=======
     WindowEventDispatcher.registerListener(this, [
       "Session:Restore",
->>>>>>> a17af05f
       "Tab:Load",
       "Tab:Selected",
       "Tab:Closed",
       "Tab:Move",
-<<<<<<< HEAD
-=======
     ]);
 
     GlobalEventDispatcher.registerListener(this, [
->>>>>>> a17af05f
       "Browser:LoadManifest",
       "Browser:Quit",
       "Fonts:Reload",
@@ -434,15 +400,6 @@
     // Provide compatibility for add-ons like QuitNow that send "Browser:Quit"
     // as an observer notification.
     Services.obs.addObserver((subject, topic, data) =>
-<<<<<<< HEAD
-        this.quit(data ? JSON.parse(data) : undefined), "Browser:Quit", false);
-
-    Services.obs.addObserver(this, "android-get-pref", false);
-    Services.obs.addObserver(this, "android-set-pref", false);
-    Services.obs.addObserver(this, "gather-telemetry", false);
-    Services.obs.addObserver(this, "keyword-search", false);
-    Services.obs.addObserver(this, "Vibration:Request", false);
-=======
         this.quit(data ? JSON.parse(data) : undefined), "Browser:Quit");
 
     Services.obs.addObserver(this, "android-get-pref");
@@ -450,7 +407,6 @@
     Services.obs.addObserver(this, "gather-telemetry");
     Services.obs.addObserver(this, "keyword-search");
     Services.obs.addObserver(this, "Vibration:Request");
->>>>>>> a17af05f
 
     window.addEventListener("fullscreen", function() {
       WindowEventDispatcher.sendRequest({
@@ -570,11 +526,7 @@
     this.deck.addEventListener("DOMContentLoaded", function() {
       InitLater(() => Cu.import("resource://gre/modules/NotificationDB.jsm"));
 
-<<<<<<< HEAD
-      InitLater(() => Services.obs.notifyObservers(window, "browser-delayed-startup-finished", ""));
-=======
       InitLater(() => Services.obs.notifyObservers(window, "browser-delayed-startup-finished"));
->>>>>>> a17af05f
       InitLater(() => GlobalEventDispatcher.sendRequest({ type: "Gecko:DelayedStartup" }));
 
       if (!AppConstants.RELEASE_OR_BETA) {
@@ -1500,11 +1452,7 @@
   quit: function quit(aClear = { sanitize: {}, dontSaveSession: false }) {
     // Notify all windows that an application quit has been requested.
     let cancelQuit = Cc["@mozilla.org/supports-PRBool;1"].createInstance(Ci.nsISupportsPRBool);
-<<<<<<< HEAD
-    Services.obs.notifyObservers(cancelQuit, "quit-application-requested", null);
-=======
     Services.obs.notifyObservers(cancelQuit, "quit-application-requested");
->>>>>>> a17af05f
 
     // Quit aborted.
     if (cancelQuit.data) {
@@ -1581,14 +1529,11 @@
     var promises = [];
     let refObj = {};
 
-<<<<<<< HEAD
-=======
     if (aShutdown && Object.getOwnPropertyNames(aItems).length > 0) {
       let msg = Strings.browser.GetStringFromName("alertShutdownSanitize");
       Snackbars.show(msg, Snackbars.LENGTH_INDEFINITE);
     }
 
->>>>>>> a17af05f
     TelemetryStopwatch.start("FX_SANITIZE_TOTAL", refObj);
 
     for (let key in aItems) {
@@ -1604,11 +1549,7 @@
           break;
         case "openTabs":
           if (aShutdown === true) {
-<<<<<<< HEAD
-            Services.obs.notifyObservers(null, "browser:purge-session-tabs", "");
-=======
             Services.obs.notifyObservers(null, "browser:purge-session-tabs");
->>>>>>> a17af05f
             break;
           }
           // fall-through if aShutdown is false
@@ -1951,8 +1892,7 @@
           isPrivate: (data.isPrivate === true),
           pinned: (data.pinned === true),
           delayLoad: (delayLoad === true),
-          desktopMode: (data.desktopMode === true),
-          tabType: ("tabType" in data) ? data.tabType : "BROWSING"
+          desktopMode: (data.desktopMode === true)
         };
 
         params.userRequested = url;
@@ -2281,63 +2221,9 @@
       "historyItems": listitems,
       "toIndex": toIndex
     };
-<<<<<<< HEAD
   },
 };
 
-async function notifyManifestStatus(browser) {
-  try {
-    const manifest = await Manifests.getManifest(browser);
-    const evtType = (manifest && manifest.installed) ?
-      "Website:AppEntered" : "Website:AppLeft";
-    GlobalEventDispatcher.sendRequest({type: evtType});
-  } catch (err) {
-    Cu.reportError("Error sending status: " + err.message);
-  }
-}
-
-async function installManifest(browser, data) {
-  try {
-    const manifest = await Manifests.getManifest(browser, data.manifestUrl);
-    await manifest.install();
-    const icon = await manifest.icon(data.iconSize);
-    GlobalEventDispatcher.sendRequest({
-      type: "Website:AppInstalled",
-      icon,
-      name: manifest.name,
-      start_url: manifest.start_url,
-      manifest_path: manifest.path
-    });
-  } catch (err) {
-    Cu.reportError("Failed to install: " + err.message);
-    // If we fail to install via the manifest, we will fall back to a standard bookmark
-    GlobalEventDispatcher.sendRequest({
-      type: "Website:AppInstallFailed",
-      url: data.originalUrl,
-      title: data.originalTitle
-    });
-  }
-}
-
-var NativeWindow = {
-  init: function() {
-    GlobalEventDispatcher.registerListener(this, [
-      "Doorhanger:Reply",
-      "Menu:Clicked",
-    ]);
-    this.contextmenus.init();
-=======
->>>>>>> a17af05f
-  },
-};
-
-<<<<<<< HEAD
-  loadDex: function(zipFile, implClass) {
-    GlobalEventDispatcher.sendRequest({
-      type: "Dex:Load",
-      zipfile: zipFile,
-      impl: implClass || "Main"
-=======
 async function notifyManifestStatus(tab) {
   try {
     const manifest = await Manifests.getManifest(tab.browser);
@@ -2347,19 +2233,12 @@
     GlobalEventDispatcher.sendRequest({
       type: evtType,
       tabId: tab.id,
->>>>>>> a17af05f
     });
   } catch (err) {
     Cu.reportError("Error sending status: " + err.message);
   }
 }
 
-<<<<<<< HEAD
-  unloadDex: function(zipFile) {
-    GlobalEventDispatcher.sendRequest({
-      type: "Dex:Unload",
-      zipfile: zipFile
-=======
 async function installManifest(browser, data) {
   try {
     const manifest = await Manifests.getManifest(browser, data.manifestUrl);
@@ -2372,7 +2251,6 @@
       start_url: manifest.start_url,
       manifest_path: manifest.path,
       manifest_url: manifest.url
->>>>>>> a17af05f
     });
   } catch (err) {
     Cu.reportError("Failed to install: " + err.message);
@@ -2936,11 +2814,7 @@
       // If no context-menu for long-press event, it may be meant to trigger text-selection.
       this.menus = null;
       Services.obs.notifyObservers(
-<<<<<<< HEAD
-        {target: this._target, x: event.clientX, y: event.clientY}, "context-menu-not-shown", "");
-=======
         {target: this._target, x: event.clientX, y: event.clientY}, "context-menu-not-shown");
->>>>>>> a17af05f
     },
 
     // Returns a title for a context menu. If no title attribute exists, will fall back to looking for a url
@@ -3483,11 +3357,7 @@
 nsBrowserAccess.prototype = {
   QueryInterface: XPCOMUtils.generateQI([Ci.nsIBrowserDOMWindow]),
 
-<<<<<<< HEAD
-  _getBrowser: function _getBrowser(aURI, aOpener, aWhere, aFlags) {
-=======
   _getBrowser: function _getBrowser(aURI, aOpener, aWhere, aFlags, aTriggeringPrincipal) {
->>>>>>> a17af05f
     let isExternal = !!(aFlags & Ci.nsIBrowserDOMWindow.OPEN_EXTERNAL);
     if (isExternal && aURI && aURI.schemeIs("chrome"))
       return null;
@@ -3536,13 +3406,6 @@
                   aWhere == Ci.nsIBrowserDOMWindow.OPEN_NEWTAB ||
                   aWhere == Ci.nsIBrowserDOMWindow.OPEN_SWITCHTAB);
     let isPrivate = false;
-
-    if (aOpener != null) {
-      let parent = BrowserApp.getTabForWindow(aOpener.top);
-      if (parent != null) {
-        newTab = newTab && parent.tabType != "CUSTOMTAB";
-      }
-    }
 
     if (newTab) {
       let parentId = -1;
@@ -3582,16 +3445,6 @@
     return browser;
   },
 
-<<<<<<< HEAD
-  openURI: function browser_openURI(aURI, aOpener, aWhere, aFlags) {
-    let browser = this._getBrowser(aURI, aOpener, aWhere, aFlags);
-    return browser ? browser.contentWindow : null;
-  },
-
-  openURIInFrame: function browser_openURIInFrame(aURI, aParams, aWhere, aFlags) {
-    let browser = this._getBrowser(aURI, null, aWhere, aFlags);
-    return browser ? browser.QueryInterface(Ci.nsIFrameLoaderOwner) : null;
-=======
   openURI: function browser_openURI(aURI, aOpener, aWhere, aFlags,
                                     aTriggeringPrincipal) {
     if (!aURI) {
@@ -3619,7 +3472,6 @@
     // We also ignore aName if it is set, as it is currently only used on the
     // e10s codepath.
     return this._getBrowser(aURI, null, aWhere, aFlags, null);
->>>>>>> a17af05f
   },
 
   isTabContentWindow: function(aWindow) {
@@ -3740,9 +3592,6 @@
     // To prevent these races, we need to differentiate between tab stubs from
     // Java and new tabs from Gecko.
     let stub = false;
-
-    // The authoritative list of possible tab types is the TabType enum in Tab.java.
-    this.type = "tabType" in aParams ? aParams.tabType : "BROWSING";
 
     if (!aParams.zombifying) {
       if ("tabID" in aParams) {
@@ -3766,7 +3615,6 @@
       let message = {
         type: "Tab:Added",
         tabID: this.id,
-        tabType: this.type,
         uri: truncate(uri, MAX_URI_LENGTH),
         parentId: this.parentId,
         tabIndex: ("tabIndex" in aParams) ? aParams.tabIndex : -1,
@@ -3813,15 +3661,9 @@
     this.browser.addEventListener("VideoBindingAttached", this, true, true);
     this.browser.addEventListener("VideoBindingCast", this, true, true);
 
-<<<<<<< HEAD
-    Services.obs.addObserver(this, "before-first-paint", false);
-    Services.obs.addObserver(this, "media-playback", false);
-    Services.obs.addObserver(this, "media-playback-resumed", false);
-=======
     Services.obs.addObserver(this, "audioFocusChanged", false);
     Services.obs.addObserver(this, "before-first-paint");
     Services.obs.addObserver(this, "media-playback");
->>>>>>> a17af05f
 
     // Always initialise new tabs with basic session store data to avoid
     // problems with functions that always expect it to be present
@@ -3936,10 +3778,6 @@
     Services.obs.removeObserver(this, "audioFocusChanged");
     Services.obs.removeObserver(this, "before-first-paint");
     Services.obs.removeObserver(this, "media-playback");
-<<<<<<< HEAD
-    Services.obs.removeObserver(this, "media-playback-resumed");
-=======
->>>>>>> a17af05f
 
     // Make sure the previously selected panel remains selected. The selected panel of a deck is
     // not stable when panels are removed.
@@ -4358,11 +4196,7 @@
           this.sendOpenSearchMessage(target);
         } else if (list.indexOf("[manifest]") != -1 &&
                    aEvent.type == "DOMLinkAdded" &&
-<<<<<<< HEAD
-                   Services.prefs.getBoolPref("manifest.install.enabled")) {
-=======
                    SharedPreferences.forApp().getBoolPref("android.not_a_preference.pwa")){
->>>>>>> a17af05f
           jsonMessage = this.makeManifestMessage(target);
         }
         if (!jsonMessage)
@@ -4628,15 +4462,6 @@
       this.browser.messageManager.sendAsyncMessage("Reader:PushState", {isArticle: this.browser.isArticle});
     }
 
-<<<<<<< HEAD
-    // Reset state of click-to-play plugin notifications.
-    clearTimeout(this.pluginDoorhangerTimeout);
-    this.pluginDoorhangerTimeout = null;
-    this.shouldShowPluginDoorhanger = true;
-    this.clickToPlayPluginsActivated = false;
-
-=======
->>>>>>> a17af05f
     let baseDomain = "";
     // For recognized scheme, get base domain from host.
     let principalURI = contentWin.document.nodePrincipal.URI;
@@ -4674,12 +4499,6 @@
       ExternalApps.updatePageActionUri(fixedURI);
     }
 
-<<<<<<< HEAD
-    // Strip reader mode URI and also make it exposable if needed
-    fixedURI = this._stripAboutReaderURL(fixedURI);
-
-=======
->>>>>>> a17af05f
     let message = {
       type: "Content:LocationChange",
       tabID: this.id,
@@ -4695,13 +4514,7 @@
 
     GlobalEventDispatcher.sendRequest(message);
 
-<<<<<<< HEAD
-    BrowserEventHandler.closeZoomedView();
-
-    notifyManifestStatus(this.browser);
-=======
     notifyManifestStatus(this);
->>>>>>> a17af05f
 
     if (!sameDocument) {
       // XXX This code assumes that this is the earliest hook we have at which
@@ -4712,20 +4525,6 @@
     }
   },
 
-<<<<<<< HEAD
-  _stripAboutReaderURL: function (originalURI) {
-    try {
-      let strippedURL = ReaderMode.getOriginalUrl(originalURI.spec);
-      if(strippedURL){
-        // Continue to create exposable uri if original uri is stripped.
-        originalURI = URIFixup.createExposableURI(Services.io.newURI(strippedURL));
-      }
-    } catch (ex) { }
-    return originalURI;
-  },
-
-=======
->>>>>>> a17af05f
   // Properties used to cache security state used to update the UI
   _state: null,
   _hostChanged: false, // onLocationChange will flip this bit
@@ -4758,66 +4557,6 @@
     return true;
   },
 
-<<<<<<< HEAD
-  OnHistoryNewEntry: function(newURI, oldIndex) {
-    Services.obs.notifyObservers(this.browser, "Content:HistoryChange", null);
-  },
-
-  OnHistoryGoBack: function(backURI) {
-    Services.obs.notifyObservers(this.browser, "Content:HistoryChange", null);
-    return true;
-  },
-
-  OnHistoryGoForward: function(forwardURI) {
-    Services.obs.notifyObservers(this.browser, "Content:HistoryChange", null);
-    return true;
-  },
-
-  OnHistoryReload: function(reloadURI, reloadFlags) {
-    Services.obs.notifyObservers(this.browser, "Content:HistoryChange", null);
-    return true;
-  },
-
-  OnHistoryGotoIndex: function(index, gotoURI) {
-    Services.obs.notifyObservers(this.browser, "Content:HistoryChange", null);
-    return true;
-  },
-
-  OnHistoryPurge: function(numEntries) {
-    Services.obs.notifyObservers(this.browser, "Content:HistoryChange", null);
-    return true;
-  },
-
-  OnHistoryReplaceEntry: function(index) {
-    Services.obs.notifyObservers(this.browser, "Content:HistoryChange", null);
-  },
-
-  ShouldNotifyMediaPlaybackChange: function(activeState) {
-    // If the media is active, we would check it's duration, because we don't
-    // want to show the media control interface for the short sound which
-    // duration is smaller than the threshold. The basic unit is second.
-    // Note : the streaming format's duration is infinite.
-    if (activeState === "inactive") {
-      return true;
-    }
-
-    const mediaDurationThreshold = 1.0;
-
-    let audioElements = this.browser.contentDocument.getElementsByTagName("audio");
-    for (let audio of audioElements) {
-      if (!audio.paused && audio.duration < mediaDurationThreshold) {
-        return false;
-      }
-    }
-
-    let videoElements = this.browser.contentDocument.getElementsByTagName("video");
-    for (let video of videoElements) {
-      if (!video.paused && video.duration < mediaDurationThreshold) {
-        return false;
-      }
-    }
-
-=======
   OnHistoryGoForward: function(forwardURI) {
     Services.obs.notifyObservers(this.browser, "Content:HistoryChange");
     return true;
@@ -4890,7 +4629,6 @@
       }
     }
 
->>>>>>> a17af05f
     return true;
   },
 
@@ -4928,11 +4666,6 @@
 
         let status;
         if (aTopic == "media-playback") {
-<<<<<<< HEAD
-          status = (aData === "inactive") ? "end" : "start";
-        } else if (aTopic == "media-playback-resumed") {
-          status = "resume";
-=======
           let isActive = !(aData === "inactive");
           status = isActive ? "start" : "end";
           this.UpdateMediaPlaybackRelatedObserver(isActive);
@@ -4974,14 +4707,7 @@
           default:
             dump("Error : wrong media control msg!\n");
             break;
->>>>>>> a17af05f
-        }
-
-        GlobalEventDispatcher.sendRequest({
-          type: "Tab:MediaPlaybackChange",
-          tabID: this.id,
-          status: status
-        });
+        }
         break;
     }
   },
@@ -5009,10 +4735,6 @@
     BrowserApp.deck.addEventListener("DOMUpdatePageReport", PopupBlockerObserver.onUpdatePageReport);
     BrowserApp.deck.addEventListener("MozMouseHittest", this, true);
     BrowserApp.deck.addEventListener("OpenMediaWithExternalApp", this, true);
-<<<<<<< HEAD
-
-    InitLater(() => BrowserApp.deck.addEventListener("click", InputWidgetHelper, true));
-    InitLater(() => BrowserApp.deck.addEventListener("click", SelectHelper, true));
 
     // ReaderViews support backPress listeners.
     WindowEventDispatcher.registerListener((event, data, callback) => {
@@ -5082,143 +4804,6 @@
     return null;
   },
 
-  observe: function(aSubject, aTopic, aData) {
-    // the remaining events are all dependent on the browser content document being the
-    // same as the browser displayed document. if they are not the same, we should ignore
-    // the event.
-    if (BrowserApp.isBrowserContentDocumentDisplayed()) {
-      this.handleUserEvent(aTopic, aData);
-    }
-  },
-
-  handleUserEvent: function(aTopic, aData) {
-    switch (aTopic) {
-
-      case "Gesture:ClickInZoomedView":
-        this._clickInZoomedView = true;
-        break;
-
-      case "Gesture:SingleTap": {
-        let focusedElement = BrowserApp.getFocusedInput(BrowserApp.selectedBrowser);
-        let data = JSON.parse(aData);
-        let {x, y} = data;
-
-        if (this._inCluster && this._clickInZoomedView != true) {
-          // If there is a focused element, the display of the zoomed view won't remove the focus.
-          // In this case, the form assistant linked to the focused element will never be closed.
-          // To avoid this situation, the focus is moved and the form assistant is closed.
-          if (focusedElement) {
-            try {
-              Services.focus.moveFocus(BrowserApp.selectedBrowser.contentWindow, null, Services.focus.MOVEFOCUS_ROOT, 0);
-            } catch(e) {
-              Cu.reportError(e);
-            }
-            WindowEventDispatcher.sendRequest({ type: "FormAssist:Hide" });
-          }
-          this._clusterClicked(x, y);
-        } else {
-          if (this._clickInZoomedView != true) {
-            this.closeZoomedView(/* animate */ true);
-          }
-        }
-        this._clickInZoomedView = false;
-        this._cancelTapHighlight();
-        break;
-      }
-
-      default:
-        dump('BrowserEventHandler.handleUserEvent: unexpected topic "' + aTopic + '"');
-        break;
-    }
-  },
-
-  closeZoomedView: function(aAnimate) {
-    WindowEventDispatcher.sendRequest({
-      type: "Gesture:CloseZoomedView",
-      animate: !!aAnimate,
-    });
-  },
-
-  _clusterClicked: function(aX, aY) {
-    WindowEventDispatcher.sendRequest({
-      type: "Gesture:ClusteredLinksClicked",
-      clickPosition: {
-        x: aX,
-        y: aY
-=======
-
-    // ReaderViews support backPress listeners.
-    WindowEventDispatcher.registerListener((event, data, callback) => {
-      callback.onSuccess(Reader.onBackPress(BrowserApp.selectedTab.id));
-    }, "Browser:OnBackPressed");
-  },
-
-  handleEvent: function(aEvent) {
-    switch (aEvent.type) {
-      case 'touchend':
-        if (this._inCluster) {
-          aEvent.preventDefault();
-        }
-        break;
-      case 'MozMouseHittest':
-        this._handleRetargetedTouchStart(aEvent);
-        break;
-      case 'OpenMediaWithExternalApp': {
-        let mediaSrc = aEvent.target.currentSrc || aEvent.target.src;
-        let uuid = uuidgen.generateUUID().toString();
-        GlobalEventDispatcher.sendRequest({
-          type: "Video:Play",
-          uri: mediaSrc,
-          uuid: uuid
-        });
-        break;
->>>>>>> a17af05f
-      }
-    }
-  },
-
-<<<<<<< HEAD
-=======
-  _handleRetargetedTouchStart: function(aEvent) {
-    // we should only get this called just after a new touchstart with a single
-    // touch point.
-    if (!BrowserApp.isBrowserContentDocumentDisplayed() || aEvent.defaultPrevented) {
-      return;
-    }
-
-    let target = aEvent.target;
-    if (!target) {
-      return;
-    }
-
-    this._inCluster = aEvent.hitCluster;
-    if (this._inCluster) {
-      return;  // No highlight for a cluster of links
-    }
-
-    let uri = this._getLinkURI(target);
-    if (uri) {
-      try {
-        Services.io.QueryInterface(Ci.nsISpeculativeConnect).speculativeConnect2(uri,
-                                                                                 target.ownerDocument.nodePrincipal,
-                                                                                 null);
-      } catch (e) {}
-    }
-    this._doTapHighlight(target);
-  },
-
-  _getLinkURI: function(aElement) {
-    if (aElement.nodeType == Ci.nsIDOMNode.ELEMENT_NODE &&
-        ((aElement instanceof Ci.nsIDOMHTMLAnchorElement && aElement.href) ||
-        (aElement instanceof Ci.nsIDOMHTMLAreaElement && aElement.href))) {
-      try {
-        return Services.io.newURI(aElement.href);
-      } catch (e) {}
-    }
-    return null;
-  },
-
->>>>>>> a17af05f
   _highlightElement: null,
 
   _doTapHighlight: function _doTapHighlight(aElement) {
@@ -5386,13 +4971,8 @@
       "FormAssist:Remove",
     ]);
 
-<<<<<<< HEAD
-    Services.obs.addObserver(this, "invalidformsubmit", false);
-    Services.obs.addObserver(this, "PanZoom:StateChange", false);
-=======
     Services.obs.addObserver(this, "invalidformsubmit");
     Services.obs.addObserver(this, "PanZoom:StateChange");
->>>>>>> a17af05f
 
     // We need to use a capturing listener for focus events
     BrowserApp.deck.addEventListener("focus", this, true);
@@ -5987,11 +5567,7 @@
 
         // If nothing aborted, quit the app
         if (cancelQuit.data == false) {
-<<<<<<< HEAD
-          Services.obs.notifyObservers(null, "quit-application-proceeding", null);
-=======
           Services.obs.notifyObservers(null, "quit-application-proceeding");
->>>>>>> a17af05f
           SharedPreferences.forApp().setBoolPref("browser.sessionstore.resume_session_once", true);
           let appStartup = Cc["@mozilla.org/toolkit/app-startup;1"].getService(Ci.nsIAppStartup);
           appStartup.quit(Ci.nsIAppStartup.eRestart | Ci.nsIAppStartup.eAttemptQuit);
@@ -6009,22 +5585,6 @@
   }
 };
 
-<<<<<<< HEAD
-var ViewportHandler = {
-  init: function init() {
-    GlobalEventDispatcher.registerListener(this, "Window:Resize");
-  },
-
-  onEvent: function (event, data, callback) {
-    if (event == "Window:Resize" && data) {
-      let windowUtils = window.QueryInterface(Ci.nsIInterfaceRequestor).getInterface(Ci.nsIDOMWindowUtils);
-      windowUtils.setNextPaintSyncId(data.id);
-    }
-  }
-};
-
-=======
->>>>>>> a17af05f
 /**
  * Handler for blocked popups, triggered by DOMUpdatePageReport events in browser.xml
  */
@@ -6568,11 +6128,7 @@
       "SearchEngines:RestoreDefaults",
       "SearchEngines:SetDefault",
     ]);
-<<<<<<< HEAD
-    Services.obs.addObserver(this, "browser-search-engine-modified", false);
-=======
     Services.obs.addObserver(this, "browser-search-engine-modified");
->>>>>>> a17af05f
   },
 
   // Fetch list of search engines. all ? All engines : Visible engines only.
@@ -7137,11 +6693,7 @@
       "Distribution:Changed",
       "Distribution:Set",
     ]);
-<<<<<<< HEAD
-    Services.obs.addObserver(this, "prefservice:after-app-defaults", false);
-=======
     Services.obs.addObserver(this, "prefservice:after-app-defaults");
->>>>>>> a17af05f
 
     // Look for file outside the APK:
     // /data/data/org.mozilla.xxx/distribution.json
