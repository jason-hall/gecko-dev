// -*- indent-tabs-mode: nil; js-indent-level: 2 -*-
/* This Source Code Form is subject to the terms of the Mozilla Public
 * License, v. 2.0. If a copy of the MPL was not distributed with this
 * file, You can obtain one at http://mozilla.org/MPL/2.0/. */

"use strict";

XPCOMUtils.defineLazyModuleGetter(this, "Snackbars", "resource://gre/modules/Snackbars.jsm");

/* globals MAX_URI_LENGTH, MAX_TITLE_LENGTH */

var Reader = {
  // These values should match those defined in BrowserContract.java.
  STATUS_UNFETCHED: 0,
  STATUS_FETCH_FAILED_TEMPORARY: 1,
  STATUS_FETCH_FAILED_PERMANENT: 2,
  STATUS_FETCH_FAILED_UNSUPPORTED_FORMAT: 3,
  STATUS_FETCHED_ARTICLE: 4,

  get _hasUsedToolbar() {
    delete this._hasUsedToolbar;
    return this._hasUsedToolbar = Services.prefs.getBoolPref("reader.has_used_toolbar");
  },

  /**
   * BackPressListener (listeners / ReaderView Ids).
   */
  _backPressListeners: [],
  _backPressViewIds: [],

  /**
   * Set a backPressListener for this tabId / ReaderView Id pair.
   */
  _addBackPressListener: function(tabId, viewId, listener) {
    this._backPressListeners[tabId] = listener;
    this._backPressViewIds[viewId] = tabId;
  },

  /**
   * Remove a backPressListener for this ReaderView Id.
   */
  _removeBackPressListener: function(viewId) {
    let tabId = this._backPressViewIds[viewId];
    if (tabId != undefined) {
      this._backPressListeners[tabId] = null;
      delete this._backPressViewIds[viewId];
    }
  },

  /**
   * If the requested tab has a backPress listener, return its results, else false.
   */
  onBackPress: function(tabId) {
    let listener = this._backPressListeners[tabId];
    return { handled: (listener ? listener() : false) };
  },

  onEvent: function Reader_onEvent(event, data, callback) {
    switch (event) {
      case "Reader:RemoveFromCache": {
        ReaderMode.removeArticleFromCache(data.url).catch(e => Cu.reportError("Error removing article from cache: " + e));
        break;
      }

      case "Reader:AddToCache": {
        let tab = BrowserApp.getTabForId(data.tabID);
        if (!tab) {
          throw new Error("No tab for tabID = " + data.tabID + " when trying to save reader view article");
        }

        // If the article is coming from reader mode, we must have fetched it already.
        this._getArticleData(tab.browser).then((article) => {
          ReaderMode.storeArticleInCache(article);
        }).catch(e => Cu.reportError("Error storing article in cache: " + e));
        break;
      }
    }
  },

  receiveMessage: function(message) {
    switch (message.name) {
      case "Reader:ArticleGet":
        this._getArticle(message.data.url).then((article) => {
          // Make sure the target browser is still alive before trying to send data back.
          if (message.target.messageManager) {
            message.target.messageManager.sendAsyncMessage("Reader:ArticleData", { article: article });
          }
        }, e => {
          if (e && e.newURL) {
            message.target.loadURI("about:reader?url=" + encodeURIComponent(e.newURL));
          }
        });
        break;

      // On DropdownClosed in ReaderView, we cleanup / clear existing BackPressListener.
      case "Reader:DropdownClosed": {
        this._removeBackPressListener(message.data);
        break;
      }

      // On DropdownOpened in ReaderView, we add BackPressListener to handle a subsequent BACK request.
      case "Reader:DropdownOpened": {
        let tabId = BrowserApp.selectedTab.id;
        this._addBackPressListener(tabId, message.data, () => {
          // User hit BACK key while ReaderView has the banner font-dropdown opened.
          // Close it and return prevent-default.
          if (message.target.messageManager) {
            message.target.messageManager.sendAsyncMessage("Reader:CloseDropdown");
            return true;
          }
          // We can assume ReaderView banner's font-dropdown doesn't need to be closed.
          return false;
        });

        break;
      }

      case "Reader:FaviconRequest": {
        GlobalEventDispatcher.sendRequestForResult({
          type: "Reader:FaviconRequest",
          url: message.data.url
        }).then(data => {
          message.target.messageManager.sendAsyncMessage("Reader:FaviconReturn", data);
        });
        break;
      }

      case "Reader:SystemUIVisibility":
        this._showSystemUI(message.data.visible);
        break;

      case "Reader:ToolbarHidden":
        if (!this._hasUsedToolbar) {
          Snackbars.show(Strings.browser.GetStringFromName("readerMode.toolbarTip"), Snackbars.LENGTH_LONG);
          Services.prefs.setBoolPref("reader.has_used_toolbar", true);
          this._hasUsedToolbar = true;
        }
        break;

      case "Reader:UpdateReaderButton": {
        let tab = BrowserApp.getTabForBrowser(message.target);
        tab.browser.isArticle = message.data.isArticle;
        this.updatePageAction(tab);
        break;
      }
    }
  },

  pageAction: {
    readerModeCallback: function(browser) {
      let url = browser.currentURI.spec;
      if (url.startsWith("about:reader")) {
        UITelemetry.addEvent("action.1", "button", null, "reader_exit");
      } else {
        UITelemetry.addEvent("action.1", "button", null, "reader_enter");
      }
      browser.messageManager.sendAsyncMessage("Reader:ToggleReaderMode");
    },
  },

  updatePageAction: function(tab) {
    if (!tab.getActive()) {
      return;
    }

    if (this.pageAction.id) {
      PageActions.remove(this.pageAction.id);
      delete this.pageAction.id;
    }

    let showPageAction = (icon, title, useTint) => {
      this.pageAction.id = PageActions.add({
        icon: icon,
        title: title,
        clickCallback: () => this.pageAction.readerModeCallback(browser),
        important: true,
        useTint: useTint
      });
    };

    let browser = tab.browser;
    if (browser.currentURI.spec.startsWith("about:reader")) {
      showPageAction("drawable://ic_readermode_on", Strings.reader.GetStringFromName("readerView.close"), false);
      // Only start a reader session if the viewer is in the foreground. We do
      // not track background reader viewers.
      UITelemetry.startSession("reader.1", null);
      return;
    }

    // not in ReaderMode, to make sure System UI is visible, not dimmed.
    this._showSystemUI(true);

    // Only stop a reader session if the foreground viewer is not visible.
    UITelemetry.stopSession("reader.1", "", null);

    if (browser.isArticle) {
      showPageAction("drawable://ic_readermode", Strings.reader.GetStringFromName("readerView.enter"), true);
      UITelemetry.addEvent("show.1", "button", null, "reader_available");
      this._sendMmaEvent("reader_available");
    } else {
      UITelemetry.addEvent("show.1", "button", null, "reader_unavailable");
    }
  },

<<<<<<< HEAD
=======
  _sendMmaEvent: function(event) {
      WindowEventDispatcher.sendRequest({
          type: "Mma:" + event,
      });
  },

>>>>>>> a17af05f
  _showSystemUI: function(visibility) {
      WindowEventDispatcher.sendRequest({
          type: "SystemUI:Visibility",
          visible: visibility
      });
  },

  /**
   * Gets an article for a given URL. This method will download and parse a document
   * if it does not find the article in the cache.
   *
   * @param url The article URL.
   * @return {Promise}
   * @resolves JS object representing the article, or null if no article is found.
   */
  _getArticle: Task.async(function* (url) {
    // First try to find a parsed article in the cache.
    let article = yield ReaderMode.getArticleFromCache(url);
    if (article) {
      return article;
    }

    // Article hasn't been found in the cache, we need to
    // download the page and parse the article out of it.
    return yield ReaderMode.downloadAndParseDocument(url).catch(e => {
      if (e && e.newURL) {
        // Pass up the error so we can navigate the browser in question to the new URL:
        throw e;
      }
      Cu.reportError("Error downloading and parsing document: " + e);
      return null;
    });
  }),

  _getArticleData: function(browser) {
    return new Promise((resolve, reject) => {
      if (browser == null) {
        reject("_getArticleData needs valid browser");
      }

      let mm = browser.messageManager;
      let listener = (message) => {
        mm.removeMessageListener("Reader:StoredArticleData", listener);
        resolve(message.data.article);
      };
      mm.addMessageListener("Reader:StoredArticleData", listener);
      mm.sendAsyncMessage("Reader:GetStoredArticleData");
    });
  },


  /**
   * Migrates old indexedDB reader mode cache to new JSON cache.
   */
  migrateCache: Task.async(function* () {
    let cacheDB = yield new Promise((resolve, reject) => {
      let request = window.indexedDB.open("about:reader", 1);
      request.onsuccess = event => resolve(event.target.result);
      request.onerror = event => reject(request.error);

      // If there is no DB to migrate, don't do anything.
      request.onupgradeneeded = event => resolve(null);
    });

    if (!cacheDB) {
      return;
    }

    let articles = yield new Promise((resolve, reject) => {
      let articles = [];

      let transaction = cacheDB.transaction(cacheDB.objectStoreNames);
      let store = transaction.objectStore(cacheDB.objectStoreNames[0]);

      let request = store.openCursor();
      request.onsuccess = event => {
        let cursor = event.target.result;
        if (!cursor) {
          resolve(articles);
        } else {
          articles.push(cursor.value);
          cursor.continue();
        }
      };
      request.onerror = event => reject(request.error);
    });

    for (let article of articles) {
      yield ReaderMode.storeArticleInCache(article);
    }

    // Delete the database.
    window.indexedDB.deleteDatabase("about:reader");
  }),
};<|MERGE_RESOLUTION|>--- conflicted
+++ resolved
@@ -202,15 +202,12 @@
     }
   },
 
-<<<<<<< HEAD
-=======
   _sendMmaEvent: function(event) {
       WindowEventDispatcher.sendRequest({
           type: "Mma:" + event,
       });
   },
 
->>>>>>> a17af05f
   _showSystemUI: function(visibility) {
       WindowEventDispatcher.sendRequest({
           type: "SystemUI:Visibility",
