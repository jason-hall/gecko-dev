--- conflicted
+++ resolved
@@ -127,11 +127,7 @@
 
     for (let i = 0; i < numChildren; i++) {
       let child = children[i];
-<<<<<<< HEAD
-      let style = window.getComputedStyle(child);
-=======
       let style = win.getComputedStyle(child);
->>>>>>> a17af05f
       if (style.display !== "none") {
         if (child instanceof win.HTMLOptionElement ||
             child instanceof Ci.nsIDOMXULSelectControlItemElement) {
