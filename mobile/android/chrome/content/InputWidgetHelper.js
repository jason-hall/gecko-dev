/* This Source Code Form is subject to the terms of the Mozilla Public
 * License, v. 2.0. If a copy of the MPL was not distributed with this file,
 * You can obtain one at http://mozilla.org/MPL/2.0/. */
"use strict";

var InputWidgetHelper = {
  _uiBusy: false,

  strings: function() {
    if (!this._strings) {
      this._strings = Services.strings.createBundle(
          "chrome://browser/locale/browser.properties");
    }
    return this._strings;
  },

  handleEvent: function(aEvent) {
    this.handleClick(aEvent.target);
  },

  handleClick: function(aTarget) {
    // if we're busy looking at a InputWidget we want to eat any clicks that
    // come to us, but not to process them
    if (this._uiBusy || !this.hasInputWidget(aTarget) || this._isDisabledElement(aTarget))
      return;

    this._uiBusy = true;
    this.show(aTarget);
    this._uiBusy = false;
  },

  show: function(aElement) {
    let type = aElement.getAttribute("type");
    let p = new Prompt({
      window: aElement.ownerGlobal,
<<<<<<< HEAD
      title: Strings.browser.GetStringFromName("inputWidgetHelper." + aElement.getAttribute('type')),
=======
      title: this.strings().GetStringFromName("inputWidgetHelper." + aElement.getAttribute("type")),
>>>>>>> a17af05f
      buttons: [
        this.strings().GetStringFromName("inputWidgetHelper.set"),
        this.strings().GetStringFromName("inputWidgetHelper.clear"),
        this.strings().GetStringFromName("inputWidgetHelper.cancel")
      ],
    }).addDatePicker({
      value: aElement.value,
      type: type,
      min: aElement.min,
      max: aElement.max,
    }).show(data => {
      let changed = false;
      if (data.button == -1) {
        // This type is not supported with this android version.
        return;
      }
      if (data.button == 1) {
        // The user cleared the value.
        if (aElement.value != "") {
          aElement.value = "";
          changed = true;
        }
      } else if (data.button == 0) {
        // Commit the new value.
        if (aElement.value != data[type]) {
          aElement.value = data[type + "0"];
          changed = true;
        }
      }
      // Else the user canceled the input.

      if (changed)
        this.fireOnChange(aElement);
    });
  },

  hasInputWidget: function(aElement) {
<<<<<<< HEAD
    if (!(aElement instanceof HTMLInputElement))
=======
    let win = aElement.ownerGlobal;
    if (!(aElement instanceof win.HTMLInputElement))
>>>>>>> a17af05f
      return false;

    let type = aElement.getAttribute("type");
    if (type == "date" || type == "datetime" || type == "datetime-local" ||
        type == "week" || type == "month" || type == "time") {
      return true;
    }

    return false;
  },

  fireOnChange: function(aElement) {
    let win = aElement.ownerGlobal;
    win.setTimeout(function() {
      aElement.dispatchEvent(new win.Event("input", { bubbles: true }));
      aElement.dispatchEvent(new win.Event("change", { bubbles: true }));
    }, 0);
  },

  _isDisabledElement: function(aElement) {
    let currentElement = aElement;
    while (currentElement) {
      if (currentElement.disabled)
        return true;

      currentElement = currentElement.parentElement;
    }
    return false;
  }
};<|MERGE_RESOLUTION|>--- conflicted
+++ resolved
@@ -33,11 +33,7 @@
     let type = aElement.getAttribute("type");
     let p = new Prompt({
       window: aElement.ownerGlobal,
-<<<<<<< HEAD
-      title: Strings.browser.GetStringFromName("inputWidgetHelper." + aElement.getAttribute('type')),
-=======
       title: this.strings().GetStringFromName("inputWidgetHelper." + aElement.getAttribute("type")),
->>>>>>> a17af05f
       buttons: [
         this.strings().GetStringFromName("inputWidgetHelper.set"),
         this.strings().GetStringFromName("inputWidgetHelper.clear"),
@@ -75,12 +71,8 @@
   },
 
   hasInputWidget: function(aElement) {
-<<<<<<< HEAD
-    if (!(aElement instanceof HTMLInputElement))
-=======
     let win = aElement.ownerGlobal;
     if (!(aElement instanceof win.HTMLInputElement))
->>>>>>> a17af05f
       return false;
 
     let type = aElement.getAttribute("type");
