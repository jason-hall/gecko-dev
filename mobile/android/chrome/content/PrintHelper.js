// -*- Mode: js; tab-width: 2; indent-tabs-mode: nil; js2-basic-offset: 2; js2-skip-preprocessor-directives: t; -*-
/* This Source Code Form is subject to the terms of the Mozilla Public
 * License, v. 2.0. If a copy of the MPL was not distributed with this file,
 * You can obtain one at http://mozilla.org/MPL/2.0/. */
"use strict";

XPCOMUtils.defineLazyModuleGetter(this, "Snackbars", "resource://gre/modules/Snackbars.jsm");

var PrintHelper = {
<<<<<<< HEAD
  onEvent: function (event, data, callback) {
=======
  onEvent: function(event, data, callback) {
>>>>>>> a17af05f
    let browser = BrowserApp.selectedBrowser;

    switch (event) {
      case "Print:PDF":
        this.generatePDF(browser).then((data) => callback.onSuccess(data),
                                       (error) => callback.onError(error));
        break;
    }
  },

  generatePDF: function(aBrowser) {
    // Create the final destination file location
    let fileName = ContentAreaUtils.getDefaultFileName(aBrowser.contentTitle, aBrowser.currentURI, null, null);
    fileName = fileName.trim() + ".pdf";

    let file = Services.dirsvc.get("TmpD", Ci.nsIFile);
    file.append(fileName);
    file.createUnique(file.NORMAL_FILE_TYPE, parseInt("666", 8));

    let printSettings = Cc["@mozilla.org/gfx/printsettings-service;1"].getService(Ci.nsIPrintSettingsService).newPrintSettings;
    printSettings.printSilent = true;
    printSettings.showPrintProgress = false;
    printSettings.printBGImages = false;
    printSettings.printBGColors = false;
    printSettings.printToFile = true;
    printSettings.toFileName = file.path;
    printSettings.printFrameType = Ci.nsIPrintSettings.kFramesAsIs;
    printSettings.outputFormat = Ci.nsIPrintSettings.kOutputFormatPDF;

    let webBrowserPrint = aBrowser.contentWindow.QueryInterface(Ci.nsIInterfaceRequestor).getInterface(Ci.nsIWebBrowserPrint);

    return new Promise((resolve, reject) => {
      webBrowserPrint.print(printSettings, {
        onStateChange: function(webProgress, request, stateFlags, status) {
          // We get two STATE_START calls, one for STATE_IS_DOCUMENT and one for STATE_IS_NETWORK
          if (stateFlags & Ci.nsIWebProgressListener.STATE_START && stateFlags & Ci.nsIWebProgressListener.STATE_IS_NETWORK) {
            // Let the user know something is happening. Generating the PDF can take some time.
            Snackbars.show(Strings.browser.GetStringFromName("alertPrintjobToast"), Snackbars.LENGTH_LONG);
          }

          // We get two STATE_STOP calls, one for STATE_IS_DOCUMENT and one for STATE_IS_NETWORK
          if (stateFlags & Ci.nsIWebProgressListener.STATE_STOP && stateFlags & Ci.nsIWebProgressListener.STATE_IS_NETWORK) {
            if (Components.isSuccessCode(status)) {
              // Send the details to Java
              resolve({ file: file.path, title: fileName });
            } else {
              reject();
            }
          }
        },
        onProgressChange: function() {},
        onLocationChange: function() {},
        onStatusChange: function() {},
        onSecurityChange: function() {},
      });
    });
  }
};<|MERGE_RESOLUTION|>--- conflicted
+++ resolved
@@ -7,11 +7,7 @@
 XPCOMUtils.defineLazyModuleGetter(this, "Snackbars", "resource://gre/modules/Snackbars.jsm");
 
 var PrintHelper = {
-<<<<<<< HEAD
-  onEvent: function (event, data, callback) {
-=======
   onEvent: function(event, data, callback) {
->>>>>>> a17af05f
     let browser = BrowserApp.selectedBrowser;
 
     switch (event) {
