/* This Source Code Form is subject to the terms of the Mozilla Public
 * License, v. 2.0. If a copy of the MPL was not distributed with this file,
 * You can obtain one at http://mozilla.org/MPL/2.0/. */

package org.mozilla.gecko;

import android.content.Context;

import android.util.Log;
import android.text.TextUtils;

import org.mozilla.gecko.switchboard.Preferences;
import org.mozilla.gecko.switchboard.SwitchBoard;

import java.util.LinkedList;
import java.util.List;

/**
 * This class should reflect the experiment names found in the Switchboard experiments config here:
 * https://github.com/mozilla-services/switchboard-experiments
 */
public class Experiments {
    private static final String LOGTAG = "GeckoExperiments";

    // Show a system notification linking to a "What's New" page on app update.
    public static final String WHATSNEW_NOTIFICATION = "whatsnew-notification";

    // Subscribe to known, bookmarked sites and show a notification if new content is available.
    public static final String CONTENT_NOTIFICATIONS_12HRS = "content-notifications-12hrs";
    public static final String CONTENT_NOTIFICATIONS_8AM = "content-notifications-8am";
    public static final String CONTENT_NOTIFICATIONS_5PM = "content-notifications-5pm";

    // Onboarding: "Features and Story". These experiments are determined
    // on the client, they are not part of the server config.
    public static final String ONBOARDING3_A = "onboarding3-a"; // Control: No first run
    public static final String ONBOARDING3_B = "onboarding3-b"; // 4 static Feature + 1 dynamic slides
    public static final String ONBOARDING3_C = "onboarding3-c"; // Differentiating features slides

    // Synchronizing the catalog of downloadable content from Kinto
    public static final String DOWNLOAD_CONTENT_CATALOG_SYNC = "download-content-catalog-sync";

    // Promotion for "Add to homescreen"
    public static final String PROMOTE_ADD_TO_HOMESCREEN = "promote-add-to-homescreen";

    public static final String PREF_ONBOARDING_VERSION = "onboarding_version";

    // Promotion to bookmark reader-view items after entering reader view three times (Bug 1247689)
    public static final String TRIPLE_READERVIEW_BOOKMARK_PROMPT = "triple-readerview-bookmark-prompt";

    // Only show origin in URL bar instead of full URL (Bug 1236431)
    public static final String URLBAR_SHOW_ORIGIN_ONLY = "urlbar-show-origin-only";

    // Show name of organization (EV cert) instead of full URL in URL bar (Bug 1249594).
    public static final String URLBAR_SHOW_EV_CERT_OWNER = "urlbar-show-ev-cert-owner";

    // Play HLS videos in a VideoView (Bug 1313391)
    public static final String HLS_VIDEO_PLAYBACK = "hls-video-playback";

<<<<<<< HEAD
    // Make new activity stream panel available (to replace top sites) (Bug 1313316)
    public static final String ACTIVITY_STREAM = "activity-stream";

    // Show a setting in "experimental features" for enabling/disabling activity stream.
    public static final String ACTIVITY_STREAM_SETTING = "activity-stream-setting";

    // Enable Activity stream by default for users in the "opt out" group.
    public static final String ACTIVITY_STREAM_OPT_OUT = "activity-stream-opt-out";

    // Tabs tray: Arrange tabs in two columns in portrait mode
    public static final String COMPACT_TABS = "compact-tabs";

    /**
     * Returns if a user is in certain local experiment.
     * @param experiment Name of experiment to look up
     * @return returns value for experiment or false if experiment does not exist.
     */
    public static boolean isInExperimentLocal(Context context, String experiment) {
        if (SwitchBoard.isInBucket(context, 0, 20)) {
            return Experiments.ONBOARDING3_A.equals(experiment);
        } else if (SwitchBoard.isInBucket(context, 20, 60)) {
            return Experiments.ONBOARDING3_B.equals(experiment);
        } else if (SwitchBoard.isInBucket(context, 60, 100)) {
            return Experiments.ONBOARDING3_C.equals(experiment);
        } else {
            return false;
        }
    }
=======
    // Show AddOns menu-item in top level menu
    public static final String TOP_ADDONS_MENU = "top-addons-menu";

    // Enable full bookmark management(full-page dialog, bookmark/folder modification, etc.)
    public static final String FULL_BOOKMARK_MANAGEMENT = "full-bookmark-management";

    // Enable Leanplum SDK
    public static final String LEANPLUM = "leanplum-start";

    // Enable processing of background telemetry.
    public static final String ENABLE_PROCESSING_BACKGROUND_TELEMETRY = "process-background-telemetry";
>>>>>>> a17af05f

    /**
     * Returns list of all active experiments, remote and local.
     * @return List of experiment names Strings
     */
    public static List<String> getActiveExperiments(Context c) {
        final List<String> experiments = new LinkedList<>();
        experiments.addAll(SwitchBoard.getActiveExperiments(c));

        // Add onboarding version.
        final String onboardingExperiment = GeckoSharedPrefs.forProfile(c).getString(Experiments.PREF_ONBOARDING_VERSION, null);
        if (!TextUtils.isEmpty(onboardingExperiment)) {
            experiments.add(onboardingExperiment);
        }

        return experiments;
    }

    /**
     * Sets an override to force an experiment to be enabled or disabled. This value
     * will be read and used before reading the switchboard server configuration.
     *
     * @param c Context
     * @param experimentName Experiment name
     * @param isEnabled Whether or not the experiment should be enabled
     */
    public static void setOverride(Context c, String experimentName, boolean isEnabled) {
        Log.d(LOGTAG, "setOverride: " + experimentName + " = " + isEnabled);
        Preferences.setOverrideValue(c, experimentName, isEnabled);
    }

    /**
     * Clears the override value for an experiment.
     *
     * @param c Context
     * @param experimentName Experiment name
     */
    public static void clearOverride(Context c, String experimentName) {
        Log.d(LOGTAG, "clearOverride: " + experimentName);
        Preferences.clearOverrideValue(c, experimentName);
    }
}<|MERGE_RESOLUTION|>--- conflicted
+++ resolved
@@ -56,36 +56,6 @@
     // Play HLS videos in a VideoView (Bug 1313391)
     public static final String HLS_VIDEO_PLAYBACK = "hls-video-playback";
 
-<<<<<<< HEAD
-    // Make new activity stream panel available (to replace top sites) (Bug 1313316)
-    public static final String ACTIVITY_STREAM = "activity-stream";
-
-    // Show a setting in "experimental features" for enabling/disabling activity stream.
-    public static final String ACTIVITY_STREAM_SETTING = "activity-stream-setting";
-
-    // Enable Activity stream by default for users in the "opt out" group.
-    public static final String ACTIVITY_STREAM_OPT_OUT = "activity-stream-opt-out";
-
-    // Tabs tray: Arrange tabs in two columns in portrait mode
-    public static final String COMPACT_TABS = "compact-tabs";
-
-    /**
-     * Returns if a user is in certain local experiment.
-     * @param experiment Name of experiment to look up
-     * @return returns value for experiment or false if experiment does not exist.
-     */
-    public static boolean isInExperimentLocal(Context context, String experiment) {
-        if (SwitchBoard.isInBucket(context, 0, 20)) {
-            return Experiments.ONBOARDING3_A.equals(experiment);
-        } else if (SwitchBoard.isInBucket(context, 20, 60)) {
-            return Experiments.ONBOARDING3_B.equals(experiment);
-        } else if (SwitchBoard.isInBucket(context, 60, 100)) {
-            return Experiments.ONBOARDING3_C.equals(experiment);
-        } else {
-            return false;
-        }
-    }
-=======
     // Show AddOns menu-item in top level menu
     public static final String TOP_ADDONS_MENU = "top-addons-menu";
 
@@ -97,7 +67,6 @@
 
     // Enable processing of background telemetry.
     public static final String ENABLE_PROCESSING_BACKGROUND_TELEMETRY = "process-background-telemetry";
->>>>>>> a17af05f
 
     /**
      * Returns list of all active experiments, remote and local.
