/* -*- Mode: Java; c-basic-offset: 4; tab-width: 4; indent-tabs-mode: nil; -*-
 * This Source Code Form is subject to the terms of the Mozilla Public
 * License, v. 2.0. If a copy of the MPL was not distributed with this
 * file, You can obtain one at http://mozilla.org/MPL/2.0/. */

package org.mozilla.gecko;

import org.json.JSONException;
import org.json.JSONObject;
import org.mozilla.gecko.db.BrowserContract;
import org.mozilla.gecko.overlays.ui.ShareDialog;
import org.mozilla.gecko.util.ActivityResultHandler;
import org.mozilla.gecko.util.BundleEventListener;
import org.mozilla.gecko.util.EventCallback;
<<<<<<< HEAD
import org.mozilla.gecko.util.GeckoBundle;
=======
import org.mozilla.gecko.util.FileUtils;
import org.mozilla.gecko.util.GeckoBundle;
import org.mozilla.gecko.webapps.WebAppActivity;
>>>>>>> a17af05f
import org.mozilla.gecko.widget.ExternalIntentDuringPrivateBrowsingPromptFragment;

import android.annotation.TargetApi;
import android.app.Activity;
import android.content.Context;
import android.content.Intent;
import android.content.pm.PackageManager;
import android.content.pm.ResolveInfo;
import android.net.Uri;
import android.provider.Browser;
import android.support.annotation.Nullable;
import android.support.v4.app.FragmentActivity;
import android.text.TextUtils;
import android.util.Log;
import android.webkit.MimeTypeMap;

import java.io.File;
import java.io.IOException;
import java.io.UnsupportedEncodingException;
import java.net.URI;
import java.net.URISyntaxException;
import java.net.URLEncoder;
import java.util.Arrays;
import java.util.List;
import java.util.Locale;

<<<<<<< HEAD
=======
import static org.mozilla.gecko.Tabs.INTENT_EXTRA_SESSION_UUID;
import static org.mozilla.gecko.Tabs.INTENT_EXTRA_TAB_ID;

>>>>>>> a17af05f
public final class IntentHelper implements BundleEventListener {

    private static final String LOGTAG = "GeckoIntentHelper";
    private static final String[] GECKO_EVENTS = {
        // Need to be on Gecko thread for synchronous callback.
        "Intent:GetHandlers",
    };
    private static final String[] UI_EVENTS = {
        "Intent:Open",
        "Intent:OpenForResult",
        "Intent:OpenNoHandler",
    };

    // via http://developer.android.com/distribute/tools/promote/linking.html
    private static String MARKET_INTENT_URI_PACKAGE_PREFIX = "market://details?id=";
    private static String EXTRA_BROWSER_FALLBACK_URL = "browser_fallback_url";

    /** A partial URI to an error page - the encoded error URI should be appended before loading. */
    private static String UNKNOWN_PROTOCOL_URI_PREFIX = "about:neterror?e=unknownProtocolFound&u=";

    private static IntentHelper instance;

<<<<<<< HEAD
    private final FragmentActivity activity;

    private IntentHelper(final FragmentActivity activity) {
        this.activity = activity;
=======
    private IntentHelper() {
>>>>>>> a17af05f
        EventDispatcher.getInstance().registerGeckoThreadListener(this, GECKO_EVENTS);
        EventDispatcher.getInstance().registerUiThreadListener(this, UI_EVENTS);
    }

    public static IntentHelper init() {
        if (instance == null) {
            instance = new IntentHelper();
        } else {
            Log.w(LOGTAG, "IntentHelper.init() called twice, ignoring.");
        }

        return instance;
    }

<<<<<<< HEAD
    public static void destroy() {
        if (instance != null) {
            EventDispatcher.getInstance().unregisterGeckoThreadListener(instance, GECKO_EVENTS);
            EventDispatcher.getInstance().unregisterUiThreadListener(instance, UI_EVENTS);
            instance = null;
=======
    private static FragmentActivity getActivity() {
        final Activity activity = GeckoActivityMonitor.getInstance().getCurrentActivity();
        if (activity instanceof FragmentActivity) {
            return (FragmentActivity) activity;
>>>>>>> a17af05f
        }
        return null;
    }

    private static Context getContext() {
        final Activity activity = GeckoActivityMonitor.getInstance().getCurrentActivity();
        return (activity != null) ? activity : GeckoAppShell.getApplicationContext();
    }

    /**
     * Given the inputs to <code>getOpenURIIntent</code>, plus an optional
     * package name and class name, create and fire an intent to open the
     * provided URI. If a class name is specified but a package name is not,
     * we will default to using the current fennec package.
     *
     * @param targetURI the string spec of the URI to open.
     * @param mimeType an optional MIME type string.
     * @param packageName an optional app package name.
     * @param className an optional intent class name.
     * @param action an Android action specifier, such as
     *               <code>Intent.ACTION_SEND</code>.
     * @param title the title to use in <code>ACTION_SEND</code> intents.
     * @param showPromptInPrivateBrowsing whether or not the user should be prompted when opening
     *                                    this uri from private browsing. This should be true
     *                                    when the user doesn't explicitly choose to open an an
     *                                    external app (e.g. just clicked a link).
     * @return true if the activity started successfully or the user was prompted to open the
     *              application; false otherwise.
     */
    public static boolean openUriExternal(String targetURI,
                                          String mimeType,
                                          String packageName,
                                          String className,
                                          String action,
                                          String title,
                                          final boolean showPromptInPrivateBrowsing) {
        final Context context = getContext();
        final Intent intent = getOpenURIIntent(context, targetURI,
                                               mimeType, action, title);

        if (intent == null) {
            return false;
        }

        if (!TextUtils.isEmpty(className)) {
            if (!TextUtils.isEmpty(packageName)) {
                intent.setClassName(packageName, className);
            } else {
                // Default to using the fennec app context.
                intent.setClassName(context, className);
            }
        }

        final FragmentActivity activity = getActivity();
        if (!showPromptInPrivateBrowsing || activity == null) {
            if (activity == null) {
                intent.addFlags(Intent.FLAG_ACTIVITY_NEW_TASK);
            }
            return ActivityHandlerHelper.startIntentAndCatch(LOGTAG, context, intent);
        } else {
            // Ideally we retrieve the Activity from the calling args, rather than
            // statically, but since this method is called from Gecko and I'm
            // unfamiliar with that code, this is a simpler solution.
            return ExternalIntentDuringPrivateBrowsingPromptFragment.showDialogOrAndroidChooser(
                    context, activity.getSupportFragmentManager(), intent);
        }
    }

    public static boolean hasHandlersForIntent(Intent intent) {
        try {
            return !GeckoAppShell.queryIntentActivities(intent).isEmpty();
        } catch (Exception ex) {
            Log.e(LOGTAG, "Exception in hasHandlersForIntent");
            return false;
        }
    }

    public static String[] getHandlersForIntent(Intent intent) {
        final PackageManager pm = GeckoAppShell.getApplicationContext().getPackageManager();
        try {
            final List<ResolveInfo> list = GeckoAppShell.queryIntentActivities(intent);

            int numAttr = 4;
            final String[] ret = new String[list.size() * numAttr];
            for (int i = 0; i < list.size(); i++) {
                ResolveInfo resolveInfo = list.get(i);
                ret[i * numAttr] = resolveInfo.loadLabel(pm).toString();
                if (resolveInfo.isDefault)
                    ret[i * numAttr + 1] = "default";
                else
                    ret[i * numAttr + 1] = "";
                ret[i * numAttr + 2] = resolveInfo.activityInfo.applicationInfo.packageName;
                ret[i * numAttr + 3] = resolveInfo.activityInfo.name;
            }
            return ret;
        } catch (Exception ex) {
            Log.e(LOGTAG, "Exception in getHandlersForIntent");
            return new String[0];
        }
    }

    public static Intent getIntentForActionString(String aAction) {
        // Default to the view action if no other action as been specified.
        if (TextUtils.isEmpty(aAction)) {
            return new Intent(Intent.ACTION_VIEW);
        }
        return new Intent(aAction);
    }

    /**
     * Given a URI, a MIME type, and a title,
     * produce a share intent which can be used to query all activities
     * than can open the specified URI.
     *
     * @param context a <code>Context</code> instance.
     * @param targetURI the string spec of the URI to open.
     * @param mimeType an optional MIME type string.
     * @param title the title to use in <code>ACTION_SEND</code> intents.
     * @return an <code>Intent</code>, or <code>null</code> if none could be
     *         produced.
     */
    public static Intent getShareIntent(final Context context,
                                        final String targetURI,
                                        final String mimeType,
                                        final String title) {
        Intent shareIntent = getIntentForActionString(Intent.ACTION_SEND);
        shareIntent.putExtra(Intent.EXTRA_TEXT, targetURI);
        shareIntent.putExtra(Intent.EXTRA_SUBJECT, title);
        shareIntent.putExtra(ShareDialog.INTENT_EXTRA_DEVICES_ONLY, true);

        // Note that EXTRA_TITLE is intended to be used for share dialog
        // titles. Common usage (e.g., Pocket) suggests that it's sometimes
        // interpreted as an alternate to EXTRA_SUBJECT, so we include it.
        shareIntent.putExtra(Intent.EXTRA_TITLE, title);

        if (mimeType != null && mimeType.length() > 0) {
            shareIntent.setType(mimeType);
        }

        return shareIntent;
    }

    public static Intent getTabSwitchIntent(final Tab tab) {
        final Intent intent = new Intent(GeckoApp.ACTION_SWITCH_TAB);
        intent.setClassName(AppConstants.ANDROID_PACKAGE_NAME, AppConstants.MOZ_ANDROID_BROWSER_INTENT_CLASS);
        intent.addFlags(Intent.FLAG_ACTIVITY_NEW_TASK);
        intent.putExtra(BrowserContract.SKIP_TAB_QUEUE_FLAG, true);
        intent.putExtra(INTENT_EXTRA_TAB_ID, tab.getId());
        intent.putExtra(INTENT_EXTRA_SESSION_UUID, GeckoApplication.getSessionUUID());
        return intent;
    }

    /**
     * Given a URI, a MIME type, an Android intent "action", and a title,
     * produce an intent which can be used to start an activity to open
     * the specified URI.
     *
     * @param context a <code>Context</code> instance.
     * @param targetURI the string spec of the URI to open.
     * @param mimeType an optional MIME type string.
     * @param action an Android action specifier, such as
     *               <code>Intent.ACTION_SEND</code>.
     * @param title the title to use in <code>ACTION_SEND</code> intents.
     * @return an <code>Intent</code>, or <code>null</code> if none could be
     *         produced.
     */
    static Intent getOpenURIIntent(final Context context,
                                   final String targetURI,
                                   final String mimeType,
                                   final String action,
                                   final String title) {

        // The resultant chooser can return non-exported activities in 4.1 and earlier.
        // https://code.google.com/p/android/issues/detail?id=29535
        final Intent intent = getOpenURIIntentInner(context, targetURI, mimeType, action, title);

        if (intent != null) {
            // Some applications use this field to return to the same browser after processing the
            // Intent. While there is some danger (e.g. denial of service), other major browsers already
            // use it and so it's the norm.
            intent.putExtra(Browser.EXTRA_APPLICATION_ID, AppConstants.ANDROID_PACKAGE_NAME);
        }

        return intent;
    }

    private static Intent getOpenURIIntentInner(final Context context, final String targetURI,
                                                final String mimeType, final String action, final String title) {

        if (action.equalsIgnoreCase(Intent.ACTION_SEND)) {
            Intent shareIntent = getShareIntent(context, targetURI, mimeType, title);
            return Intent.createChooser(shareIntent,
                                        context.getResources().getString(R.string.share_title));
        }

        Uri uri = normalizeUriScheme(targetURI.indexOf(':') >= 0 ? Uri.parse(targetURI) : new Uri.Builder().scheme(targetURI).build());
        if (!TextUtils.isEmpty(mimeType)) {
            Intent intent = getIntentForActionString(action);
            intent.setDataAndType(uri, mimeType);
            return intent;
        }

        if (!GeckoAppShell.isUriSafeForScheme(uri)) {
            return null;
        }

        final String scheme = uri.getScheme();
        if ("intent".equals(scheme) || "android-app".equals(scheme)) {
            final Intent intent;
            try {
                intent = Intent.parseUri(targetURI, 0);
            } catch (final URISyntaxException e) {
                Log.e(LOGTAG, "Unable to parse URI - " + e);
                return null;
            }

            final Uri data = intent.getData();
            if (data != null && "file".equals(normalizeUriScheme(data).getScheme())) {
                Log.w(LOGTAG, "Blocked intent with \"file://\" data scheme.");
                return null;
            }

            // Only open applications which can accept arbitrary data from a browser.
            intent.addCategory(Intent.CATEGORY_BROWSABLE);

            // Prevent site from explicitly opening our internal activities, which can leak data.
            intent.setComponent(null);
            nullIntentSelector(intent);

            return intent;
        }

        // Compute our most likely intent, then check to see if there are any
        // custom handlers that would apply.
        // Start with the original URI. If we end up modifying it, we'll
        // overwrite it.
        final String extension = MimeTypeMap.getFileExtensionFromUrl(targetURI);
        final Intent intent = getIntentForActionString(action);
        intent.setData(uri);

        if ("file".equals(scheme)) {
            // Only set explicit mimeTypes on file://.
            final String mimeType2 = GeckoAppShell.getMimeTypeFromExtension(extension);
            intent.setType(mimeType2);
            return intent;
        }

        // Have a special handling for SMS based schemes, as the query parameters
        // are not extracted from the URI automatically.
        if (!"sms".equals(scheme) && !"smsto".equals(scheme) && !"mms".equals(scheme) && !"mmsto".equals(scheme)) {
            return intent;
        }

        final String query = uri.getEncodedQuery();
        if (TextUtils.isEmpty(query)) {
            return intent;
        }

        // It is common to see sms*/mms* uris on the web without '//', it is W3C standard not to have the slashes,
        // but android's Uri builder & Uri require the slashes and will interpret those without as malformed.
        String currentUri = uri.toString();
        String correctlyFormattedDataURIScheme = scheme + "://";
        if (!currentUri.contains(correctlyFormattedDataURIScheme)) {
            uri = Uri.parse(currentUri.replaceFirst(scheme + ":", correctlyFormattedDataURIScheme));
        }

        final String[] fields = query.split("&");
        boolean shouldUpdateIntent = false;
        String resultQuery = "";
        for (String field : fields) {
            if (field.startsWith("body=")) {
                final String body = Uri.decode(field.substring(5));
                intent.putExtra("sms_body", body);
                shouldUpdateIntent = true;
            } else if (field.startsWith("subject=")) {
                final String subject = Uri.decode(field.substring(8));
                intent.putExtra("subject", subject);
                shouldUpdateIntent = true;
            } else if (field.startsWith("cc=")) {
                final String ccNumber = Uri.decode(field.substring(3));
                String phoneNumber = uri.getAuthority();
                if (phoneNumber != null) {
                    uri = uri.buildUpon().encodedAuthority(phoneNumber + ";" + ccNumber).build();
                }
                shouldUpdateIntent = true;
            } else {
                resultQuery = resultQuery.concat(resultQuery.length() > 0 ? "&" + field : field);
            }
        }

        if (!shouldUpdateIntent) {
            // No need to rewrite the URI, then.
            return intent;
        }

        // Form a new URI without the extracted fields in the query part, and
        // push that into the new Intent.
        final String newQuery = resultQuery.length() > 0 ? "?" + resultQuery : "";
        final Uri pruned = uri.buildUpon().encodedQuery(newQuery).build();
        intent.setData(pruned);

        return intent;
    }

    // We create a separate method to better encapsulate the @TargetApi use.
    @TargetApi(15)
    private static void nullIntentSelector(final Intent intent) {
        intent.setSelector(null);
    }

    /**
     * Return a <code>Uri</code> instance which is equivalent to <code>u</code>,
     * but with a guaranteed-lowercase scheme as if the API level 16 method
     * <code>u.normalizeScheme</code> had been called.
     *
     * @param u the <code>Uri</code> to normalize.
     * @return a <code>Uri</code>, which might be <code>u</code>.
     */
    private static Uri normalizeUriScheme(final Uri u) {
        final String scheme = u.getScheme();
        final String lower  = scheme.toLowerCase(Locale.US);
        if (lower.equals(scheme)) {
            return u;
        }

        // Otherwise, return a new URI with a normalized scheme.
        return u.buildUpon().scheme(lower).build();
    }

    @Override // BundleEventHandler
    public void handleMessage(final String event, final GeckoBundle message,
                              final EventCallback callback) {
        if ("Intent:OpenNoHandler".equals(event)) {
            openNoHandler(message, callback);

        } else if ("Intent:GetHandlers".equals(event)) {
            getHandlers(message, callback);

        } else if ("Intent:Open".equals(event)) {
            open(message);

        } else if ("Intent:OpenForResult".equals(event)) {
            openForResult(message, callback);
        }
    }

    private void getHandlers(final GeckoBundle message, final EventCallback callback) {
<<<<<<< HEAD
        final Intent intent = getOpenURIIntent(activity,
=======
        final Intent intent = getOpenURIIntent(getContext(),
>>>>>>> a17af05f
                                               message.getString("url", ""),
                                               message.getString("mime", ""),
                                               message.getString("action", ""),
                                               message.getString("title", ""));
        callback.sendSuccess(getHandlersForIntent(intent));
    }

    private void open(final GeckoBundle message) {
        openUriExternal(message.getString("url", ""),
                        message.getString("mime", ""),
                        message.getString("packageName", ""),
                        message.getString("className", ""),
                        message.getString("action", ""),
                        message.getString("title", ""), false);
    }

    private void openForResult(final GeckoBundle message, final EventCallback callback) {
<<<<<<< HEAD
        Intent intent = getOpenURIIntent(activity,
=======
        Intent intent = getOpenURIIntent(getContext(),
>>>>>>> a17af05f
                                         message.getString("url", ""),
                                         message.getString("mime", ""),
                                         message.getString("action", ""),
                                         message.getString("title", ""));
        intent.setClassName(message.getString("packageName", ""),
                            message.getString("className", ""));
        intent.setFlags(Intent.FLAG_ACTIVITY_CLEAR_TOP);

<<<<<<< HEAD
=======
        final FragmentActivity activity = getActivity();
        if (activity == null) {
            callback.sendError(null);
            return;
        }
>>>>>>> a17af05f
        final ResultHandler handler = new ResultHandler(callback);
        try {
            ActivityHandlerHelper.startIntentForActivity(activity, intent, handler);
        } catch (SecurityException e) {
            Log.w(LOGTAG, "Forbidden to launch activity.", e);
        }
    }

    /**
     * Opens a URI without any valid handlers on device. In the best case, a package is specified
     * and we can bring the user directly to the application page in an app market. If a package is
     * not specified and there is a fallback url in the intent extras, we open that url. If neither
     * is present, we alert the user that we were unable to open the link.
     *
     * @param msg A message with the uri with no handlers as the value for the "uri" key
     * @param callback A callback that will be called with success & no params if Java loads a page, or with error and
     *                 the uri to load if Java does not load a page
     */
    private void openNoHandler(final GeckoBundle msg, final EventCallback callback) {
        final String uri = msg.getString("uri");

        if (TextUtils.isEmpty(uri)) {
            Log.w(LOGTAG, "Received empty URL - loading about:neterror");
            callback.sendError(getUnknownProtocolErrorPageUri(""));
            return;
        }

        final Intent intent;
        try {
            // TODO (bug 1173626): This will not handle android-app uris on non 5.1 devices.
            intent = Intent.parseUri(uri, 0);
        } catch (final URISyntaxException e) {
            String errorUri;
            try {
                errorUri = getUnknownProtocolErrorPageUri(URLEncoder.encode(uri, "UTF-8"));
            } catch (final UnsupportedEncodingException encodingE) {
                errorUri = getUnknownProtocolErrorPageUri("");
            }

            // Don't log the exception to prevent leaking URIs.
            Log.w(LOGTAG, "Unable to parse Intent URI - loading about:neterror");
            callback.sendError(errorUri);
            return;
        }

        // For this flow, we follow Chrome's lead:
        //   https://developer.chrome.com/multidevice/android/intents
        final String fallbackUrl = intent.getStringExtra(EXTRA_BROWSER_FALLBACK_URL);
        if (isFallbackUrlValid(fallbackUrl)) {
            // Opens the page in JS.
            callback.sendError(fallbackUrl);

        } else if (intent.getPackage() != null) {
            // Note on alternative flows: we could get the intent package from a component, however, for
            // security reasons, components are ignored when opening URIs (bug 1168998) so we should
            // ignore it here too.
            //
            // Our old flow used to prompt the user to search for their app in the market by scheme and
            // while this could help the user find a new app, there is not always a correlation in
            // scheme to application name and we could end up steering the user wrong (potentially to
            // malicious software). Better to leave that one alone.
            final String marketUri = MARKET_INTENT_URI_PACKAGE_PREFIX + intent.getPackage();
            final Intent marketIntent = new Intent(Intent.ACTION_VIEW, Uri.parse(marketUri));
            marketIntent.addCategory(Intent.CATEGORY_BROWSABLE);
            marketIntent.addFlags(Intent.FLAG_ACTIVITY_NEW_TASK);

            // (Bug 1192436) We don't know if marketIntent matches any Activities (e.g. non-Play
            // Store devices). If it doesn't, clicking the link will cause no action to occur.
            final FragmentActivity activity = getActivity();
            if (activity == null) {
                callback.sendError(null);
                return;
            }
            ExternalIntentDuringPrivateBrowsingPromptFragment.showDialogOrAndroidChooser(
                    activity, activity.getSupportFragmentManager(), marketIntent);
            callback.sendSuccess(null);

        }  else {
            // We return the error page here, but it will only be shown if we think the load did
            // not come from clicking a link. Chrome does not show error pages in that case, and
            // many websites have catered to this behavior. For example, the site might set a timeout and load a play
            // store url for their app if the intent link fails to load, i.e. the app is not installed.
            // These work-arounds would often end with our users seeing about:neterror instead of the intended experience.
            // While I feel showing about:neterror is a better solution for users (when not hacked around),
            // we should match the status quo for the good of our users.
            //
            // Don't log the URI to prevent leaking it.
            Log.w(LOGTAG, "Unable to open URI, maybe showing neterror");
            callback.sendError(getUnknownProtocolErrorPageUri(intent.getData().toString()));
        }
    }

    private static boolean isFallbackUrlValid(@Nullable final String fallbackUrl) {
        if (fallbackUrl == null) {
            return false;
        }

        try {
            final String anyCaseScheme = new URI(fallbackUrl).getScheme();
            final String scheme = (anyCaseScheme == null) ? null : anyCaseScheme.toLowerCase(Locale.US);
            if ("http".equals(scheme) || "https".equals(scheme)) {
                return true;
            } else {
                Log.w(LOGTAG, "Fallback URI uses unsupported scheme: " + scheme + ". Try http or https.");
            }
        } catch (final URISyntaxException e) {
            // Do not include Exception to avoid leaking uris.
            Log.w(LOGTAG, "URISyntaxException parsing fallback URI");
        }
        return false;
    }

    /**
     * Returns an about:neterror uri with the unknownProtocolFound text as a parameter.
     * @param encodedUri The encoded uri. While the page does not open correctly without specifying
     *                   a uri parameter, it happily accepts the empty String so this argument may
     *                   be the empty String.
     */
    private String getUnknownProtocolErrorPageUri(final String encodedUri) {
        return UNKNOWN_PROTOCOL_URI_PREFIX + encodedUri;
    }

    private static class ResultHandler implements ActivityResultHandler {
        private final EventCallback callback;

        public ResultHandler(final EventCallback callback) {
            this.callback = callback;
        }

        @Override
        public void onActivityResult(int resultCode, Intent data) {
            final GeckoBundle response = new GeckoBundle(3);
            if (data != null) {
                if (data.getExtras() != null) {
                    response.putBundle("extras", GeckoBundle.fromBundle(data.getExtras()));
                }
                if (data.getData() != null) {
                    response.putString("uri", data.getData().toString());
                }
            }
            response.putInt("resultCode", resultCode);
            callback.sendSuccess(response);
        }
    }
}<|MERGE_RESOLUTION|>--- conflicted
+++ resolved
@@ -12,13 +12,9 @@
 import org.mozilla.gecko.util.ActivityResultHandler;
 import org.mozilla.gecko.util.BundleEventListener;
 import org.mozilla.gecko.util.EventCallback;
-<<<<<<< HEAD
-import org.mozilla.gecko.util.GeckoBundle;
-=======
 import org.mozilla.gecko.util.FileUtils;
 import org.mozilla.gecko.util.GeckoBundle;
 import org.mozilla.gecko.webapps.WebAppActivity;
->>>>>>> a17af05f
 import org.mozilla.gecko.widget.ExternalIntentDuringPrivateBrowsingPromptFragment;
 
 import android.annotation.TargetApi;
@@ -45,12 +41,9 @@
 import java.util.List;
 import java.util.Locale;
 
-<<<<<<< HEAD
-=======
 import static org.mozilla.gecko.Tabs.INTENT_EXTRA_SESSION_UUID;
 import static org.mozilla.gecko.Tabs.INTENT_EXTRA_TAB_ID;
 
->>>>>>> a17af05f
 public final class IntentHelper implements BundleEventListener {
 
     private static final String LOGTAG = "GeckoIntentHelper";
@@ -73,14 +66,7 @@
 
     private static IntentHelper instance;
 
-<<<<<<< HEAD
-    private final FragmentActivity activity;
-
-    private IntentHelper(final FragmentActivity activity) {
-        this.activity = activity;
-=======
     private IntentHelper() {
->>>>>>> a17af05f
         EventDispatcher.getInstance().registerGeckoThreadListener(this, GECKO_EVENTS);
         EventDispatcher.getInstance().registerUiThreadListener(this, UI_EVENTS);
     }
@@ -95,18 +81,10 @@
         return instance;
     }
 
-<<<<<<< HEAD
-    public static void destroy() {
-        if (instance != null) {
-            EventDispatcher.getInstance().unregisterGeckoThreadListener(instance, GECKO_EVENTS);
-            EventDispatcher.getInstance().unregisterUiThreadListener(instance, UI_EVENTS);
-            instance = null;
-=======
     private static FragmentActivity getActivity() {
         final Activity activity = GeckoActivityMonitor.getInstance().getCurrentActivity();
         if (activity instanceof FragmentActivity) {
             return (FragmentActivity) activity;
->>>>>>> a17af05f
         }
         return null;
     }
@@ -454,11 +432,7 @@
     }
 
     private void getHandlers(final GeckoBundle message, final EventCallback callback) {
-<<<<<<< HEAD
-        final Intent intent = getOpenURIIntent(activity,
-=======
         final Intent intent = getOpenURIIntent(getContext(),
->>>>>>> a17af05f
                                                message.getString("url", ""),
                                                message.getString("mime", ""),
                                                message.getString("action", ""),
@@ -476,11 +450,7 @@
     }
 
     private void openForResult(final GeckoBundle message, final EventCallback callback) {
-<<<<<<< HEAD
-        Intent intent = getOpenURIIntent(activity,
-=======
         Intent intent = getOpenURIIntent(getContext(),
->>>>>>> a17af05f
                                          message.getString("url", ""),
                                          message.getString("mime", ""),
                                          message.getString("action", ""),
@@ -489,14 +459,11 @@
                             message.getString("className", ""));
         intent.setFlags(Intent.FLAG_ACTIVITY_CLEAR_TOP);
 
-<<<<<<< HEAD
-=======
         final FragmentActivity activity = getActivity();
         if (activity == null) {
             callback.sendError(null);
             return;
         }
->>>>>>> a17af05f
         final ResultHandler handler = new ResultHandler(callback);
         try {
             ActivityHandlerHelper.startIntentForActivity(activity, intent, handler);
