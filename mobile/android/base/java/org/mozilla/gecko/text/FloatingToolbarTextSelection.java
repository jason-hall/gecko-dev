--- conflicted
+++ resolved
@@ -72,11 +72,7 @@
 
         final GeckoBundle data = new GeckoBundle(1);
         data.putInt("selectionID", selectionID);
-<<<<<<< HEAD
-        GeckoApp.getEventDispatcher().dispatch("TextSelection:End", data);
-=======
         geckoApp.getAppEventDispatcher().dispatch("TextSelection:End", data);
->>>>>>> a17af05f
     }
 
     @Override
@@ -90,11 +86,7 @@
     }
 
     private void registerForEvents() {
-<<<<<<< HEAD
-        GeckoApp.getEventDispatcher().registerUiThreadListener(this,
-=======
         geckoApp.getAppEventDispatcher().registerUiThreadListener(this,
->>>>>>> a17af05f
                 "TextSelection:ActionbarInit",
                 "TextSelection:ActionbarStatus",
                 "TextSelection:ActionbarUninit",
@@ -102,11 +94,7 @@
     }
 
     private void unregisterFromEvents() {
-<<<<<<< HEAD
-        GeckoApp.getEventDispatcher().unregisterUiThreadListener(this,
-=======
         geckoApp.getAppEventDispatcher().unregisterUiThreadListener(this,
->>>>>>> a17af05f
                 "TextSelection:ActionbarInit",
                 "TextSelection:ActionbarStatus",
                 "TextSelection:ActionbarUninit",
@@ -183,20 +171,13 @@
         final double width = (int) message.getDouble("width");
         final double height = (int) message.getDouble("height");
 
-<<<<<<< HEAD
-=======
         final float toolbarOffset = layerView.getCurrentToolbarHeight();
->>>>>>> a17af05f
         final float zoomFactor = layerView.getZoomFactor();
         layerView.getLocationInWindow(locationInWindow);
 
         contentRect = new Rect(
                 (int) (x * zoomFactor + locationInWindow[0]),
-<<<<<<< HEAD
-                (int) (y * zoomFactor + locationInWindow[1]),
-=======
                 (int) (y * zoomFactor + locationInWindow[1] + toolbarOffset),
->>>>>>> a17af05f
                 (int) ((x + width) * zoomFactor + locationInWindow[0]),
                 (int) ((y + height) * zoomFactor + locationInWindow[1] +
                        (height > 0 ? handlesOffset : 0)));
