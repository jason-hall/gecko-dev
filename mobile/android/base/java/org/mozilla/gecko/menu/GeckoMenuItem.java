/* This Source Code Form is subject to the terms of the Mozilla Public
 * License, v. 2.0. If a copy of the MPL was not distributed with this file,
 * You can obtain one at http://mozilla.org/MPL/2.0/. */

package org.mozilla.gecko.menu;

<<<<<<< HEAD
import org.mozilla.gecko.R;
import org.mozilla.gecko.util.ResourceDrawableUtils;
import org.mozilla.gecko.widget.GeckoActionProvider;

=======
>>>>>>> a17af05f
import android.content.Intent;
import android.graphics.drawable.Drawable;
import android.text.TextUtils;
import android.view.ActionProvider;
import android.view.ContextMenu;
import android.view.MenuItem;
import android.view.SubMenu;
import android.view.View;

import org.mozilla.gecko.R;
import org.mozilla.gecko.util.ResourceDrawableUtils;
import org.mozilla.gecko.widget.GeckoActionProvider;

public class GeckoMenuItem implements MenuItem {
    private static final int SHARE_BAR_HISTORY_SIZE = 2;

    // These values mirror MenuItem values that are only available on API >= 11.
    public static final int SHOW_AS_ACTION_NEVER = 0;
    public static final int SHOW_AS_ACTION_IF_ROOM = 1;
    public static final int SHOW_AS_ACTION_ALWAYS = 2;
    public static final int SHOW_AS_ACTION_WITH_TEXT = 4;
    public static final int SHOW_AS_ACTION_COLLAPSE_ACTION_VIEW = 8;

    // A View that can show a MenuItem should be able to initialize from
    // the properties of the MenuItem.
    public static interface Layout {
        public void initialize(GeckoMenuItem item);

        public void setShowIcon(boolean show);
    }

    public static interface OnShowAsActionChangedListener {
        public boolean hasActionItemBar();

        public void onShowAsActionChanged(GeckoMenuItem item);
    }

    private final int mId;
    private final int mOrder;
    private View mActionView;
    private int mActionEnum;
    private CharSequence mTitle;
    private CharSequence mTitleCondensed;
    private boolean mCheckable;
    private boolean mChecked;
    private boolean mVisible = true;
    private boolean mEnabled = true;
    private Drawable mIcon;
    private int mIconRes;
    private GeckoActionProvider mActionProvider;
    private GeckoSubMenu mSubMenu;
    private MenuItem.OnMenuItemClickListener mMenuItemClickListener;
    final GeckoMenu mMenu;
    OnShowAsActionChangedListener mShowAsActionChangedListener;

    private volatile boolean mShouldDispatchChanges = true;
    private volatile boolean mDidChange;

    public GeckoMenuItem(GeckoMenu menu, int id, int order, int titleRes) {
        mMenu = menu;
        mId = id;
        mOrder = order;
        mTitle = mMenu.getResources().getString(titleRes);
    }

    public GeckoMenuItem(GeckoMenu menu, int id, int order, CharSequence title) {
        mMenu = menu;
        mId = id;
        mOrder = order;
        mTitle = title;
    }

    /**
     * Stop dispatching item changed events to presenters until
     * [start|resume]DispatchingItemsChanged() is called. Useful when
     * many menu operations are going to be performed as a batch.
     */
    public void stopDispatchingChanges() {
        mDidChange = false;
        mShouldDispatchChanges = false;
    }

    /**
     * Resume dispatching item changed events to presenters. This method
     * will NOT call onItemChanged if any menu operations were queued.
     * Only future menu operations will call onItemChanged. Useful for
     * sequelching presenter updates.
     */
    public void resumeDispatchingChanges() {
        mShouldDispatchChanges = true;
    }

    /**
     * Start dispatching item changed events to presenters. This method
     * will call onItemChanged if any menu operations were queued.
     */
    public void startDispatchingChanges() {
        if (mDidChange) {
            mMenu.onItemChanged(this);
        }
        mShouldDispatchChanges = true;
    }

    @Override
    public boolean collapseActionView() {
        return false;
    }

    @Override
    public boolean expandActionView() {
        return false;
    }

    public boolean hasActionProvider() {
        return (mActionProvider != null);
    }

    public int getActionEnum() {
        return mActionEnum;
    }

    public GeckoActionProvider getGeckoActionProvider() {
        return mActionProvider;
    }

    @Override
    public ActionProvider getActionProvider() {
        return null;
    }

    @Override
    public View getActionView() {
        if (mActionProvider != null) {
            return mActionProvider.onCreateActionView(SHARE_BAR_HISTORY_SIZE,
                    GeckoActionProvider.ActionViewType.DEFAULT);
        }

        return mActionView;
    }

    @Override
    public char getAlphabeticShortcut() {
        return 0;
    }

    @Override
    public int getGroupId() {
        return 0;
    }

    @Override
    public Drawable getIcon() {
<<<<<<< HEAD
        if (mIcon == null) {
            if (mIconRes != 0)
                return ResourceDrawableUtils.getDrawable(mMenu.getContext(), mIconRes);
            else
                return null;
        } else {
            return mIcon;
        }
=======
        return mIcon;
>>>>>>> a17af05f
    }

    @Override
    public Intent getIntent() {
        return null;
    }

    @Override
    public int getItemId() {
        return mId;
    }

    @Override
    public ContextMenu.ContextMenuInfo getMenuInfo() {
        return null;
    }

    @Override
    public char getNumericShortcut() {
        return 0;
    }

    @Override
    public int getOrder() {
        return mOrder;
    }

    @Override
    public SubMenu getSubMenu() {
        return mSubMenu;
    }

    @Override
    public CharSequence getTitle() {
        return mTitle;
    }

    @Override
    public CharSequence getTitleCondensed() {
        return mTitleCondensed;
    }

    @Override
    public boolean hasSubMenu() {
        if (mActionProvider != null)
            return mActionProvider.hasSubMenu();

        return (mSubMenu != null);
    }

    public boolean isActionItem() {
        return (mActionEnum > 0);
    }

    @Override
    public boolean isActionViewExpanded() {
        return false;
    }

    @Override
    public boolean isCheckable() {
        return mCheckable;
    }

    @Override
    public boolean isChecked() {
        return mChecked;
    }

    @Override
    public boolean isEnabled() {
        return mEnabled;
    }

    @Override
    public boolean isVisible() {
        return mVisible;
    }

    @Override
    public MenuItem setActionProvider(ActionProvider actionProvider) {
        return this;
    }

    public MenuItem setActionProvider(GeckoActionProvider actionProvider) {
        mActionProvider = actionProvider;
        if (mActionProvider != null) {
            actionProvider.setOnTargetSelectedListener(new GeckoActionProvider.OnTargetSelectedListener() {
                @Override
                public void onTargetSelected() {
                    mMenu.close();

                    // Refresh the menu item to show the high frequency apps.
                    mShowAsActionChangedListener.onShowAsActionChanged(GeckoMenuItem.this);
                }
            });
        }

        mShowAsActionChangedListener.onShowAsActionChanged(this);
        return this;
    }

    @Override
    public MenuItem setActionView(int resId) {
        return this;
    }

    @Override
    public MenuItem setActionView(View view) {
        return this;
    }

    @Override
    public MenuItem setAlphabeticShortcut(char alphaChar) {
        return this;
    }

    @Override
    public MenuItem setCheckable(boolean checkable) {
        if (mCheckable != checkable) {
            mCheckable = checkable;
            if (mShouldDispatchChanges) {
                mMenu.onItemChanged(this);
            } else {
                mDidChange = true;
            }
        }
        return this;
    }

    @Override
    public MenuItem setChecked(boolean checked) {
        if (mChecked != checked) {
            mChecked = checked;
            if (mShouldDispatchChanges) {
                mMenu.onItemChanged(this);
            } else {
                mDidChange = true;
            }
        }
        return this;
    }

    @Override
    public MenuItem setEnabled(boolean enabled) {
        if (mEnabled != enabled) {
            mEnabled = enabled;
            if (mShouldDispatchChanges) {
                mMenu.onItemChanged(this);
            } else {
                mDidChange = true;
            }
        }
        return this;
    }

    @Override
    public MenuItem setIcon(Drawable icon) {
        if (mIcon != icon) {
            mIcon = icon;
            if (mShouldDispatchChanges) {
                mMenu.onItemChanged(this);
            } else {
                mDidChange = true;
            }
        }
        return this;
    }

    @Override
    public MenuItem setIcon(int iconRes) {
        if (mIconRes != iconRes) {
            mIconRes = iconRes;
            setIcon(ResourceDrawableUtils.getDrawable(mMenu.getContext(), mIconRes));
        }
        return this;
    }

    @Override
    public MenuItem setIntent(Intent intent) {
        return this;
    }

    @Override
    public MenuItem setNumericShortcut(char numericChar) {
        return this;
    }

    @Override
    public MenuItem setOnActionExpandListener(MenuItem.OnActionExpandListener listener) {
        return this;
    }

    @Override
    public MenuItem setOnMenuItemClickListener(MenuItem.OnMenuItemClickListener menuItemClickListener) {
        mMenuItemClickListener = menuItemClickListener;
        return this;
    }

    @Override
    public MenuItem setShortcut(char numericChar, char alphaChar) {
        return this;
    }

    @Override
    public void setShowAsAction(int actionEnum) {
        setShowAsAction(actionEnum, 0);
    }

    public void setShowAsAction(int actionEnum, int style) {
        if (mShowAsActionChangedListener == null)
            return;

        if (mActionEnum == actionEnum)
            return;

        if (actionEnum > 0) {
            if (!mShowAsActionChangedListener.hasActionItemBar())
                return;

            if (!hasActionProvider()) {
                // Change the type to just an icon
                MenuItemActionBar actionView;
                if (style != 0) {
                    actionView = new MenuItemActionBar(mMenu.getContext(), null, style);
                } else {
                    if (actionEnum == SHOW_AS_ACTION_ALWAYS) {
                        actionView = new MenuItemActionBar(mMenu.getContext());
                    } else {
                        actionView = new MenuItemActionBar(mMenu.getContext(), null, R.attr.menuItemSecondaryActionBarStyle);
                    }
                }

                actionView.initialize(this);
                mActionView = actionView;
            }

            mActionEnum = actionEnum;
        }

        mShowAsActionChangedListener.onShowAsActionChanged(this);
    }

    @Override
    public MenuItem setShowAsActionFlags(int actionEnum) {
        return this;
    }

    public MenuItem setSubMenu(GeckoSubMenu subMenu) {
        mSubMenu = subMenu;
        return this;
    }

    @Override
    public MenuItem setTitle(CharSequence title) {
        if (!TextUtils.equals(mTitle, title)) {
            mTitle = title;
            if (mShouldDispatchChanges) {
                mMenu.onItemChanged(this);
            } else {
                mDidChange = true;
            }
        }
        return this;
    }

    @Override
    public MenuItem setTitle(int title) {
        CharSequence newTitle = mMenu.getResources().getString(title);
        return setTitle(newTitle);
    }

    @Override
    public MenuItem setTitleCondensed(CharSequence title) {
        mTitleCondensed = title;
        return this;
    }

    @Override
    public MenuItem setVisible(boolean visible) {
        // Action views are not normal menu items and visibility can get out
        // of sync unless we dispatch whenever required.
        if (isActionItem() || mVisible != visible) {
            mVisible = visible;
            if (mShouldDispatchChanges) {
                mMenu.onItemChanged(this);
            } else {
                mDidChange = true;
            }
        }
        return this;
    }

    public boolean invoke() {
        if (mMenuItemClickListener != null)
            return mMenuItemClickListener.onMenuItemClick(this);
        else
            return false;
    }

    public void setOnShowAsActionChangedListener(OnShowAsActionChangedListener listener) {
        mShowAsActionChangedListener = listener;
    }
}<|MERGE_RESOLUTION|>--- conflicted
+++ resolved
@@ -4,13 +4,6 @@
 
 package org.mozilla.gecko.menu;
 
-<<<<<<< HEAD
-import org.mozilla.gecko.R;
-import org.mozilla.gecko.util.ResourceDrawableUtils;
-import org.mozilla.gecko.widget.GeckoActionProvider;
-
-=======
->>>>>>> a17af05f
 import android.content.Intent;
 import android.graphics.drawable.Drawable;
 import android.text.TextUtils;
@@ -163,18 +156,7 @@
 
     @Override
     public Drawable getIcon() {
-<<<<<<< HEAD
-        if (mIcon == null) {
-            if (mIconRes != 0)
-                return ResourceDrawableUtils.getDrawable(mMenu.getContext(), mIconRes);
-            else
-                return null;
-        } else {
-            return mIcon;
-        }
-=======
         return mIcon;
->>>>>>> a17af05f
     }
 
     @Override
