--- conflicted
+++ resolved
@@ -162,12 +162,8 @@
         }
 
         if (!GeckoThread.initMainProcessWithProfile(
-<<<<<<< HEAD
-                profileName, profileDir != null ? new File(profileDir) : null)) {
-=======
                 profileName, profileDir != null ? new File(profileDir) : null,
                 GeckoApplication.addDefaultGeckoArgs(null))) {
->>>>>>> a17af05f
             Log.w(LOGTAG, "Ignoring due to profile mismatch: " +
                           profileName + " [" + profileDir + ']');
 
