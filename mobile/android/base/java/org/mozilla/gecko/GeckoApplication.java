--- conflicted
+++ resolved
@@ -10,8 +10,6 @@
 import android.content.Context;
 import android.content.Intent;
 import android.content.res.Configuration;
-<<<<<<< HEAD
-=======
 import android.graphics.Bitmap;
 import android.graphics.Canvas;
 import android.graphics.Color;
@@ -20,7 +18,6 @@
 import android.graphics.RectF;
 import android.net.Uri;
 import android.os.Process;
->>>>>>> a17af05f
 import android.os.SystemClock;
 import android.text.TextUtils;
 import android.util.Log;
@@ -34,10 +31,7 @@
 import org.mozilla.gecko.db.LocalBrowserDB;
 import org.mozilla.gecko.db.UrlAnnotations;
 import org.mozilla.gecko.distribution.Distribution;
-<<<<<<< HEAD
-=======
 import org.mozilla.gecko.gfx.BitmapUtils;
->>>>>>> a17af05f
 import org.mozilla.gecko.home.HomePanelsManager;
 import org.mozilla.gecko.icons.IconCallback;
 import org.mozilla.gecko.icons.IconResponse;
@@ -173,31 +167,6 @@
     public void onApplicationBackground() {
         mInBackground = true;
 
-<<<<<<< HEAD
-        if ((activity.isFinishing() == false) &&
-            (activity.isGeckoActivityOpened() == false)) {
-            // Notify Gecko that we are pausing; the cache service will be
-            // shutdown, closing the disk cache cleanly. If the android
-            // low memory killer subsequently kills us, the disk cache will
-            // be left in a consistent state, avoiding costly cleanup and
-            // re-creation.
-            GeckoThread.onPause();
-            mPausedGecko = true;
-
-            final BrowserDB db = BrowserDB.from(this);
-            ThreadUtils.postToBackgroundThread(new Runnable() {
-                @Override
-                public void run() {
-                    db.expireHistory(getContentResolver(), BrowserContract.ExpirePriority.NORMAL);
-                }
-            });
-
-            GeckoNetworkManager.getInstance().stop();
-        }
-    }
-
-    public void onActivityResume(GeckoActivityStatus activity) {
-=======
         // Notify Gecko that we are pausing; the cache service will be
         // shutdown, closing the disk cache cleanly. If the android
         // low memory killer subsequently kills us, the disk cache will
@@ -218,7 +187,6 @@
     }
 
     public void onApplicationForeground() {
->>>>>>> a17af05f
         if (mIsInitialResume) {
             GeckoBatteryManager.getInstance().start(this);
             GeckoFontScaleListener.getInstance().initialize(this);
@@ -237,20 +205,6 @@
     public void onCreate() {
         Log.i(LOG_TAG, "zerdatime " + SystemClock.elapsedRealtime() +
               " - application start");
-
-        // PRNG is a pseudorandom number generator.
-        // We need to apply PRNG Fixes before any use of Java Cryptography Architecture.
-        // We make use of various JCA methods in data providers for generating GUIDs, as part of FxA
-        // flow and during syncing. Note that this is a no-op for devices running API>18, and so we
-        // accept the performance penalty on older devices.
-        try {
-            PRNGFixes.apply();
-        } catch (Exception e) {
-            // Not much to be done here: it was weak before, so it's weak now.  Not worth aborting.
-            Log.e(LOG_TAG, "Got exception applying PRNGFixes! Cryptographic data produced on this device may be weak. Ignoring.", e);
-        }
-
-        mIsInitialResume = true;
 
         // PRNG is a pseudorandom number generator.
         // We need to apply PRNG Fixes before any use of Java Cryptography Architecture.
@@ -314,11 +268,8 @@
 
         GlobalPageMetadata.getInstance().init();
 
-<<<<<<< HEAD
-=======
         TelemetryBackgroundReceiver.getInstance().init(context);
 
->>>>>>> a17af05f
         // We need to set the notification client before launching Gecko, since Gecko could start
         // sending notifications immediately after startup, which we don't want to lose/crash on.
         GeckoAppShell.setNotificationListener(new NotificationClient(context));
@@ -458,8 +409,6 @@
             if ("Profile:Create".equals(event)) {
                 onProfileCreate(message.getString("name"),
                                 message.getString("path"));
-<<<<<<< HEAD
-=======
 
             } else if ("Gecko:Exited".equals(event)) {
                 // Gecko thread exited first; shutdown the application.
@@ -510,7 +459,6 @@
                         .fromEvent(message)
                         .callback(callback)
                         .buildAndShow();
->>>>>>> a17af05f
             }
         }
     }
