/* -*- Mode: Java; c-basic-offset: 4; tab-width: 4; indent-tabs-mode: nil; -*-
 * This Source Code Form is subject to the terms of the Mozilla Public
 * License, v. 2.0. If a copy of the MPL was not distributed with this
 * file, You can obtain one at http://mozilla.org/MPL/2.0/. */

package org.mozilla.gecko;

import android.app.Activity;
import android.content.Context;
import android.content.Intent;
import android.net.Uri;
import android.os.Bundle;
import android.support.annotation.NonNull;
import android.support.customtabs.CustomTabsIntent;
import android.util.Log;

<<<<<<< HEAD
=======
import org.mozilla.gecko.home.HomeConfig;
>>>>>>> a17af05f
import org.mozilla.gecko.webapps.WebAppActivity;
import org.mozilla.gecko.webapps.WebAppIndexer;
import org.mozilla.gecko.customtabs.CustomTabsActivity;
import org.mozilla.gecko.db.BrowserContract;
import org.mozilla.gecko.mozglue.SafeIntent;
import org.mozilla.gecko.preferences.GeckoPreferences;
import org.mozilla.gecko.tabqueue.TabQueueHelper;
import org.mozilla.gecko.tabqueue.TabQueueService;

import static org.mozilla.gecko.BrowserApp.ACTIVITY_REQUEST_PREFERENCES;
import static org.mozilla.gecko.deeplink.DeepLinkContract.DEEP_LINK_SCHEME;
import static org.mozilla.gecko.deeplink.DeepLinkContract.LINK_BOOKMARK_LIST;
import static org.mozilla.gecko.deeplink.DeepLinkContract.LINK_DEFAULT_BROWSER;
import static org.mozilla.gecko.deeplink.DeepLinkContract.LINK_HISTORY_LIST;
import static org.mozilla.gecko.deeplink.DeepLinkContract.LINK_PREFERENCES_HOME;
import static org.mozilla.gecko.deeplink.DeepLinkContract.LINK_PREFERENCES;
import static org.mozilla.gecko.deeplink.DeepLinkContract.LINK_PREFERENCES_ACCESSIBILITY;
import static org.mozilla.gecko.deeplink.DeepLinkContract.LINK_PREFERENCES_GENERAL;
import static org.mozilla.gecko.deeplink.DeepLinkContract.LINK_PREFERENCES_NOTIFICATIONS;
import static org.mozilla.gecko.deeplink.DeepLinkContract.LINK_PREFERENCES_PRIAVACY;
import static org.mozilla.gecko.deeplink.DeepLinkContract.LINK_PREFERENCES_SEARCH;
import static org.mozilla.gecko.deeplink.DeepLinkContract.LINK_SAVE_AS_PDF;
import static org.mozilla.gecko.deeplink.DeepLinkContract.LINK_SIGN_UP;
import static org.mozilla.gecko.deeplink.DeepLinkContract.SUMO_DEFAULT_BROWSER;
import static org.mozilla.gecko.deeplink.DeepLinkContract.LINK_FXA_SIGNIN;

import org.mozilla.gecko.deeplink.DeepLinkContract;

/**
 * Activity that receives incoming Intents and dispatches them to the appropriate activities (e.g. browser, custom tabs, web app).
 */
public class LauncherActivity extends Activity {
    private static final String TAG = LauncherActivity.class.getSimpleName();

    @Override
    protected void onCreate(Bundle savedInstanceState) {
        super.onCreate(savedInstanceState);

        GeckoAppShell.ensureCrashHandling();

        final SafeIntent safeIntent = new SafeIntent(getIntent());

<<<<<<< HEAD
        // Is this web app?
        if (isWebAppIntent(safeIntent)) {
=======
        // Is this deep link?
        if (isDeepLink(safeIntent)) {
            dispatchDeepLink(safeIntent);

        } else if (isShutdownIntent(safeIntent)) {
            dispatchShutdownIntent();
        // Is this web app?
        } else if (isWebAppIntent(safeIntent)) {
>>>>>>> a17af05f
            dispatchWebAppIntent();

        // If it's not a view intent, it won't be a custom tabs intent either. Just launch!
        } else if (!isViewIntentWithURL(safeIntent)) {
            dispatchNormalIntent();

        // Is this a custom tabs intent, and are custom tabs enabled?
        } else if (AppConstants.MOZ_ANDROID_CUSTOM_TABS && isCustomTabsIntent(safeIntent)
                && isCustomTabsEnabled()) {
            dispatchCustomTabsIntent();

        // Can we dispatch this VIEW action intent to the tab queue service?
        } else if (!safeIntent.getBooleanExtra(BrowserContract.SKIP_TAB_QUEUE_FLAG, false)
                && TabQueueHelper.TAB_QUEUE_ENABLED
                && TabQueueHelper.isTabQueueEnabled(this)) {
            dispatchTabQueueIntent();

        // Dispatch this VIEW action intent to the browser.
        } else {
            dispatchNormalIntent();
        }

        finish();
    }

    private void dispatchShutdownIntent() {
        Intent intent = new Intent(getIntent());
        intent.setClassName(getApplicationContext(), AppConstants.MOZ_ANDROID_BROWSER_INTENT_CLASS);
        intent.setFlags(Intent.FLAG_ACTIVITY_CLEAR_TOP);
        startActivity(intent);
    }

    /**
     * Launch tab queue service to display overlay.
     */
    private void dispatchTabQueueIntent() {
        Intent intent = new Intent(getIntent());
        intent.setClass(getApplicationContext(), TabQueueService.class);
        startService(intent);
    }

    /**
     * Launch the browser activity.
     */
    private void dispatchNormalIntent() {
        Intent intent = new Intent(getIntent());
        intent.setClassName(getApplicationContext(), AppConstants.MOZ_ANDROID_BROWSER_INTENT_CLASS);

        filterFlags(intent);

        startActivity(intent);
    }

    private void dispatchUrlIntent(@NonNull String url) {
        Intent intent = new Intent(getIntent());
        intent.setData(Uri.parse(url));
        intent.setClassName(getApplicationContext(), AppConstants.MOZ_ANDROID_BROWSER_INTENT_CLASS);

        filterFlags(intent);

        startActivity(intent);
    }

    private void dispatchCustomTabsIntent() {
        Intent intent = new Intent(getIntent());
        intent.setClassName(getApplicationContext(), CustomTabsActivity.class.getName());

        filterFlags(intent);

        startActivity(intent);
    }

    private void dispatchWebAppIntent() {
        final Intent intent = new Intent(getIntent());
        final String manifestPath = getIntent().getStringExtra(WebAppActivity.MANIFEST_PATH);
        final int index = WebAppIndexer.getInstance().getIndexForManifest(manifestPath, this);
        intent.setFlags(Intent.FLAG_ACTIVITY_NEW_TASK);
        intent.setClassName(this, WebAppIndexer.WEBAPP_CLASS + index);
        startActivity(intent);
    }

    private static void filterFlags(Intent intent) {
        // Explicitly remove the new task and clear task flags (Our browser activity is a single
        // task activity and we never want to start a second task here). See bug 1280112.
        intent.setFlags(intent.getFlags() & ~Intent.FLAG_ACTIVITY_NEW_TASK);
        intent.setFlags(intent.getFlags() & ~Intent.FLAG_ACTIVITY_CLEAR_TASK);

        // LauncherActivity is started with the "exclude from recents" flag (set in manifest). We do
        // not want to propagate this flag from the launcher activity to the browser.
        intent.setFlags(intent.getFlags() & ~Intent.FLAG_ACTIVITY_EXCLUDE_FROM_RECENTS);
    }

    private static boolean isViewIntentWithURL(@NonNull final SafeIntent safeIntent) {
        return Intent.ACTION_VIEW.equals(safeIntent.getAction())
                && safeIntent.getDataString() != null;
    }

    private static boolean isCustomTabsIntent(@NonNull final SafeIntent safeIntent) {
        return isViewIntentWithURL(safeIntent)
                && safeIntent.hasExtra(CustomTabsIntent.EXTRA_SESSION);
    }

    private static boolean isWebAppIntent(@NonNull final SafeIntent safeIntent) {
        return GeckoApp.ACTION_WEBAPP.equals(safeIntent.getAction());
    }

    private boolean isCustomTabsEnabled() {
        return GeckoSharedPrefs.forApp(this).getBoolean(GeckoPreferences.PREFS_CUSTOM_TABS, false);
    }

    private static boolean isShutdownIntent(@NonNull final SafeIntent safeIntent) {
        return GeckoApp.ACTION_SHUTDOWN.equals(safeIntent.getAction());
    }

    private boolean isDeepLink(SafeIntent intent) {
        if (intent == null || intent.getData() == null || intent.getData().getScheme() == null
                || intent.getAction() == null) {
            return false;
        }
        boolean schemeMatched = intent.getData().getScheme().equalsIgnoreCase(DEEP_LINK_SCHEME);
        boolean actionMatched = intent.getAction().equals(Intent.ACTION_VIEW);
        return schemeMatched && actionMatched;
    }

    private void dispatchDeepLink(SafeIntent intent) {
        if (intent == null || intent.getData() == null || intent.getData().getHost() == null) {
            return;
        }
        final String host = intent.getData().getHost();

        switch (host) {
            case LINK_DEFAULT_BROWSER:
                GeckoSharedPrefs.forApp(this).edit().putBoolean(GeckoPreferences.PREFS_DEFAULT_BROWSER, true).apply();

                if (AppConstants.Versions.feature24Plus) {
                    // We are special casing the link to set the default browser here: On old Android versions we
                    // link to a SUMO page but on new Android versions we can link to the default app settings where
                    // the user can actually set a default browser (Bug 1312686).
                    final Intent changeDefaultApps = new Intent("android.settings.MANAGE_DEFAULT_APPS_SETTINGS");
                    startActivity(changeDefaultApps);
                } else {
                    dispatchUrlIntent(SUMO_DEFAULT_BROWSER);
                }
                break;
            case LINK_SAVE_AS_PDF:
                EventDispatcher.getInstance().dispatch("SaveAs:PDF", null);
                break;
            case LINK_BOOKMARK_LIST:
                String bookmarks = AboutPages.getURLForBuiltinPanelType(HomeConfig.PanelType.BOOKMARKS);
                dispatchUrlIntent(bookmarks);
                break;
            case LINK_HISTORY_LIST:
                String history = AboutPages.getURLForBuiltinPanelType(HomeConfig.PanelType.COMBINED_HISTORY);
                dispatchUrlIntent(history);
                break;
            case LINK_SIGN_UP:
                dispatchUrlIntent(AboutPages.ACCOUNTS + "?action=signup");
                break;
            case LINK_PREFERENCES:
                Intent settingsIntent = new Intent(this, GeckoPreferences.class);

                // We want to know when the Settings activity returns, because
                // we might need to redisplay based on a locale change.
                startActivityForResult(settingsIntent, ACTIVITY_REQUEST_PREFERENCES);
                break;
            case LINK_PREFERENCES_GENERAL:
            case LINK_PREFERENCES_HOME:
            case LINK_PREFERENCES_PRIAVACY:
            case LINK_PREFERENCES_SEARCH:
            case LINK_PREFERENCES_NOTIFICATIONS:
            case LINK_PREFERENCES_ACCESSIBILITY:
                settingsIntent = new Intent(this, GeckoPreferences.class);
                GeckoPreferences.setResourceToOpen(settingsIntent, host);
                startActivityForResult(settingsIntent, ACTIVITY_REQUEST_PREFERENCES);
                break;
            case LINK_FXA_SIGNIN:
                dispatchAccountsDeepLink(intent);
                break;
            default:
                Log.w(TAG, "Unrecognized deep link");
        }
    }

    private void dispatchAccountsDeepLink(final SafeIntent safeIntent) {
        final Intent intent = new Intent(Intent.ACTION_VIEW);

        final Uri intentUri = safeIntent.getData();

        final String accountsToken = intentUri.getQueryParameter(DeepLinkContract.ACCOUNTS_TOKEN_PARAM);
        final String entryPoint = intentUri.getQueryParameter(DeepLinkContract.ACCOUNTS_ENTRYPOINT_PARAM);

        String dispatchUri = AboutPages.ACCOUNTS + "?action=signin&";

        // If token is missing from the deep-link, we'll still open the accounts page.
        if (accountsToken != null) {
            dispatchUri = dispatchUri.concat(DeepLinkContract.ACCOUNTS_TOKEN_PARAM + "=" + accountsToken + "&");
        }

        // Pass through the entrypoint.
        if (entryPoint != null) {
            dispatchUri = dispatchUri.concat(DeepLinkContract.ACCOUNTS_ENTRYPOINT_PARAM + "=" + entryPoint + "&");
        }

        // Pass through any utm_* parameters.
        for (String queryParam : intentUri.getQueryParameterNames()) {
            if (queryParam.startsWith("utm_")) {
                dispatchUri = dispatchUri.concat(queryParam + "=" + intentUri.getQueryParameter(queryParam) + "&");
            }
        }

        try {
            intent.setData(Uri.parse(dispatchUri));
        } catch (Exception e) {
            Log.w(TAG, "Could not parse accounts deep link.");
        }

        intent.setClassName(getApplicationContext(), AppConstants.MOZ_ANDROID_BROWSER_INTENT_CLASS);

        filterFlags(intent);
        startActivity(intent);
    }

}<|MERGE_RESOLUTION|>--- conflicted
+++ resolved
@@ -6,7 +6,6 @@
 package org.mozilla.gecko;
 
 import android.app.Activity;
-import android.content.Context;
 import android.content.Intent;
 import android.net.Uri;
 import android.os.Bundle;
@@ -14,10 +13,7 @@
 import android.support.customtabs.CustomTabsIntent;
 import android.util.Log;
 
-<<<<<<< HEAD
-=======
 import org.mozilla.gecko.home.HomeConfig;
->>>>>>> a17af05f
 import org.mozilla.gecko.webapps.WebAppActivity;
 import org.mozilla.gecko.webapps.WebAppIndexer;
 import org.mozilla.gecko.customtabs.CustomTabsActivity;
@@ -60,10 +56,6 @@
 
         final SafeIntent safeIntent = new SafeIntent(getIntent());
 
-<<<<<<< HEAD
-        // Is this web app?
-        if (isWebAppIntent(safeIntent)) {
-=======
         // Is this deep link?
         if (isDeepLink(safeIntent)) {
             dispatchDeepLink(safeIntent);
@@ -72,7 +64,6 @@
             dispatchShutdownIntent();
         // Is this web app?
         } else if (isWebAppIntent(safeIntent)) {
->>>>>>> a17af05f
             dispatchWebAppIntent();
 
         // If it's not a view intent, it won't be a custom tabs intent either. Just launch!
