/* -*- Mode: Java; c-basic-offset: 4; tab-width: 20; indent-tabs-mode: nil; -*-
 * This Source Code Form is subject to the terms of the Mozilla Public
 * License, v. 2.0. If a copy of the MPL was not distributed with this
 * file, You can obtain one at http://mozilla.org/MPL/2.0/. */

package org.mozilla.gecko.toolbar;

import java.util.ArrayList;
import java.util.EnumSet;
import java.util.List;

import android.support.annotation.Nullable;
import android.support.v4.content.ContextCompat;
import org.mozilla.gecko.BrowserApp;
<<<<<<< HEAD
import org.mozilla.gecko.GeckoAppShell;
=======
>>>>>>> a17af05f
import org.mozilla.gecko.GeckoSharedPrefs;
import org.mozilla.gecko.R;
import org.mozilla.gecko.Tab;
import org.mozilla.gecko.Tabs;
import org.mozilla.gecko.Telemetry;
import org.mozilla.gecko.TelemetryContract;
import org.mozilla.gecko.TouchEventInterceptor;
import org.mozilla.gecko.animation.PropertyAnimator;
import org.mozilla.gecko.animation.PropertyAnimator.PropertyAnimationListener;
import org.mozilla.gecko.animation.ViewHelper;
import org.mozilla.gecko.lwt.LightweightTheme;
import org.mozilla.gecko.lwt.LightweightThemeDrawable;
import org.mozilla.gecko.menu.GeckoMenu;
import org.mozilla.gecko.menu.MenuPopup;
import org.mozilla.gecko.preferences.GeckoPreferences;
import org.mozilla.gecko.tabs.TabHistoryController;
import org.mozilla.gecko.toolbar.ToolbarDisplayLayout.OnStopListener;
import org.mozilla.gecko.toolbar.ToolbarDisplayLayout.OnTitleChangeListener;
import org.mozilla.gecko.toolbar.ToolbarDisplayLayout.UpdateFlags;
import org.mozilla.gecko.util.Clipboard;
import org.mozilla.gecko.util.HardwareUtils;
import org.mozilla.gecko.util.MenuUtils;
import org.mozilla.gecko.util.WindowUtil;
import org.mozilla.gecko.widget.AnimatedProgressBar;
import org.mozilla.gecko.widget.themed.ThemedImageButton;
import org.mozilla.gecko.widget.themed.ThemedRelativeLayout;

import android.content.Context;
import android.content.res.Resources;
import android.graphics.Canvas;
import android.graphics.Paint;
import android.graphics.drawable.Drawable;
import android.graphics.drawable.StateListDrawable;
import android.text.TextUtils;
import android.util.AttributeSet;
import android.util.Log;
import android.view.ContextMenu;
import android.view.LayoutInflater;
import android.view.MenuInflater;
import android.view.MotionEvent;
import android.view.View;
import android.view.ViewTreeObserver.OnGlobalLayoutListener;
import android.view.inputmethod.InputMethodManager;
import android.widget.Button;
import android.widget.LinearLayout;
import android.widget.PopupWindow;
import android.support.annotation.NonNull;

/**
* {@code BrowserToolbar} is single entry point for users of the toolbar
* subsystem i.e. this should be the only import outside the 'toolbar'
* package.
*
* {@code BrowserToolbar} serves at the single event bus for all
* sub-components in the toolbar. It tracks tab events and gecko messages
* and update the state of its inner components accordingly.
*
* It has two states, display and edit, which are controlled by
* ToolbarEditLayout and ToolbarDisplayLayout. In display state, the toolbar
* displays the current state for the selected tab. In edit state, it shows
* a text entry for searching bookmarks/history. {@code BrowserToolbar}
* provides public API to enter, cancel, and commit the edit state as well
* as a set of listeners to allow {@code BrowserToolbar} users to react
* to state changes accordingly.
*/
public abstract class BrowserToolbar extends ThemedRelativeLayout
                                     implements Tabs.OnTabsChangedListener,
                                                GeckoMenu.ActionItemBarPresenter {
    private static final String LOGTAG = "GeckoToolbar";

    private static final int LIGHTWEIGHT_THEME_INVERT_ALPHA_START = 204; // 255 - alpha = invert_alpha
    private static final int LIGHTWEIGHT_THEME_INVERT_ALPHA_END = 102;
    public static final int LIGHTWEIGHT_THEME_INVERT_ALPHA_TABLET = 51;

    public interface OnActivateListener {
        public void onActivate();
    }

    public interface OnCommitListener {
        public void onCommit();
    }

    public interface OnDismissListener {
        public void onDismiss();
    }

    public interface OnFilterListener {
        public void onFilter(String searchText, AutocompleteHandler handler);
    }

    public interface OnStartEditingListener {
        public void onStartEditing();
    }

    public interface OnStopEditingListener {
        public void onStopEditing();
    }

    protected enum UIMode {
        EDIT,
        DISPLAY
    }

    protected final ToolbarDisplayLayout urlDisplayLayout;
    protected final ToolbarEditLayout urlEditLayout;
    protected final View urlBarEntry;
    protected boolean isSwitchingTabs;
    protected final ThemedImageButton tabsButton;

    private AnimatedProgressBar progressBar;
    protected final TabCounter tabsCounter;
    protected final View menuButton;
    private MenuPopup menuPopup;
    protected final List<View> focusOrder;

    private OnActivateListener activateListener;
    private OnFocusChangeListener focusChangeListener;
    private OnStartEditingListener startEditingListener;
    private OnStopEditingListener stopEditingListener;
    private TouchEventInterceptor mTouchEventInterceptor;

    protected final BrowserApp activity;

    protected UIMode uiMode;
    protected TabHistoryController tabHistoryController;

    private final Paint shadowPaint;
    private final int shadowColor;
    private final int shadowPrivateColor;
    private final int shadowSize;

    private final ToolbarPrefs prefs;

    public abstract boolean isAnimating();

    protected abstract boolean isTabsButtonOffscreen();

    protected abstract void updateNavigationButtons(Tab tab);

    protected abstract void triggerStartEditingTransition(PropertyAnimator animator);
    protected abstract void triggerStopEditingTransition();
    public abstract void triggerTabsPanelTransition(PropertyAnimator animator, boolean areTabsShown);

    /**
     * Returns a Drawable overlaid with the theme's bitmap.
     */
    protected Drawable getLWTDefaultStateSetDrawable() {
        return getTheme().getDrawable(this);
    }

    public static BrowserToolbar create(final Context context, final AttributeSet attrs) {
        final boolean isLargeResource = context.getResources().getBoolean(R.bool.is_large_resource);
        final BrowserToolbar toolbar;
        if (isLargeResource) {
            toolbar = new BrowserToolbarTablet(context, attrs);
        } else {
            toolbar = new BrowserToolbarPhone(context, attrs);
        }
        return toolbar;
    }

    protected BrowserToolbar(final Context context, final AttributeSet attrs) {
        super(context, attrs);
        setWillNotDraw(false);

        // BrowserToolbar is attached to BrowserApp only.
        activity = (BrowserApp) context;

        LayoutInflater.from(context).inflate(R.layout.browser_toolbar, this);

        Tabs.registerOnTabsChangedListener(this);
        isSwitchingTabs = true;

        urlDisplayLayout = (ToolbarDisplayLayout) findViewById(R.id.display_layout);
        urlBarEntry = findViewById(R.id.url_bar_entry);
        urlEditLayout = (ToolbarEditLayout) findViewById(R.id.edit_layout);

        tabsButton = (ThemedImageButton) findViewById(R.id.tabs);
        tabsCounter = (TabCounter) findViewById(R.id.tabs_counter);
        tabsCounter.setLayerType(View.LAYER_TYPE_SOFTWARE, null);

        menuButton = findViewById(R.id.menu);

        // The focusOrder List should be filled by sub-classes.
        focusOrder = new ArrayList<View>();

        final Resources res = getResources();
        shadowSize = res.getDimensionPixelSize(R.dimen.browser_toolbar_shadow_size);

        shadowPaint = new Paint();
        shadowColor = ContextCompat.getColor(context, R.color.url_bar_shadow);
        shadowPrivateColor = ContextCompat.getColor(context, R.color.url_bar_shadow_private);
        shadowPaint.setColor(shadowColor);
        shadowPaint.setStrokeWidth(0.0f);

        setUIMode(UIMode.DISPLAY);

        prefs = new ToolbarPrefs();
        urlDisplayLayout.setToolbarPrefs(prefs);
        urlEditLayout.setToolbarPrefs(prefs);

        setOnCreateContextMenuListener(new View.OnCreateContextMenuListener() {
            @Override
            public void onCreateContextMenu(ContextMenu menu, View v, ContextMenu.ContextMenuInfo menuInfo) {
                // Do not show the context menu while editing
                if (isEditing()) {
                    return;
                }

                // NOTE: Use MenuUtils.safeSetVisible because some actions might
                // be on the Page menu
                MenuInflater inflater = activity.getMenuInflater();
                inflater.inflate(R.menu.titlebar_contextmenu, menu);

                String clipboard = Clipboard.getText();
                if (TextUtils.isEmpty(clipboard)) {
                    menu.findItem(R.id.pasteandgo).setVisible(false);
                    menu.findItem(R.id.paste).setVisible(false);
                }

                Tab tab = Tabs.getInstance().getSelectedTab();
                if (tab != null) {
                    String url = tab.getURL();
                    if (url == null) {
                        menu.findItem(R.id.copyurl).setVisible(false);
                        menu.findItem(R.id.add_to_launcher).setVisible(false);
                        menu.findItem(R.id.set_as_homepage).setVisible(false);
                    }

                    MenuUtils.safeSetVisible(menu, R.id.subscribe, tab.hasFeeds());
                    MenuUtils.safeSetVisible(menu, R.id.add_search_engine, tab.hasOpenSearch());
                    final boolean distSetAsHomepage = GeckoSharedPrefs.forProfile(context).getBoolean(GeckoPreferences.PREFS_SET_AS_HOMEPAGE, false);
                    MenuUtils.safeSetVisible(menu, R.id.set_as_homepage, distSetAsHomepage);
                } else {
                    // if there is no tab, remove anything tab dependent
                    menu.findItem(R.id.copyurl).setVisible(false);
                    menu.findItem(R.id.add_to_launcher).setVisible(false);
                    menu.findItem(R.id.set_as_homepage).setVisible(false);
                    MenuUtils.safeSetVisible(menu, R.id.subscribe, false);
                    MenuUtils.safeSetVisible(menu, R.id.add_search_engine, false);
                }
            }
        });

        setOnClickListener(new OnClickListener() {
            @Override
            public void onClick(View v) {
                if (activateListener != null) {
                    activateListener.onActivate();
                }
            }
        });
    }

    @Override
    public void onAttachedToWindow() {
        super.onAttachedToWindow();

        prefs.open();

        urlDisplayLayout.setOnStopListener(new OnStopListener() {
            @Override
            public Tab onStop() {
                final Tab tab = Tabs.getInstance().getSelectedTab();
                if (tab != null) {
                    tab.doStop();
                    return tab;
                }

                return null;
            }
        });

        urlDisplayLayout.setOnTitleChangeListener(new OnTitleChangeListener() {
            @Override
            public void onTitleChange(CharSequence title) {
                final String contentDescription;
                if (title != null) {
                    contentDescription = title.toString();
                } else {
                    contentDescription = activity.getString(R.string.url_bar_default_text);
                }

                // The title and content description should
                // always be sync.
                setContentDescription(contentDescription);
            }
        });

        urlEditLayout.setOnFocusChangeListener(new View.OnFocusChangeListener() {
            @Override
            public void onFocusChange(View v, boolean hasFocus) {
                // This will select the url bar when entering editing mode.
                setSelected(hasFocus);
                if (focusChangeListener != null) {
                    focusChangeListener.onFocusChange(v, hasFocus);
                }
            }
        });

        tabsButton.setOnClickListener(new Button.OnClickListener() {
            @Override
            public void onClick(View v) {
                // Clear focus so a back press with the tabs
                // panel open does not go to the editing field.
                urlEditLayout.clearFocus();

                toggleTabs();
            }
        });
        tabsButton.setImageLevel(0);

        menuButton.setOnClickListener(new Button.OnClickListener() {
            @Override
            public void onClick(View view) {
                // Drop the soft keyboard.
                urlEditLayout.clearFocus();
                activity.openOptionsMenu();
            }
        });

        final Tab tab = Tabs.getInstance().getSelectedTab();
        final boolean darkTheme = (tab != null && tab.isPrivate());
        WindowUtil.invalidateStatusBarColor(activity, darkTheme);
    }

    @Override
    public void onDetachedFromWindow() {
        super.onDetachedFromWindow();

        prefs.close();
    }

    @Override
    public void draw(Canvas canvas) {
        super.draw(canvas);

        final int height = getHeight();
        canvas.drawRect(0, height - shadowSize, getWidth(), height, shadowPaint);
    }

    public void onParentFocus() {
        urlEditLayout.onParentFocus();
    }

    public void setProgressBar(AnimatedProgressBar progressBar) {
        this.progressBar = progressBar;
    }

    public void setTabHistoryController(TabHistoryController tabHistoryController) {
        this.tabHistoryController = tabHistoryController;
    }

    public void refresh() {
        progressBar.setImageDrawable(getResources().getDrawable(R.drawable.progress));
        urlDisplayLayout.dismissSiteIdentityPopup();
        urlEditLayout.refresh();
    }

    public boolean onBackPressed() {
        // If we exit editing mode during the animation,
        // we're put into an inconsistent state (bug 1017276).
        if (isEditing() && !isAnimating()) {
            Telemetry.sendUIEvent(TelemetryContract.Event.CANCEL,
                                  TelemetryContract.Method.BACK);
            cancelEdit();
            return true;
        }

        return urlDisplayLayout.dismissSiteIdentityPopup();
    }

    @Override
    protected void onSizeChanged(int w, int h, int oldw, int oldh) {
        super.onSizeChanged(w, h, oldw, oldh);

        if (h != oldh) {
            // Post this to happen outside of onSizeChanged, as this may cause
            // a layout change and relayouts within a layout change don't work.
            post(new Runnable() {
                @Override
                public void run() {
                    activity.refreshToolbarHeight();
                }
            });
        }
    }

    public void saveTabEditingState(final TabEditingState editingState) {
        urlEditLayout.saveTabEditingState(editingState);
    }

    public void restoreTabEditingState(final TabEditingState editingState) {
        if (!isEditing()) {
            throw new IllegalStateException("Expected to be editing");
        }

        urlEditLayout.restoreTabEditingState(editingState);
    }

    @Override
    public void onTabChanged(@Nullable Tab tab, Tabs.TabEvents msg, String data) {
        Log.d(LOGTAG, "onTabChanged: " + msg);
        final Tabs tabs = Tabs.getInstance();

        // These conditions are split into three phases:
        // * Always do first
        // * Handling specific to the selected tab
        // * Always do afterwards.

        switch (msg) {
            case ADDED:
            case CLOSED:
                updateTabCount(tabs.getDisplayCount());
                break;
            case RESTORED:
                // TabCount fixup after OOM
            case SELECTED:
                urlDisplayLayout.dismissSiteIdentityPopup();
                updateTabCount(tabs.getDisplayCount());
                isSwitchingTabs = true;
                break;
        }

        if (tabs.isSelectedTab(tab)) {
            final EnumSet<UpdateFlags> flags = EnumSet.noneOf(UpdateFlags.class);

            // Progress-related handling
            switch (msg) {
                case START:
                    updateProgressVisibility(tab, Tab.LOAD_PROGRESS_INIT);
                    break;
                case ADDED:
                case LOCATION_CHANGE:
                case LOAD_ERROR:
                case LOADED:
                case STOP:
                    flags.add(UpdateFlags.PROGRESS);
                    if (progressBar.getVisibility() == View.VISIBLE) {
                        progressBar.setProgress(tab.getLoadProgress());
                    }
                    updateProgressVisibility();
                    break;

                case SELECTED:
                    flags.add(UpdateFlags.PROGRESS);
                    updateProgressVisibility();
                    break;
            }

            switch (msg) {
                case STOP:
                    // Reset the title in case we haven't navigated
                    // to a new page yet.
                    flags.add(UpdateFlags.TITLE);
                    // Fall through.
                case START:
                case CLOSED:
                case ADDED:
                    updateNavigationButtons(tab);
                    break;

                case SELECTED:
                    flags.add(UpdateFlags.PRIVATE_MODE);
                    setPrivateMode(tab.isPrivate());
                    // Fall through.
                case LOAD_ERROR:
                case LOCATION_CHANGE:
                    // We're displaying the tab URL in place of the title,
                    // so we always need to update our "title" here as well.
                    flags.add(UpdateFlags.TITLE);
                    flags.add(UpdateFlags.FAVICON);
                    flags.add(UpdateFlags.SITE_IDENTITY);

                    updateNavigationButtons(tab);
                    break;

                case TITLE:
                    flags.add(UpdateFlags.TITLE);
                    break;

                case FAVICON:
                    flags.add(UpdateFlags.FAVICON);
                    break;

                case SECURITY_CHANGE:
                    flags.add(UpdateFlags.SITE_IDENTITY);
                    break;
            }

            if (!flags.isEmpty() && tab != null) {
                updateDisplayLayout(tab, flags);
            }
        }

        switch (msg) {
            case SELECTED:
            case LOAD_ERROR:
            case LOCATION_CHANGE:
                isSwitchingTabs = false;
        }
    }

    private void updateProgressVisibility() {
        final Tab selectedTab = Tabs.getInstance().getSelectedTab();
        // The selected tab may be null if GeckoApp (and thus the
        // selected tab) are not yet initialized (bug 1090287).
        if (selectedTab != null) {
            updateProgressVisibility(selectedTab, selectedTab.getLoadProgress());
        }
    }

    private void updateProgressVisibility(Tab selectedTab, int progress) {
        if (!isEditing() && selectedTab.getState() == Tab.STATE_LOADING) {
            progressBar.setProgress(progress);
            progressBar.setPrivateMode(selectedTab.isPrivate());
            progressBar.setVisibility(View.VISIBLE);
            progressBar.pinDynamicToolbar();
        } else {
            progressBar.setVisibility(View.GONE);
            progressBar.unpinDynamicToolbar();
        }
    }

    protected boolean isVisible() {
        return ViewHelper.getTranslationY(this) == 0;
    }

    @Override
    public void setNextFocusDownId(int nextId) {
        super.setNextFocusDownId(nextId);
        tabsButton.setNextFocusDownId(nextId);
        urlDisplayLayout.setNextFocusDownId(nextId);
        menuButton.setNextFocusDownId(nextId);
    }

    public boolean hideVirtualKeyboard() {
        InputMethodManager imm =
                (InputMethodManager) activity.getSystemService(Context.INPUT_METHOD_SERVICE);
        return imm.hideSoftInputFromWindow(tabsButton.getWindowToken(), 0);
    }

    private void showSelectedTabs() {
        Tab tab = Tabs.getInstance().getSelectedTab();
        if (tab != null) {
            if (!tab.isPrivate())
                activity.showNormalTabs();
            else
                activity.showPrivateTabs();
        }
    }

    private void toggleTabs() {
        if (activity.areTabsShown()) {
            return;
        }

        if (hideVirtualKeyboard()) {
            getViewTreeObserver().addOnGlobalLayoutListener(new OnGlobalLayoutListener() {
                @Override
                public void onGlobalLayout() {
                    getViewTreeObserver().removeGlobalOnLayoutListener(this);
                    showSelectedTabs();
                }
            });
        } else {
            showSelectedTabs();
        }
    }

    protected void updateTabCount(final int count) {
        // If toolbar is in edit mode on a phone, this means the entry is expanded
        // and the tabs button is translated offscreen. Don't trigger tabs counter
        // updates until the tabs button is back on screen.
        // See stopEditing()
        if (isTabsButtonOffscreen()) {
            return;
        }

        // Set TabCounter based on visibility
        if (isVisible() && ViewHelper.getAlpha(tabsCounter) != 0 && !isEditing()) {
            tabsCounter.setCountWithAnimation(count);
        } else {
            tabsCounter.setCount(count);
        }

        // Update A11y information
        tabsButton.setContentDescription((count > 1) ?
                                         activity.getString(R.string.num_tabs, count) :
                                         activity.getString(R.string.one_tab));
    }

    private void updateDisplayLayout(@NonNull Tab tab, EnumSet<UpdateFlags> flags) {
        if (isSwitchingTabs) {
            flags.add(UpdateFlags.DISABLE_ANIMATIONS);
        }

        urlDisplayLayout.updateFromTab(tab, flags);

        if (flags.contains(UpdateFlags.TITLE)) {
            if (!isEditing()) {
                urlEditLayout.setText(tab.getURL());
            }
        }

        if (flags.contains(UpdateFlags.PROGRESS)) {
            updateFocusOrder();
        }
    }

    private void updateFocusOrder() {
        if (focusOrder.size() == 0) {
            throw new IllegalStateException("Expected focusOrder to be initialized in subclass");
        }

        View prevView = null;

        // If the element that has focus becomes disabled or invisible, focus
        // is given to the URL bar.
        boolean needsNewFocus = false;

        for (View view : focusOrder) {
            if (view.getVisibility() != View.VISIBLE || !view.isEnabled()) {
                if (view.hasFocus()) {
                    needsNewFocus = true;
                }
                continue;
            }

            if (view.getId() == R.id.menu_items) {
                final LinearLayout actionItemBar = (LinearLayout) view;
                final int childCount = actionItemBar.getChildCount();
                for (int child = 0; child < childCount; child++) {
                    View childView = actionItemBar.getChildAt(child);
                    if (prevView != null) {
                        childView.setNextFocusLeftId(prevView.getId());
                        prevView.setNextFocusRightId(childView.getId());
                    }
                    prevView = childView;
                }
            } else {
                if (prevView != null) {
                    view.setNextFocusLeftId(prevView.getId());
                    prevView.setNextFocusRightId(view.getId());
                }
                prevView = view;
            }
        }

        if (needsNewFocus) {
            requestFocus();
        }
    }

    public void onEditSuggestion(String suggestion) {
        if (!isEditing()) {
            return;
        }

        urlEditLayout.onEditSuggestion(suggestion);
    }

    public void setTitle(CharSequence title) {
        urlDisplayLayout.setTitle(title);
    }

    public void setOnActivateListener(final OnActivateListener listener) {
        activateListener = listener;
    }

    public void setOnCommitListener(OnCommitListener listener) {
        urlEditLayout.setOnCommitListener(listener);
    }

    public void setOnDismissListener(OnDismissListener listener) {
        urlEditLayout.setOnDismissListener(listener);
    }

    public void setOnFilterListener(OnFilterListener listener) {
        urlEditLayout.setOnFilterListener(listener);
    }

    @Override
    public void setOnFocusChangeListener(OnFocusChangeListener listener) {
        focusChangeListener = listener;
    }

    public void setOnStartEditingListener(OnStartEditingListener listener) {
        startEditingListener = listener;
    }

    public void setOnStopEditingListener(OnStopEditingListener listener) {
        stopEditingListener = listener;
    }

    protected void showUrlEditLayout() {
        setUrlEditLayoutVisibility(true, null);
    }

    protected void showUrlEditLayout(final PropertyAnimator animator) {
        setUrlEditLayoutVisibility(true, animator);
    }

    protected void hideUrlEditLayout() {
        setUrlEditLayoutVisibility(false, null);
    }

    protected void hideUrlEditLayout(final PropertyAnimator animator) {
        setUrlEditLayoutVisibility(false, animator);
    }

    protected void setUrlEditLayoutVisibility(final boolean showEditLayout, PropertyAnimator animator) {
        if (showEditLayout) {
            urlEditLayout.prepareShowAnimation(animator);
        }

        // If this view is GONE, we trigger a measure pass when setting the view to
        // VISIBLE. Since this will occur during the toolbar open animation, it causes jank.
        final int hiddenViewVisibility = View.INVISIBLE;

        if (animator == null) {
            final View viewToShow = (showEditLayout ? urlEditLayout : urlDisplayLayout);
            final View viewToHide = (showEditLayout ? urlDisplayLayout : urlEditLayout);

            viewToHide.setVisibility(hiddenViewVisibility);
            viewToShow.setVisibility(View.VISIBLE);
            return;
        }

        animator.addPropertyAnimationListener(new PropertyAnimationListener() {
            @Override
            public void onPropertyAnimationStart() {
                if (!showEditLayout) {
                    urlEditLayout.setVisibility(hiddenViewVisibility);
                    urlDisplayLayout.setVisibility(View.VISIBLE);
                }
            }

            @Override
            public void onPropertyAnimationEnd() {
                if (showEditLayout) {
                    urlDisplayLayout.setVisibility(hiddenViewVisibility);
                    urlEditLayout.setVisibility(View.VISIBLE);
                }
            }
        });
    }

    private void setUIMode(final UIMode uiMode) {
        this.uiMode = uiMode;
        urlEditLayout.setEnabled(uiMode == UIMode.EDIT);
    }

    /**
     * Returns whether or not the URL bar is in editing mode (url bar is expanded, hiding the new
     * tab button). Note that selection state is independent of editing mode.
     */
    public boolean isEditing() {
        return (uiMode == UIMode.EDIT);
    }

    public void startEditing(String url, PropertyAnimator animator) {
        if (isEditing()) {
            return;
        }

        urlEditLayout.setText(url != null ? url : "");

        setUIMode(UIMode.EDIT);

        updateProgressVisibility();

        if (startEditingListener != null) {
            startEditingListener.onStartEditing();
        }

        triggerStartEditingTransition(animator);
    }

    /**
     * Exits edit mode without updating the toolbar title.
     *
     * @return the url that was entered
     */
    public String cancelEdit() {
        Telemetry.stopUISession(TelemetryContract.Session.AWESOMESCREEN);
        return stopEditing();
    }

    /**
     * Exits edit mode, updating the toolbar title with the url that was just entered.
     *
     * @return the url that was entered
     */
    public String commitEdit() {
        Tab tab = Tabs.getInstance().getSelectedTab();
        if (tab != null) {
            tab.resetSiteIdentity();
        }

        final String url = stopEditing();
        if (!TextUtils.isEmpty(url)) {
            setTitle(url);
        }
        return url;
    }

    private String stopEditing() {
        final String url = urlEditLayout.getText();
        if (!isEditing()) {
            return url;
        }
        setUIMode(UIMode.DISPLAY);

        if (stopEditingListener != null) {
            stopEditingListener.onStopEditing();
        }

        updateProgressVisibility();
        triggerStopEditingTransition();

        return url;
    }

    @Override
    public void setPrivateMode(boolean isPrivate) {
        final boolean modeChanged = isPrivateMode() != isPrivate;

        super.setPrivateMode(isPrivate);

        tabsButton.setPrivateMode(isPrivate);
        tabsCounter.setPrivateMode(isPrivate);
        urlEditLayout.setPrivateMode(isPrivate);
        urlDisplayLayout.setPrivateMode(isPrivate);

        ((ThemedImageButton) menuButton).setPrivateMode(isPrivate);

        shadowPaint.setColor(isPrivate ? shadowPrivateColor : shadowColor);

        if (modeChanged) {
            WindowUtil.invalidateStatusBarColor(activity, isPrivate);
        }
    }

    public void show() {
        setVisibility(View.VISIBLE);
    }

    public void hide() {
        setVisibility(View.GONE);
    }

    public View getDoorHangerAnchor() {
        return urlDisplayLayout;
    }

    public void onDestroy() {
        Tabs.unregisterOnTabsChangedListener(this);
        urlDisplayLayout.destroy();
    }

    public boolean openOptionsMenu() {
        // Initialize the popup.
        if (menuPopup == null) {
            View panel = activity.getMenuPanel();
            menuPopup = new MenuPopup(activity);
            menuPopup.setPanelView(panel);

            menuPopup.setOnDismissListener(new PopupWindow.OnDismissListener() {
                @Override
                public void onDismiss() {
                    activity.onOptionsMenuClosed(null);
                }
            });
        }

        activity.invalidateOptionsMenu();
        if (!menuPopup.isShowing()) {
            menuPopup.showAsDropDown(menuButton);
        }

        return true;
    }

    public boolean closeOptionsMenu() {
        if (menuPopup != null && menuPopup.isShowing()) {
            menuPopup.dismiss();
        }

        return true;
    }

    @Override
    public void onLightweightThemeChanged() {
        final Drawable drawable = getLWTDefaultStateSetDrawable();
        if (drawable == null) {
            return;
        }

        final StateListDrawable stateList = new StateListDrawable();
        stateList.addState(PRIVATE_STATE_SET, getColorDrawable(R.color.photon_browser_toolbar_bg_private));
        stateList.addState(EMPTY_STATE_SET, drawable);

        setBackgroundDrawable(stateList);
    }

    public void setTouchEventInterceptor(TouchEventInterceptor interceptor) {
        mTouchEventInterceptor = interceptor;
    }

    @Override
    public boolean onInterceptTouchEvent(MotionEvent event) {
        if (mTouchEventInterceptor != null && mTouchEventInterceptor.onInterceptTouchEvent(this, event)) {
            return true;
        }
        return super.onInterceptTouchEvent(event);
    }

    @Override
    public void onLightweightThemeReset() {
        setBackgroundResource(R.drawable.url_bar_bg);
    }

    public static LightweightThemeDrawable getLightweightThemeDrawable(final View view,
            final LightweightTheme theme, final int colorResID) {
        final int color = ContextCompat.getColor(view.getContext(), colorResID);

        final LightweightThemeDrawable drawable = theme.getColorDrawable(view, color);
        if (drawable != null) {
            final int startAlpha, endAlpha;
            final boolean horizontalGradient;

            if (HardwareUtils.isTablet()) {
                startAlpha = LIGHTWEIGHT_THEME_INVERT_ALPHA_TABLET;
                endAlpha = LIGHTWEIGHT_THEME_INVERT_ALPHA_TABLET;
                horizontalGradient = false;
            } else {
                startAlpha = LIGHTWEIGHT_THEME_INVERT_ALPHA_START;
                endAlpha = LIGHTWEIGHT_THEME_INVERT_ALPHA_END;
                horizontalGradient = true;
            }
            drawable.setAlpha(startAlpha, endAlpha, horizontalGradient);
        }

        return drawable;
    }

    public static class TabEditingState {
        // The edited text from the most recent time this tab was unselected.
        protected String lastEditingText;
        protected int selectionStart;
        protected int selectionEnd;

        public boolean isBrowserSearchShown;

        public void copyFrom(final TabEditingState s2) {
            lastEditingText = s2.lastEditingText;
            selectionStart = s2.selectionStart;
            selectionEnd = s2.selectionEnd;

            isBrowserSearchShown = s2.isBrowserSearchShown;
        }

        public boolean isBrowserSearchShown() {
            return isBrowserSearchShown;
        }

        public void setIsBrowserSearchShown(final boolean isShown) {
            isBrowserSearchShown = isShown;
        }
    }
}<|MERGE_RESOLUTION|>--- conflicted
+++ resolved
@@ -12,10 +12,6 @@
 import android.support.annotation.Nullable;
 import android.support.v4.content.ContextCompat;
 import org.mozilla.gecko.BrowserApp;
-<<<<<<< HEAD
-import org.mozilla.gecko.GeckoAppShell;
-=======
->>>>>>> a17af05f
 import org.mozilla.gecko.GeckoSharedPrefs;
 import org.mozilla.gecko.R;
 import org.mozilla.gecko.Tab;
@@ -370,7 +366,6 @@
     }
 
     public void refresh() {
-        progressBar.setImageDrawable(getResources().getDrawable(R.drawable.progress));
         urlDisplayLayout.dismissSiteIdentityPopup();
         urlEditLayout.refresh();
     }
