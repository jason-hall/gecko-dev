/* This Source Code Form is subject to the terms of the Mozilla Public
 * License, v. 2.0. If a copy of the MPL was not distributed with this file,
 * You can obtain one at http://mozilla.org/MPL/2.0/. */

package org.mozilla.gecko.toolbar;

import android.content.ClipData;
import android.content.ClipboardManager;
import android.content.res.Resources;
import android.graphics.Bitmap;
import android.graphics.drawable.BitmapDrawable;
import android.graphics.drawable.Drawable;
import android.support.design.widget.Snackbar;
import android.support.v4.content.ContextCompat;
import android.support.v4.widget.TextViewCompat;
import android.widget.ImageView;
import android.widget.Toast;
import org.mozilla.gecko.AboutPages;
import org.mozilla.gecko.AppConstants;
import org.mozilla.gecko.EventDispatcher;
import org.mozilla.gecko.R;
import org.mozilla.gecko.SiteIdentity;
import org.mozilla.gecko.SiteIdentity.SecurityMode;
import org.mozilla.gecko.SiteIdentity.MixedMode;
import org.mozilla.gecko.SiteIdentity.TrackingMode;
import org.mozilla.gecko.SnackbarBuilder;
import org.mozilla.gecko.Tab;
import org.mozilla.gecko.Tabs;
import org.mozilla.gecko.util.BundleEventListener;
import org.mozilla.gecko.util.EventCallback;
import org.mozilla.gecko.util.GeckoBundle;
import org.mozilla.gecko.util.ThreadUtils;
import org.mozilla.gecko.widget.AnchoredPopup;
import org.mozilla.gecko.widget.DoorHanger;
import org.mozilla.gecko.widget.DoorHanger.OnButtonClickListener;

import android.app.Activity;
import android.content.Context;
import android.text.TextUtils;
import android.util.Log;
import android.view.LayoutInflater;
import android.view.View;
import android.widget.LinearLayout;
import android.widget.TextView;
import org.mozilla.gecko.widget.DoorhangerConfig;
import org.mozilla.gecko.widget.SiteLogins;

/**
 * SiteIdentityPopup is a singleton class that displays site identity data in
 * an arrow panel popup hanging from the lock icon in the browser toolbar.
 *
 * A site identity icon may be displayed in the url, and is set in <code>ToolbarDisplayLayout</code>.
 */
public class SiteIdentityPopup extends AnchoredPopup implements BundleEventListener {

    public static enum ButtonType { DISABLE, ENABLE, KEEP_BLOCKING, CANCEL, COPY }

    private static final String LOGTAG = "GeckoSiteIdentityPopup";

    private static final String MIXED_CONTENT_SUPPORT_URL =
        "https://support.mozilla.org/kb/how-does-insecure-content-affect-safety-android";
    private static final String TRACKING_CONTENT_SUPPORT_URL =
        "https://support.mozilla.org/kb/firefox-android-tracking-protection";

    // Placeholder string.
    private final static String FORMAT_S = "%s";

    private final Resources mResources;
    private SiteIdentity mSiteIdentity;

    private LinearLayout mIdentity;

    private LinearLayout mIdentityKnownContainer;

    private ImageView mIcon;
    private TextView mTitle;
    private TextView mSecurityState;
    private TextView mMixedContentActivity;
    private TextView mOwner;
    private TextView mOwnerSupplemental;
    private TextView mVerifier;
    private TextView mLink;
    private TextView mSiteSettingsLink;

    private View mDivider;

    private DoorHanger mTrackingContentNotification;
    private DoorHanger mSelectLoginDoorhanger;

    private final OnButtonClickListener mContentButtonClickListener;

    public SiteIdentityPopup(Context context) {
        super(context);

        mResources = mContext.getResources();

        mContentButtonClickListener = new ContentNotificationButtonListener();
    }

<<<<<<< HEAD
    void registerListeners() {
=======
    public void registerListeners() {
>>>>>>> a17af05f
        EventDispatcher.getInstance().registerUiThreadListener(this,
                "Doorhanger:Logins",
                "Permissions:CheckResult");
    }

    @Override
    protected void init() {
        super.init();

        // Make the popup focusable so it doesn't inadvertently trigger click events elsewhere
        // which may reshow the popup (see bug 785156)
        setFocusable(true);

        LayoutInflater inflater = LayoutInflater.from(mContext);
        mIdentity = (LinearLayout) inflater.inflate(R.layout.site_identity, null);
        mContent.addView(mIdentity);

        mIdentityKnownContainer =
                (LinearLayout) mIdentity.findViewById(R.id.site_identity_known_container);

        mIcon = (ImageView) mIdentity.findViewById(R.id.site_identity_icon);
        mTitle = (TextView) mIdentity.findViewById(R.id.site_identity_title);
        mSecurityState = (TextView) mIdentity.findViewById(R.id.site_identity_state);
        mMixedContentActivity = (TextView) mIdentity.findViewById(R.id.mixed_content_activity);

        mOwner = (TextView) mIdentityKnownContainer.findViewById(R.id.owner);
        mOwnerSupplemental = (TextView) mIdentityKnownContainer.findViewById(R.id.owner_supplemental);
        mVerifier = (TextView) mIdentityKnownContainer.findViewById(R.id.verifier);
        mDivider = mIdentity.findViewById(R.id.divider_doorhanger);

        mLink = (TextView) mIdentity.findViewById(R.id.site_identity_link);
        mLink.setOnClickListener(new View.OnClickListener() {
            @Override
            public void onClick(View view) {
                Tabs.getInstance().loadUrlInTab(MIXED_CONTENT_SUPPORT_URL);
            }
        });

        mSiteSettingsLink = (TextView) mIdentity.findViewById(R.id.site_settings_link);
    }

    private void updateIdentity(final SiteIdentity siteIdentity) {
        if (!mInflated) {
            init();
        }

        final boolean isIdentityKnown = (siteIdentity.getSecurityMode() == SecurityMode.IDENTIFIED ||
                                         siteIdentity.getSecurityMode() == SecurityMode.VERIFIED);
        updateConnectionState(siteIdentity);
        toggleIdentityKnownContainerVisibility(isIdentityKnown);

        if (isIdentityKnown) {
            updateIdentityInformation(siteIdentity);
        }

        EventDispatcher.getInstance().dispatch("Permissions:Check", null);
    }

    @Override // BundleEventListener
    public void handleMessage(final String event, final GeckoBundle geckoObject,
                              final EventCallback callback) {
        if ("Doorhanger:Logins".equals(event)) {
            final Tab selectedTab = Tabs.getInstance().getSelectedTab();
            if (selectedTab != null) {
                final GeckoBundle data = geckoObject.getBundle("data");
                addLoginsToTab(data);
            }
            if (isShowing()) {
                addSelectLoginDoorhanger(selectedTab);
            }

        } else if ("Permissions:CheckResult".equals(event)) {
            final boolean hasPermissions = geckoObject.getBoolean("hasPermissions", false);

            // ensure initialization completed, in case of receiving event too early
            if (!mInflated) {
                init();
            }

            if (hasPermissions) {
                mSiteSettingsLink.setOnClickListener(new View.OnClickListener() {
                    @Override
                    public void onClick(View v) {
                        EventDispatcher.getInstance().dispatch("Permissions:Get", null);
                        dismiss();
                    }
                });
            }
            mSiteSettingsLink.setVisibility(hasPermissions ? View.VISIBLE : View.GONE);
        }
    }

    private void addLoginsToTab(final GeckoBundle data) {
        final GeckoBundle[] logins = data.getBundleArray("logins");

        final SiteLogins siteLogins = new SiteLogins(logins);
        Tabs.getInstance().getSelectedTab().setSiteLogins(siteLogins);
    }

    private void addSelectLoginDoorhanger(Tab tab) {
        ThreadUtils.assertOnUiThread();

        final SiteLogins siteLogins = tab.getSiteLogins();
        if (siteLogins == null) {
            return;
        }

        final GeckoBundle[] logins = siteLogins.getLogins();
        if (logins == null || logins.length == 0) {
            return;
        }

        final GeckoBundle login = logins[0];

        // Create button click listener for copying a password to the clipboard.
        final OnButtonClickListener buttonClickListener = new OnButtonClickListener() {
            Activity activity = (Activity) mContext;
            @Override
            public void onButtonClick(final GeckoBundle response, final DoorHanger doorhanger) {
                final int buttonId = response.getInt("callback");
                if (buttonId == ButtonType.COPY.ordinal()) {
                    final ClipboardManager manager = (ClipboardManager)
                            mContext.getSystemService(Context.CLIPBOARD_SERVICE);
                    final String password;
                    if (response.containsKey("password")) {
                        // Click listener being called from List Dialog.
                        password = response.getString("password");
                    } else {
                        password = login.getString("password");
                    }

                    manager.setPrimaryClip(ClipData.newPlainText("password", password));

                    SnackbarBuilder.builder(activity)
                            .message(R.string.doorhanger_login_select_toast_copy)
                            .duration(Snackbar.LENGTH_SHORT)
                            .buildAndShow();
                }
                dismiss();
            }
        };

        final DoorhangerConfig config = new DoorhangerConfig(
                DoorHanger.Type.LOGIN, buttonClickListener);

        // Set buttons.
        config.setButton(mContext.getString(R.string.button_cancel),
                         ButtonType.CANCEL.ordinal(), false);
        config.setButton(mContext.getString(R.string.button_copy),
                         ButtonType.COPY.ordinal(), true);

        // Set message.
        String username = login.getString("username");
        if (TextUtils.isEmpty(username)) {
            username = mContext.getString(R.string.doorhanger_login_no_username);
        }

        final String message = mContext.getString(
                R.string.doorhanger_login_select_message).replace(FORMAT_S, username);
        config.setMessage(message);

        // Set options.
        final GeckoBundle options = new GeckoBundle(1);

        // Add action text only if there are other logins to select.
        if (logins.length > 1) {
            final GeckoBundle actionText = new GeckoBundle(1);
            actionText.putString("type", "SELECT");

            final GeckoBundle bundle = new GeckoBundle(1);
            bundle.putBundleArray("logins", logins);

            actionText.putBundle("bundle", bundle);
            options.putBundle("actionText", actionText);
        }

        config.setOptions(options);

        if (!mInflated) {
            init();
        }

        removeSelectLoginDoorhanger();

        mSelectLoginDoorhanger = DoorHanger.Get(mContext, config);
        mContent.addView(mSelectLoginDoorhanger);
        mDivider.setVisibility(View.VISIBLE);
    }

    private void removeSelectLoginDoorhanger() {
        if (mSelectLoginDoorhanger != null) {
            mContent.removeView(mSelectLoginDoorhanger);
            mSelectLoginDoorhanger = null;
        }
    }

    private void toggleIdentityKnownContainerVisibility(final boolean isIdentityKnown) {
        final int identityInfoVisibility = isIdentityKnown ? View.VISIBLE : View.GONE;
        mIdentityKnownContainer.setVisibility(identityInfoVisibility);
    }

    /**
     * Update the Site Identity content to reflect connection state.
     *
     * The connection state should reflect the combination of:
     * a) Connection encryption
     * b) Mixed Content state (Active/Display Mixed content, loaded, blocked, none, etc)
     * and update the icons and strings to inform the user of that state.
     *
     * @param siteIdentity SiteIdentity information about the connection.
     */
    private void updateConnectionState(final SiteIdentity siteIdentity) {
        if (siteIdentity.getSecurityMode() == SecurityMode.CHROMEUI) {
            mSecurityState.setText(R.string.identity_connection_chromeui);
            mSecurityState.setTextColor(ContextCompat.getColor(mContext, R.color.placeholder_active_grey));

            mIcon.setImageResource(R.drawable.icon);
            clearSecurityStateIcon();

            mMixedContentActivity.setVisibility(View.GONE);
            mLink.setVisibility(View.GONE);
        } else if (!siteIdentity.isSecure()) {
            if (siteIdentity.getMixedModeActive() == MixedMode.LOADED) {
                // Active Mixed Content loaded because user has disabled blocking.
                mIcon.setImageResource(R.drawable.ic_lock_disabled);
                clearSecurityStateIcon();
                mMixedContentActivity.setVisibility(View.VISIBLE);
                mMixedContentActivity.setText(R.string.mixed_content_protection_disabled);

                mLink.setVisibility(View.VISIBLE);
            } else if (siteIdentity.getMixedModeDisplay() == MixedMode.LOADED) {
                // Passive Mixed Content loaded.
                mIcon.setImageResource(R.drawable.ic_lock_inactive);
                setSecurityStateIcon(R.drawable.ic_warning_major, 1);
                mMixedContentActivity.setVisibility(View.VISIBLE);
                if (siteIdentity.getMixedModeActive() == MixedMode.BLOCKED) {
                    mMixedContentActivity.setText(R.string.mixed_content_blocked_some);
                } else {
                    mMixedContentActivity.setText(R.string.mixed_content_display_loaded);
                }
                mLink.setVisibility(View.VISIBLE);

            } else {
                // Unencrypted connection with no mixed content.
                mIcon.setImageResource(R.drawable.globe_light);
                clearSecurityStateIcon();

                mMixedContentActivity.setVisibility(View.GONE);
                mLink.setVisibility(View.GONE);
            }

            mSecurityState.setText(R.string.identity_connection_insecure);
            mSecurityState.setTextColor(ContextCompat.getColor(mContext, R.color.placeholder_active_grey));

        } else if (siteIdentity.isSecurityException()) {

<<<<<<< HEAD
            mIcon.setImageResource(R.drawable.lock_inactive);
            setSecurityStateIcon(R.drawable.warning_major, 1);
=======
            mIcon.setImageResource(R.drawable.ic_lock_inactive);
            setSecurityStateIcon(R.drawable.ic_warning_major, 1);
>>>>>>> a17af05f
            mSecurityState.setText(R.string.identity_connection_insecure);
            mSecurityState.setTextColor(ContextCompat.getColor(mContext, R.color.placeholder_active_grey));

        } else {
            // Connection is secure.
            mIcon.setImageResource(R.drawable.ic_lock);

            setSecurityStateIcon(R.drawable.img_check, 2);
            mSecurityState.setTextColor(ContextCompat.getColor(mContext, R.color.affirmative_green));
            mSecurityState.setText(R.string.identity_connection_secure);

            // Mixed content has been blocked, if present.
            if (siteIdentity.getMixedModeActive() == MixedMode.BLOCKED ||
                siteIdentity.getMixedModeDisplay() == MixedMode.BLOCKED) {
                mMixedContentActivity.setVisibility(View.VISIBLE);
                mMixedContentActivity.setText(R.string.mixed_content_blocked_all);
                mLink.setVisibility(View.VISIBLE);
            } else {
                mMixedContentActivity.setVisibility(View.GONE);
                mLink.setVisibility(View.GONE);
            }
        }
    }

    private void clearSecurityStateIcon() {
        mSecurityState.setCompoundDrawablePadding(0);
        TextViewCompat.setCompoundDrawablesRelative(mSecurityState, null, null, null, null);
    }

    private void setSecurityStateIcon(int resource, int factor) {
        final Drawable stateIcon = ContextCompat.getDrawable(mContext, resource);
        stateIcon.setBounds(0, 0, stateIcon.getIntrinsicWidth() / factor, stateIcon.getIntrinsicHeight() / factor);
        TextViewCompat.setCompoundDrawablesRelative(mSecurityState, stateIcon, null, null, null);
        mSecurityState.setCompoundDrawablePadding((int) mResources.getDimension(R.dimen.doorhanger_drawable_padding));
    }
    private void updateIdentityInformation(final SiteIdentity siteIdentity) {
        String owner = siteIdentity.getOwner();
        if (owner == null) {
            mOwner.setVisibility(View.GONE);
            mOwnerSupplemental.setVisibility(View.GONE);
        } else {
            mOwner.setVisibility(View.VISIBLE);
            mOwner.setText(owner);

            // Supplemental data is optional.
            final String supplemental = siteIdentity.getSupplemental();
            if (!TextUtils.isEmpty(supplemental)) {
                mOwnerSupplemental.setText(supplemental);
                mOwnerSupplemental.setVisibility(View.VISIBLE);
            } else {
                mOwnerSupplemental.setVisibility(View.GONE);
            }
        }

        final String verifier = siteIdentity.getVerifier();
        mVerifier.setText(verifier);
    }

    private void addTrackingContentNotification(boolean blocked) {
        // Remove any existing tracking content notification.
        removeTrackingContentNotification();

        final DoorhangerConfig config = new DoorhangerConfig(DoorHanger.Type.TRACKING, mContentButtonClickListener);

        final int icon = blocked ? R.drawable.ic_shield_enabled : R.drawable.ic_shield_disabled;

        final GeckoBundle options = new GeckoBundle();
        final GeckoBundle tracking = new GeckoBundle();
        tracking.putBoolean("enabled", blocked);
        options.putBundle("tracking_protection", tracking);
        config.setOptions(options);

        config.setLink(mContext.getString(R.string.learn_more), TRACKING_CONTENT_SUPPORT_URL);

        addNotificationButtons(config, blocked);

        mTrackingContentNotification = DoorHanger.Get(mContext, config);

        mTrackingContentNotification.setIcon(icon);

        mContent.addView(mTrackingContentNotification);
        mDivider.setVisibility(View.VISIBLE);
    }

    private void removeTrackingContentNotification() {
        if (mTrackingContentNotification != null) {
            mContent.removeView(mTrackingContentNotification);
            mTrackingContentNotification = null;
        }
    }

    private void addNotificationButtons(DoorhangerConfig config, boolean blocked) {
        if (blocked) {
            config.setButton(mContext.getString(R.string.disable_protection), ButtonType.DISABLE.ordinal(), false);
        } else {
            config.setButton(mContext.getString(R.string.enable_protection), ButtonType.ENABLE.ordinal(), true);
        }
    }

    /*
     * @param identityData An object that holds the current tab's identity data.
     */
    public void setSiteIdentity(SiteIdentity siteIdentity) {
        mSiteIdentity = siteIdentity;
    }

    @Override
    public void show() {
        if (mSiteIdentity == null) {
            Log.e(LOGTAG, "Can't show site identity popup for undefined state");
            return;
        }

        // Verified about: pages have the CHROMEUI SiteIdentity, however there can also
        // be unverified about: pages for which  "This site's identity is unknown" or
        // "This is a secure Firefox page" are both misleading, so don't show a popup.
        final Tab selectedTab = Tabs.getInstance().getSelectedTab();
        if (selectedTab != null &&
                AboutPages.isAboutPage(selectedTab.getURL()) &&
                mSiteIdentity.getSecurityMode() != SecurityMode.CHROMEUI) {
            Log.d(LOGTAG, "We don't show site identity popups for unverified about: pages");
            return;
        }

        updateIdentity(mSiteIdentity);

        final TrackingMode trackingMode = mSiteIdentity.getTrackingMode();
        if (trackingMode != TrackingMode.UNKNOWN) {
            addTrackingContentNotification(trackingMode == TrackingMode.TRACKING_CONTENT_BLOCKED);
        }

        addSelectLoginDoorhanger(selectedTab);

        if (mSiteIdentity.getSecurityMode() == SecurityMode.CHROMEUI) {
            // For about: pages we display the product icon in place of the verified/globe
            // image, hence we don't also set the favicon (for most about pages the
            // favicon is the product icon, hence we'd be showing the same icon twice).
            mTitle.setText(R.string.moz_app_displayname);
        } else {
            mTitle.setText(selectedTab.getBaseDomain());

            final Bitmap favicon = selectedTab.getFavicon();
            if (favicon != null) {
                final Drawable faviconDrawable = new BitmapDrawable(mResources, favicon);
                final int dimen = (int) mResources.getDimension(R.dimen.browser_toolbar_favicon_size);
                faviconDrawable.setBounds(0, 0, dimen, dimen);

                TextViewCompat.setCompoundDrawablesRelative(mTitle, faviconDrawable, null, null, null);
                mTitle.setCompoundDrawablePadding((int) mContext.getResources().getDimension(R.dimen.doorhanger_drawable_padding));
            }
        }

        showDividers();

        super.show();
    }

    // Show the right dividers
    private void showDividers() {
        final int count = mContent.getChildCount();
        DoorHanger lastVisibleDoorHanger = null;

        for (int i = 0; i < count; i++) {
            final View child = mContent.getChildAt(i);

            if (!(child instanceof DoorHanger)) {
                continue;
            }

            DoorHanger dh = (DoorHanger) child;
            dh.showDivider();
            if (dh.getVisibility() == View.VISIBLE) {
                lastVisibleDoorHanger = dh;
            }
        }

        if (lastVisibleDoorHanger != null) {
            lastVisibleDoorHanger.hideDivider();
        }
    }

    void destroy() {
    }

<<<<<<< HEAD
    void unregisterListeners() {
=======
    public void unregisterListeners() {
>>>>>>> a17af05f
        EventDispatcher.getInstance().unregisterUiThreadListener(this,
                "Doorhanger:Logins",
                "Permissions:CheckResult");
    }

    @Override
    public void dismiss() {
        super.dismiss();
        removeTrackingContentNotification();
        removeSelectLoginDoorhanger();
        TextViewCompat.setCompoundDrawablesRelativeWithIntrinsicBounds(mTitle, null, null, null, null);
        mDivider.setVisibility(View.GONE);
    }

    private class ContentNotificationButtonListener implements OnButtonClickListener {
        @Override
        public void onButtonClick(final GeckoBundle response, final DoorHanger doorhanger) {
            EventDispatcher.getInstance().dispatch("Session:Reload", response);
            dismiss();
        }
    }
}<|MERGE_RESOLUTION|>--- conflicted
+++ resolved
@@ -97,11 +97,7 @@
         mContentButtonClickListener = new ContentNotificationButtonListener();
     }
 
-<<<<<<< HEAD
-    void registerListeners() {
-=======
     public void registerListeners() {
->>>>>>> a17af05f
         EventDispatcher.getInstance().registerUiThreadListener(this,
                 "Doorhanger:Logins",
                 "Permissions:CheckResult");
@@ -358,13 +354,8 @@
 
         } else if (siteIdentity.isSecurityException()) {
 
-<<<<<<< HEAD
-            mIcon.setImageResource(R.drawable.lock_inactive);
-            setSecurityStateIcon(R.drawable.warning_major, 1);
-=======
             mIcon.setImageResource(R.drawable.ic_lock_inactive);
             setSecurityStateIcon(R.drawable.ic_warning_major, 1);
->>>>>>> a17af05f
             mSecurityState.setText(R.string.identity_connection_insecure);
             mSecurityState.setTextColor(ContextCompat.getColor(mContext, R.color.placeholder_active_grey));
 
@@ -549,11 +540,7 @@
     void destroy() {
     }
 
-<<<<<<< HEAD
-    void unregisterListeners() {
-=======
     public void unregisterListeners() {
->>>>>>> a17af05f
         EventDispatcher.getInstance().unregisterUiThreadListener(this,
                 "Doorhanger:Logins",
                 "Permissions:CheckResult");
