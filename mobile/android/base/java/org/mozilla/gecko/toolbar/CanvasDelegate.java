--- conflicted
+++ resolved
@@ -45,11 +45,7 @@
             // ICS added double-buffering, which made it easier for drawing the Path directly over the DST.
             // In pre-ICS, drawPath() doesn't seem to use ARGB_8888 mode for performance, hence transparency is not preserved.
             mPaint.setXfermode(mMode);
-<<<<<<< HEAD
-            canvas.drawPath(path, mPaint);
-=======
             offscreenCanvas.drawPath(path, mPaint);
->>>>>>> a17af05f
         }
 
         offscreen.prepareToDraw();
