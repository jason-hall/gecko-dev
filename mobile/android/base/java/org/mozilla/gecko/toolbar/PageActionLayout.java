/* -*- Mode: Java; c-basic-offset: 4; tab-width: 20; indent-tabs-mode: nil; -*-
 * This Source Code Form is subject to the terms of the Mozilla Public
 * License, v. 2.0. If a copy of the MPL was not distributed with this
 * file, You can obtain one at http://mozilla.org/MPL/2.0/. */

package org.mozilla.gecko.toolbar;

import org.mozilla.gecko.EventDispatcher;
<<<<<<< HEAD
import org.mozilla.gecko.GeckoAppShell;
import org.mozilla.gecko.R;
=======
import org.mozilla.gecko.R;
import org.mozilla.gecko.util.DrawableUtil;
>>>>>>> a17af05f
import org.mozilla.gecko.util.ResourceDrawableUtils;
import org.mozilla.gecko.util.BundleEventListener;
import org.mozilla.gecko.util.EventCallback;
import org.mozilla.gecko.util.GeckoBundle;
import org.mozilla.gecko.util.ThreadUtils;
import org.mozilla.gecko.widget.GeckoPopupMenu;
import org.mozilla.gecko.widget.themed.ThemedImageButton;
import org.mozilla.gecko.widget.themed.ThemedLinearLayout;

import android.content.Context;
import android.content.res.ColorStateList;
import android.content.res.Resources;
import android.graphics.drawable.Drawable;
import android.support.v4.content.ContextCompat;
import android.util.AttributeSet;
import android.view.Menu;
import android.view.MenuItem;
import android.view.View;
import android.widget.ImageButton;
import android.widget.ImageView;
import android.widget.LinearLayout;

import java.util.Iterator;
import java.util.List;
import java.util.UUID;
import java.util.ArrayList;

<<<<<<< HEAD
public class PageActionLayout extends LinearLayout implements BundleEventListener,
=======
public class PageActionLayout extends ThemedLinearLayout implements BundleEventListener,
>>>>>>> a17af05f
                                                              View.OnClickListener,
                                                              View.OnLongClickListener {
    private static final String MENU_BUTTON_KEY = "MENU_BUTTON_KEY";
    private static final int DEFAULT_PAGE_ACTIONS_SHOWN = 2;

    private final Context mContext;
    private final LinearLayout mLayout;
    private final List<PageAction> mPageActionList;

    private GeckoPopupMenu mPageActionsMenu;

    // By default it's two, can be changed by calling setNumberShown(int)
    private int mMaxVisiblePageActions;

    public PageActionLayout(Context context, AttributeSet attrs) {
        super(context, attrs);
        mContext = context;
        mLayout = this;

        mPageActionList = new ArrayList<PageAction>();
        setNumberShown(DEFAULT_PAGE_ACTIONS_SHOWN);
        refreshPageActionIcons();
    }

    @Override
    protected void onAttachedToWindow() {
        super.onAttachedToWindow();

        EventDispatcher.getInstance().registerUiThreadListener(this,
            "PageActions:Add",
            "PageActions:Remove");
    }

    @Override
    protected void onDetachedFromWindow() {
        EventDispatcher.getInstance().unregisterUiThreadListener(this,
            "PageActions:Add",
            "PageActions:Remove");

        super.onDetachedFromWindow();
    }

    @Override
    public void setPrivateMode(boolean isPrivate) {
        super.setPrivateMode(isPrivate);
        for (int i = 0; i < getChildCount(); i++) {
            View child = getChildAt(i);
            if (child instanceof ThemedImageButton) {
                ((ThemedImageButton) child).setPrivateMode(true);
            }
        }
    }

    private void setNumberShown(int count) {
        ThreadUtils.assertOnUiThread();

        mMaxVisiblePageActions = count;

        for (int index = 0; index < count; index++) {
            if ((getChildCount() - 1) < index) {
                mLayout.addView(createImageButton());
            }
        }
    }

    @Override // BundleEventListener
    public void handleMessage(final String event, final GeckoBundle message,
                              final EventCallback callback) {
        ThreadUtils.assertOnUiThread();

        if ("PageActions:Add".equals(event)) {
            final String id = message.getString("id");
            final String title = message.getString("title");
            final String imageURL = message.getString("icon");
            final boolean important = message.getBoolean("important");
            final boolean useTint = message.getBoolean("useTint");

            addPageAction(id, title, imageURL, useTint, new OnPageActionClickListeners() {
                @Override
                public void onClick(final String id) {
                    final GeckoBundle data = new GeckoBundle(1);
                    data.putString("id", id);
                    EventDispatcher.getInstance().dispatch("PageActions:Clicked", data);
                }

                @Override
                public boolean onLongClick(String id) {
                    final GeckoBundle data = new GeckoBundle(1);
                    data.putString("id", id);
                    EventDispatcher.getInstance().dispatch("PageActions:LongClicked", data);
                    return true;
                }
            }, important);

        } else if ("PageActions:Remove".equals(event)) {
            removePageAction(message.getString("id"));
        }
    }

    private void addPageAction(final String id, final String title, final String imageData, final boolean useTint,
            final OnPageActionClickListeners onPageActionClickListeners, boolean important) {
        ThreadUtils.assertOnUiThread();

        final PageAction pageAction = new PageAction(id, title, null, onPageActionClickListeners, important);

        int insertAt = mPageActionList.size();
        while (insertAt > 0 && mPageActionList.get(insertAt - 1).isImportant()) {
            insertAt--;
        }
        mPageActionList.add(insertAt, pageAction);

        ResourceDrawableUtils.getDrawable(mContext, imageData, new ResourceDrawableUtils.BitmapLoader() {
            @Override
            public void onBitmapFound(final Drawable d) {
                if (mPageActionList.contains(pageAction)) {
                    final Drawable icon;
                    if (useTint) {
                        final ColorStateList colorStateList = ContextCompat.getColorStateList(
                                getContext(), R.color.page_action_fg);
                        icon = DrawableUtil.tintDrawableWithStateList(d, colorStateList);
                    } else {
                        icon = d;
                    }
                    pageAction.setDrawable(icon);
                    refreshPageActionIcons();
                }
            }
        });
    }

    private void removePageAction(String id) {
        ThreadUtils.assertOnUiThread();

        final Iterator<PageAction> iter = mPageActionList.iterator();
        while (iter.hasNext()) {
            final PageAction pageAction = iter.next();
            if (pageAction.getID().equals(id)) {
                iter.remove();
                refreshPageActionIcons();
                return;
            }
        }
    }

    private ThemedImageButton createImageButton() {
        ThreadUtils.assertOnUiThread();

        final ToolbarRoundButton imageButton = new ToolbarRoundButton(mContext, null, R.style.UrlBar_ImageButton);
        final int width = mContext.getResources().getDimensionPixelSize(R.dimen.page_action_button_width);
        imageButton.setLayoutParams(new LayoutParams(width, LayoutParams.MATCH_PARENT));
        imageButton.setScaleType(ImageView.ScaleType.CENTER_INSIDE);
        imageButton.setOnClickListener(this);
        imageButton.setOnLongClickListener(this);
        return imageButton;
    }

    @Override
    public void onClick(View v) {
        String buttonClickedId = (String)v.getTag();
        if (buttonClickedId != null) {
            if (buttonClickedId.equals(MENU_BUTTON_KEY)) {
                showMenu(v, mPageActionList.size() - mMaxVisiblePageActions + 1);
            } else {
                getPageActionWithId(buttonClickedId).onClick();
            }
        }
    }

    @Override
    public boolean onLongClick(View v) {
        String buttonClickedId = (String)v.getTag();
        if (buttonClickedId.equals(MENU_BUTTON_KEY)) {
            showMenu(v, mPageActionList.size() - mMaxVisiblePageActions + 1);
            return true;
        } else {
            return getPageActionWithId(buttonClickedId).onLongClick();
        }
    }

    private void setActionForView(final ImageButton view, final PageAction pageAction) {
        ThreadUtils.assertOnUiThread();

        if (pageAction == null) {
            view.setTag(null);
            view.setImageDrawable(null);
            view.setVisibility(View.GONE);
            view.setContentDescription(null);
            return;
        }

        view.setTag(pageAction.getID());
        view.setImageDrawable(pageAction.getDrawable());
        view.setVisibility(View.VISIBLE);
        view.setContentDescription(pageAction.getTitle());
    }

    private void refreshPageActionIcons() {
        ThreadUtils.assertOnUiThread();

        final Resources resources = mContext.getResources();
        for (int i = 0; i < this.getChildCount(); i++) {
            final ImageButton v = (ImageButton) this.getChildAt(i);
            final PageAction pageAction = getPageActionForViewAt(i);

            // If there are more page actions than buttons, set the menu icon.
            // Otherwise, set the page action's icon if there is a page action.
            if ((i == this.getChildCount() - 1) && (mPageActionList.size() > mMaxVisiblePageActions)) {
                v.setTag(MENU_BUTTON_KEY);
                v.setImageDrawable(resources.getDrawable(R.drawable.icon_pageaction));
                v.setVisibility((pageAction != null) ? View.VISIBLE : View.GONE);
                v.setContentDescription(resources.getString(R.string.page_action_dropmarker_description));
            } else {
                setActionForView(v, pageAction);
            }

            if (v instanceof ThemedImageButton) {
                ((ThemedImageButton) v).setPrivateMode(isPrivateMode());
            }
        }
    }

    private PageAction getPageActionForViewAt(int index) {
        ThreadUtils.assertOnUiThread();

        /**
         * We show the user the most recent pageaction added since this keeps the user aware of any new page actions being added
         * Also, the order of the pageAction is important i.e. if a page action is added, instead of shifting the pagactions to the
         * left to make space for the new one, it would be more visually appealing to have the pageaction appear in the blank space.
         *
         * buttonIndex is needed for this reason because every new View added to PageActionLayout gets added to the right of its neighbouring View.
         * Hence the button on the very leftmost has the index 0. We want our pageactions to start from the rightmost
         * and hence we maintain the insertion order of the child Views which is essentially the reverse of their index
         */

        final int buttonIndex = (this.getChildCount() - 1) - index;

        if (mPageActionList.size() > buttonIndex) {
            // Return the pageactions starting from the end of the list for the number of visible pageactions.
            final int buttonCount = Math.min(mPageActionList.size(), getChildCount());
            return mPageActionList.get((mPageActionList.size() - buttonCount) + buttonIndex);
        }
        return null;
    }

    private PageAction getPageActionWithId(String id) {
        ThreadUtils.assertOnUiThread();

        for (PageAction pageAction : mPageActionList) {
            if (pageAction.getID().equals(id)) {
                return pageAction;
            }
        }
        return null;
    }

    private void showMenu(View pageActionButton, int toShow) {
        ThreadUtils.assertOnUiThread();

        if (mPageActionsMenu == null) {
            mPageActionsMenu = new GeckoPopupMenu(pageActionButton.getContext(), pageActionButton);
            mPageActionsMenu.inflate(0);
            mPageActionsMenu.setOnMenuItemClickListener(new GeckoPopupMenu.OnMenuItemClickListener() {
                @Override
                public boolean onMenuItemClick(MenuItem item) {
                    int id = item.getItemId();
                    for (int i = 0; i < mPageActionList.size(); i++) {
                        PageAction pageAction = mPageActionList.get(i);
                        if (pageAction.key() == id) {
                            pageAction.onClick();
                            return true;
                        }
                    }
                    return false;
                }
            });
        }
        Menu menu = mPageActionsMenu.getMenu();
        menu.clear();

        for (int i = 0; i < mPageActionList.size() && i < toShow; i++) {
            PageAction pageAction = mPageActionList.get(i);
            MenuItem item = menu.add(Menu.NONE, pageAction.key(), Menu.NONE, pageAction.getTitle());
            item.setIcon(pageAction.getDrawable());
        }
        mPageActionsMenu.show();
    }

    private static interface OnPageActionClickListeners {
        public void onClick(String id);
        public boolean onLongClick(String id);
    }

    private static class PageAction {
        private final OnPageActionClickListeners mOnPageActionClickListeners;
        private Drawable mDrawable;
        private final String mTitle;
        private final String mId;
        private final int key;
        private final boolean mImportant;

        public PageAction(String id,
                          String title,
                          Drawable image,
                          OnPageActionClickListeners onPageActionClickListeners,
                          boolean important) {
            mId = id;
            mTitle = title;
            mDrawable = image;
            mOnPageActionClickListeners = onPageActionClickListeners;
            mImportant = important;

            key = UUID.fromString(mId.subSequence(1, mId.length() - 2).toString()).hashCode();
        }

        public Drawable getDrawable() {
            return mDrawable;
        }

        public void setDrawable(Drawable d) {
            mDrawable = d;
        }

        public String getTitle() {
            return mTitle;
        }

        public String getID() {
            return mId;
        }

        public int key() {
            return key;
        }

        public boolean isImportant() {
            return mImportant;
        }

        public void onClick() {
            if (mOnPageActionClickListeners != null) {
                mOnPageActionClickListeners.onClick(mId);
            }
        }

        public boolean onLongClick() {
            if (mOnPageActionClickListeners != null) {
                return mOnPageActionClickListeners.onLongClick(mId);
            }
            return false;
        }
    }
}<|MERGE_RESOLUTION|>--- conflicted
+++ resolved
@@ -6,13 +6,8 @@
 package org.mozilla.gecko.toolbar;
 
 import org.mozilla.gecko.EventDispatcher;
-<<<<<<< HEAD
-import org.mozilla.gecko.GeckoAppShell;
-import org.mozilla.gecko.R;
-=======
 import org.mozilla.gecko.R;
 import org.mozilla.gecko.util.DrawableUtil;
->>>>>>> a17af05f
 import org.mozilla.gecko.util.ResourceDrawableUtils;
 import org.mozilla.gecko.util.BundleEventListener;
 import org.mozilla.gecko.util.EventCallback;
@@ -40,11 +35,7 @@
 import java.util.UUID;
 import java.util.ArrayList;
 
-<<<<<<< HEAD
-public class PageActionLayout extends LinearLayout implements BundleEventListener,
-=======
 public class PageActionLayout extends ThemedLinearLayout implements BundleEventListener,
->>>>>>> a17af05f
                                                               View.OnClickListener,
                                                               View.OnLongClickListener {
     private static final String MENU_BUTTON_KEY = "MENU_BUTTON_KEY";
