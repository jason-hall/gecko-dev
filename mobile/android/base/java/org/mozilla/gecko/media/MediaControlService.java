package org.mozilla.gecko.media;

import android.app.Notification;
import android.app.PendingIntent;
import android.app.Service;
import android.content.BroadcastReceiver;
import android.content.Context;
import android.content.Intent;
import android.content.IntentFilter;
import android.graphics.Bitmap;
import android.graphics.BitmapFactory;
import android.graphics.Canvas;
import android.graphics.Paint;
import android.graphics.Rect;
import android.media.AudioManager;
import android.media.VolumeProvider;
import android.media.session.MediaController;
import android.media.session.MediaSession;
import android.os.Build;
import android.os.Bundle;
import android.os.IBinder;
import android.support.annotation.CheckResult;
import android.support.annotation.VisibleForTesting;
import android.support.v4.app.NotificationManagerCompat;
import android.util.Log;

import org.mozilla.gecko.BrowserApp;
import org.mozilla.gecko.GeckoApp;
import org.mozilla.gecko.GeckoAppShell;
import org.mozilla.gecko.IntentHelper;
import org.mozilla.gecko.PrefsHelper;
import org.mozilla.gecko.R;
import org.mozilla.gecko.Tab;
import org.mozilla.gecko.Tabs;
import org.mozilla.gecko.util.ThreadUtils;

import java.lang.ref.WeakReference;

public class MediaControlService extends Service implements Tabs.OnTabsChangedListener {
    private static final String LOGTAG = "MediaControlService";

    public static final String ACTION_INIT           = "action_init";
    public static final String ACTION_RESUME         = "action_resume";
    public static final String ACTION_PAUSE          = "action_pause";
    public static final String ACTION_STOP           = "action_stop";
    public static final String ACTION_RESUME_BY_AUDIO_FOCUS = "action_resume_audio_focus";
    public static final String ACTION_PAUSE_BY_AUDIO_FOCUS  = "action_pause_audio_focus";
    public static final String ACTION_START_AUDIO_DUCK      = "action_start_audio_duck";
    public static final String ACTION_STOP_AUDIO_DUCK       = "action_stop_audio_duck";
<<<<<<< HEAD
    private static final int MEDIA_CONTROL_ID = 1;
=======
>>>>>>> a17af05f
    private static final String MEDIA_CONTROL_PREF = "dom.audiochannel.mediaControl";

    // This is maximum volume level difference when audio ducking. The number is arbitrary.
    private static final int AUDIO_DUCK_MAX_STEPS = 3;
    private enum AudioDucking { START, STOP };
    private boolean mSupportsDucking = false;
    private int mAudioDuckCurrentSteps = 0;

    private MediaSession mSession;
    private MediaController mController;
    private HeadSetStateReceiver mHeadSetStateReceiver;

    private PrefsHelper.PrefHandler mPrefsObserver;
    private final String[] mPrefs = { MEDIA_CONTROL_PREF };

    private boolean mInitialize = false;
    private boolean mIsMediaControlPrefOn = true;

    private WeakReference<Tab> mTabReference = new WeakReference<>(null);

    private int minCoverSize;
    private int coverSize;

    /**
     * Internal state of MediaControlService, to indicate it is playing media, or paused...etc.
     */
    private State mMediaState = State.STOPPED;

    protected enum State {
        PLAYING,
        PAUSED,
        STOPPED
    }

    @Override
    public void onCreate() {
        initialize();
        mHeadSetStateReceiver = new HeadSetStateReceiver().registerReceiver(getApplicationContext());
    }

    @Override
    public void onDestroy() {
        mHeadSetStateReceiver.unregisterReceiver(getApplicationContext());
        shutdown();
    }

    @Override
    public int onStartCommand(Intent intent, int flags, int startId) {
        handleIntent(intent);
        return START_NOT_STICKY;
    }

    @Override
    public IBinder onBind(Intent intent) {
        return null;
    }

    @Override
    public boolean onUnbind(Intent intent) {
        mSession.release();
        return super.onUnbind(intent);
    }

    @Override
    public void onTaskRemoved(Intent rootIntent) {
        shutdown();
    }

    @Override
    public void onTabChanged(Tab tab, Tabs.TabEvents msg, String data) {
        if (!mInitialize) {
            return;
        }

        final Tab playingTab = mTabReference.get();
        switch (msg) {
            case MEDIA_PLAYING_CHANGE:
                // The 'MEDIA_PLAYING_CHANGE' would only be received when the
                // media starts or ends.
                if (playingTab != tab && tab.isMediaPlaying()) {
                    mTabReference = new WeakReference<>(tab);
                    setState(State.PLAYING);
                } else if (playingTab == tab) {
                    mTabReference = new WeakReference<>(tab.isMediaPlaying() ? tab : null);
                    setState(tab.isMediaPlaying() ? State.PLAYING : State.STOPPED);
                }
                break;
            case MEDIA_PLAYING_RESUME:
                // user resume the paused-by-control media from page so that we
                // should make the control interface consistent.
                if (playingTab == tab && !isMediaPlaying()) {
                    setState(State.PLAYING);
                }
                break;
            case CLOSED:
                if (playingTab == null || playingTab == tab) {
                    // Remove the controls when the playing tab disappeared or was closed.
                    setState(State.STOPPED);
                }
                break;
            case FAVICON:
                if (playingTab == tab) {
                    setState(isMediaPlaying() ? State.PLAYING : State.PAUSED);
                }
                break;
        }
    }

    private boolean isMediaPlaying() {
        return mMediaState.equals(State.PLAYING);
    }

    private void initialize() {
        if (mInitialize ||
            !isAndroidVersionLollipopOrHigher()) {
            return;
        }

        Log.d(LOGTAG, "initialize");
        getGeckoPreference();
        if (!initMediaSession()) {
             Log.e(LOGTAG, "initialization fail!");
             stopSelf();
             return;
        }

        coverSize = (int) getResources().getDimension(R.dimen.notification_media_cover);
        minCoverSize = getResources().getDimensionPixelSize(R.dimen.favicon_bg);

        Tabs.registerOnTabsChangedListener(this);
        mInitialize = true;
    }

    private void shutdown() {
        if (!mInitialize) {
            return;
        }

        Log.d(LOGTAG, "shutdown");
        setState(State.STOPPED);
        PrefsHelper.removeObserver(mPrefsObserver);

        Tabs.unregisterOnTabsChangedListener(this);
        mInitialize = false;
        stopSelf();
    }

    private boolean isAndroidVersionLollipopOrHigher() {
        return Build.VERSION.SDK_INT >= Build.VERSION_CODES.LOLLIPOP;
    }

    private void handleIntent(Intent intent) {
        if (intent == null || intent.getAction() == null || !mInitialize) {
            return;
        }

        Log.d(LOGTAG, "HandleIntent, action = " + intent.getAction() + ", mediaState = " + mMediaState);
        switch (intent.getAction()) {
            case ACTION_INIT :
                // This action is used to create a service and do the initialization,
                // the actual operation would be executed via control interface's
                // pending intent.
                break;
            case ACTION_RESUME :
                mController.getTransportControls().play();
                break;
            case ACTION_PAUSE :
                mController.getTransportControls().pause();
                break;
            case ACTION_STOP :
                mController.getTransportControls().stop();
                break;
            case ACTION_PAUSE_BY_AUDIO_FOCUS :
                mController.getTransportControls().sendCustomAction(ACTION_PAUSE_BY_AUDIO_FOCUS, null);
                break;
            case ACTION_RESUME_BY_AUDIO_FOCUS :
                mController.getTransportControls().sendCustomAction(ACTION_RESUME_BY_AUDIO_FOCUS, null);
                break;
            case ACTION_START_AUDIO_DUCK:
                handleAudioDucking(AudioDucking.START);
                break;
            case ACTION_STOP_AUDIO_DUCK :
                handleAudioDucking(AudioDucking.STOP);
                break;
        }
    }

    private void handleAudioDucking(AudioDucking audioDucking) {
        if (!mInitialize || !mSupportsDucking) {
            return;
        }

        int currentVolume = mController.getPlaybackInfo().getCurrentVolume();
        int maxVolume = mController.getPlaybackInfo().getMaxVolume();

        int adjustDirection;
        if (audioDucking == AudioDucking.START) {
            mAudioDuckCurrentSteps = Math.min(AUDIO_DUCK_MAX_STEPS, currentVolume);
            adjustDirection = AudioManager.ADJUST_LOWER;
        } else {
            mAudioDuckCurrentSteps = Math.min(mAudioDuckCurrentSteps, maxVolume - currentVolume);
            adjustDirection = AudioManager.ADJUST_RAISE;
        }

        for (int i = 0; i < mAudioDuckCurrentSteps; i++) {
            mController.adjustVolume(adjustDirection, 0);
        }
    }

    private void getGeckoPreference() {
        mPrefsObserver = new PrefsHelper.PrefHandlerBase() {
            @Override
            public void prefValue(String pref, boolean value) {
                if (pref.equals(MEDIA_CONTROL_PREF)) {
                    mIsMediaControlPrefOn = value;

                    // If media is playing, we just need to create or remove
                    // the media control interface.
                    if (mMediaState.equals(State.PLAYING)) {
                        setState(mIsMediaControlPrefOn ? State.PLAYING : State.STOPPED);
                    }

                    // If turn off pref during pausing, except removing media
                    // interface, we also need to stop the service and notify
                    // gecko about that.
                    if (mMediaState.equals(State.PAUSED) &&
                        !mIsMediaControlPrefOn) {
                        Intent intent = new Intent(getApplicationContext(), MediaControlService.class);
                        intent.setAction(ACTION_STOP);
                        handleIntent(intent);
                    }
                }
            }
        };
        PrefsHelper.addObserver(mPrefs, mPrefsObserver);
    }

    private boolean initMediaSession() {
        // Android MediaSession is introduced since version L.
<<<<<<< HEAD
        mSession = new MediaSession(getApplicationContext(),
                "fennec media session");
        mController = new MediaController(getApplicationContext(),
                mSession.getSessionToken());
=======
        try {
            mSession = new MediaSession(getApplicationContext(),
                                        "fennec media session");
            mController = new MediaController(getApplicationContext(),
                                              mSession.getSessionToken());
        } catch (IllegalStateException e) {
            Log.e(LOGTAG, "can't create MediaSession and MediaController!");
            return false;
        }
>>>>>>> a17af05f

        int volumeControl = mController.getPlaybackInfo().getVolumeControl();
        if (volumeControl == VolumeProvider.VOLUME_CONTROL_ABSOLUTE ||
                volumeControl == VolumeProvider.VOLUME_CONTROL_RELATIVE) {
            mSupportsDucking = true;
        } else {
            Log.w(LOGTAG, "initMediaSession, Session does not support volume absolute or relative volume control");
        }

        mSession.setCallback(new MediaSession.Callback() {
            @Override
            public void onCustomAction(String action, Bundle extras) {
                if (action.equals(ACTION_PAUSE_BY_AUDIO_FOCUS)) {
                    Log.d(LOGTAG, "Controller, pause by audio focus changed");
                    setState(State.PAUSED);
                } else if (action.equals(ACTION_RESUME_BY_AUDIO_FOCUS)) {
                    Log.d(LOGTAG, "Controller, resume by audio focus changed");
                    setState(State.PLAYING);
                }
            }

            @Override
            public void onPlay() {
                Log.d(LOGTAG, "Controller, onPlay");
                super.onPlay();
                setState(State.PLAYING);
<<<<<<< HEAD
                notifyObservers("MediaControl", "resumeMedia");
=======
                notifyObservers("mediaControl", "resumeMedia");
>>>>>>> a17af05f
            }

            @Override
            public void onPause() {
                Log.d(LOGTAG, "Controller, onPause");
                super.onPause();
                setState(State.PAUSED);
<<<<<<< HEAD
                notifyObservers("MediaControl", "mediaControlPaused");
=======
                notifyObservers("mediaControl", "mediaControlPaused");
>>>>>>> a17af05f
            }

            @Override
            public void onStop() {
                Log.d(LOGTAG, "Controller, onStop");
                super.onStop();
                setState(State.STOPPED);
<<<<<<< HEAD
                notifyObservers("MediaControl", "mediaControlStopped");
                mTabReference = new WeakReference<>(null);
            }
        });

=======
                notifyObservers("mediaControl", "mediaControlStopped");
                mTabReference = new WeakReference<>(null);
            }
        });
        return true;
    }

    private void setMediaStateForTab(boolean isTabPlaying) {
        final Tab tab = mTabReference.get();
        if (tab == null) {
            return;
        }
        tab.setIsMediaPlaying(isTabPlaying);
>>>>>>> a17af05f
    }

    private void notifyObservers(String topic, String data) {
        GeckoAppShell.notifyObservers(topic, data);
    }

    private boolean isNeedToRemoveControlInterface(State state) {
        return state.equals(State.STOPPED);
<<<<<<< HEAD
    }

    private void setState(State newState) {
        mMediaState = newState;
        onStateChanged();
    }

=======
    }

    private void setState(State newState) {
        mMediaState = newState;
        setMediaStateForTab(mMediaState.equals(State.PLAYING));
        onStateChanged();
    }

>>>>>>> a17af05f
    private void onStateChanged() {
        if (!mInitialize) {
            return;
        }

        Log.d(LOGTAG, "onStateChanged, state = " + mMediaState);

        if (isNeedToRemoveControlInterface(mMediaState)) {
            stopForeground(false);
            NotificationManagerCompat.from(this).cancel(R.id.mediaControlNotification);
            return;
        }

        if (!mIsMediaControlPrefOn) {
            return;
        }

        final Tab tab = mTabReference.get();

        if (tab == null) {
            return;
        }

        ThreadUtils.postToBackgroundThread(new Runnable() {
            @Override
            public void run() {
                updateNotification(tab);
            }
        });
    }

    protected void updateNotification(Tab tab) {
        ThreadUtils.assertNotOnUiThread();

        final Notification.MediaStyle style = new Notification.MediaStyle();
        style.setShowActionsInCompactView(0);

        final boolean isPlaying = isMediaPlaying();
        final int visibility = tab.isPrivate() ?
            Notification.VISIBILITY_PRIVATE : Notification.VISIBILITY_PUBLIC;

        final Notification notification = new Notification.Builder(this)
            .setSmallIcon(R.drawable.flat_icon)
            .setLargeIcon(generateCoverArt(tab))
            .setContentTitle(tab.getTitle())
            .setContentText(tab.getURL())
            .setContentIntent(createContentIntent(tab))
            .setDeleteIntent(createDeleteIntent())
            .setStyle(style)
            .addAction(createNotificationAction())
            .setOngoing(isPlaying)
            .setShowWhen(false)
            .setWhen(0)
            .setVisibility(visibility)
            .build();

        if (isPlaying) {
<<<<<<< HEAD
            startForeground(MEDIA_CONTROL_ID, notification);
=======
            startForeground(R.id.mediaControlNotification, notification);
>>>>>>> a17af05f
        } else {
            stopForeground(false);
            NotificationManagerCompat.from(this)
                .notify(R.id.mediaControlNotification, notification);
        }
    }

    private Notification.Action createNotificationAction() {
        final Intent intent = createIntentUponState(mMediaState);
        boolean isPlayAction = intent.getAction().equals(ACTION_RESUME);

        int icon = isPlayAction ? R.drawable.ic_media_play : R.drawable.ic_media_pause;
        String title = getString(isPlayAction ? R.string.media_play : R.string.media_pause);

        final PendingIntent pendingIntent = PendingIntent.getService(getApplicationContext(), 1, intent, 0);

        //noinspection deprecation - The new constructor is only for API > 23
        return new Notification.Action.Builder(icon, title, pendingIntent).build();
    }

    /**
     * This method encapsulated UI logic. For PLAYING state, UI should display a PAUSE icon.
     * @param state The expected current state of MediaControlService
     * @return corresponding Intent to be used for Notification
     */
    @VisibleForTesting
    protected Intent createIntentUponState(State state) {
        String action = state.equals(State.PLAYING) ? ACTION_PAUSE : ACTION_RESUME;
        final Intent intent = new Intent(getApplicationContext(), MediaControlService.class);
        intent.setAction(action);
        return intent;
    }

<<<<<<< HEAD
    private PendingIntent createContentIntent(int tabId) {
        Intent intent = new Intent(getApplicationContext(), BrowserApp.class);
        intent.setAction(GeckoApp.ACTION_SWITCH_TAB);
        intent.putExtra("TabId", tabId);
=======
    private PendingIntent createContentIntent(Tab tab) {
        Intent intent = IntentHelper.getTabSwitchIntent(tab);
>>>>>>> a17af05f
        return PendingIntent.getActivity(getApplicationContext(), 0, intent, PendingIntent.FLAG_UPDATE_CURRENT);
    }

    private PendingIntent createDeleteIntent() {
        Intent intent = new Intent(getApplicationContext(), MediaControlService.class);
        intent.setAction(ACTION_STOP);
        return  PendingIntent.getService(getApplicationContext(), 1, intent, 0);
    }

    private Bitmap generateCoverArt(Tab tab) {
        final Bitmap favicon = tab.getFavicon();

        // If we do not have a favicon or if it's smaller than 72 pixels then just use the default icon.
        if (favicon == null || favicon.getWidth() < minCoverSize || favicon.getHeight() < minCoverSize) {
            // Use the launcher icon as fallback
            return BitmapFactory.decodeResource(getResources(), R.drawable.notification_media);
        }

        // Favicon should at least have half of the size of the cover
        int width = Math.max(favicon.getWidth(), coverSize / 2);
        int height = Math.max(favicon.getHeight(), coverSize / 2);

        final Bitmap coverArt = Bitmap.createBitmap(coverSize, coverSize, Bitmap.Config.ARGB_8888);
        final Canvas canvas = new Canvas(coverArt);
        canvas.drawColor(0xFF777777);

        int left = Math.max(0, (coverArt.getWidth() / 2) - (width / 2));
        int right = Math.min(coverSize, left + width);
        int top = Math.max(0, (coverArt.getHeight() / 2) - (height / 2));
        int bottom = Math.min(coverSize, top + height);

        final Paint paint = new Paint();
        paint.setAntiAlias(true);

        canvas.drawBitmap(favicon,
                new Rect(0, 0, favicon.getWidth(), favicon.getHeight()),
                new Rect(left, top, right, bottom),
                paint);

        return coverArt;
    }

    private class HeadSetStateReceiver extends BroadcastReceiver {

        @CheckResult(suggest = "new HeadSetStateReceiver().registerReceiver(Context)")
        HeadSetStateReceiver registerReceiver(Context context) {
            IntentFilter intentFilter = new IntentFilter(AudioManager.ACTION_AUDIO_BECOMING_NOISY);
            context.registerReceiver(this, intentFilter);
            return this;
        }

        void unregisterReceiver(Context context) {
            context.unregisterReceiver(HeadSetStateReceiver.this);
        }

        @Override
        public void onReceive(Context context, Intent intent) {
            if (isMediaPlaying()) {
                Intent pauseIntent = new Intent(getApplicationContext(), MediaControlService.class);
                pauseIntent.setAction(ACTION_PAUSE);
                handleIntent(pauseIntent);
            }
        }

    }

}<|MERGE_RESOLUTION|>--- conflicted
+++ resolved
@@ -47,10 +47,6 @@
     public static final String ACTION_PAUSE_BY_AUDIO_FOCUS  = "action_pause_audio_focus";
     public static final String ACTION_START_AUDIO_DUCK      = "action_start_audio_duck";
     public static final String ACTION_STOP_AUDIO_DUCK       = "action_stop_audio_duck";
-<<<<<<< HEAD
-    private static final int MEDIA_CONTROL_ID = 1;
-=======
->>>>>>> a17af05f
     private static final String MEDIA_CONTROL_PREF = "dom.audiochannel.mediaControl";
 
     // This is maximum volume level difference when audio ducking. The number is arbitrary.
@@ -290,12 +286,6 @@
 
     private boolean initMediaSession() {
         // Android MediaSession is introduced since version L.
-<<<<<<< HEAD
-        mSession = new MediaSession(getApplicationContext(),
-                "fennec media session");
-        mController = new MediaController(getApplicationContext(),
-                mSession.getSessionToken());
-=======
         try {
             mSession = new MediaSession(getApplicationContext(),
                                         "fennec media session");
@@ -305,7 +295,6 @@
             Log.e(LOGTAG, "can't create MediaSession and MediaController!");
             return false;
         }
->>>>>>> a17af05f
 
         int volumeControl = mController.getPlaybackInfo().getVolumeControl();
         if (volumeControl == VolumeProvider.VOLUME_CONTROL_ABSOLUTE ||
@@ -332,11 +321,7 @@
                 Log.d(LOGTAG, "Controller, onPlay");
                 super.onPlay();
                 setState(State.PLAYING);
-<<<<<<< HEAD
-                notifyObservers("MediaControl", "resumeMedia");
-=======
                 notifyObservers("mediaControl", "resumeMedia");
->>>>>>> a17af05f
             }
 
             @Override
@@ -344,11 +329,7 @@
                 Log.d(LOGTAG, "Controller, onPause");
                 super.onPause();
                 setState(State.PAUSED);
-<<<<<<< HEAD
-                notifyObservers("MediaControl", "mediaControlPaused");
-=======
                 notifyObservers("mediaControl", "mediaControlPaused");
->>>>>>> a17af05f
             }
 
             @Override
@@ -356,13 +337,6 @@
                 Log.d(LOGTAG, "Controller, onStop");
                 super.onStop();
                 setState(State.STOPPED);
-<<<<<<< HEAD
-                notifyObservers("MediaControl", "mediaControlStopped");
-                mTabReference = new WeakReference<>(null);
-            }
-        });
-
-=======
                 notifyObservers("mediaControl", "mediaControlStopped");
                 mTabReference = new WeakReference<>(null);
             }
@@ -376,7 +350,6 @@
             return;
         }
         tab.setIsMediaPlaying(isTabPlaying);
->>>>>>> a17af05f
     }
 
     private void notifyObservers(String topic, String data) {
@@ -385,15 +358,6 @@
 
     private boolean isNeedToRemoveControlInterface(State state) {
         return state.equals(State.STOPPED);
-<<<<<<< HEAD
-    }
-
-    private void setState(State newState) {
-        mMediaState = newState;
-        onStateChanged();
-    }
-
-=======
     }
 
     private void setState(State newState) {
@@ -402,7 +366,6 @@
         onStateChanged();
     }
 
->>>>>>> a17af05f
     private void onStateChanged() {
         if (!mInitialize) {
             return;
@@ -460,11 +423,7 @@
             .build();
 
         if (isPlaying) {
-<<<<<<< HEAD
-            startForeground(MEDIA_CONTROL_ID, notification);
-=======
             startForeground(R.id.mediaControlNotification, notification);
->>>>>>> a17af05f
         } else {
             stopForeground(false);
             NotificationManagerCompat.from(this)
@@ -498,15 +457,8 @@
         return intent;
     }
 
-<<<<<<< HEAD
-    private PendingIntent createContentIntent(int tabId) {
-        Intent intent = new Intent(getApplicationContext(), BrowserApp.class);
-        intent.setAction(GeckoApp.ACTION_SWITCH_TAB);
-        intent.putExtra("TabId", tabId);
-=======
     private PendingIntent createContentIntent(Tab tab) {
         Intent intent = IntentHelper.getTabSwitchIntent(tab);
->>>>>>> a17af05f
         return PendingIntent.getActivity(getApplicationContext(), 0, intent, PendingIntent.FLAG_UPDATE_CURRENT);
     }
 
