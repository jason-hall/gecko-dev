--- conflicted
+++ resolved
@@ -19,19 +19,12 @@
     private AudioManager mAudioManager;
     private OnAudioFocusChangeListener mAfChangeListener;
 
-<<<<<<< HEAD
-    public static final String OWN_FOCUS = "own_focus";
-    public static final String LOST_FOCUS = "lost_focus";
-    public static final String LOST_FOCUS_TRANSIENT = "lost_focus_transient";
-    public static final String LOST_FOCUS_TRANSIENT_CAN_DUCK = "lost_focus_transient_can_duck";
-=======
     public enum State {
         OWN_FOCUS,
         LOST_FOCUS,
         LOST_FOCUS_TRANSIENT,
         LOST_FOCUS_TRANSIENT_CAN_DUCK
     }
->>>>>>> a17af05f
 
     private State mAudioFocusState = State.LOST_FOCUS;
 
@@ -81,23 +74,7 @@
                         mAudioFocusState = State.LOST_FOCUS_TRANSIENT_CAN_DUCK;
                         notifyMediaControlService(MediaControlService.ACTION_START_AUDIO_DUCK);
                         break;
-                    case AudioManager.AUDIOFOCUS_LOSS_TRANSIENT_CAN_DUCK:
-                        Log.d(LOGTAG, "onAudioFocusChange, AUDIOFOCUS_LOSS_TRANSIENT_CAN_DUCK");
-                        notifyMediaControlService(MediaControlService.ACTION_START_AUDIO_DUCK);
-                        mAudioFocusState = LOST_FOCUS_TRANSIENT_CAN_DUCK;
-                        break;
                     case AudioManager.AUDIOFOCUS_GAIN:
-<<<<<<< HEAD
-                        if (mAudioFocusState.equals(LOST_FOCUS_TRANSIENT_CAN_DUCK)) {
-                            Log.d(LOGTAG, "onAudioFocusChange, AUDIOFOCUS_GAIN (from DUCKING)");
-                            notifyMediaControlService(MediaControlService.ACTION_STOP_AUDIO_DUCK);
-                        } else if (mAudioFocusState.equals(LOST_FOCUS_TRANSIENT)) {
-                            Log.d(LOGTAG, "onAudioFocusChange, AUDIOFOCUS_GAIN");
-                            notifyObservers("AudioFocusChanged", "gainAudioFocus");
-                            notifyMediaControlService(MediaControlService.ACTION_RESUME_BY_AUDIO_FOCUS);
-                        }
-                        mAudioFocusState = OWN_FOCUS;
-=======
                         State state = mAudioFocusState;
                         mAudioFocusState = State.OWN_FOCUS;
                         if (state.equals(State.LOST_FOCUS_TRANSIENT_CAN_DUCK)) {
@@ -108,7 +85,6 @@
                             notifyObservers("audioFocusChanged", "gainAudioFocus");
                             notifyMediaControlService(MediaControlService.ACTION_RESUME_BY_AUDIO_FOCUS);
                         }
->>>>>>> a17af05f
                         break;
                     default:
                 }
