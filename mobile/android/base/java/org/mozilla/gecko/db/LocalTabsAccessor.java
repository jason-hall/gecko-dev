/* This Source Code Form is subject to the terms of the Mozilla Public
 * License, v. 2.0. If a copy of the MPL was not distributed with this file,
 * You can obtain one at http://mozilla.org/MPL/2.0/. */

package org.mozilla.gecko.db;

import java.util.ArrayList;
import java.util.Collections;
import java.util.List;
import java.util.concurrent.TimeUnit;
import java.util.regex.Pattern;

import org.json.JSONArray;
import org.json.JSONException;
import org.mozilla.gecko.Tab;
import org.mozilla.gecko.util.ThreadUtils;
import org.mozilla.gecko.util.UIAsyncTask;

import android.content.ContentResolver;
import android.content.ContentValues;
import android.content.Context;
import android.database.Cursor;
import android.net.Uri;
import android.text.TextUtils;
import android.util.Log;

public class LocalTabsAccessor implements TabsAccessor {
    private static final String LOGTAG = "GeckoTabsAccessor";
    private static final long THREE_WEEKS_IN_MILLISECONDS = TimeUnit.MILLISECONDS.convert(21L, TimeUnit.DAYS);

    public static final String[] TABS_PROJECTION_COLUMNS = new String[] {
                                                                BrowserContract.Tabs.TITLE,
                                                                BrowserContract.Tabs.URL,
                                                                BrowserContract.Clients.GUID,
                                                                BrowserContract.Clients.NAME,
                                                                BrowserContract.Tabs.LAST_USED,
                                                                BrowserContract.Clients.LAST_MODIFIED,
                                                                BrowserContract.Clients.DEVICE_TYPE,
                                                            };

    public static final String[] CLIENTS_PROJECTION_COLUMNS = new String[] {
                                                                    BrowserContract.Clients.GUID,
                                                                    BrowserContract.Clients.NAME,
                                                                    BrowserContract.Clients.LAST_MODIFIED,
                                                                    BrowserContract.Clients.DEVICE_TYPE
                                                            };

    private static final String REMOTE_CLIENTS_SELECTION = BrowserContract.Clients.GUID + " IS NOT NULL";
    private static final String LOCAL_TABS_SELECTION = BrowserContract.Tabs.CLIENT_GUID + " IS NULL";
    private static final String REMOTE_TABS_SELECTION = BrowserContract.Tabs.CLIENT_GUID + " IS NOT NULL";
    private static final String REMOTE_TABS_SELECTION_CLIENT_RECENCY = REMOTE_TABS_SELECTION +
            " AND " + BrowserContract.Clients.LAST_MODIFIED + " > ?";

    private static final String REMOTE_TABS_SORT_ORDER =
            // Most recently synced clients first.
            BrowserContract.Clients.LAST_MODIFIED + " DESC, " +
            // If two clients somehow had the same last modified time, this will
            // group them (arbitrarily).
            BrowserContract.Clients.GUID + " DESC, " +
            // Within a single client, most recently used tabs first.
            BrowserContract.Tabs.LAST_USED + " DESC";

    private static final String LOCAL_CLIENT_SELECTION = BrowserContract.Clients.GUID + " IS NULL";

    private static final Pattern FILTERED_URL_PATTERN = Pattern.compile("^(about|chrome|wyciwyg|file):");

    private final Uri clientsNoStaleSortedUriWithProfile;
    private final Uri tabsUriWithProfile;
    private final Uri clientsUriWithProfile;

    public LocalTabsAccessor(String profileName) {
        tabsUriWithProfile = DBUtils.appendProfileWithDefault(profileName, BrowserContract.Tabs.CONTENT_URI);
        clientsUriWithProfile = DBUtils.appendProfileWithDefault(profileName, BrowserContract.Clients.CONTENT_URI);
        clientsNoStaleSortedUriWithProfile = DBUtils.appendProfileWithDefault(profileName, BrowserContract.Clients.CONTENT_NO_STALE_SORTED_URI);
<<<<<<< HEAD
    }

    /**
     * Extracts a List of just RemoteClients from a cursor.
     * The supplied cursor should be grouped by guid and sorted by name alphabetically.
     */
    @Override
    public List<RemoteClient> getClientsWithoutTabsNoStaleSortedFromCursor(Cursor cursor) {
        final ArrayList<RemoteClient> clients = new ArrayList<>(cursor.getCount());

        final int originalPosition = cursor.getPosition();
        try {
            if (!cursor.moveToFirst()) {
                return clients;
            }

            final int clientGuidIndex = cursor.getColumnIndex(BrowserContract.Clients.GUID);
            final int clientNameIndex = cursor.getColumnIndex(BrowserContract.Clients.NAME);
            final int clientLastModifiedIndex = cursor.getColumnIndex(BrowserContract.Clients.LAST_MODIFIED);
            final int clientDeviceTypeIndex = cursor.getColumnIndex(BrowserContract.Clients.DEVICE_TYPE);

            while (!cursor.isAfterLast()) {
                final String clientGuid = cursor.getString(clientGuidIndex);
                final String clientName = cursor.getString(clientNameIndex);
                final String deviceType = cursor.getString(clientDeviceTypeIndex);
                final long lastModified = cursor.getLong(clientLastModifiedIndex);

                clients.add(new RemoteClient(clientGuid, clientName, lastModified, deviceType));

                cursor.moveToNext();
            }
        } finally {
            cursor.moveToPosition(originalPosition);
        }
        return clients;
=======
>>>>>>> a17af05f
    }

    /**
     * Extract client and tab records from a cursor.
     * <p>
     * The position of the cursor is moved to before the first record before
     * reading. The cursor is advanced until there are no more records to be
     * read. The position of the cursor is restored before returning.
     *
     * @param cursor
     *            to extract records from. The records should already be grouped
     *            by client GUID.
     * @return list of clients, each containing list of tabs.
     */
    @Override
    public List<RemoteClient> getClientsFromCursor(final Cursor cursor) {
        final ArrayList<RemoteClient> clients = new ArrayList<RemoteClient>();

        final int originalPosition = cursor.getPosition();
        try {
            if (!cursor.moveToFirst()) {
                return clients;
            }

            final int tabTitleIndex = cursor.getColumnIndex(BrowserContract.Tabs.TITLE);
            final int tabUrlIndex = cursor.getColumnIndex(BrowserContract.Tabs.URL);
            final int tabLastUsedIndex = cursor.getColumnIndex(BrowserContract.Tabs.LAST_USED);
            final int clientGuidIndex = cursor.getColumnIndex(BrowserContract.Clients.GUID);
            final int clientNameIndex = cursor.getColumnIndex(BrowserContract.Clients.NAME);
            final int clientLastModifiedIndex = cursor.getColumnIndex(BrowserContract.Clients.LAST_MODIFIED);
            final int clientDeviceTypeIndex = cursor.getColumnIndex(BrowserContract.Clients.DEVICE_TYPE);

            // A walking partition, chunking by client GUID. We assume the
            // cursor records are already grouped by client GUID; see the query
            // sort order.
            RemoteClient lastClient = null;
            while (!cursor.isAfterLast()) {
                final String clientGuid = cursor.getString(clientGuidIndex);
                if (lastClient == null || !TextUtils.equals(lastClient.guid, clientGuid)) {
                    final String clientName = cursor.getString(clientNameIndex);
                    final long lastModified = cursor.getLong(clientLastModifiedIndex);
                    final String deviceType = cursor.getString(clientDeviceTypeIndex);
                    lastClient = new RemoteClient(clientGuid, clientName, lastModified, deviceType);
                    clients.add(lastClient);
                }

                final String tabTitle = cursor.getString(tabTitleIndex);
                final String tabUrl = cursor.getString(tabUrlIndex);
                final long tabLastUsed = cursor.getLong(tabLastUsedIndex);
                lastClient.tabs.add(new RemoteTab(tabTitle, tabUrl, tabLastUsed));

                cursor.moveToNext();
            }
        } finally {
            cursor.moveToPosition(originalPosition);
        }

        return clients;
    }

    @Override
    public Cursor getRemoteClientsNoStaleSorted(Context context) {
        final Uri uri = clientsNoStaleSortedUriWithProfile;
        return context.getContentResolver().query(uri, CLIENTS_PROJECTION_COLUMNS,
                REMOTE_CLIENTS_SELECTION, null, null);
    }

    @Override
    public Cursor getRemoteTabsCursor(Context context) {
        return getRemoteTabsCursor(context, -1);
    }

    @Override
    public Cursor getRemoteTabsCursor(Context context, int limit) {
        Uri uri = tabsUriWithProfile;

        if (limit > 0) {
            uri = uri.buildUpon()
                     .appendQueryParameter(BrowserContract.PARAM_LIMIT, String.valueOf(limit))
                     .build();
        }

        final String threeWeeksAgoTimestampMillis = Long.valueOf(
                System.currentTimeMillis() - THREE_WEEKS_IN_MILLISECONDS).toString();
        return context.getContentResolver().query(uri,
                                                            TABS_PROJECTION_COLUMNS,
                                                            REMOTE_TABS_SELECTION_CLIENT_RECENCY,
                                                            new String[] {threeWeeksAgoTimestampMillis},
                                                            REMOTE_TABS_SORT_ORDER);
    }

    // This method returns all tabs from all remote clients,
    // ordered by most recent client first, most recent tab first
    @Override
    public void getTabs(final Context context, final OnQueryTabsCompleteListener listener) {
        getTabs(context, 0, listener);
    }

    // This method returns limited number of tabs from all remote clients,
    // ordered by most recent client first, most recent tab first
    @Override
    public void getTabs(final Context context, final int limit, final OnQueryTabsCompleteListener listener) {
        // If there is no listener, no point in doing work.
        if (listener == null)
            return;

        (new UIAsyncTask.WithoutParams<List<RemoteClient>>(ThreadUtils.getBackgroundHandler()) {
            @Override
            protected List<RemoteClient> doInBackground() {
                final Cursor cursor = getRemoteTabsCursor(context, limit);
                if (cursor == null)
                    return null;

                try {
                    return Collections.unmodifiableList(getClientsFromCursor(cursor));
                } finally {
                    cursor.close();
                }
            }

            @Override
            protected void onPostExecute(List<RemoteClient> clients) {
                listener.onQueryTabsComplete(clients);
            }
        }).execute();
    }

    // Updates the modified time of the local client with the current time.
    private void updateLocalClient(final ContentResolver cr) {
        ContentValues values = new ContentValues();
        values.put(BrowserContract.Clients.LAST_MODIFIED, System.currentTimeMillis());

        cr.update(clientsUriWithProfile, values, LOCAL_CLIENT_SELECTION, null);
    }

    // Deletes all local tabs.
    private void deleteLocalTabs(final ContentResolver cr) {
        cr.delete(tabsUriWithProfile, LOCAL_TABS_SELECTION, null);
    }

    /**
     * Tabs are positioned in the DB in the same order that they appear in the tabs param.
     *   - URL should never empty or null. Skip this tab if there's no URL.
     *   - TITLE should always a string, either a page title or empty.
     *   - LAST_USED should always be numeric.
     *   - FAVICON should be a URL or null.
     *   - HISTORY should be serialized JSON array of URLs.
     *   - POSITION should always be numeric.
     *   - CLIENT_GUID should always be null to represent the local client.
     */
    private void insertLocalTabs(final ContentResolver cr, final Iterable<Tab> tabs) {
        // Reuse this for serializing individual history URLs as JSON.
        JSONArray history = new JSONArray();
        ArrayList<ContentValues> valuesToInsert = new ArrayList<ContentValues>();

        int position = 0;
        for (Tab tab : tabs) {
            // Skip this tab if it has a null URL or is in private browsing mode, or is a filtered URL.
            String url = tab.getURL();
            if (url == null || tab.isPrivate() || isFilteredURL(url))
                continue;

            ContentValues values = new ContentValues();
            values.put(BrowserContract.Tabs.URL, url);
            values.put(BrowserContract.Tabs.TITLE, tab.getTitle());
            values.put(BrowserContract.Tabs.LAST_USED, tab.getLastUsed());

            String favicon = tab.getFaviconURL();
            if (favicon != null)
                values.put(BrowserContract.Tabs.FAVICON, favicon);
            else
                values.putNull(BrowserContract.Tabs.FAVICON);

            // We don't have access to session history in Java, so for now, we'll
            // just use a JSONArray that holds most recent history item.
            try {
                history.put(0, tab.getURL());
                values.put(BrowserContract.Tabs.HISTORY, history.toString());
            } catch (JSONException e) {
                Log.w(LOGTAG, "JSONException adding URL to tab history array.", e);
            }

            values.put(BrowserContract.Tabs.POSITION, position++);

            // A null client guid corresponds to the local client.
            values.putNull(BrowserContract.Tabs.CLIENT_GUID);

            valuesToInsert.add(values);
        }

        ContentValues[] valuesToInsertArray = valuesToInsert.toArray(new ContentValues[valuesToInsert.size()]);
        cr.bulkInsert(tabsUriWithProfile, valuesToInsertArray);
    }

    // Deletes all local tabs and replaces them with a new list of tabs.
    @Override
    public synchronized void persistLocalTabs(final ContentResolver cr, final Iterable<Tab> tabs) {
        deleteLocalTabs(cr);
        insertLocalTabs(cr, tabs);
        updateLocalClient(cr);
    }

    /**
     * Matches the supplied URL string against the set of URLs to filter.
     *
     * @return true if the supplied URL should be skipped; false otherwise.
     */
    private boolean isFilteredURL(String url) {
        return FILTERED_URL_PATTERN.matcher(url).lookingAt();
    }
}<|MERGE_RESOLUTION|>--- conflicted
+++ resolved
@@ -72,44 +72,6 @@
         tabsUriWithProfile = DBUtils.appendProfileWithDefault(profileName, BrowserContract.Tabs.CONTENT_URI);
         clientsUriWithProfile = DBUtils.appendProfileWithDefault(profileName, BrowserContract.Clients.CONTENT_URI);
         clientsNoStaleSortedUriWithProfile = DBUtils.appendProfileWithDefault(profileName, BrowserContract.Clients.CONTENT_NO_STALE_SORTED_URI);
-<<<<<<< HEAD
-    }
-
-    /**
-     * Extracts a List of just RemoteClients from a cursor.
-     * The supplied cursor should be grouped by guid and sorted by name alphabetically.
-     */
-    @Override
-    public List<RemoteClient> getClientsWithoutTabsNoStaleSortedFromCursor(Cursor cursor) {
-        final ArrayList<RemoteClient> clients = new ArrayList<>(cursor.getCount());
-
-        final int originalPosition = cursor.getPosition();
-        try {
-            if (!cursor.moveToFirst()) {
-                return clients;
-            }
-
-            final int clientGuidIndex = cursor.getColumnIndex(BrowserContract.Clients.GUID);
-            final int clientNameIndex = cursor.getColumnIndex(BrowserContract.Clients.NAME);
-            final int clientLastModifiedIndex = cursor.getColumnIndex(BrowserContract.Clients.LAST_MODIFIED);
-            final int clientDeviceTypeIndex = cursor.getColumnIndex(BrowserContract.Clients.DEVICE_TYPE);
-
-            while (!cursor.isAfterLast()) {
-                final String clientGuid = cursor.getString(clientGuidIndex);
-                final String clientName = cursor.getString(clientNameIndex);
-                final String deviceType = cursor.getString(clientDeviceTypeIndex);
-                final long lastModified = cursor.getLong(clientLastModifiedIndex);
-
-                clients.add(new RemoteClient(clientGuid, clientName, lastModified, deviceType));
-
-                cursor.moveToNext();
-            }
-        } finally {
-            cursor.moveToPosition(originalPosition);
-        }
-        return clients;
-=======
->>>>>>> a17af05f
     }
 
     /**
