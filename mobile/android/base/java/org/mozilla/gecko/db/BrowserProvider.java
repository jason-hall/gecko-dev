/* -*- Mode: Java; c-basic-offset: 4; tab-width: 20; indent-tabs-mode: nil; -*- */
/* This Source Code Form is subject to the terms of the Mozilla Public
 * License, v. 2.0. If a copy of the MPL was not distributed with this file,
 * You can obtain one at http://mozilla.org/MPL/2.0/. */

package org.mozilla.gecko.db;

import java.io.Serializable;
import java.lang.ref.WeakReference;
import java.util.ArrayDeque;
import java.util.ArrayList;
import java.util.Collections;
import java.util.HashMap;
import java.util.List;
import java.util.Map;
import java.util.concurrent.ConcurrentHashMap;

import org.mozilla.gecko.AboutPages;
import org.mozilla.gecko.GeckoProfile;
import org.mozilla.gecko.R;
import org.mozilla.gecko.activitystream.ranking.HighlightsRanking;
import org.mozilla.gecko.db.BrowserContract.ActivityStreamBlocklist;
import org.mozilla.gecko.db.BrowserContract.Bookmarks;
import org.mozilla.gecko.db.BrowserContract.Combined;
import org.mozilla.gecko.db.BrowserContract.FaviconColumns;
import org.mozilla.gecko.db.BrowserContract.Favicons;
import org.mozilla.gecko.db.BrowserContract.RemoteDevices;
import org.mozilla.gecko.db.BrowserContract.Highlights;
import org.mozilla.gecko.db.BrowserContract.History;
import org.mozilla.gecko.db.BrowserContract.Visits;
import org.mozilla.gecko.db.BrowserContract.Schema;
import org.mozilla.gecko.db.BrowserContract.Tabs;
import org.mozilla.gecko.db.BrowserContract.Thumbnails;
import org.mozilla.gecko.db.BrowserContract.TopSites;
import org.mozilla.gecko.db.BrowserContract.UrlAnnotations;
import org.mozilla.gecko.db.BrowserContract.PageMetadata;
import org.mozilla.gecko.db.DBUtils.UpdateOperation;
import org.mozilla.gecko.home.activitystream.model.Highlight;
import org.mozilla.gecko.icons.IconsHelper;
import org.mozilla.gecko.sync.Utils;
import org.mozilla.gecko.sync.repositories.android.BrowserContractHelpers;
import org.mozilla.gecko.util.ThreadUtils;

import android.content.BroadcastReceiver;
import android.content.ContentProviderOperation;
import android.content.ContentProviderResult;
import android.content.ContentUris;
import android.content.ContentValues;
import android.content.Context;
import android.content.Intent;
import android.content.IntentFilter;
import android.content.OperationApplicationException;
import android.content.UriMatcher;
import android.database.Cursor;
import android.database.DatabaseUtils;
import android.database.MatrixCursor;
import android.database.SQLException;
import android.database.sqlite.SQLiteConstraintException;
import android.database.sqlite.SQLiteCursor;
import android.database.sqlite.SQLiteDatabase;
import android.database.sqlite.SQLiteQueryBuilder;
import android.database.sqlite.SQLiteStatement;
import android.net.Uri;
import android.os.Bundle;
import android.support.annotation.NonNull;
import android.support.annotation.Nullable;
import android.support.v4.content.LocalBroadcastManager;
import android.text.TextUtils;
import android.util.Log;

public class BrowserProvider extends SharedBrowserDatabaseProvider {
    public static final String ACTION_SHRINK_MEMORY = "org.mozilla.gecko.db.intent.action.SHRINK_MEMORY";

    private static final String LOGTAG = "GeckoBrowserProvider";

    // How many records to reposition in a single query.
    // This should be less than the SQLite maximum number of query variables
    // (currently 999) divided by the number of variables used per positioning
    // query (currently 3).
    static final int MAX_POSITION_UPDATES_PER_QUERY = 100;

    // Minimum number of records to keep when expiring history.
    static final int DEFAULT_EXPIRY_RETAIN_COUNT = 2000;
    static final int AGGRESSIVE_EXPIRY_RETAIN_COUNT = 500;

    // Factor used to determine the minimum number of records to keep when expiring the activity stream blocklist
    static final int ACTIVITYSTREAM_BLOCKLIST_EXPIRY_FACTOR = 5;

    // Minimum duration to keep when expiring.
    static final long DEFAULT_EXPIRY_PRESERVE_WINDOW = 1000L * 60L * 60L * 24L * 28L;     // Four weeks.
    // Minimum number of thumbnails to keep around.
    static final int DEFAULT_EXPIRY_THUMBNAIL_COUNT = 15;

    static final String TABLE_BOOKMARKS = Bookmarks.TABLE_NAME;
    static final String TABLE_HISTORY = History.TABLE_NAME;
    static final String TABLE_VISITS = Visits.TABLE_NAME;
    static final String TABLE_FAVICONS = Favicons.TABLE_NAME;
    static final String TABLE_THUMBNAILS = Thumbnails.TABLE_NAME;
    static final String TABLE_TABS = Tabs.TABLE_NAME;
    static final String TABLE_URL_ANNOTATIONS = UrlAnnotations.TABLE_NAME;
    static final String TABLE_ACTIVITY_STREAM_BLOCKLIST = ActivityStreamBlocklist.TABLE_NAME;
    static final String TABLE_PAGE_METADATA = PageMetadata.TABLE_NAME;
<<<<<<< HEAD
=======
    static final String TABLE_REMOTE_DEVICES = RemoteDevices.TABLE_NAME;
>>>>>>> a17af05f

    static final String VIEW_COMBINED = Combined.VIEW_NAME;
    static final String VIEW_BOOKMARKS_WITH_FAVICONS = Bookmarks.VIEW_WITH_FAVICONS;
    static final String VIEW_BOOKMARKS_WITH_ANNOTATIONS = Bookmarks.VIEW_WITH_ANNOTATIONS;
    static final String VIEW_HISTORY_WITH_FAVICONS = History.VIEW_WITH_FAVICONS;
    static final String VIEW_COMBINED_WITH_FAVICONS = Combined.VIEW_WITH_FAVICONS;

    // Bookmark matches
    static final int BOOKMARKS = 100;
    static final int BOOKMARKS_ID = 101;
    static final int BOOKMARKS_FOLDER_ID = 102;
    static final int BOOKMARKS_PARENT = 103;
    static final int BOOKMARKS_POSITIONS = 104;

    // History matches
    static final int HISTORY = 200;
    static final int HISTORY_ID = 201;
    static final int HISTORY_OLD = 202;

    // Favicon matches
    static final int FAVICONS = 300;
    static final int FAVICON_ID = 301;

    // Schema matches
    static final int SCHEMA = 400;

    // Combined bookmarks and history matches
    static final int COMBINED = 500;

    // Control matches
    static final int CONTROL = 600;

    // Search Suggest matches. Obsolete.
    static final int SEARCH_SUGGEST = 700;

    // Thumbnail matches
    static final int THUMBNAILS = 800;
    static final int THUMBNAIL_ID = 801;

    static final int URL_ANNOTATIONS = 900;

    static final int TOPSITES = 1000;

    static final int VISITS = 1100;

    static final int METADATA = 1200;

    static final int HIGHLIGHT_CANDIDATES = 1300;

    static final int ACTIVITY_STREAM_BLOCKLIST = 1400;

    static final int PAGE_METADATA = 1500;

<<<<<<< HEAD
=======
    static final int REMOTE_DEVICES = 1600;
    static final int REMOTE_DEVICES_ID = 1601;

>>>>>>> a17af05f
    static final String DEFAULT_BOOKMARKS_SORT_ORDER = Bookmarks.TYPE
            + " ASC, " + Bookmarks.POSITION + " ASC, " + Bookmarks._ID
            + " ASC";

    static final String DEFAULT_HISTORY_SORT_ORDER = History.DATE_LAST_VISITED + " DESC";
    static final String DEFAULT_VISITS_SORT_ORDER = Visits.DATE_VISITED + " DESC";

    static final UriMatcher URI_MATCHER = new UriMatcher(UriMatcher.NO_MATCH);

    static final Map<String, String> BOOKMARKS_PROJECTION_MAP;
    static final Map<String, String> HISTORY_PROJECTION_MAP;
    static final Map<String, String> COMBINED_PROJECTION_MAP;
    static final Map<String, String> SCHEMA_PROJECTION_MAP;
    static final Map<String, String> FAVICONS_PROJECTION_MAP;
    static final Map<String, String> THUMBNAILS_PROJECTION_MAP;
    static final Map<String, String> URL_ANNOTATIONS_PROJECTION_MAP;
    static final Map<String, String> VISIT_PROJECTION_MAP;
    static final Map<String, String> PAGE_METADATA_PROJECTION_MAP;
<<<<<<< HEAD
=======
    static final Map<String, String> REMOTE_DEVICES_PROJECTION_MAP;
>>>>>>> a17af05f
    static final Table[] sTables;

    static {
        sTables = new Table[] {
            // See awful shortcut assumption hack in getURLImageDataTable.
            new URLImageDataTable()
        };
        // We will reuse this.
        HashMap<String, String> map;

        // Bookmarks
        URI_MATCHER.addURI(BrowserContract.AUTHORITY, "bookmarks", BOOKMARKS);
        URI_MATCHER.addURI(BrowserContract.AUTHORITY, "bookmarks/#", BOOKMARKS_ID);
        URI_MATCHER.addURI(BrowserContract.AUTHORITY, "bookmarks/parents", BOOKMARKS_PARENT);
        URI_MATCHER.addURI(BrowserContract.AUTHORITY, "bookmarks/positions", BOOKMARKS_POSITIONS);
        URI_MATCHER.addURI(BrowserContract.AUTHORITY, "bookmarks/folder/#", BOOKMARKS_FOLDER_ID);

        map = new HashMap<String, String>();
        map.put(Bookmarks._ID, Bookmarks._ID);
        map.put(Bookmarks.TITLE, Bookmarks.TITLE);
        map.put(Bookmarks.URL, Bookmarks.URL);
        map.put(Bookmarks.FAVICON, Bookmarks.FAVICON);
        map.put(Bookmarks.FAVICON_ID, Bookmarks.FAVICON_ID);
        map.put(Bookmarks.FAVICON_URL, Bookmarks.FAVICON_URL);
        map.put(Bookmarks.TYPE, Bookmarks.TYPE);
        map.put(Bookmarks.PARENT, Bookmarks.PARENT);
        map.put(Bookmarks.POSITION, Bookmarks.POSITION);
        map.put(Bookmarks.TAGS, Bookmarks.TAGS);
        map.put(Bookmarks.DESCRIPTION, Bookmarks.DESCRIPTION);
        map.put(Bookmarks.KEYWORD, Bookmarks.KEYWORD);
        map.put(Bookmarks.DATE_CREATED, Bookmarks.DATE_CREATED);
        map.put(Bookmarks.DATE_MODIFIED, Bookmarks.DATE_MODIFIED);
        map.put(Bookmarks.GUID, Bookmarks.GUID);
        map.put(Bookmarks.IS_DELETED, Bookmarks.IS_DELETED);
        map.put(Bookmarks.LOCAL_VERSION, Bookmarks.LOCAL_VERSION);
        map.put(Bookmarks.SYNC_VERSION, Bookmarks.SYNC_VERSION);
        BOOKMARKS_PROJECTION_MAP = Collections.unmodifiableMap(map);

        // History
        URI_MATCHER.addURI(BrowserContract.AUTHORITY, "history", HISTORY);
        URI_MATCHER.addURI(BrowserContract.AUTHORITY, "history/#", HISTORY_ID);
        URI_MATCHER.addURI(BrowserContract.AUTHORITY, "history/old", HISTORY_OLD);

        map = new HashMap<String, String>();
        map.put(History._ID, History._ID);
        map.put(History.TITLE, History.TITLE);
        map.put(History.URL, History.URL);
        map.put(History.FAVICON, History.FAVICON);
        map.put(History.FAVICON_ID, History.FAVICON_ID);
        map.put(History.FAVICON_URL, History.FAVICON_URL);
        map.put(History.VISITS, History.VISITS);
        map.put(History.LOCAL_VISITS, History.LOCAL_VISITS);
        map.put(History.REMOTE_VISITS, History.REMOTE_VISITS);
        map.put(History.DATE_LAST_VISITED, History.DATE_LAST_VISITED);
        map.put(History.LOCAL_DATE_LAST_VISITED, History.LOCAL_DATE_LAST_VISITED);
        map.put(History.REMOTE_DATE_LAST_VISITED, History.REMOTE_DATE_LAST_VISITED);
        map.put(History.DATE_CREATED, History.DATE_CREATED);
        map.put(History.DATE_MODIFIED, History.DATE_MODIFIED);
        map.put(History.GUID, History.GUID);
        map.put(History.IS_DELETED, History.IS_DELETED);
        HISTORY_PROJECTION_MAP = Collections.unmodifiableMap(map);

        // Visits
        URI_MATCHER.addURI(BrowserContract.AUTHORITY, "visits", VISITS);

        map = new HashMap<String, String>();
        map.put(Visits._ID, Visits._ID);
        map.put(Visits.HISTORY_GUID, Visits.HISTORY_GUID);
        map.put(Visits.VISIT_TYPE, Visits.VISIT_TYPE);
        map.put(Visits.DATE_VISITED, Visits.DATE_VISITED);
        map.put(Visits.IS_LOCAL, Visits.IS_LOCAL);
        VISIT_PROJECTION_MAP = Collections.unmodifiableMap(map);

        // Favicons
        URI_MATCHER.addURI(BrowserContract.AUTHORITY, "favicons", FAVICONS);
        URI_MATCHER.addURI(BrowserContract.AUTHORITY, "favicons/#", FAVICON_ID);

        map = new HashMap<String, String>();
        map.put(Favicons._ID, Favicons._ID);
        map.put(Favicons.URL, Favicons.URL);
        map.put(Favicons.DATA, Favicons.DATA);
        map.put(Favicons.DATE_CREATED, Favicons.DATE_CREATED);
        map.put(Favicons.DATE_MODIFIED, Favicons.DATE_MODIFIED);
        FAVICONS_PROJECTION_MAP = Collections.unmodifiableMap(map);

        // Thumbnails
        URI_MATCHER.addURI(BrowserContract.AUTHORITY, "thumbnails", THUMBNAILS);
        URI_MATCHER.addURI(BrowserContract.AUTHORITY, "thumbnails/#", THUMBNAIL_ID);

        map = new HashMap<String, String>();
        map.put(Thumbnails._ID, Thumbnails._ID);
        map.put(Thumbnails.URL, Thumbnails.URL);
        map.put(Thumbnails.DATA, Thumbnails.DATA);
        THUMBNAILS_PROJECTION_MAP = Collections.unmodifiableMap(map);

        // Url annotations
        URI_MATCHER.addURI(BrowserContract.AUTHORITY, TABLE_URL_ANNOTATIONS, URL_ANNOTATIONS);

        map = new HashMap<>();
        map.put(UrlAnnotations._ID, UrlAnnotations._ID);
        map.put(UrlAnnotations.URL, UrlAnnotations.URL);
        map.put(UrlAnnotations.KEY, UrlAnnotations.KEY);
        map.put(UrlAnnotations.VALUE, UrlAnnotations.VALUE);
        map.put(UrlAnnotations.DATE_CREATED, UrlAnnotations.DATE_CREATED);
        map.put(UrlAnnotations.DATE_MODIFIED, UrlAnnotations.DATE_MODIFIED);
        map.put(UrlAnnotations.SYNC_STATUS, UrlAnnotations.SYNC_STATUS);
        URL_ANNOTATIONS_PROJECTION_MAP = Collections.unmodifiableMap(map);

        // Combined bookmarks and history
        URI_MATCHER.addURI(BrowserContract.AUTHORITY, "combined", COMBINED);

        map = new HashMap<String, String>();
        map.put(Combined._ID, Combined._ID);
        map.put(Combined.BOOKMARK_ID, Combined.BOOKMARK_ID);
        map.put(Combined.HISTORY_ID, Combined.HISTORY_ID);
        map.put(Combined.URL, Combined.URL);
        map.put(Combined.TITLE, Combined.TITLE);
        map.put(Combined.VISITS, Combined.VISITS);
        map.put(Combined.DATE_LAST_VISITED, Combined.DATE_LAST_VISITED);
        map.put(Combined.FAVICON, Combined.FAVICON);
        map.put(Combined.FAVICON_ID, Combined.FAVICON_ID);
        map.put(Combined.FAVICON_URL, Combined.FAVICON_URL);
        map.put(Combined.LOCAL_DATE_LAST_VISITED, Combined.LOCAL_DATE_LAST_VISITED);
        map.put(Combined.REMOTE_DATE_LAST_VISITED, Combined.REMOTE_DATE_LAST_VISITED);
        map.put(Combined.LOCAL_VISITS_COUNT, Combined.LOCAL_VISITS_COUNT);
        map.put(Combined.REMOTE_VISITS_COUNT, Combined.REMOTE_VISITS_COUNT);
        COMBINED_PROJECTION_MAP = Collections.unmodifiableMap(map);

        map = new HashMap<>();
        map.put(PageMetadata._ID, PageMetadata._ID);
        map.put(PageMetadata.HISTORY_GUID, PageMetadata.HISTORY_GUID);
        map.put(PageMetadata.DATE_CREATED, PageMetadata.DATE_CREATED);
        map.put(PageMetadata.HAS_IMAGE, PageMetadata.HAS_IMAGE);
        map.put(PageMetadata.JSON, PageMetadata.JSON);
        PAGE_METADATA_PROJECTION_MAP = Collections.unmodifiableMap(map);

        URI_MATCHER.addURI(BrowserContract.AUTHORITY, "page_metadata", PAGE_METADATA);

        // Schema
        URI_MATCHER.addURI(BrowserContract.AUTHORITY, "schema", SCHEMA);

        map = new HashMap<String, String>();
        map.put(Schema.VERSION, Schema.VERSION);
        SCHEMA_PROJECTION_MAP = Collections.unmodifiableMap(map);


        // Control
        URI_MATCHER.addURI(BrowserContract.AUTHORITY, "control", CONTROL);

        for (Table table : sTables) {
            for (Table.ContentProviderInfo type : table.getContentProviderInfo()) {
                URI_MATCHER.addURI(BrowserContract.AUTHORITY, type.name, type.id);
            }
        }

        // Combined pinned sites, top visited sites, and suggested sites
        URI_MATCHER.addURI(BrowserContract.AUTHORITY, "topsites", TOPSITES);

        URI_MATCHER.addURI(BrowserContract.AUTHORITY, ActivityStreamBlocklist.TABLE_NAME, ACTIVITY_STREAM_BLOCKLIST);

        URI_MATCHER.addURI(BrowserContract.AUTHORITY, "highlight_candidates", HIGHLIGHT_CANDIDATES);
<<<<<<< HEAD
=======

        // FxA Devices
        URI_MATCHER.addURI(BrowserContract.AUTHORITY, "remote_devices", REMOTE_DEVICES);
        URI_MATCHER.addURI(BrowserContract.AUTHORITY, "remote_devices/#", REMOTE_DEVICES_ID);

        map = new HashMap<>();
        map.put(RemoteDevices._ID, RemoteDevices._ID);
        map.put(RemoteDevices.GUID, RemoteDevices.GUID);
        map.put(RemoteDevices.NAME, RemoteDevices.NAME);
        map.put(RemoteDevices.TYPE, RemoteDevices.TYPE);
        map.put(RemoteDevices.IS_CURRENT_DEVICE, RemoteDevices.IS_CURRENT_DEVICE);
        map.put(RemoteDevices.DATE_CREATED, RemoteDevices.DATE_CREATED);
        map.put(RemoteDevices.DATE_MODIFIED, RemoteDevices.DATE_MODIFIED);
        map.put(RemoteDevices.LAST_ACCESS_TIME, RemoteDevices.LAST_ACCESS_TIME);
        REMOTE_DEVICES_PROJECTION_MAP = Collections.unmodifiableMap(map);
>>>>>>> a17af05f
    }

    private static class ShrinkMemoryReceiver extends BroadcastReceiver {
        private final WeakReference<BrowserProvider> mBrowserProviderWeakReference;

        public ShrinkMemoryReceiver(final BrowserProvider browserProvider) {
            mBrowserProviderWeakReference = new WeakReference<>(browserProvider);
        }

        @Override
        public void onReceive(Context context, Intent intent) {
            final BrowserProvider browserProvider = mBrowserProviderWeakReference.get();
            if (browserProvider == null) {
                return;
            }
            final PerProfileDatabases<BrowserDatabaseHelper> databases = browserProvider.getDatabases();
            if (databases == null) {
                return;
            }
            ThreadUtils.postToBackgroundThread(new Runnable() {
                @Override
                public void run() {
                    databases.shrinkMemory();
                }
            });
        }
    }

    private final ShrinkMemoryReceiver mShrinkMemoryReceiver = new ShrinkMemoryReceiver(this);

    @Override
    public boolean onCreate() {
        if (!super.onCreate()) {
            return false;
        }

        LocalBroadcastManager.getInstance(getContext()).registerReceiver(mShrinkMemoryReceiver,
                new IntentFilter(ACTION_SHRINK_MEMORY));

        return true;
    }

    @Override
    public void shutdown() {
        LocalBroadcastManager.getInstance(getContext()).unregisterReceiver(mShrinkMemoryReceiver);

        super.shutdown();
    }

    // Convenience accessor.
    // Assumes structure of sTables!
    private URLImageDataTable getURLImageDataTable() {
        return (URLImageDataTable) sTables[0];
    }

    private static boolean hasFaviconsInProjection(String[] projection) {
        if (projection == null) return true;
        for (int i = 0; i < projection.length; ++i) {
            if (projection[i].equals(FaviconColumns.FAVICON) ||
                projection[i].equals(FaviconColumns.FAVICON_URL))
                return true;
        }

        return false;
    }

    // Calculate these once, at initialization. isLoggable is too expensive to
    // have in-line in each log call.
    private static final boolean logDebug   = Log.isLoggable(LOGTAG, Log.DEBUG);
    private static final boolean logVerbose = Log.isLoggable(LOGTAG, Log.VERBOSE);
    protected static void trace(String message) {
        if (logVerbose) {
            Log.v(LOGTAG, message);
        }
    }

    protected static void debug(String message) {
        if (logDebug) {
            Log.d(LOGTAG, message);
        }
    }

    /**
     * Remove enough activity stream blocklist items to bring the database count below <code>retain</code>.
     *
     * Items will be removed according to their creation date, oldest being removed first.
     */
    private void expireActivityStreamBlocklist(final SQLiteDatabase db, final int retain) {
        Log.d(LOGTAG, "Expiring highlights blocklist.");
        final long rows = DatabaseUtils.queryNumEntries(db, TABLE_ACTIVITY_STREAM_BLOCKLIST);

        if (retain >= rows) {
            debug("Not expiring highlights blocklist: only have " + rows + " rows.");
            return;
        }

        final long toRemove = rows - retain;

        final String statement = "DELETE FROM " + TABLE_ACTIVITY_STREAM_BLOCKLIST + " WHERE " + ActivityStreamBlocklist._ID + " IN " +
                " ( SELECT " + ActivityStreamBlocklist._ID + " FROM " + TABLE_ACTIVITY_STREAM_BLOCKLIST + " " +
                "ORDER BY " + ActivityStreamBlocklist.CREATED + " ASC LIMIT " + toRemove + ")";

        beginWrite(db);
        db.execSQL(statement);
    }

    /**
     * Remove enough history items to bring the database count below <code>retain</code>,
     * removing no items with a modified time after <code>keepAfter</code>.
     *
     * Provide <code>keepAfter</code> less than or equal to zero to skip that check.
     *
     * Items will be removed according to last visited date.
     */
    private void expireHistory(final SQLiteDatabase db, final int retain, final long keepAfter) {
        Log.d(LOGTAG, "Expiring history.");
        final long rows = DatabaseUtils.queryNumEntries(db, TABLE_HISTORY);

        if (retain >= rows) {
            debug("Not expiring history: only have " + rows + " rows.");
            return;
        }

        final long toRemove = rows - retain;
        debug("Expiring at most " + toRemove + " rows earlier than " + keepAfter + ".");

        final String sql;
        if (keepAfter > 0) {
            sql = "DELETE FROM " + TABLE_HISTORY + " " +
                  "WHERE MAX(" + History.DATE_LAST_VISITED + ", " + History.DATE_MODIFIED + ") < " + keepAfter + " " +
                  " AND " + History._ID + " IN ( SELECT " +
                    History._ID + " FROM " + TABLE_HISTORY + " " +
                    "ORDER BY " + History.DATE_LAST_VISITED + " ASC LIMIT " + toRemove +
                  ")";
        } else {
            sql = "DELETE FROM " + TABLE_HISTORY + " WHERE " + History._ID + " " +
                  "IN ( SELECT " + History._ID + " FROM " + TABLE_HISTORY + " " +
                  "ORDER BY " + History.DATE_LAST_VISITED + " ASC LIMIT " + toRemove + ")";
        }
        trace("Deleting using query: " + sql);

        beginWrite(db);
        db.execSQL(sql);
    }

    /**
     * Remove any thumbnails that for sites that aren't likely to be ever shown.
     * Items will be removed according to a frecency calculation and only if they are not pinned
     *
     * Call this method within a transaction.
     */
    private void expireThumbnails(final SQLiteDatabase db) {
        Log.d(LOGTAG, "Expiring thumbnails.");
        final String sortOrder = BrowserContract.getCombinedFrecencySortOrder(true, false);
        final String sql = "DELETE FROM " + TABLE_THUMBNAILS +
                           " WHERE " + Thumbnails.URL + " NOT IN ( " +
                             " SELECT " + Combined.URL +
                             " FROM " + Combined.VIEW_NAME +
                             " ORDER BY " + sortOrder +
                             " LIMIT " + DEFAULT_EXPIRY_THUMBNAIL_COUNT +
                           ") AND " + Thumbnails.URL + " NOT IN ( " +
                             " SELECT " + Bookmarks.URL +
                             " FROM " + TABLE_BOOKMARKS +
                             " WHERE " + Bookmarks.PARENT + " = " + Bookmarks.FIXED_PINNED_LIST_ID +
                           ") AND " + Thumbnails.URL + " NOT IN ( " +
                             " SELECT " + Tabs.URL +
                             " FROM " + TABLE_TABS +
                           ")";
        trace("Clear thumbs using query: " + sql);
        db.execSQL(sql);
    }

    private boolean shouldIncrementVisits(Uri uri) {
        String incrementVisits = uri.getQueryParameter(BrowserContract.PARAM_INCREMENT_VISITS);
        return Boolean.parseBoolean(incrementVisits);
    }

    private boolean shouldIncrementRemoteAggregates(Uri uri) {
        final String incrementRemoteAggregates = uri.getQueryParameter(BrowserContract.PARAM_INCREMENT_REMOTE_AGGREGATES);
        return Boolean.parseBoolean(incrementRemoteAggregates);
    }

    @Override
    public String getType(Uri uri) {
        final int match = URI_MATCHER.match(uri);

        trace("Getting URI type: " + uri);

        switch (match) {
            case BOOKMARKS:
                trace("URI is BOOKMARKS: " + uri);
                return Bookmarks.CONTENT_TYPE;
            case BOOKMARKS_ID:
                trace("URI is BOOKMARKS_ID: " + uri);
                return Bookmarks.CONTENT_ITEM_TYPE;
            case HISTORY:
                trace("URI is HISTORY: " + uri);
                return History.CONTENT_TYPE;
            case HISTORY_ID:
                trace("URI is HISTORY_ID: " + uri);
                return History.CONTENT_ITEM_TYPE;
            default:
                String type = getContentItemType(match);
                if (type != null) {
                    trace("URI is " + type);
                    return type;
                }

                debug("URI has unrecognized type: " + uri);
                return null;
        }
    }

    @SuppressWarnings("fallthrough")
    @Override
    public int deleteInTransaction(Uri uri, String selection, String[] selectionArgs) {
        trace("Calling delete in transaction on URI: " + uri);
        final SQLiteDatabase db = getWritableDatabase(uri);

        final int match = URI_MATCHER.match(uri);
        int deleted = 0;

        switch (match) {
            case BOOKMARKS_ID:
                trace("Delete on BOOKMARKS_ID: " + uri);

                selection = DBUtils.concatenateWhere(selection, TABLE_BOOKMARKS + "._id = ?");
                selectionArgs = DBUtils.appendSelectionArgs(selectionArgs,
                        new String[] { Long.toString(ContentUris.parseId(uri)) });
                // fall through
            case BOOKMARKS: {
                trace("Deleting bookmarks: " + uri);
                // Since we touch multiple records for most deletions, 'deleted' here really means 'affected'.
                deleted = deleteBookmarks(uri, selection, selectionArgs);
                deleteUnusedImages(uri);
                break;
            }

            case HISTORY_ID:
                trace("Delete on HISTORY_ID: " + uri);

                selection = DBUtils.concatenateWhere(selection, TABLE_HISTORY + "._id = ?");
                selectionArgs = DBUtils.appendSelectionArgs(selectionArgs,
                        new String[] { Long.toString(ContentUris.parseId(uri)) });
                // fall through
            case HISTORY: {
                trace("Deleting history: " + uri);
                beginWrite(db);
                /**
                 * Deletes from Sync are actual DELETE statements, which will cascade delete relevant visits.
                 * Fennec's deletes mark records as deleted and wipe out all information (except for GUID).
                 * Eventually, Fennec will purge history records that were marked as deleted for longer than some
                 * period of time (e.g. 20 days).
                 * See {@link SharedBrowserDatabaseProvider#cleanUpSomeDeletedRecords(Uri, String)}.
                 */
                final ArrayList<String> historyGUIDs = getHistoryGUIDsFromSelection(db, uri, selection, selectionArgs);

                if (!isCallerSync(uri)) {
                    deleteVisitsForHistory(db, historyGUIDs);
                }
                deletePageMetadataForHistory(db, historyGUIDs);
                deleted = deleteHistory(db, uri, selection, selectionArgs);
                deleteUnusedImages(uri);
                break;
            }

            case VISITS:
                trace("Deleting visits: " + uri);
                beginWrite(db);
                deleted = deleteVisits(uri, selection, selectionArgs);
                break;

            case HISTORY_OLD: {
                String priority = uri.getQueryParameter(BrowserContract.PARAM_EXPIRE_PRIORITY);
                long keepAfter = System.currentTimeMillis() - DEFAULT_EXPIRY_PRESERVE_WINDOW;
                int retainCount = DEFAULT_EXPIRY_RETAIN_COUNT;

                if (BrowserContract.ExpirePriority.AGGRESSIVE.toString().equals(priority)) {
                    keepAfter = 0;
                    retainCount = AGGRESSIVE_EXPIRY_RETAIN_COUNT;
                }
                expireHistory(db, retainCount, keepAfter);
                expireActivityStreamBlocklist(db, retainCount / ACTIVITYSTREAM_BLOCKLIST_EXPIRY_FACTOR);
                expireThumbnails(db);
                deleteUnusedImages(uri);
                break;
            }

            case FAVICON_ID:
                debug("Delete on FAVICON_ID: " + uri);

                selection = DBUtils.concatenateWhere(selection, TABLE_FAVICONS + "._id = ?");
                selectionArgs = DBUtils.appendSelectionArgs(selectionArgs,
                        new String[] { Long.toString(ContentUris.parseId(uri)) });
                // fall through
            case FAVICONS: {
                trace("Deleting favicons: " + uri);
                beginWrite(db);
                deleted = deleteFavicons(uri, selection, selectionArgs);
                break;
            }

            case THUMBNAIL_ID:
                debug("Delete on THUMBNAIL_ID: " + uri);

                selection = DBUtils.concatenateWhere(selection, TABLE_THUMBNAILS + "._id = ?");
                selectionArgs = DBUtils.appendSelectionArgs(selectionArgs,
                        new String[] { Long.toString(ContentUris.parseId(uri)) });
                // fall through
            case THUMBNAILS: {
                trace("Deleting thumbnails: " + uri);
                beginWrite(db);
                deleted = deleteThumbnails(uri, selection, selectionArgs);
                break;
            }

            case URL_ANNOTATIONS:
                trace("Delete on URL_ANNOTATIONS: " + uri);
                deleteUrlAnnotation(uri, selection, selectionArgs);
                break;

            case PAGE_METADATA:
                trace("Delete on PAGE_METADATA: " + uri);
                deleted = deletePageMetadata(uri, selection, selectionArgs);
                break;

<<<<<<< HEAD
=======
            case REMOTE_DEVICES_ID:
                debug("Delete on REMOTE_DEVICES_ID: " + uri);

                selection = DBUtils.concatenateWhere(selection, TABLE_REMOTE_DEVICES + "._ID = ?");
                selectionArgs = DBUtils.appendSelectionArgs(selectionArgs,
                        new String[] { Long.toString(ContentUris.parseId(uri)) });
                // fall through
            case REMOTE_DEVICES: {
                trace("Deleting FxA devices: " + uri);
                beginWrite(db);
                deleted = deleteRemoteDevices(uri, selection, selectionArgs);
                break;
            }

>>>>>>> a17af05f
            default: {
                Table table = findTableFor(match);
                if (table == null) {
                    throw new UnsupportedOperationException("Unknown delete URI " + uri);
                }
                trace("Deleting TABLE: " + uri);
                beginWrite(db);
                deleted = table.delete(db, uri, match, selection, selectionArgs);
            }
        }

        debug("Deleted " + deleted + " rows for URI: " + uri);

        return deleted;
    }

    @Override
    public Uri insertInTransaction(Uri uri, ContentValues values) {
        trace("Calling insert in transaction on URI: " + uri);

        int match = URI_MATCHER.match(uri);
        long id = -1;

        if (values != null
                && (values.containsKey(BrowserContract.VersionColumns.LOCAL_VERSION)
                || values.containsKey(BrowserContract.VersionColumns.SYNC_VERSION))) {
            throw new IllegalArgumentException("Can not manually set record versions.");
        }

        switch (match) {
            case BOOKMARKS: {
                trace("Insert on BOOKMARKS: " + uri);
                id = insertBookmark(uri, values);
                break;
            }

            case HISTORY: {
                trace("Insert on HISTORY: " + uri);
                id = insertHistory(uri, values);
                break;
            }

            case VISITS: {
                trace("Insert on VISITS: " + uri);
                id = insertVisit(uri, values);
                break;
            }

            case FAVICONS: {
                trace("Insert on FAVICONS: " + uri);
                id = insertFavicon(uri, values);
                break;
            }

            case THUMBNAILS: {
                trace("Insert on THUMBNAILS: " + uri);
                id = insertThumbnail(uri, values);
                break;
            }

            case URL_ANNOTATIONS: {
                trace("Insert on URL_ANNOTATIONS: " + uri);
                id = insertUrlAnnotation(uri, values);
                break;
            }

            case ACTIVITY_STREAM_BLOCKLIST: {
                trace("Insert on ACTIVITY_STREAM_BLOCKLIST: " + uri);
                id = insertActivityStreamBlocklistSite(uri, values);
                break;
            }

            case PAGE_METADATA: {
                trace("Insert on PAGE_METADATA: " + uri);
                id = insertPageMetadata(uri, values);
                break;
            }

<<<<<<< HEAD
=======
            case REMOTE_DEVICES: {
                trace("Insert on REMOTE_DEVICES: " + uri);
                id = insertFxADevice(uri, values);
                break;
            }

>>>>>>> a17af05f
            default: {
                Table table = findTableFor(match);
                if (table == null) {
                    throw new UnsupportedOperationException("Unknown insert URI " + uri);
                }

                trace("Insert on TABLE: " + uri);
                final SQLiteDatabase db = getWritableDatabase(uri);
                beginWrite(db);
                id = table.insert(db, uri, match, values);
            }
        }

        debug("Inserted ID in database: " + id);

        if (id >= 0)
            return ContentUris.withAppendedId(uri, id);

        return null;
    }

    @SuppressWarnings("fallthrough")
    @Override
    public int updateInTransaction(Uri uri, @Nullable ContentValues values, @Nullable String selection,
            String[] selectionArgs) {
        trace("Calling update in transaction on URI: " + uri);

        if (values != null
                && (values.containsKey(BrowserContract.VersionColumns.LOCAL_VERSION)
                || values.containsKey(BrowserContract.VersionColumns.SYNC_VERSION))) {
            throw new IllegalArgumentException("Can not manually update record versions.");
        }

        int match = URI_MATCHER.match(uri);
        int updated = 0;

        final SQLiteDatabase db = getWritableDatabase(uri);
        switch (match) {
            // We provide a dedicated (hacky) API for callers to bulk-update the positions of
            // folder children by passing an array of GUID strings as `selectionArgs`.
            // Each child will have its position column set to its index in the provided array.
            //
            // This avoids callers having to issue a large number of UPDATE queries through
            // the usual channels. See Bug 728783.
            //
            // Note that this is decidedly not a general-purpose API; use at your own risk.
            // `values` and `selection` are ignored.
            case BOOKMARKS_POSITIONS: {
                debug("Update on BOOKMARKS_POSITIONS: " + uri);

                // This already starts and finishes its own transaction.
                updated = updateBookmarkPositions(uri, selectionArgs);
                break;
            }

            case BOOKMARKS_PARENT: {
                debug("Update on BOOKMARKS_PARENT: " + uri);
                beginWrite(db);
                updated = updateBookmarkParents(db, uri, values, selection, selectionArgs);
                break;
            }

            case BOOKMARKS_ID:
                debug("Update on BOOKMARKS_ID: " + uri);

                selection = DBUtils.concatenateWhere(selection, TABLE_BOOKMARKS + "._id = ?");
                selectionArgs = DBUtils.appendSelectionArgs(selectionArgs,
                        new String[] { Long.toString(ContentUris.parseId(uri)) });
                // fall through
            case BOOKMARKS: {
                debug("Updating bookmark: " + uri);
                if (shouldUpdateOrInsert(uri)) {
                    updated = updateOrInsertBookmark(uri, values, selection, selectionArgs);
                } else {
                    updated = updateBookmarks(uri, values, selection, selectionArgs);
                }
                break;
            }

            case HISTORY_ID:
                debug("Update on HISTORY_ID: " + uri);

                selection = DBUtils.concatenateWhere(selection, TABLE_HISTORY + "._id = ?");
                selectionArgs = DBUtils.appendSelectionArgs(selectionArgs,
                        new String[] { Long.toString(ContentUris.parseId(uri)) });
                // fall through
            case HISTORY: {
                debug("Updating history: " + uri);
                if (shouldUpdateOrInsert(uri)) {
                    updated = updateOrInsertHistory(uri, values, selection, selectionArgs);
                } else {
                    updated = updateHistory(uri, values, selection, selectionArgs);
                }
                if (shouldIncrementVisits(uri)) {
                    insertVisitForHistory(uri, values, selection, selectionArgs);
                }
                break;
            }

            case FAVICONS: {
                debug("Update on FAVICONS: " + uri);

                String url = values.getAsString(Favicons.URL);
                String faviconSelection = null;
                String[] faviconSelectionArgs = null;

                if (!TextUtils.isEmpty(url)) {
                    faviconSelection = Favicons.URL + " = ?";
                    faviconSelectionArgs = new String[] { url };
                }

                if (shouldUpdateOrInsert(uri)) {
                    updated = updateOrInsertFavicon(uri, values, faviconSelection, faviconSelectionArgs);
                } else {
                    updated = updateExistingFavicon(uri, values, faviconSelection, faviconSelectionArgs);
                }
                break;
            }

            case THUMBNAILS: {
                debug("Update on THUMBNAILS: " + uri);

                String url = values.getAsString(Thumbnails.URL);

                // if no URL is provided, update all of the entries
                if (TextUtils.isEmpty(values.getAsString(Thumbnails.URL))) {
                    updated = updateExistingThumbnail(uri, values, null, null);
                } else if (shouldUpdateOrInsert(uri)) {
                    updated = updateOrInsertThumbnail(uri, values, Thumbnails.URL + " = ?",
                                                      new String[] { url });
                } else {
                    updated = updateExistingThumbnail(uri, values, Thumbnails.URL + " = ?",
                                                      new String[] { url });
                }
                break;
            }

            case URL_ANNOTATIONS:
                updateUrlAnnotation(uri, values, selection, selectionArgs);
                break;

            default: {
                Table table = findTableFor(match);
                if (table == null) {
                    throw new UnsupportedOperationException("Unknown update URI " + uri);
                }
                trace("Update TABLE: " + uri);

                beginWrite(db);
                updated = table.update(db, uri, match, values, selection, selectionArgs);
                if (shouldUpdateOrInsert(uri) && updated == 0) {
                    trace("No update, inserting for URL: " + uri);
                    table.insert(db, uri, match, values);
                    updated = 1;
                }
            }
        }

        debug("Updated " + updated + " rows for URI: " + uri);
        return updated;
    }

    private Cursor getTopSites(final Uri uri) {
        // In order to correctly merge the top and pinned sites we:
        //
        // 1. Generate a list of free ids for topsites - this is the positions that are NOT used by pinned sites.
        //    We do this using a subquery with a self-join in order to generate rowids, that allow us to join with
        //    the list of topsites.
        // 2. Generate the list of topsites in order of frecency.
        // 3. Join these, so that each topsite is given its resulting position
        // 4. UNION all with the pinned sites, and order by position
        //
        // Suggested sites are placed after the topsites, but might still be interspersed with the suggested sites,
        // hence we append these to the topsite list, and treat these identically to topsites from this point on.
        //
        // We require rowids to join the two lists, however subqueries aren't given rowids - hence we use two different
        // tricks to generate these:
        // 1. The list of free ids is small, hence we can do a self-join to generate rowids.
        // 2. The topsites list is larger, hence we use a temporary table, which automatically provides rowids.

        final SQLiteDatabase db = getWritableDatabase(uri);

        final String TABLE_TOPSITES = "topsites";

        final String limitParam = uri.getQueryParameter(BrowserContract.PARAM_LIMIT);
        final String gridLimitParam = uri.getQueryParameter(BrowserContract.PARAM_SUGGESTEDSITES_LIMIT);
        final boolean excludeRemoteOnly = Boolean.parseBoolean(
                uri.getQueryParameter(BrowserContract.PARAM_TOPSITES_EXCLUDE_REMOTE_ONLY));
        final String nonPositionedPins = uri.getQueryParameter(BrowserContract.PARAM_NON_POSITIONED_PINS);

        final int totalLimit;
        final int suggestedGridLimit;

        if (limitParam == null) {
            totalLimit = 50;
        } else {
            totalLimit = Integer.parseInt(limitParam, 10);
        }

        if (gridLimitParam == null) {
            suggestedGridLimit = getContext().getResources().getInteger(R.integer.number_of_top_sites);
        } else {
            suggestedGridLimit = Integer.parseInt(gridLimitParam, 10);
        }

        // We have two types of pinned sites, positioned and non-positioned. Positioned pins are used
<<<<<<< HEAD
        // by regular Top Sites, where position in the grid is of importance. Non-positioned pins are
        // used by Activity Stream Top Sites, where pins are displayed in front of other top site items.
        // Non-positioned pins all have the same special position value which is used to identify them.
        // An alternative to this is creating a separate special folder for non-positioned pins, introducing
        // a database migration, adjusting sync code, etc. While on some level this might
        // be a cleaner solution, a "position hack" is simpler to implement and manage over time in light
        // of A-S being either a likely replacement for regular Top Sites, or being scrapped.
        String pinnedSitesFromClause = "FROM " + TABLE_BOOKMARKS + " WHERE " +
                Bookmarks.PARENT + " = " + Bookmarks.FIXED_PINNED_LIST_ID +
                " AND " + Bookmarks.IS_DELETED + " IS NOT 1";
        if (nonPositionedPins != null) {
            pinnedSitesFromClause += " AND " + Bookmarks.POSITION + " = " + Bookmarks.FIXED_AS_PIN_POSITION;
        } else {
=======
        // by regular Top Sites, where position in the grid is of importance.
        // Activity Stream Top Sites pins are displayed in front of other top site items - they inherit
        // the Top Sites positioned pins, and new pins are created as non-positioned.
        // Since we will be permanently moving to Activity Stream, if a pin is modified in Activity Stream, it is
        // lost from (legacy) Top Sites.
        String pinnedSitesFromClause = "FROM " + TABLE_BOOKMARKS + " WHERE " +
                Bookmarks.PARENT + " = " + Bookmarks.FIXED_PINNED_LIST_ID +
                " AND " + Bookmarks.IS_DELETED + " IS NOT 1";
        if (nonPositionedPins == null) {
>>>>>>> a17af05f
            pinnedSitesFromClause += " AND " + Bookmarks.POSITION + " != " + Bookmarks.FIXED_AS_PIN_POSITION;
        }

        // Ideally we'd use a recursive CTE to generate our sequence, e.g. something like this worked at one point:
        // " WITH RECURSIVE" +
        // " cnt(x) AS (VALUES(1) UNION ALL SELECT x+1 FROM cnt WHERE x < 6)" +
        // However that requires SQLite >= 3.8.3 (available on Android >= 5.0), so in the meantime
        // we use a temporary numbers table.
        // Note: SQLite rowids are 1-indexed, whereas we're expecting 0-indexed values for the position. Our numbers
        // table starts at position = 0, which ensures the correct results here.
        final String freeIDSubquery =
                " SELECT count(free_ids.position) + 1 AS rowid, numbers.position AS " + Bookmarks.POSITION +
                " FROM (SELECT position FROM numbers WHERE position NOT IN (SELECT " + Bookmarks.POSITION + " " + pinnedSitesFromClause + ")) AS numbers" +
                " LEFT OUTER JOIN " +
                " (SELECT position FROM numbers WHERE position NOT IN (SELECT " + Bookmarks.POSITION + " " + pinnedSitesFromClause + ")) AS free_ids" +
                " ON numbers.position > free_ids.position" +
                " GROUP BY numbers.position" +
                " ORDER BY numbers.position ASC" +
                " LIMIT " + suggestedGridLimit;

        // Filter out: unvisited pages (history_id == -1) pinned (and other special) sites, deleted sites,
        // and about: pages.
        String ignoreForTopSitesWhereClause =
                "(" + Combined.HISTORY_ID + " IS NOT -1)" +
                " AND " +
                Combined.URL + " NOT IN (SELECT " +
                Bookmarks.URL + " FROM bookmarks WHERE " +
                DBUtils.qualifyColumn("bookmarks", Bookmarks.PARENT) + " < " + Bookmarks.FIXED_ROOT_ID + " AND " +
                DBUtils.qualifyColumn("bookmarks", Bookmarks.IS_DELETED) + " == 0)" +
                " AND " +
                "(" + Combined.URL + " NOT LIKE ?)";

        if (excludeRemoteOnly) {
            ignoreForTopSitesWhereClause += " AND (" + Combined.LOCAL_VISITS_COUNT + " > 0)";
        }

        final String[] ignoreForTopSitesArgs = new String[] {
                AboutPages.URL_FILTER
        };

        // Stuff the suggested sites into SQL: this allows us to filter pinned and topsites out of the suggested
        // sites list as part of the final query (as opposed to walking cursors in java)
        final SuggestedSites suggestedSites = BrowserDB.from(GeckoProfile.get(
                getContext(), uri.getQueryParameter(BrowserContract.PARAM_PROFILE))).getSuggestedSites();

        StringBuilder suggestedSitesBuilder = new StringBuilder();
        // We could access the underlying data here, however SuggestedSites also performs filtering on the suggested
        // sites list, which means we'd need to process the lists within SuggestedSites in any case. If we're doing
        // that processing, there is little real between us using a MatrixCursor, or a Map (or List) instead of the
        // MatrixCursor.
        final Cursor suggestedSitesCursor = suggestedSites.get(suggestedGridLimit);

        String[] suggestedSiteArgs = new String[0];

        boolean hasProcessedAnySuggestedSites = false;

        final int idColumnIndex = suggestedSitesCursor.getColumnIndexOrThrow(Bookmarks._ID);
        final int urlColumnIndex = suggestedSitesCursor.getColumnIndexOrThrow(Bookmarks.URL);
        final int titleColumnIndex = suggestedSitesCursor.getColumnIndexOrThrow(Bookmarks.TITLE);

        while (suggestedSitesCursor.moveToNext()) {
            // We'll be using this as a subquery, hence we need to avoid the preceding UNION ALL
            if (hasProcessedAnySuggestedSites) {
                suggestedSitesBuilder.append(" UNION ALL");
            } else {
                hasProcessedAnySuggestedSites = true;
            }
            suggestedSitesBuilder.append(" SELECT" +
                                         " ? AS " + Bookmarks._ID + "," +
                                         " ? AS " + Bookmarks.URL + "," +
                                         " ? AS " + Bookmarks.TITLE);

            suggestedSiteArgs = DBUtils.appendSelectionArgs(suggestedSiteArgs,
                                                            new String[] {
                                                                    suggestedSitesCursor.getString(idColumnIndex),
                                                                    suggestedSitesCursor.getString(urlColumnIndex),
                                                                    suggestedSitesCursor.getString(titleColumnIndex)
                                                            });
        }
        suggestedSitesCursor.close();

        boolean hasPreparedBlankTiles = false;

        // We can somewhat reduce the number of blanks we produce by eliminating suggested sites.
        // We do the actual limit calculation in SQL (since we need to take into account the number
        // of pinned sites too), but this might avoid producing 5 or so additional blank tiles
        // that would then need to be filtered out.
        final int maxBlanksNeeded = suggestedGridLimit - suggestedSitesCursor.getCount();

        final StringBuilder blanksBuilder = new StringBuilder();
        for (int i = 0; i < maxBlanksNeeded; i++) {
            if (hasPreparedBlankTiles) {
                blanksBuilder.append(" UNION ALL");
            } else {
                hasPreparedBlankTiles = true;
            }

            blanksBuilder.append(" SELECT" +
                                 " -1 AS " + Bookmarks._ID + "," +
                                 " '' AS " + Bookmarks.URL + "," +
                                 " '' AS " + Bookmarks.TITLE);
        }



        // To restrict suggested sites to the grid, we simply subtract the number of topsites (which have already had
        // the pinned sites filtered out), and the number of pinned sites.
        // SQLite completely ignores negative limits, hence we need to manually limit to 0 in this case.
        final String suggestedLimitClause = " LIMIT MAX(0, (" + suggestedGridLimit + " - (SELECT COUNT(*) FROM " + TABLE_TOPSITES + ") - (SELECT COUNT(*) " + pinnedSitesFromClause + "))) ";

        // Pinned site positions are zero indexed, but we need to get the maximum 1-indexed position.
        // Hence to correctly calculate the largest pinned position (which should be 0 if there are
        // no sites, or 1-6 if we have at least one pinned site), we coalesce the DB position (0-5)
        // with -1 to represent no-sites, which allows us to directly add 1 to obtain the expected value
        // regardless of whether a position was actually retrieved.
        final String blanksLimitClause = " LIMIT MAX(0, " +
                            "COALESCE((SELECT " + Bookmarks.POSITION + " " + pinnedSitesFromClause + "), -1) + 1" +
                            " - (SELECT COUNT(*) " + pinnedSitesFromClause + ")" +
                            " - (SELECT COUNT(*) FROM " + TABLE_TOPSITES + ")" +
                            ")";

        db.beginTransaction();
        try {
            db.execSQL("DROP TABLE IF EXISTS " + TABLE_TOPSITES);

            db.execSQL("CREATE TEMP TABLE " + TABLE_TOPSITES + " AS" +
                       " SELECT " +
                       Bookmarks._ID + ", " +
                       Combined.BOOKMARK_ID + ", " +
                       Combined.HISTORY_ID + ", " +
                       Combined.HISTORY_GUID + ", " +
                       Bookmarks.URL + ", " +
                       Bookmarks.TITLE + ", " +
                       Combined.HISTORY_ID + ", " +
                       TopSites.TYPE_TOP + " AS " + TopSites.TYPE +
                       " FROM " + Combined.VIEW_NAME +
                       " WHERE " + ignoreForTopSitesWhereClause +
                       " ORDER BY " + BrowserContract.getCombinedFrecencySortOrder(true, false) +
                       " LIMIT " + totalLimit,

                       ignoreForTopSitesArgs);

            if (hasProcessedAnySuggestedSites) {
                db.execSQL("INSERT INTO " + TABLE_TOPSITES +
                           // We need to LIMIT _after_ selecting the relevant suggested sites, which requires us to
                           // use an additional internal subquery, since we cannot LIMIT a subquery that is part of UNION ALL.
                           // Hence the weird SELECT * FROM (SELECT ...relevant suggested sites... LIMIT ?)
                           " SELECT * FROM (SELECT " +
                           Bookmarks._ID + ", " +
                           " NULL " + " AS " + Combined.BOOKMARK_ID + ", " +
                           " -1 AS " + Combined.HISTORY_ID + ", " +
                           " NULL AS " + Combined.HISTORY_GUID + ", " +
                           Bookmarks.URL + ", " +
                           Bookmarks.TITLE + ", " +
                           "NULL AS " + Combined.HISTORY_ID + ", " +
                           TopSites.TYPE_SUGGESTED + " as " + TopSites.TYPE +
                           " FROM ( " + suggestedSitesBuilder.toString() + " )" +
                           " WHERE " +
                           Bookmarks.URL + " NOT IN (SELECT url FROM " + TABLE_TOPSITES + ")" +
                           " AND " +
                           Bookmarks.URL + " NOT IN (SELECT url " + pinnedSitesFromClause + ")" +
                           suggestedLimitClause + " )",

                           suggestedSiteArgs);
            }

            if (hasPreparedBlankTiles) {
                db.execSQL("INSERT INTO " + TABLE_TOPSITES +
                           // We need to LIMIT _after_ selecting the relevant suggested sites, which requires us to
                           // use an additional internal subquery, since we cannot LIMIT a subquery that is part of UNION ALL.
                           // Hence the weird SELECT * FROM (SELECT ...relevant suggested sites... LIMIT ?)
                           " SELECT * FROM (SELECT " +
                           Bookmarks._ID + ", " +
                           Bookmarks._ID + " AS " + Combined.BOOKMARK_ID + ", " +
                           " -1 AS " + Combined.HISTORY_ID + ", " +
                           " NULL AS " + Combined.HISTORY_GUID + ", " +
                           Bookmarks.URL + ", " +
                           Bookmarks.TITLE + ", " +
                           "NULL AS " + Combined.HISTORY_ID + ", " +
                           TopSites.TYPE_BLANK + " as " + TopSites.TYPE +
                           " FROM ( " + blanksBuilder.toString() + " )" +
                           blanksLimitClause + " )");
            }

            // If we retrieve more topsites than we have free positions for in the freeIdSubquery,
            // we will have topsites that don't receive a position when joining TABLE_TOPSITES
            // with freeIdSubquery. Hence we need to coalesce the position with a generated position.
            // We know that the difference in positions will be at most suggestedGridLimit, hence we
            // can add that to the rowid to generate a safe position.
            // I.e. if we have 6 pinned sites then positions 0..5 are filled, the JOIN results in
            // the first N rows having positions 6..(N+6), so row N+1 should receive a position that is at
            // least N+1+6, which is equal to rowid + 6.
            final String selectTopSites =
                    "SELECT " +
                    Bookmarks._ID + ", " +
                    TopSites.BOOKMARK_ID + ", " +
                    TopSites.HISTORY_ID + ", " +
                    Combined.HISTORY_GUID + ", " +
                    Bookmarks.URL + ", " +
                    Bookmarks.TITLE + ", " +
                    "COALESCE(" + Bookmarks.POSITION + ", " +
                    DBUtils.qualifyColumn(TABLE_TOPSITES, "rowid") + " + " + suggestedGridLimit +
                    ")" + " AS " + Bookmarks.POSITION + ", " +
                    Combined.HISTORY_ID + ", " +
                    TopSites.TYPE +
                    " FROM " + TABLE_TOPSITES +
                    " LEFT OUTER JOIN " + // TABLE_IDS +
                    "(" + freeIDSubquery + ") AS id_results" +
                    " ON " + DBUtils.qualifyColumn(TABLE_TOPSITES, "rowid") +
                    " = " + DBUtils.qualifyColumn("id_results", "rowid") +

                    " UNION ALL " +

                    "SELECT " +
                    Bookmarks._ID + ", " +
                    Bookmarks._ID + " AS " + TopSites.BOOKMARK_ID + ", " +
                    " -1 AS " + TopSites.HISTORY_ID + ", " +
                    " NULL AS " + Combined.HISTORY_GUID + ", " +
                    Bookmarks.URL + ", " +
                    Bookmarks.TITLE + ", " +
                    Bookmarks.POSITION + ", " +
                    "NULL AS " + Combined.HISTORY_ID + ", " +
                    TopSites.TYPE_PINNED + " as " + TopSites.TYPE +
                    " " + pinnedSitesFromClause;

            // In order to join the PageMetadata with our `SELECT ... UNION ALL SELECT ...` for top sites, the top sites
            // SELECT must be a subquery (see https://stackoverflow.com/a/19110809/2219998).
            final SQLiteCursor c = (SQLiteCursor) db.rawQuery(
<<<<<<< HEAD
                        "SELECT " +
                        Bookmarks._ID + ", " +
                        TopSites.BOOKMARK_ID + ", " +
                        TopSites.HISTORY_ID + ", " +
                        Bookmarks.URL + ", " +
                        Bookmarks.TITLE + ", " +
                        "COALESCE(" + Bookmarks.POSITION + ", " +
                            DBUtils.qualifyColumn(TABLE_TOPSITES, "rowid") + " + " + suggestedGridLimit +
                        ")" + " AS " + Bookmarks.POSITION + ", " +
                        Combined.HISTORY_ID + ", " +
                        TopSites.TYPE +
                        " FROM " + TABLE_TOPSITES +
                        " LEFT OUTER JOIN " + // TABLE_IDS +
                        "(" + freeIDSubquery + ") AS id_results" +
                        " ON " + DBUtils.qualifyColumn(TABLE_TOPSITES, "rowid") +
                        " = " + DBUtils.qualifyColumn("id_results", "rowid") +

                        " UNION ALL " +

                        "SELECT " +
                        Bookmarks._ID + ", " +
                        Bookmarks._ID + " AS " + TopSites.BOOKMARK_ID + ", " +
                        " -1 AS " + TopSites.HISTORY_ID + ", " +
                        Bookmarks.URL + ", " +
                        Bookmarks.TITLE + ", " +
                        Bookmarks.POSITION + ", " +
                        "NULL AS " + Combined.HISTORY_ID + ", " +
                        TopSites.TYPE_PINNED + " as " + TopSites.TYPE +
                        " " + pinnedSitesFromClause +

                        // In case position is non-unique (as in Activity Stream pins, whose position
                        // is always zero), we need to ensure we get stable ordering.
                        " ORDER BY " + Bookmarks.POSITION + ", " + Bookmarks.URL,

                        null);
=======
                    // Specify a projection so we don't take the whole PageMetadata table, or the joining columns, with us.
                    "SELECT " +
                    DBUtils.qualifyColumn(TABLE_TOPSITES, Bookmarks._ID) + ", " +
                    DBUtils.qualifyColumn(TABLE_TOPSITES, TopSites.BOOKMARK_ID) + ", " +
                    DBUtils.qualifyColumn(TABLE_TOPSITES, TopSites.HISTORY_ID) + ", " +
                    DBUtils.qualifyColumn(TABLE_TOPSITES, Bookmarks.URL) + ", " +
                    DBUtils.qualifyColumn(TABLE_TOPSITES, Bookmarks.TITLE) + ", " +
                    DBUtils.qualifyColumn(TABLE_TOPSITES, Bookmarks.POSITION) + ", " +
                    DBUtils.qualifyColumn(TABLE_TOPSITES, TopSites.TYPE) + ", " +
                    PageMetadata.JSON + " AS " + TopSites.PAGE_METADATA_JSON +

                    " FROM (" + selectTopSites + ") AS " + TABLE_TOPSITES +

                    " LEFT OUTER JOIN " + TABLE_PAGE_METADATA + " ON " +
                            DBUtils.qualifyColumn(TABLE_TOPSITES, Combined.HISTORY_GUID) + " = " +
                            DBUtils.qualifyColumn(TABLE_PAGE_METADATA, PageMetadata.HISTORY_GUID) +

                    " GROUP BY " + DBUtils.qualifyColumn(TABLE_TOPSITES, Bookmarks.URL) + // remove duplicates.

                    // In case position is non-unique (as in Activity Stream pins, whose position
                    // is always zero), we need to ensure we get stable ordering.
                    " ORDER BY " + Bookmarks.POSITION + ", " + Bookmarks.URL,

                    null);
>>>>>>> a17af05f

            c.setNotificationUri(getContext().getContentResolver(),
                                 BrowserContract.AUTHORITY_URI);

            // Force the cursor to be compiled and the cursor-window filled now:
            // (A) without compiling the cursor now we won't have access to the TEMP table which
            // is removed as soon as we close our connection.
            // (B) this might also mitigate the situation causing this crash where we're accessing
            // a cursor and crashing in fillWindow.
            c.moveToFirst();

            db.setTransactionSuccessful();
            return c;
        } finally {
            db.endTransaction();
        }
    }

    public Cursor getHighlightCandidates(final SQLiteDatabase db, String limit) {
        final String query = "SELECT " +
                DBUtils.qualifyColumn(History.TABLE_NAME, History.URL) + " AS " + Highlights.URL + ", " +
                DBUtils.qualifyColumn(History.TABLE_NAME, History.VISITS) + ", " +
                DBUtils.qualifyColumn(History.TABLE_NAME, History.DATE_LAST_VISITED) + ", " +
                DBUtils.qualifyColumn(PageMetadata.TABLE_NAME, PageMetadata.JSON) + " AS " + Highlights.METADATA + ", " +
                DBUtils.qualifyColumn(Bookmarks.TABLE_NAME, Bookmarks.DATE_CREATED) + ", " +

                DBUtils.qualifyColumn(History.TABLE_NAME, History.TITLE) + " AS " + Highlights.TITLE + ", " +
                DBUtils.qualifyColumn(Bookmarks.TABLE_NAME, Bookmarks.POSITION) + " AS " + Highlights.POSITION + ", " +
                DBUtils.qualifyColumn(Bookmarks.TABLE_NAME, Bookmarks.PARENT) + " AS " + Highlights.PARENT + ", " +
                DBUtils.qualifyColumn(History.TABLE_NAME, History._ID) + " AS " + Highlights.HISTORY_ID + ", " +

                "CASE WHEN " + DBUtils.qualifyColumn(Bookmarks.TABLE_NAME, Bookmarks._ID) + " IS NOT NULL "
                + "AND " + DBUtils.qualifyColumn(Bookmarks.TABLE_NAME, Bookmarks.PARENT) + " IS NOT " + Bookmarks.FIXED_PINNED_LIST_ID + " "
                + "THEN " + DBUtils.qualifyColumn(Bookmarks.TABLE_NAME, Bookmarks._ID) + " "
                + "ELSE -1 "
                + "END AS " + Highlights.BOOKMARK_ID + ", " +

                "CASE WHEN " + DBUtils.qualifyColumn(Bookmarks.TABLE_NAME, Bookmarks.DATE_CREATED) + " IS NOT NULL "
                    + "THEN " + DBUtils.qualifyColumn(Bookmarks.TABLE_NAME, Bookmarks.DATE_CREATED) + " "
                    + "ELSE " + DBUtils.qualifyColumn(History.TABLE_NAME, History.DATE_LAST_VISITED) + " "
                    + "END AS " + Highlights.DATE + " " +

                "FROM " + History.TABLE_NAME + " " +
                "LEFT JOIN " + Bookmarks.TABLE_NAME + " ON " +
                    DBUtils.qualifyColumn(History.TABLE_NAME, History.URL) + " = " +
                    DBUtils.qualifyColumn(Bookmarks.TABLE_NAME, Bookmarks.URL) + " " +
                // 1:1 relationship (Metadata is added via INSERT OR REPLACE)
                "LEFT JOIN " + PageMetadata.TABLE_NAME + " ON " +
                    DBUtils.qualifyColumn(History.TABLE_NAME, History.GUID) + " = " +
                    DBUtils.qualifyColumn(PageMetadata.TABLE_NAME, PageMetadata.HISTORY_GUID) + " " +
                "WHERE " + DBUtils.qualifyColumn(History.TABLE_NAME, History.URL) + " NOT IN (SELECT " + ActivityStreamBlocklist.URL + " FROM " + ActivityStreamBlocklist.TABLE_NAME + " )" +
                "ORDER BY " + Highlights.DATE + " DESC " +
                "LIMIT " + limit;

        final Cursor cursor = db.rawQuery(query, null);
        final Context context = getContext();

        if (cursor != null && context != null) {
            cursor.setNotificationUri(context.getContentResolver(), BrowserContract.AUTHORITY_URI);
        }

        return cursor;
    }

    @Override
    public Cursor query(Uri uri, String[] projection, String selection,
            String[] selectionArgs, String sortOrder) {
        final int match = URI_MATCHER.match(uri);

        // Handle only queries requiring a writable DB connection here: most queries need only a readable
        // connection, hence we can get a readable DB once, and then handle most queries within a switch.
        // TopSites requires a writable connection (because of the temporary tables it uses), hence
        // we handle that separately, i.e. before retrieving a readable connection.
        if (match == TOPSITES) {
            return getTopSites(uri);
        }

        SQLiteDatabase db = getReadableDatabase(uri);

        SQLiteQueryBuilder qb = new SQLiteQueryBuilder();
        String limit = uri.getQueryParameter(BrowserContract.PARAM_LIMIT);
        String groupBy = null;

        switch (match) {
            case BOOKMARKS_FOLDER_ID:
            case BOOKMARKS_ID:
            case BOOKMARKS: {
                debug("Query is on bookmarks: " + uri);

                if (match == BOOKMARKS_ID) {
                    selection = DBUtils.concatenateWhere(selection, Bookmarks._ID + " = ?");
                    selectionArgs = DBUtils.appendSelectionArgs(selectionArgs,
                            new String[] { Long.toString(ContentUris.parseId(uri)) });
                } else if (match == BOOKMARKS_FOLDER_ID) {
                    selection = DBUtils.concatenateWhere(selection, Bookmarks.PARENT + " = ?");
                    selectionArgs = DBUtils.appendSelectionArgs(selectionArgs,
                            new String[] { Long.toString(ContentUris.parseId(uri)) });
                }

                if (!shouldShowDeleted(uri))
                    selection = DBUtils.concatenateWhere(Bookmarks.IS_DELETED + " = 0", selection);

                if (TextUtils.isEmpty(sortOrder)) {
                    sortOrder = DEFAULT_BOOKMARKS_SORT_ORDER;
                } else {
                    debug("Using sort order " + sortOrder + ".");
                }

                qb.setProjectionMap(BOOKMARKS_PROJECTION_MAP);

                if (hasFaviconsInProjection(projection)) {
                    qb.setTables(VIEW_BOOKMARKS_WITH_FAVICONS);
                } else if (selection != null && selection.contains(Bookmarks.ANNOTATION_KEY)) {
                    qb.setTables(VIEW_BOOKMARKS_WITH_ANNOTATIONS);

                    groupBy = uri.getQueryParameter(BrowserContract.PARAM_GROUP_BY);
                } else {
                    qb.setTables(TABLE_BOOKMARKS);
                }

                break;
            }

            case HISTORY_ID:
                selection = DBUtils.concatenateWhere(selection, History._ID + " = ?");
                selectionArgs = DBUtils.appendSelectionArgs(selectionArgs,
                        new String[] { Long.toString(ContentUris.parseId(uri)) });
                // fall through
            case HISTORY: {
                debug("Query is on history: " + uri);

                if (!shouldShowDeleted(uri))
                    selection = DBUtils.concatenateWhere(History.IS_DELETED + " = 0", selection);

                if (TextUtils.isEmpty(sortOrder))
                    sortOrder = DEFAULT_HISTORY_SORT_ORDER;

                qb.setProjectionMap(HISTORY_PROJECTION_MAP);

                if (hasFaviconsInProjection(projection))
                    qb.setTables(VIEW_HISTORY_WITH_FAVICONS);
                else
                    qb.setTables(TABLE_HISTORY);

                break;
            }

            case VISITS:
                debug("Query is on visits: " + uri);
                qb.setProjectionMap(VISIT_PROJECTION_MAP);
                qb.setTables(TABLE_VISITS);

                if (TextUtils.isEmpty(sortOrder)) {
                    sortOrder = DEFAULT_VISITS_SORT_ORDER;
                }
                break;

            case FAVICON_ID:
                selection = DBUtils.concatenateWhere(selection, Favicons._ID + " = ?");
                selectionArgs = DBUtils.appendSelectionArgs(selectionArgs,
                        new String[] { Long.toString(ContentUris.parseId(uri)) });
                // fall through
            case FAVICONS: {
                debug("Query is on favicons: " + uri);

                qb.setProjectionMap(FAVICONS_PROJECTION_MAP);
                qb.setTables(TABLE_FAVICONS);

                break;
            }

            case THUMBNAIL_ID:
                selection = DBUtils.concatenateWhere(selection, Thumbnails._ID + " = ?");
                selectionArgs = DBUtils.appendSelectionArgs(selectionArgs,
                        new String[] { Long.toString(ContentUris.parseId(uri)) });
                // fall through
            case THUMBNAILS: {
                debug("Query is on thumbnails: " + uri);

                qb.setProjectionMap(THUMBNAILS_PROJECTION_MAP);
                qb.setTables(TABLE_THUMBNAILS);

                break;
            }

            case URL_ANNOTATIONS:
                debug("Query is on url annotations: " + uri);

                qb.setProjectionMap(URL_ANNOTATIONS_PROJECTION_MAP);
                qb.setTables(TABLE_URL_ANNOTATIONS);
                break;

            case SCHEMA: {
                debug("Query is on schema.");
                MatrixCursor schemaCursor = new MatrixCursor(new String[] { Schema.VERSION });
                schemaCursor.newRow().add(BrowserDatabaseHelper.DATABASE_VERSION);

                return schemaCursor;
            }

            case COMBINED: {
                debug("Query is on combined: " + uri);

                if (TextUtils.isEmpty(sortOrder))
                    sortOrder = DEFAULT_HISTORY_SORT_ORDER;

                // This will avoid duplicate entries in the awesomebar
                // results when a history entry has multiple bookmarks.
                groupBy = Combined.URL;

                qb.setProjectionMap(COMBINED_PROJECTION_MAP);

                if (hasFaviconsInProjection(projection))
                    qb.setTables(VIEW_COMBINED_WITH_FAVICONS);
                else
                    qb.setTables(Combined.VIEW_NAME);

                break;
            }

            case HIGHLIGHT_CANDIDATES:
                debug("Highlight candidates query: " + uri);
                return getHighlightCandidates(db, limit);

            case PAGE_METADATA: {
                debug("PageMetadata query: " + uri);

                qb.setProjectionMap(PAGE_METADATA_PROJECTION_MAP);
                qb.setTables(TABLE_PAGE_METADATA);
                break;
<<<<<<< HEAD
=======
            }

            case REMOTE_DEVICES_ID:
                selection = DBUtils.concatenateWhere(selection, RemoteDevices._ID + " = ?");
                selectionArgs = DBUtils.appendSelectionArgs(selectionArgs,
                        new String[] { Long.toString(ContentUris.parseId(uri)) });
                // fall through
            case REMOTE_DEVICES: {
                debug("FxA devices query: " + uri);

                qb.setProjectionMap(REMOTE_DEVICES_PROJECTION_MAP);
                qb.setTables(TABLE_REMOTE_DEVICES);

                break;
>>>>>>> a17af05f
            }

            default: {
                Table table = findTableFor(match);
                if (table == null) {
                    throw new UnsupportedOperationException("Unknown query URI " + uri);
                }
                trace("Update TABLE: " + uri);
                return table.query(db, uri, match, projection, selection, selectionArgs, sortOrder, groupBy, limit);
            }
        }

        trace("Running built query.");
        Cursor cursor = qb.query(db, projection, selection, selectionArgs, groupBy,
                null, sortOrder, limit);
        cursor.setNotificationUri(getContext().getContentResolver(),
                BrowserContract.AUTHORITY_URI);

        return cursor;
    }

    /**
     * Update the positions of bookmarks in batches.
     *
     * Begins and ends its own transactions.
     *
     * @see #updateBookmarkPositionsInTransaction(SQLiteDatabase, String[], int, int)
     */
    private int updateBookmarkPositions(Uri uri, String[] guids) {
        if (guids == null) {
            return 0;
        }

        int guidsCount = guids.length;
        if (guidsCount == 0) {
            return 0;
        }

        int offset = 0;
        int updated = 0;

        final SQLiteDatabase db = getWritableDatabase(uri);
        db.beginTransaction();

        while (offset < guidsCount) {
            try {
                updated += updateBookmarkPositionsInTransaction(db, guids, offset,
                                                                MAX_POSITION_UPDATES_PER_QUERY);
            } catch (SQLException e) {
                Log.e(LOGTAG, "Got SQLite exception updating bookmark positions at offset " + offset, e);

                // Need to restart the transaction.
                // The only way a caller knows that anything failed is that the
                // returned update count will be smaller than the requested
                // number of records.
                db.setTransactionSuccessful();
                db.endTransaction();

                db.beginTransaction();
            }

            offset += MAX_POSITION_UPDATES_PER_QUERY;
        }

        db.setTransactionSuccessful();
        db.endTransaction();

        return updated;
    }

    /**
     * Construct and execute an update expression that will modify the positions
     * of records in-place.
     */
    private static int updateBookmarkPositionsInTransaction(final SQLiteDatabase db, final String[] guids,
                                                            final int offset, final int max) {
        int guidsCount = guids.length;
        int processCount = Math.min(max, guidsCount - offset);

        // Each must appear twice: once in a CASE, and once in the IN clause.
        String[] args = new String[processCount * 2];
        System.arraycopy(guids, offset, args, 0, processCount);
        System.arraycopy(guids, offset, args, processCount, processCount);

        StringBuilder b = new StringBuilder("UPDATE " + TABLE_BOOKMARKS +
                                            " SET " + Bookmarks.POSITION +
                                            " = CASE guid");

        // Build the CASE statement body for GUID/index pairs from offset up to
        // the computed limit.
        final int end = offset + processCount;
        int i = offset;
        for (; i < end; ++i) {
            if (guids[i] == null) {
                // We don't want to issue the query if not every GUID is specified.
                debug("updateBookmarkPositions called with null GUID at index " + i);
                return 0;
            }
            b.append(" WHEN ? THEN " + i);
        }

        b.append(" END WHERE " + DBUtils.computeSQLInClause(processCount, Bookmarks.GUID));
        db.execSQL(b.toString(), args);

        // We can't easily get a modified count without calling something like changes().
        return processCount;
    }

    /**
     * Construct an update expression that will modify the parents of any records
     * that match.
     */
    private int updateBookmarkParents(SQLiteDatabase db, Uri uri, ContentValues values, String selection, String[] selectionArgs) {
        if (selectionArgs != null) {
            trace("Updating bookmark parents of " + selection + " (" + selectionArgs[0] + ")");
        } else {
            trace("Updating bookmark parents of " + selection);
        }

        String where = Bookmarks._ID + " IN (" +
                       " SELECT DISTINCT " + Bookmarks.PARENT +
                       " FROM " + TABLE_BOOKMARKS +
                       " WHERE " + selection + " )";

        final int changed;
        if (!isCallerSync(uri)) {
            changed = updateAndIncrementLocalVersion(db, uri, TABLE_BOOKMARKS, values, where, selectionArgs);
        } else {
            changed = db.update(TABLE_BOOKMARKS, values, where, selectionArgs);
        }

        return changed;
    }

    private long insertBookmark(Uri uri, ContentValues values) {
        // Generate values if not specified. Don't overwrite
        // if specified by caller.
        long now = System.currentTimeMillis();
        if (!values.containsKey(Bookmarks.DATE_CREATED)) {
            values.put(Bookmarks.DATE_CREATED, now);
        }

        if (!values.containsKey(Bookmarks.DATE_MODIFIED)) {
            values.put(Bookmarks.DATE_MODIFIED, now);
        }

        if (!values.containsKey(Bookmarks.GUID)) {
            values.put(Bookmarks.GUID, Utils.generateGuid());
        }

        if (!values.containsKey(Bookmarks.POSITION)) {
            debug("Inserting bookmark with no position for URI");
            values.put(Bookmarks.POSITION,
                       Long.toString(BrowserContract.Bookmarks.DEFAULT_POSITION));
        }

        if (!values.containsKey(Bookmarks.TITLE)) {
            // Desktop Places barfs on insertion of a bookmark with no title,
            // so we don't store them that way.
            values.put(Bookmarks.TITLE, "");
        }

        String url = values.getAsString(Bookmarks.URL);

        // It's important that insertions from sync do not trigger another sync to start; we mark
        // records inserted from sync as "synced", except if explicitly given a starting localVersion.
        if (isCallerSync(uri)) {
            // Sync might ask to insert record as modified if it modified incoming record and needs
            // it to be re-uploaded.
            if (values.containsKey(Bookmarks.PARAM_INSERT_FROM_SYNC_AS_MODIFIED)
                    && values.getAsBoolean(Bookmarks.PARAM_INSERT_FROM_SYNC_AS_MODIFIED)) {
                values.put(Bookmarks.LOCAL_VERSION, 2);
            } else {
                values.put(Bookmarks.LOCAL_VERSION, 1);
            }
            values.put(Bookmarks.SYNC_VERSION, 1);

            values.remove(Bookmarks.PARAM_INSERT_FROM_SYNC_AS_MODIFIED);

         // Insertions from Fennec are always set as (1,0) to trigger an upload of these records.
        } else {
            values.put(Bookmarks.LOCAL_VERSION, 1);
            values.put(Bookmarks.SYNC_VERSION, 0);
        }

        debug("Inserting bookmark in database with URL: " + url);
        final SQLiteDatabase db = getWritableDatabase(uri);
        beginWrite(db);
        final long insertedId = db.insertOrThrow(TABLE_BOOKMARKS, Bookmarks.TITLE, values);

        if (insertedId == -1) {
            Log.e(LOGTAG, "Unable to insert bookmark in database with URL: " + url);
            return insertedId;
        }

        if (isCallerSync(uri)) {
            // Sync will handle timestamps on its own, so we don't perform the update here.
            return insertedId;
        }

        // Bump parent's lastModified timestamp.
        final long lastModified = values.getAsLong(Bookmarks.DATE_MODIFIED);
        final ContentValues parentValues = new ContentValues();
        parentValues.put(Bookmarks.DATE_MODIFIED, lastModified);

        // The ContentValues should have parentId, or the insertion above would fail because of
        // database schema foreign key constraint.
        final long parentId = values.getAsLong(Bookmarks.PARENT);
        final String parentSelection = Bookmarks._ID + " = ?";
        final String[] parentSelectionArgs = new String[] { String.valueOf(parentId) };
        updateAndIncrementLocalVersion(db, uri, TABLE_BOOKMARKS, parentValues, parentSelection, parentSelectionArgs);

        return insertedId;
    }

    private int updateOrInsertBookmark(Uri uri, ContentValues values, String selection,
            String[] selectionArgs) {
        int updated = updateBookmarks(uri, values, selection, selectionArgs);
        if (updated > 0) {
            return updated;
        }

        // Transaction already begun by updateBookmarks.
        if (0 <= insertBookmark(uri, values)) {
            // We 'updated' one row.
            return 1;
        }

        // If something went wrong, then we updated zero rows.
        return 0;
    }

    private int updateBookmarks(Uri uri, ContentValues values, String selection,
            String[] selectionArgs) {
        trace("Updating bookmarks on URI: " + uri);

        final String[] bookmarksProjection = new String[] {
                Bookmarks._ID, // 0
        };

        if (!values.containsKey(Bookmarks.DATE_MODIFIED)) {
            values.put(Bookmarks.DATE_MODIFIED, System.currentTimeMillis());
        }

        trace("Querying bookmarks to update on URI: " + uri);
        final SQLiteDatabase db = getWritableDatabase(uri);

        // Compute matching IDs.
        final Cursor cursor = db.query(TABLE_BOOKMARKS, bookmarksProjection,
                selection, selectionArgs, null, null, null);

        // Now that we're done reading, open a transaction.
        final String inClause;
        try {
            inClause = DBUtils.computeSQLInClauseFromLongs(cursor, Bookmarks._ID);
        } finally {
            cursor.close();
        }

        beginWrite(db);

        int updated;
        // If the update is coming from Sync, check if it explicitly asked to increment localVersion.
        if (!isCallerSync(uri) || shouldIncrementLocalVersionFromSync(uri)) {
            updated = updateAndIncrementLocalVersion(db, uri, TABLE_BOOKMARKS, values, inClause, null);
        } else {
            updated = db.update(TABLE_BOOKMARKS, values, inClause, null);
        }

        if (updated == 0) {
            trace("No update on URI: " + uri);
            return updated;
        }

        // If the update is coming from Sync, we're done.
        // Sync will handle timestamps of parent records on its own.
        if (isCallerSync(uri)) {
            return updated;
        }

        final long oldParentId = getOldParentIdIfParentChanged(uri);
        if (oldParentId == -1) {
            // Parent isn't changed, don't bump its timestamps.
            return updated;
        }

        final long newParentId = values.getAsLong(Bookmarks.PARENT);
        final long lastModified = values.getAsLong(Bookmarks.DATE_MODIFIED);
        final ContentValues parentValues = new ContentValues();
        parentValues.put(Bookmarks.DATE_MODIFIED, lastModified);

        // Bump old/new parent's lastModified timestamps.
        final String parentSelection = Bookmarks._ID + " IN (?, ?)";
        final String[] parentSelectionArgs = new String[] { String.valueOf(oldParentId), String.valueOf(newParentId) };
        updated += updateAndIncrementLocalVersion(db, uri, TABLE_BOOKMARKS, parentValues, parentSelection, parentSelectionArgs);

        return updated;
    }

    /**
     * Use the query key {@link BrowserContract#PARAM_OLD_BOOKMARK_PARENT} to check if parent is changed or not.
     *
     * @return old parent id if uri has the key, or -1 otherwise.
     */
    private long getOldParentIdIfParentChanged(Uri uri) {
        final String oldParentId = uri.getQueryParameter(BrowserContract.PARAM_OLD_BOOKMARK_PARENT);
        if (TextUtils.isEmpty(oldParentId)) {
            return -1;
        }

        try {
            return Long.parseLong(oldParentId);
        } catch (NumberFormatException ignored) {
            return -1;
        }
    }

    private long insertHistory(Uri uri, ContentValues values) {
        final long now = System.currentTimeMillis();
        values.put(History.DATE_CREATED, now);
        values.put(History.DATE_MODIFIED, now);

        // Generate GUID for new history entry. Don't override specified GUIDs.
        if (!values.containsKey(History.GUID)) {
          values.put(History.GUID, Utils.generateGuid());
        }

        String url = values.getAsString(History.URL);

        debug("Inserting history in database with URL: " + url);
        final SQLiteDatabase db = getWritableDatabase(uri);
        beginWrite(db);
        return db.insertOrThrow(TABLE_HISTORY, History.VISITS, values);
    }

    private int updateOrInsertHistory(Uri uri, ContentValues values, String selection,
            String[] selectionArgs) {
        final int updated = updateHistory(uri, values, selection, selectionArgs);
        if (updated > 0) {
            return updated;
        }

        // Insert a new entry if necessary, setting visit and date aggregate values.
        if (!values.containsKey(History.VISITS)) {
            values.put(History.VISITS, 1);
            values.put(History.LOCAL_VISITS, 1);
        } else {
            values.put(History.LOCAL_VISITS, values.getAsInteger(History.VISITS));
        }
        if (values.containsKey(History.DATE_LAST_VISITED)) {
            values.put(History.LOCAL_DATE_LAST_VISITED, values.getAsLong(History.DATE_LAST_VISITED));
        }
        if (!values.containsKey(History.TITLE)) {
            values.put(History.TITLE, values.getAsString(History.URL));
        }

        if (0 <= insertHistory(uri, values)) {
            return 1;
        }

        return 0;
    }

    private int updateHistory(Uri uri, ContentValues values, String selection,
            String[] selectionArgs) {
        trace("Updating history on URI: " + uri);

        final SQLiteDatabase db = getWritableDatabase(uri);

        if (!values.containsKey(History.DATE_MODIFIED)) {
            values.put(History.DATE_MODIFIED, System.currentTimeMillis());
        }

        // Use the simple code path for easy updates.
        if (!shouldIncrementVisits(uri) && !shouldIncrementRemoteAggregates(uri)) {
            trace("Updating history meta data only");
            return db.update(TABLE_HISTORY, values, selection, selectionArgs);
        }

        trace("Updating history meta data and incrementing visits");

        if (values.containsKey(History.DATE_LAST_VISITED)) {
            values.put(History.LOCAL_DATE_LAST_VISITED, values.getAsLong(History.DATE_LAST_VISITED));
        }

        // Create a separate set of values that will be updated as an expression.
        final ContentValues visits = new ContentValues();
        if (shouldIncrementVisits(uri)) {
            // Update data and increment visits by 1.
            final long incVisits = 1;

            visits.put(History.VISITS, History.VISITS + " + " + incVisits);
            visits.put(History.LOCAL_VISITS, History.LOCAL_VISITS + " + " + incVisits);
        }

        if (shouldIncrementRemoteAggregates(uri)) {
            // Let's fail loudly instead of trying to assume what users of this API meant to do.
            if (!values.containsKey(History.REMOTE_VISITS)) {
                throw new IllegalArgumentException(
                        "Tried incrementing History.REMOTE_VISITS by unknown value");
            }
            visits.put(
                    History.REMOTE_VISITS,
                    History.REMOTE_VISITS + " + " + values.getAsInteger(History.REMOTE_VISITS)
            );
            // Need to remove passed in value, so that we increment REMOTE_VISITS, and not just set it.
            values.remove(History.REMOTE_VISITS);
        }

        final ContentValues[] valuesAndVisits = { values,  visits };
        final UpdateOperation[] ops = { UpdateOperation.ASSIGN, UpdateOperation.EXPRESSION };

        return DBUtils.updateArrays(db, TABLE_HISTORY, valuesAndVisits, ops, selection, selectionArgs);
    }

    private long insertVisitForHistory(Uri uri, ContentValues values, String selection, String[] selectionArgs) {
        trace("Inserting visit for history on URI: " + uri);

        final SQLiteDatabase db = getReadableDatabase(uri);

        final Cursor cursor = db.query(
                History.TABLE_NAME, new String[] {History.GUID}, selection, selectionArgs,
                null, null, null);
        if (cursor == null) {
            Log.e(LOGTAG, "Null cursor while trying to insert visit for history URI: " + uri);
            return 0;
        }
        final ContentValues[] visitValues;
        try {
            visitValues = new ContentValues[cursor.getCount()];

            if (!cursor.moveToFirst()) {
                Log.e(LOGTAG, "No history records found while inserting visit(s) for history URI: " + uri);
                return 0;
            }

            // Sync works in microseconds, so we store visit timestamps in microseconds as well.
            // History timestamps are in milliseconds.
            // This is the conversion point for locally generated visits.
            final long visitDate;
            if (values.containsKey(History.DATE_LAST_VISITED)) {
                visitDate = values.getAsLong(History.DATE_LAST_VISITED) * 1000;
            } else {
                visitDate = System.currentTimeMillis() * 1000;
            }

            final int guidColumn = cursor.getColumnIndexOrThrow(History.GUID);
            while (!cursor.isAfterLast()) {
                final ContentValues visit = new ContentValues();
                visit.put(Visits.HISTORY_GUID, cursor.getString(guidColumn));
                visit.put(Visits.DATE_VISITED, visitDate);
                visitValues[cursor.getPosition()] = visit;
                cursor.moveToNext();
            }
        } finally {
            cursor.close();
        }

        if (visitValues.length == 1) {
            return insertVisit(Visits.CONTENT_URI, visitValues[0]);
        } else {
            return bulkInsert(Visits.CONTENT_URI, visitValues);
        }
    }

    private long insertVisit(Uri uri, ContentValues values) {
        final SQLiteDatabase db = getWritableDatabase(uri);

        debug("Inserting history in database with URL: " + uri);
        beginWrite(db);

        // We ignore insert conflicts here to simplify inserting visits records coming in from Sync.
        // Visits table has a unique index on (history_guid,date), so a conflict might arise when we're
        // trying to insert history record visits coming in from sync which are already present locally
        // as a result of previous sync operations.
        // An alternative to doing this is to filter out already present records when we're doing history inserts
        // from Sync, which is a costly operation to do en masse.
        return db.insertWithOnConflict(
                TABLE_VISITS, null, values, SQLiteDatabase.CONFLICT_IGNORE);
    }

    private void updateFaviconIdsForUrl(SQLiteDatabase db, String pageUrl, Long faviconId) {
        ContentValues updateValues = new ContentValues(1);
        updateValues.put(FaviconColumns.FAVICON_ID, faviconId);
        db.update(TABLE_HISTORY,
                  updateValues,
                  History.URL + " = ?",
                  new String[] { pageUrl });
        db.update(TABLE_BOOKMARKS,
                  updateValues,
                  Bookmarks.URL + " = ?",
                  new String[] { pageUrl });
    }

    private long insertFavicon(Uri uri, ContentValues values) {
        return insertFavicon(getWritableDatabase(uri), values);
    }

    private long insertFavicon(SQLiteDatabase db, ContentValues values) {
        String faviconUrl = values.getAsString(Favicons.URL);
        String pageUrl = null;

        trace("Inserting favicon for URL: " + faviconUrl);

        DBUtils.stripEmptyByteArray(values, Favicons.DATA);

        // Extract the page URL from the ContentValues
        if (values.containsKey(Favicons.PAGE_URL)) {
            pageUrl = values.getAsString(Favicons.PAGE_URL);
            values.remove(Favicons.PAGE_URL);
        }

        // If no URL is provided, insert using the default one.
        if (TextUtils.isEmpty(faviconUrl) && !TextUtils.isEmpty(pageUrl)) {
            values.put(Favicons.URL, IconsHelper.guessDefaultFaviconURL(pageUrl));
        }

        final long now = System.currentTimeMillis();
        values.put(Favicons.DATE_CREATED, now);
        values.put(Favicons.DATE_MODIFIED, now);

        beginWrite(db);
        final long faviconId = db.insertOrThrow(TABLE_FAVICONS, null, values);

        if (pageUrl != null) {
            updateFaviconIdsForUrl(db, pageUrl, faviconId);
        }
        return faviconId;
    }

    private int updateOrInsertFavicon(Uri uri, ContentValues values, String selection,
            String[] selectionArgs) {
        return updateFavicon(uri, values, selection, selectionArgs,
                true /* insert if needed */);
    }

    private int updateExistingFavicon(Uri uri, ContentValues values, String selection,
            String[] selectionArgs) {
        return updateFavicon(uri, values, selection, selectionArgs,
                false /* only update, no insert */);
    }

    private int updateFavicon(Uri uri, ContentValues values, String selection,
            String[] selectionArgs, boolean insertIfNeeded) {
        String faviconUrl = values.getAsString(Favicons.URL);
        String pageUrl = null;
        int updated = 0;
        Long faviconId = null;
        long now = System.currentTimeMillis();

        trace("Updating favicon for URL: " + faviconUrl);

        DBUtils.stripEmptyByteArray(values, Favicons.DATA);

        // Extract the page URL from the ContentValues
        if (values.containsKey(Favicons.PAGE_URL)) {
            pageUrl = values.getAsString(Favicons.PAGE_URL);
            values.remove(Favicons.PAGE_URL);
        }

        values.put(Favicons.DATE_MODIFIED, now);

        final SQLiteDatabase db = getWritableDatabase(uri);

        // If there's no favicon URL given and we're inserting if needed, skip
        // the update and only do an insert (otherwise all rows would be
        // updated).
        if (!(insertIfNeeded && (faviconUrl == null))) {
            updated = db.update(TABLE_FAVICONS, values, selection, selectionArgs);
        }

        if (updated > 0) {
            if ((faviconUrl != null) && (pageUrl != null)) {
                final Cursor cursor = db.query(TABLE_FAVICONS,
                                               new String[] { Favicons._ID },
                                               Favicons.URL + " = ?",
                                               new String[] { faviconUrl },
                                               null, null, null);
                try {
                    if (cursor.moveToFirst()) {
                        faviconId = cursor.getLong(cursor.getColumnIndexOrThrow(Favicons._ID));
                    }
                } finally {
                    cursor.close();
                }
            }
            if (pageUrl != null) {
                beginWrite(db);
            }
        } else if (insertIfNeeded) {
            values.put(Favicons.DATE_CREATED, now);

            trace("No update, inserting favicon for URL: " + faviconUrl);
            beginWrite(db);
            faviconId = db.insert(TABLE_FAVICONS, null, values);
            updated = 1;
        }

        if (pageUrl != null) {
            updateFaviconIdsForUrl(db, pageUrl, faviconId);
        }

        return updated;
    }

    private long insertThumbnail(Uri uri, ContentValues values) {
        final String url = values.getAsString(Thumbnails.URL);

        trace("Inserting thumbnail for URL: " + url);

        DBUtils.stripEmptyByteArray(values, Thumbnails.DATA);

        final SQLiteDatabase db = getWritableDatabase(uri);
        beginWrite(db);
        return db.insertOrThrow(TABLE_THUMBNAILS, null, values);
    }

    private long insertActivityStreamBlocklistSite(final Uri uri, final ContentValues values) {
        final String url = values.getAsString(ActivityStreamBlocklist.URL);
        trace("Inserting url into highlights blocklist, URL: " + url);

        final SQLiteDatabase db = getWritableDatabase(uri);
        values.put(ActivityStreamBlocklist.CREATED, System.currentTimeMillis());

        beginWrite(db);
        return db.insertOrThrow(TABLE_ACTIVITY_STREAM_BLOCKLIST, null, values);
    }

    private long insertPageMetadata(final Uri uri, final ContentValues values) {
        final SQLiteDatabase db = getWritableDatabase(uri);

        if (!values.containsKey(PageMetadata.DATE_CREATED)) {
            values.put(PageMetadata.DATE_CREATED, System.currentTimeMillis());
        }

        beginWrite(db);

        // Perform INSERT OR REPLACE, there might be page metadata present and we want to replace it.
        // Depends on a conflict arising from unique foreign key (history_guid) constraint violation.
        return db.insertWithOnConflict(
                TABLE_PAGE_METADATA, null, values, SQLiteDatabase.CONFLICT_REPLACE);
    }

<<<<<<< HEAD
=======
    private long insertFxADevice(final Uri uri, final ContentValues values) {
        final SQLiteDatabase db = getWritableDatabase(uri);

        beginWrite(db);
        return db.insertOrThrow(TABLE_REMOTE_DEVICES, null, values);
    }

>>>>>>> a17af05f
    private long insertUrlAnnotation(final Uri uri, final ContentValues values) {
        final String url = values.getAsString(UrlAnnotations.URL);
        trace("Inserting url annotations for URL: " + url);

        final SQLiteDatabase db = getWritableDatabase(uri);
        beginWrite(db);
        return db.insertOrThrow(TABLE_URL_ANNOTATIONS, null, values);
    }

    private void deleteUrlAnnotation(final Uri uri, final String selection, final String[] selectionArgs) {
        trace("Deleting url annotation for URI: " + uri);

        final SQLiteDatabase db = getWritableDatabase(uri);
        db.delete(TABLE_URL_ANNOTATIONS, selection, selectionArgs);
    }

    private int deletePageMetadata(final Uri uri, final String selection, final String[] selectionArgs) {
        trace("Deleting page metadata for URI: " + uri);

        final SQLiteDatabase db = getWritableDatabase(uri);
        return db.delete(TABLE_PAGE_METADATA, selection, selectionArgs);
    }

<<<<<<< HEAD
=======
    private int deleteRemoteDevices(final Uri uri, final String selection, final String[] selectionArgs) {
        trace("Deleting FxA Devices for URI: " + uri);

        final SQLiteDatabase db = getWritableDatabase(uri);
        return db.delete(TABLE_REMOTE_DEVICES, selection, selectionArgs);
    }

>>>>>>> a17af05f
    private void updateUrlAnnotation(final Uri uri, final ContentValues values, final String selection, final String[] selectionArgs) {
        trace("Updating url annotation for URI: " + uri);

        final SQLiteDatabase db = getWritableDatabase(uri);
        db.update(TABLE_URL_ANNOTATIONS, values, selection, selectionArgs);
    }

    private int updateOrInsertThumbnail(Uri uri, ContentValues values, String selection,
            String[] selectionArgs) {
        return updateThumbnail(uri, values, selection, selectionArgs,
                true /* insert if needed */);
    }

    private int updateExistingThumbnail(Uri uri, ContentValues values, String selection,
            String[] selectionArgs) {
        return updateThumbnail(uri, values, selection, selectionArgs,
                false /* only update, no insert */);
    }

    private int updateThumbnail(Uri uri, ContentValues values, String selection,
            String[] selectionArgs, boolean insertIfNeeded) {
        final String url = values.getAsString(Thumbnails.URL);
        DBUtils.stripEmptyByteArray(values, Thumbnails.DATA);

        trace("Updating thumbnail for URL: " + url);

        final SQLiteDatabase db = getWritableDatabase(uri);
        beginWrite(db);
        int updated = db.update(TABLE_THUMBNAILS, values, selection, selectionArgs);

        if (updated == 0 && insertIfNeeded) {
            trace("No update, inserting thumbnail for URL: " + url);
            db.insert(TABLE_THUMBNAILS, null, values);
            updated = 1;
        }

        return updated;
    }

    /**
     * This method does not create a new transaction. Its first operation is
     * guaranteed to be a write, which in the case of a new enclosing
     * transaction will guarantee that a read does not need to be upgraded to
     * a write.
     */
    private int deleteHistory(SQLiteDatabase db, Uri uri, String selection, String[] selectionArgs) {
        debug("Deleting history entry for URI: " + uri);

        if (isCallerSync(uri)) {
            return db.delete(TABLE_HISTORY, selection, selectionArgs);
        }

        debug("Marking history entry as deleted for URI: " + uri);

        ContentValues values = new ContentValues();
        values.put(History.IS_DELETED, 1);

        // Wipe sensitive data.
        values.putNull(History.TITLE);
        values.put(History.URL, "");          // Column is NOT NULL.
        values.put(History.DATE_CREATED, 0);
        values.put(History.DATE_LAST_VISITED, 0);
        values.put(History.VISITS, 0);
        values.put(History.DATE_MODIFIED, System.currentTimeMillis());

        // Doing this UPDATE (or the DELETE above) first ensures that the
        // first operation within a new enclosing transaction is a write.
        // The cleanup call below will do a SELECT first, and thus would
        // require the transaction to be upgraded from a reader to a writer.
        // In some cases that upgrade can fail (SQLITE_BUSY), so we avoid
        // it if we can.
        final int updated = db.update(TABLE_HISTORY, values, selection, selectionArgs);
        try {
            cleanUpSomeDeletedRecords(uri, TABLE_HISTORY);
        } catch (Exception e) {
            // We don't care.
            Log.e(LOGTAG, "Unable to clean up deleted history records: ", e);
        }
        return updated;
    }

    private ArrayList<String> getHistoryGUIDsFromSelection(SQLiteDatabase db, Uri uri, String selection, String[] selectionArgs) {
        final ArrayList<String> historyGUIDs = new ArrayList<>();

        final Cursor cursor = db.query(
                History.TABLE_NAME, new String[] {History.GUID}, selection, selectionArgs,
                null, null, null);
        if (cursor == null) {
            Log.e(LOGTAG, "Null cursor while trying to delete visits for history URI: " + uri);
            return historyGUIDs;
        }

        try {
            if (!cursor.moveToFirst()) {
                trace("No history items for which to remove visits matched for URI: " + uri);
                return historyGUIDs;
            }
            final int historyColumn = cursor.getColumnIndexOrThrow(History.GUID);
            while (!cursor.isAfterLast()) {
                historyGUIDs.add(cursor.getString(historyColumn));
                cursor.moveToNext();
            }
        } finally {
            cursor.close();
        }

        return historyGUIDs;
    }

    private int deletePageMetadataForHistory(SQLiteDatabase db, ArrayList<String> historyGUIDs) {
        return bulkDeleteByHistoryGUID(db, historyGUIDs, PageMetadata.TABLE_NAME, PageMetadata.HISTORY_GUID);
    }

    private int deleteVisitsForHistory(SQLiteDatabase db, ArrayList<String> historyGUIDs) {
        return bulkDeleteByHistoryGUID(db, historyGUIDs, Visits.TABLE_NAME, Visits.HISTORY_GUID);
    }

    private int bulkDeleteByHistoryGUID(SQLiteDatabase db, ArrayList<String> historyGUIDs, String table, String historyGUIDColumn) {
        // Due to SQLite's maximum variable limitation, we need to chunk our delete statements.
        // For example, if there were 1200 GUIDs, this will perform 2 delete statements if SQLITE_MAX_VARIABLE_NUMBER is 999.
        int deleted = 0;
        for (int chunk = 0; chunk <= historyGUIDs.size() / DBUtils.SQLITE_MAX_VARIABLE_NUMBER; chunk++) {
            final int chunkStart = chunk * DBUtils.SQLITE_MAX_VARIABLE_NUMBER;
            int chunkEnd = (chunk + 1) * DBUtils.SQLITE_MAX_VARIABLE_NUMBER;
            if (chunkEnd > historyGUIDs.size()) {
                chunkEnd = historyGUIDs.size();
            }
            final List<String> chunkGUIDs = historyGUIDs.subList(chunkStart, chunkEnd);
            deleted += db.delete(
                    table,
                    DBUtils.computeSQLInClause(chunkGUIDs.size(), historyGUIDColumn),
                    chunkGUIDs.toArray(new String[chunkGUIDs.size()])
            );
        }

        return deleted;
    }

    /**
     * Chunk our deletes around {@link DBUtils#SQLITE_MAX_VARIABLE_NUMBER} so that we don't stumble
     * into 'too many SQL variables' error.
     */
    private int bulkDeleteByBookmarkGUIDs(SQLiteDatabase db, Uri uri, List<String> bookmarkGUIDs) {
        // Due to SQLite's maximum variable limitation, we need to chunk our update statements.
        // For example, if there were 1200 GUIDs, this will perform 2 update statements.
        int updated = 0;

        // To be sync-friendly, we mark records as deleted while nulling-out actual values.
        // In Desktop Sync parlance, this is akin to storing a tombstone.
        final ContentValues values = new ContentValues();
        values.put(Bookmarks.IS_DELETED, 1);
        values.put(Bookmarks.POSITION, 0);
        values.putNull(Bookmarks.PARENT);
        values.putNull(Bookmarks.URL);
        values.putNull(Bookmarks.TITLE);
        values.putNull(Bookmarks.DESCRIPTION);
        values.putNull(Bookmarks.KEYWORD);
        values.putNull(Bookmarks.TAGS);
        values.putNull(Bookmarks.FAVICON_ID);

        values.put(Bookmarks.DATE_MODIFIED, System.currentTimeMillis());

        // Leave space for variables in values.
        final int maxVariableNumber = DBUtils.SQLITE_MAX_VARIABLE_NUMBER - values.size();

        for (int chunk = 0; chunk <= bookmarkGUIDs.size() / maxVariableNumber; chunk++) {
            final int chunkStart = chunk * maxVariableNumber;
            int chunkEnd = (chunk + 1) * maxVariableNumber;
            if (chunkEnd > bookmarkGUIDs.size()) {
                chunkEnd = bookmarkGUIDs.size();
            }
            final List<String> chunkGUIDs = bookmarkGUIDs.subList(chunkStart, chunkEnd);
            final String selection = DBUtils.computeSQLInClause(chunkGUIDs.size(), Bookmarks.GUID);
            final String[] selectionArgs = chunkGUIDs.toArray(new String[chunkGUIDs.size()]);
            updated += updateAndIncrementLocalVersion(db, uri, TABLE_BOOKMARKS, values, selection, selectionArgs);
        }

        return updated;
    }

    private int deleteVisits(Uri uri, String selection, String[] selectionArgs) {
        debug("Deleting visits for URI: " + uri);

        final SQLiteDatabase db = getWritableDatabase(uri);

        beginWrite(db);
        return db.delete(TABLE_VISITS, selection, selectionArgs);
    }

    private int deleteBookmarks(Uri uri, String selection, String[] selectionArgs) {
        debug("Deleting bookmarks for URI: " + uri);

        final SQLiteDatabase db = getWritableDatabase(uri);
        beginWrite(db);

        if (isCallerSync(uri)) {
            return db.delete(TABLE_BOOKMARKS, selection, selectionArgs);
        }

        debug("Marking bookmarks as deleted for URI: " + uri);

        // Deletions of bookmarks almost always affect more than one record, and so we keep track of
        // number of records changed as opposed to number of records deleted. It's highly unusual,
        // but not impossible, for a "delete" operation to modify some of the records without
        // actually marking any as "deleted".
        // We do this to ensure we correctly fire 'notifyChanged' events whenever > 0 records are touched.
        int changed = 0;

        // First, bump parents' lastModified timestamp. Running this 'update' query first ensures our
        // transaction will start off as a 'writer'. Deletion code below performs a SELECT first,
        // requiring transaction to be upgraded from a reader to a writer, which might result in SQL_BUSY.
        // NB: this code allows for multi-parent bookmarks.
        final ContentValues parentValues = new ContentValues();
        parentValues.put(Bookmarks.DATE_MODIFIED, System.currentTimeMillis());
        changed += updateBookmarkParents(db, uri, parentValues, selection, selectionArgs);

        // Finally, delete everything that needs to be deleted all at once.
        // We need to compute list of all bookmarks and their descendants first.
        // We calculate our deletion tree based on 'selection', and so above queries do not null-out
        // any of the bookmark fields. This will be done in `bulkDeleteByBookmarkGUIDs`.
        final List<String> guids = getBookmarkDescendantGUIDs(db, selection, selectionArgs);
        changed += bulkDeleteByBookmarkGUIDs(db, uri, guids);

        return changed;
    }

    /**
     * Get bookmark descendant IDs with conditions.
     * @return A list of bookmark GUID.
     */
    private List<String> getBookmarkDescendantGUIDs(SQLiteDatabase db, String selection, String[] selectionArgs) {
        // Get GUIDs from selection filter.
        final Cursor cursor = db.query(TABLE_BOOKMARKS,
                                       new String[] { Bookmarks._ID, Bookmarks.TYPE, Bookmarks.GUID },
                                       selection,
                                       selectionArgs,
                                       null, null, null);
        if (cursor == null) {
            return Collections.emptyList();
        }

        final List<String> guids = new ArrayList<>();
        final ArrayDeque<Long> folderQueue = new ArrayDeque<>();
        try {
            while (cursor.moveToNext()) {
                final String guid = cursor.getString(cursor.getColumnIndexOrThrow(Bookmarks.GUID));
                guids.add(guid);

                final int type = cursor.getInt(cursor.getColumnIndexOrThrow(Bookmarks.TYPE));
                if (type == Bookmarks.TYPE_FOLDER) {
                    final long id = cursor.getLong(cursor.getColumnIndexOrThrow(Bookmarks._ID));
                    folderQueue.add(id);
                }
            }
        } finally {
            cursor.close();
        }

        // Keep finding descendant GUIDs from parent IDs.
        while (!folderQueue.isEmpty()) {
            // Store all parent IDs in a in clause, and can query their children at once.
            final String[] inClauseArgs = new String[folderQueue.size()];
            int count = 0;
            while (folderQueue.peek() != null) {
                final long id = folderQueue.poll();
                inClauseArgs[count++] = String.valueOf(id);
            }

            final String inClause = DBUtils.computeSQLInClause(count, Bookmarks.PARENT);
            // We only select distinct parent IDs.
            final Cursor c = db.query(true, TABLE_BOOKMARKS,
                                      new String[] { Bookmarks._ID, Bookmarks.TYPE, Bookmarks.GUID },
                                      inClause, inClauseArgs, null, null, null, null);
            if (c == null) {
                continue;
            }
            try {
                while (c.moveToNext()) {
                    final int type = c.getInt(c.getColumnIndexOrThrow(Bookmarks.TYPE));
                    if (type == Bookmarks.TYPE_FOLDER) {
                        final long id = c.getLong(c.getColumnIndexOrThrow(Bookmarks._ID));
                        folderQueue.add(id);
                    }

                    final String guid = c.getString(c.getColumnIndexOrThrow(Bookmarks.GUID));
                    guids.add(guid);
                }
            } finally {
                c.close();
            }
        }
        return guids;
    }

    private int deleteFavicons(Uri uri, String selection, String[] selectionArgs) {
        debug("Deleting favicons for URI: " + uri);

        final SQLiteDatabase db = getWritableDatabase(uri);

        return db.delete(TABLE_FAVICONS, selection, selectionArgs);
    }

    private int deleteThumbnails(Uri uri, String selection, String[] selectionArgs) {
        debug("Deleting thumbnails for URI: " + uri);

        final SQLiteDatabase db = getWritableDatabase(uri);

        return db.delete(TABLE_THUMBNAILS, selection, selectionArgs);
    }

    private int deleteUnusedImages(Uri uri) {
        debug("Deleting all unused favicons and thumbnails for URI: " + uri);

        String faviconSelection = Favicons._ID + " NOT IN "
                + "(SELECT " + History.FAVICON_ID
                + " FROM " + TABLE_HISTORY
                + " WHERE " + History.IS_DELETED + " = 0"
                + " AND " + History.FAVICON_ID + " IS NOT NULL"
                + " UNION ALL SELECT " + Bookmarks.FAVICON_ID
                + " FROM " + TABLE_BOOKMARKS
                + " WHERE " + Bookmarks.IS_DELETED + " = 0"
                + " AND " + Bookmarks.FAVICON_ID + " IS NOT NULL)";

        String thumbnailSelection = Thumbnails.URL + " NOT IN "
                + "(SELECT " + History.URL
                + " FROM " + TABLE_HISTORY
                + " WHERE " + History.IS_DELETED + " = 0"
                + " AND " + History.URL + " IS NOT NULL"
                + " UNION ALL SELECT " + Bookmarks.URL
                + " FROM " + TABLE_BOOKMARKS
                + " WHERE " + Bookmarks.IS_DELETED + " = 0"
                + " AND " + Bookmarks.URL + " IS NOT NULL)";

        return deleteFavicons(uri, faviconSelection, null) +
               deleteThumbnails(uri, thumbnailSelection, null) +
               getURLImageDataTable().deleteUnused(getWritableDatabase(uri));
    }

    @Nullable
    @Override
    public Bundle call(@NonNull String method, String uriArg, Bundle extras) {
        if (uriArg == null) {
            throw new IllegalArgumentException("Missing required Uri argument.");
        }
        final Bundle result = new Bundle();
        switch (method) {
            case BrowserContract.METHOD_INSERT_HISTORY_WITH_VISITS_FROM_SYNC:
                try {
                    final Uri uri = Uri.parse(uriArg);
                    final SQLiteDatabase db = getWritableDatabase(uri);
                    bulkInsertHistoryWithVisits(db, extras);
                    result.putSerializable(BrowserContract.METHOD_RESULT, null);

                // If anything went wrong during insertion, we know that changes were rolled back.
                // Inform our caller that we have failed.
<<<<<<< HEAD
=======
                } catch (RuntimeException e) {
                    throw e;
>>>>>>> a17af05f
                } catch (Exception e) {
                    Log.e(LOGTAG, "Unexpected error while bulk inserting history", e);
                    result.putSerializable(BrowserContract.METHOD_RESULT, e);
                }
                break;
<<<<<<< HEAD
=======
            case BrowserContract.METHOD_REPLACE_REMOTE_CLIENTS:
                try {
                    final Uri uri = Uri.parse(uriArg);
                    bulkReplaceRemoteDevices(uri, extras);
                    result.putSerializable(BrowserContract.METHOD_RESULT, null);

                    // If anything went wrong during insertion, we know that changes were rolled back.
                    // Inform our caller that we have failed.
                } catch (RuntimeException e) {
                    throw e;
                } catch (Exception e) {
                    Log.e(LOGTAG, "Unexpected error while bulk inserting remote clients", e);
                    result.putSerializable(BrowserContract.METHOD_RESULT, e);
                }
                break;
            case BrowserContract.METHOD_UPDATE_SYNC_VERSIONS:
                try {
                    final Uri uri = Uri.parse(uriArg);
                    final SQLiteDatabase db = getWritableDatabase(uri);
                    final int changed = bulkUpdateSyncVersions(db, uri, extras);
                    result.putSerializable(BrowserContract.METHOD_RESULT, changed);
                    // If anything went wrong during bulk operation, let our caller know.
                } catch (RuntimeException e) {
                    throw e;
                } catch (Exception e) {
                    Log.e(LOGTAG, "Unexpected error while bulk updating sync versions", e);
                    result.putSerializable(BrowserContract.METHOD_RESULT, e);
                }
                break;
            case BrowserContract.METHOD_UPDATE_BY_GUID_ASSERTING_LOCAL_VERSION:
                try {
                    final Uri uri = Uri.parse(uriArg);
                    final SQLiteDatabase db = getWritableDatabase(uri);
                    final boolean didUpdate = updateBookmarkByGuidAssertingLocalVersion(uri, db, extras);
                    result.putSerializable(BrowserContract.METHOD_RESULT, didUpdate);
                } catch (RuntimeException e) {
                    throw e;
                } catch (Exception e) {
                    Log.e(LOGTAG, "Unexpected error while resetting record versioning", e);
                    result.putSerializable(BrowserContract.METHOD_RESULT, e);
                }
                break;
            case BrowserContract.METHOD_RESET_RECORD_VERSIONS:
                try {
                    final Uri uri = Uri.parse(uriArg);
                    final SQLiteDatabase db = getWritableDatabase(uri);
                    final int changed = bulkResetRecordVersions(uri, db);
                    result.putSerializable(BrowserContract.METHOD_RESULT, changed);
                } catch (RuntimeException e) {
                    throw e;
                } catch (Exception e) {
                    Log.e(LOGTAG, "Unexpected error while resetting record versioning", e);
                    result.putSerializable(BrowserContract.METHOD_RESULT, e);
                }
                break;
>>>>>>> a17af05f
            default:
                throw new IllegalArgumentException("Unknown method call: " + method);
        }

        return result;
    }

<<<<<<< HEAD
=======
    private int bulkResetRecordVersions(Uri uri, SQLiteDatabase db) {
        // Whenever sync is disconnected, we need to reset our record versioning to ensure that
        // upon connecting sync in the future, all versioned records will be processed correctly.

        // We reset versions to a basic "sync needed and record doesn't exist elsewhere" state:
        // - localVersion=1
        // - syncVersion=0
        // This allows Fennec to DELETE tombstones from the database whenever it runs cleanup logic.

        // Whenever we encounter node-reassignment, or otherwise need to re-upload our records, records
        // are reset to a "sync needed and record exists elsewhere" state:
        // - localVersion=2
        // - syncVersion=1

        // syncVersion>0 indicates that a record was synced with the current Firefox Account at some point.
        // This is important for tombstones: we don't want to DELETE them from the database if a record
        // might exist elsewhere in the Sync constellation.
        // It's not possible to sign into another Firefox Account without first explicitly signing out
        // of the current one, and so when user changes accounts, we'll reset versions to (1,0), allowing
        // tombstones to be dropped from the database.

        // Our operational requirement for relationship between versions is:
        // localVersion >= syncVersion && localVersion != 0

        // We want to signify that this operation is very much tied to Sync. We force clients to
        // explicitly call out that they're sync-related, and crash for any non-sync callers (i.e. Fennec proper).
        if (!isCallerSync(uri)) {
            throw new IllegalStateException("Attempted resetting sync versions outside of Sync context");
        }

        // Resetting versions is currently supported only either explicitly for bookmarks, or wild-card
        // style for all record types, where what "all" means is defined by this method.
        final int match = URI_MATCHER.match(uri);
        if (match != BOOKMARKS
                && TextUtils.isEmpty(uri.getQueryParameter(BrowserContract.PARAM_RESET_VERSIONS_FOR_ALL_TYPES))) {
            throw new IllegalStateException("Attempting resetting sync versions for non-versioned record types");
        }

        final ContentValues resetVersionsValues = new ContentValues();

        if (!TextUtils.isEmpty(uri.getQueryParameter(BrowserContract.PARAM_RESET_VERSIONS_TO_SYNCED))) {
            resetVersionsValues.put(BrowserContract.VersionColumns.LOCAL_VERSION, 2);
            resetVersionsValues.put(BrowserContract.VersionColumns.SYNC_VERSION, 1);
        } else {
            resetVersionsValues.put(BrowserContract.VersionColumns.LOCAL_VERSION, 1);
            resetVersionsValues.put(BrowserContract.VersionColumns.SYNC_VERSION, 0);
        }

        // Reset versions for data types which support versioning. Currently that's just bookmarks.
        // See Bug 1383894.
        return db.update(TABLE_BOOKMARKS, resetVersionsValues, null, null);
    }

    private boolean updateBookmarkByGuidAssertingLocalVersion(Uri uri, SQLiteDatabase db, Bundle extras) {
        final int match = URI_MATCHER.match(uri);
        switch (match) {
            case BOOKMARKS:
                break;
            default:
                throw new IllegalStateException("Attempted to update sync versions for a non-versioned repository: " + uri);
        }

        final String table = TABLE_BOOKMARKS;
        final String guid = extras.getString(BrowserContract.SyncColumns.GUID);
        final int expectedLocalVersion = extras.getInt(BrowserContract.VersionColumns.LOCAL_VERSION, -1);

        if (guid == null || expectedLocalVersion == -1) {
            throw new IllegalArgumentException("Missing guid or expectedLocalVersion.");
        }

        final ContentValues values = extras.getParcelable(BrowserContract.METHOD_PARAM_DATA);
        if (values == null) {
            throw new IllegalArgumentException("Missing update values for a record in " + table);
        }

        // We want SQL's BEGIN IMMEDIATE, and to obtain a RESERVED lock and block others
        // from writing.
        // This guarantees that our record won't change between us reading its current version
        // and making changes.
        // We don't care if others are reading the database at the same time.
        // We'll still implicitly acquire an EXCLUSIVE lock right when we'll be executing
        // an UPDATE, but at least that time window will be less than if we acquired it
        // for running SELECT as well.
        // Note that SELECTs overlapping with UPDATES have undefined behaviour as far as
        // data visibility goes across transactions on the same connection, and so this might lead
        // to strange behaviour elsewhere in rare circumstances. Obtaining an EXCLUSIVE lock would
        // prevent this at a cost of concurrency - overlapping queries will get SQL_BUSY; since
        // we'll be running this query quite a bit during a sync that cost might be great, and so we
        // prefer the "optimistic" approach.
        db.beginTransactionNonExclusive();
        try {
            final Cursor c = db.query(table, new String[] {BrowserContract.VersionColumns.LOCAL_VERSION}, BrowserContract.SyncColumns.GUID + " = ?", new String[]{guid}, null, null, null);
            final int localVersionCol = c.getColumnIndexOrThrow(BrowserContract.VersionColumns.LOCAL_VERSION);
            try {
                // Missing record. Let the caller know we failed to update!
                if (!c.moveToFirst()) {
                    return false;
                }

                if (c.isNull(localVersionCol)) {
                    throw new IllegalArgumentException("Missing localVersion for a record in " + table);
                }
                final int localVersion = c.getInt(localVersionCol);
                // Versions don't match, meaning that assertion fails and we can't proceed
                // with an update. Let the caller know what the new localVersion is.
                if (expectedLocalVersion != localVersion) {
                    return false;
                }

                if (c.moveToNext()) {
                    // Somehow we got more than one record, which is problematic when we're
                    // trying to compare versions. Callers are supposed to be checking against this, so just throw.
                    throw new IllegalArgumentException("Got more than 1 record matching provided guid in table " + table);
                }
            } finally {
                c.close();
            }

            // Version assertion passed, we may proceed to update the record.
            final int changed = updateBookmarks(uri, values, Bookmarks.GUID + " = ?", new String[] {guid});
            if (changed != 1) {
                // We expected only one record to be updated, and this is getting stranger still!
                // This indicates that multiple records matched our selection criteria, but we should
                // have checked against this above and thrown already.
                // "This should never happen."
                throw new IllegalStateException("Expected to modify 1, but modified " + changed + " records in " + table);
            }
            db.setTransactionSuccessful();
            return true;
        } finally {
            db.endTransaction();
        }
    }

    private int bulkUpdateSyncVersions(SQLiteDatabase db, Uri uri, Bundle data) {
        if (!isCallerSync(uri)) {
            throw new IllegalStateException("Attempted updating sync versions outside of Sync");
        }

        final int match = URI_MATCHER.match(uri);
        switch (match) {
            case BOOKMARKS:
                break;
            default:
                throw new IllegalStateException("Attempted to update sync versions for a non-versioned repository: " + uri);
        }

        final String table = TABLE_BOOKMARKS;

        // The fact that this is a ConcurrentHashMap is a by-product of how VersionedMiddlewareRepository
        // works. We own both sides of this interface, and so it's not really worth the effort to
        // re-wrap data in, say, a list of ContentValues.
        final ConcurrentHashMap<String, Integer> syncVersionsForGuids = uncheckedCastSerializableToHashMap(
                data.getSerializable(BrowserContract.METHOD_PARAM_DATA)
        );

        final String updateSqlStatement = "UPDATE " + table +
                " SET " + BrowserContract.VersionColumns.SYNC_VERSION +
                " = ?" +
                " WHERE " + BrowserContract.SyncColumns.GUID + " = ?";
        final SQLiteStatement compiledStatement = db.compileStatement(updateSqlStatement);

        beginWrite(db);

        int changed = 0;
        try {
            for (String guid : syncVersionsForGuids.keySet()) {
                final int syncVersion = syncVersionsForGuids.get(guid);

                compiledStatement.clearBindings();
                compiledStatement.bindLong(1, syncVersion); // NB: 1-based index.
                compiledStatement.bindString(2, guid);

                // We expect this to be 1.
                final int didUpdate = compiledStatement.executeUpdateDelete();

                // These strong assertions are here to help figure out root cause of Bug 1392078.
                // This will throw if there are duplicate GUIDs present.
                if (didUpdate > 1) {
                    throw new IllegalStateException("Modified more than a single GUID during syncVersion update");
                }

                // This will throw if the requested GUID is missing from the database.
                if (didUpdate == 0) {
                    throw new IllegalStateException("Expected to modify syncVersion for a guid, but did not");
                }

                changed += didUpdate;
            }

            markWriteSuccessful(db);

        } finally {
            endWrite(db);
        }

        return changed;
    }

    private void bulkReplaceRemoteDevices(final Uri uri, @NonNull Bundle dataBundle) {
        final ContentValues[] values = (ContentValues[]) dataBundle.getParcelableArray(BrowserContract.METHOD_PARAM_DATA);

        if (values == null) {
            throw new IllegalArgumentException("Received null recordBundle while bulk inserting remote clients.");
        }

        final SQLiteDatabase db = getWritableDatabase(uri);

        // Wrap everything in a transaction.
        beginBatch(db);

        try {
            // First purge our list of remote devices.
            // We pass "1" to get a count of the affected rows (see SQLiteDatabase#delete)
            int count = deleteInTransaction(uri, "1", null);
            Log.i(LOGTAG, "Deleted " + count + " remote devices.");

            // Then insert the new ones.
            for (int i = 0; i < values.length; i++) {
                try {
                    insertFxADevice(uri, values[i]);
                } catch (Exception e) {
                    Log.e(LOGTAG, "Could not insert device with ID " + values[i].getAsString(RemoteDevices.GUID) + ": " + e);
                }
            }
            markBatchSuccessful(db);
        } finally {
            endBatch(db);
        }

        getContext().getContentResolver().notifyChange(uri, null, false);
    }

>>>>>>> a17af05f
    private void bulkInsertHistoryWithVisits(final SQLiteDatabase db, @NonNull Bundle dataBundle) {
        // NB: dataBundle structure:
        // Key METHOD_PARAM_DATA=[Bundle,...]
        // Each Bundle has keys METHOD_PARAM_OBJECT=ContentValues{HistoryRecord}, VISITS=ContentValues[]{visits}
        final Bundle[] recordBundles = (Bundle[]) dataBundle.getSerializable(BrowserContract.METHOD_PARAM_DATA);

        if (recordBundles == null) {
            throw new IllegalArgumentException("Received null recordBundle while bulk inserting history.");
        }

        if (recordBundles.length == 0) {
            return;
        }

        final ContentValues[][] visitsValueSet = new ContentValues[recordBundles.length][];
        final ContentValues[] historyValueSet = new ContentValues[recordBundles.length];
        for (int i = 0; i < recordBundles.length; i++) {
            historyValueSet[i] = recordBundles[i].getParcelable(BrowserContract.METHOD_PARAM_OBJECT);
            visitsValueSet[i] = (ContentValues[]) recordBundles[i].getSerializable(History.VISITS);
        }

        // Wrap the whole operation in a transaction.
        beginBatch(db);

        final int historyInserted;
        try {
            // First, insert history records.
            historyInserted = bulkInsertHistory(db, historyValueSet);
            if (historyInserted != recordBundles.length) {
                Log.w(LOGTAG, "Expected to insert " + recordBundles.length + " history records, " +
                        "but actually inserted " + historyInserted);
            }

            // Second, insert visit records.
            bulkInsertVisits(db, visitsValueSet);

            // Finally, commit all of the insertions we just made.
            markBatchSuccessful(db);

        // We're done with our database operations.
        } finally {
            endBatch(db);
        }

        // Notify listeners that we've just inserted new history records.
        if (historyInserted > 0) {
            getContext().getContentResolver().notifyChange(
                    BrowserContractHelpers.HISTORY_CONTENT_URI, null,
                    // Do not sync these changes.
                    false
            );
        }
    }

    private int bulkInsertHistory(final SQLiteDatabase db, ContentValues[] values) {
        int inserted = 0;
        final String fullInsertSqlStatement = "INSERT INTO " + History.TABLE_NAME + " (" +
                History.GUID + "," +
                History.TITLE + "," +
                History.URL + "," +
                History.DATE_LAST_VISITED + "," +
                History.REMOTE_DATE_LAST_VISITED + "," +
                History.VISITS + "," +
                History.REMOTE_VISITS + ") VALUES (?, ?, ?, ?, ?, ?, ?)";
        final String shortInsertSqlStatement = "INSERT INTO " + History.TABLE_NAME + " (" +
                History.GUID + "," +
                History.TITLE + "," +
                History.URL + ") VALUES (?, ?, ?)";
        final SQLiteStatement compiledFullStatement = db.compileStatement(fullInsertSqlStatement);
        final SQLiteStatement compiledShortStatement = db.compileStatement(shortInsertSqlStatement);
        SQLiteStatement statementToExec;

        beginWrite(db);
        try {
            for (ContentValues cv : values) {
                final String guid = cv.getAsString(History.GUID);
                final String title = cv.getAsString(History.TITLE);
                final String url = cv.getAsString(History.URL);
                final Long dateLastVisited = cv.getAsLong(History.DATE_LAST_VISITED);
                final Long remoteDateLastVisited = cv.getAsLong(History.REMOTE_DATE_LAST_VISITED);
                final Integer visits = cv.getAsInteger(History.VISITS);

                // If dateLastVisited is null, so will be remoteDateLastVisited and visits.
                // We will use the short compiled statement in this case.
                // See implementation in AndroidBrowserHistoryDataAccessor@getContentValues.
                if (dateLastVisited == null) {
                    statementToExec = compiledShortStatement;
                } else {
                    statementToExec = compiledFullStatement;
                }

                statementToExec.clearBindings();
                statementToExec.bindString(1, guid);
                // Title is allowed to be null.
                if (title != null) {
                    statementToExec.bindString(2, title);
                } else {
                    statementToExec.bindNull(2);
                }
                statementToExec.bindString(3, url);
                if (dateLastVisited != null) {
                    statementToExec.bindLong(4, dateLastVisited);
                    statementToExec.bindLong(5, remoteDateLastVisited);

                    // NB:
                    // Both of these count values might be slightly off unless we recalculate them
                    // from data in the visits table at some point.
                    // See note about visit insertion failures below in the bulkInsertVisits method.

                    // Visit count
                    statementToExec.bindLong(6, visits);
                    // Remote visit count.
                    statementToExec.bindLong(7, visits);
                }

                try {
                    if (statementToExec.executeInsert() != -1) {
                        inserted += 1;
                    }

                // NB: Constraint violation might occur if we're trying to insert a duplicate GUID.
                // This should not happen but it does in practice, possibly due to reconciliation bugs.
                // For now we catch and log the error without failing the whole bulk insert.
                } catch (SQLiteConstraintException e) {
                    Log.w(LOGTAG, "Unexpected constraint violation while inserting history with GUID " + guid, e);
                }
            }
            markWriteSuccessful(db);
        } finally {
            endWrite(db);
        }

        if (inserted != values.length) {
            Log.w(LOGTAG, "Failed to insert some of the history. " +
                    "Expected: " + values.length + ", actual: " + inserted);
        }

        return inserted;
    }

    private int bulkInsertVisits(SQLiteDatabase db, ContentValues[][] valueSets) {
        final String insertSqlStatement = "INSERT INTO " + Visits.TABLE_NAME + " (" +
                Visits.DATE_VISITED + "," +
                Visits.VISIT_TYPE + "," +
                Visits.HISTORY_GUID + "," +
                Visits.IS_LOCAL + ") VALUES (?, ?, ?, ?)";
        final SQLiteStatement compiledInsertStatement = db.compileStatement(insertSqlStatement);

        int totalInserted = 0;
        beginWrite(db);
        try {
            for (ContentValues[] valueSet : valueSets) {
                int inserted = 0;
                for (ContentValues values : valueSet) {
                    final long date = values.getAsLong(Visits.DATE_VISITED);
                    final long visitType = values.getAsLong(Visits.VISIT_TYPE);
                    final String guid = values.getAsString(Visits.HISTORY_GUID);
                    final Integer isLocal = values.getAsInteger(Visits.IS_LOCAL);

                    // Bind parameters use a 1-based index.
                    compiledInsertStatement.clearBindings();
                    compiledInsertStatement.bindLong(1, date);
                    compiledInsertStatement.bindLong(2, visitType);
                    compiledInsertStatement.bindString(3, guid);
                    compiledInsertStatement.bindLong(4, isLocal);

                    try {
                        if (compiledInsertStatement.executeInsert() != -1) {
                            inserted++;
                        }

                    // NB:
                    // Constraint exception will be thrown if we try to insert a visit violating
                    // unique(guid, date) constraint. We don't expect to do that, but our incoming
                    // data might not be clean - either due to duplicate entries in the sync data,
                    // or, less likely, due to record reconciliation bugs at the RepositorySession
                    // level.
                    } catch (SQLiteConstraintException e) {
                        Log.w(LOGTAG, "Unexpected constraint exception while inserting a visit", e);
                    }
                }
                if (inserted != valueSet.length) {
                    Log.w(LOGTAG, "Failed to insert some of the visits. " +
                            "Expected: " + valueSet.length + ", actual: " + inserted);
                }
                totalInserted += inserted;
            }
            markWriteSuccessful(db);
        } finally {
            endWrite(db);
        }

        return totalInserted;
<<<<<<< HEAD
=======
    }

    @SuppressWarnings("unchecked")
    private ConcurrentHashMap<String, Integer> uncheckedCastSerializableToHashMap(Serializable serializable) {
        return (ConcurrentHashMap<String, Integer>) serializable;
>>>>>>> a17af05f
    }

    @Override
    public ContentProviderResult[] applyBatch (ArrayList<ContentProviderOperation> operations)
        throws OperationApplicationException {
        final int numOperations = operations.size();
        final ContentProviderResult[] results = new ContentProviderResult[numOperations];

        if (numOperations < 1) {
            debug("applyBatch: no operations; returning immediately.");
            // The original Android implementation returns a zero-length
            // array in this case. We do the same.
            return results;
        }

        boolean failures = false;

        // We only have 1 database for all Uris that we can get.
        SQLiteDatabase db = getWritableDatabase(operations.get(0).getUri());

        // Note that the apply() call may cause us to generate
        // additional transactions for the individual operations.
        // But Android's wrapper for SQLite supports nested transactions,
        // so this will do the right thing.
        //
        // Note further that in some circumstances this can result in
        // exceptions: if this transaction is first involved in reading,
        // and then (naturally) tries to perform writes, SQLITE_BUSY can
        // be raised. See Bug 947939 and friends.
        beginBatch(db);

        for (int i = 0; i < numOperations; i++) {
            try {
                final ContentProviderOperation operation = operations.get(i);
                results[i] = operation.apply(this, results, i);
            } catch (SQLException e) {
                Log.w(LOGTAG, "SQLite Exception during applyBatch.", e);
                // The Android API makes it implementation-defined whether
                // the failure of a single operation makes all others abort
                // or not. For our use cases, best-effort operation makes
                // more sense. Rolling back and forcing the caller to retry
                // after it figures out what went wrong isn't very convenient
                // anyway.
                // Signal failed operation back, so the caller knows what
                // went through and what didn't.
                results[i] = new ContentProviderResult(0);
                failures = true;
                // http://www.sqlite.org/lang_conflict.html
                // Note that we need a new transaction, subsequent operations
                // on this one will fail (we're in ABORT by default, which
                // isn't IGNORE). We still need to set it as successful to let
                // everything before the failed op go through.
                // We can't set conflict resolution on API level < 8, and even
                // above 8 it requires splitting the call per operation
                // (insert/update/delete).
                db.setTransactionSuccessful();
                db.endTransaction();
                db.beginTransaction();
            } catch (OperationApplicationException e) {
                // Repeat of above.
                results[i] = new ContentProviderResult(0);
                failures = true;
                db.setTransactionSuccessful();
                db.endTransaction();
                db.beginTransaction();
            }
        }

        trace("Flushing DB applyBatch...");
        markBatchSuccessful(db);
        endBatch(db);

        if (failures) {
            throw new OperationApplicationException();
        }

        return results;
    }

    private static Table findTableFor(int id) {
        for (Table table : sTables) {
            for (Table.ContentProviderInfo type : table.getContentProviderInfo()) {
                if (type.id == id) {
                    return table;
                }
            }
        }
        return null;
    }

    private static void addTablesToMatcher(Table[] tables, final UriMatcher matcher) {
    }

    private static String getContentItemType(final int match) {
        for (Table table : sTables) {
            for (Table.ContentProviderInfo type : table.getContentProviderInfo()) {
                if (type.id == match) {
                    return "vnd.android.cursor.item/" + type.name;
                }
            }
        }

        return null;
    }

    /**
     * A note on record version tracking, applicable to repositories that support it.
     * (bookmarks as of Bug 1364644; same logic must apply to any record types in the future)
     * - localVersion is always incremented by 1. No other change is allowed.
     * - any modifications from Fennec increment localVersion.
     * - modifications from Sync do not increment localVersion, unless an explicit flag is passed in.
     * - syncVersion is updated "in bulk", and set to some value that's expected to be <= localVersion.
     * - localVersion and syncVersion may jump backwards to (1,0) - always on reset, which happens
     *   on sync disconnect, or to (2,1) - always on "reset to synced", when local repositories are
     *   reset after node-reassignment, syncID change, etc.
     */
    private static int updateAndIncrementLocalVersion(SQLiteDatabase db, Uri uri, String table, ContentValues values, String selection, String[] selectionArgs) {
        // Strongly assert that this operation is happening outside of Sync or was explicitly asked for.
        // We prefer to crash rather than risk introducing sync loops.
        if (isCallerSync(uri) && !shouldIncrementLocalVersionFromSync(uri)) {
            throw new IllegalStateException("Attempted to increment change counter from within a Sync");
        }

        // Strongly assert that our caller isn't trying to set a localVersion themselves!
        if (values.containsKey(BrowserContract.VersionColumns.LOCAL_VERSION)) {
            throw new IllegalStateException("Attempted manually setting local version");
        }

        final ContentValues incrementLocalVersion = new ContentValues();
        incrementLocalVersion.put(BrowserContract.VersionColumns.LOCAL_VERSION, BrowserContract.VersionColumns.LOCAL_VERSION + " + 1");

        final ContentValues[] valuesAndVisits = { values,  incrementLocalVersion };
        UpdateOperation[] ops = new UpdateOperation[]{ UpdateOperation.ASSIGN, UpdateOperation.EXPRESSION };

        return DBUtils.updateArrays(db, table, valuesAndVisits, ops, selection, selectionArgs);
    }

}<|MERGE_RESOLUTION|>--- conflicted
+++ resolved
@@ -18,7 +18,6 @@
 import org.mozilla.gecko.AboutPages;
 import org.mozilla.gecko.GeckoProfile;
 import org.mozilla.gecko.R;
-import org.mozilla.gecko.activitystream.ranking.HighlightsRanking;
 import org.mozilla.gecko.db.BrowserContract.ActivityStreamBlocklist;
 import org.mozilla.gecko.db.BrowserContract.Bookmarks;
 import org.mozilla.gecko.db.BrowserContract.Combined;
@@ -35,7 +34,6 @@
 import org.mozilla.gecko.db.BrowserContract.UrlAnnotations;
 import org.mozilla.gecko.db.BrowserContract.PageMetadata;
 import org.mozilla.gecko.db.DBUtils.UpdateOperation;
-import org.mozilla.gecko.home.activitystream.model.Highlight;
 import org.mozilla.gecko.icons.IconsHelper;
 import org.mozilla.gecko.sync.Utils;
 import org.mozilla.gecko.sync.repositories.android.BrowserContractHelpers;
@@ -100,10 +98,7 @@
     static final String TABLE_URL_ANNOTATIONS = UrlAnnotations.TABLE_NAME;
     static final String TABLE_ACTIVITY_STREAM_BLOCKLIST = ActivityStreamBlocklist.TABLE_NAME;
     static final String TABLE_PAGE_METADATA = PageMetadata.TABLE_NAME;
-<<<<<<< HEAD
-=======
     static final String TABLE_REMOTE_DEVICES = RemoteDevices.TABLE_NAME;
->>>>>>> a17af05f
 
     static final String VIEW_COMBINED = Combined.VIEW_NAME;
     static final String VIEW_BOOKMARKS_WITH_FAVICONS = Bookmarks.VIEW_WITH_FAVICONS;
@@ -157,12 +152,9 @@
 
     static final int PAGE_METADATA = 1500;
 
-<<<<<<< HEAD
-=======
     static final int REMOTE_DEVICES = 1600;
     static final int REMOTE_DEVICES_ID = 1601;
 
->>>>>>> a17af05f
     static final String DEFAULT_BOOKMARKS_SORT_ORDER = Bookmarks.TYPE
             + " ASC, " + Bookmarks.POSITION + " ASC, " + Bookmarks._ID
             + " ASC";
@@ -181,10 +173,7 @@
     static final Map<String, String> URL_ANNOTATIONS_PROJECTION_MAP;
     static final Map<String, String> VISIT_PROJECTION_MAP;
     static final Map<String, String> PAGE_METADATA_PROJECTION_MAP;
-<<<<<<< HEAD
-=======
     static final Map<String, String> REMOTE_DEVICES_PROJECTION_MAP;
->>>>>>> a17af05f
     static final Table[] sTables;
 
     static {
@@ -346,8 +335,6 @@
         URI_MATCHER.addURI(BrowserContract.AUTHORITY, ActivityStreamBlocklist.TABLE_NAME, ACTIVITY_STREAM_BLOCKLIST);
 
         URI_MATCHER.addURI(BrowserContract.AUTHORITY, "highlight_candidates", HIGHLIGHT_CANDIDATES);
-<<<<<<< HEAD
-=======
 
         // FxA Devices
         URI_MATCHER.addURI(BrowserContract.AUTHORITY, "remote_devices", REMOTE_DEVICES);
@@ -363,7 +350,6 @@
         map.put(RemoteDevices.DATE_MODIFIED, RemoteDevices.DATE_MODIFIED);
         map.put(RemoteDevices.LAST_ACCESS_TIME, RemoteDevices.LAST_ACCESS_TIME);
         REMOTE_DEVICES_PROJECTION_MAP = Collections.unmodifiableMap(map);
->>>>>>> a17af05f
     }
 
     private static class ShrinkMemoryReceiver extends BroadcastReceiver {
@@ -690,8 +676,6 @@
                 deleted = deletePageMetadata(uri, selection, selectionArgs);
                 break;
 
-<<<<<<< HEAD
-=======
             case REMOTE_DEVICES_ID:
                 debug("Delete on REMOTE_DEVICES_ID: " + uri);
 
@@ -706,7 +690,6 @@
                 break;
             }
 
->>>>>>> a17af05f
             default: {
                 Table table = findTableFor(match);
                 if (table == null) {
@@ -785,15 +768,12 @@
                 break;
             }
 
-<<<<<<< HEAD
-=======
             case REMOTE_DEVICES: {
                 trace("Insert on REMOTE_DEVICES: " + uri);
                 id = insertFxADevice(uri, values);
                 break;
             }
 
->>>>>>> a17af05f
             default: {
                 Table table = findTableFor(match);
                 if (table == null) {
@@ -1000,21 +980,6 @@
         }
 
         // We have two types of pinned sites, positioned and non-positioned. Positioned pins are used
-<<<<<<< HEAD
-        // by regular Top Sites, where position in the grid is of importance. Non-positioned pins are
-        // used by Activity Stream Top Sites, where pins are displayed in front of other top site items.
-        // Non-positioned pins all have the same special position value which is used to identify them.
-        // An alternative to this is creating a separate special folder for non-positioned pins, introducing
-        // a database migration, adjusting sync code, etc. While on some level this might
-        // be a cleaner solution, a "position hack" is simpler to implement and manage over time in light
-        // of A-S being either a likely replacement for regular Top Sites, or being scrapped.
-        String pinnedSitesFromClause = "FROM " + TABLE_BOOKMARKS + " WHERE " +
-                Bookmarks.PARENT + " = " + Bookmarks.FIXED_PINNED_LIST_ID +
-                " AND " + Bookmarks.IS_DELETED + " IS NOT 1";
-        if (nonPositionedPins != null) {
-            pinnedSitesFromClause += " AND " + Bookmarks.POSITION + " = " + Bookmarks.FIXED_AS_PIN_POSITION;
-        } else {
-=======
         // by regular Top Sites, where position in the grid is of importance.
         // Activity Stream Top Sites pins are displayed in front of other top site items - they inherit
         // the Top Sites positioned pins, and new pins are created as non-positioned.
@@ -1024,7 +989,6 @@
                 Bookmarks.PARENT + " = " + Bookmarks.FIXED_PINNED_LIST_ID +
                 " AND " + Bookmarks.IS_DELETED + " IS NOT 1";
         if (nonPositionedPins == null) {
->>>>>>> a17af05f
             pinnedSitesFromClause += " AND " + Bookmarks.POSITION + " != " + Bookmarks.FIXED_AS_PIN_POSITION;
         }
 
@@ -1253,43 +1217,6 @@
             // In order to join the PageMetadata with our `SELECT ... UNION ALL SELECT ...` for top sites, the top sites
             // SELECT must be a subquery (see https://stackoverflow.com/a/19110809/2219998).
             final SQLiteCursor c = (SQLiteCursor) db.rawQuery(
-<<<<<<< HEAD
-                        "SELECT " +
-                        Bookmarks._ID + ", " +
-                        TopSites.BOOKMARK_ID + ", " +
-                        TopSites.HISTORY_ID + ", " +
-                        Bookmarks.URL + ", " +
-                        Bookmarks.TITLE + ", " +
-                        "COALESCE(" + Bookmarks.POSITION + ", " +
-                            DBUtils.qualifyColumn(TABLE_TOPSITES, "rowid") + " + " + suggestedGridLimit +
-                        ")" + " AS " + Bookmarks.POSITION + ", " +
-                        Combined.HISTORY_ID + ", " +
-                        TopSites.TYPE +
-                        " FROM " + TABLE_TOPSITES +
-                        " LEFT OUTER JOIN " + // TABLE_IDS +
-                        "(" + freeIDSubquery + ") AS id_results" +
-                        " ON " + DBUtils.qualifyColumn(TABLE_TOPSITES, "rowid") +
-                        " = " + DBUtils.qualifyColumn("id_results", "rowid") +
-
-                        " UNION ALL " +
-
-                        "SELECT " +
-                        Bookmarks._ID + ", " +
-                        Bookmarks._ID + " AS " + TopSites.BOOKMARK_ID + ", " +
-                        " -1 AS " + TopSites.HISTORY_ID + ", " +
-                        Bookmarks.URL + ", " +
-                        Bookmarks.TITLE + ", " +
-                        Bookmarks.POSITION + ", " +
-                        "NULL AS " + Combined.HISTORY_ID + ", " +
-                        TopSites.TYPE_PINNED + " as " + TopSites.TYPE +
-                        " " + pinnedSitesFromClause +
-
-                        // In case position is non-unique (as in Activity Stream pins, whose position
-                        // is always zero), we need to ensure we get stable ordering.
-                        " ORDER BY " + Bookmarks.POSITION + ", " + Bookmarks.URL,
-
-                        null);
-=======
                     // Specify a projection so we don't take the whole PageMetadata table, or the joining columns, with us.
                     "SELECT " +
                     DBUtils.qualifyColumn(TABLE_TOPSITES, Bookmarks._ID) + ", " +
@@ -1314,7 +1241,6 @@
                     " ORDER BY " + Bookmarks.POSITION + ", " + Bookmarks.URL,
 
                     null);
->>>>>>> a17af05f
 
             c.setNotificationUri(getContext().getContentResolver(),
                                  BrowserContract.AUTHORITY_URI);
@@ -1545,8 +1471,6 @@
                 qb.setProjectionMap(PAGE_METADATA_PROJECTION_MAP);
                 qb.setTables(TABLE_PAGE_METADATA);
                 break;
-<<<<<<< HEAD
-=======
             }
 
             case REMOTE_DEVICES_ID:
@@ -1561,7 +1485,6 @@
                 qb.setTables(TABLE_REMOTE_DEVICES);
 
                 break;
->>>>>>> a17af05f
             }
 
             default: {
@@ -2205,8 +2128,6 @@
                 TABLE_PAGE_METADATA, null, values, SQLiteDatabase.CONFLICT_REPLACE);
     }
 
-<<<<<<< HEAD
-=======
     private long insertFxADevice(final Uri uri, final ContentValues values) {
         final SQLiteDatabase db = getWritableDatabase(uri);
 
@@ -2214,7 +2135,6 @@
         return db.insertOrThrow(TABLE_REMOTE_DEVICES, null, values);
     }
 
->>>>>>> a17af05f
     private long insertUrlAnnotation(final Uri uri, final ContentValues values) {
         final String url = values.getAsString(UrlAnnotations.URL);
         trace("Inserting url annotations for URL: " + url);
@@ -2238,8 +2158,6 @@
         return db.delete(TABLE_PAGE_METADATA, selection, selectionArgs);
     }
 
-<<<<<<< HEAD
-=======
     private int deleteRemoteDevices(final Uri uri, final String selection, final String[] selectionArgs) {
         trace("Deleting FxA Devices for URI: " + uri);
 
@@ -2247,7 +2165,6 @@
         return db.delete(TABLE_REMOTE_DEVICES, selection, selectionArgs);
     }
 
->>>>>>> a17af05f
     private void updateUrlAnnotation(final Uri uri, final ContentValues values, final String selection, final String[] selectionArgs) {
         trace("Updating url annotation for URI: " + uri);
 
@@ -2603,18 +2520,13 @@
 
                 // If anything went wrong during insertion, we know that changes were rolled back.
                 // Inform our caller that we have failed.
-<<<<<<< HEAD
-=======
                 } catch (RuntimeException e) {
                     throw e;
->>>>>>> a17af05f
                 } catch (Exception e) {
                     Log.e(LOGTAG, "Unexpected error while bulk inserting history", e);
                     result.putSerializable(BrowserContract.METHOD_RESULT, e);
                 }
                 break;
-<<<<<<< HEAD
-=======
             case BrowserContract.METHOD_REPLACE_REMOTE_CLIENTS:
                 try {
                     final Uri uri = Uri.parse(uriArg);
@@ -2670,7 +2582,6 @@
                     result.putSerializable(BrowserContract.METHOD_RESULT, e);
                 }
                 break;
->>>>>>> a17af05f
             default:
                 throw new IllegalArgumentException("Unknown method call: " + method);
         }
@@ -2678,8 +2589,6 @@
         return result;
     }
 
-<<<<<<< HEAD
-=======
     private int bulkResetRecordVersions(Uri uri, SQLiteDatabase db) {
         // Whenever sync is disconnected, we need to reset our record versioning to ensure that
         // upon connecting sync in the future, all versioned records will be processed correctly.
@@ -2913,7 +2822,6 @@
         getContext().getContentResolver().notifyChange(uri, null, false);
     }
 
->>>>>>> a17af05f
     private void bulkInsertHistoryWithVisits(final SQLiteDatabase db, @NonNull Bundle dataBundle) {
         // NB: dataBundle structure:
         // Key METHOD_PARAM_DATA=[Bundle,...]
@@ -3107,14 +3015,11 @@
         }
 
         return totalInserted;
-<<<<<<< HEAD
-=======
     }
 
     @SuppressWarnings("unchecked")
     private ConcurrentHashMap<String, Integer> uncheckedCastSerializableToHashMap(Serializable serializable) {
         return (ConcurrentHashMap<String, Integer>) serializable;
->>>>>>> a17af05f
     }
 
     @Override
