--- conflicted
+++ resolved
@@ -36,10 +36,6 @@
 import org.mozilla.gecko.db.BrowserContract.SyncColumns;
 import org.mozilla.gecko.db.BrowserContract.Thumbnails;
 import org.mozilla.gecko.db.BrowserContract.TopSites;
-<<<<<<< HEAD
-import org.mozilla.gecko.db.BrowserContract.Highlights;
-=======
->>>>>>> a17af05f
 import org.mozilla.gecko.db.BrowserContract.PageMetadata;
 import org.mozilla.gecko.distribution.Distribution;
 import org.mozilla.gecko.icons.decoders.FaviconDecoder;
@@ -1751,17 +1747,9 @@
     public void unpinSiteForAS(ContentResolver cr, String url) {
         cr.delete(mBookmarksUriWithProfile,
                 Bookmarks.PARENT + " == ? AND " +
-<<<<<<< HEAD
-                Bookmarks.POSITION + " == ? AND " +
                 Bookmarks.URL + " = ?",
                 new String[] {
                         String.valueOf(Bookmarks.FIXED_PINNED_LIST_ID),
-                        String.valueOf(Bookmarks.FIXED_AS_PIN_POSITION),
-=======
-                Bookmarks.URL + " = ?",
-                new String[] {
-                        String.valueOf(Bookmarks.FIXED_PINNED_LIST_ID),
->>>>>>> a17af05f
                         url
                 });
     }
@@ -1770,18 +1758,10 @@
     public boolean isPinnedForAS(ContentResolver cr, String url) {
         final Cursor c = cr.query(bookmarksUriWithLimit(1),
                 new String[] { Bookmarks._ID },
-<<<<<<< HEAD
-                Bookmarks.URL + " = ? AND " + Bookmarks.PARENT + " = ? AND " + Bookmarks.POSITION + " = ?",
-                new String[] {
-                        url,
-                        String.valueOf(Bookmarks.FIXED_PINNED_LIST_ID),
-                        String.valueOf(Bookmarks.FIXED_AS_PIN_POSITION)
-=======
                 Bookmarks.URL + " = ? AND " + Bookmarks.PARENT + " = ?",
                 new String[] {
                         url,
                         String.valueOf(Bookmarks.FIXED_PINNED_LIST_ID),
->>>>>>> a17af05f
                 }, null);
 
         if (c == null) {
