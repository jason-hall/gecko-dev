--- conflicted
+++ resolved
@@ -4,10 +4,7 @@
 
 package org.mozilla.gecko;
 
-<<<<<<< HEAD
-=======
 import org.mozilla.gecko.util.ActivityUtils;
->>>>>>> a17af05f
 import org.mozilla.gecko.util.BundleEventListener;
 import org.mozilla.gecko.util.EventCallback;
 import org.mozilla.gecko.util.GeckoBundle;
@@ -31,10 +28,6 @@
     private static final String LOGTAG = "GeckoFindInPageBar";
     private static final String REQUEST_ID = "FindInPageBar";
 
-<<<<<<< HEAD
-    private final Context mContext;
-=======
->>>>>>> a17af05f
     /* package */ CustomEditText mFindText;
     private TextView mStatusText;
     private boolean mInflated;
@@ -88,11 +81,7 @@
 
         // handleMessage() receives response message and determines initial state of softInput
 
-<<<<<<< HEAD
-        GeckoApp.getEventDispatcher().dispatch("TextSelection:Get", null, new EventCallback() {
-=======
         geckoApp.getAppEventDispatcher().dispatch("TextSelection:Get", null, new EventCallback() {
->>>>>>> a17af05f
             @Override
             public void sendSuccess(final Object result) {
                 onTextSelectionData((String) result);
