--- conflicted
+++ resolved
@@ -6,11 +6,6 @@
 package org.mozilla.gecko.prompts;
 
 import org.mozilla.gecko.EventDispatcher;
-<<<<<<< HEAD
-import org.mozilla.gecko.GeckoApp;
-import org.mozilla.gecko.GeckoAppShell;
-=======
->>>>>>> a17af05f
 import org.mozilla.gecko.util.BundleEventListener;
 import org.mozilla.gecko.util.EventCallback;
 import org.mozilla.gecko.util.GeckoBundle;
@@ -22,13 +17,6 @@
 public class PromptService implements BundleEventListener {
     private static final String LOGTAG = "GeckoPromptService";
 
-<<<<<<< HEAD
-    private final GeckoApp mGeckoApp;
-
-    public PromptService(GeckoApp geckoApp) {
-        mGeckoApp = geckoApp;
-        mGeckoApp.getAppEventDispatcher().registerUiThreadListener(this,
-=======
     private final Context mContext;
     private final EventDispatcher mDispatcher;
 
@@ -36,17 +24,12 @@
         mContext = context;
         mDispatcher = dispatcher;
         mDispatcher.registerUiThreadListener(this,
->>>>>>> a17af05f
             "Prompt:Show",
             "Prompt:ShowTop");
     }
 
     public void destroy() {
-<<<<<<< HEAD
-        mGeckoApp.getAppEventDispatcher().unregisterUiThreadListener(this,
-=======
         mDispatcher.unregisterUiThreadListener(this,
->>>>>>> a17af05f
             "Prompt:Show",
             "Prompt:ShowTop");
     }
@@ -56,11 +39,7 @@
     public void handleMessage(final String event, final GeckoBundle message,
                               final EventCallback callback) {
         Prompt p;
-<<<<<<< HEAD
-        p = new Prompt(mGeckoApp, new Prompt.PromptCallback() {
-=======
         p = new Prompt(mContext, new Prompt.PromptCallback() {
->>>>>>> a17af05f
             @Override
             public void onPromptFinished(final GeckoBundle result) {
                 callback.sendSuccess(result);
