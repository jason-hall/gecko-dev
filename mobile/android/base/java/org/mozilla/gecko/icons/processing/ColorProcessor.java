--- conflicted
+++ resolved
@@ -29,38 +29,6 @@
             return;
         }
 
-<<<<<<< HEAD
-        if (HardwareUtils.isX86System()) {
-            // (Bug 1318667) We are running into crashes when using the palette library with
-            // specific icons on x86 devices. They take down the whole VM and are not recoverable.
-            // Unfortunately our release icon is triggering this crash. Until we can switch to a
-            // newer version of the support library where this does not happen, we are using our
-            // own slower implementation.
-            extractColorUsingCustomImplementation(response);
-        } else {
-            extractColorUsingPaletteSupportLibrary(response);
-        }
-    }
-
-    private void extractColorUsingPaletteSupportLibrary(final IconResponse response) {
-        try {
-            final Palette palette = Palette.from(response.getBitmap()).generate();
-            response.updateColor(palette.getVibrantColor(DEFAULT_COLOR) & 0x7FFFFFFF);
-        } catch (ArrayIndexOutOfBoundsException e) {
-            // We saw the palette library fail with an ArrayIndexOutOfBoundsException intermittently
-            // in automation. In this case lets just swallow the exception and move on without a
-            // color. This is a valid condition and callers should handle this gracefully (Bug 1318560).
-            Log.e(LOGTAG, "Palette generation failed with ArrayIndexOutOfBoundsException", e);
-
-            response.updateColor(DEFAULT_COLOR);
-        }
-    }
-
-    private void extractColorUsingCustomImplementation(final IconResponse response) {
-        final int dominantColor = BitmapUtils.getDominantColor(response.getBitmap());
-
-        response.updateColor(dominantColor);
-=======
         final Bitmap bitmap = response.getBitmap();
 
         final @ColorInt Integer edgeColor = getEdgeColor(bitmap);
@@ -161,6 +129,5 @@
         }
 
         return color;
->>>>>>> a17af05f
     }
 }