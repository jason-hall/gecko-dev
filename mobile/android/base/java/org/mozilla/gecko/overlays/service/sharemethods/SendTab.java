/* This Source Code Form is subject to the terms of the Mozilla Public
 * License, v. 2.0. If a copy of the MPL was not distributed with this
 * file, You can obtain one at http://mozilla.org/MPL/2.0/. */

package org.mozilla.gecko.overlays.service.sharemethods;

import android.accounts.Account;
import android.accounts.AccountManager;
import android.content.Context;
import android.content.Intent;
import android.content.SharedPreferences;
import android.os.Bundle;
import android.os.Parcelable;
import android.support.v4.content.LocalBroadcastManager;
import android.util.Log;

import org.mozilla.gecko.db.RemoteClient;
import org.mozilla.gecko.fxa.FxAccountConstants;
import org.mozilla.gecko.fxa.authenticator.AndroidFxAccount;
import org.mozilla.gecko.fxa.login.State;
import org.mozilla.gecko.overlays.OverlayConstants;
import org.mozilla.gecko.overlays.service.ShareData;
import org.mozilla.gecko.sync.CommandProcessor;
import org.mozilla.gecko.sync.CommandRunner;
import org.mozilla.gecko.sync.GlobalSession;
import org.mozilla.gecko.sync.SyncConfiguration;
import org.mozilla.gecko.sync.repositories.NullCursorException;
import org.mozilla.gecko.sync.repositories.android.ClientsDatabaseAccessor;
import org.mozilla.gecko.sync.repositories.domain.ClientRecord;

import java.util.ArrayList;
import java.util.Arrays;
import java.util.Collection;
import java.util.Collections;
import java.util.HashSet;
import java.util.List;
import java.util.Set;

/**
 * ShareMethod implementation to handle Sync's "Send tab to device" mechanism.
 * See OverlayConstants for documentation of OverlayIntentHandler service intent API (which is how
 * this class is chiefly interacted with).
 */
public class SendTab extends ShareMethod {
    private static final String LOGTAG = "GeckoSendTab";

    // Key used in the extras Bundle in the share intent used for a send tab ShareMethod.
    public static final String SEND_TAB_TARGET_DEVICES = "SEND_TAB_TARGET_DEVICES";

    // Key used in broadcast intent from SendTab ShareMethod specifying available RemoteClients.
    public static final String EXTRA_REMOTE_CLIENT_RECORDS = "RECORDS";

    // The intent we should dispatch when the button for this ShareMethod is tapped, instead of
    // taking the normal action (e.g., "Set up Sync!")
    public static final String OVERRIDE_INTENT = "OVERRIDE_INTENT";

    private Set<String> validGUIDs;

    // A TabSender appropriate to the account type we're connected to.
    private TabSender tabSender;

    @Override
    public Result handle(ShareData shareData) {
        if (shareData.extra == null) {
            Log.e(LOGTAG, "No target devices specified!");

            // Retrying with an identical lack of devices ain't gonna fix it...
            return Result.PERMANENT_FAILURE;
        }

        String[] targetGUIDs = ((Bundle) shareData.extra).getStringArray(SEND_TAB_TARGET_DEVICES);

        // Ensure all target GUIDs are devices we actually know about.
        if (!validGUIDs.containsAll(Arrays.asList(targetGUIDs))) {
            // Find the set of invalid GUIDs to provide a nice error message.
            Log.e(LOGTAG, "Not all provided GUIDs are real devices:");
            for (String targetGUID : targetGUIDs) {
                if (!validGUIDs.contains(targetGUID)) {
                    Log.e(LOGTAG, "Invalid GUID: " + targetGUID);
                }
            }

            return Result.PERMANENT_FAILURE;
        }

        Log.i(LOGTAG, "Send tab handler invoked.");

        final CommandProcessor processor = CommandProcessor.getProcessor();

        final String accountGUID = tabSender.getAccountGUID();
        Log.d(LOGTAG, "Retrieved local account GUID '" + accountGUID + "'.");

        if (accountGUID == null) {
            Log.e(LOGTAG, "Cannot determine account GUID");

            // It's not completely out of the question that a background sync might come along and
            // fix everything for us...
            return Result.TRANSIENT_FAILURE;
        }

        // Queue up the share commands for each destination device.
        // Remember that ShareMethod.handle is always run on the background thread, so the database
        // access here is of no concern.
        for (int i = 0; i < targetGUIDs.length; i++) {
            processor.sendURIToClientForDisplay(shareData.url, targetGUIDs[i], shareData.title, accountGUID, context);
        }

        // Request an immediate sync to push these new commands to the network ASAP.
        Log.i(LOGTAG, "Requesting immediate clients stage sync.");
        tabSender.sync();

        return Result.SUCCESS;
        // ... Probably.
    }

    /**
     * Get an Intent suitable for broadcasting the UI state of this ShareMethod.
     * The caller shall populate the intent with the actual state.
     */
    private Intent getUIStateIntent() {
        Intent uiStateIntent = new Intent(OverlayConstants.SHARE_METHOD_UI_EVENT);
        uiStateIntent.putExtra(OverlayConstants.EXTRA_SHARE_METHOD, (Parcelable) Type.SEND_TAB);
        return uiStateIntent;
    }

    /**
     * Broadcast the given intent to any UIs that may be listening.
     */
    private void broadcastUIState(Intent uiStateIntent) {
        LocalBroadcastManager.getInstance(context).sendBroadcast(uiStateIntent);
    }

    /**
     * Load the state of the user's Firefox Sync accounts and broadcast it to any registered
     * listeners. This will cause any UIs that may exist that depend on this information to update.
     */
    public SendTab(Context aContext) {
        super(aContext);
        // Initialise the UI state intent...

        // Determine if the user has a new or old style sync account and load the available sync
        // clients for it.
        final AccountManager accountManager = AccountManager.get(context);
        final Account[] fxAccounts = accountManager.getAccountsByType(FxAccountConstants.ACCOUNT_TYPE);

        if (fxAccounts.length > 0) {
            final AndroidFxAccount fxAccount = new AndroidFxAccount(context, fxAccounts[0]);
            if (fxAccount.getState().getNeededAction() != State.Action.None) {
                // We have a Firefox Account, but it's definitely not able to send a tab
                // right now. Redirect to the status activity.
                Log.w(LOGTAG, "Firefox Account named like " + fxAccount.getObfuscatedEmail() +
                              " needs action before it can send a tab; redirecting to status activity.");

                setOverrideIntentAction(FxAccountConstants.ACTION_FXA_STATUS);
                return;
            }

            tabSender = new FxAccountTabSender(fxAccount);

            updateClientList(tabSender);

            Log.i(LOGTAG, "Allowing tab send for Firefox Account.");
            registerDisplayURICommand();
            return;
        }

        // Have registered UIs offer to set up a Firefox Account.
        setOverrideIntentAction(FxAccountConstants.ACTION_FXA_GET_STARTED);
    }

    /**
     * Load the list of Sync clients that are not this device using the given TabSender.
     */
    private void updateClientList(TabSender tabSender) {
        Collection<RemoteClient> otherClients = getOtherClients(tabSender);

        // Put the list of RemoteClients into the uiStateIntent and broadcast it.
        RemoteClient[] records = new RemoteClient[otherClients.size()];
        records = otherClients.toArray(records);

        validGUIDs = new HashSet<>();

        for (RemoteClient client : otherClients) {
            validGUIDs.add(client.guid);
        }

        if (validGUIDs.isEmpty()) {
            // Guess we'd better override. We have no clients.
            // This does the broadcast for us.
            setOverrideIntentAction(FxAccountConstants.ACTION_FXA_GET_STARTED);
            return;
        }

        Intent uiStateIntent = getUIStateIntent();
        uiStateIntent.putExtra(EXTRA_REMOTE_CLIENT_RECORDS, records);
        broadcastUIState(uiStateIntent);
    }

    /**
     * Record our intention to redirect the user to a different activity when they attempt to share
     * with us, usually because we found something wrong with their Sync account (a need to login,
     * register, etc.)
     * This will be recorded in the OVERRIDE_INTENT field of the UI broadcast. Consumers should
     * dispatch this intent instead of attempting to share with this ShareMethod whenever it is
     * non-null.
     *
     * @param action to launch instead of invoking a share.
     */
    protected void setOverrideIntentAction(final String action) {
        Intent intent = new Intent(action);
        // Per http://stackoverflow.com/a/8992365, this triggers a known bug with
        // the soft keyboard not being shown for the started activity. Why, Android, why?
        intent.addFlags(Intent.FLAG_ACTIVITY_NO_ANIMATION);
        intent.addFlags(Intent.FLAG_ACTIVITY_NEW_TASK);

        Intent uiStateIntent = getUIStateIntent();
        uiStateIntent.putExtra(OVERRIDE_INTENT, intent);

        broadcastUIState(uiStateIntent);
    }

    private static void registerDisplayURICommand() {
        final CommandProcessor processor = CommandProcessor.getProcessor();
        processor.registerCommand("displayURI", new CommandRunner(3) {
            @Override
            public void executeCommand(final GlobalSession session, List<String> args) {
                CommandProcessor.displayURI(args, session.getContext());
            }
        });
    }

    /**
     * @return A collection of unique remote clients sorted by name alphabetically.
     */
    protected Collection<RemoteClient> getOtherClients(final TabSender sender) {
        if (sender == null) {
            Log.w(LOGTAG, "No tab sender when fetching other client IDs.");
            return Collections.emptyList();
        }

<<<<<<< HEAD
        final BrowserDB browserDB = BrowserDB.from(context);
        final TabsAccessor tabsAccessor = browserDB.getTabsAccessor();
        final Cursor remoteTabsCursor = tabsAccessor.getRemoteClientsNoStaleSorted(context);
=======
        final ClientsDatabaseAccessor clientsDatabaseAccessor = new ClientsDatabaseAccessor(context);
>>>>>>> a17af05f
        try {
            final String[] remoteDevicesIds = clientsDatabaseAccessor.getRemoteDevicesIds(context);
            final Collection<ClientRecord> clientRecords = clientsDatabaseAccessor.fetchNonStaleClients(remoteDevicesIds);
            final Collection<RemoteClient> remoteClients = new ArrayList<>(clientRecords.size());
            for (ClientRecord cr : clientRecords) {
                remoteClients.add(new RemoteClient(cr.guid, cr.name, cr.lastModified, cr.type));
            }
<<<<<<< HEAD
            return tabsAccessor.getClientsWithoutTabsNoStaleSortedFromCursor(remoteTabsCursor);
=======
            return remoteClients;
        } catch (NullCursorException e) {
            return Collections.emptyList();
>>>>>>> a17af05f
        } finally {
            clientsDatabaseAccessor.close();
        }
    }

    /**
     * Inteface for interacting with Sync accounts. Used to hide the difference in implementation
     * between FXA and "old sync" accounts when sending tabs.
     */
    private interface TabSender {
        public static final String[] STAGES_TO_SYNC = new String[] { "clients", "tabs" };

        /**
         * @return Return null if the account isn't correctly initialized. Return
         *         the account GUID otherwise.
         */
        String getAccountGUID();

        /**
         * Sync this account, specifying only clients and tabs as the engines to sync.
         */
        void sync();
    }

    private static class FxAccountTabSender implements TabSender {
        private final AndroidFxAccount fxAccount;

        public FxAccountTabSender(AndroidFxAccount fxa) {
            fxAccount = fxa;
        }

        @Override
        public String getAccountGUID() {
            try {
                final SharedPreferences prefs = fxAccount.getSyncPrefs();
                return prefs.getString(SyncConfiguration.PREF_ACCOUNT_GUID, null);
            } catch (Exception e) {
                Log.w(LOGTAG, "Could not get Firefox Account parameters or preferences; aborting.");
                return null;
            }
        }

        @Override
        public void sync() {
            fxAccount.requestImmediateSync(STAGES_TO_SYNC, null);
        }
    }
}<|MERGE_RESOLUTION|>--- conflicted
+++ resolved
@@ -238,13 +238,7 @@
             return Collections.emptyList();
         }
 
-<<<<<<< HEAD
-        final BrowserDB browserDB = BrowserDB.from(context);
-        final TabsAccessor tabsAccessor = browserDB.getTabsAccessor();
-        final Cursor remoteTabsCursor = tabsAccessor.getRemoteClientsNoStaleSorted(context);
-=======
         final ClientsDatabaseAccessor clientsDatabaseAccessor = new ClientsDatabaseAccessor(context);
->>>>>>> a17af05f
         try {
             final String[] remoteDevicesIds = clientsDatabaseAccessor.getRemoteDevicesIds(context);
             final Collection<ClientRecord> clientRecords = clientsDatabaseAccessor.fetchNonStaleClients(remoteDevicesIds);
@@ -252,13 +246,9 @@
             for (ClientRecord cr : clientRecords) {
                 remoteClients.add(new RemoteClient(cr.guid, cr.name, cr.lastModified, cr.type));
             }
-<<<<<<< HEAD
-            return tabsAccessor.getClientsWithoutTabsNoStaleSortedFromCursor(remoteTabsCursor);
-=======
             return remoteClients;
         } catch (NullCursorException e) {
             return Collections.emptyList();
->>>>>>> a17af05f
         } finally {
             clientsDatabaseAccessor.close();
         }
