--- conflicted
+++ resolved
@@ -171,11 +171,7 @@
                     Telemetry.sendUIEvent(TelemetryContract.Event.ACTION,
                             TelemetryContract.Method.DIALOG, extrasId);
 
-<<<<<<< HEAD
-                    new EditBookmarkDialog(browserApp).show(tab.getURL());
-=======
                     browserApp.showEditBookmarkDialog(tab.getURL());
->>>>>>> a17af05f
 
                 } else if (itemId == 1) {
                     final String extrasId = res.getResourceEntryName(R.string.contextmenu_add_to_launcher);
