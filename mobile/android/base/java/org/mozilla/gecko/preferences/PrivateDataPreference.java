--- conflicted
+++ resolved
@@ -8,10 +8,7 @@
 import org.mozilla.gecko.EventDispatcher;
 import org.mozilla.gecko.Telemetry;
 import org.mozilla.gecko.TelemetryContract;
-<<<<<<< HEAD
-=======
 import org.mozilla.gecko.mma.MmaDelegate;
->>>>>>> a17af05f
 import org.mozilla.gecko.util.GeckoBundle;
 
 import org.mozilla.gecko.icons.storage.DiskStorage;
@@ -62,9 +59,6 @@
 
         // clear private data in gecko
         EventDispatcher.getInstance().dispatch("Sanitize:ClearData", data);
-<<<<<<< HEAD
-=======
         MmaDelegate.track(CLEARED_PRIVATE_DATA);
->>>>>>> a17af05f
     }
 }