--- conflicted
+++ resolved
@@ -25,123 +25,6 @@
 
 public class ActivityStream {
     /**
-<<<<<<< HEAD
-     * List of undesired prefixes for labels based on a URL.
-     *
-     * This list is by no means complete and is based on those sources:
-     * - https://gist.github.com/nchapman/36502ad115e8825d522a66549971a3f0
-     * - https://github.com/mozilla/activity-stream/issues/1311
-     */
-    private static final List<String> UNDESIRED_LABEL_PREFIXES = Arrays.asList(
-            "index.",
-            "home."
-    );
-
-    /**
-     * Undesired labels for labels based on a URL.
-     *
-     * This list is by no means complete and is based on those sources:
-     * - https://gist.github.com/nchapman/36502ad115e8825d522a66549971a3f0
-     * - https://github.com/mozilla/activity-stream/issues/1311
-     */
-    private static final List<String> UNDESIRED_LABELS = Arrays.asList(
-            "render",
-            "login",
-            "edit"
-    );
-
-    /**
-     * Returns true if the user has made an active decision: Enabling or disabling Activity Stream.
-     */
-    public static boolean hasUserEnabledOrDisabled(Context context) {
-        final SharedPreferences preferences = GeckoSharedPrefs.forApp(context);
-        return preferences.contains(GeckoPreferences.PREFS_ACTIVITY_STREAM);
-    }
-
-    /**
-     * Set the user's decision: Enable or disable Activity Stream.
-     */
-    public static void setUserEnabled(Context context, boolean value) {
-        GeckoSharedPrefs.forApp(context).edit()
-                .putBoolean(GeckoPreferences.PREFS_ACTIVITY_STREAM, value)
-                .apply();
-    }
-
-    /**
-     * Returns true if Activity Stream has been enabled by the user. Before calling this method
-     * hasUserEnabledOrDisabled() should be used to determine whether the user actually has made
-     * a decision.
-     */
-    public static boolean isEnabledByUser(Context context) {
-        final SharedPreferences preferences = GeckoSharedPrefs.forApp(context);
-        if (!preferences.contains(GeckoPreferences.PREFS_ACTIVITY_STREAM)) {
-            throw new IllegalStateException("User hasn't made a decision. Call hasUserEnabledOrDisabled() before calling this method");
-        }
-
-        return preferences.getBoolean(GeckoPreferences.PREFS_ACTIVITY_STREAM, /* should not be used */ false);
-    }
-
-    /**
-     * Is Activity Stream enabled by an A/B experiment?
-     */
-    public static boolean isEnabledByExperiment(Context context) {
-        // For users in the "opt out" group Activity Stream is enabled by default.
-        return SwitchBoard.isInExperiment(context, Experiments.ACTIVITY_STREAM_OPT_OUT);
-    }
-
-    /**
-     * Is Activity Stream enabled? Either actively by the user or by an experiment?
-     */
-    public static boolean isEnabled(Context context) {
-        // (1) Can Activity Steam be enabled on this device?
-        if (!canBeEnabled(context)) {
-            return false;
-        }
-
-        // (2) Has Activity Stream be enabled/disabled by the user?
-        if (hasUserEnabledOrDisabled(context)) {
-            return isEnabledByUser(context);
-        }
-
-        // (3) Is Activity Stream enabled by an experiment?
-        return isEnabledByExperiment(context);
-    }
-
-    /**
-     * Can the user enable/disable Activity Stream (Returns true) or is this completely controlled by us?
-     */
-    public static boolean isUserSwitchable(Context context) {
-        // (1) Can Activity Steam be enabled on this device?
-        if (!canBeEnabled(context)) {
-            return false;
-        }
-
-        // (2) Is the user part of the experiment for showing the settings UI?
-        return SwitchBoard.isInExperiment(context, Experiments.ACTIVITY_STREAM_SETTING);
-    }
-
-    /**
-     * This method returns true if Activity Stream can be enabled - by the user or an experiment.
-     * Whether a setting shows up or whether the user is in an experiment group is evaluated
-     * separately from this method. However if this methods returns false then Activity Stream
-     * should never be visible/enabled - no matter what build or what experiments are active.
-     */
-    public static boolean canBeEnabled(Context context) {
-        if (!AppConstants.NIGHTLY_BUILD) {
-            // If this is not a Nightly build then hide Activity Stream completely. We can control
-            // this via the Switchboard experiment too but I want to make really sure that this
-            // isn't riding the trains accidentally.
-            return false;
-        }
-
-        if (!SwitchBoard.isInExperiment(context, Experiments.ACTIVITY_STREAM)) {
-            // This is our kill switch. If the user is not part of this experiment then show no
-            // Activity Stream UI.
-            return false;
-        }
-
-        // Activity stream can be enabled. Whether it is depends on other experiments and settings.
-=======
      * Is Activity Stream enabled?
      */
     public static boolean isEnabled(Context context) {
@@ -149,7 +32,6 @@
         //   The only reason this method still exists is so that the old home panel code isn't
         //   suddenly unused and triggers all kinds of lint errors. However we should clean
         //   this up soon (Bug 1386725).
->>>>>>> a17af05f
         return true;
     }
 
@@ -160,64 +42,4 @@
     public static boolean isHomePanel() {
         return true;
     }
-
-    /**
-     * Extract a label from a URL to use in Activity Stream.
-     *
-     * This method implements the proposal from this desktop AS issue:
-     * https://github.com/mozilla/activity-stream/issues/1311
-     *
-     * @param usePath Use the path of the URL to extract a label (if suitable)
-     */
-    public static void extractLabel(final Context context, final String url, final boolean usePath, final LabelCallback callback) {
-        new AsyncTask<Void, Void, String>() {
-            @Override
-            protected String doInBackground(Void... params) {
-                if (TextUtils.isEmpty(url)) {
-                    return "";
-                }
-
-                final Uri uri = Uri.parse(url);
-
-                // Use last path segment if suitable
-                if (usePath) {
-                    final String segment = uri.getLastPathSegment();
-                    if (!TextUtils.isEmpty(segment)
-                            && !UNDESIRED_LABELS.contains(segment)
-                            && !segment.matches("^[0-9]+$")) {
-
-                        boolean hasUndesiredPrefix = false;
-                        for (int i = 0; i < UNDESIRED_LABEL_PREFIXES.size(); i++) {
-                            if (segment.startsWith(UNDESIRED_LABEL_PREFIXES.get(i))) {
-                                hasUndesiredPrefix = true;
-                                break;
-                            }
-                        }
-
-                        if (!hasUndesiredPrefix) {
-                            return segment;
-                        }
-                    }
-                }
-
-                // If no usable path segment was found then use the host without public suffix and common subdomains
-                final String host = uri.getHost();
-                if (TextUtils.isEmpty(host)) {
-                    return url;
-                }
-
-                return StringUtils.stripCommonSubdomains(
-                        PublicSuffix.stripPublicSuffix(context, host));
-            }
-
-            @Override
-            protected void onPostExecute(String label) {
-                callback.onLabelExtracted(label);
-            }
-        }.execute();
-    }
-
-    public abstract static class LabelCallback {
-        public abstract void onLabelExtracted(String label);
-    }
 }