/* -*- Mode: Java; c-basic-offset: 4; tab-width: 20; indent-tabs-mode: nil; -*-
 * This Source Code Form is subject to the terms of the Mozilla Public
 * License, v. 2.0. If a copy of the MPL was not distributed with this
 * file, You can obtain one at http://mozilla.org/MPL/2.0/. */

package org.mozilla.gecko.notifications;

import java.io.File;
import java.io.UnsupportedEncodingException;
import java.net.URLConnection;
import java.net.URLDecoder;
import java.util.List;

import org.mozilla.gecko.AppConstants;
import org.mozilla.gecko.EventDispatcher;
import org.mozilla.gecko.GeckoActivityMonitor;
import org.mozilla.gecko.GeckoAppShell;
import org.mozilla.gecko.R;
import org.mozilla.gecko.gfx.BitmapUtils;
import org.mozilla.gecko.mozglue.SafeIntent;
import org.mozilla.gecko.util.BundleEventListener;
import org.mozilla.gecko.util.EventCallback;
import org.mozilla.gecko.util.GeckoBundle;
import org.mozilla.gecko.util.ThreadUtils;

import android.app.Activity;
import android.app.PendingIntent;
import android.content.ComponentName;
import android.content.Context;
import android.content.Intent;
import android.content.pm.PackageManager;
import android.content.pm.ResolveInfo;
import android.graphics.Bitmap;
import android.net.Uri;
import android.support.v4.app.NotificationCompat;
import android.support.v4.util.SimpleArrayMap;
import android.util.Log;

public final class NotificationHelper implements BundleEventListener {
    public static final String HELPER_BROADCAST_ACTION = AppConstants.ANDROID_PACKAGE_NAME + ".helperBroadcastAction";

    public static final String NOTIFICATION_ID = "NotificationHelper_ID";
    private static final String LOGTAG = "GeckoNotificationHelper";
    private static final String HELPER_NOTIFICATION = "helperNotif";

    // Attributes mandatory to be used while sending a notification from js.
    private static final String TITLE_ATTR = "title";
    private static final String TEXT_ATTR = "text";
    /* package */ static final String ID_ATTR = "id";
    private static final String SMALLICON_ATTR = "smallIcon";

    // Attributes that can be used while sending a notification from js.
    private static final String PROGRESS_VALUE_ATTR = "progress_value";
    private static final String PROGRESS_MAX_ATTR = "progress_max";
    private static final String PROGRESS_INDETERMINATE_ATTR = "progress_indeterminate";
    private static final String LIGHT_ATTR = "light";
    private static final String ONGOING_ATTR = "ongoing";
    private static final String WHEN_ATTR = "when";
    private static final String PRIORITY_ATTR = "priority";
    private static final String LARGE_ICON_ATTR = "largeIcon";
    private static final String ACTIONS_ATTR = "actions";
    private static final String ACTION_ID_ATTR = "buttonId";
    private static final String ACTION_TITLE_ATTR = "title";
    private static final String ACTION_ICON_ATTR = "icon";
    private static final String PERSISTENT_ATTR = "persistent";
    private static final String HANDLER_ATTR = "handlerKey";
    private static final String COOKIE_ATTR = "cookie";
    static final String EVENT_TYPE_ATTR = "eventType";

    private static final String NOTIFICATION_SCHEME = "moz-notification";

    private static final String BUTTON_EVENT = "notification-button-clicked";
    private static final String CLICK_EVENT = "notification-clicked";
    static final String CLEARED_EVENT = "notification-cleared";

    static final String ORIGINAL_EXTRA_COMPONENT = "originalComponent";

    private final Context mContext;

    // Holds a list of notifications that should be cleared if the Fennec Activity is shut down.
    // Will not include ongoing or persistent notifications that are tied to Gecko's lifecycle.
    private SimpleArrayMap<String, GeckoBundle> mClearableNotifications;

    private boolean mInitialized;
    private static NotificationHelper sInstance;

    private NotificationHelper(Context context) {
        mContext = context;
    }

    public void init() {
        if (mInitialized) {
            return;
        }

        mClearableNotifications = new SimpleArrayMap<>();
        EventDispatcher.getInstance().registerUiThreadListener(this,
            "Notification:Show",
            "Notification:Hide");
        mInitialized = true;
    }

    public static NotificationHelper getInstance(Context context) {
        // If someone else created this singleton, but didn't initialize it, something has gone wrong.
        if (sInstance != null && !sInstance.mInitialized) {
            throw new IllegalStateException("NotificationHelper was created by someone else but not initialized");
        }

        if (sInstance == null) {
            sInstance = new NotificationHelper(context.getApplicationContext());
        }
        return sInstance;
    }

    @Override // BundleEventListener
    public void handleMessage(final String event, final GeckoBundle message,
                              final EventCallback callback) {
        if ("Notification:Show".equals(event)) {
            showNotification(message);
        } else if ("Notification:Hide".equals(event)) {
            hideNotification(message);
        }
    }

    public boolean isHelperIntent(Intent i) {
        return i.getBooleanExtra(HELPER_NOTIFICATION, false);
    }

    public static void getArgsAndSendNotificationIntent(SafeIntent intent) {
        final GeckoBundle args = new GeckoBundle(5);
        final Uri data = intent.getData();

        final String notificationType = data.getQueryParameter(EVENT_TYPE_ATTR);

        args.putString(ID_ATTR, data.getQueryParameter(ID_ATTR));
        args.putString(EVENT_TYPE_ATTR, notificationType);
        args.putString(HANDLER_ATTR, data.getQueryParameter(HANDLER_ATTR));
        args.putString(COOKIE_ATTR, intent.getStringExtra(COOKIE_ATTR));

        if (BUTTON_EVENT.equals(notificationType)) {
            final String actionName = data.getQueryParameter(ACTION_ID_ATTR);
            args.putString(ACTION_ID_ATTR, actionName);
        }

        EventDispatcher.getInstance().dispatch("Notification:Event", args);
    }

    public void handleNotificationIntent(SafeIntent i) {
        final Uri data = i.getData();
        final String notificationType = data.getQueryParameter(EVENT_TYPE_ATTR);
        final String id = data.getQueryParameter(ID_ATTR);
        if (id == null || notificationType == null) {
            Log.e(LOGTAG, "handleNotificationEvent: invalid intent parameters");
            return;
        }

        getArgsAndSendNotificationIntent(i);

        // If the notification was clicked, we are closing it. This must be executed after
        // sending the event to js side because when the notification is canceled no event can be
        // handled.
        if (CLICK_EVENT.equals(notificationType) && !i.getBooleanExtra(ONGOING_ATTR, false)) {
            // The handler and cookie parameters are optional.
            final String handler = data.getQueryParameter(HANDLER_ATTR);
            final String cookie = i.getStringExtra(COOKIE_ATTR);
            hideNotification(id, handler, cookie);
        }
    }

    private Uri.Builder getNotificationBuilder(final GeckoBundle message, final String type) {
        final Uri.Builder b = new Uri.Builder();
        b.scheme(NOTIFICATION_SCHEME).appendQueryParameter(EVENT_TYPE_ATTR, type);

        final String id = message.getString(ID_ATTR);
        b.appendQueryParameter(ID_ATTR, id);

        final String handler = message.getString(HANDLER_ATTR);
        b.appendQueryParameter(HANDLER_ATTR, handler);

        return b;
    }

    private Intent buildNotificationIntent(final GeckoBundle message, final Uri.Builder builder) {
        final Intent notificationIntent = new Intent(HELPER_BROADCAST_ACTION);
        final boolean ongoing = message.getBoolean(ONGOING_ATTR);
        notificationIntent.putExtra(ONGOING_ATTR, ongoing);

        final Uri dataUri = builder.build();
        notificationIntent.setData(dataUri);
        notificationIntent.putExtra(HELPER_NOTIFICATION, true);
        notificationIntent.putExtra(COOKIE_ATTR, message.getString(COOKIE_ATTR, ""));

        // All intents get routed through the notificationReceiver. That lets us bail if we don't want to start Gecko
<<<<<<< HEAD
        final ComponentName name = new ComponentName(
                mContext, GeckoAppShell.getGeckoInterface().getActivity().getClass());
=======
        final Activity currentActivity =
                GeckoActivityMonitor.getInstance().getCurrentActivity();
        final ComponentName name;
        if (currentActivity != null) {
            name = new ComponentName(mContext, currentActivity.getClass());
        } else {
            name = new ComponentName(mContext, AppConstants.MOZ_ANDROID_BROWSER_INTENT_CLASS);
        }
>>>>>>> a17af05f
        notificationIntent.putExtra(ORIGINAL_EXTRA_COMPONENT, name);

        return notificationIntent;
    }

    private PendingIntent buildNotificationPendingIntent(final GeckoBundle message,
                                                         final String type) {
        final Uri.Builder builder = getNotificationBuilder(message, type);
        final Intent notificationIntent = buildNotificationIntent(message, builder);
        return PendingIntent.getBroadcast(
                mContext, 0, notificationIntent, PendingIntent.FLAG_UPDATE_CURRENT);
    }

    private PendingIntent buildButtonClickPendingIntent(final GeckoBundle message,
                                                        final GeckoBundle action) {
        Uri.Builder builder = getNotificationBuilder(message, BUTTON_EVENT);

        // Action name must be in query uri, otherwise buttons pending intents
        // would be collapsed.
        if (action.containsKey(ACTION_ID_ATTR)) {
            builder.appendQueryParameter(ACTION_ID_ATTR, action.getString(ACTION_ID_ATTR));
        } else {
            Log.i(LOGTAG, "button event with no name");
        }

        final Intent notificationIntent = buildNotificationIntent(message, builder);
        PendingIntent res = PendingIntent.getBroadcast(
                mContext, 0, notificationIntent, PendingIntent.FLAG_UPDATE_CURRENT);
        return res;
    }

    private void showNotification(final GeckoBundle message) {
        ThreadUtils.assertOnUiThread();

        final NotificationCompat.Builder builder = new NotificationCompat.Builder(mContext);

        // These attributes are required
        final String id = message.getString(ID_ATTR);
        builder.setContentTitle(message.getString(TITLE_ATTR));
        builder.setContentText(message.getString(TEXT_ATTR));

        final Uri imageUri = Uri.parse(message.getString(SMALLICON_ATTR, ""));
        builder.setSmallIcon(BitmapUtils.getResource(mContext, imageUri));

        final int[] light = message.getIntArray(LIGHT_ATTR);
        if (light != null && light.length == 3) {
            builder.setLights(light[0], light[1], light[2]);
        }

        final boolean ongoing = message.getBoolean(ONGOING_ATTR);
        builder.setOngoing(ongoing);

        if (message.containsKey(WHEN_ATTR)) {
            final long when = (long) message.getDouble(WHEN_ATTR);
            builder.setWhen(when);
        }

        if (message.containsKey(PRIORITY_ATTR)) {
            final int priority = message.getInt(PRIORITY_ATTR);
            builder.setPriority(priority);
        }

        if (message.containsKey(LARGE_ICON_ATTR)) {
            final Bitmap b = BitmapUtils.getBitmapFromDataURI(
                    message.getString(LARGE_ICON_ATTR, ""));
            builder.setLargeIcon(b);
        }

        if (message.containsKey(PROGRESS_VALUE_ATTR) &&
            message.containsKey(PROGRESS_MAX_ATTR) &&
            message.containsKey(PROGRESS_INDETERMINATE_ATTR)) {
            final int progress = message.getInt(PROGRESS_VALUE_ATTR);
            final int progressMax = message.getInt(PROGRESS_MAX_ATTR);
            final boolean progressIndeterminate = message.getBoolean(PROGRESS_INDETERMINATE_ATTR);
            builder.setProgress(progressMax, progress, progressIndeterminate);
        }

        final GeckoBundle[] actions = message.getBundleArray(ACTIONS_ATTR);
        if (actions != null) {
            for (int i = 0; i < actions.length; i++) {
                final GeckoBundle action = actions[i];
                final PendingIntent pending = buildButtonClickPendingIntent(message, action);
                final String actionTitle = action.getString(ACTION_TITLE_ATTR);
                final Uri actionImage = Uri.parse(action.getString(ACTION_ICON_ATTR, ""));
                builder.addAction(BitmapUtils.getResource(mContext, actionImage),
                                  actionTitle,
                                  pending);
            }
        }

        // Bug 1320889 - Tapping the notification for a downloaded file shouldn't open firefox.
        // If the gecko event is for download completion, we create another intent with different
        // scheme to prevent Fennec from popping up.
        final Intent viewFileIntent = createIntentIfDownloadCompleted(message);
        if (builder != null && viewFileIntent != null && mContext != null) {
            final PendingIntent pIntent = PendingIntent.getActivity(
                    mContext, 0, viewFileIntent, PendingIntent.FLAG_UPDATE_CURRENT);
            builder.setAutoCancel(true);
            builder.setContentIntent(pIntent);

        } else {
            final PendingIntent pi = buildNotificationPendingIntent(message, CLICK_EVENT);
            final PendingIntent deletePendingIntent = buildNotificationPendingIntent(
                    message, CLEARED_EVENT);
            builder.setContentIntent(pi);
            builder.setDeleteIntent(deletePendingIntent);

        }

        ((NotificationClient) GeckoAppShell.getNotificationListener()).add(id, builder.build());

        final boolean persistent = message.getBoolean(PERSISTENT_ATTR);
        // We add only not persistent notifications to the list since we want to purge only
        // them when geckoapp is destroyed.
        if (!persistent && !mClearableNotifications.containsKey(id)) {
            mClearableNotifications.put(id, message);
        }
    }

    private Intent createIntentIfDownloadCompleted(final GeckoBundle message) {
        if (!"downloads".equals(message.get(HANDLER_ATTR)) ||
                message.getBoolean(ONGOING_ATTR, true)) {
            return null;
        }

        final String fileName = message.getString(TEXT_ATTR);
        final String cookie = message.getString(COOKIE_ATTR);
        if (!cookie.contains(fileName)) {
            return null;
        }

        final String filePath = cookie.substring(0, cookie.indexOf(fileName)).replace("\"", "");
        final String filePathDecode;
        try {
            filePathDecode = URLDecoder.decode(filePath, "UTF-8");
        } catch (UnsupportedEncodingException e) {
            Log.e(LOGTAG, "Error while parsing download file path", e);
            return null;
        }

        final Uri uri = Uri.fromFile(new File(filePathDecode + fileName));
        final Intent intent = new Intent();
        intent.setAction(Intent.ACTION_VIEW);
        intent.setDataAndType(uri, URLConnection.guessContentTypeFromName(uri.toString()));

        // if no one can handle this intent, let the user decide.
        final PackageManager manager = mContext.getPackageManager();
        final List<ResolveInfo> infos = manager.queryIntentActivities(intent, 0);
        if (infos.size() == 0) {
            intent.setDataAndType(uri, "*/*");
        }

        return intent;
    }

    private void hideNotification(final GeckoBundle message) {
        final String id = message.getString("id");
        final String handler = message.getString("handlerKey", "");
        final String cookie = message.getString("cookie", "");

        hideNotification(id, handler, cookie);
    }

    private void closeNotification(String id, String handlerKey, String cookie) {
        ((NotificationClient) GeckoAppShell.getNotificationListener()).remove(id);
    }

    public void hideNotification(String id, String handlerKey, String cookie) {
        ThreadUtils.assertOnUiThread();

        mClearableNotifications.remove(id);
        closeNotification(id, handlerKey, cookie);
    }

    private void clearAll() {
        ThreadUtils.assertOnUiThread();

        for (int i = 0; i < mClearableNotifications.size(); i++) {
            final String id = mClearableNotifications.keyAt(i);
            final GeckoBundle obj = mClearableNotifications.valueAt(i);
            closeNotification(id, obj.getString(HANDLER_ATTR, ""), obj.getString(COOKIE_ATTR, ""));
        }
        mClearableNotifications.clear();
    }

    public static void destroy() {
        if (sInstance != null) {
            sInstance.clearAll();
        }
    }
}<|MERGE_RESOLUTION|>--- conflicted
+++ resolved
@@ -191,10 +191,6 @@
         notificationIntent.putExtra(COOKIE_ATTR, message.getString(COOKIE_ATTR, ""));
 
         // All intents get routed through the notificationReceiver. That lets us bail if we don't want to start Gecko
-<<<<<<< HEAD
-        final ComponentName name = new ComponentName(
-                mContext, GeckoAppShell.getGeckoInterface().getActivity().getClass());
-=======
         final Activity currentActivity =
                 GeckoActivityMonitor.getInstance().getCurrentActivity();
         final ComponentName name;
@@ -203,7 +199,6 @@
         } else {
             name = new ComponentName(mContext, AppConstants.MOZ_ANDROID_BROWSER_INTENT_CLASS);
         }
->>>>>>> a17af05f
         notificationIntent.putExtra(ORIGINAL_EXTRA_COMPONENT, name);
 
         return notificationIntent;
