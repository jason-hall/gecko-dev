--- conflicted
+++ resolved
@@ -77,15 +77,6 @@
                                   String persistentData) {
         // Put the strings into the intent as an URI
         // "alert:?name=<name>&cookie=<cookie>"
-<<<<<<< HEAD
-        String packageName = AppConstants.ANDROID_PACKAGE_NAME;
-        String className = AppConstants.MOZ_ANDROID_BROWSER_INTENT_CLASS;
-        if (GeckoAppShell.getGeckoInterface() != null) {
-            final ComponentName comp = GeckoAppShell.getGeckoInterface()
-                                                    .getActivity().getComponentName();
-            packageName = comp.getPackageName();
-            className = comp.getClassName();
-=======
         String packageName = mContext.getPackageName();
         String className = AppConstants.MOZ_ANDROID_BROWSER_INTENT_CLASS;
 
@@ -93,7 +84,6 @@
                 GeckoActivityMonitor.getInstance().getCurrentActivity();
         if (currentActivity != null) {
             className = currentActivity.getClass().getName();
->>>>>>> a17af05f
         }
         final Uri dataUri = (new Uri.Builder())
                 .scheme("moz-notification")
@@ -159,7 +149,7 @@
                 .setContentIntent(contentIntent)
                 .setDeleteIntent(deleteIntent)
                 .setAutoCancel(true)
-<<<<<<< HEAD
+                .setDefaults(Notification.DEFAULT_SOUND)
                 .setStyle(new NotificationCompat.BigTextStyle()
                         .bigText(alertText)
                         .setSummaryText(host));
@@ -173,22 +163,6 @@
         builder.setWhen(System.currentTimeMillis());
         final Notification notification = builder.build();
 
-=======
-                .setDefaults(Notification.DEFAULT_SOUND)
-                .setStyle(new NotificationCompat.BigTextStyle()
-                        .bigText(alertText)
-                        .setSummaryText(host));
-
-        // Fetch icon.
-        if (!imageUrl.isEmpty()) {
-            final Bitmap image = BitmapUtils.decodeUrl(imageUrl);
-            builder.setLargeIcon(image);
-        }
-
-        builder.setWhen(System.currentTimeMillis());
-        final Notification notification = builder.build();
-
->>>>>>> a17af05f
         synchronized (this) {
             mNotifications.put(name, notification);
         }
