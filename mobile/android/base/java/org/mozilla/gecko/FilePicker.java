/* This Source Code Form is subject to the terms of the Mozilla Public
 * License, v. 2.0. If a copy of the MPL was not distributed with this file,
 * You can obtain one at http://mozilla.org/MPL/2.0/. */

package org.mozilla.gecko;

import org.mozilla.gecko.GeckoAppShell;
<<<<<<< HEAD
=======
import org.mozilla.gecko.permissions.PermissionBlock;
>>>>>>> a17af05f
import org.mozilla.gecko.permissions.Permissions;
import org.mozilla.gecko.util.BundleEventListener;
import org.mozilla.gecko.util.EventCallback;
import org.mozilla.gecko.util.GeckoBundle;

import android.Manifest;
<<<<<<< HEAD
=======
import android.app.Activity;
>>>>>>> a17af05f
import android.content.ComponentName;
import android.content.Context;
import android.content.Intent;
import android.content.pm.PackageManager;
import android.content.pm.ResolveInfo;
import android.net.Uri;
import android.os.Environment;
import android.os.Parcelable;
import android.provider.MediaStore;
import android.text.TextUtils;
import android.util.Log;

import java.io.File;
import java.util.ArrayList;
import java.util.HashMap;
import java.util.List;

public class FilePicker implements BundleEventListener {
    private static final String LOGTAG = "GeckoFilePicker";
    private static FilePicker sFilePicker;
    private final Context context;

    public interface ResultHandler {
        public void gotFile(String filename);
    }

    public static void init(Context context) {
        if (sFilePicker == null) {
            sFilePicker = new FilePicker(context.getApplicationContext());
        }
    }

    private FilePicker(Context context) {
        this.context = context;
        EventDispatcher.getInstance().registerUiThreadListener(this, "FilePicker:Show");
    }

    @Override // BundleEventListener
    public void handleMessage(final String event, final GeckoBundle message,
                              final EventCallback callback) {
        if ("FilePicker:Show".equals(event)) {
            String mimeType = "*/*";
            final String mode = message.getString("mode", "");
            final int tabId = message.getInt("tabId", -1);
            final String title = message.getString("title", "");

            if ("mimeType".equals(mode)) {
                mimeType = message.getString("mimeType", "");
            } else if ("extension".equals(mode)) {
                mimeType = GeckoAppShell.getMimeTypeFromExtensions(message.getString("extensions", ""));
            }

            final String[] requiredPermission = getPermissionsForMimeType(mimeType);
            final String finalMimeType = mimeType;
<<<<<<< HEAD
            // Use activity context cause we want to prompt for runtime permission. (bug 1337692)
            Permissions.from(GeckoAppShell.getGeckoInterface().getActivity())
                    .withPermissions(requiredPermission)
                    .andFallback(new Runnable() {
                        @Override
                        public void run() {
                            callback.sendError(null);
                        }
                    })
                    .run(new Runnable() {
                        @Override
                        public void run() {
                            showFilePickerAsync(title, finalMimeType, new ResultHandler() {
                                @Override
                                public void gotFile(final String filename) {
                                    callback.sendSuccess(filename);
                                }
                            }, tabId);
                        }
                    });
=======

            // Use activity context because we want to prompt for runtime permission.
            final Activity currentActivity =
                    GeckoActivityMonitor.getInstance().getCurrentActivity();
            final PermissionBlock perm;
            if (currentActivity != null) {
                perm = Permissions.from(currentActivity);
            } else {
                perm = Permissions.from(context).doNotPrompt();
            }

            perm.withPermissions(requiredPermission)
                .andFallback(new Runnable() {
                    @Override
                    public void run() {
                        callback.sendError(null);
                    }
                })
                .run(new Runnable() {
                    @Override
                    public void run() {
                        showFilePickerAsync(title, finalMimeType, new ResultHandler() {
                            @Override
                            public void gotFile(final String filename) {
                                callback.sendSuccess(filename);
                            }
                        }, tabId);
                    }
                });
        }
    }

    private static String[] getPermissionsForMimeType(final String mimeType) {
        if (mimeType.startsWith("audio/")) {
            return new String[] { Manifest.permission.RECORD_AUDIO, Manifest.permission.READ_EXTERNAL_STORAGE };
        } else if (mimeType.startsWith("image/")) {
            return new String[] { Manifest.permission.CAMERA, Manifest.permission.READ_EXTERNAL_STORAGE };
        } else if (mimeType.startsWith("video/")) {
            return new String[] { Manifest.permission.CAMERA, Manifest.permission.READ_EXTERNAL_STORAGE };
>>>>>>> a17af05f
        }
        return new String[] { Manifest.permission.CAMERA, Manifest.permission.RECORD_AUDIO, Manifest.permission.READ_EXTERNAL_STORAGE };
    }

    private static String[] getPermissionsForMimeType(final String mimeType) {
        if (mimeType.startsWith("audio/")) {
            return new String[] { Manifest.permission.RECORD_AUDIO };
        } else if (mimeType.startsWith("image/")) {
            return new String[] { Manifest.permission.CAMERA };
        } else if (mimeType.startsWith("video/")) {
            return new String[] { Manifest.permission.CAMERA };
        }
        return new String[] { Manifest.permission.CAMERA, Manifest.permission.RECORD_AUDIO };
    }

    private void addActivities(Intent intent, HashMap<String, Intent> intents, HashMap<String, Intent> filters) {
        PackageManager pm = context.getPackageManager();
        List<ResolveInfo> lri = pm.queryIntentActivities(intent, 0);
        for (ResolveInfo ri : lri) {
            ComponentName cn = new ComponentName(ri.activityInfo.applicationInfo.packageName, ri.activityInfo.name);
            if (filters != null && !filters.containsKey(cn.toString())) {
                Intent rintent = new Intent(intent);
                rintent.setComponent(cn);
                intents.put(cn.toString(), rintent);
            }
        }
    }

    private Intent getIntent(String mimeType) {
        Intent intent = new Intent(Intent.ACTION_GET_CONTENT);
        intent.setType(mimeType);
        intent.addCategory(Intent.CATEGORY_OPENABLE);
        return intent;
    }

    private List<Intent> getIntentsForFilePicker(final String mimeType,
                                                 final FilePickerResultHandler fileHandler) {
        // The base intent to use for the file picker. Even if this is an implicit intent, Android will
        // still show a list of Activities that match this action/type.
        Intent baseIntent;
        // A HashMap of Activities the base intent will show in the chooser. This is used
        // to filter activities from other intents so that we don't show duplicates.
        HashMap<String, Intent> baseIntents = new HashMap<String, Intent>();
        // A list of other activities to shwo in the picker (and the intents to launch them).
        HashMap<String, Intent> intents = new HashMap<String, Intent> ();

        if ("audio/*".equals(mimeType)) {
            // For audio the only intent is the mimetype
            baseIntent = getIntent(mimeType);
            addActivities(baseIntent, baseIntents, null);
        } else if ("image/*".equals(mimeType)) {
            // For images the base is a capture intent
            baseIntent = new Intent(MediaStore.ACTION_IMAGE_CAPTURE);
            baseIntent.putExtra(MediaStore.EXTRA_OUTPUT,
                            Uri.fromFile(new File(Environment.getExternalStorageDirectory(),
                                                  fileHandler.generateImageName())));
            addActivities(baseIntent, baseIntents, null);

            // We also add the mimetype intent
            addActivities(getIntent(mimeType), intents, baseIntents);
        } else if ("video/*".equals(mimeType)) {
            // For videos the base is a capture intent
            baseIntent = new Intent(MediaStore.ACTION_VIDEO_CAPTURE);
            addActivities(baseIntent, baseIntents, null);

            // We also add the mimetype intent
            addActivities(getIntent(mimeType), intents, baseIntents);
        } else {
            baseIntent = getIntent("*/*");
            addActivities(baseIntent, baseIntents, null);

            Intent intent = new Intent(MediaStore.ACTION_IMAGE_CAPTURE);
            intent.putExtra(MediaStore.EXTRA_OUTPUT,
                            Uri.fromFile(new File(Environment.getExternalStorageDirectory(),
                                                  fileHandler.generateImageName())));
            addActivities(intent, intents, baseIntents);
            intent = new Intent(MediaStore.ACTION_VIDEO_CAPTURE);
            addActivities(intent, intents, baseIntents);
        }

        // If we didn't find any activities, we fall back to the */* mimetype intent
        if (baseIntents.size() == 0 && intents.size() == 0) {
            intents.clear();

            baseIntent = getIntent("*/*");
            addActivities(baseIntent, baseIntents, null);
        }

        ArrayList<Intent> vals = new ArrayList<Intent>(intents.values());
        vals.add(0, baseIntent);
        return vals;
    }

    private String getFilePickerTitle(String mimeType) {
        if (mimeType.equals("audio/*")) {
            return context.getString(R.string.filepicker_audio_title);
        } else if (mimeType.equals("image/*")) {
            return context.getString(R.string.filepicker_image_title);
        } else if (mimeType.equals("video/*")) {
            return context.getString(R.string.filepicker_video_title);
        } else {
            return context.getString(R.string.filepicker_title);
        }
    }

    /* Gets an intent that can open a particular mimetype. Will show a prompt with a list
     * of Activities that can handle the mietype. Asynchronously calls the handler when
     * one of the intents is selected. If the caller passes in null for the handler, will still
     * prompt for the activity, but will throw away the result.
     */
    private Intent getFilePickerIntent(String title,
                                       final String mimeType,
                                       final FilePickerResultHandler fileHandler) {
        final List<Intent> intents = getIntentsForFilePicker(mimeType, fileHandler);

        if (intents.size() == 0) {
            Log.i(LOGTAG, "no activities for the file picker!");
            return null;
        }

        final Intent base = intents.remove(0);

        if (intents.size() == 0) {
            return base;
        }

        if (TextUtils.isEmpty(title)) {
            title = getFilePickerTitle(mimeType);
        }
        final Intent chooser = Intent.createChooser(base, title);
        chooser.putExtra(Intent.EXTRA_INITIAL_INTENTS,
                         intents.toArray(new Parcelable[intents.size()]));
        return chooser;
    }

    /* Allows the user to pick an activity to load files from using a list prompt. Then opens the activity and
     * sends the file returned to the passed in handler. If a null handler is passed in, will still
     * pick and launch the file picker, but will throw away the result.
     */
    protected void showFilePickerAsync(final String title, final String mimeType,
                                       final ResultHandler handler, final int tabId) {
        final FilePickerResultHandler fileHandler =
                new FilePickerResultHandler(handler, context, tabId);
        final Intent intent = getFilePickerIntent(title, mimeType, fileHandler);
<<<<<<< HEAD

        if (intent == null) {
=======
        final Activity currentActivity =
                GeckoActivityMonitor.getInstance().getCurrentActivity();

        if (intent == null || currentActivity == null) {
>>>>>>> a17af05f
            handler.gotFile("");
            return;
        }

<<<<<<< HEAD
        ActivityHandlerHelper.startIntent(intent, fileHandler);
=======
        ActivityHandlerHelper.startIntentForActivity(currentActivity, intent, fileHandler);
>>>>>>> a17af05f
    }
}<|MERGE_RESOLUTION|>--- conflicted
+++ resolved
@@ -5,20 +5,14 @@
 package org.mozilla.gecko;
 
 import org.mozilla.gecko.GeckoAppShell;
-<<<<<<< HEAD
-=======
 import org.mozilla.gecko.permissions.PermissionBlock;
->>>>>>> a17af05f
 import org.mozilla.gecko.permissions.Permissions;
 import org.mozilla.gecko.util.BundleEventListener;
 import org.mozilla.gecko.util.EventCallback;
 import org.mozilla.gecko.util.GeckoBundle;
 
 import android.Manifest;
-<<<<<<< HEAD
-=======
 import android.app.Activity;
->>>>>>> a17af05f
 import android.content.ComponentName;
 import android.content.Context;
 import android.content.Intent;
@@ -73,28 +67,6 @@
 
             final String[] requiredPermission = getPermissionsForMimeType(mimeType);
             final String finalMimeType = mimeType;
-<<<<<<< HEAD
-            // Use activity context cause we want to prompt for runtime permission. (bug 1337692)
-            Permissions.from(GeckoAppShell.getGeckoInterface().getActivity())
-                    .withPermissions(requiredPermission)
-                    .andFallback(new Runnable() {
-                        @Override
-                        public void run() {
-                            callback.sendError(null);
-                        }
-                    })
-                    .run(new Runnable() {
-                        @Override
-                        public void run() {
-                            showFilePickerAsync(title, finalMimeType, new ResultHandler() {
-                                @Override
-                                public void gotFile(final String filename) {
-                                    callback.sendSuccess(filename);
-                                }
-                            }, tabId);
-                        }
-                    });
-=======
 
             // Use activity context because we want to prompt for runtime permission.
             final Activity currentActivity =
@@ -134,20 +106,8 @@
             return new String[] { Manifest.permission.CAMERA, Manifest.permission.READ_EXTERNAL_STORAGE };
         } else if (mimeType.startsWith("video/")) {
             return new String[] { Manifest.permission.CAMERA, Manifest.permission.READ_EXTERNAL_STORAGE };
->>>>>>> a17af05f
         }
         return new String[] { Manifest.permission.CAMERA, Manifest.permission.RECORD_AUDIO, Manifest.permission.READ_EXTERNAL_STORAGE };
-    }
-
-    private static String[] getPermissionsForMimeType(final String mimeType) {
-        if (mimeType.startsWith("audio/")) {
-            return new String[] { Manifest.permission.RECORD_AUDIO };
-        } else if (mimeType.startsWith("image/")) {
-            return new String[] { Manifest.permission.CAMERA };
-        } else if (mimeType.startsWith("video/")) {
-            return new String[] { Manifest.permission.CAMERA };
-        }
-        return new String[] { Manifest.permission.CAMERA, Manifest.permission.RECORD_AUDIO };
     }
 
     private void addActivities(Intent intent, HashMap<String, Intent> intents, HashMap<String, Intent> filters) {
@@ -279,23 +239,14 @@
         final FilePickerResultHandler fileHandler =
                 new FilePickerResultHandler(handler, context, tabId);
         final Intent intent = getFilePickerIntent(title, mimeType, fileHandler);
-<<<<<<< HEAD
-
-        if (intent == null) {
-=======
         final Activity currentActivity =
                 GeckoActivityMonitor.getInstance().getCurrentActivity();
 
         if (intent == null || currentActivity == null) {
->>>>>>> a17af05f
             handler.gotFile("");
             return;
         }
 
-<<<<<<< HEAD
-        ActivityHandlerHelper.startIntent(intent, fileHandler);
-=======
         ActivityHandlerHelper.startIntentForActivity(currentActivity, intent, fileHandler);
->>>>>>> a17af05f
     }
 }