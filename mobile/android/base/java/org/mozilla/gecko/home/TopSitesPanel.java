/* -*- Mode: Java; c-basic-offset: 4; tab-width: 20; indent-tabs-mode: nil; -*-
 * This Source Code Form is subject to the terms of the Mozilla Public
 * License, v. 2.0. If a copy of the MPL was not distributed with this
 * file, You can obtain one at http://mozilla.org/MPL/2.0/. */

package org.mozilla.gecko.home;

import static org.mozilla.gecko.db.URLImageDataTable.TILE_COLOR_COLUMN;
import static org.mozilla.gecko.db.URLImageDataTable.TILE_IMAGE_URL_COLUMN;

import java.util.ArrayList;
import java.util.Collections;
import java.util.EnumSet;
import java.util.HashMap;
import java.util.List;
import java.util.Map;
import java.util.concurrent.Future;

import org.mozilla.gecko.GeckoProfile;
import org.mozilla.gecko.GeckoSharedPrefs;
import org.mozilla.gecko.R;
import org.mozilla.gecko.Telemetry;
import org.mozilla.gecko.TelemetryContract;
import org.mozilla.gecko.db.BrowserContract.Thumbnails;
import org.mozilla.gecko.db.BrowserContract.TopSites;
import org.mozilla.gecko.db.BrowserDB;
import org.mozilla.gecko.gfx.BitmapUtils;
import org.mozilla.gecko.home.HomeContextMenuInfo.RemoveItemType;
import org.mozilla.gecko.home.HomePager.OnUrlOpenListener;
import org.mozilla.gecko.home.PinSiteDialog.OnSiteSelectedListener;
import org.mozilla.gecko.home.TopSitesGridView.OnEditPinnedSiteListener;
import org.mozilla.gecko.home.TopSitesGridView.TopSitesGridContextMenuInfo;
import org.mozilla.gecko.icons.IconCallback;
import org.mozilla.gecko.icons.IconResponse;
import org.mozilla.gecko.icons.Icons;
import org.mozilla.gecko.preferences.GeckoPreferences;
import org.mozilla.gecko.restrictions.Restrictable;
import org.mozilla.gecko.restrictions.Restrictions;
import org.mozilla.gecko.util.StringUtils;
import org.mozilla.gecko.util.ThreadUtils;

import android.app.Activity;
import android.content.ContentResolver;
import android.content.Context;
import android.database.Cursor;
import android.graphics.Bitmap;
import android.graphics.Color;
import android.os.Bundle;
import android.os.SystemClock;
import android.support.v4.app.FragmentManager;
import android.support.v4.app.LoaderManager.LoaderCallbacks;
import android.support.v4.content.AsyncTaskLoader;
import android.support.v4.content.Loader;
import android.support.v4.widget.CursorAdapter;
import android.text.TextUtils;
import android.util.Log;
import android.view.ContextMenu;
import android.view.ContextMenu.ContextMenuInfo;
import android.view.LayoutInflater;
import android.view.MenuInflater;
import android.view.MenuItem;
import android.view.View;
import android.view.ViewGroup;
import android.widget.AdapterView;
import android.widget.ListView;

/**
 * Fragment that displays frecency search results in a ListView.
 */
public class TopSitesPanel extends HomeFragment {
    // Logging tag name
    private static final String LOGTAG = "GeckoTopSitesPanel";

    // Cursor loader ID for the top sites
    private static final int LOADER_ID_TOP_SITES = 0;

    // Loader ID for thumbnails
    private static final int LOADER_ID_THUMBNAILS = 1;

    // Key for thumbnail urls
    private static final String THUMBNAILS_URLS_KEY = "urls";

    // Adapter for the list of top sites
    private VisitedAdapter mListAdapter;

    // Adapter for the grid of top sites
    private TopSitesGridAdapter mGridAdapter;

    // List of top sites
    private HomeListView mList;

    // Grid of top sites
    private TopSitesGridView mGrid;

    // Callbacks used for the search and favicon cursor loaders
    private CursorLoaderCallbacks mCursorLoaderCallbacks;

    // Callback for thumbnail loader
    private ThumbnailsLoaderCallbacks mThumbnailsLoaderCallbacks;

    // Listener for editing pinned sites.
    private EditPinnedSiteListener mEditPinnedSiteListener;

    // Max number of entries shown in the grid from the cursor.
    private int mMaxGridEntries;

    // Time in ms until the Gecko thread is reset to normal priority.
    private static final long PRIORITY_RESET_TIMEOUT = 10000;

    public static TopSitesPanel newInstance() {
        return new TopSitesPanel();
    }

    private static final boolean logDebug = Log.isLoggable(LOGTAG, Log.DEBUG);
    private static final boolean logVerbose = Log.isLoggable(LOGTAG, Log.VERBOSE);

    private static void debug(final String message) {
        if (logDebug) {
            Log.d(LOGTAG, message);
        }
    }

    private static void trace(final String message) {
        if (logVerbose) {
            Log.v(LOGTAG, message);
        }
    }

    @Override
    public void onAttach(Activity activity) {
        super.onAttach(activity);

        mMaxGridEntries = activity.getResources().getInteger(R.integer.number_of_top_sites);
    }

    @Override
    public View onCreateView(LayoutInflater inflater, ViewGroup container, Bundle savedInstanceState) {
        final View view = inflater.inflate(R.layout.home_top_sites_panel, container, false);

        mList = (HomeListView) view.findViewById(R.id.list);

        mGrid = new TopSitesGridView(getActivity());
        mList.addHeaderView(mGrid);

        return view;
    }

    @Override
    public void onViewCreated(View view, Bundle savedInstanceState) {
        mEditPinnedSiteListener = new EditPinnedSiteListener();

        mList.setTag(HomePager.LIST_TAG_TOP_SITES);
        mList.setHeaderDividersEnabled(false);

        mList.setOnItemClickListener(new AdapterView.OnItemClickListener() {
            @Override
            public void onItemClick(AdapterView<?> parent, View view, int position, long id) {
                final ListView list = (ListView) parent;
                final int headerCount = list.getHeaderViewsCount();
                if (position < headerCount) {
                    // The click is on a header, don't do anything.
                    return;
                }

                // Absolute position for the adapter.
                position += (mGridAdapter.getCount() - headerCount);

                final Cursor c = mListAdapter.getCursor();
                if (c == null || !c.moveToPosition(position)) {
                    return;
                }

                final String url = c.getString(c.getColumnIndexOrThrow(TopSites.URL));

                Telemetry.sendUIEvent(TelemetryContract.Event.LOAD_URL, TelemetryContract.Method.LIST_ITEM, "top_sites");

                // This item is a TwoLinePageRow, so we allow switch-to-tab.
                mUrlOpenListener.onUrlOpen(url, EnumSet.of(OnUrlOpenListener.Flags.ALLOW_SWITCH_TO_TAB));
            }
        });

        mList.setContextMenuInfoFactory(new HomeContextMenuInfo.Factory() {
            @Override
            public HomeContextMenuInfo makeInfoForCursor(View view, int position, long id, Cursor cursor) {
                final HomeContextMenuInfo info = new HomeContextMenuInfo(view, position, id);
                info.url = cursor.getString(cursor.getColumnIndexOrThrow(TopSites.URL));
                info.title = cursor.getString(cursor.getColumnIndexOrThrow(TopSites.TITLE));
                info.historyId = cursor.getInt(cursor.getColumnIndexOrThrow(TopSites.HISTORY_ID));
                info.itemType = RemoveItemType.HISTORY;
                final int bookmarkIdCol = cursor.getColumnIndexOrThrow(TopSites.BOOKMARK_ID);
                if (cursor.isNull(bookmarkIdCol)) {
                    // If this is a combined cursor, we may get a history item without a
                    // bookmark, in which case the bookmarks ID column value will be null.
                    info.bookmarkId =  -1;
                } else {
                    info.bookmarkId = cursor.getInt(bookmarkIdCol);
                }
                return info;
            }
        });

        mGrid.setOnItemClickListener(new AdapterView.OnItemClickListener() {
            @Override
            public void onItemClick(AdapterView<?> parent, View view, int position, long id) {
                TopSitesGridItemView item = (TopSitesGridItemView) view;

                // Decode "user-entered" URLs before loading them.
                String url = StringUtils.decodeUserEnteredUrl(item.getUrl());
                int type = item.getType();

                // If the url is empty, the user can pin a site.
                // If not, navigate to the page given by the url.
                if (type != TopSites.TYPE_BLANK) {
                    if (mUrlOpenListener != null) {
                        final TelemetryContract.Method method;
                        if (type == TopSites.TYPE_SUGGESTED) {
                            method = TelemetryContract.Method.SUGGESTION;
                        } else {
                            method = TelemetryContract.Method.GRID_ITEM;
                        }

                        String extra = Integer.toString(position);
                        if (type == TopSites.TYPE_PINNED) {
                            extra += "-pinned";
                        }

                        Telemetry.sendUIEvent(TelemetryContract.Event.LOAD_URL, method, extra);

                        mUrlOpenListener.onUrlOpen(url, EnumSet.of(OnUrlOpenListener.Flags.NO_READER_VIEW));
                    }
                } else {
                    if (mEditPinnedSiteListener != null) {
                        mEditPinnedSiteListener.onEditPinnedSite(position, "");
                    }
                }
            }
        });

        mGrid.setOnItemLongClickListener(new AdapterView.OnItemLongClickListener() {
            @Override
            public boolean onItemLongClick(AdapterView<?> parent, View view, int position, long id) {

                Cursor cursor = (Cursor) parent.getItemAtPosition(position);

                TopSitesGridItemView item = (TopSitesGridItemView) view;
                if (cursor == null || item.getType() == TopSites.TYPE_BLANK) {
                    mGrid.setContextMenuInfo(null);
                    return false;
                }

                TopSitesGridContextMenuInfo contextMenuInfo = new TopSitesGridContextMenuInfo(view, position, id);
                updateContextMenuFromCursor(contextMenuInfo, cursor);
                mGrid.setContextMenuInfo(contextMenuInfo);
                return mGrid.showContextMenuForChild(mGrid);
            }

            /*
             * Update the fields of a TopSitesGridContextMenuInfo object
             * from a cursor.
             *
             * @param  info    context menu info object to be updated
             * @param  cursor  used to update the context menu info object
             */
            private void updateContextMenuFromCursor(TopSitesGridContextMenuInfo info, Cursor cursor) {
                info.url = cursor.getString(cursor.getColumnIndexOrThrow(TopSites.URL));
                info.title = cursor.getString(cursor.getColumnIndexOrThrow(TopSites.TITLE));
                info.type = cursor.getInt(cursor.getColumnIndexOrThrow(TopSites.TYPE));
                info.historyId = cursor.getInt(cursor.getColumnIndexOrThrow(TopSites.HISTORY_ID));
            }
        });

        registerForContextMenu(mList);
        registerForContextMenu(mGrid);
    }

    @Override
    public void onDestroyView() {
        super.onDestroyView();

        // Discard any additional item clicks on the list as the
        // panel is getting destroyed (see bugs 930160 & 1096958).
        mList.setOnItemClickListener(null);
        mGrid.setOnItemClickListener(null);

        mList = null;
        mGrid = null;
        mListAdapter = null;
        mGridAdapter = null;
    }

    @Override
    public void onActivityCreated(Bundle savedInstanceState) {
        super.onActivityCreated(savedInstanceState);

        final Activity activity = getActivity();

        // Setup the top sites grid adapter.
        mGridAdapter = new TopSitesGridAdapter(activity, null);
        mGrid.setAdapter(mGridAdapter);

        // Setup the top sites list adapter.
        mListAdapter = new VisitedAdapter(activity, null);
        mList.setAdapter(mListAdapter);

        // Create callbacks before the initial loader is started
        mCursorLoaderCallbacks = new CursorLoaderCallbacks();
        mThumbnailsLoaderCallbacks = new ThumbnailsLoaderCallbacks();
        loadIfVisible();
    }

    @Override
    public void onCreateContextMenu(ContextMenu menu, View view, ContextMenuInfo menuInfo) {
        if (menuInfo == null) {
            return;
        }

        if (!(menuInfo instanceof TopSitesGridContextMenuInfo)) {
            // Long pressed item was not a Top Sites GridView item. Superclass
            // can handle this.
            super.onCreateContextMenu(menu, view, menuInfo);

            if (!Restrictions.isAllowed(view.getContext(), Restrictable.CLEAR_HISTORY)) {
                menu.findItem(R.id.home_remove).setVisible(false);
            }

            return;
        }

        final Context context = view.getContext();

        // Long pressed item was a Top Sites GridView item, handle it.
        MenuInflater inflater = new MenuInflater(context);
        inflater.inflate(R.menu.home_contextmenu, menu);

        // Hide unused menu items.
        menu.findItem(R.id.home_edit_bookmark).setVisible(false);

        menu.findItem(R.id.home_remove).setVisible(Restrictions.isAllowed(context, Restrictable.CLEAR_HISTORY));

        TopSitesGridContextMenuInfo info = (TopSitesGridContextMenuInfo) menuInfo;
        menu.setHeaderTitle(info.getDisplayTitle());

        if (info.type != TopSites.TYPE_BLANK) {
            if (info.type == TopSites.TYPE_PINNED) {
                menu.findItem(R.id.top_sites_pin).setVisible(false);
            } else {
                menu.findItem(R.id.top_sites_unpin).setVisible(false);
            }
        } else {
            menu.findItem(R.id.home_open_new_tab).setVisible(false);
            menu.findItem(R.id.home_open_private_tab).setVisible(false);
            menu.findItem(R.id.top_sites_pin).setVisible(false);
            menu.findItem(R.id.top_sites_unpin).setVisible(false);
        }

        if (!StringUtils.isShareableUrl(info.url) || GeckoProfile.get(getActivity()).inGuestMode()) {
            menu.findItem(R.id.home_share).setVisible(false);
        }

        if (!Restrictions.isAllowed(context, Restrictable.PRIVATE_BROWSING)) {
            menu.findItem(R.id.home_open_private_tab).setVisible(false);
        }
        final boolean distSetAsHomepage = GeckoSharedPrefs.forProfile(view.getContext()).getBoolean(GeckoPreferences.PREFS_SET_AS_HOMEPAGE, false);
        menu.findItem(R.id.home_set_as_homepage).setVisible(distSetAsHomepage);
<<<<<<< HEAD
=======

        // Hide the AS-specific "pin" item. It doesn't work on classic Top Sites. Bug 1381359.
        menu.findItem(R.id.home_as_pin).setVisible(false);
>>>>>>> a17af05f
    }

    @Override
    public boolean onContextItemSelected(MenuItem item) {
        if (super.onContextItemSelected(item)) {
            // HomeFragment was able to handle to selected item.
            return true;
        }

        ContextMenuInfo menuInfo = item.getMenuInfo();

        if (!(menuInfo instanceof TopSitesGridContextMenuInfo)) {
            return false;
        }

        TopSitesGridContextMenuInfo info = (TopSitesGridContextMenuInfo) menuInfo;

        final int itemId = item.getItemId();
        final BrowserDB db = BrowserDB.from(getActivity());

        if (itemId == R.id.top_sites_pin) {
            final String url = info.url;
            final String title = info.title;
            final int position = info.position;
            final Context context = getActivity().getApplicationContext();

            ThreadUtils.postToBackgroundThread(new Runnable() {
                @Override
                public void run() {
                    db.pinSite(context.getContentResolver(), url, title, position);
                }
            });

            Telemetry.sendUIEvent(TelemetryContract.Event.PIN);
            return true;
        }

        if (itemId == R.id.top_sites_unpin) {
            final int position = info.position;
            final Context context = getActivity().getApplicationContext();

            ThreadUtils.postToBackgroundThread(new Runnable() {
                @Override
                public void run() {
                    db.unpinSite(context.getContentResolver(), position);
                }
            });

            Telemetry.sendUIEvent(TelemetryContract.Event.UNPIN);

            return true;
        }

        if (itemId == R.id.top_sites_edit) {
            // Decode "user-entered" URLs before showing them.
            mEditPinnedSiteListener.onEditPinnedSite(info.position,
                                                     StringUtils.decodeUserEnteredUrl(info.url));

            Telemetry.sendUIEvent(TelemetryContract.Event.EDIT);
            return true;
        }

        return false;
    }

    @Override
    protected void load() {
        getLoaderManager().initLoader(LOADER_ID_TOP_SITES, null, mCursorLoaderCallbacks);

        // Since this is the primary fragment that loads whenever about:home is
        // visited, we want to load it as quickly as possible. Heavy load on
        // the Gecko thread can slow down the time it takes for thumbnails to
        // appear, especially during startup (bug 897162). By minimizing the
        // Gecko thread priority, we ensure that the UI appears quickly. The
        // priority is reset to normal once thumbnails are loaded.
        ThreadUtils.reduceGeckoPriority(PRIORITY_RESET_TIMEOUT);
    }

    /**
     * Listener for editing pinned sites.
     */
    private class EditPinnedSiteListener implements OnEditPinnedSiteListener,
                                                    OnSiteSelectedListener {
        // Tag for the PinSiteDialog fragment.
        private static final String TAG_PIN_SITE = "pin_site";

        // Position of the pin.
        private int mPosition;

        @Override
        public void onEditPinnedSite(int position, String searchTerm) {
            final FragmentManager manager = getChildFragmentManager();
            PinSiteDialog dialog = (PinSiteDialog) manager.findFragmentByTag(TAG_PIN_SITE);
            if (dialog == null) {
                mPosition = position;

                dialog = PinSiteDialog.newInstance();
                dialog.setOnSiteSelectedListener(this);
                dialog.setSearchTerm(searchTerm);
                dialog.show(manager, TAG_PIN_SITE);
            }
        }

        @Override
        public void onSiteSelected(final String url, final String title) {
            final int position = mPosition;
            final Context context = getActivity().getApplicationContext();
            final BrowserDB db = BrowserDB.from(getActivity());
            ThreadUtils.postToBackgroundThread(new Runnable() {
                @Override
                public void run() {
                    db.pinSite(context.getContentResolver(), url, title, position);
                }
            });
        }
    }

    private void updateUiFromCursor(Cursor c) {
        mList.setHeaderDividersEnabled(c != null && c.getCount() > mMaxGridEntries);
    }

    private void updateUiWithThumbnails(Map<String, ThumbnailInfo> thumbnails) {
        if (mGridAdapter != null) {
            mGridAdapter.updateThumbnails(thumbnails);
        }

        // Once thumbnails have finished loading, the UI is ready. Reset
        // Gecko to normal priority.
        ThreadUtils.resetGeckoPriority();
    }

    private static class TopSitesLoader extends SimpleCursorLoader {
        // Max number of search results.
        private static final int SEARCH_LIMIT = 30;
        private static final String TELEMETRY_HISTOGRAM_LOAD_CURSOR = "FENNEC_TOPSITES_LOADER_TIME_MS";
        private final BrowserDB mDB;
        private final int mMaxGridEntries;

        public TopSitesLoader(Context context) {
            super(context);
            mMaxGridEntries = context.getResources().getInteger(R.integer.number_of_top_sites);
            mDB = BrowserDB.from(context);
        }

        @Override
        public Cursor loadCursor() {
            final long start = SystemClock.uptimeMillis();
            final Cursor cursor = mDB.getTopSites(getContext().getContentResolver(), mMaxGridEntries, SEARCH_LIMIT);
            final long end = SystemClock.uptimeMillis();
            final long took = end - start;
            Telemetry.addToHistogram(TELEMETRY_HISTOGRAM_LOAD_CURSOR, (int) Math.min(took, Integer.MAX_VALUE));
            return cursor;
        }
    }

    private class VisitedAdapter extends CursorAdapter {
        public VisitedAdapter(Context context, Cursor cursor) {
            super(context, cursor, 0);
        }

        @Override
        public int getCount() {
            return Math.max(0, super.getCount() - mMaxGridEntries);
        }

        @Override
        public Object getItem(int position) {
            return super.getItem(position + mMaxGridEntries);
        }

        /**
         * We have to override default getItemId implementation, since for a given position, it returns
         * value of the _id column. In our case _id is always 0 (see Combined view).
         */
        @Override
        public long getItemId(int position) {
            final int adjustedPosition = position + mMaxGridEntries;
            final Cursor cursor = getCursor();

            cursor.moveToPosition(adjustedPosition);
            return getItemIdForTopSitesCursor(cursor);
        }

        @Override
        public void bindView(View view, Context context, Cursor cursor) {
            final int position = cursor.getPosition();
            cursor.moveToPosition(position + mMaxGridEntries);

            final TwoLinePageRow row = (TwoLinePageRow) view;
            row.updateFromCursor(cursor);
        }

        @Override
        public View newView(Context context, Cursor cursor, ViewGroup parent) {
            return LayoutInflater.from(context).inflate(R.layout.bookmark_item_row, parent, false);
        }
    }

    public class TopSitesGridAdapter extends CursorAdapter {
        private final BrowserDB mDB;
        // Cache to store the thumbnails.
        // Ensure that this is only accessed from the UI thread.
        private Map<String, ThumbnailInfo> mThumbnailInfos;

        public TopSitesGridAdapter(Context context, Cursor cursor) {
            super(context, cursor, 0);
            mDB = BrowserDB.from(context);
        }

        @Override
        public int getCount() {
            return Math.min(mMaxGridEntries, super.getCount());
        }

        @Override
        protected void onContentChanged() {
            // Don't do anything. We don't want to regenerate every time
            // our database is updated.
            return;
        }

        /**
         * Update the thumbnails returned by the db.
         *
         * @param thumbnails A map of urls and their thumbnail bitmaps.
         */
        public void updateThumbnails(Map<String, ThumbnailInfo> thumbnails) {
            mThumbnailInfos = thumbnails;

            final int count = mGrid.getChildCount();
            for (int i = 0; i < count; i++) {
                TopSitesGridItemView gridItem = (TopSitesGridItemView) mGrid.getChildAt(i);

                // All the views have already got their initial state at this point.
                // This will force each view to load favicons for the missing
                // thumbnails if necessary.
                gridItem.markAsDirty();
            }

            notifyDataSetChanged();
        }

        /**
         * We have to override default getItemId implementation, since for a given position, it returns
         * value of the _id column. In our case _id is always 0 (see Combined view).
         */
        @Override
        public long getItemId(int position) {
            final Cursor cursor = getCursor();
            cursor.moveToPosition(position);

            return getItemIdForTopSitesCursor(cursor);
        }

        @Override
        public void bindView(View bindView, Context context, Cursor cursor) {
            final String url = cursor.getString(cursor.getColumnIndexOrThrow(TopSites.URL));
            final String title = cursor.getString(cursor.getColumnIndexOrThrow(TopSites.TITLE));
            final int type = cursor.getInt(cursor.getColumnIndexOrThrow(TopSites.TYPE));

            final TopSitesGridItemView view = (TopSitesGridItemView) bindView;

            // If there is no url, then show "add bookmark".
            if (type == TopSites.TYPE_BLANK) {
                view.blankOut();
                return;
            }

            // Show the thumbnail, if any.
            ThumbnailInfo thumbnail = (mThumbnailInfos != null ? mThumbnailInfos.get(url) : null);

            // Debounce bindView calls to avoid redundant redraws and favicon
            // fetches.
            final boolean updated = view.updateState(title, url, type, thumbnail);

            // Thumbnails are delivered late, so we can't short-circuit any
            // sooner than this. But we can avoid a duplicate favicon
            // fetch...
            if (!updated) {
                debug("bindView called twice for same values; short-circuiting.");
                return;
            }

            // Make sure we query suggested images without the user-entered wrapper.
            final String decodedUrl = StringUtils.decodeUserEnteredUrl(url);

            // Suggested images have precedence over thumbnails, no need to wait
            // for them to be loaded. See: CursorLoaderCallbacks.onLoadFinished()
            final String imageUrl = mDB.getSuggestedImageUrlForUrl(decodedUrl);
            if (!TextUtils.isEmpty(imageUrl)) {
                final int bgColor = mDB.getSuggestedBackgroundColorForUrl(decodedUrl);
                view.displayThumbnail(imageUrl, bgColor);
                return;
            }

            // If thumbnails are still being loaded, don't try to load favicons
            // just yet. If we sent in a thumbnail, we're done now.
            if (mThumbnailInfos == null || thumbnail != null) {
                return;
            }

            view.loadFavicon(url);
        }

        @Override
        public View newView(Context context, Cursor cursor, ViewGroup parent) {
            return new TopSitesGridItemView(context);
        }
    }

    private class CursorLoaderCallbacks implements LoaderCallbacks<Cursor> {
        @Override
        public Loader<Cursor> onCreateLoader(int id, Bundle args) {
            trace("Creating TopSitesLoader: " + id);
            return new TopSitesLoader(getActivity());
        }

        /**
         * This method is called *twice* in some circumstances.
         *
         * If you try to avoid that through some kind of boolean flag,
         * sometimes (e.g., returning to the activity) you'll *not* be called
         * twice, and thus you'll never draw thumbnails.
         *
         * The root cause is TopSitesLoader.loadCursor being called twice.
         * Why that is... dunno.
         */
        public void onLoadFinished(Loader<Cursor> loader, Cursor c) {
            debug("onLoadFinished: " + c.getCount() + " rows.");

            mListAdapter.swapCursor(c);
            mGridAdapter.swapCursor(c);
            updateUiFromCursor(c);

            final int col = c.getColumnIndexOrThrow(TopSites.URL);

            // Load the thumbnails.
            // Even though the cursor we're given is supposed to be fresh,
            // we getIcon a bad first value unless we reset its position.
            // Using move(-1) and moveToNext() doesn't work correctly under
            // rotation, so we use moveToFirst.
            if (!c.moveToFirst()) {
                return;
            }

            final ArrayList<String> urls = new ArrayList<String>();
            int i = 1;
            do {
                final String url = c.getString(col);

                // Only try to fetch thumbnails for non-empty URLs that
                // don't have an associated suggested image URL.
                final GeckoProfile profile = GeckoProfile.get(getActivity());
                if (TextUtils.isEmpty(url) || BrowserDB.from(profile).hasSuggestedImageUrl(url)) {
                    continue;
                }

                urls.add(url);
            } while (i++ < mMaxGridEntries && c.moveToNext());

            if (urls.isEmpty()) {
                // Short-circuit empty results to the UI.
                updateUiWithThumbnails(new HashMap<String, ThumbnailInfo>());
                return;
            }

            Bundle bundle = new Bundle();
            bundle.putStringArrayList(THUMBNAILS_URLS_KEY, urls);
            getLoaderManager().restartLoader(LOADER_ID_THUMBNAILS, bundle, mThumbnailsLoaderCallbacks);
        }

        @Override
        public void onLoaderReset(Loader<Cursor> loader) {
            if (mListAdapter != null) {
                mListAdapter.swapCursor(null);
            }

            if (mGridAdapter != null) {
                mGridAdapter.swapCursor(null);
            }
        }
    }

    static class ThumbnailInfo {
        public final Bitmap bitmap;
        public final String imageUrl;
        public final int bgColor;

        public ThumbnailInfo(final Bitmap bitmap) {
            this.bitmap = bitmap;
            this.imageUrl = null;
            this.bgColor = Color.TRANSPARENT;
        }

        public ThumbnailInfo(final String imageUrl, final int bgColor) {
            this.bitmap = null;
            this.imageUrl = imageUrl;
            this.bgColor = bgColor;
        }

        public static ThumbnailInfo fromMetadata(final Map<String, Object> data) {
            if (data == null) {
                return null;
            }

            final String imageUrl = (String) data.get(TILE_IMAGE_URL_COLUMN);
            if (imageUrl == null) {
                return null;
            }

            int bgColor = Color.WHITE;
            final String colorString = (String) data.get(TILE_COLOR_COLUMN);
            try {
                bgColor = Color.parseColor(colorString);
            } catch (Exception ex) {
            }

            return new ThumbnailInfo(imageUrl, bgColor);
        }
    }

    /**
     * An AsyncTaskLoader to load the thumbnails from a cursor.
     */
    static class ThumbnailsLoader extends AsyncTaskLoader<Map<String, ThumbnailInfo>> {
        private final BrowserDB mDB;
        private Map<String, ThumbnailInfo> mThumbnailInfos;
        private final ArrayList<String> mUrls;

        private static final List<String> COLUMNS;
        static {
            final ArrayList<String> tempColumns = new ArrayList<>(2);
            tempColumns.add(TILE_IMAGE_URL_COLUMN);
            tempColumns.add(TILE_COLOR_COLUMN);
            COLUMNS = Collections.unmodifiableList(tempColumns);
        }

        public ThumbnailsLoader(Context context, ArrayList<String> urls) {
            super(context);
            mUrls = urls;
            mDB = BrowserDB.from(context);
        }

        @Override
        public Map<String, ThumbnailInfo> loadInBackground() {
            final Map<String, ThumbnailInfo> thumbnails = new HashMap<String, ThumbnailInfo>();
            if (mUrls == null || mUrls.size() == 0) {
                return thumbnails;
            }

            // We need to query metadata based on the URL without any refs, hence we create a new
            // mapping and list of these URLs (we need to preserve the original URL for display purposes)
            final Map<String, String> queryURLs = new HashMap<>();
            for (final String pageURL : mUrls) {
                queryURLs.put(pageURL, StringUtils.stripRef(pageURL));
            }

            // Query the DB for tile images.
            final ContentResolver cr = getContext().getContentResolver();
            // Use the stripped URLs for querying the DB
            final Map<String, Map<String, Object>> metadata = mDB.getURLMetadata().getForURLs(cr, queryURLs.values(), COLUMNS);

            // Keep a list of urls that don't have tiles images. We'll use thumbnails for them instead.
            final List<String> thumbnailUrls = new ArrayList<String>();
            for (final String pageURL : mUrls) {
                final String queryURL = queryURLs.get(pageURL);

                ThumbnailInfo info = ThumbnailInfo.fromMetadata(metadata.get(queryURL));
                if (info == null) {
                    // If we didn't find metadata, we'll look for a thumbnail for this url.
                    thumbnailUrls.add(pageURL);
                    continue;
                }

                thumbnails.put(pageURL, info);
            }

            if (thumbnailUrls.size() == 0) {
                return thumbnails;
            }

            // Query the DB for tile thumbnails.
            final Cursor cursor = mDB.getThumbnailsForUrls(cr, thumbnailUrls);
            if (cursor == null) {
                return thumbnails;
            }

            try {
                final int urlIndex = cursor.getColumnIndexOrThrow(Thumbnails.URL);
                final int dataIndex = cursor.getColumnIndexOrThrow(Thumbnails.DATA);

                while (cursor.moveToNext()) {
                    String url = cursor.getString(urlIndex);

                    // This should never be null, but if it is...
                    final byte[] b = cursor.getBlob(dataIndex);
                    if (b == null) {
                        continue;
                    }

                    final Bitmap bitmap = BitmapUtils.decodeByteArray(b);

                    // Our thumbnails are never null, so if we getIcon a null decoded
                    // bitmap, it's because we hit an OOM or some other disaster.
                    // Give up immediately rather than hammering on.
                    if (bitmap == null) {
                        Log.w(LOGTAG, "Aborting thumbnail load; decode failed.");
                        break;
                    }

                    thumbnails.put(url, new ThumbnailInfo(bitmap));
                }
            } finally {
                cursor.close();
            }

            return thumbnails;
        }

        @Override
        public void deliverResult(Map<String, ThumbnailInfo> thumbnails) {
            if (isReset()) {
                mThumbnailInfos = null;
                return;
            }

            mThumbnailInfos = thumbnails;

            if (isStarted()) {
                super.deliverResult(thumbnails);
            }
        }

        @Override
        protected void onStartLoading() {
            if (mThumbnailInfos != null) {
                deliverResult(mThumbnailInfos);
            }

            if (takeContentChanged() || mThumbnailInfos == null) {
                forceLoad();
            }
        }

        @Override
        protected void onStopLoading() {
            cancelLoad();
        }

        @Override
        public void onCanceled(Map<String, ThumbnailInfo> thumbnails) {
            mThumbnailInfos = null;
        }

        @Override
        protected void onReset() {
            super.onReset();

            // Ensure the loader is stopped.
            onStopLoading();

            mThumbnailInfos = null;
        }
    }

    /**
     * Loader callbacks for the thumbnails on TopSitesGridView.
     */
    private class ThumbnailsLoaderCallbacks implements LoaderCallbacks<Map<String, ThumbnailInfo>> {
        @Override
        public Loader<Map<String, ThumbnailInfo>> onCreateLoader(int id, Bundle args) {
            return new ThumbnailsLoader(getActivity(), args.getStringArrayList(THUMBNAILS_URLS_KEY));
        }

        @Override
        public void onLoadFinished(Loader<Map<String, ThumbnailInfo>> loader, Map<String, ThumbnailInfo> thumbnails) {
            updateUiWithThumbnails(thumbnails);
        }

        @Override
        public void onLoaderReset(Loader<Map<String, ThumbnailInfo>> loader) {
            if (mGridAdapter != null) {
                mGridAdapter.updateThumbnails(null);
            }
        }
    }

    /**
     * We are trying to return stable IDs so that Android can recycle views appropriately:
     * - If we have a history ID then we return it
     * - If we only have a bookmark ID then we negate it and return it. We negate it in order
     *   to avoid clashing/conflicting with history IDs.
     *
     * @param cursorInPosition Cursor already moved to position for which we're getting a stable ID
     * @return Stable ID for a given cursor
     */
    private static long getItemIdForTopSitesCursor(final Cursor cursorInPosition) {
        final int historyIdCol = cursorInPosition.getColumnIndexOrThrow(TopSites.HISTORY_ID);
        final long historyId = cursorInPosition.getLong(historyIdCol);
        if (historyId != 0) {
            return historyId;
        }

        final int bookmarkIdCol = cursorInPosition.getColumnIndexOrThrow(TopSites.BOOKMARK_ID);
        final long bookmarkId = cursorInPosition.getLong(bookmarkIdCol);
        return -1 * bookmarkId;
    }
}<|MERGE_RESOLUTION|>--- conflicted
+++ resolved
@@ -362,12 +362,9 @@
         }
         final boolean distSetAsHomepage = GeckoSharedPrefs.forProfile(view.getContext()).getBoolean(GeckoPreferences.PREFS_SET_AS_HOMEPAGE, false);
         menu.findItem(R.id.home_set_as_homepage).setVisible(distSetAsHomepage);
-<<<<<<< HEAD
-=======
 
         // Hide the AS-specific "pin" item. It doesn't work on classic Top Sites. Bug 1381359.
         menu.findItem(R.id.home_as_pin).setVisible(false);
->>>>>>> a17af05f
     }
 
     @Override
