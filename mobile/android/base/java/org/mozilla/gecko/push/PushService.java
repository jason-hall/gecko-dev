--- conflicted
+++ resolved
@@ -25,11 +25,7 @@
 import org.mozilla.gecko.annotation.ReflectionTarget;
 import org.mozilla.gecko.db.BrowserDB;
 import org.mozilla.gecko.fxa.FxAccountConstants;
-<<<<<<< HEAD
-import org.mozilla.gecko.fxa.FxAccountDeviceRegistrator;
-=======
 import org.mozilla.gecko.fxa.devices.FxAccountDeviceRegistrator;
->>>>>>> a17af05f
 import org.mozilla.gecko.fxa.FxAccountPushHandler;
 import org.mozilla.gecko.fxa.authenticator.AndroidFxAccount;
 import org.mozilla.gecko.fxa.login.State;
@@ -180,11 +176,7 @@
             }
 
             // We'll obtain a new subscription as part of device registration.
-<<<<<<< HEAD
-            if (FxAccountDeviceRegistrator.needToRenewRegistration(fxAccount.getDeviceRegistrationTimestamp())) {
-=======
             if (FxAccountDeviceRegistrator.shouldRenewRegistration(fxAccount)) {
->>>>>>> a17af05f
                 Log.i(LOG_TAG, "FxA device needs registration renewal");
                 FxAccountDeviceRegistrator.renewRegistration(context);
             }
