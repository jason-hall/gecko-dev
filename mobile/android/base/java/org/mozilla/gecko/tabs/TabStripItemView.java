--- conflicted
+++ resolved
@@ -10,11 +10,6 @@
 import org.mozilla.gecko.Tab;
 import org.mozilla.gecko.Tabs;
 import org.mozilla.gecko.annotation.RobocopTarget;
-<<<<<<< HEAD
-import org.mozilla.gecko.widget.ResizablePathDrawable;
-import org.mozilla.gecko.widget.ResizablePathDrawable.NonScaledPathShape;
-=======
->>>>>>> a17af05f
 import org.mozilla.gecko.widget.themed.ThemedImageButton;
 import org.mozilla.gecko.widget.themed.ThemedLinearLayout;
 import org.mozilla.gecko.widget.themed.ThemedTextView;
@@ -22,13 +17,6 @@
 import android.content.Context;
 import android.content.res.Resources;
 import android.graphics.Bitmap;
-<<<<<<< HEAD
-import android.graphics.Canvas;
-import android.graphics.Path;
-import android.graphics.Region;
-import android.support.v4.view.ViewCompat;
-=======
->>>>>>> a17af05f
 import android.support.v4.widget.TextViewCompat;
 import android.util.AttributeSet;
 import android.view.LayoutInflater;
@@ -98,45 +86,6 @@
     @RobocopTarget
     public int getTabId() {
         return id;
-<<<<<<< HEAD
-    }
-
-    @Override
-    protected void onSizeChanged(int width, int height, int oldWidth, int oldHeight) {
-        super.onSizeChanged(width, height, oldWidth, oldHeight);
-
-        // Queue a tab region update in the next draw() call. We don't
-        // update it immediately here because we need the new path from
-        // the background drawable to be updated first.
-        tabRegionNeedsUpdate = true;
-    }
-
-    @Override
-    public boolean onTouchEvent(MotionEvent event) {
-        final int action = event.getActionMasked();
-        final int x = (int) event.getX();
-        final int y = (int) event.getY();
-
-        // Let motion events through if they're off the tab shape bounds.
-        if (action == MotionEvent.ACTION_DOWN && !tabRegion.contains(x, y)) {
-            return false;
-        }
-
-        return super.onTouchEvent(event);
-    }
-
-    @Override
-    public void draw(Canvas canvas) {
-        super.draw(canvas);
-
-        if (tabRegionNeedsUpdate) {
-            final Path path = backgroundDrawable.getPath();
-            tabClipRegion.set(0, 0, getWidth(), getHeight());
-            tabRegion.setPath(path, tabClipRegion);
-            tabRegionNeedsUpdate = false;
-        }
-=======
->>>>>>> a17af05f
     }
 
     @Override
