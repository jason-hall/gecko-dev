--- conflicted
+++ resolved
@@ -21,10 +21,7 @@
 import android.graphics.Shader;
 import android.support.v7.widget.LinearLayoutManager;
 import android.support.v7.widget.RecyclerView;
-<<<<<<< HEAD
-=======
 import android.support.v7.widget.ViewUtils;
->>>>>>> a17af05f
 import android.support.v7.widget.helper.ItemTouchHelper;
 import android.util.AttributeSet;
 import android.view.View;
@@ -177,7 +174,6 @@
         child.setTranslationX(0);
         child.setTranslationY(0);
     }
-<<<<<<< HEAD
 
     /**
      * Return the position of the currently selected tab relative to the tabs currently visible in
@@ -192,22 +188,6 @@
             return -1;
         }
 
-=======
-
-    /**
-     * Return the position of the currently selected tab relative to the tabs currently visible in
-     * the tabs list, or -1 if the currently selected tab isn't visible in the tabs list.
-     */
-    private int getRelativeSelectedPosition(int visibleTabsCount) {
-        final int selectedPosition = getPositionForSelectedTab();
-        final LinearLayoutManager layoutManager = (LinearLayoutManager) getLayoutManager();
-        final int firstVisiblePosition = layoutManager.findFirstVisibleItemPosition();
-        final int relativeSelectedPosition = selectedPosition - firstVisiblePosition;
-        if (relativeSelectedPosition < 0 || relativeSelectedPosition > visibleTabsCount - 1) {
-            return -1;
-        }
-
->>>>>>> a17af05f
         return relativeSelectedPosition;
     }
 
@@ -237,35 +217,6 @@
     @Override
     protected void onSizeChanged(int w, int h, int oldw, int oldh) {
         super.onSizeChanged(w, h, oldw, oldh);
-<<<<<<< HEAD
-
-        if (w == oldw) {
-            return;
-        }
-
-        fadingEdgePaint.setShader(new LinearGradient(w - fadingEdgeSize, 0, w, 0,
-                new int[] { 0x0, 0x11292C29, 0xDD292C29 },
-                new float[] { 0, 0.4f, 1.0f }, Shader.TileMode.CLAMP));
-    }
-
-    private float getFadingEdgeStrength() {
-        final int childCount = getChildCount();
-        if (childCount == 0) {
-            return 0.0f;
-        } else {
-            final LinearLayoutManager layoutManager = (LinearLayoutManager) getLayoutManager();
-            if (layoutManager.findLastVisibleItemPosition() < adapter.getItemCount() - 1) {
-                return 1.0f;
-            }
-
-            final int right = getChildAt(getChildCount() - 1).getRight();
-            final int paddingRight = getPaddingRight();
-            final int width = getWidth();
-
-            final float strength = (right > width - paddingRight ?
-                    (float) (right - width + paddingRight) / fadingEdgeSize : 0.0f);
-
-=======
 
         if (w == oldw) {
             return;
@@ -311,7 +262,6 @@
                 strength = left < paddingLeft ? (float) (paddingLeft - left) / fadingEdgeSize : 0.0f;
             }
 
->>>>>>> a17af05f
             return Math.max(0.0f, Math.min(strength, 1.0f));
         }
     }
@@ -319,12 +269,8 @@
     @Override
     public void draw(Canvas canvas) {
         super.draw(canvas);
-<<<<<<< HEAD
-        final float strength = getFadingEdgeStrength();
-=======
         final boolean isLTR = !ViewUtils.isLayoutRtl(this);
         final float strength = getFadingEdgeStrength(isLTR);
->>>>>>> a17af05f
         if (strength > 0.0f) {
             if (isLTR) {
                 final int w = getWidth();
