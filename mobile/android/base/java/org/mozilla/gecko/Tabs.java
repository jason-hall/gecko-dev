/* -*- Mode: Java; c-basic-offset: 4; tab-width: 20; indent-tabs-mode: nil; -*-
 * This Source Code Form is subject to the terms of the Mozilla Public
 * License, v. 2.0. If a copy of the MPL was not distributed with this
 * file, You can obtain one at http://mozilla.org/MPL/2.0/. */

package org.mozilla.gecko;

import java.util.Arrays;
import java.util.HashMap;
import java.util.Iterator;
import java.util.List;
import java.util.concurrent.CopyOnWriteArrayList;
import java.util.concurrent.atomic.AtomicInteger;

import android.content.SharedPreferences;
import android.support.annotation.NonNull;
import android.support.annotation.Nullable;

import org.mozilla.gecko.annotation.JNITarget;
import org.mozilla.gecko.annotation.RobocopTarget;
import org.mozilla.gecko.db.BrowserDB;
import org.mozilla.gecko.distribution.PartnerBrowserCustomizationsClient;
import org.mozilla.gecko.gfx.LayerView;
import org.mozilla.gecko.mozglue.SafeIntent;
import org.mozilla.gecko.notifications.WhatsNewReceiver;
import org.mozilla.gecko.preferences.GeckoPreferences;
import org.mozilla.gecko.reader.ReaderModeUtils;
import org.mozilla.gecko.util.BundleEventListener;
import org.mozilla.gecko.util.EventCallback;
import org.mozilla.gecko.util.GeckoBundle;
import org.mozilla.gecko.util.JavaUtil;
import org.mozilla.gecko.util.ThreadUtils;

import android.accounts.Account;
import android.accounts.AccountManager;
import android.accounts.OnAccountsUpdateListener;
import android.content.ContentResolver;
import android.content.Context;
import android.database.ContentObserver;
import android.database.sqlite.SQLiteException;
import android.graphics.Color;
import android.net.Uri;
import android.os.Handler;
import android.os.SystemClock;
import android.provider.Browser;
import android.support.annotation.UiThread;
import android.support.v4.content.ContextCompat;
import android.text.TextUtils;
import android.util.Log;

<<<<<<< HEAD
import static org.mozilla.gecko.Tab.TabType;
=======
>>>>>>> a17af05f

public class Tabs implements BundleEventListener {
    private static final String LOGTAG = "GeckoTabs";

    public static final String INTENT_EXTRA_TAB_ID = "TabId";
    public static final String INTENT_EXTRA_SESSION_UUID = "SessionUUID";
    private static final String PRIVATE_TAB_INTENT_EXTRA = "private_tab";

    // mOrder and mTabs are always of the same cardinality, and contain the same values.
    private volatile CopyOnWriteArrayList<Tab> mOrder = new CopyOnWriteArrayList<Tab>();

    // A cache that maps a tab ID to an mOrder tab position.  All access should be synchronized.
    private final TabPositionCache tabPositionCache = new TabPositionCache();

    // All writes to mSelectedTab must be synchronized on the Tabs instance.
    // In general, it's preferred to always use selectTab()).
    private volatile Tab mSelectedTab;

    // All accesses to mTabs must be synchronized on the Tabs instance.
    private final HashMap<Integer, Tab> mTabs = new HashMap<Integer, Tab>();

    private AccountManager mAccountManager;
    private OnAccountsUpdateListener mAccountListener;

    public static final int LOADURL_NONE         = 0;
    public static final int LOADURL_NEW_TAB      = 1 << 0;
    public static final int LOADURL_USER_ENTERED = 1 << 1;
    public static final int LOADURL_PRIVATE      = 1 << 2;
    public static final int LOADURL_PINNED       = 1 << 3;
    public static final int LOADURL_DELAY_LOAD   = 1 << 4;
    public static final int LOADURL_DESKTOP      = 1 << 5;
    public static final int LOADURL_BACKGROUND   = 1 << 6;
    /** Indicates the url has been specified by a source external to the app. */
    public static final int LOADURL_EXTERNAL     = 1 << 7;
    /** Indicates the tab is the first shown after Firefox is hidden and restored. */
    public static final int LOADURL_FIRST_AFTER_ACTIVITY_UNHIDDEN = 1 << 8;
    public static final int LOADURL_CUSTOMTAB    = 1 << 9;
    public static final int LOADURL_WEBAPP = 1 << 10;

    private static final long PERSIST_TABS_AFTER_MILLISECONDS = 1000 * 2;

    public static final int INVALID_TAB_ID = -1;
    // Used to indicate a new tab should be appended to the current tabs.
    public static final int NEW_LAST_INDEX = -1;

    private static final AtomicInteger sTabId = new AtomicInteger(0);
    private volatile boolean mInitialTabsAdded;

    private Context mAppContext;
    private EventDispatcher mEventDispatcher;
    private LayerView mLayerView;
    private ContentObserver mBookmarksContentObserver;
    private PersistTabsRunnable mPersistTabsRunnable;
    private int mPrivateClearColor;

    public void closeAll() {
        for (final Tab tab : mOrder) {
            Tabs.getInstance().closeTab(tab, false);
        }
    }

    private static class PersistTabsRunnable implements Runnable {
        private final BrowserDB db;
        private final Context context;
        private final Iterable<Tab> tabs;

        public PersistTabsRunnable(final Context context, Iterable<Tab> tabsInOrder) {
            this.context = context;
            this.db = BrowserDB.from(context);
            this.tabs = tabsInOrder;
        }

        @Override
        public void run() {
            try {
                db.getTabsAccessor().persistLocalTabs(context.getContentResolver(), tabs);
            } catch (SQLiteException e) {
                Log.w(LOGTAG, "Error persisting local tabs", e);
            }
        }
    };

    private Tabs() {
        EventDispatcher.getInstance().registerUiThreadListener(this,
            "Content:LocationChange",
            "Content:SubframeNavigation",
            "Content:SecurityChange",
            "Content:StateChange",
            "Content:LoadError",
            "Content:PageShow",
            "Content:DOMTitleChanged",
            "DesktopMode:Changed",
            "Link:Favicon",
            "Link:Feed",
            "Link:Manifest",
            "Link:OpenSearch",
            "Link:Touchicon",
            "Tab:Added",
            "Tab:AudioPlayingChange",
            "Tab:Close",
            "Tab:MediaPlaybackChange",
            "Tab:RecordingChange",
            "Tab:Select",
            "Tab:SetParentId",
            null);

        EventDispatcher.getInstance().registerBackgroundThreadListener(this,
            // BrowserApp already wants this on the background thread.
            "Sanitize:ClearHistory",
            null);

        mPrivateClearColor = Color.RED;
    }

    public synchronized void attachToContext(Context context, LayerView layerView, EventDispatcher eventDispatcher) {
        final Context appContext = context.getApplicationContext();

        mAppContext = appContext;
        mEventDispatcher = eventDispatcher;
        mLayerView = layerView;
        mPrivateClearColor = ContextCompat.getColor(context, R.color.tabs_tray_grey_pressed);
        mAccountManager = AccountManager.get(appContext);

        mAccountListener = new OnAccountsUpdateListener() {
            @Override
            public void onAccountsUpdated(Account[] accounts) {
                queuePersistAllTabs();
            }
        };

        // The listener will run on the background thread (see 2nd argument).
        mAccountManager.addOnAccountsUpdatedListener(mAccountListener, ThreadUtils.getBackgroundHandler(), false);

        if (mBookmarksContentObserver != null) {
            // It's safe to use the db here since we aren't doing any I/O.
            final GeckoProfile profile = GeckoProfile.get(context);
            BrowserDB.from(profile).registerBookmarkObserver(getContentResolver(), mBookmarksContentObserver);
        }
    }

    public void detachFromContext() {
        mLayerView = null;
    }

    /**
<<<<<<< HEAD
     * Gets the tab count corresponding to the category and private state of the
     * selected tab.
=======
     * Gets the tab count corresponding to the private state of the selected tab.
>>>>>>> a17af05f
     *
     * If the selected tab is a non-private tab, this will return the number of
     * non-private tabs; likewise, if this is a private tab, this will return
     * the number of private tabs.
     *
     * @return the number of tabs in the current private state
     */
    public synchronized int getDisplayCount() {
        // Once mSelectedTab is non-null, it cannot be null for the remainder
        // of the object's lifetime.
        boolean getPrivate = mSelectedTab != null && mSelectedTab.isPrivate();
        TabType type = mSelectedTab != null ? mSelectedTab.getType() : TabType.BROWSING;
        int count = 0;
        for (Tab tab : mOrder) {
            if (tab.isPrivate() == getPrivate && tab.getType() == type) {
                count++;
            }
        }
        return count;
    }

    public int isOpen(String url) {
        for (Tab tab : mOrder) {
            if (tab.getURL().equals(url)) {
                return tab.getId();
            }
        }
        return INVALID_TAB_ID;
    }

    // Must be synchronized to avoid racing on mBookmarksContentObserver.
    private void lazyRegisterBookmarkObserver() {
        if (mBookmarksContentObserver == null) {
            mBookmarksContentObserver = new ContentObserver(null) {
                @Override
                public void onChange(boolean selfChange) {
                    for (Tab tab : mOrder) {
                        tab.updateBookmark();
                    }
                }
            };

            // It's safe to use the db here since we aren't doing any I/O.
            final GeckoProfile profile = GeckoProfile.get(mAppContext);
            BrowserDB.from(profile).registerBookmarkObserver(getContentResolver(), mBookmarksContentObserver);
        }
    }

    private Tab addTab(int id, String url, boolean external, int parentId, String title, boolean isPrivate, int tabIndex, TabType type) {
        final Tab tab = isPrivate ? new PrivateTab(mAppContext, id, url, external, parentId, title, type) :
                                    new Tab(mAppContext, id, url, external, parentId, title, type);
        synchronized (this) {
            lazyRegisterBookmarkObserver();
            mTabs.put(id, tab);

            if (tabIndex > -1) {
                mOrder.add(tabIndex, tab);
                if (tabPositionCache.mOrderPosition >= tabIndex) {
                    tabPositionCache.mTabId = INVALID_TAB_ID;
                }
            } else {
                mOrder.add(tab);
            }
        }

        // Suppress the ADDED event to prevent animation of tabs created via session restore.
        if (mInitialTabsAdded) {
            notifyListeners(tab, TabEvents.ADDED,
<<<<<<< HEAD
                    Integer.toString(getPrivacySpecificTabIndex(tabIndex, isPrivate, type)));
=======
                    Integer.toString(getPrivacySpecificTabIndex(tabIndex, isPrivate)));
>>>>>>> a17af05f
        }

        return tab;
    }

    /**
<<<<<<< HEAD
     * Return the index, among those tabs of the chosen {@code type} whose privacy setting matches
     * {@code isPrivate}, of the tab at position {@code index} in {@code mOrder}.  Returns
     * {@code NEW_LAST_INDEX} when {@code index} is {@code NEW_LAST_INDEX} or no matches were
     * found.
     */
    private int getPrivacySpecificTabIndex(int index, boolean isPrivate, TabType type) {
=======
     * Return the index, among those tabs whose privacy setting matches {@code isPrivate},
     * of the tab at position {@code index} in {@code mOrder}.
     *
     * @return {@code NEW_LAST_INDEX} when {@code index} is {@code NEW_LAST_INDEX} or no matches were
     * found.
     */
    private int getPrivacySpecificTabIndex(int index, boolean isPrivate) {
>>>>>>> a17af05f
        if (index == NEW_LAST_INDEX) {
            return NEW_LAST_INDEX;
        }

        int privacySpecificIndex = -1;
        for (int i = 0; i <= index; i++) {
            final Tab tab = mOrder.get(i);
<<<<<<< HEAD
            if (tab.isPrivate() == isPrivate && tab.getType() == type) {
=======
            if (tab.isPrivate() == isPrivate) {
>>>>>>> a17af05f
                privacySpecificIndex++;
            }
        }
        return privacySpecificIndex > -1 ? privacySpecificIndex : NEW_LAST_INDEX;
    }

    public synchronized void removeTab(int id) {
        if (mTabs.containsKey(id)) {
            Tab tab = getTab(id);
            mOrder.remove(tab);
            mTabs.remove(id);
            tabPositionCache.mTabId = INVALID_TAB_ID;
        }
    }

    public synchronized Tab selectTab(int id) {
        if (!mTabs.containsKey(id))
            return null;

        final Tab oldTab = getSelectedTab();
        final Tab tab = mTabs.get(id);

        // This avoids a NPE below, but callers need to be careful to
        // handle this case.
        if (tab == null || oldTab == tab) {
            return tab;
        }

        mSelectedTab = tab;
        notifyListeners(tab, TabEvents.SELECTED);

        if (mLayerView != null) {
            mLayerView.setClearColor(getTabColor(tab));
        }

        if (oldTab != null) {
            notifyListeners(oldTab, TabEvents.UNSELECTED);
        }

        // Pass a message to Gecko to update tab state in BrowserApp.
        final GeckoBundle data = new GeckoBundle(1);
        data.putInt("id", tab.getId());
<<<<<<< HEAD
=======
        mEventDispatcher.dispatch("Tab:Selected", data);
>>>>>>> a17af05f
        EventDispatcher.getInstance().dispatch("Tab:Selected", data);
        return tab;
    }

    public synchronized boolean selectLastTab() {
        if (mOrder.isEmpty()) {
            return false;
        }

        selectTab(mOrder.get(mOrder.size() - 1).getId());
        return true;
    }

    private int getIndexOf(Tab tab) {
        return mOrder.lastIndexOf(tab);
    }

    private Tab getNextTabFrom(Tab tab, boolean getPrivate, TabType type) {
        int numTabs = mOrder.size();
        int index = getIndexOf(tab);
        for (int i = index + 1; i < numTabs; i++) {
            Tab next = mOrder.get(i);
            if (next.isPrivate() == getPrivate && next.getType() == type) {
                return next;
            }
        }
        return null;
    }

    private Tab getPreviousTabFrom(Tab tab, boolean getPrivate, TabType type) {
        int index = getIndexOf(tab);
        for (int i = index - 1; i >= 0; i--) {
            Tab prev = mOrder.get(i);
            if (prev.isPrivate() == getPrivate && prev.getType() == type) {
                return prev;
            }
        }
        return null;
    }

    /**
     * Gets the selected tab.
     *
     * The selected tab can be null if we're doing a session restore after a
     * crash and Gecko isn't ready yet.
     *
     * @return the selected tab, or null if no tabs exist
     */
    @Nullable
    public Tab getSelectedTab() {
        return mSelectedTab;
    }

    public boolean isSelectedTab(Tab tab) {
        return tab != null && tab == mSelectedTab;
    }

    public boolean isSelectedTabId(int tabId) {
        final Tab selected = mSelectedTab;
        return selected != null && selected.getId() == tabId;
    }

    @RobocopTarget
    public synchronized Tab getTab(int id) {
        if (id == INVALID_TAB_ID)
            return null;

        if (mTabs.size() == 0)
            return null;

        if (!mTabs.containsKey(id))
           return null;

        return mTabs.get(id);
    }

    public synchronized Tab getTabForApplicationId(final String applicationId) {
        if (applicationId == null) {
            return null;
        }

        for (final Tab tab : mOrder) {
            if (applicationId.equals(tab.getApplicationId())) {
                return tab;
            }
        }

        return null;
    }

    /** Close tab and then select the default next tab */
    @RobocopTarget
    public synchronized void closeTab(Tab tab) {
        closeTab(tab, getNextTab(tab));
    }

    public synchronized void closeTab(Tab tab, Tab nextTab) {
        closeTab(tab, nextTab, false);
    }

    public synchronized void closeTab(Tab tab, boolean showUndoToast) {
        closeTab(tab, getNextTab(tab), showUndoToast);
    }

    /** Close tab and then select nextTab */
    public synchronized void closeTab(final Tab tab, Tab nextTab, boolean showUndoToast) {
        if (tab == null)
            return;

        int tabId = tab.getId();
        removeTab(tabId);

        if (nextTab == null) {
            nextTab = loadUrl(getHomepageForNewTab(mAppContext), LOADURL_NEW_TAB);
        }

        selectTab(nextTab.getId());

        tab.onDestroy();

        // Pass a message to Gecko to update tab state in BrowserApp
        final GeckoBundle data = new GeckoBundle(2);
        data.putInt("tabId", tabId);
        data.putBoolean("showUndoToast", showUndoToast);
<<<<<<< HEAD
        EventDispatcher.getInstance().dispatch("Tab:Closed", data);
=======
        mEventDispatcher.dispatch("Tab:Closed", data);
>>>>>>> a17af05f
    }

    /** Return the tab that will be selected by default after this one is closed */
    public Tab getNextTab(Tab tab) {
        Tab selectedTab = getSelectedTab();
        if (selectedTab != tab)
            return selectedTab;

        boolean getPrivate = tab.isPrivate();
        TabType type = tab.getType();
        Tab nextTab = getNextTabFrom(tab, getPrivate, type);
        if (nextTab == null)
            nextTab = getPreviousTabFrom(tab, getPrivate, type);
        if (nextTab == null && getPrivate) {
            // If there are no private tabs remaining, get the last normal tab.
<<<<<<< HEAD
            nextTab = getFallbackNextTab(type);
        }
        if (nextTab == null && type != TabType.BROWSING) {
            // If there are no non-private tabs of the same type remaining,
            // fall back to TabType.BROWSING.
            nextTab = getFallbackNextTab(TabType.BROWSING);
=======
            Tab lastTab = mOrder.get(mOrder.size() - 1);
            if (!lastTab.isPrivate()) {
                nextTab = lastTab;
            } else {
                nextTab = getPreviousTabFrom(lastTab, false);
            }
>>>>>>> a17af05f
        }

        Tab parent = getTab(tab.getParentId());
        if (parent != null) {
            // If the next tab is a sibling, switch to it. Otherwise go back to the parent.
            if (nextTab != null && nextTab.getParentId() == tab.getParentId())
                return nextTab;
            else
                return parent;
        }
        return nextTab;
    }

    /**
     * Normally, {@link #getNextTab(Tab)} will attempt to find a tab of the same privacy mode and
     * {@link TabType} as the currently selected tab. If no such tab exists, we will first fall back
     * to non-private tabs if the current tab is a private tab. If we can't find any non-private
     * tabs of the same type, we then start looking for any non-private {@link TabType#BROWSING} tabs.
     *
     * @param type The {@link TabType} of tab to be searched.
     * @return A non-private tab of the type specified or null if none could be found.
     */
    private Tab getFallbackNextTab(TabType type) {
        Tab nextTab;
        Tab lastTab = mOrder.get(mOrder.size() - 1);
        if (!lastTab.isPrivate() && lastTab.getType() == type) {
            nextTab = lastTab;
        } else {
            nextTab = getPreviousTabFrom(lastTab, false, type);
        }
        return nextTab;
    }

    public Iterable<Tab> getTabsInOrder() {
        return mOrder;
    }

    /**
     * @return the current GeckoApp instance, or throws if
     *         we aren't correctly initialized.
     */
    private synchronized Context getAppContext() {
        if (mAppContext == null) {
            throw new IllegalStateException("Tabs not initialized with a GeckoApp instance.");
        }
        return mAppContext;
    }

    public ContentResolver getContentResolver() {
        return getAppContext().getContentResolver();
    }

    // Make Tabs a singleton class.
    private static class TabsInstanceHolder {
        private static final Tabs INSTANCE = new Tabs();
    }

    @RobocopTarget
    public static Tabs getInstance() {
       return Tabs.TabsInstanceHolder.INSTANCE;
    }

    @Override // BundleEventListener
    public synchronized void handleMessage(final String event, final GeckoBundle message,
                                           final EventCallback callback) {
        if ("Sanitize:ClearHistory".equals(event)) {
            ThreadUtils.postToUiThread(new Runnable() {
                @Override
                public void run() {
                    // Tab session history will be cleared as well,
                    // so we need to reset the navigation buttons.
                    for (final Tab tab : mOrder) {
                        tab.handleButtonStateChange(false, false);
                        notifyListeners(tab, TabEvents.LOCATION_CHANGE, tab.getURL());
                    }
                }
            });
            return;
        }

        // All other events handled below should contain a tabID property
<<<<<<< HEAD
        final int id = message.getInt("tabID", -1);
=======
        final int id = message.getInt("tabID", INVALID_TAB_ID);
>>>>>>> a17af05f
        Tab tab = getTab(id);

        // "Tab:Added" is a special case because tab will be null if the tab was just added
        if ("Tab:Added".equals(event)) {
            String url = message.getString("uri");

            if (message.getBoolean("cancelEditMode")) {
                final Tab oldTab = getSelectedTab();
                if (oldTab != null) {
                    oldTab.setIsEditing(false);
                }
            }

            if (message.getBoolean("stub")) {
                if (tab == null) {
                    // Tab was already closed; abort
                    return;
                }
            } else {
                tab = addTab(id, url, message.getBoolean("external"),
                                      message.getInt("parentId"),
                                      message.getString("title"),
                                      message.getBoolean("isPrivate"),
<<<<<<< HEAD
                                      message.getInt("tabIndex"),
                                      TabType.valueOf(message.getString("tabType")));
=======
                                      message.getInt("tabIndex"));
>>>>>>> a17af05f
                // If we added the tab as a stub, we should have already
                // selected it, so ignore this flag for stubbed tabs.
                if (message.getBoolean("selected"))
                    selectTab(id);
            }

            if (message.getBoolean("delayLoad"))
                tab.setState(Tab.STATE_DELAYED);
            if (message.getBoolean("desktopMode"))
                tab.setDesktopMode(true);
        }

        // Tab was already closed; abort
        if (tab == null) {
            return;
        }

        if ("Tab:Close".equals(event)) {
            closeTab(tab);

        } else if ("Tab:Select".equals(event)) {
            if (message.getBoolean("foreground", false)) {
<<<<<<< HEAD
                GeckoAppShell.launchOrBringToFront();
=======
                GeckoApp.launchOrBringToFront();
>>>>>>> a17af05f
            }
            selectTab(tab.getId());

        } else if ("Content:LocationChange".equals(event)) {
            tab.handleLocationChange(message);
<<<<<<< HEAD

        } else if ("Content:SubframeNavigation".equals(event)) {
            tab.handleButtonStateChange(message);
            notifyListeners(tab, TabEvents.LOCATION_CHANGE, tab.getURL());

        } else if ("Content:SecurityChange".equals(event)) {
            tab.updateIdentityData(message.getBundle("identity"));
            notifyListeners(tab, TabEvents.SECURITY_CHANGE);

=======

        } else if ("Content:SubframeNavigation".equals(event)) {
            tab.handleButtonStateChange(message);
            notifyListeners(tab, TabEvents.LOCATION_CHANGE, tab.getURL());

        } else if ("Content:SecurityChange".equals(event)) {
            tab.updateIdentityData(message.getBundle("identity"));
            notifyListeners(tab, TabEvents.SECURITY_CHANGE);

>>>>>>> a17af05f
        } else if ("Content:StateChange".equals(event)) {
            final int state = message.getInt("state");
            if ((state & GeckoAppShell.WPL_STATE_IS_NETWORK) == 0) {
                return;
            }
            if ((state & GeckoAppShell.WPL_STATE_START) != 0) {
<<<<<<< HEAD
=======
                Log.i(LOGTAG, "zerdatime " + SystemClock.elapsedRealtime() +
                      " - page load start");
>>>>>>> a17af05f
                final boolean restoring = message.getBoolean("restoring");
                tab.handleDocumentStart(restoring, message.getString("uri"));
                notifyListeners(tab, Tabs.TabEvents.START);
            } else if ((state & GeckoAppShell.WPL_STATE_STOP) != 0) {
<<<<<<< HEAD
=======
                Log.i(LOGTAG, "zerdatime " + SystemClock.elapsedRealtime() +
                      " - page load stop");
>>>>>>> a17af05f
                tab.handleDocumentStop(message.getBoolean("success"));
                notifyListeners(tab, Tabs.TabEvents.STOP);
            }

        } else if ("Content:LoadError".equals(event)) {
            tab.handleContentLoaded();
            notifyListeners(tab, Tabs.TabEvents.LOAD_ERROR);

        } else if ("Content:PageShow".equals(event)) {
            tab.setLoadedFromCache(message.getBoolean("fromCache"));
            tab.updateUserRequested(message.getString("userRequested"));
            notifyListeners(tab, TabEvents.PAGE_SHOW);

        } else if ("Content:DOMTitleChanged".equals(event)) {
            tab.updateTitle(message.getString("title"));

        } else if ("Link:Favicon".equals(event)) {
            // Add the favicon to the set of available icons for this tab.
            tab.addFavicon(message.getString("href"),
                           message.getInt("size"),
                           message.getString("mime"));

            // Load the favicon. If the tab is still loading, we actually do the load once the
            // page has loaded, in an attempt to prevent the favicon load from having a
            // detrimental effect on page load time.
            if (tab.getState() != Tab.STATE_LOADING) {
                tab.loadFavicon();
            }

        } else if ("Link:Touchicon".equals(event)) {
            tab.addTouchicon(message.getString("href"),
                             message.getInt("size"),
                             message.getString("mime"));

        } else if ("Link:Feed".equals(event)) {
            tab.setHasFeeds(true);
            notifyListeners(tab, TabEvents.LINK_FEED);

        } else if ("Link:OpenSearch".equals(event)) {
            tab.setHasOpenSearch(message.getBoolean("visible"));

        } else if ("Link:Manifest".equals(event)) {
            tab.setManifestUrl(message.getString("href"));

        } else if ("DesktopMode:Changed".equals(event)) {
            tab.setDesktopMode(message.getBoolean("desktopMode"));
            notifyListeners(tab, TabEvents.DESKTOP_MODE_CHANGE);

        } else if ("Tab:RecordingChange".equals(event)) {
            tab.setRecording(message.getBoolean("recording"));
            notifyListeners(tab, TabEvents.RECORDING_CHANGE);

        } else if ("Tab:AudioPlayingChange".equals(event)) {
            tab.setIsAudioPlaying(message.getBoolean("isAudioPlaying"));
            notifyListeners(tab, TabEvents.AUDIO_PLAYING_CHANGE);

        } else if ("Tab:MediaPlaybackChange".equals(event)) {
            final String status = message.getString("status");
            if (status.equals("resume")) {
                notifyListeners(tab, TabEvents.MEDIA_PLAYING_RESUME);
            } else {
                tab.setIsMediaPlaying(status.equals("start"));
                notifyListeners(tab, TabEvents.MEDIA_PLAYING_CHANGE);
            }

        } else if ("Tab:SetParentId".equals(event)) {
<<<<<<< HEAD
            tab.setParentId(message.getInt("parentID", -1));
=======
            tab.setParentId(message.getInt("parentID", INVALID_TAB_ID));
>>>>>>> a17af05f
        }
    }

    public void refreshThumbnails() {
        final BrowserDB db = BrowserDB.from(mAppContext);
        ThreadUtils.postToBackgroundThread(new Runnable() {
            @Override
            public void run() {
                for (final Tab tab : mOrder) {
                    if (tab.getThumbnail() == null) {
                        tab.loadThumbnailFromDB(db);
                    }
                }
            }
        });
    }

    public interface OnTabsChangedListener {
        void onTabChanged(Tab tab, TabEvents msg, String data);
    }

    private static final List<OnTabsChangedListener> TABS_CHANGED_LISTENERS = new CopyOnWriteArrayList<OnTabsChangedListener>();

    public static void registerOnTabsChangedListener(OnTabsChangedListener listener) {
        TABS_CHANGED_LISTENERS.add(listener);
    }

    public static void unregisterOnTabsChangedListener(OnTabsChangedListener listener) {
        TABS_CHANGED_LISTENERS.remove(listener);
    }

    public enum TabEvents {
        CLOSED,
        START,
        LOADED,
        LOAD_ERROR,
        STOP,
        FAVICON,
        THUMBNAIL,
        TITLE,
        SELECTED,
        UNSELECTED,
        ADDED,
        RESTORED,
        MOVED,
        LOCATION_CHANGE,
        MENU_UPDATED,
        PAGE_SHOW,
        LINK_FEED,
        SECURITY_CHANGE,
        DESKTOP_MODE_CHANGE,
        RECORDING_CHANGE,
        BOOKMARK_ADDED,
        BOOKMARK_REMOVED,
        AUDIO_PLAYING_CHANGE,
        OPENED_FROM_TABS_TRAY,
        MEDIA_PLAYING_CHANGE,
        MEDIA_PLAYING_RESUME
    }

    public void notifyListeners(Tab tab, TabEvents msg) {
        notifyListeners(tab, msg, "");
    }

    public void notifyListeners(final Tab tab, final TabEvents msg, final String data) {
        if (tab == null &&
            msg != TabEvents.RESTORED) {
            throw new IllegalArgumentException("onTabChanged:" + msg + " must specify a tab.");
        }

        final Runnable notifier = new Runnable() {
            @Override
            public void run() {
                onTabChanged(tab, msg, data);

                if (TABS_CHANGED_LISTENERS.isEmpty()) {
                    return;
                }

                Iterator<OnTabsChangedListener> items = TABS_CHANGED_LISTENERS.iterator();
                while (items.hasNext()) {
                    items.next().onTabChanged(tab, msg, data);
                }
            }
        };

        if (ThreadUtils.isOnUiThread()) {
            notifier.run();
        } else {
            ThreadUtils.postToUiThread(notifier);
        }
    }

    /* package */ void onTabChanged(Tab tab, Tabs.TabEvents msg, Object data) {
        switch (msg) {
            // We want the tab record to have an accurate favicon, so queue
            // the persisting of tabs when it changes.
            case FAVICON:
            case LOCATION_CHANGE:
                queuePersistAllTabs();
                break;
            case RESTORED:
                mInitialTabsAdded = true;
                break;

            // When one tab is deselected, another one is always selected, so only
            // queue a single persist operation. When tabs are added/closed, they
            // are also selected/unselected, so it would be redundant to also listen
            // for ADDED/CLOSED events.
            case SELECTED:
                if (mLayerView != null) {
                    mLayerView.setSurfaceBackgroundColor(getTabColor(tab));
                }
                queuePersistAllTabs();
            case UNSELECTED:
                tab.onChange();
                break;
            default:
                break;
        }
    }

    /**
     * Queues a request to persist tabs after PERSIST_TABS_AFTER_MILLISECONDS
     * milliseconds have elapsed. If any existing requests are already queued then
     * those requests are removed.
     */
    private void queuePersistAllTabs() {
        final Handler backgroundHandler = ThreadUtils.getBackgroundHandler();

        // Note: Its safe to modify the runnable here because all of the callers are on the same thread.
        if (mPersistTabsRunnable != null) {
            backgroundHandler.removeCallbacks(mPersistTabsRunnable);
            mPersistTabsRunnable = null;
        }

        mPersistTabsRunnable = new PersistTabsRunnable(mAppContext, getTabsInOrder());
        backgroundHandler.postDelayed(mPersistTabsRunnable, PERSIST_TABS_AFTER_MILLISECONDS);
    }

    /**
     * Looks for an open tab with the given URL.
     * @param url       the URL of the tab we're looking for
     *
     * @return first Tab with the given URL, or null if there is no such tab.
     */
    @RobocopTarget
    public Tab getFirstTabForUrl(String url) {
        return getFirstTabForUrlHelper(url, null, TabType.BROWSING);
    }

    /**
     * Looks for an open tab with the given URL and private state.
     * @param url       the URL of the tab we're looking for
     * @param isPrivate if true, only look for tabs that are private. if false,
     *                  only look for tabs that are non-private.
     * @param type      the type of the tab we're looking for
     *
     * @return first Tab with the given URL, or null if there is no such tab.
     */
    public Tab getFirstTabForUrl(String url, boolean isPrivate, TabType type) {
        return getFirstTabForUrlHelper(url, isPrivate, type);
    }

    private Tab getFirstTabForUrlHelper(String url, Boolean isPrivate, TabType type) {
        if (url == null) {
            return null;
        }

        for (Tab tab : mOrder) {
            if (isPrivate != null && isPrivate != tab.isPrivate() || type != tab.getType()) {
                continue;
            }
            if (url.equals(tab.getURL())) {
                return tab;
            }
        }

        return null;
    }

    /**
     * Looks for a reader mode enabled open tab with the given URL and private
     * state.
     *
     * @param url
     *            The URL of the tab we're looking for. The url parameter can be
     *            the actual article URL or the reader mode article URL.
     * @param isPrivate
     *            If true, only look for tabs that are private. If false, only
     *            look for tabs that are not private.
     * @param type
     *            The type of the tab we're looking for.
     *
     * @return The first Tab with the given URL, or null if there is no such
     *         tab.
     */
    public Tab getFirstReaderTabForUrl(String url, boolean isPrivate, TabType type) {
        if (url == null) {
            return null;
        }

        url = ReaderModeUtils.stripAboutReaderUrl(url);

        for (Tab tab : mOrder) {
            if (isPrivate != tab.isPrivate() || type != tab.getType()) {
                continue;
            }
            String tabUrl = tab.getURL();
            if (AboutPages.isAboutReader(tabUrl)) {
                tabUrl = ReaderModeUtils.stripAboutReaderUrl(tabUrl);
                if (url.equals(tabUrl)) {
                    return tab;
                }
            }
        }

        return null;
    }

    /**
     * Loads a tab with the given URL in the currently selected tab.
     *
     * @param url URL of page to load
     */
    @RobocopTarget
    public Tab loadUrl(String url) {
        return loadUrl(url, LOADURL_NONE);
    }

    /**
     * Loads a tab with the given URL.
     *
     * @param url   URL of page to load
     * @param flags flags used to load tab
     *
     * @return      the Tab if a new one was created; null otherwise
     */
    @RobocopTarget
    public Tab loadUrl(String url, int flags) {
        return loadUrl(url, null, null, INVALID_TAB_ID, null, flags);
    }

    public Tab loadUrlWithIntentExtras(final String url, final SafeIntent intent, final int flags) {
        // We can't directly create a listener to tell when the user taps on the "What's new"
        // notification, so we use this intent handling as a signal that they tapped the notification.
        if (intent.getBooleanExtra(WhatsNewReceiver.EXTRA_WHATSNEW_NOTIFICATION, false)) {
            Telemetry.sendUIEvent(TelemetryContract.Event.ACTION, TelemetryContract.Method.NOTIFICATION,
                    WhatsNewReceiver.EXTRA_WHATSNEW_NOTIFICATION);
        }

        // Note: we don't get the URL from the intent so the calling
        // method has the opportunity to change the URL if applicable.
        return loadUrl(url, null, null, INVALID_TAB_ID, intent, flags);
    }

    public Tab loadUrl(final String url, final String searchEngine, final int parentId, final int flags) {
        return loadUrl(url, searchEngine, null, parentId, null, flags);
    }

    /**
     * Loads a tab with the given URL.
     *
     * @param url          URL of page to load, or search term used if searchEngine is given
     * @param searchEngine if given, the search engine with this name is used
     *                     to search for the url string; if null, the URL is loaded directly
     * @param referrerUri  the URI which referred this page load, or null if there is none.
     * @param parentId     ID of this tab's parent, or INVALID_TAB_ID (-1) if it has no parent
     * @param intent       an intent whose extras are used to modify the request
     * @param flags        flags used to load tab
     *
     * @return             the Tab if a new one was created; null otherwise
     */
<<<<<<< HEAD
    public Tab loadUrl(final String url, final String searchEngine, final int parentId,
                   final SafeIntent intent, final int flags) {
=======
    public Tab loadUrl(final String url, final String searchEngine, @Nullable final String referrerUri,
            final int parentId, @Nullable final SafeIntent intent, final int flags) {
>>>>>>> a17af05f
        final GeckoBundle data = new GeckoBundle();
        Tab tabToSelect = null;
        boolean delayLoad = (flags & LOADURL_DELAY_LOAD) != 0;

        // delayLoad implies background tab
        boolean background = delayLoad || (flags & LOADURL_BACKGROUND) != 0;

<<<<<<< HEAD
        boolean isPrivate = (flags & LOADURL_PRIVATE) != 0;
=======
        boolean isPrivate = (flags & LOADURL_PRIVATE) != 0 || (intent != null && intent.getBooleanExtra(PRIVATE_TAB_INTENT_EXTRA, false));
>>>>>>> a17af05f
        boolean userEntered = (flags & LOADURL_USER_ENTERED) != 0;
        boolean desktopMode = (flags & LOADURL_DESKTOP) != 0;
        boolean external = (flags & LOADURL_EXTERNAL) != 0;
        final boolean isFirstShownAfterActivityUnhidden = (flags & LOADURL_FIRST_AFTER_ACTIVITY_UNHIDDEN) != 0;
<<<<<<< HEAD
        final boolean customTab = (flags & LOADURL_CUSTOMTAB) != 0;
        final boolean webappTab = (flags & LOADURL_WEBAPP) != 0;
        final TabType type = customTab ? TabType.CUSTOMTAB :
            webappTab ? TabType.WEBAPP : TabType.BROWSING;
=======
>>>>>>> a17af05f

        data.putString("url", url);
        data.putString("engine", searchEngine);
        data.putInt("parentId", parentId);
        data.putBoolean("userEntered", userEntered);
        data.putBoolean("isPrivate", isPrivate);
        data.putBoolean("pinned", (flags & LOADURL_PINNED) != 0);
        data.putBoolean("desktopMode", desktopMode);
<<<<<<< HEAD
        data.putString("tabType", type.name());
=======
        data.putString("referrerURI", referrerUri);
>>>>>>> a17af05f

        final boolean needsNewTab;
        final String applicationId = (intent == null) ? null :
                intent.getStringExtra(Browser.EXTRA_APPLICATION_ID);
        if (applicationId == null) {
            needsNewTab = (flags & LOADURL_NEW_TAB) != 0;
        } else {
            // If you modify this code, be careful that intent != null.
            final boolean extraCreateNewTab = intent.getBooleanExtra(Browser.EXTRA_CREATE_NEW_TAB, false);
            final Tab applicationTab = getTabForApplicationId(applicationId);
            if (applicationTab == null || extraCreateNewTab) {
                needsNewTab = true;
            } else {
                needsNewTab = false;
                delayLoad = false;
                background = false;

                tabToSelect = applicationTab;
                final int tabToSelectId = tabToSelect.getId();
                data.putInt("tabID", tabToSelectId);

                // This must be called before the "Tab:Load" event is sent. I think addTab gets
                // away with it because having "newTab" == true causes the selected tab to be
                // updated in JS for the "Tab:Load" event but "newTab" is false in our case.
                // This makes me think the other selectTab is not necessary (bug 1160673).
                //
                // Note: that makes the later call redundant but selectTab exits early so I'm
                // fine not adding the complex logic to avoid calling it again.
                selectTab(tabToSelect.getId());
            }
        }

        data.putBoolean("newTab", needsNewTab);
        data.putBoolean("delayLoad", delayLoad);
        data.putBoolean("selected", !background);

        if (needsNewTab) {
            int tabId = getNextTabId();
            data.putInt("tabID", tabId);

            // The URL is updated for the tab once Gecko responds with the
            // Tab:Added data. We can preliminarily set the tab's URL as
            // long as it's a valid URI.
            String tabUrl = (url != null && Uri.parse(url).getScheme() != null) ? url : null;

            // Add the new tab to the end of the tab order.
            final int tabIndex = NEW_LAST_INDEX;

<<<<<<< HEAD
            tabToSelect = addTab(tabId, tabUrl, external, parentId, url, isPrivate, tabIndex, type);
            tabToSelect.setDesktopMode(desktopMode);
            tabToSelect.setApplicationId(applicationId);
=======
            tabToSelect = addTab(tabId, tabUrl, external, parentId, url, isPrivate, tabIndex);
            tabToSelect.setDesktopMode(desktopMode);
            tabToSelect.setApplicationId(applicationId);

>>>>>>> a17af05f
            if (isFirstShownAfterActivityUnhidden) {
                // We just opened Firefox so we want to show
                // the toolbar but not animate it to avoid jank.
                tabToSelect.setShouldShowToolbarWithoutAnimationOnFirstSelection(true);
            }
        }

<<<<<<< HEAD
        EventDispatcher.getInstance().dispatch("Tab:Load", data);
=======
        mEventDispatcher.dispatch("Tab:Load", data);
>>>>>>> a17af05f

        if (tabToSelect == null) {
            return null;
        }

        if (!delayLoad && !background) {
            selectTab(tabToSelect.getId());
        }

        // Load favicon instantly for about:home page because it's already cached
        if (AboutPages.isBuiltinIconPage(url)) {
            tabToSelect.loadFavicon();
        }


        return tabToSelect;
    }

    /**
     * Opens a new tab and loads either about:home or, if PREFS_HOMEPAGE_FOR_EVERY_NEW_TAB is set,
     * the user's homepage.
     */
    @RobocopTarget
    public Tab addTab() {
        return loadUrl(getHomepageForNewTab(mAppContext), Tabs.LOADURL_NEW_TAB);
    }

    public Tab addPrivateTab() {
        return loadUrl(getHomepageForNewTab(mAppContext), Tabs.LOADURL_NEW_TAB | Tabs.LOADURL_PRIVATE);
    }

    /**
     * Open the url as a new tab, and mark the selected tab as its "parent".
     *
     * If the url is already open in a tab, the existing tab is selected.
     * Use this for tabs opened by the browser chrome, so users can press the
     * "Back" button to return to the previous tab.
     *
     * This method will open a new private tab if the currently selected tab
     * is also private.
     *
     * @param url URL of page to load
     */
    public void loadUrlInTab(String url) {
        Iterable<Tab> tabs = getTabsInOrder();
        for (Tab tab : tabs) {
            if (url.equals(tab.getURL())) {
                selectTab(tab.getId());
                return;
            }
        }

        // getSelectedTab() can return null if no tab has been created yet
        // (i.e., we're restoring a session after a crash). In these cases,
        // don't mark any tabs as a parent.
        int parentId = INVALID_TAB_ID;
        int flags = LOADURL_NEW_TAB;

        final Tab selectedTab = getSelectedTab();
        if (selectedTab != null) {
            parentId = selectedTab.getId();
            if (selectedTab.isPrivate()) {
                flags = flags | LOADURL_PRIVATE;
            }
        }

        loadUrl(url, null, parentId, flags);
    }

    /**
     * Gets the next tab ID.
     */
    @JNITarget
    public static int getNextTabId() {
        return sTabId.getAndIncrement();
    }

    private int getTabColor(Tab tab) {
        if (tab != null) {
            return tab.isPrivate() ? mPrivateClearColor : Color.WHITE;
        }

        return Color.WHITE;
    }

    /** Holds a tab id and the index in {@code mOrder} of the tab having that id. */
    private static class TabPositionCache {
        int mTabId;
        int mOrderPosition;

        TabPositionCache() {
            mTabId = INVALID_TAB_ID;
        }

        void cache(int tabId, int position) {
            mTabId = tabId;
            mOrderPosition = position;
        }
    }

    /**
     * Search for {@code tabId} in {@code mOrder}, starting from position {@code positionHint}.
     * Callers must be synchronized.
     * @param tabId The tab id of the tab being searched for.
     * @param positionHint Must be less than or equal to the actual position in mOrder if searching
     *                     forward, otherwise must be greater than or equal to the actual position.
     * @param searchForward Search forward from {@code positionHint} if true, otherwise search
     *                      backward from {@code positionHint}.
     * @return The position in mOrder of the tab with tab id {@code tabId}.
     */
    private int getOrderPositionForTab(int tabId, int positionHint, boolean searchForward) {
        final int step = searchForward ? 1 : -1;
        final int stopPosition = searchForward ? mOrder.size() : -1;
        for (int i = positionHint; i != stopPosition; i += step) {
            if (mOrder.get(i).getId() == tabId) {
                return i;
            }
        }
        return -1;
    }

    /**
     * @param fromTabId Id of the tab to move.
     * @param fromPositionHint Position of the from tab amongst either all non-private tabs or all
     *                         private tabs, whichever the caller happens to be moving in.
     * @param toTabId Id of the tab in the position the from tab should be moved to.
     * @param toPositionHint Position of the to tab amongst either all non-private tabs or all
     *                       private tabs, whichever the caller happens to be moving in.
     */
    @UiThread
    public void moveTab(int fromTabId, int fromPositionHint, int toTabId, int toPositionHint) {
        if (fromPositionHint == toPositionHint) {
            return;
        }

        // The provided position hints index into either all private tabs or all non-private tabs,
        // but we need the indices with respect to mOrder, which lists all tabs, both private and
        // non-private, in the order in which they were added.

        // The positions in mOrder of the from and to tabs.
        final int fromPosition;
        final int toPosition;
        synchronized (this) {
            if (tabPositionCache.mTabId == fromTabId) {
                fromPosition = tabPositionCache.mOrderPosition;
            } else {
                fromPosition = getOrderPositionForTab(fromTabId, fromPositionHint, true);
            }

            // Start the toPosition search from the mOrder from position.
            final int adjustedToPositionHint = fromPosition + (toPositionHint - fromPositionHint);
            toPosition = getOrderPositionForTab(toTabId, adjustedToPositionHint, fromPositionHint < toPositionHint);
            // Remember where the tab was moved to so that if this move continues we'll be ready.
            tabPositionCache.cache(fromTabId, toPosition);

            if (fromPosition == -1 || toPosition == -1) {
                throw new IllegalStateException("Tabs search failed: (" + fromPositionHint + ", " + toPositionHint + ")" +
                        " --> (" + fromPosition + ", " + toPosition + ")");
            }

            // Updating mOrder requires the creation of two new tabs arrays, one for newTabsArray,
            // and one when mOrder is reassigned - note that that's the best we can ever do (as long
            // as mOrder is a CopyOnWriteArrayList) even if fromPosition and toPosition only differ
            // by one, which is the common case.
            final Tab[] newTabsArray = new Tab[mOrder.size()];
            mOrder.toArray(newTabsArray);
            // Creates a List backed by newTabsArray.
            final List<Tab> newTabsList = Arrays.asList(newTabsArray);
            JavaUtil.moveInList(newTabsList, fromPosition, toPosition);
            // (Note that there's no way to atomically update the current mOrder with our new list,
            // and hence no way (short of synchronizing all readers of mOrder) to prevent readers on
            // other threads from possibly choosing to start iterating mOrder in between when we
            // might mOrder.clear() and then mOrder.addAll(newTabsArray) if we were to repopulate
            // mOrder in place.)
            mOrder = new CopyOnWriteArrayList<>(newTabsList);
        }

        queuePersistAllTabs();

        notifyListeners(mOrder.get(toPosition), TabEvents.MOVED);

        final GeckoBundle data = new GeckoBundle();
        data.putInt("fromTabId", fromTabId);
        data.putInt("fromPosition", fromPosition);
        data.putInt("toTabId", toTabId);
        data.putInt("toPosition", toPosition);
<<<<<<< HEAD
        EventDispatcher.getInstance().dispatch("Tab:Move", data);
    }

    @NonNull
    public static String getHomepageForNewTab(Context context) {
        final SharedPreferences preferences = GeckoSharedPrefs.forApp(context);
        final boolean forEveryNewTab = preferences.getBoolean(GeckoPreferences.PREFS_HOMEPAGE_FOR_EVERY_NEW_TAB, false);

        if (forEveryNewTab) {
            final String homePage = getHomepage(context);
            if (TextUtils.isEmpty(homePage)) {
                return AboutPages.HOME;
            } else {
                return homePage;
            }
        }
        return AboutPages.HOME;
=======
        mEventDispatcher.dispatch("Tab:Move", data);
    }

    /**
     * @return True if the homepage preference is not empty.
     */
    public static boolean hasHomepage(Context context) {
        return !TextUtils.isEmpty(getHomepage(context));
    }

    /**
     * Note: For opening a new tab while respecting the user's preferences, just use
     *       {@link Tabs#addTab()} instead.
     *
     * @return The user's homepage (falling back to about:home) if PREFS_HOMEPAGE_FOR_EVERY_NEW_TAB
     *         is enabled, or else about:home.
     */
    @NonNull
    private static String getHomepageForNewTab(Context context) {
        final SharedPreferences preferences = GeckoSharedPrefs.forApp(context);
        final boolean forEveryNewTab = preferences.getBoolean(GeckoPreferences.PREFS_HOMEPAGE_FOR_EVERY_NEW_TAB, false);

        return forEveryNewTab ? getHomepageForStartupTab(context) : AboutPages.HOME;
    }

    /**
     * @return The user's homepage, or about:home if none is set.
     */
    @NonNull
    public static String getHomepageForStartupTab(Context context) {
        final String homepage = Tabs.getHomepage(context);
        return TextUtils.isEmpty(homepage) ? AboutPages.HOME : homepage;
>>>>>>> a17af05f
    }

    @Nullable
    public static String getHomepage(Context context) {
        final SharedPreferences preferences = GeckoSharedPrefs.forProfile(context);
        final String homepagePreference = preferences.getString(GeckoPreferences.PREFS_HOMEPAGE, AboutPages.HOME);

        final boolean readFromPartnerProvider = preferences.getBoolean(
                GeckoPreferences.PREFS_READ_PARTNER_CUSTOMIZATIONS_PROVIDER, false);

        if (!readFromPartnerProvider) {
            // Just return homepage as set by the user (or null).
            return homepagePreference;
        }


        final String homepagePrevious = preferences.getString(GeckoPreferences.PREFS_HOMEPAGE_PARTNER_COPY, null);
        if (homepagePrevious != null && !homepagePrevious.equals(homepagePreference)) {
            // We have read the homepage once and the user has changed it since then. Just use the
            // value the user has set.
            return homepagePreference;
        }

        // This is the first time we read the partner provider or the value has not been altered by the user
        final String homepagePartner = PartnerBrowserCustomizationsClient.getHomepage(context);

        if (homepagePartner == null) {
            // We didn't get anything from the provider. Let's just use what we have locally.
            return homepagePreference;
        }

        if (!homepagePartner.equals(homepagePrevious)) {
            // We have a new value. Update the preferences.
            preferences.edit()
                    .putString(GeckoPreferences.PREFS_HOMEPAGE, homepagePartner)
                    .putString(GeckoPreferences.PREFS_HOMEPAGE_PARTNER_COPY, homepagePartner)
                    .apply();
        }

        return homepagePartner;
    }
}<|MERGE_RESOLUTION|>--- conflicted
+++ resolved
@@ -48,10 +48,6 @@
 import android.text.TextUtils;
 import android.util.Log;
 
-<<<<<<< HEAD
-import static org.mozilla.gecko.Tab.TabType;
-=======
->>>>>>> a17af05f
 
 public class Tabs implements BundleEventListener {
     private static final String LOGTAG = "GeckoTabs";
@@ -88,8 +84,6 @@
     public static final int LOADURL_EXTERNAL     = 1 << 7;
     /** Indicates the tab is the first shown after Firefox is hidden and restored. */
     public static final int LOADURL_FIRST_AFTER_ACTIVITY_UNHIDDEN = 1 << 8;
-    public static final int LOADURL_CUSTOMTAB    = 1 << 9;
-    public static final int LOADURL_WEBAPP = 1 << 10;
 
     private static final long PERSIST_TABS_AFTER_MILLISECONDS = 1000 * 2;
 
@@ -197,12 +191,7 @@
     }
 
     /**
-<<<<<<< HEAD
-     * Gets the tab count corresponding to the category and private state of the
-     * selected tab.
-=======
      * Gets the tab count corresponding to the private state of the selected tab.
->>>>>>> a17af05f
      *
      * If the selected tab is a non-private tab, this will return the number of
      * non-private tabs; likewise, if this is a private tab, this will return
@@ -214,10 +203,9 @@
         // Once mSelectedTab is non-null, it cannot be null for the remainder
         // of the object's lifetime.
         boolean getPrivate = mSelectedTab != null && mSelectedTab.isPrivate();
-        TabType type = mSelectedTab != null ? mSelectedTab.getType() : TabType.BROWSING;
         int count = 0;
         for (Tab tab : mOrder) {
-            if (tab.isPrivate() == getPrivate && tab.getType() == type) {
+            if (tab.isPrivate() == getPrivate) {
                 count++;
             }
         }
@@ -251,9 +239,9 @@
         }
     }
 
-    private Tab addTab(int id, String url, boolean external, int parentId, String title, boolean isPrivate, int tabIndex, TabType type) {
-        final Tab tab = isPrivate ? new PrivateTab(mAppContext, id, url, external, parentId, title, type) :
-                                    new Tab(mAppContext, id, url, external, parentId, title, type);
+    private Tab addTab(int id, String url, boolean external, int parentId, String title, boolean isPrivate, int tabIndex) {
+        final Tab tab = isPrivate ? new PrivateTab(mAppContext, id, url, external, parentId, title) :
+                                    new Tab(mAppContext, id, url, external, parentId, title);
         synchronized (this) {
             lazyRegisterBookmarkObserver();
             mTabs.put(id, tab);
@@ -271,25 +259,13 @@
         // Suppress the ADDED event to prevent animation of tabs created via session restore.
         if (mInitialTabsAdded) {
             notifyListeners(tab, TabEvents.ADDED,
-<<<<<<< HEAD
-                    Integer.toString(getPrivacySpecificTabIndex(tabIndex, isPrivate, type)));
-=======
                     Integer.toString(getPrivacySpecificTabIndex(tabIndex, isPrivate)));
->>>>>>> a17af05f
         }
 
         return tab;
     }
 
     /**
-<<<<<<< HEAD
-     * Return the index, among those tabs of the chosen {@code type} whose privacy setting matches
-     * {@code isPrivate}, of the tab at position {@code index} in {@code mOrder}.  Returns
-     * {@code NEW_LAST_INDEX} when {@code index} is {@code NEW_LAST_INDEX} or no matches were
-     * found.
-     */
-    private int getPrivacySpecificTabIndex(int index, boolean isPrivate, TabType type) {
-=======
      * Return the index, among those tabs whose privacy setting matches {@code isPrivate},
      * of the tab at position {@code index} in {@code mOrder}.
      *
@@ -297,7 +273,6 @@
      * found.
      */
     private int getPrivacySpecificTabIndex(int index, boolean isPrivate) {
->>>>>>> a17af05f
         if (index == NEW_LAST_INDEX) {
             return NEW_LAST_INDEX;
         }
@@ -305,11 +280,7 @@
         int privacySpecificIndex = -1;
         for (int i = 0; i <= index; i++) {
             final Tab tab = mOrder.get(i);
-<<<<<<< HEAD
-            if (tab.isPrivate() == isPrivate && tab.getType() == type) {
-=======
             if (tab.isPrivate() == isPrivate) {
->>>>>>> a17af05f
                 privacySpecificIndex++;
             }
         }
@@ -352,10 +323,7 @@
         // Pass a message to Gecko to update tab state in BrowserApp.
         final GeckoBundle data = new GeckoBundle(1);
         data.putInt("id", tab.getId());
-<<<<<<< HEAD
-=======
         mEventDispatcher.dispatch("Tab:Selected", data);
->>>>>>> a17af05f
         EventDispatcher.getInstance().dispatch("Tab:Selected", data);
         return tab;
     }
@@ -373,23 +341,23 @@
         return mOrder.lastIndexOf(tab);
     }
 
-    private Tab getNextTabFrom(Tab tab, boolean getPrivate, TabType type) {
+    private Tab getNextTabFrom(Tab tab, boolean getPrivate) {
         int numTabs = mOrder.size();
         int index = getIndexOf(tab);
         for (int i = index + 1; i < numTabs; i++) {
             Tab next = mOrder.get(i);
-            if (next.isPrivate() == getPrivate && next.getType() == type) {
+            if (next.isPrivate() == getPrivate) {
                 return next;
             }
         }
         return null;
     }
 
-    private Tab getPreviousTabFrom(Tab tab, boolean getPrivate, TabType type) {
+    private Tab getPreviousTabFrom(Tab tab, boolean getPrivate) {
         int index = getIndexOf(tab);
         for (int i = index - 1; i >= 0; i--) {
             Tab prev = mOrder.get(i);
-            if (prev.isPrivate() == getPrivate && prev.getType() == type) {
+            if (prev.isPrivate() == getPrivate) {
                 return prev;
             }
         }
@@ -480,11 +448,7 @@
         final GeckoBundle data = new GeckoBundle(2);
         data.putInt("tabId", tabId);
         data.putBoolean("showUndoToast", showUndoToast);
-<<<<<<< HEAD
-        EventDispatcher.getInstance().dispatch("Tab:Closed", data);
-=======
         mEventDispatcher.dispatch("Tab:Closed", data);
->>>>>>> a17af05f
     }
 
     /** Return the tab that will be selected by default after this one is closed */
@@ -494,27 +458,17 @@
             return selectedTab;
 
         boolean getPrivate = tab.isPrivate();
-        TabType type = tab.getType();
-        Tab nextTab = getNextTabFrom(tab, getPrivate, type);
+        Tab nextTab = getNextTabFrom(tab, getPrivate);
         if (nextTab == null)
-            nextTab = getPreviousTabFrom(tab, getPrivate, type);
+            nextTab = getPreviousTabFrom(tab, getPrivate);
         if (nextTab == null && getPrivate) {
             // If there are no private tabs remaining, get the last normal tab.
-<<<<<<< HEAD
-            nextTab = getFallbackNextTab(type);
-        }
-        if (nextTab == null && type != TabType.BROWSING) {
-            // If there are no non-private tabs of the same type remaining,
-            // fall back to TabType.BROWSING.
-            nextTab = getFallbackNextTab(TabType.BROWSING);
-=======
             Tab lastTab = mOrder.get(mOrder.size() - 1);
             if (!lastTab.isPrivate()) {
                 nextTab = lastTab;
             } else {
                 nextTab = getPreviousTabFrom(lastTab, false);
             }
->>>>>>> a17af05f
         }
 
         Tab parent = getTab(tab.getParentId());
@@ -524,26 +478,6 @@
                 return nextTab;
             else
                 return parent;
-        }
-        return nextTab;
-    }
-
-    /**
-     * Normally, {@link #getNextTab(Tab)} will attempt to find a tab of the same privacy mode and
-     * {@link TabType} as the currently selected tab. If no such tab exists, we will first fall back
-     * to non-private tabs if the current tab is a private tab. If we can't find any non-private
-     * tabs of the same type, we then start looking for any non-private {@link TabType#BROWSING} tabs.
-     *
-     * @param type The {@link TabType} of tab to be searched.
-     * @return A non-private tab of the type specified or null if none could be found.
-     */
-    private Tab getFallbackNextTab(TabType type) {
-        Tab nextTab;
-        Tab lastTab = mOrder.get(mOrder.size() - 1);
-        if (!lastTab.isPrivate() && lastTab.getType() == type) {
-            nextTab = lastTab;
-        } else {
-            nextTab = getPreviousTabFrom(lastTab, false, type);
         }
         return nextTab;
     }
@@ -596,11 +530,7 @@
         }
 
         // All other events handled below should contain a tabID property
-<<<<<<< HEAD
-        final int id = message.getInt("tabID", -1);
-=======
         final int id = message.getInt("tabID", INVALID_TAB_ID);
->>>>>>> a17af05f
         Tab tab = getTab(id);
 
         // "Tab:Added" is a special case because tab will be null if the tab was just added
@@ -624,12 +554,7 @@
                                       message.getInt("parentId"),
                                       message.getString("title"),
                                       message.getBoolean("isPrivate"),
-<<<<<<< HEAD
-                                      message.getInt("tabIndex"),
-                                      TabType.valueOf(message.getString("tabType")));
-=======
                                       message.getInt("tabIndex"));
->>>>>>> a17af05f
                 // If we added the tab as a stub, we should have already
                 // selected it, so ignore this flag for stubbed tabs.
                 if (message.getBoolean("selected"))
@@ -652,17 +577,12 @@
 
         } else if ("Tab:Select".equals(event)) {
             if (message.getBoolean("foreground", false)) {
-<<<<<<< HEAD
-                GeckoAppShell.launchOrBringToFront();
-=======
                 GeckoApp.launchOrBringToFront();
->>>>>>> a17af05f
             }
             selectTab(tab.getId());
 
         } else if ("Content:LocationChange".equals(event)) {
             tab.handleLocationChange(message);
-<<<<<<< HEAD
 
         } else if ("Content:SubframeNavigation".equals(event)) {
             tab.handleButtonStateChange(message);
@@ -672,37 +592,20 @@
             tab.updateIdentityData(message.getBundle("identity"));
             notifyListeners(tab, TabEvents.SECURITY_CHANGE);
 
-=======
-
-        } else if ("Content:SubframeNavigation".equals(event)) {
-            tab.handleButtonStateChange(message);
-            notifyListeners(tab, TabEvents.LOCATION_CHANGE, tab.getURL());
-
-        } else if ("Content:SecurityChange".equals(event)) {
-            tab.updateIdentityData(message.getBundle("identity"));
-            notifyListeners(tab, TabEvents.SECURITY_CHANGE);
-
->>>>>>> a17af05f
         } else if ("Content:StateChange".equals(event)) {
             final int state = message.getInt("state");
             if ((state & GeckoAppShell.WPL_STATE_IS_NETWORK) == 0) {
                 return;
             }
             if ((state & GeckoAppShell.WPL_STATE_START) != 0) {
-<<<<<<< HEAD
-=======
                 Log.i(LOGTAG, "zerdatime " + SystemClock.elapsedRealtime() +
                       " - page load start");
->>>>>>> a17af05f
                 final boolean restoring = message.getBoolean("restoring");
                 tab.handleDocumentStart(restoring, message.getString("uri"));
                 notifyListeners(tab, Tabs.TabEvents.START);
             } else if ((state & GeckoAppShell.WPL_STATE_STOP) != 0) {
-<<<<<<< HEAD
-=======
                 Log.i(LOGTAG, "zerdatime " + SystemClock.elapsedRealtime() +
                       " - page load stop");
->>>>>>> a17af05f
                 tab.handleDocumentStop(message.getBoolean("success"));
                 notifyListeners(tab, Tabs.TabEvents.STOP);
             }
@@ -769,11 +672,7 @@
             }
 
         } else if ("Tab:SetParentId".equals(event)) {
-<<<<<<< HEAD
-            tab.setParentId(message.getInt("parentID", -1));
-=======
             tab.setParentId(message.getInt("parentID", INVALID_TAB_ID));
->>>>>>> a17af05f
         }
     }
 
@@ -922,7 +821,7 @@
      */
     @RobocopTarget
     public Tab getFirstTabForUrl(String url) {
-        return getFirstTabForUrlHelper(url, null, TabType.BROWSING);
+        return getFirstTabForUrlHelper(url, null);
     }
 
     /**
@@ -930,21 +829,20 @@
      * @param url       the URL of the tab we're looking for
      * @param isPrivate if true, only look for tabs that are private. if false,
      *                  only look for tabs that are non-private.
-     * @param type      the type of the tab we're looking for
      *
      * @return first Tab with the given URL, or null if there is no such tab.
      */
-    public Tab getFirstTabForUrl(String url, boolean isPrivate, TabType type) {
-        return getFirstTabForUrlHelper(url, isPrivate, type);
-    }
-
-    private Tab getFirstTabForUrlHelper(String url, Boolean isPrivate, TabType type) {
+    public Tab getFirstTabForUrl(String url, boolean isPrivate) {
+        return getFirstTabForUrlHelper(url, isPrivate);
+    }
+
+    private Tab getFirstTabForUrlHelper(String url, Boolean isPrivate) {
         if (url == null) {
             return null;
         }
 
         for (Tab tab : mOrder) {
-            if (isPrivate != null && isPrivate != tab.isPrivate() || type != tab.getType()) {
+            if (isPrivate != null && isPrivate != tab.isPrivate()) {
                 continue;
             }
             if (url.equals(tab.getURL())) {
@@ -965,13 +863,11 @@
      * @param isPrivate
      *            If true, only look for tabs that are private. If false, only
      *            look for tabs that are not private.
-     * @param type
-     *            The type of the tab we're looking for.
      *
      * @return The first Tab with the given URL, or null if there is no such
      *         tab.
      */
-    public Tab getFirstReaderTabForUrl(String url, boolean isPrivate, TabType type) {
+    public Tab getFirstReaderTabForUrl(String url, boolean isPrivate) {
         if (url == null) {
             return null;
         }
@@ -979,7 +875,7 @@
         url = ReaderModeUtils.stripAboutReaderUrl(url);
 
         for (Tab tab : mOrder) {
-            if (isPrivate != tab.isPrivate() || type != tab.getType()) {
+            if (isPrivate != tab.isPrivate()) {
                 continue;
             }
             String tabUrl = tab.getURL();
@@ -1047,13 +943,8 @@
      *
      * @return             the Tab if a new one was created; null otherwise
      */
-<<<<<<< HEAD
-    public Tab loadUrl(final String url, final String searchEngine, final int parentId,
-                   final SafeIntent intent, final int flags) {
-=======
     public Tab loadUrl(final String url, final String searchEngine, @Nullable final String referrerUri,
             final int parentId, @Nullable final SafeIntent intent, final int flags) {
->>>>>>> a17af05f
         final GeckoBundle data = new GeckoBundle();
         Tab tabToSelect = null;
         boolean delayLoad = (flags & LOADURL_DELAY_LOAD) != 0;
@@ -1061,22 +952,11 @@
         // delayLoad implies background tab
         boolean background = delayLoad || (flags & LOADURL_BACKGROUND) != 0;
 
-<<<<<<< HEAD
-        boolean isPrivate = (flags & LOADURL_PRIVATE) != 0;
-=======
         boolean isPrivate = (flags & LOADURL_PRIVATE) != 0 || (intent != null && intent.getBooleanExtra(PRIVATE_TAB_INTENT_EXTRA, false));
->>>>>>> a17af05f
         boolean userEntered = (flags & LOADURL_USER_ENTERED) != 0;
         boolean desktopMode = (flags & LOADURL_DESKTOP) != 0;
         boolean external = (flags & LOADURL_EXTERNAL) != 0;
         final boolean isFirstShownAfterActivityUnhidden = (flags & LOADURL_FIRST_AFTER_ACTIVITY_UNHIDDEN) != 0;
-<<<<<<< HEAD
-        final boolean customTab = (flags & LOADURL_CUSTOMTAB) != 0;
-        final boolean webappTab = (flags & LOADURL_WEBAPP) != 0;
-        final TabType type = customTab ? TabType.CUSTOMTAB :
-            webappTab ? TabType.WEBAPP : TabType.BROWSING;
-=======
->>>>>>> a17af05f
 
         data.putString("url", url);
         data.putString("engine", searchEngine);
@@ -1085,11 +965,7 @@
         data.putBoolean("isPrivate", isPrivate);
         data.putBoolean("pinned", (flags & LOADURL_PINNED) != 0);
         data.putBoolean("desktopMode", desktopMode);
-<<<<<<< HEAD
-        data.putString("tabType", type.name());
-=======
         data.putString("referrerURI", referrerUri);
->>>>>>> a17af05f
 
         final boolean needsNewTab;
         final String applicationId = (intent == null) ? null :
@@ -1138,16 +1014,10 @@
             // Add the new tab to the end of the tab order.
             final int tabIndex = NEW_LAST_INDEX;
 
-<<<<<<< HEAD
-            tabToSelect = addTab(tabId, tabUrl, external, parentId, url, isPrivate, tabIndex, type);
-            tabToSelect.setDesktopMode(desktopMode);
-            tabToSelect.setApplicationId(applicationId);
-=======
             tabToSelect = addTab(tabId, tabUrl, external, parentId, url, isPrivate, tabIndex);
             tabToSelect.setDesktopMode(desktopMode);
             tabToSelect.setApplicationId(applicationId);
 
->>>>>>> a17af05f
             if (isFirstShownAfterActivityUnhidden) {
                 // We just opened Firefox so we want to show
                 // the toolbar but not animate it to avoid jank.
@@ -1155,11 +1025,7 @@
             }
         }
 
-<<<<<<< HEAD
-        EventDispatcher.getInstance().dispatch("Tab:Load", data);
-=======
         mEventDispatcher.dispatch("Tab:Load", data);
->>>>>>> a17af05f
 
         if (tabToSelect == null) {
             return null;
@@ -1346,25 +1212,6 @@
         data.putInt("fromPosition", fromPosition);
         data.putInt("toTabId", toTabId);
         data.putInt("toPosition", toPosition);
-<<<<<<< HEAD
-        EventDispatcher.getInstance().dispatch("Tab:Move", data);
-    }
-
-    @NonNull
-    public static String getHomepageForNewTab(Context context) {
-        final SharedPreferences preferences = GeckoSharedPrefs.forApp(context);
-        final boolean forEveryNewTab = preferences.getBoolean(GeckoPreferences.PREFS_HOMEPAGE_FOR_EVERY_NEW_TAB, false);
-
-        if (forEveryNewTab) {
-            final String homePage = getHomepage(context);
-            if (TextUtils.isEmpty(homePage)) {
-                return AboutPages.HOME;
-            } else {
-                return homePage;
-            }
-        }
-        return AboutPages.HOME;
-=======
         mEventDispatcher.dispatch("Tab:Move", data);
     }
 
@@ -1397,7 +1244,6 @@
     public static String getHomepageForStartupTab(Context context) {
         final String homepage = Tabs.getHomepage(context);
         return TextUtils.isEmpty(homepage) ? AboutPages.HOME : homepage;
->>>>>>> a17af05f
     }
 
     @Nullable
