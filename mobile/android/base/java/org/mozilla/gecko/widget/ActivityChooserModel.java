/*
 * Copyright (C) 2011 The Android Open Source Project
 *
 * Licensed under the Apache License, Version 2.0 (the "License");
 * you may not use this file except in compliance with the License.
 * You may obtain a copy of the License at
 *
 *      http://www.apache.org/licenses/LICENSE-2.0
 *
 * Unless required by applicable law or agreed to in writing, software
 * distributed under the License is distributed on an "AS IS" BASIS,
 * WITHOUT WARRANTIES OR CONDITIONS OF ANY KIND, either express or implied.
 * See the License for the specific language governing permissions and
 * limitations under the License.
 */

/**
 * Mozilla: Changing the package.
 */
//package android.widget;
package org.mozilla.gecko.widget;

// Mozilla: New import
import android.accounts.Account;
import android.content.pm.PackageManager;

import org.mozilla.gecko.distribution.Distribution;
import org.mozilla.gecko.GeckoProfile;
import org.mozilla.gecko.fxa.FirefoxAccounts;
import org.mozilla.gecko.fxa.SyncStatusListener;
import org.mozilla.gecko.overlays.ui.ShareDialog;
import org.mozilla.gecko.R;
import java.io.File;

import android.content.BroadcastReceiver;
import android.content.ComponentName;
import android.content.Context;
import android.content.Intent;
import android.content.IntentFilter;
import android.content.pm.ResolveInfo;
import android.database.DataSetObservable;
import android.os.AsyncTask;
import android.text.TextUtils;
import android.util.Log;
import android.util.Xml;

/**
 * Mozilla: Unused import.
 */
//import com.android.internal.content.PackageMonitor;

import org.mozilla.gecko.sync.repositories.NullCursorException;
import org.mozilla.gecko.sync.repositories.android.ClientsDatabaseAccessor;
import org.mozilla.gecko.sync.repositories.domain.ClientRecord;
import org.xmlpull.v1.XmlPullParser;
import org.xmlpull.v1.XmlPullParserException;
import org.xmlpull.v1.XmlSerializer;

import java.io.FileInputStream;
import java.io.FileNotFoundException;
import java.io.FileOutputStream;
import java.io.IOException;
import java.math.BigDecimal;
import java.util.ArrayList;
import java.util.Collection;
import java.util.Collections;
import java.util.HashMap;
import java.util.Iterator;
import java.util.List;
import java.util.Map;

/**
 * <p>
 * This class represents a data model for choosing a component for handing a
 * given {@link Intent}. The model is responsible for querying the system for
 * activities that can handle the given intent and order found activities
 * based on historical data of previous choices. The historical data is stored
 * in an application private file. If a client does not want to have persistent
 * choice history the file can be omitted, thus the activities will be ordered
 * based on historical usage for the current session.
 * <p>
 * </p>
 * For each backing history file there is a singleton instance of this class. Thus,
 * several clients that specify the same history file will share the same model. Note
 * that if multiple clients are sharing the same model they should implement semantically
 * equivalent functionality since setting the model intent will change the found
 * activities and they may be inconsistent with the functionality of some of the clients.
 * For example, choosing a share activity can be implemented by a single backing
 * model and two different views for performing the selection. If however, one of the
 * views is used for sharing but the other for importing, for example, then each
 * view should be backed by a separate model.
 * </p>
 * <p>
 * The way clients interact with this class is as follows:
 * </p>
 * <p>
 * <pre>
 * <code>
 *  // Get a model and set it to a couple of clients with semantically similar function.
 *  ActivityChooserModel dataModel =
 *      ActivityChooserModel.get(context, "task_specific_history_file_name.xml");
 *
 *  ActivityChooserModelClient modelClient1 = getActivityChooserModelClient1();
 *  modelClient1.setActivityChooserModel(dataModel);
 *
 *  ActivityChooserModelClient modelClient2 = getActivityChooserModelClient2();
 *  modelClient2.setActivityChooserModel(dataModel);
 *
 *  // Set an intent to choose a an activity for.
 *  dataModel.setIntent(intent);
 * <pre>
 * <code>
 * </p>
 * <p>
 * <strong>Note:</strong> This class is thread safe.
 * </p>
 *
 * @hide
 */
public class ActivityChooserModel extends DataSetObservable {

    /**
     * Client that utilizes an {@link ActivityChooserModel}.
     */
    public interface ActivityChooserModelClient {

        /**
         * Sets the {@link ActivityChooserModel}.
         *
         * @param dataModel The model.
         */
        public void setActivityChooserModel(ActivityChooserModel dataModel);
    }

    /**
     * Defines a sorter that is responsible for sorting the activities
     * based on the provided historical choices and an intent.
     */
    public interface ActivitySorter {

        /**
         * Sorts the <code>activities</code> in descending order of relevance
         * based on previous history and an intent.
         *
         * @param intent The {@link Intent}.
         * @param activities Activities to be sorted.
         * @param historicalRecords Historical records.
         */
        // This cannot be done by a simple comparator since an Activity weight
        // is computed from history. Note that Activity implements Comparable.
        public void sort(Intent intent, List<ActivityResolveInfo> activities,
                List<HistoricalRecord> historicalRecords);
    }

    /**
     * Listener for choosing an activity.
     */
    public interface OnChooseActivityListener {

        /**
         * Called when an activity has been chosen. The client can decide whether
         * an activity can be chosen and if so the caller of
         * {@link ActivityChooserModel#chooseActivity(int)} will receive and {@link Intent}
         * for launching it.
         * <p>
         * <strong>Note:</strong> Modifying the intent is not permitted and
         *     any changes to the latter will be ignored.
         * </p>
         *
         * @param host The listener's host model.
         * @param intent The intent for launching the chosen activity.
         * @return Whether the intent is handled and should not be delivered to clients.
         *
         * @see ActivityChooserModel#chooseActivity(int)
         */
        public boolean onChooseActivity(ActivityChooserModel host, Intent intent);
    }

    /**
     * Flag for selecting debug mode.
     */
    private static final boolean DEBUG = false;

    /**
     * Tag used for logging.
     */
    static final String LOG_TAG = ActivityChooserModel.class.getSimpleName();

    /**
     * The root tag in the history file.
     */
    private static final String TAG_HISTORICAL_RECORDS = "historical-records";

    /**
     * The tag for a record in the history file.
     */
    private static final String TAG_HISTORICAL_RECORD = "historical-record";

    /**
     * Attribute for the activity.
     */
    private static final String ATTRIBUTE_ACTIVITY = "activity";

    /**
     * Attribute for the choice time.
     */
    private static final String ATTRIBUTE_TIME = "time";

    /**
     * Attribute for the choice weight.
     */
    private static final String ATTRIBUTE_WEIGHT = "weight";

    /**
     * The default maximal length of the choice history.
     */
    public static final int DEFAULT_HISTORY_MAX_LENGTH = 50;

    /**
     * The amount with which to inflate a chosen activity when set as default.
     */
    private static final int DEFAULT_ACTIVITY_INFLATION = 5;

    /**
     * Default weight for a choice record.
     */
    private static final float DEFAULT_HISTORICAL_RECORD_WEIGHT = 1.0f;

    /**
     * The extension of the history file.
     */
    private static final String HISTORY_FILE_EXTENSION = ".xml";

    /**
     * An invalid item index.
     */
    private static final int INVALID_INDEX = -1;

    /**
     * Lock to guard the model registry.
     */
    private static final Object sRegistryLock = new Object();

    /**
     * This the registry for data models.
     */
    private static final Map<String, ActivityChooserModel> sDataModelRegistry =
        new HashMap<String, ActivityChooserModel>();

    /**
     * Lock for synchronizing on this instance.
     */
    private final Object mInstanceLock = new Object();

    /**
     * List of activities that can handle the current intent.
     */
    private final List<ActivityResolveInfo> mActivities = new ArrayList<ActivityResolveInfo>();

    /**
     * List with historical choice records.
     */
    private final List<HistoricalRecord> mHistoricalRecords = new ArrayList<HistoricalRecord>();

    /**
     * Monitor for added and removed packages.
     */
    /**
     * Mozilla: Converted from a PackageMonitor to a DataModelPackageMonitor to avoid importing a new class.
     */
    private final DataModelPackageMonitor mPackageMonitor = new DataModelPackageMonitor();

    /**
     * Context for accessing resources.
     */
    final Context mContext;

    /**
     * The name of the history file that backs this model.
     */
    final String mHistoryFileName;

    /**
     * The intent for which a activity is being chosen.
     */
    private Intent mIntent;

    /**
     * The sorter for ordering activities based on intent and past choices.
     */
    private ActivitySorter mActivitySorter = new DefaultSorter();

    /**
     * The maximal length of the choice history.
     */
    private int mHistoryMaxSize = DEFAULT_HISTORY_MAX_LENGTH;

    /**
     * Flag whether choice history can be read. In general many clients can
     * share the same data model and {@link #readHistoricalDataIfNeeded()} may be called
     * by arbitrary of them any number of times. Therefore, this class guarantees
     * that the very first read succeeds and subsequent reads can be performed
     * only after a call to {@link #persistHistoricalDataIfNeeded()} followed by change
     * of the share records.
     */
    boolean mCanReadHistoricalData = true;

    /**
     * Flag whether the choice history was read. This is used to enforce that
     * before calling {@link #persistHistoricalDataIfNeeded()} a call to
     * {@link #persistHistoricalDataIfNeeded()} has been made. This aims to avoid a
     * scenario in which a choice history file exits, it is not read yet and
     * it is overwritten. Note that always all historical records are read in
     * full and the file is rewritten. This is necessary since we need to
     * purge old records that are outside of the sliding window of past choices.
     */
    private boolean mReadShareHistoryCalled;

    /**
     * Flag whether the choice records have changed. In general many clients can
     * share the same data model and {@link #persistHistoricalDataIfNeeded()} may be called
     * by arbitrary of them any number of times. Therefore, this class guarantees
     * that choice history will be persisted only if it has changed.
     */
    private boolean mHistoricalRecordsChanged = true;

    /**
     * Flag whether to reload the activities for the current intent.
     */
    boolean mReloadActivities;

    /**
     * Policy for controlling how the model handles chosen activities.
     */
    private OnChooseActivityListener mActivityChooserModelPolicy;

    /**
     * Mozilla: Share overlay variables.
     */
    private final SyncStatusListener mSyncStatusListener = new SyncStatusDelegate();

    /**
     * Gets the data model backed by the contents of the provided file with historical data.
     * Note that only one data model is backed by a given file, thus multiple calls with
     * the same file name will return the same model instance. If no such instance is present
     * it is created.
     *
     * <p>
     * <strong>Always use difference historical data files for semantically different actions.
     * For example, sharing is different from importing.</strong>
     * </p>
     *
     * @param context Context for loading resources.
     * @param historyFileName File name with choice history, <code>null</code>
     *        if the model should not be backed by a file. In this case the activities
     *        will be ordered only by data from the current session.
     *
     * @return The model.
     */
    public static ActivityChooserModel get(Context context, String historyFileName) {
        synchronized (sRegistryLock) {
            ActivityChooserModel dataModel = sDataModelRegistry.get(historyFileName);
            if (dataModel == null) {
                dataModel = new ActivityChooserModel(context, historyFileName);
                sDataModelRegistry.put(historyFileName, dataModel);
            }
            return dataModel;
        }
    }

    /**
     * Creates a new instance.
     *
     * @param context Context for loading resources.
     * @param historyFileName The history XML file.
     */
    private ActivityChooserModel(Context context, String historyFileName) {
        mContext = context.getApplicationContext();
        if (!TextUtils.isEmpty(historyFileName)
                && !historyFileName.endsWith(HISTORY_FILE_EXTENSION)) {
            mHistoryFileName = historyFileName + HISTORY_FILE_EXTENSION;
        } else {
            mHistoryFileName = historyFileName;
        }

        /**
         * Mozilla: Uses modified receiver
         */
        mPackageMonitor.register(mContext);

        /**
         * Mozilla: Add Sync Status Listener.
         */
        // TODO: We only need to add a sync status listener if the ShareDialog passes the intent filter.
        FirefoxAccounts.addSyncStatusListener(mSyncStatusListener);
    }

    /**
     * Sets an intent for which to choose a activity.
     * <p>
     * <strong>Note:</strong> Clients must set only semantically similar
     * intents for each data model.
     * <p>
     *
     * @param intent The intent.
     */
    public void setIntent(Intent intent) {
        synchronized (mInstanceLock) {
            if (mIntent == intent) {
                return;
            }
            mIntent = intent;
            mReloadActivities = true;
            ensureConsistentState();
        }
    }

    /**
     * Gets the intent for which a activity is being chosen.
     *
     * @return The intent.
     */
    public Intent getIntent() {
        synchronized (mInstanceLock) {
            return mIntent;
        }
    }

    /**
     * Gets the number of activities that can handle the intent.
     *
     * @return The activity count.
     *
     * @see #setIntent(Intent)
     */
    public int getActivityCount() {
        synchronized (mInstanceLock) {
            ensureConsistentState();
            return mActivities.size();
        }
    }

    /**
     * Gets an activity at a given index.
     *
     * @return The activity.
     *
     * @see ActivityResolveInfo
     * @see #setIntent(Intent)
     */
    public ResolveInfo getActivity(int index) {
        synchronized (mInstanceLock) {
            ensureConsistentState();
            return mActivities.get(index).resolveInfo;
        }
    }

    /**
     * Gets the index of a the given activity.
     *
     * @param activity The activity index.
     *
     * @return The index if found, -1 otherwise.
     */
    public int getActivityIndex(ResolveInfo activity) {
        synchronized (mInstanceLock) {
            ensureConsistentState();
            List<ActivityResolveInfo> activities = mActivities;
            final int activityCount = activities.size();
            for (int i = 0; i < activityCount; i++) {
                ActivityResolveInfo currentActivity = activities.get(i);
                if (currentActivity.resolveInfo == activity) {
                    return i;
                }
            }
            return INVALID_INDEX;
        }
    }

    /**
     * Chooses a activity to handle the current intent. This will result in
     * adding a historical record for that action and construct intent with
     * its component name set such that it can be immediately started by the
     * client.
     * <p>
     * <strong>Note:</strong> By calling this method the client guarantees
     * that the returned intent will be started. This intent is returned to
     * the client solely to let additional customization before the start.
     * </p>
     *
     * @return An {@link Intent} for launching the activity or null if the
     *         policy has consumed the intent or there is not current intent
     *         set via {@link #setIntent(Intent)}.
     *
     * @see HistoricalRecord
     * @see OnChooseActivityListener
     */
    public Intent chooseActivity(int index) {
        synchronized (mInstanceLock) {
            if (mIntent == null) {
                return null;
            }

            ensureConsistentState();

            ActivityResolveInfo chosenActivity = mActivities.get(index);

            ComponentName chosenName = new ComponentName(
                    chosenActivity.resolveInfo.activityInfo.packageName,
                    chosenActivity.resolveInfo.activityInfo.name);

            Intent choiceIntent = new Intent(mIntent);
            choiceIntent.setComponent(chosenName);

            if (mActivityChooserModelPolicy != null) {
                // Do not allow the policy to change the intent.
                Intent choiceIntentCopy = new Intent(choiceIntent);
                final boolean handled = mActivityChooserModelPolicy.onChooseActivity(this,
                        choiceIntentCopy);
                if (handled) {
                    return null;
                }
            }

            HistoricalRecord historicalRecord = new HistoricalRecord(chosenName,
                    System.currentTimeMillis(), DEFAULT_HISTORICAL_RECORD_WEIGHT);
            addHistoricalRecord(historicalRecord);

            return choiceIntent;
        }
    }

    /**
     * Sets the listener for choosing an activity.
     *
     * @param listener The listener.
     */
    public void setOnChooseActivityListener(OnChooseActivityListener listener) {
        synchronized (mInstanceLock) {
            mActivityChooserModelPolicy = listener;
        }
    }

    /**
     * Gets the default activity, The default activity is defined as the one
     * with highest rank i.e. the first one in the list of activities that can
     * handle the intent.
     *
     * @return The default activity, <code>null</code> id not activities.
     *
     * @see #getActivity(int)
     */
    public ResolveInfo getDefaultActivity() {
        synchronized (mInstanceLock) {
            ensureConsistentState();
            if (!mActivities.isEmpty()) {
                return mActivities.get(0).resolveInfo;
            }
        }
        return null;
    }

    /**
     * Sets the default activity. The default activity is set by adding a
     * historical record with weight high enough that this activity will
     * become the highest ranked. Such a strategy guarantees that the default
     * will eventually change if not used. Also the weight of the record for
     * setting a default is inflated with a constant amount to guarantee that
     * it will stay as default for awhile.
     *
     * @param index The index of the activity to set as default.
     */
    public void setDefaultActivity(int index) {
        synchronized (mInstanceLock) {
            ensureConsistentState();

            ActivityResolveInfo newDefaultActivity = mActivities.get(index);
            ActivityResolveInfo oldDefaultActivity = mActivities.get(0);

            final float weight;
            if (oldDefaultActivity != null) {
                // Add a record with weight enough to boost the chosen at the top.
                weight = oldDefaultActivity.weight - newDefaultActivity.weight
                    + DEFAULT_ACTIVITY_INFLATION;
            } else {
                weight = DEFAULT_HISTORICAL_RECORD_WEIGHT;
            }

            ComponentName defaultName = new ComponentName(
                    newDefaultActivity.resolveInfo.activityInfo.packageName,
                    newDefaultActivity.resolveInfo.activityInfo.name);
            HistoricalRecord historicalRecord = new HistoricalRecord(defaultName,
                    System.currentTimeMillis(), weight);
            addHistoricalRecord(historicalRecord);
        }
    }

    /**
     * Persists the history data to the backing file if the latter
     * was provided. Calling this method before a call to {@link #readHistoricalDataIfNeeded()}
     * throws an exception. Calling this method more than one without choosing an
     * activity has not effect.
     *
     * @throws IllegalStateException If this method is called before a call to
     *         {@link #readHistoricalDataIfNeeded()}.
     */
    private void persistHistoricalDataIfNeeded() {
        if (!mReadShareHistoryCalled) {
            throw new IllegalStateException("No preceding call to #readHistoricalData");
        }
        if (!mHistoricalRecordsChanged) {
            return;
        }
        mHistoricalRecordsChanged = false;
        if (!TextUtils.isEmpty(mHistoryFileName)) {
            /**
             * Mozilla: Converted to a normal task.execute call so that this works on < ICS phones.
             */
            new PersistHistoryAsyncTask().execute(new ArrayList<HistoricalRecord>(mHistoricalRecords), mHistoryFileName);
        }
    }

    /**
     * Sets the sorter for ordering activities based on historical data and an intent.
     *
     * @param activitySorter The sorter.
     *
     * @see ActivitySorter
     */
    public void setActivitySorter(ActivitySorter activitySorter) {
        synchronized (mInstanceLock) {
            if (mActivitySorter == activitySorter) {
                return;
            }
            mActivitySorter = activitySorter;
            if (sortActivitiesIfNeeded()) {
                notifyChanged();
            }
        }
    }

    /**
     * Sets the maximal size of the historical data. Defaults to
     * {@link #DEFAULT_HISTORY_MAX_LENGTH}
     * <p>
     *   <strong>Note:</strong> Setting this property will immediately
     *   enforce the specified max history size by dropping enough old
     *   historical records to enforce the desired size. Thus, any
     *   records that exceed the history size will be discarded and
     *   irreversibly lost.
     * </p>
     *
     * @param historyMaxSize The max history size.
     */
    public void setHistoryMaxSize(int historyMaxSize) {
        synchronized (mInstanceLock) {
            if (mHistoryMaxSize == historyMaxSize) {
                return;
            }
            mHistoryMaxSize = historyMaxSize;
            pruneExcessiveHistoricalRecordsIfNeeded();
            if (sortActivitiesIfNeeded()) {
                notifyChanged();
            }
        }
    }

    /**
     * Gets the history max size.
     *
     * @return The history max size.
     */
    public int getHistoryMaxSize() {
        synchronized (mInstanceLock) {
            return mHistoryMaxSize;
        }
    }

    /**
     * Gets the history size.
     *
     * @return The history size.
     */
    public int getHistorySize() {
        synchronized (mInstanceLock) {
            ensureConsistentState();
            return mHistoricalRecords.size();
        }
    }

    public int getDistinctActivityCountInHistory() {
        synchronized (mInstanceLock) {
            ensureConsistentState();
            final List<String> packages = new ArrayList<String>();
            for (HistoricalRecord record : mHistoricalRecords) {
              String activity = record.activity.flattenToString();
              if (!packages.contains(activity)) {
                packages.add(activity);
              }
            }
            return packages.size();
        }
    }

    @Override
    protected void finalize() throws Throwable {
        super.finalize();

        /**
         * Mozilla: Not needed for the application.
         */
        mPackageMonitor.unregister();
        FirefoxAccounts.removeSyncStatusListener(mSyncStatusListener);
    }

    /**
     * Ensures the model is in a consistent state which is the
     * activities for the current intent have been loaded, the
     * most recent history has been read, and the activities
     * are sorted.
     */
    private void ensureConsistentState() {
        boolean stateChanged = loadActivitiesIfNeeded();
        stateChanged |= readHistoricalDataIfNeeded();
        pruneExcessiveHistoricalRecordsIfNeeded();
        if (stateChanged) {
            sortActivitiesIfNeeded();
            notifyChanged();
        }
    }

    /**
     * Sorts the activities if necessary which is if there is a
     * sorter, there are some activities to sort, and there is some
     * historical data.
     *
     * @return Whether sorting was performed.
     */
    private boolean sortActivitiesIfNeeded() {
        if (mActivitySorter != null && mIntent != null
                && !mActivities.isEmpty() && !mHistoricalRecords.isEmpty()) {
            mActivitySorter.sort(mIntent, mActivities,
                    Collections.unmodifiableList(mHistoricalRecords));
            return true;
        }
        return false;
    }

    /**
     * Loads the activities for the current intent if needed which is
     * if they are not already loaded for the current intent.
     *
     * @return Whether loading was performed.
     */
    private boolean loadActivitiesIfNeeded() {
        if (mReloadActivities && mIntent != null) {
            mReloadActivities = false;
            mActivities.clear();
            List<ResolveInfo> resolveInfos = mContext.getPackageManager()
                    .queryIntentActivities(mIntent, 0);
            final int resolveInfoCount = resolveInfos.size();

            /**
             * Mozilla: Temporary variables to prevent performance degradation in the loop.
             */
            final PackageManager packageManager = mContext.getPackageManager();
            final String channelToRemoveLabel = mContext.getResources().getString(R.string.overlay_share_label);
            final String shareDialogClassName = ShareDialog.class.getCanonicalName();

            for (int i = 0; i < resolveInfoCount; i++) {
                ResolveInfo resolveInfo = resolveInfos.get(i);

                /**
                 * Mozilla: We want "Add to Firefox" to appear differently inside of Firefox than
                 * from external applications - override the name and icon here.
                 *
                 * Do not display the menu item if there are no devices to share to.
                 *
                 * Note: we check both the class name and the label to ensure we only change the
                 * label of the current channel.
                 */
                if (shareDialogClassName.equals(resolveInfo.activityInfo.name) &&
                        channelToRemoveLabel.equals(resolveInfo.loadLabel(packageManager))) {
                    // Don't add the menu item if there are no devices to share to.
                    if (!hasOtherSyncClients()) {
                        continue;
                    }

                    resolveInfo.labelRes = R.string.overlay_share_send_other;
                    resolveInfo.activityInfo.icon = R.drawable.icon_shareplane;

                }

                mActivities.add(new ActivityResolveInfo(resolveInfo));
            }
            return true;
        }
        return false;
    }

    /**
     * Reads the historical data if necessary which is it has
     * changed, there is a history file, and there is not persist
     * in progress.
     *
     * @return Whether reading was performed.
     */
    private boolean readHistoricalDataIfNeeded() {
        if (mCanReadHistoricalData && mHistoricalRecordsChanged &&
                !TextUtils.isEmpty(mHistoryFileName)) {
            mCanReadHistoricalData = false;
            mReadShareHistoryCalled = true;
            readHistoricalDataImpl();
            return true;
        }
        return false;
    }

    /**
     * Adds a historical record.
     *
     * @param historicalRecord The record to add.
     * @return True if the record was added.
     */
    private boolean addHistoricalRecord(HistoricalRecord historicalRecord) {
        final boolean added = mHistoricalRecords.add(historicalRecord);
        if (added) {
            mHistoricalRecordsChanged = true;
            pruneExcessiveHistoricalRecordsIfNeeded();
            persistHistoricalDataIfNeeded();
            sortActivitiesIfNeeded();
            notifyChanged();
        }
        return added;
    }

    /**
     * Removes all historical records for this pkg.
     *
     * @param historicalRecord The pkg to delete records for.
     * @return True if the record was added.
     */
    boolean removeHistoricalRecordsForPackage(final String pkg) {
        boolean removed = false;

        for (Iterator<HistoricalRecord> i = mHistoricalRecords.iterator(); i.hasNext();) {
            final HistoricalRecord record = i.next();
            if (record.activity.getPackageName().equals(pkg)) {
                i.remove();
                removed = true;
            }
        }

        if (removed) {
            mHistoricalRecordsChanged = true;
            pruneExcessiveHistoricalRecordsIfNeeded();
            persistHistoricalDataIfNeeded();
            sortActivitiesIfNeeded();
            notifyChanged();
        }

        return removed;
    }

    /**
     * Prunes older excessive records to guarantee maxHistorySize.
     */
    private void pruneExcessiveHistoricalRecordsIfNeeded() {
        final int pruneCount = mHistoricalRecords.size() - mHistoryMaxSize;
        if (pruneCount <= 0) {
            return;
        }
        mHistoricalRecordsChanged = true;
        for (int i = 0; i < pruneCount; i++) {
            HistoricalRecord prunedRecord = mHistoricalRecords.remove(0);
            if (DEBUG) {
                Log.i(LOG_TAG, "Pruned: " + prunedRecord);
            }
        }
    }

    /**
     * Represents a record in the history.
     */
    public final static class HistoricalRecord {

        /**
         * The activity name.
         */
        public final ComponentName activity;

        /**
         * The choice time.
         */
        public final long time;

        /**
         * The record weight.
         */
        public final float weight;

        /**
         * Creates a new instance.
         *
         * @param activityName The activity component name flattened to string.
         * @param time The time the activity was chosen.
         * @param weight The weight of the record.
         */
        public HistoricalRecord(String activityName, long time, float weight) {
            this(ComponentName.unflattenFromString(activityName), time, weight);
        }

        /**
         * Creates a new instance.
         *
         * @param activityName The activity name.
         * @param time The time the activity was chosen.
         * @param weight The weight of the record.
         */
        public HistoricalRecord(ComponentName activityName, long time, float weight) {
            this.activity = activityName;
            this.time = time;
            this.weight = weight;
        }

        @Override
        public int hashCode() {
            final int prime = 31;
            int result = 1;
            result = prime * result + ((activity == null) ? 0 : activity.hashCode());
            result = prime * result + (int) (time ^ (time >>> 32));
            result = prime * result + Float.floatToIntBits(weight);
            return result;
        }

        @Override
        public boolean equals(Object obj) {
            if (this == obj) {
                return true;
            }
            if (obj == null) {
                return false;
            }
            if (getClass() != obj.getClass()) {
                return false;
            }
            HistoricalRecord other = (HistoricalRecord) obj;
            if (activity == null) {
                if (other.activity != null) {
                    return false;
                }
            } else if (!activity.equals(other.activity)) {
                return false;
            }
            if (time != other.time) {
                return false;
            }
            if (Float.floatToIntBits(weight) != Float.floatToIntBits(other.weight)) {
                return false;
            }
            return true;
        }

        @Override
        public String toString() {
            StringBuilder builder = new StringBuilder();
            builder.append("[");
            builder.append("; activity:").append(activity);
            builder.append("; time:").append(time);
            builder.append("; weight:").append(new BigDecimal(weight));
            builder.append("]");
            return builder.toString();
        }
    }

    /**
     * Represents an activity.
     */
    public final class ActivityResolveInfo implements Comparable<ActivityResolveInfo> {

        /**
         * The {@link ResolveInfo} of the activity.
         */
        public final ResolveInfo resolveInfo;

        /**
         * Weight of the activity. Useful for sorting.
         */
        public float weight;

        /**
         * Creates a new instance.
         *
         * @param resolveInfo activity {@link ResolveInfo}.
         */
        public ActivityResolveInfo(ResolveInfo resolveInfo) {
            this.resolveInfo = resolveInfo;
        }

        @Override
        public int hashCode() {
            return 31 + Float.floatToIntBits(weight);
        }

        @Override
        public boolean equals(Object obj) {
            if (this == obj) {
                return true;
            }
            if (obj == null) {
                return false;
            }
            if (getClass() != obj.getClass()) {
                return false;
            }
            ActivityResolveInfo other = (ActivityResolveInfo) obj;
            if (Float.floatToIntBits(weight) != Float.floatToIntBits(other.weight)) {
                return false;
            }
            return true;
        }

        @Override
        public int compareTo(ActivityResolveInfo another) {
             return  Float.floatToIntBits(another.weight) - Float.floatToIntBits(weight);
        }

        @Override
        public String toString() {
            StringBuilder builder = new StringBuilder();
            builder.append("[");
            builder.append("resolveInfo:").append(resolveInfo.toString());
            builder.append("; weight:").append(new BigDecimal(weight));
            builder.append("]");
            return builder.toString();
        }
    }

    /**
     * Default activity sorter implementation.
     */
    private final class DefaultSorter implements ActivitySorter {
        private static final float WEIGHT_DECAY_COEFFICIENT = 0.95f;

        private final Map<String, ActivityResolveInfo> mPackageNameToActivityMap =
            new HashMap<String, ActivityResolveInfo>();

        @Override
        public void sort(Intent intent, List<ActivityResolveInfo> activities,
                List<HistoricalRecord> historicalRecords) {
            Map<String, ActivityResolveInfo> packageNameToActivityMap =
                mPackageNameToActivityMap;
            packageNameToActivityMap.clear();

            final int activityCount = activities.size();
            for (int i = 0; i < activityCount; i++) {
                ActivityResolveInfo activity = activities.get(i);
                activity.weight = 0.0f;

                // Make sure we're using a non-ambiguous name here
                ComponentName chosenName = new ComponentName(
                        activity.resolveInfo.activityInfo.packageName,
                        activity.resolveInfo.activityInfo.name);
                String packageName = chosenName.flattenToString();
                packageNameToActivityMap.put(packageName, activity);
            }

            final int lastShareIndex = historicalRecords.size() - 1;
            float nextRecordWeight = 1;
            for (int i = lastShareIndex; i >= 0; i--) {
                HistoricalRecord historicalRecord = historicalRecords.get(i);
                String packageName = historicalRecord.activity.flattenToString();
                ActivityResolveInfo activity = packageNameToActivityMap.get(packageName);
                if (activity != null) {
                    activity.weight += historicalRecord.weight * nextRecordWeight;
                    nextRecordWeight = nextRecordWeight * WEIGHT_DECAY_COEFFICIENT;
                }
            }

            Collections.sort(activities);

            if (DEBUG) {
                for (int i = 0; i < activityCount; i++) {
                    Log.i(LOG_TAG, "Sorted: " + activities.get(i));
                }
            }
        }
    }

    /**
     * Command for reading the historical records from a file off the UI thread.
     */
    private void readHistoricalDataImpl() {
        try {
            GeckoProfile profile = GeckoProfile.get(mContext);
            File f = profile.getFile(mHistoryFileName);
            if (!f.exists()) {
                // Fall back to the non-profile aware file if it exists...
                File oldFile = new File(mHistoryFileName);
                oldFile.renameTo(f);
            }
            readHistoricalDataFromStream(new FileInputStream(f));
        } catch (FileNotFoundException fnfe) {
            final Distribution dist = Distribution.getInstance(mContext);
            dist.addOnDistributionReadyCallback(new Distribution.ReadyCallback() {
                @Override
                public void distributionNotFound() {
                }

                @Override
                public void distributionFound(Distribution distribution) {
                    try {
                        File distFile = dist.getDistributionFile("quickshare/" + mHistoryFileName);
                        if (distFile == null) {
                            if (DEBUG) {
                                Log.i(LOG_TAG, "Could not open historical records file: " + mHistoryFileName);
                            }
                            return;
                        }
                        readHistoricalDataFromStream(new FileInputStream(distFile));
                    } catch (Exception ex) {
                        if (DEBUG) {
                            Log.i(LOG_TAG, "Could not open historical records file: " + mHistoryFileName);
                        }
                        return;
                    }
                }

                @Override
                public void distributionArrivedLate(Distribution distribution) {
                    distributionFound(distribution);
                }
            });
        }
    }

    void readHistoricalDataFromStream(FileInputStream fis) {
        try {
            XmlPullParser parser = Xml.newPullParser();
            parser.setInput(fis, null);

            int type = XmlPullParser.START_DOCUMENT;
            while (type != XmlPullParser.END_DOCUMENT && type != XmlPullParser.START_TAG) {
                type = parser.next();
            }

            if (!TAG_HISTORICAL_RECORDS.equals(parser.getName())) {
                throw new XmlPullParserException("Share records file does not start with "
                        + TAG_HISTORICAL_RECORDS + " tag.");
            }

            List<HistoricalRecord> historicalRecords = mHistoricalRecords;
            historicalRecords.clear();

            while (true) {
                type = parser.next();
                if (type == XmlPullParser.END_DOCUMENT) {
                    break;
                }
                if (type == XmlPullParser.END_TAG || type == XmlPullParser.TEXT) {
                    continue;
                }
                String nodeName = parser.getName();
                if (!TAG_HISTORICAL_RECORD.equals(nodeName)) {
                    throw new XmlPullParserException("Share records file not well-formed.");
                }

                String activity = parser.getAttributeValue(null, ATTRIBUTE_ACTIVITY);
                final long time =
                    Long.parseLong(parser.getAttributeValue(null, ATTRIBUTE_TIME));
                final float weight =
                    Float.parseFloat(parser.getAttributeValue(null, ATTRIBUTE_WEIGHT));
                 HistoricalRecord readRecord = new HistoricalRecord(activity, time, weight);
                historicalRecords.add(readRecord);

                if (DEBUG) {
                    Log.i(LOG_TAG, "Read " + readRecord.toString());
                }
            }

            if (DEBUG) {
                Log.i(LOG_TAG, "Read " + historicalRecords.size() + " historical records.");
            }
        } catch (XmlPullParserException | IOException xppe) {
            Log.e(LOG_TAG, "Error reading historical record file: " + mHistoryFileName, xppe);
        } finally {
            if (fis != null) {
                try {
                    fis.close();
                } catch (IOException ioe) {
                    /* ignore */
                }
            }
        }
    }

    /**
     * Command for persisting the historical records to a file off the UI thread.
     */
    private final class PersistHistoryAsyncTask extends AsyncTask<Object, Void, Void> {

        @Override
        @SuppressWarnings("unchecked")
        public Void doInBackground(Object... args) {
            List<HistoricalRecord> historicalRecords = (List<HistoricalRecord>) args[0];
            String historyFileName = (String) args[1];

            FileOutputStream fos = null;

            try {
                // Mozilla - Update the location we save files to
                GeckoProfile profile = GeckoProfile.get(mContext);
                File file = profile.getFile(historyFileName);
                fos = new FileOutputStream(file);
            } catch (FileNotFoundException fnfe) {
                Log.e(LOG_TAG, "Error writing historical record file: " + historyFileName, fnfe);
                return null;
            }

            XmlSerializer serializer = Xml.newSerializer();

            try {
                serializer.setOutput(fos, null);
                serializer.startDocument("UTF-8", true);
                serializer.startTag(null, TAG_HISTORICAL_RECORDS);

                final int recordCount = historicalRecords.size();
                for (int i = 0; i < recordCount; i++) {
                    HistoricalRecord record = historicalRecords.remove(0);
                    serializer.startTag(null, TAG_HISTORICAL_RECORD);
                    serializer.attribute(null, ATTRIBUTE_ACTIVITY,
                            record.activity.flattenToString());
                    serializer.attribute(null, ATTRIBUTE_TIME, String.valueOf(record.time));
                    serializer.attribute(null, ATTRIBUTE_WEIGHT, String.valueOf(record.weight));
                    serializer.endTag(null, TAG_HISTORICAL_RECORD);
                    if (DEBUG) {
                        Log.i(LOG_TAG, "Wrote " + record.toString());
                    }
                }

                serializer.endTag(null, TAG_HISTORICAL_RECORDS);
                serializer.endDocument();

                if (DEBUG) {
                    Log.i(LOG_TAG, "Wrote " + recordCount + " historical records.");
                }
            } catch (IllegalArgumentException | IOException | IllegalStateException e) {
                Log.e(LOG_TAG, "Error writing historical record file: " + mHistoryFileName, e);
            } finally {
                mCanReadHistoricalData = true;
                if (fos != null) {
                    try {
                        fos.close();
                    } catch (IOException e) {
                        /* ignore */
                    }
                }
            }
            return null;
        }
    }

    /**
     * Keeps in sync the historical records and activities with the installed applications.
     */
    /**
     * Mozilla: Adapted significantly
     */
    private static final String LOGTAG = "GeckoActivityChooserModel";
    private final class DataModelPackageMonitor extends BroadcastReceiver {
        Context mContext;

        public DataModelPackageMonitor() { }

        public void register(Context context) {
            mContext = context;

            String[] intents = new String[] {
                Intent.ACTION_PACKAGE_REMOVED,
                Intent.ACTION_PACKAGE_ADDED,
                Intent.ACTION_PACKAGE_CHANGED
            };

            for (String intent : intents) {
                IntentFilter removeFilter = new IntentFilter(intent);
                removeFilter.addDataScheme("package");
                context.registerReceiver(this, removeFilter);
            }
        }

        public void unregister() {
            mContext.unregisterReceiver(this);
            mContext = null;
        }

        @Override
        public void onReceive(Context context, Intent intent) {
            String action = intent.getAction();
            if (Intent.ACTION_PACKAGE_REMOVED.equals(action)) {
                String packageName = intent.getData().getSchemeSpecificPart();
                removeHistoricalRecordsForPackage(packageName);
            }

            mReloadActivities = true;
        }
    }

    /**
     * Mozilla: Return whether or not there are other synced clients.
     */
    private boolean hasOtherSyncClients() {
        // ClientsDatabaseAccessor returns stale data (bug 1145896) so we work around this by
        // checking if we have accounts set up - if not, we can't have any clients.
        if (!FirefoxAccounts.firefoxAccountsExist(mContext)) {
            return false;
        }

<<<<<<< HEAD
        final BrowserDB browserDB = BrowserDB.from(mContext);
        final TabsAccessor tabsAccessor = browserDB.getTabsAccessor();
        final Cursor remoteClientsCursor = tabsAccessor
                .getRemoteClientsNoStaleSorted(mContext);
        if (remoteClientsCursor == null) {
            return false;
        }

=======
        final ClientsDatabaseAccessor clientsDatabaseAccessor = new ClientsDatabaseAccessor(mContext.getApplicationContext());
>>>>>>> a17af05f
        try {
            final String[] remoteDevicesIds = clientsDatabaseAccessor.getRemoteDevicesIds(mContext);
            return clientsDatabaseAccessor.hasNonStaleClients(remoteDevicesIds);
        } catch (NullCursorException e) {
            return false;
        } finally {
            clientsDatabaseAccessor.close();
        }
    }

    /**
     * Mozilla: Reload activities on sync.
     */
    private class SyncStatusDelegate implements SyncStatusListener {
        @Override
        public Context getContext() {
            return mContext;
        }

        @Override
        public Account getAccount() {
            return FirefoxAccounts.getFirefoxAccount(getContext());
        }

        @Override
        public void onSyncStarted() {
        }

        @Override
        public void onSyncFinished() {
            // TODO: We only need to reload activities when the number of devices changes.
            // This may not be worth it if we have to touch the DB to get the client count.
            synchronized (mInstanceLock) {
                mReloadActivities = true;
            }
        }
    }
}
<|MERGE_RESOLUTION|>--- conflicted
+++ resolved
@@ -1315,18 +1315,7 @@
             return false;
         }
 
-<<<<<<< HEAD
-        final BrowserDB browserDB = BrowserDB.from(mContext);
-        final TabsAccessor tabsAccessor = browserDB.getTabsAccessor();
-        final Cursor remoteClientsCursor = tabsAccessor
-                .getRemoteClientsNoStaleSorted(mContext);
-        if (remoteClientsCursor == null) {
-            return false;
-        }
-
-=======
         final ClientsDatabaseAccessor clientsDatabaseAccessor = new ClientsDatabaseAccessor(mContext.getApplicationContext());
->>>>>>> a17af05f
         try {
             final String[] remoteDevicesIds = clientsDatabaseAccessor.getRemoteDevicesIds(mContext);
             return clientsDatabaseAccessor.hasNonStaleClients(remoteDevicesIds);
