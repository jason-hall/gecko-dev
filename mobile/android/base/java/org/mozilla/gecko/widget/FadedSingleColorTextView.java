/* -*- Mode: Java; c-basic-offset: 4; tab-width: 20; indent-tabs-mode: nil; -*-
 * This Source Code Form is subject to the terms of the Mozilla Public
 * License, v. 2.0. If a copy of the MPL was not distributed with this
 * file, You can obtain one at http://mozilla.org/MPL/2.0/. */

package org.mozilla.gecko.widget;

import android.content.Context;
import android.graphics.Canvas;
import android.graphics.LinearGradient;
import android.graphics.Shader;
import android.support.v4.text.BidiFormatter;
import android.text.TextUtils;
import android.util.AttributeSet;
import android.view.View;

import org.mozilla.gecko.util.ViewUtil;

/**
 * Fades the end of the text by gecko:fadeWidth amount,
 * if the text is too long and requires an ellipsis.
 *
 * This implementation is an improvement over Android's built-in fadingEdge
 * and the fastest of Fennec's implementations. However, it only works for
 * text of one color. It works by applying a linear gradient directly to the text.
 */
public class FadedSingleColorTextView extends FadedTextView {
    // Shader for the fading edge.
    private FadedTextGradient mTextGradient;
    private boolean mIsTextDirectionRtl;

    public FadedSingleColorTextView(Context context, AttributeSet attrs) {
        super(context, attrs);
    }

    private void updateGradientShader() {
        final int color = getCurrentTextColor();
        final int width = getAvailableWidth();

        final boolean needsNewGradient = (mTextGradient == null ||
                                          mTextGradient.getColor() != color ||
                                          mTextGradient.getWidth() != width);

        final boolean needsEllipsis = needsEllipsis();
        if (needsEllipsis && needsNewGradient) {
            mTextGradient = new FadedTextGradient(width, fadeWidth, color, mIsTextDirectionRtl);
        }

        getPaint().setShader(needsEllipsis ? mTextGradient : null);
    }

    @Override
    public void setText(CharSequence text, BufferType type) {
        super.setText(text, type);
        final boolean previousTextDirectionRtl = mIsTextDirectionRtl;
        if (!TextUtils.isEmpty(text)) {
<<<<<<< HEAD
            mIsTextDirectionRtl = BidiFormatter.getInstance().isRtl((String) text);
=======
            // The text is an instance of CharSequence, not String. It cannot cast to String directly, use toString() instead.
            mIsTextDirectionRtl = BidiFormatter.getInstance().isRtl(text.toString());
>>>>>>> a17af05f
        }
        if (mIsTextDirectionRtl != previousTextDirectionRtl) {
            mTextGradient = null;
        }
        ViewUtil.setTextDirectionRtlCompat(this, mIsTextDirectionRtl);
    }

    @Override
    public void onDraw(Canvas canvas) {
        updateGradientShader();
        super.onDraw(canvas);
    }

    private static class FadedTextGradient extends LinearGradient {
        private final int mWidth;
        private final int mColor;

        public FadedTextGradient(int width, int fadeWidth, int color, boolean isRTL) {
            super(isRTL ? width : 0, 0,
                  isRTL ? 0 : width, 0,
                  new int[]{color, color, 0x0},
                  new float[]{0, ((float) (width - fadeWidth) / width), 1.0f},
                  Shader.TileMode.CLAMP);

            mWidth = width;
            mColor = color;
        }

        public int getWidth() {
            return mWidth;
        }

        public int getColor() {
            return mColor;
        }
    }
}<|MERGE_RESOLUTION|>--- conflicted
+++ resolved
@@ -54,12 +54,8 @@
         super.setText(text, type);
         final boolean previousTextDirectionRtl = mIsTextDirectionRtl;
         if (!TextUtils.isEmpty(text)) {
-<<<<<<< HEAD
-            mIsTextDirectionRtl = BidiFormatter.getInstance().isRtl((String) text);
-=======
             // The text is an instance of CharSequence, not String. It cannot cast to String directly, use toString() instead.
             mIsTextDirectionRtl = BidiFormatter.getInstance().isRtl(text.toString());
->>>>>>> a17af05f
         }
         if (mIsTextDirectionRtl != previousTextDirectionRtl) {
             mTextGradient = null;
