/* This Source Code Form is subject to the terms of the Mozilla Public
 * License, v. 2.0. If a copy of the MPL was not distributed with this
 * file, You can obtain one at http://mozilla.org/MPL/2.0/. */

package org.mozilla.gecko.sync.repositories.android;

import java.util.ArrayList;
import java.util.Arrays;
import java.util.List;
import java.util.concurrent.Callable;

import org.mozilla.gecko.background.common.log.Logger;
import org.mozilla.gecko.db.BrowserContract;
import org.mozilla.gecko.db.BrowserContract.DeletedFormHistory;
import org.mozilla.gecko.db.BrowserContract.FormHistory;
import org.mozilla.gecko.sync.repositories.InactiveSessionException;
import org.mozilla.gecko.sync.repositories.NoContentProviderException;
import org.mozilla.gecko.sync.repositories.NoStoreDelegateException;
import org.mozilla.gecko.sync.repositories.NullCursorException;
import org.mozilla.gecko.sync.repositories.RecordFilter;
import org.mozilla.gecko.sync.repositories.Repository;
import org.mozilla.gecko.sync.repositories.StoreTrackingRepositorySession;
import org.mozilla.gecko.sync.repositories.delegates.RepositorySessionCreationDelegate;
import org.mozilla.gecko.sync.repositories.delegates.RepositorySessionFetchRecordsDelegate;
import org.mozilla.gecko.sync.repositories.delegates.RepositorySessionFinishDelegate;
import org.mozilla.gecko.sync.repositories.delegates.RepositorySessionWipeDelegate;
import org.mozilla.gecko.sync.repositories.domain.FormHistoryRecord;
import org.mozilla.gecko.sync.repositories.domain.Record;

import android.content.ContentProviderClient;
import android.content.ContentValues;
import android.content.Context;
import android.database.Cursor;
import android.net.Uri;
import android.os.RemoteException;

public class FormHistoryRepositorySession extends
    StoreTrackingRepositorySession {
  public static final String LOG_TAG = "FormHistoryRepoSess";

  /**
   * Number of records to insert in one batch.
   */
  public static final int INSERT_ITEM_THRESHOLD = 200;

  private static final Uri FORM_HISTORY_CONTENT_URI = BrowserContractHelpers.FORM_HISTORY_CONTENT_URI;
  private static final Uri DELETED_FORM_HISTORY_CONTENT_URI = BrowserContractHelpers.DELETED_FORM_HISTORY_CONTENT_URI;

  public static class FormHistoryRepository extends Repository {

    @Override
    public void createSession(RepositorySessionCreationDelegate delegate,
                              Context context) {
      try {
        final FormHistoryRepositorySession session = new FormHistoryRepositorySession(this, context);
        delegate.onSessionCreated(session);
      } catch (Exception e) {
        delegate.onSessionCreateFailed(e);
      }
    }
  }

  protected final ContentProviderClient formsProvider;
  protected final RepoUtils.QueryHelper regularHelper;
  protected final RepoUtils.QueryHelper deletedHelper;

  /**
   * Acquire the content provider client.
   * <p>
   * The caller is responsible for releasing the client.
   *
   * @param context The application context.
   * @return The <code>ContentProviderClient</code>.
   * @throws NoContentProviderException
   */
  public static ContentProviderClient acquireContentProvider(final Context context)
      throws NoContentProviderException {
    Uri uri = BrowserContract.FORM_HISTORY_AUTHORITY_URI;
    ContentProviderClient client = context.getContentResolver().acquireContentProviderClient(uri);
    if (client == null) {
      throw new NoContentProviderException(uri);
    }
    return client;
  }

  protected void releaseProviders() {
    try {
      if (formsProvider != null) {
        formsProvider.release();
      }
    } catch (Exception e) {
    }
  }

  // Only used for testing.
  public ContentProviderClient getFormsProvider() {
    return formsProvider;
  }

  public FormHistoryRepositorySession(Repository repository, Context context)
      throws NoContentProviderException {
    super(repository);
    formsProvider = acquireContentProvider(context);
    regularHelper = new RepoUtils.QueryHelper(context, BrowserContractHelpers.FORM_HISTORY_CONTENT_URI, LOG_TAG);
    deletedHelper = new RepoUtils.QueryHelper(context, BrowserContractHelpers.DELETED_FORM_HISTORY_CONTENT_URI, LOG_TAG);
  }

  @Override
  public void abort() {
    releaseProviders();
    super.abort();
  }

  @Override
  public void finish(final RepositorySessionFinishDelegate delegate)
      throws InactiveSessionException {
    releaseProviders();
    super.finish(delegate);
  }

  protected static final String[] GUID_COLUMNS = new String[] { FormHistory.GUID };

<<<<<<< HEAD
  @Override
  public void guidsSince(final long timestamp, final RepositorySessionGuidsSinceDelegate delegate) {
    Runnable command = new Runnable() {
      @Override
      public void run() {
        if (!isActive()) {
          delegate.onGuidsSinceFailed(new InactiveSessionException());
          return;
        }

        ArrayList<String> guids = new ArrayList<String>();

        final long sharedEnd = now();
        Cursor cur = null;
        try {
          cur = regularHelper.safeQuery(formsProvider, "", GUID_COLUMNS, regularBetween(timestamp, sharedEnd), null, null);
          cur.moveToFirst();
          while (!cur.isAfterLast()) {
            guids.add(cur.getString(0));
            cur.moveToNext();
          }
        } catch (RemoteException | NullCursorException e) {
          delegate.onGuidsSinceFailed(e);
          return;
        } finally {
          if (cur != null) {
            cur.close();
          }
        }

        try {
          cur = deletedHelper.safeQuery(formsProvider, "", GUID_COLUMNS, deletedBetween(timestamp, sharedEnd), null, null);
          cur.moveToFirst();
          while (!cur.isAfterLast()) {
            guids.add(cur.getString(0));
            cur.moveToNext();
          }
        } catch (RemoteException | NullCursorException e) {
          delegate.onGuidsSinceFailed(e);
          return;
        } finally {
          if (cur != null) {
            cur.close();
          }
        }

        String guidsArray[] = guids.toArray(new String[guids.size()]);
        delegate.onGuidsSinceSucceeded(guidsArray);
      }
    };
    delegateQueue.execute(command);
  }

=======
>>>>>>> a17af05f
  protected static FormHistoryRecord retrieveDuringFetch(final Cursor cursor) {
    // A simple and efficient way to distinguish two tables.
    if (cursor.getColumnCount() == BrowserContractHelpers.FormHistoryColumns.length) {
      return formHistoryRecordFromCursor(cursor);
    } else {
      return deletedFormHistoryRecordFromCursor(cursor);
    }
  }

  protected static FormHistoryRecord formHistoryRecordFromCursor(final Cursor cursor) {
    String guid = RepoUtils.getStringFromCursor(cursor, FormHistory.GUID);
    String collection = "forms";
    FormHistoryRecord record = new FormHistoryRecord(guid, collection, 0, false);

    record.fieldName = RepoUtils.getStringFromCursor(cursor, FormHistory.FIELD_NAME);
    record.fieldValue = RepoUtils.getStringFromCursor(cursor, FormHistory.VALUE);
    record.androidID = RepoUtils.getLongFromCursor(cursor, FormHistory.ID);
    record.lastModified = RepoUtils.getLongFromCursor(cursor, FormHistory.FIRST_USED) / 1000; // Convert microseconds to milliseconds.
    record.deleted = false;

    record.log(LOG_TAG);
    return record;
  }

  protected static FormHistoryRecord deletedFormHistoryRecordFromCursor(final Cursor cursor) {
    String guid = RepoUtils.getStringFromCursor(cursor, DeletedFormHistory.GUID);
    String collection = "forms";
    FormHistoryRecord record = new FormHistoryRecord(guid, collection, 0, false);

    record.guid = RepoUtils.getStringFromCursor(cursor, DeletedFormHistory.GUID);
    record.androidID = RepoUtils.getLongFromCursor(cursor, DeletedFormHistory.ID);
    record.lastModified = RepoUtils.getLongFromCursor(cursor, DeletedFormHistory.TIME_DELETED);
    record.deleted = true;

    record.log(LOG_TAG);
    return record;
  }

  protected static void fetchFromCursor(final Cursor cursor, final RecordFilter filter, final RepositorySessionFetchRecordsDelegate delegate)
      throws NullCursorException {
    Logger.debug(LOG_TAG, "Fetch from cursor");
    if (cursor == null) {
      throw new NullCursorException(null);
    }
    try {
      if (!cursor.moveToFirst()) {
        return;
      }
      while (!cursor.isAfterLast()) {
        Record r = retrieveDuringFetch(cursor);
        if (r != null) {
          if (filter == null || !filter.excludeRecord(r)) {
            Logger.trace(LOG_TAG, "Processing record " + r.guid);
            delegate.onFetchedRecord(r);
          } else {
            Logger.debug(LOG_TAG, "Skipping filtered record " + r.guid);
          }
        }
        cursor.moveToNext();
      }
    } finally {
      Logger.trace(LOG_TAG, "Closing cursor after fetch.");
      cursor.close();
    }
  }

  protected void fetchHelper(final RepositorySessionFetchRecordsDelegate delegate, final long end, final List<Callable<Cursor>> cursorCallables) {
    if (this.storeTracker == null) {
      throw new IllegalStateException("Store tracker not yet initialized!");
    }

    final RecordFilter filter = this.storeTracker.getFilter();

    Runnable command = new Runnable() {
      @Override
      public void run() {
        if (!isActive()) {
          delegate.onFetchFailed(new InactiveSessionException());
          return;
        }

        for (Callable<Cursor> cursorCallable : cursorCallables) {
          Cursor cursor = null;
          try {
            cursor = cursorCallable.call();
            fetchFromCursor(cursor, filter, delegate); // Closes cursor.
          } catch (Exception e) {
            Logger.warn(LOG_TAG, "Exception during fetchHelper", e);
            delegate.onFetchFailed(e);
            return;
          }
        }

        setLastFetchTimestamp(end);
        delegate.onFetchCompleted();
      }
    };

    delegateQueue.execute(command);
  }

  protected static String regularBetween(long start, long end) {
    return FormHistory.FIRST_USED + " >= " + Long.toString(1000 * start) + " AND " +
           FormHistory.FIRST_USED + " <= " + Long.toString(1000 * end); // Microseconds.
  }

  protected static String deletedBetween(long start, long end) {
    return DeletedFormHistory.TIME_DELETED + " >= " + Long.toString(start) + " AND " +
           DeletedFormHistory.TIME_DELETED + " <= " + Long.toString(end); // Milliseconds.
  }

  private void fetchSince(final long timestamp, final RepositorySessionFetchRecordsDelegate delegate) {
    Logger.trace(LOG_TAG, "Running fetchSince(" + timestamp + ")");

    /*
     * We need to be careful about the timestamp we complete the fetch with. If
     * the first cursor Callable takes a year, then the second could return
     * records long after the first was kicked off. To protect against this, we
     * set an end point and bound our search.
     */
    final long sharedEnd = now();

    Callable<Cursor> regularCallable = new Callable<Cursor>() {
      @Override
      public Cursor call() throws Exception {
        return regularHelper.safeQuery(formsProvider, ".fetchModified(regular)", null, regularBetween(timestamp, sharedEnd), null, null);
      }
    };

    Callable<Cursor> deletedCallable = new Callable<Cursor>() {
      @Override
      public Cursor call() throws Exception {
        return deletedHelper.safeQuery(formsProvider, ".fetchModified(deleted)", null, deletedBetween(timestamp, sharedEnd), null, null);
      }
    };

    @SuppressWarnings("unchecked")
    List<Callable<Cursor>> callableCursors = Arrays.asList(regularCallable, deletedCallable);

    fetchHelper(delegate, sharedEnd, callableCursors);
  }

  @Override
  public void fetchModified(final RepositorySessionFetchRecordsDelegate delegate) {
    this.fetchSince(getLastSyncTimestamp(), delegate);
  }

  @Override
  public void fetchAll(RepositorySessionFetchRecordsDelegate delegate) {
    Logger.trace(LOG_TAG, "Running fetchAll.");
    this.fetchSince(-1, delegate);
  }

  @Override
  public void fetch(final String[] guids, final RepositorySessionFetchRecordsDelegate delegate) {
    Logger.trace(LOG_TAG, "Running fetch.");

    final long sharedEnd = now();
    final String where = RepoUtils.computeSQLInClause(guids.length, FormHistory.GUID);

    Callable<Cursor> regularCallable = new Callable<Cursor>() {
      @Override
      public Cursor call() throws Exception {
        String regularWhere = where + " AND " + FormHistory.FIRST_USED + " <= " + Long.toString(1000 * sharedEnd); // Microseconds.
        return regularHelper.safeQuery(formsProvider, ".fetch(regular)", null, regularWhere, guids, null);
      }
    };

    Callable<Cursor> deletedCallable = new Callable<Cursor>() {
      @Override
      public Cursor call() throws Exception {
        String deletedWhere = where + " AND " + DeletedFormHistory.TIME_DELETED + " <= " + Long.toString(sharedEnd); // Milliseconds.
        return deletedHelper.safeQuery(formsProvider, ".fetch(deleted)", null, deletedWhere, guids, null);
      }
    };

    @SuppressWarnings("unchecked")
    List<Callable<Cursor>> callableCursors = Arrays.asList(regularCallable, deletedCallable);

    fetchHelper(delegate, sharedEnd, callableCursors);
  }

  protected static final String GUID_IS = FormHistory.GUID + " = ?";

  protected Record findExistingRecordByGuid(String guid)
      throws RemoteException, NullCursorException {
    Cursor cursor = null;
    try {
      cursor = regularHelper.safeQuery(formsProvider, ".findExistingRecordByGuid(regular)",
          null, GUID_IS, new String[] { guid }, null);
      if (cursor.moveToFirst()) {
        return formHistoryRecordFromCursor(cursor);
      }
    } finally {
      if (cursor != null) {
        cursor.close();
      }
    }

    try {
      cursor = deletedHelper.safeQuery(formsProvider, ".findExistingRecordByGuid(deleted)",
          null, GUID_IS, new String[] { guid }, null);
      if (cursor.moveToFirst()) {
        return deletedFormHistoryRecordFromCursor(cursor);
      }
    } finally {
      if (cursor != null) {
        cursor.close();
      }
    }

    return null;
  }

  protected Record findExistingRecordByPayload(Record rawRecord)
      throws RemoteException, NullCursorException {
    if (!rawRecord.deleted) {
      FormHistoryRecord record = (FormHistoryRecord) rawRecord;
      Cursor cursor = null;
      try {
        String where = FormHistory.FIELD_NAME + " = ? AND " + FormHistory.VALUE + " = ?";
        cursor = regularHelper.safeQuery(formsProvider, ".findExistingRecordByPayload",
            null, where, new String[] { record.fieldName, record.fieldValue }, null);
        if (cursor.moveToFirst()) {
          return formHistoryRecordFromCursor(cursor);
        }
      } finally {
        if (cursor != null) {
          cursor.close();
        }
      }
    }

    return null;
  }

  /**
   * Called when a record with locally known GUID has been reported deleted by
   * the server.
   * <p>
   * We purge the record's GUID from the regular and deleted tables.
   *
   * @param existingRecord
   *          The local <code>Record</code> to replace.
   * @throws RemoteException
   */
  protected void deleteExistingRecord(Record existingRecord) throws RemoteException {
    if (existingRecord.deleted) {
      formsProvider.delete(DELETED_FORM_HISTORY_CONTENT_URI, GUID_IS, new String[] { existingRecord.guid });
      return;
    }
    formsProvider.delete(FORM_HISTORY_CONTENT_URI, GUID_IS, new String[] { existingRecord.guid });
  }

  protected static ContentValues contentValuesForRegularRecord(Record rawRecord) {
    if (rawRecord.deleted) {
      throw new IllegalArgumentException("Deleted record passed to insertNewRegularRecord.");
    }

    FormHistoryRecord record = (FormHistoryRecord) rawRecord;
    ContentValues cv = new ContentValues();
    cv.put(FormHistory.GUID, record.guid);
    cv.put(FormHistory.FIELD_NAME, record.fieldName);
    cv.put(FormHistory.VALUE, record.fieldValue);
    cv.put(FormHistory.FIRST_USED, 1000 * record.lastModified); // Microseconds.
    return cv;
  }

  protected final Object recordsBufferMonitor = new Object();
  protected ArrayList<ContentValues> recordsBuffer = new ArrayList<ContentValues>();

  protected void enqueueRegularRecord(Record record) {
    synchronized (recordsBufferMonitor) {
      if (recordsBuffer.size() >= INSERT_ITEM_THRESHOLD) {
        // Insert the existing contents, then enqueue.
        try {
          flushInsertQueue();
        } catch (Exception e) {
          storeDelegate.onRecordStoreFailed(e, record.guid);
          return;
        }
      }
      // Store the ContentValues, rather than the record.
      recordsBuffer.add(contentValuesForRegularRecord(record));
    }
  }

  // Should always be called from storeWorkQueue.
  protected void flushInsertQueue() throws RemoteException {
    synchronized (recordsBufferMonitor) {
      if (recordsBuffer.size() > 0) {
        final ContentValues[] outgoing = recordsBuffer.toArray(new ContentValues[recordsBuffer.size()]);
        recordsBuffer = new ArrayList<ContentValues>();

        if (outgoing == null || outgoing.length == 0) {
          Logger.debug(LOG_TAG, "No form history items to insert; returning immediately.");
          return;
        }

        long before = System.currentTimeMillis();
        formsProvider.bulkInsert(FORM_HISTORY_CONTENT_URI, outgoing);
        long after = System.currentTimeMillis();
        Logger.debug(LOG_TAG, "Inserted " + outgoing.length + " form history items in (" + (after - before) + " milliseconds).");
      }
    }
  }

  @Override
  public void storeDone() {
    Runnable command = new Runnable() {
      @Override
      public void run() {
        Logger.debug(LOG_TAG, "Checking for residual form history items to insert.");
        try {
          synchronized (recordsBufferMonitor) {
            flushInsertQueue();
          }
<<<<<<< HEAD
          storeDelegate.deferredStoreDelegate(storeWorkQueue).onStoreCompleted(now());
=======
          setLastStoreTimestamp(now());
          storeDelegate.deferredStoreDelegate(storeWorkQueue).onStoreCompleted();
>>>>>>> a17af05f
        } catch (Exception e) {
          // XXX TODO
          storeDelegate.deferredStoreDelegate(storeWorkQueue).onRecordStoreFailed(e, null);
        }
      }
    };
    storeWorkQueue.execute(command);
  }

  /**
   * Called when a regular record with locally unknown GUID has been fetched
   * from the server.
   * <p>
   * Since the record is regular, we insert it into the regular table.
   *
   * @param record The regular <code>Record</code> from the server.
   * @throws RemoteException
   */
  protected void insertNewRegularRecord(Record record)
      throws RemoteException {
    enqueueRegularRecord(record);
  }

  /**
   * Called when a regular record with has been fetched from the server and
   * should replace an existing record.
   * <p>
   * We delete the existing record entirely, and then insert the new record into
   * the regular table.
   *
   * @param toStore
   *          The regular <code>Record</code> from the server.
   * @param existingRecord
   *          The local <code>Record</code> to replace.
   * @throws RemoteException
   */
  protected void replaceExistingRecordWithRegularRecord(Record toStore, Record existingRecord)
      throws RemoteException {
    if (existingRecord.deleted) {
      // Need two database operations -- purge from deleted table, insert into regular table.
      deleteExistingRecord(existingRecord);
      insertNewRegularRecord(toStore);
      return;
    }

    final ContentValues cv = contentValuesForRegularRecord(toStore);
    int updated = formsProvider.update(FORM_HISTORY_CONTENT_URI, cv, GUID_IS, new String[] { existingRecord.guid });
    if (updated != 1) {
      Logger.warn(LOG_TAG, "Expected to update 1 record with guid " + existingRecord.guid + " but updated " + updated + " records.");
    }
  }

  @Override
  public void store(Record rawRecord) throws NoStoreDelegateException {
    if (storeDelegate == null) {
      Logger.warn(LOG_TAG, "No store delegate.");
      throw new NoStoreDelegateException();
    }
    if (rawRecord == null) {
      Logger.error(LOG_TAG, "Record sent to store was null");
      throw new IllegalArgumentException("Null record passed to FormHistoryRepositorySession.store().");
    }
    if (!(rawRecord instanceof FormHistoryRecord)) {
      Logger.error(LOG_TAG, "Can't store anything but a FormHistoryRecord");
      throw new IllegalArgumentException("Non-FormHistoryRecord passed to FormHistoryRepositorySession.store().");
    }
    final FormHistoryRecord record = (FormHistoryRecord) rawRecord;

    Runnable command = new Runnable() {
      @Override
      public void run() {
        if (!isActive()) {
          Logger.warn(LOG_TAG, "FormHistoryRepositorySession is inactive. Store failing.");
          storeDelegate.onRecordStoreFailed(new InactiveSessionException(), record.guid);
          return;
        }

        // TODO: lift these into the session.
        // Temporary: this matches prior syncing semantics, in which only
        // the relationship between the local and remote record is considered.
        // In the future we'll track these two timestamps and use them to
        // determine which records have changed, and thus process incoming
        // records more efficiently.
        long lastLocalRetrieval  = 0;      // lastSyncTimestamp?
        long lastRemoteRetrieval = 0;      // TODO: adjust for clock skew.
        boolean remotelyModified = record.lastModified > lastRemoteRetrieval;

        Record existingRecord;
        try {
          // GUID matching only: deleted records don't have a payload with which to search.
          existingRecord = findExistingRecordByGuid(record.guid);
          if (record.deleted) {
            if (existingRecord == null) {
              // We're done. Don't bother with a callback. That can change later
              // if we want it to.
              Logger.trace(LOG_TAG, "Incoming record " + record.guid + " is deleted, and no local version. Bye!");
              return;
            }

            if (existingRecord.deleted) {
              Logger.trace(LOG_TAG, "Local record already deleted. Purging local.");
              deleteExistingRecord(existingRecord);
              return;
            }

            // Which one wins?
            if (!remotelyModified) {
              Logger.trace(LOG_TAG, "Ignoring deleted record from the past.");
              return;
            }

            boolean locallyModified = existingRecord.lastModified > lastLocalRetrieval;
            if (!locallyModified) {
              Logger.trace(LOG_TAG, "Remote modified, local not. Deleting.");
              deleteExistingRecord(existingRecord);
              trackRecord(record);
              storeDelegate.onRecordStoreSucceeded(record.guid);
              return;
            }

            Logger.trace(LOG_TAG, "Both local and remote records have been modified.");
            if (record.lastModified > existingRecord.lastModified) {
              Logger.trace(LOG_TAG, "Remote is newer, and deleted. Purging local.");
              deleteExistingRecord(existingRecord);
              trackRecord(record);
<<<<<<< HEAD
=======
              // Note that while this counts as "reconciliation", we're probably over-counting.
              // Currently, locallyModified above is _always_ true if a record exists locally,
              // and so we'll consider any deletions of already present records as reconciliations.
              storeDelegate.onRecordStoreReconciled(record.guid, null, null);
>>>>>>> a17af05f
              storeDelegate.onRecordStoreSucceeded(record.guid);
              return;
            }

            Logger.trace(LOG_TAG, "Remote is older, local is not deleted. Ignoring.");
            return;
          }
          // End deletion logic.

          // Now we're processing a non-deleted incoming record.
          if (existingRecord == null) {
            Logger.trace(LOG_TAG, "Looking up match for record " + record.guid);
            existingRecord = findExistingRecordByPayload(record);
          }

          if (existingRecord == null) {
            // The record is new.
            Logger.trace(LOG_TAG, "No match. Inserting.");
            insertNewRegularRecord(record);
            trackRecord(record);
            storeDelegate.onRecordStoreSucceeded(record.guid);
            return;
          }

          // We found a local duplicate.
          Logger.trace(LOG_TAG, "Incoming record " + record.guid + " dupes to local record " + existingRecord.guid);

          if (!RepoUtils.stringsEqual(record.guid, existingRecord.guid)) {
            // We found a local record that does NOT have the same GUID -- keep the server's version.
            Logger.trace(LOG_TAG, "Remote guid different from local guid. Storing to keep remote guid.");
            replaceExistingRecordWithRegularRecord(record, existingRecord);
            trackRecord(record);
            storeDelegate.onRecordStoreSucceeded(record.guid);
            return;
          }

          // We found a local record that does have the same GUID -- check modification times.
          boolean locallyModified = existingRecord.lastModified > lastLocalRetrieval;
          if (!locallyModified) {
            Logger.trace(LOG_TAG, "Remote modified, local not. Storing.");
            replaceExistingRecordWithRegularRecord(record, existingRecord);
            trackRecord(record);
            storeDelegate.onRecordStoreSucceeded(record.guid);
            return;
          }

          Logger.trace(LOG_TAG, "Both local and remote records have been modified.");
          if (record.lastModified > existingRecord.lastModified) {
            Logger.trace(LOG_TAG, "Remote is newer, and not deleted. Storing.");
            replaceExistingRecordWithRegularRecord(record, existingRecord);
            trackRecord(record);
<<<<<<< HEAD
=======
            storeDelegate.onRecordStoreReconciled(record.guid, existingRecord.guid, null);
>>>>>>> a17af05f
            storeDelegate.onRecordStoreSucceeded(record.guid);
            return;
          }

          Logger.trace(LOG_TAG, "Remote is older, local is not deleted. Ignoring.");
        } catch (Exception e) {
          Logger.error(LOG_TAG, "Store failed for " + record.guid, e);
          storeDelegate.onRecordStoreFailed(e, record.guid);
          return;
        }
      }
    };

    storeWorkQueue.execute(command);
  }

  /**
   * Purge all data from the underlying databases.
   */
  public static void purgeDatabases(ContentProviderClient formsProvider)
      throws RemoteException {
    formsProvider.delete(FORM_HISTORY_CONTENT_URI, null, null);
    formsProvider.delete(DELETED_FORM_HISTORY_CONTENT_URI, null, null);
  }

  @Override
  public void wipe(final RepositorySessionWipeDelegate delegate) {
    Runnable command = new Runnable() {
      @Override
      public void run() {
        if (!isActive()) {
          delegate.onWipeFailed(new InactiveSessionException());
          return;
        }

        try {
          Logger.debug(LOG_TAG, "Wiping form history and deleted form history...");
          purgeDatabases(formsProvider);
          Logger.debug(LOG_TAG, "Wiping form history and deleted form history... DONE");
        } catch (Exception e) {
          delegate.onWipeFailed(e);
          return;
        }

        delegate.onWipeSucceeded();
      }
    };
    storeWorkQueue.execute(command);
  }
}<|MERGE_RESOLUTION|>--- conflicted
+++ resolved
@@ -120,62 +120,6 @@
 
   protected static final String[] GUID_COLUMNS = new String[] { FormHistory.GUID };
 
-<<<<<<< HEAD
-  @Override
-  public void guidsSince(final long timestamp, final RepositorySessionGuidsSinceDelegate delegate) {
-    Runnable command = new Runnable() {
-      @Override
-      public void run() {
-        if (!isActive()) {
-          delegate.onGuidsSinceFailed(new InactiveSessionException());
-          return;
-        }
-
-        ArrayList<String> guids = new ArrayList<String>();
-
-        final long sharedEnd = now();
-        Cursor cur = null;
-        try {
-          cur = regularHelper.safeQuery(formsProvider, "", GUID_COLUMNS, regularBetween(timestamp, sharedEnd), null, null);
-          cur.moveToFirst();
-          while (!cur.isAfterLast()) {
-            guids.add(cur.getString(0));
-            cur.moveToNext();
-          }
-        } catch (RemoteException | NullCursorException e) {
-          delegate.onGuidsSinceFailed(e);
-          return;
-        } finally {
-          if (cur != null) {
-            cur.close();
-          }
-        }
-
-        try {
-          cur = deletedHelper.safeQuery(formsProvider, "", GUID_COLUMNS, deletedBetween(timestamp, sharedEnd), null, null);
-          cur.moveToFirst();
-          while (!cur.isAfterLast()) {
-            guids.add(cur.getString(0));
-            cur.moveToNext();
-          }
-        } catch (RemoteException | NullCursorException e) {
-          delegate.onGuidsSinceFailed(e);
-          return;
-        } finally {
-          if (cur != null) {
-            cur.close();
-          }
-        }
-
-        String guidsArray[] = guids.toArray(new String[guids.size()]);
-        delegate.onGuidsSinceSucceeded(guidsArray);
-      }
-    };
-    delegateQueue.execute(command);
-  }
-
-=======
->>>>>>> a17af05f
   protected static FormHistoryRecord retrieveDuringFetch(final Cursor cursor) {
     // A simple and efficient way to distinguish two tables.
     if (cursor.getColumnCount() == BrowserContractHelpers.FormHistoryColumns.length) {
@@ -493,12 +437,8 @@
           synchronized (recordsBufferMonitor) {
             flushInsertQueue();
           }
-<<<<<<< HEAD
-          storeDelegate.deferredStoreDelegate(storeWorkQueue).onStoreCompleted(now());
-=======
           setLastStoreTimestamp(now());
           storeDelegate.deferredStoreDelegate(storeWorkQueue).onStoreCompleted();
->>>>>>> a17af05f
         } catch (Exception e) {
           // XXX TODO
           storeDelegate.deferredStoreDelegate(storeWorkQueue).onRecordStoreFailed(e, null);
@@ -624,13 +564,10 @@
               Logger.trace(LOG_TAG, "Remote is newer, and deleted. Purging local.");
               deleteExistingRecord(existingRecord);
               trackRecord(record);
-<<<<<<< HEAD
-=======
               // Note that while this counts as "reconciliation", we're probably over-counting.
               // Currently, locallyModified above is _always_ true if a record exists locally,
               // and so we'll consider any deletions of already present records as reconciliations.
               storeDelegate.onRecordStoreReconciled(record.guid, null, null);
->>>>>>> a17af05f
               storeDelegate.onRecordStoreSucceeded(record.guid);
               return;
             }
@@ -682,10 +619,7 @@
             Logger.trace(LOG_TAG, "Remote is newer, and not deleted. Storing.");
             replaceExistingRecordWithRegularRecord(record, existingRecord);
             trackRecord(record);
-<<<<<<< HEAD
-=======
             storeDelegate.onRecordStoreReconciled(record.guid, existingRecord.guid, null);
->>>>>>> a17af05f
             storeDelegate.onRecordStoreSucceeded(record.guid);
             return;
           }
