/* This Source Code Form is subject to the terms of the Mozilla Public
 * License, v. 2.0. If a copy of the MPL was not distributed with this
 * file, You can obtain one at http://mozilla.org/MPL/2.0/. */

package org.mozilla.gecko.sync;

import java.io.BufferedReader;
import java.io.FileInputStream;
import java.io.IOException;
import java.io.InputStreamReader;
import java.io.UnsupportedEncodingException;
import java.math.BigDecimal;
import java.math.BigInteger;
import java.net.URLDecoder;
import java.security.MessageDigest;
import java.security.NoSuchAlgorithmException;
import java.security.SecureRandom;
import java.text.DecimalFormat;
import java.util.ArrayList;
import java.util.Collection;
import java.util.HashMap;
import java.util.HashSet;
import java.util.Locale;
import java.util.Map;
import java.util.TreeMap;
import java.util.concurrent.Executor;

import org.json.simple.JSONArray;
import org.mozilla.apache.commons.codec.binary.Base32;
import org.mozilla.apache.commons.codec.binary.Base64;
import org.mozilla.gecko.background.common.log.Logger;
import org.mozilla.gecko.background.nativecode.NativeCrypto;
import org.mozilla.gecko.sync.setup.Constants;
<<<<<<< HEAD
=======
import org.mozilla.gecko.util.IOUtils;
>>>>>>> a17af05f
import org.mozilla.gecko.util.StringUtils;

import android.content.Context;
import android.content.SharedPreferences;
import android.os.Bundle;

public class Utils {

  private static final String LOG_TAG = "Utils";

  private static final SecureRandom sharedSecureRandom = new SecureRandom();

  // See <http://developer.android.com/reference/android/content/Context.html#getSharedPreferences%28java.lang.String,%20int%29>
  public static final int SHARED_PREFERENCES_MODE = 0;

  public static String generateGuid() {
    byte[] encodedBytes = Base64.encodeBase64(generateRandomBytes(9), false);
    return new String(encodedBytes, StringUtils.UTF_8).replace("+", "-").replace("/", "_");
  }

  /**
   * Helper to generate secure random bytes.
   *
   * @param length
   *        Number of bytes to generate.
   */
  public static byte[] generateRandomBytes(int length) {
    byte[] bytes = new byte[length];
    sharedSecureRandom.nextBytes(bytes);
    return bytes;
  }

  /**
   * Helper to generate a random integer in a specified range.
   *
   * @param r
   *        Generate an integer between 0 and r-1 inclusive.
   */
  public static BigInteger generateBigIntegerLessThan(BigInteger r) {
    int maxBytes = (int) Math.ceil(((double) r.bitLength()) / 8);
    BigInteger randInt = new BigInteger(generateRandomBytes(maxBytes));
    return randInt.mod(r);
  }

  /**
   * Helper to convert a byte array to a hex-encoded string
   */
  public static String byte2Hex(final byte[] b) {
    return byte2Hex(b, 2 * b.length);
  }

  public static String byte2Hex(final byte[] b, int hexLength) {
    final StringBuilder hs = new StringBuilder(Math.max(2*b.length, hexLength));
    String stmp;

    for (int n = 0; n < hexLength - 2*b.length; n++) {
      hs.append("0");
    }

    for (int n = 0; n < b.length; n++) {
      stmp = Integer.toHexString(b[n] & 0XFF);

      if (stmp.length() == 1) {
        hs.append("0");
      }
      hs.append(stmp);
    }

    return hs.toString();
  }

  public static byte[] concatAll(byte[] first, byte[]... rest) {
    int totalLength = first.length;
    for (byte[] array : rest) {
      totalLength += array.length;
    }

    byte[] result = new byte[totalLength];
    int offset = first.length;

    System.arraycopy(first, 0, result, 0, offset);

    for (byte[] array : rest) {
      System.arraycopy(array, 0, result, offset, array.length);
      offset += array.length;
    }
    return result;
  }

  /**
   * Utility for Base64 decoding. Should ensure that the correct
   * Apache Commons version is used.
   *
   * @param base64
   *        An input string. Will be decoded as UTF-8.
   * @return
   *        A byte array of decoded values.
   * @throws UnsupportedEncodingException
   *         Should not occur.
   */
  public static byte[] decodeBase64(String base64) throws UnsupportedEncodingException {
    return Base64.decodeBase64(base64.getBytes("UTF-8"));
  }

  public static byte[] decodeFriendlyBase32(String base32) {
    Base32 converter = new Base32();
    final String translated = base32.replace('8', 'l').replace('9', 'o');
    return converter.decode(translated.toUpperCase(Locale.US));
  }

  public static byte[] hex2Byte(String str, int byteLength) {
    byte[] second = hex2Byte(str);
    if (second.length >= byteLength) {
      return second;
    }
    // New Java arrays are zeroed:
    // http://docs.oracle.com/javase/specs/jls/se7/html/jls-4.html#jls-4.12.5
    byte[] first = new byte[byteLength - second.length];
    return Utils.concatAll(first, second);
  }

  public static byte[] hex2Byte(String str) {
    if (str.length() % 2 == 1) {
      str = "0" + str;
    }

    byte[] bytes = new byte[str.length() / 2];
    for (int i = 0; i < bytes.length; i++) {
      bytes[i] = (byte) Integer.parseInt(str.substring(2 * i, 2 * i + 2), 16);
    }
    return bytes;
  }

  public static String millisecondsToDecimalSecondsString(long ms) {
    return millisecondsToDecimalSeconds(ms).toString();
  }

  // For dumping into JSON without quotes.
  public static BigDecimal millisecondsToDecimalSeconds(long ms) {
    return new BigDecimal(ms).movePointLeft(3);
  }

  // This lives until Bug 708956 lands, and we don't have to do it any more.
  public static long decimalSecondsToMilliseconds(String decimal) {
    try {
      return new BigDecimal(decimal).movePointRight(3).longValue();
    } catch (Exception e) {
      return -1;
    }
  }

  // Oh, Java.
  public static long decimalSecondsToMilliseconds(Double decimal) {
    // Truncates towards 0.
    return (long)(decimal * 1000);
  }

  public static long decimalSecondsToMilliseconds(Long decimal) {
    return decimal * 1000;
  }

  public static long decimalSecondsToMilliseconds(Integer decimal) {
    return (decimal * 1000);
  }

  public static byte[] sha256(byte[] in)
      throws NoSuchAlgorithmException {
    MessageDigest sha1 = MessageDigest.getInstance("SHA-256");
    return sha1.digest(in);
  }

  protected static byte[] sha1(final String utf8)
      throws NoSuchAlgorithmException, UnsupportedEncodingException {
    final byte[] bytes = utf8.getBytes("UTF-8");
    try {
      return NativeCrypto.sha1(bytes);
    } catch (final LinkageError e) {
      // This will throw UnsatisifiedLinkError (missing mozglue) the first time it is called, and
      // ClassNotDefFoundError, for the uninitialized NativeCrypto class, each subsequent time this
      // is called; LinkageError is their common ancestor.
      Logger.warn(LOG_TAG, "Got throwable stretching password using native sha1 implementation; " +
          "ignoring and using Java implementation.", e);
      final MessageDigest sha1 = MessageDigest.getInstance("SHA-1");
      return sha1.digest(utf8.getBytes("UTF-8"));
    }
  }

  protected static String sha1Base32(final String utf8)
      throws NoSuchAlgorithmException, UnsupportedEncodingException {
    return new Base32().encodeAsString(sha1(utf8)).toLowerCase(Locale.US);
  }

  /**
   * If we encounter characters not allowed by the API (as found for
   * instance in an email address), hash the value.
   * @param account
   *        An account string.
   * @return
   *        An acceptable string.
   * @throws UnsupportedEncodingException
   * @throws NoSuchAlgorithmException
   */
  public static String usernameFromAccount(final String account) throws NoSuchAlgorithmException, UnsupportedEncodingException {
    if (account == null || account.equals("")) {
      throw new IllegalArgumentException("No account name provided.");
    }
    if (account.matches("^[A-Za-z0-9._-]+$")) {
      return account.toLowerCase(Locale.US);
    }
    return sha1Base32(account.toLowerCase(Locale.US));
  }

  public static SharedPreferences getSharedPreferences(final Context context, final String product, final String username, final String serverURL, final String profile, final long version)
      throws NoSuchAlgorithmException, UnsupportedEncodingException {
    String prefsPath = getPrefsPath(product, username, serverURL, profile, version);
    return context.getSharedPreferences(prefsPath, SHARED_PREFERENCES_MODE);
  }

  /**
   * Get shared preferences path for a Sync account.
   *
   * @param product the Firefox Sync product package name (like "org.mozilla.firefox").
   * @param username the Sync account name, optionally encoded with <code>Utils.usernameFromAccount</code>.
   * @param serverURL the Sync account server URL.
   * @param profile the Firefox profile name.
   * @param version the version of preferences to reference.
   * @return the path.
   * @throws NoSuchAlgorithmException
   * @throws UnsupportedEncodingException
   */
  public static String getPrefsPath(final String product, final String username, final String serverURL, final String profile, final long version)
      throws NoSuchAlgorithmException, UnsupportedEncodingException {
    final String encodedAccount = sha1Base32(serverURL + ":" + usernameFromAccount(username));

    if (version <= 0) {
      return "sync.prefs." + encodedAccount;
    } else {
      final String sanitizedProduct = product.replace('.', '!').replace(' ', '!');
      return "sync.prefs." + sanitizedProduct + "." + encodedAccount + "." + profile + "." + version;
    }
  }

  public static void addToIndexBucketMap(TreeMap<Long, ArrayList<String>> map, long index, String value) {
    ArrayList<String> bucket = map.get(index);
    if (bucket == null) {
      bucket = new ArrayList<String>();
    }
    bucket.add(value);
    map.put(index, bucket);
  }

  /**
   * Yes, an equality method that's null-safe.
   */
  private static boolean same(Object a, Object b) {
    if (a == b) {
      return true;
    }
    if (a == null || b == null) {
      return false;      // If both null, case above applies.
    }
    return a.equals(b);
  }

  /**
   * Return true if the two arrays are both null, or are both arrays
   * containing the same elements in the same order.
   */
  public static boolean sameArrays(JSONArray a, JSONArray b) {
    if (a == b) {
      return true;
    }
    if (a == null || b == null) {
      return false;
    }
    final int size = a.size();
    if (size != b.size()) {
      return false;
    }
    for (int i = 0; i < size; ++i) {
      if (!same(a.get(i), b.get(i))) {
        return false;
      }
    }
    return true;
  }

  /**
   * Takes a URI, extracting URI components.
   * @param scheme the URI scheme on which to match.
   */
  @SuppressWarnings("deprecation")
  public static Map<String, String> extractURIComponents(String scheme, String uri) {
    if (uri.indexOf(scheme) != 0) {
      throw new IllegalArgumentException("URI scheme does not match: " + scheme);
    }

    // Do this the hard way to avoid taking a large dependency on
    // HttpClient or getting all regex-tastic.
    String components = uri.substring(scheme.length());
    HashMap<String, String> out = new HashMap<String, String>();
    String[] parts = components.split("&");
    for (int i = 0; i < parts.length; ++i) {
      String part = parts[i];
      if (part.length() == 0) {
        continue;
      }
      String[] pair = part.split("=", 2);
      switch (pair.length) {
      case 0:
        continue;
      case 1:
        out.put(URLDecoder.decode(pair[0]), null);
        break;
      case 2:
        out.put(URLDecoder.decode(pair[0]), URLDecoder.decode(pair[1]));
        break;
      }
    }
    return out;
  }

  // Because TextUtils.join is not stubbed.
  public static String toDelimitedString(String delimiter, Collection<? extends Object> items) {
    if (items == null || items.size() == 0) {
      return "";
    }

    StringBuilder sb = new StringBuilder();
    int i = 0;
    int c = items.size();
    for (Object object : items) {
      sb.append(object.toString());
      if (++i < c) {
        sb.append(delimiter);
      }
    }
    return sb.toString();
  }

  public static String toCommaSeparatedString(Collection<? extends Object> items) {
    return toDelimitedString(", ", items);
  }

  /**
   * Names of stages to sync: (ALL intersect SYNC) intersect (ALL minus SKIP).
   *
   * @param knownStageNames collection of known stage names (set ALL above).
   * @param toSync set SYNC above, or <code>null</code> to sync all known stages.
   * @param toSkip set SKIP above, or <code>null</code> to not skip any stages.
   * @return stage names.
   */
  public static Collection<String> getStagesToSync(final Collection<String> knownStageNames, Collection<String> toSync, Collection<String> toSkip) {
    if (toSkip == null) {
      toSkip = new HashSet<String>();
    } else {
      toSkip = new HashSet<String>(toSkip);
    }

    if (toSync == null) {
      toSync = new HashSet<String>(knownStageNames);
    } else {
      toSync = new HashSet<String>(toSync);
    }
    toSync.retainAll(knownStageNames);
    toSync.removeAll(toSkip);
    return toSync;
  }

  /**
   * Get names of stages to sync: (ALL intersect SYNC) intersect (ALL minus SKIP).
   *
   * @param knownStageNames collection of known stage names (set ALL above).
   * @param extras
   *          a <code>Bundle</code> instance (possibly null) optionally containing keys
   *          <code>EXTRAS_KEY_STAGES_TO_SYNC</code> (set SYNC above) and
   *          <code>EXTRAS_KEY_STAGES_TO_SKIP</code> (set SKIP above).
   * @return stage names.
   */
  public static Collection<String> getStagesToSyncFromBundle(final Collection<String> knownStageNames, final Bundle extras) {
    if (extras == null) {
      return knownStageNames;
    }
    String toSyncString = extras.getString(Constants.EXTRAS_KEY_STAGES_TO_SYNC);
    String toSkipString = extras.getString(Constants.EXTRAS_KEY_STAGES_TO_SKIP);
    if (toSyncString == null && toSkipString == null) {
      return knownStageNames;
    }

    ArrayList<String> toSync = null;
    ArrayList<String> toSkip = null;
    if (toSyncString != null) {
      try {
        toSync = new ArrayList<String>(new ExtendedJSONObject(toSyncString).keySet());
      } catch (Exception e) {
        Logger.warn(LOG_TAG, "Got exception parsing stages to sync: '" + toSyncString + "'.", e);
      }
    }
    if (toSkipString != null) {
      try {
        toSkip = new ArrayList<String>(new ExtendedJSONObject(toSkipString).keySet());
      } catch (Exception e) {
        Logger.warn(LOG_TAG, "Got exception parsing stages to skip: '" + toSkipString + "'.", e);
      }
    }

    Logger.info(LOG_TAG, "Asked to sync '" + Utils.toCommaSeparatedString(toSync) +
                         "' and to skip '" + Utils.toCommaSeparatedString(toSkip) + "'.");
    return getStagesToSync(knownStageNames, toSync, toSkip);
  }

  /**
   * Put names of stages to sync and to skip into sync extras bundle.
   *
   * @param bundle
   *          a <code>Bundle</code> instance (possibly null).
   * @param stagesToSync
   *          collection of stage names to sync: key
   *          <code>EXTRAS_KEY_STAGES_TO_SYNC</code>; ignored if <code>null</code>.
   * @param stagesToSkip
   *          collection of stage names to skip: key
   *          <code>EXTRAS_KEY_STAGES_TO_SKIP</code>; ignored if <code>null</code>.
   */
  public static void putStageNamesToSync(final Bundle bundle, final String[] stagesToSync, final String[] stagesToSkip) {
    if (bundle == null) {
      return;
    }

    if (stagesToSync != null) {
      ExtendedJSONObject o = new ExtendedJSONObject();
      for (String stageName : stagesToSync) {
        o.put(stageName, 0);
      }
      bundle.putString(Constants.EXTRAS_KEY_STAGES_TO_SYNC, o.toJSONString());
    }

    if (stagesToSkip != null) {
      ExtendedJSONObject o = new ExtendedJSONObject();
      for (String stageName : stagesToSkip) {
        o.put(stageName, 0);
      }
      bundle.putString(Constants.EXTRAS_KEY_STAGES_TO_SKIP, o.toJSONString());
    }
  }

  /**
   * Read contents of file as a string.
   *
   * @param context Android context.
   * @param filename name of file to read; must not be null.
   * @return <code>String</code> instance.
   */
  public static String readFile(final Context context, final String filename) {
    if (filename == null) {
      throw new IllegalArgumentException("Passed null filename in readFile.");
    }

    BufferedReader br = null;

    try {
<<<<<<< HEAD
      fis = context.openFileInput(filename);
      isr = new InputStreamReader(fis, StringUtils.UTF_8);
      br = new BufferedReader(isr);
=======
      br = new BufferedReader(new InputStreamReader(context.openFileInput(filename), StringUtils.UTF_8));
>>>>>>> a17af05f
      StringBuilder sb = new StringBuilder();
      String line;
      while ((line = br.readLine()) != null) {
        sb.append(line);
      }
      return sb.toString();
    } catch (Exception e) {
      return null;
    } finally {
      IOUtils.safeStreamClose(br);
    }
  }

  /**
   * Format a duration as a string, like "0.56 seconds".
   *
   * @param startMillis start time in milliseconds.
   * @param endMillis end time in milliseconds.
   * @return formatted string.
   */
  public static String formatDuration(long startMillis, long endMillis) {
    final long duration = endMillis - startMillis;
    return new DecimalFormat("#0.00 seconds").format(((double) duration) / 1000);
  }

  /**
   * This will take a string containing a UTF-8 representation of a UTF-8
   * byte array — e.g., "pÃ¯gÃ©ons1" — and return UTF-8 (e.g., "pïgéons1").
   *
   * This is the format produced by desktop Firefox when exchanging credentials
   * containing non-ASCII characters.
   */
  public static String decodeUTF8(final String in) throws UnsupportedEncodingException {
    final int length = in.length();
    final byte[] asciiBytes = new byte[length];
    for (int i = 0; i < length; ++i) {
      asciiBytes[i] = (byte) in.codePointAt(i);
    }
    return new String(asciiBytes, "UTF-8");
  }

  /**
   * Replace "foo@bar.com" with "XXX@XXX.XXX".
   */
  public static String obfuscateEmail(final String in) {
    return in.replaceAll("[^@\\.]", "X");
  }

  public static void throwIfNull(Object... objects) {
    for (Object object : objects) {
      if (object == null) {
        throw new IllegalArgumentException("object must not be null");
      }
    }
  }

  public static Executor newSynchronousExecutor() {
    return new Executor() {
      @Override
      public void execute(Runnable runnable) {
        runnable.run();
      }
    };
  }
}<|MERGE_RESOLUTION|>--- conflicted
+++ resolved
@@ -31,10 +31,7 @@
 import org.mozilla.gecko.background.common.log.Logger;
 import org.mozilla.gecko.background.nativecode.NativeCrypto;
 import org.mozilla.gecko.sync.setup.Constants;
-<<<<<<< HEAD
-=======
 import org.mozilla.gecko.util.IOUtils;
->>>>>>> a17af05f
 import org.mozilla.gecko.util.StringUtils;
 
 import android.content.Context;
@@ -495,13 +492,7 @@
     BufferedReader br = null;
 
     try {
-<<<<<<< HEAD
-      fis = context.openFileInput(filename);
-      isr = new InputStreamReader(fis, StringUtils.UTF_8);
-      br = new BufferedReader(isr);
-=======
       br = new BufferedReader(new InputStreamReader(context.openFileInput(filename), StringUtils.UTF_8));
->>>>>>> a17af05f
       StringBuilder sb = new StringBuilder();
       String line;
       while ((line = br.readLine()) != null) {
