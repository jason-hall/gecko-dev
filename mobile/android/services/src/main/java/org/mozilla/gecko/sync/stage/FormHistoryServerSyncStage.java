--- conflicted
+++ resolved
@@ -75,12 +75,8 @@
             FORM_HISTORY_SORT,
             getAllowedMultipleBatches(),
             getAllowedToUseHighWaterMark(),
-<<<<<<< HEAD
-            getRepositoryStateProvider()
-=======
             getRepositoryStateProvider(),
             false
->>>>>>> a17af05f
     );
   }
 
