/* This Source Code Form is subject to the terms of the Mozilla Public
 * License, v. 2.0. If a copy of the MPL was not distributed with this
 * file, You can obtain one at http://mozilla.org/MPL/2.0/. */

package org.mozilla.gecko.sync.repositories.delegates;

import java.util.concurrent.ExecutorService;

import org.mozilla.gecko.sync.repositories.domain.Record;

public interface RepositorySessionFetchRecordsDelegate {
  void onFetchFailed(Exception ex);
  void onFetchedRecord(Record record);

  /**
   * Called when all records in this fetch have been returned.
   *
   * @param fetchEnd
   *        A millisecond-resolution timestamp indicating the *remote* timestamp
   *        at the end of the range of records. Usually this is the timestamp at
   *        which the request was received.
   *        E.g., the (normalized) value of the X-Weave-Timestamp header.
   */
<<<<<<< HEAD
  void onFetchCompleted(final long fetchEnd);
=======
  void onFetchCompleted();
>>>>>>> a17af05f

  /**
   * Called when a number of records have been returned but more are still expected to come,
   * possibly after a certain pause.
   */
  void onBatchCompleted();

  RepositorySessionFetchRecordsDelegate deferredFetchDelegate(ExecutorService executor);
}<|MERGE_RESOLUTION|>--- conflicted
+++ resolved
@@ -21,11 +21,7 @@
    *        which the request was received.
    *        E.g., the (normalized) value of the X-Weave-Timestamp header.
    */
-<<<<<<< HEAD
-  void onFetchCompleted(final long fetchEnd);
-=======
   void onFetchCompleted();
->>>>>>> a17af05f
 
   /**
    * Called when a number of records have been returned but more are still expected to come,
