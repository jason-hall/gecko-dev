/* This Source Code Form is subject to the terms of the Mozilla Public
 * License, v. 2.0. If a copy of the MPL was not distributed with this
 * file, You can obtain one at http://mozilla.org/MPL/2.0/. */

package org.mozilla.gecko.fxa.receivers;

import android.app.IntentService;
import android.content.ContentResolver;
import android.content.Context;
import android.content.Intent;
<<<<<<< HEAD
=======
import android.net.Uri;
import android.os.Bundle;
>>>>>>> a17af05f
import android.text.TextUtils;

import org.mozilla.gecko.background.common.log.Logger;
import org.mozilla.gecko.background.fxa.FxAccountClient20;
import org.mozilla.gecko.background.fxa.FxAccountClientException;
import org.mozilla.gecko.background.fxa.oauth.FxAccountAbstractClient;
import org.mozilla.gecko.background.fxa.oauth.FxAccountAbstractClientException.FxAccountAbstractClientRemoteException;
import org.mozilla.gecko.background.fxa.oauth.FxAccountOAuthClient10;
import org.mozilla.gecko.db.BrowserContract;
import org.mozilla.gecko.fxa.FxAccountConstants;
import org.mozilla.gecko.fxa.authenticator.AndroidFxAccount;
import org.mozilla.gecko.fxa.sync.FxAccountNotificationManager;
import org.mozilla.gecko.fxa.sync.FxAccountSyncAdapter;
import org.mozilla.gecko.sync.ExtendedJSONObject;
<<<<<<< HEAD
=======
import org.mozilla.gecko.sync.repositories.android.BrowserContractHelpers;
>>>>>>> a17af05f
import org.mozilla.gecko.sync.repositories.android.ClientsDatabase;
import org.mozilla.gecko.sync.repositories.android.FennecTabsRepository;

import java.util.concurrent.Executor;
import java.util.concurrent.ExecutorService;
import java.util.concurrent.Executors;

/**
 * A background service to clean up after a Firefox Account is deleted.
 * <p>
 * Note that we specifically handle deleting the pickle file using a Service and a
 * BroadcastReceiver, rather than a background thread, to allow channels sharing a Firefox account
 * to delete their respective pickle files (since, if one remains, the account will be restored
 * when that channel is used).
 */
public class FxAccountDeletedService extends IntentService {
  public static final String LOG_TAG = FxAccountDeletedService.class.getSimpleName();

  public FxAccountDeletedService() {
    super(LOG_TAG);
  }

  @Override
  protected void onHandleIntent(final Intent intent) {
    // We have an in-memory accounts cache which we use for a variety of tasks; it needs to be cleared.
    // It should be fine to invalidate it before doing anything else, as the tasks below do not rely
    // on this data.
    AndroidFxAccount.invalidateCaches();

    // Intent can, in theory, be null. Bug 1025937.
    if (intent == null) {
      Logger.debug(LOG_TAG, "Short-circuiting on null intent.");
      return;
    }

    final Context context = this;

    long intentVersion = intent.getLongExtra(
        FxAccountConstants.ACCOUNT_DELETED_INTENT_VERSION_KEY, 0);
    long expectedVersion = FxAccountConstants.ACCOUNT_DELETED_INTENT_VERSION;
    if (intentVersion != expectedVersion) {
      Logger.warn(LOG_TAG, "Intent malformed: version " + intentVersion + " given but " +
          "version " + expectedVersion + "expected. Not cleaning up after deleted Account.");
      return;
    }

    // Android Account name, not Sync encoded account name.
    final String accountName = intent.getStringExtra(
        FxAccountConstants.ACCOUNT_DELETED_INTENT_ACCOUNT_KEY);
    if (accountName == null) {
      Logger.warn(LOG_TAG, "Intent malformed: no account name given. Not cleaning up after " +
          "deleted Account.");
      return;
    }

<<<<<<< HEAD
=======
    clearRemoteDevicesList(intent, context);

>>>>>>> a17af05f
    // Delete current device the from FxA devices list.
    deleteFxADevice(intent);

    // Fire up gecko and unsubscribe push
    final Intent geckoIntent = new Intent();
    geckoIntent.setAction("create-services");
    geckoIntent.setClassName(context, "org.mozilla.gecko.GeckoService");
    geckoIntent.putExtra("category", "android-push-service");
    geckoIntent.putExtra("data", "android-fxa-unsubscribe");
    geckoIntent.putExtra("org.mozilla.gecko.intent.PROFILE_NAME",
            intent.getStringExtra(FxAccountConstants.ACCOUNT_DELETED_INTENT_ACCOUNT_PROFILE));
    context.startService(geckoIntent);

    // Delete client database and non-local tabs.
    Logger.info(LOG_TAG, "Deleting the entire Fennec clients database and non-local tabs");
    FennecTabsRepository.deleteNonLocalClientsAndTabs(context);

    // For data types which support versioning, we need to reset versions to ensure
    // that all records are be processed whenever sync is connected in the future.
    // See BrowserProvider's call method implementation for details.
    final Uri authorityWithSync = BrowserContract.AUTHORITY_URI
            .buildUpon()
            .appendQueryParameter(BrowserContractHelpers.PARAM_IS_SYNC, "true")
            .appendQueryParameter(BrowserContractHelpers.PARAM_RESET_VERSIONS_FOR_ALL_TYPES, "true")
            .build();
    final Bundle result = context.getContentResolver().call(
            authorityWithSync,
            BrowserContract.METHOD_RESET_RECORD_VERSIONS,
            authorityWithSync.toString(),
            null
    );
    if (result == null) {
      Logger.error(LOG_TAG, "Failed to get a result bundle while resetting record versions.");
    } else {
      final int recordsChanged = (int) result.getSerializable(BrowserContract.METHOD_RESULT);
      Logger.info(LOG_TAG, "Reset versions for records: " + recordsChanged);
    }

    // Clear Firefox Sync client tables.
    try {
      Logger.info(LOG_TAG, "Deleting the Firefox Sync clients database.");
      ClientsDatabase db = null;
      try {
        db = new ClientsDatabase(context);
        db.wipeClientsTable();
        db.wipeCommandsTable();
      } finally {
        if (db != null) {
          db.close();
        }
      }
    } catch (Exception e) {
      Logger.warn(LOG_TAG, "Got exception deleting the Firefox Sync clients database; ignoring.", e);
    }

    // Remove any displayed notifications.
    new FxAccountNotificationManager(FxAccountSyncAdapter.NOTIFICATION_ID).clear(context);

    // Bug 1147275: Delete cached oauth tokens. There's no way to query all
    // oauth tokens from Android, so this is tricky to do comprehensively. We
    // can query, individually, for specific oauth tokens to delete, however.
    final String oauthServerURI = intent.getStringExtra(FxAccountConstants.ACCOUNT_OAUTH_SERVICE_ENDPOINT_KEY);
    final String[] tokens = intent.getStringArrayExtra(FxAccountConstants.ACCOUNT_DELETED_INTENT_ACCOUNT_AUTH_TOKENS);
    if (oauthServerURI != null && tokens != null) {
      final Executor directExecutor = new Executor() {
        @Override
        public void execute(Runnable runnable) {
          runnable.run();
        }
      };

      final FxAccountOAuthClient10 oauthClient = new FxAccountOAuthClient10(oauthServerURI, directExecutor);

      for (String token : tokens) {
        if (token == null) {
          Logger.error(LOG_TAG, "Cached OAuth token is null; should never happen.  Ignoring.");
          continue;
        }
        try {
          oauthClient.deleteToken(token, new FxAccountAbstractClient.RequestDelegate<Void>() {
            @Override
            public void handleSuccess(Void result) {
              Logger.info(LOG_TAG, "Successfully deleted cached OAuth token.");
            }

            @Override
            public void handleError(Exception e) {
              Logger.error(LOG_TAG, "Failed to delete cached OAuth token; ignoring.", e);
            }

            @Override
            public void handleFailure(FxAccountAbstractClientRemoteException e) {
              Logger.error(LOG_TAG, "Exception during cached OAuth token deletion; ignoring.", e);
            }
          });
        } catch (Exception e) {
          Logger.error(LOG_TAG, "Exception during cached OAuth token deletion; ignoring.", e);
        }
      }
    } else {
      Logger.error(LOG_TAG, "Cached OAuth server URI is null or cached OAuth tokens are null; ignoring.");
    }
  }

<<<<<<< HEAD
=======
  private void clearRemoteDevicesList(Intent intent, Context context) {
    final Uri remoteDevicesUriWithProfile = BrowserContract.RemoteDevices.CONTENT_URI
            .buildUpon()
            .appendQueryParameter(BrowserContract.PARAM_PROFILE,
                                  intent.getStringExtra(FxAccountConstants.ACCOUNT_DELETED_INTENT_ACCOUNT_PROFILE))
            .build();
    ContentResolver cr = context.getContentResolver();

    cr.delete(remoteDevicesUriWithProfile, null, null);
  }

>>>>>>> a17af05f
  // Remove our current device from the FxA device list.
  private void deleteFxADevice(Intent intent) {
    final byte[] sessionToken = intent.getByteArrayExtra(FxAccountConstants.ACCOUNT_DELETED_INTENT_ACCOUNT_SESSION_TOKEN);
    if (sessionToken == null) {
      Logger.warn(LOG_TAG, "Empty session token, skipping FxA device destruction.");
      return;
    }
    final String deviceId = intent.getStringExtra(FxAccountConstants.ACCOUNT_DELETED_INTENT_ACCOUNT_DEVICE_ID);
    if (TextUtils.isEmpty(deviceId)) {
      Logger.warn(LOG_TAG, "Empty FxA device ID, skipping FxA device destruction.");
      return;
    }

    ExecutorService executor = Executors.newSingleThreadExecutor(); // Not called often, it's okay to spawn another thread
    final String accountServerURI = intent.getStringExtra(FxAccountConstants.ACCOUNT_DELETED_INTENT_ACCOUNT_SERVER_URI);
    final FxAccountClient20 fxAccountClient = new FxAccountClient20(accountServerURI, executor);
    fxAccountClient.destroyDevice(sessionToken, deviceId, new FxAccountClient20.RequestDelegate<ExtendedJSONObject>() {
      @Override
      public void handleError(Exception e) {
        Logger.error(LOG_TAG, "Error while trying to delete the FxA device; ignoring.", e);
      }

      @Override
      public void handleFailure(FxAccountClientException.FxAccountClientRemoteException e) {
        Logger.error(LOG_TAG, "Exception while trying to delete the FxA device; ignoring.", e);
      }

      @Override
      public void handleSuccess(ExtendedJSONObject result) {
        Logger.info(LOG_TAG, "Successfully deleted the FxA device.");
      }
    });
  }
}<|MERGE_RESOLUTION|>--- conflicted
+++ resolved
@@ -8,11 +8,8 @@
 import android.content.ContentResolver;
 import android.content.Context;
 import android.content.Intent;
-<<<<<<< HEAD
-=======
 import android.net.Uri;
 import android.os.Bundle;
->>>>>>> a17af05f
 import android.text.TextUtils;
 
 import org.mozilla.gecko.background.common.log.Logger;
@@ -27,10 +24,7 @@
 import org.mozilla.gecko.fxa.sync.FxAccountNotificationManager;
 import org.mozilla.gecko.fxa.sync.FxAccountSyncAdapter;
 import org.mozilla.gecko.sync.ExtendedJSONObject;
-<<<<<<< HEAD
-=======
 import org.mozilla.gecko.sync.repositories.android.BrowserContractHelpers;
->>>>>>> a17af05f
 import org.mozilla.gecko.sync.repositories.android.ClientsDatabase;
 import org.mozilla.gecko.sync.repositories.android.FennecTabsRepository;
 
@@ -86,11 +80,8 @@
       return;
     }
 
-<<<<<<< HEAD
-=======
     clearRemoteDevicesList(intent, context);
 
->>>>>>> a17af05f
     // Delete current device the from FxA devices list.
     deleteFxADevice(intent);
 
@@ -195,8 +186,6 @@
     }
   }
 
-<<<<<<< HEAD
-=======
   private void clearRemoteDevicesList(Intent intent, Context context) {
     final Uri remoteDevicesUriWithProfile = BrowserContract.RemoteDevices.CONTENT_URI
             .buildUpon()
@@ -208,7 +197,6 @@
     cr.delete(remoteDevicesUriWithProfile, null, null);
   }
 
->>>>>>> a17af05f
   // Remove our current device from the FxA device list.
   private void deleteFxADevice(Intent intent) {
     final byte[] sessionToken = intent.getByteArrayExtra(FxAccountConstants.ACCOUNT_DELETED_INTENT_ACCOUNT_SESSION_TOKEN);
