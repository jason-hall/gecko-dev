/* This Source Code Form is subject to the terms of the Mozilla Public
 * License, v. 2.0. If a copy of the MPL was not distributed with this
 * file, You can obtain one at http://mozilla.org/MPL/2.0/. */

package org.mozilla.gecko.background.common;

import org.mozilla.gecko.AppConstants;
import org.mozilla.gecko.AppConstants.Versions;

/**
 * Constant values common to all Android services.
 */
public class GlobalConstants {
  public static final String BROWSER_INTENT_PACKAGE = AppConstants.ANDROID_PACKAGE_NAME;
  public static final String BROWSER_INTENT_CLASS = AppConstants.MOZ_ANDROID_BROWSER_INTENT_CLASS;

  public static final int SHARED_PREFERENCES_MODE = 0;

  // Common time values.
  public static final long MILLISECONDS_PER_DAY = 24 * 60 * 60 * 1000;
  public static final long MILLISECONDS_PER_SIX_MONTHS = 180 * MILLISECONDS_PER_DAY;

  // Acceptable cipher suites.
  /**
   * We support only a very limited range of strong cipher suites and protocols:
   * no SSLv3 or TLSv1.0 (if we can), no DHE ciphers that might be vulnerable to Logjam
   * (https://weakdh.org/), no RC4.
   *
   * Backstory: Bug 717691 (we no longer support Android 2.2, so the name
   * workaround is unnecessary), Bug 1081953, Bug 1061273, Bug 1166839.
   *
   * See <http://developer.android.com/reference/javax/net/ssl/SSLSocket.html> for
   * supported Android versions for each set of protocols and cipher suites.
   *
   * Note that currently we need to support connections to Sync 1.1 on Mozilla-hosted infra,
   * as well as connections to FxA and Sync 1.5 on AWS.
   *
   * ELB cipher suites:
   * <http://docs.aws.amazon.com/ElasticLoadBalancing/latest/DeveloperGuide/elb-security-policy-table.html>
   */
  public static final String[] DEFAULT_CIPHER_SUITES;
  public static final String[] DEFAULT_PROTOCOLS;

  static {
    // Prioritize 128 over 256 as a tradeoff between device CPU/battery and the minor
    // increase in strength.
    if (Versions.feature26Plus) {
      DEFAULT_CIPHER_SUITES = new String[]
          {
           "TLS_ECDHE_ECDSA_WITH_AES_128_GCM_SHA256",   // 20+
           "TLS_ECDHE_RSA_WITH_AES_128_GCM_SHA256",     // 20+
           "TLS_ECDHE_RSA_WITH_AES_128_CBC_SHA256",     // 20+
           "TLS_ECDHE_RSA_WITH_AES_128_CBC_SHA",        // 11+
           "TLS_ECDHE_RSA_WITH_AES_256_GCM_SHA384",     // 20+
           "TLS_ECDHE_RSA_WITH_AES_256_CBC_SHA384",     // 20+
           "TLS_ECDHE_RSA_WITH_AES_256_CBC_SHA",        // 11+

           // For Sync 1.1.
           "TLS_RSA_WITH_AES_128_CBC_SHA",      // 9+
          };
<<<<<<< HEAD
    } else {
=======
    } else if (Versions.feature20Plus) {
>>>>>>> a17af05f
      DEFAULT_CIPHER_SUITES = new String[]
          {
           "TLS_ECDHE_ECDSA_WITH_AES_128_GCM_SHA256",   // 20+
           "TLS_ECDHE_RSA_WITH_AES_128_GCM_SHA256",     // 20+
           "TLS_ECDHE_RSA_WITH_AES_128_CBC_SHA256",     // 20+
           "TLS_ECDHE_RSA_WITH_AES_128_CBC_SHA",        // 11+
           "TLS_ECDHE_RSA_WITH_AES_256_GCM_SHA384",     // 20+
           "TLS_ECDHE_RSA_WITH_AES_256_CBC_SHA384",     // 20+
           "TLS_ECDHE_RSA_WITH_AES_256_CBC_SHA",        // 11+
<<<<<<< HEAD
=======

           // For Sync 1.1.
           "TLS_DHE_RSA_WITH_AES_128_CBC_SHA",  // 9-25
           "TLS_RSA_WITH_AES_128_CBC_SHA",      // 9+
          };
    } else {
      DEFAULT_CIPHER_SUITES = new String[]
          {
           "TLS_ECDHE_RSA_WITH_AES_128_CBC_SHA",        // 11+
           "TLS_ECDHE_ECDSA_WITH_AES_256_CBC_SHA",      // 11+
           "TLS_ECDHE_RSA_WITH_AES_256_CBC_SHA",        // 11+
>>>>>>> a17af05f

           // For Sync 1.1.
           "TLS_DHE_RSA_WITH_AES_128_CBC_SHA",  // 9+
           "TLS_RSA_WITH_AES_128_CBC_SHA",      // 9+
          };
    }

    if (Versions.feature16Plus) {
      DEFAULT_PROTOCOLS = new String[]
          {
           "TLSv1.2",
           "TLSv1.1",
           "TLSv1",             // We would like to remove this, and will do so when we can.
          };
    } else {
      // Fall back to TLSv1 if there's nothing better.
      DEFAULT_PROTOCOLS = new String[]
          {
           "TLSv1",
          };
    }
  }
}<|MERGE_RESOLUTION|>--- conflicted
+++ resolved
@@ -58,11 +58,7 @@
            // For Sync 1.1.
            "TLS_RSA_WITH_AES_128_CBC_SHA",      // 9+
           };
-<<<<<<< HEAD
-    } else {
-=======
     } else if (Versions.feature20Plus) {
->>>>>>> a17af05f
       DEFAULT_CIPHER_SUITES = new String[]
           {
            "TLS_ECDHE_ECDSA_WITH_AES_128_GCM_SHA256",   // 20+
@@ -72,8 +68,6 @@
            "TLS_ECDHE_RSA_WITH_AES_256_GCM_SHA384",     // 20+
            "TLS_ECDHE_RSA_WITH_AES_256_CBC_SHA384",     // 20+
            "TLS_ECDHE_RSA_WITH_AES_256_CBC_SHA",        // 11+
-<<<<<<< HEAD
-=======
 
            // For Sync 1.1.
            "TLS_DHE_RSA_WITH_AES_128_CBC_SHA",  // 9-25
@@ -85,7 +79,6 @@
            "TLS_ECDHE_RSA_WITH_AES_128_CBC_SHA",        // 11+
            "TLS_ECDHE_ECDSA_WITH_AES_256_CBC_SHA",      // 11+
            "TLS_ECDHE_RSA_WITH_AES_256_CBC_SHA",        // 11+
->>>>>>> a17af05f
 
            // For Sync 1.1.
            "TLS_DHE_RSA_WITH_AES_128_CBC_SHA",  // 9+
