/* This Source Code Form is subject to the terms of the Mozilla Public
 * License, v. 2.0. If a copy of the MPL was not distributed with this
 * file, You can obtain one at http://mozilla.org/MPL/2.0/. */

package org.mozilla.gecko.sync.repositories.android;

import org.mozilla.gecko.background.common.log.Logger;
import org.mozilla.gecko.db.BrowserContract;
import org.mozilla.gecko.db.BrowserContract.DeletedColumns;
import org.mozilla.gecko.db.BrowserContract.DeletedPasswords;
import org.mozilla.gecko.db.BrowserContract.Passwords;
import org.mozilla.gecko.sync.repositories.InactiveSessionException;
import org.mozilla.gecko.sync.repositories.NoStoreDelegateException;
import org.mozilla.gecko.sync.repositories.NullCursorException;
import org.mozilla.gecko.sync.repositories.RecordFilter;
import org.mozilla.gecko.sync.repositories.Repository;
import org.mozilla.gecko.sync.repositories.StoreTrackingRepositorySession;
import org.mozilla.gecko.sync.repositories.android.RepoUtils.QueryHelper;
import org.mozilla.gecko.sync.repositories.delegates.RepositorySessionCreationDelegate;
import org.mozilla.gecko.sync.repositories.delegates.RepositorySessionFetchRecordsDelegate;
import org.mozilla.gecko.sync.repositories.delegates.RepositorySessionFinishDelegate;
import org.mozilla.gecko.sync.repositories.delegates.RepositorySessionWipeDelegate;
import org.mozilla.gecko.sync.repositories.domain.PasswordRecord;
import org.mozilla.gecko.sync.repositories.domain.Record;

import android.content.ContentProviderClient;
import android.content.ContentUris;
import android.content.ContentValues;
import android.content.Context;
import android.database.Cursor;
import android.net.Uri;
import android.os.RemoteException;

public class PasswordsRepositorySession extends
    StoreTrackingRepositorySession {

  public static class PasswordsRepository extends Repository {
    @Override
    public void createSession(RepositorySessionCreationDelegate delegate,
        Context context) {
      PasswordsRepositorySession session = new PasswordsRepositorySession(PasswordsRepository.this, context);
      final RepositorySessionCreationDelegate deferredCreationDelegate = delegate.deferredCreationDelegate();
      deferredCreationDelegate.onSessionCreated(session);
    }
  }

  private static final String LOG_TAG = "PasswordsRepoSession";
  private static final String COLLECTION = "passwords";

  private final RepoUtils.QueryHelper passwordsHelper;
  private final RepoUtils.QueryHelper deletedPasswordsHelper;
  private final ContentProviderClient passwordsProvider;

  private final Context context;

  public PasswordsRepositorySession(Repository repository, Context context) {
    super(repository);
    this.context = context;
    this.passwordsHelper        = new QueryHelper(context, BrowserContractHelpers.PASSWORDS_CONTENT_URI, LOG_TAG);
    this.deletedPasswordsHelper = new QueryHelper(context, BrowserContractHelpers.DELETED_PASSWORDS_CONTENT_URI, LOG_TAG);
    this.passwordsProvider      = context.getContentResolver().acquireContentProviderClient(BrowserContract.PASSWORDS_AUTHORITY_URI);
  }

  private static final String[] GUID_COLS = new String[] { Passwords.GUID };
  private static final String[] DELETED_GUID_COLS = new String[] { DeletedColumns.GUID };

  private static final String WHERE_GUID_IS = Passwords.GUID + " = ?";
  private static final String WHERE_DELETED_GUID_IS = DeletedPasswords.GUID + " = ?";

<<<<<<< HEAD
  @Override
  public void guidsSince(final long timestamp, final RepositorySessionGuidsSinceDelegate delegate) {
    final Runnable guidsSinceRunnable = new Runnable() {
      @Override
      public void run() {

        if (!isActive()) {
          delegate.onGuidsSinceFailed(new InactiveSessionException());
          return;
        }

        // Checks succeeded, now get GUIDs.
        final List<String> guids = new ArrayList<String>();
        try {
          Logger.debug(LOG_TAG, "Fetching guidsSince from data table.");
          final Cursor data = passwordsHelper.safeQuery(passwordsProvider, ".getGUIDsSince", GUID_COLS, dateModifiedWhere(timestamp), null, null);
          try {
            if (data.moveToFirst()) {
              while (!data.isAfterLast()) {
                guids.add(RepoUtils.getStringFromCursor(data, Passwords.GUID));
                data.moveToNext();
              }
            }
          } finally {
            data.close();
          }

          // Fetch guids from deleted table.
          Logger.debug(LOG_TAG, "Fetching guidsSince from deleted table.");
          final Cursor deleted = deletedPasswordsHelper.safeQuery(passwordsProvider, ".getGUIDsSince", DELETED_GUID_COLS, dateModifiedWhereDeleted(timestamp), null, null);
          try {
            if (deleted.moveToFirst()) {
              while (!deleted.isAfterLast()) {
                guids.add(RepoUtils.getStringFromCursor(deleted, DeletedColumns.GUID));
                deleted.moveToNext();
              }
            }
          } finally {
            deleted.close();
          }
        } catch (Exception e) {
          Logger.error(LOG_TAG, "Exception in fetch.");
          delegate.onGuidsSinceFailed(e);
          return;
        }
        String[] guidStrings = new String[guids.size()];
        delegate.onGuidsSinceSucceeded(guids.toArray(guidStrings));
      }
    };

    delegateQueue.execute(guidsSinceRunnable);
  }

  @Override
  public void fetchSince(final long timestamp, final RepositorySessionFetchRecordsDelegate delegate) {
=======
  private void fetchSince(final long timestamp, final RepositorySessionFetchRecordsDelegate delegate) {
>>>>>>> a17af05f
    final RecordFilter filter = this.storeTracker.getFilter();
    final Runnable fetchSinceRunnable = new Runnable() {
      @Override
      public void run() {
        if (!isActive()) {
          delegate.onFetchFailed(new InactiveSessionException());
          return;
        }

        final long end = now();
        try {
          // Fetch from data table.
          Cursor data = passwordsHelper.safeQuery(passwordsProvider, ".fetchModified",
                  getAllColumns(),
                  dateModifiedWhere(timestamp),
                  null, null);
          if (!fetchAndCloseCursorDeleted(data, false, filter, delegate)) {
            return;
          }

          // Fetch from deleted table.
          Cursor deleted = deletedPasswordsHelper.safeQuery(passwordsProvider, ".fetchModified",
                  getAllDeletedColumns(),
                  dateModifiedWhereDeleted(timestamp),
                  null, null);
          if (!fetchAndCloseCursorDeleted(deleted, true, filter, delegate)) {
            return;
          }

          // Success!
          try {
            setLastFetchTimestamp(end);
            delegate.onFetchCompleted();
          } catch (Exception e) {
            Logger.error(LOG_TAG, "Delegate fetch completed callback failed.", e);
            // Don't call failure callback.
            return;
          }
        } catch (Exception e) {
          Logger.error(LOG_TAG, "Exception in fetch.");
          delegate.onFetchFailed(e);
        }
      }
    };

    delegateQueue.execute(fetchSinceRunnable);
  }

  @Override
  public void fetchModified(final RepositorySessionFetchRecordsDelegate delegate) {
    this.fetchSince(getLastSyncTimestamp(), delegate);
  }

  @Override
  public void fetchAll(RepositorySessionFetchRecordsDelegate delegate) {
    this.fetchSince(-1, delegate);
  }

  @Override
  public void fetch(final String[] guids, final RepositorySessionFetchRecordsDelegate delegate) {
    if (guids == null || guids.length < 1) {
      Logger.error(LOG_TAG, "No guids to be fetched.");
      delegateQueue.execute(new Runnable() {
        @Override
        public void run() {
          delegate.onFetchCompleted();
        }
      });
      return;
    }

    // Checks succeeded, now fetch.
    final RecordFilter filter = this.storeTracker.getFilter();
    final Runnable fetchRunnable = new Runnable() {
      @Override
      public void run() {
        if (!isActive()) {
          delegate.onFetchFailed(new InactiveSessionException());
          return;
        }

        final long end = now();
        final String where = RepoUtils.computeSQLInClause(guids.length, "guid");
        Logger.trace(LOG_TAG, "Fetch guids where: " + where);

        try {
          // Fetch records from data table.
          Cursor data = passwordsHelper.safeQuery(passwordsProvider, ".fetch",
                                                  getAllColumns(),
                                                  where, guids, null);
          if (!fetchAndCloseCursorDeleted(data, false, filter, delegate)) {
            return;
          }

          // Fetch records from deleted table.
          Cursor deleted = deletedPasswordsHelper.safeQuery(passwordsProvider, ".fetch",
                                                            getAllDeletedColumns(),
                                                            where, guids, null);
          if (!fetchAndCloseCursorDeleted(deleted, true, filter, delegate)) {
            return;
          }

          setLastFetchTimestamp(end);
          delegate.onFetchCompleted();

        } catch (Exception e) {
          Logger.error(LOG_TAG, "Exception in fetch.");
          delegate.onFetchFailed(e);
        }
      }
    };

    delegateQueue.execute(fetchRunnable);
  }

  @Override
  public void store(final Record record) throws NoStoreDelegateException {
    if (storeDelegate == null) {
      Logger.error(LOG_TAG, "No store delegate.");
      throw new NoStoreDelegateException();
    }
    if (record == null) {
      Logger.error(LOG_TAG, "Record sent to store was null.");
      throw new IllegalArgumentException("Null record passed to PasswordsRepositorySession.store().");
    }
    if (!(record instanceof PasswordRecord)) {
      Logger.error(LOG_TAG, "Can't store anything but a PasswordRecord.");
      throw new IllegalArgumentException("Non-PasswordRecord passed to PasswordsRepositorySession.store().");
    }

    final PasswordRecord remoteRecord = (PasswordRecord) record;

    final Runnable storeRunnable = new Runnable() {
      @Override
      public void run() {
        if (!isActive()) {
          Logger.warn(LOG_TAG, "RepositorySession is inactive. Store failing.");
          storeDelegate.onRecordStoreFailed(new InactiveSessionException(), record.guid);
          return;
        }

        final String guid = remoteRecord.guid;
        if (guid == null) {
          storeDelegate.onRecordStoreFailed(new RuntimeException("Can't store record with null GUID."), record.guid);
          return;
        }

        PasswordRecord existingRecord;
        try {
          existingRecord = retrieveByGUID(guid);
        } catch (NullCursorException | RemoteException e) {
          // Indicates a serious problem.
          storeDelegate.onRecordStoreFailed(e, record.guid);
          return;
        }

        long lastLocalRetrieval  = 0;      // lastSyncTimestamp?
        long lastRemoteRetrieval = 0;      // TODO: adjust for clock skew.
        boolean remotelyModified = remoteRecord.lastModified > lastRemoteRetrieval;

        // Check deleted state first.
        if (remoteRecord.deleted) {
          if (existingRecord == null) {
            // Do nothing, record does not exist anyways.
            Logger.info(LOG_TAG, "Incoming record " + remoteRecord.guid + " is deleted, and no local version.");
            return;
          }

          if (existingRecord.deleted) {
            // Record is already tracked as deleted. Delete from local.
            storeRecordDeletion(existingRecord); // different from ABRepoSess.
            Logger.info(LOG_TAG, "Incoming record " + remoteRecord.guid + " and local are both deleted.");
            return;
          }

          // Which one wins?
          if (!remotelyModified) {
            trace("Ignoring deleted record from the past.");
            return;
          }

          boolean locallyModified = existingRecord.lastModified > lastLocalRetrieval;
          if (!locallyModified) {
            trace("Remote modified, local not. Deleting.");
            storeRecordDeletion(remoteRecord);
            return;
          }

          trace("Both local and remote records have been modified.");
          if (remoteRecord.lastModified > existingRecord.lastModified) {
            trace("Remote is newer, and deleted. Deleting local.");
            // Note that while this counts as "reconciliation", we're probably over-counting.
            // Currently, locallyModified above is _always_ true if a record exists locally,
            // and so we'll consider any deletions of already present records as reconciliations.
            storeDelegate.onRecordStoreReconciled(record.guid, null, null);
            storeRecordDeletion(remoteRecord);
            return;
          }

          trace("Remote is older, local is not deleted. Ignoring.");

          return;
        }
        // End deletion logic.

        // Validate the incoming record.
        if (!remoteRecord.isValid()) {
            Logger.warn(LOG_TAG, "Incoming record is invalid. Reporting store failed.");
            storeDelegate.onRecordStoreFailed(new RuntimeException("Can't store invalid password record."), record.guid);
            return;
        }

        // Now we're processing a non-deleted incoming record.
        if (existingRecord == null) {
          trace("Looking up match for record " + remoteRecord.guid);
          try {
            existingRecord = findExistingRecord(remoteRecord);
          } catch (RemoteException e) {
            Logger.error(LOG_TAG, "Remote exception in findExistingRecord.");
            storeDelegate.onRecordStoreFailed(e, record.guid);
          } catch (NullCursorException e) {
            Logger.error(LOG_TAG, "Null cursor in findExistingRecord.");
            storeDelegate.onRecordStoreFailed(e, record.guid);
          }
        }

        if (existingRecord == null) {
          // The record is new.
          trace("No match. Inserting.");
          Logger.debug(LOG_TAG, "Didn't find matching record. Inserting.");
          Record inserted = null;
          try {
            inserted = insert(remoteRecord);
          } catch (RemoteException e) {
            Logger.debug(LOG_TAG, "Record insert caused a RemoteException.");
            storeDelegate.onRecordStoreFailed(e, record.guid);
            return;
          }
          trackRecord(inserted);
          storeDelegate.onRecordStoreSucceeded(inserted.guid);
          return;
        }

        // We found a local dupe.
        trace("Incoming record " + remoteRecord.guid + " dupes to local record " + existingRecord.guid);
        Logger.debug(LOG_TAG, "remote " + remoteRecord.guid + " dupes to " + existingRecord.guid);

        if (existingRecord.deleted && existingRecord.lastModified > remoteRecord.lastModified) {
          Logger.debug(LOG_TAG, "Local deletion is newer, not storing remote record.");
          return;
        }

        if (!shouldReconcileRecords(remoteRecord, existingRecord)) {
          Logger.debug(LOG_TAG, "shouldReconcileRecords returned false. Not inserting a record.");
          return;
        }

        Record toStore = reconcileRecords(remoteRecord, existingRecord, lastRemoteRetrieval, lastLocalRetrieval);

        // TODO: pass in timestamps?
        Logger.debug(LOG_TAG, "Replacing " + existingRecord.guid + " with record " + toStore.guid);
        Record replaced = null;
        try {
          replaced = replace(existingRecord, toStore);
        } catch (RemoteException e) {
          Logger.debug(LOG_TAG, "Record replace caused a RemoteException.");
          storeDelegate.onRecordStoreFailed(e, record.guid);
          return;
        }

        // Note that we don't track records here; deciding that is the job
        // of reconcileRecords.
        Logger.debug(LOG_TAG, "Calling delegate callback with guid " + replaced.guid +
                              "(" + replaced.androidID + ")");
<<<<<<< HEAD
=======
        storeDelegate.onRecordStoreReconciled(record.guid, existingRecord.guid, null);
>>>>>>> a17af05f
        storeDelegate.onRecordStoreSucceeded(record.guid);
        return;
      }
    };
    storeWorkQueue.execute(storeRunnable);
  }

  @Override
  public void wipe(final RepositorySessionWipeDelegate delegate) {
    Logger.info(LOG_TAG, "Wiping " + BrowserContractHelpers.PASSWORDS_CONTENT_URI + ", " + BrowserContractHelpers.DELETED_PASSWORDS_CONTENT_URI);

    Runnable wipeRunnable = new Runnable() {
      @Override
      public void run() {
        if (!isActive()) {
          delegate.onWipeFailed(new InactiveSessionException());
          return;
        }

        // Wipe both data and deleted.
        try {
          context.getContentResolver().delete(BrowserContractHelpers.PASSWORDS_CONTENT_URI, null, null);
          context.getContentResolver().delete(BrowserContractHelpers.DELETED_PASSWORDS_CONTENT_URI, null, null);
        } catch (Exception e) {
          delegate.onWipeFailed(e);
          return;
        }
        delegate.onWipeSucceeded();
      }
    };
    storeWorkQueue.execute(wipeRunnable);
  }

  @Override
  public void abort() {
    passwordsProvider.release();
    super.abort();
  }

  @Override
  public void finish(final RepositorySessionFinishDelegate delegate) throws InactiveSessionException {
    passwordsProvider.release();
    super.finish(delegate);
  }

  public void deleteGUID(String guid) throws RemoteException {
    final String[] args = new String[] { guid };

    int deleted = passwordsProvider.delete(BrowserContractHelpers.PASSWORDS_CONTENT_URI, WHERE_GUID_IS, args) +
                  passwordsProvider.delete(BrowserContractHelpers.DELETED_PASSWORDS_CONTENT_URI, WHERE_DELETED_GUID_IS, args);
    if (deleted == 1) {
      return;
    }
    Logger.warn(LOG_TAG, "Unexpectedly deleted " + deleted + " rows for guid " + guid);
  }

  /**
   * Insert record and return the record with its updated androidId set.
   *
   * @param record the record to insert.
   * @return updated record.
   * @throws RemoteException
   */
  public PasswordRecord insert(PasswordRecord record) throws RemoteException {
    record.timePasswordChanged = now();
    // TODO: are these necessary for Fennec autocomplete?
    // record.timesUsed = 1;
    // record.timeLastUsed = now();
    ContentValues cv = getContentValues(record);
    Uri insertedUri = passwordsProvider.insert(BrowserContractHelpers.PASSWORDS_CONTENT_URI, cv);
    if (insertedUri == null) {
      throw new RemoteException(); // Not much to be done here, save throw.
    }
    record.androidID = ContentUris.parseId(insertedUri);
    return record;
  }

  public Record replace(Record origRecord, Record newRecord) throws RemoteException {
    PasswordRecord newPasswordRecord = (PasswordRecord) newRecord;
    PasswordRecord origPasswordRecord = (PasswordRecord) origRecord;
    propagateTimes(newPasswordRecord, origPasswordRecord);
    ContentValues cv = getContentValues(newPasswordRecord);

    final String[] args = new String[] { origRecord.guid };

    if (origRecord.deleted) {
      // Purge from deleted table.
      deleteGUID(origRecord.guid);
      insert(newPasswordRecord);
    } else {
      int updated = context.getContentResolver().update(BrowserContractHelpers.PASSWORDS_CONTENT_URI, cv, WHERE_GUID_IS, args);
      if (updated != 1) {
        Logger.warn(LOG_TAG, "Unexpectedly updated " + updated + " rows for guid " + origPasswordRecord.guid);
      }
    }

    return newRecord;
  }

  // When replacing a record, propagate the times.
  private static void propagateTimes(PasswordRecord toRecord, PasswordRecord fromRecord) {
    toRecord.timePasswordChanged = now();
    toRecord.timeCreated  = fromRecord.timeCreated;
    toRecord.timeLastUsed = fromRecord.timeLastUsed;
    toRecord.timesUsed    = fromRecord.timesUsed;
  }

  private static String[] getAllColumns() {
    return BrowserContractHelpers.PasswordColumns;
  }

  private static String[] getAllDeletedColumns() {
    return BrowserContractHelpers.DeletedColumns;
  }

  /**
   * Constructs the DB query string for entry age for deleted records.
   *
   * @param timestamp
   * @return String DB query string for dates to fetch.
   */
  private static String dateModifiedWhereDeleted(long timestamp) {
    return DeletedColumns.TIME_DELETED + " >= " + Long.toString(timestamp);
  }

  /**
   * Constructs the DB query string for entry age for (undeleted) records.
   *
   * @param timestamp
   * @return String DB query string for dates to fetch.
   */
  private static String dateModifiedWhere(long timestamp) {
    return Passwords.TIME_PASSWORD_CHANGED + " >= " + Long.toString(timestamp);
  }


  /**
   * Fetch from the cursor with the given parameters, invoking
   * delegate callbacks and closing the cursor.
   * Returns true on success, false if failure was signaled.
   *
   * @param cursor
            fetch* cursor.
   * @param deleted
   *        true if using deleted table, false when using data table.
   * @param delegate
   *        FetchRecordsDelegate to process records.
   */
  private static boolean fetchAndCloseCursorDeleted(final Cursor cursor,
                                                    final boolean deleted,
                                                    final RecordFilter filter,
                                                    final RepositorySessionFetchRecordsDelegate delegate) {
    if (cursor == null) {
      return true;
    }

    try {
      while (cursor.moveToNext()) {
        Record r = deleted ? deletedPasswordRecordFromCursor(cursor) : passwordRecordFromCursor(cursor);
        if (r != null) {
          if (filter == null || !filter.excludeRecord(r)) {
            Logger.debug(LOG_TAG, "Processing record " + r.guid);
            delegate.onFetchedRecord(r);
          } else {
            Logger.debug(LOG_TAG, "Skipping filtered record " + r.guid);
          }
        }
      }
    } catch (Exception e) {
      Logger.error(LOG_TAG, "Exception in fetch.");
      delegate.onFetchFailed(e);
      return false;
    } finally {
      cursor.close();
    }

    return true;
  }

  private PasswordRecord retrieveByGUID(String guid) throws NullCursorException, RemoteException {
    final String[] guidArg = new String[] { guid };

    // Check data table.
    final Cursor data = passwordsHelper.safeQuery(passwordsProvider, ".store", BrowserContractHelpers.PasswordColumns, WHERE_GUID_IS, guidArg, null);
    try {
      if (data.moveToFirst()) {
        return passwordRecordFromCursor(data);
      }
    } finally {
      data.close();
    }

    // Check deleted table.
    final Cursor deleted = deletedPasswordsHelper.safeQuery(passwordsProvider, ".retrieveByGuid", BrowserContractHelpers.DeletedColumns, WHERE_DELETED_GUID_IS, guidArg, null);
    try {
      if (deleted.moveToFirst()) {
        return deletedPasswordRecordFromCursor(deleted);
      }
    } finally {
      deleted.close();
    }

    return null;
  }

  private static final String WHERE_RECORD_DATA =
    Passwords.HOSTNAME        + " = ? AND " +
    Passwords.HTTP_REALM      + " = ? AND " +
    Passwords.FORM_SUBMIT_URL + " = ? AND " +
    Passwords.USERNAME_FIELD  + " = ? AND " +
    Passwords.PASSWORD_FIELD  + " = ?";

  private PasswordRecord findExistingRecord(PasswordRecord record) throws NullCursorException, RemoteException {
    PasswordRecord foundRecord = null;
    Cursor cursor = null;
    // Only check the data table.
    // We can't encrypt username directly for query, so run a more general query and then filter.
    final String[] whereArgs = new String[] {
      record.hostname,
      record.httpRealm,
      record.formSubmitURL,
      record.usernameField,
      record.passwordField
    };

    try {
      cursor = passwordsHelper.safeQuery(passwordsProvider, ".findRecord", getAllColumns(), WHERE_RECORD_DATA, whereArgs, null);
      while (cursor.moveToNext()) {
        foundRecord = passwordRecordFromCursor(cursor);

        // We don't directly query for username because the
        // username/password values are encrypted in the db.
        // We don't have the keys for encrypting our query,
        // so we run a more general query and then filter
        // the returned records for a matching username.
        Logger.pii(LOG_TAG, "Checking incoming [" + record.encryptedUsername + "] to [" + foundRecord.encryptedUsername + "]");
        if (record.encryptedUsername.equals(foundRecord.encryptedUsername)) {
          Logger.trace(LOG_TAG, "Found matching record: " + foundRecord.guid);
          return foundRecord;
        }
      }
    } finally {
      if (cursor != null) {
        cursor.close();
      }
    }
    Logger.debug(LOG_TAG, "No matching records, returning null.");
    return null;
  }

  private void storeRecordDeletion(Record record) {
    try {
      deleteGUID(record.guid);
    } catch (RemoteException e) {
      Logger.error(LOG_TAG, "RemoteException in password delete.");
      storeDelegate.onRecordStoreFailed(e, record.guid);
      return;
    }
    storeDelegate.onRecordStoreSucceeded(record.guid);
  }

  /**
   * Make a PasswordRecord from a Cursor.
   * @param cur
   *        Cursor from query.
   * @return
   *        PasswordRecord populated from Cursor.
   */
  private static PasswordRecord passwordRecordFromCursor(Cursor cur) {
    if (cur.isAfterLast()) {
      return null;
    }
    String guid = RepoUtils.getStringFromCursor(cur, BrowserContract.Passwords.GUID);
    long lastModified = RepoUtils.getLongFromCursor(cur, BrowserContract.Passwords.TIME_PASSWORD_CHANGED);

    PasswordRecord rec = new PasswordRecord(guid, COLLECTION, lastModified, false);
    rec.id = RepoUtils.getStringFromCursor(cur, BrowserContract.Passwords.ID);
    rec.hostname = RepoUtils.getStringFromCursor(cur, BrowserContract.Passwords.HOSTNAME);
    rec.httpRealm = RepoUtils.getStringFromCursor(cur, BrowserContract.Passwords.HTTP_REALM);
    rec.formSubmitURL = RepoUtils.getStringFromCursor(cur, BrowserContract.Passwords.FORM_SUBMIT_URL);
    rec.usernameField = RepoUtils.getStringFromCursor(cur, BrowserContract.Passwords.USERNAME_FIELD);
    rec.passwordField = RepoUtils.getStringFromCursor(cur, BrowserContract.Passwords.PASSWORD_FIELD);
    rec.encType = RepoUtils.getStringFromCursor(cur, BrowserContract.Passwords.ENC_TYPE);

    // TODO decryption of username/password here (Bug 711636)
    rec.encryptedUsername = RepoUtils.getStringFromCursor(cur, BrowserContract.Passwords.ENCRYPTED_USERNAME);
    rec.encryptedPassword = RepoUtils.getStringFromCursor(cur, BrowserContract.Passwords.ENCRYPTED_PASSWORD);

    rec.timeCreated = RepoUtils.getLongFromCursor(cur, BrowserContract.Passwords.TIME_CREATED);
    rec.timeLastUsed = RepoUtils.getLongFromCursor(cur, BrowserContract.Passwords.TIME_LAST_USED);
    rec.timePasswordChanged = RepoUtils.getLongFromCursor(cur, BrowserContract.Passwords.TIME_PASSWORD_CHANGED);
    rec.timesUsed = RepoUtils.getLongFromCursor(cur, BrowserContract.Passwords.TIMES_USED);
    return rec;
  }

  private static PasswordRecord deletedPasswordRecordFromCursor(Cursor cur) {
    if (cur.isAfterLast()) {
      return null;
    }
    String guid = RepoUtils.getStringFromCursor(cur, DeletedColumns.GUID);
    long lastModified = RepoUtils.getLongFromCursor(cur, DeletedColumns.TIME_DELETED);
    PasswordRecord rec = new PasswordRecord(guid, COLLECTION, lastModified, true);
    rec.androidID = RepoUtils.getLongFromCursor(cur, DeletedColumns.ID);
    return rec;
  }

  private static ContentValues getContentValues(Record record) {
    PasswordRecord rec = (PasswordRecord) record;

    ContentValues cv = new ContentValues();
    cv.put(BrowserContract.Passwords.GUID,            rec.guid);
    cv.put(BrowserContract.Passwords.HOSTNAME,        rec.hostname);
    cv.put(BrowserContract.Passwords.HTTP_REALM,      rec.httpRealm);
    cv.put(BrowserContract.Passwords.FORM_SUBMIT_URL, rec.formSubmitURL);
    cv.put(BrowserContract.Passwords.USERNAME_FIELD,  rec.usernameField);
    cv.put(BrowserContract.Passwords.PASSWORD_FIELD,  rec.passwordField);

    // TODO Do encryption of username/password here. Bug 711636
    cv.put(BrowserContract.Passwords.ENC_TYPE,           rec.encType);
    cv.put(BrowserContract.Passwords.ENCRYPTED_USERNAME, rec.encryptedUsername);
    cv.put(BrowserContract.Passwords.ENCRYPTED_PASSWORD, rec.encryptedPassword);

    cv.put(BrowserContract.Passwords.TIME_CREATED,          rec.timeCreated);
    cv.put(BrowserContract.Passwords.TIME_LAST_USED,        rec.timeLastUsed);
    cv.put(BrowserContract.Passwords.TIME_PASSWORD_CHANGED, rec.timePasswordChanged);
    cv.put(BrowserContract.Passwords.TIMES_USED,            rec.timesUsed);
    return cv;
  }

  private static void trace(String message) {
    Logger.trace(LOG_TAG, message);
  }
}<|MERGE_RESOLUTION|>--- conflicted
+++ resolved
@@ -67,65 +67,7 @@
   private static final String WHERE_GUID_IS = Passwords.GUID + " = ?";
   private static final String WHERE_DELETED_GUID_IS = DeletedPasswords.GUID + " = ?";
 
-<<<<<<< HEAD
-  @Override
-  public void guidsSince(final long timestamp, final RepositorySessionGuidsSinceDelegate delegate) {
-    final Runnable guidsSinceRunnable = new Runnable() {
-      @Override
-      public void run() {
-
-        if (!isActive()) {
-          delegate.onGuidsSinceFailed(new InactiveSessionException());
-          return;
-        }
-
-        // Checks succeeded, now get GUIDs.
-        final List<String> guids = new ArrayList<String>();
-        try {
-          Logger.debug(LOG_TAG, "Fetching guidsSince from data table.");
-          final Cursor data = passwordsHelper.safeQuery(passwordsProvider, ".getGUIDsSince", GUID_COLS, dateModifiedWhere(timestamp), null, null);
-          try {
-            if (data.moveToFirst()) {
-              while (!data.isAfterLast()) {
-                guids.add(RepoUtils.getStringFromCursor(data, Passwords.GUID));
-                data.moveToNext();
-              }
-            }
-          } finally {
-            data.close();
-          }
-
-          // Fetch guids from deleted table.
-          Logger.debug(LOG_TAG, "Fetching guidsSince from deleted table.");
-          final Cursor deleted = deletedPasswordsHelper.safeQuery(passwordsProvider, ".getGUIDsSince", DELETED_GUID_COLS, dateModifiedWhereDeleted(timestamp), null, null);
-          try {
-            if (deleted.moveToFirst()) {
-              while (!deleted.isAfterLast()) {
-                guids.add(RepoUtils.getStringFromCursor(deleted, DeletedColumns.GUID));
-                deleted.moveToNext();
-              }
-            }
-          } finally {
-            deleted.close();
-          }
-        } catch (Exception e) {
-          Logger.error(LOG_TAG, "Exception in fetch.");
-          delegate.onGuidsSinceFailed(e);
-          return;
-        }
-        String[] guidStrings = new String[guids.size()];
-        delegate.onGuidsSinceSucceeded(guids.toArray(guidStrings));
-      }
-    };
-
-    delegateQueue.execute(guidsSinceRunnable);
-  }
-
-  @Override
-  public void fetchSince(final long timestamp, final RepositorySessionFetchRecordsDelegate delegate) {
-=======
   private void fetchSince(final long timestamp, final RepositorySessionFetchRecordsDelegate delegate) {
->>>>>>> a17af05f
     final RecordFilter filter = this.storeTracker.getFilter();
     final Runnable fetchSinceRunnable = new Runnable() {
       @Override
@@ -400,10 +342,7 @@
         // of reconcileRecords.
         Logger.debug(LOG_TAG, "Calling delegate callback with guid " + replaced.guid +
                               "(" + replaced.androidID + ")");
-<<<<<<< HEAD
-=======
         storeDelegate.onRecordStoreReconciled(record.guid, existingRecord.guid, null);
->>>>>>> a17af05f
         storeDelegate.onRecordStoreSucceeded(record.guid);
         return;
       }
