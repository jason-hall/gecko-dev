--- conflicted
+++ resolved
@@ -25,10 +25,6 @@
         "chrome/global/commonDialogs.properties",
         "chrome/global/intl.properties",
         "chrome/global/intl.css",
-<<<<<<< HEAD
-        "chrome/passwordmgr/passwordmgr.properties",
-=======
->>>>>>> a17af05f
         "chrome/search/search.properties",
         "chrome/pluginproblem/pluginproblem.dtd",
         "chrome/global/aboutSupport.dtd",
