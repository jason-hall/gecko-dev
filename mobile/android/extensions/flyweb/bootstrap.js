--- conflicted
+++ resolved
@@ -62,11 +62,7 @@
 let windowListener = {
   onOpenWindow: function(aWindow) {
     // Wait for the window to finish loading
-<<<<<<< HEAD
-    let domWindow = aWindow.QueryInterface(Ci.nsIInterfaceRequestor).getInterface(Ci.nsIDOMWindowInternal || Ci.nsIDOMWindow);
-=======
     let domWindow = aWindow.QueryInterface(Ci.nsIInterfaceRequestor).getInterface(Ci.nsIDOMWindow);
->>>>>>> a17af05f
     domWindow.addEventListener("UIReady", function() {
       loadIntoWindow(domWindow);
     }, {once: true});
