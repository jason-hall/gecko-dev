--- conflicted
+++ resolved
@@ -60,17 +60,10 @@
     if (typeof canClear == "function") {
       canClear(function clearCallback(aCanClear) {
         if (aCanClear)
-<<<<<<< HEAD
-          return item.clear();
-      });
-    } else if (canClear) {
-      return item.clear();
-=======
           return item.clear(options);
       });
     } else if (canClear) {
       return item.clear(options);
->>>>>>> a17af05f
     }
   },
 
@@ -178,12 +171,7 @@
     },
 
     history: {
-<<<<<<< HEAD
-      clear: function ()
-      {
-=======
-      clear: function() {
->>>>>>> a17af05f
+      clear: function() {
         let refObj = {};
         TelemetryStopwatch.start("FX_SANITIZE_HISTORY", refObj);
 
@@ -210,12 +198,7 @@
     },
 
     openTabs: {
-<<<<<<< HEAD
-      clear: function ()
-      {
-=======
-      clear: function() {
->>>>>>> a17af05f
+      clear: function() {
         let refObj = {};
         TelemetryStopwatch.start("FX_SANITIZE_OPENWINDOWS", refObj);
 
@@ -224,35 +207,19 @@
           .then(function() {
             try {
               // clear "Recently Closed" tabs in Android App
-<<<<<<< HEAD
-              Services.obs.notifyObservers(null, "browser:purge-session-tabs", "");
-            }
-            catch (e) { }
-=======
               Services.obs.notifyObservers(null, "browser:purge-session-tabs");
             } catch (e) { }
->>>>>>> a17af05f
             TelemetryStopwatch.finish("FX_SANITIZE_OPENWINDOWS", refObj);
           });
       },
 
-<<<<<<< HEAD
-      get canClear()
-      {
-=======
-      get canClear() {
->>>>>>> a17af05f
+      get canClear() {
         return true;
       }
     },
 
     searchHistory: {
-<<<<<<< HEAD
-      clear: function ()
-      {
-=======
-      clear: function() {
->>>>>>> a17af05f
+      clear: function() {
         return EventDispatcher.instance.sendRequestForResult({ type: "Sanitize:ClearHistory", clearSearchHistory: true })
           .catch(e => Cu.reportError("Java-side search history clearing failed: " + e))
       },
@@ -268,16 +235,12 @@
           let refObj = {};
           TelemetryStopwatch.start("FX_SANITIZE_FORMDATA", refObj);
 
-<<<<<<< HEAD
-          FormHistory.update({ op: "remove" });
-=======
           // Conver time to microseconds
           let time = startTime * 1000;
           FormHistory.update({
             op: "remove",
             firstUsedStart: time
           });
->>>>>>> a17af05f
 
           TelemetryStopwatch.finish("FX_SANITIZE_FORMDATA", refObj);
           resolve();
@@ -296,11 +259,7 @@
     },
 
     downloadFiles: {
-<<<<<<< HEAD
-      clear: Task.async(function* () {
-=======
       clear: Task.async(function* ({ startTime = 0, deleteFiles = true} = {}) {
->>>>>>> a17af05f
         let refObj = {};
         TelemetryStopwatch.start("FX_SANITIZE_DOWNLOADS", refObj);
 
@@ -386,12 +345,7 @@
     },
 
     syncedTabs: {
-<<<<<<< HEAD
-      clear: function ()
-      {
-=======
-      clear: function() {
->>>>>>> a17af05f
+      clear: function() {
         return EventDispatcher.instance.sendRequestForResult({ type: "Sanitize:ClearSyncedTabs" })
           .catch(e => Cu.reportError("Java-side synced tabs clearing failed: " + e));
       },
