/* This Source Code Form is subject to the terms of the Mozilla Public
 * License, v. 2.0. If a copy of the MPL was not distributed with this file,
 * You can obtain one at http://mozilla.org/MPL/2.0/. */

"use strict";

this.EXPORTED_SYMBOLS = ["Accounts"];

const { utils: Cu } = Components;

Cu.import("resource://gre/modules/Deprecated.jsm"); /* global Deprecated */
Cu.import("resource://gre/modules/Messaging.jsm"); /* global Messaging */
Cu.import("resource://gre/modules/Promise.jsm"); /* global Promise */
Cu.import("resource://gre/modules/Services.jsm"); /* global Services */

/**
 * A promise-based API for querying the existence of Sync accounts,
 * and accessing the Sync setup wizard.
 *
 * Usage:
 *
 *   Cu.import("resource://gre/modules/Accounts.jsm");
 *   Accounts.anySyncAccountsExist().then(
 *     (exist) => {
 *       console.log("Accounts exist? " + exist);
 *       if (!exist) {
 *         Accounts.launchSetup();
 *       }
 *     },
 *     (err) => {
 *       console.log("We failed so hard.");
 *     }
 *   );
 */
var Accounts = Object.freeze({
<<<<<<< HEAD
  _accountsExist: function (kind) {
=======
  _accountsExist: function(kind) {
>>>>>>> a17af05f
    return EventDispatcher.instance.sendRequestForResult({
      type: "Accounts:Exist",
      kind: kind
    }).then(data => data.exists);
  },

  firefoxAccountsExist: function() {
    return this._accountsExist("fxa");
  },

  syncAccountsExist: function() {
    Deprecated.warning("The legacy Sync account type has been removed from Firefox for Android. " +
                       "Please use `firefoxAccountsExist` instead.",
                       "https://developer.mozilla.org/en-US/Add-ons/Firefox_for_Android/API/Accounts.jsm");
    return Promise.resolve(false);
  },

  anySyncAccountsExist: function() {
    return this._accountsExist("any");
  },

  /**
   * Fire-and-forget: open the Firefox accounts activity, which
   * will be the Getting Started screen if FxA isn't yet set up.
   *
   * Optional extras are passed, as a JSON string, to the Firefox
   * Account Getting Started activity in the extras bundle of the
   * activity launch intent, under the key "extras".
   *
   * There is no return value from this method.
   */
<<<<<<< HEAD
  launchSetup: function (extras) {
=======
  launchSetup: function(extras) {
>>>>>>> a17af05f
    EventDispatcher.instance.sendRequest({
      type: "Accounts:Create",
      extras: extras
    });
  },

  _addDefaultEndpoints: function(json) {
    let newData = Cu.cloneInto(json, {}, { cloneFunctions: false });
    let associations = {
      authServerEndpoint: "identity.fxaccounts.auth.uri",
      profileServerEndpoint: "identity.fxaccounts.remote.profile.uri",
      tokenServerEndpoint: "identity.sync.tokenserver.uri"
    };
    for (let key in associations) {
      newData[key] = newData[key] || Services.urlFormatter.formatURLPref(associations[key]);
    }
    return newData;
  },

  /**
   * Create a new Android Account corresponding to the given
   * fxa-content-server "login" JSON datum.  The new account will be
   * in the "Engaged" state, and will start syncing immediately.
   *
   * It is an error if an Android Account already exists.
   *
   * Returns a Promise that resolves to a boolean indicating success.
   */
<<<<<<< HEAD
  createFirefoxAccountFromJSON: function (json) {
=======
  createFirefoxAccountFromJSON: function(json) {
>>>>>>> a17af05f
    return EventDispatcher.instance.sendRequestForResult({
      type: "Accounts:CreateFirefoxAccountFromJSON",
      json: this._addDefaultEndpoints(json)
    });
  },

  /**
   * Move an existing Android Account to the "Engaged" state with the given
   * fxa-content-server "login" JSON datum.  The account will (re)start
   * syncing immediately, unless the user has manually configured the account
   * to not Sync.
   *
   * It is an error if no Android Account exists.
   *
   * Returns a Promise that resolves to a boolean indicating success.
   */
<<<<<<< HEAD
  updateFirefoxAccountFromJSON: function (json) {
=======
  updateFirefoxAccountFromJSON: function(json) {
>>>>>>> a17af05f
    return EventDispatcher.instance.sendRequestForResult({
      type: "Accounts:UpdateFirefoxAccountFromJSON",
      json: this._addDefaultEndpoints(json)
    });
  },

  /**
   * Notify that profile for Android Account has updated.
   * The account will re-fetch the profile image.
   *
   * It is an error if no Android Account exists.
   *
   * There is no return value from this method.
   */
<<<<<<< HEAD
  notifyFirefoxAccountProfileChanged: function () {
=======
  notifyFirefoxAccountProfileChanged: function() {
>>>>>>> a17af05f
    EventDispatcher.instance.sendRequest({
      type: "Accounts:ProfileUpdated",
    });
  },

  /**
   * Fetch information about an existing Android Firefox Account.
   *
   * Returns a Promise that resolves to null if no Android Firefox Account
   * exists, or an object including at least a string-valued 'email' key.
   */
<<<<<<< HEAD
  getFirefoxAccount: function () {
=======
  getFirefoxAccount: function() {
>>>>>>> a17af05f
    return EventDispatcher.instance.sendRequestForResult({
      type: "Accounts:Exist",
      kind: "fxa",
    }).then(data => {
      if (!data || !data.exists) {
        return null;
      }
      delete data.exists;
      return data;
    });
  },

  /**
   * Delete an existing Android Firefox Account.
   *
   * It is an error if no Android Account exists.
   *
   * Returns a Promise that resolves to a boolean indicating success.
   */
<<<<<<< HEAD
  deleteFirefoxAccount: function () {
=======
  deleteFirefoxAccount: function() {
>>>>>>> a17af05f
    return EventDispatcher.instance.sendRequestForResult({
      type: "Accounts:DeleteFirefoxAccount",
    });
  },

  showSyncPreferences: function() {
    // Only show Sync preferences of an existing Android Account.
    return Accounts.getFirefoxAccount().then(account => {
      if (!account) {
        throw new Error("Can't show Sync preferences of non-existent Firefox Account!");
      }
      return EventDispatcher.instance.sendRequestForResult({
        type: "Accounts:ShowSyncPreferences"
      });
    });
  }
});<|MERGE_RESOLUTION|>--- conflicted
+++ resolved
@@ -33,11 +33,7 @@
  *   );
  */
 var Accounts = Object.freeze({
-<<<<<<< HEAD
-  _accountsExist: function (kind) {
-=======
   _accountsExist: function(kind) {
->>>>>>> a17af05f
     return EventDispatcher.instance.sendRequestForResult({
       type: "Accounts:Exist",
       kind: kind
@@ -69,11 +65,7 @@
    *
    * There is no return value from this method.
    */
-<<<<<<< HEAD
-  launchSetup: function (extras) {
-=======
   launchSetup: function(extras) {
->>>>>>> a17af05f
     EventDispatcher.instance.sendRequest({
       type: "Accounts:Create",
       extras: extras
@@ -102,11 +94,7 @@
    *
    * Returns a Promise that resolves to a boolean indicating success.
    */
-<<<<<<< HEAD
-  createFirefoxAccountFromJSON: function (json) {
-=======
   createFirefoxAccountFromJSON: function(json) {
->>>>>>> a17af05f
     return EventDispatcher.instance.sendRequestForResult({
       type: "Accounts:CreateFirefoxAccountFromJSON",
       json: this._addDefaultEndpoints(json)
@@ -123,11 +111,7 @@
    *
    * Returns a Promise that resolves to a boolean indicating success.
    */
-<<<<<<< HEAD
-  updateFirefoxAccountFromJSON: function (json) {
-=======
   updateFirefoxAccountFromJSON: function(json) {
->>>>>>> a17af05f
     return EventDispatcher.instance.sendRequestForResult({
       type: "Accounts:UpdateFirefoxAccountFromJSON",
       json: this._addDefaultEndpoints(json)
@@ -142,11 +126,7 @@
    *
    * There is no return value from this method.
    */
-<<<<<<< HEAD
-  notifyFirefoxAccountProfileChanged: function () {
-=======
   notifyFirefoxAccountProfileChanged: function() {
->>>>>>> a17af05f
     EventDispatcher.instance.sendRequest({
       type: "Accounts:ProfileUpdated",
     });
@@ -158,11 +138,7 @@
    * Returns a Promise that resolves to null if no Android Firefox Account
    * exists, or an object including at least a string-valued 'email' key.
    */
-<<<<<<< HEAD
-  getFirefoxAccount: function () {
-=======
   getFirefoxAccount: function() {
->>>>>>> a17af05f
     return EventDispatcher.instance.sendRequestForResult({
       type: "Accounts:Exist",
       kind: "fxa",
@@ -182,11 +158,7 @@
    *
    * Returns a Promise that resolves to a boolean indicating success.
    */
-<<<<<<< HEAD
-  deleteFirefoxAccount: function () {
-=======
   deleteFirefoxAccount: function() {
->>>>>>> a17af05f
     return EventDispatcher.instance.sendRequestForResult({
       type: "Accounts:DeleteFirefoxAccount",
     });
