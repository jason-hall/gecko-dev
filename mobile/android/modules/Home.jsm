--- conflicted
+++ resolved
@@ -25,11 +25,7 @@
     throw "Can't resolve an empty uri";
 
   if (aURI.startsWith("chrome://")) {
-<<<<<<< HEAD
-    let registry = Cc['@mozilla.org/chrome/chrome-registry;1'].getService(Ci["nsIChromeRegistry"]);
-=======
     let registry = Cc["@mozilla.org/chrome/chrome-registry;1"].getService(Ci.nsIChromeRegistry);
->>>>>>> a17af05f
     return registry.convertChromeURL(Services.io.newURI(aURI)).spec;
   } else if (aURI.startsWith("resource://")) {
     let handler = Services.io.getProtocolHandler("resource").QueryInterface(Ci.nsIResProtocolHandler);
@@ -129,11 +125,7 @@
 
   return Object.freeze({
     onEvent: function(event, data, callback) {
-<<<<<<< HEAD
-      switch(event) {
-=======
       switch (event) {
->>>>>>> a17af05f
         case "HomeBanner:Click":
           _handleClick(data.id);
           break;
@@ -480,11 +472,7 @@
   panels: HomePanels,
 
   // Lazy notification observer registered in browser.js
-<<<<<<< HEAD
-  onEvent: function (event, data, callback) {
-=======
   onEvent: function(event, data, callback) {
->>>>>>> a17af05f
     if (event in HomeBannerMessageHandlers) {
       HomeBannerMessageHandlers[event](data);
     } else if (event in HomePanelsMessageHandlers) {
