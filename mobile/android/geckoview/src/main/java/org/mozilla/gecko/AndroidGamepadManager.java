/* -*- Mode: Java; c-basic-offset: 4; tab-width: 4; indent-tabs-mode: nil; -*-
 * This Source Code Form is subject to the terms of the Mozilla Public
 * License, v. 2.0. If a copy of the MPL was not distributed with this
 * file, You can obtain one at http://mozilla.org/MPL/2.0/. */

package org.mozilla.gecko;

import java.util.ArrayList;
import java.util.List;
import java.util.Timer;
import java.util.TimerTask;

import org.mozilla.gecko.annotation.WrapForJNI;
import org.mozilla.gecko.util.GamepadUtils;
import org.mozilla.gecko.util.ThreadUtils;

import android.content.Context;
import android.hardware.input.InputManager;
import android.os.Build;
import android.util.SparseArray;
import android.view.InputDevice;
import android.view.KeyEvent;
import android.view.MotionEvent;


public class AndroidGamepadManager {
    // This is completely arbitrary.
    private static final float TRIGGER_PRESSED_THRESHOLD = 0.25f;
    private static final long POLL_TIMER_PERIOD = 1000; // milliseconds

    private static enum Axis {
        X(MotionEvent.AXIS_X),
        Y(MotionEvent.AXIS_Y),
        Z(MotionEvent.AXIS_Z),
        RZ(MotionEvent.AXIS_RZ);

        public final int axis;

        private Axis(int axis) {
            this.axis = axis;
        }
    }

    // A list of gamepad button mappings. Axes are determined at
    // runtime, as they vary by Android version.
    private static enum Trigger {
        Left(6),
        Right(7);

        public final int button;

        private Trigger(int button) {
            this.button = button;
        }
    }

    private static final int FIRST_DPAD_BUTTON = 12;
    // A list of axis number, gamepad button mappings for negative, positive.
    // Button mappings are added to FIRST_DPAD_BUTTON.
    private static enum DpadAxis {
        UpDown(MotionEvent.AXIS_HAT_Y, 0, 1),
        LeftRight(MotionEvent.AXIS_HAT_X, 2, 3);

        public final int axis;
        public final int negativeButton;
        public final int positiveButton;

        private DpadAxis(int axis, int negativeButton, int positiveButton) {
            this.axis = axis;
            this.negativeButton = negativeButton;
            this.positiveButton = positiveButton;
        }
    }

    private static enum Button {
        A(KeyEvent.KEYCODE_BUTTON_A),
        B(KeyEvent.KEYCODE_BUTTON_B),
        X(KeyEvent.KEYCODE_BUTTON_X),
        Y(KeyEvent.KEYCODE_BUTTON_Y),
        L1(KeyEvent.KEYCODE_BUTTON_L1),
        R1(KeyEvent.KEYCODE_BUTTON_R1),
        L2(KeyEvent.KEYCODE_BUTTON_L2),
        R2(KeyEvent.KEYCODE_BUTTON_R2),
        SELECT(KeyEvent.KEYCODE_BUTTON_SELECT),
        START(KeyEvent.KEYCODE_BUTTON_START),
        THUMBL(KeyEvent.KEYCODE_BUTTON_THUMBL),
        THUMBR(KeyEvent.KEYCODE_BUTTON_THUMBR),
        DPAD_UP(KeyEvent.KEYCODE_DPAD_UP),
        DPAD_DOWN(KeyEvent.KEYCODE_DPAD_DOWN),
        DPAD_LEFT(KeyEvent.KEYCODE_DPAD_LEFT),
        DPAD_RIGHT(KeyEvent.KEYCODE_DPAD_RIGHT);

        public final int button;

        private Button(int button) {
            this.button = button;
        }
    }

    private static class Gamepad {
        // ID from GamepadService
        public int id;
        // Retain axis state so we can determine changes.
        public float axes[];
        public boolean dpad[];
        public int triggerAxes[];
        public float triggers[];

        public Gamepad(int serviceId, int deviceId) {
            id = serviceId;
            axes = new float[Axis.values().length];
            dpad = new boolean[4];
            triggers = new float[2];

            InputDevice device = InputDevice.getDevice(deviceId);
            if (device != null) {
                // LTRIGGER/RTRIGGER don't seem to be exposed on older
                // versions of Android.
                if (device.getMotionRange(MotionEvent.AXIS_LTRIGGER) != null && device.getMotionRange(MotionEvent.AXIS_RTRIGGER) != null) {
                    triggerAxes = new int[]{MotionEvent.AXIS_LTRIGGER,
                                            MotionEvent.AXIS_RTRIGGER};
                } else if (device.getMotionRange(MotionEvent.AXIS_BRAKE) != null && device.getMotionRange(MotionEvent.AXIS_GAS) != null) {
                    triggerAxes = new int[]{MotionEvent.AXIS_BRAKE,
                                            MotionEvent.AXIS_GAS};
                } else {
                    triggerAxes = null;
                }
            }
        }
    }

<<<<<<< HEAD
    @WrapForJNI(calledFrom = "ui", dispatchTo = "gecko_priority")
    private static native void onGamepadChange(int id, boolean added);
    @WrapForJNI(calledFrom = "ui", dispatchTo = "gecko_priority")
    private static native void onButtonChange(int id, int button, boolean pressed, float value);
    @WrapForJNI(calledFrom = "ui", dispatchTo = "gecko_priority")
=======
    @WrapForJNI(calledFrom = "ui")
    private static native void onGamepadChange(int id, boolean added);
    @WrapForJNI(calledFrom = "ui")
    private static native void onButtonChange(int id, int button, boolean pressed, float value);
    @WrapForJNI(calledFrom = "ui")
>>>>>>> a17af05f
    private static native void onAxisChange(int id, boolean[] valid, float[] values);

    private static boolean sStarted;
    private static final SparseArray<Gamepad> sGamepads = new SparseArray<>();
    private static final SparseArray<List<KeyEvent>> sPendingGamepads = new SparseArray<>();
    private static InputManager.InputDeviceListener sListener;
    private static Timer sPollTimer;

    private AndroidGamepadManager() {
    }

    @WrapForJNI
    private static void start() {
        ThreadUtils.postToUiThread(new Runnable() {
            @Override
            public void run() {
                doStart();
            }
        });
    }

    /* package */ static void doStart() {
        ThreadUtils.assertOnUiThread();
        if (!sStarted) {
            scanForGamepads();
            addDeviceListener();
            sStarted = true;
        }
    }

    @WrapForJNI
    private static void stop() {
        ThreadUtils.postToUiThread(new Runnable() {
            @Override
            public void run() {
                doStop();
            }
        });
    }

    /* package */ static void doStop() {
        ThreadUtils.assertOnUiThread();
        if (sStarted) {
            removeDeviceListener();
            sPendingGamepads.clear();
            sGamepads.clear();
            sStarted = false;
        }
    }

    @WrapForJNI
    private static void onGamepadAdded(final int device_id, final int service_id) {
        ThreadUtils.postToUiThread(new Runnable() {
            @Override
            public void run() {
                handleGamepadAdded(device_id, service_id);
            }
        });
    }

    /* package */ static void handleGamepadAdded(int deviceId, int serviceId) {
        ThreadUtils.assertOnUiThread();
        if (!sStarted) {
            return;
        }

        final List<KeyEvent> pending = sPendingGamepads.get(deviceId);
        if (pending == null) {
            removeGamepad(deviceId);
            return;
        }

        sPendingGamepads.remove(deviceId);
        sGamepads.put(deviceId, new Gamepad(serviceId, deviceId));
        // Handle queued KeyEvents
        for (KeyEvent ev : pending) {
            handleKeyEvent(ev);
        }
    }

    private static float deadZone(MotionEvent ev, int axis) {
        if (GamepadUtils.isValueInDeadZone(ev, axis)) {
            return 0.0f;
        }
        return ev.getAxisValue(axis);
    }

    private static void mapDpadAxis(Gamepad gamepad,
                                    boolean pressed,
                                    float value,
                                    int which) {
        if (pressed != gamepad.dpad[which]) {
            gamepad.dpad[which] = pressed;
            onButtonChange(gamepad.id, FIRST_DPAD_BUTTON + which, pressed, Math.abs(value));
        }
    }

    public static boolean handleMotionEvent(MotionEvent ev) {
        ThreadUtils.assertOnUiThread();
        if (!sStarted) {
            return false;
        }

        final Gamepad gamepad = sGamepads.get(ev.getDeviceId());
        if (gamepad == null) {
            // Not a device we care about.
            return false;
        }

        // First check the analog stick axes
        boolean[] valid = new boolean[Axis.values().length];
        float[] axes = new float[Axis.values().length];
        boolean anyValidAxes = false;
        for (Axis axis : Axis.values()) {
            float value = deadZone(ev, axis.axis);
            int i = axis.ordinal();
            if (value != gamepad.axes[i]) {
                axes[i] = value;
                gamepad.axes[i] = value;
                valid[i] = true;
                anyValidAxes = true;
            }
        }
        if (anyValidAxes) {
            // Send an axismove event.
            onAxisChange(gamepad.id, valid, axes);
        }

        // Map triggers to buttons.
        if (gamepad.triggerAxes != null) {
            for (Trigger trigger : Trigger.values()) {
                int i = trigger.ordinal();
                int axis = gamepad.triggerAxes[i];
                float value = deadZone(ev, axis);
                if (value != gamepad.triggers[i]) {
                    gamepad.triggers[i] = value;
                    boolean pressed = value > TRIGGER_PRESSED_THRESHOLD;
                    onButtonChange(gamepad.id, trigger.button, pressed, value);
                }
            }
        }
        // Map d-pad to buttons.
        for (DpadAxis dpadaxis : DpadAxis.values()) {
            float value = deadZone(ev, dpadaxis.axis);
            mapDpadAxis(gamepad, value < 0.0f, value, dpadaxis.negativeButton);
            mapDpadAxis(gamepad, value > 0.0f, value, dpadaxis.positiveButton);
        }
        return true;
    }

    public static boolean handleKeyEvent(KeyEvent ev) {
        ThreadUtils.assertOnUiThread();
        if (!sStarted) {
            return false;
        }

        int deviceId = ev.getDeviceId();
        final List<KeyEvent> pendingGamepad = sPendingGamepads.get(deviceId);
        if (pendingGamepad != null) {
            // Queue up key events for pending devices.
            pendingGamepad.add(ev);
            return true;
        }

        if (sGamepads.get(deviceId) == null) {
            InputDevice device = ev.getDevice();
            if (device != null &&
                (device.getSources() & InputDevice.SOURCE_GAMEPAD) == InputDevice.SOURCE_GAMEPAD) {
                // This is a gamepad we haven't seen yet.
                addGamepad(device);
                sPendingGamepads.get(deviceId).add(ev);
                return true;
            }
            // Not a device we care about.
            return false;
        }

        int key = -1;
        for (Button button : Button.values()) {
            if (button.button == ev.getKeyCode()) {
                key = button.ordinal();
                break;
            }
        }
        if (key == -1) {
            // Not a key we know how to handle.
            return false;
        }
        if (ev.getRepeatCount() > 0) {
            // We would handle this key, but we're not interested in
            // repeats. Eat it.
            return true;
        }

        Gamepad gamepad = sGamepads.get(deviceId);
        boolean pressed = ev.getAction() == KeyEvent.ACTION_DOWN;
        onButtonChange(gamepad.id, key, pressed, pressed ? 1.0f : 0.0f);
        return true;
    }

    private static void scanForGamepads() {
        int[] deviceIds = InputDevice.getDeviceIds();
        if (deviceIds == null) {
            return;
        }
        for (int i = 0; i < deviceIds.length; i++) {
            InputDevice device = InputDevice.getDevice(deviceIds[i]);
            if (device == null) {
                continue;
            }
            if ((device.getSources() & InputDevice.SOURCE_GAMEPAD) != InputDevice.SOURCE_GAMEPAD) {
                continue;
            }
            addGamepad(device);
        }
    }

    private static void addGamepad(InputDevice device) {
        sPendingGamepads.put(device.getId(), new ArrayList<KeyEvent>());
        onGamepadChange(device.getId(), true);
    }

    private static void removeGamepad(int deviceId) {
        Gamepad gamepad = sGamepads.get(deviceId);
        onGamepadChange(gamepad.id, false);
        sGamepads.remove(deviceId);
    }

    private static void addDeviceListener() {
        if (Build.VERSION.SDK_INT < 16) {
            // Poll known gamepads to see if they've disappeared.
            sPollTimer = new Timer();
            sPollTimer.scheduleAtFixedRate(new TimerTask() {
                    @Override
                    public void run() {
                        for (int i = 0; i < sGamepads.size(); ++i) {
                            final int deviceId = sGamepads.keyAt(i);
                            if (InputDevice.getDevice(deviceId) == null) {
                                removeGamepad(deviceId);
                            }
                        }
                    }
                }, POLL_TIMER_PERIOD, POLL_TIMER_PERIOD);
        } else {
            sListener = new InputManager.InputDeviceListener() {
                @Override
                public void onInputDeviceAdded(int deviceId) {
                    InputDevice device = InputDevice.getDevice(deviceId);
                    if (device == null) {
                        return;
                    }
                    if ((device.getSources() & InputDevice.SOURCE_GAMEPAD) == InputDevice.SOURCE_GAMEPAD) {
                        addGamepad(device);
                    }
                }

                @Override
                public void onInputDeviceRemoved(int deviceId) {
                    if (sPendingGamepads.get(deviceId) != null) {
                        // Got removed before Gecko's ack reached us.
                        // gamepadAdded will deal with it.
                        sPendingGamepads.remove(deviceId);
                        return;
                    }
                    if (sGamepads.get(deviceId) != null) {
                        removeGamepad(deviceId);
                    }
                }

                @Override
                public void onInputDeviceChanged(int deviceId) {
                }
            };
<<<<<<< HEAD
            ((InputManager) GeckoAppShell.getContext().getSystemService(Context.INPUT_SERVICE)).registerInputDeviceListener(sListener, ThreadUtils.getUiHandler());
=======
            final InputManager im = (InputManager)
                    GeckoAppShell.getApplicationContext()
                                 .getSystemService(Context.INPUT_SERVICE);
            im.registerInputDeviceListener(sListener, ThreadUtils.getUiHandler());
>>>>>>> a17af05f
        }
    }

    private static void removeDeviceListener() {
        if (Build.VERSION.SDK_INT < 16) {
            if (sPollTimer != null) {
                sPollTimer.cancel();
                sPollTimer = null;
            }
        } else {
<<<<<<< HEAD
            ((InputManager) GeckoAppShell.getContext().getSystemService(Context.INPUT_SERVICE)).unregisterInputDeviceListener(sListener);
=======
            final InputManager im = (InputManager)
                    GeckoAppShell.getApplicationContext()
                                 .getSystemService(Context.INPUT_SERVICE);
            im.unregisterInputDeviceListener(sListener);
>>>>>>> a17af05f
            sListener = null;
        }
    }
}<|MERGE_RESOLUTION|>--- conflicted
+++ resolved
@@ -129,19 +129,11 @@
         }
     }
 
-<<<<<<< HEAD
-    @WrapForJNI(calledFrom = "ui", dispatchTo = "gecko_priority")
-    private static native void onGamepadChange(int id, boolean added);
-    @WrapForJNI(calledFrom = "ui", dispatchTo = "gecko_priority")
-    private static native void onButtonChange(int id, int button, boolean pressed, float value);
-    @WrapForJNI(calledFrom = "ui", dispatchTo = "gecko_priority")
-=======
     @WrapForJNI(calledFrom = "ui")
     private static native void onGamepadChange(int id, boolean added);
     @WrapForJNI(calledFrom = "ui")
     private static native void onButtonChange(int id, int button, boolean pressed, float value);
     @WrapForJNI(calledFrom = "ui")
->>>>>>> a17af05f
     private static native void onAxisChange(int id, boolean[] valid, float[] values);
 
     private static boolean sStarted;
@@ -415,14 +407,10 @@
                 public void onInputDeviceChanged(int deviceId) {
                 }
             };
-<<<<<<< HEAD
-            ((InputManager) GeckoAppShell.getContext().getSystemService(Context.INPUT_SERVICE)).registerInputDeviceListener(sListener, ThreadUtils.getUiHandler());
-=======
             final InputManager im = (InputManager)
                     GeckoAppShell.getApplicationContext()
                                  .getSystemService(Context.INPUT_SERVICE);
             im.registerInputDeviceListener(sListener, ThreadUtils.getUiHandler());
->>>>>>> a17af05f
         }
     }
 
@@ -433,14 +421,10 @@
                 sPollTimer = null;
             }
         } else {
-<<<<<<< HEAD
-            ((InputManager) GeckoAppShell.getContext().getSystemService(Context.INPUT_SERVICE)).unregisterInputDeviceListener(sListener);
-=======
             final InputManager im = (InputManager)
                     GeckoAppShell.getApplicationContext()
                                  .getSystemService(Context.INPUT_SERVICE);
             im.unregisterInputDeviceListener(sListener);
->>>>>>> a17af05f
             sListener = null;
         }
     }
