--- conflicted
+++ resolved
@@ -66,10 +66,7 @@
     private String mIMETypeHint = "";
     private String mIMEModeHint = "";
     private String mIMEActionHint = "";
-<<<<<<< HEAD
-=======
     private boolean mInPrivateBrowsing;
->>>>>>> a17af05f
     private boolean mFocused;
 
     private String mCurrentInputMethod = "";
@@ -117,7 +114,6 @@
         if (mBatchEditCount <= 0) {
             Log.w(LOGTAG, "endBatchEdit() called, but mBatchEditCount <= 0?!");
             return true;
-<<<<<<< HEAD
         }
 
         mBatchEditCount--;
@@ -125,15 +121,6 @@
             return true;
         }
 
-=======
-        }
-
-        mBatchEditCount--;
-        if (mBatchEditCount != 0) {
-            return true;
-        }
-
->>>>>>> a17af05f
         // setBatchMode will call onTextChange and/or onSelectionChange for us.
         mEditableClient.setBatchMode(false);
         return true;
