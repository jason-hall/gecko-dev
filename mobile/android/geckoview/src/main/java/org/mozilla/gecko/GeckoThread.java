/* -*- Mode: Java; c-basic-offset: 4; tab-width: 4; indent-tabs-mode: nil; -*-
 * This Source Code Form is subject to the terms of the Mozilla Public
 * License, v. 2.0. If a copy of the MPL was not distributed with this
 * file, You can obtain one at http://mozilla.org/MPL/2.0/. */

package org.mozilla.gecko;

import org.mozilla.gecko.annotation.RobocopTarget;
import org.mozilla.gecko.annotation.WrapForJNI;
import org.mozilla.gecko.mozglue.GeckoLoader;
<<<<<<< HEAD
=======
import org.mozilla.gecko.util.GeckoBundle;
>>>>>>> a17af05f
import org.mozilla.gecko.util.FileUtils;
import org.mozilla.gecko.util.ThreadUtils;

import android.content.Context;
import android.content.res.Configuration;
import android.content.res.Resources;
import android.os.Handler;
import android.os.Looper;
import android.os.Message;
import android.os.MessageQueue;
import android.os.SystemClock;
import android.text.TextUtils;
import android.util.Log;

import java.io.File;
import java.io.FilenameFilter;
import java.io.IOException;
import java.util.ArrayList;
import java.util.Locale;
import java.util.StringTokenizer;

public class GeckoThread extends Thread {
    private static final String LOGTAG = "GeckoThread";

    public enum State implements NativeQueue.State {
        // After being loaded by class loader.
        @WrapForJNI INITIAL(0),
        // After launching Gecko thread
        @WrapForJNI LAUNCHED(1),
        // After loading the mozglue library.
        @WrapForJNI MOZGLUE_READY(2),
        // After loading the libxul library.
        @WrapForJNI LIBS_READY(3),
        // After initializing nsAppShell and JNI calls.
        @WrapForJNI JNI_READY(4),
        // After initializing profile and prefs.
        @WrapForJNI PROFILE_READY(5),
        // After initializing frontend JS
        @WrapForJNI RUNNING(6),
        // After granting request to shutdown
        @WrapForJNI EXITING(3),
        // After granting request to restart
        @WrapForJNI RESTARTING(3),
        // After exiting GeckoThread (corresponding to "Gecko:Exited" event)
        @WrapForJNI EXITED(0);

        /* The rank is an arbitrary value reflecting the amount of components or features
         * that are available for use. During startup and up to the RUNNING state, the
         * rank value increases because more components are initialized and available for
         * use. During shutdown and up to the EXITED state, the rank value decreases as
         * components are shut down and become unavailable. EXITING has the same rank as
         * LIBS_READY because both states have a similar amount of components available.
         */
        private final int rank;

        private State(int rank) {
            this.rank = rank;
        }

        @Override
        public boolean is(final NativeQueue.State other) {
            return this == other;
        }

        @Override
        public boolean isAtLeast(final NativeQueue.State other) {
            if (other instanceof State) {
                return this.rank >= ((State) other).rank;
            }
            return false;
        }
    }

    private static final NativeQueue sNativeQueue =
        new NativeQueue(State.INITIAL, State.RUNNING);

    /* package */ static NativeQueue getNativeQueue() {
        return sNativeQueue;
    }

    public static final State MIN_STATE = State.INITIAL;
    public static final State MAX_STATE = State.EXITED;

    private static final Runnable UI_THREAD_CALLBACK = new Runnable() {
        @Override
        public void run() {
            ThreadUtils.assertOnUiThread();
            long nextDelay = runUiThreadCallback();
            if (nextDelay >= 0) {
                ThreadUtils.getUiHandler().postDelayed(this, nextDelay);
            }
        }
    };

    private static final GeckoThread INSTANCE = new GeckoThread();

    @WrapForJNI
    private static final ClassLoader clsLoader = GeckoThread.class.getClassLoader();
    @WrapForJNI
    private static MessageQueue msgQueue;
    @WrapForJNI
    private static int uiThreadId;

    private boolean mInitialized;
    private String[] mArgs;

    // Main process parameters
    private GeckoProfile mProfile;
    private String mExtraArgs;
    private boolean mDebugging;

    // Child process parameters
    private int mCrashFileDescriptor = -1;
    private int mIPCFileDescriptor = -1;
<<<<<<< HEAD

    GeckoThread() {
        setName("Gecko");
    }

=======

    GeckoThread() {
        setName("Gecko");
    }

>>>>>>> a17af05f
    @WrapForJNI
    private static boolean isChildProcess() {
        return INSTANCE.mIPCFileDescriptor != -1;
    }

    private synchronized boolean init(final GeckoProfile profile, final String[] args,
                                      final String extraArgs, final boolean debugging,
                                      final int crashFd, final int ipcFd) {
        ThreadUtils.assertOnUiThread();
<<<<<<< HEAD
=======
        uiThreadId = android.os.Process.myTid();
>>>>>>> a17af05f

        if (mInitialized) {
            return false;
        }

        mProfile = profile;
        mArgs = args;
        mExtraArgs = extraArgs;
        mDebugging = debugging;
        mCrashFileDescriptor = crashFd;
        mIPCFileDescriptor = ipcFd;

        mInitialized = true;
        notifyAll();
        return true;
    }

    public static boolean initMainProcess(final GeckoProfile profile, final String extraArgs,
                                          final boolean debugging) {
        return INSTANCE.init(profile, /* args */ null, extraArgs, debugging,
                                 /* crashFd */ -1, /* ipcFd */ -1);
    }

    public static boolean initChildProcess(final String[] args, final int crashFd,
                                           final int ipcFd) {
        return INSTANCE.init(/* profile */ null, args, /* extraArgs */ null,
                                 /* debugging */ false, crashFd, ipcFd);
    }

    private static boolean canUseProfile(final Context context, final GeckoProfile profile,
                                         final String profileName, final File profileDir) {
        if (profileDir != null && !profileDir.isDirectory()) {
            return false;
        }

        if (profile == null) {
            // We haven't initialized; any profile is okay as long as we follow the guest mode setting.
            return GeckoProfile.shouldUseGuestMode(context) ==
                    GeckoProfile.isGuestProfile(context, profileName, profileDir);
        }

        // We already initialized and have a profile; see if it matches ours.
        try {
            return profileDir == null ? profileName.equals(profile.getName()) :
                    profile.getDir().getCanonicalPath().equals(profileDir.getCanonicalPath());
        } catch (final IOException e) {
            Log.e(LOGTAG, "Cannot compare profile " + profileName);
            return false;
        }
    }

    public static boolean canUseProfile(final String profileName, final File profileDir) {
        if (profileName == null) {
            throw new IllegalArgumentException("Null profile name");
        }
        return canUseProfile(GeckoAppShell.getApplicationContext(), getActiveProfile(),
                             profileName, profileDir);
    }

    public static boolean initMainProcessWithProfile(final String profileName,
<<<<<<< HEAD
                                                     final File profileDir) {
=======
                                                     final File profileDir,
                                                     final String args) {
>>>>>>> a17af05f
        if (profileName == null) {
            throw new IllegalArgumentException("Null profile name");
        }

        final Context context = GeckoAppShell.getApplicationContext();
        final GeckoProfile profile = getActiveProfile();

        if (!canUseProfile(context, profile, profileName, profileDir)) {
            // Profile is incompatible with current profile.
            return false;
        }

        if (profile != null) {
            // We already have a compatible profile.
            return true;
        }

        // We haven't initialized yet; okay to initialize now.
        return initMainProcess(GeckoProfile.get(context, profileName, profileDir),
<<<<<<< HEAD
                               /* args */ null, /* debugging */ false);
=======
                               args, /* debugging */ false);
>>>>>>> a17af05f
    }

    public static boolean launch() {
        ThreadUtils.assertOnUiThread();

        if (checkAndSetState(State.INITIAL, State.LAUNCHED)) {
            INSTANCE.start();
            return true;
        }
        return false;
    }

    public static boolean isLaunched() {
        return !isState(State.INITIAL);
    }

    @RobocopTarget
    public static boolean isRunning() {
        return isState(State.RUNNING);
    }

    private static void loadGeckoLibs(final Context context, final String resourcePath) {
        GeckoLoader.loadSQLiteLibs(context, resourcePath);
        GeckoLoader.loadNSSLibs(context, resourcePath);
        GeckoLoader.loadGeckoLibs(context, resourcePath);
    }

    private static void initGeckoEnvironment() {
        final Context context = GeckoAppShell.getApplicationContext();
        GeckoLoader.loadMozGlue(context);
        setState(State.MOZGLUE_READY);

        final Locale locale = Locale.getDefault();
        final Resources res = context.getResources();
        if (locale.toString().equalsIgnoreCase("zh_hk")) {
            final Locale mappedLocale = Locale.TRADITIONAL_CHINESE;
            Locale.setDefault(mappedLocale);
            Configuration config = res.getConfiguration();
            config.locale = mappedLocale;
            res.updateConfiguration(config, null);
        }

        final String resourcePath = context.getPackageResourcePath();
<<<<<<< HEAD
        GeckoLoader.setupGeckoEnvironment(context, pluginDirs, context.getFilesDir().getPath());
=======
        GeckoLoader.setupGeckoEnvironment(context, context.getFilesDir().getPath());
>>>>>>> a17af05f

        try {
            loadGeckoLibs(context, resourcePath);

        } catch (final Exception e) {
            // Cannot load libs; try clearing the cached files.
            Log.w(LOGTAG, "Clearing cache after load libs exception", e);
            FileUtils.delTree(GeckoLoader.getCacheDir(context),
                              new FileUtils.FilenameRegexFilter(".*\\.so(?:\\.crc)?$"),
                              /* recurse */ true);

            // Then try loading again. If this throws again, we actually crash.
            loadGeckoLibs(context, resourcePath);
        }

        setState(State.LIBS_READY);
    }

    private String[] getMainProcessArgs() {
        final Context context = GeckoAppShell.getApplicationContext();
        final ArrayList<String> args = new ArrayList<String>();
<<<<<<< HEAD

        // argv[0] is the program name, which for us is the package name.
        args.add(context.getPackageName());
        args.add("-greomni");
        args.add(context.getPackageResourcePath());

        final GeckoProfile profile = getProfile();
        if (profile.isCustomProfile()) {
            args.add("-profile");
            args.add(profile.getDir().getAbsolutePath());
        } else {
            profile.getDir(); // Make sure the profile dir exists.
            args.add("-P");
            args.add(profile.getName());
        }

        if (mExtraArgs != null) {
            final StringTokenizer st = new StringTokenizer(mExtraArgs);
            while (st.hasMoreTokens()) {
                final String token = st.nextToken();
                if ("-P".equals(token) || "-profile".equals(token)) {
                    // Skip -P and -profile arguments because we added them above.
                    if (st.hasMoreTokens()) {
                        st.nextToken();
                    }
                    continue;
                }
                args.add(token);
            }
        }

        // In un-official builds, we want to load Javascript resources fresh
        // with each build.  In official builds, the startup cache is purged by
        // the buildid mechanism, but most un-official builds don't bump the
        // buildid, so we purge here instead.
        final GeckoAppShell.GeckoInterface gi = GeckoAppShell.getGeckoInterface();
        if (gi == null || !gi.isOfficial()) {
            Log.w(LOGTAG, "STARTUP PERFORMANCE WARNING: un-official build: purging the " +
                          "startup (JavaScript) caches.");
            args.add("-purgecaches");
=======

        // argv[0] is the program name, which for us is the package name.
        args.add(context.getPackageName());
        args.add("-greomni");
        args.add(context.getPackageResourcePath());

        final GeckoProfile profile = getProfile();
        if (profile.isCustomProfile()) {
            args.add("-profile");
            args.add(profile.getDir().getAbsolutePath());
        } else {
            profile.getDir(); // Make sure the profile dir exists.
            args.add("-P");
            args.add(profile.getName());
        }

        if (mExtraArgs != null) {
            final StringTokenizer st = new StringTokenizer(mExtraArgs);
            while (st.hasMoreTokens()) {
                final String token = st.nextToken();
                if ("-P".equals(token) || "-profile".equals(token)) {
                    // Skip -P and -profile arguments because we added them above.
                    if (st.hasMoreTokens()) {
                        st.nextToken();
                    }
                    continue;
                }
                args.add(token);
            }
>>>>>>> a17af05f
        }

        return args.toArray(new String[args.size()]);
    }

    @RobocopTarget
    public static GeckoProfile getActiveProfile() {
        return INSTANCE.getProfile();
    }

    public synchronized GeckoProfile getProfile() {
        if (!mInitialized) {
            return null;
        }
        if (isChildProcess()) {
            throw new UnsupportedOperationException(
                    "Cannot access profile from child process");
        }
        if (mProfile == null) {
            final Context context = GeckoAppShell.getApplicationContext();
            mProfile = GeckoProfile.initFromArgs(context, mExtraArgs);
        }
        return mProfile;
    }

    @Override
    public void run() {
        Log.i(LOGTAG, "preparing to run Gecko");

        Looper.prepare();
        GeckoThread.msgQueue = Looper.myQueue();
        ThreadUtils.sGeckoThread = this;
        ThreadUtils.sGeckoHandler = new Handler();

        // Preparation for pumpMessageLoop()
        final MessageQueue.IdleHandler idleHandler = new MessageQueue.IdleHandler() {
            @Override public boolean queueIdle() {
                final Handler geckoHandler = ThreadUtils.sGeckoHandler;
                Message idleMsg = Message.obtain(geckoHandler);
                // Use |Message.obj == GeckoHandler| to identify our "queue is empty" message
                idleMsg.obj = geckoHandler;
                geckoHandler.sendMessageAtFrontOfQueue(idleMsg);
                // Keep this IdleHandler
                return true;
            }
        };
        Looper.myQueue().addIdleHandler(idleHandler);

        initGeckoEnvironment();

<<<<<<< HEAD
        // This can only happen after the call to initGeckoEnvironment
        // above, because otherwise the JNI code hasn't been loaded yet.
        ThreadUtils.postToUiThread(new Runnable() {
            @Override public void run() {
                registerUiThread();
            }
        });

        // Wait until initialization before calling Gecko entry point.
        synchronized (this) {
            while (!mInitialized) {
                try {
                    wait();
                } catch (final InterruptedException e) {
                }
            }
        }

        final String[] args = isChildProcess() ? mArgs : getMainProcessArgs();

        if (mDebugging) {
            try {
                Thread.sleep(5 * 1000 /* 5 seconds */);
            } catch (final InterruptedException e) {
            }
        }

        Log.w(LOGTAG, "zerdatime " + SystemClock.uptimeMillis() + " - runGecko");

        final GeckoAppShell.GeckoInterface gi = GeckoAppShell.getGeckoInterface();
        if (gi == null || !gi.isOfficial()) {
=======
        // Wait until initialization before calling Gecko entry point.
        synchronized (this) {
            while (!mInitialized) {
                try {
                    wait();
                } catch (final InterruptedException e) {
                }
            }
        }

        final String[] args = isChildProcess() ? mArgs : getMainProcessArgs();

        if (mDebugging) {
            try {
                Thread.sleep(5 * 1000 /* 5 seconds */);
            } catch (final InterruptedException e) {
            }
        }

        Log.w(LOGTAG, "zerdatime " + SystemClock.elapsedRealtime() + " - runGecko");

        if (mDebugging) {
>>>>>>> a17af05f
            Log.i(LOGTAG, "RunGecko - args = " + TextUtils.join(" ", args));
        }

        // And go.
        GeckoLoader.nativeRun(args, mCrashFileDescriptor, mIPCFileDescriptor);

        // And... we're done.
        final boolean restarting = isState(State.RESTARTING);
        setState(State.EXITED);

<<<<<<< HEAD
        EventDispatcher.getInstance().dispatch("Gecko:Exited", null);
=======
        final GeckoBundle data = new GeckoBundle(1);
        data.putBoolean("restart", restarting);
        EventDispatcher.getInstance().dispatch("Gecko:Exited", data);
>>>>>>> a17af05f

        // Remove pumpMessageLoop() idle handler
        Looper.myQueue().removeIdleHandler(idleHandler);
    }

    @WrapForJNI(calledFrom = "gecko")
    private static boolean pumpMessageLoop(final Message msg) {
        final Handler geckoHandler = ThreadUtils.sGeckoHandler;

        if (msg.obj == geckoHandler && msg.getTarget() == geckoHandler) {
            // Our "queue is empty" message; see runGecko()
            return false;
        }

        if (msg.getTarget() == null) {
            Looper.myLooper().quit();
        } else {
            msg.getTarget().dispatchMessage(msg);
        }

        return true;
    }

    /**
     * Check that the current Gecko thread state matches the given state.
     *
     * @param state State to check
     * @return True if the current Gecko thread state matches
     */
    public static boolean isState(final State state) {
        return sNativeQueue.getState().is(state);
    }

    /**
     * Check that the current Gecko thread state is at the given state or further along,
     * according to the order defined in the State enum.
     *
     * @param state State to check
     * @return True if the current Gecko thread state matches
     */
    public static boolean isStateAtLeast(final State state) {
        return sNativeQueue.getState().isAtLeast(state);
    }

    /**
     * Check that the current Gecko thread state is at the given state or prior,
     * according to the order defined in the State enum.
     *
     * @param state State to check
     * @return True if the current Gecko thread state matches
     */
    public static boolean isStateAtMost(final State state) {
        return state.isAtLeast(sNativeQueue.getState());
    }

    /**
     * Check that the current Gecko thread state falls into an inclusive range of states,
     * according to the order defined in the State enum.
     *
     * @param minState Lower range of allowable states
     * @param maxState Upper range of allowable states
     * @return True if the current Gecko thread state matches
     */
    public static boolean isStateBetween(final State minState, final State maxState) {
        return isStateAtLeast(minState) && isStateAtMost(maxState);
    }

    @WrapForJNI(calledFrom = "gecko")
    private static void setState(final State newState) {
        sNativeQueue.setState(newState);
    }

    @WrapForJNI(calledFrom = "gecko")
    private static boolean checkAndSetState(final State expectedState,
                                            final State newState) {
        return sNativeQueue.checkAndSetState(expectedState, newState);
    }

    @WrapForJNI(stubName = "SpeculativeConnect")
    private static native void speculativeConnectNative(String uri);

    public static void speculativeConnect(final String uri) {
        // This is almost always called before Gecko loads, so we don't
        // bother checking here if Gecko is actually loaded or not.
        // Speculative connection depends on proxy settings,
        // so the earliest it can happen is after profile is ready.
        queueNativeCallUntil(State.PROFILE_READY, GeckoThread.class,
                             "speculativeConnectNative", uri);
    }

    @WrapForJNI @RobocopTarget
    public static native void waitOnGecko();

    @WrapForJNI(stubName = "OnPause", dispatchTo = "gecko")
    private static native void nativeOnPause();

    public static void onPause() {
        if (isStateAtLeast(State.PROFILE_READY)) {
            nativeOnPause();
        } else {
            queueNativeCallUntil(State.PROFILE_READY, GeckoThread.class,
                                 "nativeOnPause");
        }
    }

    @WrapForJNI(stubName = "OnResume", dispatchTo = "gecko")
    private static native void nativeOnResume();

    public static void onResume() {
        if (isStateAtLeast(State.PROFILE_READY)) {
            nativeOnResume();
        } else {
            queueNativeCallUntil(State.PROFILE_READY, GeckoThread.class,
                                 "nativeOnResume");
        }
    }

    @WrapForJNI(stubName = "CreateServices", dispatchTo = "gecko")
    private static native void nativeCreateServices(String category, String data);

    public static void createServices(final String category, final String data) {
        if (isStateAtLeast(State.PROFILE_READY)) {
            nativeCreateServices(category, data);
        } else {
            queueNativeCallUntil(State.PROFILE_READY, GeckoThread.class, "nativeCreateServices",
                                 String.class, category, String.class, data);
        }
    }

    @WrapForJNI(calledFrom = "ui")
    /* package */ static native long runUiThreadCallback();

    @WrapForJNI(dispatchTo = "gecko")
    public static native void forceQuit();

    @WrapForJNI
    private static void requestUiThreadCallback(long delay) {
        ThreadUtils.getUiHandler().postDelayed(UI_THREAD_CALLBACK, delay);
    }

    /**
     * Queue a call to the given static method until Gecko is in the RUNNING state.
     */
    public static void queueNativeCall(final Class<?> cls, final String methodName,
                                       final Object... args) {
        sNativeQueue.queueUntilReady(cls, methodName, args);
    }

    /**
     * Queue a call to the given instance method until Gecko is in the RUNNING state.
     */
    public static void queueNativeCall(final Object obj, final String methodName,
                                       final Object... args) {
        sNativeQueue.queueUntilReady(obj, methodName, args);
    }

    /**
     * Queue a call to the given instance method until Gecko is in the RUNNING state.
     */
    public static void queueNativeCallUntil(final State state, final Object obj, final String methodName,
                                       final Object... args) {
        sNativeQueue.queueUntil(state, obj, methodName, args);
    }

    /**
     * Queue a call to the given static method until Gecko is in the RUNNING state.
     */
    public static void queueNativeCallUntil(final State state, final Class<?> cls, final String methodName,
                                       final Object... args) {
        sNativeQueue.queueUntil(state, cls, methodName, args);
    }
}<|MERGE_RESOLUTION|>--- conflicted
+++ resolved
@@ -8,10 +8,7 @@
 import org.mozilla.gecko.annotation.RobocopTarget;
 import org.mozilla.gecko.annotation.WrapForJNI;
 import org.mozilla.gecko.mozglue.GeckoLoader;
-<<<<<<< HEAD
-=======
 import org.mozilla.gecko.util.GeckoBundle;
->>>>>>> a17af05f
 import org.mozilla.gecko.util.FileUtils;
 import org.mozilla.gecko.util.ThreadUtils;
 
@@ -126,19 +123,11 @@
     // Child process parameters
     private int mCrashFileDescriptor = -1;
     private int mIPCFileDescriptor = -1;
-<<<<<<< HEAD
 
     GeckoThread() {
         setName("Gecko");
     }
 
-=======
-
-    GeckoThread() {
-        setName("Gecko");
-    }
-
->>>>>>> a17af05f
     @WrapForJNI
     private static boolean isChildProcess() {
         return INSTANCE.mIPCFileDescriptor != -1;
@@ -148,10 +137,7 @@
                                       final String extraArgs, final boolean debugging,
                                       final int crashFd, final int ipcFd) {
         ThreadUtils.assertOnUiThread();
-<<<<<<< HEAD
-=======
         uiThreadId = android.os.Process.myTid();
->>>>>>> a17af05f
 
         if (mInitialized) {
             return false;
@@ -212,12 +198,8 @@
     }
 
     public static boolean initMainProcessWithProfile(final String profileName,
-<<<<<<< HEAD
-                                                     final File profileDir) {
-=======
                                                      final File profileDir,
                                                      final String args) {
->>>>>>> a17af05f
         if (profileName == null) {
             throw new IllegalArgumentException("Null profile name");
         }
@@ -237,11 +219,7 @@
 
         // We haven't initialized yet; okay to initialize now.
         return initMainProcess(GeckoProfile.get(context, profileName, profileDir),
-<<<<<<< HEAD
-                               /* args */ null, /* debugging */ false);
-=======
                                args, /* debugging */ false);
->>>>>>> a17af05f
     }
 
     public static boolean launch() {
@@ -285,11 +263,7 @@
         }
 
         final String resourcePath = context.getPackageResourcePath();
-<<<<<<< HEAD
-        GeckoLoader.setupGeckoEnvironment(context, pluginDirs, context.getFilesDir().getPath());
-=======
         GeckoLoader.setupGeckoEnvironment(context, context.getFilesDir().getPath());
->>>>>>> a17af05f
 
         try {
             loadGeckoLibs(context, resourcePath);
@@ -311,7 +285,6 @@
     private String[] getMainProcessArgs() {
         final Context context = GeckoAppShell.getApplicationContext();
         final ArrayList<String> args = new ArrayList<String>();
-<<<<<<< HEAD
 
         // argv[0] is the program name, which for us is the package name.
         args.add(context.getPackageName());
@@ -343,48 +316,6 @@
             }
         }
 
-        // In un-official builds, we want to load Javascript resources fresh
-        // with each build.  In official builds, the startup cache is purged by
-        // the buildid mechanism, but most un-official builds don't bump the
-        // buildid, so we purge here instead.
-        final GeckoAppShell.GeckoInterface gi = GeckoAppShell.getGeckoInterface();
-        if (gi == null || !gi.isOfficial()) {
-            Log.w(LOGTAG, "STARTUP PERFORMANCE WARNING: un-official build: purging the " +
-                          "startup (JavaScript) caches.");
-            args.add("-purgecaches");
-=======
-
-        // argv[0] is the program name, which for us is the package name.
-        args.add(context.getPackageName());
-        args.add("-greomni");
-        args.add(context.getPackageResourcePath());
-
-        final GeckoProfile profile = getProfile();
-        if (profile.isCustomProfile()) {
-            args.add("-profile");
-            args.add(profile.getDir().getAbsolutePath());
-        } else {
-            profile.getDir(); // Make sure the profile dir exists.
-            args.add("-P");
-            args.add(profile.getName());
-        }
-
-        if (mExtraArgs != null) {
-            final StringTokenizer st = new StringTokenizer(mExtraArgs);
-            while (st.hasMoreTokens()) {
-                final String token = st.nextToken();
-                if ("-P".equals(token) || "-profile".equals(token)) {
-                    // Skip -P and -profile arguments because we added them above.
-                    if (st.hasMoreTokens()) {
-                        st.nextToken();
-                    }
-                    continue;
-                }
-                args.add(token);
-            }
->>>>>>> a17af05f
-        }
-
         return args.toArray(new String[args.size()]);
     }
 
@@ -433,15 +364,6 @@
 
         initGeckoEnvironment();
 
-<<<<<<< HEAD
-        // This can only happen after the call to initGeckoEnvironment
-        // above, because otherwise the JNI code hasn't been loaded yet.
-        ThreadUtils.postToUiThread(new Runnable() {
-            @Override public void run() {
-                registerUiThread();
-            }
-        });
-
         // Wait until initialization before calling Gecko entry point.
         synchronized (this) {
             while (!mInitialized) {
@@ -461,34 +383,9 @@
             }
         }
 
-        Log.w(LOGTAG, "zerdatime " + SystemClock.uptimeMillis() + " - runGecko");
-
-        final GeckoAppShell.GeckoInterface gi = GeckoAppShell.getGeckoInterface();
-        if (gi == null || !gi.isOfficial()) {
-=======
-        // Wait until initialization before calling Gecko entry point.
-        synchronized (this) {
-            while (!mInitialized) {
-                try {
-                    wait();
-                } catch (final InterruptedException e) {
-                }
-            }
-        }
-
-        final String[] args = isChildProcess() ? mArgs : getMainProcessArgs();
+        Log.w(LOGTAG, "zerdatime " + SystemClock.elapsedRealtime() + " - runGecko");
 
         if (mDebugging) {
-            try {
-                Thread.sleep(5 * 1000 /* 5 seconds */);
-            } catch (final InterruptedException e) {
-            }
-        }
-
-        Log.w(LOGTAG, "zerdatime " + SystemClock.elapsedRealtime() + " - runGecko");
-
-        if (mDebugging) {
->>>>>>> a17af05f
             Log.i(LOGTAG, "RunGecko - args = " + TextUtils.join(" ", args));
         }
 
@@ -499,13 +396,9 @@
         final boolean restarting = isState(State.RESTARTING);
         setState(State.EXITED);
 
-<<<<<<< HEAD
-        EventDispatcher.getInstance().dispatch("Gecko:Exited", null);
-=======
         final GeckoBundle data = new GeckoBundle(1);
         data.putBoolean("restart", restarting);
         EventDispatcher.getInstance().dispatch("Gecko:Exited", data);
->>>>>>> a17af05f
 
         // Remove pumpMessageLoop() idle handler
         Looper.myQueue().removeIdleHandler(idleHandler);
