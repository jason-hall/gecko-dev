/*
 * This Source Code Form is subject to the terms of the Mozilla Public
 * License, v. 2.0. If a copy of the MPL was not distributed with this
 * file, you can obtain one at http://mozilla.org/MPL/2.0/.
 */

package org.mozilla.gecko.util;

import android.content.ComponentName;
import android.content.Intent;
import android.os.Bundle;
import android.support.annotation.CheckResult;
import android.support.annotation.NonNull;
import android.text.TextUtils;

import org.mozilla.gecko.AppConstants;
import org.mozilla.gecko.mozglue.SafeIntent;

import java.util.HashMap;
import java.util.regex.Matcher;
import java.util.regex.Pattern;

/**
 * Utilities for Intents.
 */
public class IntentUtils {
    public static final String ENV_VAR_IN_AUTOMATION = "MOZ_IN_AUTOMATION";

    private static final String ENV_VAR_REGEX = "(.+)=(.*)";

    private IntentUtils() {}

    /**
     * Returns a list of environment variables and their values. These are parsed from an Intent extra
     * with the key -> value format:
     *   env# -> ENV_VAR=VALUE
     *
     * # in env# is expected to be increasing from 0.
     *
     * @return A Map of environment variable name to value, e.g. ENV_VAR -> VALUE
     */
    public static HashMap<String, String> getEnvVarMap(@NonNull final SafeIntent intent) {
        // Optimization: get matcher for re-use. Pattern.matcher creates a new object every time so it'd be great
        // to avoid the unnecessary allocation, particularly because we expect to be called on the startup path.
        final Pattern envVarPattern = Pattern.compile(ENV_VAR_REGEX);
        final Matcher matcher = envVarPattern.matcher(""); // argument does not matter here.

        // This is expected to be an external intent so we should use SafeIntent to prevent crashing.
        final HashMap<String, String> out = new HashMap<>();
        int i = 0;
        while (true) {
            final String envKey = "env" + i;
            i += 1;
            if (!intent.hasExtra(envKey)) {
                break;
            }

            maybeAddEnvVarToEnvVarMap(out, intent, envKey, matcher);
        }
        return out;
    }

    /**
     * @param envVarMap the map to add the env var to
     * @param intent the intent from which to extract the env var
     * @param envKey the key at which the env var resides
     * @param envVarMatcher a matcher initialized with the env var pattern to extract
     */
    private static void maybeAddEnvVarToEnvVarMap(@NonNull final HashMap<String, String> envVarMap,
            @NonNull final SafeIntent intent, @NonNull final String envKey, @NonNull final Matcher envVarMatcher) {
        final String envValue = intent.getStringExtra(envKey);
        if (envValue == null) {
            return; // nothing to do here!
        }

        envVarMatcher.reset(envValue);
        if (envVarMatcher.matches()) {
            final String envVarName = envVarMatcher.group(1);
            final String envVarValue = envVarMatcher.group(2);
            envVarMap.put(envVarName, envVarValue);
        }
    }

    public static Bundle getBundleExtraSafe(final Intent intent, final String name) {
        return new SafeIntent(intent).getBundleExtra(name);
    }

    public static String getStringExtraSafe(final Intent intent, final String name) {
        return new SafeIntent(intent).getStringExtra(name);
    }

    public static boolean getBooleanExtraSafe(final Intent intent, final String name, final boolean defaultValue) {
        return new SafeIntent(intent).getBooleanExtra(name, defaultValue);
    }

    /**
     * Gets whether or not we're in automation from the passed in environment variables.
     *
     * We need to read environment variables from the intent string
     * extra because environment variables from our test harness aren't set
     * until Gecko is loaded, and we need to know this before then.
     *
     * The return value of this method should be used early since other
     * initialization may depend on its results.
     */
    @CheckResult
    public static boolean getIsInAutomationFromEnvironment(final SafeIntent intent) {
        final HashMap<String, String> envVars = IntentUtils.getEnvVarMap(intent);
        return !TextUtils.isEmpty(envVars.get(IntentUtils.ENV_VAR_IN_AUTOMATION));
    }
<<<<<<< HEAD

    /**
     * Checks whether the target of the passed intent will result in us opening one
     * of our own activities or not.
     *
     * @param intent The intent to be checked.
     * @return True if the intent target is within our app.
     */
    public static boolean checkIfGeckoActivity(Intent intent) {
        // Whenever we call our own activity, the component and its package name is set.
        // If we call an activity from another package, or an open intent (leaving android to resolve)
        // component has a different package name or it is null.
        ComponentName component = intent.getComponent();
        return (component != null &&
                AppConstants.ANDROID_PACKAGE_NAME.equals(component.getPackageName()));
    }
=======
>>>>>>> a17af05f
}<|MERGE_RESOLUTION|>--- conflicted
+++ resolved
@@ -108,23 +108,4 @@
         final HashMap<String, String> envVars = IntentUtils.getEnvVarMap(intent);
         return !TextUtils.isEmpty(envVars.get(IntentUtils.ENV_VAR_IN_AUTOMATION));
     }
-<<<<<<< HEAD
-
-    /**
-     * Checks whether the target of the passed intent will result in us opening one
-     * of our own activities or not.
-     *
-     * @param intent The intent to be checked.
-     * @return True if the intent target is within our app.
-     */
-    public static boolean checkIfGeckoActivity(Intent intent) {
-        // Whenever we call our own activity, the component and its package name is set.
-        // If we call an activity from another package, or an open intent (leaving android to resolve)
-        // component has a different package name or it is null.
-        ComponentName component = intent.getComponent();
-        return (component != null &&
-                AppConstants.ANDROID_PACKAGE_NAME.equals(component.getPackageName()));
-    }
-=======
->>>>>>> a17af05f
 }