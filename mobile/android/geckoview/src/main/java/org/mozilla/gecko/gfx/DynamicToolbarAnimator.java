/* -*- Mode: Java; c-basic-offset: 4; tab-width: 20; indent-tabs-mode: nil; -*-
 * This Source Code Form is subject to the terms of the Mozilla Public
 * License, v. 2.0. If a copy of the MPL was not distributed with this
 * file, You can obtain one at http://mozilla.org/MPL/2.0/. */

package org.mozilla.gecko.gfx;

<<<<<<< HEAD
import org.mozilla.gecko.PrefsHelper;
import org.mozilla.gecko.util.FloatUtils;
=======
>>>>>>> a17af05f
import org.mozilla.gecko.util.ThreadUtils;

import android.graphics.Bitmap;
import android.graphics.PointF;
import android.util.Log;
import android.view.MotionEvent;

import java.util.ArrayList;
import java.util.Collections;
import java.util.EnumSet;
import java.util.List;
import java.util.Set;

public class DynamicToolbarAnimator {
    private static final String LOGTAG = "GeckoDynamicToolbarAnimator";

    public static enum PinReason {
<<<<<<< HEAD
        RELAYOUT,
        ACTION_MODE,
        FULL_SCREEN,
        CARET_DRAG,
        PAGE_LOADING
    }

    private final Set<PinReason> pinFlags = Collections.synchronizedSet(EnumSet.noneOf(PinReason.class));

    // The duration of the animation in ns
    private static final long ANIMATION_DURATION = 150000000;

    private final GeckoLayerClient mTarget;
    private final List<LayerView.DynamicToolbarListener> mListeners;
=======
        DISABLED(0),
        RELAYOUT(1),
        ACTION_MODE(2),
        FULL_SCREEN(3),
        CARET_DRAG(4),
        PAGE_LOADING(5),
        CUSTOM_TAB(6);
>>>>>>> a17af05f

        public final int value;
        PinReason(final int aValue) {
            value = aValue;
        }
    }

    public interface MetricsListener {
        public void onMetricsChanged(ImmutableViewportMetrics viewport);
    }

    public interface ToolbarChromeProxy {
        public Bitmap getBitmapOfToolbarChrome();
        public boolean isToolbarChromeVisible();
        public void toggleToolbarChrome(boolean aShow);
    }

    private final Set<PinReason> mPinFlags = Collections.synchronizedSet(EnumSet.noneOf(PinReason.class));

    private final GeckoLayerClient mTarget;
    private LayerView.Compositor mCompositor;
    private final List<MetricsListener> mListeners;
    private ToolbarChromeProxy mToolbarChromeProxy;
    private int mMaxToolbarHeight;

    public DynamicToolbarAnimator(GeckoLayerClient aTarget) {
        mTarget = aTarget;
        mListeners = new ArrayList<MetricsListener>();
    }

    public void addMetricsListener(MetricsListener aListener) {
        mListeners.add(aListener);
    }

    public void removeMetricsListener(MetricsListener aListener) {
        mListeners.remove(aListener);
    }

    public void setToolbarChromeProxy(ToolbarChromeProxy aToolbarChromeProxy) {
        mToolbarChromeProxy = aToolbarChromeProxy;
    }

    /* package-private */ void onToggleChrome(boolean aShow) {
        if (mToolbarChromeProxy != null) {
            mToolbarChromeProxy.toggleToolbarChrome(aShow);
        }
    }

    /* package-private */ void onMetricsChanged(ImmutableViewportMetrics aMetrics) {
        for (MetricsListener listener : mListeners) {
            listener.onMetricsChanged(aMetrics);
        }
    }

    public void setMaxToolbarHeight(int maxToolbarHeight) {
        ThreadUtils.assertOnUiThread();
        mMaxToolbarHeight = maxToolbarHeight;
        if (isCompositorReady()) {
            mCompositor.setMaxToolbarHeight(mMaxToolbarHeight);
        }
    }

    public int getCurrentToolbarHeight() {
        if ((mToolbarChromeProxy != null) && mToolbarChromeProxy.isToolbarChromeVisible()) {
            return mMaxToolbarHeight;
        }
        return 0;
    }

    /**
     * If true, scroll changes will not affect translation.
     */
    public boolean isPinned() {
        return !mPinFlags.isEmpty();
    }

    public boolean isPinnedBy(PinReason reason) {
        return mPinFlags.contains(reason);
    }

    /* package */ void sendPinValueToCompositor(final boolean pinned, final PinReason reason) {
        if (isCompositorReady()) {
             mCompositor.setPinned(pinned, reason.value);
        }
    }

    public void setPinned(final boolean pinned, final PinReason reason) {
        // setPinned may be called from the main thread but compositor can only be accessed on UI thread
        if (pinned != mPinFlags.contains(reason)) {
            if (ThreadUtils.isOnUiThread() == true) {
                sendPinValueToCompositor(pinned, reason);
            } else {
                ThreadUtils.postToUiThread(new Runnable() {
                        @Override
                    public void run() {
                        sendPinValueToCompositor(pinned, reason);
                    }
                });
            }
        }

        if (pinned) {
            mPinFlags.add(reason);
        } else {
            mPinFlags.remove(reason);
        }
    }

    public void showToolbar(boolean immediately) {
        if (isCompositorReady()) {
            mCompositor.sendToolbarAnimatorMessage(immediately ?
                LayerView.REQUEST_SHOW_TOOLBAR_IMMEDIATELY : LayerView.REQUEST_SHOW_TOOLBAR_ANIMATED);
        }
    }

    public void hideToolbar(boolean immediately) {
        if (isCompositorReady()) {
            mCompositor.sendToolbarAnimatorMessage(immediately ?
                LayerView.REQUEST_HIDE_TOOLBAR_IMMEDIATELY : LayerView.REQUEST_HIDE_TOOLBAR_ANIMATED);
        }
    }

    /* package-private */ IntSize getViewportSize() {
        ThreadUtils.assertOnUiThread();

        int viewWidth = mTarget.getView().getWidth();
        int viewHeight = mTarget.getView().getHeight();
        if ((mToolbarChromeProxy != null) && mToolbarChromeProxy.isToolbarChromeVisible()) {
          viewHeight -= mMaxToolbarHeight;
        }
        return new IntSize(viewWidth, viewHeight);
    }

    public PointF getVisibleEndOfLayerView() {
        return new PointF(mTarget.getView().getWidth(),
            mTarget.getView().getHeight());
    }

    /* package-private */ void updateCompositor() {
        if (isCompositorReady()) {
            mCompositor.setMaxToolbarHeight(mMaxToolbarHeight);
            if ((mToolbarChromeProxy != null) && mToolbarChromeProxy.isToolbarChromeVisible()) {
                mCompositor.sendToolbarAnimatorMessage(LayerView.REQUEST_SHOW_TOOLBAR_IMMEDIATELY);
            } else {
                mCompositor.sendToolbarAnimatorMessage(LayerView.REQUEST_HIDE_TOOLBAR_IMMEDIATELY);
            }
            for (PinReason reason : PinReason.values()) {
                mCompositor.setPinned(mPinFlags.contains(reason), reason.value);
            }
        }
    }

    /* package-private */ void notifyCompositorCreated(LayerView.Compositor aCompositor) {
        ThreadUtils.assertOnUiThread();
        mCompositor = aCompositor;
    }

    private boolean isCompositorReady() {
        return ((mCompositor != null) && (mCompositor.isReady()));
    }
<<<<<<< HEAD
=======


    /* package-private */ Bitmap getBitmapOfToolbarChrome() {
        if (mToolbarChromeProxy != null) {
            return mToolbarChromeProxy.getBitmapOfToolbarChrome();
        }
        return null;
    }
>>>>>>> a17af05f
}<|MERGE_RESOLUTION|>--- conflicted
+++ resolved
@@ -5,11 +5,6 @@
 
 package org.mozilla.gecko.gfx;
 
-<<<<<<< HEAD
-import org.mozilla.gecko.PrefsHelper;
-import org.mozilla.gecko.util.FloatUtils;
-=======
->>>>>>> a17af05f
 import org.mozilla.gecko.util.ThreadUtils;
 
 import android.graphics.Bitmap;
@@ -27,22 +22,6 @@
     private static final String LOGTAG = "GeckoDynamicToolbarAnimator";
 
     public static enum PinReason {
-<<<<<<< HEAD
-        RELAYOUT,
-        ACTION_MODE,
-        FULL_SCREEN,
-        CARET_DRAG,
-        PAGE_LOADING
-    }
-
-    private final Set<PinReason> pinFlags = Collections.synchronizedSet(EnumSet.noneOf(PinReason.class));
-
-    // The duration of the animation in ns
-    private static final long ANIMATION_DURATION = 150000000;
-
-    private final GeckoLayerClient mTarget;
-    private final List<LayerView.DynamicToolbarListener> mListeners;
-=======
         DISABLED(0),
         RELAYOUT(1),
         ACTION_MODE(2),
@@ -50,7 +29,6 @@
         CARET_DRAG(4),
         PAGE_LOADING(5),
         CUSTOM_TAB(6);
->>>>>>> a17af05f
 
         public final int value;
         PinReason(final int aValue) {
@@ -211,8 +189,6 @@
     private boolean isCompositorReady() {
         return ((mCompositor != null) && (mCompositor.isReady()));
     }
-<<<<<<< HEAD
-=======
 
 
     /* package-private */ Bitmap getBitmapOfToolbarChrome() {
@@ -221,5 +197,4 @@
         }
         return null;
     }
->>>>>>> a17af05f
 }