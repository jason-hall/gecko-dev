/* -*- Mode: Java; c-basic-offset: 4; tab-width: 4; indent-tabs-mode: nil; -*-
 * This Source Code Form is subject to the terms of the Mozilla Public
 * License, v. 2.0. If a copy of the MPL was not distributed with this
 * file, You can obtain one at http://mozilla.org/MPL/2.0/. */

package org.mozilla.gecko;

import java.io.BufferedReader;
import java.io.File;
import java.io.FileReader;
import java.io.IOException;
import java.io.InputStream;
import java.io.InputStreamReader;
import java.io.PipedInputStream;
import java.io.PipedOutputStream;
import java.net.MalformedURLException;
import java.net.Proxy;
import java.net.URLConnection;
import java.nio.ByteBuffer;
import java.util.ArrayList;
import java.util.Iterator;
import java.util.List;
import java.util.Map;
import java.util.StringTokenizer;
import java.util.TreeMap;

import org.mozilla.gecko.annotation.JNITarget;
import org.mozilla.gecko.annotation.RobocopTarget;
import org.mozilla.gecko.annotation.WrapForJNI;
import org.mozilla.gecko.gfx.BitmapUtils;
import org.mozilla.gecko.gfx.LayerView;
import org.mozilla.gecko.permissions.Permissions;
import org.mozilla.gecko.process.GeckoProcessManager;
<<<<<<< HEAD
import org.mozilla.gecko.process.GeckoServiceChildProcess;
import org.mozilla.gecko.util.EventCallback;
import org.mozilla.gecko.util.HardwareCodecCapabilityUtils;
import org.mozilla.gecko.util.HardwareUtils;
=======
import org.mozilla.gecko.util.HardwareCodecCapabilityUtils;
import org.mozilla.gecko.util.HardwareUtils;
import org.mozilla.gecko.util.IOUtils;
>>>>>>> a17af05f
import org.mozilla.gecko.util.ProxySelector;
import org.mozilla.gecko.util.ThreadUtils;

import android.Manifest;
import android.annotation.SuppressLint;
import android.app.Activity;
import android.app.ActivityManager;
import android.content.Context;
import android.content.Intent;
import android.content.SharedPreferences;
import android.content.pm.ActivityInfo;
import android.content.pm.ApplicationInfo;
import android.content.pm.PackageInfo;
import android.content.pm.PackageManager;
import android.content.pm.PackageManager.NameNotFoundException;
import android.content.pm.ResolveInfo;
import android.content.pm.ServiceInfo;
import android.content.pm.Signature;
import android.content.res.TypedArray;
import android.graphics.Bitmap;
import android.graphics.ImageFormat;
import android.graphics.PixelFormat;
import android.graphics.Rect;
import android.graphics.RectF;
import android.graphics.SurfaceTexture;
import android.graphics.drawable.BitmapDrawable;
import android.graphics.drawable.Drawable;
import android.hardware.Camera;
import android.hardware.Sensor;
import android.hardware.SensorEvent;
import android.hardware.SensorEventListener;
import android.hardware.SensorManager;
import android.location.Criteria;
import android.location.Location;
import android.location.LocationListener;
import android.location.LocationManager;
import android.net.ConnectivityManager;
import android.net.NetworkInfo;
import android.net.Uri;
import android.os.Build;
import android.os.Bundle;
import android.os.Environment;
import android.os.Looper;
import android.os.ParcelFileDescriptor;
<<<<<<< HEAD
=======
import android.os.PowerManager;
>>>>>>> a17af05f
import android.os.SystemClock;
import android.os.Vibrator;
import android.provider.Settings;
import android.support.annotation.NonNull;
import android.support.v4.util.SimpleArrayMap;
import android.telephony.TelephonyManager;
import android.text.TextUtils;
import android.util.DisplayMetrics;
import android.util.Log;
import android.view.ContextThemeWrapper;
import android.view.Display;
import android.view.HapticFeedbackConstants;
import android.view.Surface;
import android.view.SurfaceView;
import android.view.TextureView;
import android.view.View;
import android.view.WindowManager;
import android.view.inputmethod.InputMethodManager;
import android.webkit.MimeTypeMap;
import android.widget.AbsoluteLayout;

public class GeckoAppShell
{
    private static final String LOGTAG = "GeckoAppShell";

    // We have static members only.
    private GeckoAppShell() { }

    private static final CrashHandler CRASH_HANDLER = new CrashHandler() {
        @Override
        protected String getAppPackageName() {
            return AppConstants.ANDROID_PACKAGE_NAME;
        }

        @Override
        protected Context getAppContext() {
            return getApplicationContext();
        }

        @Override
        protected Bundle getCrashExtras(final Thread thread, final Throwable exc) {
            final Bundle extras = super.getCrashExtras(thread, exc);

            extras.putString("ProductName", AppConstants.MOZ_APP_BASENAME);
            extras.putString("ProductID", AppConstants.MOZ_APP_ID);
            extras.putString("Version", AppConstants.MOZ_APP_VERSION);
            extras.putString("BuildID", AppConstants.MOZ_APP_BUILDID);
            extras.putString("Vendor", AppConstants.MOZ_APP_VENDOR);
            extras.putString("ReleaseChannel", AppConstants.MOZ_UPDATE_CHANNEL);
            return extras;
        }

        @Override
        public boolean reportException(final Thread thread, final Throwable exc) {
            try {
                if (exc instanceof OutOfMemoryError) {
                    final SharedPreferences prefs =
                            GeckoSharedPrefs.forApp(getApplicationContext());
                    final SharedPreferences.Editor editor = prefs.edit();
                    editor.putBoolean(PREFS_OOM_EXCEPTION, true);

                    // Synchronously write to disk so we know it's done before we
                    // shutdown
                    editor.commit();
                }

                reportJavaCrash(exc, getExceptionStackTrace(exc));

            } catch (final Throwable e) {
            }

            // reportJavaCrash should have caused us to hard crash. If we're still here,
            // it probably means Gecko is not loaded, and we should do something else.
            if (AppConstants.MOZ_CRASHREPORTER && AppConstants.MOZILLA_OFFICIAL) {
                // Only use Java crash reporter if enabled on official build.
                return super.reportException(thread, exc);
            }
            return false;
        }
    };

    public static CrashHandler ensureCrashHandling() {
        // Crash handling is automatically enabled when GeckoAppShell is loaded.
        return CRASH_HANDLER;
    }

    private static volatile boolean locationHighAccuracyEnabled;

    // See also HardwareUtils.LOW_MEMORY_THRESHOLD_MB.
    private static final int HIGH_MEMORY_DEVICE_THRESHOLD_MB = 768;

    static private int sDensityDpi;
    static private int sScreenDepth;

    /* Is the value in sVibrationEndTime valid? */
    private static boolean sVibrationMaybePlaying;

    /* Time (in System.nanoTime() units) when the currently-playing vibration
     * is scheduled to end.  This value is valid only when
     * sVibrationMaybePlaying is true. */
    private static long sVibrationEndTime;

    private static Sensor gAccelerometerSensor;
    private static Sensor gLinearAccelerometerSensor;
    private static Sensor gGyroscopeSensor;
    private static Sensor gOrientationSensor;
    private static Sensor gProximitySensor;
    private static Sensor gLightSensor;
    private static Sensor gRotationVectorSensor;
    private static Sensor gGameRotationVectorSensor;

    /*
     * Keep in sync with constants found here:
     * http://dxr.mozilla.org/mozilla-central/source/uriloader/base/nsIWebProgressListener.idl
    */
    static public final int WPL_STATE_START = 0x00000001;
    static public final int WPL_STATE_STOP = 0x00000010;
    static public final int WPL_STATE_IS_DOCUMENT = 0x00020000;
    static public final int WPL_STATE_IS_NETWORK = 0x00040000;

    /* Keep in sync with constants found here:
      http://dxr.mozilla.org/mozilla-central/source/netwerk/base/nsINetworkLinkService.idl
    */
    static public final int LINK_TYPE_UNKNOWN = 0;
    static public final int LINK_TYPE_ETHERNET = 1;
    static public final int LINK_TYPE_USB = 2;
    static public final int LINK_TYPE_WIFI = 3;
    static public final int LINK_TYPE_WIMAX = 4;
    static public final int LINK_TYPE_2G = 5;
    static public final int LINK_TYPE_3G = 6;
    static public final int LINK_TYPE_4G = 7;

    public static final String PREFS_OOM_EXCEPTION = "OOMException";

    /* The Android-side API: API methods that Android calls */

    // helper methods
    @WrapForJNI
    /* package */ static native void reportJavaCrash(Throwable exc, String stackTrace);

    @WrapForJNI(dispatchTo = "gecko")
    public static native void notifyUriVisited(String uri);

    private static LayerView sLayerView;
    private static Rect sScreenSize;

    public static void setLayerView(LayerView lv) {
        if (sLayerView == lv) {
            return;
        }
        sLayerView = lv;
    }

    @RobocopTarget
    public static LayerView getLayerView() {
        return sLayerView;
    }

    @WrapForJNI(stubName = "NotifyObservers", dispatchTo = "gecko")
    private static native void nativeNotifyObservers(String topic, String data);

    @RobocopTarget
    public static void notifyObservers(final String topic, final String data) {
        notifyObservers(topic, data, GeckoThread.State.RUNNING);
    }

    public static void notifyObservers(final String topic, final String data, final GeckoThread.State state) {
        if (GeckoThread.isStateAtLeast(state)) {
            nativeNotifyObservers(topic, data);
        } else {
            GeckoThread.queueNativeCallUntil(
                    state, GeckoAppShell.class, "nativeNotifyObservers",
                    String.class, topic, String.class, data);
        }
    }

    /*
     *  The Gecko-side API: API methods that Gecko calls
     */

    @WrapForJNI(exceptionMode = "ignore")
    private static String getExceptionStackTrace(Throwable e) {
        return CrashHandler.getExceptionStackTrace(CrashHandler.getRootException(e));
    }

    @WrapForJNI(exceptionMode = "ignore")
    private static void handleUncaughtException(Throwable e) {
        CRASH_HANDLER.uncaughtException(null, e);
    }

    @WrapForJNI
    public static void launchOrBringToFront() {
        GeckoInterface gi = getGeckoInterface();
        if (gi == null || !gi.isForegrounded()) {
            Intent intent = new Intent(Intent.ACTION_MAIN);
            intent.setFlags(Intent.FLAG_ACTIVITY_NEW_TASK | Intent.FLAG_ACTIVITY_REORDER_TO_FRONT);
            intent.setClassName(AppConstants.ANDROID_PACKAGE_NAME, AppConstants.MOZ_ANDROID_BROWSER_INTENT_CLASS);

            getApplicationContext().startActivity(intent);
        }
    }

    private static float getLocationAccuracy(Location location) {
        float radius = location.getAccuracy();
        return (location.hasAccuracy() && radius > 0) ? radius : 1001;
    }

    // Permissions are explicitly checked when requesting content permission.
    @SuppressLint("MissingPermission")
    private static Location getLastKnownLocation(LocationManager lm) {
        Location lastKnownLocation = null;
        List<String> providers = lm.getAllProviders();

        for (String provider : providers) {
            Location location = lm.getLastKnownLocation(provider);
            if (location == null) {
                continue;
            }

            if (lastKnownLocation == null) {
                lastKnownLocation = location;
                continue;
            }

            long timeDiff = location.getTime() - lastKnownLocation.getTime();
            if (timeDiff > 0 ||
                (timeDiff == 0 &&
                 getLocationAccuracy(location) < getLocationAccuracy(lastKnownLocation))) {
                lastKnownLocation = location;
            }
        }

        return lastKnownLocation;
    }

    @WrapForJNI(calledFrom = "gecko")
    // Permissions are explicitly checked when requesting content permission.
    @SuppressLint("MissingPermission")
    private static synchronized boolean enableLocation(final boolean enable) {
        final LocationManager lm = getLocationManager(getApplicationContext());
        if (lm == null) {
            return false;
        }

        if (!enable) {
            lm.removeUpdates(getLocationListener());
            return true;
        }

        if (!lm.isProviderEnabled(LocationManager.GPS_PROVIDER) &&
            !lm.isProviderEnabled(LocationManager.NETWORK_PROVIDER)) {
            return false;
        }

        final Location lastKnownLocation = getLastKnownLocation(lm);
        if (lastKnownLocation != null) {
            getLocationListener().onLocationChanged(lastKnownLocation);
        }

        final Criteria criteria = new Criteria();
        criteria.setSpeedRequired(false);
        criteria.setBearingRequired(false);
        criteria.setAltitudeRequired(false);
        if (locationHighAccuracyEnabled) {
            criteria.setAccuracy(Criteria.ACCURACY_FINE);
            criteria.setCostAllowed(true);
            criteria.setPowerRequirement(Criteria.POWER_HIGH);
        } else {
            criteria.setAccuracy(Criteria.ACCURACY_COARSE);
            criteria.setCostAllowed(false);
            criteria.setPowerRequirement(Criteria.POWER_LOW);
        }

        final String provider = lm.getBestProvider(criteria, true);
        if (provider == null) {
            return false;
        }

        final Looper l = Looper.getMainLooper();
        lm.requestLocationUpdates(provider, 100, 0.5f, getLocationListener(), l);
        return true;
    }

    private static LocationManager getLocationManager(Context context) {
        try {
            return (LocationManager) context.getSystemService(Context.LOCATION_SERVICE);
        } catch (NoSuchFieldError e) {
            // Some Tegras throw exceptions about missing the CONTROL_LOCATION_UPDATES permission,
            // which allows enabling/disabling location update notifications from the cell radio.
            // CONTROL_LOCATION_UPDATES is not for use by normal applications, but we might be
            // hitting this problem if the Tegras are confused about missing cell radios.
            Log.e(LOGTAG, "LOCATION_SERVICE not found?!", e);
            return null;
        }
    }

    @WrapForJNI(calledFrom = "gecko")
    private static void enableLocationHighAccuracy(final boolean enable) {
        locationHighAccuracyEnabled = enable;
    }

    @WrapForJNI(calledFrom = "ui", dispatchTo = "gecko")
    /* package */ static native void onSensorChanged(int hal_type, float x, float y, float z,
                                                     float w, int accuracy, long time);

    @WrapForJNI(calledFrom = "any", dispatchTo = "gecko")
    /* package */ static native void onLocationChanged(double latitude, double longitude,
                                                       double altitude, float accuracy,
                                                       float bearing, float speed, long time);

<<<<<<< HEAD
    private static class DefaultListeners
            implements SensorEventListener, LocationListener, NotificationListener, ScreenOrientationDelegate {
=======
    private static class DefaultListeners implements SensorEventListener,
                                                     LocationListener,
                                                     NotificationListener,
                                                     ScreenOrientationDelegate,
                                                     WakeLockDelegate {
>>>>>>> a17af05f
        @Override
        public void onAccuracyChanged(Sensor sensor, int accuracy) {
        }

        private static int HalSensorAccuracyFor(int androidAccuracy) {
            switch (androidAccuracy) {
            case SensorManager.SENSOR_STATUS_UNRELIABLE:
                return GeckoHalDefines.SENSOR_ACCURACY_UNRELIABLE;
            case SensorManager.SENSOR_STATUS_ACCURACY_LOW:
                return GeckoHalDefines.SENSOR_ACCURACY_LOW;
            case SensorManager.SENSOR_STATUS_ACCURACY_MEDIUM:
                return GeckoHalDefines.SENSOR_ACCURACY_MED;
            case SensorManager.SENSOR_STATUS_ACCURACY_HIGH:
                return GeckoHalDefines.SENSOR_ACCURACY_HIGH;
            }
            return GeckoHalDefines.SENSOR_ACCURACY_UNKNOWN;
        }

        @Override
        public void onSensorChanged(SensorEvent s) {
            int sensor_type = s.sensor.getType();
            int hal_type = 0;
            float x = 0.0f, y = 0.0f, z = 0.0f, w = 0.0f;
            final int accuracy = HalSensorAccuracyFor(s.accuracy);
            // SensorEvent timestamp is in nanoseconds, Gecko expects microseconds.
            final long time = s.timestamp / 1000;

            switch (sensor_type) {
            case Sensor.TYPE_ACCELEROMETER:
            case Sensor.TYPE_LINEAR_ACCELERATION:
            case Sensor.TYPE_ORIENTATION:
                if (sensor_type == Sensor.TYPE_ACCELEROMETER) {
                    hal_type = GeckoHalDefines.SENSOR_ACCELERATION;
                } else if (sensor_type == Sensor.TYPE_LINEAR_ACCELERATION) {
                    hal_type = GeckoHalDefines.SENSOR_LINEAR_ACCELERATION;
                } else {
                    hal_type = GeckoHalDefines.SENSOR_ORIENTATION;
                }
                x = s.values[0];
                y = s.values[1];
                z = s.values[2];
                break;

            case Sensor.TYPE_GYROSCOPE:
                hal_type = GeckoHalDefines.SENSOR_GYROSCOPE;
                x = (float) Math.toDegrees(s.values[0]);
                y = (float) Math.toDegrees(s.values[1]);
                z = (float) Math.toDegrees(s.values[2]);
                break;

            case Sensor.TYPE_PROXIMITY:
                hal_type = GeckoHalDefines.SENSOR_PROXIMITY;
                x = s.values[0];
                z = s.sensor.getMaximumRange();
                break;

            case Sensor.TYPE_LIGHT:
                hal_type = GeckoHalDefines.SENSOR_LIGHT;
                x = s.values[0];
                break;

            case Sensor.TYPE_ROTATION_VECTOR:
            case Sensor.TYPE_GAME_ROTATION_VECTOR: // API >= 18
                hal_type = (sensor_type == Sensor.TYPE_ROTATION_VECTOR ?
                        GeckoHalDefines.SENSOR_ROTATION_VECTOR :
                        GeckoHalDefines.SENSOR_GAME_ROTATION_VECTOR);
                x = s.values[0];
                y = s.values[1];
                z = s.values[2];
                if (s.values.length >= 4) {
                    w = s.values[3];
                } else {
                    // s.values[3] was optional in API <= 18, so we need to compute it
                    // The values form a unit quaternion, so we can compute the angle of
                    // rotation purely based on the given 3 values.
                    w = 1.0f - s.values[0] * s.values[0] -
                            s.values[1] * s.values[1] - s.values[2] * s.values[2];
                    w = (w > 0.0f) ? (float) Math.sqrt(w) : 0.0f;
                }
                break;
            }

            GeckoAppShell.onSensorChanged(hal_type, x, y, z, w, accuracy, time);
        }

        // Geolocation.
        @Override
        public void onLocationChanged(final Location location) {
            // No logging here: user-identifying information.
            GeckoAppShell.onLocationChanged(
                location.getLatitude(), location.getLongitude(),
                location.getAltitude(), location.getAccuracy(),
                location.getBearing(), location.getSpeed(), location.getTime());
        }

        @Override
        public void onProviderDisabled(String provider)
        {
        }

        @Override
        public void onProviderEnabled(String provider)
        {
        }

        @Override
        public void onStatusChanged(String provider, int status, Bundle extras)
        {
        }

        @Override // NotificationListener
        public void showNotification(String name, String cookie, String host,
                                     String title, String text, String imageUrl) {
            // Default is to not show the notification, and immediate send close message.
            GeckoAppShell.onNotificationClose(name, cookie);
        }

        @Override // NotificationListener
        public void showPersistentNotification(String name, String cookie, String host,
                                               String title, String text, String imageUrl,
                                               String data) {
            // Default is to not show the notification, and immediate send close message.
            GeckoAppShell.onNotificationClose(name, cookie);
        }

        @Override // NotificationListener
        public void closeNotification(String name) {
            // Do nothing.
        }

<<<<<<< HEAD
        @Override
=======
        @Override // ScreenOrientationDelegate
>>>>>>> a17af05f
        public boolean setRequestedOrientationForCurrentActivity(int requestedActivityInfoOrientation) {
            // Do nothing, and report that the orientation was not set.
            return false;
        }
<<<<<<< HEAD
=======

        private SimpleArrayMap<String, PowerManager.WakeLock> mWakeLocks;

        @Override // WakeLockDelegate
        @SuppressLint("Wakelock") // We keep the wake lock independent from the function
                                  // scope, so we need to suppress the linter warning.
        public void setWakeLockState(final String lock, final int state) {
            if (mWakeLocks == null) {
                mWakeLocks = new SimpleArrayMap<>(WakeLockDelegate.LOCKS_COUNT);
            }

            PowerManager.WakeLock wl = mWakeLocks.get(lock);

            // we should still hold the lock for background audio.
            if (WakeLockDelegate.LOCK_AUDIO_PLAYING.equals(lock) &&
                state == WakeLockDelegate.STATE_LOCKED_BACKGROUND) {
                return;
            }

            if (state == WakeLockDelegate.STATE_LOCKED_FOREGROUND && wl == null) {
                final PowerManager pm = (PowerManager)
                        getApplicationContext().getSystemService(Context.POWER_SERVICE);

                if (WakeLockDelegate.LOCK_CPU.equals(lock) ||
                    WakeLockDelegate.LOCK_AUDIO_PLAYING.equals(lock)) {
                  wl = pm.newWakeLock(PowerManager.PARTIAL_WAKE_LOCK, lock);
                } else if (WakeLockDelegate.LOCK_SCREEN.equals(lock) ||
                           WakeLockDelegate.LOCK_VIDEO_PLAYING.equals(lock)) {
                  // ON_AFTER_RELEASE is set, the user activity timer will be reset when the
                  // WakeLock is released, causing the illumination to remain on a bit longer.
                  wl = pm.newWakeLock(PowerManager.SCREEN_BRIGHT_WAKE_LOCK |
                                      PowerManager.ON_AFTER_RELEASE, lock);
                } else {
                    Log.w(LOGTAG, "Unsupported wake-lock: " + lock);
                    return;
                }

                wl.acquire();
                mWakeLocks.put(lock, wl);
            } else if (state != WakeLockDelegate.STATE_LOCKED_FOREGROUND && wl != null) {
                wl.release();
                mWakeLocks.remove(lock);
            }
        }
>>>>>>> a17af05f
    }

    private static final DefaultListeners DEFAULT_LISTENERS = new DefaultListeners();
    private static SensorEventListener sSensorListener = DEFAULT_LISTENERS;
    private static LocationListener sLocationListener = DEFAULT_LISTENERS;
    private static NotificationListener sNotificationListener = DEFAULT_LISTENERS;
    private static WakeLockDelegate sWakeLockDelegate = DEFAULT_LISTENERS;

    /**
     * A delegate for supporting the Screen Orientation API.
     */
    private static ScreenOrientationDelegate sScreenOrientationDelegate = DEFAULT_LISTENERS;

    /**
     * A delegate for supporting the Screen Orientation API.
     */
    private static ScreenOrientationDelegate sScreenOrientationDelegate = DEFAULT_LISTENERS;

    public static SensorEventListener getSensorListener() {
        return sSensorListener;
    }

    public static void setSensorListener(final SensorEventListener listener) {
        sSensorListener = (listener != null) ? listener : DEFAULT_LISTENERS;
    }

    public static LocationListener getLocationListener() {
        return sLocationListener;
    }

    public static void setLocationListener(final LocationListener listener) {
        sLocationListener = (listener != null) ? listener : DEFAULT_LISTENERS;
    }

    public static NotificationListener getNotificationListener() {
        return sNotificationListener;
    }

    public static void setNotificationListener(final NotificationListener listener) {
        sNotificationListener = (listener != null) ? listener : DEFAULT_LISTENERS;
    }

    public static ScreenOrientationDelegate getScreenOrientationDelegate() {
        return sScreenOrientationDelegate;
    }

    public static void setScreenOrientationDelegate(ScreenOrientationDelegate screenOrientationDelegate) {
        sScreenOrientationDelegate = (screenOrientationDelegate != null) ? screenOrientationDelegate : DEFAULT_LISTENERS;
    }

<<<<<<< HEAD
=======
    public static WakeLockDelegate getWakeLockDelegate() {
        return sWakeLockDelegate;
    }

    public void setWakeLockDelegate(final WakeLockDelegate delegate) {
        sWakeLockDelegate = (delegate != null) ? delegate : DEFAULT_LISTENERS;
    }

>>>>>>> a17af05f
    @WrapForJNI(calledFrom = "gecko")
    private static void enableSensor(int aSensortype) {
        final SensorManager sm = (SensorManager)
            getApplicationContext().getSystemService(Context.SENSOR_SERVICE);

        switch (aSensortype) {
        case GeckoHalDefines.SENSOR_GAME_ROTATION_VECTOR:
            if (gGameRotationVectorSensor == null) {
                gGameRotationVectorSensor = sm.getDefaultSensor(
                        Sensor.TYPE_GAME_ROTATION_VECTOR);
            }
            if (gGameRotationVectorSensor != null) {
                sm.registerListener(getSensorListener(),
                                    gGameRotationVectorSensor,
                                    SensorManager.SENSOR_DELAY_FASTEST);
            }
            if (gGameRotationVectorSensor != null) {
              break;
            }
            // Fallthrough

        case GeckoHalDefines.SENSOR_ROTATION_VECTOR:
            if (gRotationVectorSensor == null) {
                gRotationVectorSensor = sm.getDefaultSensor(
                    Sensor.TYPE_ROTATION_VECTOR);
            }
            if (gRotationVectorSensor != null) {
                sm.registerListener(getSensorListener(),
                                    gRotationVectorSensor,
                                    SensorManager.SENSOR_DELAY_FASTEST);
            }
            if (gRotationVectorSensor != null) {
              break;
            }
            // Fallthrough

        case GeckoHalDefines.SENSOR_ORIENTATION:
            if (gOrientationSensor == null) {
                gOrientationSensor = sm.getDefaultSensor(
                    Sensor.TYPE_ORIENTATION);
            }
            if (gOrientationSensor != null) {
                sm.registerListener(getSensorListener(),
                                    gOrientationSensor,
                                    SensorManager.SENSOR_DELAY_FASTEST);
            }
            break;

        case GeckoHalDefines.SENSOR_ACCELERATION:
            if (gAccelerometerSensor == null) {
                gAccelerometerSensor = sm.getDefaultSensor(
                    Sensor.TYPE_ACCELEROMETER);
            }
            if (gAccelerometerSensor != null) {
                sm.registerListener(getSensorListener(),
                                    gAccelerometerSensor,
                                    SensorManager.SENSOR_DELAY_FASTEST);
            }
            break;

        case GeckoHalDefines.SENSOR_PROXIMITY:
            if (gProximitySensor == null) {
                gProximitySensor = sm.getDefaultSensor(Sensor.TYPE_PROXIMITY);
            }
            if (gProximitySensor != null) {
                sm.registerListener(getSensorListener(),
                                    gProximitySensor,
                                    SensorManager.SENSOR_DELAY_NORMAL);
            }
            break;

        case GeckoHalDefines.SENSOR_LIGHT:
            if (gLightSensor == null) {
                gLightSensor = sm.getDefaultSensor(Sensor.TYPE_LIGHT);
            }
            if (gLightSensor != null) {
                sm.registerListener(getSensorListener(),
                                    gLightSensor,
                                    SensorManager.SENSOR_DELAY_NORMAL);
            }
            break;

        case GeckoHalDefines.SENSOR_LINEAR_ACCELERATION:
            if (gLinearAccelerometerSensor == null) {
                gLinearAccelerometerSensor = sm.getDefaultSensor(
                    Sensor.TYPE_LINEAR_ACCELERATION);
            }
            if (gLinearAccelerometerSensor != null) {
                sm.registerListener(getSensorListener(),
                                    gLinearAccelerometerSensor,
                                    SensorManager.SENSOR_DELAY_FASTEST);
            }
            break;

        case GeckoHalDefines.SENSOR_GYROSCOPE:
            if (gGyroscopeSensor == null) {
                gGyroscopeSensor = sm.getDefaultSensor(Sensor.TYPE_GYROSCOPE);
            }
            if (gGyroscopeSensor != null) {
                sm.registerListener(getSensorListener(),
                                    gGyroscopeSensor,
                                    SensorManager.SENSOR_DELAY_FASTEST);
            }
            break;

        default:
            Log.w(LOGTAG, "Error! Can't enable unknown SENSOR type " +
                  aSensortype);
        }
    }

    @WrapForJNI(calledFrom = "gecko")
    private static void disableSensor(int aSensortype) {
        final SensorManager sm = (SensorManager)
            getApplicationContext().getSystemService(Context.SENSOR_SERVICE);

        switch (aSensortype) {
        case GeckoHalDefines.SENSOR_GAME_ROTATION_VECTOR:
            if (gGameRotationVectorSensor != null) {
                sm.unregisterListener(getSensorListener(), gGameRotationVectorSensor);
              break;
            }
            // Fallthrough

        case GeckoHalDefines.SENSOR_ROTATION_VECTOR:
            if (gRotationVectorSensor != null) {
                sm.unregisterListener(getSensorListener(), gRotationVectorSensor);
              break;
            }
            // Fallthrough

        case GeckoHalDefines.SENSOR_ORIENTATION:
            if (gOrientationSensor != null) {
                sm.unregisterListener(getSensorListener(), gOrientationSensor);
            }
            break;

        case GeckoHalDefines.SENSOR_ACCELERATION:
            if (gAccelerometerSensor != null) {
                sm.unregisterListener(getSensorListener(), gAccelerometerSensor);
            }
            break;

        case GeckoHalDefines.SENSOR_PROXIMITY:
            if (gProximitySensor != null) {
                sm.unregisterListener(getSensorListener(), gProximitySensor);
            }
            break;

        case GeckoHalDefines.SENSOR_LIGHT:
            if (gLightSensor != null) {
                sm.unregisterListener(getSensorListener(), gLightSensor);
            }
            break;

        case GeckoHalDefines.SENSOR_LINEAR_ACCELERATION:
            if (gLinearAccelerometerSensor != null) {
                sm.unregisterListener(getSensorListener(), gLinearAccelerometerSensor);
            }
            break;

        case GeckoHalDefines.SENSOR_GYROSCOPE:
            if (gGyroscopeSensor != null) {
                sm.unregisterListener(getSensorListener(), gGyroscopeSensor);
            }
            break;
        default:
            Log.w(LOGTAG, "Error! Can't disable unknown SENSOR type " + aSensortype);
        }
    }

    @WrapForJNI(calledFrom = "gecko")
    private static void moveTaskToBack() {
        // This is a vestige, to be removed as full-screen support for GeckoView is implemented.
<<<<<<< HEAD
    }

    @WrapForJNI(calledFrom = "gecko")
    public static void scheduleRestart() {
        getGeckoInterface().doRestart();
    }

    // Creates a homescreen shortcut for a web page.
    // This is the entry point from nsIShellService.
    @WrapForJNI(calledFrom = "gecko")
    public static void createShortcut(final String aTitle, final String aURI) {
        final GeckoInterface geckoInterface = getGeckoInterface();
        if (geckoInterface == null) {
            return;
        }
        geckoInterface.createShortcut(aTitle, aURI);
=======
>>>>>>> a17af05f
    }

    @JNITarget
    static public int getPreferredIconSize() {
        ActivityManager am = (ActivityManager)
            getApplicationContext().getSystemService(Context.ACTIVITY_SERVICE);
        return am.getLauncherLargeIconSize();
    }

    @WrapForJNI(calledFrom = "gecko")
    private static String[] getHandlersForMimeType(String aMimeType, String aAction) {
        final GeckoInterface geckoInterface = getGeckoInterface();
        if (geckoInterface == null) {
            return new String[] {};
        }
        return geckoInterface.getHandlersForMimeType(aMimeType, aAction);
    }

    @WrapForJNI(calledFrom = "gecko")
    private static String[] getHandlersForURL(String aURL, String aAction) {
        final GeckoInterface geckoInterface = getGeckoInterface();
        if (geckoInterface == null) {
            return new String[] {};
        }
        return geckoInterface.getHandlersForURL(aURL, aAction);
    }

    @WrapForJNI(calledFrom = "gecko")
    private static boolean getHWEncoderCapability() {
      return HardwareCodecCapabilityUtils.getHWEncoderCapability();
    }

    @WrapForJNI(calledFrom = "gecko")
    private static boolean getHWDecoderCapability() {
      return HardwareCodecCapabilityUtils.getHWDecoderCapability();
    }

    static List<ResolveInfo> queryIntentActivities(Intent intent) {
        final PackageManager pm = getApplicationContext().getPackageManager();

        // Exclude any non-exported activities: we can't open them even if we want to!
        // Bug 1031569 has some details.
        final ArrayList<ResolveInfo> list = new ArrayList<>();
        for (ResolveInfo ri: pm.queryIntentActivities(intent, 0)) {
            if (ri.activityInfo.exported) {
                list.add(ri);
            }
        }

        return list;
    }

    @WrapForJNI(calledFrom = "gecko")
    public static String getExtensionFromMimeType(String aMimeType) {
        return MimeTypeMap.getSingleton().getExtensionFromMimeType(aMimeType);
    }

    @WrapForJNI(calledFrom = "gecko")
    public static String getMimeTypeFromExtensions(String aFileExt) {
        StringTokenizer st = new StringTokenizer(aFileExt, ".,; ");
        String type = null;
        String subType = null;
        while (st.hasMoreElements()) {
            String ext = st.nextToken();
            String mt = getMimeTypeFromExtension(ext);
            if (mt == null)
                continue;
            int slash = mt.indexOf('/');
            String tmpType = mt.substring(0, slash);
            if (!tmpType.equalsIgnoreCase(type))
                type = type == null ? tmpType : "*";
            String tmpSubType = mt.substring(slash + 1);
            if (!tmpSubType.equalsIgnoreCase(subType))
                subType = subType == null ? tmpSubType : "*";
        }
        if (type == null)
            type = "*";
        if (subType == null)
            subType = "*";
        return type + "/" + subType;
    }

    static boolean isUriSafeForScheme(Uri aUri) {
        // Bug 794034 - We don't want to pass MWI or USSD codes to the
        // dialer, and ensure the Uri class doesn't parse a URI
        // containing a fragment ('#')
        final String scheme = aUri.getScheme();
        if ("tel".equals(scheme) || "sms".equals(scheme)) {
            final String number = aUri.getSchemeSpecificPart();
            if (number.contains("#") || number.contains("*") || aUri.getFragment() != null) {
                return false;
            }
        }
        return true;
    }

    @WrapForJNI(calledFrom = "gecko")
    private static boolean openUriExternal(String targetURI,
                                           String mimeType,
                                           String packageName,
                                           String className,
                                           String action,
                                           String title) {
        final GeckoInterface geckoInterface = getGeckoInterface();
        if (geckoInterface == null) {
            return false;
        }
        return geckoInterface.openUriExternal(targetURI, mimeType, packageName, className, action, title);
    }

    @WrapForJNI(dispatchTo = "gecko")
    private static native void notifyAlertListener(String name, String topic, String cookie);

    /**
     * Called by the NotificationListener to notify Gecko that a notification has been
     * shown.
     */
    public static void onNotificationShow(final String name, final String cookie) {
        if (GeckoThread.isRunning()) {
            notifyAlertListener(name, "alertshow", cookie);
        }
    }

    /**
     * Called by the NotificationListener to notify Gecko that a previously shown
     * notification has been closed.
     */
    public static void onNotificationClose(final String name, final String cookie) {
        if (GeckoThread.isRunning()) {
            notifyAlertListener(name, "alertfinished", cookie);
        }
    }

    /**
     * Called by the NotificationListener to notify Gecko that a previously shown
     * notification has been clicked on.
     */
    public static void onNotificationClick(final String name, final String cookie) {
        if (GeckoThread.isRunning()) {
            notifyAlertListener(name, "alertclickcallback", cookie);
        }
    }

    @WrapForJNI(calledFrom = "gecko")
    private static void showNotification(String name, String cookie, String title,
                                         String text, String host, String imageUrl,
                                         String persistentData) {
        if (persistentData == null) {
            getNotificationListener().showNotification(name, cookie, title, text, host, imageUrl);
            return;
        }

        getNotificationListener().showPersistentNotification(
                name, cookie, title, text, host, imageUrl, persistentData);
    }

    @WrapForJNI(calledFrom = "gecko")
    private static void closeNotification(String name) {
        getNotificationListener().closeNotification(name);
    }

    @WrapForJNI(calledFrom = "gecko")
    public static int getDpi() {
        if (sDensityDpi == 0) {
            sDensityDpi = getApplicationContext().getResources().getDisplayMetrics().densityDpi;
        }

        return sDensityDpi;
    }

    @WrapForJNI(calledFrom = "gecko")
    private static float getDensity() {
        return getApplicationContext().getResources().getDisplayMetrics().density;
    }

    private static boolean isHighMemoryDevice() {
        return HardwareUtils.getMemSize() > HIGH_MEMORY_DEVICE_THRESHOLD_MB;
    }

    /**
     * Returns the colour depth of the default screen. This will either be
     * 24 or 16.
     */
    @WrapForJNI(calledFrom = "gecko")
    public static synchronized int getScreenDepth() {
        if (sScreenDepth == 0) {
            sScreenDepth = 16;
            PixelFormat info = new PixelFormat();
            final WindowManager wm = (WindowManager)
                    getApplicationContext().getSystemService(Context.WINDOW_SERVICE);
            PixelFormat.getPixelFormatInfo(wm.getDefaultDisplay().getPixelFormat(), info);
            if (info.bitsPerPixel >= 24 && isHighMemoryDevice()) {
                sScreenDepth = 24;
            }
        }

        return sScreenDepth;
    }

    @WrapForJNI(calledFrom = "gecko")
    private static synchronized void setScreenDepthOverride(int aScreenDepth) {
        if (sScreenDepth != 0) {
            Log.e(LOGTAG, "Tried to override screen depth after it's already been set");
            return;
        }

        sScreenDepth = aScreenDepth;
    }

    @WrapForJNI(calledFrom = "gecko")
    private static void performHapticFeedback(boolean aIsLongPress) {
        // Don't perform haptic feedback if a vibration is currently playing,
        // because the haptic feedback will nuke the vibration.
        if (!sVibrationMaybePlaying || System.nanoTime() >= sVibrationEndTime) {
            LayerView layerView = getLayerView();
            layerView.performHapticFeedback(aIsLongPress ?
                                            HapticFeedbackConstants.LONG_PRESS :
                                            HapticFeedbackConstants.VIRTUAL_KEY);
        }
    }

    private static Vibrator vibrator() {
        return (Vibrator) getApplicationContext().getSystemService(Context.VIBRATOR_SERVICE);
    }

    // Helper method to convert integer array to long array.
    private static long[] convertIntToLongArray(int[] input) {
        long[] output = new long[input.length];
        for (int i = 0; i < input.length; i++) {
            output[i] = input[i];
        }
        return output;
    }

    // Vibrate only if haptic feedback is enabled.
    public static void vibrateOnHapticFeedbackEnabled(int[] milliseconds) {
        if (Settings.System.getInt(getApplicationContext().getContentResolver(),
                                   Settings.System.HAPTIC_FEEDBACK_ENABLED, 0) > 0) {
            vibrate(convertIntToLongArray(milliseconds), -1);
        }
    }

    @WrapForJNI(calledFrom = "gecko")
    private static void vibrate(long milliseconds) {
        sVibrationEndTime = System.nanoTime() + milliseconds * 1000000;
        sVibrationMaybePlaying = true;
        vibrator().vibrate(milliseconds);
    }

    @WrapForJNI(calledFrom = "gecko")
    private static void vibrate(long[] pattern, int repeat) {
        // If pattern.length is even, the last element in the pattern is a
        // meaningless delay, so don't include it in vibrationDuration.
        long vibrationDuration = 0;
        int iterLen = pattern.length - (pattern.length % 2 == 0 ? 1 : 0);
        for (int i = 0; i < iterLen; i++) {
          vibrationDuration += pattern[i];
        }

        sVibrationEndTime = System.nanoTime() + vibrationDuration * 1000000;
        sVibrationMaybePlaying = true;
        vibrator().vibrate(pattern, repeat);
    }

    @WrapForJNI(calledFrom = "gecko")
    private static void cancelVibrate() {
        sVibrationMaybePlaying = false;
        sVibrationEndTime = 0;
        vibrator().cancel();
    }

    @WrapForJNI(calledFrom = "gecko")
    private static boolean isNetworkLinkUp() {
        ConnectivityManager cm = (ConnectivityManager)
           getApplicationContext().getSystemService(Context.CONNECTIVITY_SERVICE);
        try {
            NetworkInfo info = cm.getActiveNetworkInfo();
            if (info == null || !info.isConnected())
                return false;
        } catch (SecurityException se) {
            return false;
        }
        return true;
    }

    @WrapForJNI(calledFrom = "gecko")
    private static boolean isNetworkLinkKnown() {
        ConnectivityManager cm = (ConnectivityManager)
            getApplicationContext().getSystemService(Context.CONNECTIVITY_SERVICE);
        try {
            if (cm.getActiveNetworkInfo() == null)
                return false;
        } catch (SecurityException se) {
            return false;
        }
        return true;
    }

    @WrapForJNI(calledFrom = "gecko")
    private static int getNetworkLinkType() {
        ConnectivityManager cm = (ConnectivityManager)
            getApplicationContext().getSystemService(Context.CONNECTIVITY_SERVICE);
        NetworkInfo info = cm.getActiveNetworkInfo();
        if (info == null) {
            return LINK_TYPE_UNKNOWN;
        }

        switch (info.getType()) {
            case ConnectivityManager.TYPE_ETHERNET:
                return LINK_TYPE_ETHERNET;
            case ConnectivityManager.TYPE_WIFI:
                return LINK_TYPE_WIFI;
            case ConnectivityManager.TYPE_WIMAX:
                return LINK_TYPE_WIMAX;
            case ConnectivityManager.TYPE_MOBILE:
                break; // We will handle sub-types after the switch.
            default:
                Log.w(LOGTAG, "Ignoring the current network type.");
                return LINK_TYPE_UNKNOWN;
        }

        TelephonyManager tm = (TelephonyManager)
            getApplicationContext().getSystemService(Context.TELEPHONY_SERVICE);
        if (tm == null) {
            Log.e(LOGTAG, "Telephony service does not exist");
            return LINK_TYPE_UNKNOWN;
        }

        switch (tm.getNetworkType()) {
            case TelephonyManager.NETWORK_TYPE_IDEN:
            case TelephonyManager.NETWORK_TYPE_CDMA:
            case TelephonyManager.NETWORK_TYPE_GPRS:
                return LINK_TYPE_2G;
            case TelephonyManager.NETWORK_TYPE_1xRTT:
            case TelephonyManager.NETWORK_TYPE_EDGE:
                return LINK_TYPE_2G; // 2.5G
            case TelephonyManager.NETWORK_TYPE_UMTS:
            case TelephonyManager.NETWORK_TYPE_EVDO_0:
                return LINK_TYPE_3G;
            case TelephonyManager.NETWORK_TYPE_HSPA:
            case TelephonyManager.NETWORK_TYPE_HSDPA:
            case TelephonyManager.NETWORK_TYPE_HSUPA:
            case TelephonyManager.NETWORK_TYPE_EVDO_A:
            case TelephonyManager.NETWORK_TYPE_EVDO_B:
            case TelephonyManager.NETWORK_TYPE_EHRPD:
                return LINK_TYPE_3G; // 3.5G
            case TelephonyManager.NETWORK_TYPE_HSPAP:
                return LINK_TYPE_3G; // 3.75G
            case TelephonyManager.NETWORK_TYPE_LTE:
                return LINK_TYPE_4G; // 3.9G
            case TelephonyManager.NETWORK_TYPE_UNKNOWN:
            default:
                Log.w(LOGTAG, "Connected to an unknown mobile network!");
                return LINK_TYPE_UNKNOWN;
        }
    }

    @WrapForJNI(calledFrom = "gecko")
    private static int[] getSystemColors() {
        // attrsAppearance[] must correspond to AndroidSystemColors structure in android/AndroidBridge.h
        final int[] attrsAppearance = {
            android.R.attr.textColor,
            android.R.attr.textColorPrimary,
            android.R.attr.textColorPrimaryInverse,
            android.R.attr.textColorSecondary,
            android.R.attr.textColorSecondaryInverse,
            android.R.attr.textColorTertiary,
            android.R.attr.textColorTertiaryInverse,
            android.R.attr.textColorHighlight,
            android.R.attr.colorForeground,
            android.R.attr.colorBackground,
            android.R.attr.panelColorForeground,
            android.R.attr.panelColorBackground
        };

        int[] result = new int[attrsAppearance.length];

        final ContextThemeWrapper contextThemeWrapper =
            new ContextThemeWrapper(getApplicationContext(), android.R.style.TextAppearance);

        final TypedArray appearance = contextThemeWrapper.getTheme().obtainStyledAttributes(attrsAppearance);

        if (appearance != null) {
            for (int i = 0; i < appearance.getIndexCount(); i++) {
                int idx = appearance.getIndex(i);
                int color = appearance.getColor(idx, 0);
                result[idx] = color;
            }
            appearance.recycle();
        }

        return result;
    }

    @WrapForJNI(calledFrom = "gecko")
    public static void killAnyZombies() {
        GeckoProcessesVisitor visitor = new GeckoProcessesVisitor() {
            @Override
            public boolean callback(int pid) {
                if (pid != android.os.Process.myPid())
                    android.os.Process.killProcess(pid);
                return true;
            }
        };

        EnumerateGeckoProcesses(visitor);
    }

    interface GeckoProcessesVisitor {
        boolean callback(int pid);
    }

    private static void EnumerateGeckoProcesses(GeckoProcessesVisitor visiter) {
        int pidColumn = -1;
        int userColumn = -1;

        Process ps = null;
        InputStreamReader inputStreamReader = null;
        BufferedReader in = null;
        try {
            // run ps and parse its output
            ps = Runtime.getRuntime().exec("ps");
            inputStreamReader = new InputStreamReader(ps.getInputStream());
            in = new BufferedReader(inputStreamReader, 2048);

            String headerOutput = in.readLine();

            // figure out the column offsets.  We only care about the pid and user fields
            StringTokenizer st = new StringTokenizer(headerOutput);

            int tokenSoFar = 0;
            while (st.hasMoreTokens()) {
                String next = st.nextToken();
                if (next.equalsIgnoreCase("PID"))
                    pidColumn = tokenSoFar;
                else if (next.equalsIgnoreCase("USER"))
                    userColumn = tokenSoFar;
                tokenSoFar++;
            }

            // alright, the rest are process entries.
            String psOutput = null;
            while ((psOutput = in.readLine()) != null) {
                String[] split = psOutput.split("\\s+");
                if (split.length <= pidColumn || split.length <= userColumn)
                    continue;
                int uid = android.os.Process.getUidForName(split[userColumn]);
                if (uid == android.os.Process.myUid() &&
                    !split[split.length - 1].equalsIgnoreCase("ps")) {
                    int pid = Integer.parseInt(split[pidColumn]);
                    boolean keepGoing = visiter.callback(pid);
                    if (keepGoing == false)
                        break;
                }
            }
        } catch (Exception e) {
            Log.w(LOGTAG, "Failed to enumerate Gecko processes.",  e);
        } finally {
            IOUtils.safeStreamClose(in);
            IOUtils.safeStreamClose(inputStreamReader);
            if (ps != null) {
                ps.destroy();
            }
        }
    }

    public static String getAppNameByPID(int pid) {
        BufferedReader cmdlineReader = null;
        String path = "/proc/" + pid + "/cmdline";
        try {
            File cmdlineFile = new File(path);
            if (!cmdlineFile.exists())
                return "";
            cmdlineReader = new BufferedReader(new FileReader(cmdlineFile));
            return cmdlineReader.readLine().trim();
        } catch (Exception ex) {
            return "";
        } finally {
            IOUtils.safeStreamClose(cmdlineReader);
        }
    }

    public static void listOfOpenFiles() {
        int pidColumn = -1;
        int nameColumn = -1;

        // run lsof and parse its output
        Process process = null;
        InputStreamReader inputStreamReader = null;
        BufferedReader in = null;
        try {
            String filter = GeckoProfile.get(getApplicationContext()).getDir().toString();
            Log.d(LOGTAG, "[OPENFILE] Filter: " + filter);

            process = Runtime.getRuntime().exec("lsof");
            inputStreamReader = new InputStreamReader(process.getInputStream());
            in = new BufferedReader(inputStreamReader, 2048);

            String headerOutput = in.readLine();
            StringTokenizer st = new StringTokenizer(headerOutput);
            int token = 0;
            while (st.hasMoreTokens()) {
                String next = st.nextToken();
                if (next.equalsIgnoreCase("PID"))
                    pidColumn = token;
                else if (next.equalsIgnoreCase("NAME"))
                    nameColumn = token;
                token++;
            }

            // alright, the rest are open file entries.
            Map<Integer, String> pidNameMap = new TreeMap<Integer, String>();
            String output = null;
            while ((output = in.readLine()) != null) {
                String[] split = output.split("\\s+");
                if (split.length <= pidColumn || split.length <= nameColumn)
                    continue;
                final Integer pid = Integer.valueOf(split[pidColumn]);
                String name = pidNameMap.get(pid);
                if (name == null) {
                    name = getAppNameByPID(pid.intValue());
                    pidNameMap.put(pid, name);
                }
                String file = split[nameColumn];
                if (!TextUtils.isEmpty(name) && !TextUtils.isEmpty(file) && file.startsWith(filter))
                    Log.d(LOGTAG, "[OPENFILE] " + name + "(" + split[pidColumn] + ") : " + file);
            }
        } catch (Exception e) {
        } finally {
            IOUtils.safeStreamClose(in);
            IOUtils.safeStreamClose(inputStreamReader);
            if (process != null) {
                process.destroy();
            }
        }
    }

    @WrapForJNI(calledFrom = "gecko")
    private static byte[] getIconForExtension(String aExt, int iconSize) {
        try {
            if (iconSize <= 0)
                iconSize = 16;

            if (aExt != null && aExt.length() > 1 && aExt.charAt(0) == '.')
                aExt = aExt.substring(1);

            PackageManager pm = getApplicationContext().getPackageManager();
            Drawable icon = getDrawableForExtension(pm, aExt);
            if (icon == null) {
                // Use a generic icon
                icon = pm.getDefaultActivityIcon();
            }

            Bitmap bitmap = ((BitmapDrawable)icon).getBitmap();
            if (bitmap.getWidth() != iconSize || bitmap.getHeight() != iconSize)
                bitmap = Bitmap.createScaledBitmap(bitmap, iconSize, iconSize, true);

            ByteBuffer buf = ByteBuffer.allocate(iconSize * iconSize * 4);
            bitmap.copyPixelsToBuffer(buf);

            return buf.array();
        }
        catch (Exception e) {
            Log.w(LOGTAG, "getIconForExtension failed.",  e);
            return null;
        }
    }

    public static String getMimeTypeFromExtension(String ext) {
        final MimeTypeMap mtm = MimeTypeMap.getSingleton();
        return mtm.getMimeTypeFromExtension(ext);
    }

    private static Drawable getDrawableForExtension(PackageManager pm, String aExt) {
        Intent intent = new Intent(Intent.ACTION_VIEW);
        final String mimeType = getMimeTypeFromExtension(aExt);
        if (mimeType != null && mimeType.length() > 0)
            intent.setType(mimeType);
        else
            return null;

        List<ResolveInfo> list = pm.queryIntentActivities(intent, 0);
        if (list.size() == 0)
            return null;

        ResolveInfo resolveInfo = list.get(0);

        if (resolveInfo == null)
            return null;

        ActivityInfo activityInfo = resolveInfo.activityInfo;

        return activityInfo.loadIcon(pm);
    }

    @WrapForJNI(calledFrom = "gecko")
    private static boolean getShowPasswordSetting() {
        try {
            int showPassword =
                Settings.System.getInt(getApplicationContext().getContentResolver(),
                                       Settings.System.TEXT_SHOW_PASSWORD, 1);
            return (showPassword > 0);
        }
        catch (Exception e) {
            return true;
        }
    }

<<<<<<< HEAD
    @WrapForJNI(calledFrom = "ui", dispatchTo = "gecko")
    public static native void onFullScreenPluginHidden(View view);

    @WrapForJNI(calledFrom = "gecko")
    private static void addFullScreenPluginView(View view) {
        if (getGeckoInterface() != null)
             getGeckoInterface().addPluginView(view);
    }

    @WrapForJNI(calledFrom = "gecko")
    private static void removeFullScreenPluginView(View view) {
        if (getGeckoInterface() != null)
            getGeckoInterface().removePluginView(view);
    }

    /**
     * A plugin that wish to be loaded in the WebView must provide this permission
     * in their AndroidManifest.xml.
     */
    public static final String PLUGIN_ACTION = "android.webkit.PLUGIN";
    public static final String PLUGIN_PERMISSION = "android.webkit.permission.PLUGIN";

    private static final String PLUGIN_SYSTEM_LIB = "/system/lib/plugins/";

    private static final String PLUGIN_TYPE = "type";
    private static final String TYPE_NATIVE = "native";
    public static final ArrayList<PackageInfo> mPackageInfoCache = new ArrayList<>();

    // Returns null if plugins are blocked on the device.
    static String[] getPluginDirectories() {

        // Block on Pixel C.
        if ((new File("/system/lib/hw/power.dragon.so")).exists()) {
            Log.w(LOGTAG, "Blocking plugins because of Pixel C device (bug 1255122)");
            return null;
        }
        // An awful hack to detect Tegra devices. Easiest way to do it without spinning up a EGL context.
        boolean isTegra = (new File("/system/lib/hw/gralloc.tegra.so")).exists() ||
                          (new File("/system/lib/hw/gralloc.tegra3.so")).exists() ||
                          (new File("/sys/class/nvidia-gpu")).exists();
        if (isTegra) {
            // disable on KitKat (bug 957694)
            if (Build.VERSION.SDK_INT >= 19) {
                Log.w(LOGTAG, "Blocking plugins because of Tegra (bug 957694)");
                return null;
            }

            // disable Flash on Tegra ICS with CM9 and other custom firmware (bug 736421)
            final File vfile = new File("/proc/version");
            try {
                if (vfile.canRead()) {
                    final BufferedReader reader = new BufferedReader(new FileReader(vfile));
                    try {
                        final String version = reader.readLine();
                        if (version.indexOf("CM9") != -1 ||
                            version.indexOf("cyanogen") != -1 ||
                            version.indexOf("Nova") != -1) {
                            Log.w(LOGTAG, "Blocking plugins because of Tegra 2 + unofficial ICS bug (bug 736421)");
                            return null;
                        }
                    } finally {
                      reader.close();
                    }
                }
            } catch (IOException ex) {
                // Do nothing.
            }
        }

        ArrayList<String> directories = new ArrayList<String>();
        PackageManager pm = getApplicationContext().getPackageManager();
        List<ResolveInfo> plugins = pm.queryIntentServices(new Intent(PLUGIN_ACTION),
                PackageManager.GET_META_DATA);

        synchronized (mPackageInfoCache) {

            // clear the list of existing packageInfo objects
            mPackageInfoCache.clear();


            for (ResolveInfo info : plugins) {

                // retrieve the plugin's service information
                ServiceInfo serviceInfo = info.serviceInfo;
                if (serviceInfo == null) {
                    Log.w(LOGTAG, "Ignoring bad plugin.");
                    continue;
                }

                // Blacklist HTC's flash lite.
                // See bug #704516 - We're not quite sure what Flash Lite does,
                // but loading it causes Flash to give errors and fail to draw.
                if (serviceInfo.packageName.equals("com.htc.flashliteplugin")) {
                    Log.w(LOGTAG, "Skipping HTC's flash lite plugin");
                    continue;
                }


                // Retrieve information from the plugin's manifest.
                PackageInfo pkgInfo;
                try {
                    pkgInfo = pm.getPackageInfo(serviceInfo.packageName,
                                    PackageManager.GET_PERMISSIONS
                                    | PackageManager.GET_SIGNATURES);
                } catch (Exception e) {
                    Log.w(LOGTAG, "Can't find plugin: " + serviceInfo.packageName);
                    continue;
                }

                if (pkgInfo == null) {
                    Log.w(LOGTAG, "Not loading plugin: " + serviceInfo.packageName + ". Could not load package information.");
                    continue;
                }

                /*
                 * find the location of the plugin's shared library. The default
                 * is to assume the app is either a user installed app or an
                 * updated system app. In both of these cases the library is
                 * stored in the app's data directory.
                 */
                String directory = pkgInfo.applicationInfo.dataDir + "/lib";
                final int appFlags = pkgInfo.applicationInfo.flags;
                final int updatedSystemFlags = ApplicationInfo.FLAG_SYSTEM |
                                               ApplicationInfo.FLAG_UPDATED_SYSTEM_APP;

                // preloaded system app with no user updates
                if ((appFlags & updatedSystemFlags) == ApplicationInfo.FLAG_SYSTEM) {
                    directory = PLUGIN_SYSTEM_LIB + pkgInfo.packageName;
                }

                // check if the plugin has the required permissions
                String permissions[] = pkgInfo.requestedPermissions;
                if (permissions == null) {
                    Log.w(LOGTAG, "Not loading plugin: " + serviceInfo.packageName + ". Does not have required permission.");
                    continue;
                }
                boolean permissionOk = false;
                for (String permit : permissions) {
                    if (PLUGIN_PERMISSION.equals(permit)) {
                        permissionOk = true;
                        break;
                    }
                }
                if (!permissionOk) {
                    Log.w(LOGTAG, "Not loading plugin: " + serviceInfo.packageName + ". Does not have required permission (2).");
                    continue;
                }

                // check to ensure the plugin is properly signed
                Signature signatures[] = pkgInfo.signatures;
                if (signatures == null) {
                    Log.w(LOGTAG, "Not loading plugin: " + serviceInfo.packageName + ". Not signed.");
                    continue;
                }

                // determine the type of plugin from the manifest
                if (serviceInfo.metaData == null) {
                    Log.e(LOGTAG, "The plugin '" + serviceInfo.name + "' has no defined type.");
                    continue;
                }

                String pluginType = serviceInfo.metaData.getString(PLUGIN_TYPE);
                if (!TYPE_NATIVE.equals(pluginType)) {
                    Log.e(LOGTAG, "Unrecognized plugin type: " + pluginType);
                    continue;
                }

                try {
                    Class<?> cls = getPluginClass(serviceInfo.packageName, serviceInfo.name);

                    //TODO implement any requirements of the plugin class here!
                    boolean classFound = true;

                    if (!classFound) {
                        Log.e(LOGTAG, "The plugin's class' " + serviceInfo.name + "' does not extend the appropriate class.");
                        continue;
                    }

                } catch (NameNotFoundException e) {
                    Log.e(LOGTAG, "Can't find plugin: " + serviceInfo.packageName);
                    continue;
                } catch (ClassNotFoundException e) {
                    Log.e(LOGTAG, "Can't find plugin's class: " + serviceInfo.name);
                    continue;
                }

                // if all checks have passed then make the plugin available
                mPackageInfoCache.add(pkgInfo);
                directories.add(directory);
            }
        }

        return directories.toArray(new String[directories.size()]);
    }

    static String getPluginPackage(String pluginLib) {

        if (pluginLib == null || pluginLib.length() == 0) {
            return null;
        }

        synchronized (mPackageInfoCache) {
            for (PackageInfo pkgInfo : mPackageInfoCache) {
                if (pluginLib.contains(pkgInfo.packageName)) {
                    return pkgInfo.packageName;
                }
            }
        }

        return null;
    }

    static Class<?> getPluginClass(String packageName, String className)
            throws NameNotFoundException, ClassNotFoundException {
        Context pluginContext = getApplicationContext().createPackageContext(packageName,
                Context.CONTEXT_INCLUDE_CODE |
                Context.CONTEXT_IGNORE_SECURITY);
        ClassLoader pluginCL = pluginContext.getClassLoader();
        return pluginCL.loadClass(className);
    }

    @WrapForJNI
    private static Class<?> loadPluginClass(String className, String libName) {
        if (getGeckoInterface() == null)
            return null;
        try {
            final String packageName = getPluginPackage(libName);
            final int contextFlags = Context.CONTEXT_INCLUDE_CODE | Context.CONTEXT_IGNORE_SECURITY;
            final Context pluginContext = getApplicationContext().createPackageContext(
                    packageName, contextFlags);
            return pluginContext.getClassLoader().loadClass(className);
        } catch (java.lang.ClassNotFoundException cnfe) {
            Log.w(LOGTAG, "Couldn't find plugin class " + className, cnfe);
            return null;
        } catch (android.content.pm.PackageManager.NameNotFoundException nnfe) {
            Log.w(LOGTAG, "Couldn't find package.", nnfe);
            return null;
        }
    }

=======
>>>>>>> a17af05f
    private static Context sApplicationContext;

    @WrapForJNI
    public static Context getApplicationContext() {
        return sApplicationContext;
    }

    public static void setApplicationContext(final Context context) {
        sApplicationContext = context;
    }

    public interface GeckoInterface {
<<<<<<< HEAD
        public EventDispatcher getAppEventDispatcher();
        public GeckoProfile getProfile();
        public Activity getActivity();
        public String getDefaultUAString();
        public void doRestart();

        /**
         * This API doesn't make sense for arbitrary GeckoView consumers. In future, consider an
         * API like Android WebView's, which provides a View to the consumer to display fullscreen.
         * See <a href="https://developer.android.com/reference/android/webkit/WebChromeClient.html#onShowCustomView(android.view.View,%20android.webkit.WebChromeClient.CustomViewCallback)">https://developer.android.com/reference/android/webkit/WebChromeClient.html#onShowCustomView(android.view.View,%20android.webkit.WebChromeClient.CustomViewCallback)</a>.
         */
        public void setFullScreen(boolean fullscreen);
        public void addPluginView(View view);
        public void removePluginView(final View view);
        public void enableOrientationListener();
        public void disableOrientationListener();
        public void addAppStateListener(AppStateListener listener);
        public void removeAppStateListener(AppStateListener listener);
        public void notifyWakeLockChanged(String topic, String state);
        public boolean areTabsShown();
        public AbsoluteLayout getPluginContainer();
        public void invalidateOptionsMenu();
        public boolean isForegrounded();

        /**
         * Create a shortcut -- generally a home-screen icon -- linking the given title to the given URI.
         * <p>
         * This method is always invoked on the Gecko thread.
         *
         * @param title of URI to link to.
         * @param URI to link to.
         */
        public void createShortcut(String title, String URI);

        /**
         * Check if the given URI is visited.
         * <p/>
         * If it has been visited, call {@link GeckoAppShell#notifyUriVisited(String)}.  (If it
         * has not been visited, do nothing.)
         * <p/>
         * This method is always invoked on the Gecko thread.
         *
         * @param uri to check.
         */
        public void checkUriVisited(String uri);

        /**
         * Mark the given URI as visited in Gecko.
         * <p/>
         * Implementors may maintain some local store of visited URIs in order to be able to
         * answer {@link #checkUriVisited(String)} requests affirmatively.
         * <p/>
         * This method is always invoked on the Gecko thread.
         *
         * @param uri to mark.
         */
        public void markUriVisited(final String uri);

        /**
         * Set the title of the given URI, as determined by Gecko.
         * <p/>
         * This method is always invoked on the Gecko thread.
         *
         * @param uri given.
         * @param title to associate with the given URI.
         */
        public void setUriTitle(final String uri, final String title);

        public void setAccessibilityEnabled(boolean enabled);

=======
>>>>>>> a17af05f
        public boolean openUriExternal(String targetURI, String mimeType, String packageName, String className, String action, String title);

        public String[] getHandlersForMimeType(String mimeType, String action);
        public String[] getHandlersForURL(String url, String action);
<<<<<<< HEAD

        /**
         * URI of the underlying chrome window to be opened, or null to use the default GeckoView
         * XUL container <tt>chrome://geckoview/content/geckoview.xul</tt>.  See
         * <a href="https://developer.mozilla.org/en/docs/toolkit.defaultChromeURI">https://developer.mozilla.org/en/docs/toolkit.defaultChromeURI</a>
         *
         * @return URI or null.
         */
        String getDefaultChromeURI();

        /**
         * Is this an official Mozilla application, like Firefox or Thunderbird?
         *
         * @return true if MOZILLA_OFFICIAL.
         */
        boolean isOfficial();
=======
>>>>>>> a17af05f
    };

    private static GeckoInterface sGeckoInterface;

    public static GeckoInterface getGeckoInterface() {
        return sGeckoInterface;
    }

    public static void setGeckoInterface(GeckoInterface aGeckoInterface) {
        sGeckoInterface = aGeckoInterface;
    }

    /* package */ static Camera sCamera;

    private static final int kPreferredFPS = 25;
    private static byte[] sCameraBuffer;

    private static class CameraCallback implements Camera.PreviewCallback {
        @WrapForJNI(calledFrom = "gecko")
        private static native void onFrameData(int camera, byte[] data);

        private final int mCamera;

        public CameraCallback(int camera) {
            mCamera = camera;
        }

        @Override
        public void onPreviewFrame(byte[] data, Camera camera) {
            onFrameData(mCamera, data);

            if (sCamera != null) {
                sCamera.addCallbackBuffer(sCameraBuffer);
            }
        }
    }

    @WrapForJNI(calledFrom = "gecko")
    private static int[] initCamera(String aContentType, int aCamera, int aWidth, int aHeight) {
<<<<<<< HEAD
        ThreadUtils.postToUiThread(new Runnable() {
                @Override
                public void run() {
                    try {
                        if (getGeckoInterface() != null)
                            getGeckoInterface().enableOrientationListener();
                    } catch (Exception e) { }
                }
            });

=======
>>>>>>> a17af05f
        // [0] = 0|1 (failure/success)
        // [1] = width
        // [2] = height
        // [3] = fps
        int[] result = new int[4];
        result[0] = 0;

        if (Camera.getNumberOfCameras() == 0) {
            return result;
        }

        try {
            sCamera = Camera.open(aCamera);

            Camera.Parameters params = sCamera.getParameters();
            params.setPreviewFormat(ImageFormat.NV21);

            // use the preview fps closest to 25 fps.
            int fpsDelta = 1000;
            try {
                Iterator<Integer> it = params.getSupportedPreviewFrameRates().iterator();
                while (it.hasNext()) {
                    int nFps = it.next();
                    if (Math.abs(nFps - kPreferredFPS) < fpsDelta) {
                        fpsDelta = Math.abs(nFps - kPreferredFPS);
                        params.setPreviewFrameRate(nFps);
                    }
                }
            } catch (Exception e) {
                params.setPreviewFrameRate(kPreferredFPS);
            }

            // set up the closest preview size available
            Iterator<Camera.Size> sit = params.getSupportedPreviewSizes().iterator();
            int sizeDelta = 10000000;
            int bufferSize = 0;
            while (sit.hasNext()) {
                Camera.Size size = sit.next();
                if (Math.abs(size.width * size.height - aWidth * aHeight) < sizeDelta) {
                    sizeDelta = Math.abs(size.width * size.height - aWidth * aHeight);
                    params.setPreviewSize(size.width, size.height);
                    bufferSize = size.width * size.height;
                }
            }

            sCamera.setParameters(params);
            sCameraBuffer = new byte[(bufferSize * 12) / 8];
            sCamera.addCallbackBuffer(sCameraBuffer);
            sCamera.setPreviewCallbackWithBuffer(new CameraCallback(aCamera));
            sCamera.startPreview();
            params = sCamera.getParameters();
            result[0] = 1;
            result[1] = params.getPreviewSize().width;
            result[2] = params.getPreviewSize().height;
            result[3] = params.getPreviewFrameRate();
        } catch (RuntimeException e) {
            Log.w(LOGTAG, "initCamera RuntimeException.", e);
            result[0] = result[1] = result[2] = result[3] = 0;
        }
        return result;
    }

    @WrapForJNI(calledFrom = "gecko")
    private static synchronized void closeCamera() {
<<<<<<< HEAD
        ThreadUtils.postToUiThread(new Runnable() {
                @Override
                public void run() {
                    try {
                        if (getGeckoInterface() != null)
                            getGeckoInterface().disableOrientationListener();
                    } catch (Exception e) { }
                }
            });
=======
>>>>>>> a17af05f
        if (sCamera != null) {
            sCamera.stopPreview();
            sCamera.release();
            sCamera = null;
            sCameraBuffer = null;
        }
    }

    /*
     * Battery API related methods.
     */
    @WrapForJNI(calledFrom = "gecko")
    private static void enableBatteryNotifications() {
        GeckoBatteryManager.enableNotifications();
    }

    @WrapForJNI(calledFrom = "gecko")
    private static void disableBatteryNotifications() {
        GeckoBatteryManager.disableNotifications();
    }

    @WrapForJNI(calledFrom = "gecko")
    private static double[] getCurrentBatteryInformation() {
        return GeckoBatteryManager.getCurrentInformation();
    }

    @WrapForJNI(calledFrom = "gecko")
    private static void hideProgressDialog() {
        // unused stub
    }

    /* Called by JNI from AndroidBridge, and by reflection from tests/BaseTest.java.in */
    @WrapForJNI(calledFrom = "gecko")
    @RobocopTarget
    public static boolean isTablet() {
        return HardwareUtils.isTablet();
    }

    private static boolean sImeWasEnabledOnLastResize = false;
    public static void viewSizeChanged() {
        GeckoView v = (GeckoView) getLayerView();
        if (v == null) {
            return;
        }
        boolean imeIsEnabled = v.isIMEEnabled();
        if (imeIsEnabled && !sImeWasEnabledOnLastResize) {
            // The IME just came up after not being up, so let's scroll
            // to the focused input.
            EventDispatcher.getInstance().dispatch("ScrollTo:FocusedInput", null);
        }
        sImeWasEnabledOnLastResize = imeIsEnabled;
    }

    @WrapForJNI(calledFrom = "gecko")
    private static double[] getCurrentNetworkInformation() {
        return GeckoNetworkManager.getInstance().getCurrentInformation();
    }

    @WrapForJNI(calledFrom = "gecko")
    private static void enableNetworkNotifications() {
        ThreadUtils.postToUiThread(new Runnable() {
            @Override
            public void run() {
                GeckoNetworkManager.getInstance().enableNotifications();
            }
        });
    }

    @WrapForJNI(calledFrom = "gecko")
    private static void disableNetworkNotifications() {
        ThreadUtils.postToUiThread(new Runnable() {
            @Override
            public void run() {
                GeckoNetworkManager.getInstance().disableNotifications();
            }
        });
    }

    @WrapForJNI(calledFrom = "gecko")
    private static short getScreenOrientation() {
        return GeckoScreenOrientation.getInstance().getScreenOrientation().value;
    }

    @WrapForJNI(calledFrom = "gecko")
    private static int getScreenAngle() {
        return GeckoScreenOrientation.getInstance().getAngle();
    }

    @WrapForJNI(calledFrom = "gecko")
    private static void enableScreenOrientationNotifications() {
        GeckoScreenOrientation.getInstance().enableNotifications();
    }

    @WrapForJNI(calledFrom = "gecko")
    private static void disableScreenOrientationNotifications() {
        GeckoScreenOrientation.getInstance().disableNotifications();
    }

    @WrapForJNI(calledFrom = "gecko")
    private static void lockScreenOrientation(int aOrientation) {
        // TODO: don't vector through GeckoAppShell.
        GeckoScreenOrientation.getInstance().lock(aOrientation);
    }

    @WrapForJNI(calledFrom = "gecko")
    private static void unlockScreenOrientation() {
        // TODO: don't vector through GeckoAppShell.
        GeckoScreenOrientation.getInstance().unlock();
    }

    @WrapForJNI(calledFrom = "gecko")
    private static void notifyWakeLockChanged(final String topic, final String state) {
        final int intState;
        if ("unlocked".equals(state)) {
            intState = WakeLockDelegate.STATE_UNLOCKED;
        } else if ("locked-foreground".equals(state)) {
            intState = WakeLockDelegate.STATE_LOCKED_FOREGROUND;
        } else if ("locked-background".equals(state)) {
            intState = WakeLockDelegate.STATE_LOCKED_BACKGROUND;
        } else {
            throw new IllegalArgumentException();
        }
        getWakeLockDelegate().setWakeLockState(topic, intState);
    }

    @WrapForJNI(calledFrom = "gecko")
    private static boolean unlockProfile() {
        // Try to kill any zombie Fennec's that might be running
        GeckoAppShell.killAnyZombies();

        // Then force unlock this profile
        final GeckoProfile profile = GeckoThread.getActiveProfile();
        if (profile != null) {
            File lock = profile.getFile(".parentlock");
            return lock.exists() && lock.delete();
        }
        return false;
    }

    @WrapForJNI(calledFrom = "gecko")
    private static String getProxyForURI(String spec, String scheme, String host, int port) {
        final ProxySelector ps = new ProxySelector();

        Proxy proxy = ps.select(scheme, host);
        if (Proxy.NO_PROXY.equals(proxy)) {
            return "DIRECT";
        }

        switch (proxy.type()) {
            case HTTP:
                return "PROXY " + proxy.address().toString();
            case SOCKS:
                return "SOCKS " + proxy.address().toString();
        }

        return "DIRECT";
    }

    @WrapForJNI
    private static InputStream createInputStream(URLConnection connection) throws IOException {
        return connection.getInputStream();
    }

    private static class BitmapConnection extends URLConnection {
        private Bitmap bitmap;

        BitmapConnection(Bitmap b) throws MalformedURLException, IOException {
            super(null);
            bitmap = b;
        }

        @Override
        public void connect() {}

        @Override
        public InputStream getInputStream() throws IOException {
            return new BitmapInputStream();
        }

        @Override
        public String getContentType() {
            return "image/png";
        }

        private final class BitmapInputStream extends PipedInputStream {
            private boolean mHaveConnected = false;

            @Override
            public synchronized int read(byte[] buffer, int byteOffset, int byteCount)
                                    throws IOException {
                if (mHaveConnected) {
                    return super.read(buffer, byteOffset, byteCount);
                }

                final PipedOutputStream output = new PipedOutputStream();
                connect(output);

                ThreadUtils.postToBackgroundThread(
                    new Runnable() {
                        @Override
                        public void run() {
                            try {
                                bitmap.compress(Bitmap.CompressFormat.PNG, 100, output);
                            } finally {
                                IOUtils.safeStreamClose(output);
                            }
                        }
                    });
                mHaveConnected = true;
                return super.read(buffer, byteOffset, byteCount);
            }
        }
    }

    @WrapForJNI
    private static URLConnection getConnection(String url) {
        try {
            String spec;
            if (url.startsWith("android://")) {
                spec = url.substring(10);
            } else {
                spec = url.substring(8);
            }

            // Check if we are loading a package icon.
            try {
                if (spec.startsWith("icon/")) {
                    String[] splits = spec.split("/");
                    if (splits.length != 2) {
                        return null;
                    }
                    final String pkg = splits[1];
                    final PackageManager pm = getApplicationContext().getPackageManager();
                    final Drawable d = pm.getApplicationIcon(pkg);
                    final Bitmap bitmap = BitmapUtils.getBitmapFromDrawable(d);
                    return new BitmapConnection(bitmap);
                }
            } catch (Exception ex) {
                Log.e(LOGTAG, "error", ex);
            }

            // if the colon got stripped, put it back
            int colon = spec.indexOf(':');
            if (colon == -1 || colon > spec.indexOf('/')) {
                spec = spec.replaceFirst("/", ":/");
            }
        } catch (Exception ex) {
            return null;
        }
        return null;
    }

    @WrapForJNI
    private static String connectionGetMimeType(URLConnection connection) {
        return connection.getContentType();
    }

    @WrapForJNI(calledFrom = "gecko")
    private static int getMaxTouchPoints() {
        PackageManager pm = getApplicationContext().getPackageManager();
        if (pm.hasSystemFeature(PackageManager.FEATURE_TOUCHSCREEN_MULTITOUCH_JAZZHAND)) {
            // at least, 5+ fingers.
            return 5;
        } else if (pm.hasSystemFeature(PackageManager.FEATURE_TOUCHSCREEN_MULTITOUCH_DISTINCT)) {
            // at least, 2+ fingers.
            return 2;
        } else if (pm.hasSystemFeature(PackageManager.FEATURE_TOUCHSCREEN_MULTITOUCH)) {
            // 2 fingers
            return 2;
        } else if (pm.hasSystemFeature(PackageManager.FEATURE_TOUCHSCREEN)) {
            // 1 finger
            return 1;
        }
        return 0;
    }

    public static synchronized void resetScreenSize() {
        sScreenSize = null;
    }

    @WrapForJNI(calledFrom = "gecko")
    private static synchronized Rect getScreenSize() {
        if (sScreenSize == null) {
            final WindowManager wm = (WindowManager)
                    getApplicationContext().getSystemService(Context.WINDOW_SERVICE);
            final Display disp = wm.getDefaultDisplay();
            sScreenSize = new Rect(0, 0, disp.getWidth(), disp.getHeight());
        }
        return sScreenSize;
    }

    @WrapForJNI
    private static int startGeckoServiceChildProcess(String type, String[] args, int crashFd, int ipcFd) {
        return GeckoProcessManager.getInstance().start(type, args, crashFd, ipcFd);
    }
}<|MERGE_RESOLUTION|>--- conflicted
+++ resolved
@@ -31,16 +31,9 @@
 import org.mozilla.gecko.gfx.LayerView;
 import org.mozilla.gecko.permissions.Permissions;
 import org.mozilla.gecko.process.GeckoProcessManager;
-<<<<<<< HEAD
-import org.mozilla.gecko.process.GeckoServiceChildProcess;
-import org.mozilla.gecko.util.EventCallback;
-import org.mozilla.gecko.util.HardwareCodecCapabilityUtils;
-import org.mozilla.gecko.util.HardwareUtils;
-=======
 import org.mozilla.gecko.util.HardwareCodecCapabilityUtils;
 import org.mozilla.gecko.util.HardwareUtils;
 import org.mozilla.gecko.util.IOUtils;
->>>>>>> a17af05f
 import org.mozilla.gecko.util.ProxySelector;
 import org.mozilla.gecko.util.ThreadUtils;
 
@@ -85,10 +78,7 @@
 import android.os.Environment;
 import android.os.Looper;
 import android.os.ParcelFileDescriptor;
-<<<<<<< HEAD
-=======
 import android.os.PowerManager;
->>>>>>> a17af05f
 import android.os.SystemClock;
 import android.os.Vibrator;
 import android.provider.Settings;
@@ -279,18 +269,6 @@
         CRASH_HANDLER.uncaughtException(null, e);
     }
 
-    @WrapForJNI
-    public static void launchOrBringToFront() {
-        GeckoInterface gi = getGeckoInterface();
-        if (gi == null || !gi.isForegrounded()) {
-            Intent intent = new Intent(Intent.ACTION_MAIN);
-            intent.setFlags(Intent.FLAG_ACTIVITY_NEW_TASK | Intent.FLAG_ACTIVITY_REORDER_TO_FRONT);
-            intent.setClassName(AppConstants.ANDROID_PACKAGE_NAME, AppConstants.MOZ_ANDROID_BROWSER_INTENT_CLASS);
-
-            getApplicationContext().startActivity(intent);
-        }
-    }
-
     private static float getLocationAccuracy(Location location) {
         float radius = location.getAccuracy();
         return (location.hasAccuracy() && radius > 0) ? radius : 1001;
@@ -399,16 +377,11 @@
                                                        double altitude, float accuracy,
                                                        float bearing, float speed, long time);
 
-<<<<<<< HEAD
-    private static class DefaultListeners
-            implements SensorEventListener, LocationListener, NotificationListener, ScreenOrientationDelegate {
-=======
     private static class DefaultListeners implements SensorEventListener,
                                                      LocationListener,
                                                      NotificationListener,
                                                      ScreenOrientationDelegate,
                                                      WakeLockDelegate {
->>>>>>> a17af05f
         @Override
         public void onAccuracyChanged(Sensor sensor, int accuracy) {
         }
@@ -539,17 +512,11 @@
             // Do nothing.
         }
 
-<<<<<<< HEAD
-        @Override
-=======
         @Override // ScreenOrientationDelegate
->>>>>>> a17af05f
         public boolean setRequestedOrientationForCurrentActivity(int requestedActivityInfoOrientation) {
             // Do nothing, and report that the orientation was not set.
             return false;
         }
-<<<<<<< HEAD
-=======
 
         private SimpleArrayMap<String, PowerManager.WakeLock> mWakeLocks;
 
@@ -594,7 +561,6 @@
                 mWakeLocks.remove(lock);
             }
         }
->>>>>>> a17af05f
     }
 
     private static final DefaultListeners DEFAULT_LISTENERS = new DefaultListeners();
@@ -608,11 +574,6 @@
      */
     private static ScreenOrientationDelegate sScreenOrientationDelegate = DEFAULT_LISTENERS;
 
-    /**
-     * A delegate for supporting the Screen Orientation API.
-     */
-    private static ScreenOrientationDelegate sScreenOrientationDelegate = DEFAULT_LISTENERS;
-
     public static SensorEventListener getSensorListener() {
         return sSensorListener;
     }
@@ -645,8 +606,6 @@
         sScreenOrientationDelegate = (screenOrientationDelegate != null) ? screenOrientationDelegate : DEFAULT_LISTENERS;
     }
 
-<<<<<<< HEAD
-=======
     public static WakeLockDelegate getWakeLockDelegate() {
         return sWakeLockDelegate;
     }
@@ -655,7 +614,6 @@
         sWakeLockDelegate = (delegate != null) ? delegate : DEFAULT_LISTENERS;
     }
 
->>>>>>> a17af05f
     @WrapForJNI(calledFrom = "gecko")
     private static void enableSensor(int aSensortype) {
         final SensorManager sm = (SensorManager)
@@ -830,25 +788,6 @@
     @WrapForJNI(calledFrom = "gecko")
     private static void moveTaskToBack() {
         // This is a vestige, to be removed as full-screen support for GeckoView is implemented.
-<<<<<<< HEAD
-    }
-
-    @WrapForJNI(calledFrom = "gecko")
-    public static void scheduleRestart() {
-        getGeckoInterface().doRestart();
-    }
-
-    // Creates a homescreen shortcut for a web page.
-    // This is the entry point from nsIShellService.
-    @WrapForJNI(calledFrom = "gecko")
-    public static void createShortcut(final String aTitle, final String aURI) {
-        final GeckoInterface geckoInterface = getGeckoInterface();
-        if (geckoInterface == null) {
-            return;
-        }
-        geckoInterface.createShortcut(aTitle, aURI);
-=======
->>>>>>> a17af05f
     }
 
     @JNITarget
@@ -1457,249 +1396,6 @@
         }
     }
 
-<<<<<<< HEAD
-    @WrapForJNI(calledFrom = "ui", dispatchTo = "gecko")
-    public static native void onFullScreenPluginHidden(View view);
-
-    @WrapForJNI(calledFrom = "gecko")
-    private static void addFullScreenPluginView(View view) {
-        if (getGeckoInterface() != null)
-             getGeckoInterface().addPluginView(view);
-    }
-
-    @WrapForJNI(calledFrom = "gecko")
-    private static void removeFullScreenPluginView(View view) {
-        if (getGeckoInterface() != null)
-            getGeckoInterface().removePluginView(view);
-    }
-
-    /**
-     * A plugin that wish to be loaded in the WebView must provide this permission
-     * in their AndroidManifest.xml.
-     */
-    public static final String PLUGIN_ACTION = "android.webkit.PLUGIN";
-    public static final String PLUGIN_PERMISSION = "android.webkit.permission.PLUGIN";
-
-    private static final String PLUGIN_SYSTEM_LIB = "/system/lib/plugins/";
-
-    private static final String PLUGIN_TYPE = "type";
-    private static final String TYPE_NATIVE = "native";
-    public static final ArrayList<PackageInfo> mPackageInfoCache = new ArrayList<>();
-
-    // Returns null if plugins are blocked on the device.
-    static String[] getPluginDirectories() {
-
-        // Block on Pixel C.
-        if ((new File("/system/lib/hw/power.dragon.so")).exists()) {
-            Log.w(LOGTAG, "Blocking plugins because of Pixel C device (bug 1255122)");
-            return null;
-        }
-        // An awful hack to detect Tegra devices. Easiest way to do it without spinning up a EGL context.
-        boolean isTegra = (new File("/system/lib/hw/gralloc.tegra.so")).exists() ||
-                          (new File("/system/lib/hw/gralloc.tegra3.so")).exists() ||
-                          (new File("/sys/class/nvidia-gpu")).exists();
-        if (isTegra) {
-            // disable on KitKat (bug 957694)
-            if (Build.VERSION.SDK_INT >= 19) {
-                Log.w(LOGTAG, "Blocking plugins because of Tegra (bug 957694)");
-                return null;
-            }
-
-            // disable Flash on Tegra ICS with CM9 and other custom firmware (bug 736421)
-            final File vfile = new File("/proc/version");
-            try {
-                if (vfile.canRead()) {
-                    final BufferedReader reader = new BufferedReader(new FileReader(vfile));
-                    try {
-                        final String version = reader.readLine();
-                        if (version.indexOf("CM9") != -1 ||
-                            version.indexOf("cyanogen") != -1 ||
-                            version.indexOf("Nova") != -1) {
-                            Log.w(LOGTAG, "Blocking plugins because of Tegra 2 + unofficial ICS bug (bug 736421)");
-                            return null;
-                        }
-                    } finally {
-                      reader.close();
-                    }
-                }
-            } catch (IOException ex) {
-                // Do nothing.
-            }
-        }
-
-        ArrayList<String> directories = new ArrayList<String>();
-        PackageManager pm = getApplicationContext().getPackageManager();
-        List<ResolveInfo> plugins = pm.queryIntentServices(new Intent(PLUGIN_ACTION),
-                PackageManager.GET_META_DATA);
-
-        synchronized (mPackageInfoCache) {
-
-            // clear the list of existing packageInfo objects
-            mPackageInfoCache.clear();
-
-
-            for (ResolveInfo info : plugins) {
-
-                // retrieve the plugin's service information
-                ServiceInfo serviceInfo = info.serviceInfo;
-                if (serviceInfo == null) {
-                    Log.w(LOGTAG, "Ignoring bad plugin.");
-                    continue;
-                }
-
-                // Blacklist HTC's flash lite.
-                // See bug #704516 - We're not quite sure what Flash Lite does,
-                // but loading it causes Flash to give errors and fail to draw.
-                if (serviceInfo.packageName.equals("com.htc.flashliteplugin")) {
-                    Log.w(LOGTAG, "Skipping HTC's flash lite plugin");
-                    continue;
-                }
-
-
-                // Retrieve information from the plugin's manifest.
-                PackageInfo pkgInfo;
-                try {
-                    pkgInfo = pm.getPackageInfo(serviceInfo.packageName,
-                                    PackageManager.GET_PERMISSIONS
-                                    | PackageManager.GET_SIGNATURES);
-                } catch (Exception e) {
-                    Log.w(LOGTAG, "Can't find plugin: " + serviceInfo.packageName);
-                    continue;
-                }
-
-                if (pkgInfo == null) {
-                    Log.w(LOGTAG, "Not loading plugin: " + serviceInfo.packageName + ". Could not load package information.");
-                    continue;
-                }
-
-                /*
-                 * find the location of the plugin's shared library. The default
-                 * is to assume the app is either a user installed app or an
-                 * updated system app. In both of these cases the library is
-                 * stored in the app's data directory.
-                 */
-                String directory = pkgInfo.applicationInfo.dataDir + "/lib";
-                final int appFlags = pkgInfo.applicationInfo.flags;
-                final int updatedSystemFlags = ApplicationInfo.FLAG_SYSTEM |
-                                               ApplicationInfo.FLAG_UPDATED_SYSTEM_APP;
-
-                // preloaded system app with no user updates
-                if ((appFlags & updatedSystemFlags) == ApplicationInfo.FLAG_SYSTEM) {
-                    directory = PLUGIN_SYSTEM_LIB + pkgInfo.packageName;
-                }
-
-                // check if the plugin has the required permissions
-                String permissions[] = pkgInfo.requestedPermissions;
-                if (permissions == null) {
-                    Log.w(LOGTAG, "Not loading plugin: " + serviceInfo.packageName + ". Does not have required permission.");
-                    continue;
-                }
-                boolean permissionOk = false;
-                for (String permit : permissions) {
-                    if (PLUGIN_PERMISSION.equals(permit)) {
-                        permissionOk = true;
-                        break;
-                    }
-                }
-                if (!permissionOk) {
-                    Log.w(LOGTAG, "Not loading plugin: " + serviceInfo.packageName + ". Does not have required permission (2).");
-                    continue;
-                }
-
-                // check to ensure the plugin is properly signed
-                Signature signatures[] = pkgInfo.signatures;
-                if (signatures == null) {
-                    Log.w(LOGTAG, "Not loading plugin: " + serviceInfo.packageName + ". Not signed.");
-                    continue;
-                }
-
-                // determine the type of plugin from the manifest
-                if (serviceInfo.metaData == null) {
-                    Log.e(LOGTAG, "The plugin '" + serviceInfo.name + "' has no defined type.");
-                    continue;
-                }
-
-                String pluginType = serviceInfo.metaData.getString(PLUGIN_TYPE);
-                if (!TYPE_NATIVE.equals(pluginType)) {
-                    Log.e(LOGTAG, "Unrecognized plugin type: " + pluginType);
-                    continue;
-                }
-
-                try {
-                    Class<?> cls = getPluginClass(serviceInfo.packageName, serviceInfo.name);
-
-                    //TODO implement any requirements of the plugin class here!
-                    boolean classFound = true;
-
-                    if (!classFound) {
-                        Log.e(LOGTAG, "The plugin's class' " + serviceInfo.name + "' does not extend the appropriate class.");
-                        continue;
-                    }
-
-                } catch (NameNotFoundException e) {
-                    Log.e(LOGTAG, "Can't find plugin: " + serviceInfo.packageName);
-                    continue;
-                } catch (ClassNotFoundException e) {
-                    Log.e(LOGTAG, "Can't find plugin's class: " + serviceInfo.name);
-                    continue;
-                }
-
-                // if all checks have passed then make the plugin available
-                mPackageInfoCache.add(pkgInfo);
-                directories.add(directory);
-            }
-        }
-
-        return directories.toArray(new String[directories.size()]);
-    }
-
-    static String getPluginPackage(String pluginLib) {
-
-        if (pluginLib == null || pluginLib.length() == 0) {
-            return null;
-        }
-
-        synchronized (mPackageInfoCache) {
-            for (PackageInfo pkgInfo : mPackageInfoCache) {
-                if (pluginLib.contains(pkgInfo.packageName)) {
-                    return pkgInfo.packageName;
-                }
-            }
-        }
-
-        return null;
-    }
-
-    static Class<?> getPluginClass(String packageName, String className)
-            throws NameNotFoundException, ClassNotFoundException {
-        Context pluginContext = getApplicationContext().createPackageContext(packageName,
-                Context.CONTEXT_INCLUDE_CODE |
-                Context.CONTEXT_IGNORE_SECURITY);
-        ClassLoader pluginCL = pluginContext.getClassLoader();
-        return pluginCL.loadClass(className);
-    }
-
-    @WrapForJNI
-    private static Class<?> loadPluginClass(String className, String libName) {
-        if (getGeckoInterface() == null)
-            return null;
-        try {
-            final String packageName = getPluginPackage(libName);
-            final int contextFlags = Context.CONTEXT_INCLUDE_CODE | Context.CONTEXT_IGNORE_SECURITY;
-            final Context pluginContext = getApplicationContext().createPackageContext(
-                    packageName, contextFlags);
-            return pluginContext.getClassLoader().loadClass(className);
-        } catch (java.lang.ClassNotFoundException cnfe) {
-            Log.w(LOGTAG, "Couldn't find plugin class " + className, cnfe);
-            return null;
-        } catch (android.content.pm.PackageManager.NameNotFoundException nnfe) {
-            Log.w(LOGTAG, "Couldn't find package.", nnfe);
-            return null;
-        }
-    }
-
-=======
->>>>>>> a17af05f
     private static Context sApplicationContext;
 
     @WrapForJNI
@@ -1712,102 +1408,10 @@
     }
 
     public interface GeckoInterface {
-<<<<<<< HEAD
-        public EventDispatcher getAppEventDispatcher();
-        public GeckoProfile getProfile();
-        public Activity getActivity();
-        public String getDefaultUAString();
-        public void doRestart();
-
-        /**
-         * This API doesn't make sense for arbitrary GeckoView consumers. In future, consider an
-         * API like Android WebView's, which provides a View to the consumer to display fullscreen.
-         * See <a href="https://developer.android.com/reference/android/webkit/WebChromeClient.html#onShowCustomView(android.view.View,%20android.webkit.WebChromeClient.CustomViewCallback)">https://developer.android.com/reference/android/webkit/WebChromeClient.html#onShowCustomView(android.view.View,%20android.webkit.WebChromeClient.CustomViewCallback)</a>.
-         */
-        public void setFullScreen(boolean fullscreen);
-        public void addPluginView(View view);
-        public void removePluginView(final View view);
-        public void enableOrientationListener();
-        public void disableOrientationListener();
-        public void addAppStateListener(AppStateListener listener);
-        public void removeAppStateListener(AppStateListener listener);
-        public void notifyWakeLockChanged(String topic, String state);
-        public boolean areTabsShown();
-        public AbsoluteLayout getPluginContainer();
-        public void invalidateOptionsMenu();
-        public boolean isForegrounded();
-
-        /**
-         * Create a shortcut -- generally a home-screen icon -- linking the given title to the given URI.
-         * <p>
-         * This method is always invoked on the Gecko thread.
-         *
-         * @param title of URI to link to.
-         * @param URI to link to.
-         */
-        public void createShortcut(String title, String URI);
-
-        /**
-         * Check if the given URI is visited.
-         * <p/>
-         * If it has been visited, call {@link GeckoAppShell#notifyUriVisited(String)}.  (If it
-         * has not been visited, do nothing.)
-         * <p/>
-         * This method is always invoked on the Gecko thread.
-         *
-         * @param uri to check.
-         */
-        public void checkUriVisited(String uri);
-
-        /**
-         * Mark the given URI as visited in Gecko.
-         * <p/>
-         * Implementors may maintain some local store of visited URIs in order to be able to
-         * answer {@link #checkUriVisited(String)} requests affirmatively.
-         * <p/>
-         * This method is always invoked on the Gecko thread.
-         *
-         * @param uri to mark.
-         */
-        public void markUriVisited(final String uri);
-
-        /**
-         * Set the title of the given URI, as determined by Gecko.
-         * <p/>
-         * This method is always invoked on the Gecko thread.
-         *
-         * @param uri given.
-         * @param title to associate with the given URI.
-         */
-        public void setUriTitle(final String uri, final String title);
-
-        public void setAccessibilityEnabled(boolean enabled);
-
-=======
->>>>>>> a17af05f
         public boolean openUriExternal(String targetURI, String mimeType, String packageName, String className, String action, String title);
 
         public String[] getHandlersForMimeType(String mimeType, String action);
         public String[] getHandlersForURL(String url, String action);
-<<<<<<< HEAD
-
-        /**
-         * URI of the underlying chrome window to be opened, or null to use the default GeckoView
-         * XUL container <tt>chrome://geckoview/content/geckoview.xul</tt>.  See
-         * <a href="https://developer.mozilla.org/en/docs/toolkit.defaultChromeURI">https://developer.mozilla.org/en/docs/toolkit.defaultChromeURI</a>
-         *
-         * @return URI or null.
-         */
-        String getDefaultChromeURI();
-
-        /**
-         * Is this an official Mozilla application, like Firefox or Thunderbird?
-         *
-         * @return true if MOZILLA_OFFICIAL.
-         */
-        boolean isOfficial();
-=======
->>>>>>> a17af05f
     };
 
     private static GeckoInterface sGeckoInterface;
@@ -1847,19 +1451,6 @@
 
     @WrapForJNI(calledFrom = "gecko")
     private static int[] initCamera(String aContentType, int aCamera, int aWidth, int aHeight) {
-<<<<<<< HEAD
-        ThreadUtils.postToUiThread(new Runnable() {
-                @Override
-                public void run() {
-                    try {
-                        if (getGeckoInterface() != null)
-                            getGeckoInterface().enableOrientationListener();
-                    } catch (Exception e) { }
-                }
-            });
-
-=======
->>>>>>> a17af05f
         // [0] = 0|1 (failure/success)
         // [1] = width
         // [2] = height
@@ -1924,18 +1515,6 @@
 
     @WrapForJNI(calledFrom = "gecko")
     private static synchronized void closeCamera() {
-<<<<<<< HEAD
-        ThreadUtils.postToUiThread(new Runnable() {
-                @Override
-                public void run() {
-                    try {
-                        if (getGeckoInterface() != null)
-                            getGeckoInterface().disableOrientationListener();
-                    } catch (Exception e) { }
-                }
-            });
-=======
->>>>>>> a17af05f
         if (sCamera != null) {
             sCamera.stopPreview();
             sCamera.release();
