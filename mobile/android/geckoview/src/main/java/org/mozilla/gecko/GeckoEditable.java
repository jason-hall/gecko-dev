--- conflicted
+++ resolved
@@ -122,10 +122,6 @@
         final int keyPressMetaState = (unicodeChar >= ' ' &&
                 unicodeChar != unmodifiedUnicodeChar) ? unmodifiedMetaState : metaState;
 
-<<<<<<< HEAD
-        child.onKeyEvent(action, event.getKeyCode(), event.getScanCode(),
-                   metaState, keyPressMetaState, event.getEventTime(),
-=======
         // For synthesized keys, ignore modifier metastates from the synthesized event,
         // because the synthesized modifier metastates don't reflect the actual state of
         // the meta keys (bug 1387889). For example, the Latin sharp S (U+00DF) is
@@ -136,7 +132,6 @@
 
         child.onKeyEvent(action, event.getKeyCode(), event.getScanCode(),
                    keyUpDownMetaState, keyPressMetaState, event.getEventTime(),
->>>>>>> a17af05f
                    domPrintableKeyValue, event.getRepeatCount(), event.getFlags(),
                    isSynthesizedImeKey, event);
     }
@@ -293,40 +288,6 @@
                 final int end = Selection.getSelectionEnd(mCurrentText);
                 Selection.setSelection(mShadowText, start, end);
                 mCurrentSelectionChanged = false;
-<<<<<<< HEAD
-
-                if (listener != null) {
-                    listener.onSelectionChange();
-                }
-                return;
-            }
-
-            // Copy the portion of the current text that has changed over to the shadow
-            // text, with consideration for any concurrent changes in the shadow text.
-            final int start = Math.min(mShadowStart, mCurrentStart);
-            final int shadowEnd = mShadowNewEnd + Math.max(0, mCurrentOldEnd - mShadowOldEnd);
-            final int currentEnd = mCurrentNewEnd + Math.max(0, mShadowOldEnd - mCurrentOldEnd);
-
-            // Perform replacement in two steps (delete and insert) so that old spans are
-            // properly deleted before identical new spans are inserted. Otherwise the new
-            // spans won't be inserted due to the text already having the old spans.
-            mShadowText.delete(start, shadowEnd);
-            mShadowText.insert(start, mCurrentText, start, currentEnd);
-
-            // SpannableStringBuilder has some internal logic to fix up selections, but we
-            // don't want that, so we always fix up the selection a second time.
-            final int selStart = Selection.getSelectionStart(mCurrentText);
-            final int selEnd = Selection.getSelectionEnd(mCurrentText);
-            Selection.setSelection(mShadowText, selStart, selEnd);
-
-            if (DEBUG && !checkEqualText(mShadowText, mCurrentText)) {
-                // Sanity check.
-                throw new IllegalStateException("Failed to sync: " +
-                        mShadowStart + '-' + mShadowOldEnd + '-' + mShadowNewEnd + '/' +
-                        mCurrentStart + '-' + mCurrentOldEnd + '-' + mCurrentNewEnd);
-            }
-
-=======
 
                 if (listener != null) {
                     listener.onSelectionChange();
@@ -369,12 +330,10 @@
                         mCurrentStart + '-' + mCurrentOldEnd + '-' + mCurrentNewEnd);
             }
 
->>>>>>> a17af05f
             if (listener != null) {
                 // Call onTextChange after selection fix-up but before we call
                 // onSelectionChange.
                 listener.onTextChange();
-<<<<<<< HEAD
 
                 if (mCurrentSelectionChanged || (mCurrentOldEnd != mCurrentNewEnd &&
                         (selStart >= mCurrentStart || selEnd >= mCurrentStart))) {
@@ -398,31 +357,6 @@
         final Object[] o1s = s1.getSpans(0, s1.length(), Object.class);
         final Object[] o2s = s2.getSpans(0, s2.length(), Object.class);
 
-=======
-
-                if (mCurrentSelectionChanged || (mCurrentOldEnd != mCurrentNewEnd &&
-                        (selStart >= mCurrentStart || selEnd >= mCurrentStart))) {
-                    listener.onSelectionChange();
-                }
-            }
-
-            // These values ensure the first change is properly added.
-            mCurrentStart = mShadowStart = Integer.MAX_VALUE;
-            mCurrentOldEnd = mShadowOldEnd = 0;
-            mCurrentNewEnd = mShadowNewEnd = 0;
-            mCurrentSelectionChanged = false;
-        }
-    }
-
-    private static boolean checkEqualText(final Spanned s1, final Spanned s2) {
-        if (!s1.toString().equals(s2.toString())) {
-            return false;
-        }
-
-        final Object[] o1s = s1.getSpans(0, s1.length(), Object.class);
-        final Object[] o2s = s2.getSpans(0, s2.length(), Object.class);
-
->>>>>>> a17af05f
         o1loop: for (final Object o1 : o1s) {
             for (final Object o2 : o2s)  {
                 if (o1 != o2) {
@@ -509,7 +443,6 @@
             return action;
         }
     }
-<<<<<<< HEAD
 
     private void icOfferAction(final Action action) {
         if (DEBUG) {
@@ -531,18 +464,9 @@
             Log.e(LOGTAG, "Remote call failed", e);
             // Undo the offer.
             mActions.remove(action);
-=======
-
-    private void icOfferAction(final Action action) {
-        if (DEBUG) {
-            assertOnIcThread();
-            Log.d(LOGTAG, "offer: Action(" +
-                          getConstantName(Action.class, "TYPE_", action.mType) + ")");
->>>>>>> a17af05f
-        }
-    }
-
-<<<<<<< HEAD
+        }
+    }
+
     private void icPerformAction(final Action action) throws RemoteException {
         switch (action.mType) {
         case Action.TYPE_EVENT:
@@ -550,30 +474,41 @@
             mFocusedChild.onImeSynchronize();
             break;
 
-        case Action.TYPE_SET_SPAN:
+        case Action.TYPE_SET_SPAN: {
+            final boolean needUpdate = (action.mSpanFlags & Spanned.SPAN_INTERMEDIATE) == 0 &&
+                                       ((action.mSpanFlags & Spanned.SPAN_COMPOSING) != 0 ||
+                                        action.mSpanObject == Selection.SELECTION_START ||
+                                        action.mSpanObject == Selection.SELECTION_END);
+
             mText.shadowSetSpan(action.mSpanObject, action.mStart,
                                 action.mEnd, action.mSpanFlags);
             action.mSequence = TextUtils.substring(
                     mText.getShadowText(), action.mStart, action.mEnd);
 
-            mNeedUpdateComposition |= (action.mSpanFlags & Spanned.SPAN_INTERMEDIATE) == 0 &&
-                    ((action.mSpanFlags & Spanned.SPAN_COMPOSING) != 0 ||
-                     action.mSpanObject == Selection.SELECTION_START ||
-                     action.mSpanObject == Selection.SELECTION_END);
+            mNeedUpdateComposition |= needUpdate;
+            if (needUpdate) {
+                icMaybeSendComposition(mText.getShadowText(), SEND_COMPOSITION_NOTIFY_GECKO |
+                                                              SEND_COMPOSITION_KEEP_CURRENT);
+            }
 
             mFocusedChild.onImeSynchronize();
             break;
-
-        case Action.TYPE_REMOVE_SPAN:
+        }
+        case Action.TYPE_REMOVE_SPAN: {
             final int flags = mText.getShadowText().getSpanFlags(action.mSpanObject);
+            final boolean needUpdate = (flags & Spanned.SPAN_INTERMEDIATE) == 0 &&
+                                       (flags & Spanned.SPAN_COMPOSING) != 0;
             mText.shadowRemoveSpan(action.mSpanObject);
 
-            mNeedUpdateComposition |= (flags & Spanned.SPAN_INTERMEDIATE) == 0 &&
-                    (flags & Spanned.SPAN_COMPOSING) != 0;
+            mNeedUpdateComposition |= needUpdate;
+            if (needUpdate) {
+                icMaybeSendComposition(mText.getShadowText(), SEND_COMPOSITION_NOTIFY_GECKO |
+                                                              SEND_COMPOSITION_KEEP_CURRENT);
+            }
 
             mFocusedChild.onImeSynchronize();
             break;
-
+        }
         case Action.TYPE_REPLACE_TEXT:
             // Always sync text after a replace action, so that if the Gecko
             // text is not changed, we will revert the shadow text to before.
@@ -582,7 +517,7 @@
             // Because we get composition styling here essentially for free,
             // we don't need to check if we're in batch mode.
             if (!icMaybeSendComposition(
-                    action.mSequence, /* useEntireText */ true, /* notifyGecko */ false)) {
+                    action.mSequence, SEND_COMPOSITION_USE_ENTIRE_TEXT)) {
                 // Since we don't have a composition, we can try sending key events.
                 sendCharKeyEvents(action);
             }
@@ -623,115 +558,6 @@
             // so we need the sequence to not have any spans
             return;
         }
-=======
-        if (mFocusedChild == null || mListener == null) {
-            // We haven't been focused or initialized, or we've been destroyed.
-            return;
-        }
-
-        mActions.offer(action);
-
-        try {
-            icPerformAction(action);
-        } catch (final RemoteException e) {
-            Log.e(LOGTAG, "Remote call failed", e);
-            // Undo the offer.
-            mActions.remove(action);
-        }
-    }
-
-    private void icPerformAction(final Action action) throws RemoteException {
-        switch (action.mType) {
-        case Action.TYPE_EVENT:
-        case Action.TYPE_SET_HANDLER:
-            mFocusedChild.onImeSynchronize();
-            break;
-
-        case Action.TYPE_SET_SPAN: {
-            final boolean needUpdate = (action.mSpanFlags & Spanned.SPAN_INTERMEDIATE) == 0 &&
-                                       ((action.mSpanFlags & Spanned.SPAN_COMPOSING) != 0 ||
-                                        action.mSpanObject == Selection.SELECTION_START ||
-                                        action.mSpanObject == Selection.SELECTION_END);
-
-            mText.shadowSetSpan(action.mSpanObject, action.mStart,
-                                action.mEnd, action.mSpanFlags);
-            action.mSequence = TextUtils.substring(
-                    mText.getShadowText(), action.mStart, action.mEnd);
-
-            mNeedUpdateComposition |= needUpdate;
-            if (needUpdate) {
-                icMaybeSendComposition(mText.getShadowText(), SEND_COMPOSITION_NOTIFY_GECKO |
-                                                              SEND_COMPOSITION_KEEP_CURRENT);
-            }
-
-            mFocusedChild.onImeSynchronize();
-            break;
-        }
-        case Action.TYPE_REMOVE_SPAN: {
-            final int flags = mText.getShadowText().getSpanFlags(action.mSpanObject);
-            final boolean needUpdate = (flags & Spanned.SPAN_INTERMEDIATE) == 0 &&
-                                       (flags & Spanned.SPAN_COMPOSING) != 0;
-            mText.shadowRemoveSpan(action.mSpanObject);
-
-            mNeedUpdateComposition |= needUpdate;
-            if (needUpdate) {
-                icMaybeSendComposition(mText.getShadowText(), SEND_COMPOSITION_NOTIFY_GECKO |
-                                                              SEND_COMPOSITION_KEEP_CURRENT);
-            }
-
-            mFocusedChild.onImeSynchronize();
-            break;
-        }
-        case Action.TYPE_REPLACE_TEXT:
-            // Always sync text after a replace action, so that if the Gecko
-            // text is not changed, we will revert the shadow text to before.
-            mNeedSync = true;
-
-            // Because we get composition styling here essentially for free,
-            // we don't need to check if we're in batch mode.
-            if (!icMaybeSendComposition(
-                    action.mSequence, SEND_COMPOSITION_USE_ENTIRE_TEXT)) {
-                // Since we don't have a composition, we can try sending key events.
-                sendCharKeyEvents(action);
-            }
-            mText.shadowReplace(action.mStart, action.mEnd, action.mSequence);
-            mFocusedChild.onImeReplaceText(
-                    action.mStart, action.mEnd, action.mSequence.toString());
-            break;
-
-        default:
-            throw new IllegalStateException("Action not processed");
-        }
-    }
-
-    private KeyEvent [] synthesizeKeyEvents(CharSequence cs) {
-        try {
-            if (mKeyMap == null) {
-                mKeyMap = KeyCharacterMap.load(KeyCharacterMap.VIRTUAL_KEYBOARD);
-            }
-        } catch (Exception e) {
-            // KeyCharacterMap.UnavailableException is not found on Gingerbread;
-            // besides, it seems like HC and ICS will throw something other than
-            // KeyCharacterMap.UnavailableException; so use a generic Exception here
-            return null;
-        }
-        KeyEvent [] keyEvents = mKeyMap.getEvents(cs.toString().toCharArray());
-        if (keyEvents == null || keyEvents.length == 0) {
-            return null;
-        }
-        return keyEvents;
-    }
-
-    private void sendCharKeyEvents(Action action) throws RemoteException {
-        if (action.mSequence.length() != 1 ||
-            (action.mSequence instanceof Spannable &&
-            ((Spannable)action.mSequence).nextSpanTransition(
-                -1, Integer.MAX_VALUE, null) < Integer.MAX_VALUE)) {
-            // Spans are not preserved when we use key events,
-            // so we need the sequence to not have any spans
-            return;
-        }
->>>>>>> a17af05f
         KeyEvent [] keyEvents = synthesizeKeyEvents(action.mSequence);
         if (keyEvents == null) {
             return;
@@ -852,18 +678,6 @@
     private static final int SEND_COMPOSITION_KEEP_CURRENT = 4;
 
     /**
-     * Send composition ranges to Gecko for the entire shadow text.
-     */
-    private void icMaybeSendComposition() throws RemoteException {
-        if (!mNeedUpdateComposition) {
-            return;
-        }
-
-        icMaybeSendComposition(mText.getShadowText(),
-                               /* useEntireText */ false, /* notifyGecko */ true);
-    }
-
-    /**
      * Send composition ranges to Gecko if the text has composing spans.
      *
      * @param sequence Text with possible composing spans
@@ -871,11 +685,6 @@
      * @return Whether there was a composition
      */
     private boolean icMaybeSendComposition(final CharSequence sequence,
-<<<<<<< HEAD
-                                           final boolean useEntireText,
-                                           final boolean notifyGecko) throws RemoteException {
-        mNeedUpdateComposition = false;
-=======
                                            final int flags) throws RemoteException {
         final boolean useEntireText = (flags & SEND_COMPOSITION_USE_ENTIRE_TEXT) != 0;
         final boolean notifyGecko = (flags & SEND_COMPOSITION_NOTIFY_GECKO) != 0;
@@ -888,7 +697,6 @@
             // so we may still need to update the composition in the future.
             mNeedUpdateComposition = false;
         }
->>>>>>> a17af05f
 
         int selStart = Selection.getSelectionStart(sequence);
         int selEnd = Selection.getSelectionEnd(sequence);
@@ -922,12 +730,8 @@
             if (found) {
                 icSendComposition(text, selStart, selEnd, composingStart, composingEnd);
                 if (notifyGecko) {
-<<<<<<< HEAD
-                    mFocusedChild.onImeUpdateComposition(composingStart, composingEnd);
-=======
                     mFocusedChild.onImeUpdateComposition(
                             composingStart, composingEnd, updateFlags);
->>>>>>> a17af05f
                 }
                 return true;
             }
@@ -935,11 +739,7 @@
 
         if (notifyGecko) {
             // Set the selection by using a composition without ranges
-<<<<<<< HEAD
-            mFocusedChild.onImeUpdateComposition(selStart, selEnd);
-=======
             mFocusedChild.onImeUpdateComposition(selStart, selEnd, updateFlags);
->>>>>>> a17af05f
         }
 
         if (DEBUG) {
@@ -1076,13 +876,9 @@
             }
 
             // Focused; key event may go to chrome window or to content window.
-<<<<<<< HEAD
-            icMaybeSendComposition();
-=======
             if (mNeedUpdateComposition) {
                 icMaybeSendComposition(mText.getShadowText(), SEND_COMPOSITION_NOTIFY_GECKO);
             }
->>>>>>> a17af05f
             onKeyEvent(mFocusedChild, event, action, metaState,
                        /* isSynthesizedImeKey */ false);
             icOfferAction(new Action(Action.TYPE_EVENT));
@@ -1339,12 +1135,8 @@
 
     @Override // IGeckoEditableParent
     public void notifyIMEContext(final int state, final String typeHint,
-<<<<<<< HEAD
-                                 final String modeHint, final String actionHint) {
-=======
                                  final String modeHint, final String actionHint,
                                  final boolean inPrivateBrowsing) {
->>>>>>> a17af05f
         // On Gecko or binder thread.
         if (DEBUG) {
             Log.d(LOGTAG, "notifyIMEContext(" +
@@ -1486,17 +1278,10 @@
                             resetSelStart ? actionEnd : Selection.getSelectionStart(currentText),
                             resetSelEnd ? actionEnd : Selection.getSelectionEnd(currentText));
                 }
-<<<<<<< HEAD
 
                 // Finally replace the sequence itself to preserve new spans.
                 mText.currentReplace(actionStart, actionEnd, action.mSequence);
 
-=======
-
-                // Finally replace the sequence itself to preserve new spans.
-                mText.currentReplace(actionStart, actionEnd, action.mSequence);
-
->>>>>>> a17af05f
                 // Ignore the next selection change because the selection change is a
                 // side-effect of the replace-text event we sent.
                 mIgnoreSelectionChange = true;
@@ -1506,15 +1291,10 @@
             // Nothing to do because the text is the same. This could happen when
             // the composition is updated for example, in which case we want to keep the
             // Java selection.
-<<<<<<< HEAD
-            mIgnoreSelectionChange = mIgnoreSelectionChange ||
-                    (action != null && action.mType == Action.TYPE_REPLACE_TEXT);
-=======
             mIgnoreSelectionChange = mIgnoreSelectionChange || (action != null &&
                     (action.mType == Action.TYPE_REPLACE_TEXT ||
                      action.mType == Action.TYPE_SET_SPAN ||
                      action.mType == Action.TYPE_REMOVE_SPAN));
->>>>>>> a17af05f
             return;
 
         } else {
