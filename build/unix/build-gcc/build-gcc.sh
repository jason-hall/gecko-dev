#!/bin/bash

set -e
<<<<<<< HEAD

set -x

gcc_version=4.9.4
binutils_version=2.25.1
this_path=$(readlink -f $(dirname $0))
=======
set -x

>>>>>>> a17af05f
make_flags='-j12'

if [ -z "$root_dir" -o ! -d "$root_dir" ]; then
  root_dir=$(mktemp -d)
fi

if test -z $TMPDIR; then
  TMPDIR=/tmp/
fi

<<<<<<< HEAD
mkdir gpg
GPG="gpg --homedir $root_dir/gpg"
# GPG key used to sign GCC
$GPG --import $this_path/13975A70E63C361C73AE69EF6EEB81F8981C74C7.key
# GPG key used to sign binutils
$GPG --import $this_path/EAF1C276A747E9ED86210CBAC3126D3B4AE55E93.key
# GPG key used to sign GMP
$GPG --import $this_path/343C2FF0FBEE5EC2EDBEF399F3599FF828C67298.key
# GPG key used to sign MPFR
$GPG --import $this_path/07F3DBBECC1A39605078094D980C197698C3739D.key
# GPG key used to sign MPC
$GPG --import $this_path/AD17A21EF8AED8F1CC02DBD9F7D5C9BF765C61E3.key
=======
mkdir $root_dir/gpg
GPG="gpg --homedir $root_dir/gpg"
>>>>>>> a17af05f

> $root_dir/downloads

download() {
  wget -c -P $TMPDIR $1/$2
  (cd $TMPDIR; sha256sum $2) >> $root_dir/downloads
}

download_and_check() {
  download $1 ${2%.*}
  wget -c -P $TMPDIR $1/$2
  $GPG --verify $TMPDIR/$2 $TMPDIR/${2%.*}
}

<<<<<<< HEAD
download_and_check ftp://ftp.gnu.org/gnu/binutils binutils-$binutils_version.tar.bz2.sig
tar xjf $TMPDIR/binutils-$binutils_version.tar.bz2
mkdir binutils-objdir
cd binutils-objdir
# gold is disabled because we don't use it on automation, and also we ran into
# some issues with it using this script in build-clang.py.
../binutils-$binutils_version/configure --prefix /tools/gcc/ --disable-gold --enable-plugins --disable-nls
make $make_flags
make install $make_flags DESTDIR=$root_dir
cd ..

case "$gcc_version" in
*-*)
  download ftp://gcc.gnu.org/pub/gcc/snapshots/$gcc_version/gcc-$gcc_version.tar.bz2
  ;;
*)
  download_and_check ftp://ftp.gnu.org/gnu/gcc/gcc-$gcc_version gcc-$gcc_version.tar.bz2.sig
  ;;
esac
tar xjf $TMPDIR/gcc-$gcc_version.tar.bz2
cd gcc-$gcc_version

(
  # Divert commands that download_prerequisites use
  ln() { :; }
  tar() { :; }
  sed() { :; }
  wget() {
    echo $1
  }

  . ./contrib/download_prerequisites
) | while read url; do
  file=$(basename $url)
  case "$file" in
  gmp-*.tar.*)
    # If download_prerequisites wants 4.3.2, use 5.1.3 instead.
    file=${file/4.3.2/5.1.3}
    download_and_check https://gmplib.org/download/gmp $file.sig
    ;;
  mpfr-*.tar.*)
    # If download_prerequisites wants 2.4.2, use 3.1.5 instead.
    file=${file/2.4.2/3.1.5}
    download_and_check http://www.mpfr.org/${file%.tar.*} $file.asc
    ;;
  mpc-*.tar.*)
    # If download_prerequisites wants 0.8.1, use 0.8.2 instead.
    file=${file/0.8.1/0.8.2}
    download_and_check http://www.multiprecision.org/mpc/download $file.asc
    ;;
  *)
    download $(dirname $url) $file
    ;;
  esac
  tar xaf $TMPDIR/$file
  ln -sf ${file%.tar.*} ${file%-*}
done

# Check all the downloads we did are in the checksums list, and that the
# checksums match.
diff -u <(sort -k 2 $root_dir/downloads) $this_path/checksums

patch -p1 < "${this_path}/PR64905.patch"

cd ..
mkdir gcc-objdir
cd gcc-objdir
../gcc-$gcc_version/configure --prefix=/tools/gcc --enable-languages=c,c++  --disable-nls --disable-gnu-unique-object --enable-__cxa_atexit --with-arch-32=pentiumpro
make $make_flags
make $make_flags install DESTDIR=$root_dir

cd $root_dir/tools
tar caf $root_dir/gcc.tar.xz gcc/
=======
prepare() {
  pushd $root_dir
  download_and_check ftp://ftp.gnu.org/gnu/binutils binutils-$binutils_version.tar.$binutils_ext.sig
  tar xaf $TMPDIR/binutils-$binutils_version.tar.$binutils_ext

  case "$gcc_version" in
  *-*)
    download ftp://gcc.gnu.org/pub/gcc/snapshots/$gcc_version/gcc-$gcc_version.tar.$gcc_ext
    ;;
  *)
    download_and_check ftp://ftp.gnu.org/gnu/gcc/gcc-$gcc_version gcc-$gcc_version.tar.$gcc_ext.sig
    ;;
  esac
  tar xaf $TMPDIR/gcc-$gcc_version.tar.$gcc_ext
  cd gcc-$gcc_version

  (
    # Divert commands that download_prerequisites use
    ln() { :; }
    tar() { :; }
    sed() { :; }
    wget() {
      echo $1
    }

    . ./contrib/download_prerequisites
  ) | while read url; do
    file=$(basename $url)
    case "$file" in
    gmp-*.tar.*)
      # If download_prerequisites wants 4.3.2, use 5.1.3 instead.
      file=${file/4.3.2/5.1.3}
      download_and_check https://gmplib.org/download/gmp $file.sig
      ;;
    mpfr-*.tar.*)
      # If download_prerequisites wants 2.4.2, use 3.1.5 instead.
      file=${file/2.4.2/3.1.5}
      download_and_check http://www.mpfr.org/${file%.tar.*} $file.asc
      ;;
    mpc-*.tar.*)
      # If download_prerequisites wants 0.8.1, use 0.8.2 instead.
      file=${file/0.8.1/0.8.2}
      download_and_check http://www.multiprecision.org/mpc/download $file.asc
      ;;
    *)
      download $(dirname $url) $file
      ;;
    esac
    tar xaf $TMPDIR/$file
    ln -sf ${file%.tar.*} ${file%-*}
  done

  # Check all the downloads we did are in the checksums list, and that the
  # checksums match.
  diff -u <(sort -k 2 $root_dir/downloads) $root_dir/checksums

  popd
}

apply_patch() {
  pushd $root_dir/gcc-$gcc_version
  patch -p1 < $1
  popd
}

build_binutils() {
  mkdir $root_dir/binutils-objdir
  pushd $root_dir/binutils-objdir
  # gold is disabled because we don't use it on automation, and also we ran into
  # some issues with it using this script in build-clang.py.
  ../binutils-$binutils_version/configure --prefix /tools/gcc/ --disable-gold --enable-plugins --disable-nls
  make $make_flags
  make install $make_flags DESTDIR=$root_dir
  popd
}

build_gcc() {
  mkdir $root_dir/gcc-objdir
  pushd $root_dir/gcc-objdir
  ../gcc-$gcc_version/configure --prefix=/tools/gcc --enable-languages=c,c++  --disable-nls --disable-gnu-unique-object --enable-__cxa_atexit --with-arch-32=pentiumpro
  make $make_flags
  make $make_flags install DESTDIR=$root_dir

  cd $root_dir/tools
  tar caf $root_dir/gcc.tar.xz gcc/
  popd
}
>>>>>>> a17af05f
<|MERGE_RESOLUTION|>--- conflicted
+++ resolved
@@ -1,17 +1,8 @@
 #!/bin/bash
 
 set -e
-<<<<<<< HEAD
-
 set -x
 
-gcc_version=4.9.4
-binutils_version=2.25.1
-this_path=$(readlink -f $(dirname $0))
-=======
-set -x
-
->>>>>>> a17af05f
 make_flags='-j12'
 
 if [ -z "$root_dir" -o ! -d "$root_dir" ]; then
@@ -22,23 +13,8 @@
   TMPDIR=/tmp/
 fi
 
-<<<<<<< HEAD
-mkdir gpg
-GPG="gpg --homedir $root_dir/gpg"
-# GPG key used to sign GCC
-$GPG --import $this_path/13975A70E63C361C73AE69EF6EEB81F8981C74C7.key
-# GPG key used to sign binutils
-$GPG --import $this_path/EAF1C276A747E9ED86210CBAC3126D3B4AE55E93.key
-# GPG key used to sign GMP
-$GPG --import $this_path/343C2FF0FBEE5EC2EDBEF399F3599FF828C67298.key
-# GPG key used to sign MPFR
-$GPG --import $this_path/07F3DBBECC1A39605078094D980C197698C3739D.key
-# GPG key used to sign MPC
-$GPG --import $this_path/AD17A21EF8AED8F1CC02DBD9F7D5C9BF765C61E3.key
-=======
 mkdir $root_dir/gpg
 GPG="gpg --homedir $root_dir/gpg"
->>>>>>> a17af05f
 
 > $root_dir/downloads
 
@@ -53,81 +29,6 @@
   $GPG --verify $TMPDIR/$2 $TMPDIR/${2%.*}
 }
 
-<<<<<<< HEAD
-download_and_check ftp://ftp.gnu.org/gnu/binutils binutils-$binutils_version.tar.bz2.sig
-tar xjf $TMPDIR/binutils-$binutils_version.tar.bz2
-mkdir binutils-objdir
-cd binutils-objdir
-# gold is disabled because we don't use it on automation, and also we ran into
-# some issues with it using this script in build-clang.py.
-../binutils-$binutils_version/configure --prefix /tools/gcc/ --disable-gold --enable-plugins --disable-nls
-make $make_flags
-make install $make_flags DESTDIR=$root_dir
-cd ..
-
-case "$gcc_version" in
-*-*)
-  download ftp://gcc.gnu.org/pub/gcc/snapshots/$gcc_version/gcc-$gcc_version.tar.bz2
-  ;;
-*)
-  download_and_check ftp://ftp.gnu.org/gnu/gcc/gcc-$gcc_version gcc-$gcc_version.tar.bz2.sig
-  ;;
-esac
-tar xjf $TMPDIR/gcc-$gcc_version.tar.bz2
-cd gcc-$gcc_version
-
-(
-  # Divert commands that download_prerequisites use
-  ln() { :; }
-  tar() { :; }
-  sed() { :; }
-  wget() {
-    echo $1
-  }
-
-  . ./contrib/download_prerequisites
-) | while read url; do
-  file=$(basename $url)
-  case "$file" in
-  gmp-*.tar.*)
-    # If download_prerequisites wants 4.3.2, use 5.1.3 instead.
-    file=${file/4.3.2/5.1.3}
-    download_and_check https://gmplib.org/download/gmp $file.sig
-    ;;
-  mpfr-*.tar.*)
-    # If download_prerequisites wants 2.4.2, use 3.1.5 instead.
-    file=${file/2.4.2/3.1.5}
-    download_and_check http://www.mpfr.org/${file%.tar.*} $file.asc
-    ;;
-  mpc-*.tar.*)
-    # If download_prerequisites wants 0.8.1, use 0.8.2 instead.
-    file=${file/0.8.1/0.8.2}
-    download_and_check http://www.multiprecision.org/mpc/download $file.asc
-    ;;
-  *)
-    download $(dirname $url) $file
-    ;;
-  esac
-  tar xaf $TMPDIR/$file
-  ln -sf ${file%.tar.*} ${file%-*}
-done
-
-# Check all the downloads we did are in the checksums list, and that the
-# checksums match.
-diff -u <(sort -k 2 $root_dir/downloads) $this_path/checksums
-
-patch -p1 < "${this_path}/PR64905.patch"
-
-cd ..
-mkdir gcc-objdir
-cd gcc-objdir
-../gcc-$gcc_version/configure --prefix=/tools/gcc --enable-languages=c,c++  --disable-nls --disable-gnu-unique-object --enable-__cxa_atexit --with-arch-32=pentiumpro
-make $make_flags
-make $make_flags install DESTDIR=$root_dir
-
-cd $root_dir/tools
-tar caf $root_dir/gcc.tar.xz gcc/
-=======
 prepare() {
   pushd $root_dir
   download_and_check ftp://ftp.gnu.org/gnu/binutils binutils-$binutils_version.tar.$binutils_ext.sig
@@ -214,5 +115,4 @@
   cd $root_dir/tools
   tar caf $root_dir/gcc.tar.xz gcc/
   popd
-}
->>>>>>> a17af05f
+}