--- conflicted
+++ resolved
@@ -34,19 +34,9 @@
 
 
 @template
-<<<<<<< HEAD
-def simple_keyfile(desc):
-    value = keyfile(desc)
-    set_config('MOZ_%s_KEY' % desc.upper().replace(' ', '_'), value)
-    # Only really required for MOZ_ADJUST_SDK_KEY currently still used in
-    # old-configure.
-    add_old_configure_assignment('MOZ_%s_KEY' % desc.upper().replace(' ', '_'),
-                                 value)
-=======
 def simple_keyfile(desc, default=None):
     value = keyfile(desc, default=default)
     set_config('MOZ_%s_KEY' % desc.upper().replace(' ', '_'), value)
->>>>>>> a17af05f
 
 
 @template
