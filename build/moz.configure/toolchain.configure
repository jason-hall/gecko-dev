# -*- Mode: python; indent-tabs-mode: nil; tab-width: 40 -*-
# vim: set filetype=python:
# This Source Code Form is subject to the terms of the Mozilla Public
# License, v. 2.0. If a copy of the MPL was not distributed with this
# file, You can obtain one at http://mozilla.org/MPL/2.0/.

# PGO
# ==============================================================
option(env='MOZ_PGO', help='Build with profile guided optimizations')

set_config('MOZ_PGO', depends('MOZ_PGO')(lambda x: bool(x)))
add_old_configure_assignment('MOZ_PGO', depends('MOZ_PGO')(lambda x: bool(x)))

# yasm detection
# ==============================================================
yasm = check_prog('YASM', ['yasm'], allow_missing=True)

@depends_if(yasm)
@checking('yasm version')
def yasm_version(yasm):
    version = check_cmd_output(
        yasm, '--version',
        onerror=lambda: die('Failed to get yasm version.')
    ).splitlines()[0].split()[1]
    return Version(version)

# Until we move all the yasm consumers out of old-configure.
# bug 1257904
add_old_configure_assignment('_YASM_MAJOR_VERSION',
                             yasm_version.major)
add_old_configure_assignment('_YASM_MINOR_VERSION',
                             yasm_version.minor)

@depends(yasm, target)
def yasm_asflags(yasm, target):
    if yasm:
        asflags = {
            ('OSX', 'x86'): '-f macho32',
            ('OSX', 'x86_64'): '-f macho64',
            ('WINNT', 'x86'): '-f win32',
            ('WINNT', 'x86_64'): '-f x64',
        }.get((target.os, target.cpu), None)
        if asflags is None:
            # We're assuming every x86 platform we support that's
            # not Windows or Mac is ELF.
            if target.cpu == 'x86':
                asflags = '-f elf32'
            elif target.cpu == 'x86_64':
                asflags = '-f elf64'
        if asflags:
            asflags += ' -rnasm -pnasm'
        return asflags

set_config('YASM_ASFLAGS', yasm_asflags)

@depends(yasm_asflags)
def have_yasm(value):
    if value:
        return True

set_config('HAVE_YASM', have_yasm)
# Until the YASM variable is not necessary in old-configure.
add_old_configure_assignment('YASM', have_yasm)

# Android NDK
# ==============================================================

@depends('--disable-compile-environment', build_project, '--help')
def compiling_android(compile_env, build_project, _):
    return compile_env and build_project in ('mobile/android', 'js')

include('android-ndk.configure', when=compiling_android)

# MacOS deployment target version
# ==============================================================
# This needs to happen before any compilation test is done.

option('--enable-macos-target', env='MACOSX_DEPLOYMENT_TARGET', nargs=1,
       default='10.7', help='Set the minimum MacOS version needed at runtime')

@depends('--enable-macos-target', target)
@imports(_from='os', _import='environ')
def macos_target(value, target):
    if value and target.os == 'OSX':
        # Ensure every compiler process we spawn uses this value.
        environ['MACOSX_DEPLOYMENT_TARGET'] = value[0]
        return value[0]
    if value and value.origin != 'default':
        die('--enable-macos-target cannot be used when targeting %s',
            target.os)


set_config('MACOSX_DEPLOYMENT_TARGET', macos_target)
add_old_configure_assignment('MACOSX_DEPLOYMENT_TARGET', macos_target)


# Compiler wrappers
# ==============================================================
# Normally, we'd use js_option and automatically have those variables
# propagated to js/src, but things are complicated by possible additional
# wrappers in CC/CXX, and by other subconfigures that do not handle those
# options and do need CC/CXX altered.
option('--with-compiler-wrapper', env='COMPILER_WRAPPER', nargs=1,
       help='Enable compiling with wrappers such as distcc and ccache')

option('--with-ccache', env='CCACHE', nargs='?',
       help='Enable compiling with ccache')

@depends_if('--with-ccache')
def ccache(value):
    if len(value):
        return value
    # If --with-ccache was given without an explicit value, we default to
    # 'ccache'.
    return 'ccache'

ccache = check_prog('CCACHE', progs=(), input=ccache)

# Distinguish ccache from sccache.
@depends_if(ccache)
def ccache_is_sccache(ccache):
    return check_cmd_output(ccache, '--version').startswith('sccache')

@depends(ccache, ccache_is_sccache)
def using_ccache(ccache, ccache_is_sccache):
    return ccache and not ccache_is_sccache

@depends_if(ccache, ccache_is_sccache)
def using_sccache(ccache, ccache_is_sccache):
<<<<<<< HEAD
    return True
=======
    return ccache and ccache_is_sccache
>>>>>>> a17af05f

set_config('MOZ_USING_CCACHE', using_ccache)
set_config('MOZ_USING_SCCACHE', using_sccache)

option(env='SCCACHE_VERBOSE_STATS', help='Print verbose sccache stats after build')

@depends(using_sccache, 'SCCACHE_VERBOSE_STATS')
def sccache_verbose_stats(using_sccache, verbose_stats):
    return using_sccache and bool(verbose_stats)

set_config('SCCACHE_VERBOSE_STATS', sccache_verbose_stats)

@depends('--with-compiler-wrapper', ccache)
@imports(_from='mozbuild.shellutil', _import='split', _as='shell_split')
def compiler_wrapper(wrapper, ccache):
    if wrapper:
        raw_wrapper = wrapper[0]
        wrapper = shell_split(raw_wrapper)
        wrapper_program = find_program(wrapper[0])
        if not wrapper_program:
            die('Cannot find `%s` from the given compiler wrapper `%s`',
                wrapper[0], raw_wrapper)
        wrapper[0] = wrapper_program

    if ccache:
        if wrapper:
            return tuple([ccache] + wrapper)
        else:
            return (ccache,)
    elif wrapper:
        return tuple(wrapper)

add_old_configure_assignment('COMPILER_WRAPPER', compiler_wrapper)

@depends_if(compiler_wrapper)
def using_compiler_wrapper(compiler_wrapper):
    return True

set_config('MOZ_USING_COMPILER_WRAPPER', using_compiler_wrapper)


# GC rooting and hazard analysis.
# ==============================================================
option(env='MOZ_HAZARD', help='Build for the GC rooting hazard analysis')

@depends('MOZ_HAZARD')
def hazard_analysis(value):
    if value:
        return True

set_config('MOZ_HAZARD', hazard_analysis)


# Cross-compilation related things.
# ==============================================================
js_option('--with-toolchain-prefix', env='TOOLCHAIN_PREFIX', nargs=1,
          help='Prefix for the target toolchain')

@depends('--with-toolchain-prefix', target, cross_compiling)
def toolchain_prefix(value, target, cross_compiling):
    if value:
        return tuple(value)
    if cross_compiling:
        return ('%s-' % target.toolchain, '%s-' % target.alias)
<<<<<<< HEAD

@depends(toolchain_prefix, target)
def first_toolchain_prefix(toolchain_prefix, target):
    # Pass TOOLCHAIN_PREFIX down to the build system if it was given from the
    # command line/environment (in which case there's only one value in the tuple),
    # or when cross-compiling for Android.
    if toolchain_prefix and (target.os == 'Android' or len(toolchain_prefix) == 1):
        return toolchain_prefix[0]

=======

@depends(toolchain_prefix, target)
def first_toolchain_prefix(toolchain_prefix, target):
    # Pass TOOLCHAIN_PREFIX down to the build system if it was given from the
    # command line/environment (in which case there's only one value in the tuple),
    # or when cross-compiling for Android.
    if toolchain_prefix and (target.os == 'Android' or len(toolchain_prefix) == 1):
        return toolchain_prefix[0]

>>>>>>> a17af05f
set_config('TOOLCHAIN_PREFIX', first_toolchain_prefix)
add_old_configure_assignment('TOOLCHAIN_PREFIX', first_toolchain_prefix)


# Compilers
# ==============================================================
include('compilers-util.configure')

def try_preprocess(compiler, language, source):
    return try_invoke_compiler(compiler, language, source, ['-E'])

@imports(_from='mozbuild.configure.constants', _import='CompilerType')
@imports(_from='mozbuild.configure.constants',
         _import='CPU_preprocessor_checks')
@imports(_from='mozbuild.configure.constants',
         _import='kernel_preprocessor_checks')
@imports(_from='textwrap', _import='dedent')
def get_compiler_info(compiler, language):
    '''Returns information about the given `compiler` (command line in the
    form of a list or tuple), in the given `language`.

    The returned information includes:
    - the compiler type (msvc, clang-cl, clang or gcc)
    - the compiler version
    - the compiler supported language
    - the compiler supported language version
    '''
    # Note: MSVC doesn't expose __STDC_VERSION__. It does expose __STDC__,
    # but only when given the -Za option, which disables compiler
    # extensions.
    # Note: We'd normally do a version check for clang, but versions of clang
    # in Xcode have a completely different versioning scheme despite exposing
    # the version with the same defines.
    # So instead, we make things such that the version is missing when the
    # clang used is below the minimum supported version (currently clang 3.6).
    # We then only include the version information when the C++ compiler
    # matches the feature check, so that an unsupported version of clang would
    # have no version number.
    check = dedent('''\
        #if defined(_MSC_VER)
        #if defined(__clang__)
        %COMPILER "clang-cl"
        %VERSION _MSC_FULL_VER
        #else
        %COMPILER "msvc"
        %VERSION _MSC_FULL_VER
        #endif
        #elif defined(__clang__)
        %COMPILER "clang"
        #  if !__cplusplus || __has_feature(cxx_alignof)
        %VERSION __clang_major__.__clang_minor__.__clang_patchlevel__
        #  endif
        #elif defined(__GNUC__)
        %COMPILER "gcc"
        %VERSION __GNUC__.__GNUC_MINOR__.__GNUC_PATCHLEVEL__
        #endif

        #if __cplusplus
        %cplusplus __cplusplus
        #elif __STDC_VERSION__
        %STDC_VERSION __STDC_VERSION__
        #elif __STDC__
        %STDC_VERSION 198900L
        #endif
    ''')

    # While we're doing some preprocessing, we might as well do some more
    # preprocessor-based tests at the same time, to check the toolchain
    # matches what we want.
    for name, preprocessor_checks in (
        ('CPU', CPU_preprocessor_checks),
        ('KERNEL', kernel_preprocessor_checks),
    ):
        for n, (value, condition) in enumerate(preprocessor_checks.iteritems()):
            check += dedent('''\
                #%(if)s %(condition)s
                %%%(name)s "%(value)s"
            ''' % {
                'if': 'elif' if n else 'if',
                'condition': condition,
                'name': name,
                'value': value,
            })
        check += '#endif\n'

    # Also check for endianness. The advantage of living in modern times is
    # that all the modern compilers we support now have __BYTE_ORDER__ defined
    # by the preprocessor, except MSVC, which only supports little endian.
    check += dedent('''\
        #if _MSC_VER || __BYTE_ORDER__ == __ORDER_LITTLE_ENDIAN__
        %ENDIANNESS "little"
        #elif __BYTE_ORDER__ == __ORDER_BIG_ENDIAN__
        %ENDIANNESS "big"
        #endif
    ''')

    result = try_preprocess(compiler, language, check)

    if not result:
        raise FatalCheckError(
            'Unknown compiler or compiler not supported.')

    # Metadata emitted by preprocessors such as GCC with LANG=ja_JP.utf-8 may
    # have non-ASCII characters. Treat the output as bytearray.
    data = {}
    for line in result.splitlines():
        if line.startswith(b'%'):
            k, _, v = line.partition(' ')
            k = k.lstrip('%')
            data[k] = v.replace(' ', '').lstrip('"').rstrip('"')
            log.debug('%s = %s', k, data[k])

    try:
        type = CompilerType(data['COMPILER'])
    except:
        raise FatalCheckError(
            'Unknown compiler or compiler not supported.')

    cplusplus = int(data.get('cplusplus', '0L').rstrip('L'))
    stdc_version = int(data.get('STDC_VERSION', '0L').rstrip('L'))

    version = data.get('VERSION')
    if version and type in ('msvc', 'clang-cl'):
        msc_ver = version
        version = msc_ver[0:2]
        if len(msc_ver) > 2:
            version += '.' + msc_ver[2:4]
        if len(msc_ver) > 4:
            version += '.' + msc_ver[4:]

    if version:
        version = Version(version)

    return namespace(
        type=type,
        version=version,
        cpu=data.get('CPU'),
        kernel=data.get('KERNEL'),
        endianness=data.get('ENDIANNESS'),
        language='C++' if cplusplus else 'C',
        language_version=cplusplus if cplusplus else stdc_version,
    )


@imports(_from='mozbuild.shellutil', _import='quote')
def check_compiler(compiler, language, target):
    info = get_compiler_info(compiler, language)

    flags = []

    def append_flag(flag):
        if flag not in flags:
            if info.type == 'clang-cl':
                flags.append('-Xclang')
            flags.append(flag)

    # Check language standards
    # --------------------------------------------------------------------
    if language != info.language:
        raise FatalCheckError(
            '`%s` is not a %s compiler.' % (quote(*compiler), language))

    # Note: We do a strict version check because there sometimes are backwards
    # incompatible changes in the standard, and not all code that compiles as
    # C99 compiles as e.g. C11 (as of writing, this is true of libnestegg, for
    # example)
    if info.language == 'C' and info.language_version != 199901:
        if info.type in ('clang-cl', 'clang', 'gcc'):
            append_flag('-std=gnu99')

    # Note: MSVC, while supporting C++11, still reports 199711L for __cplusplus.
    # Note: this is a strict version check because we used to always add
    # -std=gnu++11.
    if info.language == 'C++':
        if info.type in ('clang', 'gcc') and info.language_version != 201103:
            append_flag('-std=gnu++11')
        # MSVC 2015 headers include C++14 features, but don't guard them
        # with appropriate checks.
        if info.type == 'clang-cl' and info.language_version != 201402:
            append_flag('-std=c++14')

    # We force clang-cl to emulate Visual C++ 2015 Update 3.
    if info.type == 'clang-cl' and info.version != '19.00.24213':
        # This flag is a direct clang-cl flag that doesn't need -Xclang,
        # add it directly.
        flags.append('-fms-compatibility-version=19.00.24213')

    # Check compiler target
    # --------------------------------------------------------------------
    if not info.cpu or info.cpu != target.cpu:
        if info.type == 'clang':
            append_flag('--target=%s' % target.toolchain)
        elif info.type == 'gcc':
            same_arch_different_bits = (
                ('x86', 'x86_64'),
                ('ppc', 'ppc64'),
                ('sparc', 'sparc64'),
            )
            if (target.cpu, info.cpu) in same_arch_different_bits:
                append_flag('-m32')
            elif (info.cpu, target.cpu) in same_arch_different_bits:
                append_flag('-m64')

    if not info.kernel or info.kernel != target.kernel:
        if info.type == 'clang':
            append_flag('--target=%s' % target.toolchain)

    if not info.endianness or info.endianness != target.endianness:
        if info.type == 'clang':
            append_flag('--target=%s' % target.toolchain)

    return namespace(
        type=info.type,
        version=info.version,
        target_cpu=info.cpu,
        target_kernel=info.kernel,
        target_endianness=info.endianness,
        flags=flags,
    )


@imports(_from='__builtin__', _import='open')
@imports('json')
@imports('subprocess')
@imports('sys')
def get_vc_paths(topsrcdir):
    def vswhere(args):
        encoding = 'mbcs' if sys.platform == 'win32' else 'utf-8'
        return json.loads(subprocess.check_output([os.path.join(topsrcdir, 'build/win32/vswhere.exe'), '-format', 'json'] + args).decode(encoding, 'replace'))

    # Can't pass -requires with -legacy, so query each separately.
    # Legacy versions first (VS2015)
    for install in vswhere(['-legacy', '-version', '[14.0,15.0)']):
        version = Version(install['installationVersion'])
        # Skip anything older than VS2015.
        if version < '14':
            continue
        path = install['installationPath']

        yield (Version(install['installationVersion']), {
            'x64': [os.path.join(path, r'VC\bin\amd64')],
            # The x64->x86 cross toolchain requires DLLs from the native x64 toolchain.
            'x86': [os.path.join(path, r'VC\bin\amd64_x86'), os.path.join(path, r'VC\bin\amd64')],
        })
    # Then VS2017 and newer.
    for install in vswhere(['-requires', 'Microsoft.VisualStudio.Component.VC.Tools.x86.x64']):
        path = install['installationPath']
        tools_version = open(os.path.join(path, r'VC\Auxiliary\Build\Microsoft.VCToolsVersion.default.txt'), 'rb').read().strip()
        tools_path = os.path.join(path, r'VC\Tools\MSVC', tools_version, r'bin\HostX64')
        yield (Version(install['installationVersion']), {
            'x64': [os.path.join(tools_path, 'x64')],
            # The x64->x86 cross toolchain requires DLLs from the native x64 toolchain.
            'x86': [os.path.join(tools_path, 'x86'), os.path.join(tools_path, 'x64')],
        })

option('--with-visual-studio-version', nargs=1,
       choices=('2015', '2017'),
       help='Select a specific Visual Studio version to use')

@depends('--with-visual-studio-version')
def vs_major_version(value):
    if value:
        return {'2015': 14,
                '2017': 15}[value[0]]

@depends(host, target, vs_major_version, check_build_environment, '--with-visual-studio-version')
@imports(_from='__builtin__', _import='sorted')
@imports(_from='operator', _import='itemgetter')
@imports('platform')
def vc_compiler_path(host, target, vs_major_version, env, vs_release_name):
    if host.kernel != 'WINNT':
        return
    vc_target = {
        'x86': 'x86',
        'x86_64': 'x64',
        'arm': 'arm',
    }.get(target.cpu)
    if vc_target is None:
        return

    all_versions = sorted(get_vc_paths(env.topsrcdir), key=itemgetter(0))
    if not all_versions:
        return
    if vs_major_version:
        versions = [d for (v, d) in all_versions if v.major == vs_major_version]
        if not versions:
            die('Visual Studio %s could not be found!' % vs_release_name)
        data = versions[0]
    else:
        # Choose the newest version.
        data = all_versions[-1][1]
    paths = data.get(vc_target)
    if not paths:
        return
    return paths


@depends(vc_compiler_path)
@imports('os')
def toolchain_search_path(vc_compiler_path):
    if vc_compiler_path:
        result = [os.environ.get('PATH')]
        result.extend(vc_compiler_path)
        # We're going to alter PATH for good in windows.configure, but we also
        # need to do it for the valid_compiler() check below.
        os.environ['PATH'] = os.pathsep.join(result)
        return result


@template
def default_c_compilers(host_or_target):
    '''Template defining the set of default C compilers for the host and
    target platforms.
    `host_or_target` is either `host` or `target` (the @depends functions
    from init.configure.
    '''
    assert host_or_target in (host, target)

    @depends(host_or_target, target, toolchain_prefix)
    def default_c_compilers(host_or_target, target, toolchain_prefix):
        gcc = ('gcc',)
        if toolchain_prefix and host_or_target is target:
            gcc = tuple('%sgcc' % p for p in toolchain_prefix) + gcc

        if host_or_target.kernel == 'WINNT':
            return ('cl', 'clang-cl') + gcc + ('clang',)
        if host_or_target.kernel == 'Darwin':
            return ('clang',)
        return gcc + ('clang',)

    return default_c_compilers


@template
def default_cxx_compilers(c_compiler):
    '''Template defining the set of default C++ compilers for the host and
    target platforms.
    `c_compiler` is the @depends function returning a Compiler instance for
    the desired platform.

    Because the build system expects the C and C++ compilers to be from the
    same compiler suite, we derive the default C++ compilers from the C
    compiler that was found if none was provided.
    '''

    @depends(c_compiler)
    def default_cxx_compilers(c_compiler):
        dir = os.path.dirname(c_compiler.compiler)
        file = os.path.basename(c_compiler.compiler)

        if c_compiler.type == 'gcc':
            return (os.path.join(dir, file.replace('gcc', 'g++')),)

        if c_compiler.type == 'clang':
            return (os.path.join(dir, file.replace('clang', 'clang++')),)

        return (c_compiler.compiler,)

    return default_cxx_compilers


@template
def compiler(language, host_or_target, c_compiler=None, other_compiler=None,
             other_c_compiler=None):
    '''Template handling the generic base checks for the compiler for the
    given `language` on the given platform (`host_or_target`).
    `host_or_target` is either `host` or `target` (the @depends functions
    from init.configure.
    When the language is 'C++', `c_compiler` is the result of the `compiler`
    template for the language 'C' for the same `host_or_target`.
    When `host_or_target` is `host`, `other_compiler` is the result of the
    `compiler` template for the same `language` for `target`.
    When `host_or_target` is `host` and the language is 'C++',
    `other_c_compiler` is the result of the `compiler` template for the
    language 'C' for `target`.
    '''
    assert host_or_target in (host, target)
    assert language in ('C', 'C++')
    assert language == 'C' or c_compiler is not None
    assert host_or_target == target or other_compiler is not None
    assert language == 'C' or host_or_target == target or \
        other_c_compiler is not None

    host_or_target_str = {
        host: 'host',
        target: 'target',
    }[host_or_target]

    var = {
        ('C', target): 'CC',
        ('C++', target): 'CXX',
        ('C', host): 'HOST_CC',
        ('C++', host): 'HOST_CXX',
    }[language, host_or_target]

    default_compilers = {
        'C': lambda: default_c_compilers(host_or_target),
        'C++': lambda: default_cxx_compilers(c_compiler),
    }[language]()

    what='the %s %s compiler' % (host_or_target_str, language)

    option(env=var, nargs=1, help='Path to %s' % what)

    # Handle the compiler given by the user through one of the CC/CXX/HOST_CC/
    # HOST_CXX variables.
    @depends_if(var)
    @imports(_from='itertools', _import='takewhile')
    @imports(_from='mozbuild.shellutil', _import='split', _as='shell_split')
    def provided_compiler(cmd):
        # Historically, the compiler variables have contained more than the
        # path to the compiler itself. So for backwards compatibility, try to
        # find what is what in there, assuming the first dash-prefixed item is
        # a compiler option, the item before that is the compiler, and anything
        # before that is a compiler wrapper.
        cmd = shell_split(cmd[0])

        without_flags = list(takewhile(lambda x: not x.startswith('-'), cmd))

        return namespace(
            wrapper=without_flags[:-1],
            compiler=without_flags[-1],
            flags=cmd[len(without_flags):],
        )

    # Derive the host compiler from the corresponding target compiler when no
    # explicit compiler was given and we're not cross compiling. For the C++
    # compiler, though, prefer to derive from the host C compiler when it
    # doesn't match the target C compiler.
    # As a special case, since clang supports all kinds of targets in the same
    # executable, when cross compiling with clang, default to the same compiler
    # as the target compiler, resetting flags.
    if host_or_target == host:
        if other_c_compiler is not None:
            args = (c_compiler, other_c_compiler)
        else:
            args = ()

        @depends(provided_compiler, other_compiler, cross_compiling, *args)
        def provided_compiler(value, other_compiler, cross_compiling, *args):
            if value:
                return value
            c_compiler, other_c_compiler = args if args else (None, None)
            if not cross_compiling and c_compiler == other_c_compiler:
                return other_compiler
            if cross_compiling and other_compiler.type == 'clang':
                return namespace(**{
                    k: [] if k == 'flags' else v
                    for k, v in other_compiler.__dict__.iteritems()
                })

    # Normally, we'd use `var` instead of `_var`, but the interaction with
    # old-configure complicates things, and for now, we a) can't take the plain
    # result from check_prog as CC/CXX/HOST_CC/HOST_CXX and b) have to let
    # old-configure AC_SUBST it (because it's autoconf doing it, not us)
    compiler = check_prog('_%s' % var, what=what, progs=default_compilers,
                          input=provided_compiler.compiler,
                          paths=toolchain_search_path)

    @depends(compiler, provided_compiler, compiler_wrapper, host_or_target)
    @checking('whether %s can be used' % what, lambda x: bool(x))
    @imports(_from='mozbuild.shellutil', _import='quote')
    def valid_compiler(compiler, provided_compiler, compiler_wrapper,
                       host_or_target):
        wrapper = list(compiler_wrapper or ())
        if provided_compiler:
            provided_wrapper = list(provided_compiler.wrapper)
            # When doing a subconfigure, the compiler is set by old-configure
            # and it contains the wrappers from --with-compiler-wrapper and
            # --with-ccache.
            if provided_wrapper[:len(wrapper)] == wrapper:
                provided_wrapper = provided_wrapper[len(wrapper):]
            wrapper.extend(provided_wrapper)
            flags = provided_compiler.flags
        else:
            flags = []

        # Ideally, we'd always use the absolute path, but unfortunately, on
        # Windows, the compiler is very often in a directory containing spaces.
        # Unfortunately, due to the way autoconf does its compiler tests with
        # eval, that doesn't work out. So in that case, check that the
        # compiler can still be found in $PATH, and use the file name instead
        # of the full path.
        if quote(compiler) != compiler:
            full_path = os.path.abspath(compiler)
            compiler = os.path.basename(compiler)
            found_compiler = find_program(compiler)
            if not found_compiler:
                die('%s is not in your $PATH'
                    % quote(os.path.dirname(full_path)))
            if os.path.normcase(find_program(compiler)) != os.path.normcase(
                    full_path):
                die('Found `%s` before `%s` in your $PATH. '
                    'Please reorder your $PATH.',
                    quote(os.path.dirname(found_compiler)),
                    quote(os.path.dirname(full_path)))

        info = check_compiler(wrapper + [compiler] + flags, language,
                              host_or_target)

        # Check that the additional flags we got are enough to not require any
        # more flags.
        if info.flags:
            flags += info.flags
            info = check_compiler(wrapper + [compiler] + flags, language,
                                  host_or_target)

        if not info.target_cpu or info.target_cpu != host_or_target.cpu:
            raise FatalCheckError(
                '%s %s compiler target CPU (%s) does not match --%s CPU (%s)'
                % (host_or_target_str.capitalize(), language,
                   info.target_cpu or 'unknown', host_or_target_str,
                   host_or_target.raw_cpu))

        if not info.target_kernel or (info.target_kernel !=
                                      host_or_target.kernel):
            raise FatalCheckError(
                '%s %s compiler target kernel (%s) does not match --%s kernel (%s)'
                % (host_or_target_str.capitalize(), language,
                   info.target_kernel or 'unknown', host_or_target_str,
                   host_or_target.kernel))

        if not info.target_endianness or (info.target_endianness !=
                                          host_or_target.endianness):
            raise FatalCheckError(
                '%s %s compiler target endianness (%s) does not match --%s '
                'endianness (%s)'
                % (host_or_target_str.capitalize(), language,
                   info.target_endianness or 'unknown', host_or_target_str,
                   host_or_target.endianness))

        if info.flags:
            raise FatalCheckError(
                'Unknown compiler or compiler not supported.')

        # Compiler version checks
        # ===================================================
        # Check the compiler version here instead of in `compiler_version` so
        # that the `checking` message doesn't pretend the compiler can be used
        # to then bail out one line later.
        if info.type == 'gcc' and info.version < '4.9.0':
            raise FatalCheckError(
                'Only GCC 4.9 or newer is supported (found version %s).'
                % info.version)

        # If you want to bump the version check here search for
        # __cpp_static_assert above, and see the associated comment.
        if info.type == 'clang' and not info.version:
            raise FatalCheckError(
                'Only clang/llvm 3.6 or newer is supported.')

        if info.type == 'msvc':
            if info.version < '19.00.24213':
                raise FatalCheckError(
                    'This version (%s) of the MSVC compiler is not '
                    'supported.\n'
                    'You must install Visual C++ 2015 Update 3 or newer in '
                    'order to build.\n'
                    'See https://developer.mozilla.org/en/'
                    'Windows_Build_Prerequisites' % info.version)

        return namespace(
            wrapper=wrapper,
            compiler=compiler,
            flags=flags,
            type=info.type,
            version=info.version,
            language=language,
        )

    @depends(valid_compiler)
    @checking('%s version' % what)
    def compiler_version(compiler):
        return compiler.version

    if language == 'C++':
        @depends(valid_compiler, c_compiler)
        def valid_compiler(compiler, c_compiler):
            if compiler.type != c_compiler.type:
                die('The %s C compiler is %s, while the %s C++ compiler is '
                    '%s. Need to use the same compiler suite.',
                    host_or_target_str, c_compiler.type,
                    host_or_target_str, compiler.type)

            if compiler.version != c_compiler.version:
                die('The %s C compiler is version %s, while the %s C++ '
                    'compiler is version %s. Need to use the same compiler '
                    'version.',
                    host_or_target_str, c_compiler.version,
                    host_or_target_str, compiler.version)
            return compiler

    # Set CC/CXX/HOST_CC/HOST_CXX for old-configure, which needs the wrapper
    # and the flags that were part of the user input for those variables to
    # be provided.
    add_old_configure_assignment(var, depends_if(valid_compiler)(
        lambda x: list(x.wrapper) + [x.compiler] + list(x.flags)))

    # Set CC_TYPE/CC_VERSION/HOST_CC_TYPE/HOST_CC_VERSION to allow
    # old-configure to do some of its still existing checks.
    if language == 'C':
        set_config(
<<<<<<< HEAD
            '%s_TYPE' % var, delayed_getattr(valid_compiler, 'type'))
=======
            '%s_TYPE' % var, valid_compiler.type)
>>>>>>> a17af05f
        add_old_configure_assignment(
            '%s_TYPE' % var, valid_compiler.type)
        add_old_configure_assignment(
            '%s_VERSION' % var, valid_compiler.version)

    valid_compiler = compiler_class(valid_compiler, host_or_target)

    def compiler_error():
        raise FatalCheckError('Failed compiling a simple %s source with %s'
                              % (language, what))

    valid_compiler.try_compile(check_msg='%s works' % what,
                               onerror=compiler_error)


    # Set CPP/CXXCPP for both the build system and old-configure. We don't
    # need to check this works for preprocessing, because we already relied
    # on $CC -E/$CXX -E doing preprocessing work to validate the compiler
    # in the first place.
    if host_or_target == target:
        pp_var = {
            'C': 'CPP',
            'C++': 'CXXCPP',
        }[language]

        preprocessor = depends_if(valid_compiler)(
                lambda x: list(x.wrapper) + [x.compiler, '-E'] + list(x.flags))

        set_config(pp_var, preprocessor)
        add_old_configure_assignment(pp_var, preprocessor)

    if language == 'C':
        linker_var = {
            target: 'LD',
            host: 'HOST_LD',
        }[host_or_target]

        @deprecated_option(env=linker_var, nargs=1)
        def linker(value):
            if value:
                return value[0]

        @depends(valid_compiler, linker)
        def unused_linker(compiler, linker):
            if linker and compiler.type != 'msvc':
                log.warning('The value of %s is not used by this build system.'
                            % linker_var)

        if host_or_target == target:
            @depends(valid_compiler)
            def is_msvc(compiler):
                return compiler.type == 'msvc'

            imply_option('LINK', linker, reason='LD', when=is_msvc)

    return valid_compiler


c_compiler = compiler('C', target)
cxx_compiler = compiler('C++', target, c_compiler=c_compiler)
host_c_compiler = compiler('C', host, other_compiler=c_compiler)
host_cxx_compiler = compiler('C++', host, c_compiler=host_c_compiler,
                             other_compiler=cxx_compiler,
                             other_c_compiler=c_compiler)

# Generic compiler-based conditions.
non_msvc_compiler = depends(c_compiler)(lambda info: info.type != 'msvc')
building_with_gcc = depends(c_compiler)(lambda info: info.type == 'gcc')

@depends(c_compiler)
def msvs_version(info):
    # clang-cl emulates the same version scheme as cl. And MSVS_VERSION needs to
    # be set for GYP on Windows.
    if info.type in ('clang-cl', 'msvc'):
        if info.version >= '19.10':
            return '2017'
        elif info.version >= '19.00':
            return '2015'

    return ''

set_config('MSVS_VERSION', msvs_version)

include('compile-checks.configure')

@depends(have_64_bit,
         try_compile(body='static_assert(sizeof(void *) == 8, "")',
                     check_msg='for 64-bit OS'))
def check_have_64_bit(have_64_bit, compiler_have_64_bit):
    if have_64_bit != compiler_have_64_bit:
        configure_error('The target compiler does not agree with configure '
                        'about the target bitness.')

option(env='BINDGEN_CFLAGS',
       nargs=1,
       help='Options bindgen should pass to the C/C++ parser')

@depends('BINDGEN_CFLAGS')
@checking('bindgen cflags', lambda s: s if s and s.strip() else 'no')
def bindgen_cflags(value):
    if value and len(value):
        # Reformat the env value for substitution into a toml list.
        flags = value[0].split()
        return ', '.join('"' + flag + '"' for flag in flags)
    return ''

set_config('BINDGEN_CFLAGS', bindgen_cflags)

@depends(c_compiler)
def default_debug_flags(compiler_info):
    # Debug info is ON by default.
    if compiler_info.type in ('msvc', 'clang-cl'):
        return '-Zi'
    return '-g'

option(env='MOZ_DEBUG_FLAGS',
       nargs=1,
       help='Debug compiler flags')

imply_option('--enable-debug-symbols',
             depends_if('--enable-debug')(lambda v: v))

js_option('--enable-debug-symbols',
          nargs='?',
          default=True,
          help='Enable debug symbols using the given compiler flags')

set_config('MOZ_DEBUG_SYMBOLS',
           depends_if('--enable-debug-symbols')(lambda _: True))

@depends('MOZ_DEBUG_FLAGS', '--enable-debug-symbols', default_debug_flags)
def debug_flags(env_debug_flags, enable_debug_flags, default_debug_flags):
    # If MOZ_DEBUG_FLAGS is set, and --enable-debug-symbols is set to a value,
    # --enable-debug-symbols takes precedence. Note, the value of
    # --enable-debug-symbols may be implied by --enable-debug.
    if len(enable_debug_flags):
        return enable_debug_flags[0]
    if env_debug_flags:
        return env_debug_flags[0]
    return default_debug_flags

set_config('MOZ_DEBUG_FLAGS', debug_flags)
add_old_configure_assignment('MOZ_DEBUG_FLAGS', debug_flags)

@depends(c_compiler)
def color_cflags(info):
    # We could test compiling with flags. By why incur the overhead when
    # color support should always be present in a specific toolchain
    # version?

    # Code for auto-adding this flag to compiler invocations needs to
    # determine if an existing flag isn't already present. That is likely
    # using exact string matching on the returned value. So if the return
    # value changes to e.g. "<x>=always", exact string match may fail and
    # multiple color flags could be added. So examine downstream consumers
    # before adding flags to return values.
    if info.type == 'gcc' and info.version >= '4.9.0':
        return '-fdiagnostics-color'
    elif info.type == 'clang':
        return '-fcolor-diagnostics'
    else:
        return ''

set_config('COLOR_CFLAGS', color_cflags)

# Some standard library headers (notably bionic on Android) declare standard
# functions (e.g. getchar()) and also #define macros for those standard
# functions.  libc++ deals with this by doing something like the following
# (explanatory comments added):
#
#   #ifdef FUNC
#   // Capture the definition of FUNC.
#   inline _LIBCPP_INLINE_VISIBILITY int __libcpp_FUNC(...) { return FUNC(...); }
#   #undef FUNC
#   // Use a real inline definition.
#   inline _LIBCPP_INLINE_VISIBILITY int FUNC(...) { return _libcpp_FUNC(...); }
#   #endif
#
# _LIBCPP_INLINE_VISIBILITY is typically defined as:
#
#   __attribute__((__visibility__("hidden"), __always_inline__))
#
# Unfortunately, this interacts badly with our system header wrappers, as the:
#
#   #pragma GCC visibility push(default)
#
# that they do prior to including the actual system header is treated by the
# compiler as an explicit declaration of visibility on every function declared
# in the header.  Therefore, when the libc++ code above is encountered, it is
# as though the compiler has effectively seen:
#
#   int FUNC(...) __attribute__((__visibility__("default")));
#   int FUNC(...) __attribute__((__visibility__("hidden")));
#
# and the compiler complains about the mismatched visibility declarations.
#
# However, libc++ will only define _LIBCPP_INLINE_VISIBILITY if there is no
# existing definition.  We can therefore define it to the empty string (since
# we are properly managing visibility ourselves) and avoid this whole mess.
# Note that we don't need to do this with gcc, as libc++ detects gcc and
# effectively does the same thing we are doing here.
#
# _LIBCPP_ALWAYS_INLINE needs similar workarounds, since it too declares
# hidden visibility.
@depends(c_compiler, target)
def libcxx_override_visibility(c_compiler, target):
    if c_compiler.type == 'clang' and target.os == 'Android':
        return ''

set_define('_LIBCPP_INLINE_VISIBILITY', libcxx_override_visibility)
set_define('_LIBCPP_INLINE_VISIBILITY_EXCEPT_GCC49', libcxx_override_visibility)
set_define('_LIBCPP_ALWAYS_INLINE', libcxx_override_visibility)
set_define('_LIBCPP_ALWAYS_INLINE_EXCEPT_GCC49', libcxx_override_visibility)

@depends(target, check_build_environment)
def visibility_flags(target, env):
    if target.os != 'WINNT':
        if target.kernel == 'Darwin':
            return ('-fvisibility=hidden', '-fvisibility-inlines-hidden')
        return ('-I%s/system_wrappers' % os.path.join(env.dist),
                '-include',
                '%s/config/gcc_hidden.h' % env.topsrcdir)

@depends(target, visibility_flags)
def wrap_system_includes(target, visibility_flags):
    if visibility_flags and target.kernel != 'Darwin':
        return True

set_define('HAVE_VISIBILITY_HIDDEN_ATTRIBUTE',
           depends(visibility_flags)(lambda v: bool(v) or None))
set_define('HAVE_VISIBILITY_ATTRIBUTE',
           depends(visibility_flags)(lambda v: bool(v) or None))
set_config('WRAP_SYSTEM_INCLUDES', wrap_system_includes)
set_config('VISIBILITY_FLAGS', visibility_flags)

@depends(c_compiler)
@imports('multiprocessing')
@imports(_from='__builtin__', _import='min')
def pgo_flags(compiler):
    if compiler.type in ('gcc', 'clang'):
        return namespace(
            gen_cflags=['-fprofile-generate'],
            gen_ldflags=['-fprofile-generate'],
            use_cflags=['-fprofile-use', '-fprofile-correction',
                        '-Wcoverage-mismatch'],
            use_ldflags=['-fprofile-use'],
        )

    if compiler.type == 'msvc':
        num_cores = min(8, multiprocessing.cpu_count())
        cgthreads = '-CGTHREADS:%s' % num_cores

        return namespace(
            gen_cflags=['-GL'],
            gen_ldflags=['-LTCG:PGINSTRUMENT', '-PogoSafeMode', cgthreads],
            # XXX: PGO builds can fail with warnings treated as errors,
            # specifically "no profile data available" appears to be
            # treated as an error sometimes. This might be a consequence
            # of using WARNINGS_AS_ERRORS in some modules, combined
            # with the linker doing most of the work in the whole-program
            # optimization/PGO case. I think it's probably a compiler bug,
            # but we work around it here.
            use_cflags=['-GL', '-wd4624', '-wd4952'],
            # XXX: should be -LTCG:PGOPTIMIZE, but that fails on libxul.
            # Probably also a compiler bug, but what can you do?
            use_ldflags=['-LTCG:PGUPDATE', cgthreads],
        )

set_config('PROFILE_GEN_CFLAGS', pgo_flags.gen_cflags)
set_config('PROFILE_GEN_LDFLAGS', pgo_flags.gen_ldflags)
set_config('PROFILE_USE_CFLAGS', pgo_flags.use_cflags)
set_config('PROFILE_USE_LDFLAGS', pgo_flags.use_ldflags)

# We only want to include windows.configure when we are compiling on
# Windows, for Windows.
@depends(target, host)
def is_windows(target, host):
    return host.kernel == 'WINNT' and target.kernel == 'WINNT'

include('windows.configure', when=is_windows)

# Shader Compiler for Windows (and MinGW Cross Compile)
# ==============================================================

fxc = check_prog('FXC', ('fxc.exe', 'fxc2.exe'), when=depends(target)
                 (lambda t: t.kernel == 'WINNT'))
wine = check_prog('WINE', ['wine'], when=depends(target, host)
                  (lambda t, h: t.kernel == 'WINNT' and h.kernel == 'Linux'))

# Security Hardening
# ==============================================================

option('--enable-hardening', env='MOZ_SECURITY_HARDENING',
       help='Enables security hardening compiler options')

@depends('--enable-hardening', c_compiler)
def security_hardening_cflags(value, c_compiler):
    if value and c_compiler.type in ['gcc', 'clang']:
        return '-fstack-protector-strong'

add_old_configure_assignment('HARDENING_CFLAGS', security_hardening_cflags)
imply_option('--enable-pie', depends_if('--enable-hardening')(lambda v: v))

option(env='RUSTFLAGS',
       nargs=1,
       help='Rust compiler flags')
set_config('RUSTFLAGS', depends('RUSTFLAGS')(lambda flags: flags))


imply_option('--enable-release', mozilla_official)
imply_option('--enable-release', depends_if('MOZ_AUTOMATION')(lambda x: True))

js_option('--enable-release',
          help='Build with more conservative, release engineering-oriented '
               'options. This may slow down builds.')

@depends('--enable-release')
def developer_options(value):
    if not value:
        return True

add_old_configure_assignment('DEVELOPER_OPTIONS', developer_options)
set_config('DEVELOPER_OPTIONS', developer_options)

# Linker detection
# ==============================================================

@depends(target)
def build_not_win_mac(target):
    if target.kernel not in ('Darwin', 'WINNT'):
        return True


option('--enable-gold',
       env='MOZ_FORCE_GOLD',
       help='Enable GNU Gold Linker when it is not already the default',
       when=build_not_win_mac)

imply_option('--enable-linker',
             depends_if('--enable-gold', when=build_not_win_mac)(lambda x: 'gold'),
             when=build_not_win_mac)

@imports('os')
@imports('shutil')
def enable_gnu_linker(enable_gold_option, c_compiler, developer_options, build_env, linker_name):
    # Used to check the kind of linker
    version_check = ['-Wl,--version']
    cmd_base = c_compiler.wrapper + [c_compiler.compiler] + c_compiler.flags

    def resolve_gold():
        # Try to force the usage of gold
        targetDir = os.path.join(build_env.topobjdir, 'build', 'unix', 'gold')

        gold_detection_arg = '-print-prog-name=ld.gold'
        gold = check_cmd_output(c_compiler.compiler, gold_detection_arg).strip()
        if not gold:
            return

        goldFullPath = find_program(gold)
        if goldFullPath is None:
            return

        if os.path.exists(targetDir):
            shutil.rmtree(targetDir)
        os.makedirs(targetDir)
        os.symlink(goldFullPath, os.path.join(targetDir, 'ld'))

        linker = ['-B', targetDir]
        cmd = cmd_base + linker + version_check
        if 'GNU gold' in check_cmd_output(*cmd).decode('utf-8'):
            # We have detected gold, will build with the -B workaround
            return namespace(
                KIND='gold',
                LINKER_FLAG=linker,
            )
        else:
            # The -B trick didn't work, removing the directory
            shutil.rmtree(targetDir)

    if (enable_gold_option or developer_options) and linker_name != 'bfd':
        result = resolve_gold()

        if result:
            return result
        # gold is only required if --enable-gold is used.
        elif enable_gold_option:
            die('Could not find gold')
        # Else fallthrough.

    cmd = cmd_base + version_check
    cmd_output = check_cmd_output(*cmd).decode('utf-8')
    # using decode because ld can be localized and python will
    # have problems with french accent for example
    if 'GNU ld' in cmd_output:
        # We are using the normal linker
        return namespace(
            KIND='bfd'
        )

    # Special case for Android. In the ndk, it is gold
    if 'GNU gold' in cmd_output:
        return namespace(
            KIND='gold'
        )

    # For other platforms without gold or the GNU linker
    return namespace(
        KIND='other'
    )

js_option('--enable-linker', nargs=1,
          choices=('bfd', 'gold', 'lld', 'other'),
          help='Select the linker',
          when=build_not_win_mac)

@depends('--enable-linker', c_compiler, developer_options, check_build_environment, when=build_not_win_mac)
@checking('for linker', lambda x: x.KIND)
def select_linker(linker, c_compiler, developer_options, build_env):
    linker = linker[0] if linker else 'other'
    if linker in ('gold', 'bfd', 'other'):
        return enable_gnu_linker(linker == 'gold', c_compiler, developer_options, build_env, linker)
    if linker == 'lld':
        version_check = ['-Wl,--version']
        cmd_base = c_compiler.wrapper + [c_compiler.compiler] + c_compiler.flags
        lld = "-fuse-ld=" + linker
        cmd = cmd_base + [lld] + version_check
        if 'LLD' in check_cmd_output(*cmd).decode('utf-8'):
            return namespace(
                KIND='lld',
                LINKER_FLAG=lld,
            )
        else:
            die("Could not use lld as linker")


<<<<<<< HEAD
@depends(target, check_build_environment)
def visibility_flags(target, env):
    if target.os != 'WINNT':
        if target.kernel == 'Darwin':
            return ('-fvisibility=hidden', '-fvisibility-inlines-hidden')
        return ('-I%s/system_wrappers' % os.path.join(env.dist),
                '-include',
                '%s/config/gcc_hidden.h' % env.topsrcdir)

@depends(target, visibility_flags)
def wrap_system_includes(target, visibility_flags):
    if visibility_flags and target.kernel != 'Darwin':
        return True

set_define('HAVE_VISIBILITY_HIDDEN_ATTRIBUTE',
           depends(visibility_flags)(lambda v: bool(v) or None))
set_define('HAVE_VISIBILITY_ATTRIBUTE',
           depends(visibility_flags)(lambda v: bool(v) or None))
set_config('WRAP_SYSTEM_INCLUDES', wrap_system_includes)
set_config('VISIBILITY_FLAGS', visibility_flags)

@depends(target)
def is_windows(target):
    return target.kernel == 'WINNT'

include('windows.configure', when=is_windows)
=======
set_config('LD_IS_BFD', depends(select_linker.KIND)(lambda x: x == 'bfd' or None))
set_config('LINKER_LDFLAGS', select_linker.LINKER_FLAG)
>>>>>>> a17af05f
<|MERGE_RESOLUTION|>--- conflicted
+++ resolved
@@ -127,11 +127,7 @@
 
 @depends_if(ccache, ccache_is_sccache)
 def using_sccache(ccache, ccache_is_sccache):
-<<<<<<< HEAD
-    return True
-=======
     return ccache and ccache_is_sccache
->>>>>>> a17af05f
 
 set_config('MOZ_USING_CCACHE', using_ccache)
 set_config('MOZ_USING_SCCACHE', using_sccache)
@@ -196,7 +192,6 @@
         return tuple(value)
     if cross_compiling:
         return ('%s-' % target.toolchain, '%s-' % target.alias)
-<<<<<<< HEAD
 
 @depends(toolchain_prefix, target)
 def first_toolchain_prefix(toolchain_prefix, target):
@@ -206,17 +201,6 @@
     if toolchain_prefix and (target.os == 'Android' or len(toolchain_prefix) == 1):
         return toolchain_prefix[0]
 
-=======
-
-@depends(toolchain_prefix, target)
-def first_toolchain_prefix(toolchain_prefix, target):
-    # Pass TOOLCHAIN_PREFIX down to the build system if it was given from the
-    # command line/environment (in which case there's only one value in the tuple),
-    # or when cross-compiling for Android.
-    if toolchain_prefix and (target.os == 'Android' or len(toolchain_prefix) == 1):
-        return toolchain_prefix[0]
-
->>>>>>> a17af05f
 set_config('TOOLCHAIN_PREFIX', first_toolchain_prefix)
 add_old_configure_assignment('TOOLCHAIN_PREFIX', first_toolchain_prefix)
 
@@ -819,11 +803,7 @@
     # old-configure to do some of its still existing checks.
     if language == 'C':
         set_config(
-<<<<<<< HEAD
-            '%s_TYPE' % var, delayed_getattr(valid_compiler, 'type'))
-=======
             '%s_TYPE' % var, valid_compiler.type)
->>>>>>> a17af05f
         add_old_configure_assignment(
             '%s_TYPE' % var, valid_compiler.type)
         add_old_configure_assignment(
@@ -1259,34 +1239,5 @@
             die("Could not use lld as linker")
 
 
-<<<<<<< HEAD
-@depends(target, check_build_environment)
-def visibility_flags(target, env):
-    if target.os != 'WINNT':
-        if target.kernel == 'Darwin':
-            return ('-fvisibility=hidden', '-fvisibility-inlines-hidden')
-        return ('-I%s/system_wrappers' % os.path.join(env.dist),
-                '-include',
-                '%s/config/gcc_hidden.h' % env.topsrcdir)
-
-@depends(target, visibility_flags)
-def wrap_system_includes(target, visibility_flags):
-    if visibility_flags and target.kernel != 'Darwin':
-        return True
-
-set_define('HAVE_VISIBILITY_HIDDEN_ATTRIBUTE',
-           depends(visibility_flags)(lambda v: bool(v) or None))
-set_define('HAVE_VISIBILITY_ATTRIBUTE',
-           depends(visibility_flags)(lambda v: bool(v) or None))
-set_config('WRAP_SYSTEM_INCLUDES', wrap_system_includes)
-set_config('VISIBILITY_FLAGS', visibility_flags)
-
-@depends(target)
-def is_windows(target):
-    return target.kernel == 'WINNT'
-
-include('windows.configure', when=is_windows)
-=======
 set_config('LD_IS_BFD', depends(select_linker.KIND)(lambda x: x == 'bfd' or None))
-set_config('LINKER_LDFLAGS', select_linker.LINKER_FLAG)
->>>>>>> a17af05f
+set_config('LINKER_LDFLAGS', select_linker.LINKER_FLAG)