--- conflicted
+++ resolved
@@ -14,16 +14,12 @@
 js_option('--with-android-gnu-compiler-version', nargs=1,
           help='GNU compiler version to use')
 
-<<<<<<< HEAD
-min_android_version = dependable(lambda: '9')
-=======
 @depends(target)
 def min_android_version(target):
     if target.cpu in ['aarch64', 'x86_64', 'mips64']:
         # 64-bit support was added in API 21.
         return '21'
     return '9'
->>>>>>> a17af05f
 
 js_option('--with-android-version',
           nargs=1,
