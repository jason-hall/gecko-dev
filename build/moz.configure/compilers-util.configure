--- conflicted
+++ resolved
@@ -7,13 +7,9 @@
 @template
 @imports('textwrap')
 @imports(_from='mozbuild.configure', _import='SandboxDependsFunction')
-<<<<<<< HEAD
-def compiler_class(compiler):
-=======
 def compiler_class(compiler, host_or_target):
     is_target = host_or_target is target
 
->>>>>>> a17af05f
     class Compiler(SandboxDependsFunction):
         # Generates a test program and attempts to compile it. In case of
         # failure, the resulting check will return None. If the test program
@@ -53,12 +49,8 @@
             @checking_fn
             def func(compiler, flags, extra_flags):
                 flags = flags or []
-<<<<<<< HEAD
-                flags += extra_flags or []
-=======
                 if is_target:
                     flags += extra_flags or []
->>>>>>> a17af05f
                 flags.append('-c')
 
                 if try_invoke_compiler(
