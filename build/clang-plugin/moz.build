--- conflicted
+++ resolved
@@ -6,12 +6,6 @@
 
 SharedLibrary('clang-plugin')
 
-<<<<<<< HEAD
-UNIFIED_SOURCES += [
-    'ArithmeticArgChecker.cpp',
-    'AssertAssignmentChecker.cpp',
-    'CustomTypeAnnotation.cpp',
-=======
 SOURCES += ['!ThirdPartyPaths.cpp']
 
 UNIFIED_SOURCES += [
@@ -20,7 +14,6 @@
     'CanRunScriptChecker.cpp',
     'CustomTypeAnnotation.cpp',
     'DanglingOnTemporaryChecker.cpp',
->>>>>>> a17af05f
     'DiagnosticsMatcher.cpp',
     'ExplicitImplicitChecker.cpp',
     'ExplicitOperatorBoolChecker.cpp',
@@ -45,8 +38,6 @@
     'ScopeChecker.cpp',
     'SprintfLiteralChecker.cpp',
     'TrivialCtorDtorChecker.cpp',
-<<<<<<< HEAD
-=======
     'VariableUsageHelpers.cpp',
 ]
 
@@ -55,7 +46,6 @@
 third_party_paths.script = "ThirdPartyPaths.py:generate"
 third_party_paths.inputs = [
     '/tools/rewriting/ThirdPartyPaths.txt',
->>>>>>> a17af05f
 ]
 
 DISABLE_STL_WRAPPING = True
