dnl This Source Code Form is subject to the terms of the Mozilla Public
dnl License, v. 2.0. If a copy of the MPL was not distributed with this
dnl file, You can obtain one at http://mozilla.org/MPL/2.0/.

AC_DEFUN([MOZ_ANDROID_NDK],
[

MOZ_ARG_WITH_STRING(android-cxx-stl,
[  --with-android-cxx-stl=VALUE
                          use the specified C++ STL (libstdc++, libc++)],
    android_cxx_stl=$withval,
    android_cxx_stl=libc++)

case "$target" in
*-android*|*-linuxandroid*)
    dnl $android_platform will be set for us by Python configure.
    CPPFLAGS="-idirafter $android_platform/usr/include $CPPFLAGS"
    CFLAGS="-fno-short-enums -fno-exceptions $CFLAGS"
    CXXFLAGS="-fno-short-enums -fno-exceptions $CXXFLAGS"
    ASFLAGS="-idirafter $android_platform/usr/include -DANDROID $ASFLAGS"

    dnl Add --allow-shlib-undefined, because libGLESv2 links to an
    dnl undefined symbol (present on the hardware, just not in the
    dnl NDK.)
    LDFLAGS="-L$android_platform/usr/lib -Wl,-rpath-link=$android_platform/usr/lib --sysroot=$android_platform -Wl,--allow-shlib-undefined $LDFLAGS"
    ANDROID_PLATFORM="${android_platform}"

    AC_DEFINE(ANDROID)
    AC_SUBST(ANDROID_PLATFORM)

    ;;
esac

])

AC_DEFUN([MOZ_ANDROID_CPU_ARCH],
[

if test "$OS_TARGET" = "Android"; then
    case "${CPU_ARCH}-${MOZ_ARCH}" in
    arm-armv7*)
        ANDROID_CPU_ARCH=armeabi-v7a
        ;;
    arm-*)
        ANDROID_CPU_ARCH=armeabi
        ;;
    x86-*)
        ANDROID_CPU_ARCH=x86
        ;;
    mips32-*) # When target_cpu is mipsel, CPU_ARCH is mips32
        ANDROID_CPU_ARCH=mips
        ;;
    aarch64-*)
        ANDROID_CPU_ARCH=arm64-v8a
        ;;
    esac

    AC_SUBST(ANDROID_CPU_ARCH)
fi
])

AC_DEFUN([MOZ_ANDROID_STLPORT],
[

if test "$OS_TARGET" = "Android"; then
    cpu_arch_dir="$ANDROID_CPU_ARCH"
    # NDK r12 removed the arm/thumb library split and just made everything
    # thumb by default.  Attempt to compensate.
    if test "$MOZ_THUMB2" = 1 -a -d "$cpu_arch_dir/thumb"; then
        cpu_arch_dir="$cpu_arch_dir/thumb"
    fi

    if test -z "$STLPORT_CPPFLAGS$STLPORT_LIBS"; then
        case "$android_cxx_stl" in
        libstdc++)
            # android-ndk-r8b and later
            ndk_base="$android_ndk/sources/cxx-stl/gnu-libstdc++/$android_gnu_compiler_version"
            ndk_libs_include="$ndk_base/libs/$ANDROID_CPU_ARCH"
            ndk_libs="$ndk_base/libs/$cpu_arch_dir"
            ndk_include="$ndk_base/include"

            if ! test -e "$ndk_libs/libgnustl_static.a"; then
                AC_MSG_ERROR([Couldn't find path to gnu-libstdc++ in the android ndk])
            fi

            STLPORT_LIBS="-L$ndk_libs -lgnustl_static"
            STLPORT_CPPFLAGS="-I$ndk_include -I$ndk_include/backward -I$ndk_libs_include/include"
            ;;
        libc++)
            # android-ndk-r8b and later
            ndk_base="$android_ndk/sources/cxx-stl"
            cxx_base="$ndk_base/llvm-libc++"
            cxx_libs="$cxx_base/libs/$cpu_arch_dir"
            cxx_include="$cxx_base/libcxx/include"
            cxxabi_base="$ndk_base/llvm-libc++abi"
            cxxabi_include="$cxxabi_base/libcxxabi/include"

            if ! test -e "$cxx_libs/libc++_static.a"; then
                AC_MSG_ERROR([Couldn't find path to llvm-libc++ in the android ndk])
            fi

            if ! test -e "$cxx_include"; then
                # NDK r13 removes the inner "libcxx" directory.
                cxx_include="$cxx_base/include"
                if ! test -e "$cxx_include"; then
                    AC_MSG_ERROR([Couldn't find path to libc++ includes in the android ndk])
                fi
            fi

            if ! test -e "$cxxabi_include"; then
                # NDK r13 removes the inner "libcxxabi" directory.
                cxxabi_include="$cxxabi_base/include"
                if ! test -e "$cxxabi_include"; then
                    AC_MSG_ERROR([Couldn't find path to libc++abi includes in the android ndk])
                fi
            fi

            STLPORT_LIBS="-L$cxx_libs -lc++_static"
            # NDK r12 split the libc++ runtime libraries into pieces.
            for lib in c++abi unwind android_support; do
                if test -e "$cxx_libs/lib${lib}.a"; then
                     STLPORT_LIBS="$STLPORT_LIBS -l${lib}"
                fi
            done
            # Add android/support/include/ for prototyping long double math
            # functions, locale-specific C library functions, multibyte support,
            # etc.
            STLPORT_CPPFLAGS="-I$cxx_include -I$android_ndk/sources/android/support/include -I$cxxabi_include"
            ;;
        *)
            AC_MSG_ERROR([Bad value for --enable-android-cxx-stl])
            ;;
        esac
    fi
    CXXFLAGS="$CXXFLAGS $STLPORT_CPPFLAGS"
fi
MOZ_ANDROID_CXX_STL=$android_cxx_stl
AC_SUBST([MOZ_ANDROID_CXX_STL])
AC_SUBST([STLPORT_LIBS])

])


AC_DEFUN([concat],[$1$2$3$4])

dnl Find a component of an AAR.
dnl Arg 1: variable name to expose, like ANDROID_SUPPORT_V4_LIB.
dnl Arg 2: path to component.
dnl Arg 3: if non-empty, expect and require component.
AC_DEFUN([MOZ_ANDROID_AAR_COMPONENT], [
  ifelse([$3], ,
  [
    if test -e "$$1" ; then
      AC_MSG_ERROR([Found unexpected exploded $1!])
    fi
  ],
  [
    AC_MSG_CHECKING([for $1])
    $1="$2"
    if ! test -e "$$1" ; then
      AC_MSG_ERROR([Could not find required exploded $1!])
    fi
    AC_MSG_RESULT([$$1])
    AC_SUBST($1)
  ])
])

dnl Find an AAR and expose variables representing its exploded components.
dnl AC_SUBSTs ANDROID_NAME_{AAR,AAR_RES,AAR_LIB,AAR_INTERNAL_LIB}.
dnl Arg 1: name, like play-services-base
dnl Arg 2: version, like 7.8.0
dnl Arg 3: extras subdirectory, either android or google
dnl Arg 4: package subdirectory, like com/google/android/gms
dnl Arg 5: if non-empty, expect and require internal_impl JAR.
dnl Arg 6: if non-empty, expect and require assets/ directory.
AC_DEFUN([MOZ_ANDROID_AAR],[
  define([local_aar_var_base], translit($1, [-a-z], [_A-Z]))
  define([local_aar_var], concat(ANDROID_, local_aar_var_base, _AAR))
  local_aar_var="$ANDROID_SDK_ROOT/extras/$3/m2repository/$4/$1/$2/$1-$2.aar"
  AC_MSG_CHECKING([for $1 AAR])
  if ! test -e "$local_aar_var" ; then
    AC_MSG_ERROR([You must download the $1 AAR.  Run the Android SDK tool and install the Android and Google Support Repositories under Extras.  See https://developer.android.com/tools/extras/support-library.html for more info. (Looked for $local_aar_var)])
  fi
  AC_SUBST(local_aar_var)
  AC_MSG_RESULT([$local_aar_var])

  if ! $PYTHON -m mozbuild.action.explode_aar --destdir=$MOZ_BUILD_ROOT/dist/exploded-aar $local_aar_var ; then
    AC_MSG_ERROR([Could not explode $local_aar_var!])
  fi

  define([root], $MOZ_BUILD_ROOT/dist/exploded-aar/$1-$2/)
  MOZ_ANDROID_AAR_COMPONENT(concat(local_aar_var, _LIB), concat(root, $1-$2-classes.jar), REQUIRED)
  MOZ_ANDROID_AAR_COMPONENT(concat(local_aar_var, _RES), concat(root, res), REQUIRED)
  MOZ_ANDROID_AAR_COMPONENT(concat(local_aar_var, _INTERNAL_LIB), concat(root, libs/$1-$2-internal_impl-$2.jar), $5)
  MOZ_ANDROID_AAR_COMPONENT(concat(local_aar_var, _ASSETS), concat(root, assets), $6)
])

AC_DEFUN([MOZ_ANDROID_GOOGLE_PLAY_SERVICES],
[

if test -n "$MOZ_NATIVE_DEVICES" ; then
    MOZ_ANDROID_AAR(play-services-base, $ANDROID_GOOGLE_PLAY_SERVICES_VERSION, google, com/google/android/gms)
    MOZ_ANDROID_AAR(play-services-basement, $ANDROID_GOOGLE_PLAY_SERVICES_VERSION, google, com/google/android/gms)
    MOZ_ANDROID_AAR(play-services-cast, $ANDROID_GOOGLE_PLAY_SERVICES_VERSION, google, com/google/android/gms)
    MOZ_ANDROID_AAR(mediarouter-v7, $ANDROID_SUPPORT_LIBRARY_VERSION, android, com/android/support, REQUIRED_INTERNAL_IMPL)
fi

])

AC_DEFUN([MOZ_ANDROID_GOOGLE_CLOUD_MESSAGING],
[

if test -n "$MOZ_ANDROID_GCM" ; then
    MOZ_ANDROID_AAR(play-services-base, $ANDROID_GOOGLE_PLAY_SERVICES_VERSION, google, com/google/android/gms)
    MOZ_ANDROID_AAR(play-services-basement, $ANDROID_GOOGLE_PLAY_SERVICES_VERSION, google, com/google/android/gms)
    MOZ_ANDROID_AAR(play-services-gcm, $ANDROID_GOOGLE_PLAY_SERVICES_VERSION, google, com/google/android/gms)
    MOZ_ANDROID_AAR(play-services-measurement, $ANDROID_GOOGLE_PLAY_SERVICES_VERSION, google, com/google/android/gms)
fi

])

AC_DEFUN([MOZ_ANDROID_INSTALL_TRACKING],
[

if test -n "$MOZ_INSTALL_TRACKING"; then
    MOZ_ANDROID_AAR(play-services-ads, $ANDROID_GOOGLE_PLAY_SERVICES_VERSION, google, com/google/android/gms)
    MOZ_ANDROID_AAR(play-services-basement, $ANDROID_GOOGLE_PLAY_SERVICES_VERSION, google, com/google/android/gms)
fi

])

dnl Configure an Android SDK.
<<<<<<< HEAD
dnl Arg 1: target SDK version, like 23.
dnl Arg 2: list of build-tools versions, like "23.0.3 23.0.1".
dnl Arg 3: target lint version, like "25.3.1" (note: we fall back to
=======
dnl Arg 1: compile SDK version, like 23.
dnl Arg 2: target SDK version, like 23.
dnl Arg 3: list of build-tools versions, like "23.0.3 23.0.1".
dnl Arg 4: list of target lint versions, like "25.3.2 25.3.1" (note: we fall back to
>>>>>>> a17af05f
dnl        unversioned lint if this version is not found).
AC_DEFUN([MOZ_ANDROID_SDK],
[

MOZ_ARG_WITH_STRING(android-sdk,
[  --with-android-sdk=DIR
                          location where the Android SDK can be found (like ~/.mozbuild/android-sdk-linux)],
    android_sdk_root=$withval)

android_sdk_root=${withval%/platforms/android-*}

case "$target" in
*-android*|*-linuxandroid*)
    if test -z "$android_sdk_root" ; then
        AC_MSG_ERROR([You must specify --with-android-sdk=/path/to/sdk when targeting Android.])
    fi

    # We were given an old-style
    # --with-android-sdk=/path/to/sdk/platforms/android-*.  We could warn, but
    # we'll get compliance by forcing the issue.
    if test -e "$withval"/source.properties ; then
        AC_MSG_ERROR([Including platforms/android-* in --with-android-sdk arguments is deprecated.  Use --with-android-sdk=$android_sdk_root.])
    fi

    android_target_sdk=$2
    AC_MSG_CHECKING([for Android SDK platform version $android_target_sdk])
    android_sdk=$android_sdk_root/platforms/android-$android_target_sdk
    if ! test -e "$android_sdk/source.properties" ; then
        AC_MSG_ERROR([You must download Android SDK platform version $android_target_sdk.  Try |mach bootstrap|.  (Looked for $android_sdk)])
    fi
    AC_MSG_RESULT([$android_sdk])

    AC_MSG_CHECKING([for Android build-tools])
    android_build_tools_base="$android_sdk_root"/build-tools
    android_build_tools_version=""
    for version in $3; do
        android_build_tools="$android_build_tools_base"/$version
        if test -d "$android_build_tools" -a -f "$android_build_tools/aapt"; then
            android_build_tools_version=$version
            AC_MSG_RESULT([$android_build_tools])
            break
        fi
    done
    if test "$android_build_tools_version" = ""; then
<<<<<<< HEAD
        version=$(echo $2 | cut -d" " -f1)
=======
        version=$(echo $3 | cut -d" " -f1)
>>>>>>> a17af05f
        AC_MSG_ERROR([You must install the Android build-tools version $version.  Try |mach bootstrap|.  (Looked for "$android_build_tools_base"/$version)])
    fi

    MOZ_PATH_PROG(ZIPALIGN, zipalign, :, [$android_build_tools])
    MOZ_PATH_PROG(DX, dx, :, [$android_build_tools])
    MOZ_PATH_PROG(AAPT, aapt, :, [$android_build_tools])
    MOZ_PATH_PROG(AIDL, aidl, :, [$android_build_tools])
    if test -z "$ZIPALIGN" -o "$ZIPALIGN" = ":"; then
      AC_MSG_ERROR([The program zipalign was not found.  Try |mach bootstrap|.])
    fi
    if test -z "$DX" -o "$DX" = ":"; then
      AC_MSG_ERROR([The program dx was not found.  Try |mach bootstrap|.])
    fi
    if test -z "$AAPT" -o "$AAPT" = ":"; then
      AC_MSG_ERROR([The program aapt was not found.  Try |mach bootstrap|.])
    fi
    if test -z "$AIDL" -o "$AIDL" = ":"; then
      AC_MSG_ERROR([The program aidl was not found.  Try |mach bootstrap|.])
    fi

    android_platform_tools="$android_sdk_root"/platform-tools
    AC_MSG_CHECKING([for Android platform-tools])
    if test -d "$android_platform_tools" -a -f "$android_platform_tools/adb"; then
        AC_MSG_RESULT([$android_platform_tools])
    else
        AC_MSG_ERROR([You must install the Android platform-tools.  Try |mach bootstrap|.  (Looked for $android_platform_tools)])
    fi

    MOZ_PATH_PROG(ADB, adb, :, [$android_platform_tools])
    if test -z "$ADB" -o "$ADB" = ":"; then
      AC_MSG_ERROR([The program adb was not found.  Try |mach bootstrap|.])
    fi

    android_tools="$android_sdk_root"/tools
    AC_MSG_CHECKING([for Android tools])
    if test -d "$android_tools" -a -f "$android_tools/emulator"; then
        AC_MSG_RESULT([$android_tools])
    else
        AC_MSG_ERROR([You must install the Android tools.  Try |mach bootstrap|.  (Looked for $android_tools)])
    fi

    MOZ_PATH_PROG(EMULATOR, emulator, :, [$android_tools])
    if test -z "$EMULATOR" -o "$EMULATOR" = ":"; then
      AC_MSG_ERROR([The program emulator was not found.  Try |mach bootstrap|.])
    fi

    # `compileSdkVersion ANDROID_COMPILE_SDK_VERSION` is Gradle-only,
    # so there's no associated configure check.
    ANDROID_COMPILE_SDK_VERSION=$1
    ANDROID_TARGET_SDK="${android_target_sdk}"
    ANDROID_SDK="${android_sdk}"
    ANDROID_SDK_ROOT="${android_sdk_root}"
    ANDROID_TOOLS="${android_tools}"
    ANDROID_BUILD_TOOLS_VERSION="$android_build_tools_version"
    AC_SUBST(ANDROID_COMPILE_SDK_VERSION)
    AC_SUBST(ANDROID_TARGET_SDK)
    AC_SUBST(ANDROID_SDK_ROOT)
    AC_SUBST(ANDROID_SDK)
    AC_SUBST(ANDROID_TOOLS)
    AC_SUBST(ANDROID_BUILD_TOOLS_VERSION)

    MOZ_ANDROID_AAR(customtabs, $ANDROID_SUPPORT_LIBRARY_VERSION, android, com/android/support)
    MOZ_ANDROID_AAR(appcompat-v7, $ANDROID_SUPPORT_LIBRARY_VERSION, android, com/android/support)
    MOZ_ANDROID_AAR(support-vector-drawable, $ANDROID_SUPPORT_LIBRARY_VERSION, android, com/android/support)
    MOZ_ANDROID_AAR(animated-vector-drawable, $ANDROID_SUPPORT_LIBRARY_VERSION, android, com/android/support)
    MOZ_ANDROID_AAR(cardview-v7, $ANDROID_SUPPORT_LIBRARY_VERSION, android, com/android/support)
    MOZ_ANDROID_AAR(design, $ANDROID_SUPPORT_LIBRARY_VERSION, android, com/android/support)
    MOZ_ANDROID_AAR(recyclerview-v7, $ANDROID_SUPPORT_LIBRARY_VERSION, android, com/android/support)
    MOZ_ANDROID_AAR(support-v4, $ANDROID_SUPPORT_LIBRARY_VERSION, android, com/android/support, REQUIRED_INTERNAL_IMPL)
    MOZ_ANDROID_AAR(palette-v7, $ANDROID_SUPPORT_LIBRARY_VERSION, android, com/android/support)

    ANDROID_SUPPORT_ANNOTATIONS_JAR="$ANDROID_SDK_ROOT/extras/android/m2repository/com/android/support/support-annotations/$ANDROID_SUPPORT_LIBRARY_VERSION/support-annotations-$ANDROID_SUPPORT_LIBRARY_VERSION.jar"
    AC_MSG_CHECKING([for support-annotations JAR])
    if ! test -e $ANDROID_SUPPORT_ANNOTATIONS_JAR ; then
        AC_MSG_ERROR([You must download the support-annotations lib.  Run the Android SDK tool and install the Android Support Repository under Extras.  See https://developer.android.com/tools/extras/support-library.html for more info. (looked for $ANDROID_SUPPORT_ANNOTATIONS_JAR)])
    fi
    AC_MSG_RESULT([$ANDROID_SUPPORT_ANNOTATIONS_JAR])
    AC_SUBST(ANDROID_SUPPORT_ANNOTATIONS_JAR)
    ANDROID_SUPPORT_ANNOTATIONS_JAR_LIB=$ANDROID_SUPPORT_ANNOTATIONS_JAR
    AC_SUBST(ANDROID_SUPPORT_ANNOTATIONS_JAR_LIB)
    ;;
esac

<<<<<<< HEAD
android_lint_target=$3
ANDROID_LINT_CLASSPATH=""
android_lint_versioned_jar="$ANDROID_SDK_ROOT/tools/lib/lint-$android_lint_target.jar"
android_lint_unversioned_jar="$ANDROID_SDK_ROOT/tools/lib/lint.jar"
if test -e "$android_lint_versioned_jar" ; then
    ANDROID_LINT_CLASSPATH="$ANDROID_LINT_CLASSPATH $android_lint_versioned_jar"
    ANDROID_LINT_CLASSPATH="$ANDROID_LINT_CLASSPATH $ANDROID_SDK_ROOT/tools/lib/lint-checks-$android_lint_target.jar"
    ANDROID_LINT_CLASSPATH="$ANDROID_LINT_CLASSPATH $ANDROID_SDK_ROOT/tools/lib/sdklib-$android_lint_target.jar"
    ANDROID_LINT_CLASSPATH="$ANDROID_LINT_CLASSPATH $ANDROID_SDK_ROOT/tools/lib/repository-$android_lint_target.jar"
    ANDROID_LINT_CLASSPATH="$ANDROID_LINT_CLASSPATH $ANDROID_SDK_ROOT/tools/lib/common-$android_lint_target.jar"
    ANDROID_LINT_CLASSPATH="$ANDROID_LINT_CLASSPATH $ANDROID_SDK_ROOT/tools/lib/lint-api-$android_lint_target.jar"
elif test -e "$android_lint_unversioned_jar" ; then
    ANDROID_LINT_CLASSPATH="$ANDROID_LINT_CLASSPATH $android_lint_unversioned_jar"
    ANDROID_LINT_CLASSPATH="$ANDROID_LINT_CLASSPATH $ANDROID_SDK_ROOT/tools/lib/lint-checks.jar"
else
    AC_MSG_ERROR([Unable to find android sdk's lint jar. This probably means that you need to update android.m4 to find the latest version of lint-*.jar and all its dependencies. (looked for $android_lint_versioned_jar and $android_lint_unversioned_jar)])
=======
AC_MSG_CHECKING([for Android lint classpath])
ANDROID_LINT_CLASSPATH=""
for version in $4; do
    android_lint_versioned_jar="$ANDROID_SDK_ROOT/tools/lib/lint-$version.jar"
    if test -e "$android_lint_versioned_jar" ; then
        ANDROID_LINT_CLASSPATH="$ANDROID_LINT_CLASSPATH $android_lint_versioned_jar"
        ANDROID_LINT_CLASSPATH="$ANDROID_LINT_CLASSPATH $ANDROID_SDK_ROOT/tools/lib/lint-checks-$version.jar"
        ANDROID_LINT_CLASSPATH="$ANDROID_LINT_CLASSPATH $ANDROID_SDK_ROOT/tools/lib/sdklib-$version.jar"
        ANDROID_LINT_CLASSPATH="$ANDROID_LINT_CLASSPATH $ANDROID_SDK_ROOT/tools/lib/repository-$version.jar"
        ANDROID_LINT_CLASSPATH="$ANDROID_LINT_CLASSPATH $ANDROID_SDK_ROOT/tools/lib/common-$version.jar"
        ANDROID_LINT_CLASSPATH="$ANDROID_LINT_CLASSPATH $ANDROID_SDK_ROOT/tools/lib/lint-api-$version.jar"
        break
    fi
done
if test -z "$ANDROID_LINT_CLASSPATH" ; then
    android_lint_unversioned_jar="$ANDROID_SDK_ROOT/tools/lib/lint.jar"
    if test -e "$android_lint_unversioned_jar" ; then
        ANDROID_LINT_CLASSPATH="$ANDROID_LINT_CLASSPATH $android_lint_unversioned_jar"
        ANDROID_LINT_CLASSPATH="$ANDROID_LINT_CLASSPATH $ANDROID_SDK_ROOT/tools/lib/lint-checks.jar"
    else
        AC_MSG_ERROR([Unable to find android sdk's lint jar. This probably means that you need to update android.m4 to find the latest version of lint-*.jar and all its dependencies. (looked for $android_lint_versioned_jar and $android_lint_unversioned_jar)])
    fi
>>>>>>> a17af05f
fi
AC_MSG_RESULT([$ANDROID_LINT_CLASSPATH])
AC_SUBST(ANDROID_LINT_CLASSPATH)

MOZ_ARG_WITH_STRING(android-min-sdk,
[  --with-android-min-sdk=[VER]     Impose a minimum Firefox for Android SDK version],
[ MOZ_ANDROID_MIN_SDK_VERSION=$withval ])

MOZ_ARG_WITH_STRING(android-max-sdk,
[  --with-android-max-sdk=[VER]     Impose a maximum Firefox for Android SDK version],
[ MOZ_ANDROID_MAX_SDK_VERSION=$withval ])

if test -n "$MOZ_ANDROID_MIN_SDK_VERSION"; then
    if test -n "$MOZ_ANDROID_MAX_SDK_VERSION"; then
        if test $MOZ_ANDROID_MAX_SDK_VERSION -lt $MOZ_ANDROID_MIN_SDK_VERSION ; then
            AC_MSG_ERROR([--with-android-max-sdk must be at least the value of --with-android-min-sdk.])
        fi
    fi

    if test $MOZ_ANDROID_MIN_SDK_VERSION -gt $ANDROID_TARGET_SDK ; then
        AC_MSG_ERROR([--with-android-min-sdk is expected to be less than $ANDROID_TARGET_SDK])
    fi

    AC_SUBST(MOZ_ANDROID_MIN_SDK_VERSION)
fi

AC_SUBST(MOZ_ANDROID_MAX_SDK_VERSION)

])<|MERGE_RESOLUTION|>--- conflicted
+++ resolved
@@ -230,16 +230,10 @@
 ])
 
 dnl Configure an Android SDK.
-<<<<<<< HEAD
-dnl Arg 1: target SDK version, like 23.
-dnl Arg 2: list of build-tools versions, like "23.0.3 23.0.1".
-dnl Arg 3: target lint version, like "25.3.1" (note: we fall back to
-=======
 dnl Arg 1: compile SDK version, like 23.
 dnl Arg 2: target SDK version, like 23.
 dnl Arg 3: list of build-tools versions, like "23.0.3 23.0.1".
 dnl Arg 4: list of target lint versions, like "25.3.2 25.3.1" (note: we fall back to
->>>>>>> a17af05f
 dnl        unversioned lint if this version is not found).
 AC_DEFUN([MOZ_ANDROID_SDK],
 [
@@ -284,11 +278,7 @@
         fi
     done
     if test "$android_build_tools_version" = ""; then
-<<<<<<< HEAD
-        version=$(echo $2 | cut -d" " -f1)
-=======
         version=$(echo $3 | cut -d" " -f1)
->>>>>>> a17af05f
         AC_MSG_ERROR([You must install the Android build-tools version $version.  Try |mach bootstrap|.  (Looked for "$android_build_tools_base"/$version)])
     fi
 
@@ -372,24 +362,6 @@
     ;;
 esac
 
-<<<<<<< HEAD
-android_lint_target=$3
-ANDROID_LINT_CLASSPATH=""
-android_lint_versioned_jar="$ANDROID_SDK_ROOT/tools/lib/lint-$android_lint_target.jar"
-android_lint_unversioned_jar="$ANDROID_SDK_ROOT/tools/lib/lint.jar"
-if test -e "$android_lint_versioned_jar" ; then
-    ANDROID_LINT_CLASSPATH="$ANDROID_LINT_CLASSPATH $android_lint_versioned_jar"
-    ANDROID_LINT_CLASSPATH="$ANDROID_LINT_CLASSPATH $ANDROID_SDK_ROOT/tools/lib/lint-checks-$android_lint_target.jar"
-    ANDROID_LINT_CLASSPATH="$ANDROID_LINT_CLASSPATH $ANDROID_SDK_ROOT/tools/lib/sdklib-$android_lint_target.jar"
-    ANDROID_LINT_CLASSPATH="$ANDROID_LINT_CLASSPATH $ANDROID_SDK_ROOT/tools/lib/repository-$android_lint_target.jar"
-    ANDROID_LINT_CLASSPATH="$ANDROID_LINT_CLASSPATH $ANDROID_SDK_ROOT/tools/lib/common-$android_lint_target.jar"
-    ANDROID_LINT_CLASSPATH="$ANDROID_LINT_CLASSPATH $ANDROID_SDK_ROOT/tools/lib/lint-api-$android_lint_target.jar"
-elif test -e "$android_lint_unversioned_jar" ; then
-    ANDROID_LINT_CLASSPATH="$ANDROID_LINT_CLASSPATH $android_lint_unversioned_jar"
-    ANDROID_LINT_CLASSPATH="$ANDROID_LINT_CLASSPATH $ANDROID_SDK_ROOT/tools/lib/lint-checks.jar"
-else
-    AC_MSG_ERROR([Unable to find android sdk's lint jar. This probably means that you need to update android.m4 to find the latest version of lint-*.jar and all its dependencies. (looked for $android_lint_versioned_jar and $android_lint_unversioned_jar)])
-=======
 AC_MSG_CHECKING([for Android lint classpath])
 ANDROID_LINT_CLASSPATH=""
 for version in $4; do
@@ -412,7 +384,6 @@
     else
         AC_MSG_ERROR([Unable to find android sdk's lint jar. This probably means that you need to update android.m4 to find the latest version of lint-*.jar and all its dependencies. (looked for $android_lint_versioned_jar and $android_lint_unversioned_jar)])
     fi
->>>>>>> a17af05f
 fi
 AC_MSG_RESULT([$ANDROID_LINT_CLASSPATH])
 AC_SUBST(ANDROID_LINT_CLASSPATH)
