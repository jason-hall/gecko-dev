--- conflicted
+++ resolved
@@ -15,11 +15,7 @@
     MOZ_SYSTEM_ICU=1)
 
 if test -n "$MOZ_SYSTEM_ICU"; then
-<<<<<<< HEAD
-    PKG_CHECK_MODULES(MOZ_ICU, icu-i18n >= 58.1)
-=======
     PKG_CHECK_MODULES(MOZ_ICU, icu-i18n >= 59.1)
->>>>>>> a17af05f
     CFLAGS="$CFLAGS $MOZ_ICU_CFLAGS"
     CXXFLAGS="$CXXFLAGS $MOZ_ICU_CFLAGS"
 fi
