$! make Freetype2 under OpenVMS
$!
<<<<<<< HEAD
$! Copyright 2003-2016 by
=======
$! Copyright 2003-2017 by
>>>>>>> a17af05f
$! David Turner, Robert Wilhelm, and Werner Lemberg.
$!
$! This file is part of the FreeType project, and may only be used, modified,
$! and distributed under the terms of the FreeType project license,
$! LICENSE.TXT.  By continuing to use, modify, or distribute this file you
$! indicate that you have read the license and understand and accept it
$! fully.
$!
$!
$! External libraries (like Freetype, XPM, etc.) are supported via the
$! config file VMSLIB.DAT. Please check the sample file, which is part of this
$! distribution, for the information you need to provide
$!
$! This procedure currently does support the following commandline options
$! in arbitrary order
$!
$! * DEBUG - Compile modules with /noopt/debug and link shareable image
$!           with /debug
$! * LOPTS - Options to be passed to the link command
$! * CCOPT - Options to be passed to the C compiler
$!
$! In case of problems with the install you might contact me at
$! zinser@zinser.no-ip.info (preferred) or
$! zinser@sysdev.deutsche-boerse.com (work)
$!
$! Make procedure history for Freetype2
$!
$!------------------------------------------------------------------------------
$! Version history
$! 0.01 20040401 First version to receive a number
$! 0.02 20041030 Add error handling, Freetype 2.1.9
$!
$ on error then goto err_exit
$ true  = 1
$ false = 0
$ tmpnam = "temp_" + f$getjpi("","pid")
$ tt = tmpnam + ".txt"
$ tc = tmpnam + ".c"
$ th = tmpnam + ".h"
$ its_decc = false
$ its_vaxc = false
$ its_gnuc = false
$!
$! Setup variables holding "config" information
$!
$ Make    = ""
$ ccopt   = "/name=as_is/float=ieee"
$ lopts   = ""
$ dnsrl   = ""
$ aconf_in_file = "config.hin"
$ name    = "Freetype2"
$ mapfile =  name + ".map"
$ optfile =  name + ".opt"
$ s_case  = false
$ liblist = ""
$!
$ whoami = f$parse(f$environment("Procedure"),,,,"NO_CONCEAL")
$ mydef  = F$parse(whoami,,,"DEVICE")
$ mydir  = f$parse(whoami,,,"DIRECTORY") - "]["
$ myproc = f$parse(whoami,,,"Name") + f$parse(whoami,,,"type")
$!
$! Check for MMK/MMS
$!
$ If F$Search ("Sys$System:MMS.EXE") .nes. "" Then Make = "MMS"
$ If F$Type (MMK) .eqs. "STRING" Then Make = "MMK"
$!
$! Which command parameters were given
$!
$ gosub check_opts
$!
$! Create option file
$!
$ open/write optf 'optfile'
$!
$! Pull in external libraries
$!
$ create libs.opt
$ open/write libsf libs.opt
$ gosub check_create_vmslib
$!
$! Create objects
$!
$ if libdefs .nes. ""
$ then
$   ccopt = ccopt + "/define=(" + f$extract(0,f$length(libdefs)-1,libdefs) + ")"
$ endif
$!
$ if f$locate("AS_IS",f$edit(ccopt,"UPCASE")) .lt. f$length(ccopt) -
    then s_case = true
$ gosub crea_mms
$!
$ 'Make' /macro=(comp_flags="''ccopt'")
$ purge/nolog [...]descrip.mms
$!
$! Add them to options
$!
$FLOOP:
$  file = f$edit(f$search("[...]*.obj"),"UPCASE")
$  if (file .nes. "")
$  then
$    if f$locate("DEMOS",file) .eqs. f$length(file) then write optf file
$    goto floop
$  endif
$!
$ close optf
$!
$!
$! Alpha gets a shareable image
$!
$ If f$getsyi("HW_MODEL") .gt. 1024
$ Then
$   write sys$output "Creating freetype2shr.exe"
$   call anal_obj_axp 'optfile' _link.opt
$   open/append  optf 'optfile'
$   if s_case then WRITE optf "case_sensitive=YES"
$   close optf
$   LINK_/NODEB/SHARE=[.lib]freetype2shr.exe -
                            'optfile'/opt,libs.opt/opt,_link.opt/opt
$ endif
$!
$ exit
$!
$
$ERR_LIB:
$ write sys$output "Error reading config file vmslib.dat"
$ goto err_exit
$FT2_ERR:
$ write sys$output "Could not locate Freetype 2 include files"
$ goto err_exit
$ERR_EXIT:
$ set message/facil/ident/sever/text
$ close/nolog optf
$ close/nolog out
$ close/nolog libdata
$ close/nolog in
$ close/nolog atmp
$ close/nolog xtmp
$ write sys$output "Exiting..."
$ exit 2
$!
$!------------------------------------------------------------------------------
$!
$! If MMS/MMK are available dump out the descrip.mms if required
$!
$CREA_MMS:
$ write sys$output "Creating descrip.mms files ..."
$ write sys$output "... Main directory"
$ create descrip.mms
$ open/append out descrip.mms
$ copy sys$input: out
$ deck
#
# FreeType 2 build system -- top-level Makefile for OpenVMS
#


# Copyright 2001 by
# David Turner, Robert Wilhelm, and Werner Lemberg.
#
# This file is part of the FreeType project, and may only be used, modified,
# and distributed under the terms of the FreeType project license,
# LICENSE.TXT.  By continuing to use, modify, or distribute this file you
# indicate that you have read the license and understand and accept it
# fully.
$ EOD
$ write out "CFLAGS = ", ccopt
$ copy sys$input: out
$ deck


all :
        define freetype [--.include]
        define psaux [-.psaux]
        define autofit [-.autofit]
        define autohint [-.autohint]
        define base [-.base]
        define cache [-.cache]
        define cff [-.cff]
        define cid [-.cid]
        define pcf [-.pcf]
        define psnames [-.psnames]
        define raster [-.raster]
        define sfnt [-.sfnt]
        define smooth [-.smooth]
        define truetype [-.truetype]
        define type1 [-.type1]
        define winfonts [-.winfonts]
        if f$search("lib.dir") .eqs. "" then create/directory [.lib]
        set default [.builds.vms]
        $(MMS)$(MMSQUALIFIERS)
#        set default [--.src.autofit]
#        $(MMS)$(MMSQUALIFIERS)
        set default [--.src.autohint]
        $(MMS)$(MMSQUALIFIERS)
        set default [-.base]
        $(MMS)$(MMSQUALIFIERS)
        set default [-.bdf]
        $(MMS)$(MMSQUALIFIERS)
        set default [-.cache]
        $(MMS)$(MMSQUALIFIERS)
        set default [-.cff]
        $(MMS)$(MMSQUALIFIERS)
        set default [-.cid]
        $(MMS)$(MMSQUALIFIERS)
        set default [-.gzip]
        $(MMS)$(MMSQUALIFIERS)
        set default [-.lzw]
        $(MMS)$(MMSQUALIFIERS)
        set default [-.otvalid]
        $(MMS)$(MMSQUALIFIERS)
        set default [-.pcf]
        $(MMS)$(MMSQUALIFIERS)
        set default [-.pfr]
        $(MMS)$(MMSQUALIFIERS)
        set default [-.psaux]
        $(MMS)$(MMSQUALIFIERS)
        set default [-.pshinter]
        $(MMS)$(MMSQUALIFIERS)
        set default [-.psnames]
        $(MMS)$(MMSQUALIFIERS)
        set default [-.raster]
        $(MMS)$(MMSQUALIFIERS)
        set default [-.sfnt]
        $(MMS)$(MMSQUALIFIERS)
        set default [-.smooth]
        $(MMS)$(MMSQUALIFIERS)
        set default [-.truetype]
        $(MMS)$(MMSQUALIFIERS)
        set default [-.type1]
        $(MMS)$(MMSQUALIFIERS)
        set default [-.type42]
        $(MMS)$(MMSQUALIFIERS)
        set default [-.winfonts]
        $(MMS)$(MMSQUALIFIERS)
        set default [--]

# EOF
$ eod
$ close out
$ write sys$output "... [.builds.vms] directory"
$ create [.builds.vms]descrip.mms
$ open/append out [.builds.vms]descrip.mms
$ copy sys$input: out
$ deck
#
# FreeType 2 system rules for VMS
#


# Copyright 2001 by
# David Turner, Robert Wilhelm, and Werner Lemberg.
#
# This file is part of the FreeType project, and may only be used, modified,
# and distributed under the terms of the FreeType project license,
# LICENSE.TXT.  By continuing to use, modify, or distribute this file you
# indicate that you have read the license and understand and accept it
# fully.


CFLAGS=$(COMP_FLAGS)$(DEBUG)/include=([],[--.include],[--.src.base])

OBJS=ftsystem.obj

all : $(OBJS)
        library/create [--.lib]freetype.olb $(OBJS)

ftsystem.obj : ftsystem.c ftconfig.h

# EOF
$ eod
$ close out
$ write sys$output "... [.src.autofit] directory"
$ create [.src.autofit]descrip.mms
$ open/append out [.src.autofit]descrip.mms
$ copy sys$input: out
$ deck
#
# FreeType 2 auto-fit module compilation rules for VMS
#


# Copyright 2002 by
# David Turner, Robert Wilhelm, and Werner Lemberg.
#
# This file is part of the FreeType project, and may only be used, modified,
# and distributed under the terms of the FreeType project license,
# LICENSE.TXT.  By continuing to use, modify, or distribute this file you
# indicate that you have read the license and understand and accept it
# fully.

CFLAGS=$(COMP_FLAGS)$(DEBUG)/include=([--.include],[--.src.autofit])

OBJS=afangles.obj,afhints.obj,aflatin.obj

all : $(OBJS)
        library [--.lib]freetype.olb $(OBJS)

# EOF
$ eod
$ close out
$ write sys$output "... [.src.autohint] directory"
$ create [.src.autohint]descrip.mms
$ open/append out [.src.autohint]descrip.mms
$ copy sys$input: out
$ deck
#
# FreeType 2 auto-hinter module compilation rules for VMS
#


# Copyright 2001, 2002 Catharon Productions Inc.
#
# This file is part of the Catharon Typography Project and shall only
# be used, modified, and distributed under the terms of the Catharon
# Open Source License that should come with this file under the name
# `CatharonLicense.txt'.  By continuing to use, modify, or distribute
# this file you indicate that you have read the license and
# understand and accept it fully.
#
# Note that this license is compatible with the FreeType license.


CFLAGS=$(COMP_FLAGS)$(DEBUG)/incl=([--.include],[--.src.autohint])

OBJS=autohint.obj

all : $(OBJS)
        library [--.lib]freetype.olb $(OBJS)

# EOF
$ eod
$ close out
$ write sys$output "... [.src.base] directory"
$ create [.src.base]descrip.mms
$ open/append out [.src.base]descrip.mms
$ copy sys$input: out
$ deck
#
# FreeType 2 base layer compilation rules for VMS
#


# Copyright 2001, 2003 by
# David Turner, Robert Wilhelm, and Werner Lemberg.
#
# This file is part of the FreeType project, and may only be used, modified,
# and distributed under the terms of the FreeType project license,
# LICENSE.TXT.  By continuing to use, modify, or distribute this file you
# indicate that you have read the license and understand and accept it
# fully.


CFLAGS=$(COMP_FLAGS)$(DEBUG)/include=([--.builds.vms],[--.include],[--.src.base])

OBJS=ftbase.obj,ftinit.obj,ftglyph.obj,ftdebug.obj,ftbdf.obj,ftmm.obj,\
     fttype1.obj,ftfntfmt.obj,ftpfr.obj,ftstroke.obj,ftwinfnt.obj,ftbbox.obj,\
     ftbitmap.obj,ftlcdfil.obj,ftgasp.obj

all : $(OBJS)
        library [--.lib]freetype.olb $(OBJS)

# EOF
$ eod
$ close out
$ write sys$output "... [.src.bdf] directory"
$ create [.src.bdf]descrip.mms
$ open/append out [.src.bdf]descrip.mms
$ copy sys$input: out
$ deck
#
# FreeType 2 BDF driver compilation rules for VMS
#


# Copyright 2002 by
# David Turner, Robert Wilhelm, and Werner Lemberg.
#
# This file is part of the FreeType project, and may only be used, modified,
# and distributed under the terms of the FreeType project license,
# LICENSE.TXT.  By continuing to use, modify, or distribute this file you
# indicate that you have read the license and understand and accept it
# fully.


CFLAGS=$(COMP_FLAGS)$(DEBUG)/include=([--.include],[--.src.bdf])

OBJS=bdf.obj

all : $(OBJS)
        library [--.lib]freetype.olb $(OBJS)

# EOF
$ eod
$ close out
$ write sys$output "... [.src.cache] directory"
$ create [.src.cache]descrip.mms
$ open/append out [.src.cache]descrip.mms
$ copy sys$input: out
$ deck
#
# FreeType 2 Cache compilation rules for VMS
#


# Copyright 2001, 2002, 2003, 2004 by
# David Turner, Robert Wilhelm, and Werner Lemberg.
#
# This file is part of the FreeType project, and may only be used, modified,
# and distributed under the terms of the FreeType project license,
# LICENSE.TXT.  By continuing to use, modify, or distribute this file you
# indicate that you have read the license and understand and accept it
# fully.


CFLAGS=$(COMP_FLAGS)$(DEBUG)/include=([--.include],[--.src.cache])

OBJS=ftcache.obj

all : $(OBJS)
        library [--.lib]freetype.olb $(OBJS)

ftcache.obj : ftcache.c ftcbasic.c ftccache.c ftccmap.c ftcglyph.c ftcimage.c \
              ftcmanag.c ftcmru.c ftcsbits.c

# EOF
$ eod
$ close out
$ write sys$output "... [.src.cff] directory"
$ create [.src.cff]descrip.mms
$ open/append out [.src.cff]descrip.mms
$ copy sys$input: out
$ deck
#
# FreeType 2 OpenType/CFF driver compilation rules for VMS
#


# Copyright 2001, 2002 by
# David Turner, Robert Wilhelm, and Werner Lemberg.
#
# This file is part of the FreeType project, and may only be used, modified,
# and distributed under the terms of the FreeType project license,
# LICENSE.TXT.  By continuing to use, modify, or distribute this file you
# indicate that you have read the license and understand and accept it
# fully.


CFLAGS=$(COMP_FLAGS)$(DEBUG)/include=([--.include],[--.src.cff])

OBJS=cff.obj

all : $(OBJS)
        library [--.lib]freetype.olb $(OBJS)

# EOF
$ eod
$ close out
$ write sys$output "... [.src.cid] directory"
$ create [.src.cid]descrip.mms
$ open/append out [.src.cid]descrip.mms
$ copy sys$input: out
$ deck
#
# FreeType 2 CID driver compilation rules for VMS
#


# Copyright 2001 by
# David Turner, Robert Wilhelm, and Werner Lemberg.
#
# This file is part of the FreeType project, and may only be used, modified,
# and distributed under the terms of the FreeType project license,
# LICENSE.TXT.  By continuing to use, modify, or distribute this file you
# indicate that you have read the license and understand and accept it
# fully.


CFLAGS=$(COMP_FLAGS)$(DEBUG)/include=([--.include],[--.src.cid])

OBJS=type1cid.obj

all : $(OBJS)
        library [--.lib]freetype.olb $(OBJS)

# EOF
$ eod
$ close out
$ write sys$output "... [.src.gzip] directory"
$ create [.src.gzip]descrip.mms
$ open/append out [.src.gzip]descrip.mms
$ copy sys$input: out
$ deck
#
# FreeType 2 GZip support compilation rules for VMS
#


# Copyright 2002 by
# David Turner, Robert Wilhelm, and Werner Lemberg.
#
# This file is part of the FreeType project, and may only be used, modified,
# and distributed under the terms of the FreeType project license,
# LICENSE.TXT.  By continuing to use, modify, or distribute this file you
# indicate that you have read the license and understand and accept it
# fully.
$EOD
$ if libincs .nes. "" then write out "LIBINCS = ", libincs - ",", ","
$ write out "COMP_FLAGS = ", ccopt
$ copy sys$input: out
$ deck

CFLAGS=$(COMP_FLAGS)$(DEBUG)/include=($(LIBINCS)[--.include],[--.src.gzip])

OBJS=ftgzip.obj

all : $(OBJS)
        library [--.lib]freetype.olb $(OBJS)

# EOF
$ eod
$ close out
$ write sys$output "... [.src.lzw] directory"
$ create [.src.lzw]descrip.mms
$ open/append out [.src.lzw]descrip.mms
$ copy sys$input: out
$ deck
#
# FreeType 2 LZW support compilation rules for VMS
#


# Copyright 2004 by
# David Turner, Robert Wilhelm, and Werner Lemberg.
#
# This file is part of the FreeType project, and may only be used, modified,
# and distributed under the terms of the FreeType project license,
# LICENSE.TXT.  By continuing to use, modify, or distribute this file you
# indicate that you have read the license and understand and accept it
# fully.
$EOD
$ if libincs .nes. "" then write out "LIBINCS = ", libincs - ",", ","
$ write out "COMP_FLAGS = ", ccopt
$ copy sys$input: out
$ deck

CFLAGS=$(COMP_FLAGS)$(DEBUG)/include=($(LIBINCS)[--.include],[--.src.lzw])

OBJS=ftlzw.obj

all : $(OBJS)
        library [--.lib]freetype.olb $(OBJS)

# EOF
$ eod
$ close out
$ write sys$output "... [.src.otlayout] directory"
$ create [.src.otlayout]descrip.mms
$ open/append out [.src.otlayout]descrip.mms
$ copy sys$input: out
$ deck
#
# FreeType 2 OT layout compilation rules for VMS
#


# Copyright 2004 by
# David Turner, Robert Wilhelm, and Werner Lemberg.
#
# This file is part of the FreeType project, and may only be used, modified,
# and distributed under the terms of the FreeType project license,
# LICENSE.TXT.  By continuing to use, modify, or distribute this file you
# indicate that you have read the license and understand and accept it
# fully.


CFLAGS=$(COMP_FLAGS)$(DEBUG)/include=([--.include],[--.src.otlayout])

OBJS=otlbase.obj,otlcommn.obj,otlgdef.obj,otlgpos.obj,otlgsub.obj,\
     otljstf.obj,otlparse.obj

all : $(OBJS)
        library [--.lib]freetype.olb $(OBJS)


# EOF
$ eod
$ close out
$ write sys$output "... [.src.otvalid] directory"
$ create [.src.otvalid]descrip.mms
$ open/append out [.src.otvalid]descrip.mms
$ copy sys$input: out
$ deck
#
# FreeType 2 OpenType validation module compilation rules for VMS
#


# Copyright 2004 by
# David Turner, Robert Wilhelm, and Werner Lemberg.
#
# This file is part of the FreeType project, and may only be used, modified,
# and distributed under the terms of the FreeType project license,
# LICENSE.TXT.  By continuing to use, modify, or distribute this file you
# indicate that you have read the license and understand and accept it
# fully.


CFLAGS=$(COMP_FLAGS)$(DEBUG)/include=([--.include],[--.src.otvalid])

OBJS=otvalid.obj

all : $(OBJS)
        library [--.lib]freetype.olb $(OBJS)

# EOF
$ eod
$ close out
$ write sys$output "... [.src.pcf] directory"
$ create [.src.pcf]descrip.mms
$ open/append out [.src.pcf]descrip.mms
$ copy sys$input: out
$ deck
#
# FreeType 2 pcf driver compilation rules for VMS
#


# Copyright (C) 2001, 2002 by
# Francesco Zappa Nardelli
#
# Permission is hereby granted, free of charge, to any person obtaining a copy
# of this software and associated documentation files (the "Software"), to deal
# in the Software without restriction, including without limitation the rights
# to use, copy, modify, merge, publish, distribute, sublicense, and/or sell
# copies of the Software, and to permit persons to whom the Software is
# furnished to do so, subject to the following conditions:
#
# The above copyright notice and this permission notice shall be included in
# all copies or substantial portions of the Software.
#
# THE SOFTWARE IS PROVIDED "AS IS", WITHOUT WARRANTY OF ANY KIND, EXPRESS OR
# IMPLIED, INCLUDING BUT NOT LIMITED TO THE WARRANTIES OF MERCHANTABILITY,
# FITNESS FOR A PARTICULAR PURPOSE AND NONINFRINGEMENT.  IN NO EVENT SHALL THE
# AUTHORS OR COPYRIGHT HOLDERS BE LIABLE FOR ANY CLAIM, DAMAGES OR OTHER
# LIABILITY, WHETHER IN AN ACTION OF CONTRACT, TORT OR OTHERWISE, ARISING FROM,
# OUT OF OR IN CONNECTION WITH THE SOFTWARE OR THE USE OR OTHER DEALINGS IN
# THE SOFTWARE.


CFLAGS=$(COMP_FLAGS)$(DEBUG)/include=([--.include],[--.src.pcf])

OBJS=pcf.obj

all : $(OBJS)
        library [--.lib]freetype.olb $(OBJS)

# EOF
$ eod
$ close out
$ write sys$output "... [.src.pfr] directory"
$ create [.src.pfr]descrip.mms
$ open/append out [.src.pfr]descrip.mms
$ copy sys$input: out
$ deck
#
# FreeType 2 PFR driver compilation rules for VMS
#


# Copyright 2002 by
# David Turner, Robert Wilhelm, and Werner Lemberg.
#
# This file is part of the FreeType project, and may only be used, modified,
# and distributed under the terms of the FreeType project license,
# LICENSE.TXT.  By continuing to use, modify, or distribute this file you
# indicate that you have read the license and understand and accept it
# fully.


CFLAGS=$(COMP_FLAGS)$(DEBUG)/include=([--.include],[--.src.pfr])

OBJS=pfr.obj

all : $(OBJS)
        library [--.lib]freetype.olb $(OBJS)

# EOF
$ eod
$ close out
$ write sys$output "... [.src.psaux] directory"
$ create [.src.psaux]descrip.mms
$ open/append out [.src.psaux]descrip.mms
$ copy sys$input: out
$ deck
#
# FreeType 2 PSaux driver compilation rules for VMS
#


# Copyright 2001, 2002 by
# David Turner, Robert Wilhelm, and Werner Lemberg.
#
# This file is part of the FreeType project, and may only be used, modified,
# and distributed under the terms of the FreeType project license,
# LICENSE.TXT.  By continuing to use, modify, or distribute this file you
# indicate that you have read the license and understand and accept it
# fully.


CFLAGS=$(COMP_FLAGS)$(DEBUG)/include=([--.include],[--.src.psaux])

OBJS=psaux.obj

all : $(OBJS)
        library [--.lib]freetype.olb $(OBJS)

# EOF
$ eod
$ close out
$ write sys$output "... [.src.pshinter] directory"
$ create [.src.pshinter]descrip.mms
$ open/append out [.src.pshinter]descrip.mms
$ copy sys$input: out
$ deck
#
# FreeType 2 PSHinter driver compilation rules for OpenVMS
#


# Copyright 2001, 2002 by
# David Turner, Robert Wilhelm, and Werner Lemberg.
#
# This file is part of the FreeType project, and may only be used, modified,
# and distributed under the terms of the FreeType project license,
# LICENSE.TXT.  By continuing to use, modify, or distribute this file you
# indicate that you have read the license and understand and accept it
# fully.


CFLAGS=$(COMP_FLAGS)$(DEBUG)/include=([--.include],[--.src.psnames])

OBJS=pshinter.obj

all : $(OBJS)
        library [--.lib]freetype.olb $(OBJS)

# EOF
$ eod
$ close out
$ write sys$output "... [.src.psnames] directory"
$ create [.src.psnames]descrip.mms
$ open/append out [.src.psnames]descrip.mms
$ copy sys$input: out
$ deck
#
# FreeType 2 PSNames driver compilation rules for VMS
#


# Copyright 2001, 2002 by
# David Turner, Robert Wilhelm, and Werner Lemberg.
#
# This file is part of the FreeType project, and may only be used, modified,
# and distributed under the terms of the FreeType project license,
# LICENSE.TXT.  By continuing to use, modify, or distribute this file you
# indicate that you have read the license and understand and accept it
# fully.


CFLAGS=$(COMP_FLAGS)$(DEBUG)/include=([--.include],[--.src.psnames])

OBJS=psnames.obj

all : $(OBJS)
        library [--.lib]freetype.olb $(OBJS)

# EOF
$ eod
$ close out
$ write sys$output "... [.src.raster] directory"
$ create [.src.raster]descrip.mms
$ open/append out [.src.raster]descrip.mms
$ copy sys$input: out
$ deck
#
# FreeType 2 renderer module compilation rules for VMS
#


# Copyright 2001 by
# David Turner, Robert Wilhelm, and Werner Lemberg.
#
# This file is part of the FreeType project, and may only be used, modified,
# and distributed under the terms of the FreeType project license,
# LICENSE.TXT.  By continuing to use, modify, or distribute this file you
# indicate that you have read the license and understand and accept it
# fully.


CFLAGS=$(COMP_FLAGS)$(DEBUG)/include=([--.include],[--.src.raster])

OBJS=raster.obj

all : $(OBJS)
        library [--.lib]freetype.olb $(OBJS)

# EOF
$ eod
$ close out
$ write sys$output "... [.src.sfnt] directory"
$ create [.src.sfnt]descrip.mms
$ open/append out [.src.sfnt]descrip.mms
$ copy sys$input: out
$ deck
#
# FreeType 2 SFNT driver compilation rules for VMS
#


# Copyright 2001, 2002 by
# David Turner, Robert Wilhelm, and Werner Lemberg.
#
# This file is part of the FreeType project, and may only be used, modified,
# and distributed under the terms of the FreeType project license,
# LICENSE.TXT.  By continuing to use, modify, or distribute this file you
# indicate that you have read the license and understand and accept it
# fully.


CFLAGS=$(COMP_FLAGS)$(DEBUG)/include=([--.include],[--.src.sfnt])

OBJS=sfnt.obj

all : $(OBJS)
        library [--.lib]freetype.olb $(OBJS)

# EOF
$ eod
$ close out
$ write sys$output "... [.src.smooth] directory"
$ create [.src.smooth]descrip.mms
$ open/append out [.src.smooth]descrip.mms
$ copy sys$input: out
$ deck
#
# FreeType 2 smooth renderer module compilation rules for VMS
#


# Copyright 2001 by
# David Turner, Robert Wilhelm, and Werner Lemberg.
#
# This file is part of the FreeType project, and may only be used, modified,
# and distributed under the terms of the FreeType project license,
# LICENSE.TXT.  By continuing to use, modify, or distribute this file you
# indicate that you have read the license and understand and accept it
# fully.


CFLAGS=$(COMP_FLAGS)$(DEBUG)/include=([--.include],[--.src.smooth])

OBJS=smooth.obj

all : $(OBJS)
        library [--.lib]freetype.olb $(OBJS)

# EOF
$ eod
$ close out
$ write sys$output "... [.src.truetype] directory"
$ create [.src.truetype]descrip.mms
$ open/append out [.src.truetype]descrip.mms
$ copy sys$input: out
$ deck
#
# FreeType 2 TrueType driver compilation rules for VMS
#


# Copyright 2001, 2002 by
# David Turner, Robert Wilhelm, and Werner Lemberg.
#
# This file is part of the FreeType project, and may only be used, modified,
# and distributed under the terms of the FreeType project license,
# LICENSE.TXT.  By continuing to use, modify, or distribute this file you
# indicate that you have read the license and understand and accept it
# fully.


CFLAGS=$(COMP_FLAGS)$(DEBUG)/include=([--.include],[--.src.truetype])

OBJS=truetype.obj

all : $(OBJS)
        library [--.lib]freetype.olb $(OBJS)

# EOF
$ eod
$ close out
$ write sys$output "... [.src.type1] directory"
$ create [.src.type1]descrip.mms
$ open/append out [.src.type1]descrip.mms
$ copy sys$input: out
$ deck
#
# FreeType 2 Type1 driver compilation rules for VMS
#


# Copyright 1996-2000, 2002 by
# David Turner, Robert Wilhelm, and Werner Lemberg.
#
# This file is part of the FreeType project, and may only be used, modified,
# and distributed under the terms of the FreeType project license,
# LICENSE.TXT.  By continuing to use, modify, or distribute this file you
# indicate that you have read the license and understand and accept it
# fully.


CFLAGS=$(COMP_FLAGS)$(DEBUG)/include=([--.include],[--.src.type1])

OBJS=type1.obj

all : $(OBJS)
        library [--.lib]freetype.olb $(OBJS)

type1.obj : type1.c t1parse.c t1load.c t1objs.c t1driver.c t1gload.c t1afm.c

# EOF
$ eod
$ close out
$ write sys$output "... [.src.type42] directory"
$ create [.src.type42]descrip.mms
$ open/append out [.src.type42]descrip.mms
$ copy sys$input: out
$ deck
#
# FreeType 2 Type 42 driver compilation rules for VMS
#


# Copyright 2002 by
# David Turner, Robert Wilhelm, and Werner Lemberg.
#
# This file is part of the FreeType project, and may only be used, modified,
# and distributed under the terms of the FreeType project license,
# LICENSE.TXT.  By continuing to use, modify, or distribute this file you
# indicate that you have read the license and understand and accept it
# fully.


CFLAGS=$(COMP_FLAGS)$(DEBUG)/include=([--.include],[--.src.type42])

OBJS=type42.obj

all : $(OBJS)
        library [--.lib]freetype.olb $(OBJS)

# EOF
$ eod
$ close out
$ write sys$output "... [.src.winfonts] directory"
$ create [.src.winfonts]descrip.mms
$ open/append out [.src.winfonts]descrip.mms
$ copy sys$input: out
$ deck
#
# FreeType 2 Windows FNT/FON driver compilation rules for VMS
#


# Copyright 2001, 2002 by
# David Turner, Robert Wilhelm, and Werner Lemberg.
#
# This file is part of the FreeType project, and may only be used, modified,
# and distributed under the terms of the FreeType project license,
# LICENSE.TXT.  By continuing to use, modify, or distribute this file you
# indicate that you have read the license and understand and accept it
# fully.


CFLAGS=$(COMP_FLAGS)$(DEBUG)/include=([--.include],[--.src.winfonts])

OBJS=winfnt.obj

all : $(OBJS)
        library [--.lib]freetype.olb $(OBJS)

# EOF
$ eod
$ close out
$ return
$!------------------------------------------------------------------------------
$!
$! Check command line options and set symbols accordingly
$!
$ CHECK_OPTS:
$ i = 1
$ OPT_LOOP:
$ if i .lt. 9
$ then
$   cparm = f$edit(p'i',"upcase")
$   if cparm .eqs. "DEBUG"
$   then
$     ccopt = ccopt + "/noopt/deb"
$     lopts = lopts + "/deb"
$   endif
$   if f$locate("CCOPT=",cparm) .lt. f$length(cparm)
$   then
$     start = f$locate("=",cparm) + 1
$     len   = f$length(cparm) - start
$     ccopt = ccopt + f$extract(start,len,cparm)
$   endif
$   if cparm .eqs. "LINK" then linkonly = true
$   if f$locate("LOPTS=",cparm) .lt. f$length(cparm)
$   then
$     start = f$locate("=",cparm) + 1
$     len   = f$length(cparm) - start
$     lopts = lopts + f$extract(start,len,cparm)
$   endif
$   if f$locate("CC=",cparm) .lt. f$length(cparm)
$   then
$     start  = f$locate("=",cparm) + 1
$     len    = f$length(cparm) - start
$     cc_com = f$extract(start,len,cparm)
      if (cc_com .nes. "DECC") .and. -
         (cc_com .nes. "VAXC") .and. -
	 (cc_com .nes. "GNUC")
$     then
$       write sys$output "Unsupported compiler choice ''cc_com' ignored"
$       write sys$output "Use DECC, VAXC, or GNUC instead"
$     else
$     	if cc_com .eqs. "DECC" then its_decc = true
$     	if cc_com .eqs. "VAXC" then its_vaxc = true
$     	if cc_com .eqs. "GNUC" then its_gnuc = true
$     endif
$   endif
$   if f$locate("MAKE=",cparm) .lt. f$length(cparm)
$   then
$     start  = f$locate("=",cparm) + 1
$     len    = f$length(cparm) - start
$     mmks = f$extract(start,len,cparm)
$     if (mmks .eqs. "MMK") .or. (mmks .eqs. "MMS")
$     then
$       make = mmks
$     else
$       write sys$output "Unsupported make choice ''mmks' ignored"
$       write sys$output "Use MMK or MMS instead"
$     endif
$   endif
$   i = i + 1
$   goto opt_loop
$ endif
$ return
$!------------------------------------------------------------------------------
$!
$! Take care of driver file with information about external libraries
$!
$! Version history
$! 0.01 20040220 First version to receive a number
$! 0.02 20040229 Echo current procedure name; use general error exit handler
$!               Remove xpm hack -> Replaced by more general dnsrl handling
$CHECK_CREATE_VMSLIB:
$!
$ if f$search("VMSLIB.DAT") .eqs. ""
$ then
$   type/out=vmslib.dat sys$input
!
! This is a simple driver file with information used by vms_make.com to
! check if external libraries (like t1lib and freetype) are available on
! the system.
!
! Layout of the file:
!
!    - Lines starting with ! are treated as comments
!    - Elements in a data line are separated by # signs
!    - The elements need to be listed in the following order
!      1.) Name of the Library (only used for informative messages
!                               from vms_make.com)
!      2.) Location where the object library can be found
!      3.) Location where the include files for the library can be found
!      4.) Include file used to verify library location
!      5.) CPP define to pass to the build to indicate availability of
!          the library
!
! Example: The following lines show how definitions
!          might look like. They are site specific and the locations of the
!          library and include files need almost certainly to be changed.
!
! Location: All of the libraries can be found at the following addresses
!
!   ZLIB:     http://zinser.no-ip.info/vms/sw/zlib.htmlx
!
ZLIB # sys$library:libz.olb # sys$library: # zlib.h # FT_CONFIG_OPTION_SYSTEM_ZLIB
$   write sys$output "New driver file vmslib.dat created."
$   write sys$output "Please customize library locations for your site"
$   write sys$output "and afterwards re-execute ''myproc'"
$   goto err_exit
$ endif
$!
$! Init symbols used to hold CPP definitions and include path
$!
$ libdefs = ""
$ libincs = ""
$!
$! Open data file with location of libraries
$!
$ open/read/end=end_lib/err=err_lib libdata VMSLIB.DAT
$LIB_LOOP:
$ read/end=end_lib libdata libline
$ libline = f$edit(libline, "UNCOMMENT,COLLAPSE")
$ if libline .eqs. "" then goto LIB_LOOP ! Comment line
$ libname = f$edit(f$element(0,"#",libline),"UPCASE")
$ write sys$output "Processing ''libname' setup ..."
$ libloc  = f$element(1,"#",libline)
$ libsrc  = f$element(2,"#",libline)
$ testinc = f$element(3,"#",libline)
$ cppdef  = f$element(4,"#",libline)
$ old_cpp = f$locate("=1",cppdef)
$ if old_cpp.lt.f$length(cppdef) then cppdef = f$extract(0,old_cpp,cppdef)
$ if f$search("''libloc'").eqs. ""
$ then
$   write sys$output "Can not find library ''libloc' - Skipping ''libname'"
$   goto LIB_LOOP
$ endif
$ libsrc_elem = 0
$ libsrc_found = false
$LIBSRC_LOOP:
$ libsrcdir = f$element(libsrc_elem,",",libsrc)
$ if (libsrcdir .eqs. ",") then goto END_LIBSRC
$ if f$search("''libsrcdir'''testinc'") .nes. "" then libsrc_found = true
$ libsrc_elem = libsrc_elem + 1
$ goto LIBSRC_LOOP
$END_LIBSRC:
$ if .not. libsrc_found
$ then
$   write sys$output "Can not find includes at ''libsrc' - Skipping ''libname'"
$   goto LIB_LOOP
$ endif
$ if (cppdef .nes. "") then libdefs = libdefs +  cppdef + ","
$ libincs = libincs + "," + libsrc
$ lqual = "/lib"
$ libtype = f$edit(f$parse(libloc,,,"TYPE"),"UPCASE")
$ if f$locate("EXE",libtype) .lt. f$length(libtype) then lqual = "/share"
$ write optf libloc , lqual
$ if (f$trnlnm("topt") .nes. "") then write topt libloc , lqual
$!
$! Nasty hack to get the freetype includes to work
$!
$ ft2def = false
$ if ((libname .eqs. "FREETYPE") .and. -
      (f$locate("FREETYPE2",cppdef) .lt. f$length(cppdef)))
$ then
$   if ((f$search("freetype:freetype.h") .nes. "") .and. -
        (f$search("freetype:[internal]ftobjs.h") .nes. ""))
$   then
$     write sys$output "Will use local definition of freetype logical"
$   else
$     ft2elem = 0
$FT2_LOOP:
$     ft2srcdir = f$element(ft2elem,",",libsrc)
$     if f$search("''ft2srcdir'''testinc'") .nes. ""
$     then
$        if f$search("''ft2srcdir'internal.dir") .nes. ""
$        then
$          ft2dev  = f$parse("''ft2srcdir'",,,"device","no_conceal")
$          ft2dir  = f$parse("''ft2srcdir'",,,"directory","no_conceal")
$          ft2conc = f$locate("][",ft2dir)
$          ft2len  = f$length(ft2dir)
$          if ft2conc .lt. ft2len
$          then
$             ft2dir = f$extract(0,ft2conc,ft2dir) + -
                       f$extract(ft2conc+2,ft2len-2,ft2dir)
$          endif
$          ft2dir = ft2dir - "]" + ".]"
$          define freetype 'ft2dev''ft2dir','ft2srcdir'
$          ft2def = true
$        else
$          goto ft2_err
$        endif
$     else
$       ft2elem = ft2elem + 1
$       goto ft2_loop
$     endif
$   endif
$ endif
$ goto LIB_LOOP
$END_LIB:
$ close libdata
$ return
$!------------------------------------------------------------------------------
$!
$! Analyze Object files for OpenVMS AXP to extract Procedure and Data
$! information to build a symbol vector for a shareable image
$! All the "brains" of this logic was suggested by Hartmut Becker
$! (Hartmut.Becker@compaq.com). All the bugs were introduced by me
$! (zinser@zinser.no-ip.info), so if you do have problem reports please do not
$! bother Hartmut/HP, but get in touch with me
$!
$! Version history
$! 0.01 20040006 Skip over shareable images in option file
$!
$ ANAL_OBJ_AXP: Subroutine
$ V = 'F$Verify(0)
$ SAY := "WRITE_ SYS$OUTPUT"
$
$ IF F$SEARCH("''P1'") .EQS. ""
$ THEN
$    SAY "ANAL_OBJ_AXP-E-NOSUCHFILE:  Error, inputfile ''p1' not available"
$    goto exit_aa
$ ENDIF
$ IF "''P2'" .EQS. ""
$ THEN
$    SAY "ANAL_OBJ_AXP:  Error, no output file provided"
$    goto exit_aa
$ ENDIF
$
$ open/read in 'p1
$ create a.tmp
$ open/append atmp a.tmp
$ loop:
$ read/end=end_loop in line
$ if f$locate("/SHARE",f$edit(line,"upcase")) .lt. f$length(line)
$ then
$   write sys$output "ANAL_SKP_SHR-i-skipshare, ''line'"
$   goto loop
$ endif
$ if f$locate("/LIB",f$edit(line,"upcase")) .lt. f$length(line)
$ then
$   write libsf line
$   write sys$output "ANAL_SKP_LIB-i-skiplib, ''line'"
$   goto loop
$ endif
$ f= f$search(line)
$ if f .eqs. ""
$ then
$	write sys$output "ANAL_OBJ_AXP-w-nosuchfile, ''line'"
$	goto loop
$ endif
$ def/user sys$output nl:
$ def/user sys$error nl:
$ anal/obj/gsd 'f /out=x.tmp
$ open/read xtmp x.tmp
$ XLOOP:
$ read/end=end_xloop xtmp xline
$ xline = f$edit(xline,"compress")
$ write atmp xline
$ goto xloop
$ END_XLOOP:
$ close xtmp
$ goto loop
$ end_loop:
$ close in
$ close atmp
$ if f$search("a.tmp") .eqs. "" -
	then $ exit
$ ! all global definitions
$ search a.tmp "symbol:","EGSY$V_DEF 1","EGSY$V_NORM 1"/out=b.tmp
$ ! all procedures
$ search b.tmp "EGSY$V_NORM 1"/wind=(0,1) /out=c.tmp
$ search c.tmp "symbol:"/out=d.tmp
$ def/user sys$output nl:
$ edito/edt/command=sys$input d.tmp
sub/symbol: "/symbol_vector=(/whole
sub/"/=PROCEDURE)/whole
exit
$ ! all data
$ search b.tmp "EGSY$V_DEF 1"/wind=(0,1) /out=e.tmp
$ search e.tmp "symbol:"/out=f.tmp
$ def/user sys$output nl:
$ edito/edt/command=sys$input f.tmp
sub/symbol: "/symbol_vector=(/whole
sub/"/=DATA)/whole
exit
$ sort/nodupl d.tmp,f.tmp 'p2'
$ delete a.tmp;*,b.tmp;*,c.tmp;*,d.tmp;*,e.tmp;*,f.tmp;*
$ if f$search("x.tmp") .nes. "" -
	then $ delete x.tmp;*
$!
$ close libsf
$ EXIT_AA:
$ if V then set verify
$ endsubroutine<|MERGE_RESOLUTION|>--- conflicted
+++ resolved
@@ -1,10 +1,6 @@
 $! make Freetype2 under OpenVMS
 $!
-<<<<<<< HEAD
-$! Copyright 2003-2016 by
-=======
 $! Copyright 2003-2017 by
->>>>>>> a17af05f
 $! David Turner, Robert Wilhelm, and Werner Lemberg.
 $!
 $! This file is part of the FreeType project, and may only be used, modified,
