/***************************************************************************/
/*                                                                         */
/*  cidload.c                                                              */
/*                                                                         */
/*    CID-keyed Type1 font loader (body).                                  */
/*                                                                         */
<<<<<<< HEAD
/*  Copyright 1996-2016 by                                                 */
=======
/*  Copyright 1996-2017 by                                                 */
>>>>>>> a17af05f
/*  David Turner, Robert Wilhelm, and Werner Lemberg.                      */
/*                                                                         */
/*  This file is part of the FreeType project, and may only be used,       */
/*  modified, and distributed under the terms of the FreeType project      */
/*  license, LICENSE.TXT.  By continuing to use, modify, or distribute     */
/*  this file you indicate that you have read the license and              */
/*  understand and accept it fully.                                        */
/*                                                                         */
/***************************************************************************/


#include <ft2build.h>
#include FT_INTERNAL_DEBUG_H
#include FT_CONFIG_CONFIG_H
#include FT_MULTIPLE_MASTERS_H
#include FT_INTERNAL_TYPE1_TYPES_H

#include "cidload.h"

#include "ciderrs.h"


  /*************************************************************************/
  /*                                                                       */
  /* The macro FT_COMPONENT is used in trace mode.  It is an implicit      */
  /* parameter of the FT_TRACE() and FT_ERROR() macros, used to print/log  */
  /* messages during execution.                                            */
  /*                                                                       */
#undef  FT_COMPONENT
#define FT_COMPONENT  trace_cidload


  /* read a single offset */
  FT_LOCAL_DEF( FT_ULong )
  cid_get_offset( FT_Byte*  *start,
                  FT_Byte    offsize )
  {
    FT_ULong  result;
    FT_Byte*  p = *start;


    for ( result = 0; offsize > 0; offsize-- )
    {
      result <<= 8;
      result  |= *p++;
    }

    *start = p;
    return result;
  }


  /*************************************************************************/
  /*************************************************************************/
  /*****                                                               *****/
  /*****                    TYPE 1 SYMBOL PARSING                      *****/
  /*****                                                               *****/
  /*************************************************************************/
  /*************************************************************************/


  static FT_Error
  cid_load_keyword( CID_Face        face,
                    CID_Loader*     loader,
                    const T1_Field  keyword )
  {
    FT_Error      error;
    CID_Parser*   parser = &loader->parser;
    FT_Byte*      object;
    void*         dummy_object;
    CID_FaceInfo  cid = &face->cid;


    /* if the keyword has a dedicated callback, call it */
    if ( keyword->type == T1_FIELD_TYPE_CALLBACK )
    {
      keyword->reader( (FT_Face)face, parser );
      error = parser->root.error;
      goto Exit;
    }

    /* we must now compute the address of our target object */
    switch ( keyword->location )
    {
    case T1_FIELD_LOCATION_CID_INFO:
      object = (FT_Byte*)cid;
      break;

    case T1_FIELD_LOCATION_FONT_INFO:
      object = (FT_Byte*)&cid->font_info;
      break;

    case T1_FIELD_LOCATION_FONT_EXTRA:
      object = (FT_Byte*)&face->font_extra;
      break;

    case T1_FIELD_LOCATION_BBOX:
      object = (FT_Byte*)&cid->font_bbox;
      break;

    default:
      {
        CID_FaceDict  dict;


        if ( parser->num_dict < 0 || parser->num_dict >= cid->num_dicts )
        {
          FT_ERROR(( "cid_load_keyword: invalid use of `%s'\n",
                     keyword->ident ));
          error = FT_THROW( Syntax_Error );
          goto Exit;
        }

        dict = cid->font_dicts + parser->num_dict;
        switch ( keyword->location )
        {
        case T1_FIELD_LOCATION_PRIVATE:
          object = (FT_Byte*)&dict->private_dict;
          break;

        default:
          object = (FT_Byte*)dict;
        }
      }
    }

    dummy_object = object;

    /* now, load the keyword data in the object's field(s) */
    if ( keyword->type == T1_FIELD_TYPE_INTEGER_ARRAY ||
         keyword->type == T1_FIELD_TYPE_FIXED_ARRAY   )
      error = cid_parser_load_field_table( &loader->parser, keyword,
                                           &dummy_object );
    else
      error = cid_parser_load_field( &loader->parser,
                                     keyword, &dummy_object );
  Exit:
    return error;
  }


  FT_CALLBACK_DEF( FT_Error )
  cid_parse_font_matrix( CID_Face     face,
                         CID_Parser*  parser )
  {
    CID_FaceDict  dict;
    FT_Face       root = (FT_Face)&face->root;
    FT_Fixed      temp[6];
    FT_Fixed      temp_scale;


    if ( parser->num_dict >= 0 && parser->num_dict < face->cid.num_dicts )
    {
      FT_Matrix*  matrix;
      FT_Vector*  offset;
      FT_Int      result;


      dict   = face->cid.font_dicts + parser->num_dict;
      matrix = &dict->font_matrix;
      offset = &dict->font_offset;

      /* input is scaled by 1000 to accommodate default FontMatrix */
      result = cid_parser_to_fixed_array( parser, 6, temp, 3 );

      if ( result < 6 )
        return FT_THROW( Invalid_File_Format );

      temp_scale = FT_ABS( temp[3] );

      if ( temp_scale == 0 )
      {
        FT_ERROR(( "cid_parse_font_matrix: invalid font matrix\n" ));
        return FT_THROW( Invalid_File_Format );
      }

      /* atypical case */
      if ( temp_scale != 0x10000L )
      {
        /* set units per EM based on FontMatrix values */
        root->units_per_EM = (FT_UShort)FT_DivFix( 1000, temp_scale );

        temp[0] = FT_DivFix( temp[0], temp_scale );
        temp[1] = FT_DivFix( temp[1], temp_scale );
        temp[2] = FT_DivFix( temp[2], temp_scale );
        temp[4] = FT_DivFix( temp[4], temp_scale );
        temp[5] = FT_DivFix( temp[5], temp_scale );
        temp[3] = temp[3] < 0 ? -0x10000L : 0x10000L;
      }

      matrix->xx = temp[0];
      matrix->yx = temp[1];
      matrix->xy = temp[2];
      matrix->yy = temp[3];

      /* note that the font offsets are expressed in integer font units */
      offset->x  = temp[4] >> 16;
      offset->y  = temp[5] >> 16;
    }

    return FT_Err_Ok;
  }


  FT_CALLBACK_DEF( FT_Error )
  parse_fd_array( CID_Face     face,
                  CID_Parser*  parser )
  {
    CID_FaceInfo  cid    = &face->cid;
    FT_Memory     memory = face->root.memory;
    FT_Stream     stream = parser->stream;
    FT_Error      error  = FT_Err_Ok;
    FT_Long       num_dicts;


    num_dicts = cid_parser_to_int( parser );
    if ( num_dicts < 0 )
    {
      FT_ERROR(( "parse_fd_array: invalid number of dictionaries\n" ));
      error = FT_THROW( Invalid_File_Format );
      goto Exit;
    }

    /*
     * A single entry in the FDArray must (at least) contain the following
     * structure elements.
     *
     *   %ADOBeginFontDict              18
     *   X dict begin                   13
     *     /FontMatrix [X X X X]        22
     *     /Private X dict begin        22
     *     end                           4
     *   end                             4
     *   %ADOEndFontDict                16
     *
     * This needs 18+13+22+22+4+4+16=99 bytes or more.  Normally, you also
     * need a `dup X' at the very beginning and a `put' at the end, so a
     * rough guess using 100 bytes as the minimum is justified.
     */
    if ( (FT_ULong)num_dicts > stream->size / 100 )
    {
      FT_TRACE0(( "parse_fd_array: adjusting FDArray size"
                  " (from %d to %d)\n",
                  num_dicts,
                  stream->size / 100 ));
      num_dicts = (FT_Long)( stream->size / 100 );
    }

    if ( !cid->font_dicts )
    {
      FT_Int  n;


      if ( FT_NEW_ARRAY( cid->font_dicts, num_dicts ) )
        goto Exit;

      cid->num_dicts = num_dicts;

      /* don't forget to set a few defaults */
      for ( n = 0; n < cid->num_dicts; n++ )
      {
        CID_FaceDict  dict = cid->font_dicts + n;


        /* default value for lenIV */
        dict->private_dict.lenIV = 4;
      }
    }

  Exit:
    return error;
  }


  /* by mistake, `expansion_factor' appears both in PS_PrivateRec */
  /* and CID_FaceDictRec (both are public header files and can't  */
  /* changed); we simply copy the value                           */

  FT_CALLBACK_DEF( FT_Error )
  parse_expansion_factor( CID_Face     face,
                          CID_Parser*  parser )
  {
    CID_FaceDict  dict;


    if ( parser->num_dict >= 0 && parser->num_dict < face->cid.num_dicts )
    {
      dict = face->cid.font_dicts + parser->num_dict;

      dict->expansion_factor              = cid_parser_to_fixed( parser, 0 );
      dict->private_dict.expansion_factor = dict->expansion_factor;
    }

    return FT_Err_Ok;
  }


  static
  const T1_FieldRec  cid_field_records[] =
  {

#include "cidtoken.h"

    T1_FIELD_CALLBACK( "FDArray",         parse_fd_array, 0 )
    T1_FIELD_CALLBACK( "FontMatrix",      cid_parse_font_matrix, 0 )
    T1_FIELD_CALLBACK( "ExpansionFactor", parse_expansion_factor, 0 )

    { 0, T1_FIELD_LOCATION_CID_INFO, T1_FIELD_TYPE_NONE, 0, 0, 0, 0, 0, 0 }
  };


  static FT_Error
  cid_parse_dict( CID_Face     face,
                  CID_Loader*  loader,
                  FT_Byte*     base,
                  FT_ULong     size )
  {
    CID_Parser*  parser = &loader->parser;


    parser->root.cursor = base;
    parser->root.limit  = base + size;
    parser->root.error  = FT_Err_Ok;

    {
      FT_Byte*  cur   = base;
      FT_Byte*  limit = cur + size;


      for (;;)
      {
        FT_Byte*  newlimit;


        parser->root.cursor = cur;
        cid_parser_skip_spaces( parser );

        if ( parser->root.cursor >= limit )
          newlimit = limit - 1 - 17;
        else
          newlimit = parser->root.cursor - 17;

        /* look for `%ADOBeginFontDict' */
        for ( ; cur < newlimit; cur++ )
        {
          if ( *cur == '%'                                            &&
               ft_strncmp( (char*)cur, "%ADOBeginFontDict", 17 ) == 0 )
          {
            /* if /FDArray was found, then cid->num_dicts is > 0, and */
            /* we can start increasing parser->num_dict               */
            if ( face->cid.num_dicts > 0 )
              parser->num_dict++;
          }
        }

        cur = parser->root.cursor;
        /* no error can occur in cid_parser_skip_spaces */
        if ( cur >= limit )
          break;

        cid_parser_skip_PS_token( parser );
        if ( parser->root.cursor >= limit || parser->root.error )
          break;

        /* look for immediates */
        if ( *cur == '/' && cur + 2 < limit )
        {
          FT_UInt  len;


          cur++;
          len = (FT_UInt)( parser->root.cursor - cur );

          if ( len > 0 && len < 22 )
          {
            /* now compare the immediate name to the keyword table */
            T1_Field  keyword = (T1_Field)cid_field_records;


            for (;;)
            {
              FT_Byte*  name;


              name = (FT_Byte*)keyword->ident;
              if ( !name )
                break;

              if ( cur[0] == name[0]                     &&
                   len == ft_strlen( (const char*)name ) )
              {
                FT_UInt  n;


                for ( n = 1; n < len; n++ )
                  if ( cur[n] != name[n] )
                    break;

                if ( n >= len )
                {
                  /* we found it - run the parsing callback */
                  parser->root.error = cid_load_keyword( face,
                                                         loader,
                                                         keyword );
                  if ( parser->root.error )
                    return parser->root.error;
                  break;
                }
              }
              keyword++;
            }
          }
        }

        cur = parser->root.cursor;
      }

      if ( !face->cid.num_dicts )
      {
        FT_ERROR(( "cid_parse_dict: No font dictionary found\n" ));
        return FT_THROW( Invalid_File_Format );
      }
    }

    return parser->root.error;
  }


  /* read the subrmap and the subrs of each font dict */
  static FT_Error
  cid_read_subrs( CID_Face  face )
  {
    CID_FaceInfo   cid    = &face->cid;
    FT_Memory      memory = face->root.memory;
    FT_Stream      stream = face->cid_stream;
    FT_Error       error;
    FT_Int         n;
    CID_Subrs      subr;
    FT_UInt        max_offsets = 0;
    FT_ULong*      offsets = NULL;
    PSAux_Service  psaux = (PSAux_Service)face->psaux;


    if ( FT_NEW_ARRAY( face->subrs, cid->num_dicts ) )
      goto Exit;

    subr = face->subrs;
    for ( n = 0; n < cid->num_dicts; n++, subr++ )
    {
      CID_FaceDict  dict  = cid->font_dicts + n;
      FT_Int        lenIV = dict->private_dict.lenIV;
      FT_UInt       count, num_subrs = dict->num_subrs;
      FT_ULong      data_len;
      FT_Byte*      p;


<<<<<<< HEAD
=======
      if ( !num_subrs )
        continue;

>>>>>>> a17af05f
      /* reallocate offsets array if needed */
      if ( num_subrs + 1 > max_offsets )
      {
        FT_UInt  new_max = FT_PAD_CEIL( num_subrs + 1, 4 );


        if ( new_max <= max_offsets )
        {
          error = FT_THROW( Syntax_Error );
          goto Fail;
        }

        if ( FT_RENEW_ARRAY( offsets, max_offsets, new_max ) )
          goto Fail;

        max_offsets = new_max;
      }

      /* read the subrmap's offsets */
      if ( FT_STREAM_SEEK( cid->data_offset + dict->subrmap_offset )     ||
           FT_FRAME_ENTER( ( num_subrs + 1 ) * (FT_UInt)dict->sd_bytes ) )
        goto Fail;

      p = (FT_Byte*)stream->cursor;
      for ( count = 0; count <= num_subrs; count++ )
        offsets[count] = cid_get_offset( &p, (FT_Byte)dict->sd_bytes );

      FT_FRAME_EXIT();

      /* offsets must be ordered */
      for ( count = 1; count <= num_subrs; count++ )
        if ( offsets[count - 1] > offsets[count] )
        {
          FT_ERROR(( "cid_read_subrs: offsets are not ordered\n" ));
          error = FT_THROW( Invalid_File_Format );
          goto Fail;
        }

      if ( offsets[num_subrs] > stream->size - cid->data_offset )
      {
        FT_ERROR(( "cid_read_subrs: too large `subrs' offsets\n" ));
        error = FT_THROW( Invalid_File_Format );
        goto Fail;
      }

      /* now, compute the size of subrs charstrings, */
      /* allocate, and read them                     */
      data_len = offsets[num_subrs] - offsets[0];

      if ( FT_NEW_ARRAY( subr->code, num_subrs + 1 ) ||
           FT_ALLOC( subr->code[0], data_len )       )
        goto Fail;

      if ( FT_STREAM_SEEK( cid->data_offset + offsets[0] ) ||
           FT_STREAM_READ( subr->code[0], data_len )  )
        goto Fail;

      /* set up pointers */
      for ( count = 1; count <= num_subrs; count++ )
      {
        FT_ULong  len;


        len               = offsets[count] - offsets[count - 1];
        subr->code[count] = subr->code[count - 1] + len;
      }

      /* decrypt subroutines, but only if lenIV >= 0 */
      if ( lenIV >= 0 )
      {
        for ( count = 0; count < num_subrs; count++ )
        {
          FT_ULong  len;


          len = offsets[count + 1] - offsets[count];
          psaux->t1_decrypt( subr->code[count], len, 4330 );
        }
      }

      subr->num_subrs = (FT_Int)num_subrs;
    }

  Exit:
    FT_FREE( offsets );
    return error;

  Fail:
    if ( face->subrs )
    {
      for ( n = 0; n < cid->num_dicts; n++ )
      {
        if ( face->subrs[n].code )
          FT_FREE( face->subrs[n].code[0] );

        FT_FREE( face->subrs[n].code );
      }
      FT_FREE( face->subrs );
    }
    goto Exit;
  }


  static void
  cid_init_loader( CID_Loader*  loader,
                   CID_Face     face )
  {
    FT_UNUSED( face );

    FT_ZERO( loader );
  }


  static  void
  cid_done_loader( CID_Loader*  loader )
  {
    CID_Parser*  parser = &loader->parser;


    /* finalize parser */
    cid_parser_done( parser );
  }


  static FT_Error
  cid_hex_to_binary( FT_Byte*  data,
                     FT_ULong  data_len,
                     FT_ULong  offset,
                     CID_Face  face )
  {
    FT_Stream  stream = face->root.stream;
    FT_Error   error;

    FT_Byte    buffer[256];
    FT_Byte   *p, *plimit;
    FT_Byte   *d, *dlimit;
    FT_Byte    val;

    FT_Bool    upper_nibble, done;


    if ( FT_STREAM_SEEK( offset ) )
      goto Exit;

    d      = data;
    dlimit = d + data_len;
    p      = buffer;
    plimit = p;

    upper_nibble = 1;
    done         = 0;

    while ( d < dlimit )
    {
      if ( p >= plimit )
      {
        FT_ULong  oldpos = FT_STREAM_POS();
        FT_ULong  size   = stream->size - oldpos;


        if ( size == 0 )
        {
          error = FT_THROW( Syntax_Error );
          goto Exit;
        }

        if ( FT_STREAM_READ( buffer, 256 > size ? size : 256 ) )
          goto Exit;
        p      = buffer;
        plimit = p + FT_STREAM_POS() - oldpos;
      }

      if ( ft_isdigit( *p ) )
        val = (FT_Byte)( *p - '0' );
      else if ( *p >= 'a' && *p <= 'f' )
        val = (FT_Byte)( *p - 'a' );
      else if ( *p >= 'A' && *p <= 'F' )
        val = (FT_Byte)( *p - 'A' + 10 );
      else if ( *p == ' '  ||
                *p == '\t' ||
                *p == '\r' ||
                *p == '\n' ||
                *p == '\f' ||
                *p == '\0' )
      {
        p++;
        continue;
      }
      else if ( *p == '>' )
      {
        val  = 0;
        done = 1;
      }
      else
      {
        error = FT_THROW( Syntax_Error );
        goto Exit;
      }

      if ( upper_nibble )
        *d = (FT_Byte)( val << 4 );
      else
      {
        *d = (FT_Byte)( *d + val );
        d++;
      }

      upper_nibble = (FT_Byte)( 1 - upper_nibble );

      if ( done )
        break;

      p++;
    }

    error = FT_Err_Ok;

  Exit:
    return error;
  }


  FT_LOCAL_DEF( FT_Error )
  cid_face_open( CID_Face  face,
                 FT_Int    face_index )
  {
    CID_Loader   loader;
    CID_Parser*  parser;
    FT_Memory    memory = face->root.memory;
    FT_Error     error;
    FT_Int       n;

    CID_FaceInfo  cid = &face->cid;

    FT_ULong  binary_length;
    FT_ULong  entry_len;


    cid_init_loader( &loader, face );

    parser = &loader.parser;
    error = cid_parser_new( parser, face->root.stream, face->root.memory,
                            (PSAux_Service)face->psaux );
    if ( error )
      goto Exit;

    error = cid_parse_dict( face, &loader,
                            parser->postscript,
                            parser->postscript_len );
    if ( error )
      goto Exit;

    if ( face_index < 0 )
      goto Exit;

    if ( FT_NEW( face->cid_stream ) )
      goto Exit;

    if ( parser->binary_length )
    {
      if ( parser->binary_length >
             face->root.stream->size - parser->data_offset )
      {
        FT_TRACE0(( "cid_face_open: adjusting length of binary data\n"
                    "               (from %d to %d bytes)\n",
                    parser->binary_length,
                    face->root.stream->size - parser->data_offset ));
        parser->binary_length = face->root.stream->size -
                                parser->data_offset;
      }

      /* we must convert the data section from hexadecimal to binary */
      if ( FT_ALLOC( face->binary_data, parser->binary_length )    ||
           FT_SET_ERROR( cid_hex_to_binary( face->binary_data,
                                            parser->binary_length,
                                            parser->data_offset,
                                            face ) )               )
        goto Exit;

      FT_Stream_OpenMemory( face->cid_stream,
                            face->binary_data, parser->binary_length );
      cid->data_offset = 0;
    }
    else
    {
      *face->cid_stream = *face->root.stream;
      cid->data_offset  = loader.parser.data_offset;
    }

    /* sanity tests */

    if ( cid->fd_bytes < 0 || cid->gd_bytes < 1 )
    {
      FT_ERROR(( "cid_parse_dict:"
                 " Invalid `FDBytes' or `GDBytes' value\n" ));
      error = FT_THROW( Invalid_File_Format );
      goto Exit;
    }

    /* allow at most 32bit offsets */
    if ( cid->fd_bytes > 4 || cid->gd_bytes > 4 )
    {
      FT_ERROR(( "cid_parse_dict:"
                 " Values of `FDBytes' or `GDBytes' larger than 4\n"
                 "               "
                 " are not supported\n" ));
      error = FT_THROW( Invalid_File_Format );
      goto Exit;
    }

    binary_length = face->cid_stream->size - cid->data_offset;
    entry_len     = (FT_ULong)( cid->fd_bytes + cid->gd_bytes );

    for ( n = 0; n < cid->num_dicts; n++ )
    {
      CID_FaceDict  dict = cid->font_dicts + n;


      if ( dict->sd_bytes < 0                        ||
           ( dict->num_subrs && dict->sd_bytes < 1 ) )
      {
        FT_ERROR(( "cid_parse_dict: Invalid `SDBytes' value\n" ));
        error = FT_THROW( Invalid_File_Format );
        goto Exit;
      }

      if ( dict->sd_bytes > 4 )
      {
        FT_ERROR(( "cid_parse_dict:"
                   " Values of `SDBytes' larger than 4"
                   " are not supported\n" ));
        error = FT_THROW( Invalid_File_Format );
        goto Exit;
      }

      if ( dict->subrmap_offset > binary_length )
      {
        FT_ERROR(( "cid_parse_dict: Invalid `SubrMapOffset' value\n" ));
        error = FT_THROW( Invalid_File_Format );
        goto Exit;
      }

      /* `num_subrs' is scanned as a signed integer */
      if ( (FT_Int)dict->num_subrs < 0                                     ||
           ( dict->sd_bytes                                              &&
             dict->num_subrs > ( binary_length - dict->subrmap_offset ) /
                                 (FT_UInt)dict->sd_bytes                 ) )
      {
        FT_ERROR(( "cid_parse_dict: Invalid `SubrCount' value\n" ));
        error = FT_THROW( Invalid_File_Format );
        goto Exit;
      }
    }

    if ( cid->cidmap_offset > binary_length )
    {
      FT_ERROR(( "cid_parse_dict: Invalid `CIDMapOffset' value\n" ));
      error = FT_THROW( Invalid_File_Format );
      goto Exit;
    }

    if ( entry_len                                            &&
         cid->cid_count >
           ( binary_length - cid->cidmap_offset ) / entry_len )
    {
      FT_ERROR(( "cid_parse_dict: Invalid `CIDCount' value\n" ));
      error = FT_THROW( Invalid_File_Format );
      goto Exit;
    }

    /* we can now safely proceed */
    error = cid_read_subrs( face );

  Exit:
    cid_done_loader( &loader );
    return error;
  }


/* END */<|MERGE_RESOLUTION|>--- conflicted
+++ resolved
@@ -4,11 +4,7 @@
 /*                                                                         */
 /*    CID-keyed Type1 font loader (body).                                  */
 /*                                                                         */
-<<<<<<< HEAD
-/*  Copyright 1996-2016 by                                                 */
-=======
 /*  Copyright 1996-2017 by                                                 */
->>>>>>> a17af05f
 /*  David Turner, Robert Wilhelm, and Werner Lemberg.                      */
 /*                                                                         */
 /*  This file is part of the FreeType project, and may only be used,       */
@@ -465,12 +461,9 @@
       FT_Byte*      p;
 
 
-<<<<<<< HEAD
-=======
       if ( !num_subrs )
         continue;
 
->>>>>>> a17af05f
       /* reallocate offsets array if needed */
       if ( num_subrs + 1 > max_offsets )
       {
