--- conflicted
+++ resolved
@@ -4,11 +4,7 @@
 /*                                                                         */
 /*    AFM parser (body).                                                   */
 /*                                                                         */
-<<<<<<< HEAD
-/*  Copyright 2006-2016 by                                                 */
-=======
 /*  Copyright 2006-2017 by                                                 */
->>>>>>> a17af05f
 /*  David Turner, Robert Wilhelm, and Werner Lemberg.                      */
 /*                                                                         */
 /*  This file is part of the FreeType project, and may only be used,       */
@@ -701,26 +697,14 @@
     FT_Offset     len;
     int           n = -1;
     FT_Int        tmp;
-<<<<<<< HEAD
-
-=======
->>>>>>> a17af05f
+
 
     if ( afm_parser_read_int( parser, &tmp ) )
       goto Fail;
 
-<<<<<<< HEAD
     if ( tmp < 0 )
       goto Fail;
 
-=======
-    if ( afm_parser_read_int( parser, &tmp ) )
-      goto Fail;
-
-    if ( tmp < 0 )
-      goto Fail;
-
->>>>>>> a17af05f
     fi->NumKernPair = (FT_UInt)tmp;
 
     if ( fi->NumKernPair )
