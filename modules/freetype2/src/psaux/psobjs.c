--- conflicted
+++ resolved
@@ -4,11 +4,7 @@
 /*                                                                         */
 /*    Auxiliary functions for PostScript fonts (body).                     */
 /*                                                                         */
-<<<<<<< HEAD
-/*  Copyright 1996-2016 by                                                 */
-=======
 /*  Copyright 1996-2017 by                                                 */
->>>>>>> a17af05f
 /*  David Turner, Robert Wilhelm, and Werner Lemberg.                      */
 /*                                                                         */
 /*  This file is part of the FreeType project, and may only be used,       */
@@ -1555,11 +1551,7 @@
       builder->current = &loader->current.outline;
       FT_GlyphLoader_Rewind( loader );
 
-<<<<<<< HEAD
-      builder->hints_globals = size->internal;
-=======
       builder->hints_globals = size->internal->module_data;
->>>>>>> a17af05f
       builder->hints_funcs   = NULL;
 
       if ( hinting )
