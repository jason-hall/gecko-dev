--- conflicted
+++ resolved
@@ -4,11 +4,7 @@
 /*                                                                         */
 /*    PostScript Type 1 decoding routines (body).                          */
 /*                                                                         */
-<<<<<<< HEAD
-/*  Copyright 2000-2016 by                                                 */
-=======
 /*  Copyright 2000-2017 by                                                 */
->>>>>>> a17af05f
 /*  David Turner, Robert Wilhelm, and Werner Lemberg.                      */
 /*                                                                         */
 /*  This file is part of the FreeType project, and may only be used,       */
@@ -672,11 +668,7 @@
         if ( large_int )
           FT_TRACE4(( " %d", value ));
         else
-<<<<<<< HEAD
-          FT_TRACE4(( " %ld", value / 65536 ));
-=======
           FT_TRACE4(( " %d", value / 65536 ));
->>>>>>> a17af05f
 #endif
 
         *top++       = value;
