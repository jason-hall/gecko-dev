--- conflicted
+++ resolved
@@ -8,11 +8,7 @@
 /*  This file is for Mac OS X only; see builds/mac/ftoldmac.c for          */
 /*  classic platforms built by MPW.                                        */
 /*                                                                         */
-<<<<<<< HEAD
-/*  Copyright 1996-2016 by                                                 */
-=======
 /*  Copyright 1996-2017 by                                                 */
->>>>>>> a17af05f
 /*  Just van Rossum, David Turner, Robert Wilhelm, and Werner Lemberg.     */
 /*                                                                         */
 /*  This file is part of the FreeType project, and may only be used,       */
