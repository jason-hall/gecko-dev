/***************************************************************************/
/*                                                                         */
/*  ftmm.c                                                                 */
/*                                                                         */
/*    Multiple Master font support (body).                                 */
/*                                                                         */
<<<<<<< HEAD
/*  Copyright 1996-2016 by                                                 */
=======
/*  Copyright 1996-2017 by                                                 */
>>>>>>> a17af05f
/*  David Turner, Robert Wilhelm, and Werner Lemberg.                      */
/*                                                                         */
/*  This file is part of the FreeType project, and may only be used,       */
/*  modified, and distributed under the terms of the FreeType project      */
/*  license, LICENSE.TXT.  By continuing to use, modify, or distribute     */
/*  this file you indicate that you have read the license and              */
/*  understand and accept it fully.                                        */
/*                                                                         */
/***************************************************************************/


#include <ft2build.h>
#include FT_INTERNAL_DEBUG_H

#include FT_MULTIPLE_MASTERS_H
#include FT_INTERNAL_OBJECTS_H
#include FT_SERVICE_MULTIPLE_MASTERS_H
#include FT_SERVICE_METRICS_VARIATIONS_H


  /*************************************************************************/
  /*                                                                       */
  /* The macro FT_COMPONENT is used in trace mode.  It is an implicit      */
  /* parameter of the FT_TRACE() and FT_ERROR() macros, used to print/log  */
  /* messages during execution.                                            */
  /*                                                                       */
#undef  FT_COMPONENT
#define FT_COMPONENT  trace_mm


  static FT_Error
  ft_face_get_mm_service( FT_Face                   face,
                          FT_Service_MultiMasters  *aservice )
  {
    FT_Error  error;


    *aservice = NULL;

    if ( !face )
      return FT_THROW( Invalid_Face_Handle );

    error = FT_ERR( Invalid_Argument );

    if ( FT_HAS_MULTIPLE_MASTERS( face ) )
    {
      FT_FACE_LOOKUP_SERVICE( face,
                              *aservice,
                              MULTI_MASTERS );

      if ( *aservice )
        error = FT_Err_Ok;
    }

    return error;
  }


  static FT_Error
  ft_face_get_mvar_service( FT_Face                        face,
                            FT_Service_MetricsVariations  *aservice )
  {
    FT_Error  error;


    *aservice = NULL;

    if ( !face )
      return FT_THROW( Invalid_Face_Handle );

    error = FT_ERR( Invalid_Argument );

    if ( FT_HAS_MULTIPLE_MASTERS( face ) )
    {
      FT_FACE_LOOKUP_SERVICE( face,
                              *aservice,
                              METRICS_VARIATIONS );

      if ( *aservice )
        error = FT_Err_Ok;
    }

    return error;
  }


  /* documentation is in ftmm.h */

  FT_EXPORT_DEF( FT_Error )
  FT_Get_Multi_Master( FT_Face           face,
                       FT_Multi_Master  *amaster )
  {
    FT_Error                 error;
    FT_Service_MultiMasters  service;


    /* check of `face' delayed to `ft_face_get_mm_service' */

    if ( !amaster )
      return FT_THROW( Invalid_Argument );

    error = ft_face_get_mm_service( face, &service );
    if ( !error )
    {
      error = FT_ERR( Invalid_Argument );
      if ( service->get_mm )
        error = service->get_mm( face, amaster );
    }

    return error;
  }


  /* documentation is in ftmm.h */

  FT_EXPORT_DEF( FT_Error )
  FT_Get_MM_Var( FT_Face      face,
                 FT_MM_Var*  *amaster )
  {
    FT_Error                 error;
    FT_Service_MultiMasters  service;


    /* check of `face' delayed to `ft_face_get_mm_service' */

    if ( !amaster )
      return FT_THROW( Invalid_Argument );

    error = ft_face_get_mm_service( face, &service );
    if ( !error )
    {
      error = FT_ERR( Invalid_Argument );
      if ( service->get_mm_var )
        error = service->get_mm_var( face, amaster );
    }

    return error;
  }


  /* documentation is in ftmm.h */

  FT_EXPORT_DEF( FT_Error )
  FT_Set_MM_Design_Coordinates( FT_Face   face,
                                FT_UInt   num_coords,
                                FT_Long*  coords )
  {
    FT_Error                 error;
    FT_Service_MultiMasters  service;


    /* check of `face' delayed to `ft_face_get_mm_service' */

    if ( !coords )
      return FT_THROW( Invalid_Argument );

    error = ft_face_get_mm_service( face, &service );
    if ( !error )
    {
      error = FT_ERR( Invalid_Argument );
      if ( service->set_mm_design )
        error = service->set_mm_design( face, num_coords, coords );
    }

    /* enforce recomputation of auto-hinting data */
    if ( !error && face->autohint.finalizer )
    {
      face->autohint.finalizer( face->autohint.data );
      face->autohint.data = NULL;
    }

    return error;
  }


  /* documentation is in ftmm.h */

  FT_EXPORT_DEF( FT_Error )
  FT_Set_Var_Design_Coordinates( FT_Face    face,
                                 FT_UInt    num_coords,
                                 FT_Fixed*  coords )
  {
    FT_Error                      error;
    FT_Service_MultiMasters       service_mm   = NULL;
    FT_Service_MetricsVariations  service_mvar = NULL;


    /* check of `face' delayed to `ft_face_get_mm_service' */

    if ( !coords )
      return FT_THROW( Invalid_Argument );

    error = ft_face_get_mm_service( face, &service_mm );
    if ( !error )
    {
      error = FT_ERR( Invalid_Argument );
      if ( service_mm->set_var_design )
        error = service_mm->set_var_design( face, num_coords, coords );
    }

    if ( !error )
    {
      (void)ft_face_get_mvar_service( face, &service_mvar );

      if ( service_mvar && service_mvar->metrics_adjust )
        service_mvar->metrics_adjust( face );
    }

    /* enforce recomputation of auto-hinting data */
    if ( !error && face->autohint.finalizer )
    {
      face->autohint.finalizer( face->autohint.data );
      face->autohint.data = NULL;
    }

    return error;
  }


  /* documentation is in ftmm.h */

  FT_EXPORT_DEF( FT_Error )
  FT_Get_Var_Design_Coordinates( FT_Face    face,
                                 FT_UInt    num_coords,
                                 FT_Fixed*  coords )
  {
    FT_Error                 error;
    FT_Service_MultiMasters  service;


    /* check of `face' delayed to `ft_face_get_mm_service' */

    if ( !coords )
      return FT_THROW( Invalid_Argument );

    error = ft_face_get_mm_service( face, &service );
    if ( !error )
    {
      error = FT_ERR( Invalid_Argument );
      if ( service->get_var_design )
        error = service->get_var_design( face, num_coords, coords );
    }

    /* enforce recomputation of auto-hinting data */
    if ( !error && face->autohint.finalizer )
    {
      face->autohint.finalizer( face->autohint.data );
      face->autohint.data = NULL;
    }

    return error;
  }


  /* documentation is in ftmm.h */

  FT_EXPORT_DEF( FT_Error )
  FT_Get_Var_Design_Coordinates( FT_Face    face,
                                 FT_UInt    num_coords,
                                 FT_Fixed*  coords )
  {
    FT_Error                 error;
    FT_Service_MultiMasters  service;


    /* check of `face' delayed to `ft_face_get_mm_service' */

    if ( !coords )
      return FT_THROW( Invalid_Argument );

    error = ft_face_get_mm_service( face, &service );
    if ( !error )
    {
      error = FT_ERR( Invalid_Argument );
      if ( service->get_var_design )
        error = service->get_var_design( face, num_coords, coords );
    }

    return error;
  }


  /* documentation is in ftmm.h */

  FT_EXPORT_DEF( FT_Error )
  FT_Set_MM_Blend_Coordinates( FT_Face    face,
                               FT_UInt    num_coords,
                               FT_Fixed*  coords )
  {
    FT_Error                      error;
    FT_Service_MultiMasters       service_mm   = NULL;
    FT_Service_MetricsVariations  service_mvar = NULL;


    /* check of `face' delayed to `ft_face_get_mm_service' */

    if ( !coords )
      return FT_THROW( Invalid_Argument );

    error = ft_face_get_mm_service( face, &service_mm );
    if ( !error )
    {
      error = FT_ERR( Invalid_Argument );
      if ( service_mm->set_mm_blend )
        error = service_mm->set_mm_blend( face, num_coords, coords );
    }

    if ( !error )
    {
      (void)ft_face_get_mvar_service( face, &service_mvar );

      if ( service_mvar && service_mvar->metrics_adjust )
        service_mvar->metrics_adjust( face );
    }

    /* enforce recomputation of auto-hinting data */
    if ( !error && face->autohint.finalizer )
    {
      face->autohint.finalizer( face->autohint.data );
      face->autohint.data = NULL;
    }

    return error;
  }


  /* documentation is in ftmm.h */

  /* This is exactly the same as the previous function.  It exists for */
  /* orthogonality.                                                    */

  FT_EXPORT_DEF( FT_Error )
  FT_Set_Var_Blend_Coordinates( FT_Face    face,
                                FT_UInt    num_coords,
                                FT_Fixed*  coords )
  {
    FT_Error                      error;
    FT_Service_MultiMasters       service_mm   = NULL;
    FT_Service_MetricsVariations  service_mvar = NULL;


    /* check of `face' delayed to `ft_face_get_mm_service' */

    if ( !coords )
      return FT_THROW( Invalid_Argument );

    error = ft_face_get_mm_service( face, &service_mm );
    if ( !error )
    {
      error = FT_ERR( Invalid_Argument );
      if ( service_mm->set_mm_blend )
        error = service_mm->set_mm_blend( face, num_coords, coords );
    }

    if ( !error )
    {
      (void)ft_face_get_mvar_service( face, &service_mvar );

      if ( service_mvar && service_mvar->metrics_adjust )
        service_mvar->metrics_adjust( face );
    }

    /* enforce recomputation of auto-hinting data */
    if ( !error && face->autohint.finalizer )
    {
      face->autohint.finalizer( face->autohint.data );
      face->autohint.data = NULL;
    }

    return error;
  }


  /* documentation is in ftmm.h */

  FT_EXPORT_DEF( FT_Error )
  FT_Get_MM_Blend_Coordinates( FT_Face    face,
                               FT_UInt    num_coords,
                               FT_Fixed*  coords )
  {
    FT_Error                 error;
    FT_Service_MultiMasters  service;


    /* check of `face' delayed to `ft_face_get_mm_service' */

    if ( !coords )
      return FT_THROW( Invalid_Argument );

    error = ft_face_get_mm_service( face, &service );
    if ( !error )
    {
      error = FT_ERR( Invalid_Argument );
<<<<<<< HEAD
      if ( service->set_mm_blend )
        error = service->set_mm_blend( face, num_coords, coords );
    }

    /* enforce recomputation of auto-hinting data */
    if ( !error && face->autohint.finalizer )
    {
      face->autohint.finalizer( face->autohint.data );
      face->autohint.data = NULL;
=======
      if ( service->get_mm_blend )
        error = service->get_mm_blend( face, num_coords, coords );
>>>>>>> a17af05f
    }

    return error;
  }


  /* documentation is in ftmm.h */

  /* This is exactly the same as the previous function.  It exists for */
  /* orthogonality.                                                    */

  FT_EXPORT_DEF( FT_Error )
  FT_Get_Var_Blend_Coordinates( FT_Face    face,
                                FT_UInt    num_coords,
                                FT_Fixed*  coords )
  {
    FT_Error                 error;
    FT_Service_MultiMasters  service;


    /* check of `face' delayed to `ft_face_get_mm_service' */

    if ( !coords )
      return FT_THROW( Invalid_Argument );

    error = ft_face_get_mm_service( face, &service );
    if ( !error )
    {
      error = FT_ERR( Invalid_Argument );
<<<<<<< HEAD
      if ( service->set_mm_blend )
        error = service->set_mm_blend( face, num_coords, coords );
    }

    /* enforce recomputation of auto-hinting data */
    if ( !error && face->autohint.finalizer )
    {
      face->autohint.finalizer( face->autohint.data );
      face->autohint.data = NULL;
    }

    return error;
  }


  /* documentation is in ftmm.h */

  FT_EXPORT_DEF( FT_Error )
  FT_Get_MM_Blend_Coordinates( FT_Face    face,
                               FT_UInt    num_coords,
                               FT_Fixed*  coords )
  {
    FT_Error                 error;
    FT_Service_MultiMasters  service;


    /* check of `face' delayed to `ft_face_get_mm_service' */

    if ( !coords )
      return FT_THROW( Invalid_Argument );

    error = ft_face_get_mm_service( face, &service );
    if ( !error )
    {
      error = FT_ERR( Invalid_Argument );
      if ( service->get_mm_blend )
        error = service->get_mm_blend( face, num_coords, coords );
    }

    return error;
  }


  /* documentation is in ftmm.h */

  /* This is exactly the same as the previous function.  It exists for */
  /* orthogonality.                                                    */

  FT_EXPORT_DEF( FT_Error )
  FT_Get_Var_Blend_Coordinates( FT_Face    face,
                                FT_UInt    num_coords,
                                FT_Fixed*  coords )
  {
    FT_Error                 error;
    FT_Service_MultiMasters  service;


    /* check of `face' delayed to `ft_face_get_mm_service' */

    if ( !coords )
      return FT_THROW( Invalid_Argument );

    error = ft_face_get_mm_service( face, &service );
    if ( !error )
    {
      error = FT_ERR( Invalid_Argument );
=======
>>>>>>> a17af05f
      if ( service->get_mm_blend )
        error = service->get_mm_blend( face, num_coords, coords );
    }

    return error;
  }


/* END */<|MERGE_RESOLUTION|>--- conflicted
+++ resolved
@@ -4,11 +4,7 @@
 /*                                                                         */
 /*    Multiple Master font support (body).                                 */
 /*                                                                         */
-<<<<<<< HEAD
-/*  Copyright 1996-2016 by                                                 */
-=======
 /*  Copyright 1996-2017 by                                                 */
->>>>>>> a17af05f
 /*  David Turner, Robert Wilhelm, and Werner Lemberg.                      */
 /*                                                                         */
 /*  This file is part of the FreeType project, and may only be used,       */
@@ -252,41 +248,6 @@
         error = service->get_var_design( face, num_coords, coords );
     }
 
-    /* enforce recomputation of auto-hinting data */
-    if ( !error && face->autohint.finalizer )
-    {
-      face->autohint.finalizer( face->autohint.data );
-      face->autohint.data = NULL;
-    }
-
-    return error;
-  }
-
-
-  /* documentation is in ftmm.h */
-
-  FT_EXPORT_DEF( FT_Error )
-  FT_Get_Var_Design_Coordinates( FT_Face    face,
-                                 FT_UInt    num_coords,
-                                 FT_Fixed*  coords )
-  {
-    FT_Error                 error;
-    FT_Service_MultiMasters  service;
-
-
-    /* check of `face' delayed to `ft_face_get_mm_service' */
-
-    if ( !coords )
-      return FT_THROW( Invalid_Argument );
-
-    error = ft_face_get_mm_service( face, &service );
-    if ( !error )
-    {
-      error = FT_ERR( Invalid_Argument );
-      if ( service->get_var_design )
-        error = service->get_var_design( face, num_coords, coords );
-    }
-
     return error;
   }
 
@@ -402,20 +363,8 @@
     if ( !error )
     {
       error = FT_ERR( Invalid_Argument );
-<<<<<<< HEAD
-      if ( service->set_mm_blend )
-        error = service->set_mm_blend( face, num_coords, coords );
-    }
-
-    /* enforce recomputation of auto-hinting data */
-    if ( !error && face->autohint.finalizer )
-    {
-      face->autohint.finalizer( face->autohint.data );
-      face->autohint.data = NULL;
-=======
       if ( service->get_mm_blend )
         error = service->get_mm_blend( face, num_coords, coords );
->>>>>>> a17af05f
     }
 
     return error;
@@ -445,42 +394,6 @@
     if ( !error )
     {
       error = FT_ERR( Invalid_Argument );
-<<<<<<< HEAD
-      if ( service->set_mm_blend )
-        error = service->set_mm_blend( face, num_coords, coords );
-    }
-
-    /* enforce recomputation of auto-hinting data */
-    if ( !error && face->autohint.finalizer )
-    {
-      face->autohint.finalizer( face->autohint.data );
-      face->autohint.data = NULL;
-    }
-
-    return error;
-  }
-
-
-  /* documentation is in ftmm.h */
-
-  FT_EXPORT_DEF( FT_Error )
-  FT_Get_MM_Blend_Coordinates( FT_Face    face,
-                               FT_UInt    num_coords,
-                               FT_Fixed*  coords )
-  {
-    FT_Error                 error;
-    FT_Service_MultiMasters  service;
-
-
-    /* check of `face' delayed to `ft_face_get_mm_service' */
-
-    if ( !coords )
-      return FT_THROW( Invalid_Argument );
-
-    error = ft_face_get_mm_service( face, &service );
-    if ( !error )
-    {
-      error = FT_ERR( Invalid_Argument );
       if ( service->get_mm_blend )
         error = service->get_mm_blend( face, num_coords, coords );
     }
@@ -489,37 +402,4 @@
   }
 
 
-  /* documentation is in ftmm.h */
-
-  /* This is exactly the same as the previous function.  It exists for */
-  /* orthogonality.                                                    */
-
-  FT_EXPORT_DEF( FT_Error )
-  FT_Get_Var_Blend_Coordinates( FT_Face    face,
-                                FT_UInt    num_coords,
-                                FT_Fixed*  coords )
-  {
-    FT_Error                 error;
-    FT_Service_MultiMasters  service;
-
-
-    /* check of `face' delayed to `ft_face_get_mm_service' */
-
-    if ( !coords )
-      return FT_THROW( Invalid_Argument );
-
-    error = ft_face_get_mm_service( face, &service );
-    if ( !error )
-    {
-      error = FT_ERR( Invalid_Argument );
-=======
->>>>>>> a17af05f
-      if ( service->get_mm_blend )
-        error = service->get_mm_blend( face, num_coords, coords );
-    }
-
-    return error;
-  }
-
-
 /* END */