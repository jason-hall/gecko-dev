--- conflicted
+++ resolved
@@ -4,11 +4,7 @@
 /*                                                                         */
 /*    The FreeType private functions used in base module (specification).  */
 /*                                                                         */
-<<<<<<< HEAD
-/*  Copyright 2008-2016 by                                                 */
-=======
 /*  Copyright 2008-2017 by                                                 */
->>>>>>> a17af05f
 /*  David Turner, Robert Wilhelm, Werner Lemberg, and suzuki toshiya.      */
 /*                                                                         */
 /*  This file is part of the FreeType project, and may only be used,       */
