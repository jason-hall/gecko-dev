#! /usr/bin/perl -w
# -*- Perl -*-
#
# afblue.pl
#
# Process a blue zone character data file.
#
<<<<<<< HEAD
# Copyright 2013-2016 by
=======
# Copyright 2013-2017 by
>>>>>>> a17af05f
# David Turner, Robert Wilhelm, and Werner Lemberg.
#
# This file is part of the FreeType project, and may only be used,
# modified, and distributed under the terms of the FreeType project
# license, LICENSE.TXT.  By continuing to use, modify, or distribute
# this file you indicate that you have read the license and
# understand and accept it fully.

use strict;
use warnings;
use English '-no_match_vars';
use open ':std', ':encoding(UTF-8)';


my $prog = $PROGRAM_NAME;
$prog =~ s| .* / ||x;      # Remove path.

die "usage: $prog datafile < infile > outfile\n" if $#ARGV != 0;


my $datafile = $ARGV[0];

my %diversions;        # The extracted and massaged data from `datafile'.
my @else_stack;        # Booleans to track else-clauses.
my @name_stack;        # Stack of integers used for names of aux. variables.

my $curr_enum;         # Name of the current enumeration.
my $curr_array;        # Name of the current array.
my $curr_max;          # Name of the current maximum value.

my $curr_enum_element; # Name of the current enumeration element.
my $curr_offset;       # The offset relative to current aux. variable.
my $curr_elem_size;    # The number of non-space characters in the current string or
                       # the number of elements in the current block.

my $have_sections = 0; # Boolean; set if start of a section has been seen.
my $have_strings;      # Boolean; set if current section contains strings.
my $have_blocks;       # Boolean; set if current section contains blocks.

my $have_enum_element; # Boolean; set if we have an enumeration element.
my $in_string;         # Boolean; set if a string has been parsed.

my $num_sections = 0;  # Number of sections seen so far.

my $last_aux;          # Name of last auxiliary variable.


# Regular expressions.

# [<ws>] <enum_name> <ws> <array_name> <ws> <max_name> [<ws>] ':' [<ws>] '\n'
my $section_re = qr/ ^ \s* (\S+) \s+ (\S+) \s+ (\S+) \s* : \s* $ /x;

# [<ws>] <enum_element_name> [<ws>] '\n'
my $enum_element_re = qr/ ^ \s* ( [A-Za-z0-9_]+ ) \s* $ /x;

# '#' <preprocessor directive> '\n'
my $preprocessor_re = qr/ ^ \# /x;

# [<ws>] '/' '/' <comment> '\n'
my $comment_re = qr| ^ \s* // |x;

# empty line
my $whitespace_only_re = qr/ ^ \s* $ /x;

# [<ws>] '"' <string> '"' [<ws>] '\n'  (<string> doesn't contain newlines)
my $string_re = qr/ ^ \s*
                       " ( (?> (?: (?> [^"\\]+ ) | \\. )* ) ) "
                       \s* $ /x;

# [<ws>] '{' <block> '}' [<ws>] '\n'  (<block> can contain newlines)
my $block_start_re = qr/ ^ \s* \{ /x;

# We need the capturing group for `split' to make it return the separator
# tokens (i.e., the opening and closing brace) also.
my $brace_re = qr/ ( [{}] ) /x;


sub Warn
{
  my $message = shift;
  warn "$datafile:$INPUT_LINE_NUMBER: warning: $message\n";
}


sub Die
{
  my $message = shift;
  die "$datafile:$INPUT_LINE_NUMBER: error: $message\n";
}


my $warned_before = 0;

sub warn_before
{
  Warn("data before first section gets ignored") unless $warned_before;
  $warned_before = 1;
}


sub strip_newline
{
  chomp;
  s/ \x0D $ //x;
}


sub end_curr_string
{
  # Append final null byte to string.
  if ($have_strings)
  {
    push @{$diversions{$curr_array}}, "    '\\0',\n" if $in_string;

    $curr_offset++;
    $in_string = 0;
  }
}


sub update_max_elem_size
{
  if ($curr_elem_size)
  {
    my $max = pop @{$diversions{$curr_max}};
    $max = $curr_elem_size if $curr_elem_size > $max;
    push @{$diversions{$curr_max}}, $max;
  }
}


sub convert_non_ascii_char
{
  # A UTF-8 character outside of the printable ASCII range, with possibly a
  # leading backslash character.
  my $s = shift;

  # Here we count characters, not bytes.
  $curr_elem_size += length $s;

  utf8::encode($s);
  $s = uc unpack 'H*', $s;

  $curr_offset += $s =~ s/\G(..)/'\\x$1', /sg;

  return $s;
}


sub convert_ascii_chars
{
  # A series of ASCII characters in the printable range.
  my $s = shift;

  # We reduce multiple space characters to a single one.
  $s =~ s/ +/ /g;

  # Count all non-space characters.  Note that `()' applies a list context
  # to the capture that is used to count the elements.
  $curr_elem_size += () = $s =~ /[^ ]/g;

  $curr_offset += $s =~ s/\G(.)/'$1', /g;

  return $s;
}


sub convert_literal
{
  my $s = shift;
  my $orig = $s;

  # ASCII printables and space
  my $safe_re = '\x20-\x7E';
  # ASCII printables and space, no backslash
  my $safe_no_backslash_re = '\x20-\x5B\x5D-\x7E';

  $s =~ s{
           (?: \\? ( [^$safe_re] )
               | ( (?: [$safe_no_backslash_re]
                       | \\ [$safe_re] )+ ) )
         }
         {
           defined($1) ? convert_non_ascii_char($1)
                       : convert_ascii_chars($2)
         }egx;

   # We assume that `$orig' doesn't contain `*/'
   return $s . " /* $orig */";
}


sub aux_name
{
  return "af_blue_" . $num_sections. "_" . join('_', @name_stack);
}


sub aux_name_next
{
  $name_stack[$#name_stack]++;
  my $name = aux_name();
  $name_stack[$#name_stack]--;

  return $name;
}


sub enum_val_string
{
  # Build string that holds code to save the current offset in an
  # enumeration element.
  my $aux = shift;

  my $add = ($last_aux eq "af_blue_" . $num_sections . "_0" )
              ? ""
              : "$last_aux + ";

  return "    $aux = $add$curr_offset,\n";
}



# Process data file.

open(DATA, $datafile) || die "$prog: can't open \`$datafile': $OS_ERROR\n";

while (<DATA>)
{
  strip_newline();

  next if /$comment_re/;
  next if /$whitespace_only_re/;

  if (/$section_re/)
  {
    Warn("previous section is empty") if ($have_sections
                                          && !$have_strings
                                          && !$have_blocks);

    end_curr_string();
    update_max_elem_size();

    # Save captured groups from `section_re'.
    $curr_enum = $1;
    $curr_array = $2;
    $curr_max = $3;

    $curr_enum_element = "";
    $curr_offset = 0;

    Warn("overwriting already defined enumeration \`$curr_enum'")
      if exists($diversions{$curr_enum});
    Warn("overwriting already defined array \`$curr_array'")
      if exists($diversions{$curr_array});
    Warn("overwriting already defined maximum value \`$curr_max'")
      if exists($diversions{$curr_max});

    $diversions{$curr_enum} = [];
    $diversions{$curr_array} = [];
    $diversions{$curr_max} = [];

    push @{$diversions{$curr_max}}, 0;

    @name_stack = ();
    push @name_stack, 0;

    $have_sections = 1;
    $have_strings = 0;
    $have_blocks = 0;

    $have_enum_element = 0;
    $in_string = 0;

    $num_sections++;
    $curr_elem_size = 0;

    $last_aux = aux_name();

    next;
  }

  if (/$preprocessor_re/)
  {
    if ($have_sections)
    {
      # Having preprocessor conditionals complicates the computation of
      # correct offset values.  We have to introduce auxiliary enumeration
      # elements with the name `af_blue_<s>_<n1>_<n2>_...' that store
      # offsets to be used in conditional clauses.  `<s>' is the number of
      # sections seen so far, `<n1>' is the number of `#if' and `#endif'
      # conditionals seen so far in the topmost level, `<n2>' the number of
      # `#if' and `#endif' conditionals seen so far one level deeper, etc.
      # As a consequence, uneven values are used within a clause, and even
      # values after a clause, since the C standard doesn't allow the
      # redefinition of an enumeration value.  For example, the name
      # `af_blue_5_1_6' is used to construct enumeration values in the fifth
      # section after the third (second-level) if-clause within the first
      # (top-level) if-clause.  After the first top-level clause has
      # finished, `af_blue_5_2' is used.  The current offset is then
      # relative to the value stored in the current auxiliary element.

      if (/ ^ \# \s* if /x)
      {
        push @else_stack, 0;

        $name_stack[$#name_stack]++;

        push @{$diversions{$curr_enum}}, enum_val_string(aux_name());
        $last_aux = aux_name();

        push @name_stack, 0;

        $curr_offset = 0;
      }
      elsif (/ ^ \# \s* elif /x)
      {
        Die("unbalanced #elif") unless @else_stack;

        pop @name_stack;

        push @{$diversions{$curr_enum}}, enum_val_string(aux_name_next());
        $last_aux = aux_name();

        push @name_stack, 0;

        $curr_offset = 0;
      }
      elsif (/ ^ \# \s* else /x)
      {
        my $prev_else = pop @else_stack;
        Die("unbalanced #else") unless defined($prev_else);
        Die("#else already seen") if $prev_else;
        push @else_stack, 1;

        pop @name_stack;

        push @{$diversions{$curr_enum}}, enum_val_string(aux_name_next());
        $last_aux = aux_name();

        push @name_stack, 0;

        $curr_offset = 0;
      }
      elsif (/ ^ (\# \s*) endif /x)
      {
        my $prev_else = pop @else_stack;
        Die("unbalanced #endif") unless defined($prev_else);

        pop @name_stack;

        # If there is no else-clause for an if-clause, we add one.  This is
        # necessary to have correct offsets.
        if (!$prev_else)
        {
          # Use amount of whitespace from `endif'.
          push @{$diversions{$curr_enum}}, enum_val_string(aux_name_next())
                                           . $1 . "else\n";
          $last_aux = aux_name();

          $curr_offset = 0;
        }

        $name_stack[$#name_stack]++;

        push @{$diversions{$curr_enum}}, enum_val_string(aux_name());
        $last_aux = aux_name();

        $curr_offset = 0;
      }

      # Handle (probably continued) preprocessor lines.
    CONTINUED_LOOP:
      {
        do
        {
          strip_newline();

          push @{$diversions{$curr_enum}}, $ARG . "\n";
          push @{$diversions{$curr_array}}, $ARG . "\n";

          last CONTINUED_LOOP unless / \\ $ /x;

        } while (<DATA>);
      }
    }
    else
    {
      warn_before();
    }

    next;
  }

  if (/$enum_element_re/)
  {
    end_curr_string();
    update_max_elem_size();

    $curr_enum_element = $1;
    $have_enum_element = 1;
    $curr_elem_size = 0;

    next;
  }

  if (/$string_re/)
  {
    if ($have_sections)
    {
      Die("strings and blocks can't be mixed in a section") if $have_blocks;

      # Save captured group from `string_re'.
      my $string = $1;

      if ($have_enum_element)
      {
        push @{$diversions{$curr_enum}}, enum_val_string($curr_enum_element);
        $have_enum_element = 0;
      }

      $string = convert_literal($string);

      push @{$diversions{$curr_array}}, "    $string\n";

      $have_strings = 1;
      $in_string = 1;
    }
    else
    {
      warn_before();
    }

    next;
  }

  if (/$block_start_re/)
  {
    if ($have_sections)
    {
      Die("strings and blocks can't be mixed in a section") if $have_strings;

      my $depth = 0;
      my $block = "";
      my $block_end = 0;

      # Count braces while getting the block.
    BRACE_LOOP:
      {
        do
        {
          strip_newline();

          foreach my $substring (split(/$brace_re/))
          {
            if ($block_end)
            {
              Die("invalid data after last matching closing brace")
                if $substring !~ /$whitespace_only_re/;
            }

            $block .= $substring;

            if ($substring eq '{')
            {
              $depth++;
            }
            elsif ($substring eq '}')
            {
              $depth--;

              $block_end = 1 if $depth == 0;
            }
          }

          # If we are here, we have run out of substrings, so get next line
          # or exit.
          last BRACE_LOOP if $block_end;

          $block .= "\n";

        } while (<DATA>);
      }

      if ($have_enum_element)
      {
        push @{$diversions{$curr_enum}}, enum_val_string($curr_enum_element);
        $have_enum_element = 0;
      }

      push @{$diversions{$curr_array}}, $block . ",\n";

      $curr_offset++;
      $curr_elem_size++;

      $have_blocks = 1;
    }
    else
    {
      warn_before();
    }

    next;
  }

  # Garbage.  We weren't able to parse the data.
  Die("syntax error");
}

# Finalize data.
end_curr_string();
update_max_elem_size();


# Filter stdin to stdout, replacing `@...@' templates.

sub emit_diversion
{
  my $diversion_name = shift;
  return (exists($diversions{$1})) ? "@{$diversions{$1}}"
                                   : "@" . $diversion_name . "@";
}


$LIST_SEPARATOR = '';

my $s1 = "This file has been generated by the Perl script \`$prog',";
my $s1len = length $s1;
my $s2 = "using data from file \`$datafile'.";
my $s2len = length $s2;
my $slen = ($s1len > $s2len) ? $s1len : $s2len;

print "/* " . $s1 . " " x ($slen - $s1len) . " */\n"
      . "/* " . $s2 . " " x ($slen - $s2len) . " */\n"
      . "\n";

while (<STDIN>)
{
  s/ @ ( [A-Za-z0-9_]+? ) @ / emit_diversion($1) /egx;
  print;
}

# EOF<|MERGE_RESOLUTION|>--- conflicted
+++ resolved
@@ -5,11 +5,7 @@
 #
 # Process a blue zone character data file.
 #
-<<<<<<< HEAD
-# Copyright 2013-2016 by
-=======
 # Copyright 2013-2017 by
->>>>>>> a17af05f
 # David Turner, Robert Wilhelm, and Werner Lemberg.
 #
 # This file is part of the FreeType project, and may only be used,
