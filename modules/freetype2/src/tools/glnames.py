--- conflicted
+++ resolved
@@ -6,11 +6,7 @@
 #
 
 
-<<<<<<< HEAD
-# Copyright 1996-2016 by
-=======
 # Copyright 1996-2017 by
->>>>>>> a17af05f
 # David Turner, Robert Wilhelm, and Werner Lemberg.
 #
 # This file is part of the FreeType project, and may only be used, modified,
@@ -4924,11 +4920,7 @@
 
   def dump( self, file ):
     write = file.write
-<<<<<<< HEAD
-    write( "#ifndef  DEFINE_PS_TABLES\n" )
-=======
     write( "#ifndef  DEFINE_PS_TABLES_DATA\n" )
->>>>>>> a17af05f
     write( "#ifdef  __cplusplus\n" )
     write( '  extern "C"\n' )
     write( "#else\n" )
@@ -4937,11 +4929,7 @@
     write( "#endif\n" )
     write( "  const char  " + self.master_table +
            "[" + repr( self.total ) + "]\n" )
-<<<<<<< HEAD
-    write( "#ifdef  DEFINE_PS_TABLES\n" )
-=======
     write( "#ifdef  DEFINE_PS_TABLES_DATA\n" )
->>>>>>> a17af05f
     write( "  =\n" )
     write( "  {\n" )
 
@@ -4953,11 +4941,7 @@
 
     write( line )
     write( "  }\n" )
-<<<<<<< HEAD
-    write( "#endif /* DEFINE_PS_TABLES */\n" )
-=======
     write( "#endif /* DEFINE_PS_TABLES_DATA */\n" )
->>>>>>> a17af05f
     write( "  ;\n\n\n" )
 
   def dump_sublist( self, file, table_name, macro_name, sublist ):
@@ -4966,11 +4950,7 @@
 
     write( "  /* Values are offsets into the `" +
            self.master_table + "' table */\n\n" )
-<<<<<<< HEAD
-    write( "#ifndef  DEFINE_PS_TABLES\n" )
-=======
     write( "#ifndef  DEFINE_PS_TABLES_DATA\n" )
->>>>>>> a17af05f
     write( "#ifdef  __cplusplus\n" )
     write( '  extern "C"\n' )
     write( "#else\n" )
@@ -4979,11 +4959,7 @@
     write( "#endif\n" )
     write( "  const short  " + table_name +
            "[" + macro_name + "]\n" )
-<<<<<<< HEAD
-    write( "#ifdef  DEFINE_PS_TABLES\n" )
-=======
     write( "#ifdef  DEFINE_PS_TABLES_DATA\n" )
->>>>>>> a17af05f
     write( "  =\n" )
     write( "  {\n" )
 
@@ -5003,11 +4979,7 @@
     write( line )
     write( "\n" )
     write( "  }\n" )
-<<<<<<< HEAD
-    write( "#endif /* DEFINE_PS_TABLES */\n" )
-=======
     write( "#endif /* DEFINE_PS_TABLES_DATA */\n" )
->>>>>>> a17af05f
     write( "  ;\n\n\n" )
 
 
@@ -5241,11 +5213,7 @@
 
   write = file.write
   write( "  /* the following are indices into the SID name table */\n" )
-<<<<<<< HEAD
-  write( "#ifndef  DEFINE_PS_TABLES\n" )
-=======
   write( "#ifndef  DEFINE_PS_TABLES_DATA\n" )
->>>>>>> a17af05f
   write( "#ifdef  __cplusplus\n" )
   write( '  extern "C"\n' )
   write( "#else\n" )
@@ -5254,11 +5222,7 @@
   write( "#endif\n" )
   write( "  const unsigned short  " + encoding_name +
          "[" + repr( len( encoding_list ) ) + "]\n" )
-<<<<<<< HEAD
-  write( "#ifdef  DEFINE_PS_TABLES\n" )
-=======
   write( "#ifdef  DEFINE_PS_TABLES_DATA\n" )
->>>>>>> a17af05f
   write( "  =\n" )
   write( "  {\n" )
 
@@ -5277,22 +5241,14 @@
   write( line )
   write( "\n" )
   write( "  }\n" )
-<<<<<<< HEAD
-  write( "#endif /* DEFINE_PS_TABLES */\n" )
-=======
   write( "#endif /* DEFINE_PS_TABLES_DATA */\n" )
->>>>>>> a17af05f
   write( "  ;\n\n\n" )
 
 
 def dump_array( the_array, write, array_name ):
   """dumps a given encoding"""
 
-<<<<<<< HEAD
-  write( "#ifndef  DEFINE_PS_TABLES\n" )
-=======
   write( "#ifndef  DEFINE_PS_TABLES_DATA\n" )
->>>>>>> a17af05f
   write( "#ifdef  __cplusplus\n" )
   write( '  extern "C"\n' )
   write( "#else\n" )
@@ -5301,11 +5257,7 @@
   write( "#endif\n" )
   write( "  const unsigned char  " + array_name +
          "[" + repr( len( the_array ) ) + "L]\n" )
-<<<<<<< HEAD
-  write( "#ifdef  DEFINE_PS_TABLES\n" )
-=======
   write( "#ifdef  DEFINE_PS_TABLES_DATA\n" )
->>>>>>> a17af05f
   write( "  =\n" )
   write( "  {\n" )
 
@@ -5330,11 +5282,7 @@
   write( line )
   write( "\n" )
   write( "  }\n" )
-<<<<<<< HEAD
-  write( "#endif /* DEFINE_PS_TABLES */\n" )
-=======
   write( "#endif /* DEFINE_PS_TABLES_DATA */\n" )
->>>>>>> a17af05f
   write( "  ;\n\n\n" )
 
 
@@ -5370,11 +5318,7 @@
   write( "/*                                                                         */\n" )
   write( "/*    PostScript glyph names.                                              */\n" )
   write( "/*                                                                         */\n" )
-<<<<<<< HEAD
-  write( "/*  Copyright 2005-2016 by                                                 */\n" )
-=======
   write( "/*  Copyright 2005-2017 by                                                 */\n" )
->>>>>>> a17af05f
   write( "/*  David Turner, Robert Wilhelm, and Werner Lemberg.                      */\n" )
   write( "/*                                                                         */\n" )
   write( "/*  This file is part of the FreeType project, and may only be used,       */\n" )
