--- conflicted
+++ resolved
@@ -340,11 +340,7 @@
 
     vals[0] = *curX;
     vals[1] = *curY;
-<<<<<<< HEAD
-    index   = 0;
-=======
     idx     = 0;
->>>>>>> a17af05f
     isHFlex = FT_BOOL( readFromStack[9] == FALSE );
     top     = isHFlex ? 9 : 10;
 
@@ -1064,7 +1060,6 @@
           case cf2_escRESERVED_33:
             FT_TRACE4(( " unknown op (12, %d)\n", op2 ));
             break;
-<<<<<<< HEAD
 
           default:
             {
@@ -1254,197 +1249,6 @@
                     CF2_F16Dot16  cond1;
                     CF2_F16Dot16  cond2;
 
-=======
-
-          default:
-            {
-              if ( font->isCFF2 || op2 >= cf2_escRESERVED_38 )
-                FT_TRACE4(( " unknown op (12, %d)\n", op2 ));
-              else
-              {
-                /* second switch for 2-byte operators handles just CFF */
-                switch ( op2 )
-                {
-
-                case cf2_escDOTSECTION:
-                  /* something about `flip type of locking' -- ignore it */
-                  FT_TRACE4(( " dotsection\n" ));
-
-                  break;
-
-                case cf2_escAND:
-                  {
-                    CF2_F16Dot16  arg1;
-                    CF2_F16Dot16  arg2;
-
-
-                    FT_TRACE4(( " and\n" ));
-
-                    arg2 = cf2_stack_popFixed( opStack );
-                    arg1 = cf2_stack_popFixed( opStack );
-
-                    cf2_stack_pushInt( opStack, arg1 && arg2 );
-                  }
-                  continue; /* do not clear the stack */
-
-                case cf2_escOR:
-                  {
-                    CF2_F16Dot16  arg1;
-                    CF2_F16Dot16  arg2;
-
-
-                    FT_TRACE4(( " or\n" ));
-
-                    arg2 = cf2_stack_popFixed( opStack );
-                    arg1 = cf2_stack_popFixed( opStack );
-
-                    cf2_stack_pushInt( opStack, arg1 || arg2 );
-                  }
-                  continue; /* do not clear the stack */
-
-                case cf2_escNOT:
-                  {
-                    CF2_F16Dot16  arg;
-
-
-                    FT_TRACE4(( " not\n" ));
-
-                    arg = cf2_stack_popFixed( opStack );
-
-                    cf2_stack_pushInt( opStack, !arg );
-                  }
-                  continue; /* do not clear the stack */
-
-                case cf2_escABS:
-                  {
-                    CF2_F16Dot16  arg;
-
-
-                    FT_TRACE4(( " abs\n" ));
-
-                    arg = cf2_stack_popFixed( opStack );
-
-                    cf2_stack_pushFixed( opStack, FT_ABS( arg ) );
-                  }
-                  continue; /* do not clear the stack */
-
-                case cf2_escADD:
-                  {
-                    CF2_F16Dot16  summand1;
-                    CF2_F16Dot16  summand2;
-
-
-                    FT_TRACE4(( " add\n" ));
-
-                    summand2 = cf2_stack_popFixed( opStack );
-                    summand1 = cf2_stack_popFixed( opStack );
-
-                    cf2_stack_pushFixed( opStack, summand1 + summand2 );
-                  }
-                  continue; /* do not clear the stack */
-
-                case cf2_escSUB:
-                  {
-                    CF2_F16Dot16  minuend;
-                    CF2_F16Dot16  subtrahend;
-
-
-                    FT_TRACE4(( " sub\n" ));
-
-                    subtrahend = cf2_stack_popFixed( opStack );
-                    minuend    = cf2_stack_popFixed( opStack );
-
-                    cf2_stack_pushFixed( opStack, minuend - subtrahend );
-                  }
-                  continue; /* do not clear the stack */
-
-                case cf2_escDIV:
-                  {
-                    CF2_F16Dot16  dividend;
-                    CF2_F16Dot16  divisor;
-
-
-                    FT_TRACE4(( " div\n" ));
-
-                    divisor  = cf2_stack_popFixed( opStack );
-                    dividend = cf2_stack_popFixed( opStack );
-
-                    cf2_stack_pushFixed( opStack, FT_DivFix( dividend, divisor ) );
-                  }
-                  continue; /* do not clear the stack */
-
-                case cf2_escNEG:
-                  {
-                    CF2_F16Dot16  arg;
-
-
-                    FT_TRACE4(( " neg\n" ));
-
-                    arg = cf2_stack_popFixed( opStack );
-
-                    cf2_stack_pushFixed( opStack, -arg );
-                  }
-                  continue; /* do not clear the stack */
-
-                case cf2_escEQ:
-                  {
-                    CF2_F16Dot16  arg1;
-                    CF2_F16Dot16  arg2;
-
-
-                    FT_TRACE4(( " eq\n" ));
-
-                    arg2 = cf2_stack_popFixed( opStack );
-                    arg1 = cf2_stack_popFixed( opStack );
-
-                    cf2_stack_pushInt( opStack, arg1 == arg2 );
-                  }
-                  continue; /* do not clear the stack */
-
-                case cf2_escDROP:
-                  FT_TRACE4(( " drop\n" ));
-
-                  (void)cf2_stack_popFixed( opStack );
-                  continue; /* do not clear the stack */
-
-                case cf2_escPUT:
-                  {
-                    CF2_F16Dot16  val;
-                    CF2_Int       idx;
-
-
-                    FT_TRACE4(( " put\n" ));
-
-                    idx = cf2_stack_popInt( opStack );
-                    val = cf2_stack_popFixed( opStack );
-
-                    if ( idx >= 0 && idx < CF2_STORAGE_SIZE )
-                      storage[idx] = val;
-                  }
-                  continue; /* do not clear the stack */
-
-                case cf2_escGET:
-                  {
-                    CF2_Int  idx;
-
-
-                    FT_TRACE4(( " get\n" ));
-
-                    idx = cf2_stack_popInt( opStack );
-
-                    if ( idx >= 0 && idx < CF2_STORAGE_SIZE )
-                      cf2_stack_pushFixed( opStack, storage[idx] );
-                  }
-                  continue; /* do not clear the stack */
-
-                case cf2_escIFELSE:
-                  {
-                    CF2_F16Dot16  arg1;
-                    CF2_F16Dot16  arg2;
-                    CF2_F16Dot16  cond1;
-                    CF2_F16Dot16  cond2;
-
->>>>>>> a17af05f
 
                     FT_TRACE4(( " ifelse\n" ));
 
@@ -1458,12 +1262,6 @@
                   continue; /* do not clear the stack */
 
                 case cf2_escRANDOM: /* in spec */
-<<<<<<< HEAD
-                  FT_TRACE4(( " random\n" ));
-
-                  CF2_FIXME;
-                  break;
-=======
                   {
                     CF2_F16Dot16  r;
 
@@ -1481,7 +1279,6 @@
                     cf2_stack_pushFixed( opStack, r );
                   }
                   continue; /* do not clear the stack */
->>>>>>> a17af05f
 
                 case cf2_escMUL:
                   {
@@ -1841,12 +1638,8 @@
       case cf2_cmdVVCURVETO:
         {
           CF2_UInt  count, count1 = cf2_stack_count( opStack );
-<<<<<<< HEAD
-          CF2_UInt  index = 0;
-=======
           CF2_UInt  idx = 0;
 
->>>>>>> a17af05f
 
           /* if `cf2_stack_count' isn't of the form 4n or 4n+1, */
           /* we enforce it by clearing the second bit           */
@@ -1854,12 +1647,6 @@
           count = count1 & ~2U;
           idx  += count1 - count;
 
-          /* if `cf2_stack_count' isn't of the form 4n or 4n+1, */
-          /* we enforce it by clearing the second bit           */
-          /* (and sorting the stack indexing to suit)           */
-          count  = count1 & ~2U;
-          index += count1 - count;
-
           FT_TRACE4(( " vvcurveto\n" ));
 
           while ( idx < count )
@@ -1871,11 +1658,7 @@
             {
               x1 = cf2_stack_getReal( opStack, idx ) + curX;
 
-<<<<<<< HEAD
-              index++;
-=======
               idx++;
->>>>>>> a17af05f
             }
             else
               x1 = curX;
@@ -1900,12 +1683,8 @@
       case cf2_cmdHHCURVETO:
         {
           CF2_UInt  count, count1 = cf2_stack_count( opStack );
-<<<<<<< HEAD
-          CF2_UInt  index = 0;
-=======
           CF2_UInt  idx = 0;
 
->>>>>>> a17af05f
 
           /* if `cf2_stack_count' isn't of the form 4n or 4n+1, */
           /* we enforce it by clearing the second bit           */
@@ -1913,12 +1692,6 @@
           count = count1 & ~2U;
           idx  += count1 - count;
 
-          /* if `cf2_stack_count' isn't of the form 4n or 4n+1, */
-          /* we enforce it by clearing the second bit           */
-          /* (and sorting the stack indexing to suit)           */
-          count  = count1 & ~2U;
-          index += count1 - count;
-
           FT_TRACE4(( " hhcurveto\n" ));
 
           while ( idx < count )
@@ -1930,11 +1703,7 @@
             {
               y1 = cf2_stack_getReal( opStack, idx ) + curY;
 
-<<<<<<< HEAD
-              index++;
-=======
               idx++;
->>>>>>> a17af05f
             }
             else
               y1 = curY;
@@ -1960,16 +1729,10 @@
       case cf2_cmdHVCURVETO:
         {
           CF2_UInt  count, count1 = cf2_stack_count( opStack );
-<<<<<<< HEAD
-          CF2_UInt  index = 0;
+          CF2_UInt  idx = 0;
 
           FT_Bool  alternate = FT_BOOL( op1 == cf2_cmdHVCURVETO );
-=======
-          CF2_UInt  idx = 0;
-
-          FT_Bool  alternate = FT_BOOL( op1 == cf2_cmdHVCURVETO );
-
->>>>>>> a17af05f
+
 
           /* if `cf2_stack_count' isn't of the form 8n, 8n+1, */
           /* 8n+4, or 8n+5, we enforce it by clearing the     */
@@ -1977,13 +1740,6 @@
           /* (and sorting the stack indexing to suit)         */
           count = count1 & ~2U;
           idx  += count1 - count;
-
-          /* if `cf2_stack_count' isn't of the form 8n, 8n+1, */
-          /* 8n+4, or 8n+5, we enforce it by clearing the     */
-          /* second bit                                       */
-          /* (and sorting the stack indexing to suit)         */
-          count  = count1 & ~2U;
-          index += count1 - count;
 
           FT_TRACE4(( alternate ? " hvcurveto\n" : " vhcurveto\n" ));
 
@@ -2004,11 +1760,7 @@
               {
                 x3 = cf2_stack_getReal( opStack, idx + 4 ) + x2;
 
-<<<<<<< HEAD
-                index++;
-=======
                 idx++;
->>>>>>> a17af05f
               }
               else
                 x3 = x2;
@@ -2027,11 +1779,7 @@
               {
                 y3 = cf2_stack_getReal( opStack, idx + 4 ) + y2;
 
-<<<<<<< HEAD
-                index++;
-=======
                 idx++;
->>>>>>> a17af05f
               }
               else
                 y3 = y2;
@@ -2056,13 +1804,8 @@
 
           CF2_Int  byte1 = cf2_buf_readByte( charstring );
           CF2_Int  byte2 = cf2_buf_readByte( charstring );
-<<<<<<< HEAD
-
-
-=======
-
-
->>>>>>> a17af05f
+
+
           v = (FT_Short)( ( byte1 << 8 ) |
                             byte2        );
 
@@ -2130,7 +1873,6 @@
             FT_UInt32  byte2 = (FT_UInt32)cf2_buf_readByte( charstring );
             FT_UInt32  byte3 = (FT_UInt32)cf2_buf_readByte( charstring );
             FT_UInt32  byte4 = (FT_UInt32)cf2_buf_readByte( charstring );
-<<<<<<< HEAD
 
 
             v = (CF2_Fixed)( ( byte1 << 24 ) |
@@ -2138,15 +1880,6 @@
                              ( byte3 <<  8 ) |
                                byte4         );
 
-=======
-
-
-            v = (CF2_Fixed)( ( byte1 << 24 ) |
-                             ( byte2 << 16 ) |
-                             ( byte3 <<  8 ) |
-                               byte4         );
-
->>>>>>> a17af05f
             FT_TRACE4(( " %.5f", v / 65536.0 ));
 
             cf2_stack_pushFixed( opStack, v );
