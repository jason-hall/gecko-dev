/***************************************************************************/
/*                                                                         */
/*  cffload.c                                                              */
/*                                                                         */
/*    OpenType and CFF data/program tables loader (body).                  */
/*                                                                         */
<<<<<<< HEAD
/*  Copyright 1996-2016 by                                                 */
=======
/*  Copyright 1996-2017 by                                                 */
>>>>>>> a17af05f
/*  David Turner, Robert Wilhelm, and Werner Lemberg.                      */
/*                                                                         */
/*  This file is part of the FreeType project, and may only be used,       */
/*  modified, and distributed under the terms of the FreeType project      */
/*  license, LICENSE.TXT.  By continuing to use, modify, or distribute     */
/*  this file you indicate that you have read the license and              */
/*  understand and accept it fully.                                        */
/*                                                                         */
/***************************************************************************/


#include <ft2build.h>
#include FT_INTERNAL_DEBUG_H
#include FT_INTERNAL_OBJECTS_H
#include FT_INTERNAL_STREAM_H
#include FT_TRUETYPE_TAGS_H
#include FT_TYPE1_TABLES_H

#ifdef TT_CONFIG_OPTION_GX_VAR_SUPPORT
#include FT_MULTIPLE_MASTERS_H
#include FT_SERVICE_MULTIPLE_MASTERS_H
#endif

#include "cffload.h"
#include "cffparse.h"

#include "cfferrs.h"


#define FT_FIXED_ONE  ( (FT_Fixed)0x10000 )


#if 1

  static const FT_UShort  cff_isoadobe_charset[229] =
  {
      0,   1,   2,   3,   4,   5,   6,   7,
      8,   9,  10,  11,  12,  13,  14,  15,
     16,  17,  18,  19,  20,  21,  22,  23,
     24,  25,  26,  27,  28,  29,  30,  31,
     32,  33,  34,  35,  36,  37,  38,  39,
     40,  41,  42,  43,  44,  45,  46,  47,
     48,  49,  50,  51,  52,  53,  54,  55,
     56,  57,  58,  59,  60,  61,  62,  63,
     64,  65,  66,  67,  68,  69,  70,  71,
     72,  73,  74,  75,  76,  77,  78,  79,
     80,  81,  82,  83,  84,  85,  86,  87,
     88,  89,  90,  91,  92,  93,  94,  95,
     96,  97,  98,  99, 100, 101, 102, 103,
    104, 105, 106, 107, 108, 109, 110, 111,
    112, 113, 114, 115, 116, 117, 118, 119,
    120, 121, 122, 123, 124, 125, 126, 127,
    128, 129, 130, 131, 132, 133, 134, 135,
    136, 137, 138, 139, 140, 141, 142, 143,
    144, 145, 146, 147, 148, 149, 150, 151,
    152, 153, 154, 155, 156, 157, 158, 159,
    160, 161, 162, 163, 164, 165, 166, 167,
    168, 169, 170, 171, 172, 173, 174, 175,
    176, 177, 178, 179, 180, 181, 182, 183,
    184, 185, 186, 187, 188, 189, 190, 191,
    192, 193, 194, 195, 196, 197, 198, 199,
    200, 201, 202, 203, 204, 205, 206, 207,
    208, 209, 210, 211, 212, 213, 214, 215,
    216, 217, 218, 219, 220, 221, 222, 223,
    224, 225, 226, 227, 228
  };

  static const FT_UShort  cff_expert_charset[166] =
  {
      0,   1, 229, 230, 231, 232, 233, 234,
    235, 236, 237, 238,  13,  14,  15,  99,
    239, 240, 241, 242, 243, 244, 245, 246,
    247, 248,  27,  28, 249, 250, 251, 252,
    253, 254, 255, 256, 257, 258, 259, 260,
    261, 262, 263, 264, 265, 266, 109, 110,
    267, 268, 269, 270, 271, 272, 273, 274,
    275, 276, 277, 278, 279, 280, 281, 282,
    283, 284, 285, 286, 287, 288, 289, 290,
    291, 292, 293, 294, 295, 296, 297, 298,
    299, 300, 301, 302, 303, 304, 305, 306,
    307, 308, 309, 310, 311, 312, 313, 314,
    315, 316, 317, 318, 158, 155, 163, 319,
    320, 321, 322, 323, 324, 325, 326, 150,
    164, 169, 327, 328, 329, 330, 331, 332,
    333, 334, 335, 336, 337, 338, 339, 340,
    341, 342, 343, 344, 345, 346, 347, 348,
    349, 350, 351, 352, 353, 354, 355, 356,
    357, 358, 359, 360, 361, 362, 363, 364,
    365, 366, 367, 368, 369, 370, 371, 372,
    373, 374, 375, 376, 377, 378
  };

  static const FT_UShort  cff_expertsubset_charset[87] =
  {
      0,   1, 231, 232, 235, 236, 237, 238,
     13,  14,  15,  99, 239, 240, 241, 242,
    243, 244, 245, 246, 247, 248,  27,  28,
    249, 250, 251, 253, 254, 255, 256, 257,
    258, 259, 260, 261, 262, 263, 264, 265,
    266, 109, 110, 267, 268, 269, 270, 272,
    300, 301, 302, 305, 314, 315, 158, 155,
    163, 320, 321, 322, 323, 324, 325, 326,
    150, 164, 169, 327, 328, 329, 330, 331,
    332, 333, 334, 335, 336, 337, 338, 339,
    340, 341, 342, 343, 344, 345, 346
  };

  static const FT_UShort  cff_standard_encoding[256] =
  {
      0,   0,   0,   0,   0,   0,   0,   0,
      0,   0,   0,   0,   0,   0,   0,   0,
      0,   0,   0,   0,   0,   0,   0,   0,
      0,   0,   0,   0,   0,   0,   0,   0,
      1,   2,   3,   4,   5,   6,   7,   8,
      9,  10,  11,  12,  13,  14,  15,  16,
     17,  18,  19,  20,  21,  22,  23,  24,
     25,  26,  27,  28,  29,  30,  31,  32,
     33,  34,  35,  36,  37,  38,  39,  40,
     41,  42,  43,  44,  45,  46,  47,  48,
     49,  50,  51,  52,  53,  54,  55,  56,
     57,  58,  59,  60,  61,  62,  63,  64,
     65,  66,  67,  68,  69,  70,  71,  72,
     73,  74,  75,  76,  77,  78,  79,  80,
     81,  82,  83,  84,  85,  86,  87,  88,
     89,  90,  91,  92,  93,  94,  95,   0,
      0,   0,   0,   0,   0,   0,   0,   0,
      0,   0,   0,   0,   0,   0,   0,   0,
      0,   0,   0,   0,   0,   0,   0,   0,
      0,   0,   0,   0,   0,   0,   0,   0,
      0,  96,  97,  98,  99, 100, 101, 102,
    103, 104, 105, 106, 107, 108, 109, 110,
      0, 111, 112, 113, 114,   0, 115, 116,
    117, 118, 119, 120, 121, 122,   0, 123,
      0, 124, 125, 126, 127, 128, 129, 130,
    131,   0, 132, 133,   0, 134, 135, 136,
    137,   0,   0,   0,   0,   0,   0,   0,
      0,   0,   0,   0,   0,   0,   0,   0,
      0, 138,   0, 139,   0,   0,   0,   0,
    140, 141, 142, 143,   0,   0,   0,   0,
      0, 144,   0,   0,   0, 145,   0,   0,
    146, 147, 148, 149,   0,   0,   0,   0
  };

  static const FT_UShort  cff_expert_encoding[256] =
  {
      0,   0,   0,   0,   0,   0,   0,   0,
      0,   0,   0,   0,   0,   0,   0,   0,
      0,   0,   0,   0,   0,   0,   0,   0,
      0,   0,   0,   0,   0,   0,   0,   0,
      1, 229, 230,   0, 231, 232, 233, 234,
    235, 236, 237, 238,  13,  14,  15,  99,
    239, 240, 241, 242, 243, 244, 245, 246,
    247, 248,  27,  28, 249, 250, 251, 252,
      0, 253, 254, 255, 256, 257,   0,   0,
      0, 258,   0,   0, 259, 260, 261, 262,
      0,   0, 263, 264, 265,   0, 266, 109,
    110, 267, 268, 269,   0, 270, 271, 272,
    273, 274, 275, 276, 277, 278, 279, 280,
    281, 282, 283, 284, 285, 286, 287, 288,
    289, 290, 291, 292, 293, 294, 295, 296,
    297, 298, 299, 300, 301, 302, 303,   0,
      0,   0,   0,   0,   0,   0,   0,   0,
      0,   0,   0,   0,   0,   0,   0,   0,
      0,   0,   0,   0,   0,   0,   0,   0,
      0,   0,   0,   0,   0,   0,   0,   0,
      0, 304, 305, 306,   0,   0, 307, 308,
    309, 310, 311,   0, 312,   0,   0, 312,
      0,   0, 314, 315,   0,   0, 316, 317,
    318,   0,   0,   0, 158, 155, 163, 319,
    320, 321, 322, 323, 324, 325,   0,   0,
    326, 150, 164, 169, 327, 328, 329, 330,
    331, 332, 333, 334, 335, 336, 337, 338,
    339, 340, 341, 342, 343, 344, 345, 346,
    347, 348, 349, 350, 351, 352, 353, 354,
    355, 356, 357, 358, 359, 360, 361, 362,
    363, 364, 365, 366, 367, 368, 369, 370,
    371, 372, 373, 374, 375, 376, 377, 378
  };

#endif /* 1 */


  FT_LOCAL_DEF( FT_UShort )
  cff_get_standard_encoding( FT_UInt  charcode )
  {
    return (FT_UShort)( charcode < 256 ? cff_standard_encoding[charcode]
                                       : 0 );
  }


  /*************************************************************************/
  /*                                                                       */
  /* The macro FT_COMPONENT is used in trace mode.  It is an implicit      */
  /* parameter of the FT_TRACE() and FT_ERROR() macros, used to print/log  */
  /* messages during execution.                                            */
  /*                                                                       */
#undef  FT_COMPONENT
#define FT_COMPONENT  trace_cffload


  /* read an offset from the index's stream current position */
  static FT_ULong
  cff_index_read_offset( CFF_Index  idx,
                         FT_Error  *errorp )
  {
    FT_Error   error;
    FT_Stream  stream = idx->stream;
    FT_Byte    tmp[4];
    FT_ULong   result = 0;


    if ( !FT_STREAM_READ( tmp, idx->off_size ) )
    {
      FT_Int  nn;


      for ( nn = 0; nn < idx->off_size; nn++ )
        result = ( result << 8 ) | tmp[nn];
    }

    *errorp = error;
    return result;
  }


  static FT_Error
  cff_index_init( CFF_Index  idx,
                  FT_Stream  stream,
                  FT_Bool    load,
                  FT_Bool    cff2 )
  {
    FT_Error   error;
    FT_Memory  memory = stream->memory;
    FT_UInt    count;


    FT_ZERO( idx );

    idx->stream = stream;
    idx->start  = FT_STREAM_POS();

    if ( cff2 )
    {
      if ( FT_READ_ULONG( count ) )
        goto Exit;
      idx->hdr_size = 5;
    }
    else
    {
      if ( FT_READ_USHORT( count ) )
        goto Exit;
      idx->hdr_size = 3;
    }

    if ( count > 0 )
    {
      FT_Byte   offsize;
      FT_ULong  size;


      /* there is at least one element; read the offset size,           */
      /* then access the offset table to compute the index's total size */
      if ( FT_READ_BYTE( offsize ) )
        goto Exit;

      if ( offsize < 1 || offsize > 4 )
      {
        error = FT_THROW( Invalid_Table );
        goto Exit;
      }

      idx->count    = count;
      idx->off_size = offsize;
      size          = (FT_ULong)( count + 1 ) * offsize;

      idx->data_offset = idx->start + idx->hdr_size + size;

      if ( FT_STREAM_SKIP( size - offsize ) )
        goto Exit;

      size = cff_index_read_offset( idx, &error );
      if ( error )
        goto Exit;

      if ( size == 0 )
      {
        error = FT_THROW( Invalid_Table );
        goto Exit;
      }

      idx->data_size = --size;

      if ( load )
      {
        /* load the data */
        if ( FT_FRAME_EXTRACT( size, idx->bytes ) )
          goto Exit;
      }
      else
      {
        /* skip the data */
        if ( FT_STREAM_SKIP( size ) )
          goto Exit;
      }
    }

  Exit:
    if ( error )
      FT_FREE( idx->offsets );

    return error;
  }


  static void
  cff_index_done( CFF_Index  idx )
  {
    if ( idx->stream )
    {
      FT_Stream  stream = idx->stream;
      FT_Memory  memory = stream->memory;


      if ( idx->bytes )
        FT_FRAME_RELEASE( idx->bytes );

      FT_FREE( idx->offsets );
      FT_ZERO( idx );
    }
  }


  static FT_Error
  cff_index_load_offsets( CFF_Index  idx )
  {
    FT_Error   error  = FT_Err_Ok;
    FT_Stream  stream = idx->stream;
    FT_Memory  memory = stream->memory;


    if ( idx->count > 0 && !idx->offsets )
    {
      FT_Byte    offsize = idx->off_size;
      FT_ULong   data_size;
      FT_Byte*   p;
      FT_Byte*   p_end;
      FT_ULong*  poff;


      data_size = (FT_ULong)( idx->count + 1 ) * offsize;

      if ( FT_NEW_ARRAY( idx->offsets, idx->count + 1 ) ||
           FT_STREAM_SEEK( idx->start + idx->hdr_size ) ||
           FT_FRAME_ENTER( data_size )                  )
        goto Exit;

      poff   = idx->offsets;
      p      = (FT_Byte*)stream->cursor;
      p_end  = p + data_size;

      switch ( offsize )
      {
      case 1:
        for ( ; p < p_end; p++, poff++ )
          poff[0] = p[0];
        break;

      case 2:
        for ( ; p < p_end; p += 2, poff++ )
          poff[0] = FT_PEEK_USHORT( p );
        break;

      case 3:
        for ( ; p < p_end; p += 3, poff++ )
          poff[0] = FT_PEEK_UOFF3( p );
        break;

      default:
        for ( ; p < p_end; p += 4, poff++ )
          poff[0] = FT_PEEK_ULONG( p );
      }

      FT_FRAME_EXIT();
    }

  Exit:
    if ( error )
      FT_FREE( idx->offsets );

    return error;
  }


  /* Allocate a table containing pointers to an index's elements. */
  /* The `pool' argument makes this function convert the index    */
  /* entries to C-style strings (this is, NULL-terminated).       */
  static FT_Error
  cff_index_get_pointers( CFF_Index   idx,
                          FT_Byte***  table,
                          FT_Byte**   pool,
                          FT_ULong*   pool_size )
  {
    FT_Error   error     = FT_Err_Ok;
    FT_Memory  memory    = idx->stream->memory;

    FT_Byte**  t         = NULL;
    FT_Byte*   new_bytes = NULL;
    FT_ULong   new_size;


    *table = NULL;

    if ( !idx->offsets )
    {
      error = cff_index_load_offsets( idx );
      if ( error )
        goto Exit;
    }

    new_size = idx->data_size + idx->count;

    if ( idx->count > 0                                &&
         !FT_NEW_ARRAY( t, idx->count + 1 )            &&
         ( !pool || !FT_ALLOC( new_bytes, new_size ) ) )
    {
      FT_ULong  n, cur_offset;
      FT_ULong  extra = 0;
      FT_Byte*  org_bytes = idx->bytes;


      /* at this point, `idx->offsets' can't be NULL */
      cur_offset = idx->offsets[0] - 1;

      /* sanity check */
      if ( cur_offset != 0 )
      {
        FT_TRACE0(( "cff_index_get_pointers:"
                    " invalid first offset value %d set to zero\n",
                    cur_offset ));
        cur_offset = 0;
      }

      if ( !pool )
        t[0] = org_bytes + cur_offset;
      else
        t[0] = new_bytes + cur_offset;

      for ( n = 1; n <= idx->count; n++ )
      {
        FT_ULong  next_offset = idx->offsets[n] - 1;


        /* two sanity checks for invalid offset tables */
        if ( next_offset < cur_offset )
          next_offset = cur_offset;
        else if ( next_offset > idx->data_size )
          next_offset = idx->data_size;

        if ( !pool )
          t[n] = org_bytes + next_offset;
        else
        {
          t[n] = new_bytes + next_offset + extra;

          if ( next_offset != cur_offset )
          {
            FT_MEM_COPY( t[n - 1], org_bytes + cur_offset, t[n] - t[n - 1] );
            t[n][0] = '\0';
            t[n]   += 1;
            extra++;
          }
        }

        cur_offset = next_offset;
      }
      *table = t;

      if ( pool )
        *pool = new_bytes;
      if ( pool_size )
        *pool_size = new_size;
    }

  Exit:
    return error;
  }


  FT_LOCAL_DEF( FT_Error )
  cff_index_access_element( CFF_Index  idx,
                            FT_UInt    element,
                            FT_Byte**  pbytes,
                            FT_ULong*  pbyte_len )
  {
    FT_Error  error = FT_Err_Ok;


    if ( idx && idx->count > element )
    {
      /* compute start and end offsets */
      FT_Stream  stream = idx->stream;
      FT_ULong   off1, off2 = 0;


      /* load offsets from file or the offset table */
      if ( !idx->offsets )
      {
        FT_ULong  pos = element * idx->off_size;


        if ( FT_STREAM_SEEK( idx->start + idx->hdr_size + pos ) )
          goto Exit;

        off1 = cff_index_read_offset( idx, &error );
        if ( error )
          goto Exit;

        if ( off1 != 0 )
        {
          do
          {
            element++;
            off2 = cff_index_read_offset( idx, &error );

          } while ( off2 == 0 && element < idx->count );
        }
      }
      else   /* use offsets table */
      {
        off1 = idx->offsets[element];
        if ( off1 )
        {
          do
          {
            element++;
            off2 = idx->offsets[element];

          } while ( off2 == 0 && element < idx->count );
        }
      }

      /* XXX: should check off2 does not exceed the end of this entry; */
      /*      at present, only truncate off2 at the end of this stream */
      if ( off2 > stream->size + 1                    ||
           idx->data_offset > stream->size - off2 + 1 )
      {
        FT_ERROR(( "cff_index_access_element:"
                   " offset to next entry (%d)"
                   " exceeds the end of stream (%d)\n",
                   off2, stream->size - idx->data_offset + 1 ));
        off2 = stream->size - idx->data_offset + 1;
      }

      /* access element */
      if ( off1 && off2 > off1 )
      {
        *pbyte_len = off2 - off1;

        if ( idx->bytes )
        {
          /* this index was completely loaded in memory, that's easy */
          *pbytes = idx->bytes + off1 - 1;
        }
        else
        {
          /* this index is still on disk/file, access it through a frame */
          if ( FT_STREAM_SEEK( idx->data_offset + off1 - 1 ) ||
               FT_FRAME_EXTRACT( off2 - off1, *pbytes )      )
            goto Exit;
        }
      }
      else
      {
        /* empty index element */
        *pbytes    = 0;
        *pbyte_len = 0;
      }
    }
    else
      error = FT_THROW( Invalid_Argument );

  Exit:
    return error;
  }


  FT_LOCAL_DEF( void )
  cff_index_forget_element( CFF_Index  idx,
                            FT_Byte**  pbytes )
  {
    if ( idx->bytes == 0 )
    {
      FT_Stream  stream = idx->stream;


      FT_FRAME_RELEASE( *pbytes );
    }
  }


  /* get an entry from Name INDEX */
  FT_LOCAL_DEF( FT_String* )
  cff_index_get_name( CFF_Font  font,
                      FT_UInt   element )
  {
    CFF_Index   idx = &font->name_index;
    FT_Memory   memory;
    FT_Byte*    bytes;
    FT_ULong    byte_len;
    FT_Error    error;
    FT_String*  name = 0;


    if ( !idx->stream )  /* CFF2 does not include a name index */
      goto Exit;

    memory = idx->stream->memory;

    error = cff_index_access_element( idx, element, &bytes, &byte_len );
    if ( error )
      goto Exit;

    if ( !FT_ALLOC( name, byte_len + 1 ) )
    {
      if ( byte_len )
        FT_MEM_COPY( name, bytes, byte_len );
      name[byte_len] = 0;
    }
    cff_index_forget_element( idx, &bytes );

  Exit:
    return name;
  }


  /* get an entry from String INDEX */
  FT_LOCAL_DEF( FT_String* )
  cff_index_get_string( CFF_Font  font,
                        FT_UInt   element )
  {
    return ( element < font->num_strings )
             ? (FT_String*)font->strings[element]
             : NULL;
  }


  FT_LOCAL_DEF( FT_String* )
  cff_index_get_sid_string( CFF_Font  font,
                            FT_UInt   sid )
  {
    /* value 0xFFFFU indicates a missing dictionary entry */
    if ( sid == 0xFFFFU )
      return NULL;

    /* if it is not a standard string, return it */
    if ( sid > 390 )
      return cff_index_get_string( font, sid - 391 );

    /* CID-keyed CFF fonts don't have glyph names */
    if ( !font->psnames )
      return NULL;

    /* this is a standard string */
    return (FT_String *)font->psnames->adobe_std_strings( sid );
  }


  /*************************************************************************/
  /*************************************************************************/
  /***                                                                   ***/
  /***   FD Select table support                                         ***/
  /***                                                                   ***/
  /*************************************************************************/
  /*************************************************************************/


  static void
  CFF_Done_FD_Select( CFF_FDSelect  fdselect,
                      FT_Stream     stream )
  {
    if ( fdselect->data )
      FT_FRAME_RELEASE( fdselect->data );

    fdselect->data_size   = 0;
    fdselect->format      = 0;
    fdselect->range_count = 0;
  }


  static FT_Error
  CFF_Load_FD_Select( CFF_FDSelect  fdselect,
                      FT_UInt       num_glyphs,
                      FT_Stream     stream,
                      FT_ULong      offset )
  {
    FT_Error  error;
    FT_Byte   format;
    FT_UInt   num_ranges;


    /* read format */
    if ( FT_STREAM_SEEK( offset ) || FT_READ_BYTE( format ) )
      goto Exit;

    fdselect->format      = format;
    fdselect->cache_count = 0;   /* clear cache */

    switch ( format )
    {
    case 0:     /* format 0, that's simple */
      fdselect->data_size = num_glyphs;
      goto Load_Data;

    case 3:     /* format 3, a tad more complex */
      if ( FT_READ_USHORT( num_ranges ) )
        goto Exit;

      if ( !num_ranges )
      {
        FT_TRACE0(( "CFF_Load_FD_Select: empty FDSelect array\n" ));
        error = FT_THROW( Invalid_File_Format );
        goto Exit;
      }

      fdselect->data_size = num_ranges * 3 + 2;

    Load_Data:
      if ( FT_FRAME_EXTRACT( fdselect->data_size, fdselect->data ) )
        goto Exit;
      break;

    default:    /* hmm... that's wrong */
      error = FT_THROW( Invalid_File_Format );
    }

  Exit:
    return error;
  }


  FT_LOCAL_DEF( FT_Byte )
  cff_fd_select_get( CFF_FDSelect  fdselect,
                     FT_UInt       glyph_index )
  {
    FT_Byte  fd = 0;


    /* if there is no FDSelect, return zero               */
    /* Note: CFF2 with just one Font Dict has no FDSelect */
    if ( !fdselect->data )
      goto Exit;

    switch ( fdselect->format )
    {
    case 0:
      fd = fdselect->data[glyph_index];
      break;

    case 3:
      /* first, compare to the cache */
      if ( (FT_UInt)( glyph_index - fdselect->cache_first ) <
                        fdselect->cache_count )
      {
        fd = fdselect->cache_fd;
        break;
      }

      /* then, look up the ranges array */
      {
        FT_Byte*  p       = fdselect->data;
        FT_Byte*  p_limit = p + fdselect->data_size;
        FT_Byte   fd2;
        FT_UInt   first, limit;


        first = FT_NEXT_USHORT( p );
        do
        {
          if ( glyph_index < first )
            break;

          fd2   = *p++;
          limit = FT_NEXT_USHORT( p );

          if ( glyph_index < limit )
          {
            fd = fd2;

            /* update cache */
            fdselect->cache_first = first;
            fdselect->cache_count = limit - first;
            fdselect->cache_fd    = fd2;
            break;
          }
          first = limit;

        } while ( p < p_limit );
      }
      break;

    default:
      ;
    }

  Exit:
    return fd;
  }


  /*************************************************************************/
  /*************************************************************************/
  /***                                                                   ***/
  /***   CFF font support                                                ***/
  /***                                                                   ***/
  /*************************************************************************/
  /*************************************************************************/

  static FT_Error
  cff_charset_compute_cids( CFF_Charset  charset,
                            FT_UInt      num_glyphs,
                            FT_Memory    memory )
  {
    FT_Error   error   = FT_Err_Ok;
    FT_UInt    i;
    FT_Long    j;
    FT_UShort  max_cid = 0;


    if ( charset->max_cid > 0 )
      goto Exit;

    for ( i = 0; i < num_glyphs; i++ )
    {
      if ( charset->sids[i] > max_cid )
        max_cid = charset->sids[i];
    }

    if ( FT_NEW_ARRAY( charset->cids, (FT_ULong)max_cid + 1 ) )
      goto Exit;

    /* When multiple GIDs map to the same CID, we choose the lowest */
    /* GID.  This is not described in any spec, but it matches the  */
    /* behaviour of recent Acroread versions.                       */
    for ( j = (FT_Long)num_glyphs - 1; j >= 0; j-- )
      charset->cids[charset->sids[j]] = (FT_UShort)j;

    charset->max_cid    = max_cid;
    charset->num_glyphs = num_glyphs;

  Exit:
    return error;
  }


  FT_LOCAL_DEF( FT_UInt )
  cff_charset_cid_to_gindex( CFF_Charset  charset,
                             FT_UInt      cid )
  {
    FT_UInt  result = 0;


    if ( cid <= charset->max_cid )
      result = charset->cids[cid];

    return result;
  }


  static void
  cff_charset_free_cids( CFF_Charset  charset,
                         FT_Memory    memory )
  {
    FT_FREE( charset->cids );
    charset->max_cid = 0;
  }


  static void
  cff_charset_done( CFF_Charset  charset,
                    FT_Stream    stream )
  {
    FT_Memory  memory = stream->memory;


    cff_charset_free_cids( charset, memory );

    FT_FREE( charset->sids );
    charset->format = 0;
    charset->offset = 0;
  }


  static FT_Error
  cff_charset_load( CFF_Charset  charset,
                    FT_UInt      num_glyphs,
                    FT_Stream    stream,
                    FT_ULong     base_offset,
                    FT_ULong     offset,
                    FT_Bool      invert )
  {
    FT_Memory  memory = stream->memory;
    FT_Error   error  = FT_Err_Ok;
    FT_UShort  glyph_sid;


    /* If the offset is greater than 2, we have to parse the charset */
    /* table.                                                        */
    if ( offset > 2 )
    {
      FT_UInt  j;


      charset->offset = base_offset + offset;

      /* Get the format of the table. */
      if ( FT_STREAM_SEEK( charset->offset ) ||
           FT_READ_BYTE( charset->format )   )
        goto Exit;

      /* Allocate memory for sids. */
      if ( FT_NEW_ARRAY( charset->sids, num_glyphs ) )
        goto Exit;

      /* assign the .notdef glyph */
      charset->sids[0] = 0;

      switch ( charset->format )
      {
      case 0:
        if ( num_glyphs > 0 )
        {
          if ( FT_FRAME_ENTER( ( num_glyphs - 1 ) * 2 ) )
            goto Exit;

          for ( j = 1; j < num_glyphs; j++ )
            charset->sids[j] = FT_GET_USHORT();

          FT_FRAME_EXIT();
        }
        break;

      case 1:
      case 2:
        {
          FT_UInt  nleft;
          FT_UInt  i;


          j = 1;

          while ( j < num_glyphs )
          {
            /* Read the first glyph sid of the range. */
            if ( FT_READ_USHORT( glyph_sid ) )
              goto Exit;

            /* Read the number of glyphs in the range.  */
            if ( charset->format == 2 )
            {
              if ( FT_READ_USHORT( nleft ) )
                goto Exit;
            }
            else
            {
              if ( FT_READ_BYTE( nleft ) )
                goto Exit;
            }

            /* try to rescue some of the SIDs if `nleft' is too large */
            if ( glyph_sid > 0xFFFFL - nleft )
            {
              FT_ERROR(( "cff_charset_load: invalid SID range trimmed"
                         " nleft=%d -> %d\n", nleft, 0xFFFFL - glyph_sid ));
              nleft = ( FT_UInt )( 0xFFFFL - glyph_sid );
            }

            /* Fill in the range of sids -- `nleft + 1' glyphs. */
            for ( i = 0; j < num_glyphs && i <= nleft; i++, j++, glyph_sid++ )
              charset->sids[j] = glyph_sid;
          }
        }
        break;

      default:
        FT_ERROR(( "cff_charset_load: invalid table format\n" ));
        error = FT_THROW( Invalid_File_Format );
        goto Exit;
      }
    }
    else
    {
      /* Parse default tables corresponding to offset == 0, 1, or 2.  */
      /* CFF specification intimates the following:                   */
      /*                                                              */
      /* In order to use a predefined charset, the following must be  */
      /* true: The charset constructed for the glyphs in the font's   */
      /* charstrings dictionary must match the predefined charset in  */
      /* the first num_glyphs.                                        */

      charset->offset = offset;  /* record charset type */

      switch ( (FT_UInt)offset )
      {
      case 0:
        if ( num_glyphs > 229 )
        {
          FT_ERROR(( "cff_charset_load: implicit charset larger than\n"
                     "predefined charset (Adobe ISO-Latin)\n" ));
          error = FT_THROW( Invalid_File_Format );
          goto Exit;
        }

        /* Allocate memory for sids. */
        if ( FT_NEW_ARRAY( charset->sids, num_glyphs ) )
          goto Exit;

        /* Copy the predefined charset into the allocated memory. */
        FT_ARRAY_COPY( charset->sids, cff_isoadobe_charset, num_glyphs );

        break;

      case 1:
        if ( num_glyphs > 166 )
        {
          FT_ERROR(( "cff_charset_load: implicit charset larger than\n"
                     "predefined charset (Adobe Expert)\n" ));
          error = FT_THROW( Invalid_File_Format );
          goto Exit;
        }

        /* Allocate memory for sids. */
        if ( FT_NEW_ARRAY( charset->sids, num_glyphs ) )
          goto Exit;

        /* Copy the predefined charset into the allocated memory.     */
        FT_ARRAY_COPY( charset->sids, cff_expert_charset, num_glyphs );

        break;

      case 2:
        if ( num_glyphs > 87 )
        {
          FT_ERROR(( "cff_charset_load: implicit charset larger than\n"
                     "predefined charset (Adobe Expert Subset)\n" ));
          error = FT_THROW( Invalid_File_Format );
          goto Exit;
        }

        /* Allocate memory for sids. */
        if ( FT_NEW_ARRAY( charset->sids, num_glyphs ) )
          goto Exit;

        /* Copy the predefined charset into the allocated memory.     */
        FT_ARRAY_COPY( charset->sids, cff_expertsubset_charset, num_glyphs );

        break;

      default:
        error = FT_THROW( Invalid_File_Format );
        goto Exit;
      }
    }

    /* we have to invert the `sids' array for subsetted CID-keyed fonts */
    if ( invert )
      error = cff_charset_compute_cids( charset, num_glyphs, memory );

  Exit:
    /* Clean up if there was an error. */
    if ( error )
    {
      FT_FREE( charset->sids );
      FT_FREE( charset->cids );
      charset->format = 0;
      charset->offset = 0;
      charset->sids   = 0;
    }

    return error;
  }


  static void
  cff_vstore_done( CFF_VStoreRec*  vstore,
                   FT_Memory       memory )
  {
    FT_UInt  i;


    /* free regionList and axisLists */
    if ( vstore->varRegionList )
    {
      for ( i = 0; i < vstore->regionCount; i++ )
        FT_FREE( vstore->varRegionList[i].axisList );
    }
    FT_FREE( vstore->varRegionList );

    /* free varData and indices */
    if ( vstore->varData )
    {
      for ( i = 0; i < vstore->dataCount; i++ )
        FT_FREE( vstore->varData[i].regionIndices );
    }
    FT_FREE( vstore->varData );
  }


  /* convert 2.14 to Fixed */
<<<<<<< HEAD
  #define FT_fdot14ToFixed( x )  ( ( (FT_Fixed)( (FT_Int16)(x) ) ) << 2 )
=======
  #define FT_fdot14ToFixed( x )  ( (FT_Fixed)( (FT_ULong)(x) << 2 ) )
>>>>>>> a17af05f


  static FT_Error
  cff_vstore_load( CFF_VStoreRec*  vstore,
                   FT_Stream       stream,
                   FT_ULong        base_offset,
                   FT_ULong        offset )
  {
    FT_Memory  memory = stream->memory;
    FT_Error   error  = FT_ERR( Invalid_File_Format );

    FT_ULong*  dataOffsetArray = NULL;
    FT_UInt    i, j;


    /* no offset means no vstore to parse */
    if ( offset )
    {
      FT_UInt   vsOffset;
      FT_UInt   format;
      FT_ULong  regionListOffset;


      /* we need to parse the table to determine its size; */
      /* skip table length                                 */
      if ( FT_STREAM_SEEK( base_offset + offset ) ||
           FT_STREAM_SKIP( 2 )                    )
        goto Exit;

      /* actual variation store begins after the length */
      vsOffset = FT_STREAM_POS();

      /* check the header */
      if ( FT_READ_USHORT( format ) )
        goto Exit;
      if ( format != 1 )
      {
        error = FT_THROW( Invalid_File_Format );
        goto Exit;
      }

      /* read top level fields */
      if ( FT_READ_ULONG( regionListOffset )   ||
           FT_READ_USHORT( vstore->dataCount ) )
        goto Exit;

      /* make temporary copy of item variation data offsets; */
      /* we'll parse region list first, then come back       */
      if ( FT_NEW_ARRAY( dataOffsetArray, vstore->dataCount ) )
        goto Exit;

      for ( i = 0; i < vstore->dataCount; i++ )
      {
        if ( FT_READ_ULONG( dataOffsetArray[i] ) )
          goto Exit;
      }

      /* parse regionList and axisLists */
      if ( FT_STREAM_SEEK( vsOffset + regionListOffset ) ||
           FT_READ_USHORT( vstore->axisCount )           ||
           FT_READ_USHORT( vstore->regionCount )         )
        goto Exit;

      if ( FT_NEW_ARRAY( vstore->varRegionList, vstore->regionCount ) )
        goto Exit;

      for ( i = 0; i < vstore->regionCount; i++ )
      {
        CFF_VarRegion*  region = &vstore->varRegionList[i];


        if ( FT_NEW_ARRAY( region->axisList, vstore->axisCount ) )
          goto Exit;

        for ( j = 0; j < vstore->axisCount; j++ )
        {
          CFF_AxisCoords*  axis = &region->axisList[j];

          FT_Int16  start14, peak14, end14;


          if ( FT_READ_SHORT( start14 ) ||
               FT_READ_SHORT( peak14 )  ||
               FT_READ_SHORT( end14 )   )
            goto Exit;

          axis->startCoord = FT_fdot14ToFixed( start14 );
          axis->peakCoord  = FT_fdot14ToFixed( peak14 );
          axis->endCoord   = FT_fdot14ToFixed( end14 );
        }
      }

      /* use dataOffsetArray now to parse varData items */
      if ( FT_NEW_ARRAY( vstore->varData, vstore->dataCount ) )
        goto Exit;

      for ( i = 0; i < vstore->dataCount; i++ )
      {
        CFF_VarData*  data = &vstore->varData[i];


        if ( FT_STREAM_SEEK( vsOffset + dataOffsetArray[i] ) )
          goto Exit;

        /* ignore `itemCount' and `shortDeltaCount' */
        /* because CFF2 has no delta sets           */
        if ( FT_STREAM_SKIP( 4 ) )
          goto Exit;

        /* Note: just record values; consistency is checked later    */
        /*       by cff_blend_build_vector when it consumes `vstore' */

        if ( FT_READ_USHORT( data->regionIdxCount ) )
          goto Exit;

        if ( FT_NEW_ARRAY( data->regionIndices, data->regionIdxCount ) )
          goto Exit;

        for ( j = 0; j < data->regionIdxCount; j++ )
        {
          if ( FT_READ_USHORT( data->regionIndices[j] ) )
            goto Exit;
        }
      }
    }

    error = FT_Err_Ok;

  Exit:
    FT_FREE( dataOffsetArray );
    if ( error )
      cff_vstore_done( vstore, memory );

    return error;
  }


  /* Clear blend stack (after blend values are consumed). */
  /*                                                      */
  /* TODO: Should do this in cff_run_parse, but subFont   */
  /*       ref is not available there.                    */
  /*                                                      */
  /* Allocation is not changed when stack is cleared.     */
  FT_LOCAL_DEF( void )
  cff_blend_clear( CFF_SubFont  subFont )
  {
    subFont->blend_top  = subFont->blend_stack;
    subFont->blend_used = 0;
  }


  /* Blend numOperands on the stack,                       */
  /* store results into the first numBlends values,        */
  /* then pop remaining arguments.                         */
  /*                                                       */
  /* This is comparable to `cf2_doBlend' but               */
  /* the cffparse stack is different and can't be written. */
  /* Blended values are written to a different buffer,     */
  /* using reserved operator 255.                          */
  /*                                                       */
  /* Blend calculation is done in 16.16 fixed point.       */
  FT_LOCAL_DEF( FT_Error )
  cff_blend_doBlend( CFF_SubFont  subFont,
                     CFF_Parser   parser,
                     FT_UInt      numBlends )
  {
    FT_UInt  delta;
    FT_UInt  base;
    FT_UInt  i, j;
    FT_UInt  size;

    CFF_Blend  blend = &subFont->blend;

    FT_Memory  memory = subFont->blend.font->memory; /* for FT_REALLOC */
    FT_Error   error  = FT_Err_Ok;                   /* for FT_REALLOC */

    /* compute expected number of operands for this blend */
    FT_UInt  numOperands = (FT_UInt)( numBlends * blend->lenBV );
    FT_UInt  count       = (FT_UInt)( parser->top - 1 - parser->stack );


    if ( numOperands > count )
    {
      FT_TRACE4(( " cff_blend_doBlend: Stack underflow %d args\n", count ));

      error = FT_THROW( Stack_Underflow );
      goto Exit;
    }

    /* check whether we have room for `numBlends' values at `blend_top' */
    size = 5 * numBlends;           /* add 5 bytes per entry    */
    if ( subFont->blend_used + size > subFont->blend_alloc )
    {
<<<<<<< HEAD
=======
      FT_Byte*  blend_stack_old = subFont->blend_stack;
      FT_Byte*  blend_top_old   = subFont->blend_top;


>>>>>>> a17af05f
      /* increase or allocate `blend_stack' and reset `blend_top'; */
      /* prepare to append `numBlends' values to the buffer        */
      if ( FT_REALLOC( subFont->blend_stack,
                       subFont->blend_alloc,
                       subFont->blend_alloc + size ) )
        goto Exit;

      subFont->blend_top    = subFont->blend_stack + subFont->blend_used;
      subFont->blend_alloc += size;
<<<<<<< HEAD
=======

      /* iterate over the parser stack and adjust pointers */
      /* if the reallocated buffer has a different address */
      if ( blend_stack_old                         &&
           subFont->blend_stack != blend_stack_old )
      {
        FT_PtrDist  offset = subFont->blend_stack - blend_stack_old;
        FT_Byte**   p;


        for ( p = parser->stack; p < parser->top; p++ )
        {
          if ( *p >= blend_stack_old && *p < blend_top_old )
            *p += offset;
        }
      }
>>>>>>> a17af05f
    }
    subFont->blend_used += size;

    base  = count - numOperands;     /* index of first blend arg */
    delta = base + numBlends;        /* index of first delta arg */

    for ( i = 0; i < numBlends; i++ )
    {
      const FT_Int32*  weight = &blend->BV[1];
      FT_Int32         sum;


      /* convert inputs to 16.16 fixed point */
<<<<<<< HEAD
      sum = cff_parse_num( parser, &parser->stack[i + base] ) << 16;
=======
      sum = cff_parse_num( parser, &parser->stack[i + base] ) * 65536;
>>>>>>> a17af05f

      for ( j = 1; j < blend->lenBV; j++ )
        sum += FT_MulFix( *weight++,
                          cff_parse_num( parser,
<<<<<<< HEAD
                                         &parser->stack[delta++] ) << 16 );
=======
                                         &parser->stack[delta++] ) * 65536 );
>>>>>>> a17af05f

      /* point parser stack to new value on blend_stack */
      parser->stack[i + base] = subFont->blend_top;

<<<<<<< HEAD
      /* Push blended result as Type 2 5-byte fixed point number (except   */
      /* that host byte order is used).  This will not conflict with       */
      /* actual DICTs because 255 is a reserved opcode in both CFF and     */
      /* CFF2 DICTs.  See `cff_parse_num' for decode of this, which rounds */
      /* to an integer.                                                    */
      *subFont->blend_top++             = 255;
      *((FT_UInt32*)subFont->blend_top) = (FT_UInt32)sum; /* write 4 bytes */
      subFont->blend_top               += 4;
=======
      /* Push blended result as Type 2 5-byte fixed point number.  This */
      /* will not conflict with actual DICTs because 255 is a reserved  */
      /* opcode in both CFF and CFF2 DICTs.  See `cff_parse_num' for    */
      /* decode of this, which rounds to an integer.                    */
      *subFont->blend_top++ = 255;
      *subFont->blend_top++ = ( (FT_UInt32)sum & 0xFF000000U ) >> 24;
      *subFont->blend_top++ = ( (FT_UInt32)sum & 0x00FF0000U ) >> 16;
      *subFont->blend_top++ = ( (FT_UInt32)sum & 0x0000FF00U ) >>  8;
      *subFont->blend_top++ =   (FT_UInt32)sum & 0x000000FFU;
>>>>>>> a17af05f
    }

    /* leave only numBlends results on parser stack */
    parser->top = &parser->stack[base + numBlends];

  Exit:
    return error;
  }


  /* Compute a blend vector from variation store index and normalized  */
  /* vector based on pseudo-code in OpenType Font Variations Overview. */
  /*                                                                   */
  /* Note: lenNDV == 0 produces a default blend vector, (1,0,0,...).   */
  FT_LOCAL_DEF( FT_Error )
  cff_blend_build_vector( CFF_Blend  blend,
                          FT_UInt    vsindex,
                          FT_UInt    lenNDV,
                          FT_Fixed*  NDV )
  {
    FT_Error   error  = FT_Err_Ok;            /* for FT_REALLOC */
    FT_Memory  memory = blend->font->memory;  /* for FT_REALLOC */

    FT_UInt       len;
    CFF_VStore    vs;
    CFF_VarData*  varData;
    FT_UInt       master;


    FT_ASSERT( lenNDV == 0 || NDV );

    blend->builtBV = FALSE;

    vs = &blend->font->vstore;

    /* VStore and fvar must be consistent */
    if ( lenNDV != 0 && lenNDV != vs->axisCount )
    {
      FT_TRACE4(( " cff_blend_build_vector: Axis count mismatch\n" ));
      error = FT_THROW( Invalid_File_Format );
      goto Exit;
    }

    if ( vsindex >= vs->dataCount )
    {
      FT_TRACE4(( " cff_blend_build_vector: vsindex out of range\n" ));
      error = FT_THROW( Invalid_File_Format );
      goto Exit;
    }

    /* select the item variation data structure */
    varData = &vs->varData[vsindex];

    /* prepare buffer for the blend vector */
    len = varData->regionIdxCount + 1;    /* add 1 for default component */
    if ( FT_REALLOC( blend->BV,
                     blend->lenBV * sizeof( *blend->BV ),
                     len * sizeof( *blend->BV ) ) )
      goto Exit;

    blend->lenBV = len;

    /* outer loop steps through master designs to be blended */
    for ( master = 0; master < len; master++ )
    {
      FT_UInt         j;
      FT_UInt         idx;
      CFF_VarRegion*  varRegion;


      /* default factor is always one */
      if ( master == 0 )
      {
        blend->BV[master] = FT_FIXED_ONE;
        FT_TRACE4(( "   build blend vector len %d\n"
                    "   [ %f ",
                    len,
                    blend->BV[master] / 65536.0 ));
        continue;
      }

      /* VStore array does not include default master, so subtract one */
      idx       = varData->regionIndices[master - 1];
      varRegion = &vs->varRegionList[idx];

      if ( idx >= vs->regionCount )
      {
        FT_TRACE4(( " cff_blend_build_vector:"
                    " region index out of range\n" ));
        error = FT_THROW( Invalid_File_Format );
        goto Exit;
      }

      /* Note: `lenNDV' could be zero.                              */
      /*       In that case, build default blend vector (1,0,0...). */
<<<<<<< HEAD
      /*       In the normal case, initialize each component to 1   */
      /*       before inner loop.                                   */
      if ( lenNDV != 0 )
        blend->BV[master] = FT_FIXED_ONE; /* default */
=======
      if ( !lenNDV )
      {
        blend->BV[master] = 0;
        continue;
      }

      /* In the normal case, initialize each component to 1 */
      /* before inner loop.                                 */
      blend->BV[master] = FT_FIXED_ONE; /* default */
>>>>>>> a17af05f

      /* inner loop steps through axes in this region */
      for ( j = 0; j < lenNDV; j++ )
      {
        CFF_AxisCoords*  axis = &varRegion->axisList[j];
        FT_Fixed         axisScalar;


        /* compute the scalar contribution of this axis; */
        /* ignore invalid ranges                         */
        if ( axis->startCoord > axis->peakCoord ||
             axis->peakCoord > axis->endCoord   )
          axisScalar = FT_FIXED_ONE;

        else if ( axis->startCoord < 0 &&
                  axis->endCoord > 0   &&
                  axis->peakCoord != 0 )
          axisScalar = FT_FIXED_ONE;

        /* peak of 0 means ignore this axis */
        else if ( axis->peakCoord == 0 )
          axisScalar = FT_FIXED_ONE;

        /* ignore this region if coords are out of range */
        else if ( NDV[j] < axis->startCoord ||
                  NDV[j] > axis->endCoord   )
          axisScalar = 0;

        /* calculate a proportional factor */
        else
        {
          if ( NDV[j] == axis->peakCoord )
            axisScalar = FT_FIXED_ONE;
          else if ( NDV[j] < axis->peakCoord )
            axisScalar = FT_DivFix( NDV[j] - axis->startCoord,
                                    axis->peakCoord - axis->startCoord );
          else
            axisScalar = FT_DivFix( axis->endCoord - NDV[j],
                                    axis->endCoord - axis->peakCoord );
        }

        /* take product of all the axis scalars */
        blend->BV[master] = FT_MulFix( blend->BV[master], axisScalar );
      }

      FT_TRACE4(( ", %f ",
                  blend->BV[master] / 65536.0 ));
    }

    FT_TRACE4(( "]\n" ));

    /* record the parameters used to build the blend vector */
    blend->lastVsindex = vsindex;

    if ( lenNDV != 0 )
    {
      /* user has set a normalized vector */
      if ( FT_REALLOC( blend->lastNDV,
                       blend->lenNDV * sizeof ( *NDV ),
                       lenNDV * sizeof ( *NDV ) ) )
        goto Exit;

<<<<<<< HEAD
      blend->lenNDV = lenNDV;
=======
>>>>>>> a17af05f
      FT_MEM_COPY( blend->lastNDV,
                   NDV,
                   lenNDV * sizeof ( *NDV ) );
    }

<<<<<<< HEAD
=======
    blend->lenNDV  = lenNDV;
>>>>>>> a17af05f
    blend->builtBV = TRUE;

  Exit:
    return error;
  }


  /* `lenNDV' is zero for default vector;           */
  /* return TRUE if blend vector needs to be built. */
  FT_LOCAL_DEF( FT_Bool )
  cff_blend_check_vector( CFF_Blend  blend,
                          FT_UInt    vsindex,
                          FT_UInt    lenNDV,
                          FT_Fixed*  NDV )
  {
    if ( !blend->builtBV                             ||
         blend->lastVsindex != vsindex               ||
         blend->lenNDV != lenNDV                     ||
         ( lenNDV                                  &&
           memcmp( NDV,
                   blend->lastNDV,
                   lenNDV * sizeof ( *NDV ) ) != 0 ) )
    {
      /* need to build blend vector */
      return TRUE;
    }

    return FALSE;
  }


#ifdef TT_CONFIG_OPTION_GX_VAR_SUPPORT

  FT_LOCAL_DEF( FT_Error )
  cff_get_var_blend( CFF_Face     face,
                     FT_UInt     *num_coords,
                     FT_Fixed*   *coords,
<<<<<<< HEAD
=======
                     FT_Fixed*   *normalizedcoords,
>>>>>>> a17af05f
                     FT_MM_Var*  *mm_var )
  {
    FT_Service_MultiMasters  mm = (FT_Service_MultiMasters)face->mm;


<<<<<<< HEAD
    return mm->get_var_blend( FT_FACE( face ), num_coords, coords, mm_var );
=======
    return mm->get_var_blend( FT_FACE( face ),
                              num_coords,
                              coords,
                              normalizedcoords,
                              mm_var );
>>>>>>> a17af05f
  }


  FT_LOCAL_DEF( void )
  cff_done_blend( CFF_Face  face )
  {
    FT_Service_MultiMasters  mm = (FT_Service_MultiMasters)face->mm;


    mm->done_blend( FT_FACE( face ) );
  }

#endif /* TT_CONFIG_OPTION_GX_VAR_SUPPORT */


  static void
  cff_encoding_done( CFF_Encoding  encoding )
  {
    encoding->format = 0;
    encoding->offset = 0;
    encoding->count  = 0;
  }


  static FT_Error
  cff_encoding_load( CFF_Encoding  encoding,
                     CFF_Charset   charset,
                     FT_UInt       num_glyphs,
                     FT_Stream     stream,
                     FT_ULong      base_offset,
                     FT_ULong      offset )
  {
    FT_Error   error = FT_Err_Ok;
    FT_UInt    count;
    FT_UInt    j;
    FT_UShort  glyph_sid;
    FT_UInt    glyph_code;


    /* Check for charset->sids.  If we do not have this, we fail. */
    if ( !charset->sids )
    {
      error = FT_THROW( Invalid_File_Format );
      goto Exit;
    }

    /* Zero out the code to gid/sid mappings. */
    for ( j = 0; j < 256; j++ )
    {
      encoding->sids [j] = 0;
      encoding->codes[j] = 0;
    }

    /* Note: The encoding table in a CFF font is indexed by glyph index;  */
    /* the first encoded glyph index is 1.  Hence, we read the character  */
    /* code (`glyph_code') at index j and make the assignment:            */
    /*                                                                    */
    /*    encoding->codes[glyph_code] = j + 1                             */
    /*                                                                    */
    /* We also make the assignment:                                       */
    /*                                                                    */
    /*    encoding->sids[glyph_code] = charset->sids[j + 1]               */
    /*                                                                    */
    /* This gives us both a code to GID and a code to SID mapping.        */

    if ( offset > 1 )
    {
      encoding->offset = base_offset + offset;

      /* we need to parse the table to determine its size */
      if ( FT_STREAM_SEEK( encoding->offset ) ||
           FT_READ_BYTE( encoding->format )   ||
           FT_READ_BYTE( count )              )
        goto Exit;

      switch ( encoding->format & 0x7F )
      {
      case 0:
        {
          FT_Byte*  p;


          /* By convention, GID 0 is always ".notdef" and is never */
          /* coded in the font.  Hence, the number of codes found  */
          /* in the table is `count+1'.                            */
          /*                                                       */
          encoding->count = count + 1;

          if ( FT_FRAME_ENTER( count ) )
            goto Exit;

          p = (FT_Byte*)stream->cursor;

          for ( j = 1; j <= count; j++ )
          {
            glyph_code = *p++;

            /* Make sure j is not too big. */
            if ( j < num_glyphs )
            {
              /* Assign code to GID mapping. */
              encoding->codes[glyph_code] = (FT_UShort)j;

              /* Assign code to SID mapping. */
              encoding->sids[glyph_code] = charset->sids[j];
            }
          }

          FT_FRAME_EXIT();
        }
        break;

      case 1:
        {
          FT_UInt  nleft;
          FT_UInt  i = 1;
          FT_UInt  k;


          encoding->count = 0;

          /* Parse the Format1 ranges. */
          for ( j = 0;  j < count; j++, i += nleft )
          {
            /* Read the first glyph code of the range. */
            if ( FT_READ_BYTE( glyph_code ) )
              goto Exit;

            /* Read the number of codes in the range. */
            if ( FT_READ_BYTE( nleft ) )
              goto Exit;

            /* Increment nleft, so we read `nleft + 1' codes/sids. */
            nleft++;

            /* compute max number of character codes */
            if ( (FT_UInt)nleft > encoding->count )
              encoding->count = nleft;

            /* Fill in the range of codes/sids. */
            for ( k = i; k < nleft + i; k++, glyph_code++ )
            {
              /* Make sure k is not too big. */
              if ( k < num_glyphs && glyph_code < 256 )
              {
                /* Assign code to GID mapping. */
                encoding->codes[glyph_code] = (FT_UShort)k;

                /* Assign code to SID mapping. */
                encoding->sids[glyph_code] = charset->sids[k];
              }
            }
          }

          /* simple check; one never knows what can be found in a font */
          if ( encoding->count > 256 )
            encoding->count = 256;
        }
        break;

      default:
        FT_ERROR(( "cff_encoding_load: invalid table format\n" ));
        error = FT_THROW( Invalid_File_Format );
        goto Exit;
      }

      /* Parse supplemental encodings, if any. */
      if ( encoding->format & 0x80 )
      {
        FT_UInt  gindex;


        /* count supplements */
        if ( FT_READ_BYTE( count ) )
          goto Exit;

        for ( j = 0; j < count; j++ )
        {
          /* Read supplemental glyph code. */
          if ( FT_READ_BYTE( glyph_code ) )
            goto Exit;

          /* Read the SID associated with this glyph code. */
          if ( FT_READ_USHORT( glyph_sid ) )
            goto Exit;

          /* Assign code to SID mapping. */
          encoding->sids[glyph_code] = glyph_sid;

          /* First, look up GID which has been assigned to */
          /* SID glyph_sid.                                */
          for ( gindex = 0; gindex < num_glyphs; gindex++ )
          {
            if ( charset->sids[gindex] == glyph_sid )
            {
              encoding->codes[glyph_code] = (FT_UShort)gindex;
              break;
            }
          }
        }
      }
    }
    else
    {
      /* We take into account the fact a CFF font can use a predefined */
      /* encoding without containing all of the glyphs encoded by this */
      /* encoding (see the note at the end of section 12 in the CFF    */
      /* specification).                                               */

      switch ( (FT_UInt)offset )
      {
      case 0:
        /* First, copy the code to SID mapping. */
        FT_ARRAY_COPY( encoding->sids, cff_standard_encoding, 256 );
        goto Populate;

      case 1:
        /* First, copy the code to SID mapping. */
        FT_ARRAY_COPY( encoding->sids, cff_expert_encoding, 256 );

      Populate:
        /* Construct code to GID mapping from code to SID mapping */
        /* and charset.                                           */

        encoding->count = 0;

        error = cff_charset_compute_cids( charset, num_glyphs,
                                          stream->memory );
        if ( error )
          goto Exit;

        for ( j = 0; j < 256; j++ )
        {
          FT_UInt  sid = encoding->sids[j];
          FT_UInt  gid = 0;


          if ( sid )
            gid = cff_charset_cid_to_gindex( charset, sid );

          if ( gid != 0 )
          {
            encoding->codes[j] = (FT_UShort)gid;
            encoding->count    = j + 1;
          }
          else
          {
            encoding->codes[j] = 0;
            encoding->sids [j] = 0;
          }
        }
        break;

      default:
        FT_ERROR(( "cff_encoding_load: invalid table format\n" ));
        error = FT_THROW( Invalid_File_Format );
        goto Exit;
      }
    }

  Exit:

    /* Clean up if there was an error. */
    return error;
  }


  /* Parse private dictionary; first call is always from `cff_face_init', */
  /* so NDV has not been set for CFF2 variation.                          */
  /*                                                                      */
  /* `cff_slot_load' must call this function each time NDV changes.       */
  FT_LOCAL_DEF( FT_Error )
  cff_load_private_dict( CFF_Font     font,
                         CFF_SubFont  subfont,
                         FT_UInt      lenNDV,
                         FT_Fixed*    NDV )
  {
    FT_Error         error  = FT_Err_Ok;
    CFF_ParserRec    parser;
    CFF_FontRecDict  top    = &subfont->font_dict;
    CFF_Private      priv   = &subfont->private_dict;
    FT_Stream        stream = font->stream;
    FT_UInt          stackSize;


    /* store handle needed to access memory, vstore for blend;    */
    /* we need this for clean-up even if there is no private DICT */
    subfont->blend.font   = font;
    subfont->blend.usedBV = FALSE;  /* clear state */

    if ( !top->private_offset || !top->private_size )
      goto Exit2;       /* no private DICT, do nothing */

    /* set defaults */
    FT_ZERO( priv );

    priv->blue_shift       = 7;
    priv->blue_fuzz        = 1;
    priv->lenIV            = -1;
    priv->expansion_factor = (FT_Fixed)( 0.06 * 0x10000L );
    priv->blue_scale       = (FT_Fixed)( 0.039625 * 0x10000L * 1000 );

    /* provide inputs for blend calculations */
    priv->subfont   = subfont;
    subfont->lenNDV = lenNDV;
    subfont->NDV    = NDV;

<<<<<<< HEAD
    stackSize = font->cff2 ? font->top_font.font_dict.maxstack
=======
    /* add 1 for the operator */
    stackSize = font->cff2 ? font->top_font.font_dict.maxstack + 1
>>>>>>> a17af05f
                           : CFF_MAX_STACK_DEPTH + 1;

    if ( cff_parser_init( &parser,
                          font->cff2 ? CFF2_CODE_PRIVATE : CFF_CODE_PRIVATE,
                          priv,
                          font->library,
                          stackSize,
                          top->num_designs,
                          top->num_axes ) )
      goto Exit;

    if ( FT_STREAM_SEEK( font->base_offset + top->private_offset ) ||
         FT_FRAME_ENTER( top->private_size )                       )
      goto Exit;

    FT_TRACE4(( " private dictionary:\n" ));
    error = cff_parser_run( &parser,
                            (FT_Byte*)stream->cursor,
                            (FT_Byte*)stream->limit );
    FT_FRAME_EXIT();

    if ( error )
      goto Exit;

    /* ensure that `num_blue_values' is even */
    priv->num_blue_values &= ~1;

<<<<<<< HEAD
=======
    /* sanitize `initialRandomSeed' to be a positive value, if necessary;  */
    /* this is not mandated by the specification but by our implementation */
    if ( priv->initial_random_seed < 0 )
      priv->initial_random_seed = -priv->initial_random_seed;
    else if ( priv->initial_random_seed == 0 )
      priv->initial_random_seed = 987654321;

>>>>>>> a17af05f
  Exit:
    /* clean up */
    cff_blend_clear( subfont ); /* clear blend stack */
    cff_parser_done( &parser ); /* free parser stack */

  Exit2:
    /* no clean up (parser not initialized) */
    return error;
  }


<<<<<<< HEAD
=======
  FT_LOCAL_DEF( FT_UInt32 )
  cff_random( FT_UInt32  r )
  {
    /* a 32bit version of the `xorshift' algorithm */
    r ^= r << 13;
    r ^= r >> 17;
    r ^= r << 5;

    return r;
  }


>>>>>>> a17af05f
  /* There are 3 ways to call this function, distinguished by code.  */
  /*                                                                 */
  /* . CFF_CODE_TOPDICT for either a CFF Top DICT or a CFF Font DICT */
  /* . CFF2_CODE_TOPDICT for CFF2 Top DICT                           */
  /* . CFF2_CODE_FONTDICT for CFF2 Font DICT                         */

  static FT_Error
  cff_subfont_load( CFF_SubFont  subfont,
                    CFF_Index    idx,
                    FT_UInt      font_index,
                    FT_Stream    stream,
                    FT_ULong     base_offset,
                    FT_UInt      code,
<<<<<<< HEAD
                    CFF_Font     font )
=======
                    CFF_Font     font,
                    CFF_Face     face )
>>>>>>> a17af05f
  {
    FT_Error         error;
    CFF_ParserRec    parser;
    FT_Byte*         dict = NULL;
    FT_ULong         dict_len;
    CFF_FontRecDict  top  = &subfont->font_dict;
    CFF_Private      priv = &subfont->private_dict;

    FT_Bool  cff2      = FT_BOOL( code == CFF2_CODE_TOPDICT  ||
                                  code == CFF2_CODE_FONTDICT );
    FT_UInt  stackSize = cff2 ? CFF2_DEFAULT_STACK
                              : CFF_MAX_STACK_DEPTH;


    /* Note: We use default stack size for CFF2 Font DICT because        */
    /*       Top and Font DICTs are not allowed to have blend operators. */
    error = cff_parser_init( &parser,
                             code,
                             &subfont->font_dict,
                             font->library,
                             stackSize,
                             0,
                             0 );
    if ( error )
      goto Exit;

    /* set defaults */
    FT_ZERO( top );

    top->underline_position  = -( 100L << 16 );
    top->underline_thickness = 50L << 16;
    top->charstring_type     = 2;
    top->font_matrix.xx      = 0x10000L;
    top->font_matrix.yy      = 0x10000L;
    top->cid_count           = 8720;

    /* we use the implementation specific SID value 0xFFFF to indicate */
    /* missing entries                                                 */
    top->version             = 0xFFFFU;
    top->notice              = 0xFFFFU;
    top->copyright           = 0xFFFFU;
    top->full_name           = 0xFFFFU;
    top->family_name         = 0xFFFFU;
    top->weight              = 0xFFFFU;
    top->embedded_postscript = 0xFFFFU;

    top->cid_registry        = 0xFFFFU;
    top->cid_ordering        = 0xFFFFU;
    top->cid_font_name       = 0xFFFFU;

    /* set default stack size */
    top->maxstack            = cff2 ? CFF2_DEFAULT_STACK : 48;

    if ( idx->count )   /* count is nonzero for a real index */
      error = cff_index_access_element( idx, font_index, &dict, &dict_len );
    else
    {
      /* CFF2 has a fake top dict index;     */
      /* simulate `cff_index_access_element' */

      /* Note: macros implicitly use `stream' and set `error' */
      if ( FT_STREAM_SEEK( idx->data_offset )       ||
           FT_FRAME_EXTRACT( idx->data_size, dict ) )
        goto Exit;

      dict_len = idx->data_size;
    }

    if ( !error )
    {
      FT_TRACE4(( " top dictionary:\n" ));
      error = cff_parser_run( &parser, dict, dict + dict_len );
    }

    /* clean up regardless of error */
    if ( idx->count )
      cff_index_forget_element( idx, &dict );
    else
      FT_FRAME_RELEASE( dict );

    if ( error )
      goto Exit;

    /* if it is a CID font, we stop there */
    if ( top->cid_registry != 0xFFFFU )
      goto Exit;

    /* Parse the private dictionary, if any.                   */
    /*                                                         */
    /* CFF2 does not have a private dictionary in the Top DICT */
    /* but may have one in a Font DICT.  We need to parse      */
    /* the latter here in order to load any local subrs.       */
    error = cff_load_private_dict( font, subfont, 0, 0 );
    if ( error )
      goto Exit;
<<<<<<< HEAD
=======

    if ( !cff2 )
    {
      /*
       * Initialize the random number generator.
       *
       * . If we have a face-specific seed, use it.
       *   If non-zero, update it to a positive value.
       *
       * . Otherwise, use the seed from the CFF driver.
       *   If non-zero, update it to a positive value.
       *
       * . If the random value is zero, use the seed given by the subfont's
       *   `initialRandomSeed' value.
       *
       */
      if ( face->root.internal->random_seed == -1 )
      {
        CFF_Driver  driver = (CFF_Driver)FT_FACE_DRIVER( face );


        subfont->random = (FT_UInt32)driver->random_seed;
        if ( driver->random_seed )
        {
          do
          {
            driver->random_seed =
              (FT_Int32)cff_random( (FT_UInt32)driver->random_seed );

          } while ( driver->random_seed < 0 );
        }
      }
      else
      {
        subfont->random = (FT_UInt32)face->root.internal->random_seed;
        if ( face->root.internal->random_seed )
        {
          do
          {
            face->root.internal->random_seed =
              (FT_Int32)cff_random( (FT_UInt32)face->root.internal->random_seed );

          } while ( face->root.internal->random_seed < 0 );
        }
      }

      if ( !subfont->random )
        subfont->random = (FT_UInt32)priv->initial_random_seed;
    }
>>>>>>> a17af05f

    /* read the local subrs, if any */
    if ( priv->local_subrs_offset )
    {
      if ( FT_STREAM_SEEK( base_offset + top->private_offset +
                           priv->local_subrs_offset ) )
        goto Exit;

      error = cff_index_init( &subfont->local_subrs_index, stream, 1, cff2 );
      if ( error )
        goto Exit;

      error = cff_index_get_pointers( &subfont->local_subrs_index,
                                      &subfont->local_subrs, NULL, NULL );
      if ( error )
        goto Exit;
    }

  Exit:
    cff_parser_done( &parser ); /* free parser stack */

    return error;
  }


  static void
  cff_subfont_done( FT_Memory    memory,
                    CFF_SubFont  subfont )
  {
    if ( subfont )
    {
      cff_index_done( &subfont->local_subrs_index );
      FT_FREE( subfont->local_subrs );

      FT_FREE( subfont->blend.lastNDV );
      FT_FREE( subfont->blend.BV );
      FT_FREE( subfont->blend_stack );
    }
  }


  FT_LOCAL_DEF( FT_Error )
  cff_font_load( FT_Library library,
                 FT_Stream  stream,
                 FT_Int     face_index,
                 CFF_Font   font,
<<<<<<< HEAD
=======
                 CFF_Face   face,
>>>>>>> a17af05f
                 FT_Bool    pure_cff,
                 FT_Bool    cff2 )
  {
    static const FT_Frame_Field  cff_header_fields[] =
    {
#undef  FT_STRUCTURE
#define FT_STRUCTURE  CFF_FontRec

      FT_FRAME_START( 3 ),
        FT_FRAME_BYTE( version_major ),
        FT_FRAME_BYTE( version_minor ),
        FT_FRAME_BYTE( header_size ),
      FT_FRAME_END
    };

    FT_Error         error;
    FT_Memory        memory = stream->memory;
    FT_ULong         base_offset;
    CFF_FontRecDict  dict;
    CFF_IndexRec     string_index;
    FT_UInt          subfont_index;


    FT_ZERO( font );
    FT_ZERO( &string_index );

    dict        = &font->top_font.font_dict;
    base_offset = FT_STREAM_POS();

    font->library     = library;
    font->stream      = stream;
    font->memory      = memory;
    font->cff2        = cff2;
    font->base_offset = base_offset;

    /* read CFF font header */
    if ( FT_STREAM_READ_FIELDS( cff_header_fields, font ) )
      goto Exit;

    if ( cff2 )
    {
      if ( font->version_major != 2 ||
           font->header_size < 5    )
      {
        FT_TRACE2(( "  not a CFF2 font header\n" ));
        error = FT_THROW( Unknown_File_Format );
        goto Exit;
      }

      if ( FT_READ_USHORT( font->top_dict_length ) )
        goto Exit;
    }
    else
    {
      FT_Byte  absolute_offset;


      if ( FT_READ_BYTE( absolute_offset ) )
        goto Exit;

      if ( font->version_major != 1 ||
           font->header_size < 4    ||
           absolute_offset > 4      )
      {
        FT_TRACE2(( "  not a CFF font header\n" ));
        error = FT_THROW( Unknown_File_Format );
        goto Exit;
      }
    }

    /* skip the rest of the header */
    if ( FT_STREAM_SEEK( base_offset + font->header_size ) )
    {
      /* For pure CFFs we have read only four bytes so far.  Contrary to */
      /* other formats like SFNT those bytes doesn't define a signature; */
      /* it is thus possible that the font isn't a CFF at all.           */
      if ( pure_cff )
      {
        FT_TRACE2(( "  not a CFF file\n" ));
        error = FT_THROW( Unknown_File_Format );
      }
      goto Exit;
    }

    if ( cff2 )
    {
      /* For CFF2, the top dict data immediately follow the header    */
      /* and the length is stored in the header `offSize' field;      */
      /* there is no index for it.                                    */
      /*                                                              */
      /* Use the `font_dict_index' to save the current position       */
      /* and length of data, but leave count at zero as an indicator. */
      FT_ZERO( &font->font_dict_index );

      font->font_dict_index.data_offset = FT_STREAM_POS();
      font->font_dict_index.data_size   = font->top_dict_length;

      /* skip the top dict data for now, we will parse it later */
      if ( FT_STREAM_SKIP( font->top_dict_length ) )
        goto Exit;

      /* next, read the global subrs index */
      if ( FT_SET_ERROR( cff_index_init( &font->global_subrs_index,
                                         stream, 1, cff2 ) ) )
        goto Exit;
    }
    else
    {
      /* for CFF, read the name, top dict, string and global subrs index */
      if ( FT_SET_ERROR( cff_index_init( &font->name_index,
                                         stream, 0, cff2 ) ) )
      {
        if ( pure_cff )
        {
          FT_TRACE2(( "  not a CFF file\n" ));
          error = FT_THROW( Unknown_File_Format );
        }
        goto Exit;
      }

<<<<<<< HEAD
=======
      /* if we have an empty font name,      */
      /* it must be the only font in the CFF */
      if ( font->name_index.count > 1                          &&
           font->name_index.data_size < font->name_index.count )
      {
        /* for pure CFFs, we still haven't checked enough bytes */
        /* to be sure that it is a CFF at all                   */
        error = pure_cff ? FT_THROW( Unknown_File_Format )
                         : FT_THROW( Invalid_File_Format );
        goto Exit;
      }

>>>>>>> a17af05f
      if ( FT_SET_ERROR( cff_index_init( &font->font_dict_index,
                                         stream, 0, cff2 ) )                 ||
           FT_SET_ERROR( cff_index_init( &string_index,
                                         stream, 1, cff2 ) )                 ||
           FT_SET_ERROR( cff_index_init( &font->global_subrs_index,
                                         stream, 1, cff2 ) )                 ||
           FT_SET_ERROR( cff_index_get_pointers( &string_index,
                                                 &font->strings,
                                                 &font->string_pool,
                                                 &font->string_pool_size ) ) )
        goto Exit;
<<<<<<< HEAD
=======

      /* there must be a Top DICT index entry for each name index entry */
      if ( font->name_index.count > font->font_dict_index.count )
      {
        FT_ERROR(( "cff_font_load:"
                   " not enough entries in Top DICT index\n" ));
        error = FT_THROW( Invalid_File_Format );
        goto Exit;
      }
>>>>>>> a17af05f
    }

    font->num_strings = string_index.count;

    if ( pure_cff )
    {
      /* well, we don't really forget the `disabled' fonts... */
      subfont_index = (FT_UInt)( face_index & 0xFFFF );

      if ( face_index > 0 && subfont_index >= font->name_index.count )
      {
        FT_ERROR(( "cff_font_load:"
                   " invalid subfont index for pure CFF font (%d)\n",
                   subfont_index ));
        error = FT_THROW( Invalid_Argument );
        goto Exit;
      }

      font->num_faces = font->name_index.count;
    }
    else
    {
      subfont_index = 0;

      if ( font->name_index.count > 1 )
      {
        FT_ERROR(( "cff_font_load:"
                   " invalid CFF font with multiple subfonts\n"
                   "              "
                   " in SFNT wrapper\n" ));
        error = FT_THROW( Invalid_File_Format );
        goto Exit;
      }
    }

    /* in case of a font format check, simply exit now */
    if ( face_index < 0 )
      goto Exit;

    /* now, parse the top-level font dictionary */
    FT_TRACE4(( "parsing top-level\n" ));
    error = cff_subfont_load( &font->top_font,
                              &font->font_dict_index,
                              subfont_index,
                              stream,
                              base_offset,
                              cff2 ? CFF2_CODE_TOPDICT : CFF_CODE_TOPDICT,
<<<<<<< HEAD
                              font );
=======
                              font,
                              face );
>>>>>>> a17af05f
    if ( error )
      goto Exit;

    if ( FT_STREAM_SEEK( base_offset + dict->charstrings_offset ) )
      goto Exit;

    error = cff_index_init( &font->charstrings_index, stream, 0, cff2 );
    if ( error )
      goto Exit;

    /* now, check for a CID or CFF2 font */
    if ( dict->cid_registry != 0xFFFFU ||
         cff2                          )
    {
      CFF_IndexRec  fd_index;
      CFF_SubFont   sub = NULL;
      FT_UInt       idx;


      /* for CFF2, read the Variation Store if available;                 */
      /* this must follow the Top DICT parse and precede any Private DICT */
      error = cff_vstore_load( &font->vstore,
                               stream,
                               base_offset,
                               dict->vstore_offset );
      if ( error )
        goto Exit;

      /* this is a CID-keyed font, we must now allocate a table of */
      /* sub-fonts, then load each of them separately              */
      if ( FT_STREAM_SEEK( base_offset + dict->cid_fd_array_offset ) )
        goto Exit;

      error = cff_index_init( &fd_index, stream, 0, cff2 );
      if ( error )
        goto Exit;

      /* Font Dicts are not limited to 256 for CFF2. */
      /* TODO: support this for CFF2                 */
      if ( fd_index.count > CFF_MAX_CID_FONTS )
      {
        FT_TRACE0(( "cff_font_load: FD array too large in CID font\n" ));
        goto Fail_CID;
      }

      /* allocate & read each font dict independently */
      font->num_subfonts = fd_index.count;
      if ( FT_NEW_ARRAY( sub, fd_index.count ) )
        goto Fail_CID;

      /* set up pointer table */
      for ( idx = 0; idx < fd_index.count; idx++ )
        font->subfonts[idx] = sub + idx;

      /* now load each subfont independently */
      for ( idx = 0; idx < fd_index.count; idx++ )
      {
        sub = font->subfonts[idx];
        FT_TRACE4(( "parsing subfont %u\n", idx ));
        error = cff_subfont_load( sub,
                                  &fd_index,
                                  idx,
                                  stream,
                                  base_offset,
                                  cff2 ? CFF2_CODE_FONTDICT
                                       : CFF_CODE_TOPDICT,
<<<<<<< HEAD
                                  font );
=======
                                  font,
                                  face );
>>>>>>> a17af05f
        if ( error )
          goto Fail_CID;
      }

      /* now load the FD Select array;               */
      /* CFF2 omits FDSelect if there is only one FD */
      if ( !cff2 || fd_index.count > 1 )
        error = CFF_Load_FD_Select( &font->fd_select,
                                    font->charstrings_index.count,
                                    stream,
                                    base_offset + dict->cid_fd_select_offset );

    Fail_CID:
      cff_index_done( &fd_index );

      if ( error )
        goto Exit;
    }
    else
      font->num_subfonts = 0;

    /* read the charstrings index now */
    if ( dict->charstrings_offset == 0 )
    {
      FT_ERROR(( "cff_font_load: no charstrings offset\n" ));
      error = FT_THROW( Invalid_File_Format );
      goto Exit;
    }

    font->num_glyphs = font->charstrings_index.count;

    error = cff_index_get_pointers( &font->global_subrs_index,
                                    &font->global_subrs, NULL, NULL );

    if ( error )
      goto Exit;

    /* read the Charset and Encoding tables if available */
    if ( !cff2 && font->num_glyphs > 0 )
    {
      FT_Bool  invert = FT_BOOL( dict->cid_registry != 0xFFFFU && pure_cff );


      error = cff_charset_load( &font->charset, font->num_glyphs, stream,
                                base_offset, dict->charset_offset, invert );
      if ( error )
        goto Exit;

      /* CID-keyed CFFs don't have an encoding */
      if ( dict->cid_registry == 0xFFFFU )
      {
        error = cff_encoding_load( &font->encoding,
                                   &font->charset,
                                   font->num_glyphs,
                                   stream,
                                   base_offset,
                                   dict->encoding_offset );
        if ( error )
          goto Exit;
      }
    }

    /* get the font name (/CIDFontName for CID-keyed fonts, */
    /* /FontName otherwise)                                 */
    font->font_name = cff_index_get_name( font, subfont_index );

  Exit:
    cff_index_done( &string_index );

    return error;
  }


  FT_LOCAL_DEF( void )
  cff_font_done( CFF_Font  font )
  {
    FT_Memory  memory = font->memory;
    FT_UInt    idx;


    cff_index_done( &font->global_subrs_index );
    cff_index_done( &font->font_dict_index );
    cff_index_done( &font->name_index );
    cff_index_done( &font->charstrings_index );

    /* release font dictionaries, but only if working with */
    /* a CID keyed CFF font or a CFF2 font                 */
    if ( font->num_subfonts > 0 )
    {
      for ( idx = 0; idx < font->num_subfonts; idx++ )
        cff_subfont_done( memory, font->subfonts[idx] );

      /* the subfonts array has been allocated as a single block */
      FT_FREE( font->subfonts[0] );
    }

    cff_encoding_done( &font->encoding );
    cff_charset_done( &font->charset, font->stream );
    cff_vstore_done( &font->vstore, memory );

    cff_subfont_done( memory, &font->top_font );

    CFF_Done_FD_Select( &font->fd_select, font->stream );

    FT_FREE( font->font_info );

    FT_FREE( font->font_name );
    FT_FREE( font->global_subrs );
    FT_FREE( font->strings );
    FT_FREE( font->string_pool );

    if ( font->cf2_instance.finalizer )
    {
      font->cf2_instance.finalizer( font->cf2_instance.data );
      FT_FREE( font->cf2_instance.data );
    }
  }


/* END */<|MERGE_RESOLUTION|>--- conflicted
+++ resolved
@@ -4,11 +4,7 @@
 /*                                                                         */
 /*    OpenType and CFF data/program tables loader (body).                  */
 /*                                                                         */
-<<<<<<< HEAD
-/*  Copyright 1996-2016 by                                                 */
-=======
 /*  Copyright 1996-2017 by                                                 */
->>>>>>> a17af05f
 /*  David Turner, Robert Wilhelm, and Werner Lemberg.                      */
 /*                                                                         */
 /*  This file is part of the FreeType project, and may only be used,       */
@@ -1117,11 +1113,7 @@
 
 
   /* convert 2.14 to Fixed */
-<<<<<<< HEAD
-  #define FT_fdot14ToFixed( x )  ( ( (FT_Fixed)( (FT_Int16)(x) ) ) << 2 )
-=======
   #define FT_fdot14ToFixed( x )  ( (FT_Fixed)( (FT_ULong)(x) << 2 ) )
->>>>>>> a17af05f
 
 
   static FT_Error
@@ -1315,13 +1307,10 @@
     size = 5 * numBlends;           /* add 5 bytes per entry    */
     if ( subFont->blend_used + size > subFont->blend_alloc )
     {
-<<<<<<< HEAD
-=======
       FT_Byte*  blend_stack_old = subFont->blend_stack;
       FT_Byte*  blend_top_old   = subFont->blend_top;
 
 
->>>>>>> a17af05f
       /* increase or allocate `blend_stack' and reset `blend_top'; */
       /* prepare to append `numBlends' values to the buffer        */
       if ( FT_REALLOC( subFont->blend_stack,
@@ -1331,8 +1320,6 @@
 
       subFont->blend_top    = subFont->blend_stack + subFont->blend_used;
       subFont->blend_alloc += size;
-<<<<<<< HEAD
-=======
 
       /* iterate over the parser stack and adjust pointers */
       /* if the reallocated buffer has a different address */
@@ -1349,7 +1336,6 @@
             *p += offset;
         }
       }
->>>>>>> a17af05f
     }
     subFont->blend_used += size;
 
@@ -1363,34 +1349,16 @@
 
 
       /* convert inputs to 16.16 fixed point */
-<<<<<<< HEAD
-      sum = cff_parse_num( parser, &parser->stack[i + base] ) << 16;
-=======
       sum = cff_parse_num( parser, &parser->stack[i + base] ) * 65536;
->>>>>>> a17af05f
 
       for ( j = 1; j < blend->lenBV; j++ )
         sum += FT_MulFix( *weight++,
                           cff_parse_num( parser,
-<<<<<<< HEAD
-                                         &parser->stack[delta++] ) << 16 );
-=======
                                          &parser->stack[delta++] ) * 65536 );
->>>>>>> a17af05f
 
       /* point parser stack to new value on blend_stack */
       parser->stack[i + base] = subFont->blend_top;
 
-<<<<<<< HEAD
-      /* Push blended result as Type 2 5-byte fixed point number (except   */
-      /* that host byte order is used).  This will not conflict with       */
-      /* actual DICTs because 255 is a reserved opcode in both CFF and     */
-      /* CFF2 DICTs.  See `cff_parse_num' for decode of this, which rounds */
-      /* to an integer.                                                    */
-      *subFont->blend_top++             = 255;
-      *((FT_UInt32*)subFont->blend_top) = (FT_UInt32)sum; /* write 4 bytes */
-      subFont->blend_top               += 4;
-=======
       /* Push blended result as Type 2 5-byte fixed point number.  This */
       /* will not conflict with actual DICTs because 255 is a reserved  */
       /* opcode in both CFF and CFF2 DICTs.  See `cff_parse_num' for    */
@@ -1400,7 +1368,6 @@
       *subFont->blend_top++ = ( (FT_UInt32)sum & 0x00FF0000U ) >> 16;
       *subFont->blend_top++ = ( (FT_UInt32)sum & 0x0000FF00U ) >>  8;
       *subFont->blend_top++ =   (FT_UInt32)sum & 0x000000FFU;
->>>>>>> a17af05f
     }
 
     /* leave only numBlends results on parser stack */
@@ -1496,12 +1463,6 @@
 
       /* Note: `lenNDV' could be zero.                              */
       /*       In that case, build default blend vector (1,0,0...). */
-<<<<<<< HEAD
-      /*       In the normal case, initialize each component to 1   */
-      /*       before inner loop.                                   */
-      if ( lenNDV != 0 )
-        blend->BV[master] = FT_FIXED_ONE; /* default */
-=======
       if ( !lenNDV )
       {
         blend->BV[master] = 0;
@@ -1511,7 +1472,6 @@
       /* In the normal case, initialize each component to 1 */
       /* before inner loop.                                 */
       blend->BV[master] = FT_FIXED_ONE; /* default */
->>>>>>> a17af05f
 
       /* inner loop steps through axes in this region */
       for ( j = 0; j < lenNDV; j++ )
@@ -1574,19 +1534,12 @@
                        lenNDV * sizeof ( *NDV ) ) )
         goto Exit;
 
-<<<<<<< HEAD
-      blend->lenNDV = lenNDV;
-=======
->>>>>>> a17af05f
       FT_MEM_COPY( blend->lastNDV,
                    NDV,
                    lenNDV * sizeof ( *NDV ) );
     }
 
-<<<<<<< HEAD
-=======
     blend->lenNDV  = lenNDV;
->>>>>>> a17af05f
     blend->builtBV = TRUE;
 
   Exit:
@@ -1624,24 +1577,17 @@
   cff_get_var_blend( CFF_Face     face,
                      FT_UInt     *num_coords,
                      FT_Fixed*   *coords,
-<<<<<<< HEAD
-=======
                      FT_Fixed*   *normalizedcoords,
->>>>>>> a17af05f
                      FT_MM_Var*  *mm_var )
   {
     FT_Service_MultiMasters  mm = (FT_Service_MultiMasters)face->mm;
 
 
-<<<<<<< HEAD
-    return mm->get_var_blend( FT_FACE( face ), num_coords, coords, mm_var );
-=======
     return mm->get_var_blend( FT_FACE( face ),
                               num_coords,
                               coords,
                               normalizedcoords,
                               mm_var );
->>>>>>> a17af05f
   }
 
 
@@ -1949,12 +1895,8 @@
     subfont->lenNDV = lenNDV;
     subfont->NDV    = NDV;
 
-<<<<<<< HEAD
-    stackSize = font->cff2 ? font->top_font.font_dict.maxstack
-=======
     /* add 1 for the operator */
     stackSize = font->cff2 ? font->top_font.font_dict.maxstack + 1
->>>>>>> a17af05f
                            : CFF_MAX_STACK_DEPTH + 1;
 
     if ( cff_parser_init( &parser,
@@ -1982,8 +1924,6 @@
     /* ensure that `num_blue_values' is even */
     priv->num_blue_values &= ~1;
 
-<<<<<<< HEAD
-=======
     /* sanitize `initialRandomSeed' to be a positive value, if necessary;  */
     /* this is not mandated by the specification but by our implementation */
     if ( priv->initial_random_seed < 0 )
@@ -1991,7 +1931,6 @@
     else if ( priv->initial_random_seed == 0 )
       priv->initial_random_seed = 987654321;
 
->>>>>>> a17af05f
   Exit:
     /* clean up */
     cff_blend_clear( subfont ); /* clear blend stack */
@@ -2003,8 +1942,6 @@
   }
 
 
-<<<<<<< HEAD
-=======
   FT_LOCAL_DEF( FT_UInt32 )
   cff_random( FT_UInt32  r )
   {
@@ -2017,7 +1954,6 @@
   }
 
 
->>>>>>> a17af05f
   /* There are 3 ways to call this function, distinguished by code.  */
   /*                                                                 */
   /* . CFF_CODE_TOPDICT for either a CFF Top DICT or a CFF Font DICT */
@@ -2031,12 +1967,8 @@
                     FT_Stream    stream,
                     FT_ULong     base_offset,
                     FT_UInt      code,
-<<<<<<< HEAD
-                    CFF_Font     font )
-=======
                     CFF_Font     font,
                     CFF_Face     face )
->>>>>>> a17af05f
   {
     FT_Error         error;
     CFF_ParserRec    parser;
@@ -2132,8 +2064,6 @@
     error = cff_load_private_dict( font, subfont, 0, 0 );
     if ( error )
       goto Exit;
-<<<<<<< HEAD
-=======
 
     if ( !cff2 )
     {
@@ -2183,7 +2113,6 @@
       if ( !subfont->random )
         subfont->random = (FT_UInt32)priv->initial_random_seed;
     }
->>>>>>> a17af05f
 
     /* read the local subrs, if any */
     if ( priv->local_subrs_offset )
@@ -2230,10 +2159,7 @@
                  FT_Stream  stream,
                  FT_Int     face_index,
                  CFF_Font   font,
-<<<<<<< HEAD
-=======
                  CFF_Face   face,
->>>>>>> a17af05f
                  FT_Bool    pure_cff,
                  FT_Bool    cff2 )
   {
@@ -2354,8 +2280,6 @@
         goto Exit;
       }
 
-<<<<<<< HEAD
-=======
       /* if we have an empty font name,      */
       /* it must be the only font in the CFF */
       if ( font->name_index.count > 1                          &&
@@ -2368,7 +2292,6 @@
         goto Exit;
       }
 
->>>>>>> a17af05f
       if ( FT_SET_ERROR( cff_index_init( &font->font_dict_index,
                                          stream, 0, cff2 ) )                 ||
            FT_SET_ERROR( cff_index_init( &string_index,
@@ -2380,8 +2303,6 @@
                                                  &font->string_pool,
                                                  &font->string_pool_size ) ) )
         goto Exit;
-<<<<<<< HEAD
-=======
 
       /* there must be a Top DICT index entry for each name index entry */
       if ( font->name_index.count > font->font_dict_index.count )
@@ -2391,7 +2312,6 @@
         error = FT_THROW( Invalid_File_Format );
         goto Exit;
       }
->>>>>>> a17af05f
     }
 
     font->num_strings = string_index.count;
@@ -2439,12 +2359,8 @@
                               stream,
                               base_offset,
                               cff2 ? CFF2_CODE_TOPDICT : CFF_CODE_TOPDICT,
-<<<<<<< HEAD
-                              font );
-=======
                               font,
                               face );
->>>>>>> a17af05f
     if ( error )
       goto Exit;
 
@@ -2511,12 +2427,8 @@
                                   base_offset,
                                   cff2 ? CFF2_CODE_FONTDICT
                                        : CFF_CODE_TOPDICT,
-<<<<<<< HEAD
-                                  font );
-=======
                                   font,
                                   face );
->>>>>>> a17af05f
         if ( error )
           goto Fail_CID;
       }
