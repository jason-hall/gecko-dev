/***************************************************************************/
/*                                                                         */
/*  cffobjs.c                                                              */
/*                                                                         */
/*    OpenType objects manager (body).                                     */
/*                                                                         */
<<<<<<< HEAD
/*  Copyright 1996-2016 by                                                 */
=======
/*  Copyright 1996-2017 by                                                 */
>>>>>>> a17af05f
/*  David Turner, Robert Wilhelm, and Werner Lemberg.                      */
/*                                                                         */
/*  This file is part of the FreeType project, and may only be used,       */
/*  modified, and distributed under the terms of the FreeType project      */
/*  license, LICENSE.TXT.  By continuing to use, modify, or distribute     */
/*  this file you indicate that you have read the license and              */
/*  understand and accept it fully.                                        */
/*                                                                         */
/***************************************************************************/


#include <ft2build.h>

#include FT_INTERNAL_DEBUG_H
#include FT_INTERNAL_CALC_H
#include FT_INTERNAL_STREAM_H
#include FT_ERRORS_H
#include FT_TRUETYPE_IDS_H
#include FT_TRUETYPE_TAGS_H
#include FT_INTERNAL_SFNT_H
#include FT_CFF_DRIVER_H

#ifdef TT_CONFIG_OPTION_GX_VAR_SUPPORT
#include FT_MULTIPLE_MASTERS_H
#include FT_SERVICE_MULTIPLE_MASTERS_H
#endif

#include "cffobjs.h"
#include "cffload.h"
#include "cffcmap.h"
#include "cffpic.h"

#include "cfferrs.h"


  /*************************************************************************/
  /*                                                                       */
  /* The macro FT_COMPONENT is used in trace mode.  It is an implicit      */
  /* parameter of the FT_TRACE() and FT_ERROR() macros, used to print/log  */
  /* messages during execution.                                            */
  /*                                                                       */
#undef  FT_COMPONENT
#define FT_COMPONENT  trace_cffobjs


  /*************************************************************************/
  /*                                                                       */
  /*                            SIZE FUNCTIONS                             */
  /*                                                                       */
  /*************************************************************************/


  static PSH_Globals_Funcs
  cff_size_get_globals_funcs( CFF_Size  size )
  {
    CFF_Face          face     = (CFF_Face)size->root.face;
    CFF_Font          font     = (CFF_Font)face->extra.data;
    PSHinter_Service  pshinter = font->pshinter;
    FT_Module         module;


    module = FT_Get_Module( size->root.face->driver->root.library,
                            "pshinter" );
    return ( module && pshinter && pshinter->get_globals_funcs )
           ? pshinter->get_globals_funcs( module )
           : 0;
  }


  FT_LOCAL_DEF( void )
  cff_size_done( FT_Size  cffsize )        /* CFF_Size */
  {
    FT_Memory     memory   = cffsize->face->memory;
    CFF_Size      size     = (CFF_Size)cffsize;
    CFF_Face      face     = (CFF_Face)size->root.face;
    CFF_Font      font     = (CFF_Font)face->extra.data;
    CFF_Internal  internal = (CFF_Internal)cffsize->internal->module_data;


    if ( internal )
    {
      PSH_Globals_Funcs  funcs;


      funcs = cff_size_get_globals_funcs( size );
      if ( funcs )
      {
        FT_UInt  i;


        funcs->destroy( internal->topfont );

        for ( i = font->num_subfonts; i > 0; i-- )
          funcs->destroy( internal->subfonts[i - 1] );
      }

      FT_FREE( internal );
    }
  }


  /* CFF and Type 1 private dictionaries have slightly different      */
  /* structures; we need to synthesize a Type 1 dictionary on the fly */

  static void
  cff_make_private_dict( CFF_SubFont  subfont,
                         PS_Private   priv )
  {
    CFF_Private  cpriv = &subfont->private_dict;
    FT_UInt      n, count;


    FT_ZERO( priv );

    count = priv->num_blue_values = cpriv->num_blue_values;
    for ( n = 0; n < count; n++ )
      priv->blue_values[n] = (FT_Short)cpriv->blue_values[n];

    count = priv->num_other_blues = cpriv->num_other_blues;
    for ( n = 0; n < count; n++ )
      priv->other_blues[n] = (FT_Short)cpriv->other_blues[n];

    count = priv->num_family_blues = cpriv->num_family_blues;
    for ( n = 0; n < count; n++ )
      priv->family_blues[n] = (FT_Short)cpriv->family_blues[n];

    count = priv->num_family_other_blues = cpriv->num_family_other_blues;
    for ( n = 0; n < count; n++ )
      priv->family_other_blues[n] = (FT_Short)cpriv->family_other_blues[n];

    priv->blue_scale = cpriv->blue_scale;
    priv->blue_shift = (FT_Int)cpriv->blue_shift;
    priv->blue_fuzz  = (FT_Int)cpriv->blue_fuzz;

    priv->standard_width[0]  = (FT_UShort)cpriv->standard_width;
    priv->standard_height[0] = (FT_UShort)cpriv->standard_height;

    count = priv->num_snap_widths = cpriv->num_snap_widths;
    for ( n = 0; n < count; n++ )
      priv->snap_widths[n] = (FT_Short)cpriv->snap_widths[n];

    count = priv->num_snap_heights = cpriv->num_snap_heights;
    for ( n = 0; n < count; n++ )
      priv->snap_heights[n] = (FT_Short)cpriv->snap_heights[n];

    priv->force_bold     = cpriv->force_bold;
    priv->language_group = cpriv->language_group;
    priv->lenIV          = cpriv->lenIV;
  }


  FT_LOCAL_DEF( FT_Error )
  cff_size_init( FT_Size  cffsize )         /* CFF_Size */
  {
    CFF_Size           size  = (CFF_Size)cffsize;
    FT_Error           error = FT_Err_Ok;
    PSH_Globals_Funcs  funcs = cff_size_get_globals_funcs( size );


    if ( funcs )
    {
      CFF_Face      face     = (CFF_Face)cffsize->face;
      CFF_Font      font     = (CFF_Font)face->extra.data;
      CFF_Internal  internal = NULL;

      PS_PrivateRec  priv;
      FT_Memory      memory = cffsize->face->memory;

      FT_UInt  i;


      if ( FT_NEW( internal ) )
        goto Exit;

      cff_make_private_dict( &font->top_font, &priv );
      error = funcs->create( cffsize->face->memory, &priv,
                             &internal->topfont );
      if ( error )
        goto Exit;

      for ( i = font->num_subfonts; i > 0; i-- )
      {
        CFF_SubFont  sub = font->subfonts[i - 1];


        cff_make_private_dict( sub, &priv );
        error = funcs->create( cffsize->face->memory, &priv,
                               &internal->subfonts[i - 1] );
        if ( error )
          goto Exit;
      }

      cffsize->internal->module_data = internal;
    }

    size->strike_index = 0xFFFFFFFFUL;

  Exit:
    return error;
  }


#ifdef TT_CONFIG_OPTION_EMBEDDED_BITMAPS

  FT_LOCAL_DEF( FT_Error )
  cff_size_select( FT_Size   size,
                   FT_ULong  strike_index )
  {
    CFF_Size           cffsize = (CFF_Size)size;
    PSH_Globals_Funcs  funcs;


    cffsize->strike_index = strike_index;

    FT_Select_Metrics( size->face, strike_index );

    funcs = cff_size_get_globals_funcs( cffsize );

    if ( funcs )
    {
      CFF_Face      face     = (CFF_Face)size->face;
      CFF_Font      font     = (CFF_Font)face->extra.data;
      CFF_Internal  internal = (CFF_Internal)size->internal->module_data;

      FT_Long  top_upm  = (FT_Long)font->top_font.font_dict.units_per_em;
      FT_UInt  i;


      funcs->set_scale( internal->topfont,
                        size->metrics.x_scale, size->metrics.y_scale,
                        0, 0 );

      for ( i = font->num_subfonts; i > 0; i-- )
      {
        CFF_SubFont  sub     = font->subfonts[i - 1];
        FT_Long      sub_upm = (FT_Long)sub->font_dict.units_per_em;
        FT_Pos       x_scale, y_scale;


        if ( top_upm != sub_upm )
        {
          x_scale = FT_MulDiv( size->metrics.x_scale, top_upm, sub_upm );
          y_scale = FT_MulDiv( size->metrics.y_scale, top_upm, sub_upm );
        }
        else
        {
          x_scale = size->metrics.x_scale;
          y_scale = size->metrics.y_scale;
        }

        funcs->set_scale( internal->subfonts[i - 1],
                          x_scale, y_scale, 0, 0 );
      }
    }

    return FT_Err_Ok;
  }

#endif /* TT_CONFIG_OPTION_EMBEDDED_BITMAPS */


  FT_LOCAL_DEF( FT_Error )
  cff_size_request( FT_Size          size,
                    FT_Size_Request  req )
  {
    CFF_Size           cffsize = (CFF_Size)size;
    PSH_Globals_Funcs  funcs;


#ifdef TT_CONFIG_OPTION_EMBEDDED_BITMAPS

    if ( FT_HAS_FIXED_SIZES( size->face ) )
    {
      CFF_Face      cffface = (CFF_Face)size->face;
      SFNT_Service  sfnt    = (SFNT_Service)cffface->sfnt;
      FT_ULong      strike_index;


      if ( sfnt->set_sbit_strike( cffface, req, &strike_index ) )
        cffsize->strike_index = 0xFFFFFFFFUL;
      else
        return cff_size_select( size, strike_index );
    }

#endif /* TT_CONFIG_OPTION_EMBEDDED_BITMAPS */

    FT_Request_Metrics( size->face, req );

    funcs = cff_size_get_globals_funcs( cffsize );

    if ( funcs )
    {
      CFF_Face      cffface  = (CFF_Face)size->face;
      CFF_Font      font     = (CFF_Font)cffface->extra.data;
      CFF_Internal  internal = (CFF_Internal)size->internal->module_data;

      FT_Long  top_upm  = (FT_Long)font->top_font.font_dict.units_per_em;
      FT_UInt  i;


      funcs->set_scale( internal->topfont,
                        size->metrics.x_scale, size->metrics.y_scale,
                        0, 0 );

      for ( i = font->num_subfonts; i > 0; i-- )
      {
        CFF_SubFont  sub     = font->subfonts[i - 1];
        FT_Long      sub_upm = (FT_Long)sub->font_dict.units_per_em;
        FT_Pos       x_scale, y_scale;


        if ( top_upm != sub_upm )
        {
          x_scale = FT_MulDiv( size->metrics.x_scale, top_upm, sub_upm );
          y_scale = FT_MulDiv( size->metrics.y_scale, top_upm, sub_upm );
        }
        else
        {
          x_scale = size->metrics.x_scale;
          y_scale = size->metrics.y_scale;
        }

        funcs->set_scale( internal->subfonts[i - 1],
                          x_scale, y_scale, 0, 0 );
      }
    }

    return FT_Err_Ok;
  }


  /*************************************************************************/
  /*                                                                       */
  /*                            SLOT  FUNCTIONS                            */
  /*                                                                       */
  /*************************************************************************/

  FT_LOCAL_DEF( void )
  cff_slot_done( FT_GlyphSlot  slot )
  {
    slot->internal->glyph_hints = NULL;
  }


  FT_LOCAL_DEF( FT_Error )
  cff_slot_init( FT_GlyphSlot  slot )
  {
    CFF_Face          face     = (CFF_Face)slot->face;
    CFF_Font          font     = (CFF_Font)face->extra.data;
    PSHinter_Service  pshinter = font->pshinter;


    if ( pshinter )
    {
      FT_Module  module;


      module = FT_Get_Module( slot->face->driver->root.library,
                              "pshinter" );
      if ( module )
      {
        T2_Hints_Funcs  funcs;


        funcs = pshinter->get_t2_funcs( module );
        slot->internal->glyph_hints = (void*)funcs;
      }
    }

    return FT_Err_Ok;
  }


  /*************************************************************************/
  /*                                                                       */
  /*                           FACE  FUNCTIONS                             */
  /*                                                                       */
  /*************************************************************************/

  static FT_String*
  cff_strcpy( FT_Memory         memory,
              const FT_String*  source )
  {
    FT_Error    error;
    FT_String*  result;


    (void)FT_STRDUP( result, source );

    FT_UNUSED( error );

    return result;
  }


  /* Strip all subset prefixes of the form `ABCDEF+'.  Usually, there */
  /* is only one, but font names like `APCOOG+JFABTD+FuturaBQ-Bold'   */
  /* have been seen in the wild.                                      */

  static void
  remove_subset_prefix( FT_String*  name )
  {
    FT_Int32  idx             = 0;
    FT_Int32  length          = (FT_Int32)strlen( name ) + 1;
    FT_Bool   continue_search = 1;


    while ( continue_search )
    {
      if ( length >= 7 && name[6] == '+' )
      {
        for ( idx = 0; idx < 6; idx++ )
        {
          /* ASCII uppercase letters */
          if ( !( 'A' <= name[idx] && name[idx] <= 'Z' ) )
            continue_search = 0;
        }

        if ( continue_search )
        {
          for ( idx = 7; idx < length; idx++ )
            name[idx - 7] = name[idx];
          length -= 7;
        }
      }
      else
        continue_search = 0;
    }
  }


  /* Remove the style part from the family name (if present). */

  static void
  remove_style( FT_String*        family_name,
                const FT_String*  style_name )
  {
    FT_Int32  family_name_length, style_name_length;


    family_name_length = (FT_Int32)strlen( family_name );
    style_name_length  = (FT_Int32)strlen( style_name );

    if ( family_name_length > style_name_length )
    {
      FT_Int  idx;


      for ( idx = 1; idx <= style_name_length; idx++ )
      {
        if ( family_name[family_name_length - idx] !=
             style_name[style_name_length - idx] )
          break;
      }

      if ( idx > style_name_length )
      {
        /* family_name ends with style_name; remove it */
        idx = family_name_length - style_name_length - 1;

        /* also remove special characters     */
        /* between real family name and style */
        while ( idx > 0                     &&
                ( family_name[idx] == '-' ||
                  family_name[idx] == ' ' ||
                  family_name[idx] == '_' ||
                  family_name[idx] == '+' ) )
          idx--;

        if ( idx > 0 )
          family_name[idx + 1] = '\0';
      }
    }
  }


  FT_LOCAL_DEF( FT_Error )
  cff_face_init( FT_Stream      stream,
                 FT_Face        cffface,        /* CFF_Face */
                 FT_Int         face_index,
                 FT_Int         num_params,
                 FT_Parameter*  params )
  {
    CFF_Face            face        = (CFF_Face)cffface;
    FT_Error            error;
    SFNT_Service        sfnt;
    FT_Service_PsCMaps  psnames;
    PSHinter_Service    pshinter;
    FT_Bool             pure_cff    = 1;
    FT_Bool             cff2        = 0;
    FT_Bool             sfnt_format = 0;
    FT_Library          library     = cffface->driver->root.library;


    sfnt = (SFNT_Service)FT_Get_Module_Interface(
             library, "sfnt" );
    if ( !sfnt )
    {
      FT_ERROR(( "cff_face_init: cannot access `sfnt' module\n" ));
      error = FT_THROW( Missing_Module );
      goto Exit;
    }

    FT_FACE_FIND_GLOBAL_SERVICE( face, psnames, POSTSCRIPT_CMAPS );

    pshinter = (PSHinter_Service)FT_Get_Module_Interface(
                 library, "pshinter" );

    FT_TRACE2(( "CFF driver\n" ));

    /* create input stream from resource */
    if ( FT_STREAM_SEEK( 0 ) )
      goto Exit;

    /* check whether we have a valid OpenType file */
    FT_TRACE2(( "  " ));
    error = sfnt->init_face( stream, face, face_index, num_params, params );
    if ( !error )
    {
      if ( face->format_tag != TTAG_OTTO )  /* `OTTO'; OpenType/CFF font */
      {
        FT_TRACE2(( "  not an OpenType/CFF font\n" ));
        error = FT_THROW( Unknown_File_Format );
        goto Exit;
      }

      /* if we are performing a simple font format check, exit immediately */
      if ( face_index < 0 )
        return FT_Err_Ok;

      sfnt_format = 1;

      /* now, the font can be either an OpenType/CFF font, or an SVG CEF */
      /* font; in the latter case it doesn't have a `head' table         */
      error = face->goto_table( face, TTAG_head, stream, 0 );
      if ( !error )
      {
        pure_cff = 0;

        /* load font directory */
        error = sfnt->load_face( stream, face, face_index,
                                 num_params, params );
        if ( error )
          goto Exit;
      }
      else
      {
        /* load the `cmap' table explicitly */
        error = sfnt->load_cmap( face, stream );
        if ( error )
          goto Exit;
      }

      /* now load the CFF part of the file; */
      /* give priority to CFF2              */
      error = face->goto_table( face, TTAG_CFF2, stream, 0 );
      if ( !error )
      {
<<<<<<< HEAD
        cff2         = 1;
        face->isCFF2 = cff2;
=======
        cff2          = 1;
        face->is_cff2 = cff2;
>>>>>>> a17af05f
      }

      if ( FT_ERR_EQ( error, Table_Missing ) )
        error = face->goto_table( face, TTAG_CFF, stream, 0 );

      if ( error )
        goto Exit;
    }
    else
    {
      /* rewind to start of file; we are going to load a pure-CFF font */
      if ( FT_STREAM_SEEK( 0 ) )
        goto Exit;
      error = FT_Err_Ok;
    }

    /* now load and parse the CFF table in the file */
    {
      CFF_Font         cff = NULL;
      CFF_FontRecDict  dict;
      FT_Memory        memory = cffface->memory;
      FT_Int32         flags;
      FT_UInt          i;


      if ( FT_NEW( cff ) )
        goto Exit;

      face->extra.data = cff;
      error = cff_font_load( library,
                             stream,
                             face_index,
                             cff,
<<<<<<< HEAD
=======
                             face,
>>>>>>> a17af05f
                             pure_cff,
                             cff2 );
      if ( error )
        goto Exit;

      /* if we are performing a simple font format check, exit immediately */
      /* (this is here for pure CFF)                                       */
      if ( face_index < 0 )
      {
        cffface->num_faces = (FT_Long)cff->num_faces;
        return FT_Err_Ok;
      }

      cff->pshinter = pshinter;
      cff->psnames  = psnames;

      cffface->face_index = face_index & 0xFFFF;

      /* Complement the root flags with some interesting information. */
      /* Note that this is only necessary for pure CFF and CEF fonts; */
      /* SFNT based fonts use the `name' table instead.               */

      cffface->num_glyphs = (FT_Long)cff->num_glyphs;

      dict = &cff->top_font.font_dict;

      /* we need the `PSNames' module for CFF and CEF formats */
      /* which aren't CID-keyed                               */
      if ( dict->cid_registry == 0xFFFFU && !psnames )
      {
        FT_ERROR(( "cff_face_init:"
                   " cannot open CFF & CEF fonts\n"
                   "              "
                   " without the `PSNames' module\n" ));
        error = FT_THROW( Missing_Module );
        goto Exit;
      }

#ifdef FT_DEBUG_LEVEL_TRACE
      {
        FT_UInt     idx;
        FT_String*  s;


        FT_TRACE4(( "SIDs\n" ));

        /* dump string index, including default strings for convenience */
        for ( idx = 0; idx <= 390; idx++ )
        {
          s = cff_index_get_sid_string( cff, idx );
          if ( s )
            FT_TRACE4(( "  %5d %s\n", idx, s ));
        }

        /* In Multiple Master CFFs, two SIDs hold the Normalize Design  */
        /* Vector (NDV) and Convert Design Vector (CDV) charstrings,    */
        /* which may contain NULL bytes in the middle of the data, too. */
        /* We thus access `cff->strings' directly.                      */
        for ( idx = 1; idx < cff->num_strings; idx++ )
        {
          FT_Byte*    s1    = cff->strings[idx - 1];
          FT_Byte*    s2    = cff->strings[idx];
          FT_PtrDist  s1len = s2 - s1 - 1; /* without the final NULL byte */
          FT_PtrDist  l;


          FT_TRACE4(( "  %5d ", idx + 390 ));
          for ( l = 0; l < s1len; l++ )
            FT_TRACE4(( "%c", s1[l] ));
          FT_TRACE4(( "\n" ));
        }

        /* print last element */
        if ( cff->num_strings )
        {
          FT_Byte*    s1    = cff->strings[cff->num_strings - 1];
          FT_Byte*    s2    = cff->string_pool + cff->string_pool_size;
          FT_PtrDist  s1len = s2 - s1 - 1;
          FT_PtrDist  l;


          FT_TRACE4(( "  %5d ", cff->num_strings + 390 ));
          for ( l = 0; l < s1len; l++ )
            FT_TRACE4(( "%c", s1[l] ));
          FT_TRACE4(( "\n" ));
        }
      }
#endif /* FT_DEBUG_LEVEL_TRACE */

<<<<<<< HEAD


#ifdef TT_CONFIG_OPTION_GX_VAR_SUPPORT

    {
      FT_Service_MultiMasters  mm = (FT_Service_MultiMasters)face->mm;

      FT_Int  instance_index = face_index >> 16;


      if ( FT_HAS_MULTIPLE_MASTERS( cffface ) &&
           mm                                 &&
           instance_index > 0                 )
      {
        FT_MM_Var*  mm_var;


        error = mm->get_mm_var( cffface, NULL );
        if ( error )
          goto Exit;

        mm->get_var_blend( cffface, NULL, NULL, &mm_var );

        if ( mm_var->namedstyle )
        {
          FT_Var_Named_Style*  named_style;
          FT_String*           style_name;


          /* in `face_index', the instance index starts with value 1 */
          named_style = mm_var->namedstyle + instance_index - 1;
          error = sfnt->get_name( face,
                                  (FT_UShort)named_style->strid,
                                  &style_name );
          if ( error )
            goto Exit;

          /* set style name; if already set, replace it */
          if ( face->root.style_name )
            FT_FREE( face->root.style_name );
          face->root.style_name = style_name;

          /* finally, select the named instance */
          error = mm->set_var_design( cffface,
                                      mm_var->num_axis,
                                      named_style->coords );
          if ( error )
            goto Exit;
        }
      }
    }

#endif /* TT_CONFIG_OPTION_GX_VAR_SUPPORT */



=======
#ifdef TT_CONFIG_OPTION_GX_VAR_SUPPORT
      {
        FT_Service_MultiMasters  mm = (FT_Service_MultiMasters)face->mm;

        FT_Int  instance_index = face_index >> 16;


        if ( FT_HAS_MULTIPLE_MASTERS( cffface ) &&
             mm                                 &&
             instance_index > 0                 )
        {
          FT_MM_Var*  mm_var;


          error = mm->get_mm_var( cffface, NULL );
          if ( error )
            goto Exit;

          mm->get_var_blend( cffface, NULL, NULL, NULL, &mm_var );

          if ( mm_var->namedstyle )
          {
            FT_Var_Named_Style*  named_style;
            FT_String*           style_name;


            /* in `face_index', the instance index starts with value 1 */
            named_style = mm_var->namedstyle + instance_index - 1;
            error = sfnt->get_name( face,
                                    (FT_UShort)named_style->strid,
                                    &style_name );
            if ( error )
              goto Exit;

            /* set style name; if already set, replace it */
            if ( face->root.style_name )
              FT_FREE( face->root.style_name );
            face->root.style_name = style_name;

            /* finally, select the named instance */
            error = mm->set_var_design( cffface,
                                        mm_var->num_axis,
                                        named_style->coords );
            if ( error )
              goto Exit;
          }
        }
      }
#endif /* TT_CONFIG_OPTION_GX_VAR_SUPPORT */

>>>>>>> a17af05f
      if ( !dict->has_font_matrix )
        dict->units_per_em = pure_cff ? 1000 : face->root.units_per_EM;

      /* Normalize the font matrix so that `matrix->yy' is 1; if  */
      /* it is zero, we use `matrix->yx' instead.  The scaling is */
      /* done with `units_per_em' then (at this point, it already */
      /* contains the scaling factor, but without normalization   */
      /* of the matrix).                                          */
      /*                                                          */
      /* Note that the offsets must be expressed in integer font  */
      /* units.                                                   */

      {
        FT_Matrix*  matrix = &dict->font_matrix;
        FT_Vector*  offset = &dict->font_offset;
        FT_ULong*   upm    = &dict->units_per_em;
        FT_Fixed    temp;
<<<<<<< HEAD

=======
>>>>>>> a17af05f

        temp = matrix->yy ? FT_ABS( matrix->yy )
                          : FT_ABS( matrix->yx );

        temp = matrix->yy ? FT_ABS( matrix->yy )
                          : FT_ABS( matrix->yx );

        if ( temp != 0x10000L )
        {
          *upm = (FT_ULong)FT_DivFix( (FT_Long)*upm, temp );

          matrix->xx = FT_DivFix( matrix->xx, temp );
          matrix->yx = FT_DivFix( matrix->yx, temp );
          matrix->xy = FT_DivFix( matrix->xy, temp );
          matrix->yy = FT_DivFix( matrix->yy, temp );
          offset->x  = FT_DivFix( offset->x,  temp );
          offset->y  = FT_DivFix( offset->y,  temp );
        }

        offset->x >>= 16;
        offset->y >>= 16;
      }

      for ( i = cff->num_subfonts; i > 0; i-- )
      {
        CFF_FontRecDict  sub = &cff->subfonts[i - 1]->font_dict;
        CFF_FontRecDict  top = &cff->top_font.font_dict;

        FT_Matrix*  matrix;
        FT_Vector*  offset;
        FT_ULong*   upm;
        FT_Fixed    temp;


        if ( sub->has_font_matrix )
        {
          FT_Long  scaling;


          /* if we have a top-level matrix, */
          /* concatenate the subfont matrix */

          if ( top->has_font_matrix )
          {
            if ( top->units_per_em > 1 && sub->units_per_em > 1 )
              scaling = (FT_Long)FT_MIN( top->units_per_em,
                                         sub->units_per_em );
            else
              scaling = 1;

            FT_Matrix_Multiply_Scaled( &top->font_matrix,
                                       &sub->font_matrix,
                                       scaling );
            FT_Vector_Transform_Scaled( &sub->font_offset,
                                        &top->font_matrix,
                                        scaling );

            sub->units_per_em = (FT_ULong)
                                  FT_MulDiv( (FT_Long)sub->units_per_em,
                                             (FT_Long)top->units_per_em,
                                             scaling );
          }
        }
        else
        {
          sub->font_matrix = top->font_matrix;
          sub->font_offset = top->font_offset;

          sub->units_per_em = top->units_per_em;
        }

        matrix = &sub->font_matrix;
        offset = &sub->font_offset;
        upm    = &sub->units_per_em;

        temp = matrix->yy ? FT_ABS( matrix->yy )
                          : FT_ABS( matrix->yx );


        if ( temp != 0x10000L )
        {
          *upm = (FT_ULong)FT_DivFix( (FT_Long)*upm, temp );

          matrix->xx = FT_DivFix( matrix->xx, temp );
          matrix->yx = FT_DivFix( matrix->yx, temp );
          matrix->xy = FT_DivFix( matrix->xy, temp );
          matrix->yy = FT_DivFix( matrix->yy, temp );
          offset->x  = FT_DivFix( offset->x,  temp );
          offset->y  = FT_DivFix( offset->y,  temp );
        }

        offset->x >>= 16;
        offset->y >>= 16;
      }

      if ( pure_cff )
      {
        char*  style_name = NULL;


        /* set up num_faces */
        cffface->num_faces = (FT_Long)cff->num_faces;

        /* compute number of glyphs */
        if ( dict->cid_registry != 0xFFFFU )
          cffface->num_glyphs = (FT_Long)( cff->charset.max_cid + 1 );
        else
          cffface->num_glyphs = (FT_Long)cff->charstrings_index.count;

        /* set global bbox, as well as EM size */
        cffface->bbox.xMin =   dict->font_bbox.xMin            >> 16;
        cffface->bbox.yMin =   dict->font_bbox.yMin            >> 16;
        /* no `U' suffix here to 0xFFFF! */
        cffface->bbox.xMax = ( dict->font_bbox.xMax + 0xFFFF ) >> 16;
        cffface->bbox.yMax = ( dict->font_bbox.yMax + 0xFFFF ) >> 16;

        cffface->units_per_EM = (FT_UShort)( dict->units_per_em );

        cffface->ascender  = (FT_Short)( cffface->bbox.yMax );
        cffface->descender = (FT_Short)( cffface->bbox.yMin );

        cffface->height = (FT_Short)( ( cffface->units_per_EM * 12 ) / 10 );
        if ( cffface->height < cffface->ascender - cffface->descender )
          cffface->height = (FT_Short)( cffface->ascender - cffface->descender );

        cffface->underline_position  =
          (FT_Short)( dict->underline_position >> 16 );
        cffface->underline_thickness =
          (FT_Short)( dict->underline_thickness >> 16 );

        /* retrieve font family & style name */
        cffface->family_name = cff_index_get_name(
                                 cff,
                                 (FT_UInt)( face_index & 0xFFFF ) );
        if ( cffface->family_name )
        {
          char*  full   = cff_index_get_sid_string( cff,
                                                    dict->full_name );
          char*  fullp  = full;
          char*  family = cffface->family_name;
          char*  family_name = NULL;


          remove_subset_prefix( cffface->family_name );

          if ( dict->family_name )
          {
            family_name = cff_index_get_sid_string( cff,
                                                    dict->family_name );
            if ( family_name )
              family = family_name;
          }

          /* We try to extract the style name from the full name.   */
          /* We need to ignore spaces and dashes during the search. */
          if ( full && family )
          {
            while ( *fullp )
            {
              /* skip common characters at the start of both strings */
              if ( *fullp == *family )
              {
                family++;
                fullp++;
                continue;
              }

              /* ignore spaces and dashes in full name during comparison */
              if ( *fullp == ' ' || *fullp == '-' )
              {
                fullp++;
                continue;
              }

              /* ignore spaces and dashes in family name during comparison */
              if ( *family == ' ' || *family == '-' )
              {
                family++;
                continue;
              }

              if ( !*family && *fullp )
              {
                /* The full name begins with the same characters as the  */
                /* family name, with spaces and dashes removed.  In this */
                /* case, the remaining string in `fullp' will be used as */
                /* the style name.                                       */
                style_name = cff_strcpy( memory, fullp );

                /* remove the style part from the family name (if present) */
                remove_style( cffface->family_name, style_name );
              }
              break;
            }
          }
        }
        else
        {
          char  *cid_font_name =
                   cff_index_get_sid_string( cff,
                                             dict->cid_font_name );


          /* do we have a `/FontName' for a CID-keyed font? */
          if ( cid_font_name )
            cffface->family_name = cff_strcpy( memory, cid_font_name );
        }

        if ( style_name )
          cffface->style_name = style_name;
        else
          /* assume "Regular" style if we don't know better */
          cffface->style_name = cff_strcpy( memory, (char *)"Regular" );

        /*******************************************************************/
        /*                                                                 */
        /* Compute face flags.                                             */
        /*                                                                 */
        flags = FT_FACE_FLAG_SCALABLE   | /* scalable outlines */
                FT_FACE_FLAG_HORIZONTAL | /* horizontal data   */
                FT_FACE_FLAG_HINTER;      /* has native hinter */

        if ( sfnt_format )
          flags |= FT_FACE_FLAG_SFNT;

        /* fixed width font? */
        if ( dict->is_fixed_pitch )
          flags |= FT_FACE_FLAG_FIXED_WIDTH;

  /* XXX: WE DO NOT SUPPORT KERNING METRICS IN THE GPOS TABLE FOR NOW */
#if 0
        /* kerning available? */
        if ( face->kern_pairs )
          flags |= FT_FACE_FLAG_KERNING;
#endif

        cffface->face_flags |= flags;

        /*******************************************************************/
        /*                                                                 */
        /* Compute style flags.                                            */
        /*                                                                 */
        flags = 0;

        if ( dict->italic_angle )
          flags |= FT_STYLE_FLAG_ITALIC;

        {
          char  *weight = cff_index_get_sid_string( cff,
                                                    dict->weight );


          if ( weight )
            if ( !ft_strcmp( weight, "Bold"  ) ||
                 !ft_strcmp( weight, "Black" ) )
              flags |= FT_STYLE_FLAG_BOLD;
        }

        /* double check */
        if ( !(flags & FT_STYLE_FLAG_BOLD) && cffface->style_name )
          if ( !ft_strncmp( cffface->style_name, "Bold", 4 )  ||
               !ft_strncmp( cffface->style_name, "Black", 5 ) )
            flags |= FT_STYLE_FLAG_BOLD;

        cffface->style_flags = flags;
      }

#ifndef FT_CONFIG_OPTION_NO_GLYPH_NAMES
      /* CID-keyed CFF fonts don't have glyph names -- the SFNT loader */
      /* has unset this flag because of the 3.0 `post' table.          */
      if ( dict->cid_registry == 0xFFFFU )
        cffface->face_flags |= FT_FACE_FLAG_GLYPH_NAMES;
#endif

      if ( dict->cid_registry != 0xFFFFU && pure_cff )
        cffface->face_flags |= FT_FACE_FLAG_CID_KEYED;

      /*******************************************************************/
      /*                                                                 */
      /* Compute char maps.                                              */
      /*                                                                 */

      /* Try to synthesize a Unicode charmap if there is none available */
      /* already.  If an OpenType font contains a Unicode "cmap", we    */
      /* will use it, whatever be in the CFF part of the file.          */
      {
        FT_CharMapRec  cmaprec;
        FT_CharMap     cmap;
        FT_UInt        nn;
        CFF_Encoding   encoding = &cff->encoding;


        for ( nn = 0; nn < (FT_UInt)cffface->num_charmaps; nn++ )
        {
          cmap = cffface->charmaps[nn];

          /* Windows Unicode? */
          if ( cmap->platform_id == TT_PLATFORM_MICROSOFT &&
               cmap->encoding_id == TT_MS_ID_UNICODE_CS   )
            goto Skip_Unicode;

          /* Apple Unicode platform id? */
          if ( cmap->platform_id == TT_PLATFORM_APPLE_UNICODE )
            goto Skip_Unicode; /* Apple Unicode */
        }

        /* since CID-keyed fonts don't contain glyph names, we can't */
        /* construct a cmap                                          */
        if ( pure_cff && cff->top_font.font_dict.cid_registry != 0xFFFFU )
          goto Exit;

        /* we didn't find a Unicode charmap -- synthesize one */
        cmaprec.face        = cffface;
        cmaprec.platform_id = TT_PLATFORM_MICROSOFT;
        cmaprec.encoding_id = TT_MS_ID_UNICODE_CS;
        cmaprec.encoding    = FT_ENCODING_UNICODE;

        nn = (FT_UInt)cffface->num_charmaps;

        error = FT_CMap_New( &CFF_CMAP_UNICODE_CLASS_REC_GET, NULL,
                             &cmaprec, NULL );
        if ( error                                      &&
             FT_ERR_NEQ( error, No_Unicode_Glyph_Name ) )
          goto Exit;
        error = FT_Err_Ok;

        /* if no Unicode charmap was previously selected, select this one */
        if ( !cffface->charmap && nn != (FT_UInt)cffface->num_charmaps )
          cffface->charmap = cffface->charmaps[nn];

      Skip_Unicode:
        if ( encoding->count > 0 )
        {
          FT_CMap_Class  clazz;


          cmaprec.face        = cffface;
          cmaprec.platform_id = TT_PLATFORM_ADOBE;  /* Adobe platform id */

          if ( encoding->offset == 0 )
          {
            cmaprec.encoding_id = TT_ADOBE_ID_STANDARD;
            cmaprec.encoding    = FT_ENCODING_ADOBE_STANDARD;
            clazz               = &CFF_CMAP_ENCODING_CLASS_REC_GET;
          }
          else if ( encoding->offset == 1 )
          {
            cmaprec.encoding_id = TT_ADOBE_ID_EXPERT;
            cmaprec.encoding    = FT_ENCODING_ADOBE_EXPERT;
            clazz               = &CFF_CMAP_ENCODING_CLASS_REC_GET;
          }
          else
          {
            cmaprec.encoding_id = TT_ADOBE_ID_CUSTOM;
            cmaprec.encoding    = FT_ENCODING_ADOBE_CUSTOM;
            clazz               = &CFF_CMAP_ENCODING_CLASS_REC_GET;
          }

          error = FT_CMap_New( clazz, NULL, &cmaprec, NULL );
        }
      }
    }

  Exit:
    return error;
  }


  FT_LOCAL_DEF( void )
  cff_face_done( FT_Face  cffface )         /* CFF_Face */
  {
    CFF_Face      face = (CFF_Face)cffface;
    FT_Memory     memory;
    SFNT_Service  sfnt;


    if ( !face )
      return;

    memory = cffface->memory;
    sfnt   = (SFNT_Service)face->sfnt;

    if ( sfnt )
      sfnt->done_face( face );

    {
      CFF_Font  cff = (CFF_Font)face->extra.data;


      if ( cff )
      {
        cff_font_done( cff );
        FT_FREE( face->extra.data );
      }
    }

#ifdef TT_CONFIG_OPTION_GX_VAR_SUPPORT
    cff_done_blend( face );
    face->blend = NULL;
#endif
  }


  FT_LOCAL_DEF( FT_Error )
  cff_driver_init( FT_Module  module )        /* CFF_Driver */
  {
    CFF_Driver  driver = (CFF_Driver)module;

    FT_UInt32  seed;


    /* set default property values, cf. `ftcffdrv.h' */
#ifdef CFF_CONFIG_OPTION_OLD_ENGINE
    driver->hinting_engine = FT_CFF_HINTING_FREETYPE;
#else
    driver->hinting_engine = FT_CFF_HINTING_ADOBE;
#endif

    driver->no_stem_darkening = TRUE;

    driver->darken_params[0] = CFF_CONFIG_OPTION_DARKENING_PARAMETER_X1;
    driver->darken_params[1] = CFF_CONFIG_OPTION_DARKENING_PARAMETER_Y1;
    driver->darken_params[2] = CFF_CONFIG_OPTION_DARKENING_PARAMETER_X2;
    driver->darken_params[3] = CFF_CONFIG_OPTION_DARKENING_PARAMETER_Y2;
    driver->darken_params[4] = CFF_CONFIG_OPTION_DARKENING_PARAMETER_X3;
    driver->darken_params[5] = CFF_CONFIG_OPTION_DARKENING_PARAMETER_Y3;
    driver->darken_params[6] = CFF_CONFIG_OPTION_DARKENING_PARAMETER_X4;
    driver->darken_params[7] = CFF_CONFIG_OPTION_DARKENING_PARAMETER_Y4;

    /* compute random seed from some memory addresses */
    seed = (FT_UInt32)( (FT_Offset)(char*)&seed          ^
                        (FT_Offset)(char*)&module        ^
                        (FT_Offset)(char*)module->memory );
    seed = seed ^ ( seed >> 10 ) ^ ( seed >> 20 );

    driver->random_seed = (FT_Int32)seed;
    if ( driver->random_seed < 0 )
      driver->random_seed = -driver->random_seed;
    else if ( driver->random_seed == 0 )
      driver->random_seed = 123456789;

    return FT_Err_Ok;
  }


  FT_LOCAL_DEF( void )
  cff_driver_done( FT_Module  module )        /* CFF_Driver */
  {
    FT_UNUSED( module );
  }


/* END */<|MERGE_RESOLUTION|>--- conflicted
+++ resolved
@@ -4,11 +4,7 @@
 /*                                                                         */
 /*    OpenType objects manager (body).                                     */
 /*                                                                         */
-<<<<<<< HEAD
-/*  Copyright 1996-2016 by                                                 */
-=======
 /*  Copyright 1996-2017 by                                                 */
->>>>>>> a17af05f
 /*  David Turner, Robert Wilhelm, and Werner Lemberg.                      */
 /*                                                                         */
 /*  This file is part of the FreeType project, and may only be used,       */
@@ -567,13 +563,8 @@
       error = face->goto_table( face, TTAG_CFF2, stream, 0 );
       if ( !error )
       {
-<<<<<<< HEAD
-        cff2         = 1;
-        face->isCFF2 = cff2;
-=======
         cff2          = 1;
         face->is_cff2 = cff2;
->>>>>>> a17af05f
       }
 
       if ( FT_ERR_EQ( error, Table_Missing ) )
@@ -607,10 +598,7 @@
                              stream,
                              face_index,
                              cff,
-<<<<<<< HEAD
-=======
                              face,
->>>>>>> a17af05f
                              pure_cff,
                              cff2 );
       if ( error )
@@ -700,64 +688,6 @@
       }
 #endif /* FT_DEBUG_LEVEL_TRACE */
 
-<<<<<<< HEAD
-
-
-#ifdef TT_CONFIG_OPTION_GX_VAR_SUPPORT
-
-    {
-      FT_Service_MultiMasters  mm = (FT_Service_MultiMasters)face->mm;
-
-      FT_Int  instance_index = face_index >> 16;
-
-
-      if ( FT_HAS_MULTIPLE_MASTERS( cffface ) &&
-           mm                                 &&
-           instance_index > 0                 )
-      {
-        FT_MM_Var*  mm_var;
-
-
-        error = mm->get_mm_var( cffface, NULL );
-        if ( error )
-          goto Exit;
-
-        mm->get_var_blend( cffface, NULL, NULL, &mm_var );
-
-        if ( mm_var->namedstyle )
-        {
-          FT_Var_Named_Style*  named_style;
-          FT_String*           style_name;
-
-
-          /* in `face_index', the instance index starts with value 1 */
-          named_style = mm_var->namedstyle + instance_index - 1;
-          error = sfnt->get_name( face,
-                                  (FT_UShort)named_style->strid,
-                                  &style_name );
-          if ( error )
-            goto Exit;
-
-          /* set style name; if already set, replace it */
-          if ( face->root.style_name )
-            FT_FREE( face->root.style_name );
-          face->root.style_name = style_name;
-
-          /* finally, select the named instance */
-          error = mm->set_var_design( cffface,
-                                      mm_var->num_axis,
-                                      named_style->coords );
-          if ( error )
-            goto Exit;
-        }
-      }
-    }
-
-#endif /* TT_CONFIG_OPTION_GX_VAR_SUPPORT */
-
-
-
-=======
 #ifdef TT_CONFIG_OPTION_GX_VAR_SUPPORT
       {
         FT_Service_MultiMasters  mm = (FT_Service_MultiMasters)face->mm;
@@ -808,7 +738,6 @@
       }
 #endif /* TT_CONFIG_OPTION_GX_VAR_SUPPORT */
 
->>>>>>> a17af05f
       if ( !dict->has_font_matrix )
         dict->units_per_em = pure_cff ? 1000 : face->root.units_per_EM;
 
@@ -826,13 +755,7 @@
         FT_Vector*  offset = &dict->font_offset;
         FT_ULong*   upm    = &dict->units_per_em;
         FT_Fixed    temp;
-<<<<<<< HEAD
-
-=======
->>>>>>> a17af05f
-
-        temp = matrix->yy ? FT_ABS( matrix->yy )
-                          : FT_ABS( matrix->yx );
+
 
         temp = matrix->yy ? FT_ABS( matrix->yy )
                           : FT_ABS( matrix->yx );
