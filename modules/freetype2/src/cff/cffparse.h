/***************************************************************************/
/*                                                                         */
/*  cffparse.h                                                             */
/*                                                                         */
/*    CFF token stream parser (specification)                              */
/*                                                                         */
<<<<<<< HEAD
/*  Copyright 1996-2016 by                                                 */
=======
/*  Copyright 1996-2017 by                                                 */
>>>>>>> a17af05f
/*  David Turner, Robert Wilhelm, and Werner Lemberg.                      */
/*                                                                         */
/*  This file is part of the FreeType project, and may only be used,       */
/*  modified, and distributed under the terms of the FreeType project      */
/*  license, LICENSE.TXT.  By continuing to use, modify, or distribute     */
/*  this file you indicate that you have read the license and              */
/*  understand and accept it fully.                                        */
/*                                                                         */
/***************************************************************************/


#ifndef CFFPARSE_H_
#define CFFPARSE_H_


#include <ft2build.h>
#include "cfftypes.h"
#include FT_INTERNAL_OBJECTS_H


FT_BEGIN_HEADER


  /* CFF uses constant parser stack size; */
  /* CFF2 can increase from default 193   */
#define CFF_MAX_STACK_DEPTH  96
#define CFF2_MAX_STACK      513
#define CFF2_DEFAULT_STACK  193

<<<<<<< HEAD
=======
  /*
   *  There are plans to remove the `maxstack' operator in a forthcoming
   *  revision of the CFF2 specification, increasing the (then static) stack
   *  size to 513.  By making the default stack size equal to the maximum
   *  stack size, the operator is essentially disabled, which has the
   *  desired effect in FreeType.
   */
#define CFF2_MAX_STACK      513
#define CFF2_DEFAULT_STACK  513

>>>>>>> a17af05f
#define CFF_CODE_TOPDICT    0x1000
#define CFF_CODE_PRIVATE    0x2000
#define CFF2_CODE_TOPDICT   0x3000
#define CFF2_CODE_FONTDICT  0x4000
#define CFF2_CODE_PRIVATE   0x5000


  typedef struct  CFF_ParserRec_
  {
    FT_Library  library;
    FT_Byte*    start;
    FT_Byte*    limit;
    FT_Byte*    cursor;
<<<<<<< HEAD

    FT_Byte**   stack;
    FT_Byte**   top;
    FT_UInt     stackSize;  /* allocated size */

    FT_UInt     object_code;
    void*       object;

=======

    FT_Byte**   stack;
    FT_Byte**   top;
    FT_UInt     stackSize;  /* allocated size */

    FT_UInt     object_code;
    void*       object;

>>>>>>> a17af05f
    FT_UShort   num_designs; /* a copy of `CFF_FontRecDict->num_designs' */
    FT_UShort   num_axes;    /* a copy of `CFF_FontRecDict->num_axes'    */

  } CFF_ParserRec, *CFF_Parser;


  FT_LOCAL( FT_Long )
  cff_parse_num( CFF_Parser  parser,
                 FT_Byte**   d );

  FT_LOCAL( FT_Error )
  cff_parser_init( CFF_Parser  parser,
                   FT_UInt     code,
                   void*       object,
                   FT_Library  library,
                   FT_UInt     stackSize,
                   FT_UShort   num_designs,
                   FT_UShort   num_axes );

  FT_LOCAL( void )
  cff_parser_done( CFF_Parser  parser );

  FT_LOCAL( FT_Error )
  cff_parser_run( CFF_Parser  parser,
                  FT_Byte*    start,
                  FT_Byte*    limit );


  enum
  {
    cff_kind_none = 0,
    cff_kind_num,
    cff_kind_fixed,
    cff_kind_fixed_thousand,
    cff_kind_string,
    cff_kind_bool,
    cff_kind_delta,
    cff_kind_callback,
    cff_kind_blend,

    cff_kind_max  /* do not remove */
  };


  /* now generate handlers for the most simple fields */
  typedef FT_Error  (*CFF_Field_Reader)( CFF_Parser  parser );

  typedef struct  CFF_Field_Handler_
  {
    int               kind;
    int               code;
    FT_UInt           offset;
    FT_Byte           size;
    CFF_Field_Reader  reader;
    FT_UInt           array_max;
    FT_UInt           count_offset;

#ifdef FT_DEBUG_LEVEL_TRACE
    const char*       id;
#endif

  } CFF_Field_Handler;


FT_END_HEADER


#endif /* CFFPARSE_H_ */


/* END */<|MERGE_RESOLUTION|>--- conflicted
+++ resolved
@@ -4,11 +4,7 @@
 /*                                                                         */
 /*    CFF token stream parser (specification)                              */
 /*                                                                         */
-<<<<<<< HEAD
-/*  Copyright 1996-2016 by                                                 */
-=======
 /*  Copyright 1996-2017 by                                                 */
->>>>>>> a17af05f
 /*  David Turner, Robert Wilhelm, and Werner Lemberg.                      */
 /*                                                                         */
 /*  This file is part of the FreeType project, and may only be used,       */
@@ -35,11 +31,7 @@
   /* CFF uses constant parser stack size; */
   /* CFF2 can increase from default 193   */
 #define CFF_MAX_STACK_DEPTH  96
-#define CFF2_MAX_STACK      513
-#define CFF2_DEFAULT_STACK  193
 
-<<<<<<< HEAD
-=======
   /*
    *  There are plans to remove the `maxstack' operator in a forthcoming
    *  revision of the CFF2 specification, increasing the (then static) stack
@@ -50,7 +42,6 @@
 #define CFF2_MAX_STACK      513
 #define CFF2_DEFAULT_STACK  513
 
->>>>>>> a17af05f
 #define CFF_CODE_TOPDICT    0x1000
 #define CFF_CODE_PRIVATE    0x2000
 #define CFF2_CODE_TOPDICT   0x3000
@@ -64,7 +55,6 @@
     FT_Byte*    start;
     FT_Byte*    limit;
     FT_Byte*    cursor;
-<<<<<<< HEAD
 
     FT_Byte**   stack;
     FT_Byte**   top;
@@ -73,16 +63,6 @@
     FT_UInt     object_code;
     void*       object;
 
-=======
-
-    FT_Byte**   stack;
-    FT_Byte**   top;
-    FT_UInt     stackSize;  /* allocated size */
-
-    FT_UInt     object_code;
-    void*       object;
-
->>>>>>> a17af05f
     FT_UShort   num_designs; /* a copy of `CFF_FontRecDict->num_designs' */
     FT_UShort   num_axes;    /* a copy of `CFF_FontRecDict->num_axes'    */
 
