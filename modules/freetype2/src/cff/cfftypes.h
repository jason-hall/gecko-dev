--- conflicted
+++ resolved
@@ -5,11 +5,7 @@
 /*    Basic OpenType/CFF type definitions and interface (specification     */
 /*    only).                                                               */
 /*                                                                         */
-<<<<<<< HEAD
-/*  Copyright 1996-2016 by                                                 */
-=======
 /*  Copyright 1996-2017 by                                                 */
->>>>>>> a17af05f
 /*  David Turner, Robert Wilhelm, and Werner Lemberg.                      */
 /*                                                                         */
 /*  This file is part of the FreeType project, and may only be used,       */
@@ -116,13 +112,8 @@
     FT_UInt  shortDeltaCount; /* not used; always zero */
 #endif
 
-<<<<<<< HEAD
-    FT_UInt   regionIdxCount; /* number of regions in this var data */
-    FT_UInt*  regionIndices;  /* array of `regionCount' indices;    */
-=======
     FT_UInt   regionIdxCount; /* number of region indexes           */
     FT_UInt*  regionIndices;  /* array of `regionIdxCount' indices; */
->>>>>>> a17af05f
                               /* these index `varRegionList'        */
   } CFF_VarData;
 
@@ -325,19 +316,12 @@
     FT_Byte*  blend_top;      /* first empty slot             */
     FT_UInt   blend_used;     /* number of bytes in use       */
     FT_UInt   blend_alloc;    /* number of bytes allocated    */
-<<<<<<< HEAD
 
     CFF_IndexRec  local_subrs_index;
     FT_Byte**     local_subrs; /* array of pointers           */
                                /* into Local Subrs INDEX data */
-=======
-
-    CFF_IndexRec  local_subrs_index;
-    FT_Byte**     local_subrs; /* array of pointers           */
-                               /* into Local Subrs INDEX data */
 
     FT_UInt32  random;
->>>>>>> a17af05f
 
   } CFF_SubFontRec;
 
@@ -407,10 +391,7 @@
     /* since version 2.4.12 */
     FT_Generic       cf2_instance;
 
-<<<<<<< HEAD
-=======
     /* since version 2.7.1 */
->>>>>>> a17af05f
     CFF_VStoreRec    vstore;        /* parsed vstore structure */
 
   } CFF_FontRec;
