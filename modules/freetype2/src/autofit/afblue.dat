--- conflicted
+++ resolved
@@ -2,11 +2,7 @@
 //
 //    Auto-fitter data for blue strings.
 //
-<<<<<<< HEAD
-//  Copyright 2013-2016 by
-=======
 //  Copyright 2013-2017 by
->>>>>>> a17af05f
 //  David Turner, Robert Wilhelm, and Werner Lemberg.
 //
 //  This file is part of the FreeType project, and may only be used,
@@ -78,8 +74,6 @@
 
 AF_BLUE_STRING_ENUM AF_BLUE_STRINGS_ARRAY AF_BLUE_STRING_MAX_LEN:
 
-<<<<<<< HEAD
-=======
   AF_BLUE_STRING_ADLAM_CAPITAL_TOP
     "𞤌 𞤅 𞤈 𞤏 𞤔 𞤚"
   AF_BLUE_STRING_ADLAM_CAPITAL_BOTTOM
@@ -89,7 +83,6 @@
   AF_BLUE_STRING_ADLAM_SMALL_BOTTOM
     "𞤤 𞤨 𞤩 𞤭 𞤴 𞤸 𞤺 𞥀"
 
->>>>>>> a17af05f
   AF_BLUE_STRING_ARABIC_TOP
     "ا إ ل ك ط ظ"
   AF_BLUE_STRING_ARABIC_BOTTOM
@@ -115,8 +108,6 @@
   AF_BLUE_STRING_ARMENIAN_SMALL_DESCENDER
     "բ ը ի լ ղ պ փ ց"
 
-<<<<<<< HEAD
-=======
   AF_BLUE_STRING_AVESTAN_TOP
     "𐬀 𐬁 𐬐 𐬛"
   AF_BLUE_STRING_AVESTAN_BOTTOM
@@ -127,7 +118,6 @@
   AF_BLUE_STRING_BAMUM_BOTTOM
     "ꚭ ꚳ ꚶ ꛬ ꚢ ꚽ ꛯ ꛲"
 
->>>>>>> a17af05f
   AF_BLUE_STRING_BENGALI_BASE
     "অ ড ত ন ব ভ ল ক"
   AF_BLUE_STRING_BENGALI_TOP
@@ -135,8 +125,6 @@
   AF_BLUE_STRING_BENGALI_HEAD
     "ও এ ড ত ন ব ল ক"
 
-<<<<<<< HEAD
-=======
   AF_BLUE_STRING_BUHID_TOP
     "ᝐ ᝈ"
   AF_BLUE_STRING_BUHID_LARGE
@@ -171,7 +159,6 @@
   AF_BLUE_STRING_CHAKMA_DESCENDER
     "𑄖𑄳𑄢 𑄘𑄳𑄢 𑄙𑄳𑄢 𑄤𑄳𑄢 𑄥𑄳𑄢"
 
->>>>>>> a17af05f
   AF_BLUE_STRING_CHEROKEE_CAPITAL
     "Ꮖ Ꮋ Ꭼ Ꮓ Ꭴ Ꮳ Ꭶ Ꮥ"
   AF_BLUE_STRING_CHEROKEE_SMALL_ASCENDER
@@ -181,8 +168,6 @@
   AF_BLUE_STRING_CHEROKEE_SMALL_DESCENDER
     "ᏸ ꮐ ꭹ ꭻ"
 
-<<<<<<< HEAD
-=======
   AF_BLUE_STRING_COPTIC_CAPITAL_TOP
     "Ⲍ Ⲏ Ⲡ Ⳟ Ⲟ Ⲑ Ⲥ Ⳋ"
   AF_BLUE_STRING_COPTIC_CAPITAL_BOTTOM
@@ -199,7 +184,6 @@
   AF_BLUE_STRING_CYPRIOT_SMALL
     "𐠈 𐠏 𐠖"
 
->>>>>>> a17af05f
   AF_BLUE_STRING_CYRILLIC_CAPITAL_TOP
     "Б В Е П З О С Э"
   AF_BLUE_STRING_CYRILLIC_CAPITAL_BOTTOM
@@ -208,8 +192,6 @@
     "х п н ш е з о с"
   AF_BLUE_STRING_CYRILLIC_SMALL_DESCENDER
     "р у ф"
-<<<<<<< HEAD
-=======
 
   AF_BLUE_STRING_DESERET_CAPITAL_TOP
     "𐐂 𐐄 𐐋 𐐗 𐐑"
@@ -219,7 +201,6 @@
     "𐐪 𐐬 𐐳 𐐿 𐐹"
   AF_BLUE_STRING_DESERET_SMALL_BOTTOM
     "𐐨 𐐪 𐐬 𐐿 𐑃"
->>>>>>> a17af05f
 
   AF_BLUE_STRING_DEVANAGARI_BASE
     "क म अ आ थ ध भ श"
@@ -261,8 +242,6 @@
   AF_BLUE_STRING_GEORGIAN_NUSKHURI_DESCENDER
     "ⴄ ⴅ ⴔ ⴕ ⴁ ⴂ ⴘ ⴝ"
 
-<<<<<<< HEAD
-=======
   AF_BLUE_STRING_GLAGOLITIC_CAPITAL_TOP
     "Ⰵ Ⱄ Ⱚ Ⰴ Ⰲ Ⰺ Ⱛ Ⰻ"
   AF_BLUE_STRING_GLAGOLITIC_CAPITAL_BOTTOM
@@ -277,7 +256,6 @@
   AF_BLUE_STRING_GOTHIC_BOTTOM
     "𐌶 𐌴 𐍃 𐍈"
 
->>>>>>> a17af05f
   AF_BLUE_STRING_GREEK_CAPITAL_TOP
     "Γ Β Ε Ζ Θ Ο Ω"
   AF_BLUE_STRING_GREEK_CAPITAL_BOTTOM
@@ -323,8 +301,6 @@
   AF_BLUE_STRING_KANNADA_BOTTOM
     "ಅ ಉ ಎ ಲ ೦ ೨ ೬ ೭"
 
-<<<<<<< HEAD
-=======
   AF_BLUE_STRING_KAYAH_LI_TOP
     "꤅ ꤏ ꤁ ꤋ ꤀ ꤍ"
   AF_BLUE_STRING_KAYAH_LI_BOTTOM
@@ -336,7 +312,6 @@
   AF_BLUE_STRING_KAYAH_LI_LARGE_DESCENDER
     "ꤑ꤬ ꤜ꤭ ꤔ꤬"
 
->>>>>>> a17af05f
   AF_BLUE_STRING_KHMER_TOP
     "ខ ទ ន ឧ ឩ ា"
   AF_BLUE_STRING_KHMER_SUBSCRIPT_TOP
@@ -370,15 +345,10 @@
     "H E Z L O C U S"
   AF_BLUE_STRING_LATIN_SMALL_F_TOP
     "f i j k d b h"
-<<<<<<< HEAD
-  AF_BLUE_STRING_LATIN_SMALL
-    "x z r o e s c"
-=======
   AF_BLUE_STRING_LATIN_SMALL_TOP
     "u v x z o e s c"
   AF_BLUE_STRING_LATIN_SMALL_BOTTOM
     "n r x z o e s c"
->>>>>>> a17af05f
   AF_BLUE_STRING_LATIN_SMALL_DESCENDER
     "p q g j y"
 
@@ -407,14 +377,11 @@
   AF_BLUE_STRING_LATIN_SUPS_SMALL_DESCENDER
     "ᵖ ʸ ᵍ"
 
-<<<<<<< HEAD
-=======
   AF_BLUE_STRING_LISU_TOP
     "ꓡ ꓧ ꓱ ꓶ ꓩ ꓚ ꓵ ꓳ"
   AF_BLUE_STRING_LISU_BOTTOM
     "ꓕ ꓜ ꓞ ꓡ ꓛ ꓢ ꓳ ꓴ"
 
->>>>>>> a17af05f
   AF_BLUE_STRING_MALAYALAM_TOP
     "ഒ ട ഠ റ ച പ ച്ച പ്പ"
   AF_BLUE_STRING_MALAYALAM_BOTTOM
@@ -429,8 +396,6 @@
   AF_BLUE_STRING_MYANMAR_DESCENDER
     "ဉ ည ဥ ဩ ဨ ၂ ၅ ၉"
 
-<<<<<<< HEAD
-=======
   AF_BLUE_STRING_NKO_TOP
     "ߐ ߉ ߒ ߟ ߖ ߜ ߠ ߥ"
   AF_BLUE_STRING_NKO_BOTTOM
@@ -484,7 +449,6 @@
   AF_BLUE_STRING_SHAVIAN_SMALL_BOTTOM
     "𐑴 𐑻 𐑹"
 
->>>>>>> a17af05f
   AF_BLUE_STRING_SINHALA_TOP
     "ඉ ක ඝ ඳ ප ය ල ෆ"
   AF_BLUE_STRING_SINHALA_BOTTOM
@@ -492,8 +456,6 @@
   AF_BLUE_STRING_SINHALA_DESCENDER
     "ද ඳ උ ල තූ තු බු දු"
 
-<<<<<<< HEAD
-=======
   AF_BLUE_STRING_SUNDANESE_TOP
     "ᮋ ᮞ ᮮ ᮽ ᮰ ᮈ"
   AF_BLUE_STRING_SUNDANESE_BOTTOM
@@ -506,7 +468,6 @@
   AF_BLUE_STRING_TAI_VIET_BOTTOM
     "ꪉ ꪫ ꪮ"
 
->>>>>>> a17af05f
   AF_BLUE_STRING_TAMIL_TOP
     "உ ஒ ஓ ற ஈ க ங ச"
   AF_BLUE_STRING_TAMIL_BOTTOM
@@ -532,8 +493,6 @@
   AF_BLUE_STRING_THAI_DIGIT_TOP
     "๐ ๑ ๓"
 
-<<<<<<< HEAD
-=======
   AF_BLUE_STRING_TIFINAGH
     "ⵔ ⵙ ⵛ ⵞ ⴵ ⴼ ⴹ ⵎ"
 
@@ -542,7 +501,6 @@
   AF_BLUE_STRING_VAI_BOTTOM
     "ꗍ ꘖ ꘙ ꗞ ꔅ ꕢ ꖜ ꔆ"
 
->>>>>>> a17af05f
 
 #ifdef AF_CONFIG_OPTION_CJK
 
@@ -708,8 +666,6 @@
 
 AF_BLUE_STRINGSET_ENUM AF_BLUE_STRINGSETS_ARRAY AF_BLUE_STRINGSET_MAX_LEN:
 
-<<<<<<< HEAD
-=======
   AF_BLUE_STRINGSET_ADLM
     { AF_BLUE_STRING_ADLAM_CAPITAL_TOP,    AF_BLUE_PROPERTY_LATIN_TOP        }
     { AF_BLUE_STRING_ADLAM_CAPITAL_BOTTOM, 0                                 }
@@ -718,7 +674,6 @@
     { AF_BLUE_STRING_ADLAM_SMALL_BOTTOM,   0                                 }
     { AF_BLUE_STRING_MAX,                  0                                 }
 
->>>>>>> a17af05f
   AF_BLUE_STRINGSET_ARAB
     { AF_BLUE_STRING_ARABIC_TOP,    AF_BLUE_PROPERTY_LATIN_TOP     }
     { AF_BLUE_STRING_ARABIC_BOTTOM, 0                              }
@@ -735,8 +690,6 @@
     { AF_BLUE_STRING_ARMENIAN_SMALL_DESCENDER, 0                                 }
     { AF_BLUE_STRING_MAX,                      0                                 }
 
-<<<<<<< HEAD
-=======
   AF_BLUE_STRINGSET_AVST
     { AF_BLUE_STRING_AVESTAN_TOP,    AF_BLUE_PROPERTY_LATIN_TOP }
     { AF_BLUE_STRING_AVESTAN_BOTTOM, 0                          }
@@ -747,7 +700,6 @@
     { AF_BLUE_STRING_BAMUM_BOTTOM, 0                          }
     { AF_BLUE_STRING_MAX,          0                          }
 
->>>>>>> a17af05f
   AF_BLUE_STRINGSET_BENG
     { AF_BLUE_STRING_BENGALI_TOP,  AF_BLUE_PROPERTY_LATIN_TOP        }
     { AF_BLUE_STRING_BENGALI_HEAD, AF_BLUE_PROPERTY_LATIN_TOP        }
@@ -757,8 +709,6 @@
     { AF_BLUE_STRING_BENGALI_BASE, 0                                 }
     { AF_BLUE_STRING_MAX,          0                                 }
 
-<<<<<<< HEAD
-=======
   AF_BLUE_STRINGSET_BUHD
     { AF_BLUE_STRING_BUHID_TOP,    AF_BLUE_PROPERTY_LATIN_TOP        }
     { AF_BLUE_STRING_BUHID_LARGE,  AF_BLUE_PROPERTY_LATIN_TOP        }
@@ -788,7 +738,6 @@
     { AF_BLUE_STRING_CARIAN_BOTTOM, 0                          }
     { AF_BLUE_STRING_MAX,           0                          }
 
->>>>>>> a17af05f
   AF_BLUE_STRINGSET_CHER
     { AF_BLUE_STRING_CHEROKEE_CAPITAL,         AF_BLUE_PROPERTY_LATIN_TOP        }
     { AF_BLUE_STRING_CHEROKEE_CAPITAL,         0                                 }
@@ -799,8 +748,6 @@
     { AF_BLUE_STRING_CHEROKEE_SMALL_DESCENDER, 0                                 }
     { AF_BLUE_STRING_MAX,                      0                                 }
 
-<<<<<<< HEAD
-=======
   AF_BLUE_STRINGSET_COPT
     { AF_BLUE_STRING_COPTIC_CAPITAL_TOP,    AF_BLUE_PROPERTY_LATIN_TOP        }
     { AF_BLUE_STRING_COPTIC_CAPITAL_BOTTOM, 0                                 }
@@ -816,7 +763,6 @@
     { AF_BLUE_STRING_CYPRIOT_SMALL,  0                          }
     { AF_BLUE_STRING_MAX,            0                          }
 
->>>>>>> a17af05f
   AF_BLUE_STRINGSET_CYRL
     { AF_BLUE_STRING_CYRILLIC_CAPITAL_TOP,     AF_BLUE_PROPERTY_LATIN_TOP        }
     { AF_BLUE_STRING_CYRILLIC_CAPITAL_BOTTOM,  0                                 }
@@ -836,8 +782,6 @@
     { AF_BLUE_STRING_DEVANAGARI_BOTTOM, 0                                 }
     { AF_BLUE_STRING_MAX,               0                                 }
 
-<<<<<<< HEAD
-=======
   AF_BLUE_STRINGSET_DSRT
     { AF_BLUE_STRING_DESERET_CAPITAL_TOP,    AF_BLUE_PROPERTY_LATIN_TOP        }
     { AF_BLUE_STRING_DESERET_CAPITAL_BOTTOM, 0                                 }
@@ -846,7 +790,6 @@
     { AF_BLUE_STRING_DESERET_SMALL_BOTTOM,   0                                 }
     { AF_BLUE_STRING_MAX,                    0                                 }
 
->>>>>>> a17af05f
   AF_BLUE_STRINGSET_ETHI
     { AF_BLUE_STRING_ETHIOPIC_TOP,    AF_BLUE_PROPERTY_LATIN_TOP }
     { AF_BLUE_STRING_ETHIOPIC_BOTTOM, 0                          }
@@ -871,8 +814,6 @@
     { AF_BLUE_STRING_GEORGIAN_NUSKHURI_DESCENDER, 0                                 }
     { AF_BLUE_STRING_MAX,                         0                                 }
 
-<<<<<<< HEAD
-=======
   AF_BLUE_STRINGSET_GLAG
     { AF_BLUE_STRING_GLAGOLITIC_CAPITAL_TOP,    AF_BLUE_PROPERTY_LATIN_TOP        }
     { AF_BLUE_STRING_GLAGOLITIC_CAPITAL_BOTTOM, 0                                 }
@@ -886,7 +827,6 @@
     { AF_BLUE_STRING_GOTHIC_BOTTOM, 0                          }
     { AF_BLUE_STRING_MAX,           0                          }
 
->>>>>>> a17af05f
   AF_BLUE_STRINGSET_GREK
     { AF_BLUE_STRING_GREEK_CAPITAL_TOP,     AF_BLUE_PROPERTY_LATIN_TOP        }
     { AF_BLUE_STRING_GREEK_CAPITAL_BOTTOM,  0                                 }
@@ -923,8 +863,6 @@
     { AF_BLUE_STRING_HEBREW_DESCENDER, 0                             }
     { AF_BLUE_STRING_MAX,              0                             }
 
-<<<<<<< HEAD
-=======
   AF_BLUE_STRINGSET_KALI
     { AF_BLUE_STRING_KAYAH_LI_TOP,             AF_BLUE_PROPERTY_LATIN_TOP      |
                                                AF_BLUE_PROPERTY_LATIN_X_HEIGHT   }
@@ -934,7 +872,6 @@
     { AF_BLUE_STRING_KAYAH_LI_LARGE_DESCENDER, 0                                 }
     { AF_BLUE_STRING_MAX,                      0                                 }
 
->>>>>>> a17af05f
   AF_BLUE_STRINGSET_KNDA
     { AF_BLUE_STRING_KANNADA_TOP,    AF_BLUE_PROPERTY_LATIN_TOP }
     { AF_BLUE_STRING_KANNADA_BOTTOM, 0                          }
@@ -994,14 +931,11 @@
     { AF_BLUE_STRING_LATIN_SUPS_SMALL_DESCENDER, 0                                 }
     { AF_BLUE_STRING_MAX,                        0                                 }
 
-<<<<<<< HEAD
-=======
   AF_BLUE_STRINGSET_LISU
     { AF_BLUE_STRING_LISU_TOP,    AF_BLUE_PROPERTY_LATIN_TOP }
     { AF_BLUE_STRING_LISU_BOTTOM, 0                          }
     { AF_BLUE_STRING_MAX,         0                          }
 
->>>>>>> a17af05f
   AF_BLUE_STRINGSET_MLYM
     { AF_BLUE_STRING_MALAYALAM_TOP,    AF_BLUE_PROPERTY_LATIN_TOP }
     { AF_BLUE_STRING_MALAYALAM_BOTTOM, 0                          }
@@ -1015,11 +949,6 @@
     { AF_BLUE_STRING_MYANMAR_DESCENDER, 0                                 }
     { AF_BLUE_STRING_MAX,               0                                 }
 
-<<<<<<< HEAD
-  AF_BLUE_STRINGSET_NONE
-    { AF_BLUE_STRING_MAX, 0 }
-
-=======
   AF_BLUE_STRINGSET_NKOO
     { AF_BLUE_STRING_NKO_TOP,          AF_BLUE_PROPERTY_LATIN_TOP        }
     { AF_BLUE_STRING_NKO_BOTTOM,       0                                 }
@@ -1071,35 +1000,28 @@
     { AF_BLUE_STRING_SHAVIAN_SMALL_BOTTOM, 0                                 }
     { AF_BLUE_STRING_MAX,                  0                                 }
 
->>>>>>> a17af05f
   AF_BLUE_STRINGSET_SINH
     { AF_BLUE_STRING_SINHALA_TOP,       AF_BLUE_PROPERTY_LATIN_TOP }
     { AF_BLUE_STRING_SINHALA_BOTTOM,    0                          }
     { AF_BLUE_STRING_SINHALA_DESCENDER, 0                          }
     { AF_BLUE_STRING_MAX,               0                          }
 
-<<<<<<< HEAD
-=======
   AF_BLUE_STRINGSET_SUND
     { AF_BLUE_STRING_SUNDANESE_TOP,       AF_BLUE_PROPERTY_LATIN_TOP }
     { AF_BLUE_STRING_SUNDANESE_BOTTOM,    0                          }
     { AF_BLUE_STRING_SUNDANESE_DESCENDER, 0                          }
     { AF_BLUE_STRING_MAX,                 0                          }
 
->>>>>>> a17af05f
   AF_BLUE_STRINGSET_TAML
     { AF_BLUE_STRING_TAMIL_TOP,    AF_BLUE_PROPERTY_LATIN_TOP }
     { AF_BLUE_STRING_TAMIL_BOTTOM, 0                          }
     { AF_BLUE_STRING_MAX,          0                          }
 
-<<<<<<< HEAD
-=======
   AF_BLUE_STRINGSET_TAVT
     { AF_BLUE_STRING_TAI_VIET_TOP,    AF_BLUE_PROPERTY_LATIN_TOP }
     { AF_BLUE_STRING_TAI_VIET_BOTTOM, 0                          }
     { AF_BLUE_STRING_MAX,             0                          }
 
->>>>>>> a17af05f
   AF_BLUE_STRINGSET_TELU
     { AF_BLUE_STRING_TELUGU_TOP,    AF_BLUE_PROPERTY_LATIN_TOP }
     { AF_BLUE_STRING_TELUGU_BOTTOM, 0                          }
@@ -1116,8 +1038,6 @@
     { AF_BLUE_STRING_THAI_DIGIT_TOP,       0                                 }
     { AF_BLUE_STRING_MAX,                  0                                 }
 
-<<<<<<< HEAD
-=======
   AF_BLUE_STRINGSET_TFNG
     { AF_BLUE_STRING_TIFINAGH, AF_BLUE_PROPERTY_LATIN_TOP }
     { AF_BLUE_STRING_TIFINAGH, 0                          }
@@ -1127,7 +1047,6 @@
     { AF_BLUE_STRING_VAI_TOP,    AF_BLUE_PROPERTY_LATIN_TOP }
     { AF_BLUE_STRING_VAI_BOTTOM, 0                          }
     { AF_BLUE_STRING_MAX,        0                          }
->>>>>>> a17af05f
 
 #ifdef AF_CONFIG_OPTION_CJK
 
