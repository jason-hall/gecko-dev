--- conflicted
+++ resolved
@@ -4,11 +4,7 @@
 /*                                                                         */
 /*    Auto-fitter hinting routines for CJK writing system (body).          */
 /*                                                                         */
-<<<<<<< HEAD
-/*  Copyright 2006-2016 by                                                 */
-=======
 /*  Copyright 2006-2017 by                                                 */
->>>>>>> a17af05f
 /*  David Turner, Robert Wilhelm, and Werner Lemberg.                      */
 /*                                                                         */
 /*  This file is part of the FreeType project, and may only be used,       */
@@ -357,7 +353,6 @@
         FT_Vector*  points;
 
         unsigned int  num_idx;
-<<<<<<< HEAD
 
 #ifdef FT_DEBUG_LEVEL_TRACE
         const char*  p_old;
@@ -365,15 +360,6 @@
 #endif
 
 
-=======
-
-#ifdef FT_DEBUG_LEVEL_TRACE
-        const char*  p_old;
-        FT_ULong     ch;
-#endif
-
-
->>>>>>> a17af05f
         while ( *p == ' ' )
           p++;
 
@@ -580,19 +566,11 @@
     FT_Fixed  advance = 0, old_advance = 0;
 
     void*  shaper_buf;
-<<<<<<< HEAD
 
     /* in all supported charmaps, digits have character codes 0x30-0x39 */
     const char   digits[] = "0 1 2 3 4 5 6 7 8 9";
     const char*  p;
 
-=======
-
-    /* in all supported charmaps, digits have character codes 0x30-0x39 */
-    const char   digits[] = "0 1 2 3 4 5 6 7 8 9";
-    const char*  p;
-
->>>>>>> a17af05f
 
     p          = digits;
     shaper_buf = af_shaper_buf_create( face );
