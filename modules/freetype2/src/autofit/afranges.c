/***************************************************************************/
/*                                                                         */
/*  afranges.c                                                             */
/*                                                                         */
/*    Auto-fitter Unicode script ranges (body).                            */
/*                                                                         */
<<<<<<< HEAD
/*  Copyright 2013-2016 by                                                 */
=======
/*  Copyright 2013-2017 by                                                 */
>>>>>>> a17af05f
/*  David Turner, Robert Wilhelm, and Werner Lemberg.                      */
/*                                                                         */
/*  This file is part of the FreeType project, and may only be used,       */
/*  modified, and distributed under the terms of the FreeType project      */
/*  license, LICENSE.TXT.  By continuing to use, modify, or distribute     */
/*  this file you indicate that you have read the license and              */
/*  understand and accept it fully.                                        */
/*                                                                         */
/***************************************************************************/


#include "afranges.h"

  /*
   * The algorithm for assigning properties and styles to the `glyph_styles'
   * array is as follows (cf. the implementation in
   * `af_face_globals_compute_style_coverage').
   *
   *   Walk over all scripts (as listed in `afscript.h').
   *
   *   For a given script, walk over all styles (as listed in `afstyles.h').
   *   The order of styles is important and should be as follows.
   *
   *   - First come styles based on OpenType features (small caps, for
   *     example).  Since features rely on glyph indices, thus completely
   *     bypassing character codes, no properties are assigned.
   *
   *   - Next comes the default style, using the character ranges as defined
   *     below.  This also assigns properties.
   *
   *   Note that there also exist fallback scripts, mainly covering
   *   superscript and subscript glyphs of a script that are not present as
   *   OpenType features.  Fallback scripts are defined below, also
   *   assigning properties; they are applied after the corresponding
   *   script.
   *
   */


  /* XXX Check base character ranges again:                        */
  /*     Right now, they are quickly derived by visual inspection. */
  /*     I can imagine that fine-tuning is necessary.              */

  /* for the auto-hinter, a `non-base character' is something that should */
  /* not be affected by blue zones, regardless of whether this is a       */
  /* spacing or no-spacing glyph                                          */

<<<<<<< HEAD
  /* the `ta_xxxx_nonbase_uniranges' ranges must be strict subsets */
  /* of the corresponding `ta_xxxx_uniranges' ranges               */
=======
  /* the `af_xxxx_nonbase_uniranges' ranges must be strict subsets */
  /* of the corresponding `af_xxxx_uniranges' ranges               */


  const AF_Script_UniRangeRec  af_adlm_uniranges[] =
  {
    AF_UNIRANGE_REC( 0x1E900, 0x1E95F ),   /* Adlam */
    AF_UNIRANGE_REC(       0,       0 )
  };

  const AF_Script_UniRangeRec  af_adlm_nonbase_uniranges[] =
  {
    AF_UNIRANGE_REC( 0x1D944, 0x1E94A ),
    AF_UNIRANGE_REC(       0,       0 )
  };
>>>>>>> a17af05f


  const AF_Script_UniRangeRec  af_arab_uniranges[] =
  {
    AF_UNIRANGE_REC(  0x0600,  0x06FF ),  /* Arabic                                 */
    AF_UNIRANGE_REC(  0x0750,  0x07FF ),  /* Arabic Supplement                      */
    AF_UNIRANGE_REC(  0x08A0,  0x08FF ),  /* Arabic Extended-A                      */
    AF_UNIRANGE_REC(  0xFB50,  0xFDFF ),  /* Arabic Presentation Forms-A            */
    AF_UNIRANGE_REC(  0xFE70,  0xFEFF ),  /* Arabic Presentation Forms-B            */
    AF_UNIRANGE_REC( 0x1EE00, 0x1EEFF ),  /* Arabic Mathematical Alphabetic Symbols */
    AF_UNIRANGE_REC(       0,       0 )
  };

  const AF_Script_UniRangeRec  af_arab_nonbase_uniranges[] =
  {
    AF_UNIRANGE_REC(  0x0600,  0x0605 ),
    AF_UNIRANGE_REC(  0x0610,  0x061A ),
    AF_UNIRANGE_REC(  0x064B,  0x065F ),
    AF_UNIRANGE_REC(  0x0670,  0x0670 ),
    AF_UNIRANGE_REC(  0x06D6,  0x06DC ),
    AF_UNIRANGE_REC(  0x06DF,  0x06E4 ),
    AF_UNIRANGE_REC(  0x06E7,  0x06E8 ),
    AF_UNIRANGE_REC(  0x06EA,  0x06ED ),
    AF_UNIRANGE_REC(  0x08D4,  0x08E1 ),
    AF_UNIRANGE_REC(  0x08E3,  0x08FF ),
    AF_UNIRANGE_REC(  0xFBB2,  0xFBC1 ),
    AF_UNIRANGE_REC(  0xFE70,  0xFE70 ),
    AF_UNIRANGE_REC(  0xFE72,  0xFE72 ),
    AF_UNIRANGE_REC(  0xFE74,  0xFE74 ),
    AF_UNIRANGE_REC(  0xFE76,  0xFE76 ),
    AF_UNIRANGE_REC(  0xFE78,  0xFE78 ),
    AF_UNIRANGE_REC(  0xFE7A,  0xFE7A ),
    AF_UNIRANGE_REC(  0xFE7C,  0xFE7C ),
    AF_UNIRANGE_REC(  0xFE7E,  0xFE7E ),
    AF_UNIRANGE_REC(       0,       0 )
  };


  const AF_Script_UniRangeRec  af_armn_uniranges[] =
  {
    AF_UNIRANGE_REC(  0x0530,  0x058F ),  /* Armenian                          */
    AF_UNIRANGE_REC(  0xFB13,  0xFB17 ),  /* Alphab. Present. Forms (Armenian) */
    AF_UNIRANGE_REC(       0,       0 )
  };

  const AF_Script_UniRangeRec  af_armn_nonbase_uniranges[] =
  {
    AF_UNIRANGE_REC(  0x0559,  0x055F ),
    AF_UNIRANGE_REC(       0,       0 )
  };


<<<<<<< HEAD
=======
  const AF_Script_UniRangeRec  af_avst_uniranges[] =
  {
    AF_UNIRANGE_REC( 0x10B00,  0x10B3F ),  /* Avestan */
    AF_UNIRANGE_REC(       0,        0 )
  };

  const AF_Script_UniRangeRec  af_avst_nonbase_uniranges[] =
  {
    AF_UNIRANGE_REC( 0x10B39,  0x10B3F ),
    AF_UNIRANGE_REC(       0,        0 )
  };


  const AF_Script_UniRangeRec  af_bamu_uniranges[] =
  {
    AF_UNIRANGE_REC( 0xA6A0,   0xA6FF ),   /* Bamum */
#if 0
    /* The characters in the Bamum supplement are pictograms, */
    /* not (directly) related to the syllabic Bamum script    */
    AF_UNIRANGE_REC( 0x16800, 0x16A3F ),   /* Bamum Supplement */
#endif
    AF_UNIRANGE_REC(       0,       0 )
  };

  const AF_Script_UniRangeRec  af_bamu_nonbase_uniranges[] =
  {
    AF_UNIRANGE_REC(  0xA6F0,  0xA6F1 ),
    AF_UNIRANGE_REC(       0,       0 )
  };


>>>>>>> a17af05f
  const AF_Script_UniRangeRec  af_beng_uniranges[] =
  {
    AF_UNIRANGE_REC(  0x0980,  0x09FF ),  /* Bengali */
    AF_UNIRANGE_REC(       0,       0 )
  };

  const AF_Script_UniRangeRec  af_beng_nonbase_uniranges[] =
  {
    AF_UNIRANGE_REC(  0x0981,  0x0981 ),
    AF_UNIRANGE_REC(  0x09BC,  0x09BC ),
    AF_UNIRANGE_REC(  0x09C1,  0x09C4 ),
    AF_UNIRANGE_REC(  0x09CD,  0x09CD ),
    AF_UNIRANGE_REC(  0x09E2,  0x09E3 ),
    AF_UNIRANGE_REC(       0,       0 )
  };


<<<<<<< HEAD
=======
  const AF_Script_UniRangeRec  af_buhd_uniranges[] =
  {
    AF_UNIRANGE_REC(  0x1740,  0x175F ),   /* Buhid */
    AF_UNIRANGE_REC(       0,       0 )
  };

  const AF_Script_UniRangeRec  af_buhd_nonbase_uniranges[] =
  {
    AF_UNIRANGE_REC(  0x1752,  0x1753 ),
    AF_UNIRANGE_REC(       0,       0 )
  };


  const AF_Script_UniRangeRec  af_cakm_uniranges[] =
  {
    AF_UNIRANGE_REC( 0x11100, 0x1114F ),   /* Chakma */
    AF_UNIRANGE_REC(       0,       0 )
  };

  const AF_Script_UniRangeRec  af_cakm_nonbase_uniranges[] =
  {
    AF_UNIRANGE_REC( 0x11100, 0x11102 ),
    AF_UNIRANGE_REC( 0x11127, 0x11134 ),
    AF_UNIRANGE_REC(       0,       0 )
  };


  const AF_Script_UniRangeRec  af_cans_uniranges[] =
  {
    AF_UNIRANGE_REC(  0x1400,  0x167F ), /* Unified Canadian Aboriginal Syllabics          */
    AF_UNIRANGE_REC(  0x18B0,  0x18FF ), /* Unified Canadian Aboriginal Syllabics Extended */
    AF_UNIRANGE_REC(       0,       0 )
  };

  const AF_Script_UniRangeRec  af_cans_nonbase_uniranges[] =
  {
    AF_UNIRANGE_REC( 0, 0 )
  };


  const AF_Script_UniRangeRec  af_cari_uniranges[] =
  {
    AF_UNIRANGE_REC( 0x102A0, 0x102DF ),   /* Carian */
    AF_UNIRANGE_REC(       0,       0 )
  };

  const AF_Script_UniRangeRec  af_cari_nonbase_uniranges[] =
  {
    AF_UNIRANGE_REC( 0, 0 )
  };


>>>>>>> a17af05f
  const AF_Script_UniRangeRec  af_cher_uniranges[] =
  {
    AF_UNIRANGE_REC(  0x13A0,  0x13FF ),  /* Cherokee            */
    AF_UNIRANGE_REC(  0xAB70,  0xABBF ),  /* Cherokee Supplement */
    AF_UNIRANGE_REC(       0,       0 )
  };

  const AF_Script_UniRangeRec  af_cher_nonbase_uniranges[] =
  {
    AF_UNIRANGE_REC( 0, 0 )
  };

<<<<<<< HEAD
=======

  const AF_Script_UniRangeRec  af_copt_uniranges[] =
  {
    AF_UNIRANGE_REC(  0x2C80,  0x2CFF ),   /* Coptic */
    AF_UNIRANGE_REC(       0,       0 )
  };

  const AF_Script_UniRangeRec  af_copt_nonbase_uniranges[] =
  {
    AF_UNIRANGE_REC(  0x2CEF,  0x2CF1 ),
    AF_UNIRANGE_REC(       0,       0 )
  };


  const AF_Script_UniRangeRec  af_cprt_uniranges[] =
  {
    AF_UNIRANGE_REC( 0x10800, 0x1083F ),   /* Cypriot */
    AF_UNIRANGE_REC(       0,       0 )
  };

  const AF_Script_UniRangeRec  af_cprt_nonbase_uniranges[] =
  {
    AF_UNIRANGE_REC( 0, 0 )
  };

>>>>>>> a17af05f

  const AF_Script_UniRangeRec  af_cyrl_uniranges[] =
  {
    AF_UNIRANGE_REC(  0x0400,  0x04FF ),  /* Cyrillic            */
    AF_UNIRANGE_REC(  0x0500,  0x052F ),  /* Cyrillic Supplement */
    AF_UNIRANGE_REC(  0x2DE0,  0x2DFF ),  /* Cyrillic Extended-A */
    AF_UNIRANGE_REC(  0xA640,  0xA69F ),  /* Cyrillic Extended-B */
    AF_UNIRANGE_REC(  0x1C80,  0x1C8F ),  /* Cyrillic Extended-C */
    AF_UNIRANGE_REC(       0,       0 )
<<<<<<< HEAD
  };

  const AF_Script_UniRangeRec  af_cyrl_nonbase_uniranges[] =
  {
    AF_UNIRANGE_REC(  0x0483,  0x0489 ),
    AF_UNIRANGE_REC(  0x2DE0,  0x2DFF ),
    AF_UNIRANGE_REC(  0xA66F,  0xA67F ),
    AF_UNIRANGE_REC(  0xA69E,  0xA69F ),
    AF_UNIRANGE_REC(       0,       0 )
  };

=======
  };

  const AF_Script_UniRangeRec  af_cyrl_nonbase_uniranges[] =
  {
    AF_UNIRANGE_REC(  0x0483,  0x0489 ),
    AF_UNIRANGE_REC(  0x2DE0,  0x2DFF ),
    AF_UNIRANGE_REC(  0xA66F,  0xA67F ),
    AF_UNIRANGE_REC(  0xA69E,  0xA69F ),
    AF_UNIRANGE_REC(       0,       0 )
  };

>>>>>>> a17af05f

  /* There are some characters in the Devanagari Unicode block that are    */
  /* generic to Indic scripts; we omit them so that their presence doesn't */
  /* trigger Devanagari.                                                   */

  const AF_Script_UniRangeRec  af_deva_uniranges[] =
  {
    AF_UNIRANGE_REC(  0x0900,  0x093B ),  /* Devanagari          */
    /* omitting U+093C nukta */
    AF_UNIRANGE_REC(  0x093D,  0x0950 ),  /* ... continued       */
    /* omitting U+0951 udatta, U+0952 anudatta */
    AF_UNIRANGE_REC(  0x0953,  0x0963 ),  /* ... continued       */
    /* omitting U+0964 danda, U+0965 double danda */
    AF_UNIRANGE_REC(  0x0966,  0x097F ),  /* ... continued       */
    AF_UNIRANGE_REC(  0x20B9,  0x20B9 ),  /* (new) Rupee sign    */
    AF_UNIRANGE_REC(  0xA8E0,  0xA8FF ),  /* Devanagari Extended */
    AF_UNIRANGE_REC(       0,       0 )
<<<<<<< HEAD
  };

  const AF_Script_UniRangeRec  af_deva_nonbase_uniranges[] =
  {
    AF_UNIRANGE_REC(  0x0900,  0x0902 ),
    AF_UNIRANGE_REC(  0x093A,  0x093A ),
    AF_UNIRANGE_REC(  0x0941,  0x0948 ),
    AF_UNIRANGE_REC(  0x094D,  0x094D ),
    AF_UNIRANGE_REC(  0x0953,  0x0957 ),
    AF_UNIRANGE_REC(  0x0962,  0x0963 ),
    AF_UNIRANGE_REC(  0xA8E0,  0xA8F1 ),
    AF_UNIRANGE_REC(       0,       0 )
  };


  const AF_Script_UniRangeRec  af_ethi_uniranges[] =
  {
    AF_UNIRANGE_REC(  0x1200,  0x137F ),  /* Ethiopic            */
    AF_UNIRANGE_REC(  0x1380,  0x139F ),  /* Ethiopic Supplement */
    AF_UNIRANGE_REC(  0x2D80,  0x2DDF ),  /* Ethiopic Extended   */
    AF_UNIRANGE_REC(  0xAB00,  0xAB2F ),  /* Ethiopic Extended-A */
    AF_UNIRANGE_REC(       0,       0 )
  };

  const AF_Script_UniRangeRec  af_ethi_nonbase_uniranges[] =
  {
    AF_UNIRANGE_REC(  0x135D,  0x135F ),
    AF_UNIRANGE_REC(       0,       0 )
  };


  const AF_Script_UniRangeRec  af_geor_uniranges[] =
  {
    AF_UNIRANGE_REC(  0x10D0,  0x10FF ),  /* Georgian (Mkhedruli) */
#if 0
    /* the following range is proposed for inclusion in Unicode */
    AF_UNIRANGE_REC(  0x1C90,  0x1CBF ),  /* Georgian (Mtavruli)  */
#endif
    AF_UNIRANGE_REC(       0,       0 )
  };

  const AF_Script_UniRangeRec  af_geor_nonbase_uniranges[] =
  {
    AF_UNIRANGE_REC( 0, 0 )
  };


  const AF_Script_UniRangeRec  af_geok_uniranges[] =
  {
    /* Khutsuri */
    AF_UNIRANGE_REC(  0x10A0,  0x10CD ),  /* Georgian (Asomtavruli) */
    AF_UNIRANGE_REC(  0x2D00,  0x2D2D ),  /* Georgian (Nuskhuri)    */
    AF_UNIRANGE_REC(       0,       0 )
  };

  const AF_Script_UniRangeRec  af_geok_nonbase_uniranges[] =
  {
    AF_UNIRANGE_REC( 0, 0 )
  };


  const AF_Script_UniRangeRec  af_grek_uniranges[] =
  {
    AF_UNIRANGE_REC(  0x0370,  0x03FF ),  /* Greek and Coptic */
    AF_UNIRANGE_REC(  0x1F00,  0x1FFF ),  /* Greek Extended   */
    AF_UNIRANGE_REC(       0,       0 )
  };

  const AF_Script_UniRangeRec  af_grek_nonbase_uniranges[] =
  {
    AF_UNIRANGE_REC(  0x037A,  0x037A ),
    AF_UNIRANGE_REC(  0x0384,  0x0385 ),
    AF_UNIRANGE_REC(  0x1FBD,  0x1FC1 ),
    AF_UNIRANGE_REC(  0x1FCD,  0x1FCF ),
    AF_UNIRANGE_REC(  0x1FDD,  0x1FDF ),
    AF_UNIRANGE_REC(  0x1FED,  0x1FEF ),
    AF_UNIRANGE_REC(  0x1FFD,  0x1FFE ),
    AF_UNIRANGE_REC(       0,       0 )
  };


  const AF_Script_UniRangeRec  af_gujr_uniranges[] =
  {
    AF_UNIRANGE_REC(  0x0A80,  0x0AFF ),  /* Gujarati */
    AF_UNIRANGE_REC(       0,       0 )
  };

  const AF_Script_UniRangeRec  af_gujr_nonbase_uniranges[] =
  {
    AF_UNIRANGE_REC(  0x0A81,  0x0A82 ),
    AF_UNIRANGE_REC(  0x0ABC,  0x0ABC ),
    AF_UNIRANGE_REC(  0x0AC1,  0x0AC8 ),
    AF_UNIRANGE_REC(  0x0ACD,  0x0ACD ),
    AF_UNIRANGE_REC(  0x0AE2,  0x0AE3 ),
    AF_UNIRANGE_REC(       0,       0 )
  };


  const AF_Script_UniRangeRec  af_guru_uniranges[] =
  {
    AF_UNIRANGE_REC(  0x0A00,  0x0A7F ),  /* Gurmukhi */
    AF_UNIRANGE_REC(       0,       0 )
  };

  const AF_Script_UniRangeRec  af_guru_nonbase_uniranges[] =
  {
    AF_UNIRANGE_REC(  0x0A01,  0x0A02 ),
    AF_UNIRANGE_REC(  0x0A3C,  0x0A3C ),
    AF_UNIRANGE_REC(  0x0A41,  0x0A51 ),
    AF_UNIRANGE_REC(  0x0A70,  0x0A71 ),
    AF_UNIRANGE_REC(  0x0A75,  0x0A75 ),
=======
  };

  const AF_Script_UniRangeRec  af_deva_nonbase_uniranges[] =
  {
    AF_UNIRANGE_REC(  0x0900,  0x0902 ),
    AF_UNIRANGE_REC(  0x093A,  0x093A ),
    AF_UNIRANGE_REC(  0x0941,  0x0948 ),
    AF_UNIRANGE_REC(  0x094D,  0x094D ),
    AF_UNIRANGE_REC(  0x0953,  0x0957 ),
    AF_UNIRANGE_REC(  0x0962,  0x0963 ),
    AF_UNIRANGE_REC(  0xA8E0,  0xA8F1 ),
>>>>>>> a17af05f
    AF_UNIRANGE_REC(       0,       0 )
  };


<<<<<<< HEAD
  const AF_Script_UniRangeRec  af_hebr_uniranges[] =
  {
    AF_UNIRANGE_REC(  0x0590,  0x05FF ),  /* Hebrew                          */
    AF_UNIRANGE_REC(  0xFB1D,  0xFB4F ),  /* Alphab. Present. Forms (Hebrew) */
    AF_UNIRANGE_REC(       0,       0 )
  };

  const AF_Script_UniRangeRec  af_hebr_nonbase_uniranges[] =
  {
    AF_UNIRANGE_REC(  0x0591,  0x05BF ),
    AF_UNIRANGE_REC(  0x05C1,  0x05C2 ),
    AF_UNIRANGE_REC(  0x05C4,  0x05C5 ),
    AF_UNIRANGE_REC(  0x05C7,  0x05C7 ),
    AF_UNIRANGE_REC(  0xFB1E,  0xFB1E ),
    AF_UNIRANGE_REC(       0,       0 )
  };


  const AF_Script_UniRangeRec  af_knda_uniranges[] =
  {
    AF_UNIRANGE_REC(  0x0C80,  0x0CFF ),  /* Kannada */
    AF_UNIRANGE_REC(       0,       0 )
  };

  const AF_Script_UniRangeRec  af_knda_nonbase_uniranges[] =
  {
    AF_UNIRANGE_REC(  0x0C81,  0x0C81 ),
    AF_UNIRANGE_REC(  0x0CBC,  0x0CBC ),
    AF_UNIRANGE_REC(  0x0CBF,  0x0CBF ),
    AF_UNIRANGE_REC(  0x0CC6,  0x0CC6 ),
    AF_UNIRANGE_REC(  0x0CCC,  0x0CCD ),
    AF_UNIRANGE_REC(  0x0CE2,  0x0CE3 ),
    AF_UNIRANGE_REC(       0,       0 )
  };


  const AF_Script_UniRangeRec  af_khmr_uniranges[] =
  {
    AF_UNIRANGE_REC(  0x1780,  0x17FF ),  /* Khmer */
    AF_UNIRANGE_REC(       0,       0 )
  };

  const AF_Script_UniRangeRec  af_khmr_nonbase_uniranges[] =
  {
    AF_UNIRANGE_REC(  0x17B7,  0x17BD ),
    AF_UNIRANGE_REC(  0x17C6,  0x17C6 ),
    AF_UNIRANGE_REC(  0x17C9,  0x17D3 ),
    AF_UNIRANGE_REC(  0x17DD,  0x17DD ),
    AF_UNIRANGE_REC(       0,       0 )
  };


  const AF_Script_UniRangeRec  af_khms_uniranges[] =
  {
    AF_UNIRANGE_REC(  0x19E0,  0x19FF ),  /* Khmer Symbols */
    AF_UNIRANGE_REC(       0,       0 )
  };

  const AF_Script_UniRangeRec  af_khms_nonbase_uniranges[] =
  {
    AF_UNIRANGE_REC( 0, 0 )
  };


  const AF_Script_UniRangeRec  af_lao_uniranges[] =
  {
    AF_UNIRANGE_REC(  0x0E80,  0x0EFF ),  /* Lao */
    AF_UNIRANGE_REC(       0,       0 )
  };

  const AF_Script_UniRangeRec  af_lao_nonbase_uniranges[] =
  {
    AF_UNIRANGE_REC(  0x0EB1,  0x0EB1 ),
    AF_UNIRANGE_REC(  0x0EB4,  0x0EBC ),
    AF_UNIRANGE_REC(  0x0EC8,  0x0ECD ),
    AF_UNIRANGE_REC(       0,       0 )
  };


  const AF_Script_UniRangeRec  af_latn_uniranges[] =
  {
    AF_UNIRANGE_REC(  0x0020,  0x007F ),  /* Basic Latin (no control chars)         */
    AF_UNIRANGE_REC(  0x00A0,  0x00A9 ),  /* Latin-1 Supplement (no control chars)  */
    AF_UNIRANGE_REC(  0x00AB,  0x00B1 ),  /* ... continued                          */
    AF_UNIRANGE_REC(  0x00B4,  0x00B8 ),  /* ... continued                          */
    AF_UNIRANGE_REC(  0x00BB,  0x00FF ),  /* ... continued                          */
    AF_UNIRANGE_REC(  0x0100,  0x017F ),  /* Latin Extended-A                       */
    AF_UNIRANGE_REC(  0x0180,  0x024F ),  /* Latin Extended-B                       */
    AF_UNIRANGE_REC(  0x0250,  0x02AF ),  /* IPA Extensions                         */
    AF_UNIRANGE_REC(  0x02B9,  0x02DF ),  /* Spacing Modifier Letters               */
    AF_UNIRANGE_REC(  0x02E5,  0x02FF ),  /* ... continued                          */
    AF_UNIRANGE_REC(  0x0300,  0x036F ),  /* Combining Diacritical Marks            */
    AF_UNIRANGE_REC(  0x1AB0,  0x1ABE ),  /* Combining Diacritical Marks Extended   */
    AF_UNIRANGE_REC(  0x1D00,  0x1D2B ),  /* Phonetic Extensions                    */
    AF_UNIRANGE_REC(  0x1D6B,  0x1D77 ),  /* ... continued                          */
    AF_UNIRANGE_REC(  0x1D79,  0x1D7F ),  /* ... continued                          */
    AF_UNIRANGE_REC(  0x1D80,  0x1D9A ),  /* Phonetic Extensions Supplement         */
    AF_UNIRANGE_REC(  0x1DC0,  0x1DFF ),  /* Combining Diacritical Marks Supplement */
    AF_UNIRANGE_REC(  0x1E00,  0x1EFF ),  /* Latin Extended Additional              */
    AF_UNIRANGE_REC(  0x2000,  0x206F ),  /* General Punctuation                    */
    AF_UNIRANGE_REC(  0x20A0,  0x20B8 ),  /* Currency Symbols ...                   */
    AF_UNIRANGE_REC(  0x20BA,  0x20CF ),  /* ... except new Rupee sign              */
    AF_UNIRANGE_REC(  0x2150,  0x218F ),  /* Number Forms                           */
    AF_UNIRANGE_REC(  0x2C60,  0x2C7B ),  /* Latin Extended-C                       */
    AF_UNIRANGE_REC(  0x2C7E,  0x2C7F ),  /* ... continued                          */
    AF_UNIRANGE_REC(  0x2E00,  0x2E7F ),  /* Supplemental Punctuation               */
    AF_UNIRANGE_REC(  0xA720,  0xA76F ),  /* Latin Extended-D                       */
    AF_UNIRANGE_REC(  0xA771,  0xA7F7 ),  /* ... continued                          */
    AF_UNIRANGE_REC(  0xA7FA,  0xA7FF ),  /* ... continued                          */
    AF_UNIRANGE_REC(  0xAB30,  0xAB5B ),  /* Latin Extended-E                       */
    AF_UNIRANGE_REC(  0xAB60,  0xAB6F ),  /* ... continued                          */
    AF_UNIRANGE_REC(  0xFB00,  0xFB06 ),  /* Alphab. Present. Forms (Latin Ligs)    */
    AF_UNIRANGE_REC( 0x1D400, 0x1D7FF ),  /* Mathematical Alphanumeric Symbols      */
    AF_UNIRANGE_REC(       0,       0 )
  };

  const AF_Script_UniRangeRec  af_latn_nonbase_uniranges[] =
  {
    AF_UNIRANGE_REC(  0x005E,  0x0060 ),
    AF_UNIRANGE_REC(  0x007E,  0x007E ),
    AF_UNIRANGE_REC(  0x00A8,  0x00A9 ),
    AF_UNIRANGE_REC(  0x00AE,  0x00B0 ),
    AF_UNIRANGE_REC(  0x00B4,  0x00B4 ),
    AF_UNIRANGE_REC(  0x00B8,  0x00B8 ),
    AF_UNIRANGE_REC(  0x00BC,  0x00BE ),
    AF_UNIRANGE_REC(  0x02B9,  0x02DF ),
    AF_UNIRANGE_REC(  0x02E5,  0x02FF ),
    AF_UNIRANGE_REC(  0x0300,  0x036F ),
    AF_UNIRANGE_REC(  0x1AB0,  0x1ABE ),
    AF_UNIRANGE_REC(  0x1DC0,  0x1DFF ),
    AF_UNIRANGE_REC(  0x2017,  0x2017 ),
    AF_UNIRANGE_REC(  0x203E,  0x203E ),
    AF_UNIRANGE_REC(  0xA788,  0xA788 ),
    AF_UNIRANGE_REC(  0xA7F8,  0xA7FA ),
    AF_UNIRANGE_REC(       0,       0 )
  };


  const AF_Script_UniRangeRec  af_latb_uniranges[] =
  {
    AF_UNIRANGE_REC(  0x1D62,  0x1D6A ),  /* some small subscript letters   */
    AF_UNIRANGE_REC(  0x2080,  0x209C ),  /* subscript digits and letters   */
    AF_UNIRANGE_REC(  0x2C7C,  0x2C7C ),  /* latin subscript small letter j */
    AF_UNIRANGE_REC(       0,       0 )
  };

  const AF_Script_UniRangeRec  af_latb_nonbase_uniranges[] =
  {
    AF_UNIRANGE_REC( 0, 0 )
  };


  const AF_Script_UniRangeRec  af_latp_uniranges[] =
  {
    AF_UNIRANGE_REC(  0x00AA,  0x00AA ),  /* feminine ordinal indicator          */
    AF_UNIRANGE_REC(  0x00B2,  0x00B3 ),  /* superscript two and three           */
    AF_UNIRANGE_REC(  0x00B9,  0x00BA ),  /* superscript one, masc. ord. indic.  */
    AF_UNIRANGE_REC(  0x02B0,  0x02B8 ),  /* some latin superscript mod. letters */
    AF_UNIRANGE_REC(  0x02E0,  0x02E4 ),  /* some IPA modifier letters           */
    AF_UNIRANGE_REC(  0x1D2C,  0x1D61 ),  /* latin superscript modifier letters  */
    AF_UNIRANGE_REC(  0x1D78,  0x1D78 ),  /* modifier letter cyrillic en         */
    AF_UNIRANGE_REC(  0x1D9B,  0x1DBF ),  /* more modifier letters               */
    AF_UNIRANGE_REC(  0x2070,  0x207F ),  /* superscript digits and letters      */
    AF_UNIRANGE_REC(  0x2C7D,  0x2C7D ),  /* modifier letter capital v           */
    AF_UNIRANGE_REC(  0xA770,  0xA770 ),  /* modifier letter us                  */
    AF_UNIRANGE_REC(  0xA7F8,  0xA7F9 ),  /* more modifier letters               */
    AF_UNIRANGE_REC(  0xAB5C,  0xAB5F ),  /* more modifier letters               */
    AF_UNIRANGE_REC(       0,       0 )
  };

  const AF_Script_UniRangeRec  af_latp_nonbase_uniranges[] =
  {
    AF_UNIRANGE_REC( 0, 0 )
  };


  const AF_Script_UniRangeRec  af_mlym_uniranges[] =
  {
    AF_UNIRANGE_REC(  0x0D00,  0x0D7F ),  /* Malayalam */
    AF_UNIRANGE_REC(       0,       0 )
  };

  const AF_Script_UniRangeRec  af_mlym_nonbase_uniranges[] =
  {
    AF_UNIRANGE_REC(  0x0D01,  0x0D01 ),
    AF_UNIRANGE_REC(  0x0D4D,  0x0D4E ),
    AF_UNIRANGE_REC(  0x0D62,  0x0D63 ),
    AF_UNIRANGE_REC(       0,       0 )
  };


  const AF_Script_UniRangeRec  af_mymr_uniranges[] =
  {
    AF_UNIRANGE_REC( 0x1000, 0x109F ),    /* Myanmar            */
    AF_UNIRANGE_REC( 0xA9E0, 0xA9FF ),    /* Myanmar Extended-B */
    AF_UNIRANGE_REC( 0xAA60, 0xAA7F ),    /* Myanmar Extended-A */
    AF_UNIRANGE_REC(      0,      0 )
  };

  const AF_Script_UniRangeRec  af_mymr_nonbase_uniranges[] =
  {
    AF_UNIRANGE_REC( 0x102D, 0x1030 ),
    AF_UNIRANGE_REC( 0x1032, 0x1037 ),
    AF_UNIRANGE_REC( 0x103A, 0x103A ),
    AF_UNIRANGE_REC( 0x103D, 0x103E ),
    AF_UNIRANGE_REC( 0x1058, 0x1059 ),
    AF_UNIRANGE_REC( 0x105E, 0x1060 ),
    AF_UNIRANGE_REC( 0x1071, 0x1074 ),
    AF_UNIRANGE_REC( 0x1082, 0x1082 ),
    AF_UNIRANGE_REC( 0x1085, 0x1086 ),
    AF_UNIRANGE_REC( 0x108D, 0x108D ),
    AF_UNIRANGE_REC( 0xA9E5, 0xA9E5 ),
    AF_UNIRANGE_REC( 0xAA7C, 0xAA7C ),
    AF_UNIRANGE_REC(      0,      0 )
  };


  const AF_Script_UniRangeRec  af_none_uniranges[] =
  {
    AF_UNIRANGE_REC( 0, 0 )
  };

  const AF_Script_UniRangeRec  af_none_nonbase_uniranges[] =
  {
    AF_UNIRANGE_REC( 0, 0 )
  };


  const AF_Script_UniRangeRec  af_sinh_uniranges[] =
  {
    AF_UNIRANGE_REC(  0x0D80,  0x0DFF ),  /* Sinhala */
    AF_UNIRANGE_REC(       0,       0 )
  };

  const AF_Script_UniRangeRec  af_sinh_nonbase_uniranges[] =
  {
    AF_UNIRANGE_REC(  0x0DCA,  0x0DCA ),
    AF_UNIRANGE_REC(  0x0DD2,  0x0DD6 ),
=======
  const AF_Script_UniRangeRec  af_dsrt_uniranges[] =
  {
    AF_UNIRANGE_REC( 0x10400, 0x1044F ),  /* Deseret */
    AF_UNIRANGE_REC(       0,       0 )
  };

  const AF_Script_UniRangeRec  af_dsrt_nonbase_uniranges[] =
  {
    AF_UNIRANGE_REC( 0, 0 )
  };


  const AF_Script_UniRangeRec  af_ethi_uniranges[] =
  {
    AF_UNIRANGE_REC(  0x1200,  0x137F ),  /* Ethiopic            */
    AF_UNIRANGE_REC(  0x1380,  0x139F ),  /* Ethiopic Supplement */
    AF_UNIRANGE_REC(  0x2D80,  0x2DDF ),  /* Ethiopic Extended   */
    AF_UNIRANGE_REC(  0xAB00,  0xAB2F ),  /* Ethiopic Extended-A */
    AF_UNIRANGE_REC(       0,       0 )
  };

  const AF_Script_UniRangeRec  af_ethi_nonbase_uniranges[] =
  {
    AF_UNIRANGE_REC(  0x135D,  0x135F ),
    AF_UNIRANGE_REC(       0,       0 )
  };


  const AF_Script_UniRangeRec  af_geor_uniranges[] =
  {
    AF_UNIRANGE_REC(  0x10D0,  0x10FF ),  /* Georgian (Mkhedruli) */
#if 0
    /* the following range is proposed for inclusion in Unicode */
    AF_UNIRANGE_REC(  0x1C90,  0x1CBF ),  /* Georgian (Mtavruli)  */
#endif
    AF_UNIRANGE_REC(       0,       0 )
  };

  const AF_Script_UniRangeRec  af_geor_nonbase_uniranges[] =
  {
    AF_UNIRANGE_REC( 0, 0 )
  };


  const AF_Script_UniRangeRec  af_geok_uniranges[] =
  {
    /* Khutsuri */
    AF_UNIRANGE_REC(  0x10A0,  0x10CD ),  /* Georgian (Asomtavruli) */
    AF_UNIRANGE_REC(  0x2D00,  0x2D2D ),  /* Georgian (Nuskhuri)    */
    AF_UNIRANGE_REC(       0,       0 )
  };

  const AF_Script_UniRangeRec  af_geok_nonbase_uniranges[] =
  {
    AF_UNIRANGE_REC( 0, 0 )
  };


  const AF_Script_UniRangeRec  af_glag_uniranges[] =
  {
    AF_UNIRANGE_REC(  0x2C00,  0x2C5F ),  /* Glagolitic */
    AF_UNIRANGE_REC( 0x1E000, 0x1E02F ),  /* Glagolitic Supplement */
    AF_UNIRANGE_REC(       0,       0 )
  };

  const AF_Script_UniRangeRec  af_glag_nonbase_uniranges[] =
  {
    AF_UNIRANGE_REC( 0x1E000, 0x1E02F ),
    AF_UNIRANGE_REC(       0,       0 )
  };


  const AF_Script_UniRangeRec  af_goth_uniranges[] =
  {
    AF_UNIRANGE_REC( 0x10330, 0x1034F ),   /* Gothic */
    AF_UNIRANGE_REC(       0,       0 )
  };

  const AF_Script_UniRangeRec  af_goth_nonbase_uniranges[] =
  {
    AF_UNIRANGE_REC( 0, 0 )
  };


  const AF_Script_UniRangeRec  af_grek_uniranges[] =
  {
    AF_UNIRANGE_REC(  0x0370,  0x03FF ),  /* Greek and Coptic */
    AF_UNIRANGE_REC(  0x1F00,  0x1FFF ),  /* Greek Extended   */
    AF_UNIRANGE_REC(       0,       0 )
  };

  const AF_Script_UniRangeRec  af_grek_nonbase_uniranges[] =
  {
    AF_UNIRANGE_REC(  0x037A,  0x037A ),
    AF_UNIRANGE_REC(  0x0384,  0x0385 ),
    AF_UNIRANGE_REC(  0x1FBD,  0x1FC1 ),
    AF_UNIRANGE_REC(  0x1FCD,  0x1FCF ),
    AF_UNIRANGE_REC(  0x1FDD,  0x1FDF ),
    AF_UNIRANGE_REC(  0x1FED,  0x1FEF ),
    AF_UNIRANGE_REC(  0x1FFD,  0x1FFE ),
    AF_UNIRANGE_REC(       0,       0 )
  };


  const AF_Script_UniRangeRec  af_gujr_uniranges[] =
  {
    AF_UNIRANGE_REC(  0x0A80,  0x0AFF ),  /* Gujarati */
    AF_UNIRANGE_REC(       0,       0 )
  };

  const AF_Script_UniRangeRec  af_gujr_nonbase_uniranges[] =
  {
    AF_UNIRANGE_REC(  0x0A81,  0x0A82 ),
    AF_UNIRANGE_REC(  0x0ABC,  0x0ABC ),
    AF_UNIRANGE_REC(  0x0AC1,  0x0AC8 ),
    AF_UNIRANGE_REC(  0x0ACD,  0x0ACD ),
    AF_UNIRANGE_REC(  0x0AE2,  0x0AE3 ),
>>>>>>> a17af05f
    AF_UNIRANGE_REC(       0,       0 )
  };


<<<<<<< HEAD
  const AF_Script_UniRangeRec  af_taml_uniranges[] =
  {
    AF_UNIRANGE_REC(  0x0B80,  0x0BFF ),  /* Tamil */
    AF_UNIRANGE_REC(       0,       0 )
  };

  const AF_Script_UniRangeRec  af_taml_nonbase_uniranges[] =
  {
    AF_UNIRANGE_REC(  0x0B82,  0x0B82 ),
    AF_UNIRANGE_REC(  0x0BC0,  0x0BC2 ),
    AF_UNIRANGE_REC(  0x0BCD,  0x0BCD ),
=======
  const AF_Script_UniRangeRec  af_guru_uniranges[] =
  {
    AF_UNIRANGE_REC(  0x0A00,  0x0A7F ),  /* Gurmukhi */
    AF_UNIRANGE_REC(       0,       0 )
  };

  const AF_Script_UniRangeRec  af_guru_nonbase_uniranges[] =
  {
    AF_UNIRANGE_REC(  0x0A01,  0x0A02 ),
    AF_UNIRANGE_REC(  0x0A3C,  0x0A3C ),
    AF_UNIRANGE_REC(  0x0A41,  0x0A51 ),
    AF_UNIRANGE_REC(  0x0A70,  0x0A71 ),
    AF_UNIRANGE_REC(  0x0A75,  0x0A75 ),
>>>>>>> a17af05f
    AF_UNIRANGE_REC(       0,       0 )
  };


<<<<<<< HEAD
  const AF_Script_UniRangeRec  af_telu_uniranges[] =
  {
    AF_UNIRANGE_REC(  0x0C00,  0x0C7F ),  /* Telugu */
    AF_UNIRANGE_REC(       0,       0 )
  };

  const AF_Script_UniRangeRec  af_telu_nonbase_uniranges[] =
  {
    AF_UNIRANGE_REC(  0x0C00,  0x0C00 ),
    AF_UNIRANGE_REC(  0x0C3E,  0x0C40 ),
    AF_UNIRANGE_REC(  0x0C46,  0x0C56 ),
    AF_UNIRANGE_REC(  0x0C62,  0x0C63 ),
=======
  const AF_Script_UniRangeRec  af_hebr_uniranges[] =
  {
    AF_UNIRANGE_REC(  0x0590,  0x05FF ),  /* Hebrew                          */
    AF_UNIRANGE_REC(  0xFB1D,  0xFB4F ),  /* Alphab. Present. Forms (Hebrew) */
    AF_UNIRANGE_REC(       0,       0 )
  };

  const AF_Script_UniRangeRec  af_hebr_nonbase_uniranges[] =
  {
    AF_UNIRANGE_REC(  0x0591,  0x05BF ),
    AF_UNIRANGE_REC(  0x05C1,  0x05C2 ),
    AF_UNIRANGE_REC(  0x05C4,  0x05C5 ),
    AF_UNIRANGE_REC(  0x05C7,  0x05C7 ),
    AF_UNIRANGE_REC(  0xFB1E,  0xFB1E ),
>>>>>>> a17af05f
    AF_UNIRANGE_REC(       0,       0 )
  };


<<<<<<< HEAD
  const AF_Script_UniRangeRec  af_thai_uniranges[] =
  {
    AF_UNIRANGE_REC(  0x0E00,  0x0E7F ),  /* Thai */
    AF_UNIRANGE_REC(       0,       0 )
  };

  const AF_Script_UniRangeRec  af_thai_nonbase_uniranges[] =
  {
    AF_UNIRANGE_REC(  0x0E31,  0x0E31 ),
    AF_UNIRANGE_REC(  0x0E34,  0x0E3A ),
    AF_UNIRANGE_REC(  0x0E47,  0x0E4E ),
    AF_UNIRANGE_REC(       0,       0 )
  };


#ifdef AF_CONFIG_OPTION_INDIC

  const AF_Script_UniRangeRec  af_limb_uniranges[] =
  {
    AF_UNIRANGE_REC(  0x1900,  0x194F ),  /* Limbu */
    AF_UNIRANGE_REC(       0,       0 )
  };

  const AF_Script_UniRangeRec  af_limb_nonbase_uniranges[] =
  {
    AF_UNIRANGE_REC(  0x1920,  0x1922 ),
    AF_UNIRANGE_REC(  0x1927,  0x1934 ),
    AF_UNIRANGE_REC(  0x1937,  0x193B ),
    AF_UNIRANGE_REC(       0,       0 )
  };


  const AF_Script_UniRangeRec  af_orya_uniranges[] =
  {
    AF_UNIRANGE_REC(  0x0B00,  0x0B7F ),  /* Oriya */
    AF_UNIRANGE_REC(       0,       0 )
  };

  const AF_Script_UniRangeRec  af_orya_nonbase_uniranges[] =
  {
    AF_UNIRANGE_REC(  0x0B01,  0x0B02 ),
    AF_UNIRANGE_REC(  0x0B3C,  0x0B3C ),
    AF_UNIRANGE_REC(  0x0B3F,  0x0B3F ),
    AF_UNIRANGE_REC(  0x0B41,  0x0B44 ),
    AF_UNIRANGE_REC(  0x0B4D,  0x0B56 ),
    AF_UNIRANGE_REC(  0x0B62,  0x0B63 ),
    AF_UNIRANGE_REC(       0,       0 )
  };


  const AF_Script_UniRangeRec  af_sund_uniranges[] =
  {
    AF_UNIRANGE_REC(  0x1B80,  0x1BBF ),  /* Sundanese            */
    AF_UNIRANGE_REC(  0x1CC0,  0x1CCF ),  /* Sundanese Supplement */
=======
  const AF_Script_UniRangeRec  af_kali_uniranges[] =
  {
    AF_UNIRANGE_REC(  0xA900,  0xA92F ),   /* Kayah Li */
    AF_UNIRANGE_REC(       0,       0 )
  };

  const AF_Script_UniRangeRec  af_kali_nonbase_uniranges[] =
  {
    AF_UNIRANGE_REC(  0xA926,  0xA92D ),
    AF_UNIRANGE_REC(       0,       0 )
  };


  const AF_Script_UniRangeRec  af_knda_uniranges[] =
  {
    AF_UNIRANGE_REC(  0x0C80,  0x0CFF ),  /* Kannada */
    AF_UNIRANGE_REC(       0,       0 )
  };

  const AF_Script_UniRangeRec  af_knda_nonbase_uniranges[] =
  {
    AF_UNIRANGE_REC(  0x0C81,  0x0C81 ),
    AF_UNIRANGE_REC(  0x0CBC,  0x0CBC ),
    AF_UNIRANGE_REC(  0x0CBF,  0x0CBF ),
    AF_UNIRANGE_REC(  0x0CC6,  0x0CC6 ),
    AF_UNIRANGE_REC(  0x0CCC,  0x0CCD ),
    AF_UNIRANGE_REC(  0x0CE2,  0x0CE3 ),
    AF_UNIRANGE_REC(       0,       0 )
  };


  const AF_Script_UniRangeRec  af_khmr_uniranges[] =
  {
    AF_UNIRANGE_REC(  0x1780,  0x17FF ),  /* Khmer */
    AF_UNIRANGE_REC(       0,       0 )
  };

  const AF_Script_UniRangeRec  af_khmr_nonbase_uniranges[] =
  {
    AF_UNIRANGE_REC(  0x17B7,  0x17BD ),
    AF_UNIRANGE_REC(  0x17C6,  0x17C6 ),
    AF_UNIRANGE_REC(  0x17C9,  0x17D3 ),
    AF_UNIRANGE_REC(  0x17DD,  0x17DD ),
    AF_UNIRANGE_REC(       0,       0 )
  };


  const AF_Script_UniRangeRec  af_khms_uniranges[] =
  {
    AF_UNIRANGE_REC(  0x19E0,  0x19FF ),  /* Khmer Symbols */
    AF_UNIRANGE_REC(       0,       0 )
  };

  const AF_Script_UniRangeRec  af_khms_nonbase_uniranges[] =
  {
    AF_UNIRANGE_REC( 0, 0 )
  };


  const AF_Script_UniRangeRec  af_lao_uniranges[] =
  {
    AF_UNIRANGE_REC(  0x0E80,  0x0EFF ),  /* Lao */
    AF_UNIRANGE_REC(       0,       0 )
  };

  const AF_Script_UniRangeRec  af_lao_nonbase_uniranges[] =
  {
    AF_UNIRANGE_REC(  0x0EB1,  0x0EB1 ),
    AF_UNIRANGE_REC(  0x0EB4,  0x0EBC ),
    AF_UNIRANGE_REC(  0x0EC8,  0x0ECD ),
    AF_UNIRANGE_REC(       0,       0 )
  };


  const AF_Script_UniRangeRec  af_latn_uniranges[] =
  {
    AF_UNIRANGE_REC(  0x0020,  0x007F ),  /* Basic Latin (no control chars)         */
    AF_UNIRANGE_REC(  0x00A0,  0x00A9 ),  /* Latin-1 Supplement (no control chars)  */
    AF_UNIRANGE_REC(  0x00AB,  0x00B1 ),  /* ... continued                          */
    AF_UNIRANGE_REC(  0x00B4,  0x00B8 ),  /* ... continued                          */
    AF_UNIRANGE_REC(  0x00BB,  0x00FF ),  /* ... continued                          */
    AF_UNIRANGE_REC(  0x0100,  0x017F ),  /* Latin Extended-A                       */
    AF_UNIRANGE_REC(  0x0180,  0x024F ),  /* Latin Extended-B                       */
    AF_UNIRANGE_REC(  0x0250,  0x02AF ),  /* IPA Extensions                         */
    AF_UNIRANGE_REC(  0x02B9,  0x02DF ),  /* Spacing Modifier Letters               */
    AF_UNIRANGE_REC(  0x02E5,  0x02FF ),  /* ... continued                          */
    AF_UNIRANGE_REC(  0x0300,  0x036F ),  /* Combining Diacritical Marks            */
    AF_UNIRANGE_REC(  0x1AB0,  0x1ABE ),  /* Combining Diacritical Marks Extended   */
    AF_UNIRANGE_REC(  0x1D00,  0x1D2B ),  /* Phonetic Extensions                    */
    AF_UNIRANGE_REC(  0x1D6B,  0x1D77 ),  /* ... continued                          */
    AF_UNIRANGE_REC(  0x1D79,  0x1D7F ),  /* ... continued                          */
    AF_UNIRANGE_REC(  0x1D80,  0x1D9A ),  /* Phonetic Extensions Supplement         */
    AF_UNIRANGE_REC(  0x1DC0,  0x1DFF ),  /* Combining Diacritical Marks Supplement */
    AF_UNIRANGE_REC(  0x1E00,  0x1EFF ),  /* Latin Extended Additional              */
    AF_UNIRANGE_REC(  0x2000,  0x206F ),  /* General Punctuation                    */
    AF_UNIRANGE_REC(  0x20A0,  0x20B8 ),  /* Currency Symbols ...                   */
    AF_UNIRANGE_REC(  0x20BA,  0x20CF ),  /* ... except new Rupee sign              */
    AF_UNIRANGE_REC(  0x2150,  0x218F ),  /* Number Forms                           */
    AF_UNIRANGE_REC(  0x2C60,  0x2C7B ),  /* Latin Extended-C                       */
    AF_UNIRANGE_REC(  0x2C7E,  0x2C7F ),  /* ... continued                          */
    AF_UNIRANGE_REC(  0x2E00,  0x2E7F ),  /* Supplemental Punctuation               */
    AF_UNIRANGE_REC(  0xA720,  0xA76F ),  /* Latin Extended-D                       */
    AF_UNIRANGE_REC(  0xA771,  0xA7F7 ),  /* ... continued                          */
    AF_UNIRANGE_REC(  0xA7FA,  0xA7FF ),  /* ... continued                          */
    AF_UNIRANGE_REC(  0xAB30,  0xAB5B ),  /* Latin Extended-E                       */
    AF_UNIRANGE_REC(  0xAB60,  0xAB6F ),  /* ... continued                          */
    AF_UNIRANGE_REC(  0xFB00,  0xFB06 ),  /* Alphab. Present. Forms (Latin Ligs)    */
    AF_UNIRANGE_REC( 0x1D400, 0x1D7FF ),  /* Mathematical Alphanumeric Symbols      */
    AF_UNIRANGE_REC(       0,       0 )
  };

  const AF_Script_UniRangeRec  af_latn_nonbase_uniranges[] =
  {
    AF_UNIRANGE_REC(  0x005E,  0x0060 ),
    AF_UNIRANGE_REC(  0x007E,  0x007E ),
    AF_UNIRANGE_REC(  0x00A8,  0x00A9 ),
    AF_UNIRANGE_REC(  0x00AE,  0x00B0 ),
    AF_UNIRANGE_REC(  0x00B4,  0x00B4 ),
    AF_UNIRANGE_REC(  0x00B8,  0x00B8 ),
    AF_UNIRANGE_REC(  0x00BC,  0x00BE ),
    AF_UNIRANGE_REC(  0x02B9,  0x02DF ),
    AF_UNIRANGE_REC(  0x02E5,  0x02FF ),
    AF_UNIRANGE_REC(  0x0300,  0x036F ),
    AF_UNIRANGE_REC(  0x1AB0,  0x1ABE ),
    AF_UNIRANGE_REC(  0x1DC0,  0x1DFF ),
    AF_UNIRANGE_REC(  0x2017,  0x2017 ),
    AF_UNIRANGE_REC(  0x203E,  0x203E ),
    AF_UNIRANGE_REC(  0xA788,  0xA788 ),
    AF_UNIRANGE_REC(  0xA7F8,  0xA7FA ),
    AF_UNIRANGE_REC(       0,       0 )
  };


  const AF_Script_UniRangeRec  af_latb_uniranges[] =
  {
    AF_UNIRANGE_REC(  0x1D62,  0x1D6A ),  /* some small subscript letters   */
    AF_UNIRANGE_REC(  0x2080,  0x209C ),  /* subscript digits and letters   */
    AF_UNIRANGE_REC(  0x2C7C,  0x2C7C ),  /* latin subscript small letter j */
    AF_UNIRANGE_REC(       0,       0 )
  };

  const AF_Script_UniRangeRec  af_latb_nonbase_uniranges[] =
  {
    AF_UNIRANGE_REC( 0, 0 )
  };


  const AF_Script_UniRangeRec  af_latp_uniranges[] =
  {
    AF_UNIRANGE_REC(  0x00AA,  0x00AA ),  /* feminine ordinal indicator          */
    AF_UNIRANGE_REC(  0x00B2,  0x00B3 ),  /* superscript two and three           */
    AF_UNIRANGE_REC(  0x00B9,  0x00BA ),  /* superscript one, masc. ord. indic.  */
    AF_UNIRANGE_REC(  0x02B0,  0x02B8 ),  /* some latin superscript mod. letters */
    AF_UNIRANGE_REC(  0x02E0,  0x02E4 ),  /* some IPA modifier letters           */
    AF_UNIRANGE_REC(  0x1D2C,  0x1D61 ),  /* latin superscript modifier letters  */
    AF_UNIRANGE_REC(  0x1D78,  0x1D78 ),  /* modifier letter cyrillic en         */
    AF_UNIRANGE_REC(  0x1D9B,  0x1DBF ),  /* more modifier letters               */
    AF_UNIRANGE_REC(  0x2070,  0x207F ),  /* superscript digits and letters      */
    AF_UNIRANGE_REC(  0x2C7D,  0x2C7D ),  /* modifier letter capital v           */
    AF_UNIRANGE_REC(  0xA770,  0xA770 ),  /* modifier letter us                  */
    AF_UNIRANGE_REC(  0xA7F8,  0xA7F9 ),  /* more modifier letters               */
    AF_UNIRANGE_REC(  0xAB5C,  0xAB5F ),  /* more modifier letters               */
    AF_UNIRANGE_REC(       0,       0 )
  };

  const AF_Script_UniRangeRec  af_latp_nonbase_uniranges[] =
  {
    AF_UNIRANGE_REC( 0, 0 )
  };


  const AF_Script_UniRangeRec  af_lisu_uniranges[] =
  {
    AF_UNIRANGE_REC(  0xA4D0,  0xA4FF ),    /* Lisu */
    AF_UNIRANGE_REC(       0,       0 )
  };

  const AF_Script_UniRangeRec  af_lisu_nonbase_uniranges[] =
  {
    AF_UNIRANGE_REC( 0, 0 )
  };


  const AF_Script_UniRangeRec  af_mlym_uniranges[] =
  {
    AF_UNIRANGE_REC(  0x0D00,  0x0D7F ),  /* Malayalam */
    AF_UNIRANGE_REC(       0,       0 )
  };

  const AF_Script_UniRangeRec  af_mlym_nonbase_uniranges[] =
  {
    AF_UNIRANGE_REC(  0x0D01,  0x0D01 ),
    AF_UNIRANGE_REC(  0x0D4D,  0x0D4E ),
    AF_UNIRANGE_REC(  0x0D62,  0x0D63 ),
    AF_UNIRANGE_REC(       0,       0 )
  };


  const AF_Script_UniRangeRec  af_mymr_uniranges[] =
  {
    AF_UNIRANGE_REC(  0x1000,  0x109F ),    /* Myanmar            */
    AF_UNIRANGE_REC(  0xA9E0,  0xA9FF ),    /* Myanmar Extended-B */
    AF_UNIRANGE_REC(  0xAA60,  0xAA7F ),    /* Myanmar Extended-A */
    AF_UNIRANGE_REC(       0,       0 )
  };

  const AF_Script_UniRangeRec  af_mymr_nonbase_uniranges[] =
  {
    AF_UNIRANGE_REC(  0x102D,  0x1030 ),
    AF_UNIRANGE_REC(  0x1032,  0x1037 ),
    AF_UNIRANGE_REC(  0x103A,  0x103A ),
    AF_UNIRANGE_REC(  0x103D,  0x103E ),
    AF_UNIRANGE_REC(  0x1058,  0x1059 ),
    AF_UNIRANGE_REC(  0x105E,  0x1060 ),
    AF_UNIRANGE_REC(  0x1071,  0x1074 ),
    AF_UNIRANGE_REC(  0x1082,  0x1082 ),
    AF_UNIRANGE_REC(  0x1085,  0x1086 ),
    AF_UNIRANGE_REC(  0x108D,  0x108D ),
    AF_UNIRANGE_REC(  0xA9E5,  0xA9E5 ),
    AF_UNIRANGE_REC(  0xAA7C,  0xAA7C ),
    AF_UNIRANGE_REC(       0,       0 )
  };


  const AF_Script_UniRangeRec  af_nkoo_uniranges[] =
  {
    AF_UNIRANGE_REC(  0x07C0,  0x07FF ),    /* N'Ko */
    AF_UNIRANGE_REC(       0,       0 )
  };

  const AF_Script_UniRangeRec  af_nkoo_nonbase_uniranges[] =
  {
    AF_UNIRANGE_REC(  0x07EB,  0x07F5 ),
    AF_UNIRANGE_REC(       0,       0 )
  };


  const AF_Script_UniRangeRec  af_none_uniranges[] =
  {
    AF_UNIRANGE_REC( 0, 0 )
  };

  const AF_Script_UniRangeRec  af_none_nonbase_uniranges[] =
  {
    AF_UNIRANGE_REC( 0, 0 )
  };


  const AF_Script_UniRangeRec  af_olck_uniranges[] =
  {
    AF_UNIRANGE_REC(  0x1C50,  0x1C7F ),    /* Ol Chiki */
    AF_UNIRANGE_REC(       0,       0 )
  };

  const AF_Script_UniRangeRec  af_olck_nonbase_uniranges[] =
  {
    AF_UNIRANGE_REC( 0, 0 )
  };


  const AF_Script_UniRangeRec  af_orkh_uniranges[] =
  {
    AF_UNIRANGE_REC( 0x10C00, 0x10C4F ),    /* Old Turkic */
    AF_UNIRANGE_REC(       0,       0 )
  };

  const AF_Script_UniRangeRec  af_orkh_nonbase_uniranges[] =
  {
    AF_UNIRANGE_REC( 0, 0 )
  };


  const AF_Script_UniRangeRec  af_osge_uniranges[] =
  {
    AF_UNIRANGE_REC( 0x104B0, 0x104FF ),    /* Osage */
    AF_UNIRANGE_REC(       0,       0 )
  };

  const AF_Script_UniRangeRec  af_osge_nonbase_uniranges[] =
  {
    AF_UNIRANGE_REC( 0, 0 )
  };


  const AF_Script_UniRangeRec  af_osma_uniranges[] =
  {
    AF_UNIRANGE_REC( 0x10480, 0x104AF ),   /* Osmanya */
    AF_UNIRANGE_REC(       0,       0 )
  };

  const AF_Script_UniRangeRec  af_osma_nonbase_uniranges[] =
  {
    AF_UNIRANGE_REC( 0, 0 )
  };


  const AF_Script_UniRangeRec  af_saur_uniranges[] =
  {
    AF_UNIRANGE_REC(  0xA880,  0xA8DF ),   /* Saurashtra */
    AF_UNIRANGE_REC(       0,       0 )
  };

  const AF_Script_UniRangeRec  af_saur_nonbase_uniranges[] =
  {
    AF_UNIRANGE_REC(  0xA880,  0xA881 ),
    AF_UNIRANGE_REC(  0xA8B4,  0xA8C5 ),
    AF_UNIRANGE_REC(       0,       0 )
  };


  const AF_Script_UniRangeRec  af_shaw_uniranges[] =
  {
    AF_UNIRANGE_REC( 0x10450, 0x1047F ),   /* Shavian */
    AF_UNIRANGE_REC(       0,       0 )
  };

  const AF_Script_UniRangeRec  af_shaw_nonbase_uniranges[] =
  {
    AF_UNIRANGE_REC( 0, 0 )
  };


  const AF_Script_UniRangeRec  af_sinh_uniranges[] =
  {
    AF_UNIRANGE_REC(  0x0D80,  0x0DFF ),  /* Sinhala */
    AF_UNIRANGE_REC(       0,       0 )
  };

  const AF_Script_UniRangeRec  af_sinh_nonbase_uniranges[] =
  {
    AF_UNIRANGE_REC(  0x0DCA,  0x0DCA ),
    AF_UNIRANGE_REC(  0x0DD2,  0x0DD6 ),
    AF_UNIRANGE_REC(       0,       0 )
  };


  const AF_Script_UniRangeRec  af_sund_uniranges[] =
  {
    AF_UNIRANGE_REC(  0x1B80,  0x1BBF ), /* Sundanese            */
    AF_UNIRANGE_REC(  0x1CC0,  0x1CCF ), /* Sundanese Supplement */
>>>>>>> a17af05f
    AF_UNIRANGE_REC(       0,       0 )
  };

  const AF_Script_UniRangeRec  af_sund_nonbase_uniranges[] =
<<<<<<< HEAD
  {
    AF_UNIRANGE_REC(  0x1B80,  0x1B82 ),
    AF_UNIRANGE_REC(  0x1BA1,  0x1BAD ),
    AF_UNIRANGE_REC(       0,       0 )
  };


  const AF_Script_UniRangeRec  af_sylo_uniranges[] =
  {
    AF_UNIRANGE_REC(  0xA800,  0xA82F ),  /* Syloti Nagri */
    AF_UNIRANGE_REC(       0,       0 )
  };

  const AF_Script_UniRangeRec  af_sylo_nonbase_uniranges[] =
  {
    AF_UNIRANGE_REC(  0xA802,  0xA802 ),
    AF_UNIRANGE_REC(  0xA806,  0xA806 ),
    AF_UNIRANGE_REC(  0xA80B,  0xA80B ),
    AF_UNIRANGE_REC(  0xA825,  0xA826 ),
    AF_UNIRANGE_REC(       0,       0 )
  };


=======
  {
    AF_UNIRANGE_REC(  0x1B80,  0x1B82 ),
    AF_UNIRANGE_REC(  0x1BA1,  0x1BAD ),
    AF_UNIRANGE_REC(       0,       0 )
  };


  const AF_Script_UniRangeRec  af_taml_uniranges[] =
  {
    AF_UNIRANGE_REC(  0x0B80,  0x0BFF ),  /* Tamil */
    AF_UNIRANGE_REC(       0,       0 )
  };

  const AF_Script_UniRangeRec  af_taml_nonbase_uniranges[] =
  {
    AF_UNIRANGE_REC(  0x0B82,  0x0B82 ),
    AF_UNIRANGE_REC(  0x0BC0,  0x0BC2 ),
    AF_UNIRANGE_REC(  0x0BCD,  0x0BCD ),
    AF_UNIRANGE_REC(       0,       0 )
  };


  const AF_Script_UniRangeRec  af_tavt_uniranges[] =
  {
    AF_UNIRANGE_REC(  0xAA80,  0xAADF ),   /* Tai Viet */
    AF_UNIRANGE_REC(       0,       0 )
  };

  const AF_Script_UniRangeRec  af_tavt_nonbase_uniranges[] =
  {
    AF_UNIRANGE_REC(  0xAAB0,  0xAAB0 ),
    AF_UNIRANGE_REC(  0xAAB2,  0xAAB4 ),
    AF_UNIRANGE_REC(  0xAAB7,  0xAAB8 ),
    AF_UNIRANGE_REC(  0xAABE,  0xAABF ),
    AF_UNIRANGE_REC(  0xAAC1,  0xAAC1 ),
    AF_UNIRANGE_REC(       0,       0 )
  };


  const AF_Script_UniRangeRec  af_telu_uniranges[] =
  {
    AF_UNIRANGE_REC(  0x0C00,  0x0C7F ),  /* Telugu */
    AF_UNIRANGE_REC(       0,       0 )
  };

  const AF_Script_UniRangeRec  af_telu_nonbase_uniranges[] =
  {
    AF_UNIRANGE_REC(  0x0C00,  0x0C00 ),
    AF_UNIRANGE_REC(  0x0C3E,  0x0C40 ),
    AF_UNIRANGE_REC(  0x0C46,  0x0C56 ),
    AF_UNIRANGE_REC(  0x0C62,  0x0C63 ),
    AF_UNIRANGE_REC(       0,       0 )
  };


  const AF_Script_UniRangeRec  af_thai_uniranges[] =
  {
    AF_UNIRANGE_REC(  0x0E00,  0x0E7F ),  /* Thai */
    AF_UNIRANGE_REC(       0,       0 )
  };

  const AF_Script_UniRangeRec  af_thai_nonbase_uniranges[] =
  {
    AF_UNIRANGE_REC(  0x0E31,  0x0E31 ),
    AF_UNIRANGE_REC(  0x0E34,  0x0E3A ),
    AF_UNIRANGE_REC(  0x0E47,  0x0E4E ),
    AF_UNIRANGE_REC(       0,       0 )
  };


  const AF_Script_UniRangeRec  af_tfng_uniranges[] =
  {
    AF_UNIRANGE_REC(  0x2D30,  0x2D7F ),   /* Tifinagh */
    AF_UNIRANGE_REC(       0,       0 )
  };

  const AF_Script_UniRangeRec  af_tfng_nonbase_uniranges[] =
  {
    AF_UNIRANGE_REC( 0, 0 )
  };


  const AF_Script_UniRangeRec  af_vaii_uniranges[] =
  {
    AF_UNIRANGE_REC(  0xA500,  0xA63F ),   /* Vai */
    AF_UNIRANGE_REC(       0,       0 )
  };

  const AF_Script_UniRangeRec  af_vaii_nonbase_uniranges[] =
  {
    AF_UNIRANGE_REC( 0, 0 )
  };


#ifdef AF_CONFIG_OPTION_INDIC

  const AF_Script_UniRangeRec  af_limb_uniranges[] =
  {
    AF_UNIRANGE_REC(  0x1900,  0x194F ),  /* Limbu */
    AF_UNIRANGE_REC(       0,       0 )
  };

  const AF_Script_UniRangeRec  af_limb_nonbase_uniranges[] =
  {
    AF_UNIRANGE_REC(  0x1920,  0x1922 ),
    AF_UNIRANGE_REC(  0x1927,  0x1934 ),
    AF_UNIRANGE_REC(  0x1937,  0x193B ),
    AF_UNIRANGE_REC(       0,       0 )
  };


  const AF_Script_UniRangeRec  af_orya_uniranges[] =
  {
    AF_UNIRANGE_REC(  0x0B00,  0x0B7F ),  /* Oriya */
    AF_UNIRANGE_REC(       0,       0 )
  };

  const AF_Script_UniRangeRec  af_orya_nonbase_uniranges[] =
  {
    AF_UNIRANGE_REC(  0x0B01,  0x0B02 ),
    AF_UNIRANGE_REC(  0x0B3C,  0x0B3C ),
    AF_UNIRANGE_REC(  0x0B3F,  0x0B3F ),
    AF_UNIRANGE_REC(  0x0B41,  0x0B44 ),
    AF_UNIRANGE_REC(  0x0B4D,  0x0B56 ),
    AF_UNIRANGE_REC(  0x0B62,  0x0B63 ),
    AF_UNIRANGE_REC(       0,       0 )
  };


  const AF_Script_UniRangeRec  af_sylo_uniranges[] =
  {
    AF_UNIRANGE_REC(  0xA800,  0xA82F ),  /* Syloti Nagri */
    AF_UNIRANGE_REC(       0,       0 )
  };

  const AF_Script_UniRangeRec  af_sylo_nonbase_uniranges[] =
  {
    AF_UNIRANGE_REC(  0xA802,  0xA802 ),
    AF_UNIRANGE_REC(  0xA806,  0xA806 ),
    AF_UNIRANGE_REC(  0xA80B,  0xA80B ),
    AF_UNIRANGE_REC(  0xA825,  0xA826 ),
    AF_UNIRANGE_REC(       0,       0 )
  };


>>>>>>> a17af05f
  const AF_Script_UniRangeRec  af_tibt_uniranges[] =
  {
    AF_UNIRANGE_REC(  0x0F00,  0x0FFF ),  /* Tibetan */
    AF_UNIRANGE_REC(       0,       0 )
  };

  const AF_Script_UniRangeRec  af_tibt_nonbase_uniranges[] =
  {
    AF_UNIRANGE_REC(  0x0F18,  0x0F19 ),
    AF_UNIRANGE_REC(  0x0F35,  0x0F35 ),
    AF_UNIRANGE_REC(  0x0F37,  0x0F37 ),
    AF_UNIRANGE_REC(  0x0F39,  0x0F39 ),
    AF_UNIRANGE_REC(  0x0F3E,  0x0F3F ),
    AF_UNIRANGE_REC(  0x0F71,  0x0F7E ),
    AF_UNIRANGE_REC(  0x0F80,  0x0F84 ),
    AF_UNIRANGE_REC(  0x0F86,  0x0F87 ),
    AF_UNIRANGE_REC(  0x0F8D,  0x0FBC ),
    AF_UNIRANGE_REC(       0,       0 )
  };

#endif /* !AF_CONFIG_OPTION_INDIC */

#ifdef AF_CONFIG_OPTION_CJK

  /* this corresponds to Unicode 6.0 */

  const AF_Script_UniRangeRec  af_hani_uniranges[] =
  {
    AF_UNIRANGE_REC(  0x1100,  0x11FF ),  /* Hangul Jamo                             */
    AF_UNIRANGE_REC(  0x2E80,  0x2EFF ),  /* CJK Radicals Supplement                 */
    AF_UNIRANGE_REC(  0x2F00,  0x2FDF ),  /* Kangxi Radicals                         */
    AF_UNIRANGE_REC(  0x2FF0,  0x2FFF ),  /* Ideographic Description Characters      */
    AF_UNIRANGE_REC(  0x3000,  0x303F ),  /* CJK Symbols and Punctuation             */
    AF_UNIRANGE_REC(  0x3040,  0x309F ),  /* Hiragana                                */
    AF_UNIRANGE_REC(  0x30A0,  0x30FF ),  /* Katakana                                */
    AF_UNIRANGE_REC(  0x3100,  0x312F ),  /* Bopomofo                                */
    AF_UNIRANGE_REC(  0x3130,  0x318F ),  /* Hangul Compatibility Jamo               */
    AF_UNIRANGE_REC(  0x3190,  0x319F ),  /* Kanbun                                  */
    AF_UNIRANGE_REC(  0x31A0,  0x31BF ),  /* Bopomofo Extended                       */
    AF_UNIRANGE_REC(  0x31C0,  0x31EF ),  /* CJK Strokes                             */
    AF_UNIRANGE_REC(  0x31F0,  0x31FF ),  /* Katakana Phonetic Extensions            */
    AF_UNIRANGE_REC(  0x3300,  0x33FF ),  /* CJK Compatibility                       */
    AF_UNIRANGE_REC(  0x3400,  0x4DBF ),  /* CJK Unified Ideographs Extension A      */
    AF_UNIRANGE_REC(  0x4DC0,  0x4DFF ),  /* Yijing Hexagram Symbols                 */
    AF_UNIRANGE_REC(  0x4E00,  0x9FFF ),  /* CJK Unified Ideographs                  */
    AF_UNIRANGE_REC(  0xA960,  0xA97F ),  /* Hangul Jamo Extended-A                  */
    AF_UNIRANGE_REC(  0xAC00,  0xD7AF ),  /* Hangul Syllables                        */
    AF_UNIRANGE_REC(  0xD7B0,  0xD7FF ),  /* Hangul Jamo Extended-B                  */
    AF_UNIRANGE_REC(  0xF900,  0xFAFF ),  /* CJK Compatibility Ideographs            */
    AF_UNIRANGE_REC(  0xFE10,  0xFE1F ),  /* Vertical forms                          */
    AF_UNIRANGE_REC(  0xFE30,  0xFE4F ),  /* CJK Compatibility Forms                 */
    AF_UNIRANGE_REC(  0xFF00,  0xFFEF ),  /* Halfwidth and Fullwidth Forms           */
    AF_UNIRANGE_REC( 0x1B000, 0x1B0FF ),  /* Kana Supplement                         */
    AF_UNIRANGE_REC( 0x1D300, 0x1D35F ),  /* Tai Xuan Hing Symbols                   */
    AF_UNIRANGE_REC( 0x20000, 0x2A6DF ),  /* CJK Unified Ideographs Extension B      */
    AF_UNIRANGE_REC( 0x2A700, 0x2B73F ),  /* CJK Unified Ideographs Extension C      */
    AF_UNIRANGE_REC( 0x2B740, 0x2B81F ),  /* CJK Unified Ideographs Extension D      */
    AF_UNIRANGE_REC( 0x2F800, 0x2FA1F ),  /* CJK Compatibility Ideographs Supplement */
    AF_UNIRANGE_REC(       0,       0 )
  };

  const AF_Script_UniRangeRec  af_hani_nonbase_uniranges[] =
  {
    AF_UNIRANGE_REC(  0x302A,  0x302F ),
    AF_UNIRANGE_REC(  0x3190,  0x319F ),
    AF_UNIRANGE_REC(       0,       0 )
  };

#endif /* !AF_CONFIG_OPTION_CJK */

/* END */<|MERGE_RESOLUTION|>--- conflicted
+++ resolved
@@ -4,11 +4,7 @@
 /*                                                                         */
 /*    Auto-fitter Unicode script ranges (body).                            */
 /*                                                                         */
-<<<<<<< HEAD
-/*  Copyright 2013-2016 by                                                 */
-=======
 /*  Copyright 2013-2017 by                                                 */
->>>>>>> a17af05f
 /*  David Turner, Robert Wilhelm, and Werner Lemberg.                      */
 /*                                                                         */
 /*  This file is part of the FreeType project, and may only be used,       */
@@ -56,10 +52,6 @@
   /* not be affected by blue zones, regardless of whether this is a       */
   /* spacing or no-spacing glyph                                          */
 
-<<<<<<< HEAD
-  /* the `ta_xxxx_nonbase_uniranges' ranges must be strict subsets */
-  /* of the corresponding `ta_xxxx_uniranges' ranges               */
-=======
   /* the `af_xxxx_nonbase_uniranges' ranges must be strict subsets */
   /* of the corresponding `af_xxxx_uniranges' ranges               */
 
@@ -75,7 +67,6 @@
     AF_UNIRANGE_REC( 0x1D944, 0x1E94A ),
     AF_UNIRANGE_REC(       0,       0 )
   };
->>>>>>> a17af05f
 
 
   const AF_Script_UniRangeRec  af_arab_uniranges[] =
@@ -128,8 +119,6 @@
   };
 
 
-<<<<<<< HEAD
-=======
   const AF_Script_UniRangeRec  af_avst_uniranges[] =
   {
     AF_UNIRANGE_REC( 0x10B00,  0x10B3F ),  /* Avestan */
@@ -161,7 +150,6 @@
   };
 
 
->>>>>>> a17af05f
   const AF_Script_UniRangeRec  af_beng_uniranges[] =
   {
     AF_UNIRANGE_REC(  0x0980,  0x09FF ),  /* Bengali */
@@ -179,8 +167,6 @@
   };
 
 
-<<<<<<< HEAD
-=======
   const AF_Script_UniRangeRec  af_buhd_uniranges[] =
   {
     AF_UNIRANGE_REC(  0x1740,  0x175F ),   /* Buhid */
@@ -233,7 +219,6 @@
   };
 
 
->>>>>>> a17af05f
   const AF_Script_UniRangeRec  af_cher_uniranges[] =
   {
     AF_UNIRANGE_REC(  0x13A0,  0x13FF ),  /* Cherokee            */
@@ -246,8 +231,6 @@
     AF_UNIRANGE_REC( 0, 0 )
   };
 
-<<<<<<< HEAD
-=======
 
   const AF_Script_UniRangeRec  af_copt_uniranges[] =
   {
@@ -273,7 +256,6 @@
     AF_UNIRANGE_REC( 0, 0 )
   };
 
->>>>>>> a17af05f
 
   const AF_Script_UniRangeRec  af_cyrl_uniranges[] =
   {
@@ -283,7 +265,6 @@
     AF_UNIRANGE_REC(  0xA640,  0xA69F ),  /* Cyrillic Extended-B */
     AF_UNIRANGE_REC(  0x1C80,  0x1C8F ),  /* Cyrillic Extended-C */
     AF_UNIRANGE_REC(       0,       0 )
-<<<<<<< HEAD
   };
 
   const AF_Script_UniRangeRec  af_cyrl_nonbase_uniranges[] =
@@ -295,19 +276,6 @@
     AF_UNIRANGE_REC(       0,       0 )
   };
 
-=======
-  };
-
-  const AF_Script_UniRangeRec  af_cyrl_nonbase_uniranges[] =
-  {
-    AF_UNIRANGE_REC(  0x0483,  0x0489 ),
-    AF_UNIRANGE_REC(  0x2DE0,  0x2DFF ),
-    AF_UNIRANGE_REC(  0xA66F,  0xA67F ),
-    AF_UNIRANGE_REC(  0xA69E,  0xA69F ),
-    AF_UNIRANGE_REC(       0,       0 )
-  };
-
->>>>>>> a17af05f
 
   /* There are some characters in the Devanagari Unicode block that are    */
   /* generic to Indic scripts; we omit them so that their presence doesn't */
@@ -325,7 +293,6 @@
     AF_UNIRANGE_REC(  0x20B9,  0x20B9 ),  /* (new) Rupee sign    */
     AF_UNIRANGE_REC(  0xA8E0,  0xA8FF ),  /* Devanagari Extended */
     AF_UNIRANGE_REC(       0,       0 )
-<<<<<<< HEAD
   };
 
   const AF_Script_UniRangeRec  af_deva_nonbase_uniranges[] =
@@ -341,6 +308,18 @@
   };
 
 
+  const AF_Script_UniRangeRec  af_dsrt_uniranges[] =
+  {
+    AF_UNIRANGE_REC( 0x10400, 0x1044F ),  /* Deseret */
+    AF_UNIRANGE_REC(       0,       0 )
+  };
+
+  const AF_Script_UniRangeRec  af_dsrt_nonbase_uniranges[] =
+  {
+    AF_UNIRANGE_REC( 0, 0 )
+  };
+
+
   const AF_Script_UniRangeRec  af_ethi_uniranges[] =
   {
     AF_UNIRANGE_REC(  0x1200,  0x137F ),  /* Ethiopic            */
@@ -382,6 +361,32 @@
   };
 
   const AF_Script_UniRangeRec  af_geok_nonbase_uniranges[] =
+  {
+    AF_UNIRANGE_REC( 0, 0 )
+  };
+
+
+  const AF_Script_UniRangeRec  af_glag_uniranges[] =
+  {
+    AF_UNIRANGE_REC(  0x2C00,  0x2C5F ),  /* Glagolitic */
+    AF_UNIRANGE_REC( 0x1E000, 0x1E02F ),  /* Glagolitic Supplement */
+    AF_UNIRANGE_REC(       0,       0 )
+  };
+
+  const AF_Script_UniRangeRec  af_glag_nonbase_uniranges[] =
+  {
+    AF_UNIRANGE_REC( 0x1E000, 0x1E02F ),
+    AF_UNIRANGE_REC(       0,       0 )
+  };
+
+
+  const AF_Script_UniRangeRec  af_goth_uniranges[] =
+  {
+    AF_UNIRANGE_REC( 0x10330, 0x1034F ),   /* Gothic */
+    AF_UNIRANGE_REC(       0,       0 )
+  };
+
+  const AF_Script_UniRangeRec  af_goth_nonbase_uniranges[] =
   {
     AF_UNIRANGE_REC( 0, 0 )
   };
@@ -437,24 +442,10 @@
     AF_UNIRANGE_REC(  0x0A41,  0x0A51 ),
     AF_UNIRANGE_REC(  0x0A70,  0x0A71 ),
     AF_UNIRANGE_REC(  0x0A75,  0x0A75 ),
-=======
-  };
-
-  const AF_Script_UniRangeRec  af_deva_nonbase_uniranges[] =
-  {
-    AF_UNIRANGE_REC(  0x0900,  0x0902 ),
-    AF_UNIRANGE_REC(  0x093A,  0x093A ),
-    AF_UNIRANGE_REC(  0x0941,  0x0948 ),
-    AF_UNIRANGE_REC(  0x094D,  0x094D ),
-    AF_UNIRANGE_REC(  0x0953,  0x0957 ),
-    AF_UNIRANGE_REC(  0x0962,  0x0963 ),
-    AF_UNIRANGE_REC(  0xA8E0,  0xA8F1 ),
->>>>>>> a17af05f
-    AF_UNIRANGE_REC(       0,       0 )
-  };
-
-
-<<<<<<< HEAD
+    AF_UNIRANGE_REC(       0,       0 )
+  };
+
+
   const AF_Script_UniRangeRec  af_hebr_uniranges[] =
   {
     AF_UNIRANGE_REC(  0x0590,  0x05FF ),  /* Hebrew                          */
@@ -469,6 +460,19 @@
     AF_UNIRANGE_REC(  0x05C4,  0x05C5 ),
     AF_UNIRANGE_REC(  0x05C7,  0x05C7 ),
     AF_UNIRANGE_REC(  0xFB1E,  0xFB1E ),
+    AF_UNIRANGE_REC(       0,       0 )
+  };
+
+
+  const AF_Script_UniRangeRec  af_kali_uniranges[] =
+  {
+    AF_UNIRANGE_REC(  0xA900,  0xA92F ),   /* Kayah Li */
+    AF_UNIRANGE_REC(       0,       0 )
+  };
+
+  const AF_Script_UniRangeRec  af_kali_nonbase_uniranges[] =
+  {
+    AF_UNIRANGE_REC(  0xA926,  0xA92D ),
     AF_UNIRANGE_REC(       0,       0 )
   };
 
@@ -631,482 +635,6 @@
   };
 
 
-  const AF_Script_UniRangeRec  af_mlym_uniranges[] =
-  {
-    AF_UNIRANGE_REC(  0x0D00,  0x0D7F ),  /* Malayalam */
-    AF_UNIRANGE_REC(       0,       0 )
-  };
-
-  const AF_Script_UniRangeRec  af_mlym_nonbase_uniranges[] =
-  {
-    AF_UNIRANGE_REC(  0x0D01,  0x0D01 ),
-    AF_UNIRANGE_REC(  0x0D4D,  0x0D4E ),
-    AF_UNIRANGE_REC(  0x0D62,  0x0D63 ),
-    AF_UNIRANGE_REC(       0,       0 )
-  };
-
-
-  const AF_Script_UniRangeRec  af_mymr_uniranges[] =
-  {
-    AF_UNIRANGE_REC( 0x1000, 0x109F ),    /* Myanmar            */
-    AF_UNIRANGE_REC( 0xA9E0, 0xA9FF ),    /* Myanmar Extended-B */
-    AF_UNIRANGE_REC( 0xAA60, 0xAA7F ),    /* Myanmar Extended-A */
-    AF_UNIRANGE_REC(      0,      0 )
-  };
-
-  const AF_Script_UniRangeRec  af_mymr_nonbase_uniranges[] =
-  {
-    AF_UNIRANGE_REC( 0x102D, 0x1030 ),
-    AF_UNIRANGE_REC( 0x1032, 0x1037 ),
-    AF_UNIRANGE_REC( 0x103A, 0x103A ),
-    AF_UNIRANGE_REC( 0x103D, 0x103E ),
-    AF_UNIRANGE_REC( 0x1058, 0x1059 ),
-    AF_UNIRANGE_REC( 0x105E, 0x1060 ),
-    AF_UNIRANGE_REC( 0x1071, 0x1074 ),
-    AF_UNIRANGE_REC( 0x1082, 0x1082 ),
-    AF_UNIRANGE_REC( 0x1085, 0x1086 ),
-    AF_UNIRANGE_REC( 0x108D, 0x108D ),
-    AF_UNIRANGE_REC( 0xA9E5, 0xA9E5 ),
-    AF_UNIRANGE_REC( 0xAA7C, 0xAA7C ),
-    AF_UNIRANGE_REC(      0,      0 )
-  };
-
-
-  const AF_Script_UniRangeRec  af_none_uniranges[] =
-  {
-    AF_UNIRANGE_REC( 0, 0 )
-  };
-
-  const AF_Script_UniRangeRec  af_none_nonbase_uniranges[] =
-  {
-    AF_UNIRANGE_REC( 0, 0 )
-  };
-
-
-  const AF_Script_UniRangeRec  af_sinh_uniranges[] =
-  {
-    AF_UNIRANGE_REC(  0x0D80,  0x0DFF ),  /* Sinhala */
-    AF_UNIRANGE_REC(       0,       0 )
-  };
-
-  const AF_Script_UniRangeRec  af_sinh_nonbase_uniranges[] =
-  {
-    AF_UNIRANGE_REC(  0x0DCA,  0x0DCA ),
-    AF_UNIRANGE_REC(  0x0DD2,  0x0DD6 ),
-=======
-  const AF_Script_UniRangeRec  af_dsrt_uniranges[] =
-  {
-    AF_UNIRANGE_REC( 0x10400, 0x1044F ),  /* Deseret */
-    AF_UNIRANGE_REC(       0,       0 )
-  };
-
-  const AF_Script_UniRangeRec  af_dsrt_nonbase_uniranges[] =
-  {
-    AF_UNIRANGE_REC( 0, 0 )
-  };
-
-
-  const AF_Script_UniRangeRec  af_ethi_uniranges[] =
-  {
-    AF_UNIRANGE_REC(  0x1200,  0x137F ),  /* Ethiopic            */
-    AF_UNIRANGE_REC(  0x1380,  0x139F ),  /* Ethiopic Supplement */
-    AF_UNIRANGE_REC(  0x2D80,  0x2DDF ),  /* Ethiopic Extended   */
-    AF_UNIRANGE_REC(  0xAB00,  0xAB2F ),  /* Ethiopic Extended-A */
-    AF_UNIRANGE_REC(       0,       0 )
-  };
-
-  const AF_Script_UniRangeRec  af_ethi_nonbase_uniranges[] =
-  {
-    AF_UNIRANGE_REC(  0x135D,  0x135F ),
-    AF_UNIRANGE_REC(       0,       0 )
-  };
-
-
-  const AF_Script_UniRangeRec  af_geor_uniranges[] =
-  {
-    AF_UNIRANGE_REC(  0x10D0,  0x10FF ),  /* Georgian (Mkhedruli) */
-#if 0
-    /* the following range is proposed for inclusion in Unicode */
-    AF_UNIRANGE_REC(  0x1C90,  0x1CBF ),  /* Georgian (Mtavruli)  */
-#endif
-    AF_UNIRANGE_REC(       0,       0 )
-  };
-
-  const AF_Script_UniRangeRec  af_geor_nonbase_uniranges[] =
-  {
-    AF_UNIRANGE_REC( 0, 0 )
-  };
-
-
-  const AF_Script_UniRangeRec  af_geok_uniranges[] =
-  {
-    /* Khutsuri */
-    AF_UNIRANGE_REC(  0x10A0,  0x10CD ),  /* Georgian (Asomtavruli) */
-    AF_UNIRANGE_REC(  0x2D00,  0x2D2D ),  /* Georgian (Nuskhuri)    */
-    AF_UNIRANGE_REC(       0,       0 )
-  };
-
-  const AF_Script_UniRangeRec  af_geok_nonbase_uniranges[] =
-  {
-    AF_UNIRANGE_REC( 0, 0 )
-  };
-
-
-  const AF_Script_UniRangeRec  af_glag_uniranges[] =
-  {
-    AF_UNIRANGE_REC(  0x2C00,  0x2C5F ),  /* Glagolitic */
-    AF_UNIRANGE_REC( 0x1E000, 0x1E02F ),  /* Glagolitic Supplement */
-    AF_UNIRANGE_REC(       0,       0 )
-  };
-
-  const AF_Script_UniRangeRec  af_glag_nonbase_uniranges[] =
-  {
-    AF_UNIRANGE_REC( 0x1E000, 0x1E02F ),
-    AF_UNIRANGE_REC(       0,       0 )
-  };
-
-
-  const AF_Script_UniRangeRec  af_goth_uniranges[] =
-  {
-    AF_UNIRANGE_REC( 0x10330, 0x1034F ),   /* Gothic */
-    AF_UNIRANGE_REC(       0,       0 )
-  };
-
-  const AF_Script_UniRangeRec  af_goth_nonbase_uniranges[] =
-  {
-    AF_UNIRANGE_REC( 0, 0 )
-  };
-
-
-  const AF_Script_UniRangeRec  af_grek_uniranges[] =
-  {
-    AF_UNIRANGE_REC(  0x0370,  0x03FF ),  /* Greek and Coptic */
-    AF_UNIRANGE_REC(  0x1F00,  0x1FFF ),  /* Greek Extended   */
-    AF_UNIRANGE_REC(       0,       0 )
-  };
-
-  const AF_Script_UniRangeRec  af_grek_nonbase_uniranges[] =
-  {
-    AF_UNIRANGE_REC(  0x037A,  0x037A ),
-    AF_UNIRANGE_REC(  0x0384,  0x0385 ),
-    AF_UNIRANGE_REC(  0x1FBD,  0x1FC1 ),
-    AF_UNIRANGE_REC(  0x1FCD,  0x1FCF ),
-    AF_UNIRANGE_REC(  0x1FDD,  0x1FDF ),
-    AF_UNIRANGE_REC(  0x1FED,  0x1FEF ),
-    AF_UNIRANGE_REC(  0x1FFD,  0x1FFE ),
-    AF_UNIRANGE_REC(       0,       0 )
-  };
-
-
-  const AF_Script_UniRangeRec  af_gujr_uniranges[] =
-  {
-    AF_UNIRANGE_REC(  0x0A80,  0x0AFF ),  /* Gujarati */
-    AF_UNIRANGE_REC(       0,       0 )
-  };
-
-  const AF_Script_UniRangeRec  af_gujr_nonbase_uniranges[] =
-  {
-    AF_UNIRANGE_REC(  0x0A81,  0x0A82 ),
-    AF_UNIRANGE_REC(  0x0ABC,  0x0ABC ),
-    AF_UNIRANGE_REC(  0x0AC1,  0x0AC8 ),
-    AF_UNIRANGE_REC(  0x0ACD,  0x0ACD ),
-    AF_UNIRANGE_REC(  0x0AE2,  0x0AE3 ),
->>>>>>> a17af05f
-    AF_UNIRANGE_REC(       0,       0 )
-  };
-
-
-<<<<<<< HEAD
-  const AF_Script_UniRangeRec  af_taml_uniranges[] =
-  {
-    AF_UNIRANGE_REC(  0x0B80,  0x0BFF ),  /* Tamil */
-    AF_UNIRANGE_REC(       0,       0 )
-  };
-
-  const AF_Script_UniRangeRec  af_taml_nonbase_uniranges[] =
-  {
-    AF_UNIRANGE_REC(  0x0B82,  0x0B82 ),
-    AF_UNIRANGE_REC(  0x0BC0,  0x0BC2 ),
-    AF_UNIRANGE_REC(  0x0BCD,  0x0BCD ),
-=======
-  const AF_Script_UniRangeRec  af_guru_uniranges[] =
-  {
-    AF_UNIRANGE_REC(  0x0A00,  0x0A7F ),  /* Gurmukhi */
-    AF_UNIRANGE_REC(       0,       0 )
-  };
-
-  const AF_Script_UniRangeRec  af_guru_nonbase_uniranges[] =
-  {
-    AF_UNIRANGE_REC(  0x0A01,  0x0A02 ),
-    AF_UNIRANGE_REC(  0x0A3C,  0x0A3C ),
-    AF_UNIRANGE_REC(  0x0A41,  0x0A51 ),
-    AF_UNIRANGE_REC(  0x0A70,  0x0A71 ),
-    AF_UNIRANGE_REC(  0x0A75,  0x0A75 ),
->>>>>>> a17af05f
-    AF_UNIRANGE_REC(       0,       0 )
-  };
-
-
-<<<<<<< HEAD
-  const AF_Script_UniRangeRec  af_telu_uniranges[] =
-  {
-    AF_UNIRANGE_REC(  0x0C00,  0x0C7F ),  /* Telugu */
-    AF_UNIRANGE_REC(       0,       0 )
-  };
-
-  const AF_Script_UniRangeRec  af_telu_nonbase_uniranges[] =
-  {
-    AF_UNIRANGE_REC(  0x0C00,  0x0C00 ),
-    AF_UNIRANGE_REC(  0x0C3E,  0x0C40 ),
-    AF_UNIRANGE_REC(  0x0C46,  0x0C56 ),
-    AF_UNIRANGE_REC(  0x0C62,  0x0C63 ),
-=======
-  const AF_Script_UniRangeRec  af_hebr_uniranges[] =
-  {
-    AF_UNIRANGE_REC(  0x0590,  0x05FF ),  /* Hebrew                          */
-    AF_UNIRANGE_REC(  0xFB1D,  0xFB4F ),  /* Alphab. Present. Forms (Hebrew) */
-    AF_UNIRANGE_REC(       0,       0 )
-  };
-
-  const AF_Script_UniRangeRec  af_hebr_nonbase_uniranges[] =
-  {
-    AF_UNIRANGE_REC(  0x0591,  0x05BF ),
-    AF_UNIRANGE_REC(  0x05C1,  0x05C2 ),
-    AF_UNIRANGE_REC(  0x05C4,  0x05C5 ),
-    AF_UNIRANGE_REC(  0x05C7,  0x05C7 ),
-    AF_UNIRANGE_REC(  0xFB1E,  0xFB1E ),
->>>>>>> a17af05f
-    AF_UNIRANGE_REC(       0,       0 )
-  };
-
-
-<<<<<<< HEAD
-  const AF_Script_UniRangeRec  af_thai_uniranges[] =
-  {
-    AF_UNIRANGE_REC(  0x0E00,  0x0E7F ),  /* Thai */
-    AF_UNIRANGE_REC(       0,       0 )
-  };
-
-  const AF_Script_UniRangeRec  af_thai_nonbase_uniranges[] =
-  {
-    AF_UNIRANGE_REC(  0x0E31,  0x0E31 ),
-    AF_UNIRANGE_REC(  0x0E34,  0x0E3A ),
-    AF_UNIRANGE_REC(  0x0E47,  0x0E4E ),
-    AF_UNIRANGE_REC(       0,       0 )
-  };
-
-
-#ifdef AF_CONFIG_OPTION_INDIC
-
-  const AF_Script_UniRangeRec  af_limb_uniranges[] =
-  {
-    AF_UNIRANGE_REC(  0x1900,  0x194F ),  /* Limbu */
-    AF_UNIRANGE_REC(       0,       0 )
-  };
-
-  const AF_Script_UniRangeRec  af_limb_nonbase_uniranges[] =
-  {
-    AF_UNIRANGE_REC(  0x1920,  0x1922 ),
-    AF_UNIRANGE_REC(  0x1927,  0x1934 ),
-    AF_UNIRANGE_REC(  0x1937,  0x193B ),
-    AF_UNIRANGE_REC(       0,       0 )
-  };
-
-
-  const AF_Script_UniRangeRec  af_orya_uniranges[] =
-  {
-    AF_UNIRANGE_REC(  0x0B00,  0x0B7F ),  /* Oriya */
-    AF_UNIRANGE_REC(       0,       0 )
-  };
-
-  const AF_Script_UniRangeRec  af_orya_nonbase_uniranges[] =
-  {
-    AF_UNIRANGE_REC(  0x0B01,  0x0B02 ),
-    AF_UNIRANGE_REC(  0x0B3C,  0x0B3C ),
-    AF_UNIRANGE_REC(  0x0B3F,  0x0B3F ),
-    AF_UNIRANGE_REC(  0x0B41,  0x0B44 ),
-    AF_UNIRANGE_REC(  0x0B4D,  0x0B56 ),
-    AF_UNIRANGE_REC(  0x0B62,  0x0B63 ),
-    AF_UNIRANGE_REC(       0,       0 )
-  };
-
-
-  const AF_Script_UniRangeRec  af_sund_uniranges[] =
-  {
-    AF_UNIRANGE_REC(  0x1B80,  0x1BBF ),  /* Sundanese            */
-    AF_UNIRANGE_REC(  0x1CC0,  0x1CCF ),  /* Sundanese Supplement */
-=======
-  const AF_Script_UniRangeRec  af_kali_uniranges[] =
-  {
-    AF_UNIRANGE_REC(  0xA900,  0xA92F ),   /* Kayah Li */
-    AF_UNIRANGE_REC(       0,       0 )
-  };
-
-  const AF_Script_UniRangeRec  af_kali_nonbase_uniranges[] =
-  {
-    AF_UNIRANGE_REC(  0xA926,  0xA92D ),
-    AF_UNIRANGE_REC(       0,       0 )
-  };
-
-
-  const AF_Script_UniRangeRec  af_knda_uniranges[] =
-  {
-    AF_UNIRANGE_REC(  0x0C80,  0x0CFF ),  /* Kannada */
-    AF_UNIRANGE_REC(       0,       0 )
-  };
-
-  const AF_Script_UniRangeRec  af_knda_nonbase_uniranges[] =
-  {
-    AF_UNIRANGE_REC(  0x0C81,  0x0C81 ),
-    AF_UNIRANGE_REC(  0x0CBC,  0x0CBC ),
-    AF_UNIRANGE_REC(  0x0CBF,  0x0CBF ),
-    AF_UNIRANGE_REC(  0x0CC6,  0x0CC6 ),
-    AF_UNIRANGE_REC(  0x0CCC,  0x0CCD ),
-    AF_UNIRANGE_REC(  0x0CE2,  0x0CE3 ),
-    AF_UNIRANGE_REC(       0,       0 )
-  };
-
-
-  const AF_Script_UniRangeRec  af_khmr_uniranges[] =
-  {
-    AF_UNIRANGE_REC(  0x1780,  0x17FF ),  /* Khmer */
-    AF_UNIRANGE_REC(       0,       0 )
-  };
-
-  const AF_Script_UniRangeRec  af_khmr_nonbase_uniranges[] =
-  {
-    AF_UNIRANGE_REC(  0x17B7,  0x17BD ),
-    AF_UNIRANGE_REC(  0x17C6,  0x17C6 ),
-    AF_UNIRANGE_REC(  0x17C9,  0x17D3 ),
-    AF_UNIRANGE_REC(  0x17DD,  0x17DD ),
-    AF_UNIRANGE_REC(       0,       0 )
-  };
-
-
-  const AF_Script_UniRangeRec  af_khms_uniranges[] =
-  {
-    AF_UNIRANGE_REC(  0x19E0,  0x19FF ),  /* Khmer Symbols */
-    AF_UNIRANGE_REC(       0,       0 )
-  };
-
-  const AF_Script_UniRangeRec  af_khms_nonbase_uniranges[] =
-  {
-    AF_UNIRANGE_REC( 0, 0 )
-  };
-
-
-  const AF_Script_UniRangeRec  af_lao_uniranges[] =
-  {
-    AF_UNIRANGE_REC(  0x0E80,  0x0EFF ),  /* Lao */
-    AF_UNIRANGE_REC(       0,       0 )
-  };
-
-  const AF_Script_UniRangeRec  af_lao_nonbase_uniranges[] =
-  {
-    AF_UNIRANGE_REC(  0x0EB1,  0x0EB1 ),
-    AF_UNIRANGE_REC(  0x0EB4,  0x0EBC ),
-    AF_UNIRANGE_REC(  0x0EC8,  0x0ECD ),
-    AF_UNIRANGE_REC(       0,       0 )
-  };
-
-
-  const AF_Script_UniRangeRec  af_latn_uniranges[] =
-  {
-    AF_UNIRANGE_REC(  0x0020,  0x007F ),  /* Basic Latin (no control chars)         */
-    AF_UNIRANGE_REC(  0x00A0,  0x00A9 ),  /* Latin-1 Supplement (no control chars)  */
-    AF_UNIRANGE_REC(  0x00AB,  0x00B1 ),  /* ... continued                          */
-    AF_UNIRANGE_REC(  0x00B4,  0x00B8 ),  /* ... continued                          */
-    AF_UNIRANGE_REC(  0x00BB,  0x00FF ),  /* ... continued                          */
-    AF_UNIRANGE_REC(  0x0100,  0x017F ),  /* Latin Extended-A                       */
-    AF_UNIRANGE_REC(  0x0180,  0x024F ),  /* Latin Extended-B                       */
-    AF_UNIRANGE_REC(  0x0250,  0x02AF ),  /* IPA Extensions                         */
-    AF_UNIRANGE_REC(  0x02B9,  0x02DF ),  /* Spacing Modifier Letters               */
-    AF_UNIRANGE_REC(  0x02E5,  0x02FF ),  /* ... continued                          */
-    AF_UNIRANGE_REC(  0x0300,  0x036F ),  /* Combining Diacritical Marks            */
-    AF_UNIRANGE_REC(  0x1AB0,  0x1ABE ),  /* Combining Diacritical Marks Extended   */
-    AF_UNIRANGE_REC(  0x1D00,  0x1D2B ),  /* Phonetic Extensions                    */
-    AF_UNIRANGE_REC(  0x1D6B,  0x1D77 ),  /* ... continued                          */
-    AF_UNIRANGE_REC(  0x1D79,  0x1D7F ),  /* ... continued                          */
-    AF_UNIRANGE_REC(  0x1D80,  0x1D9A ),  /* Phonetic Extensions Supplement         */
-    AF_UNIRANGE_REC(  0x1DC0,  0x1DFF ),  /* Combining Diacritical Marks Supplement */
-    AF_UNIRANGE_REC(  0x1E00,  0x1EFF ),  /* Latin Extended Additional              */
-    AF_UNIRANGE_REC(  0x2000,  0x206F ),  /* General Punctuation                    */
-    AF_UNIRANGE_REC(  0x20A0,  0x20B8 ),  /* Currency Symbols ...                   */
-    AF_UNIRANGE_REC(  0x20BA,  0x20CF ),  /* ... except new Rupee sign              */
-    AF_UNIRANGE_REC(  0x2150,  0x218F ),  /* Number Forms                           */
-    AF_UNIRANGE_REC(  0x2C60,  0x2C7B ),  /* Latin Extended-C                       */
-    AF_UNIRANGE_REC(  0x2C7E,  0x2C7F ),  /* ... continued                          */
-    AF_UNIRANGE_REC(  0x2E00,  0x2E7F ),  /* Supplemental Punctuation               */
-    AF_UNIRANGE_REC(  0xA720,  0xA76F ),  /* Latin Extended-D                       */
-    AF_UNIRANGE_REC(  0xA771,  0xA7F7 ),  /* ... continued                          */
-    AF_UNIRANGE_REC(  0xA7FA,  0xA7FF ),  /* ... continued                          */
-    AF_UNIRANGE_REC(  0xAB30,  0xAB5B ),  /* Latin Extended-E                       */
-    AF_UNIRANGE_REC(  0xAB60,  0xAB6F ),  /* ... continued                          */
-    AF_UNIRANGE_REC(  0xFB00,  0xFB06 ),  /* Alphab. Present. Forms (Latin Ligs)    */
-    AF_UNIRANGE_REC( 0x1D400, 0x1D7FF ),  /* Mathematical Alphanumeric Symbols      */
-    AF_UNIRANGE_REC(       0,       0 )
-  };
-
-  const AF_Script_UniRangeRec  af_latn_nonbase_uniranges[] =
-  {
-    AF_UNIRANGE_REC(  0x005E,  0x0060 ),
-    AF_UNIRANGE_REC(  0x007E,  0x007E ),
-    AF_UNIRANGE_REC(  0x00A8,  0x00A9 ),
-    AF_UNIRANGE_REC(  0x00AE,  0x00B0 ),
-    AF_UNIRANGE_REC(  0x00B4,  0x00B4 ),
-    AF_UNIRANGE_REC(  0x00B8,  0x00B8 ),
-    AF_UNIRANGE_REC(  0x00BC,  0x00BE ),
-    AF_UNIRANGE_REC(  0x02B9,  0x02DF ),
-    AF_UNIRANGE_REC(  0x02E5,  0x02FF ),
-    AF_UNIRANGE_REC(  0x0300,  0x036F ),
-    AF_UNIRANGE_REC(  0x1AB0,  0x1ABE ),
-    AF_UNIRANGE_REC(  0x1DC0,  0x1DFF ),
-    AF_UNIRANGE_REC(  0x2017,  0x2017 ),
-    AF_UNIRANGE_REC(  0x203E,  0x203E ),
-    AF_UNIRANGE_REC(  0xA788,  0xA788 ),
-    AF_UNIRANGE_REC(  0xA7F8,  0xA7FA ),
-    AF_UNIRANGE_REC(       0,       0 )
-  };
-
-
-  const AF_Script_UniRangeRec  af_latb_uniranges[] =
-  {
-    AF_UNIRANGE_REC(  0x1D62,  0x1D6A ),  /* some small subscript letters   */
-    AF_UNIRANGE_REC(  0x2080,  0x209C ),  /* subscript digits and letters   */
-    AF_UNIRANGE_REC(  0x2C7C,  0x2C7C ),  /* latin subscript small letter j */
-    AF_UNIRANGE_REC(       0,       0 )
-  };
-
-  const AF_Script_UniRangeRec  af_latb_nonbase_uniranges[] =
-  {
-    AF_UNIRANGE_REC( 0, 0 )
-  };
-
-
-  const AF_Script_UniRangeRec  af_latp_uniranges[] =
-  {
-    AF_UNIRANGE_REC(  0x00AA,  0x00AA ),  /* feminine ordinal indicator          */
-    AF_UNIRANGE_REC(  0x00B2,  0x00B3 ),  /* superscript two and three           */
-    AF_UNIRANGE_REC(  0x00B9,  0x00BA ),  /* superscript one, masc. ord. indic.  */
-    AF_UNIRANGE_REC(  0x02B0,  0x02B8 ),  /* some latin superscript mod. letters */
-    AF_UNIRANGE_REC(  0x02E0,  0x02E4 ),  /* some IPA modifier letters           */
-    AF_UNIRANGE_REC(  0x1D2C,  0x1D61 ),  /* latin superscript modifier letters  */
-    AF_UNIRANGE_REC(  0x1D78,  0x1D78 ),  /* modifier letter cyrillic en         */
-    AF_UNIRANGE_REC(  0x1D9B,  0x1DBF ),  /* more modifier letters               */
-    AF_UNIRANGE_REC(  0x2070,  0x207F ),  /* superscript digits and letters      */
-    AF_UNIRANGE_REC(  0x2C7D,  0x2C7D ),  /* modifier letter capital v           */
-    AF_UNIRANGE_REC(  0xA770,  0xA770 ),  /* modifier letter us                  */
-    AF_UNIRANGE_REC(  0xA7F8,  0xA7F9 ),  /* more modifier letters               */
-    AF_UNIRANGE_REC(  0xAB5C,  0xAB5F ),  /* more modifier letters               */
-    AF_UNIRANGE_REC(       0,       0 )
-  };
-
-  const AF_Script_UniRangeRec  af_latp_nonbase_uniranges[] =
-  {
-    AF_UNIRANGE_REC( 0, 0 )
-  };
-
-
   const AF_Script_UniRangeRec  af_lisu_uniranges[] =
   {
     AF_UNIRANGE_REC(  0xA4D0,  0xA4FF ),    /* Lisu */
@@ -1276,36 +804,10 @@
   {
     AF_UNIRANGE_REC(  0x1B80,  0x1BBF ), /* Sundanese            */
     AF_UNIRANGE_REC(  0x1CC0,  0x1CCF ), /* Sundanese Supplement */
->>>>>>> a17af05f
     AF_UNIRANGE_REC(       0,       0 )
   };
 
   const AF_Script_UniRangeRec  af_sund_nonbase_uniranges[] =
-<<<<<<< HEAD
-  {
-    AF_UNIRANGE_REC(  0x1B80,  0x1B82 ),
-    AF_UNIRANGE_REC(  0x1BA1,  0x1BAD ),
-    AF_UNIRANGE_REC(       0,       0 )
-  };
-
-
-  const AF_Script_UniRangeRec  af_sylo_uniranges[] =
-  {
-    AF_UNIRANGE_REC(  0xA800,  0xA82F ),  /* Syloti Nagri */
-    AF_UNIRANGE_REC(       0,       0 )
-  };
-
-  const AF_Script_UniRangeRec  af_sylo_nonbase_uniranges[] =
-  {
-    AF_UNIRANGE_REC(  0xA802,  0xA802 ),
-    AF_UNIRANGE_REC(  0xA806,  0xA806 ),
-    AF_UNIRANGE_REC(  0xA80B,  0xA80B ),
-    AF_UNIRANGE_REC(  0xA825,  0xA826 ),
-    AF_UNIRANGE_REC(       0,       0 )
-  };
-
-
-=======
   {
     AF_UNIRANGE_REC(  0x1B80,  0x1B82 ),
     AF_UNIRANGE_REC(  0x1BA1,  0x1BAD ),
@@ -1451,7 +953,6 @@
   };
 
 
->>>>>>> a17af05f
   const AF_Script_UniRangeRec  af_tibt_uniranges[] =
   {
     AF_UNIRANGE_REC(  0x0F00,  0x0FFF ),  /* Tibetan */
