/***************************************************************************/
/*                                                                         */
/*  aflatin.c                                                              */
/*                                                                         */
/*    Auto-fitter hinting routines for latin writing system (body).        */
/*                                                                         */
<<<<<<< HEAD
/*  Copyright 2003-2016 by                                                 */
=======
/*  Copyright 2003-2017 by                                                 */
>>>>>>> a17af05f
/*  David Turner, Robert Wilhelm, and Werner Lemberg.                      */
/*                                                                         */
/*  This file is part of the FreeType project, and may only be used,       */
/*  modified, and distributed under the terms of the FreeType project      */
/*  license, LICENSE.TXT.  By continuing to use, modify, or distribute     */
/*  this file you indicate that you have read the license and              */
/*  understand and accept it fully.                                        */
/*                                                                         */
/***************************************************************************/


#include <ft2build.h>
#include FT_ADVANCES_H
#include FT_INTERNAL_DEBUG_H

#include "afglobal.h"
#include "afpic.h"
#include "aflatin.h"
#include "aferrors.h"


#ifdef AF_CONFIG_OPTION_USE_WARPER
#include "afwarp.h"
#endif


  /*************************************************************************/
  /*                                                                       */
  /* The macro FT_COMPONENT is used in trace mode.  It is an implicit      */
  /* parameter of the FT_TRACE() and FT_ERROR() macros, used to print/log  */
  /* messages during execution.                                            */
  /*                                                                       */
#undef  FT_COMPONENT
#define FT_COMPONENT  trace_aflatin


  /* needed for computation of round vs. flat segments */
#define FLAT_THRESHOLD( x )  ( x / 14 )


  /*************************************************************************/
  /*************************************************************************/
  /*****                                                               *****/
  /*****            L A T I N   G L O B A L   M E T R I C S            *****/
  /*****                                                               *****/
  /*************************************************************************/
  /*************************************************************************/


  /* Find segments and links, compute all stem widths, and initialize */
  /* standard width and height for the glyph with given charcode.     */

  FT_LOCAL_DEF( void )
  af_latin_metrics_init_widths( AF_LatinMetrics  metrics,
                                FT_Face          face )
  {
    /* scan the array of segments in each direction */
    AF_GlyphHintsRec  hints[1];


    FT_TRACE5(( "\n"
                "latin standard widths computation (style `%s')\n"
                "=====================================================\n"
                "\n",
                af_style_names[metrics->root.style_class->style] ));

    af_glyph_hints_init( hints, face->memory );

    metrics->axis[AF_DIMENSION_HORZ].width_count = 0;
    metrics->axis[AF_DIMENSION_VERT].width_count = 0;

    {
      FT_Error            error;
      FT_ULong            glyph_index;
      int                 dim;
      AF_LatinMetricsRec  dummy[1];
      AF_Scaler           scaler = &dummy->root.scaler;

#ifdef FT_CONFIG_OPTION_PIC
      AF_FaceGlobals  globals = metrics->root.globals;
#endif

      AF_StyleClass   style_class  = metrics->root.style_class;
      AF_ScriptClass  script_class = AF_SCRIPT_CLASSES_GET
                                       [style_class->script];

      void*        shaper_buf;
      const char*  p;

#ifdef FT_DEBUG_LEVEL_TRACE
      FT_ULong  ch = 0;
#endif

      p          = script_class->standard_charstring;
      shaper_buf = af_shaper_buf_create( face );

      /*
       * We check a list of standard characters to catch features like
       * `c2sc' (small caps from caps) that don't contain lowercase letters
       * by definition, or other features that mainly operate on numerals.
       * The first match wins.
       */

      glyph_index = 0;
      while ( *p )
      {
        unsigned int  num_idx;

#ifdef FT_DEBUG_LEVEL_TRACE
        const char*  p_old;
#endif


        while ( *p == ' ' )
          p++;

#ifdef FT_DEBUG_LEVEL_TRACE
        p_old = p;
        GET_UTF8_CHAR( ch, p_old );
#endif

        /* reject input that maps to more than a single glyph */
        p = af_shaper_get_cluster( p, &metrics->root, shaper_buf, &num_idx );
        if ( num_idx > 1 )
          continue;

        /* otherwise exit loop if we have a result */
        glyph_index = af_shaper_get_elem( &metrics->root,
                                          shaper_buf,
                                          0,
                                          NULL,
                                          NULL );
        if ( glyph_index )
          break;
      }

      af_shaper_buf_destroy( face, shaper_buf );

      if ( !glyph_index )
        goto Exit;

      FT_TRACE5(( "standard character: U+%04lX (glyph index %d)\n",
                  ch, glyph_index ));

      error = FT_Load_Glyph( face, glyph_index, FT_LOAD_NO_SCALE );
      if ( error || face->glyph->outline.n_points <= 0 )
        goto Exit;

      FT_ZERO( dummy );

      dummy->units_per_em = metrics->units_per_em;

      scaler->x_scale = 0x10000L;
      scaler->y_scale = 0x10000L;
      scaler->x_delta = 0;
      scaler->y_delta = 0;

      scaler->face        = face;
      scaler->render_mode = FT_RENDER_MODE_NORMAL;
      scaler->flags       = 0;

      af_glyph_hints_rescale( hints, (AF_StyleMetrics)dummy );

      error = af_glyph_hints_reload( hints, &face->glyph->outline );
      if ( error )
        goto Exit;

      for ( dim = 0; dim < AF_DIMENSION_MAX; dim++ )
      {
        AF_LatinAxis  axis    = &metrics->axis[dim];
        AF_AxisHints  axhints = &hints->axis[dim];
        AF_Segment    seg, limit, link;
        FT_UInt       num_widths = 0;


        error = af_latin_hints_compute_segments( hints,
                                                 (AF_Dimension)dim );
        if ( error )
          goto Exit;

        /*
         *  We assume that the glyphs selected for the stem width
         *  computation are `featureless' enough so that the linking
         *  algorithm works fine without adjustments of its scoring
         *  function.
         */
        af_latin_hints_link_segments( hints,
                                      0,
                                      NULL,
                                      (AF_Dimension)dim );

        seg   = axhints->segments;
        limit = seg + axhints->num_segments;

        for ( ; seg < limit; seg++ )
        {
          link = seg->link;

          /* we only consider stem segments there! */
          if ( link && link->link == seg && link > seg )
          {
            FT_Pos  dist;


            dist = seg->pos - link->pos;
            if ( dist < 0 )
              dist = -dist;

            if ( num_widths < AF_LATIN_MAX_WIDTHS )
              axis->widths[num_widths++].org = dist;
          }
        }

        /* this also replaces multiple almost identical stem widths */
        /* with a single one (the value 100 is heuristic)           */
        af_sort_and_quantize_widths( &num_widths, axis->widths,
                                     dummy->units_per_em / 100 );
        axis->width_count = num_widths;
      }

    Exit:
      for ( dim = 0; dim < AF_DIMENSION_MAX; dim++ )
      {
        AF_LatinAxis  axis = &metrics->axis[dim];
        FT_Pos        stdw;


        stdw = ( axis->width_count > 0 ) ? axis->widths[0].org
                                         : AF_LATIN_CONSTANT( metrics, 50 );

        /* let's try 20% of the smallest width */
        axis->edge_distance_threshold = stdw / 5;
        axis->standard_width          = stdw;
        axis->extra_light             = 0;

#ifdef FT_DEBUG_LEVEL_TRACE
        {
          FT_UInt  i;


          FT_TRACE5(( "%s widths:\n",
                      dim == AF_DIMENSION_VERT ? "horizontal"
                                               : "vertical" ));

          FT_TRACE5(( "  %d (standard)", axis->standard_width ));
          for ( i = 1; i < axis->width_count; i++ )
            FT_TRACE5(( " %d", axis->widths[i].org ));

          FT_TRACE5(( "\n" ));
        }
#endif
      }
    }

    FT_TRACE5(( "\n" ));

    af_glyph_hints_done( hints );
  }


  static void
  af_latin_sort_blue( FT_UInt        count,
                      AF_LatinBlue*  table )
  {
    FT_UInt       i, j;
    AF_LatinBlue  swap;


    /* we sort from bottom to top */
    for ( i = 1; i < count; i++ )
    {
      for ( j = i; j > 0; j-- )
      {
        FT_Pos  a, b;


        if ( table[j - 1]->flags & ( AF_LATIN_BLUE_TOP     |
                                     AF_LATIN_BLUE_SUB_TOP ) )
          a = table[j - 1]->ref.org;
        else
          a = table[j - 1]->shoot.org;

        if ( table[j]->flags & ( AF_LATIN_BLUE_TOP     |
                                 AF_LATIN_BLUE_SUB_TOP ) )
          b = table[j]->ref.org;
        else
          b = table[j]->shoot.org;

        if ( b >= a )
          break;

        swap         = table[j];
        table[j]     = table[j - 1];
        table[j - 1] = swap;
      }
    }
  }


  /* Find all blue zones.  Flat segments give the reference points, */
  /* round segments the overshoot positions.                        */

  static void
  af_latin_metrics_init_blues( AF_LatinMetrics  metrics,
                               FT_Face          face )
  {
    FT_Pos        flats [AF_BLUE_STRING_MAX_LEN];
    FT_Pos        rounds[AF_BLUE_STRING_MAX_LEN];

    FT_UInt       num_flats;
    FT_UInt       num_rounds;

    AF_LatinBlue  blue;
    FT_Error      error;
    AF_LatinAxis  axis = &metrics->axis[AF_DIMENSION_VERT];
    FT_Outline    outline;

    AF_StyleClass  sc = metrics->root.style_class;

    AF_Blue_Stringset         bss = sc->blue_stringset;
    const AF_Blue_StringRec*  bs  = &af_blue_stringsets[bss];

    FT_Pos  flat_threshold = FLAT_THRESHOLD( metrics->units_per_em );

    void*  shaper_buf;


    /* we walk over the blue character strings as specified in the */
    /* style's entry in the `af_blue_stringset' array              */

    FT_TRACE5(( "latin blue zones computation\n"
                "============================\n"
                "\n" ));

    shaper_buf = af_shaper_buf_create( face );

    for ( ; bs->string != AF_BLUE_STRING_MAX; bs++ )
    {
      const char*  p = &af_blue_strings[bs->string];
      FT_Pos*      blue_ref;
      FT_Pos*      blue_shoot;
      FT_Pos       ascender;
      FT_Pos       descender;


#ifdef FT_DEBUG_LEVEL_TRACE
      {
        FT_Bool  have_flag = 0;


        FT_TRACE5(( "blue zone %d", axis->blue_count ));

        if ( bs->properties )
        {
          FT_TRACE5(( " (" ));

          if ( AF_LATIN_IS_TOP_BLUE( bs ) )
          {
            FT_TRACE5(( "top" ));
            have_flag = 1;
          }
          else if ( AF_LATIN_IS_SUB_TOP_BLUE( bs ) )
          {
            FT_TRACE5(( "sub top" ));
            have_flag = 1;
          }

          if ( AF_LATIN_IS_NEUTRAL_BLUE( bs ) )
          {
            if ( have_flag )
              FT_TRACE5(( ", " ));
            FT_TRACE5(( "neutral" ));
            have_flag = 1;
          }

          if ( AF_LATIN_IS_X_HEIGHT_BLUE( bs ) )
          {
            if ( have_flag )
              FT_TRACE5(( ", " ));
            FT_TRACE5(( "small top" ));
            have_flag = 1;
          }

          if ( AF_LATIN_IS_LONG_BLUE( bs ) )
          {
            if ( have_flag )
              FT_TRACE5(( ", " ));
            FT_TRACE5(( "long" ));
          }

          FT_TRACE5(( ")" ));
        }

        FT_TRACE5(( ":\n" ));
      }
#endif /* FT_DEBUG_LEVEL_TRACE */

      num_flats  = 0;
      num_rounds = 0;
      ascender   = 0;
      descender  = 0;

      while ( *p )
      {
        FT_ULong    glyph_index;
        FT_Long     y_offset;
        FT_Int      best_point, best_contour_first, best_contour_last;
        FT_Vector*  points;

        FT_Pos   best_y_extremum;                      /* same as points.y */
        FT_Bool  best_round = 0;

        unsigned int  i, num_idx;

#ifdef FT_DEBUG_LEVEL_TRACE
        const char*  p_old;
        FT_ULong     ch;
#endif
<<<<<<< HEAD


        while ( *p == ' ' )
          p++;

#ifdef FT_DEBUG_LEVEL_TRACE
        p_old = p;
        GET_UTF8_CHAR( ch, p_old );
#endif

        p = af_shaper_get_cluster( p, &metrics->root, shaper_buf, &num_idx );

=======


        while ( *p == ' ' )
          p++;

#ifdef FT_DEBUG_LEVEL_TRACE
        p_old = p;
        GET_UTF8_CHAR( ch, p_old );
#endif

        p = af_shaper_get_cluster( p, &metrics->root, shaper_buf, &num_idx );

>>>>>>> a17af05f
        if ( !num_idx )
        {
          FT_TRACE5(( "  U+%04lX unavailable\n", ch ));
          continue;
        }

        if ( AF_LATIN_IS_TOP_BLUE( bs ) )
          best_y_extremum = FT_INT_MIN;
        else
          best_y_extremum = FT_INT_MAX;

        /* iterate over all glyph elements of the character cluster */
        /* and get the data of the `biggest' one                    */
        for ( i = 0; i < num_idx; i++ )
        {
          FT_Pos   best_y;
          FT_Bool  round = 0;


          /* load the character in the face -- skip unknown or empty ones */
          glyph_index = af_shaper_get_elem( &metrics->root,
                                            shaper_buf,
                                            i,
                                            NULL,
                                            &y_offset );
          if ( glyph_index == 0 )
          {
            FT_TRACE5(( "  U+%04lX unavailable\n", ch ));
            continue;
          }
<<<<<<< HEAD

          error   = FT_Load_Glyph( face, glyph_index, FT_LOAD_NO_SCALE );
          outline = face->glyph->outline;
          /* reject glyphs that don't produce any rendering */
          if ( error || outline.n_points <= 2 )
          {
#ifdef FT_DEBUG_LEVEL_TRACE
            if ( num_idx == 1 )
              FT_TRACE5(( "  U+%04lX contains no (usable) outlines\n", ch ));
            else
              FT_TRACE5(( "  component %d of cluster starting with U+%04lX"
                          " contains no (usable) outlines\n", i, ch ));
#endif
            continue;
          }

          /* now compute min or max point indices and coordinates */
          points             = outline.points;
          best_point         = -1;
          best_y             = 0;  /* make compiler happy */
          best_contour_first = 0;  /* ditto */
          best_contour_last  = 0;  /* ditto */

=======

          error   = FT_Load_Glyph( face, glyph_index, FT_LOAD_NO_SCALE );
          outline = face->glyph->outline;
          /* reject glyphs that don't produce any rendering */
          if ( error || outline.n_points <= 2 )
          {
#ifdef FT_DEBUG_LEVEL_TRACE
            if ( num_idx == 1 )
              FT_TRACE5(( "  U+%04lX contains no (usable) outlines\n", ch ));
            else
              FT_TRACE5(( "  component %d of cluster starting with U+%04lX"
                          " contains no (usable) outlines\n", i, ch ));
#endif
            continue;
          }

          /* now compute min or max point indices and coordinates */
          points             = outline.points;
          best_point         = -1;
          best_y             = 0;  /* make compiler happy */
          best_contour_first = 0;  /* ditto */
          best_contour_last  = 0;  /* ditto */

>>>>>>> a17af05f
          {
            FT_Int  nn;
            FT_Int  first = 0;
            FT_Int  last  = -1;


            for ( nn = 0; nn < outline.n_contours; first = last + 1, nn++ )
            {
              FT_Int  old_best_point = best_point;
              FT_Int  pp;


              last = outline.contours[nn];

              /* Avoid single-point contours since they are never      */
              /* rasterized.  In some fonts, they correspond to mark   */
              /* attachment points that are way outside of the glyph's */
              /* real outline.                                         */
              if ( last <= first )
                continue;

              if ( AF_LATIN_IS_TOP_BLUE( bs )     ||
                   AF_LATIN_IS_SUB_TOP_BLUE( bs ) )
              {
                for ( pp = first; pp <= last; pp++ )
                {
                  if ( best_point < 0 || points[pp].y > best_y )
                  {
                    best_point = pp;
                    best_y     = points[pp].y;
                    ascender   = FT_MAX( ascender, best_y + y_offset );
                  }
                  else
                    descender = FT_MIN( descender, points[pp].y + y_offset );
                }
              }
              else
              {
                for ( pp = first; pp <= last; pp++ )
                {
                  if ( best_point < 0 || points[pp].y < best_y )
                  {
                    best_point = pp;
                    best_y     = points[pp].y;
                    descender  = FT_MIN( descender, best_y + y_offset );
                  }
                  else
                    ascender = FT_MAX( ascender, points[pp].y + y_offset );
                }
              }

              if ( best_point != old_best_point )
              {
                best_contour_first = first;
                best_contour_last  = last;
              }
            }
          }

          /* now check whether the point belongs to a straight or round   */
          /* segment; we first need to find in which contour the extremum */
          /* lies, then inspect its previous and next points              */
          if ( best_point >= 0 )
          {
            FT_Pos  best_x = points[best_point].x;
            FT_Int  prev, next;
            FT_Int  best_segment_first, best_segment_last;
            FT_Int  best_on_point_first, best_on_point_last;
            FT_Pos  dist;


            best_segment_first = best_point;
            best_segment_last  = best_point;

            if ( FT_CURVE_TAG( outline.tags[best_point] ) == FT_CURVE_TAG_ON )
            {
              best_on_point_first = best_point;
              best_on_point_last  = best_point;
            }
            else
            {
              best_on_point_first = -1;
              best_on_point_last  = -1;
            }

            /* look for the previous and next points on the contour  */
            /* that are not on the same Y coordinate, then threshold */
            /* the `closeness'...                                    */
            prev = best_point;
            next = prev;

            do
            {
              if ( prev > best_contour_first )
                prev--;
              else
                prev = best_contour_last;

              dist = FT_ABS( points[prev].y - best_y );
              /* accept a small distance or a small angle (both values are */
              /* heuristic; value 20 corresponds to approx. 2.9 degrees)   */
              if ( dist > 5 )
                if ( FT_ABS( points[prev].x - best_x ) <= 20 * dist )
                  break;

              best_segment_first = prev;

              if ( FT_CURVE_TAG( outline.tags[prev] ) == FT_CURVE_TAG_ON )
              {
                best_on_point_first = prev;
                if ( best_on_point_last < 0 )
                  best_on_point_last = prev;
              }

            } while ( prev != best_point );

            do
            {
              if ( next < best_contour_last )
                next++;
              else
                next = best_contour_first;

              dist = FT_ABS( points[next].y - best_y );
              if ( dist > 5 )
                if ( FT_ABS( points[next].x - best_x ) <= 20 * dist )
                  break;

              best_segment_last = next;

              if ( FT_CURVE_TAG( outline.tags[next] ) == FT_CURVE_TAG_ON )
              {
                best_on_point_last = next;
                if ( best_on_point_first < 0 )
                  best_on_point_first = next;
              }

            } while ( next != best_point );

            if ( AF_LATIN_IS_LONG_BLUE( bs ) )
            {
              /* If this flag is set, we have an additional constraint to  */
              /* get the blue zone distance: Find a segment of the topmost */
              /* (or bottommost) contour that is longer than a heuristic   */
              /* threshold.  This ensures that small bumps in the outline  */
              /* are ignored (for example, the `vertical serifs' found in  */
              /* many Hebrew glyph designs).                               */

              /* If this segment is long enough, we are done.  Otherwise,  */
              /* search the segment next to the extremum that is long      */
              /* enough, has the same direction, and a not too large       */
              /* vertical distance from the extremum.  Note that the       */
              /* algorithm doesn't check whether the found segment is      */
              /* actually the one (vertically) nearest to the extremum.    */

              /* heuristic threshold value */
              FT_Pos  length_threshold = metrics->units_per_em / 25;


              dist = FT_ABS( points[best_segment_last].x -
                               points[best_segment_first].x );

              if ( dist < length_threshold                       &&
                   best_segment_last - best_segment_first + 2 <=
                     best_contour_last - best_contour_first      )
              {
                /* heuristic threshold value */
                FT_Pos  height_threshold = metrics->units_per_em / 4;

                FT_Int   first;
                FT_Int   last;
                FT_Bool  hit;

                /* we intentionally declare these two variables        */
                /* outside of the loop since various compilers emit    */
                /* incorrect warning messages otherwise, talking about */
                /* `possibly uninitialized variables'                  */
                FT_Int  p_first = 0;            /* make compiler happy */
                FT_Int  p_last  = 0;

                FT_Bool  left2right;


                /* compute direction */
                prev = best_point;

                do
                {
                  if ( prev > best_contour_first )
                    prev--;
                  else
                    prev = best_contour_last;

                  if ( points[prev].x != best_x )
                    break;

                } while ( prev != best_point );

                /* skip glyph for the degenerate case */
                if ( prev == best_point )
                  continue;

                left2right = FT_BOOL( points[prev].x < points[best_point].x );

                first = best_segment_last;
                last  = first;
                hit   = 0;

                do
                {
                  FT_Bool  l2r;
                  FT_Pos   d;


                  if ( !hit )
                  {
                    /* no hit; adjust first point */
                    first = last;

                    /* also adjust first and last on point */
                    if ( FT_CURVE_TAG( outline.tags[first] ) ==
                           FT_CURVE_TAG_ON )
                    {
                      p_first = first;
                      p_last  = first;
                    }
                    else
                    {
                      p_first = -1;
                      p_last  = -1;
                    }

                    hit = 1;
                  }

                  if ( last < best_contour_last )
                    last++;
                  else
                    last = best_contour_first;

                  if ( FT_ABS( best_y - points[first].y ) > height_threshold )
                  {
                    /* vertical distance too large */
                    hit = 0;
                    continue;
                  }

                  /* same test as above */
                  dist = FT_ABS( points[last].y - points[first].y );
                  if ( dist > 5 )
                    if ( FT_ABS( points[last].x - points[first].x ) <=
                           20 * dist )
                    {
                      hit = 0;
                      continue;
                    }

                  if ( FT_CURVE_TAG( outline.tags[last] ) == FT_CURVE_TAG_ON )
                  {
                    p_last = last;
                    if ( p_first < 0 )
                      p_first = last;
                  }

                  l2r = FT_BOOL( points[first].x < points[last].x );
                  d   = FT_ABS( points[last].x - points[first].x );

                  if ( l2r == left2right     &&
                       d >= length_threshold )
                  {
                    /* all constraints are met; update segment after */
                    /* finding its end                               */
                    do
                    {
                      if ( last < best_contour_last )
                        last++;
                      else
                        last = best_contour_first;

                      d = FT_ABS( points[last].y - points[first].y );
                      if ( d > 5 )
                        if ( FT_ABS( points[next].x - points[first].x ) <=
                               20 * dist )
                        {
                          if ( last > best_contour_first )
                            last--;
                          else
                            last = best_contour_last;
                          break;
                        }

                      p_last = last;

                      if ( FT_CURVE_TAG( outline.tags[last] ) ==
                             FT_CURVE_TAG_ON )
                      {
                        p_last = last;
                        if ( p_first < 0 )
                          p_first = last;
                      }

                    } while ( last != best_segment_first );

                    best_y = points[first].y;

                    best_segment_first = first;
                    best_segment_last  = last;

                    best_on_point_first = p_first;
                    best_on_point_last  = p_last;

                    break;
                  }

                } while ( last != best_segment_first );
              }
            }

            /* for computing blue zones, we add the y offset as returned */
            /* by the currently used OpenType feature -- for example,    */
            /* superscript glyphs might be identical to subscript glyphs */
            /* with a vertical shift                                     */
            best_y += y_offset;
<<<<<<< HEAD

#ifdef FT_DEBUG_LEVEL_TRACE
            if ( num_idx == 1 )
              FT_TRACE5(( "  U+%04lX: best_y = %5ld", ch, best_y ));
            else
              FT_TRACE5(( "  component %d of cluster starting with U+%04lX:"
                          " best_y = %5ld", i, ch, best_y ));
#endif

            /* now set the `round' flag depending on the segment's kind: */
            /*                                                           */
            /* - if the horizontal distance between the first and last   */
            /*   `on' point is larger than a heuristic threshold         */
            /*   we have a flat segment                                  */
            /* - if either the first or the last point of the segment is */
            /*   an `off' point, the segment is round, otherwise it is   */
            /*   flat                                                    */
            if ( best_on_point_first >= 0                               &&
                 best_on_point_last >= 0                                &&
                 ( FT_ABS( points[best_on_point_last].x -
                           points[best_on_point_first].x ) ) >
                   flat_threshold                                       )
              round = 0;
            else
              round = FT_BOOL(
                        FT_CURVE_TAG( outline.tags[best_segment_first] ) !=
                          FT_CURVE_TAG_ON                                   ||
                        FT_CURVE_TAG( outline.tags[best_segment_last]  ) !=
                          FT_CURVE_TAG_ON                                   );

=======

#ifdef FT_DEBUG_LEVEL_TRACE
            if ( num_idx == 1 )
              FT_TRACE5(( "  U+%04lX: best_y = %5ld", ch, best_y ));
            else
              FT_TRACE5(( "  component %d of cluster starting with U+%04lX:"
                          " best_y = %5ld", i, ch, best_y ));
#endif

            /* now set the `round' flag depending on the segment's kind: */
            /*                                                           */
            /* - if the horizontal distance between the first and last   */
            /*   `on' point is larger than a heuristic threshold         */
            /*   we have a flat segment                                  */
            /* - if either the first or the last point of the segment is */
            /*   an `off' point, the segment is round, otherwise it is   */
            /*   flat                                                    */
            if ( best_on_point_first >= 0                               &&
                 best_on_point_last >= 0                                &&
                 ( FT_ABS( points[best_on_point_last].x -
                           points[best_on_point_first].x ) ) >
                   flat_threshold                                       )
              round = 0;
            else
              round = FT_BOOL(
                        FT_CURVE_TAG( outline.tags[best_segment_first] ) !=
                          FT_CURVE_TAG_ON                                   ||
                        FT_CURVE_TAG( outline.tags[best_segment_last]  ) !=
                          FT_CURVE_TAG_ON                                   );

>>>>>>> a17af05f
            if ( round && AF_LATIN_IS_NEUTRAL_BLUE( bs ) )
            {
              /* only use flat segments for a neutral blue zone */
              FT_TRACE5(( " (round, skipped)\n" ));
              continue;
            }

            FT_TRACE5(( " (%s)\n", round ? "round" : "flat" ));
          }

          if ( AF_LATIN_IS_TOP_BLUE( bs ) )
          {
            if ( best_y > best_y_extremum )
            {
              best_y_extremum = best_y;
              best_round      = round;
            }
          }
          else
          {
            if ( best_y < best_y_extremum )
            {
              best_y_extremum = best_y;
              best_round      = round;
            }
          }

        } /* end for loop */

        if ( !( best_y_extremum == FT_INT_MIN ||
                best_y_extremum == FT_INT_MAX ) )
        {
          if ( best_round )
            rounds[num_rounds++] = best_y_extremum;
          else
            flats[num_flats++]   = best_y_extremum;
        }

      } /* end while loop */

      if ( num_flats == 0 && num_rounds == 0 )
      {
        /*
         *  we couldn't find a single glyph to compute this blue zone,
         *  we will simply ignore it then
         */
        FT_TRACE5(( "  empty\n" ));
        continue;
      }

      /* we have computed the contents of the `rounds' and `flats' tables, */
      /* now determine the reference and overshoot position of the blue -- */
      /* we simply take the median value after a simple sort               */
      af_sort_pos( num_rounds, rounds );
      af_sort_pos( num_flats,  flats );

      blue       = &axis->blues[axis->blue_count];
      blue_ref   = &blue->ref.org;
      blue_shoot = &blue->shoot.org;

      axis->blue_count++;

      if ( num_flats == 0 )
      {
        *blue_ref   =
        *blue_shoot = rounds[num_rounds / 2];
      }
      else if ( num_rounds == 0 )
      {
        *blue_ref   =
        *blue_shoot = flats[num_flats / 2];
      }
      else
      {
        *blue_ref   = flats [num_flats  / 2];
        *blue_shoot = rounds[num_rounds / 2];
      }

      /* there are sometimes problems: if the overshoot position of top     */
      /* zones is under its reference position, or the opposite for bottom  */
      /* zones.  We must thus check everything there and correct the errors */
      if ( *blue_shoot != *blue_ref )
      {
        FT_Pos   ref      = *blue_ref;
        FT_Pos   shoot    = *blue_shoot;
        FT_Bool  over_ref = FT_BOOL( shoot > ref );


        if ( ( AF_LATIN_IS_TOP_BLUE( bs )    ||
               AF_LATIN_IS_SUB_TOP_BLUE( bs) ) ^ over_ref )
        {
          *blue_ref   =
          *blue_shoot = ( shoot + ref ) / 2;

          FT_TRACE5(( "  [overshoot smaller than reference,"
                      " taking mean value]\n" ));
        }
      }

      blue->ascender  = ascender;
      blue->descender = descender;

      blue->flags = 0;
      if ( AF_LATIN_IS_TOP_BLUE( bs ) )
        blue->flags |= AF_LATIN_BLUE_TOP;
      if ( AF_LATIN_IS_SUB_TOP_BLUE( bs ) )
        blue->flags |= AF_LATIN_BLUE_SUB_TOP;
      if ( AF_LATIN_IS_NEUTRAL_BLUE( bs ) )
        blue->flags |= AF_LATIN_BLUE_NEUTRAL;

      /*
       * The following flag is used later to adjust the y and x scales
       * in order to optimize the pixel grid alignment of the top of small
       * letters.
       */
      if ( AF_LATIN_IS_X_HEIGHT_BLUE( bs ) )
        blue->flags |= AF_LATIN_BLUE_ADJUSTMENT;

      FT_TRACE5(( "    -> reference = %ld\n"
                  "       overshoot = %ld\n",
                  *blue_ref, *blue_shoot ));

    } /* end for loop */

    af_shaper_buf_destroy( face, shaper_buf );
<<<<<<< HEAD
=======

    /* we finally check whether blue zones are ordered; */
    /* `ref' and `shoot' values of two blue zones must not overlap */
    if ( axis->blue_count )
    {
      FT_UInt       i;
      AF_LatinBlue  blue_sorted[AF_BLUE_STRINGSET_MAX_LEN + 2];


      for ( i = 0; i < axis->blue_count; i++ )
        blue_sorted[i] = &axis->blues[i];

      /* sort bottoms of blue zones... */
      af_latin_sort_blue( axis->blue_count, blue_sorted );

      /* ...and adjust top values if necessary */
      for ( i = 0; i < axis->blue_count - 1; i++ )
      {
        FT_Pos*  a;
        FT_Pos*  b;

#ifdef FT_DEBUG_LEVEL_TRACE
        FT_Bool  a_is_top = 0;
#endif


        if ( blue_sorted[i]->flags & ( AF_LATIN_BLUE_TOP     |
                                       AF_LATIN_BLUE_SUB_TOP ) )
        {
          a = &blue_sorted[i]->shoot.org;
#ifdef FT_DEBUG_LEVEL_TRACE
          a_is_top = 1;
#endif
        }
        else
          a = &blue_sorted[i]->ref.org;

        if ( blue_sorted[i + 1]->flags & ( AF_LATIN_BLUE_TOP     |
                                           AF_LATIN_BLUE_SUB_TOP ) )
          b = &blue_sorted[i + 1]->shoot.org;
        else
          b = &blue_sorted[i + 1]->ref.org;

        if ( *a > *b )
        {
          *a = *b;
          FT_TRACE5(( "blue zone overlap:"
                      " adjusting %s %d to %ld\n",
                      a_is_top ? "overshoot" : "reference",
                      blue_sorted[i] - axis->blues,
                      *a ));
        }
      }
    }
>>>>>>> a17af05f

    FT_TRACE5(( "\n" ));

    return;
  }


  /* Check whether all ASCII digits have the same advance width. */

  FT_LOCAL_DEF( void )
  af_latin_metrics_check_digits( AF_LatinMetrics  metrics,
                                 FT_Face          face )
  {
    FT_Bool   started = 0, same_width = 1;
    FT_Fixed  advance = 0, old_advance = 0;

    void*  shaper_buf;
<<<<<<< HEAD

    /* in all supported charmaps, digits have character codes 0x30-0x39 */
    const char   digits[] = "0 1 2 3 4 5 6 7 8 9";
    const char*  p;


    p          = digits;
    shaper_buf = af_shaper_buf_create( face );

=======

    /* in all supported charmaps, digits have character codes 0x30-0x39 */
    const char   digits[] = "0 1 2 3 4 5 6 7 8 9";
    const char*  p;


    p          = digits;
    shaper_buf = af_shaper_buf_create( face );

>>>>>>> a17af05f
    while ( *p )
    {
      FT_ULong      glyph_index;
      unsigned int  num_idx;


      /* reject input that maps to more than a single glyph */
      p = af_shaper_get_cluster( p, &metrics->root, shaper_buf, &num_idx );
      if ( num_idx > 1 )
        continue;

      glyph_index = af_shaper_get_elem( &metrics->root,
                                        shaper_buf,
                                        0,
                                        &advance,
                                        NULL );
      if ( !glyph_index )
        continue;

      if ( started )
      {
        if ( advance != old_advance )
        {
          same_width = 0;
          break;
        }
      }
      else
      {
        old_advance = advance;
        started     = 1;
      }
    }

    af_shaper_buf_destroy( face, shaper_buf );

    metrics->root.digits_have_same_width = same_width;
  }


  /* Initialize global metrics. */

  FT_LOCAL_DEF( FT_Error )
  af_latin_metrics_init( AF_LatinMetrics  metrics,
                         FT_Face          face )
  {
    FT_CharMap  oldmap = face->charmap;


    metrics->units_per_em = face->units_per_EM;

    if ( !FT_Select_Charmap( face, FT_ENCODING_UNICODE ) )
    {
      af_latin_metrics_init_widths( metrics, face );
      af_latin_metrics_init_blues( metrics, face );
      af_latin_metrics_check_digits( metrics, face );
    }

    FT_Set_Charmap( face, oldmap );
    return FT_Err_Ok;
  }


  /* Adjust scaling value, then scale and shift widths   */
  /* and blue zones (if applicable) for given dimension. */

  static void
  af_latin_metrics_scale_dim( AF_LatinMetrics  metrics,
                              AF_Scaler        scaler,
                              AF_Dimension     dim )
  {
    FT_Fixed      scale;
    FT_Pos        delta;
    AF_LatinAxis  axis;
    FT_UInt       nn;


    if ( dim == AF_DIMENSION_HORZ )
    {
      scale = scaler->x_scale;
      delta = scaler->x_delta;
    }
    else
    {
      scale = scaler->y_scale;
      delta = scaler->y_delta;
    }

    axis = &metrics->axis[dim];

    if ( axis->org_scale == scale && axis->org_delta == delta )
      return;

    axis->org_scale = scale;
    axis->org_delta = delta;

    /*
     * correct X and Y scale to optimize the alignment of the top of small
     * letters to the pixel grid
     */
    {
      AF_LatinAxis  Axis = &metrics->axis[AF_DIMENSION_VERT];
      AF_LatinBlue  blue = NULL;


      for ( nn = 0; nn < Axis->blue_count; nn++ )
      {
        if ( Axis->blues[nn].flags & AF_LATIN_BLUE_ADJUSTMENT )
        {
          blue = &Axis->blues[nn];
          break;
        }
      }

      if ( blue )
      {
        FT_Pos   scaled;
        FT_Pos   threshold;
        FT_Pos   fitted;
        FT_UInt  limit;
        FT_UInt  ppem;


        scaled    = FT_MulFix( blue->shoot.org, scale );
        ppem      = metrics->root.scaler.face->size->metrics.x_ppem;
        limit     = metrics->root.globals->increase_x_height;
        threshold = 40;

        /* if the `increase-x-height' property is active, */
        /* we round up much more often                    */
        if ( limit                                 &&
             ppem <= limit                         &&
             ppem >= AF_PROP_INCREASE_X_HEIGHT_MIN )
          threshold = 52;

        fitted = ( scaled + threshold ) & ~63;

        if ( scaled != fitted )
        {
#if 0
          if ( dim == AF_DIMENSION_HORZ )
          {
            if ( fitted < scaled )
              scale -= scale / 50;  /* scale *= 0.98 */
          }
          else
#endif
          if ( dim == AF_DIMENSION_VERT )
          {
            FT_Pos    max_height;
            FT_Pos    dist;
            FT_Fixed  new_scale;


            new_scale = FT_MulDiv( scale, fitted, scaled );

            /* the scaling should not change the result by more than two pixels */
            max_height = metrics->units_per_em;

            for ( nn = 0; nn < Axis->blue_count; nn++ )
            {
              max_height = FT_MAX( max_height, Axis->blues[nn].ascender );
              max_height = FT_MAX( max_height, -Axis->blues[nn].descender );
            }

            dist  = FT_ABS( FT_MulFix( max_height, new_scale - scale ) );
            dist &= ~127;

            if ( dist == 0 )
            {
              FT_TRACE5((
                "af_latin_metrics_scale_dim:"
                " x height alignment (style `%s'):\n"
                "                           "
                " vertical scaling changed from %.5f to %.5f (by %d%%)\n"
                "\n",
                af_style_names[metrics->root.style_class->style],
                scale / 65536.0,
                new_scale / 65536.0,
                ( fitted - scaled ) * 100 / scaled ));

              scale = new_scale;
            }
#ifdef FT_DEBUG_LEVEL_TRACE
            else
            {
              FT_TRACE5((
                "af_latin_metrics_scale_dim:"
                " x height alignment (style `%s'):\n"
                "                           "
                " excessive vertical scaling abandoned\n"
                "\n",
                af_style_names[metrics->root.style_class->style] ));
            }
#endif
          }
        }
      }
    }

    axis->scale = scale;
    axis->delta = delta;

    if ( dim == AF_DIMENSION_HORZ )
    {
      metrics->root.scaler.x_scale = scale;
      metrics->root.scaler.x_delta = delta;
    }
    else
    {
      metrics->root.scaler.y_scale = scale;
      metrics->root.scaler.y_delta = delta;
    }

    FT_TRACE5(( "%s widths (style `%s')\n",
                dim == AF_DIMENSION_HORZ ? "horizontal" : "vertical",
                af_style_names[metrics->root.style_class->style] ));

    /* scale the widths */
    for ( nn = 0; nn < axis->width_count; nn++ )
    {
      AF_Width  width = axis->widths + nn;


      width->cur = FT_MulFix( width->org, scale );
      width->fit = width->cur;

      FT_TRACE5(( "  %d scaled to %.2f\n",
                  width->org,
                  width->cur / 64.0 ));
    }

    FT_TRACE5(( "\n" ));

    /* an extra-light axis corresponds to a standard width that is */
    /* smaller than 5/8 pixels                                     */
    axis->extra_light =
      (FT_Bool)( FT_MulFix( axis->standard_width, scale ) < 32 + 8 );

#ifdef FT_DEBUG_LEVEL_TRACE
    if ( axis->extra_light )
      FT_TRACE5(( "`%s' style is extra light (at current resolution)\n"
                  "\n",
                  af_style_names[metrics->root.style_class->style] ));
#endif

    if ( dim == AF_DIMENSION_VERT )
    {
#ifdef FT_DEBUG_LEVEL_TRACE
      if ( axis->blue_count )
        FT_TRACE5(( "blue zones (style `%s')\n",
                    af_style_names[metrics->root.style_class->style] ));
#endif

      /* scale the blue zones */
      for ( nn = 0; nn < axis->blue_count; nn++ )
      {
        AF_LatinBlue  blue = &axis->blues[nn];
        FT_Pos        dist;


        blue->ref.cur   = FT_MulFix( blue->ref.org, scale ) + delta;
        blue->ref.fit   = blue->ref.cur;
        blue->shoot.cur = FT_MulFix( blue->shoot.org, scale ) + delta;
        blue->shoot.fit = blue->shoot.cur;
        blue->flags    &= ~AF_LATIN_BLUE_ACTIVE;

        /* a blue zone is only active if it is less than 3/4 pixels tall */
        dist = FT_MulFix( blue->ref.org - blue->shoot.org, scale );
        if ( dist <= 48 && dist >= -48 )
        {
#if 0
          FT_Pos  delta1;
#endif
          FT_Pos  delta2;


          /* use discrete values for blue zone widths */

#if 0

          /* generic, original code */
          delta1 = blue->shoot.org - blue->ref.org;
          delta2 = delta1;
          if ( delta1 < 0 )
            delta2 = -delta2;

          delta2 = FT_MulFix( delta2, scale );

          if ( delta2 < 32 )
            delta2 = 0;
          else if ( delta2 < 64 )
            delta2 = 32 + ( ( ( delta2 - 32 ) + 16 ) & ~31 );
          else
            delta2 = FT_PIX_ROUND( delta2 );

          if ( delta1 < 0 )
            delta2 = -delta2;

          blue->ref.fit   = FT_PIX_ROUND( blue->ref.cur );
          blue->shoot.fit = blue->ref.fit + delta2;

#else

          /* simplified version due to abs(dist) <= 48 */
          delta2 = dist;
          if ( dist < 0 )
            delta2 = -delta2;

          if ( delta2 < 32 )
            delta2 = 0;
          else if ( delta2 < 48 )
            delta2 = 32;
          else
            delta2 = 64;

          if ( dist < 0 )
            delta2 = -delta2;

          blue->ref.fit   = FT_PIX_ROUND( blue->ref.cur );
          blue->shoot.fit = blue->ref.fit - delta2;

#endif

          blue->flags |= AF_LATIN_BLUE_ACTIVE;
        }
      }
<<<<<<< HEAD

      /* use sub-top blue zone only if it doesn't overlap with */
      /* another (non-sup-top) blue zone; otherwise, the       */
      /* effect would be similar to a neutral blue zone, which */
      /* is not desired here                                   */
      for ( nn = 0; nn < axis->blue_count; nn++ )
      {
        AF_LatinBlue  blue = &axis->blues[nn];
        FT_UInt       i;


=======

      /* use sub-top blue zone only if it doesn't overlap with */
      /* another (non-sup-top) blue zone; otherwise, the       */
      /* effect would be similar to a neutral blue zone, which */
      /* is not desired here                                   */
      for ( nn = 0; nn < axis->blue_count; nn++ )
      {
        AF_LatinBlue  blue = &axis->blues[nn];
        FT_UInt       i;


>>>>>>> a17af05f
        if ( !( blue->flags & AF_LATIN_BLUE_SUB_TOP ) )
          continue;
        if ( !( blue->flags & AF_LATIN_BLUE_ACTIVE ) )
          continue;

        for ( i = 0; i < axis->blue_count; i++ )
        {
          AF_LatinBlue  b = &axis->blues[i];


          if ( b->flags & AF_LATIN_BLUE_SUB_TOP )
            continue;
          if ( !( b->flags & AF_LATIN_BLUE_ACTIVE ) )
            continue;

          if ( b->ref.fit <= blue->shoot.fit &&
               b->shoot.fit >= blue->ref.fit )
          {
            blue->flags &= ~AF_LATIN_BLUE_ACTIVE;
            break;
          }
        }
      }

#ifdef FT_DEBUG_LEVEL_TRACE
      for ( nn = 0; nn < axis->blue_count; nn++ )
      {
        AF_LatinBlue  blue = &axis->blues[nn];


        FT_TRACE5(( "  reference %d: %d scaled to %.2f%s\n"
                    "  overshoot %d: %d scaled to %.2f%s\n",
                    nn,
                    blue->ref.org,
                    blue->ref.fit / 64.0,
                    blue->flags & AF_LATIN_BLUE_ACTIVE ? ""
                                                       : " (inactive)",
                    nn,
                    blue->shoot.org,
                    blue->shoot.fit / 64.0,
                    blue->flags & AF_LATIN_BLUE_ACTIVE ? ""
                                                       : " (inactive)" ));
      }
#endif
    }
  }


  /* Scale global values in both directions. */

  FT_LOCAL_DEF( void )
  af_latin_metrics_scale( AF_LatinMetrics  metrics,
                          AF_Scaler        scaler )
  {
    metrics->root.scaler.render_mode = scaler->render_mode;
    metrics->root.scaler.face        = scaler->face;
    metrics->root.scaler.flags       = scaler->flags;

    af_latin_metrics_scale_dim( metrics, scaler, AF_DIMENSION_HORZ );
    af_latin_metrics_scale_dim( metrics, scaler, AF_DIMENSION_VERT );
  }


  /* Extract standard_width from writing system/script specific */
  /* metrics class.                                             */

  FT_LOCAL_DEF( void )
  af_latin_get_standard_widths( AF_LatinMetrics  metrics,
                                FT_Pos*          stdHW,
                                FT_Pos*          stdVW )
  {
    if ( stdHW )
      *stdHW = metrics->axis[AF_DIMENSION_VERT].standard_width;

    if ( stdVW )
      *stdVW = metrics->axis[AF_DIMENSION_HORZ].standard_width;
  }


  /*************************************************************************/
  /*************************************************************************/
  /*****                                                               *****/
  /*****           L A T I N   G L Y P H   A N A L Y S I S             *****/
  /*****                                                               *****/
  /*************************************************************************/
  /*************************************************************************/


  /* Walk over all contours and compute its segments. */

  FT_LOCAL_DEF( FT_Error )
  af_latin_hints_compute_segments( AF_GlyphHints  hints,
                                   AF_Dimension   dim )
  {
    AF_LatinMetrics  metrics       = (AF_LatinMetrics)hints->metrics;
    AF_AxisHints     axis          = &hints->axis[dim];
    FT_Memory        memory        = hints->memory;
    FT_Error         error         = FT_Err_Ok;
    AF_Segment       segment       = NULL;
    AF_SegmentRec    seg0;
    AF_Point*        contour       = hints->contours;
    AF_Point*        contour_limit = contour + hints->num_contours;
    AF_Direction     major_dir, segment_dir;

    FT_Pos  flat_threshold = FLAT_THRESHOLD( metrics->units_per_em );


    FT_ZERO( &seg0 );
    seg0.score = 32000;
    seg0.flags = AF_EDGE_NORMAL;

    major_dir   = (AF_Direction)FT_ABS( axis->major_dir );
    segment_dir = major_dir;

    axis->num_segments = 0;

    /* set up (u,v) in each point */
    if ( dim == AF_DIMENSION_HORZ )
    {
      AF_Point  point = hints->points;
      AF_Point  limit = point + hints->num_points;


      for ( ; point < limit; point++ )
      {
        point->u = point->fx;
        point->v = point->fy;
      }
    }
    else
    {
      AF_Point  point = hints->points;
      AF_Point  limit = point + hints->num_points;


      for ( ; point < limit; point++ )
      {
        point->u = point->fy;
        point->v = point->fx;
      }
    }

    /* do each contour separately */
    for ( ; contour < contour_limit; contour++ )
    {
      AF_Point  point   = contour[0];
      AF_Point  last    = point->prev;
      int       on_edge = 0;

      /* we call values measured along a segment (point->v)    */
      /* `coordinates', and values orthogonal to it (point->u) */
      /* `positions'                                           */
      FT_Pos     min_pos      =  32000;
      FT_Pos     max_pos      = -32000;
      FT_Pos     min_coord    =  32000;
      FT_Pos     max_coord    = -32000;
      FT_UShort  min_flags    =  AF_FLAG_NONE;
      FT_UShort  max_flags    =  AF_FLAG_NONE;
      FT_Pos     min_on_coord =  32000;
      FT_Pos     max_on_coord = -32000;

      FT_Bool  passed;

      AF_Segment  prev_segment = NULL;

      FT_Pos     prev_min_pos      = min_pos;
      FT_Pos     prev_max_pos      = max_pos;
      FT_Pos     prev_min_coord    = min_coord;
      FT_Pos     prev_max_coord    = max_coord;
      FT_UShort  prev_min_flags    = min_flags;
      FT_UShort  prev_max_flags    = max_flags;
      FT_Pos     prev_min_on_coord = min_on_coord;
      FT_Pos     prev_max_on_coord = max_on_coord;


      if ( FT_ABS( last->out_dir )  == major_dir &&
           FT_ABS( point->out_dir ) == major_dir )
      {
        /* we are already on an edge, try to locate its start */
        last = point;

        for (;;)
        {
          point = point->prev;
          if ( FT_ABS( point->out_dir ) != major_dir )
          {
            point = point->next;
            break;
          }
          if ( point == last )
            break;
        }
      }

      last   = point;
      passed = 0;

      for (;;)
      {
        FT_Pos  u, v;


        if ( on_edge )
        {
          /* get minimum and maximum position */
          u = point->u;
          if ( u < min_pos )
            min_pos = u;
          if ( u > max_pos )
            max_pos = u;

          /* get minimum and maximum coordinate together with flags */
          v = point->v;
          if ( v < min_coord )
          {
            min_coord = v;
            min_flags = point->flags;
          }
          if ( v > max_coord )
          {
            max_coord = v;
            max_flags = point->flags;
          }

          /* get minimum and maximum coordinate of `on' points */
          if ( !( point->flags & AF_FLAG_CONTROL ) )
          {
            v = point->v;
            if ( v < min_on_coord )
              min_on_coord = v;
            if ( v > max_on_coord )
              max_on_coord = v;
          }

          if ( point->out_dir != segment_dir || point == last )
          {
            /* check whether the new segment's start point is identical to */
            /* the previous segment's end point; for example, this might   */
            /* happen for spikes                                           */
<<<<<<< HEAD

            if ( !prev_segment || segment->first != prev_segment->last )
            {
              /* points are different: we are just leaving an edge, thus */
              /* record a new segment                                    */

              segment->last  = point;
              segment->pos   = (FT_Short)( ( min_pos + max_pos ) >> 1 );
              segment->delta = (FT_Short)( ( max_pos - min_pos ) >> 1 );

              /* a segment is round if either its first or last point */
              /* is a control point, and the length of the on points  */
              /* inbetween doesn't exceed a heuristic limit           */
              if ( ( min_flags | max_flags ) & AF_FLAG_CONTROL      &&
                   ( max_on_coord - min_on_coord ) < flat_threshold )
                segment->flags |= AF_EDGE_ROUND;

              segment->min_coord = (FT_Short)min_coord;
              segment->max_coord = (FT_Short)max_coord;
              segment->height    = segment->max_coord - segment->min_coord;

              prev_segment      = segment;
              prev_min_pos      = min_pos;
              prev_max_pos      = max_pos;
              prev_min_coord    = min_coord;
              prev_max_coord    = max_coord;
              prev_min_flags    = min_flags;
              prev_max_flags    = max_flags;
              prev_min_on_coord = min_on_coord;
              prev_max_on_coord = max_on_coord;
            }
            else
            {
              /* points are the same: we don't create a new segment but */
              /* merge the current segment with the previous one        */

              if ( prev_segment->last->in_dir == point->in_dir )
              {
                /* we have identical directions (this can happen for       */
                /* degenerate outlines that move zig-zag along the main    */
                /* axis without changing the coordinate value of the other */
                /* axis, and where the segments have just been merged):    */
                /* unify segments                                          */

                /* update constraints */

                if ( prev_min_pos < min_pos )
                  min_pos = prev_min_pos;
                if ( prev_max_pos > max_pos )
                  max_pos = prev_max_pos;

                if ( prev_min_coord < min_coord )
                {
                  min_coord = prev_min_coord;
                  min_flags = prev_min_flags;
                }
                if ( prev_max_coord > max_coord )
                {
                  max_coord = prev_max_coord;
                  max_flags = prev_max_flags;
                }

                if ( prev_min_on_coord < min_on_coord )
                  min_on_coord = prev_min_on_coord;
                if ( prev_max_on_coord > max_on_coord )
                  max_on_coord = prev_max_on_coord;

                prev_segment->last = point;
                prev_segment->pos  = (FT_Short)( ( min_pos +
                                                   max_pos ) >> 1 );

                if ( ( min_flags | max_flags ) & AF_FLAG_CONTROL      &&
                     ( max_on_coord - min_on_coord ) < flat_threshold )
                  prev_segment->flags |= AF_EDGE_ROUND;
                else
                  prev_segment->flags &= ~AF_EDGE_ROUND;

                prev_segment->min_coord = (FT_Short)min_coord;
                prev_segment->max_coord = (FT_Short)max_coord;
                prev_segment->height    = prev_segment->max_coord -
                                          prev_segment->min_coord;
              }
              else
              {
                /* we have different directions; use the properties of the */
                /* longer segment and discard the other one                */

                if ( FT_ABS( prev_max_coord - prev_min_coord ) >
                     FT_ABS( max_coord - min_coord ) )
                {
                  /* discard current segment */

                  if ( min_pos < prev_min_pos )
                    prev_min_pos = min_pos;
                  if ( max_pos > prev_max_pos )
                    prev_max_pos = max_pos;

=======

            if ( !prev_segment || segment->first != prev_segment->last )
            {
              /* points are different: we are just leaving an edge, thus */
              /* record a new segment                                    */

              segment->last  = point;
              segment->pos   = (FT_Short)( ( min_pos + max_pos ) >> 1 );
              segment->delta = (FT_Short)( ( max_pos - min_pos ) >> 1 );

              /* a segment is round if either its first or last point */
              /* is a control point, and the length of the on points  */
              /* inbetween doesn't exceed a heuristic limit           */
              if ( ( min_flags | max_flags ) & AF_FLAG_CONTROL      &&
                   ( max_on_coord - min_on_coord ) < flat_threshold )
                segment->flags |= AF_EDGE_ROUND;

              segment->min_coord = (FT_Short)min_coord;
              segment->max_coord = (FT_Short)max_coord;
              segment->height    = segment->max_coord - segment->min_coord;

              prev_segment      = segment;
              prev_min_pos      = min_pos;
              prev_max_pos      = max_pos;
              prev_min_coord    = min_coord;
              prev_max_coord    = max_coord;
              prev_min_flags    = min_flags;
              prev_max_flags    = max_flags;
              prev_min_on_coord = min_on_coord;
              prev_max_on_coord = max_on_coord;
            }
            else
            {
              /* points are the same: we don't create a new segment but */
              /* merge the current segment with the previous one        */

              if ( prev_segment->last->in_dir == point->in_dir )
              {
                /* we have identical directions (this can happen for       */
                /* degenerate outlines that move zig-zag along the main    */
                /* axis without changing the coordinate value of the other */
                /* axis, and where the segments have just been merged):    */
                /* unify segments                                          */

                /* update constraints */

                if ( prev_min_pos < min_pos )
                  min_pos = prev_min_pos;
                if ( prev_max_pos > max_pos )
                  max_pos = prev_max_pos;

                if ( prev_min_coord < min_coord )
                {
                  min_coord = prev_min_coord;
                  min_flags = prev_min_flags;
                }
                if ( prev_max_coord > max_coord )
                {
                  max_coord = prev_max_coord;
                  max_flags = prev_max_flags;
                }

                if ( prev_min_on_coord < min_on_coord )
                  min_on_coord = prev_min_on_coord;
                if ( prev_max_on_coord > max_on_coord )
                  max_on_coord = prev_max_on_coord;

                prev_segment->last = point;
                prev_segment->pos  = (FT_Short)( ( min_pos +
                                                   max_pos ) >> 1 );

                if ( ( min_flags | max_flags ) & AF_FLAG_CONTROL      &&
                     ( max_on_coord - min_on_coord ) < flat_threshold )
                  prev_segment->flags |= AF_EDGE_ROUND;
                else
                  prev_segment->flags &= ~AF_EDGE_ROUND;

                prev_segment->min_coord = (FT_Short)min_coord;
                prev_segment->max_coord = (FT_Short)max_coord;
                prev_segment->height    = prev_segment->max_coord -
                                          prev_segment->min_coord;
              }
              else
              {
                /* we have different directions; use the properties of the */
                /* longer segment and discard the other one                */

                if ( FT_ABS( prev_max_coord - prev_min_coord ) >
                     FT_ABS( max_coord - min_coord ) )
                {
                  /* discard current segment */

                  if ( min_pos < prev_min_pos )
                    prev_min_pos = min_pos;
                  if ( max_pos > prev_max_pos )
                    prev_max_pos = max_pos;

>>>>>>> a17af05f
                  prev_segment->last = point;
                  prev_segment->pos  = (FT_Short)( ( prev_min_pos +
                                                     prev_max_pos ) >> 1 );
                }
                else
                {
                  /* discard previous segment */

                  if ( prev_min_pos < min_pos )
                    min_pos = prev_min_pos;
                  if ( prev_max_pos > max_pos )
                    max_pos = prev_max_pos;

                  segment->last = point;
                  segment->pos  = (FT_Short)( ( min_pos + max_pos ) >> 1 );

                  if ( ( min_flags | max_flags ) & AF_FLAG_CONTROL      &&
                       ( max_on_coord - min_on_coord ) < flat_threshold )
                    segment->flags |= AF_EDGE_ROUND;

                  segment->min_coord = (FT_Short)min_coord;
                  segment->max_coord = (FT_Short)max_coord;
                  segment->height    = segment->max_coord -
                                       segment->min_coord;

                  *prev_segment = *segment;

                  prev_min_pos      = min_pos;
                  prev_max_pos      = max_pos;
                  prev_min_coord    = min_coord;
                  prev_max_coord    = max_coord;
                  prev_min_flags    = min_flags;
                  prev_max_flags    = max_flags;
                  prev_min_on_coord = min_on_coord;
                  prev_max_on_coord = max_on_coord;
                }
              }

              axis->num_segments--;
            }

            on_edge = 0;
            segment = NULL;

            /* fall through */
          }
        }

        /* now exit if we are at the start/end point */
        if ( point == last )
        {
          if ( passed )
            break;
          passed = 1;
        }

        /* if we are not on an edge, check whether the major direction */
        /* coincides with the current point's `out' direction, or      */
        /* whether we have a single-point contour                      */
        if ( !on_edge                                  &&
             ( FT_ABS( point->out_dir ) == major_dir ||
               point == point->prev                  ) )
        {
          /* this is the start of a new segment! */
          segment_dir = (AF_Direction)point->out_dir;

          error = af_axis_hints_new_segment( axis, memory, &segment );
          if ( error )
            goto Exit;

          /* clear all segment fields */
          segment[0] = seg0;

          segment->dir   = (FT_Char)segment_dir;
          segment->first = point;
          segment->last  = point;

          /* `af_axis_hints_new_segment' reallocates memory,    */
          /* thus we have to refresh the `prev_segment' pointer */
          if ( prev_segment )
            prev_segment = segment - 1;

          min_pos   = max_pos   = point->u;
          min_coord = max_coord = point->v;
          min_flags = max_flags = point->flags;

          if ( point->flags & AF_FLAG_CONTROL )
          {
            min_on_coord =  32000;
            max_on_coord = -32000;
          }
          else
            min_on_coord = max_on_coord = point->v;

          on_edge = 1;

          if ( point == point->prev )
          {
            /* we have a one-point segment: this is a one-point */
            /* contour with `in' and `out' direction set to     */
            /* AF_DIR_NONE                                      */
            segment->pos = (FT_Short)min_pos;

            if (point->flags & AF_FLAG_CONTROL)
              segment->flags |= AF_EDGE_ROUND;

            segment->min_coord = (FT_Short)point->v;
            segment->max_coord = (FT_Short)point->v;
            segment->height = 0;

            on_edge = 0;
            segment = NULL;
          }
        }

        point = point->next;
      }

    } /* contours */


    /* now slightly increase the height of segments if this makes */
    /* sense -- this is used to better detect and ignore serifs   */
    {
      AF_Segment  segments     = axis->segments;
      AF_Segment  segments_end = segments + axis->num_segments;


      for ( segment = segments; segment < segments_end; segment++ )
      {
        AF_Point  first   = segment->first;
        AF_Point  last    = segment->last;
        FT_Pos    first_v = first->v;
        FT_Pos    last_v  = last->v;


        if ( first_v < last_v )
        {
          AF_Point  p;


          p = first->prev;
          if ( p->v < first_v )
            segment->height = (FT_Short)( segment->height +
                                          ( ( first_v - p->v ) >> 1 ) );

          p = last->next;
          if ( p->v > last_v )
            segment->height = (FT_Short)( segment->height +
                                          ( ( p->v - last_v ) >> 1 ) );
        }
        else
        {
          AF_Point  p;


          p = first->prev;
          if ( p->v > first_v )
            segment->height = (FT_Short)( segment->height +
                                          ( ( p->v - first_v ) >> 1 ) );

          p = last->next;
          if ( p->v < last_v )
            segment->height = (FT_Short)( segment->height +
                                          ( ( last_v - p->v ) >> 1 ) );
        }
      }
    }

  Exit:
    return error;
  }


  /* Link segments to form stems and serifs.  If `width_count' and      */
  /* `widths' are non-zero, use them to fine-tune the scoring function. */

  FT_LOCAL_DEF( void )
  af_latin_hints_link_segments( AF_GlyphHints  hints,
                                FT_UInt        width_count,
                                AF_WidthRec*   widths,
                                AF_Dimension   dim )
  {
    AF_AxisHints  axis          = &hints->axis[dim];
    AF_Segment    segments      = axis->segments;
    AF_Segment    segment_limit = segments + axis->num_segments;
    FT_Pos        len_threshold, len_score, dist_score, max_width;
    AF_Segment    seg1, seg2;


    if ( width_count )
      max_width = widths[width_count - 1].org;
    else
      max_width = 0;

    /* a heuristic value to set up a minimum value for overlapping */
    len_threshold = AF_LATIN_CONSTANT( hints->metrics, 8 );
    if ( len_threshold == 0 )
      len_threshold = 1;

    /* a heuristic value to weight lengths */
    len_score = AF_LATIN_CONSTANT( hints->metrics, 6000 );

    /* a heuristic value to weight distances (no call to    */
    /* AF_LATIN_CONSTANT needed, since we work on multiples */
    /* of the stem width)                                   */
    dist_score = 3000;

    /* now compare each segment to the others */
    for ( seg1 = segments; seg1 < segment_limit; seg1++ )
    {
      if ( seg1->dir != axis->major_dir )
        continue;

      /* search for stems having opposite directions, */
      /* with seg1 to the `left' of seg2              */
      for ( seg2 = segments; seg2 < segment_limit; seg2++ )
      {
        FT_Pos  pos1 = seg1->pos;
        FT_Pos  pos2 = seg2->pos;


        if ( seg1->dir + seg2->dir == 0 && pos2 > pos1 )
        {
          /* compute distance between the two segments */
          FT_Pos  min = seg1->min_coord;
          FT_Pos  max = seg1->max_coord;
          FT_Pos  len;


          if ( min < seg2->min_coord )
            min = seg2->min_coord;

          if ( max > seg2->max_coord )
            max = seg2->max_coord;

          /* compute maximum coordinate difference of the two segments */
          /* (this is, how much they overlap)                          */
          len = max - min;
          if ( len >= len_threshold )
          {
            /*
             *  The score is the sum of two demerits indicating the
             *  `badness' of a fit, measured along the segments' main axis
             *  and orthogonal to it, respectively.
             *
             *  o The less overlapping along the main axis, the worse it
             *    is, causing a larger demerit.
             *
             *  o The nearer the orthogonal distance to a stem width, the
             *    better it is, causing a smaller demerit.  For simplicity,
             *    however, we only increase the demerit for values that
             *    exceed the largest stem width.
             */

            FT_Pos  dist = pos2 - pos1;

            FT_Pos  dist_demerit, score;


            if ( max_width )
            {
              /* distance demerits are based on multiples of `max_width'; */
              /* we scale by 1024 for getting more precision              */
              FT_Pos  delta = ( dist << 10 ) / max_width - ( 1 << 10 );


              if ( delta > 10000 )
                dist_demerit = 32000;
              else if ( delta > 0 )
                dist_demerit = delta * delta / dist_score;
              else
                dist_demerit = 0;
            }
            else
              dist_demerit = dist; /* default if no widths available */

            score = dist_demerit + len_score / len;

            /* and we search for the smallest score */
            if ( score < seg1->score )
            {
              seg1->score = score;
              seg1->link  = seg2;
            }

            if ( score < seg2->score )
            {
              seg2->score = score;
              seg2->link  = seg1;
            }
          }
        }
      }
    }

    /* now compute the `serif' segments, cf. explanations in `afhints.h' */
    for ( seg1 = segments; seg1 < segment_limit; seg1++ )
    {
      seg2 = seg1->link;

      if ( seg2 )
      {
        if ( seg2->link != seg1 )
        {
          seg1->link  = 0;
          seg1->serif = seg2->link;
        }
      }
    }
  }


  /* Link segments to edges, using feature analysis for selection. */

  FT_LOCAL_DEF( FT_Error )
  af_latin_hints_compute_edges( AF_GlyphHints  hints,
                                AF_Dimension   dim )
  {
    AF_AxisHints  axis   = &hints->axis[dim];
    FT_Error      error  = FT_Err_Ok;
    FT_Memory     memory = hints->memory;
    AF_LatinAxis  laxis  = &((AF_LatinMetrics)hints->metrics)->axis[dim];

<<<<<<< HEAD
=======
#ifdef FT_CONFIG_OPTION_PIC
    AF_FaceGlobals  globals = hints->metrics->globals;
#endif

>>>>>>> a17af05f
    AF_StyleClass   style_class  = hints->metrics->style_class;
    AF_ScriptClass  script_class = AF_SCRIPT_CLASSES_GET
                                     [style_class->script];

    FT_Bool  top_to_bottom_hinting = 0;

    AF_Segment    segments      = axis->segments;
    AF_Segment    segment_limit = segments + axis->num_segments;
    AF_Segment    seg;

#if 0
    AF_Direction  up_dir;
#endif
    FT_Fixed      scale;
    FT_Pos        edge_distance_threshold;
    FT_Pos        segment_length_threshold;
    FT_Pos        segment_width_threshold;


    axis->num_edges = 0;

    scale = ( dim == AF_DIMENSION_HORZ ) ? hints->x_scale
                                         : hints->y_scale;

#if 0
    up_dir = ( dim == AF_DIMENSION_HORZ ) ? AF_DIR_UP
                                          : AF_DIR_RIGHT;
#endif

    if ( dim == AF_DIMENSION_VERT )
      top_to_bottom_hinting = script_class->top_to_bottom_hinting;

    /*
     *  We ignore all segments that are less than 1 pixel in length
     *  to avoid many problems with serif fonts.  We compute the
     *  corresponding threshold in font units.
     */
    if ( dim == AF_DIMENSION_HORZ )
      segment_length_threshold = FT_DivFix( 64, hints->y_scale );
    else
      segment_length_threshold = 0;

    /*
     *  Similarly, we ignore segments that have a width delta
     *  larger than 0.5px (i.e., a width larger than 1px).
     */
    segment_width_threshold = FT_DivFix( 32, scale );

    /*********************************************************************/
    /*                                                                   */
    /* We begin by generating a sorted table of edges for the current    */
    /* direction.  To do so, we simply scan each segment and try to find */
    /* an edge in our table that corresponds to its position.            */
    /*                                                                   */
    /* If no edge is found, we create and insert a new edge in the       */
    /* sorted table.  Otherwise, we simply add the segment to the edge's */
    /* list which gets processed in the second step to compute the       */
    /* edge's properties.                                                */
    /*                                                                   */
    /* Note that the table of edges is sorted along the segment/edge     */
    /* position.                                                         */
    /*                                                                   */
    /*********************************************************************/

    /* assure that edge distance threshold is at most 0.25px */
    edge_distance_threshold = FT_MulFix( laxis->edge_distance_threshold,
                                         scale );
    if ( edge_distance_threshold > 64 / 4 )
      edge_distance_threshold = 64 / 4;

    edge_distance_threshold = FT_DivFix( edge_distance_threshold,
                                         scale );

    for ( seg = segments; seg < segment_limit; seg++ )
    {
      AF_Edge  found = NULL;
      FT_Int   ee;


      /* ignore too short segments, too wide ones, and, in this loop, */
      /* one-point segments without a direction                       */
      if ( seg->height < segment_length_threshold ||
           seg->delta > segment_width_threshold   ||
           seg->dir == AF_DIR_NONE                )
        continue;

      /* A special case for serif edges: If they are smaller than */
      /* 1.5 pixels we ignore them.                               */
      if ( seg->serif                                     &&
           2 * seg->height < 3 * segment_length_threshold )
        continue;

      /* look for an edge corresponding to the segment */
      for ( ee = 0; ee < axis->num_edges; ee++ )
      {
        AF_Edge  edge = axis->edges + ee;
        FT_Pos   dist;


        dist = seg->pos - edge->fpos;
        if ( dist < 0 )
          dist = -dist;

        if ( dist < edge_distance_threshold && edge->dir == seg->dir )
        {
          found = edge;
          break;
        }
      }

      if ( !found )
      {
        AF_Edge  edge;


        /* insert a new edge in the list and */
        /* sort according to the position    */
        error = af_axis_hints_new_edge( axis, seg->pos,
                                        (AF_Direction)seg->dir,
                                        top_to_bottom_hinting,
                                        memory, &edge );
        if ( error )
          goto Exit;

        /* add the segment to the new edge's list */
        FT_ZERO( edge );

        edge->first    = seg;
        edge->last     = seg;
        edge->dir      = seg->dir;
        edge->fpos     = seg->pos;
        edge->opos     = FT_MulFix( seg->pos, scale );
        edge->pos      = edge->opos;
        seg->edge_next = seg;
      }
      else
      {
        /* if an edge was found, simply add the segment to the edge's */
        /* list                                                       */
        seg->edge_next         = found->first;
        found->last->edge_next = seg;
        found->last            = seg;
      }
    }

    /* we loop again over all segments to catch one-point segments   */
    /* without a direction: if possible, link them to existing edges */
    for ( seg = segments; seg < segment_limit; seg++ )
    {
      AF_Edge  found = NULL;
      FT_Int   ee;


      if ( seg->dir != AF_DIR_NONE )
        continue;

      /* look for an edge corresponding to the segment */
      for ( ee = 0; ee < axis->num_edges; ee++ )
      {
        AF_Edge  edge = axis->edges + ee;
        FT_Pos   dist;


        dist = seg->pos - edge->fpos;
        if ( dist < 0 )
          dist = -dist;

        if ( dist < edge_distance_threshold )
        {
          found = edge;
          break;
        }
      }

      /* one-point segments without a match are ignored */
      if ( found )
      {
        seg->edge_next         = found->first;
        found->last->edge_next = seg;
        found->last            = seg;
      }
    }


    /******************************************************************/
    /*                                                                */
    /* Good, we now compute each edge's properties according to the   */
    /* segments found on its position.  Basically, these are          */
    /*                                                                */
    /*  - the edge's main direction                                   */
    /*  - stem edge, serif edge or both (which defaults to stem then) */
    /*  - rounded edge, straight or both (which defaults to straight) */
    /*  - link for edge                                               */
    /*                                                                */
    /******************************************************************/

    /* first of all, set the `edge' field in each segment -- this is */
    /* required in order to compute edge links                       */

    /*
     * Note that removing this loop and setting the `edge' field of each
     * segment directly in the code above slows down execution speed for
     * some reasons on platforms like the Sun.
     */
    {
      AF_Edge  edges      = axis->edges;
      AF_Edge  edge_limit = edges + axis->num_edges;
      AF_Edge  edge;


      for ( edge = edges; edge < edge_limit; edge++ )
      {
        seg = edge->first;
        if ( seg )
          do
          {
            seg->edge = edge;
            seg       = seg->edge_next;

          } while ( seg != edge->first );
      }

      /* now compute each edge properties */
      for ( edge = edges; edge < edge_limit; edge++ )
      {
        FT_Int  is_round    = 0;  /* does it contain round segments?    */
        FT_Int  is_straight = 0;  /* does it contain straight segments? */
#if 0
        FT_Pos  ups         = 0;  /* number of upwards segments         */
        FT_Pos  downs       = 0;  /* number of downwards segments       */
#endif


        seg = edge->first;

        do
        {
          FT_Bool  is_serif;


          /* check for roundness of segment */
          if ( seg->flags & AF_EDGE_ROUND )
            is_round++;
          else
            is_straight++;

#if 0
          /* check for segment direction */
          if ( seg->dir == up_dir )
            ups   += seg->max_coord - seg->min_coord;
          else
            downs += seg->max_coord - seg->min_coord;
#endif

          /* check for links -- if seg->serif is set, then seg->link must */
          /* be ignored                                                   */
          is_serif = (FT_Bool)( seg->serif               &&
                                seg->serif->edge         &&
                                seg->serif->edge != edge );

          if ( ( seg->link && seg->link->edge ) || is_serif )
          {
            AF_Edge     edge2;
            AF_Segment  seg2;


            edge2 = edge->link;
            seg2  = seg->link;

            if ( is_serif )
            {
              seg2  = seg->serif;
              edge2 = edge->serif;
            }

            if ( edge2 )
            {
              FT_Pos  edge_delta;
              FT_Pos  seg_delta;


              edge_delta = edge->fpos - edge2->fpos;
              if ( edge_delta < 0 )
                edge_delta = -edge_delta;

              seg_delta = seg->pos - seg2->pos;
              if ( seg_delta < 0 )
                seg_delta = -seg_delta;

              if ( seg_delta < edge_delta )
                edge2 = seg2->edge;
            }
            else
              edge2 = seg2->edge;

            if ( is_serif )
            {
              edge->serif   = edge2;
              edge2->flags |= AF_EDGE_SERIF;
            }
            else
              edge->link  = edge2;
          }

          seg = seg->edge_next;

        } while ( seg != edge->first );

        /* set the round/straight flags */
        edge->flags = AF_EDGE_NORMAL;

        if ( is_round > 0 && is_round >= is_straight )
          edge->flags |= AF_EDGE_ROUND;

#if 0
        /* set the edge's main direction */
        edge->dir = AF_DIR_NONE;

        if ( ups > downs )
          edge->dir = (FT_Char)up_dir;

        else if ( ups < downs )
          edge->dir = (FT_Char)-up_dir;

        else if ( ups == downs )
          edge->dir = 0;  /* both up and down! */
#endif

        /* get rid of serifs if link is set                 */
        /* XXX: This gets rid of many unpleasant artefacts! */
        /*      Example: the `c' in cour.pfa at size 13     */

        if ( edge->serif && edge->link )
          edge->serif = NULL;
      }
    }

  Exit:
    return error;
  }


  /* Detect segments and edges for given dimension. */

  FT_LOCAL_DEF( FT_Error )
  af_latin_hints_detect_features( AF_GlyphHints  hints,
                                  FT_UInt        width_count,
                                  AF_WidthRec*   widths,
                                  AF_Dimension   dim )
  {
    FT_Error  error;


    error = af_latin_hints_compute_segments( hints, dim );
    if ( !error )
    {
      af_latin_hints_link_segments( hints, width_count, widths, dim );

      error = af_latin_hints_compute_edges( hints, dim );
    }

    return error;
  }


  /* Compute all edges which lie within blue zones. */

  static void
  af_latin_hints_compute_blue_edges( AF_GlyphHints    hints,
                                     AF_LatinMetrics  metrics )
  {
    AF_AxisHints  axis       = &hints->axis[AF_DIMENSION_VERT];
    AF_Edge       edge       = axis->edges;
    AF_Edge       edge_limit = edge + axis->num_edges;
    AF_LatinAxis  latin      = &metrics->axis[AF_DIMENSION_VERT];
    FT_Fixed      scale      = latin->scale;


    /* compute which blue zones are active, i.e. have their scaled */
    /* size < 3/4 pixels                                           */

    /* for each horizontal edge search the blue zone which is closest */
    for ( ; edge < edge_limit; edge++ )
    {
      FT_UInt   bb;
      AF_Width  best_blue            = NULL;
      FT_Bool   best_blue_is_neutral = 0;
      FT_Pos    best_dist;                 /* initial threshold */


      /* compute the initial threshold as a fraction of the EM size */
      /* (the value 40 is heuristic)                                */
      best_dist = FT_MulFix( metrics->units_per_em / 40, scale );

      /* assure a minimum distance of 0.5px */
      if ( best_dist > 64 / 2 )
        best_dist = 64 / 2;

      for ( bb = 0; bb < latin->blue_count; bb++ )
      {
        AF_LatinBlue  blue = latin->blues + bb;
        FT_Bool       is_top_blue, is_neutral_blue, is_major_dir;


        /* skip inactive blue zones (i.e., those that are too large) */
        if ( !( blue->flags & AF_LATIN_BLUE_ACTIVE ) )
          continue;

        /* if it is a top zone, check for right edges (against the major */
        /* direction); if it is a bottom zone, check for left edges (in  */
        /* the major direction) -- this assumes the TrueType convention  */
        /* for the orientation of contours                               */
        is_top_blue =
          (FT_Byte)( ( blue->flags & ( AF_LATIN_BLUE_TOP     |
                                       AF_LATIN_BLUE_SUB_TOP ) ) != 0 );
        is_neutral_blue =
          (FT_Byte)( ( blue->flags & AF_LATIN_BLUE_NEUTRAL ) != 0);
        is_major_dir =
          FT_BOOL( edge->dir == axis->major_dir );

        /* neutral blue zones are handled for both directions */
        if ( is_top_blue ^ is_major_dir || is_neutral_blue )
        {
          FT_Pos  dist;


          /* first of all, compare it to the reference position */
          dist = edge->fpos - blue->ref.org;
          if ( dist < 0 )
            dist = -dist;

          dist = FT_MulFix( dist, scale );
          if ( dist < best_dist )
          {
            best_dist            = dist;
            best_blue            = &blue->ref;
            best_blue_is_neutral = is_neutral_blue;
          }

          /* now compare it to the overshoot position and check whether */
          /* the edge is rounded, and whether the edge is over the      */
          /* reference position of a top zone, or under the reference   */
          /* position of a bottom zone (provided we don't have a        */
          /* neutral blue zone)                                         */
          if ( edge->flags & AF_EDGE_ROUND &&
               dist != 0                   &&
               !is_neutral_blue            )
          {
            FT_Bool  is_under_ref = FT_BOOL( edge->fpos < blue->ref.org );


            if ( is_top_blue ^ is_under_ref )
            {
              dist = edge->fpos - blue->shoot.org;
              if ( dist < 0 )
                dist = -dist;

              dist = FT_MulFix( dist, scale );
              if ( dist < best_dist )
              {
                best_dist            = dist;
                best_blue            = &blue->shoot;
                best_blue_is_neutral = is_neutral_blue;
              }
            }
          }
        }
      }

      if ( best_blue )
      {
        edge->blue_edge = best_blue;
        if ( best_blue_is_neutral )
          edge->flags |= AF_EDGE_NEUTRAL;
      }
    }
  }


  /* Initalize hinting engine. */

  static FT_Error
  af_latin_hints_init( AF_GlyphHints    hints,
                       AF_LatinMetrics  metrics )
  {
    FT_Render_Mode  mode;
    FT_UInt32       scaler_flags, other_flags;
    FT_Face         face = metrics->root.scaler.face;


    af_glyph_hints_rescale( hints, (AF_StyleMetrics)metrics );

    /*
     *  correct x_scale and y_scale if needed, since they may have
     *  been modified by `af_latin_metrics_scale_dim' above
     */
    hints->x_scale = metrics->axis[AF_DIMENSION_HORZ].scale;
    hints->x_delta = metrics->axis[AF_DIMENSION_HORZ].delta;
    hints->y_scale = metrics->axis[AF_DIMENSION_VERT].scale;
    hints->y_delta = metrics->axis[AF_DIMENSION_VERT].delta;

    /* compute flags depending on render mode, etc. */
    mode = metrics->root.scaler.render_mode;

#if 0 /* #ifdef AF_CONFIG_OPTION_USE_WARPER */
    if ( mode == FT_RENDER_MODE_LCD || mode == FT_RENDER_MODE_LCD_V )
      metrics->root.scaler.render_mode = mode = FT_RENDER_MODE_NORMAL;
#endif

    scaler_flags = hints->scaler_flags;
    other_flags  = 0;

    /*
     *  We snap the width of vertical stems for the monochrome and
     *  horizontal LCD rendering targets only.
     */
    if ( mode == FT_RENDER_MODE_MONO || mode == FT_RENDER_MODE_LCD )
      other_flags |= AF_LATIN_HINTS_HORZ_SNAP;

    /*
     *  We snap the width of horizontal stems for the monochrome and
     *  vertical LCD rendering targets only.
     */
    if ( mode == FT_RENDER_MODE_MONO || mode == FT_RENDER_MODE_LCD_V )
      other_flags |= AF_LATIN_HINTS_VERT_SNAP;

    /*
     *  We adjust stems to full pixels unless in `light' or `lcd' mode.
     */
    if ( mode != FT_RENDER_MODE_LIGHT && mode != FT_RENDER_MODE_LCD )
      other_flags |= AF_LATIN_HINTS_STEM_ADJUST;

    if ( mode == FT_RENDER_MODE_MONO )
      other_flags |= AF_LATIN_HINTS_MONO;

    /*
     *  In `light' or `lcd' mode we disable horizontal hinting completely.
     *  We also do it if the face is italic.
     *
     *  However, if warping is enabled (which only works in `light' hinting
     *  mode), advance widths get adjusted, too.
     */
    if ( mode == FT_RENDER_MODE_LIGHT || mode == FT_RENDER_MODE_LCD ||
         ( face->style_flags & FT_STYLE_FLAG_ITALIC ) != 0          )
      scaler_flags |= AF_SCALER_FLAG_NO_HORIZONTAL;

#ifdef AF_CONFIG_OPTION_USE_WARPER
    /* get (global) warper flag */
    if ( !metrics->root.globals->module->warping )
      scaler_flags |= AF_SCALER_FLAG_NO_WARPER;
#endif

    hints->scaler_flags = scaler_flags;
    hints->other_flags  = other_flags;

    return FT_Err_Ok;
  }


  /*************************************************************************/
  /*************************************************************************/
  /*****                                                               *****/
  /*****        L A T I N   G L Y P H   G R I D - F I T T I N G        *****/
  /*****                                                               *****/
  /*************************************************************************/
  /*************************************************************************/

  /* Snap a given width in scaled coordinates to one of the */
  /* current standard widths.                               */

  static FT_Pos
  af_latin_snap_width( AF_Width  widths,
                       FT_UInt   count,
                       FT_Pos    width )
  {
    FT_UInt  n;
    FT_Pos   best      = 64 + 32 + 2;
    FT_Pos   reference = width;
    FT_Pos   scaled;


    for ( n = 0; n < count; n++ )
    {
      FT_Pos  w;
      FT_Pos  dist;


      w = widths[n].cur;
      dist = width - w;
      if ( dist < 0 )
        dist = -dist;
      if ( dist < best )
      {
        best      = dist;
        reference = w;
      }
    }

    scaled = FT_PIX_ROUND( reference );

    if ( width >= reference )
    {
      if ( width < scaled + 48 )
        width = reference;
    }
    else
    {
      if ( width > scaled - 48 )
        width = reference;
    }

    return width;
  }


  /* Compute the snapped width of a given stem, ignoring very thin ones. */
  /* There is a lot of voodoo in this function; changing the hard-coded  */
  /* parameters influence the whole hinting process.                     */

  static FT_Pos
  af_latin_compute_stem_width( AF_GlyphHints  hints,
                               AF_Dimension   dim,
                               FT_Pos         width,
                               FT_Pos         base_delta,
                               FT_UInt        base_flags,
                               FT_UInt        stem_flags )
  {
    AF_LatinMetrics  metrics  = (AF_LatinMetrics)hints->metrics;
    AF_LatinAxis     axis     = &metrics->axis[dim];
    FT_Pos           dist     = width;
    FT_Int           sign     = 0;
    FT_Int           vertical = ( dim == AF_DIMENSION_VERT );


    if ( !AF_LATIN_HINTS_DO_STEM_ADJUST( hints ) ||
         axis->extra_light                       )
      return width;

    if ( dist < 0 )
    {
      dist = -width;
      sign = 1;
    }

    if ( (  vertical && !AF_LATIN_HINTS_DO_VERT_SNAP( hints ) ) ||
         ( !vertical && !AF_LATIN_HINTS_DO_HORZ_SNAP( hints ) ) )
    {
      /* smooth hinting process: very lightly quantize the stem width */

      /* leave the widths of serifs alone */
      if ( ( stem_flags & AF_EDGE_SERIF ) &&
           vertical                       &&
           ( dist < 3 * 64 )              )
        goto Done_Width;

      else if ( base_flags & AF_EDGE_ROUND )
      {
        if ( dist < 80 )
          dist = 64;
      }
      else if ( dist < 56 )
        dist = 56;

      if ( axis->width_count > 0 )
      {
        FT_Pos  delta;


        /* compare to standard width */
        delta = dist - axis->widths[0].cur;

        if ( delta < 0 )
          delta = -delta;

        if ( delta < 40 )
        {
          dist = axis->widths[0].cur;
          if ( dist < 48 )
            dist = 48;

          goto Done_Width;
        }

        if ( dist < 3 * 64 )
        {
          delta  = dist & 63;
          dist  &= -64;

          if ( delta < 10 )
            dist += delta;

          else if ( delta < 32 )
            dist += 10;

          else if ( delta < 54 )
            dist += 54;

          else
            dist += delta;
        }
        else
        {
          /* A stem's end position depends on two values: the start        */
          /* position and the stem length.  The former gets usually        */
          /* rounded to the grid, while the latter gets rounded also if it */
          /* exceeds a certain length (see below in this function).  This  */
          /* `double rounding' can lead to a great difference to the       */
          /* original, unhinted position; this normally doesn't matter for */
          /* large PPEM values, but for small sizes it can easily make     */
          /* outlines collide.  For this reason, we adjust the stem length */
          /* by a small amount depending on the PPEM value in case the     */
          /* former and latter rounding both point into the same           */
          /* direction.                                                    */

          FT_Pos  bdelta = 0;


          if ( ( ( width > 0 ) && ( base_delta > 0 ) ) ||
               ( ( width < 0 ) && ( base_delta < 0 ) ) )
          {
            FT_UInt  ppem = metrics->root.scaler.face->size->metrics.x_ppem;


            if ( ppem < 10 )
              bdelta = base_delta;
            else if ( ppem < 30 )
              bdelta = ( base_delta * (FT_Pos)( 30 - ppem ) ) / 20;

            if ( bdelta < 0 )
              bdelta = -bdelta;
          }

          dist = ( dist - bdelta + 32 ) & ~63;
        }
      }
    }
    else
    {
      /* strong hinting process: snap the stem width to integer pixels */

      FT_Pos  org_dist = dist;


      dist = af_latin_snap_width( axis->widths, axis->width_count, dist );

      if ( vertical )
      {
        /* in the case of vertical hinting, always round */
        /* the stem heights to integer pixels            */

        if ( dist >= 64 )
          dist = ( dist + 16 ) & ~63;
        else
          dist = 64;
      }
      else
      {
        if ( AF_LATIN_HINTS_DO_MONO( hints ) )
        {
          /* monochrome horizontal hinting: snap widths to integer pixels */
          /* with a different threshold                                   */

          if ( dist < 64 )
            dist = 64;
          else
            dist = ( dist + 32 ) & ~63;
        }
        else
        {
          /* for horizontal anti-aliased hinting, we adopt a more subtle */
          /* approach: we strengthen small stems, round stems whose size */
          /* is between 1 and 2 pixels to an integer, otherwise nothing  */

          if ( dist < 48 )
            dist = ( dist + 64 ) >> 1;

          else if ( dist < 128 )
          {
            /* We only round to an integer width if the corresponding */
            /* distortion is less than 1/4 pixel.  Otherwise this     */
            /* makes everything worse since the diagonals, which are  */
            /* not hinted, appear a lot bolder or thinner than the    */
            /* vertical stems.                                        */

            FT_Pos  delta;


            dist = ( dist + 22 ) & ~63;
            delta = dist - org_dist;
            if ( delta < 0 )
              delta = -delta;

            if ( delta >= 16 )
            {
              dist = org_dist;
              if ( dist < 48 )
                dist = ( dist + 64 ) >> 1;
            }
          }
          else
            /* round otherwise to prevent color fringes in LCD mode */
            dist = ( dist + 32 ) & ~63;
        }
      }
    }

  Done_Width:
    if ( sign )
      dist = -dist;

    return dist;
  }


  /* Align one stem edge relative to the previous stem edge. */

  static void
  af_latin_align_linked_edge( AF_GlyphHints  hints,
                              AF_Dimension   dim,
                              AF_Edge        base_edge,
                              AF_Edge        stem_edge )
  {
    FT_Pos  dist, base_delta;
    FT_Pos  fitted_width;
<<<<<<< HEAD


=======


>>>>>>> a17af05f
    dist       = stem_edge->opos - base_edge->opos;
    base_delta = base_edge->pos - base_edge->opos;

    fitted_width = af_latin_compute_stem_width( hints, dim,
                                                dist, base_delta,
                                                base_edge->flags,
                                                stem_edge->flags );


    stem_edge->pos = base_edge->pos + fitted_width;

    FT_TRACE5(( "  LINK: edge %d (opos=%.2f) linked to %.2f,"
                " dist was %.2f, now %.2f\n",
                stem_edge - hints->axis[dim].edges, stem_edge->opos / 64.0,
                stem_edge->pos / 64.0, dist / 64.0, fitted_width / 64.0 ));
  }


  /* Shift the coordinates of the `serif' edge by the same amount */
  /* as the corresponding `base' edge has been moved already.     */

  static void
  af_latin_align_serif_edge( AF_GlyphHints  hints,
                             AF_Edge        base,
                             AF_Edge        serif )
  {
    FT_UNUSED( hints );

    serif->pos = base->pos + ( serif->opos - base->opos );
  }


  /*************************************************************************/
  /*************************************************************************/
  /*************************************************************************/
  /****                                                                 ****/
  /****                    E D G E   H I N T I N G                      ****/
  /****                                                                 ****/
  /*************************************************************************/
  /*************************************************************************/
  /*************************************************************************/


  /* The main grid-fitting routine. */

  static void
  af_latin_hint_edges( AF_GlyphHints  hints,
                       AF_Dimension   dim )
  {
    AF_AxisHints  axis       = &hints->axis[dim];
    AF_Edge       edges      = axis->edges;
    AF_Edge       edge_limit = edges + axis->num_edges;
    FT_PtrDist    n_edges;
    AF_Edge       edge;
    AF_Edge       anchor     = NULL;
    FT_Int        has_serifs = 0;

<<<<<<< HEAD
=======
#ifdef FT_CONFIG_OPTION_PIC
    AF_FaceGlobals  globals = hints->metrics->globals;
#endif

>>>>>>> a17af05f
    AF_StyleClass   style_class  = hints->metrics->style_class;
    AF_ScriptClass  script_class = AF_SCRIPT_CLASSES_GET
                                     [style_class->script];

    FT_Bool  top_to_bottom_hinting = 0;

#ifdef FT_DEBUG_LEVEL_TRACE
    FT_UInt  num_actions = 0;
#endif


    FT_TRACE5(( "latin %s edge hinting (style `%s')\n",
                dim == AF_DIMENSION_VERT ? "horizontal" : "vertical",
                af_style_names[hints->metrics->style_class->style] ));

    if ( dim == AF_DIMENSION_VERT )
      top_to_bottom_hinting = script_class->top_to_bottom_hinting;

    /* we begin by aligning all stems relative to the blue zone */
    /* if needed -- that's only for horizontal edges            */

    if ( dim == AF_DIMENSION_VERT && AF_HINTS_DO_BLUES( hints ) )
    {
      for ( edge = edges; edge < edge_limit; edge++ )
      {
        AF_Width  blue;
        AF_Edge   edge1, edge2; /* these edges form the stem to check */


        if ( edge->flags & AF_EDGE_DONE )
          continue;

        edge1 = NULL;
        edge2 = edge->link;

        /*
         *  If a stem contains both a neutral and a non-neutral blue zone,
         *  skip the neutral one.  Otherwise, outlines with different
         *  directions might be incorrectly aligned at the same vertical
         *  position.
         *
         *  If we have two neutral blue zones, skip one of them.
         *
         */
        if ( edge->blue_edge && edge2 && edge2->blue_edge )
        {
          FT_Byte  neutral  = edge->flags  & AF_EDGE_NEUTRAL;
          FT_Byte  neutral2 = edge2->flags & AF_EDGE_NEUTRAL;


          if ( neutral2 )
          {
            edge2->blue_edge = NULL;
            edge2->flags    &= ~AF_EDGE_NEUTRAL;
          }
          else if ( neutral )
          {
            edge->blue_edge = NULL;
            edge->flags    &= ~AF_EDGE_NEUTRAL;
          }
        }

        blue = edge->blue_edge;
        if ( blue )
          edge1 = edge;

        /* flip edges if the other edge is aligned to a blue zone */
        else if ( edge2 && edge2->blue_edge )
        {
          blue  = edge2->blue_edge;
          edge1 = edge2;
          edge2 = edge;
        }

        if ( !edge1 )
          continue;

#ifdef FT_DEBUG_LEVEL_TRACE
        if ( !anchor )
          FT_TRACE5(( "  BLUE_ANCHOR: edge %d (opos=%.2f) snapped to %.2f,"
                      " was %.2f (anchor=edge %d)\n",
                      edge1 - edges, edge1->opos / 64.0, blue->fit / 64.0,
                      edge1->pos / 64.0, edge - edges ));
        else
          FT_TRACE5(( "  BLUE: edge %d (opos=%.2f) snapped to %.2f,"
                      " was %.2f\n",
                      edge1 - edges, edge1->opos / 64.0, blue->fit / 64.0,
                      edge1->pos / 64.0 ));

        num_actions++;
#endif

        edge1->pos    = blue->fit;
        edge1->flags |= AF_EDGE_DONE;

        if ( edge2 && !edge2->blue_edge )
        {
          af_latin_align_linked_edge( hints, dim, edge1, edge2 );
          edge2->flags |= AF_EDGE_DONE;

#ifdef FT_DEBUG_LEVEL_TRACE
          num_actions++;
#endif
        }

        if ( !anchor )
          anchor = edge;
      }
    }

    /* now we align all other stem edges, trying to maintain the */
    /* relative order of stems in the glyph                      */
    for ( edge = edges; edge < edge_limit; edge++ )
    {
      AF_Edge  edge2;


      if ( edge->flags & AF_EDGE_DONE )
        continue;

      /* skip all non-stem edges */
      edge2 = edge->link;
      if ( !edge2 )
      {
        has_serifs++;
        continue;
      }

      /* now align the stem */

      /* this should not happen, but it's better to be safe */
      if ( edge2->blue_edge )
      {
        FT_TRACE5(( "  ASSERTION FAILED for edge %d\n", edge2 - edges ));

        af_latin_align_linked_edge( hints, dim, edge2, edge );
        edge->flags |= AF_EDGE_DONE;

#ifdef FT_DEBUG_LEVEL_TRACE
        num_actions++;
#endif
        continue;
      }

      if ( !anchor )
      {
        /* if we reach this if clause, no stem has been aligned yet */

        FT_Pos  org_len, org_center, cur_len;
        FT_Pos  cur_pos1, error1, error2, u_off, d_off;


        org_len = edge2->opos - edge->opos;
        cur_len = af_latin_compute_stem_width( hints, dim,
                                               org_len, 0,
                                               edge->flags,
                                               edge2->flags );

        /* some voodoo to specially round edges for small stem widths; */
        /* the idea is to align the center of a stem, then shifting    */
        /* the stem edges to suitable positions                        */
        if ( cur_len <= 64 )
        {
          /* width <= 1px */
          u_off = 32;
          d_off = 32;
        }
        else
        {
          /* 1px < width < 1.5px */
          u_off = 38;
          d_off = 26;
        }

        if ( cur_len < 96 )
        {
          org_center = edge->opos + ( org_len >> 1 );
          cur_pos1   = FT_PIX_ROUND( org_center );

          error1 = org_center - ( cur_pos1 - u_off );
          if ( error1 < 0 )
            error1 = -error1;

          error2 = org_center - ( cur_pos1 + d_off );
          if ( error2 < 0 )
            error2 = -error2;

          if ( error1 < error2 )
            cur_pos1 -= u_off;
          else
            cur_pos1 += d_off;

          edge->pos  = cur_pos1 - cur_len / 2;
          edge2->pos = edge->pos + cur_len;
        }
        else
          edge->pos = FT_PIX_ROUND( edge->opos );

        anchor       = edge;
        edge->flags |= AF_EDGE_DONE;

        FT_TRACE5(( "  ANCHOR: edge %d (opos=%.2f) and %d (opos=%.2f)"
                    " snapped to %.2f and %.2f\n",
                    edge - edges, edge->opos / 64.0,
                    edge2 - edges, edge2->opos / 64.0,
                    edge->pos / 64.0, edge2->pos / 64.0 ));

        af_latin_align_linked_edge( hints, dim, edge, edge2 );

#ifdef FT_DEBUG_LEVEL_TRACE
        num_actions += 2;
#endif
      }
      else
      {
        FT_Pos  org_pos, org_len, org_center, cur_len;
        FT_Pos  cur_pos1, cur_pos2, delta1, delta2;


        org_pos    = anchor->pos + ( edge->opos - anchor->opos );
        org_len    = edge2->opos - edge->opos;
        org_center = org_pos + ( org_len >> 1 );

        cur_len = af_latin_compute_stem_width( hints, dim,
                                               org_len, 0,
                                               edge->flags,
                                               edge2->flags );

        if ( edge2->flags & AF_EDGE_DONE )
        {
          FT_TRACE5(( "  ADJUST: edge %d (pos=%.2f) moved to %.2f\n",
                      edge - edges, edge->pos / 64.0,
                      ( edge2->pos - cur_len ) / 64.0 ));

          edge->pos = edge2->pos - cur_len;
        }

        else if ( cur_len < 96 )
        {
          FT_Pos  u_off, d_off;


          cur_pos1 = FT_PIX_ROUND( org_center );

          if ( cur_len <= 64 )
          {
            u_off = 32;
            d_off = 32;
          }
          else
          {
            u_off = 38;
            d_off = 26;
          }

          delta1 = org_center - ( cur_pos1 - u_off );
          if ( delta1 < 0 )
            delta1 = -delta1;

          delta2 = org_center - ( cur_pos1 + d_off );
          if ( delta2 < 0 )
            delta2 = -delta2;

          if ( delta1 < delta2 )
            cur_pos1 -= u_off;
          else
            cur_pos1 += d_off;

          edge->pos  = cur_pos1 - cur_len / 2;
          edge2->pos = cur_pos1 + cur_len / 2;

          FT_TRACE5(( "  STEM: edge %d (opos=%.2f) linked to %d (opos=%.2f)"
                      " snapped to %.2f and %.2f\n",
                      edge - edges, edge->opos / 64.0,
                      edge2 - edges, edge2->opos / 64.0,
                      edge->pos / 64.0, edge2->pos / 64.0 ));
        }

        else
        {
          org_pos    = anchor->pos + ( edge->opos - anchor->opos );
          org_len    = edge2->opos - edge->opos;
          org_center = org_pos + ( org_len >> 1 );

          cur_len    = af_latin_compute_stem_width( hints, dim,
                                                    org_len, 0,
                                                    edge->flags,
                                                    edge2->flags );

          cur_pos1 = FT_PIX_ROUND( org_pos );
          delta1   = cur_pos1 + ( cur_len >> 1 ) - org_center;
          if ( delta1 < 0 )
            delta1 = -delta1;

          cur_pos2 = FT_PIX_ROUND( org_pos + org_len ) - cur_len;
          delta2   = cur_pos2 + ( cur_len >> 1 ) - org_center;
          if ( delta2 < 0 )
            delta2 = -delta2;

          edge->pos  = ( delta1 < delta2 ) ? cur_pos1 : cur_pos2;
          edge2->pos = edge->pos + cur_len;

          FT_TRACE5(( "  STEM: edge %d (opos=%.2f) linked to %d (opos=%.2f)"
                      " snapped to %.2f and %.2f\n",
                      edge - edges, edge->opos / 64.0,
                      edge2 - edges, edge2->opos / 64.0,
                      edge->pos / 64.0, edge2->pos / 64.0 ));
        }

#ifdef FT_DEBUG_LEVEL_TRACE
        num_actions++;
#endif

        edge->flags  |= AF_EDGE_DONE;
        edge2->flags |= AF_EDGE_DONE;

        if ( edge > edges                                             &&
             ( top_to_bottom_hinting ? ( edge->pos > edge[-1].pos )
                                     : ( edge->pos < edge[-1].pos ) ) )
        {
          /* don't move if stem would (almost) disappear otherwise; */
          /* the ad-hoc value 16 corresponds to 1/4px               */
          if ( edge->link && FT_ABS( edge->link->pos - edge[-1].pos ) > 16 )
          {
#ifdef FT_DEBUG_LEVEL_TRACE
            FT_TRACE5(( "  BOUND: edge %d (pos=%.2f) moved to %.2f\n",
                        edge - edges,
                        edge->pos / 64.0,
                        edge[-1].pos / 64.0 ));

            num_actions++;
#endif

            edge->pos = edge[-1].pos;
          }
        }
      }
    }

    /* make sure that lowercase m's maintain their symmetry */

    /* In general, lowercase m's have six vertical edges if they are sans */
    /* serif, or twelve if they are with serifs.  This implementation is  */
    /* based on that assumption, and seems to work very well with most    */
    /* faces.  However, if for a certain face this assumption is not      */
    /* true, the m is just rendered like before.  In addition, any stem   */
    /* correction will only be applied to symmetrical glyphs (even if the */
    /* glyph is not an m), so the potential for unwanted distortion is    */
    /* relatively low.                                                    */

    /* We don't handle horizontal edges since we can't easily assure that */
    /* the third (lowest) stem aligns with the base line; it might end up */
    /* one pixel higher or lower.                                         */

    n_edges = edge_limit - edges;
    if ( dim == AF_DIMENSION_HORZ && ( n_edges == 6 || n_edges == 12 ) )
    {
      AF_Edge  edge1, edge2, edge3;
      FT_Pos   dist1, dist2, span, delta;


      if ( n_edges == 6 )
      {
        edge1 = edges;
        edge2 = edges + 2;
        edge3 = edges + 4;
      }
      else
      {
        edge1 = edges + 1;
        edge2 = edges + 5;
        edge3 = edges + 9;
      }

      dist1 = edge2->opos - edge1->opos;
      dist2 = edge3->opos - edge2->opos;

      span = dist1 - dist2;
      if ( span < 0 )
        span = -span;

      if ( span < 8 )
      {
        delta = edge3->pos - ( 2 * edge2->pos - edge1->pos );
        edge3->pos -= delta;
        if ( edge3->link )
          edge3->link->pos -= delta;

        /* move the serifs along with the stem */
        if ( n_edges == 12 )
        {
          ( edges + 8 )->pos -= delta;
          ( edges + 11 )->pos -= delta;
        }

        edge3->flags |= AF_EDGE_DONE;
        if ( edge3->link )
          edge3->link->flags |= AF_EDGE_DONE;
      }
    }

    if ( has_serifs || !anchor )
    {
      /*
       *  now hint the remaining edges (serifs and single) in order
       *  to complete our processing
       */
      for ( edge = edges; edge < edge_limit; edge++ )
      {
        FT_Pos  delta;


        if ( edge->flags & AF_EDGE_DONE )
          continue;

        delta = 1000;

        if ( edge->serif )
        {
          delta = edge->serif->opos - edge->opos;
          if ( delta < 0 )
            delta = -delta;
        }

        if ( delta < 64 + 16 )
        {
          af_latin_align_serif_edge( hints, edge->serif, edge );
          FT_TRACE5(( "  SERIF: edge %d (opos=%.2f) serif to %d (opos=%.2f)"
                      " aligned to %.2f\n",
                      edge - edges, edge->opos / 64.0,
                      edge->serif - edges, edge->serif->opos / 64.0,
                      edge->pos / 64.0 ));
        }
        else if ( !anchor )
        {
          edge->pos = FT_PIX_ROUND( edge->opos );
          anchor    = edge;
          FT_TRACE5(( "  SERIF_ANCHOR: edge %d (opos=%.2f)"
                      " snapped to %.2f\n",
                      edge-edges, edge->opos / 64.0, edge->pos / 64.0 ));
        }
        else
        {
          AF_Edge  before, after;


          for ( before = edge - 1; before >= edges; before-- )
            if ( before->flags & AF_EDGE_DONE )
              break;

          for ( after = edge + 1; after < edge_limit; after++ )
            if ( after->flags & AF_EDGE_DONE )
              break;

          if ( before >= edges && before < edge   &&
               after < edge_limit && after > edge )
          {
            if ( after->opos == before->opos )
              edge->pos = before->pos;
            else
              edge->pos = before->pos +
                          FT_MulDiv( edge->opos - before->opos,
                                     after->pos - before->pos,
                                     after->opos - before->opos );

            FT_TRACE5(( "  SERIF_LINK1: edge %d (opos=%.2f) snapped to %.2f"
                        " from %d (opos=%.2f)\n",
                        edge - edges, edge->opos / 64.0,
                        edge->pos / 64.0,
                        before - edges, before->opos / 64.0 ));
          }
          else
          {
            edge->pos = anchor->pos +
                        ( ( edge->opos - anchor->opos + 16 ) & ~31 );
            FT_TRACE5(( "  SERIF_LINK2: edge %d (opos=%.2f)"
                        " snapped to %.2f\n",
                        edge - edges, edge->opos / 64.0, edge->pos / 64.0 ));
          }
        }

#ifdef FT_DEBUG_LEVEL_TRACE
        num_actions++;
#endif
        edge->flags |= AF_EDGE_DONE;

        if ( edge > edges                                             &&
             ( top_to_bottom_hinting ? ( edge->pos > edge[-1].pos )
                                     : ( edge->pos < edge[-1].pos ) ) )
        {
          /* don't move if stem would (almost) disappear otherwise; */
          /* the ad-hoc value 16 corresponds to 1/4px               */
          if ( edge->link && FT_ABS( edge->link->pos - edge[-1].pos ) > 16 )
          {
#ifdef FT_DEBUG_LEVEL_TRACE
            FT_TRACE5(( "  BOUND: edge %d (pos=%.2f) moved to %.2f\n",
                        edge - edges,
                        edge->pos / 64.0,
                        edge[-1].pos / 64.0 ));

            num_actions++;
#endif
            edge->pos = edge[-1].pos;
          }
        }

        if ( edge + 1 < edge_limit                                   &&
             edge[1].flags & AF_EDGE_DONE                            &&
             ( top_to_bottom_hinting ? ( edge->pos < edge[1].pos )
                                     : ( edge->pos > edge[1].pos ) ) )
        {
          /* don't move if stem would (almost) disappear otherwise; */
          /* the ad-hoc value 16 corresponds to 1/4px               */
          if ( edge->link && FT_ABS( edge->link->pos - edge[-1].pos ) > 16 )
          {
#ifdef FT_DEBUG_LEVEL_TRACE
            FT_TRACE5(( "  BOUND: edge %d (pos=%.2f) moved to %.2f\n",
                        edge - edges,
                        edge->pos / 64.0,
                        edge[1].pos / 64.0 ));

            num_actions++;
#endif

            edge->pos = edge[1].pos;
          }
        }
      }
    }

#ifdef FT_DEBUG_LEVEL_TRACE
    if ( !num_actions )
      FT_TRACE5(( "  (none)\n" ));
    FT_TRACE5(( "\n" ));
#endif
  }


  /* Apply the complete hinting algorithm to a latin glyph. */

  static FT_Error
  af_latin_hints_apply( FT_UInt          glyph_index,
                        AF_GlyphHints    hints,
                        FT_Outline*      outline,
                        AF_LatinMetrics  metrics )
  {
    FT_Error  error;
    int       dim;

    AF_LatinAxis  axis;


    error = af_glyph_hints_reload( hints, outline );
    if ( error )
      goto Exit;

    /* analyze glyph outline */
#ifdef AF_CONFIG_OPTION_USE_WARPER
    if ( ( metrics->root.scaler.render_mode == FT_RENDER_MODE_LIGHT &&
           AF_HINTS_DO_WARP( hints )                                ) ||
         AF_HINTS_DO_HORIZONTAL( hints )                              )
#else
    if ( AF_HINTS_DO_HORIZONTAL( hints ) )
#endif
    {
      axis  = &metrics->axis[AF_DIMENSION_HORZ];
      error = af_latin_hints_detect_features( hints,
                                              axis->width_count,
                                              axis->widths,
                                              AF_DIMENSION_HORZ );
      if ( error )
        goto Exit;
    }

    if ( AF_HINTS_DO_VERTICAL( hints ) )
    {
      axis  = &metrics->axis[AF_DIMENSION_VERT];
      error = af_latin_hints_detect_features( hints,
                                              axis->width_count,
                                              axis->widths,
                                              AF_DIMENSION_VERT );
      if ( error )
        goto Exit;

      /* apply blue zones to base characters only */
      if ( !( metrics->root.globals->glyph_styles[glyph_index] & AF_NONBASE ) )
        af_latin_hints_compute_blue_edges( hints, metrics );
    }

    /* grid-fit the outline */
    for ( dim = 0; dim < AF_DIMENSION_MAX; dim++ )
    {
#ifdef AF_CONFIG_OPTION_USE_WARPER
      if ( dim == AF_DIMENSION_HORZ                                 &&
           metrics->root.scaler.render_mode == FT_RENDER_MODE_LIGHT &&
           AF_HINTS_DO_WARP( hints )                                )
      {
        AF_WarperRec  warper;
        FT_Fixed      scale;
        FT_Pos        delta;


        af_warper_compute( &warper, hints, (AF_Dimension)dim,
                           &scale, &delta );
        af_glyph_hints_scale_dim( hints, (AF_Dimension)dim,
                                  scale, delta );
        continue;
      }
#endif /* AF_CONFIG_OPTION_USE_WARPER */

      if ( ( dim == AF_DIMENSION_HORZ && AF_HINTS_DO_HORIZONTAL( hints ) ) ||
           ( dim == AF_DIMENSION_VERT && AF_HINTS_DO_VERTICAL( hints ) )   )
      {
        af_latin_hint_edges( hints, (AF_Dimension)dim );
        af_glyph_hints_align_edge_points( hints, (AF_Dimension)dim );
        af_glyph_hints_align_strong_points( hints, (AF_Dimension)dim );
        af_glyph_hints_align_weak_points( hints, (AF_Dimension)dim );
      }
    }

    af_glyph_hints_save( hints, outline );

  Exit:
    return error;
  }


  /*************************************************************************/
  /*************************************************************************/
  /*****                                                               *****/
  /*****              L A T I N   S C R I P T   C L A S S              *****/
  /*****                                                               *****/
  /*************************************************************************/
  /*************************************************************************/


  AF_DEFINE_WRITING_SYSTEM_CLASS(
    af_latin_writing_system_class,

    AF_WRITING_SYSTEM_LATIN,

    sizeof ( AF_LatinMetricsRec ),

    (AF_WritingSystem_InitMetricsFunc) af_latin_metrics_init,        /* style_metrics_init    */
    (AF_WritingSystem_ScaleMetricsFunc)af_latin_metrics_scale,       /* style_metrics_scale   */
    (AF_WritingSystem_DoneMetricsFunc) NULL,                         /* style_metrics_done    */
    (AF_WritingSystem_GetStdWidthsFunc)af_latin_get_standard_widths, /* style_metrics_getstdw */

    (AF_WritingSystem_InitHintsFunc)   af_latin_hints_init,          /* style_hints_init      */
    (AF_WritingSystem_ApplyHintsFunc)  af_latin_hints_apply          /* style_hints_apply     */
  )


/* END */<|MERGE_RESOLUTION|>--- conflicted
+++ resolved
@@ -4,11 +4,7 @@
 /*                                                                         */
 /*    Auto-fitter hinting routines for latin writing system (body).        */
 /*                                                                         */
-<<<<<<< HEAD
-/*  Copyright 2003-2016 by                                                 */
-=======
 /*  Copyright 2003-2017 by                                                 */
->>>>>>> a17af05f
 /*  David Turner, Robert Wilhelm, and Werner Lemberg.                      */
 /*                                                                         */
 /*  This file is part of the FreeType project, and may only be used,       */
@@ -427,7 +423,6 @@
         const char*  p_old;
         FT_ULong     ch;
 #endif
-<<<<<<< HEAD
 
 
         while ( *p == ' ' )
@@ -440,20 +435,6 @@
 
         p = af_shaper_get_cluster( p, &metrics->root, shaper_buf, &num_idx );
 
-=======
-
-
-        while ( *p == ' ' )
-          p++;
-
-#ifdef FT_DEBUG_LEVEL_TRACE
-        p_old = p;
-        GET_UTF8_CHAR( ch, p_old );
-#endif
-
-        p = af_shaper_get_cluster( p, &metrics->root, shaper_buf, &num_idx );
-
->>>>>>> a17af05f
         if ( !num_idx )
         {
           FT_TRACE5(( "  U+%04lX unavailable\n", ch ));
@@ -484,7 +465,6 @@
             FT_TRACE5(( "  U+%04lX unavailable\n", ch ));
             continue;
           }
-<<<<<<< HEAD
 
           error   = FT_Load_Glyph( face, glyph_index, FT_LOAD_NO_SCALE );
           outline = face->glyph->outline;
@@ -508,31 +488,6 @@
           best_contour_first = 0;  /* ditto */
           best_contour_last  = 0;  /* ditto */
 
-=======
-
-          error   = FT_Load_Glyph( face, glyph_index, FT_LOAD_NO_SCALE );
-          outline = face->glyph->outline;
-          /* reject glyphs that don't produce any rendering */
-          if ( error || outline.n_points <= 2 )
-          {
-#ifdef FT_DEBUG_LEVEL_TRACE
-            if ( num_idx == 1 )
-              FT_TRACE5(( "  U+%04lX contains no (usable) outlines\n", ch ));
-            else
-              FT_TRACE5(( "  component %d of cluster starting with U+%04lX"
-                          " contains no (usable) outlines\n", i, ch ));
-#endif
-            continue;
-          }
-
-          /* now compute min or max point indices and coordinates */
-          points             = outline.points;
-          best_point         = -1;
-          best_y             = 0;  /* make compiler happy */
-          best_contour_first = 0;  /* ditto */
-          best_contour_last  = 0;  /* ditto */
-
->>>>>>> a17af05f
           {
             FT_Int  nn;
             FT_Int  first = 0;
@@ -856,7 +811,6 @@
             /* superscript glyphs might be identical to subscript glyphs */
             /* with a vertical shift                                     */
             best_y += y_offset;
-<<<<<<< HEAD
 
 #ifdef FT_DEBUG_LEVEL_TRACE
             if ( num_idx == 1 )
@@ -887,38 +841,6 @@
                         FT_CURVE_TAG( outline.tags[best_segment_last]  ) !=
                           FT_CURVE_TAG_ON                                   );
 
-=======
-
-#ifdef FT_DEBUG_LEVEL_TRACE
-            if ( num_idx == 1 )
-              FT_TRACE5(( "  U+%04lX: best_y = %5ld", ch, best_y ));
-            else
-              FT_TRACE5(( "  component %d of cluster starting with U+%04lX:"
-                          " best_y = %5ld", i, ch, best_y ));
-#endif
-
-            /* now set the `round' flag depending on the segment's kind: */
-            /*                                                           */
-            /* - if the horizontal distance between the first and last   */
-            /*   `on' point is larger than a heuristic threshold         */
-            /*   we have a flat segment                                  */
-            /* - if either the first or the last point of the segment is */
-            /*   an `off' point, the segment is round, otherwise it is   */
-            /*   flat                                                    */
-            if ( best_on_point_first >= 0                               &&
-                 best_on_point_last >= 0                                &&
-                 ( FT_ABS( points[best_on_point_last].x -
-                           points[best_on_point_first].x ) ) >
-                   flat_threshold                                       )
-              round = 0;
-            else
-              round = FT_BOOL(
-                        FT_CURVE_TAG( outline.tags[best_segment_first] ) !=
-                          FT_CURVE_TAG_ON                                   ||
-                        FT_CURVE_TAG( outline.tags[best_segment_last]  ) !=
-                          FT_CURVE_TAG_ON                                   );
-
->>>>>>> a17af05f
             if ( round && AF_LATIN_IS_NEUTRAL_BLUE( bs ) )
             {
               /* only use flat segments for a neutral blue zone */
@@ -1044,8 +966,6 @@
     } /* end for loop */
 
     af_shaper_buf_destroy( face, shaper_buf );
-<<<<<<< HEAD
-=======
 
     /* we finally check whether blue zones are ordered; */
     /* `ref' and `shoot' values of two blue zones must not overlap */
@@ -1100,7 +1020,6 @@
         }
       }
     }
->>>>>>> a17af05f
 
     FT_TRACE5(( "\n" ));
 
@@ -1118,7 +1037,6 @@
     FT_Fixed  advance = 0, old_advance = 0;
 
     void*  shaper_buf;
-<<<<<<< HEAD
 
     /* in all supported charmaps, digits have character codes 0x30-0x39 */
     const char   digits[] = "0 1 2 3 4 5 6 7 8 9";
@@ -1128,17 +1046,6 @@
     p          = digits;
     shaper_buf = af_shaper_buf_create( face );
 
-=======
-
-    /* in all supported charmaps, digits have character codes 0x30-0x39 */
-    const char   digits[] = "0 1 2 3 4 5 6 7 8 9";
-    const char*  p;
-
-
-    p          = digits;
-    shaper_buf = af_shaper_buf_create( face );
-
->>>>>>> a17af05f
     while ( *p )
     {
       FT_ULong      glyph_index;
@@ -1466,7 +1373,6 @@
           blue->flags |= AF_LATIN_BLUE_ACTIVE;
         }
       }
-<<<<<<< HEAD
 
       /* use sub-top blue zone only if it doesn't overlap with */
       /* another (non-sup-top) blue zone; otherwise, the       */
@@ -1478,19 +1384,6 @@
         FT_UInt       i;
 
 
-=======
-
-      /* use sub-top blue zone only if it doesn't overlap with */
-      /* another (non-sup-top) blue zone; otherwise, the       */
-      /* effect would be similar to a neutral blue zone, which */
-      /* is not desired here                                   */
-      for ( nn = 0; nn < axis->blue_count; nn++ )
-      {
-        AF_LatinBlue  blue = &axis->blues[nn];
-        FT_UInt       i;
-
-
->>>>>>> a17af05f
         if ( !( blue->flags & AF_LATIN_BLUE_SUB_TOP ) )
           continue;
         if ( !( blue->flags & AF_LATIN_BLUE_ACTIVE ) )
@@ -1730,7 +1623,6 @@
             /* check whether the new segment's start point is identical to */
             /* the previous segment's end point; for example, this might   */
             /* happen for spikes                                           */
-<<<<<<< HEAD
 
             if ( !prev_segment || segment->first != prev_segment->last )
             {
@@ -1828,105 +1720,6 @@
                   if ( max_pos > prev_max_pos )
                     prev_max_pos = max_pos;
 
-=======
-
-            if ( !prev_segment || segment->first != prev_segment->last )
-            {
-              /* points are different: we are just leaving an edge, thus */
-              /* record a new segment                                    */
-
-              segment->last  = point;
-              segment->pos   = (FT_Short)( ( min_pos + max_pos ) >> 1 );
-              segment->delta = (FT_Short)( ( max_pos - min_pos ) >> 1 );
-
-              /* a segment is round if either its first or last point */
-              /* is a control point, and the length of the on points  */
-              /* inbetween doesn't exceed a heuristic limit           */
-              if ( ( min_flags | max_flags ) & AF_FLAG_CONTROL      &&
-                   ( max_on_coord - min_on_coord ) < flat_threshold )
-                segment->flags |= AF_EDGE_ROUND;
-
-              segment->min_coord = (FT_Short)min_coord;
-              segment->max_coord = (FT_Short)max_coord;
-              segment->height    = segment->max_coord - segment->min_coord;
-
-              prev_segment      = segment;
-              prev_min_pos      = min_pos;
-              prev_max_pos      = max_pos;
-              prev_min_coord    = min_coord;
-              prev_max_coord    = max_coord;
-              prev_min_flags    = min_flags;
-              prev_max_flags    = max_flags;
-              prev_min_on_coord = min_on_coord;
-              prev_max_on_coord = max_on_coord;
-            }
-            else
-            {
-              /* points are the same: we don't create a new segment but */
-              /* merge the current segment with the previous one        */
-
-              if ( prev_segment->last->in_dir == point->in_dir )
-              {
-                /* we have identical directions (this can happen for       */
-                /* degenerate outlines that move zig-zag along the main    */
-                /* axis without changing the coordinate value of the other */
-                /* axis, and where the segments have just been merged):    */
-                /* unify segments                                          */
-
-                /* update constraints */
-
-                if ( prev_min_pos < min_pos )
-                  min_pos = prev_min_pos;
-                if ( prev_max_pos > max_pos )
-                  max_pos = prev_max_pos;
-
-                if ( prev_min_coord < min_coord )
-                {
-                  min_coord = prev_min_coord;
-                  min_flags = prev_min_flags;
-                }
-                if ( prev_max_coord > max_coord )
-                {
-                  max_coord = prev_max_coord;
-                  max_flags = prev_max_flags;
-                }
-
-                if ( prev_min_on_coord < min_on_coord )
-                  min_on_coord = prev_min_on_coord;
-                if ( prev_max_on_coord > max_on_coord )
-                  max_on_coord = prev_max_on_coord;
-
-                prev_segment->last = point;
-                prev_segment->pos  = (FT_Short)( ( min_pos +
-                                                   max_pos ) >> 1 );
-
-                if ( ( min_flags | max_flags ) & AF_FLAG_CONTROL      &&
-                     ( max_on_coord - min_on_coord ) < flat_threshold )
-                  prev_segment->flags |= AF_EDGE_ROUND;
-                else
-                  prev_segment->flags &= ~AF_EDGE_ROUND;
-
-                prev_segment->min_coord = (FT_Short)min_coord;
-                prev_segment->max_coord = (FT_Short)max_coord;
-                prev_segment->height    = prev_segment->max_coord -
-                                          prev_segment->min_coord;
-              }
-              else
-              {
-                /* we have different directions; use the properties of the */
-                /* longer segment and discard the other one                */
-
-                if ( FT_ABS( prev_max_coord - prev_min_coord ) >
-                     FT_ABS( max_coord - min_coord ) )
-                {
-                  /* discard current segment */
-
-                  if ( min_pos < prev_min_pos )
-                    prev_min_pos = min_pos;
-                  if ( max_pos > prev_max_pos )
-                    prev_max_pos = max_pos;
-
->>>>>>> a17af05f
                   prev_segment->last = point;
                   prev_segment->pos  = (FT_Short)( ( prev_min_pos +
                                                      prev_max_pos ) >> 1 );
@@ -2251,13 +2044,10 @@
     FT_Memory     memory = hints->memory;
     AF_LatinAxis  laxis  = &((AF_LatinMetrics)hints->metrics)->axis[dim];
 
-<<<<<<< HEAD
-=======
 #ifdef FT_CONFIG_OPTION_PIC
     AF_FaceGlobals  globals = hints->metrics->globals;
 #endif
 
->>>>>>> a17af05f
     AF_StyleClass   style_class  = hints->metrics->style_class;
     AF_ScriptClass  script_class = AF_SCRIPT_CLASSES_GET
                                      [style_class->script];
@@ -3082,13 +2872,8 @@
   {
     FT_Pos  dist, base_delta;
     FT_Pos  fitted_width;
-<<<<<<< HEAD
-
-
-=======
-
-
->>>>>>> a17af05f
+
+
     dist       = stem_edge->opos - base_edge->opos;
     base_delta = base_edge->pos - base_edge->opos;
 
@@ -3146,13 +2931,10 @@
     AF_Edge       anchor     = NULL;
     FT_Int        has_serifs = 0;
 
-<<<<<<< HEAD
-=======
 #ifdef FT_CONFIG_OPTION_PIC
     AF_FaceGlobals  globals = hints->metrics->globals;
 #endif
 
->>>>>>> a17af05f
     AF_StyleClass   style_class  = hints->metrics->style_class;
     AF_ScriptClass  script_class = AF_SCRIPT_CLASSES_GET
                                      [style_class->script];
