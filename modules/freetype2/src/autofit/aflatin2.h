--- conflicted
+++ resolved
@@ -10,11 +10,7 @@
 /*    Auto-fitter hinting routines for latin writing system                */
 /*    (specification).                                                     */
 /*                                                                         */
-<<<<<<< HEAD
-/*  Copyright 2003-2016 by                                                 */
-=======
 /*  Copyright 2003-2017 by                                                 */
->>>>>>> a17af05f
 /*  David Turner, Robert Wilhelm, and Werner Lemberg.                      */
 /*                                                                         */
 /*  This file is part of the FreeType project, and may only be used,       */
