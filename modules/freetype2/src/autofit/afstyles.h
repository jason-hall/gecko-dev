--- conflicted
+++ resolved
@@ -4,11 +4,7 @@
 /*                                                                         */
 /*    Auto-fitter styles (specification only).                             */
 /*                                                                         */
-<<<<<<< HEAD
-/*  Copyright 2013-2016 by                                                 */
-=======
 /*  Copyright 2013-2017 by                                                 */
->>>>>>> a17af05f
 /*  David Turner, Robert Wilhelm, and Werner Lemberg.                      */
 /*                                                                         */
 /*  This file is part of the FreeType project, and may only be used,       */
@@ -87,8 +83,6 @@
                        DEFAULT )
 
 
-<<<<<<< HEAD
-=======
   STYLE( adlm_dflt, ADLM_DFLT,
          "Adlam default style",
          AF_WRITING_SYSTEM_LATIN,
@@ -96,7 +90,6 @@
          AF_BLUE_STRINGSET_ADLM,
          AF_COVERAGE_DEFAULT )
 
->>>>>>> a17af05f
   STYLE( arab_dflt, ARAB_DFLT,
          "Arabic default style",
          AF_WRITING_SYSTEM_LATIN,
@@ -111,8 +104,6 @@
          AF_BLUE_STRINGSET_ARMN,
          AF_COVERAGE_DEFAULT )
 
-<<<<<<< HEAD
-=======
   STYLE( avst_dflt, AVST_DFLT,
          "Avestan default style",
          AF_WRITING_SYSTEM_LATIN,
@@ -127,7 +118,6 @@
          AF_BLUE_STRINGSET_BAMU,
          AF_COVERAGE_DEFAULT )
 
->>>>>>> a17af05f
   STYLE( beng_dflt, BENG_DFLT,
          "Bengali default style",
          AF_WRITING_SYSTEM_LATIN,
@@ -135,8 +125,6 @@
          AF_BLUE_STRINGSET_BENG,
          AF_COVERAGE_DEFAULT )
 
-<<<<<<< HEAD
-=======
   STYLE( buhd_dflt, BUHD_DFLT,
          "Buhid default style",
          AF_WRITING_SYSTEM_LATIN,
@@ -165,7 +153,6 @@
          AF_BLUE_STRINGSET_CARI,
          AF_COVERAGE_DEFAULT )
 
->>>>>>> a17af05f
   STYLE( cher_dflt, CHER_DFLT,
          "Cherokee default style",
          AF_WRITING_SYSTEM_LATIN,
@@ -173,8 +160,6 @@
          AF_BLUE_STRINGSET_CHER,
          AF_COVERAGE_DEFAULT )
 
-<<<<<<< HEAD
-=======
   STYLE( copt_dflt, COPT_DFLT,
          "Coptic default style",
          AF_WRITING_SYSTEM_LATIN,
@@ -189,7 +174,6 @@
          AF_BLUE_STRINGSET_CPRT,
          AF_COVERAGE_DEFAULT )
 
->>>>>>> a17af05f
   META_STYLE_LATIN( cyrl, CYRL, "Cyrillic" )
 
   STYLE( deva_dflt, DEVA_DFLT,
@@ -199,8 +183,6 @@
          AF_BLUE_STRINGSET_DEVA,
          AF_COVERAGE_DEFAULT )
 
-<<<<<<< HEAD
-=======
   STYLE( dsrt_dflt, DSRT_DFLT,
          "Deseret default style",
          AF_WRITING_SYSTEM_LATIN,
@@ -208,7 +190,6 @@
          AF_BLUE_STRINGSET_DSRT,
          AF_COVERAGE_DEFAULT )
 
->>>>>>> a17af05f
   STYLE( ethi_dflt, ETHI_DFLT,
          "Ethiopic default style",
          AF_WRITING_SYSTEM_LATIN,
@@ -230,8 +211,6 @@
          AF_BLUE_STRINGSET_GEOK,
          AF_COVERAGE_DEFAULT )
 
-<<<<<<< HEAD
-=======
   STYLE( glag_dflt, GLAG_DFLT,
          "Glagolitic default style",
          AF_WRITING_SYSTEM_LATIN,
@@ -246,7 +225,6 @@
          AF_BLUE_STRINGSET_GOTH,
          AF_COVERAGE_DEFAULT )
 
->>>>>>> a17af05f
   META_STYLE_LATIN( grek, GREK, "Greek" )
 
   STYLE( gujr_dflt, GUJR_DFLT,
@@ -270,8 +248,6 @@
          AF_BLUE_STRINGSET_HEBR,
          AF_COVERAGE_DEFAULT )
 
-<<<<<<< HEAD
-=======
   STYLE( kali_dflt, KALI_DFLT,
          "Kayah Li default style",
          AF_WRITING_SYSTEM_LATIN,
@@ -279,7 +255,6 @@
          AF_BLUE_STRINGSET_KALI,
          AF_COVERAGE_DEFAULT )
 
->>>>>>> a17af05f
   STYLE( knda_dflt, KNDA_DFLT,
          "Kannada default style",
          AF_WRITING_SYSTEM_LATIN,
@@ -333,8 +308,6 @@
          AF_COVERAGE_DEFAULT )
 #endif
 
-<<<<<<< HEAD
-=======
   STYLE( lisu_dflt, LISU_DFLT,
          "Lisu default style",
          AF_WRITING_SYSTEM_LATIN,
@@ -342,7 +315,6 @@
          AF_BLUE_STRINGSET_LISU,
          AF_COVERAGE_DEFAULT )
 
->>>>>>> a17af05f
   STYLE( mlym_dflt, MLYM_DFLT,
          "Malayalam default style",
          AF_WRITING_SYSTEM_LATIN,
@@ -357,8 +329,6 @@
          AF_BLUE_STRINGSET_MYMR,
          AF_COVERAGE_DEFAULT )
 
-<<<<<<< HEAD
-=======
   STYLE( nkoo_dflt, NKOO_DFLT,
          "N'Ko default style",
          AF_WRITING_SYSTEM_LATIN,
@@ -366,7 +336,6 @@
          AF_BLUE_STRINGSET_NKOO,
          AF_COVERAGE_DEFAULT )
 
->>>>>>> a17af05f
   STYLE( none_dflt, NONE_DFLT,
          "no style",
          AF_WRITING_SYSTEM_DUMMY,
@@ -374,8 +343,6 @@
          AF_BLUE_STRINGSET_NONE,
          AF_COVERAGE_DEFAULT )
 
-<<<<<<< HEAD
-=======
   STYLE( olck_dflt, OLCK_DFLT,
          "Ol Chiki default style",
          AF_WRITING_SYSTEM_LATIN,
@@ -418,7 +385,6 @@
          AF_BLUE_STRINGSET_SHAW,
          AF_COVERAGE_DEFAULT )
 
->>>>>>> a17af05f
   STYLE( sinh_dflt, SINH_DFLT,
          "Sinhala default style",
          AF_WRITING_SYSTEM_LATIN,
@@ -426,8 +392,6 @@
          AF_BLUE_STRINGSET_SINH,
          AF_COVERAGE_DEFAULT )
 
-<<<<<<< HEAD
-=======
   STYLE( sund_dflt, SUND_DFLT,
          "Sundanese default style",
          AF_WRITING_SYSTEM_LATIN,
@@ -435,14 +399,11 @@
          AF_BLUE_STRINGSET_SUND,
          AF_COVERAGE_DEFAULT )
 
->>>>>>> a17af05f
   STYLE( taml_dflt, TAML_DFLT,
          "Tamil default style",
          AF_WRITING_SYSTEM_LATIN,
          AF_SCRIPT_TAML,
          AF_BLUE_STRINGSET_TAML,
-<<<<<<< HEAD
-=======
          AF_COVERAGE_DEFAULT )
 
   STYLE( tavt_dflt, TAVT_DFLT,
@@ -450,7 +411,6 @@
          AF_WRITING_SYSTEM_LATIN,
          AF_SCRIPT_TAVT,
          AF_BLUE_STRINGSET_TAVT,
->>>>>>> a17af05f
          AF_COVERAGE_DEFAULT )
 
   STYLE( telu_dflt, TELU_DFLT,
@@ -467,8 +427,6 @@
          AF_BLUE_STRINGSET_THAI,
          AF_COVERAGE_DEFAULT )
 
-<<<<<<< HEAD
-=======
   STYLE( tfng_dflt, TFNG_DFLT,
          "Tifinagh default style",
          AF_WRITING_SYSTEM_LATIN,
@@ -483,7 +441,6 @@
          AF_BLUE_STRINGSET_VAII,
          AF_COVERAGE_DEFAULT )
 
->>>>>>> a17af05f
 #ifdef AF_CONFIG_OPTION_INDIC
 
   /* no blue stringset support for the Indic writing system yet */
@@ -498,10 +455,6 @@
 
   STYLE_DEFAULT_INDIC( limb, LIMB, "Limbu" )
   STYLE_DEFAULT_INDIC( orya, ORYA, "Oriya" )
-<<<<<<< HEAD
-  STYLE_DEFAULT_INDIC( sund, SUND, "Sundanese" )
-=======
->>>>>>> a17af05f
   STYLE_DEFAULT_INDIC( sylo, SYLO, "Syloti Nagri" )
   STYLE_DEFAULT_INDIC( tibt, TIBT, "Tibetan" )
 
