/***************************************************************************/
/*                                                                         */
/*  afscript.h                                                             */
/*                                                                         */
/*    Auto-fitter scripts (specification only).                            */
/*                                                                         */
<<<<<<< HEAD
/*  Copyright 2013-2016 by                                                 */
=======
/*  Copyright 2013-2017 by                                                 */
>>>>>>> a17af05f
/*  David Turner, Robert Wilhelm, and Werner Lemberg.                      */
/*                                                                         */
/*  This file is part of the FreeType project, and may only be used,       */
/*  modified, and distributed under the terms of the FreeType project      */
/*  license, LICENSE.TXT.  By continuing to use, modify, or distribute     */
/*  this file you indicate that you have read the license and              */
/*  understand and accept it fully.                                        */
/*                                                                         */
/***************************************************************************/


  /* The following part can be included multiple times. */
  /* Define `SCRIPT' as needed.                         */


  /* Add new scripts here.  The first and second arguments are the    */
  /* script name in lowercase and uppercase, respectively, followed   */
  /* by a description string.  Then comes the corresponding HarfBuzz  */
  /* script name tag, followed by a string of standard characters (to */
  /* derive the standard width and height of stems).                  */
  /*                                                                  */
  /* Note that fallback scripts only have a default style, thus we    */
  /* use `HB_SCRIPT_INVALID' as the HarfBuzz script name tag for      */
  /* them.                                                            */

<<<<<<< HEAD
=======
  SCRIPT( adlm, ADLM,
          "Adlam",
          HB_SCRIPT_ADLAM,
          HINTING_BOTTOM_TO_TOP,
          "\xF0\x9E\xA4\x8C \xF0\x9E\xA4\xAE" ) /* 𞤌 𞤮 */

>>>>>>> a17af05f
  SCRIPT( arab, ARAB,
          "Arabic",
          HB_SCRIPT_ARABIC,
          HINTING_BOTTOM_TO_TOP,
          "\xD9\x84 \xD8\xAD \xD9\x80" ) /* ل ح ـ */

  SCRIPT( armn, ARMN,
          "Armenian",
          HB_SCRIPT_ARMENIAN,
          HINTING_BOTTOM_TO_TOP,
          "\xD5\xBD \xD5\x8D" ) /* ս Ս */

<<<<<<< HEAD
=======
  SCRIPT( avst, AVST,
          "Avestan",
          HB_SCRIPT_AVESTAN,
          HINTING_BOTTOM_TO_TOP,
          "\xF0\x90\xAC\x9A" ) /* 𐬚 */

  SCRIPT( bamu, BAMU,
          "Bamum",
          HB_SCRIPT_BAMUM,
          HINTING_BOTTOM_TO_TOP,
          "\xEA\x9B\x81 \xEA\x9B\xAF" ) /* ꛁ ꛯ */

>>>>>>> a17af05f
  /* there are no simple forms for letters; we thus use two digit shapes */
  SCRIPT( beng, BENG,
          "Bengali",
          HB_SCRIPT_BENGALI,
          HINTING_TOP_TO_BOTTOM,
          "\xE0\xA7\xA6 \xE0\xA7\xAA" ) /* ০ ৪ */

<<<<<<< HEAD
=======
  SCRIPT( buhd, BUHD,
          "Buhid",
          HB_SCRIPT_BUHID,
          HINTING_BOTTOM_TO_TOP,
          "\xE1\x9D\x8B \xE1\x9D\x8F" ) /* ᝋ ᝏ */

  SCRIPT( cakm, CAKM,
          "Chakma",
          HB_SCRIPT_CHAKMA,
          HINTING_BOTTOM_TO_TOP,
          "\xF0\x91\x84\xA4 \xF0\x91\x84\x89 \xF0\x91\x84\x9B" ) /* 𑄤 𑄉 𑄛 */

  SCRIPT( cans, CANS,
          "Canadian Syllabics",
          HB_SCRIPT_CANADIAN_SYLLABICS,
          HINTING_BOTTOM_TO_TOP,
          "\xE1\x91\x8C \xE1\x93\x9A" ) /* ᑌ ᓚ */

  SCRIPT( cari, CARI,
          "Carian",
          HB_SCRIPT_CARIAN,
          HINTING_BOTTOM_TO_TOP,
          "\xF0\x90\x8A\xAB \xF0\x90\x8B\x89" ) /* 𐊫 𐋉 */

>>>>>>> a17af05f
  SCRIPT( cher, CHER,
          "Cherokee",
          HB_SCRIPT_CHEROKEE,
          HINTING_BOTTOM_TO_TOP,
          "\xE1\x8E\xA4 \xE1\x8F\x85 \xEA\xAE\x95" ) /* Ꭴ Ꮕ ꮕ */
<<<<<<< HEAD
=======

  SCRIPT( copt, COPT,
          "Coptic",
          HB_SCRIPT_COPTIC,
          HINTING_BOTTOM_TO_TOP,
          "\xE2\xB2\x9E \xE2\xB2\x9F" ) /* Ⲟ ⲟ */

  SCRIPT( cprt, CPRT,
          "Cypriot",
          HB_SCRIPT_CYPRIOT,
          HINTING_BOTTOM_TO_TOP,
          "\xF0\x90\xA0\x85 \xF0\x90\xA0\xA3" ) /* 𐠅 𐠣 */
>>>>>>> a17af05f

  SCRIPT( cyrl, CYRL,
          "Cyrillic",
          HB_SCRIPT_CYRILLIC,
          HINTING_BOTTOM_TO_TOP,
          "\xD0\xBE \xD0\x9E" ) /* о О */

  SCRIPT( deva, DEVA,
          "Devanagari",
          HB_SCRIPT_DEVANAGARI,
          HINTING_TOP_TO_BOTTOM,
          "\xE0\xA4\xA0 \xE0\xA4\xB5 \xE0\xA4\x9F" ) /* ठ व ट */
<<<<<<< HEAD

  SCRIPT( ethi, ETHI,
          "Ethiopic",
          HB_SCRIPT_ETHIOPIC,
          HINTING_BOTTOM_TO_TOP,
          "\xE1\x8B\x90" ) /* ዐ */

  SCRIPT( geor, GEOR,
          "Georgian (Mkhedruli)",
          HB_SCRIPT_GEORGIAN,
          HINTING_BOTTOM_TO_TOP,
          "\xE1\x83\x98 \xE1\x83\x94 \xE1\x83\x90" ) /* ი ე ა */

  SCRIPT( geok, GEOK,
          "Georgian (Khutsuri)",
          HB_SCRIPT_INVALID,
          HINTING_BOTTOM_TO_TOP,
          "\xE1\x82\xB6 \xE1\x82\xB1 \xE2\xB4\x99" ) /* Ⴖ Ⴑ ⴙ */

  SCRIPT( grek, GREK,
          "Greek",
          HB_SCRIPT_GREEK,
          HINTING_BOTTOM_TO_TOP,
          "\xCE\xBF \xCE\x9F" ) /* ο Ο */

  SCRIPT( gujr, GUJR,
          "Gujarati",
          HB_SCRIPT_GUJARATI,
          HINTING_BOTTOM_TO_TOP,
          "\xE0\xAA\x9F \xE0\xAB\xA6" ) /* ટ ૦ */

  SCRIPT( guru, GURU,
          "Gurmukhi",
          HB_SCRIPT_GURMUKHI,
          HINTING_TOP_TO_BOTTOM,
          "\xE0\xA8\xA0 \xE0\xA8\xB0 \xE0\xA9\xA6" ) /* ਠ ਰ ੦ */

  SCRIPT( hebr, HEBR,
          "Hebrew",
          HB_SCRIPT_HEBREW,
          HINTING_BOTTOM_TO_TOP,
          "\xD7\x9D" ) /* ם */

  SCRIPT( knda, KNDA,
          "Kannada",
          HB_SCRIPT_KANNADA,
          HINTING_BOTTOM_TO_TOP,
          "\xE0\xB3\xA6 \xE0\xB2\xAC" ) /* ೦ ಬ */

  /* only digit zero has a simple shape in the Khmer script */
  SCRIPT( khmr, KHMR,
          "Khmer",
          HB_SCRIPT_KHMER,
          HINTING_BOTTOM_TO_TOP,
          "\xE1\x9F\xA0" ) /* ០ */

  SCRIPT( khms, KHMS,
          "Khmer Symbols",
          HB_SCRIPT_INVALID,
          HINTING_BOTTOM_TO_TOP,
          "\xE1\xA7\xA1 \xE1\xA7\xAA" ) /* ᧡ ᧪ */

  /* only digit zero has a simple shape in the Lao script */
  SCRIPT( lao, LAO,
          "Lao",
          HB_SCRIPT_LAO,
          HINTING_BOTTOM_TO_TOP,
          "\xE0\xBB\x90" ) /* ໐ */

  SCRIPT( latn, LATN,
          "Latin",
          HB_SCRIPT_LATIN,
          HINTING_BOTTOM_TO_TOP,
          "o O 0" )

  SCRIPT( latb, LATB,
          "Latin Subscript Fallback",
          HB_SCRIPT_INVALID,
          HINTING_BOTTOM_TO_TOP,
          "\xE2\x82\x92 \xE2\x82\x80" ) /* ₒ ₀ */

  SCRIPT( latp, LATP,
          "Latin Superscript Fallback",
          HB_SCRIPT_INVALID,
          HINTING_BOTTOM_TO_TOP,
          "\xE1\xB5\x92 \xE1\xB4\xBC \xE2\x81\xB0" ) /* ᵒ ᴼ ⁰ */

  SCRIPT( mlym, MLYM,
          "Malayalam",
          HB_SCRIPT_MALAYALAM,
          HINTING_BOTTOM_TO_TOP,
          "\xE0\xB4\xA0 \xE0\xB4\xB1" ) /* ഠ റ */

  SCRIPT( mymr, MYMR,
          "Myanmar",
          HB_SCRIPT_MYANMAR,
          HINTING_BOTTOM_TO_TOP,
          "\xE1\x80\x9D \xE1\x80\x84 \xE1\x80\x82" ) /* ဝ င ဂ */
=======

  SCRIPT( dsrt, DSRT,
          "Deseret",
          HB_SCRIPT_DESERET,
          HINTING_BOTTOM_TO_TOP,
          "\xF0\x90\x90\x84 \xF0\x90\x90\xAC" ) /* 𐐄 𐐬 */

  SCRIPT( ethi, ETHI,
          "Ethiopic",
          HB_SCRIPT_ETHIOPIC,
          HINTING_BOTTOM_TO_TOP,
          "\xE1\x8B\x90" ) /* ዐ */

  SCRIPT( geor, GEOR,
          "Georgian (Mkhedruli)",
          HB_SCRIPT_GEORGIAN,
          HINTING_BOTTOM_TO_TOP,
          "\xE1\x83\x98 \xE1\x83\x94 \xE1\x83\x90" ) /* ი ე ა */
>>>>>>> a17af05f

  SCRIPT( geok, GEOK,
          "Georgian (Khutsuri)",
          HB_SCRIPT_INVALID,
          HINTING_BOTTOM_TO_TOP,
<<<<<<< HEAD
          "" )

  SCRIPT( sinh, SINH,
          "Sinhala",
          HB_SCRIPT_SINHALA,
          HINTING_BOTTOM_TO_TOP,
          "\xE0\xB6\xA7" ) /* ට */

  /* only digit zero has a simple (round) shape in the Tamil script */
  SCRIPT( taml, TAML,
          "Tamil",
          HB_SCRIPT_TAMIL,
          HINTING_BOTTOM_TO_TOP,
          "\xE0\xAF\xA6" ) /* ௦ */

  /* there are no simple forms for letters; we thus use two digit shapes */
  SCRIPT( telu, TELU,
          "Telugu",
          HB_SCRIPT_TELUGU,
          HINTING_BOTTOM_TO_TOP,
          "\xE0\xB1\xA6 \xE0\xB1\xA7" ) /* ౦ ౧ */

  SCRIPT( thai, THAI,
          "Thai",
          HB_SCRIPT_THAI,
          HINTING_BOTTOM_TO_TOP,
          "\xE0\xB8\xB2 \xE0\xB9\x85 \xE0\xB9\x90" ) /* า ๅ ๐ */

#ifdef AF_CONFIG_OPTION_INDIC

  SCRIPT( limb, LIMB,
          "Limbu",
          HB_SCRIPT_LIMBU,
          HINTING_BOTTOM_TO_TOP,
          "o" ) /* XXX */

  SCRIPT( orya, ORYA,
          "Oriya",
          HB_SCRIPT_ORIYA,
          HINTING_BOTTOM_TO_TOP,
          "o" ) /* XXX */
=======
          "\xE1\x82\xB6 \xE1\x82\xB1 \xE2\xB4\x99" ) /* Ⴖ Ⴑ ⴙ */

  SCRIPT( glag, GLAG,
          "Glagolitic",
          HB_SCRIPT_GLAGOLITIC,
          HINTING_BOTTOM_TO_TOP,
          "\xE2\xB0\x95 \xE2\xB1\x85" ) /* Ⱅ ⱅ */

  SCRIPT( goth, GOTH,
          "Gothic",
          HB_SCRIPT_GOTHIC,
          HINTING_TOP_TO_BOTTOM,
          "\xF0\x90\x8C\xB4 \xF0\x90\x8C\xBE \xF0\x90\x8D\x83" ) /* 𐌴 𐌾 𐍃 */

  SCRIPT( grek, GREK,
          "Greek",
          HB_SCRIPT_GREEK,
          HINTING_BOTTOM_TO_TOP,
          "\xCE\xBF \xCE\x9F" ) /* ο Ο */

  SCRIPT( gujr, GUJR,
          "Gujarati",
          HB_SCRIPT_GUJARATI,
          HINTING_BOTTOM_TO_TOP,
          "\xE0\xAA\x9F \xE0\xAB\xA6" ) /* ટ ૦ */

  SCRIPT( guru, GURU,
          "Gurmukhi",
          HB_SCRIPT_GURMUKHI,
          HINTING_TOP_TO_BOTTOM,
          "\xE0\xA8\xA0 \xE0\xA8\xB0 \xE0\xA9\xA6" ) /* ਠ ਰ ੦ */

  SCRIPT( hebr, HEBR,
          "Hebrew",
          HB_SCRIPT_HEBREW,
          HINTING_BOTTOM_TO_TOP,
          "\xD7\x9D" ) /* ם */

  SCRIPT( kali, KALI,
          "Kayah Li",
          HB_SCRIPT_KAYAH_LI,
          HINTING_BOTTOM_TO_TOP,
          "\xEA\xA4\x8D \xEA\xA4\x80" ) /* ꤍ ꤀ */

  SCRIPT( knda, KNDA,
          "Kannada",
          HB_SCRIPT_KANNADA,
          HINTING_BOTTOM_TO_TOP,
          "\xE0\xB3\xA6 \xE0\xB2\xAC" ) /* ೦ ಬ */

  /* only digit zero has a simple shape in the Khmer script */
  SCRIPT( khmr, KHMR,
          "Khmer",
          HB_SCRIPT_KHMER,
          HINTING_BOTTOM_TO_TOP,
          "\xE1\x9F\xA0" ) /* ០ */

  SCRIPT( khms, KHMS,
          "Khmer Symbols",
          HB_SCRIPT_INVALID,
          HINTING_BOTTOM_TO_TOP,
          "\xE1\xA7\xA1 \xE1\xA7\xAA" ) /* ᧡ ᧪ */

  /* only digit zero has a simple shape in the Lao script */
  SCRIPT( lao, LAO,
          "Lao",
          HB_SCRIPT_LAO,
          HINTING_BOTTOM_TO_TOP,
          "\xE0\xBB\x90" ) /* ໐ */

  SCRIPT( latn, LATN,
          "Latin",
          HB_SCRIPT_LATIN,
          HINTING_BOTTOM_TO_TOP,
          "o O 0" )

  SCRIPT( latb, LATB,
          "Latin Subscript Fallback",
          HB_SCRIPT_INVALID,
          HINTING_BOTTOM_TO_TOP,
          "\xE2\x82\x92 \xE2\x82\x80" ) /* ₒ ₀ */

  SCRIPT( latp, LATP,
          "Latin Superscript Fallback",
          HB_SCRIPT_INVALID,
          HINTING_BOTTOM_TO_TOP,
          "\xE1\xB5\x92 \xE1\xB4\xBC \xE2\x81\xB0" ) /* ᵒ ᴼ ⁰ */

  SCRIPT( lisu, LISU,
          "Lisu",
          HB_SCRIPT_LISU,
          HINTING_BOTTOM_TO_TOP,
          "\xEA\x93\xB3" ) /* ꓳ */

  SCRIPT( mlym, MLYM,
          "Malayalam",
          HB_SCRIPT_MALAYALAM,
          HINTING_BOTTOM_TO_TOP,
          "\xE0\xB4\xA0 \xE0\xB4\xB1" ) /* ഠ റ */

  SCRIPT( mymr, MYMR,
          "Myanmar",
          HB_SCRIPT_MYANMAR,
          HINTING_BOTTOM_TO_TOP,
          "\xE1\x80\x9D \xE1\x80\x84 \xE1\x80\x82" ) /* ဝ င ဂ */

  SCRIPT( nkoo, NKOO,
          "N'Ko",
          HB_SCRIPT_NKO,
          HINTING_BOTTOM_TO_TOP,
          "\xDF\x8B \xDF\x80" ) /* ߋ ߀ */

  SCRIPT( none, NONE,
          "no script",
          HB_SCRIPT_INVALID,
          HINTING_BOTTOM_TO_TOP,
          "" )

  SCRIPT( olck, OLCK,
          "Ol Chiki",
          HB_SCRIPT_OL_CHIKI,
          HINTING_BOTTOM_TO_TOP,
          "\xE1\xB1\x9B" ) /* ᱛ */

  SCRIPT( orkh, ORKH,
          "Old Turkic",
          HB_SCRIPT_OLD_TURKIC,
          HINTING_BOTTOM_TO_TOP,
          "\xF0\x90\xB0\x97" ) /* 𐰗 */

  SCRIPT( osge, OSGE,
          "Osage",
          HB_SCRIPT_OSAGE,
          HINTING_BOTTOM_TO_TOP,
          "\xF0\x90\x93\x82 \xF0\x90\x93\xAA" ) /* 𐓂 𐓪 */

  SCRIPT( osma, OSMA,
          "Osmanya",
          HB_SCRIPT_OSMANYA,
          HINTING_BOTTOM_TO_TOP,
          "\xF0\x90\x92\x86 \xF0\x90\x92\xA0" ) /* 𐒆 𐒠 */

  SCRIPT( saur, SAUR,
          "Saurashtra",
          HB_SCRIPT_SAURASHTRA,
          HINTING_BOTTOM_TO_TOP,
          "\xEA\xA2\x9D \xEA\xA3\x90" ) /* ꢝ ꣐ */

  SCRIPT( shaw, SHAW,
          "Shavian",
          HB_SCRIPT_SHAVIAN,
          HINTING_BOTTOM_TO_TOP,
          "\xF0\x90\x91\xB4" ) /* 𐑴 */

  SCRIPT( sinh, SINH,
          "Sinhala",
          HB_SCRIPT_SINHALA,
          HINTING_BOTTOM_TO_TOP,
          "\xE0\xB6\xA7" ) /* ට */
>>>>>>> a17af05f

  /* only digit zero has a simple (round) shape in the Sundanese script */
  SCRIPT( sund, SUND,
          "Sundanese",
          HB_SCRIPT_SUNDANESE,
          HINTING_BOTTOM_TO_TOP,
<<<<<<< HEAD
=======
          "\xE1\xAE\xB0" ) /* ᮰ */

  /* only digit zero has a simple (round) shape in the Tamil script */
  SCRIPT( taml, TAML,
          "Tamil",
          HB_SCRIPT_TAMIL,
          HINTING_BOTTOM_TO_TOP,
          "\xE0\xAF\xA6" ) /* ௦ */

  SCRIPT( tavt, TAVT,
          "Tai Viet",
          HB_SCRIPT_TAI_VIET,
          HINTING_BOTTOM_TO_TOP,
          "\xEA\xAA\x92 \xEA\xAA\xAB" ) /* ꪒ ꪫ */

  /* there are no simple forms for letters; we thus use two digit shapes */
  SCRIPT( telu, TELU,
          "Telugu",
          HB_SCRIPT_TELUGU,
          HINTING_BOTTOM_TO_TOP,
          "\xE0\xB1\xA6 \xE0\xB1\xA7" ) /* ౦ ౧ */

  SCRIPT( thai, THAI,
          "Thai",
          HB_SCRIPT_THAI,
          HINTING_BOTTOM_TO_TOP,
          "\xE0\xB8\xB2 \xE0\xB9\x85 \xE0\xB9\x90" ) /* า ๅ ๐ */

  SCRIPT( tfng, TFNG,
          "Tifinagh",
          HB_SCRIPT_TIFINAGH,
          HINTING_BOTTOM_TO_TOP,
          "\xE2\xB5\x94" ) /* ⵔ */

  SCRIPT( vaii, VAII,
          "Vai",
          HB_SCRIPT_VAI,
          HINTING_BOTTOM_TO_TOP,
          "\xEA\x98\x93 \xEA\x96\x9C \xEA\x96\xB4" ) /* ꘓ ꖜ ꖴ */

#ifdef AF_CONFIG_OPTION_INDIC

  SCRIPT( limb, LIMB,
          "Limbu",
          HB_SCRIPT_LIMBU,
          HINTING_BOTTOM_TO_TOP,
          "o" ) /* XXX */

  SCRIPT( orya, ORYA,
          "Oriya",
          HB_SCRIPT_ORIYA,
          HINTING_BOTTOM_TO_TOP,
>>>>>>> a17af05f
          "o" ) /* XXX */

  SCRIPT( sylo, SYLO,
          "Syloti Nagri",
          HB_SCRIPT_SYLOTI_NAGRI,
          HINTING_BOTTOM_TO_TOP,
          "o" ) /* XXX */

  SCRIPT( tibt, TIBT,
          "Tibetan",
          HB_SCRIPT_TIBETAN,
          HINTING_BOTTOM_TO_TOP,
          "o" ) /* XXX */

#endif /* AF_CONFIG_OPTION_INDIC */

#ifdef AF_CONFIG_OPTION_CJK

  SCRIPT( hani, HANI,
          "CJKV ideographs",
          HB_SCRIPT_HAN,
          HINTING_BOTTOM_TO_TOP,
          "\xE7\x94\xB0 \xE5\x9B\x97" ) /* 田 囗 */

#endif /* AF_CONFIG_OPTION_CJK */


/* END */<|MERGE_RESOLUTION|>--- conflicted
+++ resolved
@@ -4,11 +4,7 @@
 /*                                                                         */
 /*    Auto-fitter scripts (specification only).                            */
 /*                                                                         */
-<<<<<<< HEAD
-/*  Copyright 2013-2016 by                                                 */
-=======
 /*  Copyright 2013-2017 by                                                 */
->>>>>>> a17af05f
 /*  David Turner, Robert Wilhelm, and Werner Lemberg.                      */
 /*                                                                         */
 /*  This file is part of the FreeType project, and may only be used,       */
@@ -34,15 +30,12 @@
   /* use `HB_SCRIPT_INVALID' as the HarfBuzz script name tag for      */
   /* them.                                                            */
 
-<<<<<<< HEAD
-=======
   SCRIPT( adlm, ADLM,
           "Adlam",
           HB_SCRIPT_ADLAM,
           HINTING_BOTTOM_TO_TOP,
           "\xF0\x9E\xA4\x8C \xF0\x9E\xA4\xAE" ) /* 𞤌 𞤮 */
 
->>>>>>> a17af05f
   SCRIPT( arab, ARAB,
           "Arabic",
           HB_SCRIPT_ARABIC,
@@ -55,8 +48,6 @@
           HINTING_BOTTOM_TO_TOP,
           "\xD5\xBD \xD5\x8D" ) /* ս Ս */
 
-<<<<<<< HEAD
-=======
   SCRIPT( avst, AVST,
           "Avestan",
           HB_SCRIPT_AVESTAN,
@@ -69,7 +60,6 @@
           HINTING_BOTTOM_TO_TOP,
           "\xEA\x9B\x81 \xEA\x9B\xAF" ) /* ꛁ ꛯ */
 
->>>>>>> a17af05f
   /* there are no simple forms for letters; we thus use two digit shapes */
   SCRIPT( beng, BENG,
           "Bengali",
@@ -77,8 +67,6 @@
           HINTING_TOP_TO_BOTTOM,
           "\xE0\xA7\xA6 \xE0\xA7\xAA" ) /* ০ ৪ */
 
-<<<<<<< HEAD
-=======
   SCRIPT( buhd, BUHD,
           "Buhid",
           HB_SCRIPT_BUHID,
@@ -103,14 +91,11 @@
           HINTING_BOTTOM_TO_TOP,
           "\xF0\x90\x8A\xAB \xF0\x90\x8B\x89" ) /* 𐊫 𐋉 */
 
->>>>>>> a17af05f
   SCRIPT( cher, CHER,
           "Cherokee",
           HB_SCRIPT_CHEROKEE,
           HINTING_BOTTOM_TO_TOP,
           "\xE1\x8E\xA4 \xE1\x8F\x85 \xEA\xAE\x95" ) /* Ꭴ Ꮕ ꮕ */
-<<<<<<< HEAD
-=======
 
   SCRIPT( copt, COPT,
           "Coptic",
@@ -123,7 +108,6 @@
           HB_SCRIPT_CYPRIOT,
           HINTING_BOTTOM_TO_TOP,
           "\xF0\x90\xA0\x85 \xF0\x90\xA0\xA3" ) /* 𐠅 𐠣 */
->>>>>>> a17af05f
 
   SCRIPT( cyrl, CYRL,
           "Cyrillic",
@@ -136,7 +120,12 @@
           HB_SCRIPT_DEVANAGARI,
           HINTING_TOP_TO_BOTTOM,
           "\xE0\xA4\xA0 \xE0\xA4\xB5 \xE0\xA4\x9F" ) /* ठ व ट */
-<<<<<<< HEAD
+
+  SCRIPT( dsrt, DSRT,
+          "Deseret",
+          HB_SCRIPT_DESERET,
+          HINTING_BOTTOM_TO_TOP,
+          "\xF0\x90\x90\x84 \xF0\x90\x90\xAC" ) /* 𐐄 𐐬 */
 
   SCRIPT( ethi, ETHI,
           "Ethiopic",
@@ -155,6 +144,18 @@
           HB_SCRIPT_INVALID,
           HINTING_BOTTOM_TO_TOP,
           "\xE1\x82\xB6 \xE1\x82\xB1 \xE2\xB4\x99" ) /* Ⴖ Ⴑ ⴙ */
+
+  SCRIPT( glag, GLAG,
+          "Glagolitic",
+          HB_SCRIPT_GLAGOLITIC,
+          HINTING_BOTTOM_TO_TOP,
+          "\xE2\xB0\x95 \xE2\xB1\x85" ) /* Ⱅ ⱅ */
+
+  SCRIPT( goth, GOTH,
+          "Gothic",
+          HB_SCRIPT_GOTHIC,
+          HINTING_TOP_TO_BOTTOM,
+          "\xF0\x90\x8C\xB4 \xF0\x90\x8C\xBE \xF0\x90\x8D\x83" ) /* 𐌴 𐌾 𐍃 */
 
   SCRIPT( grek, GREK,
           "Greek",
@@ -180,6 +181,12 @@
           HINTING_BOTTOM_TO_TOP,
           "\xD7\x9D" ) /* ם */
 
+  SCRIPT( kali, KALI,
+          "Kayah Li",
+          HB_SCRIPT_KAYAH_LI,
+          HINTING_BOTTOM_TO_TOP,
+          "\xEA\xA4\x8D \xEA\xA4\x80" ) /* ꤍ ꤀ */
+
   SCRIPT( knda, KNDA,
           "Kannada",
           HB_SCRIPT_KANNADA,
@@ -224,6 +231,12 @@
           HINTING_BOTTOM_TO_TOP,
           "\xE1\xB5\x92 \xE1\xB4\xBC \xE2\x81\xB0" ) /* ᵒ ᴼ ⁰ */
 
+  SCRIPT( lisu, LISU,
+          "Lisu",
+          HB_SCRIPT_LISU,
+          HINTING_BOTTOM_TO_TOP,
+          "\xEA\x93\xB3" ) /* ꓳ */
+
   SCRIPT( mlym, MLYM,
           "Malayalam",
           HB_SCRIPT_MALAYALAM,
@@ -235,39 +248,67 @@
           HB_SCRIPT_MYANMAR,
           HINTING_BOTTOM_TO_TOP,
           "\xE1\x80\x9D \xE1\x80\x84 \xE1\x80\x82" ) /* ဝ င ဂ */
-=======
-
-  SCRIPT( dsrt, DSRT,
-          "Deseret",
-          HB_SCRIPT_DESERET,
-          HINTING_BOTTOM_TO_TOP,
-          "\xF0\x90\x90\x84 \xF0\x90\x90\xAC" ) /* 𐐄 𐐬 */
-
-  SCRIPT( ethi, ETHI,
-          "Ethiopic",
-          HB_SCRIPT_ETHIOPIC,
-          HINTING_BOTTOM_TO_TOP,
-          "\xE1\x8B\x90" ) /* ዐ */
-
-  SCRIPT( geor, GEOR,
-          "Georgian (Mkhedruli)",
-          HB_SCRIPT_GEORGIAN,
-          HINTING_BOTTOM_TO_TOP,
-          "\xE1\x83\x98 \xE1\x83\x94 \xE1\x83\x90" ) /* ი ე ა */
->>>>>>> a17af05f
-
-  SCRIPT( geok, GEOK,
-          "Georgian (Khutsuri)",
-          HB_SCRIPT_INVALID,
-          HINTING_BOTTOM_TO_TOP,
-<<<<<<< HEAD
+
+  SCRIPT( nkoo, NKOO,
+          "N'Ko",
+          HB_SCRIPT_NKO,
+          HINTING_BOTTOM_TO_TOP,
+          "\xDF\x8B \xDF\x80" ) /* ߋ ߀ */
+
+  SCRIPT( none, NONE,
+          "no script",
+          HB_SCRIPT_INVALID,
+          HINTING_BOTTOM_TO_TOP,
           "" )
+
+  SCRIPT( olck, OLCK,
+          "Ol Chiki",
+          HB_SCRIPT_OL_CHIKI,
+          HINTING_BOTTOM_TO_TOP,
+          "\xE1\xB1\x9B" ) /* ᱛ */
+
+  SCRIPT( orkh, ORKH,
+          "Old Turkic",
+          HB_SCRIPT_OLD_TURKIC,
+          HINTING_BOTTOM_TO_TOP,
+          "\xF0\x90\xB0\x97" ) /* 𐰗 */
+
+  SCRIPT( osge, OSGE,
+          "Osage",
+          HB_SCRIPT_OSAGE,
+          HINTING_BOTTOM_TO_TOP,
+          "\xF0\x90\x93\x82 \xF0\x90\x93\xAA" ) /* 𐓂 𐓪 */
+
+  SCRIPT( osma, OSMA,
+          "Osmanya",
+          HB_SCRIPT_OSMANYA,
+          HINTING_BOTTOM_TO_TOP,
+          "\xF0\x90\x92\x86 \xF0\x90\x92\xA0" ) /* 𐒆 𐒠 */
+
+  SCRIPT( saur, SAUR,
+          "Saurashtra",
+          HB_SCRIPT_SAURASHTRA,
+          HINTING_BOTTOM_TO_TOP,
+          "\xEA\xA2\x9D \xEA\xA3\x90" ) /* ꢝ ꣐ */
+
+  SCRIPT( shaw, SHAW,
+          "Shavian",
+          HB_SCRIPT_SHAVIAN,
+          HINTING_BOTTOM_TO_TOP,
+          "\xF0\x90\x91\xB4" ) /* 𐑴 */
 
   SCRIPT( sinh, SINH,
           "Sinhala",
           HB_SCRIPT_SINHALA,
           HINTING_BOTTOM_TO_TOP,
           "\xE0\xB6\xA7" ) /* ට */
+
+  /* only digit zero has a simple (round) shape in the Sundanese script */
+  SCRIPT( sund, SUND,
+          "Sundanese",
+          HB_SCRIPT_SUNDANESE,
+          HINTING_BOTTOM_TO_TOP,
+          "\xE1\xAE\xB0" ) /* ᮰ */
 
   /* only digit zero has a simple (round) shape in the Tamil script */
   SCRIPT( taml, TAML,
@@ -276,6 +317,12 @@
           HINTING_BOTTOM_TO_TOP,
           "\xE0\xAF\xA6" ) /* ௦ */
 
+  SCRIPT( tavt, TAVT,
+          "Tai Viet",
+          HB_SCRIPT_TAI_VIET,
+          HINTING_BOTTOM_TO_TOP,
+          "\xEA\xAA\x92 \xEA\xAA\xAB" ) /* ꪒ ꪫ */
+
   /* there are no simple forms for letters; we thus use two digit shapes */
   SCRIPT( telu, TELU,
           "Telugu",
@@ -289,6 +336,18 @@
           HINTING_BOTTOM_TO_TOP,
           "\xE0\xB8\xB2 \xE0\xB9\x85 \xE0\xB9\x90" ) /* า ๅ ๐ */
 
+  SCRIPT( tfng, TFNG,
+          "Tifinagh",
+          HB_SCRIPT_TIFINAGH,
+          HINTING_BOTTOM_TO_TOP,
+          "\xE2\xB5\x94" ) /* ⵔ */
+
+  SCRIPT( vaii, VAII,
+          "Vai",
+          HB_SCRIPT_VAI,
+          HINTING_BOTTOM_TO_TOP,
+          "\xEA\x98\x93 \xEA\x96\x9C \xEA\x96\xB4" ) /* ꘓ ꖜ ꖴ */
+
 #ifdef AF_CONFIG_OPTION_INDIC
 
   SCRIPT( limb, LIMB,
@@ -302,229 +361,6 @@
           HB_SCRIPT_ORIYA,
           HINTING_BOTTOM_TO_TOP,
           "o" ) /* XXX */
-=======
-          "\xE1\x82\xB6 \xE1\x82\xB1 \xE2\xB4\x99" ) /* Ⴖ Ⴑ ⴙ */
-
-  SCRIPT( glag, GLAG,
-          "Glagolitic",
-          HB_SCRIPT_GLAGOLITIC,
-          HINTING_BOTTOM_TO_TOP,
-          "\xE2\xB0\x95 \xE2\xB1\x85" ) /* Ⱅ ⱅ */
-
-  SCRIPT( goth, GOTH,
-          "Gothic",
-          HB_SCRIPT_GOTHIC,
-          HINTING_TOP_TO_BOTTOM,
-          "\xF0\x90\x8C\xB4 \xF0\x90\x8C\xBE \xF0\x90\x8D\x83" ) /* 𐌴 𐌾 𐍃 */
-
-  SCRIPT( grek, GREK,
-          "Greek",
-          HB_SCRIPT_GREEK,
-          HINTING_BOTTOM_TO_TOP,
-          "\xCE\xBF \xCE\x9F" ) /* ο Ο */
-
-  SCRIPT( gujr, GUJR,
-          "Gujarati",
-          HB_SCRIPT_GUJARATI,
-          HINTING_BOTTOM_TO_TOP,
-          "\xE0\xAA\x9F \xE0\xAB\xA6" ) /* ટ ૦ */
-
-  SCRIPT( guru, GURU,
-          "Gurmukhi",
-          HB_SCRIPT_GURMUKHI,
-          HINTING_TOP_TO_BOTTOM,
-          "\xE0\xA8\xA0 \xE0\xA8\xB0 \xE0\xA9\xA6" ) /* ਠ ਰ ੦ */
-
-  SCRIPT( hebr, HEBR,
-          "Hebrew",
-          HB_SCRIPT_HEBREW,
-          HINTING_BOTTOM_TO_TOP,
-          "\xD7\x9D" ) /* ם */
-
-  SCRIPT( kali, KALI,
-          "Kayah Li",
-          HB_SCRIPT_KAYAH_LI,
-          HINTING_BOTTOM_TO_TOP,
-          "\xEA\xA4\x8D \xEA\xA4\x80" ) /* ꤍ ꤀ */
-
-  SCRIPT( knda, KNDA,
-          "Kannada",
-          HB_SCRIPT_KANNADA,
-          HINTING_BOTTOM_TO_TOP,
-          "\xE0\xB3\xA6 \xE0\xB2\xAC" ) /* ೦ ಬ */
-
-  /* only digit zero has a simple shape in the Khmer script */
-  SCRIPT( khmr, KHMR,
-          "Khmer",
-          HB_SCRIPT_KHMER,
-          HINTING_BOTTOM_TO_TOP,
-          "\xE1\x9F\xA0" ) /* ០ */
-
-  SCRIPT( khms, KHMS,
-          "Khmer Symbols",
-          HB_SCRIPT_INVALID,
-          HINTING_BOTTOM_TO_TOP,
-          "\xE1\xA7\xA1 \xE1\xA7\xAA" ) /* ᧡ ᧪ */
-
-  /* only digit zero has a simple shape in the Lao script */
-  SCRIPT( lao, LAO,
-          "Lao",
-          HB_SCRIPT_LAO,
-          HINTING_BOTTOM_TO_TOP,
-          "\xE0\xBB\x90" ) /* ໐ */
-
-  SCRIPT( latn, LATN,
-          "Latin",
-          HB_SCRIPT_LATIN,
-          HINTING_BOTTOM_TO_TOP,
-          "o O 0" )
-
-  SCRIPT( latb, LATB,
-          "Latin Subscript Fallback",
-          HB_SCRIPT_INVALID,
-          HINTING_BOTTOM_TO_TOP,
-          "\xE2\x82\x92 \xE2\x82\x80" ) /* ₒ ₀ */
-
-  SCRIPT( latp, LATP,
-          "Latin Superscript Fallback",
-          HB_SCRIPT_INVALID,
-          HINTING_BOTTOM_TO_TOP,
-          "\xE1\xB5\x92 \xE1\xB4\xBC \xE2\x81\xB0" ) /* ᵒ ᴼ ⁰ */
-
-  SCRIPT( lisu, LISU,
-          "Lisu",
-          HB_SCRIPT_LISU,
-          HINTING_BOTTOM_TO_TOP,
-          "\xEA\x93\xB3" ) /* ꓳ */
-
-  SCRIPT( mlym, MLYM,
-          "Malayalam",
-          HB_SCRIPT_MALAYALAM,
-          HINTING_BOTTOM_TO_TOP,
-          "\xE0\xB4\xA0 \xE0\xB4\xB1" ) /* ഠ റ */
-
-  SCRIPT( mymr, MYMR,
-          "Myanmar",
-          HB_SCRIPT_MYANMAR,
-          HINTING_BOTTOM_TO_TOP,
-          "\xE1\x80\x9D \xE1\x80\x84 \xE1\x80\x82" ) /* ဝ င ဂ */
-
-  SCRIPT( nkoo, NKOO,
-          "N'Ko",
-          HB_SCRIPT_NKO,
-          HINTING_BOTTOM_TO_TOP,
-          "\xDF\x8B \xDF\x80" ) /* ߋ ߀ */
-
-  SCRIPT( none, NONE,
-          "no script",
-          HB_SCRIPT_INVALID,
-          HINTING_BOTTOM_TO_TOP,
-          "" )
-
-  SCRIPT( olck, OLCK,
-          "Ol Chiki",
-          HB_SCRIPT_OL_CHIKI,
-          HINTING_BOTTOM_TO_TOP,
-          "\xE1\xB1\x9B" ) /* ᱛ */
-
-  SCRIPT( orkh, ORKH,
-          "Old Turkic",
-          HB_SCRIPT_OLD_TURKIC,
-          HINTING_BOTTOM_TO_TOP,
-          "\xF0\x90\xB0\x97" ) /* 𐰗 */
-
-  SCRIPT( osge, OSGE,
-          "Osage",
-          HB_SCRIPT_OSAGE,
-          HINTING_BOTTOM_TO_TOP,
-          "\xF0\x90\x93\x82 \xF0\x90\x93\xAA" ) /* 𐓂 𐓪 */
-
-  SCRIPT( osma, OSMA,
-          "Osmanya",
-          HB_SCRIPT_OSMANYA,
-          HINTING_BOTTOM_TO_TOP,
-          "\xF0\x90\x92\x86 \xF0\x90\x92\xA0" ) /* 𐒆 𐒠 */
-
-  SCRIPT( saur, SAUR,
-          "Saurashtra",
-          HB_SCRIPT_SAURASHTRA,
-          HINTING_BOTTOM_TO_TOP,
-          "\xEA\xA2\x9D \xEA\xA3\x90" ) /* ꢝ ꣐ */
-
-  SCRIPT( shaw, SHAW,
-          "Shavian",
-          HB_SCRIPT_SHAVIAN,
-          HINTING_BOTTOM_TO_TOP,
-          "\xF0\x90\x91\xB4" ) /* 𐑴 */
-
-  SCRIPT( sinh, SINH,
-          "Sinhala",
-          HB_SCRIPT_SINHALA,
-          HINTING_BOTTOM_TO_TOP,
-          "\xE0\xB6\xA7" ) /* ට */
->>>>>>> a17af05f
-
-  /* only digit zero has a simple (round) shape in the Sundanese script */
-  SCRIPT( sund, SUND,
-          "Sundanese",
-          HB_SCRIPT_SUNDANESE,
-          HINTING_BOTTOM_TO_TOP,
-<<<<<<< HEAD
-=======
-          "\xE1\xAE\xB0" ) /* ᮰ */
-
-  /* only digit zero has a simple (round) shape in the Tamil script */
-  SCRIPT( taml, TAML,
-          "Tamil",
-          HB_SCRIPT_TAMIL,
-          HINTING_BOTTOM_TO_TOP,
-          "\xE0\xAF\xA6" ) /* ௦ */
-
-  SCRIPT( tavt, TAVT,
-          "Tai Viet",
-          HB_SCRIPT_TAI_VIET,
-          HINTING_BOTTOM_TO_TOP,
-          "\xEA\xAA\x92 \xEA\xAA\xAB" ) /* ꪒ ꪫ */
-
-  /* there are no simple forms for letters; we thus use two digit shapes */
-  SCRIPT( telu, TELU,
-          "Telugu",
-          HB_SCRIPT_TELUGU,
-          HINTING_BOTTOM_TO_TOP,
-          "\xE0\xB1\xA6 \xE0\xB1\xA7" ) /* ౦ ౧ */
-
-  SCRIPT( thai, THAI,
-          "Thai",
-          HB_SCRIPT_THAI,
-          HINTING_BOTTOM_TO_TOP,
-          "\xE0\xB8\xB2 \xE0\xB9\x85 \xE0\xB9\x90" ) /* า ๅ ๐ */
-
-  SCRIPT( tfng, TFNG,
-          "Tifinagh",
-          HB_SCRIPT_TIFINAGH,
-          HINTING_BOTTOM_TO_TOP,
-          "\xE2\xB5\x94" ) /* ⵔ */
-
-  SCRIPT( vaii, VAII,
-          "Vai",
-          HB_SCRIPT_VAI,
-          HINTING_BOTTOM_TO_TOP,
-          "\xEA\x98\x93 \xEA\x96\x9C \xEA\x96\xB4" ) /* ꘓ ꖜ ꖴ */
-
-#ifdef AF_CONFIG_OPTION_INDIC
-
-  SCRIPT( limb, LIMB,
-          "Limbu",
-          HB_SCRIPT_LIMBU,
-          HINTING_BOTTOM_TO_TOP,
-          "o" ) /* XXX */
-
-  SCRIPT( orya, ORYA,
-          "Oriya",
-          HB_SCRIPT_ORIYA,
-          HINTING_BOTTOM_TO_TOP,
->>>>>>> a17af05f
-          "o" ) /* XXX */
 
   SCRIPT( sylo, SYLO,
           "Syloti Nagri",
