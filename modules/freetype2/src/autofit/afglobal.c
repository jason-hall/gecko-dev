/***************************************************************************/
/*                                                                         */
/*  afglobal.c                                                             */
/*                                                                         */
/*    Auto-fitter routines to compute global hinting values (body).        */
/*                                                                         */
<<<<<<< HEAD
/*  Copyright 2003-2016 by                                                 */
=======
/*  Copyright 2003-2017 by                                                 */
>>>>>>> a17af05f
/*  David Turner, Robert Wilhelm, and Werner Lemberg.                      */
/*                                                                         */
/*  This file is part of the FreeType project, and may only be used,       */
/*  modified, and distributed under the terms of the FreeType project      */
/*  license, LICENSE.TXT.  By continuing to use, modify, or distribute     */
/*  this file you indicate that you have read the license and              */
/*  understand and accept it fully.                                        */
/*                                                                         */
/***************************************************************************/


#include "afglobal.h"
#include "afranges.h"
#include "afshaper.h"
#include FT_INTERNAL_DEBUG_H


  /*************************************************************************/
  /*                                                                       */
  /* The macro FT_COMPONENT is used in trace mode.  It is an implicit      */
  /* parameter of the FT_TRACE() and FT_ERROR() macros, used to print/log  */
  /* messages during execution.                                            */
  /*                                                                       */
#undef  FT_COMPONENT
#define FT_COMPONENT  trace_afglobal


  /* get writing system specific header files */
#undef  WRITING_SYSTEM
#define WRITING_SYSTEM( ws, WS )  /* empty */
#include "afwrtsys.h"

#include "aferrors.h"
#include "afpic.h"


#undef  SCRIPT
#define SCRIPT( s, S, d, h, H, ss )         \
          AF_DEFINE_SCRIPT_CLASS(           \
            af_ ## s ## _script_class,      \
            AF_SCRIPT_ ## S,                \
            af_ ## s ## _uniranges,         \
            af_ ## s ## _nonbase_uniranges, \
            AF_ ## H,                       \
            ss )

#include "afscript.h"


#undef  STYLE
#define STYLE( s, S, d, ws, sc, ss, c )  \
          AF_DEFINE_STYLE_CLASS(         \
            af_ ## s ## _style_class,    \
            AF_STYLE_ ## S,              \
            ws,                          \
            sc,                          \
            ss,                          \
            c )

#include "afstyles.h"


#ifndef FT_CONFIG_OPTION_PIC

#undef  WRITING_SYSTEM
#define WRITING_SYSTEM( ws, WS )               \
          &af_ ## ws ## _writing_system_class,

  FT_LOCAL_ARRAY_DEF( AF_WritingSystemClass )
  af_writing_system_classes[] =
  {

#include "afwrtsys.h"

    NULL  /* do not remove */
  };


#undef  SCRIPT
#define SCRIPT( s, S, d, h, H, ss )   \
          &af_ ## s ## _script_class,

  FT_LOCAL_ARRAY_DEF( AF_ScriptClass )
  af_script_classes[] =
  {

#include "afscript.h"

    NULL  /* do not remove */
  };


#undef  STYLE
#define STYLE( s, S, d, ws, sc, ss, c ) \
          &af_ ## s ## _style_class,

  FT_LOCAL_ARRAY_DEF( AF_StyleClass )
  af_style_classes[] =
  {

#include "afstyles.h"

    NULL  /* do not remove */
  };

#endif /* !FT_CONFIG_OPTION_PIC */


#ifdef FT_DEBUG_LEVEL_TRACE

#undef  STYLE
#define STYLE( s, S, d, ws, sc, ss, c )  #s,

  FT_LOCAL_ARRAY_DEF( char* )
  af_style_names[] =
  {

#include "afstyles.h"

  };

#endif /* FT_DEBUG_LEVEL_TRACE */


  /* Compute the style index of each glyph within a given face. */

  static FT_Error
  af_face_globals_compute_style_coverage( AF_FaceGlobals  globals )
  {
    FT_Error    error;
    FT_Face     face        = globals->face;
    FT_CharMap  old_charmap = face->charmap;
    FT_UShort*  gstyles     = globals->glyph_styles;
    FT_UInt     ss;
    FT_UInt     i;
    FT_UInt     dflt        = ~0U; /* a non-valid value */


    /* the value AF_STYLE_UNASSIGNED means `uncovered glyph' */
    for ( i = 0; i < (FT_UInt)globals->glyph_count; i++ )
      gstyles[i] = AF_STYLE_UNASSIGNED;

    error = FT_Select_Charmap( face, FT_ENCODING_UNICODE );
    if ( error )
    {
      /*
       * Ignore this error; we simply use the fallback style.
       * XXX: Shouldn't we rather disable hinting?
       */
      error = FT_Err_Ok;
      goto Exit;
    }

    /* scan each style in a Unicode charmap */
    for ( ss = 0; AF_STYLE_CLASSES_GET[ss]; ss++ )
    {
      AF_StyleClass       style_class =
                            AF_STYLE_CLASSES_GET[ss];
      AF_ScriptClass      script_class =
                            AF_SCRIPT_CLASSES_GET[style_class->script];
      AF_Script_UniRange  range;


      if ( !script_class->script_uni_ranges )
        continue;

      /*
       *  Scan all Unicode points in the range and set the corresponding
       *  glyph style index.
       */
      if ( style_class->coverage == AF_COVERAGE_DEFAULT )
      {
        if ( (FT_UInt)style_class->script ==
             globals->module->default_script )
          dflt = ss;

        for ( range = script_class->script_uni_ranges;
              range->first != 0;
              range++ )
        {
          FT_ULong  charcode = range->first;
          FT_UInt   gindex;


          gindex = FT_Get_Char_Index( face, charcode );

          if ( gindex != 0                                                &&
               gindex < (FT_ULong)globals->glyph_count                    &&
               ( gstyles[gindex] & AF_STYLE_MASK ) == AF_STYLE_UNASSIGNED )
            gstyles[gindex] = (FT_UShort)ss;

          for (;;)
          {
            charcode = FT_Get_Next_Char( face, charcode, &gindex );

            if ( gindex == 0 || charcode > range->last )
              break;

            if ( gindex < (FT_ULong)globals->glyph_count                    &&
                 ( gstyles[gindex] & AF_STYLE_MASK ) == AF_STYLE_UNASSIGNED )
              gstyles[gindex] = (FT_UShort)ss;
          }
        }

        /* do the same for the script's non-base characters */
        for ( range = script_class->script_uni_nonbase_ranges;
              range->first != 0;
              range++ )
        {
          FT_ULong  charcode = range->first;
          FT_UInt   gindex;


          gindex = FT_Get_Char_Index( face, charcode );

          if ( gindex != 0                                          &&
               gindex < (FT_ULong)globals->glyph_count              &&
               ( gstyles[gindex] & AF_STYLE_MASK ) == (FT_UShort)ss )
            gstyles[gindex] |= AF_NONBASE;

          for (;;)
          {
            charcode = FT_Get_Next_Char( face, charcode, &gindex );

            if ( gindex == 0 || charcode > range->last )
              break;

            if ( gindex < (FT_ULong)globals->glyph_count              &&
                 ( gstyles[gindex] & AF_STYLE_MASK ) == (FT_UShort)ss )
              gstyles[gindex] |= AF_NONBASE;
          }
        }
      }
      else
      {
        /* get glyphs not directly addressable by cmap */
        af_shaper_get_coverage( globals, style_class, gstyles, 0 );
      }
    }

    /* handle the remaining default OpenType features ... */
    for ( ss = 0; AF_STYLE_CLASSES_GET[ss]; ss++ )
    {
      AF_StyleClass  style_class = AF_STYLE_CLASSES_GET[ss];


      if ( style_class->coverage == AF_COVERAGE_DEFAULT )
        af_shaper_get_coverage( globals, style_class, gstyles, 0 );
    }

    /* ... and finally the default OpenType features of the default script */
    af_shaper_get_coverage( globals, AF_STYLE_CLASSES_GET[dflt], gstyles, 1 );

    /* mark ASCII digits */
    for ( i = 0x30; i <= 0x39; i++ )
    {
      FT_UInt  gindex = FT_Get_Char_Index( face, i );


      if ( gindex != 0 && gindex < (FT_ULong)globals->glyph_count )
        gstyles[gindex] |= AF_DIGIT;
    }

  Exit:
    /*
     *  By default, all uncovered glyphs are set to the fallback style.
     *  XXX: Shouldn't we disable hinting or do something similar?
     */
    if ( globals->module->fallback_style != AF_STYLE_UNASSIGNED )
    {
      FT_Long  nn;


      for ( nn = 0; nn < globals->glyph_count; nn++ )
      {
        if ( ( gstyles[nn] & AF_STYLE_MASK ) == AF_STYLE_UNASSIGNED )
        {
          gstyles[nn] &= ~AF_STYLE_MASK;
          gstyles[nn] |= globals->module->fallback_style;
        }
      }
    }

#ifdef FT_DEBUG_LEVEL_TRACE

    FT_TRACE4(( "\n"
                "style coverage\n"
                "==============\n"
                "\n" ));

    for ( ss = 0; AF_STYLE_CLASSES_GET[ss]; ss++ )
    {
      AF_StyleClass  style_class = AF_STYLE_CLASSES_GET[ss];
      FT_UInt        count       = 0;
      FT_Long        idx;


      FT_TRACE4(( "%s:\n", af_style_names[style_class->style] ));

      for ( idx = 0; idx < globals->glyph_count; idx++ )
      {
        if ( ( gstyles[idx] & AF_STYLE_MASK ) == style_class->style )
        {
          if ( !( count % 10 ) )
            FT_TRACE4(( " " ));

          FT_TRACE4(( " %d", idx ));
          count++;

          if ( !( count % 10 ) )
            FT_TRACE4(( "\n" ));
        }
      }

      if ( !count )
        FT_TRACE4(( "  (none)\n" ));
      if ( count % 10 )
        FT_TRACE4(( "\n" ));
    }

#endif /* FT_DEBUG_LEVEL_TRACE */

    FT_Set_Charmap( face, old_charmap );
    return error;
  }


  FT_LOCAL_DEF( FT_Error )
  af_face_globals_new( FT_Face          face,
                       AF_FaceGlobals  *aglobals,
                       AF_Module        module )
  {
    FT_Error        error;
    FT_Memory       memory;
    AF_FaceGlobals  globals = NULL;


    memory = face->memory;

    /* we allocate an AF_FaceGlobals structure together */
    /* with the glyph_styles array                      */
    if ( FT_ALLOC( globals,
                   sizeof ( *globals ) +
                     (FT_ULong)face->num_glyphs * sizeof ( FT_UShort ) ) )
      goto Exit;

    globals->face                      = face;
    globals->glyph_count               = face->num_glyphs;
    /* right after the globals structure come the glyph styles */
    globals->glyph_styles              = (FT_UShort*)( globals + 1 );
    globals->module                    = module;
    globals->stem_darkening_for_ppem   = 0;
    globals->darken_x                  = 0;
    globals->darken_y                  = 0;
    globals->standard_vertical_width   = 0;
    globals->standard_horizontal_width = 0;
    globals->scale_down_factor         = 0;

#ifdef FT_CONFIG_OPTION_USE_HARFBUZZ
    globals->hb_font = hb_ft_font_create( face, NULL );
    globals->hb_buf  = hb_buffer_create();
#endif

    error = af_face_globals_compute_style_coverage( globals );
    if ( error )
    {
      af_face_globals_free( globals );
      globals = NULL;
    }
    else
      globals->increase_x_height = AF_PROP_INCREASE_X_HEIGHT_MAX;

  Exit:
    *aglobals = globals;
    return error;
  }


  FT_LOCAL_DEF( void )
  af_face_globals_free( AF_FaceGlobals  globals )
  {
    if ( globals )
    {
      FT_Memory  memory = globals->face->memory;
      FT_UInt    nn;


      for ( nn = 0; nn < AF_STYLE_MAX; nn++ )
      {
        if ( globals->metrics[nn] )
        {
          AF_StyleClass          style_class =
            AF_STYLE_CLASSES_GET[nn];
          AF_WritingSystemClass  writing_system_class =
            AF_WRITING_SYSTEM_CLASSES_GET[style_class->writing_system];


          if ( writing_system_class->style_metrics_done )
            writing_system_class->style_metrics_done( globals->metrics[nn] );

          FT_FREE( globals->metrics[nn] );
        }
      }

#ifdef FT_CONFIG_OPTION_USE_HARFBUZZ
      hb_font_destroy( globals->hb_font );
<<<<<<< HEAD
      globals->hb_font = NULL;

      hb_buffer_destroy( globals->hb_buf );
      globals->hb_buf = NULL;
#endif

=======
      hb_buffer_destroy( globals->hb_buf );
#endif

>>>>>>> a17af05f
      /* no need to free `globals->glyph_styles'; */
      /* it is part of the `globals' array        */
      FT_FREE( globals );
    }
  }


  FT_LOCAL_DEF( FT_Error )
  af_face_globals_get_metrics( AF_FaceGlobals    globals,
                               FT_UInt           gindex,
                               FT_UInt           options,
                               AF_StyleMetrics  *ametrics )
  {
    AF_StyleMetrics  metrics = NULL;

    AF_Style               style = (AF_Style)options;
    AF_WritingSystemClass  writing_system_class;
    AF_StyleClass          style_class;

    FT_Error  error = FT_Err_Ok;


    if ( gindex >= (FT_ULong)globals->glyph_count )
    {
      error = FT_THROW( Invalid_Argument );
      goto Exit;
    }

    /* if we have a forced style (via `options'), use it, */
    /* otherwise look into `glyph_styles' array           */
    if ( style == AF_STYLE_NONE_DFLT || style + 1 >= AF_STYLE_MAX )
      style = (AF_Style)( globals->glyph_styles[gindex] &
                          AF_STYLE_UNASSIGNED           );

    style_class          = AF_STYLE_CLASSES_GET[style];
    writing_system_class = AF_WRITING_SYSTEM_CLASSES_GET
                             [style_class->writing_system];

    metrics = globals->metrics[style];
    if ( !metrics )
    {
      /* create the global metrics object if necessary */
      FT_Memory  memory = globals->face->memory;


      if ( FT_ALLOC( metrics, writing_system_class->style_metrics_size ) )
        goto Exit;

      metrics->style_class = style_class;
      metrics->globals     = globals;

      if ( writing_system_class->style_metrics_init )
      {
        error = writing_system_class->style_metrics_init( metrics,
                                                          globals->face );
        if ( error )
        {
          if ( writing_system_class->style_metrics_done )
            writing_system_class->style_metrics_done( metrics );

          FT_FREE( metrics );
          goto Exit;
        }
      }

      globals->metrics[style] = metrics;
    }

  Exit:
    *ametrics = metrics;

    return error;
  }


  FT_LOCAL_DEF( FT_Bool )
  af_face_globals_is_digit( AF_FaceGlobals  globals,
                            FT_UInt         gindex )
  {
    if ( gindex < (FT_ULong)globals->glyph_count )
      return (FT_Bool)( globals->glyph_styles[gindex] & AF_DIGIT );

    return (FT_Bool)0;
  }


/* END */<|MERGE_RESOLUTION|>--- conflicted
+++ resolved
@@ -4,11 +4,7 @@
 /*                                                                         */
 /*    Auto-fitter routines to compute global hinting values (body).        */
 /*                                                                         */
-<<<<<<< HEAD
-/*  Copyright 2003-2016 by                                                 */
-=======
 /*  Copyright 2003-2017 by                                                 */
->>>>>>> a17af05f
 /*  David Turner, Robert Wilhelm, and Werner Lemberg.                      */
 /*                                                                         */
 /*  This file is part of the FreeType project, and may only be used,       */
@@ -415,18 +411,9 @@
 
 #ifdef FT_CONFIG_OPTION_USE_HARFBUZZ
       hb_font_destroy( globals->hb_font );
-<<<<<<< HEAD
-      globals->hb_font = NULL;
-
-      hb_buffer_destroy( globals->hb_buf );
-      globals->hb_buf = NULL;
-#endif
-
-=======
       hb_buffer_destroy( globals->hb_buf );
 #endif
 
->>>>>>> a17af05f
       /* no need to free `globals->glyph_styles'; */
       /* it is part of the `globals' array        */
       FT_FREE( globals );
