--- conflicted
+++ resolved
@@ -5,11 +5,7 @@
 /*    Routines used to compute vector angles with limited accuracy         */
 /*    and very high speed.  It also contains sorting routines (body).      */
 /*                                                                         */
-<<<<<<< HEAD
-/*  Copyright 2003-2016 by                                                 */
-=======
 /*  Copyright 2003-2017 by                                                 */
->>>>>>> a17af05f
 /*  David Turner, Robert Wilhelm, and Werner Lemberg.                      */
 /*                                                                         */
 /*  This file is part of the FreeType project, and may only be used,       */
