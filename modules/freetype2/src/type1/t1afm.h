--- conflicted
+++ resolved
@@ -4,11 +4,7 @@
 /*                                                                         */
 /*    AFM support for Type 1 fonts (specification).                        */
 /*                                                                         */
-<<<<<<< HEAD
-/*  Copyright 1996-2016 by                                                 */
-=======
 /*  Copyright 1996-2017 by                                                 */
->>>>>>> a17af05f
 /*  David Turner, Robert Wilhelm, and Werner Lemberg.                      */
 /*                                                                         */
 /*  This file is part of the FreeType project, and may only be used,       */
