/***************************************************************************/
/*                                                                         */
/*  ftcmru.c                                                               */
/*                                                                         */
/*    FreeType MRU support (body).                                         */
/*                                                                         */
<<<<<<< HEAD
/*  Copyright 2003-2016 by                                                 */
=======
/*  Copyright 2003-2017 by                                                 */
>>>>>>> a17af05f
/*  David Turner, Robert Wilhelm, and Werner Lemberg.                      */
/*                                                                         */
/*  This file is part of the FreeType project, and may only be used,       */
/*  modified, and distributed under the terms of the FreeType project      */
/*  license, LICENSE.TXT.  By continuing to use, modify, or distribute     */
/*  this file you indicate that you have read the license and              */
/*  understand and accept it fully.                                        */
/*                                                                         */
/***************************************************************************/


#include <ft2build.h>
#include FT_CACHE_H
#include "ftcmru.h"
#include FT_INTERNAL_OBJECTS_H
#include FT_INTERNAL_DEBUG_H

#include "ftcerror.h"


  FT_LOCAL_DEF( void )
  FTC_MruNode_Prepend( FTC_MruNode  *plist,
                       FTC_MruNode   node )
  {
    FTC_MruNode  first = *plist;


    if ( first )
    {
      FTC_MruNode  last = first->prev;


#ifdef FT_DEBUG_ERROR
      {
        FTC_MruNode  cnode = first;


        do
        {
          if ( cnode == node )
          {
            fprintf( stderr, "FTC_MruNode_Prepend: invalid action\n" );
            exit( 2 );
          }
          cnode = cnode->next;

        } while ( cnode != first );
      }
#endif

      first->prev = node;
      last->next  = node;
      node->next  = first;
      node->prev  = last;
    }
    else
    {
      node->next = node;
      node->prev = node;
    }
    *plist = node;
  }


  FT_LOCAL_DEF( void )
  FTC_MruNode_Up( FTC_MruNode  *plist,
                  FTC_MruNode   node )
  {
    FTC_MruNode  first = *plist;


    FT_ASSERT( first );

    if ( first != node )
    {
      FTC_MruNode  prev, next, last;


#ifdef FT_DEBUG_ERROR
      {
        FTC_MruNode  cnode = first;
        do
        {
          if ( cnode == node )
            goto Ok;
          cnode = cnode->next;

        } while ( cnode != first );

        fprintf( stderr, "FTC_MruNode_Up: invalid action\n" );
        exit( 2 );
      Ok:
      }
#endif
      prev = node->prev;
      next = node->next;

      prev->next = next;
      next->prev = prev;

      last = first->prev;

      last->next  = node;
      first->prev = node;

      node->next = first;
      node->prev = last;

      *plist = node;
    }
  }


  FT_LOCAL_DEF( void )
  FTC_MruNode_Remove( FTC_MruNode  *plist,
                      FTC_MruNode   node )
  {
    FTC_MruNode  first = *plist;
    FTC_MruNode  prev, next;


    FT_ASSERT( first );

#ifdef FT_DEBUG_ERROR
      {
        FTC_MruNode  cnode = first;


        do
        {
          if ( cnode == node )
            goto Ok;
          cnode = cnode->next;

        } while ( cnode != first );

        fprintf( stderr, "FTC_MruNode_Remove: invalid action\n" );
        exit( 2 );
      Ok:
      }
#endif

    prev = node->prev;
    next = node->next;

    prev->next = next;
    next->prev = prev;

    if ( node == next )
    {
      FT_ASSERT( first == node );
      FT_ASSERT( prev  == node );

      *plist = NULL;
    }
    else if ( node == first )
      *plist = next;
  }


  FT_LOCAL_DEF( void )
  FTC_MruList_Init( FTC_MruList       list,
                    FTC_MruListClass  clazz,
                    FT_UInt           max_nodes,
                    FT_Pointer        data,
                    FT_Memory         memory )
  {
    list->num_nodes = 0;
    list->max_nodes = max_nodes;
    list->nodes     = NULL;
    list->clazz     = *clazz;
    list->data      = data;
    list->memory    = memory;
  }


  FT_LOCAL_DEF( void )
  FTC_MruList_Reset( FTC_MruList  list )
  {
    while ( list->nodes )
      FTC_MruList_Remove( list, list->nodes );

    FT_ASSERT( list->num_nodes == 0 );
  }


  FT_LOCAL_DEF( void )
  FTC_MruList_Done( FTC_MruList  list )
  {
    FTC_MruList_Reset( list );
  }


#ifndef FTC_INLINE
  FT_LOCAL_DEF( FTC_MruNode )
  FTC_MruList_Find( FTC_MruList  list,
                    FT_Pointer   key )
  {
    FTC_MruNode_CompareFunc  compare = list->clazz.node_compare;
    FTC_MruNode              first, node;


    first = list->nodes;
    node  = NULL;

    if ( first )
    {
      node = first;
      do
      {
        if ( compare( node, key ) )
        {
          if ( node != first )
            FTC_MruNode_Up( &list->nodes, node );

          return node;
        }

        node = node->next;

      } while ( node != first);
    }

    return NULL;
  }
#endif

  FT_LOCAL_DEF( FT_Error )
  FTC_MruList_New( FTC_MruList   list,
                   FT_Pointer    key,
                   FTC_MruNode  *anode )
  {
    FT_Error     error;
    FTC_MruNode  node   = NULL;
    FT_Memory    memory = list->memory;


    if ( list->num_nodes >= list->max_nodes && list->max_nodes > 0 )
    {
      node = list->nodes->prev;

      FT_ASSERT( node );

      if ( list->clazz.node_reset )
      {
        FTC_MruNode_Up( &list->nodes, node );

        error = list->clazz.node_reset( node, key, list->data );
        if ( !error )
          goto Exit;
      }

      FTC_MruNode_Remove( &list->nodes, node );
      list->num_nodes--;

      if ( list->clazz.node_done )
        list->clazz.node_done( node, list->data );
    }
    else if ( FT_ALLOC( node, list->clazz.node_size ) )
      goto Exit;

    error = list->clazz.node_init( node, key, list->data );
    if ( error )
      goto Fail;

    FTC_MruNode_Prepend( &list->nodes, node );
    list->num_nodes++;

  Exit:
    *anode = node;
    return error;

  Fail:
    if ( list->clazz.node_done )
      list->clazz.node_done( node, list->data );

    FT_FREE( node );
    goto Exit;
  }


#ifndef FTC_INLINE
  FT_LOCAL_DEF( FT_Error )
  FTC_MruList_Lookup( FTC_MruList   list,
                      FT_Pointer    key,
                      FTC_MruNode  *anode )
  {
    FTC_MruNode  node;


    node = FTC_MruList_Find( list, key );
    if ( !node )
      return FTC_MruList_New( list, key, anode );

    *anode = node;
    return 0;
  }
#endif /* FTC_INLINE */

  FT_LOCAL_DEF( void )
  FTC_MruList_Remove( FTC_MruList  list,
                      FTC_MruNode  node )
  {
    FTC_MruNode_Remove( &list->nodes, node );
    list->num_nodes--;

    {
      FT_Memory  memory = list->memory;


      if ( list->clazz.node_done )
        list->clazz.node_done( node, list->data );

      FT_FREE( node );
    }
  }


  FT_LOCAL_DEF( void )
  FTC_MruList_RemoveSelection( FTC_MruList              list,
                               FTC_MruNode_CompareFunc  selection,
                               FT_Pointer               key )
  {
    FTC_MruNode  first, node, next;


    first = list->nodes;
    while ( first && ( !selection || selection( first, key ) ) )
    {
      FTC_MruList_Remove( list, first );
      first = list->nodes;
    }

    if ( first )
    {
      node = first->next;
      while ( node != first )
      {
        next = node->next;

        if ( selection( node, key ) )
          FTC_MruList_Remove( list, node );

        node = next;
      }
    }
  }


/* END */<|MERGE_RESOLUTION|>--- conflicted
+++ resolved
@@ -4,11 +4,7 @@
 /*                                                                         */
 /*    FreeType MRU support (body).                                         */
 /*                                                                         */
-<<<<<<< HEAD
-/*  Copyright 2003-2016 by                                                 */
-=======
 /*  Copyright 2003-2017 by                                                 */
->>>>>>> a17af05f
 /*  David Turner, Robert Wilhelm, and Werner Lemberg.                      */
 /*                                                                         */
 /*  This file is part of the FreeType project, and may only be used,       */
