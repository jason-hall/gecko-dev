--- conflicted
+++ resolved
@@ -4,11 +4,7 @@
 /*                                                                         */
 /*    A new `perfect' anti-aliasing renderer (body).                       */
 /*                                                                         */
-<<<<<<< HEAD
-/*  Copyright 2000-2016 by                                                 */
-=======
 /*  Copyright 2000-2017 by                                                 */
->>>>>>> a17af05f
 /*  David Turner, Robert Wilhelm, and Werner Lemberg.                      */
 /*                                                                         */
 /*  This file is part of the FreeType project, and may only be used,       */
@@ -572,12 +568,6 @@
     /* Note that if a cell is to the left of the clipping region, it is    */
     /* actually set to the (min_ex-1) horizontal position.                 */
 
-<<<<<<< HEAD
-    /* All cells that are on the left of the clipping region go to the */
-    /* min_ex - 1 horizontal position.                                 */
-
-=======
->>>>>>> a17af05f
     if ( ex < ras.min_ex )
       ex = ras.min_ex - 1;
 
@@ -608,11 +598,7 @@
                                  TPos    x2,
                                  TCoord  y2 )
   {
-<<<<<<< HEAD
-    TCoord  ex1, ex2, fx1, fx2, first, delta, mod;
-=======
     TCoord  ex1, ex2, fx1, fx2, first, dy, delta, mod;
->>>>>>> a17af05f
     TPos    p, dx;
     int     incr;
 
@@ -629,40 +615,16 @@
 
     fx1   = (TCoord)( x1 - SUBPIXELS( ex1 ) );
     fx2   = (TCoord)( x2 - SUBPIXELS( ex2 ) );
-<<<<<<< HEAD
-    delta = y2 - y1;
-=======
->>>>>>> a17af05f
 
     /* everything is located in a single cell.  That is easy! */
     /*                                                        */
     if ( ex1 == ex2 )
-<<<<<<< HEAD
-    {
-      ras.area  += (TArea)(( fx1 + fx2 ) * delta);
-      ras.cover += delta;
-      return;
-    }
-=======
       goto End;
->>>>>>> a17af05f
 
     /* ok, we'll have to render a run of adjacent cells on the same */
     /* scanline...                                                  */
     /*                                                              */
     dx = x2 - x1;
-<<<<<<< HEAD
-
-    if ( dx > 0 )
-    {
-      p     = ( ONE_PIXEL - fx1 ) * delta;
-      first = ONE_PIXEL;
-      incr  = 1;
-    }
-    else
-    {
-      p     = fx1 * delta;
-=======
     dy = y2 - y1;
 
     if ( dx > 0 )
@@ -674,7 +636,6 @@
     else
     {
       p     = fx1 * dy;
->>>>>>> a17af05f
       first = 0;
       incr  = -1;
       dx    = -dx;
@@ -696,11 +657,6 @@
       p = ONE_PIXEL * dy;
       FT_DIV_MOD( TCoord, p, dx, lift, rem );
 
-<<<<<<< HEAD
-      mod -= (int)dx;
-
-=======
->>>>>>> a17af05f
       do
       {
         delta = lift;
@@ -837,10 +793,6 @@
 
       p    = ONE_PIXEL * dx;
       FT_DIV_MOD( TCoord, p, dy, lift, rem );
-<<<<<<< HEAD
-      mod -= (TCoord)dy;
-=======
->>>>>>> a17af05f
 
       do
       {
@@ -1270,28 +1222,11 @@
   static void
   gray_hline( RAS_ARG_ TCoord  x,
                        TCoord  y,
-<<<<<<< HEAD
-                       TArea   area,
-                       TCoord  acount )
-  {
-    int      coverage;
-    FT_Span  span;
-
-
-    /* compute the coverage line's coverage, depending on the    */
-    /* outline fill rule                                         */
-    /*                                                           */
-    /* the coverage percentage is area/(PIXEL_BITS*PIXEL_BITS*2) */
-    /*                                                           */
-    coverage = (int)( area >> ( PIXEL_BITS * 2 + 1 - 8 ) );
-                                                    /* use range 0..256 */
-=======
                        TArea   coverage,
                        TCoord  acount )
   {
     /* scale the coverage from 0..(ONE_PIXEL*ONE_PIXEL*2) to 0..256  */
     coverage >>= PIXEL_BITS * 2 + 1 - 8;
->>>>>>> a17af05f
     if ( coverage < 0 )
       coverage = -coverage - 1;
 
@@ -1312,12 +1247,9 @@
 
     if ( ras.render_span )  /* for FT_RASTER_FLAG_DIRECT only */
     {
-<<<<<<< HEAD
-=======
       FT_Span  span;
 
 
->>>>>>> a17af05f
       span.x        = (short)x;
       span.len      = (unsigned short)acount;
       span.coverage = (unsigned char)coverage;
@@ -1328,13 +1260,8 @@
     {
       unsigned char*  q = ras.target.origin - ras.target.pitch * y + x;
       unsigned char   c = (unsigned char)coverage;
-<<<<<<< HEAD
-
-
-=======
-
-
->>>>>>> a17af05f
+
+
       /* For small-spans it is faster to do it by ourselves than
        * calling `memset'.  This is mainly due to the cost of the
        * function call.
@@ -1367,38 +1294,19 @@
     for ( y = ras.min_ey; y < ras.max_ey; y++ )
     {
       PCell   cell  = ras.ycells[y - ras.min_ey];
-<<<<<<< HEAD
-      TCoord  cover = 0;
-      TCoord  x     = ras.min_ex;
-=======
       TCoord  x     = ras.min_ex;
       TArea   cover = 0;
       TArea   area;
->>>>>>> a17af05f
 
 
       for ( ; cell != NULL; cell = cell->next )
       {
-<<<<<<< HEAD
-        TArea  area;
-=======
         if ( cover != 0 && cell->x > x )
           gray_hline( RAS_VAR_ x, y, cover, cell->x - x );
->>>>>>> a17af05f
 
         cover += (TArea)cell->cover * ( ONE_PIXEL * 2 );
         area   = cover - cell->area;
 
-<<<<<<< HEAD
-        if ( cover != 0 && cell->x > x )
-          gray_hline( RAS_VAR_ x, y, (TArea)cover * ( ONE_PIXEL * 2 ),
-                      cell->x - x );
-
-        cover += cell->cover;
-        area   = (TArea)cover * ( ONE_PIXEL * 2 ) - cell->area;
-
-=======
->>>>>>> a17af05f
         if ( area != 0 && cell->x >= ras.min_ex )
           gray_hline( RAS_VAR_ cell->x, y, area, 1 );
 
@@ -1406,12 +1314,7 @@
       }
 
       if ( cover != 0 )
-<<<<<<< HEAD
-        gray_hline( RAS_VAR_ x, y, (TArea)cover * ( ONE_PIXEL * 2 ),
-                    ras.max_ex - x );
-=======
         gray_hline( RAS_VAR_ x, y, cover, ras.max_ex - x );
->>>>>>> a17af05f
     }
 
     FT_TRACE7(( "gray_sweep: end\n" ));
@@ -1749,7 +1652,6 @@
         FT_Vector*  vec   = outline->points;
         FT_Vector*  limit = vec + outline->n_points;
 
-<<<<<<< HEAD
 
         xMin = xMax = vec->x;
         yMin = yMax = vec->y;
@@ -1776,34 +1678,6 @@
     }
   }
 
-=======
-
-        xMin = xMax = vec->x;
-        yMin = yMax = vec->y;
-        vec++;
-
-        for ( ; vec < limit; vec++ )
-        {
-          TPos  x, y;
-
-
-          x = vec->x;
-          if ( x < xMin ) xMin = x;
-          if ( x > xMax ) xMax = x;
-
-          y = vec->y;
-          if ( y < yMin ) yMin = y;
-          if ( y > yMax ) yMax = y;
-        }
-      }
-      acbox->xMin = xMin;
-      acbox->xMax = xMax;
-      acbox->yMin = yMin;
-      acbox->yMax = yMax;
-    }
-  }
-
->>>>>>> a17af05f
 #endif /* STANDALONE_ */
 
 
@@ -1982,7 +1856,6 @@
     ras.outline = *outline;
 
     if ( params->flags & FT_RASTER_FLAG_DIRECT )
-<<<<<<< HEAD
     {
       if ( !params->gray_spans )
         return 0;
@@ -1992,17 +1865,6 @@
     }
     else
     {
-=======
-    {
-      if ( !params->gray_spans )
-        return 0;
-
-      ras.render_span      = (FT_Raster_Span_Func)params->gray_spans;
-      ras.render_span_data = params->user;
-    }
-    else
-    {
->>>>>>> a17af05f
       /* if direct mode is not set, we must have a target bitmap */
       if ( !target_map )
         return FT_THROW( Invalid_Argument );
