--- conflicted
+++ resolved
@@ -4,11 +4,7 @@
 /*                                                                         */
 /*    The FreeType position independent code services for smooth module.   */
 /*                                                                         */
-<<<<<<< HEAD
-/*  Copyright 2009-2016 by                                                 */
-=======
 /*  Copyright 2009-2017 by                                                 */
->>>>>>> a17af05f
 /*  Oran Agra and Mickey Gabel.                                            */
 /*                                                                         */
 /*  This file is part of the FreeType project, and may only be used,       */
