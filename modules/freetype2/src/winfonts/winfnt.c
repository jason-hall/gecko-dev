/***************************************************************************/
/*                                                                         */
/*  winfnt.c                                                               */
/*                                                                         */
/*    FreeType font driver for Windows FNT/FON files                       */
/*                                                                         */
<<<<<<< HEAD
/*  Copyright 1996-2016 by                                                 */
=======
/*  Copyright 1996-2017 by                                                 */
>>>>>>> a17af05f
/*  David Turner, Robert Wilhelm, and Werner Lemberg.                      */
/*  Copyright 2003 Huw D M Davies for Codeweavers                          */
/*  Copyright 2007 Dmitry Timoshkov for Codeweavers                        */
/*                                                                         */
/*  This file is part of the FreeType project, and may only be used,       */
/*  modified, and distributed under the terms of the FreeType project      */
/*  license, LICENSE.TXT.  By continuing to use, modify, or distribute     */
/*  this file you indicate that you have read the license and              */
/*  understand and accept it fully.                                        */
/*                                                                         */
/***************************************************************************/


#include <ft2build.h>
#include FT_WINFONTS_H
#include FT_INTERNAL_DEBUG_H
#include FT_INTERNAL_STREAM_H
#include FT_INTERNAL_OBJECTS_H
#include FT_TRUETYPE_IDS_H

#include "winfnt.h"
#include "fnterrs.h"
#include FT_SERVICE_WINFNT_H
#include FT_SERVICE_FONT_FORMAT_H

  /*************************************************************************/
  /*                                                                       */
  /* The macro FT_COMPONENT is used in trace mode.  It is an implicit      */
  /* parameter of the FT_TRACE() and FT_ERROR() macros, used to print/log  */
  /* messages during execution.                                            */
  /*                                                                       */
#undef  FT_COMPONENT
#define FT_COMPONENT  trace_winfnt


  static const FT_Frame_Field  winmz_header_fields[] =
  {
#undef  FT_STRUCTURE
#define FT_STRUCTURE  WinMZ_HeaderRec

    FT_FRAME_START( 64 ),
      FT_FRAME_USHORT_LE ( magic ),
      FT_FRAME_SKIP_BYTES( 29 * 2 ),
      FT_FRAME_ULONG_LE  ( lfanew ),
    FT_FRAME_END
  };

  static const FT_Frame_Field  winne_header_fields[] =
  {
#undef  FT_STRUCTURE
#define FT_STRUCTURE  WinNE_HeaderRec

    FT_FRAME_START( 40 ),
      FT_FRAME_USHORT_LE ( magic ),
      FT_FRAME_SKIP_BYTES( 34 ),
      FT_FRAME_USHORT_LE ( resource_tab_offset ),
      FT_FRAME_USHORT_LE ( rname_tab_offset ),
    FT_FRAME_END
  };

  static const FT_Frame_Field  winpe32_header_fields[] =
  {
#undef  FT_STRUCTURE
#define FT_STRUCTURE  WinPE32_HeaderRec

    FT_FRAME_START( 248 ),
      FT_FRAME_ULONG_LE  ( magic ),   /* PE00 */
      FT_FRAME_USHORT_LE ( machine ), /* 0x014C - i386 */
      FT_FRAME_USHORT_LE ( number_of_sections ),
      FT_FRAME_SKIP_BYTES( 12 ),
      FT_FRAME_USHORT_LE ( size_of_optional_header ),
      FT_FRAME_SKIP_BYTES( 2 ),
      FT_FRAME_USHORT_LE ( magic32 ), /* 0x10B */
      FT_FRAME_SKIP_BYTES( 110 ),
      FT_FRAME_ULONG_LE  ( rsrc_virtual_address ),
      FT_FRAME_ULONG_LE  ( rsrc_size ),
      FT_FRAME_SKIP_BYTES( 104 ),
    FT_FRAME_END
  };

  static const FT_Frame_Field  winpe32_section_fields[] =
  {
#undef  FT_STRUCTURE
#define FT_STRUCTURE  WinPE32_SectionRec

    FT_FRAME_START( 40 ),
      FT_FRAME_BYTES     ( name, 8 ),
      FT_FRAME_SKIP_BYTES( 4 ),
      FT_FRAME_ULONG_LE  ( virtual_address ),
      FT_FRAME_ULONG_LE  ( size_of_raw_data ),
      FT_FRAME_ULONG_LE  ( pointer_to_raw_data ),
      FT_FRAME_SKIP_BYTES( 16 ),
    FT_FRAME_END
  };

  static const FT_Frame_Field  winpe_rsrc_dir_fields[] =
  {
#undef  FT_STRUCTURE
#define FT_STRUCTURE  WinPE_RsrcDirRec

    FT_FRAME_START( 16 ),
      FT_FRAME_ULONG_LE ( characteristics ),
      FT_FRAME_ULONG_LE ( time_date_stamp ),
      FT_FRAME_USHORT_LE( major_version ),
      FT_FRAME_USHORT_LE( minor_version ),
      FT_FRAME_USHORT_LE( number_of_named_entries ),
      FT_FRAME_USHORT_LE( number_of_id_entries ),
    FT_FRAME_END
  };

  static const FT_Frame_Field  winpe_rsrc_dir_entry_fields[] =
  {
#undef  FT_STRUCTURE
#define FT_STRUCTURE  WinPE_RsrcDirEntryRec

    FT_FRAME_START( 8 ),
      FT_FRAME_ULONG_LE( name ),
      FT_FRAME_ULONG_LE( offset ),
    FT_FRAME_END
  };

  static const FT_Frame_Field  winpe_rsrc_data_entry_fields[] =
  {
#undef  FT_STRUCTURE
#define FT_STRUCTURE  WinPE_RsrcDataEntryRec

    FT_FRAME_START( 16 ),
      FT_FRAME_ULONG_LE( offset_to_data ),
      FT_FRAME_ULONG_LE( size ),
      FT_FRAME_ULONG_LE( code_page ),
      FT_FRAME_ULONG_LE( reserved ),
    FT_FRAME_END
  };

  static const FT_Frame_Field  winfnt_header_fields[] =
  {
#undef  FT_STRUCTURE
#define FT_STRUCTURE  FT_WinFNT_HeaderRec

    FT_FRAME_START( 148 ),
      FT_FRAME_USHORT_LE( version ),
      FT_FRAME_ULONG_LE ( file_size ),
      FT_FRAME_BYTES    ( copyright, 60 ),
      FT_FRAME_USHORT_LE( file_type ),
      FT_FRAME_USHORT_LE( nominal_point_size ),
      FT_FRAME_USHORT_LE( vertical_resolution ),
      FT_FRAME_USHORT_LE( horizontal_resolution ),
      FT_FRAME_USHORT_LE( ascent ),
      FT_FRAME_USHORT_LE( internal_leading ),
      FT_FRAME_USHORT_LE( external_leading ),
      FT_FRAME_BYTE     ( italic ),
      FT_FRAME_BYTE     ( underline ),
      FT_FRAME_BYTE     ( strike_out ),
      FT_FRAME_USHORT_LE( weight ),
      FT_FRAME_BYTE     ( charset ),
      FT_FRAME_USHORT_LE( pixel_width ),
      FT_FRAME_USHORT_LE( pixel_height ),
      FT_FRAME_BYTE     ( pitch_and_family ),
      FT_FRAME_USHORT_LE( avg_width ),
      FT_FRAME_USHORT_LE( max_width ),
      FT_FRAME_BYTE     ( first_char ),
      FT_FRAME_BYTE     ( last_char ),
      FT_FRAME_BYTE     ( default_char ),
      FT_FRAME_BYTE     ( break_char ),
      FT_FRAME_USHORT_LE( bytes_per_row ),
      FT_FRAME_ULONG_LE ( device_offset ),
      FT_FRAME_ULONG_LE ( face_name_offset ),
      FT_FRAME_ULONG_LE ( bits_pointer ),
      FT_FRAME_ULONG_LE ( bits_offset ),
      FT_FRAME_BYTE     ( reserved ),
      FT_FRAME_ULONG_LE ( flags ),
      FT_FRAME_USHORT_LE( A_space ),
      FT_FRAME_USHORT_LE( B_space ),
      FT_FRAME_USHORT_LE( C_space ),
      FT_FRAME_ULONG_LE ( color_table_offset ),
      FT_FRAME_BYTES    ( reserved1, 16 ),
    FT_FRAME_END
  };


  static void
  fnt_font_done( FNT_Face face )
  {
    FT_Memory  memory = FT_FACE( face )->memory;
    FT_Stream  stream = FT_FACE( face )->stream;
    FNT_Font   font   = face->font;


    if ( !font )
      return;

    if ( font->fnt_frame )
      FT_FRAME_RELEASE( font->fnt_frame );
    FT_FREE( font->family_name );

    FT_FREE( font );
    face->font = NULL;
  }


  static FT_Error
  fnt_font_load( FNT_Font   font,
                 FT_Stream  stream )
  {
    FT_Error          error;
    FT_WinFNT_Header  header = &font->header;
    FT_Bool           new_format;
    FT_UInt           size;


    /* first of all, read the FNT header */
    if ( FT_STREAM_SEEK( font->offset )                        ||
         FT_STREAM_READ_FIELDS( winfnt_header_fields, header ) )
      goto Exit;

    /* check header */
    if ( header->version != 0x200 &&
         header->version != 0x300 )
    {
      FT_TRACE2(( "  not a Windows FNT file\n" ));
      error = FT_THROW( Unknown_File_Format );
      goto Exit;
    }

    new_format = FT_BOOL( font->header.version == 0x300 );
    size       = new_format ? 148 : 118;

    if ( header->file_size < size )
    {
      FT_TRACE2(( "  not a Windows FNT file\n" ));
      error = FT_THROW( Unknown_File_Format );
      goto Exit;
    }

    /* Version 2 doesn't have these fields */
    if ( header->version == 0x200 )
    {
      header->flags   = 0;
      header->A_space = 0;
      header->B_space = 0;
      header->C_space = 0;

      header->color_table_offset = 0;
    }

    if ( header->file_type & 1 )
    {
      FT_TRACE2(( "[can't handle vector FNT fonts]\n" ));
      error = FT_THROW( Unknown_File_Format );
      goto Exit;
    }

    /* this is a FNT file/table; extract its frame */
    if ( FT_STREAM_SEEK( font->offset )                         ||
         FT_FRAME_EXTRACT( header->file_size, font->fnt_frame ) )
      goto Exit;

  Exit:
    return error;
  }


  static FT_Error
  fnt_face_get_dll_font( FNT_Face  face,
                         FT_Int    face_instance_index )
  {
    FT_Error         error;
    FT_Stream        stream = FT_FACE( face )->stream;
    FT_Memory        memory = FT_FACE( face )->memory;
    WinMZ_HeaderRec  mz_header;
    FT_Long          face_index;


    face->font = NULL;

    face_index = FT_ABS( face_instance_index ) & 0xFFFF;

    /* does it begin with an MZ header? */
    if ( FT_STREAM_SEEK( 0 )                                      ||
         FT_STREAM_READ_FIELDS( winmz_header_fields, &mz_header ) )
      goto Exit;

    error = FT_ERR( Unknown_File_Format );
    if ( mz_header.magic == WINFNT_MZ_MAGIC )
    {
      /* yes, now look for an NE header in the file */
      WinNE_HeaderRec  ne_header;


      FT_TRACE2(( "MZ signature found\n" ));

      if ( FT_STREAM_SEEK( mz_header.lfanew )                       ||
           FT_STREAM_READ_FIELDS( winne_header_fields, &ne_header ) )
        goto Exit;

      error = FT_ERR( Unknown_File_Format );
      if ( ne_header.magic == WINFNT_NE_MAGIC )
      {
        /* good, now look into the resource table for each FNT resource */
        FT_ULong   res_offset  = mz_header.lfanew +
                                   ne_header.resource_tab_offset;
        FT_UShort  size_shift;
        FT_UShort  font_count  = 0;
        FT_ULong   font_offset = 0;


        FT_TRACE2(( "NE signature found\n" ));

        if ( FT_STREAM_SEEK( res_offset )                    ||
             FT_FRAME_ENTER( ne_header.rname_tab_offset -
                             ne_header.resource_tab_offset ) )
          goto Exit;

        size_shift = FT_GET_USHORT_LE();

        /* Microsoft's specification of the executable-file header format */
        /* for `New Executable' (NE) doesn't give a limit for the         */
        /* alignment shift count; however, in 1985, the year of the       */
        /* specification release, only 32bit values were supported, thus  */
        /* anything larger than 16 doesn't make sense in general, given   */
        /* that file offsets are 16bit values, shifted by the alignment   */
        /* shift count                                                    */
        if ( size_shift > 16 )
        {
          FT_TRACE2(( "invalid alignment shift count for resource data\n" ));
          error = FT_THROW( Invalid_File_Format );
          goto Exit;
        }


        for (;;)
        {
          FT_UShort  type_id, count;


          type_id = FT_GET_USHORT_LE();
          if ( !type_id )
            break;

          count = FT_GET_USHORT_LE();

          if ( type_id == 0x8008U )
          {
            font_count  = count;
            font_offset = FT_STREAM_POS() + 4 +
                          (FT_ULong)( stream->cursor - stream->limit );
            break;
          }

          stream->cursor += 4 + count * 12;
        }

        FT_FRAME_EXIT();

        if ( !font_count || !font_offset )
        {
          FT_TRACE2(( "this file doesn't contain any FNT resources\n" ));
          error = FT_THROW( Invalid_File_Format );
          goto Exit;
        }

        /* loading `winfnt_header_fields' needs at least 118 bytes;    */
        /* use this as a rough measure to check the expected font size */
        if ( font_count * 118UL > stream->size )
        {
          FT_TRACE2(( "invalid number of faces\n" ));
          error = FT_THROW( Invalid_File_Format );
          goto Exit;
        }

        face->root.num_faces = font_count;

        if ( face_instance_index < 0 )
          goto Exit;

        if ( face_index >= font_count )
        {
          error = FT_THROW( Invalid_Argument );
          goto Exit;
        }

        if ( FT_NEW( face->font ) )
          goto Exit;

        if ( FT_STREAM_SEEK( font_offset + (FT_ULong)face_index * 12 ) ||
             FT_FRAME_ENTER( 12 )                                      )
          goto Fail;

        face->font->offset   = (FT_ULong)FT_GET_USHORT_LE() << size_shift;
        face->font->fnt_size = (FT_ULong)FT_GET_USHORT_LE() << size_shift;

        stream->cursor += 8;

        FT_FRAME_EXIT();

        error = fnt_font_load( face->font, stream );
      }
      else if ( ne_header.magic == WINFNT_PE_MAGIC )
      {
        WinPE32_HeaderRec       pe32_header;
        WinPE32_SectionRec      pe32_section;
        WinPE_RsrcDirRec        root_dir, name_dir, lang_dir;
        WinPE_RsrcDirEntryRec   dir_entry1, dir_entry2, dir_entry3;
        WinPE_RsrcDataEntryRec  data_entry;

        FT_ULong   root_dir_offset, name_dir_offset, lang_dir_offset;
        FT_UShort  i, j, k;


        FT_TRACE2(( "PE signature found\n" ));

        if ( FT_STREAM_SEEK( mz_header.lfanew )                           ||
             FT_STREAM_READ_FIELDS( winpe32_header_fields, &pe32_header ) )
          goto Exit;

        FT_TRACE2(( "magic %04lx, machine %02x, number_of_sections %u, "
                    "size_of_optional_header %02x\n"
                    "magic32 %02x, rsrc_virtual_address %04lx, "
                    "rsrc_size %04lx\n",
                    pe32_header.magic, pe32_header.machine,
                    pe32_header.number_of_sections,
                    pe32_header.size_of_optional_header,
                    pe32_header.magic32, pe32_header.rsrc_virtual_address,
                    pe32_header.rsrc_size ));

        if ( pe32_header.magic != WINFNT_PE_MAGIC /* check full signature */ ||
             pe32_header.machine != 0x014C /* i386 */                        ||
             pe32_header.size_of_optional_header != 0xE0 /* FIXME */         ||
             pe32_header.magic32 != 0x10B                                    )
        {
          FT_TRACE2(( "this file has an invalid PE header\n" ));
          error = FT_THROW( Invalid_File_Format );
          goto Exit;
        }

        face->root.num_faces = 0;

        for ( i = 0; i < pe32_header.number_of_sections; i++ )
        {
          if ( FT_STREAM_READ_FIELDS( winpe32_section_fields,
                                      &pe32_section ) )
            goto Exit;

          FT_TRACE2(( "name %.8s, va %04lx, size %04lx, offset %04lx\n",
                      pe32_section.name, pe32_section.virtual_address,
                      pe32_section.size_of_raw_data,
                      pe32_section.pointer_to_raw_data ));

          if ( pe32_header.rsrc_virtual_address ==
                 pe32_section.virtual_address )
            goto Found_rsrc_section;
        }

        FT_TRACE2(( "this file doesn't contain any resources\n" ));
        error = FT_THROW( Invalid_File_Format );
        goto Exit;

      Found_rsrc_section:
        FT_TRACE2(( "found resources section %.8s\n", pe32_section.name ));

        if ( FT_STREAM_SEEK( pe32_section.pointer_to_raw_data )        ||
             FT_STREAM_READ_FIELDS( winpe_rsrc_dir_fields, &root_dir ) )
          goto Exit;

        root_dir_offset = pe32_section.pointer_to_raw_data;

        for ( i = 0; i < root_dir.number_of_named_entries +
                           root_dir.number_of_id_entries; i++ )
        {
          if ( FT_STREAM_SEEK( root_dir_offset + 16 + i * 8 )      ||
               FT_STREAM_READ_FIELDS( winpe_rsrc_dir_entry_fields,
                                      &dir_entry1 )                )
            goto Exit;

          if ( !(dir_entry1.offset & 0x80000000UL ) /* DataIsDirectory */ )
          {
            error = FT_THROW( Invalid_File_Format );
            goto Exit;
          }

          dir_entry1.offset &= ~0x80000000UL;

          name_dir_offset = pe32_section.pointer_to_raw_data +
                            dir_entry1.offset;

          if ( FT_STREAM_SEEK( pe32_section.pointer_to_raw_data +
                               dir_entry1.offset )                       ||
               FT_STREAM_READ_FIELDS( winpe_rsrc_dir_fields, &name_dir ) )
            goto Exit;

          for ( j = 0; j < name_dir.number_of_named_entries +
                             name_dir.number_of_id_entries; j++ )
          {
            if ( FT_STREAM_SEEK( name_dir_offset + 16 + j * 8 )      ||
                 FT_STREAM_READ_FIELDS( winpe_rsrc_dir_entry_fields,
                                        &dir_entry2 )                )
              goto Exit;

            if ( !(dir_entry2.offset & 0x80000000UL ) /* DataIsDirectory */ )
            {
              error = FT_THROW( Invalid_File_Format );
              goto Exit;
            }

            dir_entry2.offset &= ~0x80000000UL;

            lang_dir_offset = pe32_section.pointer_to_raw_data +
                                dir_entry2.offset;

            if ( FT_STREAM_SEEK( pe32_section.pointer_to_raw_data +
                                   dir_entry2.offset )                     ||
                 FT_STREAM_READ_FIELDS( winpe_rsrc_dir_fields, &lang_dir ) )
              goto Exit;

            for ( k = 0; k < lang_dir.number_of_named_entries +
                               lang_dir.number_of_id_entries; k++ )
            {
              if ( FT_STREAM_SEEK( lang_dir_offset + 16 + k * 8 )      ||
                   FT_STREAM_READ_FIELDS( winpe_rsrc_dir_entry_fields,
                                          &dir_entry3 )                )
                goto Exit;

              if ( dir_entry2.offset & 0x80000000UL /* DataIsDirectory */ )
              {
                error = FT_THROW( Invalid_File_Format );
                goto Exit;
              }

              if ( dir_entry1.name == 8 /* RT_FONT */ )
              {
                if ( FT_STREAM_SEEK( root_dir_offset + dir_entry3.offset ) ||
                     FT_STREAM_READ_FIELDS( winpe_rsrc_data_entry_fields,
                                            &data_entry )                  )
                  goto Exit;

                FT_TRACE2(( "found font #%lu, offset %04lx, "
                            "size %04lx, cp %lu\n",
                            dir_entry2.name,
                            pe32_section.pointer_to_raw_data +
                              data_entry.offset_to_data -
                              pe32_section.virtual_address,
                            data_entry.size, data_entry.code_page ));

                if ( face_index == face->root.num_faces )
                {
                  if ( FT_NEW( face->font ) )
                    goto Exit;

                  face->font->offset   = pe32_section.pointer_to_raw_data +
                                           data_entry.offset_to_data -
                                           pe32_section.virtual_address;
                  face->font->fnt_size = data_entry.size;

                  error = fnt_font_load( face->font, stream );
                  if ( error )
                  {
                    FT_TRACE2(( "font #%lu load error 0x%x\n",
                                dir_entry2.name, error ));
                    goto Fail;
                  }
                  else
                    FT_TRACE2(( "font #%lu successfully loaded\n",
                                dir_entry2.name ));
                }

                face->root.num_faces++;
              }
            }
          }
        }
      }

      if ( !face->root.num_faces )
      {
        FT_TRACE2(( "this file doesn't contain any RT_FONT resources\n" ));
        error = FT_THROW( Invalid_File_Format );
        goto Exit;
      }

      if ( face_index >= face->root.num_faces )
      {
        error = FT_THROW( Invalid_Argument );
        goto Exit;
      }
    }

  Fail:
    if ( error )
      fnt_font_done( face );

  Exit:
    return error;
  }


  typedef struct  FNT_CMapRec_
  {
    FT_CMapRec  cmap;
    FT_UInt32   first;
    FT_UInt32   count;

  } FNT_CMapRec, *FNT_CMap;


  static FT_Error
  fnt_cmap_init( FNT_CMap    cmap,
                 FT_Pointer  pointer )
  {
    FNT_Face  face = (FNT_Face)FT_CMAP_FACE( cmap );
    FNT_Font  font = face->font;

    FT_UNUSED( pointer );


    cmap->first = (FT_UInt32)  font->header.first_char;
    cmap->count = (FT_UInt32)( font->header.last_char - cmap->first + 1 );

    return 0;
  }


  static FT_UInt
  fnt_cmap_char_index( FNT_CMap   cmap,
                       FT_UInt32  char_code )
  {
    FT_UInt  gindex = 0;


    char_code -= cmap->first;
    if ( char_code < cmap->count )
      /* we artificially increase the glyph index; */
      /* FNT_Load_Glyph reverts to the right one   */
      gindex = (FT_UInt)( char_code + 1 );
    return gindex;
  }


  static FT_UInt32
  fnt_cmap_char_next( FNT_CMap    cmap,
                      FT_UInt32  *pchar_code )
  {
    FT_UInt    gindex = 0;
    FT_UInt32  result = 0;
    FT_UInt32  char_code = *pchar_code + 1;


    if ( char_code <= cmap->first )
    {
      result = cmap->first;
      gindex = 1;
    }
    else
    {
      char_code -= cmap->first;
      if ( char_code < cmap->count )
      {
        result = cmap->first + char_code;
        gindex = (FT_UInt)( char_code + 1 );
      }
    }

    *pchar_code = result;
    return gindex;
  }


  static const FT_CMap_ClassRec  fnt_cmap_class_rec =
  {
    sizeof ( FNT_CMapRec ),

    (FT_CMap_InitFunc)     fnt_cmap_init,
    (FT_CMap_DoneFunc)     NULL,
    (FT_CMap_CharIndexFunc)fnt_cmap_char_index,
    (FT_CMap_CharNextFunc) fnt_cmap_char_next,

    NULL, NULL, NULL, NULL, NULL
  };

  static FT_CMap_Class const  fnt_cmap_class = &fnt_cmap_class_rec;


  static void
  FNT_Face_Done( FT_Face  fntface )       /* FNT_Face */
  {
    FNT_Face   face = (FNT_Face)fntface;
    FT_Memory  memory;


    if ( !face )
      return;

    memory = FT_FACE_MEMORY( face );

    fnt_font_done( face );

    FT_FREE( fntface->available_sizes );
    fntface->num_fixed_sizes = 0;
  }


  static FT_Error
  FNT_Face_Init( FT_Stream      stream,
                 FT_Face        fntface,        /* FNT_Face */
                 FT_Int         face_instance_index,
                 FT_Int         num_params,
                 FT_Parameter*  params )
  {
    FNT_Face   face   = (FNT_Face)fntface;
    FT_Error   error;
    FT_Memory  memory = FT_FACE_MEMORY( face );
    FT_Int     face_index;

    FT_UNUSED( num_params );
    FT_UNUSED( params );


    FT_TRACE2(( "Windows FNT driver\n" ));

    face_index = FT_ABS( face_instance_index ) & 0xFFFF;

    /* try to load font from a DLL */
    error = fnt_face_get_dll_font( face, face_instance_index );
    if ( !error && face_instance_index < 0 )
      goto Exit;

    if ( FT_ERR_EQ( error, Unknown_File_Format ) )
    {
      /* this didn't work; try to load a single FNT font */
      FNT_Font  font;

      if ( FT_NEW( face->font ) )
        goto Exit;

      fntface->num_faces = 1;

      font           = face->font;
      font->offset   = 0;
      font->fnt_size = stream->size;

      error = fnt_font_load( font, stream );

      if ( !error )
      {
        if ( face_instance_index < 0 )
          goto Exit;

        if ( face_index > 0 )
          error = FT_THROW( Invalid_Argument );
      }
    }

    if ( error )
      goto Fail;

    /* sanity check */
    if ( !face->font->header.pixel_height )
    {
      FT_TRACE2(( "invalid pixel height\n" ));
      error = FT_THROW( Invalid_File_Format );
      goto Fail;
    }

    /* we now need to fill the root FT_Face fields */
    /* with relevant information                   */
    {
      FT_Face   root = FT_FACE( face );
      FNT_Font  font = face->font;
      FT_ULong  family_size;


      root->face_index = face_index;

      root->face_flags |= FT_FACE_FLAG_FIXED_SIZES |
                          FT_FACE_FLAG_HORIZONTAL;

      if ( font->header.avg_width == font->header.max_width )
        root->face_flags |= FT_FACE_FLAG_FIXED_WIDTH;

      if ( font->header.italic )
        root->style_flags |= FT_STYLE_FLAG_ITALIC;

      if ( font->header.weight >= 800 )
        root->style_flags |= FT_STYLE_FLAG_BOLD;

      /* set up the `fixed_sizes' array */
      if ( FT_NEW_ARRAY( root->available_sizes, 1 ) )
        goto Fail;

      root->num_fixed_sizes = 1;

      {
        FT_Bitmap_Size*  bsize = root->available_sizes;
        FT_UShort        x_res, y_res;


        bsize->width  = (FT_Short)font->header.avg_width;
        bsize->height = (FT_Short)( font->header.pixel_height +
                                    font->header.external_leading );
        bsize->size   = font->header.nominal_point_size << 6;

        x_res = font->header.horizontal_resolution;
        if ( !x_res )
          x_res = 72;

        y_res = font->header.vertical_resolution;
        if ( !y_res )
          y_res = 72;

        bsize->y_ppem = FT_MulDiv( bsize->size, y_res, 72 );
        bsize->y_ppem = FT_PIX_ROUND( bsize->y_ppem );

        /*
         * this reads:
         *
         * the nominal height is larger than the bbox's height
         *
         * => nominal_point_size contains incorrect value;
         *    use pixel_height as the nominal height
         */
        if ( bsize->y_ppem > ( font->header.pixel_height << 6 ) )
        {
          FT_TRACE2(( "use pixel_height as the nominal height\n" ));

          bsize->y_ppem = font->header.pixel_height << 6;
          bsize->size   = FT_MulDiv( bsize->y_ppem, 72, y_res );
        }

        bsize->x_ppem = FT_MulDiv( bsize->size, x_res, 72 );
        bsize->x_ppem = FT_PIX_ROUND( bsize->x_ppem );
      }

      {
        FT_CharMapRec  charmap;


        charmap.encoding    = FT_ENCODING_NONE;
        /* initial platform/encoding should indicate unset status? */
        charmap.platform_id = TT_PLATFORM_APPLE_UNICODE;
        charmap.encoding_id = TT_APPLE_ID_DEFAULT;
        charmap.face        = root;

        if ( font->header.charset == FT_WinFNT_ID_MAC )
        {
          charmap.encoding    = FT_ENCODING_APPLE_ROMAN;
          charmap.platform_id = TT_PLATFORM_MACINTOSH;
/*        charmap.encoding_id = TT_MAC_ID_ROMAN; */
        }

        error = FT_CMap_New( fnt_cmap_class,
                             NULL,
                             &charmap,
                             NULL );
        if ( error )
          goto Fail;

        /* Select default charmap */
        if ( root->num_charmaps )
          root->charmap = root->charmaps[0];
      }

      /* set up remaining flags */

      if ( font->header.last_char < font->header.first_char )
      {
        FT_TRACE2(( "invalid number of glyphs\n" ));
        error = FT_THROW( Invalid_File_Format );
        goto Fail;
      }

      /* reserve one slot for the .notdef glyph at index 0 */
      root->num_glyphs = font->header.last_char -
                         font->header.first_char + 1 + 1;

      if ( font->header.face_name_offset >= font->header.file_size )
      {
        FT_TRACE2(( "invalid family name offset\n" ));
        error = FT_THROW( Invalid_File_Format );
        goto Fail;
      }
      family_size = font->header.file_size - font->header.face_name_offset;
      /* Some broken fonts don't delimit the face name with a final */
      /* NULL byte -- the frame is erroneously one byte too small.  */
      /* We thus allocate one more byte, setting it explicitly to   */
      /* zero.                                                      */
      if ( FT_ALLOC( font->family_name, family_size + 1 ) )
        goto Fail;

      FT_MEM_COPY( font->family_name,
                   font->fnt_frame + font->header.face_name_offset,
                   family_size );

      font->family_name[family_size] = '\0';

      if ( FT_REALLOC( font->family_name,
                       family_size,
                       ft_strlen( font->family_name ) + 1 ) )
        goto Fail;

      root->family_name = font->family_name;
      root->style_name  = (char *)"Regular";

      if ( root->style_flags & FT_STYLE_FLAG_BOLD )
      {
        if ( root->style_flags & FT_STYLE_FLAG_ITALIC )
          root->style_name = (char *)"Bold Italic";
        else
          root->style_name = (char *)"Bold";
      }
      else if ( root->style_flags & FT_STYLE_FLAG_ITALIC )
        root->style_name = (char *)"Italic";
    }
    goto Exit;

  Fail:
    FNT_Face_Done( fntface );

  Exit:
    return error;
  }


  static FT_Error
  FNT_Size_Select( FT_Size   size,
                   FT_ULong  strike_index )
  {
    FNT_Face          face   = (FNT_Face)size->face;
    FT_WinFNT_Header  header = &face->font->header;

    FT_UNUSED( strike_index );


    FT_Select_Metrics( size->face, 0 );

    size->metrics.ascender    = header->ascent * 64;
    size->metrics.descender   = -( header->pixel_height -
                                   header->ascent ) * 64;
    size->metrics.max_advance = header->max_width * 64;

    return FT_Err_Ok;
  }


  static FT_Error
  FNT_Size_Request( FT_Size          size,
                    FT_Size_Request  req )
  {
    FNT_Face          face    = (FNT_Face)size->face;
    FT_WinFNT_Header  header  = &face->font->header;
    FT_Bitmap_Size*   bsize   = size->face->available_sizes;
    FT_Error          error   = FT_ERR( Invalid_Pixel_Size );
    FT_Long           height;


    height = FT_REQUEST_HEIGHT( req );
    height = ( height + 32 ) >> 6;

    switch ( req->type )
    {
    case FT_SIZE_REQUEST_TYPE_NOMINAL:
      if ( height == ( ( bsize->y_ppem + 32 ) >> 6 ) )
        error = FT_Err_Ok;
      break;

    case FT_SIZE_REQUEST_TYPE_REAL_DIM:
      if ( height == header->pixel_height )
        error = FT_Err_Ok;
      break;

    default:
      error = FT_THROW( Unimplemented_Feature );
      break;
    }

    if ( error )
      return error;
    else
      return FNT_Size_Select( size, 0 );
  }


  static FT_Error
  FNT_Load_Glyph( FT_GlyphSlot  slot,
                  FT_Size       size,
                  FT_UInt       glyph_index,
                  FT_Int32      load_flags )
  {
    FNT_Face    face   = (FNT_Face)FT_SIZE_FACE( size );
    FNT_Font    font;
    FT_Error    error  = FT_Err_Ok;
    FT_Byte*    p;
    FT_UInt     len;
    FT_Bitmap*  bitmap = &slot->bitmap;
    FT_ULong    offset;
    FT_Bool     new_format;


    if ( !face )
    {
      error = FT_THROW( Invalid_Face_Handle );
      goto Exit;
    }

    font = face->font;

    if ( !font                                                   ||
         glyph_index >= (FT_UInt)( FT_FACE( face )->num_glyphs ) )
    {
      error = FT_THROW( Invalid_Argument );
      goto Exit;
    }

    FT_TRACE1(( "FNT_Load_Glyph: glyph index %d\n", glyph_index ));

    if ( glyph_index > 0 )
      glyph_index--;                           /* revert to real index */
    else
      glyph_index = font->header.default_char; /* the `.notdef' glyph  */

    new_format = FT_BOOL( font->header.version == 0x300 );
    len        = new_format ? 6 : 4;

    /* get glyph width and offset */
    offset = ( new_format ? 148 : 118 ) + len * glyph_index;

    if ( offset >= font->header.file_size - 2 - ( new_format ? 4 : 2 ) )
    {
      FT_TRACE2(( "invalid FNT offset\n" ));
      error = FT_THROW( Invalid_File_Format );
      goto Exit;
    }

    p = font->fnt_frame + offset;

    bitmap->width = FT_NEXT_USHORT_LE( p );

    /* jump to glyph entry */
    if ( new_format )
      offset = FT_NEXT_ULONG_LE( p );
    else
      offset = FT_NEXT_USHORT_LE( p );

    if ( offset >= font->header.file_size )
    {
      FT_TRACE2(( "invalid FNT offset\n" ));
      error = FT_THROW( Invalid_File_Format );
      goto Exit;
    }

    bitmap->rows       = font->header.pixel_height;
    bitmap->pixel_mode = FT_PIXEL_MODE_MONO;

    slot->bitmap_left     = 0;
    slot->bitmap_top      = font->header.ascent;
    slot->format          = FT_GLYPH_FORMAT_BITMAP;

    /* now set up metrics */
    slot->metrics.width        = (FT_Pos)( bitmap->width << 6 );
    slot->metrics.height       = (FT_Pos)( bitmap->rows << 6 );
    slot->metrics.horiAdvance  = (FT_Pos)( bitmap->width << 6 );
    slot->metrics.horiBearingX = 0;
    slot->metrics.horiBearingY = slot->bitmap_top << 6;

    ft_synthesize_vertical_metrics( &slot->metrics,
                                    (FT_Pos)( bitmap->rows << 6 ) );

    if ( load_flags & FT_LOAD_BITMAP_METRICS_ONLY )
      goto Exit;

    /* jump to glyph data */
    p = font->fnt_frame + /* font->header.bits_offset */ + offset;

    /* allocate and build bitmap */
    {
      FT_Memory  memory = FT_FACE_MEMORY( slot->face );
      FT_UInt    pitch  = ( bitmap->width + 7 ) >> 3;
      FT_Byte*   column;
      FT_Byte*   write;


      bitmap->pitch = (int)pitch;
      if ( !pitch                                                 ||
           offset + pitch * bitmap->rows > font->header.file_size )
      {
        FT_TRACE2(( "invalid bitmap width\n" ));
        error = FT_THROW( Invalid_File_Format );
        goto Exit;
      }

      /* note: since glyphs are stored in columns and not in rows we */
      /*       can't use ft_glyphslot_set_bitmap                     */
      if ( FT_ALLOC_MULT( bitmap->buffer, pitch, bitmap->rows ) )
        goto Exit;

      column = (FT_Byte*)bitmap->buffer;

      for ( ; pitch > 0; pitch--, column++ )
      {
        FT_Byte*  limit = p + bitmap->rows;


        for ( write = column; p < limit; p++, write += bitmap->pitch )
          *write = *p;
      }

      slot->internal->flags = FT_GLYPH_OWN_BITMAP;
    }

  Exit:
    return error;
  }


  static FT_Error
  winfnt_get_header( FT_Face               face,
                     FT_WinFNT_HeaderRec  *aheader )
  {
    FNT_Font  font = ((FNT_Face)face)->font;


    *aheader = font->header;

    return 0;
  }


  static const FT_Service_WinFntRec  winfnt_service_rec =
  {
    winfnt_get_header       /* get_header */
  };

 /*
  *  SERVICE LIST
  *
  */

  static const FT_ServiceDescRec  winfnt_services[] =
  {
    { FT_SERVICE_ID_FONT_FORMAT, FT_FONT_FORMAT_WINFNT },
    { FT_SERVICE_ID_WINFNT,      &winfnt_service_rec },
    { NULL, NULL }
  };


  static FT_Module_Interface
  winfnt_get_service( FT_Module         module,
                      const FT_String*  service_id )
  {
    FT_UNUSED( module );

    return ft_service_list_lookup( winfnt_services, service_id );
  }




  FT_CALLBACK_TABLE_DEF
  const FT_Driver_ClassRec  winfnt_driver_class =
  {
    {
      FT_MODULE_FONT_DRIVER        |
      FT_MODULE_DRIVER_NO_OUTLINES,
      sizeof ( FT_DriverRec ),

      "winfonts",
      0x10000L,
      0x20000L,

      NULL, /* module-specific interface */

      NULL,                     /* FT_Module_Constructor  module_init   */
      NULL,                     /* FT_Module_Destructor   module_done   */
      winfnt_get_service        /* FT_Module_Requester    get_interface */
    },

    sizeof ( FNT_FaceRec ),
    sizeof ( FT_SizeRec ),
    sizeof ( FT_GlyphSlotRec ),

    FNT_Face_Init,              /* FT_Face_InitFunc  init_face */
    FNT_Face_Done,              /* FT_Face_DoneFunc  done_face */
    NULL,                       /* FT_Size_InitFunc  init_size */
    NULL,                       /* FT_Size_DoneFunc  done_size */
    NULL,                       /* FT_Slot_InitFunc  init_slot */
    NULL,                       /* FT_Slot_DoneFunc  done_slot */

    FNT_Load_Glyph,             /* FT_Slot_LoadFunc  load_glyph */

    NULL,                       /* FT_Face_GetKerningFunc   get_kerning  */
    NULL,                       /* FT_Face_AttachFunc       attach_file  */
    NULL,                       /* FT_Face_GetAdvancesFunc  get_advances */

    FNT_Size_Request,           /* FT_Size_RequestFunc  request_size */
    FNT_Size_Select             /* FT_Size_SelectFunc   select_size  */
  };


/* END */<|MERGE_RESOLUTION|>--- conflicted
+++ resolved
@@ -4,11 +4,7 @@
 /*                                                                         */
 /*    FreeType font driver for Windows FNT/FON files                       */
 /*                                                                         */
-<<<<<<< HEAD
-/*  Copyright 1996-2016 by                                                 */
-=======
 /*  Copyright 1996-2017 by                                                 */
->>>>>>> a17af05f
 /*  David Turner, Robert Wilhelm, and Werner Lemberg.                      */
 /*  Copyright 2003 Huw D M Davies for Codeweavers                          */
 /*  Copyright 2007 Dmitry Timoshkov for Codeweavers                        */
