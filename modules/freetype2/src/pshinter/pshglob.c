--- conflicted
+++ resolved
@@ -5,11 +5,7 @@
 /*    PostScript hinter global hinting management (body).                  */
 /*    Inspired by the new auto-hinter module.                              */
 /*                                                                         */
-<<<<<<< HEAD
-/*  Copyright 2001-2016 by                                                 */
-=======
 /*  Copyright 2001-2017 by                                                 */
->>>>>>> a17af05f
 /*  David Turner, Robert Wilhelm, and Werner Lemberg.                      */
 /*                                                                         */
 /*  This file is part of the FreeType project, and may only be used        */
