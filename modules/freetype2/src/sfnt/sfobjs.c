/***************************************************************************/
/*                                                                         */
/*  sfobjs.c                                                               */
/*                                                                         */
/*    SFNT object management (base).                                       */
/*                                                                         */
<<<<<<< HEAD
/*  Copyright 1996-2016 by                                                 */
=======
/*  Copyright 1996-2017 by                                                 */
>>>>>>> a17af05f
/*  David Turner, Robert Wilhelm, and Werner Lemberg.                      */
/*                                                                         */
/*  This file is part of the FreeType project, and may only be used,       */
/*  modified, and distributed under the terms of the FreeType project      */
/*  license, LICENSE.TXT.  By continuing to use, modify, or distribute     */
/*  this file you indicate that you have read the license and              */
/*  understand and accept it fully.                                        */
/*                                                                         */
/***************************************************************************/


#include <ft2build.h>
#include "sfobjs.h"
#include "ttload.h"
#include "ttcmap.h"
#include "ttkern.h"
#include FT_INTERNAL_SFNT_H
#include FT_INTERNAL_DEBUG_H
#include FT_TRUETYPE_IDS_H
#include FT_TRUETYPE_TAGS_H
#include FT_SERVICE_POSTSCRIPT_CMAPS_H
#include FT_SFNT_NAMES_H
#include FT_GZIP_H

#ifdef TT_CONFIG_OPTION_GX_VAR_SUPPORT
#include FT_SERVICE_MULTIPLE_MASTERS_H
#include FT_SERVICE_METRICS_VARIATIONS_H
#endif

#include "sferrors.h"

#ifdef TT_CONFIG_OPTION_BDF
#include "ttbdf.h"
#endif


  /*************************************************************************/
  /*                                                                       */
  /* The macro FT_COMPONENT is used in trace mode.  It is an implicit      */
  /* parameter of the FT_TRACE() and FT_ERROR() macros, used to print/log  */
  /* messages during execution.                                            */
  /*                                                                       */
#undef  FT_COMPONENT
#define FT_COMPONENT  trace_sfobjs



  /* convert a UTF-16 name entry to ASCII */
  static FT_String*
  tt_name_ascii_from_utf16( TT_Name    entry,
                            FT_Memory  memory )
  {
    FT_String*  string = NULL;
    FT_UInt     len, code, n;
    FT_Byte*    read   = (FT_Byte*)entry->string;
    FT_Error    error;


    len = (FT_UInt)entry->stringLength / 2;

    if ( FT_NEW_ARRAY( string, len + 1 ) )
      return NULL;

    for ( n = 0; n < len; n++ )
    {
      code = FT_NEXT_USHORT( read );

      if ( code == 0 )
        break;

      if ( code < 32 || code > 127 )
        code = '?';

      string[n] = (char)code;
    }

    string[n] = 0;

    return string;
  }


  /* convert an Apple Roman or symbol name entry to ASCII */
  static FT_String*
  tt_name_ascii_from_other( TT_Name    entry,
                            FT_Memory  memory )
  {
    FT_String*  string = NULL;
    FT_UInt     len, code, n;
    FT_Byte*    read   = (FT_Byte*)entry->string;
    FT_Error    error;


    len = (FT_UInt)entry->stringLength;

    if ( FT_NEW_ARRAY( string, len + 1 ) )
      return NULL;

    for ( n = 0; n < len; n++ )
    {
      code = *read++;

      if ( code == 0 )
        break;

      if ( code < 32 || code > 127 )
        code = '?';

      string[n] = (char)code;
    }

    string[n] = 0;

    return string;
  }


  typedef FT_String*  (*TT_Name_ConvertFunc)( TT_Name    entry,
                                              FT_Memory  memory );


  /* documentation is in sfnt.h */

  FT_LOCAL_DEF( FT_Error )
  tt_face_get_name( TT_Face      face,
                    FT_UShort    nameid,
                    FT_String**  name )
  {
    FT_Memory   memory = face->root.memory;
    FT_Error    error  = FT_Err_Ok;
    FT_String*  result = NULL;
    FT_UShort   n;
    TT_Name     rec;

    FT_Int  found_apple         = -1;
    FT_Int  found_apple_roman   = -1;
    FT_Int  found_apple_english = -1;
    FT_Int  found_win           = -1;
    FT_Int  found_unicode       = -1;

    FT_Bool  is_english = 0;

    TT_Name_ConvertFunc  convert;


    FT_ASSERT( name );

    rec = face->name_table.names;
    for ( n = 0; n < face->num_names; n++, rec++ )
    {
      /* According to the OpenType 1.3 specification, only Microsoft or  */
      /* Apple platform IDs might be used in the `name' table.  The      */
      /* `Unicode' platform is reserved for the `cmap' table, and the    */
      /* `ISO' one is deprecated.                                        */
      /*                                                                 */
      /* However, the Apple TrueType specification doesn't say the same  */
      /* thing and goes to suggest that all Unicode `name' table entries */
      /* should be coded in UTF-16 (in big-endian format I suppose).     */
      /*                                                                 */
      if ( rec->nameID == nameid && rec->stringLength > 0 )
      {
        switch ( rec->platformID )
        {
        case TT_PLATFORM_APPLE_UNICODE:
        case TT_PLATFORM_ISO:
          /* there is `languageID' to check there.  We should use this */
          /* field only as a last solution when nothing else is        */
          /* available.                                                */
          /*                                                           */
          found_unicode = n;
          break;

        case TT_PLATFORM_MACINTOSH:
          /* This is a bit special because some fonts will use either    */
          /* an English language id, or a Roman encoding id, to indicate */
          /* the English version of its font name.                       */
          /*                                                             */
          if ( rec->languageID == TT_MAC_LANGID_ENGLISH )
            found_apple_english = n;
          else if ( rec->encodingID == TT_MAC_ID_ROMAN )
            found_apple_roman = n;
          break;

        case TT_PLATFORM_MICROSOFT:
          /* we only take a non-English name when there is nothing */
          /* else available in the font                            */
          /*                                                       */
          if ( found_win == -1 || ( rec->languageID & 0x3FF ) == 0x009 )
          {
            switch ( rec->encodingID )
            {
            case TT_MS_ID_SYMBOL_CS:
            case TT_MS_ID_UNICODE_CS:
            case TT_MS_ID_UCS_4:
              is_english = FT_BOOL( ( rec->languageID & 0x3FF ) == 0x009 );
              found_win  = n;
              break;

            default:
              ;
            }
          }
          break;

        default:
          ;
        }
      }
    }

    found_apple = found_apple_roman;
    if ( found_apple_english >= 0 )
      found_apple = found_apple_english;

    /* some fonts contain invalid Unicode or Macintosh formatted entries; */
    /* we will thus favor names encoded in Windows formats if available   */
    /* (provided it is an English name)                                   */
    /*                                                                    */
    convert = NULL;
    if ( found_win >= 0 && !( found_apple >= 0 && !is_english ) )
    {
      rec = face->name_table.names + found_win;
      switch ( rec->encodingID )
      {
        /* all Unicode strings are encoded using UTF-16BE */
      case TT_MS_ID_UNICODE_CS:
      case TT_MS_ID_SYMBOL_CS:
        convert = tt_name_ascii_from_utf16;
        break;

      case TT_MS_ID_UCS_4:
        /* Apparently, if this value is found in a name table entry, it is */
        /* documented as `full Unicode repertoire'.  Experience with the   */
        /* MsGothic font shipped with Windows Vista shows that this really */
        /* means UTF-16 encoded names (UCS-4 values are only used within   */
        /* charmaps).                                                      */
        convert = tt_name_ascii_from_utf16;
        break;

      default:
        ;
      }
    }
    else if ( found_apple >= 0 )
    {
      rec     = face->name_table.names + found_apple;
      convert = tt_name_ascii_from_other;
    }
    else if ( found_unicode >= 0 )
    {
      rec     = face->name_table.names + found_unicode;
      convert = tt_name_ascii_from_utf16;
    }

    if ( rec && convert )
    {
      if ( !rec->string )
      {
        FT_Stream  stream = face->name_table.stream;


        if ( FT_QNEW_ARRAY ( rec->string, rec->stringLength ) ||
             FT_STREAM_SEEK( rec->stringOffset )              ||
             FT_STREAM_READ( rec->string, rec->stringLength ) )
        {
          FT_FREE( rec->string );
          rec->stringLength = 0;
          result            = NULL;
          goto Exit;
        }
      }

      result = convert( rec, memory );
    }

  Exit:
    *name = result;
    return error;
  }


  static FT_Encoding
  sfnt_find_encoding( int  platform_id,
                      int  encoding_id )
  {
    typedef struct  TEncoding_
    {
      int          platform_id;
      int          encoding_id;
      FT_Encoding  encoding;

    } TEncoding;

    static
    const TEncoding  tt_encodings[] =
    {
      { TT_PLATFORM_ISO,           -1,                  FT_ENCODING_UNICODE },

      { TT_PLATFORM_APPLE_UNICODE, -1,                  FT_ENCODING_UNICODE },

      { TT_PLATFORM_MACINTOSH,     TT_MAC_ID_ROMAN,     FT_ENCODING_APPLE_ROMAN },

      { TT_PLATFORM_MICROSOFT,     TT_MS_ID_SYMBOL_CS,  FT_ENCODING_MS_SYMBOL },
      { TT_PLATFORM_MICROSOFT,     TT_MS_ID_UCS_4,      FT_ENCODING_UNICODE },
      { TT_PLATFORM_MICROSOFT,     TT_MS_ID_UNICODE_CS, FT_ENCODING_UNICODE },
      { TT_PLATFORM_MICROSOFT,     TT_MS_ID_SJIS,       FT_ENCODING_SJIS },
      { TT_PLATFORM_MICROSOFT,     TT_MS_ID_PRC,        FT_ENCODING_PRC },
      { TT_PLATFORM_MICROSOFT,     TT_MS_ID_BIG_5,      FT_ENCODING_BIG5 },
      { TT_PLATFORM_MICROSOFT,     TT_MS_ID_WANSUNG,    FT_ENCODING_WANSUNG },
      { TT_PLATFORM_MICROSOFT,     TT_MS_ID_JOHAB,      FT_ENCODING_JOHAB }
    };

    const TEncoding  *cur, *limit;


    cur   = tt_encodings;
    limit = cur + sizeof ( tt_encodings ) / sizeof ( tt_encodings[0] );

    for ( ; cur < limit; cur++ )
    {
      if ( cur->platform_id == platform_id )
      {
        if ( cur->encoding_id == encoding_id ||
             cur->encoding_id == -1          )
          return cur->encoding;
      }
    }

    return FT_ENCODING_NONE;
  }


#define WRITE_USHORT( p, v )                \
          do                                \
          {                                 \
            *(p)++ = (FT_Byte)( (v) >> 8 ); \
            *(p)++ = (FT_Byte)( (v) >> 0 ); \
                                            \
          } while ( 0 )

#define WRITE_ULONG( p, v )                  \
          do                                 \
          {                                  \
            *(p)++ = (FT_Byte)( (v) >> 24 ); \
            *(p)++ = (FT_Byte)( (v) >> 16 ); \
            *(p)++ = (FT_Byte)( (v) >>  8 ); \
            *(p)++ = (FT_Byte)( (v) >>  0 ); \
                                             \
          } while ( 0 )


  static void
  sfnt_stream_close( FT_Stream  stream )
  {
    FT_Memory  memory = stream->memory;


    FT_FREE( stream->base );

    stream->size  = 0;
    stream->base  = NULL;
    stream->close = NULL;
  }


  FT_CALLBACK_DEF( int )
  compare_offsets( const void*  a,
                   const void*  b )
  {
    WOFF_Table  table1 = *(WOFF_Table*)a;
    WOFF_Table  table2 = *(WOFF_Table*)b;

    FT_ULong  offset1 = table1->Offset;
    FT_ULong  offset2 = table2->Offset;


    if ( offset1 > offset2 )
      return 1;
    else if ( offset1 < offset2 )
      return -1;
    else
      return 0;
  }


  /* Replace `face->root.stream' with a stream containing the extracted */
  /* SFNT of a WOFF font.                                               */

  static FT_Error
  woff_open_font( FT_Stream  stream,
                  TT_Face    face )
  {
    FT_Memory       memory = stream->memory;
    FT_Error        error  = FT_Err_Ok;

    WOFF_HeaderRec  woff;
    WOFF_Table      tables  = NULL;
    WOFF_Table*     indices = NULL;

    FT_ULong        woff_offset;

    FT_Byte*        sfnt        = NULL;
    FT_Stream       sfnt_stream = NULL;

    FT_Byte*        sfnt_header;
    FT_ULong        sfnt_offset;

    FT_Int          nn;
    FT_ULong        old_tag = 0;

    static const FT_Frame_Field  woff_header_fields[] =
    {
#undef  FT_STRUCTURE
#define FT_STRUCTURE  WOFF_HeaderRec

      FT_FRAME_START( 44 ),
        FT_FRAME_ULONG ( signature ),
        FT_FRAME_ULONG ( flavor ),
        FT_FRAME_ULONG ( length ),
        FT_FRAME_USHORT( num_tables ),
        FT_FRAME_USHORT( reserved ),
        FT_FRAME_ULONG ( totalSfntSize ),
        FT_FRAME_USHORT( majorVersion ),
        FT_FRAME_USHORT( minorVersion ),
        FT_FRAME_ULONG ( metaOffset ),
        FT_FRAME_ULONG ( metaLength ),
        FT_FRAME_ULONG ( metaOrigLength ),
        FT_FRAME_ULONG ( privOffset ),
        FT_FRAME_ULONG ( privLength ),
      FT_FRAME_END
    };


    FT_ASSERT( stream == face->root.stream );
    FT_ASSERT( FT_STREAM_POS() == 0 );

    if ( FT_STREAM_READ_FIELDS( woff_header_fields, &woff ) )
      return error;

    /* Make sure we don't recurse back here or hit TTC code. */
    if ( woff.flavor == TTAG_wOFF || woff.flavor == TTAG_ttcf )
      return FT_THROW( Invalid_Table );

    /* Miscellaneous checks. */
    if ( woff.length != stream->size                              ||
         woff.num_tables == 0                                     ||
         44 + woff.num_tables * 20UL >= woff.length               ||
         12 + woff.num_tables * 16UL >= woff.totalSfntSize        ||
         ( woff.totalSfntSize & 3 ) != 0                          ||
         ( woff.metaOffset == 0 && ( woff.metaLength != 0     ||
                                     woff.metaOrigLength != 0 ) ) ||
         ( woff.metaLength != 0 && woff.metaOrigLength == 0 )     ||
         ( woff.privOffset == 0 && woff.privLength != 0 )         )
    {
      FT_ERROR(( "woff_font_open: invalid WOFF header\n" ));
      return FT_THROW( Invalid_Table );
    }

    /* Don't trust `totalSfntSize' before thorough checks. */
    if ( FT_ALLOC( sfnt, 12 + woff.num_tables * 16UL ) ||
         FT_NEW( sfnt_stream )                         )
      goto Exit;

    sfnt_header = sfnt;

    /* Write sfnt header. */
    {
      FT_UInt  searchRange, entrySelector, rangeShift, x;


      x             = woff.num_tables;
      entrySelector = 0;
      while ( x )
      {
        x            >>= 1;
        entrySelector += 1;
      }
      entrySelector--;

      searchRange = ( 1 << entrySelector ) * 16;
      rangeShift  = woff.num_tables * 16 - searchRange;

      WRITE_ULONG ( sfnt_header, woff.flavor );
      WRITE_USHORT( sfnt_header, woff.num_tables );
      WRITE_USHORT( sfnt_header, searchRange );
      WRITE_USHORT( sfnt_header, entrySelector );
      WRITE_USHORT( sfnt_header, rangeShift );
    }

    /* While the entries in the sfnt header must be sorted by the */
    /* tag value, the tables themselves are not.  We thus have to */
    /* sort them by offset and check that they don't overlap.     */

    if ( FT_NEW_ARRAY( tables, woff.num_tables )  ||
         FT_NEW_ARRAY( indices, woff.num_tables ) )
      goto Exit;

    FT_TRACE2(( "\n"
                "  tag    offset    compLen  origLen  checksum\n"
                "  -------------------------------------------\n" ));

    if ( FT_FRAME_ENTER( 20L * woff.num_tables ) )
      goto Exit;

    for ( nn = 0; nn < woff.num_tables; nn++ )
    {
      WOFF_Table  table = tables + nn;

      table->Tag        = FT_GET_TAG4();
      table->Offset     = FT_GET_ULONG();
      table->CompLength = FT_GET_ULONG();
      table->OrigLength = FT_GET_ULONG();
      table->CheckSum   = FT_GET_ULONG();

      FT_TRACE2(( "  %c%c%c%c  %08lx  %08lx  %08lx  %08lx\n",
                  (FT_Char)( table->Tag >> 24 ),
                  (FT_Char)( table->Tag >> 16 ),
                  (FT_Char)( table->Tag >> 8  ),
                  (FT_Char)( table->Tag       ),
                  table->Offset,
                  table->CompLength,
                  table->OrigLength,
                  table->CheckSum ));

      if ( table->Tag <= old_tag )
      {
        FT_FRAME_EXIT();

        FT_ERROR(( "woff_font_open: table tags are not sorted\n" ));
        error = FT_THROW( Invalid_Table );
        goto Exit;
      }

      old_tag     = table->Tag;
      indices[nn] = table;
    }

    FT_FRAME_EXIT();

    /* Sort by offset. */

    ft_qsort( indices,
              woff.num_tables,
              sizeof ( WOFF_Table ),
              compare_offsets );

    /* Check offsets and lengths. */

    woff_offset = 44 + woff.num_tables * 20L;
    sfnt_offset = 12 + woff.num_tables * 16L;

    for ( nn = 0; nn < woff.num_tables; nn++ )
    {
      WOFF_Table  table = indices[nn];


      if ( table->Offset != woff_offset                         ||
           table->CompLength > woff.length                      ||
           table->Offset > woff.length - table->CompLength      ||
           table->OrigLength > woff.totalSfntSize               ||
           sfnt_offset > woff.totalSfntSize - table->OrigLength ||
           table->CompLength > table->OrigLength                )
      {
        FT_ERROR(( "woff_font_open: invalid table offsets\n" ));
        error = FT_THROW( Invalid_Table );
        goto Exit;
      }

      table->OrigOffset = sfnt_offset;

      /* The offsets must be multiples of 4. */
      woff_offset += ( table->CompLength + 3 ) & ~3U;
      sfnt_offset += ( table->OrigLength + 3 ) & ~3U;
    }

    /*
     * Final checks!
     *
     * We don't decode and check the metadata block.
     * We don't check table checksums either.
     * But other than those, I think we implement all
     * `MUST' checks from the spec.
     */

    if ( woff.metaOffset )
    {
      if ( woff.metaOffset != woff_offset                  ||
           woff.metaOffset + woff.metaLength > woff.length )
      {
        FT_ERROR(( "woff_font_open:"
                   " invalid `metadata' offset or length\n" ));
        error = FT_THROW( Invalid_Table );
        goto Exit;
      }

      /* We have padding only ... */
      woff_offset += woff.metaLength;
    }

    if ( woff.privOffset )
    {
      /* ... if it isn't the last block. */
      woff_offset = ( woff_offset + 3 ) & ~3U;

      if ( woff.privOffset != woff_offset                  ||
           woff.privOffset + woff.privLength > woff.length )
      {
        FT_ERROR(( "woff_font_open: invalid `private' offset or length\n" ));
        error = FT_THROW( Invalid_Table );
        goto Exit;
      }

      /* No padding for the last block. */
      woff_offset += woff.privLength;
    }

    if ( sfnt_offset != woff.totalSfntSize ||
         woff_offset != woff.length        )
    {
      FT_ERROR(( "woff_font_open: invalid `sfnt' table structure\n" ));
      error = FT_THROW( Invalid_Table );
      goto Exit;
    }

    /* Now use `totalSfntSize'. */
    if ( FT_REALLOC( sfnt,
                     12 + woff.num_tables * 16UL,
                     woff.totalSfntSize ) )
      goto Exit;

    sfnt_header = sfnt + 12;

    /* Write the tables. */

    for ( nn = 0; nn < woff.num_tables; nn++ )
    {
      WOFF_Table  table = tables + nn;


      /* Write SFNT table entry. */
      WRITE_ULONG( sfnt_header, table->Tag );
      WRITE_ULONG( sfnt_header, table->CheckSum );
      WRITE_ULONG( sfnt_header, table->OrigOffset );
      WRITE_ULONG( sfnt_header, table->OrigLength );

      /* Write table data. */
      if ( FT_STREAM_SEEK( table->Offset )     ||
           FT_FRAME_ENTER( table->CompLength ) )
        goto Exit;

      if ( table->CompLength == table->OrigLength )
      {
        /* Uncompressed data; just copy. */
        ft_memcpy( sfnt + table->OrigOffset,
                   stream->cursor,
                   table->OrigLength );
      }
      else
      {
#ifdef FT_CONFIG_OPTION_USE_ZLIB

        /* Uncompress with zlib. */
        FT_ULong  output_len = table->OrigLength;


        error = FT_Gzip_Uncompress( memory,
                                    sfnt + table->OrigOffset, &output_len,
                                    stream->cursor, table->CompLength );
        if ( error )
          goto Exit;
        if ( output_len != table->OrigLength )
        {
          FT_ERROR(( "woff_font_open: compressed table length mismatch\n" ));
          error = FT_THROW( Invalid_Table );
          goto Exit;
        }

#else /* !FT_CONFIG_OPTION_USE_ZLIB */

        error = FT_THROW( Unimplemented_Feature );
        goto Exit;

#endif /* !FT_CONFIG_OPTION_USE_ZLIB */
      }

      FT_FRAME_EXIT();

      /* We don't check whether the padding bytes in the WOFF file are     */
      /* actually '\0'.  For the output, however, we do set them properly. */
      sfnt_offset = table->OrigOffset + table->OrigLength;
      while ( sfnt_offset & 3 )
      {
        sfnt[sfnt_offset] = '\0';
        sfnt_offset++;
      }
    }

    /* Ok!  Finally ready.  Swap out stream and return. */
    FT_Stream_OpenMemory( sfnt_stream, sfnt, woff.totalSfntSize );
    sfnt_stream->memory = stream->memory;
    sfnt_stream->close  = sfnt_stream_close;

    FT_Stream_Free(
      face->root.stream,
      ( face->root.face_flags & FT_FACE_FLAG_EXTERNAL_STREAM ) != 0 );

    face->root.stream = sfnt_stream;

    face->root.face_flags &= ~FT_FACE_FLAG_EXTERNAL_STREAM;

  Exit:
    FT_FREE( tables );
    FT_FREE( indices );

    if ( error )
    {
      FT_FREE( sfnt );
      FT_Stream_Close( sfnt_stream );
      FT_FREE( sfnt_stream );
    }

    return error;
  }


#undef WRITE_USHORT
#undef WRITE_ULONG


  /* Fill in face->ttc_header.  If the font is not a TTC, it is */
  /* synthesized into a TTC with one offset table.              */
  static FT_Error
  sfnt_open_font( FT_Stream  stream,
                  TT_Face    face )
  {
    FT_Memory  memory = stream->memory;
    FT_Error   error;
    FT_ULong   tag, offset;

    static const FT_Frame_Field  ttc_header_fields[] =
    {
#undef  FT_STRUCTURE
#define FT_STRUCTURE  TTC_HeaderRec

      FT_FRAME_START( 8 ),
        FT_FRAME_LONG( version ),
        FT_FRAME_LONG( count   ),  /* this is ULong in the specs */
      FT_FRAME_END
    };


    face->ttc_header.tag     = 0;
    face->ttc_header.version = 0;
    face->ttc_header.count   = 0;

  retry:
    offset = FT_STREAM_POS();

    if ( FT_READ_ULONG( tag ) )
      return error;

    if ( tag == TTAG_wOFF )
    {
      FT_TRACE2(( "sfnt_open_font: file is a WOFF; synthesizing SFNT\n" ));

      if ( FT_STREAM_SEEK( offset ) )
        return error;

      error = woff_open_font( stream, face );
      if ( error )
        return error;

      /* Swap out stream and retry! */
      stream = face->root.stream;
      goto retry;
    }

    if ( tag != 0x00010000UL &&
         tag != TTAG_ttcf    &&
         tag != TTAG_OTTO    &&
         tag != TTAG_true    &&
         tag != TTAG_typ1    &&
         tag != 0x00020000UL )
    {
      FT_TRACE2(( "  not a font using the SFNT container format\n" ));
      return FT_THROW( Unknown_File_Format );
    }

    face->ttc_header.tag = TTAG_ttcf;

    if ( tag == TTAG_ttcf )
    {
      FT_Int  n;


      FT_TRACE3(( "sfnt_open_font: file is a collection\n" ));

      if ( FT_STREAM_READ_FIELDS( ttc_header_fields, &face->ttc_header ) )
        return error;

      FT_TRACE3(( "                with %ld subfonts\n",
                  face->ttc_header.count ));

      if ( face->ttc_header.count == 0 )
        return FT_THROW( Invalid_Table );

      /* a rough size estimate: let's conservatively assume that there   */
      /* is just a single table info in each subfont header (12 + 16*1 = */
      /* 28 bytes), thus we have (at least) `12 + 4*count' bytes for the */
      /* size of the TTC header plus `28*count' bytes for all subfont    */
      /* headers                                                         */
      if ( (FT_ULong)face->ttc_header.count > stream->size / ( 28 + 4 ) )
        return FT_THROW( Array_Too_Large );

      /* now read the offsets of each font in the file */
      if ( FT_NEW_ARRAY( face->ttc_header.offsets, face->ttc_header.count ) )
        return error;

      if ( FT_FRAME_ENTER( face->ttc_header.count * 4L ) )
        return error;

      for ( n = 0; n < face->ttc_header.count; n++ )
        face->ttc_header.offsets[n] = FT_GET_ULONG();

      FT_FRAME_EXIT();
    }
    else
    {
      FT_TRACE3(( "sfnt_open_font: synthesize TTC\n" ));

      face->ttc_header.version = 1 << 16;
      face->ttc_header.count   = 1;

      if ( FT_NEW( face->ttc_header.offsets ) )
        return error;

      face->ttc_header.offsets[0] = offset;
    }

    return error;
  }


  FT_LOCAL_DEF( FT_Error )
  sfnt_init_face( FT_Stream      stream,
                  TT_Face        face,
                  FT_Int         face_instance_index,
                  FT_Int         num_params,
                  FT_Parameter*  params )
  {
    FT_Error      error;
    FT_Library    library = face->root.driver->root.library;
    SFNT_Service  sfnt;
    FT_Int        face_index;


    /* for now, parameters are unused */
    FT_UNUSED( num_params );
    FT_UNUSED( params );


    sfnt = (SFNT_Service)face->sfnt;
    if ( !sfnt )
    {
      sfnt = (SFNT_Service)FT_Get_Module_Interface( library, "sfnt" );
      if ( !sfnt )
      {
        FT_ERROR(( "sfnt_init_face: cannot access `sfnt' module\n" ));
        return FT_THROW( Missing_Module );
      }

      face->sfnt       = sfnt;
      face->goto_table = sfnt->goto_table;
    }

    FT_FACE_FIND_GLOBAL_SERVICE( face, face->psnames, POSTSCRIPT_CMAPS );

#ifdef TT_CONFIG_OPTION_GX_VAR_SUPPORT
    if ( !face->mm )
    {
      /* we want the MM interface from the `truetype' module only */
      FT_Module  tt_module = FT_Get_Module( library, "truetype" );


      face->mm = ft_module_get_service( tt_module,
                                        FT_SERVICE_ID_MULTI_MASTERS,
                                        0 );
    }

<<<<<<< HEAD
    FT_FACE_FIND_GLOBAL_SERVICE( face, face->var, METRICS_VARIATIONS );
=======
    if ( !face->var )
    {
      /* we want the metrics variations interface */
      /* from the `truetype' module only          */
      FT_Module  tt_module = FT_Get_Module( library, "truetype" );


      face->var = ft_module_get_service( tt_module,
                                         FT_SERVICE_ID_METRICS_VARIATIONS,
                                         0 );
    }
>>>>>>> a17af05f
#endif

    FT_TRACE2(( "SFNT driver\n" ));

    error = sfnt_open_font( stream, face );
    if ( error )
      return error;

    /* Stream may have changed in sfnt_open_font. */
    stream = face->root.stream;

    FT_TRACE2(( "sfnt_init_face: %08p, %d\n", face, face_instance_index ));
<<<<<<< HEAD

    face_index = FT_ABS( face_instance_index ) & 0xFFFF;
=======

    face_index = FT_ABS( face_instance_index ) & 0xFFFF;

    /* value -(N+1) requests information on index N */
    if ( face_instance_index < 0 )
      face_index--;
>>>>>>> a17af05f

    if ( face_index >= face->ttc_header.count )
    {
      if ( face_instance_index >= 0 )
        return FT_THROW( Invalid_Argument );
      else
        face_index = 0;
    }

    if ( FT_STREAM_SEEK( face->ttc_header.offsets[face_index] ) )
      return error;

    /* check whether we have a valid TrueType file */
    error = sfnt->load_font_dir( face, stream );
    if ( error )
      return error;

#ifdef TT_CONFIG_OPTION_GX_VAR_SUPPORT
    {
<<<<<<< HEAD
=======
      FT_Memory  memory = face->root.memory;

>>>>>>> a17af05f
      FT_ULong  fvar_len;

      FT_ULong  version;
      FT_ULong  offset;

      FT_UShort  num_axes;
      FT_UShort  axis_size;
      FT_UShort  num_instances;
      FT_UShort  instance_size;

      FT_Int  instance_index;

<<<<<<< HEAD
=======
      FT_Byte*  default_values  = NULL;
      FT_Byte*  instance_values = NULL;

>>>>>>> a17af05f

      face->is_default_instance = 1;

      instance_index = FT_ABS( face_instance_index ) >> 16;

      /* test whether current face is a GX font with named instances */
      if ( face->goto_table( face, TTAG_fvar, stream, &fvar_len ) ||
           fvar_len < 20                                          ||
           FT_READ_ULONG( version )                               ||
           FT_READ_USHORT( offset )                               ||
<<<<<<< HEAD
           FT_STREAM_SKIP( 2 ) /* count_size_pairs */             ||
=======
           FT_STREAM_SKIP( 2 ) /* reserved */                     ||
>>>>>>> a17af05f
           FT_READ_USHORT( num_axes )                             ||
           FT_READ_USHORT( axis_size )                            ||
           FT_READ_USHORT( num_instances )                        ||
           FT_READ_USHORT( instance_size )                        )
      {
        version       = 0;
        offset        = 0;
        num_axes      = 0;
        axis_size     = 0;
        num_instances = 0;
        instance_size = 0;
      }

      /* check that the data is bound by the table length */
      if ( version != 0x00010000UL                    ||
<<<<<<< HEAD
#if 0
           /* fonts like `JamRegular.ttf' have an incorrect value for   */
           /* `count_size_pairs'; since value 2 is hard-coded in `fvar' */
           /* version 1.0, we simply ignore it                          */
           count_size_pairs != 2                      ||
#endif
=======
>>>>>>> a17af05f
           axis_size != 20                            ||
           num_axes == 0                              ||
           /* `num_axes' limit implied by 16-bit `instance_size' */
           num_axes > 0x3FFE                          ||
           !( instance_size == 4 + 4 * num_axes ||
              instance_size == 6 + 4 * num_axes )     ||
<<<<<<< HEAD
=======
           /* `num_instances' limit implied by limited range of name IDs */
>>>>>>> a17af05f
           num_instances > 0x7EFF                     ||
           offset                          +
             axis_size * num_axes          +
             instance_size * num_instances > fvar_len )
        num_instances = 0;
      else
        face->variation_support |= TT_FACE_FLAG_VAR_FVAR;

<<<<<<< HEAD
      /* we don't support Multiple Master CFFs yet */
      if ( !face->goto_table( face, TTAG_CFF, stream, 0 ) )
        num_instances = 0;

      /* we support at most 2^15 - 1 instances */
      if ( num_instances >= ( 1U << 15 ) - 1 )
      {
        if ( face_instance_index >= 0 )
          return FT_THROW( Invalid_Argument );
        else
          num_instances = 0;
      }

=======
      /*
       *  As documented in the OpenType specification, an entry for the
       *  default instance may be omitted in the named instance table.  In
       *  particular this means that even if there is no named instance
       *  table in the font we actually do have a named instance, namely the
       *  default instance.
       *
       *  For consistency, we always want the default instance in our list
       *  of named instances.  If it is missing, we try to synthesize it
       *  later on.  Here, we have to adjust `num_instances' accordingly.
       */

      if ( ( face->variation_support & TT_FACE_FLAG_VAR_FVAR ) &&
           !( FT_ALLOC( default_values, num_axes * 4 )  ||
              FT_ALLOC( instance_values, num_axes * 4 ) )      )
      {
        /* the current stream position is 16 bytes after the table start */
        FT_ULong  array_start = FT_STREAM_POS() - 16 + offset;
        FT_ULong  default_value_offset, instance_offset;

        FT_Byte*  p;
        FT_UInt   i;


        default_value_offset = array_start + 8;
        p                    = default_values;

        for ( i = 0; i < num_axes; i++ )
        {
          (void)FT_STREAM_READ_AT( default_value_offset, p, 4 );

          default_value_offset += axis_size;
          p                    += 4;
        }

        instance_offset = array_start + axis_size * num_axes + 4;

        for ( i = 0; i < num_instances; i++ )
        {
          (void)FT_STREAM_READ_AT( instance_offset,
                                   instance_values,
                                   num_axes * 4 );

          if ( !ft_memcmp( default_values, instance_values, num_axes * 4 ) )
            break;

          instance_offset += instance_size;
        }

        if ( i == num_instances )
        {
          /* no default instance in named instance table; */
          /* we thus have to synthesize it                */
          num_instances++;
        }
      }

      FT_FREE( default_values );
      FT_FREE( instance_values );

      /* we don't support Multiple Master CFFs yet; */
      /* note that `glyf' or `CFF2' have precedence */
      if ( face->goto_table( face, TTAG_glyf, stream, 0 ) &&
           face->goto_table( face, TTAG_CFF2, stream, 0 ) &&
           !face->goto_table( face, TTAG_CFF, stream, 0 ) )
        num_instances = 0;

>>>>>>> a17af05f
      /* instance indices in `face_instance_index' start with index 1, */
      /* thus `>' and not `>='                                         */
      if ( instance_index > num_instances )
      {
        if ( face_instance_index >= 0 )
          return FT_THROW( Invalid_Argument );
        else
          num_instances = 0;
      }

      face->root.style_flags = (FT_Long)num_instances << 16;
    }
#endif

    face->root.num_faces  = face->ttc_header.count;
    face->root.face_index = face_instance_index;

    return error;
  }


#define LOAD_( x )                                          \
  do                                                        \
  {                                                         \
    FT_TRACE2(( "`" #x "' " ));                             \
    FT_TRACE3(( "-->\n" ));                                 \
                                                            \
    error = sfnt->load_ ## x( face, stream );               \
                                                            \
    FT_TRACE2(( "%s\n", ( !error )                          \
                        ? "loaded"                          \
                        : FT_ERR_EQ( error, Table_Missing ) \
                          ? "missing"                       \
                          : "failed to load" ));            \
    FT_TRACE3(( "\n" ));                                    \
  } while ( 0 )

#define LOADM_( x, vertical )                               \
  do                                                        \
  {                                                         \
    FT_TRACE2(( "`%s" #x "' ",                              \
                vertical ? "vertical " : "" ));             \
    FT_TRACE3(( "-->\n" ));                                 \
                                                            \
    error = sfnt->load_ ## x( face, stream, vertical );     \
                                                            \
    FT_TRACE2(( "%s\n", ( !error )                          \
                        ? "loaded"                          \
                        : FT_ERR_EQ( error, Table_Missing ) \
                          ? "missing"                       \
                          : "failed to load" ));            \
    FT_TRACE3(( "\n" ));                                    \
  } while ( 0 )

#define GET_NAME( id, field )                                   \
  do                                                            \
  {                                                             \
    error = tt_face_get_name( face, TT_NAME_ID_ ## id, field ); \
    if ( error )                                                \
      goto Exit;                                                \
  } while ( 0 )


  FT_LOCAL_DEF( FT_Error )
  sfnt_load_face( FT_Stream      stream,
                  TT_Face        face,
                  FT_Int         face_instance_index,
                  FT_Int         num_params,
                  FT_Parameter*  params )
  {
    FT_Error      error;
#ifdef TT_CONFIG_OPTION_POSTSCRIPT_NAMES
    FT_Error      psnames_error;
#endif
    FT_Bool       has_outline;
    FT_Bool       is_apple_sbit;
    FT_Bool       is_apple_sbix;
    FT_Bool       ignore_typographic_family    = FALSE;
    FT_Bool       ignore_typographic_subfamily = FALSE;

    SFNT_Service  sfnt = (SFNT_Service)face->sfnt;

    FT_UNUSED( face_instance_index );


    /* Check parameters */

    {
      FT_Int  i;


      for ( i = 0; i < num_params; i++ )
      {
        if ( params[i].tag == FT_PARAM_TAG_IGNORE_TYPOGRAPHIC_FAMILY )
          ignore_typographic_family = TRUE;
        else if ( params[i].tag == FT_PARAM_TAG_IGNORE_TYPOGRAPHIC_SUBFAMILY )
          ignore_typographic_subfamily = TRUE;
      }
    }

    /* Load tables */

    /* We now support two SFNT-based bitmapped font formats.  They */
    /* are recognized easily as they do not include a `glyf'       */
    /* table.                                                      */
    /*                                                             */
    /* The first format comes from Apple, and uses a table named   */
    /* `bhed' instead of `head' to store the font header (using    */
    /* the same format).  It also doesn't include horizontal and   */
    /* vertical metrics tables (i.e. `hhea' and `vhea' tables are  */
    /* missing).                                                   */
    /*                                                             */
    /* The other format comes from Microsoft, and is used with     */
    /* WinCE/PocketPC.  It looks like a standard TTF, except that  */
    /* it doesn't contain outlines.                                */
    /*                                                             */

    FT_TRACE2(( "sfnt_load_face: %08p\n\n", face ));

    /* do we have outlines in there? */
#ifdef FT_CONFIG_OPTION_INCREMENTAL
    has_outline = FT_BOOL( face->root.internal->incremental_interface ||
                           tt_face_lookup_table( face, TTAG_glyf )    ||
                           tt_face_lookup_table( face, TTAG_CFF )     ||
                           tt_face_lookup_table( face, TTAG_CFF2 )    );
#else
    has_outline = FT_BOOL( tt_face_lookup_table( face, TTAG_glyf ) ||
                           tt_face_lookup_table( face, TTAG_CFF )  ||
                           tt_face_lookup_table( face, TTAG_CFF2 ) );
#endif

    is_apple_sbit = 0;
    is_apple_sbix = !face->goto_table( face, TTAG_sbix, stream, 0 );

    /* Apple 'sbix' color bitmaps are rendered scaled and then the 'glyf'
     * outline rendered on top.  We don't support that yet, so just ignore
     * the 'glyf' outline and advertise it as a bitmap-only font. */
    if ( is_apple_sbix )
      has_outline = FALSE;

    /* if this font doesn't contain outlines, we try to load */
    /* a `bhed' table                                        */
    if ( !has_outline && sfnt->load_bhed )
    {
      LOAD_( bhed );
      is_apple_sbit = FT_BOOL( !error );
    }

    /* load the font header (`head' table) if this isn't an Apple */
    /* sbit font file                                             */
    if ( !is_apple_sbit || is_apple_sbix )
    {
      LOAD_( head );
      if ( error )
        goto Exit;
    }

    if ( face->header.Units_Per_EM == 0 )
    {
      error = FT_THROW( Invalid_Table );

      goto Exit;
    }

    /* the following tables are often not present in embedded TrueType */
    /* fonts within PDF documents, so don't check for them.            */
    LOAD_( maxp );
    LOAD_( cmap );

    /* the following tables are optional in PCL fonts -- */
    /* don't check for errors                            */
    LOAD_( name );
    LOAD_( post );

#ifdef TT_CONFIG_OPTION_POSTSCRIPT_NAMES
    psnames_error = error;
#endif

    /* do not load the metrics headers and tables if this is an Apple */
    /* sbit font file                                                 */
    if ( !is_apple_sbit )
    {
      /* load the `hhea' and `hmtx' tables */
      LOADM_( hhea, 0 );
      if ( !error )
      {
        LOADM_( hmtx, 0 );
        if ( FT_ERR_EQ( error, Table_Missing ) )
        {
          error = FT_THROW( Hmtx_Table_Missing );

#ifdef FT_CONFIG_OPTION_INCREMENTAL
          /* If this is an incrementally loaded font and there are */
          /* overriding metrics, tolerate a missing `hmtx' table.  */
          if ( face->root.internal->incremental_interface          &&
               face->root.internal->incremental_interface->funcs->
                 get_glyph_metrics                                 )
          {
            face->horizontal.number_Of_HMetrics = 0;
            error                               = FT_Err_Ok;
          }
#endif
        }
      }
      else if ( FT_ERR_EQ( error, Table_Missing ) )
      {
        /* No `hhea' table necessary for SFNT Mac fonts. */
        if ( face->format_tag == TTAG_true )
        {
          FT_TRACE2(( "This is an SFNT Mac font.\n" ));

          has_outline = 0;
          error       = FT_Err_Ok;
        }
        else
        {
          error = FT_THROW( Horiz_Header_Missing );

#ifdef FT_CONFIG_OPTION_INCREMENTAL
          /* If this is an incrementally loaded font and there are */
          /* overriding metrics, tolerate a missing `hhea' table.  */
          if ( face->root.internal->incremental_interface          &&
               face->root.internal->incremental_interface->funcs->
                 get_glyph_metrics                                 )
          {
            face->horizontal.number_Of_HMetrics = 0;
            error                               = FT_Err_Ok;
          }
#endif

        }
      }

      if ( error )
        goto Exit;

      /* try to load the `vhea' and `vmtx' tables */
      LOADM_( hhea, 1 );
      if ( !error )
      {
        LOADM_( hmtx, 1 );
        if ( !error )
          face->vertical_info = 1;
      }

      if ( error && FT_ERR_NEQ( error, Table_Missing ) )
        goto Exit;

      LOAD_( os2 );
      if ( error )
      {
        /* we treat the table as missing if there are any errors */
        face->os2.version = 0xFFFFU;
      }
    }

    /* the optional tables */

    /* embedded bitmap support */
    if ( sfnt->load_eblc )
      LOAD_( eblc );

    /* consider the pclt, kerning, and gasp tables as optional */
    LOAD_( pclt );
    LOAD_( gasp );
    LOAD_( kern );

    face->root.num_glyphs = face->max_profile.numGlyphs;

    /* Bit 8 of the `fsSelection' field in the `OS/2' table denotes  */
    /* a WWS-only font face.  `WWS' stands for `weight', width', and */
    /* `slope', a term used by Microsoft's Windows Presentation      */
    /* Foundation (WPF).  This flag has been introduced in version   */
    /* 1.5 of the OpenType specification (May 2008).                 */

    face->root.family_name = NULL;
    face->root.style_name  = NULL;
    if ( face->os2.version != 0xFFFFU && face->os2.fsSelection & 256 )
    {
      if ( !ignore_typographic_family )
        GET_NAME( TYPOGRAPHIC_FAMILY, &face->root.family_name );
      if ( !face->root.family_name )
        GET_NAME( FONT_FAMILY, &face->root.family_name );

      if ( !ignore_typographic_subfamily )
        GET_NAME( TYPOGRAPHIC_SUBFAMILY, &face->root.style_name );
      if ( !face->root.style_name )
        GET_NAME( FONT_SUBFAMILY, &face->root.style_name );
    }
    else
    {
      GET_NAME( WWS_FAMILY, &face->root.family_name );
      if ( !face->root.family_name && !ignore_typographic_family )
        GET_NAME( TYPOGRAPHIC_FAMILY, &face->root.family_name );
      if ( !face->root.family_name )
        GET_NAME( FONT_FAMILY, &face->root.family_name );

      GET_NAME( WWS_SUBFAMILY, &face->root.style_name );
      if ( !face->root.style_name && !ignore_typographic_subfamily )
        GET_NAME( TYPOGRAPHIC_SUBFAMILY, &face->root.style_name );
      if ( !face->root.style_name )
        GET_NAME( FONT_SUBFAMILY, &face->root.style_name );
    }

    /* now set up root fields */
    {
      FT_Face  root  = &face->root;
      FT_Long  flags = root->face_flags;


      /*********************************************************************/
      /*                                                                   */
      /* Compute face flags.                                               */
      /*                                                                   */
      if ( face->sbit_table_type == TT_SBIT_TABLE_TYPE_CBLC ||
           face->sbit_table_type == TT_SBIT_TABLE_TYPE_SBIX )
        flags |= FT_FACE_FLAG_COLOR;      /* color glyphs */

      if ( has_outline == TRUE )
        flags |= FT_FACE_FLAG_SCALABLE;   /* scalable outlines */

      /* The sfnt driver only supports bitmap fonts natively, thus we */
      /* don't set FT_FACE_FLAG_HINTER.                               */
      flags |= FT_FACE_FLAG_SFNT       |  /* SFNT file format  */
               FT_FACE_FLAG_HORIZONTAL;   /* horizontal data   */

#ifdef TT_CONFIG_OPTION_POSTSCRIPT_NAMES
      if ( !psnames_error                             &&
           face->postscript.FormatType != 0x00030000L )
        flags |= FT_FACE_FLAG_GLYPH_NAMES;
#endif

      /* fixed width font? */
      if ( face->postscript.isFixedPitch )
        flags |= FT_FACE_FLAG_FIXED_WIDTH;

      /* vertical information? */
      if ( face->vertical_info )
        flags |= FT_FACE_FLAG_VERTICAL;

      /* kerning available ? */
      if ( TT_FACE_HAS_KERNING( face ) )
        flags |= FT_FACE_FLAG_KERNING;

#ifdef TT_CONFIG_OPTION_GX_VAR_SUPPORT
      /* Don't bother to load the tables unless somebody asks for them. */
      /* No need to do work which will (probably) not be used.          */
      if ( face->variation_support & TT_FACE_FLAG_VAR_FVAR )
      {
        if ( tt_face_lookup_table( face, TTAG_glyf ) != 0 &&
             tt_face_lookup_table( face, TTAG_gvar ) != 0 )
          flags |= FT_FACE_FLAG_MULTIPLE_MASTERS;
        if ( tt_face_lookup_table( face, TTAG_CFF2 ) != 0 )
          flags |= FT_FACE_FLAG_MULTIPLE_MASTERS;
      }
#endif

      root->face_flags = flags;

      /*********************************************************************/
      /*                                                                   */
      /* Compute style flags.                                              */
      /*                                                                   */

      flags = 0;
      if ( has_outline == TRUE && face->os2.version != 0xFFFFU )
      {
        /* We have an OS/2 table; use the `fsSelection' field.  Bit 9 */
        /* indicates an oblique font face.  This flag has been        */
        /* introduced in version 1.5 of the OpenType specification.   */

        if ( face->os2.fsSelection & 512 )       /* bit 9 */
          flags |= FT_STYLE_FLAG_ITALIC;
        else if ( face->os2.fsSelection & 1 )    /* bit 0 */
          flags |= FT_STYLE_FLAG_ITALIC;

        if ( face->os2.fsSelection & 32 )        /* bit 5 */
          flags |= FT_STYLE_FLAG_BOLD;
      }
      else
      {
        /* this is an old Mac font, use the header field */

        if ( face->header.Mac_Style & 1 )
          flags |= FT_STYLE_FLAG_BOLD;

        if ( face->header.Mac_Style & 2 )
          flags |= FT_STYLE_FLAG_ITALIC;
      }

      root->style_flags |= flags;

      /*********************************************************************/
      /*                                                                   */
      /* Polish the charmaps.                                              */
      /*                                                                   */
      /*   Try to set the charmap encoding according to the platform &     */
      /*   encoding ID of each charmap.                                    */
      /*                                                                   */

      tt_face_build_cmaps( face );  /* ignore errors */


      /* set the encoding fields */
      {
        FT_Int  m;


        for ( m = 0; m < root->num_charmaps; m++ )
        {
          FT_CharMap  charmap = root->charmaps[m];


          charmap->encoding = sfnt_find_encoding( charmap->platform_id,
                                                  charmap->encoding_id );

#if 0
          if ( !root->charmap                           &&
               charmap->encoding == FT_ENCODING_UNICODE )
          {
            /* set 'root->charmap' to the first Unicode encoding we find */
            root->charmap = charmap;
          }
#endif
        }
      }

#ifdef TT_CONFIG_OPTION_EMBEDDED_BITMAPS

      /*
       *  Now allocate the root array of FT_Bitmap_Size records and
       *  populate them.  Unfortunately, it isn't possible to indicate bit
       *  depths in the FT_Bitmap_Size record.  This is a design error.
       */
      {
        FT_UInt  count;


        count = face->sbit_num_strikes;

        if ( count > 0 )
        {
          FT_Memory        memory   = face->root.stream->memory;
          FT_UShort        em_size  = face->header.Units_Per_EM;
          FT_Short         avgwidth = face->os2.xAvgCharWidth;
          FT_Size_Metrics  metrics;

          FT_UInt*  sbit_strike_map = NULL;
          FT_UInt   strike_idx, bsize_idx;


          if ( em_size == 0 || face->os2.version == 0xFFFFU )
          {
            avgwidth = 1;
            em_size = 1;
          }

          /* to avoid invalid strike data in the `available_sizes' field */
          /* of `FT_Face', we map `available_sizes' indices to strike    */
          /* indices                                                     */
          if ( FT_NEW_ARRAY( root->available_sizes, count ) ||
               FT_NEW_ARRAY( sbit_strike_map, count ) )
            goto Exit;

          bsize_idx = 0;
          for ( strike_idx = 0; strike_idx < count; strike_idx++ )
          {
            FT_Bitmap_Size*  bsize = root->available_sizes + bsize_idx;


            error = sfnt->load_strike_metrics( face, strike_idx, &metrics );
            if ( error )
              continue;

            bsize->height = (FT_Short)( metrics.height >> 6 );
            bsize->width  = (FT_Short)(
              ( avgwidth * metrics.x_ppem + em_size / 2 ) / em_size );

            bsize->x_ppem = metrics.x_ppem << 6;
            bsize->y_ppem = metrics.y_ppem << 6;

            /* assume 72dpi */
            bsize->size   = metrics.y_ppem << 6;

            /* only use strikes with valid PPEM values */
            if ( bsize->x_ppem && bsize->y_ppem )
              sbit_strike_map[bsize_idx++] = strike_idx;
          }

          /* reduce array size to the actually used elements */
          (void)FT_RENEW_ARRAY( sbit_strike_map, count, bsize_idx );

          /* from now on, all strike indices are mapped */
          /* using `sbit_strike_map'                    */
          if ( bsize_idx )
          {
            face->sbit_strike_map = sbit_strike_map;

            root->face_flags     |= FT_FACE_FLAG_FIXED_SIZES;
            root->num_fixed_sizes = (FT_Int)bsize_idx;
          }
        }
      }

#endif /* TT_CONFIG_OPTION_EMBEDDED_BITMAPS */

      /* a font with no bitmaps and no outlines is scalable; */
      /* it has only empty glyphs then                       */
      if ( !FT_HAS_FIXED_SIZES( root ) && !FT_IS_SCALABLE( root ) )
        root->face_flags |= FT_FACE_FLAG_SCALABLE;


      /*********************************************************************/
      /*                                                                   */
      /*  Set up metrics.                                                  */
      /*                                                                   */
      if ( FT_IS_SCALABLE( root ) )
      {
        /* XXX What about if outline header is missing */
        /*     (e.g. sfnt wrapped bitmap)?             */
        root->bbox.xMin    = face->header.xMin;
        root->bbox.yMin    = face->header.yMin;
        root->bbox.xMax    = face->header.xMax;
        root->bbox.yMax    = face->header.yMax;
        root->units_per_EM = face->header.Units_Per_EM;


        /* XXX: Computing the ascender/descender/height is very different */
        /*      from what the specification tells you.  Apparently, we    */
        /*      must be careful because                                   */
        /*                                                                */
        /*      - not all fonts have an OS/2 table; in this case, we take */
        /*        the values in the horizontal header.  However, these    */
        /*        values very often are not reliable.                     */
        /*                                                                */
        /*      - otherwise, the correct typographic values are in the    */
        /*        sTypoAscender, sTypoDescender & sTypoLineGap fields.    */
        /*                                                                */
        /*        However, certain fonts have these fields set to 0.      */
        /*        Rather, they have usWinAscent & usWinDescent correctly  */
        /*        set (but with different values).                        */
        /*                                                                */
        /*      As an example, Arial Narrow is implemented through four   */
        /*      files ARIALN.TTF, ARIALNI.TTF, ARIALNB.TTF & ARIALNBI.TTF */
        /*                                                                */
        /*      Strangely, all fonts have the same values in their        */
        /*      sTypoXXX fields, except ARIALNB which sets them to 0.     */
        /*                                                                */
        /*      On the other hand, they all have different                */
        /*      usWinAscent/Descent values -- as a conclusion, the OS/2   */
        /*      table cannot be used to compute the text height reliably! */
        /*                                                                */

        /* The ascender and descender are taken from the `hhea' table. */
        /* If zero, they are taken from the `OS/2' table.              */

        root->ascender  = face->horizontal.Ascender;
        root->descender = face->horizontal.Descender;

        root->height = root->ascender - root->descender +
                       face->horizontal.Line_Gap;

        if ( !( root->ascender || root->descender ) )
        {
          if ( face->os2.version != 0xFFFFU )
          {
            if ( face->os2.sTypoAscender || face->os2.sTypoDescender )
            {
              root->ascender  = face->os2.sTypoAscender;
              root->descender = face->os2.sTypoDescender;

              root->height = root->ascender - root->descender +
                             face->os2.sTypoLineGap;
            }
            else
            {
              root->ascender  =  (FT_Short)face->os2.usWinAscent;
              root->descender = -(FT_Short)face->os2.usWinDescent;

              root->height = root->ascender - root->descender;
            }
          }
        }

        root->max_advance_width  =
          (FT_Short)face->horizontal.advance_Width_Max;
        root->max_advance_height =
          (FT_Short)( face->vertical_info ? face->vertical.advance_Height_Max
                                          : root->height );

        /* See http://www.microsoft.com/OpenType/OTSpec/post.htm -- */
        /* Adjust underline position from top edge to centre of     */
        /* stroke to convert TrueType meaning to FreeType meaning.  */
        root->underline_position  = face->postscript.underlinePosition -
                                    face->postscript.underlineThickness / 2;
        root->underline_thickness = face->postscript.underlineThickness;
      }

    }

  Exit:
    FT_TRACE2(( "sfnt_load_face: done\n" ));

    return error;
  }


#undef LOAD_
#undef LOADM_
#undef GET_NAME


  FT_LOCAL_DEF( void )
  sfnt_done_face( TT_Face  face )
  {
    FT_Memory     memory;
    SFNT_Service  sfnt;


    if ( !face )
      return;

    memory = face->root.memory;
    sfnt   = (SFNT_Service)face->sfnt;

    if ( sfnt )
    {
      /* destroy the postscript names table if it is loaded */
      if ( sfnt->free_psnames )
        sfnt->free_psnames( face );

      /* destroy the embedded bitmaps table if it is loaded */
      if ( sfnt->free_eblc )
        sfnt->free_eblc( face );
    }

#ifdef TT_CONFIG_OPTION_BDF
    /* freeing the embedded BDF properties */
    tt_face_free_bdf_props( face );
#endif

    /* freeing the kerning table */
    tt_face_done_kern( face );

    /* freeing the collection table */
    FT_FREE( face->ttc_header.offsets );
    face->ttc_header.count = 0;

    /* freeing table directory */
    FT_FREE( face->dir_tables );
    face->num_tables = 0;

    {
      FT_Stream  stream = FT_FACE_STREAM( face );


      /* simply release the 'cmap' table frame */
      FT_FRAME_RELEASE( face->cmap_table );
      face->cmap_size = 0;
    }

    face->horz_metrics_size = 0;
    face->vert_metrics_size = 0;

    /* freeing vertical metrics, if any */
    if ( face->vertical_info )
    {
      FT_FREE( face->vertical.long_metrics  );
      FT_FREE( face->vertical.short_metrics );
      face->vertical_info = 0;
    }

    /* freeing the gasp table */
    FT_FREE( face->gasp.gaspRanges );
    face->gasp.numRanges = 0;

    /* freeing the name table */
    if ( sfnt )
      sfnt->free_name( face );

    /* freeing family and style name */
    FT_FREE( face->root.family_name );
    FT_FREE( face->root.style_name );

    /* freeing sbit size table */
    FT_FREE( face->root.available_sizes );
    FT_FREE( face->sbit_strike_map );
    face->root.num_fixed_sizes = 0;

#ifdef TT_CONFIG_OPTION_GX_VAR_SUPPORT
    FT_FREE( face->postscript_name );
    FT_FREE( face->var_postscript_prefix );
#endif

    face->sfnt = NULL;
  }


/* END */<|MERGE_RESOLUTION|>--- conflicted
+++ resolved
@@ -4,11 +4,7 @@
 /*                                                                         */
 /*    SFNT object management (base).                                       */
 /*                                                                         */
-<<<<<<< HEAD
-/*  Copyright 1996-2016 by                                                 */
-=======
 /*  Copyright 1996-2017 by                                                 */
->>>>>>> a17af05f
 /*  David Turner, Robert Wilhelm, and Werner Lemberg.                      */
 /*                                                                         */
 /*  This file is part of the FreeType project, and may only be used,       */
@@ -898,9 +894,6 @@
                                         0 );
     }
 
-<<<<<<< HEAD
-    FT_FACE_FIND_GLOBAL_SERVICE( face, face->var, METRICS_VARIATIONS );
-=======
     if ( !face->var )
     {
       /* we want the metrics variations interface */
@@ -912,7 +905,6 @@
                                          FT_SERVICE_ID_METRICS_VARIATIONS,
                                          0 );
     }
->>>>>>> a17af05f
 #endif
 
     FT_TRACE2(( "SFNT driver\n" ));
@@ -925,17 +917,12 @@
     stream = face->root.stream;
 
     FT_TRACE2(( "sfnt_init_face: %08p, %d\n", face, face_instance_index ));
-<<<<<<< HEAD
-
-    face_index = FT_ABS( face_instance_index ) & 0xFFFF;
-=======
 
     face_index = FT_ABS( face_instance_index ) & 0xFFFF;
 
     /* value -(N+1) requests information on index N */
     if ( face_instance_index < 0 )
       face_index--;
->>>>>>> a17af05f
 
     if ( face_index >= face->ttc_header.count )
     {
@@ -955,11 +942,8 @@
 
 #ifdef TT_CONFIG_OPTION_GX_VAR_SUPPORT
     {
-<<<<<<< HEAD
-=======
       FT_Memory  memory = face->root.memory;
 
->>>>>>> a17af05f
       FT_ULong  fvar_len;
 
       FT_ULong  version;
@@ -972,12 +956,9 @@
 
       FT_Int  instance_index;
 
-<<<<<<< HEAD
-=======
       FT_Byte*  default_values  = NULL;
       FT_Byte*  instance_values = NULL;
 
->>>>>>> a17af05f
 
       face->is_default_instance = 1;
 
@@ -988,11 +969,7 @@
            fvar_len < 20                                          ||
            FT_READ_ULONG( version )                               ||
            FT_READ_USHORT( offset )                               ||
-<<<<<<< HEAD
-           FT_STREAM_SKIP( 2 ) /* count_size_pairs */             ||
-=======
            FT_STREAM_SKIP( 2 ) /* reserved */                     ||
->>>>>>> a17af05f
            FT_READ_USHORT( num_axes )                             ||
            FT_READ_USHORT( axis_size )                            ||
            FT_READ_USHORT( num_instances )                        ||
@@ -1008,25 +985,13 @@
 
       /* check that the data is bound by the table length */
       if ( version != 0x00010000UL                    ||
-<<<<<<< HEAD
-#if 0
-           /* fonts like `JamRegular.ttf' have an incorrect value for   */
-           /* `count_size_pairs'; since value 2 is hard-coded in `fvar' */
-           /* version 1.0, we simply ignore it                          */
-           count_size_pairs != 2                      ||
-#endif
-=======
->>>>>>> a17af05f
            axis_size != 20                            ||
            num_axes == 0                              ||
            /* `num_axes' limit implied by 16-bit `instance_size' */
            num_axes > 0x3FFE                          ||
            !( instance_size == 4 + 4 * num_axes ||
               instance_size == 6 + 4 * num_axes )     ||
-<<<<<<< HEAD
-=======
            /* `num_instances' limit implied by limited range of name IDs */
->>>>>>> a17af05f
            num_instances > 0x7EFF                     ||
            offset                          +
              axis_size * num_axes          +
@@ -1035,21 +1000,6 @@
       else
         face->variation_support |= TT_FACE_FLAG_VAR_FVAR;
 
-<<<<<<< HEAD
-      /* we don't support Multiple Master CFFs yet */
-      if ( !face->goto_table( face, TTAG_CFF, stream, 0 ) )
-        num_instances = 0;
-
-      /* we support at most 2^15 - 1 instances */
-      if ( num_instances >= ( 1U << 15 ) - 1 )
-      {
-        if ( face_instance_index >= 0 )
-          return FT_THROW( Invalid_Argument );
-        else
-          num_instances = 0;
-      }
-
-=======
       /*
        *  As documented in the OpenType specification, an entry for the
        *  default instance may be omitted in the named instance table.  In
@@ -1117,7 +1067,6 @@
            !face->goto_table( face, TTAG_CFF, stream, 0 ) )
         num_instances = 0;
 
->>>>>>> a17af05f
       /* instance indices in `face_instance_index' start with index 1, */
       /* thus `>' and not `>='                                         */
       if ( instance_index > num_instances )
