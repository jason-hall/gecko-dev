/***************************************************************************/
/*                                                                         */
/*  ttkern.c                                                               */
/*                                                                         */
/*    Load the basic TrueType kerning table.  This doesn't handle          */
/*    kerning data within the GPOS table at the moment.                    */
/*                                                                         */
<<<<<<< HEAD
/*  Copyright 1996-2016 by                                                 */
=======
/*  Copyright 1996-2017 by                                                 */
>>>>>>> a17af05f
/*  David Turner, Robert Wilhelm, and Werner Lemberg.                      */
/*                                                                         */
/*  This file is part of the FreeType project, and may only be used,       */
/*  modified, and distributed under the terms of the FreeType project      */
/*  license, LICENSE.TXT.  By continuing to use, modify, or distribute     */
/*  this file you indicate that you have read the license and              */
/*  understand and accept it fully.                                        */
/*                                                                         */
/***************************************************************************/


#include <ft2build.h>
#include FT_INTERNAL_DEBUG_H
#include FT_INTERNAL_STREAM_H
#include FT_TRUETYPE_TAGS_H
#include "ttkern.h"

#include "sferrors.h"


  /*************************************************************************/
  /*                                                                       */
  /* The macro FT_COMPONENT is used in trace mode.  It is an implicit      */
  /* parameter of the FT_TRACE() and FT_ERROR() macros, used to print/log  */
  /* messages during execution.                                            */
  /*                                                                       */
#undef  FT_COMPONENT
#define FT_COMPONENT  trace_ttkern


#undef  TT_KERN_INDEX
#define TT_KERN_INDEX( g1, g2 )  ( ( (FT_ULong)(g1) << 16 ) | (g2) )


  FT_LOCAL_DEF( FT_Error )
  tt_face_load_kern( TT_Face    face,
                     FT_Stream  stream )
  {
    FT_Error   error;
    FT_ULong   table_size;
    FT_Byte*   p;
    FT_Byte*   p_limit;
    FT_UInt    nn, num_tables;
    FT_UInt32  avail = 0, ordered = 0;


    /* the kern table is optional; exit silently if it is missing */
    error = face->goto_table( face, TTAG_kern, stream, &table_size );
    if ( error )
      goto Exit;

    if ( table_size < 4 )  /* the case of a malformed table */
    {
      FT_ERROR(( "tt_face_load_kern:"
                 " kerning table is too small - ignored\n" ));
      error = FT_THROW( Table_Missing );
      goto Exit;
    }

    if ( FT_FRAME_EXTRACT( table_size, face->kern_table ) )
    {
      FT_ERROR(( "tt_face_load_kern:"
                 " could not extract kerning table\n" ));
      goto Exit;
    }

    face->kern_table_size = table_size;

    p       = face->kern_table;
    p_limit = p + table_size;

    p         += 2; /* skip version */
    num_tables = FT_NEXT_USHORT( p );

    if ( num_tables > 32 ) /* we only support up to 32 sub-tables */
      num_tables = 32;

    for ( nn = 0; nn < num_tables; nn++ )
    {
      FT_UInt    num_pairs, length, coverage;
      FT_Byte*   p_next;
      FT_UInt32  mask = (FT_UInt32)1UL << nn;


      if ( p + 6 > p_limit )
        break;

      p_next = p;

      p += 2; /* skip version */
      length   = FT_NEXT_USHORT( p );
      coverage = FT_NEXT_USHORT( p );

      if ( length <= 6 + 8 )
        break;

      p_next += length;

      if ( p_next > p_limit )  /* handle broken table */
        p_next = p_limit;

      /* only use horizontal kerning tables */
<<<<<<< HEAD
      if ( ( coverage & ~8U ) != 0x0001 ||
           p + 8 > p_limit              )
=======
      if ( ( coverage & 3U ) != 0x0001 ||
           p + 8 > p_next              )
>>>>>>> a17af05f
        goto NextTable;

      num_pairs = FT_NEXT_USHORT( p );
      p        += 6;

      if ( ( p_next - p ) < 6 * (int)num_pairs ) /* handle broken count */
        num_pairs = (FT_UInt)( ( p_next - p ) / 6 );

      avail |= mask;

      /*
       *  Now check whether the pairs in this table are ordered.
       *  We then can use binary search.
       */
      if ( num_pairs > 0 )
      {
        FT_ULong  count;
        FT_ULong  old_pair;


        old_pair = FT_NEXT_ULONG( p );
        p       += 2;

        for ( count = num_pairs - 1; count > 0; count-- )
        {
          FT_UInt32  cur_pair;


          cur_pair = FT_NEXT_ULONG( p );
          if ( cur_pair <= old_pair )
            break;

          p += 2;
          old_pair = cur_pair;
        }

        if ( count == 0 )
          ordered |= mask;
      }

    NextTable:
      p = p_next;
    }

    face->num_kern_tables = nn;
    face->kern_avail_bits = avail;
    face->kern_order_bits = ordered;

  Exit:
    return error;
  }


  FT_LOCAL_DEF( void )
  tt_face_done_kern( TT_Face  face )
  {
    FT_Stream  stream = face->root.stream;


    FT_FRAME_RELEASE( face->kern_table );
    face->kern_table_size = 0;
    face->num_kern_tables = 0;
    face->kern_avail_bits = 0;
    face->kern_order_bits = 0;
  }


  FT_LOCAL_DEF( FT_Int )
  tt_face_get_kerning( TT_Face  face,
                       FT_UInt  left_glyph,
                       FT_UInt  right_glyph )
  {
    FT_Int    result = 0;
    FT_UInt   count, mask;
    FT_Byte*  p       = face->kern_table;
    FT_Byte*  p_limit = p + face->kern_table_size;


    p   += 4;
    mask = 0x0001;

    for ( count = face->num_kern_tables;
          count > 0 && p + 6 <= p_limit;
          count--, mask <<= 1 )
    {
      FT_Byte* base     = p;
      FT_Byte* next;
      FT_UInt  version  = FT_NEXT_USHORT( p );
      FT_UInt  length   = FT_NEXT_USHORT( p );
      FT_UInt  coverage = FT_NEXT_USHORT( p );
      FT_UInt  num_pairs;
      FT_Int   value    = 0;

      FT_UNUSED( version );


      next = base + length;

      if ( next > p_limit )  /* handle broken table */
        next = p_limit;

      if ( ( face->kern_avail_bits & mask ) == 0 )
        goto NextTable;

      FT_ASSERT( p + 8 <= next ); /* tested in tt_face_load_kern */

      num_pairs = FT_NEXT_USHORT( p );
      p        += 6;

      if ( ( next - p ) < 6 * (int)num_pairs )  /* handle broken count  */
        num_pairs = (FT_UInt)( ( next - p ) / 6 );

      switch ( coverage >> 8 )
      {
      case 0:
        {
          FT_ULong  key0 = TT_KERN_INDEX( left_glyph, right_glyph );


          if ( face->kern_order_bits & mask )   /* binary search */
          {
            FT_UInt   min = 0;
            FT_UInt   max = num_pairs;


            while ( min < max )
            {
              FT_UInt   mid = ( min + max ) >> 1;
              FT_Byte*  q   = p + 6 * mid;
              FT_ULong  key;


              key = FT_NEXT_ULONG( q );

              if ( key == key0 )
              {
                value = FT_PEEK_SHORT( q );
                goto Found;
              }
              if ( key < key0 )
                min = mid + 1;
              else
                max = mid;
            }
          }
          else /* linear search */
          {
            FT_UInt  count2;


            for ( count2 = num_pairs; count2 > 0; count2-- )
            {
              FT_ULong  key = FT_NEXT_ULONG( p );


              if ( key == key0 )
              {
                value = FT_PEEK_SHORT( p );
                goto Found;
              }
              p += 2;
            }
          }
        }
        break;

       /*
        *  We don't support format 2 because we haven't seen a single font
        *  using it in real life...
        */

      default:
        ;
      }

      goto NextTable;

    Found:
      if ( coverage & 8 ) /* override or add */
        result = value;
      else
        result += value;

    NextTable:
      p = next;
    }

    return result;
  }

#undef TT_KERN_INDEX

/* END */<|MERGE_RESOLUTION|>--- conflicted
+++ resolved
@@ -5,11 +5,7 @@
 /*    Load the basic TrueType kerning table.  This doesn't handle          */
 /*    kerning data within the GPOS table at the moment.                    */
 /*                                                                         */
-<<<<<<< HEAD
-/*  Copyright 1996-2016 by                                                 */
-=======
 /*  Copyright 1996-2017 by                                                 */
->>>>>>> a17af05f
 /*  David Turner, Robert Wilhelm, and Werner Lemberg.                      */
 /*                                                                         */
 /*  This file is part of the FreeType project, and may only be used,       */
@@ -112,13 +108,8 @@
         p_next = p_limit;
 
       /* only use horizontal kerning tables */
-<<<<<<< HEAD
-      if ( ( coverage & ~8U ) != 0x0001 ||
-           p + 8 > p_limit              )
-=======
       if ( ( coverage & 3U ) != 0x0001 ||
            p + 8 > p_next              )
->>>>>>> a17af05f
         goto NextTable;
 
       num_pairs = FT_NEXT_USHORT( p );
