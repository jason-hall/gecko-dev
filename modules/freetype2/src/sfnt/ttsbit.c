--- conflicted
+++ resolved
@@ -4,11 +4,7 @@
 /*                                                                         */
 /*    TrueType and OpenType embedded bitmap support (body).                */
 /*                                                                         */
-<<<<<<< HEAD
-/*  Copyright 2005-2016 by                                                 */
-=======
 /*  Copyright 2005-2017 by                                                 */
->>>>>>> a17af05f
 /*  David Turner, Robert Wilhelm, and Werner Lemberg.                      */
 /*                                                                         */
 /*  Copyright 2013 by Google, Inc.                                         */
