--- conflicted
+++ resolved
@@ -4,11 +4,7 @@
 /*                                                                         */
 /*    TrueType and OpenType embedded BDF properties (specification).       */
 /*                                                                         */
-<<<<<<< HEAD
-/*  Copyright 2005-2016 by                                                 */
-=======
 /*  Copyright 2005-2017 by                                                 */
->>>>>>> a17af05f
 /*  David Turner, Robert Wilhelm, and Werner Lemberg.                      */
 /*                                                                         */
 /*  This file is part of the FreeType project, and may only be used,       */
