--- conflicted
+++ resolved
@@ -8,11 +8,7 @@
 /*  be used to parse compressed PCF fonts, as found with many X11 server   */
 /*  distributions.                                                         */
 /*                                                                         */
-<<<<<<< HEAD
-/*  Copyright 2005-2016 by                                                 */
-=======
 /*  Copyright 2005-2017 by                                                 */
->>>>>>> a17af05f
 /*  David Turner.                                                          */
 /*                                                                         */
 /*  This file is part of the FreeType project, and may only be used,       */
