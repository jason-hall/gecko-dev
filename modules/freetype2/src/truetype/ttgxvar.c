--- conflicted
+++ resolved
@@ -4,11 +4,7 @@
 /*                                                                         */
 /*    TrueType GX Font Variation loader                                    */
 /*                                                                         */
-<<<<<<< HEAD
-/*  Copyright 2004-2016 by                                                 */
-=======
 /*  Copyright 2004-2017 by                                                 */
->>>>>>> a17af05f
 /*  David Turner, Robert Wilhelm, Werner Lemberg, and George Williams.     */
 /*                                                                         */
 /*  This file is part of the FreeType project, and may only be used,       */
@@ -25,13 +21,6 @@
   /* Apple documents the `fvar', `gvar', `cvar', and `avar' tables at      */
   /*                                                                       */
   /*   https://developer.apple.com/fonts/TrueType-Reference-Manual/RM06/Chap6[fgca]var.html */
-<<<<<<< HEAD
-  /*                                                                       */
-  /* The documentation for `fvar' is inconsistent.  At one point it says   */
-  /* that `countSizePairs' should be 3, at another point 2.  It should     */
-  /* be 2.                                                                 */
-=======
->>>>>>> a17af05f
   /*                                                                       */
   /* The documentation for `gvar' is not intelligible; `cvar' refers you   */
   /* to `gvar' and is thus also incomprehensible.                          */
@@ -160,12 +149,6 @@
       n <<= 8;
       n  |= FT_GET_BYTE();
     }
-<<<<<<< HEAD
-
-    if ( n > size )
-    {
-      FT_TRACE1(( "ft_var_readpackedpoints: number of points too large\n" ));
-=======
 
     if ( n > size )
     {
@@ -173,23 +156,12 @@
       return NULL;
     }
 
-    /* in the nested loops below we increase `i' twice; */
-    /* it is faster to simply allocate one more slot    */
-    /* than to add another test within the loop         */
-    if ( FT_NEW_ARRAY( points, n + 1 ) )
->>>>>>> a17af05f
-      return NULL;
-    }
-
-<<<<<<< HEAD
     /* in the nested loops below we increase `i' twice; */
     /* it is faster to simply allocate one more slot    */
     /* than to add another test within the loop         */
     if ( FT_NEW_ARRAY( points, n + 1 ) )
       return NULL;
 
-=======
->>>>>>> a17af05f
     *point_cnt = n;
 
     first = 0;
@@ -348,11 +320,7 @@
 
     FT_TRACE2(( "AVAR " ));
 
-<<<<<<< HEAD
-    blend->avar_checked = TRUE;
-=======
     blend->avar_loaded = TRUE;
->>>>>>> a17af05f
     error = face->goto_table( face, TTAG_avar, stream, &table_len );
     if ( error )
     {
@@ -376,11 +344,7 @@
 
     if ( axisCount != (FT_Long)blend->mmvar->num_axis )
     {
-<<<<<<< HEAD
-      FT_TRACE2(( "ft_var_load_avar: number of axes in `avar' and `cvar'\n"
-=======
       FT_TRACE2(( "ft_var_load_avar: number of axes in `avar' and `fvar'\n"
->>>>>>> a17af05f
                   "                  table are different\n" ));
       goto Exit;
     }
@@ -429,524 +393,6 @@
 
   /* some macros we need */
   #define FT_FIXED_ONE  ( (FT_Fixed)0x10000 )
-<<<<<<< HEAD
-
-  #define FT_fdot14ToFixed( x )                    \
-          ( ( (FT_Fixed)( (FT_Int16)(x) ) ) << 2 )
-  #define FT_intToFixed( i )                     \
-          ( (FT_Fixed)( (FT_UInt32)(i) << 16 ) )
-  #define FT_fixedToInt( x )                                   \
-          ( (FT_Short)( ( (FT_UInt32)(x) + 0x8000U ) >> 16 ) )
-
-
-  /*************************************************************************/
-  /*                                                                       */
-  /* <Function>                                                            */
-  /*    ft_var_load_hvar                                                   */
-  /*                                                                       */
-  /* <Description>                                                         */
-  /*    Parse the `HVAR' table and set `blend->hvar_loaded' to TRUE.       */
-  /*                                                                       */
-  /*    On success, `blend->hvar_checked' is set to TRUE.                  */
-  /*                                                                       */
-  /*    Some memory may remain allocated on error; it is always freed in   */
-  /*    `tt_done_blend', however.                                          */
-  /*                                                                       */
-  /* <InOut>                                                               */
-  /*    face :: The font face.                                             */
-  /*                                                                       */
-  /* <Return>                                                              */
-  /*    FreeType error code.  0 means success.                             */
-  /*                                                                       */
-  static FT_Error
-  ft_var_load_hvar( TT_Face  face )
-  {
-    FT_Stream  stream = FT_FACE_STREAM( face );
-    FT_Memory  memory = stream->memory;
-
-    GX_Blend  blend = face->blend;
-
-    FT_Error   error;
-    FT_UShort  majorVersion;
-    FT_ULong   table_len;
-    FT_ULong   table_offset;
-    FT_ULong   store_offset;
-
-    FT_ULong*  dataOffsetArray = NULL;
-
-
-    blend->hvar_loaded = TRUE;
-
-    FT_TRACE2(( "HVAR " ));
-
-    error = face->goto_table( face, TTAG_HVAR, stream, &table_len );
-    if ( error )
-    {
-      FT_TRACE2(( "is missing\n" ));
-      goto Exit;
-    }
-
-    table_offset = FT_STREAM_POS();
-
-    /* skip minor version */
-    if ( FT_READ_USHORT( majorVersion ) ||
-         FT_STREAM_SKIP( 2 )            )
-      goto Exit;
-    if ( majorVersion != 1 )
-    {
-      FT_TRACE2(( "bad table version %d\n", majorVersion ));
-      error = FT_THROW( Invalid_Table );
-      goto Exit;
-    }
-
-    /* skip map offset */
-    if ( FT_READ_ULONG( store_offset ) ||
-         FT_STREAM_SKIP( 4 )           )
-      goto Exit;
-
-    /* parse item variation store */
-    {
-      FT_UShort  format;
-      FT_ULong   region_offset;
-      FT_UInt    i, j, k;
-      FT_UInt    shortDeltaCount;
-
-      GX_HVStore    itemStore;
-      GX_HVarTable  hvarTable;
-      GX_HVarData   hvarData;
-
-
-      if ( FT_STREAM_SEEK( table_offset + store_offset ) ||
-           FT_READ_USHORT( format )                      )
-        goto Exit;
-      if ( format != 1 )
-      {
-        FT_TRACE2(( "bad store format %d\n", format ));
-        error = FT_THROW( Invalid_Table );
-        goto Exit;
-      }
-
-      if ( FT_NEW( blend->hvar_table ) )    /* allocate table at top level */
-        goto Exit;
-
-      hvarTable = blend->hvar_table;
-      itemStore = &hvarTable->itemStore;
-
-      /* read top level fields */
-      if ( FT_READ_ULONG( region_offset )         ||
-           FT_READ_USHORT( itemStore->dataCount ) )
-        goto Exit;
-
-      /* make temporary copy of item variation data offsets; */
-      /* we will parse region list first, then come back     */
-      if ( FT_NEW_ARRAY( dataOffsetArray, itemStore->dataCount ) )
-        goto Exit;
-
-      for ( i = 0; i < itemStore->dataCount; i++ )
-      {
-        if ( FT_READ_ULONG( dataOffsetArray[i] ) )
-          goto Exit;
-      }
-
-      /* parse array of region records (region list) */
-      if ( FT_STREAM_SEEK( table_offset + store_offset + region_offset ) )
-        goto Exit;
-
-      if ( FT_READ_USHORT( itemStore->axisCount )   ||
-           FT_READ_USHORT( itemStore->regionCount ) )
-        goto Exit;
-
-      if ( FT_NEW_ARRAY( itemStore->varRegionList, itemStore->regionCount ) )
-        goto Exit;
-
-      for ( i = 0; i < itemStore->regionCount; i++ )
-      {
-        GX_AxisCoords  axisCoords;
-
-
-        if ( FT_NEW_ARRAY( itemStore->varRegionList[i].axisList,
-                           itemStore->axisCount ) )
-          goto Exit;
-
-        axisCoords = itemStore->varRegionList[i].axisList;
-
-        for ( j = 0; j < itemStore->axisCount; j++ )
-        {
-          FT_Short  start, peak, end;
-
-
-          if ( FT_READ_SHORT( start ) ||
-               FT_READ_SHORT( peak )  ||
-               FT_READ_SHORT( end )   )
-            goto Exit;
-
-          axisCoords[j].startCoord = FT_fdot14ToFixed( start );
-          axisCoords[j].peakCoord  = FT_fdot14ToFixed( peak );
-          axisCoords[j].endCoord   = FT_fdot14ToFixed( end );
-        }
-      }
-
-      /* end of region list parse */
-
-      /* use dataOffsetArray now to parse varData items */
-      if ( FT_NEW_ARRAY( itemStore->varData, itemStore->dataCount ) )
-        goto Exit;
-
-      for ( i = 0; i < itemStore->dataCount; i++ )
-      {
-        hvarData = &itemStore->varData[i];
-
-        if ( FT_STREAM_SEEK( table_offset       +
-                             store_offset       +
-                             dataOffsetArray[i] ) )
-          goto Exit;
-
-        if ( FT_READ_USHORT( hvarData->itemCount )      ||
-             FT_READ_USHORT( shortDeltaCount )          ||
-             FT_READ_USHORT( hvarData->regionIdxCount ) )
-          goto Exit;
-
-        /* check some data consistency */
-        if ( shortDeltaCount > hvarData->regionIdxCount )
-        {
-          FT_TRACE2(( "bad short count %d or region count %d\n",
-                      shortDeltaCount,
-                      hvarData->regionIdxCount ));
-          error = FT_THROW( Invalid_Table );
-          goto Exit;
-        }
-
-        if ( hvarData->regionIdxCount > itemStore->regionCount )
-        {
-          FT_TRACE2(( "inconsistent regionCount %d in varData[%d]\n",
-                      hvarData->regionIdxCount,
-                      i ));
-          error = FT_THROW( Invalid_Table );
-          goto Exit;
-        }
-
-        /* parse region indices */
-        if ( FT_NEW_ARRAY( hvarData->regionIndices,
-                           hvarData->regionIdxCount ) )
-          goto Exit;
-
-        for ( j = 0; j < hvarData->regionIdxCount; j++ )
-        {
-          if ( FT_READ_USHORT( hvarData->regionIndices[j] ) )
-            goto Exit;
-
-          if ( hvarData->regionIndices[j] >= itemStore->regionCount )
-          {
-            FT_TRACE2(( "bad region index %d\n",
-                        hvarData->regionIndices[j] ));
-            error = FT_THROW( Invalid_Table );
-            goto Exit;
-          }
-        }
-
-        /* Parse delta set.                                                */
-        /*                                                                 */
-        /* On input, deltas are ( shortDeltaCount + regionIdxCount ) bytes */
-        /* each; on output, deltas are expanded to `regionIdxCount' shorts */
-        /* each.                                                           */
-        if ( FT_NEW_ARRAY( hvarData->deltaSet,
-                           hvarData->regionIdxCount * hvarData->itemCount ) )
-          goto Exit;
-
-        /* the delta set is stored as a 2-dimensional array of shorts; */
-        /* sign-extend signed bytes to signed shorts                   */
-        for ( j = 0; j < hvarData->itemCount * hvarData->regionIdxCount; )
-        {
-          for ( k = 0; k < shortDeltaCount; k++, j++ )
-          {
-            /* read the short deltas */
-            FT_Short  delta;
-
-
-            if ( FT_READ_SHORT( delta ) )
-              goto Exit;
-
-            hvarData->deltaSet[j] = delta;
-          }
-
-          for ( ; k < hvarData->regionIdxCount; k++, j++ )
-          {
-            /* read the (signed) byte deltas */
-            FT_Char  delta;
-
-
-            if ( FT_READ_CHAR( delta ) )
-              goto Exit;
-
-            hvarData->deltaSet[j] = delta;
-          }
-        }
-      }
-    }
-
-    /* end parse item variation store */
-
-    /* parse width map */
-    {
-      GX_WidthMap  widthMap;
-
-      FT_UShort  format;
-      FT_UInt    entrySize;
-      FT_UInt    innerBitCount;
-      FT_UInt    innerIndexMask;
-      FT_UInt    i, j;
-
-
-      widthMap = &blend->hvar_table->widthMap;
-
-      if ( FT_READ_USHORT( format )             ||
-           FT_READ_USHORT( widthMap->mapCount ) )
-        goto Exit;
-
-      if ( format & 0xFFC0 )
-      {
-        FT_TRACE2(( "bad map format %d\n", format ));
-        error = FT_THROW( Invalid_Table );
-        goto Exit;
-      }
-
-      /* bytes per entry: 1, 2, 3, or 4 */
-      entrySize      = ( ( format & 0x0030 ) >> 4 ) + 1;
-      innerBitCount  = ( format & 0x000F ) + 1;
-      innerIndexMask = ( 1 << innerBitCount ) - 1;
-
-      if ( FT_NEW_ARRAY( widthMap->innerIndex, widthMap->mapCount ) )
-        goto Exit;
-
-      if ( FT_NEW_ARRAY( widthMap->outerIndex, widthMap->mapCount ) )
-        goto Exit;
-
-      for ( i = 0; i < widthMap->mapCount; i++ )
-      {
-        FT_UInt  mapData = 0;
-        FT_UInt  outerIndex, innerIndex;
-
-
-        /* read map data one unsigned byte at a time, big endian */
-        for ( j = 0; j < entrySize; j++ )
-        {
-          FT_Byte  data;
-
-
-          if ( FT_READ_BYTE( data ) )
-            goto Exit;
-
-          mapData = ( mapData << 8 ) | data;
-        }
-
-        outerIndex = mapData >> innerBitCount;
-
-        if ( outerIndex >= blend->hvar_table->itemStore.dataCount )
-        {
-          FT_TRACE2(( "outerIndex[%d] == %d out of range\n",
-                      i,
-                      outerIndex ));
-          error = FT_THROW( Invalid_Table );
-          goto Exit;
-        }
-
-        widthMap->outerIndex[i] = outerIndex;
-
-        innerIndex = mapData & innerIndexMask;
-
-        if ( innerIndex >=
-               blend->hvar_table->itemStore.varData[outerIndex].itemCount )
-        {
-          FT_TRACE2(( "innerIndex[%d] == %d out of range\n",
-                      i,
-                      innerIndex ));
-          error = FT_THROW( Invalid_Table );
-            goto Exit;
-        }
-
-        widthMap->innerIndex[i] = innerIndex;
-      }
-    }
-
-    /* end parse width map */
-
-    FT_TRACE2(( "loaded\n" ));
-    error = FT_Err_Ok;
-
-  Exit:
-    FT_FREE( dataOffsetArray );
-
-    if ( !error )
-    {
-      blend->hvar_checked = TRUE;
-
-      /* TODO: implement other HVAR stuff */
-      face->variation_support |= TT_FACE_FLAG_VAR_HADVANCE;
-    }
-
-    return error;
-  }
-
-
-  /*************************************************************************/
-  /*                                                                       */
-  /* <Function>                                                            */
-  /*    tt_hadvance_adjust                                                 */
-  /*                                                                       */
-  /* <Description>                                                         */
-  /*    Apply HVAR advance width adjustment of a given glyph.              */
-  /*                                                                       */
-  /* <Input>                                                               */
-  /*    gindex :: The glyph index.                                         */
-  /*                                                                       */
-  /* <InOut>                                                               */
-  /*    face   :: The font face.                                           */
-  /*                                                                       */
-  /*    adelta :: Points to width value that gets modified.                */
-  /*                                                                       */
-  FT_LOCAL_DEF( FT_Error )
-  tt_hadvance_adjust( TT_Face  face,
-                      FT_UInt  gindex,
-                      FT_Int  *avalue )
-  {
-    FT_Error  error = FT_Err_Ok;
-
-    GX_HVarData  varData;
-
-    FT_UInt    innerIndex, outerIndex;
-    FT_UInt    master, j;
-    FT_Fixed   netAdjustment = 0;     /* accumulated adjustment */
-    FT_Fixed   scaledDelta;
-    FT_Short*  deltaSet;
-    FT_Fixed   delta;
-
-
-    if ( !face->doblend || !face->blend )
-      goto Exit;
-
-    if ( !face->blend->hvar_loaded )
-    {
-      /* initialize hvar table */
-      face->blend->hvar_error = ft_var_load_hvar( face );
-    }
-
-    if ( !face->blend->hvar_checked )
-    {
-      error = face->blend->hvar_error;
-      goto Exit;
-    }
-
-    /* advance width adjustments are always present in an `HVAR' table, */
-    /* so need to test for this capability                              */
-
-    if ( gindex >= face->blend->hvar_table->widthMap.mapCount )
-    {
-      FT_TRACE2(( "gindex %d out of range\n", gindex ));
-      error = FT_THROW( Invalid_Argument );
-      goto Exit;
-    }
-
-    /* trust that HVAR parser has checked indices */
-    outerIndex = face->blend->hvar_table->widthMap.outerIndex[gindex];
-    innerIndex = face->blend->hvar_table->widthMap.innerIndex[gindex];
-    varData    = &face->blend->hvar_table->itemStore.varData[outerIndex];
-    deltaSet   = &varData->deltaSet[varData->regionIdxCount * innerIndex];
-
-    /* See pseudo code from `Font Variations Overview' */
-    /* in the OpenType specification.                  */
-
-    /* outer loop steps through master designs to be blended */
-    for ( master = 0; master < varData->regionIdxCount; master++ )
-    {
-      FT_Fixed  scalar      = FT_FIXED_ONE;
-      FT_UInt   regionIndex = varData->regionIndices[master];
-
-      GX_AxisCoords  axis = face->blend
-                              ->hvar_table
-                              ->itemStore.varRegionList[regionIndex]
-                                         .axisList;
-
-
-      /* inner loop steps through axes in this region */
-      for ( j = 0;
-            j < face->blend->hvar_table->itemStore.axisCount;
-            j++, axis++ )
-      {
-        FT_Fixed  axisScalar;
-
-
-        /* compute the scalar contribution of this axis; */
-        /* ignore invalid ranges                         */
-        if ( axis->startCoord > axis->peakCoord ||
-             axis->peakCoord > axis->endCoord   )
-          axisScalar = FT_FIXED_ONE;
-
-        else if ( axis->startCoord < 0 &&
-                  axis->endCoord > 0   &&
-                  axis->peakCoord != 0 )
-          axisScalar = FT_FIXED_ONE;
-
-        /* peak of 0 means ignore this axis */
-        else if ( axis->peakCoord == 0 )
-          axisScalar = FT_FIXED_ONE;
-
-        /* ignore this region if coords are out of range */
-        else if ( face->blend->normalizedcoords[j] < axis->startCoord ||
-                  face->blend->normalizedcoords[j] > axis->endCoord   )
-          axisScalar = 0;
-
-        /* calculate a proportional factor */
-        else
-        {
-          if ( face->blend->normalizedcoords[j] == axis->peakCoord )
-            axisScalar = FT_FIXED_ONE;
-          else if ( face->blend->normalizedcoords[j] < axis->peakCoord )
-            axisScalar =
-              FT_DivFix( face->blend->normalizedcoords[j] - axis->startCoord,
-                         axis->peakCoord - axis->startCoord );
-          else
-            axisScalar =
-              FT_DivFix( axis->endCoord - face->blend->normalizedcoords[j],
-                         axis->endCoord - axis->peakCoord );
-        }
-
-        /* take product of all the axis scalars */
-        scalar = FT_MulFix( scalar, axisScalar );
-
-      } /* per-axis loop */
-
-      /* get the scaled delta for this region */
-      delta       = FT_intToFixed( deltaSet[master] );
-      scaledDelta = FT_MulFix( scalar, delta );
-
-      /* accumulate the adjustments from each region */
-      netAdjustment = netAdjustment + scaledDelta;
-
-    } /* per-region loop */
-
-    /* apply the accumulated adjustment to derive the interpolated value */
-    FT_TRACE5(( "horizontal width %d adjusted by %d units (HVAR)\n",
-                *avalue,
-                FT_fixedToInt( netAdjustment ) ));
-
-    *avalue += FT_fixedToInt( netAdjustment );
-
-  Exit:
-    return error;
-  }
-
-
-  typedef struct  GX_GVar_Head_
-  {
-    FT_Long    version;
-    FT_UShort  axisCount;
-    FT_UShort  globalCoordCount;
-    FT_ULong   offsetToCoord;
-    FT_UShort  glyphCount;
-    FT_UShort  flags;
-    FT_ULong   offsetToData;
-=======
->>>>>>> a17af05f
 
   #define FT_fdot14ToFixed( x )                \
           ( (FT_Fixed)( (FT_ULong)(x) << 2 ) )
@@ -956,43 +402,13 @@
           ( (FT_Short)( ( (FT_UInt32)(x) + 0x8000U ) >> 16 ) )
 
 
-<<<<<<< HEAD
-  /*************************************************************************/
-  /*                                                                       */
-  /* <Function>                                                            */
-  /*    ft_var_load_gvar                                                   */
-  /*                                                                       */
-  /* <Description>                                                         */
-  /*    Parse the `gvar' table if present.  If `fvar' is there, `gvar' had */
-  /*    better be there too.                                               */
-  /*                                                                       */
-  /* <InOut>                                                               */
-  /*    face :: The font face.                                             */
-  /*                                                                       */
-  /* <Return>                                                              */
-  /*    FreeType error code.  0 means success.                             */
-  /*                                                                       */
-=======
->>>>>>> a17af05f
   static FT_Error
   ft_var_load_item_variation_store( TT_Face          face,
                                     FT_ULong         offset,
                                     GX_ItemVarStore  itemStore )
   {
-<<<<<<< HEAD
-    FT_Stream     stream = FT_FACE_STREAM( face );
-    FT_Memory     memory = stream->memory;
-    GX_Blend      blend  = face->blend;
-    FT_Error      error;
-    FT_UInt       i, j;
-    FT_ULong      table_len;
-    FT_ULong      gvar_start;
-    FT_ULong      offsetToData;
-    GX_GVar_Head  gvar_head;
-=======
     FT_Stream  stream = FT_FACE_STREAM( face );
     FT_Memory  memory = stream->memory;
->>>>>>> a17af05f
 
     FT_Error   error;
     FT_UShort  format;
@@ -1006,21 +422,9 @@
     FT_ULong*  dataOffsetArray = NULL;
 
 
-<<<<<<< HEAD
-    FT_TRACE2(( "GVAR " ));
-
-    if ( FT_SET_ERROR( face->goto_table( face,
-                                         TTAG_gvar,
-                                         stream,
-                                         &table_len ) ) )
-    {
-      FT_TRACE2(( "is missing\n" ));
-=======
     if ( FT_STREAM_SEEK( offset ) ||
          FT_READ_USHORT( format ) )
->>>>>>> a17af05f
       goto Exit;
-    }
 
     if ( format != 1 )
     {
@@ -1030,39 +434,6 @@
       goto Exit;
     }
 
-<<<<<<< HEAD
-    if ( gvar_head.version != 0x00010000L )
-    {
-      FT_TRACE1(( "bad table version\n" ));
-      error = FT_THROW( Invalid_Table );
-      goto Exit;
-    }
-
-    if ( gvar_head.axisCount != (FT_UShort)blend->mmvar->num_axis )
-    {
-      FT_TRACE1(( "ft_var_load_gvar: number of axes in `gvar' and `cvar'\n"
-                  "                  table are different\n" ));
-      error = FT_THROW( Invalid_Table );
-      goto Exit;
-    }
-
-    /* rough sanity check, ignoring offsets */
-    if ( (FT_ULong)gvar_head.globalCoordCount * gvar_head.axisCount >
-           table_len / 2 )
-    {
-      FT_TRACE1(( "ft_var_load_gvar:"
-                  " invalid number of global coordinates\n" ));
-      error = FT_THROW( Invalid_Table );
-      goto Exit;
-    }
-
-    /* rough sanity check: offsets can be either 2 or 4 bytes, */
-    /* and a single variation needs at least 4 bytes per glyph */
-    if ( (FT_ULong)gvar_head.glyphCount *
-           ( ( gvar_head.flags & 1 ) ? 8 : 6 ) > table_len )
-    {
-      FT_TRACE1(( "ft_var_load_gvar: invalid number of glyphs\n" ));
-=======
     /* read top level fields */
     if ( FT_READ_ULONG( region_offset )         ||
          FT_READ_USHORT( itemStore->dataCount ) )
@@ -1072,28 +443,13 @@
     if ( !itemStore->dataCount )
     {
       FT_TRACE2(( "ft_var_load_item_variation_store: missing varData\n" ));
->>>>>>> a17af05f
       error = FT_THROW( Invalid_Table );
       goto Exit;
     }
 
-<<<<<<< HEAD
-    FT_TRACE2(( "loaded\n" ));
-
-    blend->gvar_size   = table_len;
-    blend->tuplecount  = gvar_head.globalCoordCount;
-    blend->gv_glyphcnt = gvar_head.glyphCount;
-    offsetToData       = gvar_start + gvar_head.offsetToData;
-
-    FT_TRACE5(( "gvar: there are %d shared coordinates:\n",
-                blend->tuplecount ));
-
-    if ( FT_NEW_ARRAY( blend->glyphoffsets, blend->gv_glyphcnt + 1 ) )
-=======
     /* make temporary copy of item variation data offsets; */
     /* we will parse region list first, then come back     */
     if ( FT_NEW_ARRAY( dataOffsetArray, itemStore->dataCount ) )
->>>>>>> a17af05f
       goto Exit;
 
     for ( i = 0; i < itemStore->dataCount; i++ )
@@ -1102,14 +458,9 @@
         goto Exit;
     }
 
-<<<<<<< HEAD
-      for ( i = 0; i <= blend->gv_glyphcnt; i++ )
-        blend->glyphoffsets[i] = offsetToData + FT_GET_ULONG();
-=======
     /* parse array of region records (region list) */
     if ( FT_STREAM_SEEK( offset + region_offset ) )
       goto Exit;
->>>>>>> a17af05f
 
     if ( FT_READ_USHORT( itemStore->axisCount )   ||
          FT_READ_USHORT( itemStore->regionCount ) )
@@ -1137,13 +488,7 @@
                          itemStore->axisCount ) )
         goto Exit;
 
-<<<<<<< HEAD
-      for ( i = 0; i <= blend->gv_glyphcnt; i++ )
-        blend->glyphoffsets[i] = offsetToData + FT_GET_USHORT() * 2;
-                                               /* XXX: Undocumented: `*2'! */
-=======
       axisCoords = itemStore->varRegionList[i].axisList;
->>>>>>> a17af05f
 
       for ( j = 0; j < itemStore->axisCount; j++ )
       {
@@ -1174,26 +519,6 @@
       if ( FT_STREAM_SEEK( offset + dataOffsetArray[i] ) )
         goto Exit;
 
-<<<<<<< HEAD
-      if ( FT_STREAM_SEEK( gvar_start + gvar_head.offsetToCoord )         ||
-           FT_FRAME_ENTER( blend->tuplecount * gvar_head.axisCount * 2L ) )
-        goto Exit;
-
-      for ( i = 0; i < blend->tuplecount; i++ )
-      {
-        FT_TRACE5(( "  [ " ));
-        for ( j = 0; j < (FT_UInt)gvar_head.axisCount; j++ )
-        {
-          blend->tuplecoords[i * gvar_head.axisCount + j] =
-            FT_GET_SHORT() * 4;                 /* convert to FT_Fixed */
-          FT_TRACE5(( "%.5f ",
-            blend->tuplecoords[i * gvar_head.axisCount + j] / 65536.0 ));
-        }
-        FT_TRACE5(( "]\n" ));
-      }
-
-      FT_TRACE5(( "\n" ));
-=======
       if ( FT_READ_USHORT( varData->itemCount )      ||
            FT_READ_USHORT( shortDeltaCount )         ||
            FT_READ_USHORT( varData->regionIdxCount ) )
@@ -1208,7 +533,6 @@
         error = FT_THROW( Invalid_Table );
         goto Exit;
       }
->>>>>>> a17af05f
 
       if ( varData->regionIdxCount > itemStore->regionCount )
       {
@@ -2509,42 +1833,6 @@
     for ( ; i < num_coords; i++ )
       design[i] = 0;
 
-<<<<<<< HEAD
-    for ( i = 0; i < blend->num_axis; i++ )
-    {
-      FT_TRACE6(( "    axis coordinate %d (%.5f):\n",
-                  i, blend->normalizedcoords[i] / 65536.0 ));
-      if ( !( tupleIndex & GX_TI_INTERMEDIATE_TUPLE ) )
-        FT_TRACE6(( "      intermediate coordinates %d (%.5f, %.5f):\n",
-                    i,
-                    im_start_coords[i] / 65536.0,
-                    im_end_coords[i] / 65536.0 ));
-
-      /* It's not clear why (for intermediate tuples) we don't need     */
-      /* to check against start/end -- the documentation says we don't. */
-      /* Similarly, it's unclear why we don't need to scale along the   */
-      /* axis.                                                          */
-
-      if ( tuple_coords[i] == 0 )
-      {
-        FT_TRACE6(( "      tuple coordinate is zero, ignored\n", i ));
-        continue;
-      }
-
-      if ( blend->normalizedcoords[i] == 0 )
-      {
-        FT_TRACE6(( "      axis coordinate is zero, stop\n" ));
-        apply = 0;
-        break;
-      }
-
-      if ( blend->normalizedcoords[i] == tuple_coords[i] )
-      {
-        FT_TRACE6(( "      tuple coordinate value %.5f fits perfectly\n",
-                    tuple_coords[i] / 65536.0 ));
-        /* `apply' does not change */
-        continue;
-=======
     if ( blend->avar_segment )
     {
       GX_AVarSegment  av = blend->avar_segment;
@@ -2571,71 +1859,9 @@
             break;
           }
         }
->>>>>>> a17af05f
-      }
-    }
-
-<<<<<<< HEAD
-      if ( !( tupleIndex & GX_TI_INTERMEDIATE_TUPLE ) )
-      {
-        /* not an intermediate tuple */
-
-        if ( blend->normalizedcoords[i] < FT_MIN( 0, tuple_coords[i] ) ||
-             blend->normalizedcoords[i] > FT_MAX( 0, tuple_coords[i] ) )
-        {
-          FT_TRACE6(( "      tuple coordinate value %.5f is exceeded, stop\n",
-                      tuple_coords[i] / 65536.0 ));
-          apply = 0;
-          break;
-        }
-
-        FT_TRACE6(( "      tuple coordinate value %.5f fits\n",
-                    tuple_coords[i] / 65536.0 ));
-        apply = FT_MulDiv( apply,
-                           blend->normalizedcoords[i],
-                           tuple_coords[i] );
-      }
-      else
-      {
-        /* intermediate tuple */
-
-        if ( blend->normalizedcoords[i] < im_start_coords[i] ||
-             blend->normalizedcoords[i] > im_end_coords[i]   )
-        {
-          FT_TRACE6(( "      intermediate tuple range [%.5f;%.5f] is exceeded,"
-                      " stop\n",
-                      im_start_coords[i] / 65536.0,
-                      im_end_coords[i] / 65536.0 ));
-          apply = 0;
-          break;
-        }
-
-        else if ( blend->normalizedcoords[i] < tuple_coords[i] )
-        {
-          FT_TRACE6(( "      intermediate tuple range [%.5f;%.5f] fits\n",
-                      im_start_coords[i] / 65536.0,
-                      im_end_coords[i] / 65536.0 ));
-          apply = FT_MulDiv( apply,
-                             blend->normalizedcoords[i] - im_start_coords[i],
-                             tuple_coords[i] - im_start_coords[i] );
-        }
-
-        else
-        {
-          FT_TRACE6(( "      intermediate tuple range [%.5f;%.5f] fits\n",
-                      im_start_coords[i] / 65536.0,
-                      im_end_coords[i] / 65536.0 ));
-          apply = FT_MulDiv( apply,
-                             im_end_coords[i] - blend->normalizedcoords[i],
-                             im_end_coords[i] - tuple_coords[i] );
-        }
-      }
-    }
-
-    FT_TRACE6(( "    apply factor is %.5f\n", apply / 65536.0 ));
-
-    return apply;
-=======
+      }
+    }
+
     mmvar = blend->mmvar;
     a     = mmvar->axis;
 
@@ -2650,7 +1876,6 @@
       else
         design[i] = a->def;
     }
->>>>>>> a17af05f
   }
 
 
@@ -2727,10 +1952,7 @@
     FT_Var_Named_Style*  ns;
     GX_FVar_Head         fvar_head;
     FT_Bool              usePsName;
-<<<<<<< HEAD
-=======
     FT_UInt              num_instances;
->>>>>>> a17af05f
 
     static const FT_Frame_Field  fvar_fields[] =
     {
@@ -2846,13 +2068,8 @@
         (FT_Var_Named_Style*)&( mmvar->axis[fvar_head.axisCount] );
 
       next_coords =
-<<<<<<< HEAD
-        (FT_Fixed*)&( mmvar->namedstyle[fvar_head.instanceCount] );
-      for ( i = 0; i < fvar_head.instanceCount; i++ )
-=======
         (FT_Fixed*)&( mmvar->namedstyle[num_instances] );
       for ( i = 0; i < num_instances; i++ )
->>>>>>> a17af05f
       {
         mmvar->namedstyle[i].coords  = next_coords;
         next_coords                 += fvar_head.axisCount;
@@ -2896,7 +2113,6 @@
           FT_TRACE2(( "TT_Get_MM_Var:"
                       " invalid \"%s\" axis record; disabling\n",
                       a->name ));
-<<<<<<< HEAD
 
           a->minimum = a->def;
           a->maximum = a->def;
@@ -2908,27 +2124,11 @@
                     a->def / 65536.0,
                     a->maximum / 65536.0 ));
 
-=======
-
-          a->minimum = a->def;
-          a->maximum = a->def;
-        }
-
-        FT_TRACE5(( "  \"%s\": minimum=%.5f, default=%.5f, maximum=%.5f\n",
-                    a->name,
-                    a->minimum / 65536.0,
-                    a->def / 65536.0,
-                    a->maximum / 65536.0 ));
-
->>>>>>> a17af05f
         a++;
       }
 
       FT_TRACE5(( "\n" ));
 
-<<<<<<< HEAD
-      ns = mmvar->namedstyle;
-=======
       /* named instance coordinates are stored as design coordinates; */
       /* we have to convert them to normalized coordinates also       */
       if ( FT_NEW_ARRAY( face->blend->normalized_stylecoords,
@@ -2940,7 +2140,6 @@
 
       ns  = mmvar->namedstyle;
       nsc = face->blend->normalized_stylecoords;
->>>>>>> a17af05f
       for ( i = 0; i < fvar_head.instanceCount; i++, ns++ )
       {
         /* PostScript names add 2 bytes to the instance record size */
@@ -2951,13 +2150,6 @@
         ns->strid       =    FT_GET_USHORT();
         (void) /* flags = */ FT_GET_USHORT();
 
-<<<<<<< HEAD
-        for ( j = 0; j < fvar_head.axisCount; j++ )
-          ns->coords[j] = FT_GET_LONG();
-
-        if ( usePsName )
-          ns->psid = FT_GET_USHORT();
-=======
         c = ns->coords;
         for ( j = 0; j < fvar_head.axisCount; j++, c++ )
           *c = FT_GET_LONG();
@@ -2970,7 +2162,6 @@
                               ns->coords,
                               nsc );
         nsc += fvar_head.axisCount;
->>>>>>> a17af05f
 
         FT_FRAME_EXIT();
       }
@@ -3080,38 +2271,8 @@
   }
 
 
-<<<<<<< HEAD
-  /*************************************************************************/
-  /*                                                                       */
-  /* <Function>                                                            */
-  /*    TT_Set_MM_Blend                                                    */
-  /*                                                                       */
-  /* <Description>                                                         */
-  /*    Set the blend (normalized) coordinates for this instance of the    */
-  /*    font.  Check that the `gvar' table is reasonable and does some     */
-  /*    initial preparation.                                               */
-  /*                                                                       */
-  /* <InOut>                                                               */
-  /*    face       :: The font.                                            */
-  /*                  Initialize the blend structure with `gvar' data.     */
-  /*                                                                       */
-  /* <Input>                                                               */
-  /*    num_coords :: The number of available coordinates.  If it is       */
-  /*                  larger than the number of axes, ignore the excess    */
-  /*                  values.  If it is smaller than the number of axes,   */
-  /*                  use the default value (0) for the remaining axes.    */
-  /*                                                                       */
-  /*    coords     :: An array of `num_coords', each between [-1,1].       */
-  /*                                                                       */
-  /* <Return>                                                              */
-  /*    FreeType error code.  0 means success.                             */
-  /*                                                                       */
-  FT_LOCAL_DEF( FT_Error )
-  TT_Set_MM_Blend( TT_Face    face,
-=======
   static FT_Error
   tt_set_mm_blend( TT_Face    face,
->>>>>>> a17af05f
                    FT_UInt    num_coords,
                    FT_Fixed*  coords,
                    FT_Bool    set_design_coords )
@@ -3119,11 +2280,7 @@
     FT_Error    error = FT_Err_Ok;
     GX_Blend    blend;
     FT_MM_Var*  mmvar;
-<<<<<<< HEAD
-    FT_UInt     i;
-=======
     FT_UInt     i, j;
->>>>>>> a17af05f
     FT_Bool     is_default_instance = 1;
     FT_Memory   memory = face->root.memory;
 
@@ -3149,12 +2306,8 @@
 
     if ( num_coords > mmvar->num_axis )
     {
-<<<<<<< HEAD
-      FT_TRACE2(( "TT_Set_MM_Blend: only using first %d of %d coordinates\n",
-=======
       FT_TRACE2(( "TT_Set_MM_Blend:"
                   " only using first %d of %d coordinates\n",
->>>>>>> a17af05f
                   mmvar->num_axis, num_coords ));
       num_coords = mmvar->num_axis;
     }
@@ -3179,10 +2332,6 @@
 
     FT_TRACE5(( "\n" ));
 
-<<<<<<< HEAD
-    if ( !face->isCFF2 && !blend->glyphoffsets )
-      if ( FT_SET_ERROR( ft_var_load_gvar( face ) ) )
-=======
     if ( !face->is_cff2 && !blend->glyphoffsets )
       if ( FT_SET_ERROR( ft_var_load_gvar( face ) ) )
         goto Exit;
@@ -3190,7 +2339,6 @@
     if ( !blend->coords )
     {
       if ( FT_NEW_ARRAY( blend->coords, mmvar->num_axis ) )
->>>>>>> a17af05f
         goto Exit;
     }
 
@@ -3271,10 +2419,6 @@
       }
     }
 
-<<<<<<< HEAD
-    face->is_default_instance = is_default_instance;
-
-=======
     /* check whether the current variation tuple coincides */
     /* with a named instance                               */
 
@@ -3305,7 +2449,6 @@
     FT_FREE( face->postscript_name );
     face->postscript_name = NULL;
 
->>>>>>> a17af05f
   Exit:
     return error;
   }
@@ -3314,8 +2457,6 @@
   /*************************************************************************/
   /*                                                                       */
   /* <Function>                                                            */
-<<<<<<< HEAD
-=======
   /*    TT_Set_MM_Blend                                                    */
   /*                                                                       */
   /* <Description>                                                         */
@@ -3350,7 +2491,6 @@
   /*************************************************************************/
   /*                                                                       */
   /* <Function>                                                            */
->>>>>>> a17af05f
   /*    TT_Get_MM_Blend                                                    */
   /*                                                                       */
   /* <Description>                                                         */
@@ -3392,12 +2532,8 @@
     nc = num_coords;
     if ( num_coords > blend->num_axis )
     {
-<<<<<<< HEAD
-      FT_TRACE2(( "TT_Get_MM_Blend: only using first %d of %d coordinates\n",
-=======
       FT_TRACE2(( "TT_Get_MM_Blend:"
                   " only using first %d of %d coordinates\n",
->>>>>>> a17af05f
                   blend->num_axis, num_coords ));
       nc = blend->num_axis;
     }
@@ -3461,7 +2597,7 @@
 
     FT_Fixed*  normalized = NULL;
 
-<<<<<<< HEAD
+
     if ( !face->blend )
     {
       if ( FT_SET_ERROR( TT_Get_MM_Var( face, NULL ) ) )
@@ -3471,162 +2607,6 @@
     blend = face->blend;
     mmvar = blend->mmvar;
 
-    if ( num_coords > mmvar->num_axis )
-    {
-      FT_TRACE2(( "TT_Set_Var_Design:"
-                  " only using first %d of %d coordinates\n",
-                  mmvar->num_axis, num_coords ));
-      num_coords = mmvar->num_axis;
-    }
-
-    /* Axis normalization is a two-stage process.  First we normalize */
-    /* based on the [min,def,max] values for the axis to be [-1,0,1]. */
-    /* Then, if there's an `avar' table, we renormalize this range.   */
-
-    if ( FT_NEW_ARRAY( normalized, mmvar->num_axis ) )
-      goto Exit;
-
-    FT_TRACE5(( "design coordinates:\n" ));
-
-    a = mmvar->axis;
-    for ( i = 0; i < num_coords; i++, a++ )
-    {
-      FT_Fixed  coord = coords[i];
-
-
-      FT_TRACE5(( "  %.5f\n", coord / 65536.0 ));
-      if ( coord > a->maximum || coord < a->minimum )
-      {
-        FT_TRACE1((
-          "TT_Set_Var_Design: design coordinate %.5f\n"
-          "                   is out of range [%.5f;%.5f]; clamping\n",
-          coord / 65536.0,
-          a->minimum / 65536.0,
-          a->maximum / 65536.0 ));
-
-        if ( coord > a->maximum)
-          coord = a->maximum;
-        else
-          coord = a->minimum;
-      }
-
-      if ( coord < a->def )
-        normalized[i] = -FT_DivFix( coords[i] - a->def,
-                                    a->minimum - a->def );
-      else if ( coord > a->def )
-        normalized[i] = FT_DivFix( coords[i] - a->def,
-                                   a->maximum - a->def );
-      else
-        normalized[i] = 0;
-    }
-
-    FT_TRACE5(( "\n" ));
-
-    for ( ; i < mmvar->num_axis; i++ )
-      normalized[i] = 0;
-
-    if ( !blend->avar_checked )
-      ft_var_load_avar( face );
-
-    if ( blend->avar_segment )
-    {
-      FT_TRACE5(( "normalized design coordinates"
-                  " before applying `avar' data:\n" ));
-
-      av = blend->avar_segment;
-      for ( i = 0; i < mmvar->num_axis; i++, av++ )
-      {
-        for ( j = 1; j < (FT_UInt)av->pairCount; j++ )
-        {
-          if ( normalized[i] < av->correspondence[j].fromCoord )
-          {
-            FT_TRACE5(( "  %.5f\n", normalized[i] / 65536.0 ));
-
-            normalized[i] =
-              FT_MulDiv( normalized[i] - av->correspondence[j - 1].fromCoord,
-                         av->correspondence[j].toCoord -
-                           av->correspondence[j - 1].toCoord,
-                         av->correspondence[j].fromCoord -
-                           av->correspondence[j - 1].fromCoord ) +
-              av->correspondence[j - 1].toCoord;
-            break;
-          }
-        }
-      }
-    }
-
-    error = TT_Set_MM_Blend( face, mmvar->num_axis, normalized );
-
-  Exit:
-    FT_FREE( normalized );
-    return error;
-  }
-
-
-  /*************************************************************************/
-  /*                                                                       */
-  /* <Function>                                                            */
-  /*    TT_Get_Var_Design                                                  */
-  /*                                                                       */
-  /* <Description>                                                         */
-  /*    Get the design coordinates of the currently selected interpolated  */
-  /*    font.                                                              */
-  /*                                                                       */
-  /* <Input>                                                               */
-  /*    face       :: A handle to the source face.                         */
-  /*                                                                       */
-  /*    num_coords :: The number of design coordinates to retrieve.  If it */
-  /*                  is larger than the number of axes, set the excess    */
-  /*                  values to~0.                                         */
-  /*                                                                       */
-  /* <Output>                                                              */
-  /*    coords     :: The design coordinates array.                        */
-  /*                                                                       */
-  /* <Return>                                                              */
-  /*    FreeType error code.  0~means success.                             */
-  /*                                                                       */
-  FT_LOCAL_DEF( FT_Error )
-  TT_Get_Var_Design( TT_Face    face,
-                     FT_UInt    num_coords,
-                     FT_Fixed*  coords )
-  {
-    FT_Error  error = FT_Err_Ok;
-
-    GX_Blend      blend;
-    FT_MM_Var*    mmvar;
-    FT_Var_Axis*  a;
-
-    FT_UInt  i, j, nc;
-
-=======
->>>>>>> a17af05f
-
-    if ( !face->blend )
-    {
-      if ( FT_SET_ERROR( TT_Get_MM_Var( face, NULL ) ) )
-<<<<<<< HEAD
-        return error;
-=======
-        goto Exit;
->>>>>>> a17af05f
-    }
-
-    blend = face->blend;
-
-<<<<<<< HEAD
-    nc = num_coords;
-    if ( num_coords > blend->num_axis )
-    {
-      FT_TRACE2(( "TT_Get_Var_Design: only using first %d of %d coordinates\n",
-                  blend->num_axis, num_coords ));
-      nc = blend->num_axis;
-    }
-
-    if ( face->doblend )
-    {
-      for ( i = 0; i < nc; i++ )
-        coords[i] = blend->normalizedcoords[i];
-=======
     if ( num_coords > mmvar->num_axis )
     {
       FT_TRACE2(( "TT_Set_Var_Design:"
@@ -3702,65 +2682,10 @@
     {
       if ( FT_SET_ERROR( TT_Get_MM_Var( face, NULL ) ) )
         return error;
->>>>>>> a17af05f
-    }
-    else
-    {
-      for ( i = 0; i < nc; i++ )
-        coords[i] = 0;
-    }
-
-    for ( ; i < num_coords; i++ )
-      coords[i] = 0;
+    }
 
     blend = face->blend;
 
-<<<<<<< HEAD
-    if ( blend->avar_segment )
-    {
-      GX_AVarSegment  av = blend->avar_segment;
-
-
-      FT_TRACE5(( "design coordinates"
-                  " after removing `avar' distortion:\n" ));
-
-      for ( i = 0; i < nc; i++, av++ )
-      {
-        for ( j = 1; j < (FT_UInt)av->pairCount; j++ )
-        {
-          if ( coords[i] < av->correspondence[j].toCoord )
-          {
-            coords[i] =
-              FT_MulDiv( coords[i] - av->correspondence[j - 1].toCoord,
-                         av->correspondence[j].fromCoord -
-                           av->correspondence[j - 1].fromCoord,
-                         av->correspondence[j].toCoord -
-                           av->correspondence[j - 1].toCoord ) +
-              av->correspondence[j - 1].fromCoord;
-
-            FT_TRACE5(( "  %.5f\n", coords[i] / 65536.0 ));
-            break;
-          }
-        }
-      }
-    }
-
-    mmvar = blend->mmvar;
-    a     = mmvar->axis;
-
-    for ( i = 0; i < nc; i++, a++ )
-    {
-      if ( coords[i] < 0 )
-        coords[i] = a->def + FT_MulFix( coords[i],
-                                        a->def - a->minimum );
-      else if ( coords[i] > 0 )
-        coords[i] = a->def + FT_MulFix( coords[i],
-                                        a->maximum - a->def );
-      else
-        coords[i] = a->def;
-    }
-
-=======
     nc = num_coords;
     if ( num_coords > blend->num_axis )
     {
@@ -3784,7 +2709,6 @@
     for ( ; i < num_coords; i++ )
       coords[i] = 0;
 
->>>>>>> a17af05f
     return FT_Err_Ok;
   }
 
@@ -3898,19 +2822,11 @@
     {
       FT_TRACE2(( "tt_face_vary_cvt:"
                   " invalid CVT variation array header\n" ));
-<<<<<<< HEAD
 
       error = FT_THROW( Invalid_Table );
       goto FExit;
     }
 
-=======
-
-      error = FT_THROW( Invalid_Table );
-      goto FExit;
-    }
-
->>>>>>> a17af05f
     offsetToData += table_start;
 
     /* The documentation implies there are flags packed into              */
@@ -4165,34 +3081,12 @@
       d1   = out1 - in1;
       d2   = out2 - in2;
 
-<<<<<<< HEAD
-      if ( out1 == out2 || in1 == in2 )
-      {
-        for ( p = p1; p <= p2; p++ )
-        {
-          out = in_points[p].x;
-
-          if ( out <= in1 )
-            out += d1;
-          else if ( out >= in2 )
-            out += d2;
-          else
-            out = out1;
-
-          out_points[p].x = out;
-        }
-      }
-      else
-      {
-        FT_Fixed  scale = FT_DivFix( out2 - out1, in2 - in1 );
-=======
       /* If the reference points have the same coordinate but different */
       /* delta, inferred delta is zero.  Otherwise interpolate.         */
       if ( in1 != in2 || out1 == out2 )
       {
         FT_Fixed  scale = in1 != in2 ? FT_DivFix( out2 - out1, in2 - in1 )
                                      : 0;
->>>>>>> a17af05f
 
 
         for ( p = p1; p <= p2; p++ )
@@ -4586,7 +3480,6 @@
         /* we have to interpolate the missing deltas similar to the */
         /* IUP bytecode instruction                                 */
         for ( j = 0; j < n_points; j++ )
-<<<<<<< HEAD
         {
           has_delta[j]  = FALSE;
           points_out[j] = points_org[j];
@@ -4594,15 +3487,6 @@
 
         for ( j = 0; j < point_count; j++ )
         {
-=======
-        {
-          has_delta[j]  = FALSE;
-          points_out[j] = points_org[j];
-        }
-
-        for ( j = 0; j < point_count; j++ )
-        {
->>>>>>> a17af05f
           FT_UShort  idx = points[j];
 
 
@@ -4697,22 +3581,12 @@
   tt_get_var_blend( TT_Face      face,
                     FT_UInt     *num_coords,
                     FT_Fixed*   *coords,
-<<<<<<< HEAD
-=======
                     FT_Fixed*   *normalizedcoords,
->>>>>>> a17af05f
                     FT_MM_Var*  *mm_var )
   {
     if ( face->blend )
     {
       if ( num_coords )
-<<<<<<< HEAD
-        *num_coords = face->blend->num_axis;
-      if ( coords )
-        *coords     = face->blend->normalizedcoords;
-      if ( mm_var )
-        *mm_var     = face->blend->mmvar;
-=======
         *num_coords       = face->blend->num_axis;
       if ( coords )
         *coords           = face->blend->coords;
@@ -4720,7 +3594,6 @@
         *normalizedcoords = face->blend->normalizedcoords;
       if ( mm_var )
         *mm_var           = face->blend->mmvar;
->>>>>>> a17af05f
     }
     else
     {
@@ -4733,8 +3606,6 @@
     }
 
     return FT_Err_Ok;
-<<<<<<< HEAD
-=======
   }
 
 
@@ -4764,7 +3635,6 @@
 
       FT_FREE( itemStore->varRegionList );
     }
->>>>>>> a17af05f
   }
 
 
@@ -4786,21 +3656,12 @@
     if ( blend )
     {
       FT_UInt  i, num_axes;
-<<<<<<< HEAD
-=======
-
->>>>>>> a17af05f
+
 
       /* blend->num_axis might not be set up yet */
       num_axes = blend->mmvar->num_axis;
 
-<<<<<<< HEAD
-      /* blend->num_axis might not be set up yet */
-      num_axes = blend->mmvar->num_axis;
-
-=======
       FT_FREE( blend->coords );
->>>>>>> a17af05f
       FT_FREE( blend->normalizedcoords );
       FT_FREE( blend->normalized_stylecoords );
       FT_FREE( blend->mmvar );
@@ -4814,35 +3675,14 @@
 
       if ( blend->hvar_table )
       {
-<<<<<<< HEAD
-        if ( blend->hvar_table->itemStore.varData )
-        {
-          for ( i = 0; i < blend->hvar_table->itemStore.dataCount; i++ )
-          {
-            FT_FREE( blend->hvar_table->itemStore.varData[i].regionIndices );
-            FT_FREE( blend->hvar_table->itemStore.varData[i].deltaSet );
-          }
-          FT_FREE( blend->hvar_table->itemStore.varData );
-        }
-
-        if ( blend->hvar_table->itemStore.varRegionList )
-        {
-          for ( i = 0; i < blend->hvar_table->itemStore.regionCount; i++ )
-            FT_FREE( blend->hvar_table->itemStore.varRegionList[i].axisList );
-          FT_FREE( blend->hvar_table->itemStore.varRegionList );
-        }
-=======
         ft_var_done_item_variation_store( face,
                                           &blend->hvar_table->itemStore );
->>>>>>> a17af05f
 
         FT_FREE( blend->hvar_table->widthMap.innerIndex );
         FT_FREE( blend->hvar_table->widthMap.outerIndex );
         FT_FREE( blend->hvar_table );
       }
 
-<<<<<<< HEAD
-=======
       if ( blend->vvar_table )
       {
         ft_var_done_item_variation_store( face,
@@ -4862,7 +3702,6 @@
         FT_FREE( blend->mvar_table );
       }
 
->>>>>>> a17af05f
       FT_FREE( blend->tuplecoords );
       FT_FREE( blend->glyphoffsets );
       FT_FREE( blend );
