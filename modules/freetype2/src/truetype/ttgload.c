--- conflicted
+++ resolved
@@ -4,11 +4,7 @@
 /*                                                                         */
 /*    TrueType Glyph Loader (body).                                        */
 /*                                                                         */
-<<<<<<< HEAD
-/*  Copyright 1996-2016 by                                                 */
-=======
 /*  Copyright 1996-2017 by                                                 */
->>>>>>> a17af05f
 /*  David Turner, Robert Wilhelm, and Werner Lemberg.                      */
 /*                                                                         */
 /*  This file is part of the FreeType project, and may only be used,       */
@@ -167,11 +163,7 @@
       /* This may not be the right place for this, but it works...  */
       /* Note that we have to unconditionally load the tweaks since */
       /* it is possible that glyphs individually switch ClearType's */
-<<<<<<< HEAD
-      /* backwards compatibility mode on and off.                   */
-=======
       /* backward compatibility mode on and off.                    */
->>>>>>> a17af05f
       sph_set_tweaks( loader, glyph_index );
     }
 #endif /* TT_SUPPORT_SUBPIXEL_HINTING_INFINALITY */
@@ -786,13 +778,8 @@
     }
     else
     {
-<<<<<<< HEAD
-      loader->exec->metrics.x_scale = loader->size->metrics.x_scale;
-      loader->exec->metrics.y_scale = loader->size->metrics.y_scale;
-=======
       loader->exec->metrics.x_scale = loader->size->metrics->x_scale;
       loader->exec->metrics.y_scale = loader->size->metrics->y_scale;
->>>>>>> a17af05f
     }
 #endif
 
@@ -834,19 +821,11 @@
 #endif
 
 #ifdef TT_SUPPORT_SUBPIXEL_HINTING_MINIMAL
-<<<<<<< HEAD
-    /* Save possibly modified glyph phantom points unless in v40 backwards */
-    /* compatibility mode, where no movement on the x axis means no reason */
-    /* to change bearings or advance widths.                               */
-    if ( !( driver->interpreter_version == TT_INTERPRETER_VERSION_40 &&
-            !loader->exec->backwards_compatibility ) )
-=======
     /* Save possibly modified glyph phantom points unless in v40 backward  */
     /* compatibility mode, where no movement on the x axis means no reason */
     /* to change bearings or advance widths.                               */
     if ( !( driver->interpreter_version == TT_INTERPRETER_VERSION_40 &&
             !loader->exec->backward_compatibility ) )
->>>>>>> a17af05f
     {
 #endif
       loader->pp1 = zone->cur[zone->n_points - 4];
@@ -910,11 +889,7 @@
 
 #ifdef TT_CONFIG_OPTION_GX_VAR_SUPPORT
 
-<<<<<<< HEAD
-    if ( loader->face->doblend && !loader->face->is_default_instance )
-=======
     if ( !loader->face->is_default_instance )
->>>>>>> a17af05f
     {
       /* Deltas apply to the unscaled data. */
       error = TT_Vary_Apply_Glyph_Deltas( loader->face,
@@ -951,11 +926,7 @@
       TT_Driver  driver = (TT_Driver)FT_FACE_DRIVER( face );
 
       FT_String*  family         = face->root.family_name;
-<<<<<<< HEAD
-      FT_UInt     ppem           = loader->size->metrics.x_ppem;
-=======
       FT_UInt     ppem           = loader->size->metrics->x_ppem;
->>>>>>> a17af05f
       FT_String*  style          = face->root.style_name;
       FT_UInt     x_scale_factor = 1000;
 #endif
@@ -984,15 +955,9 @@
         if ( ( loader->load_flags & FT_LOAD_NO_SCALE ) == 0 ||
              x_scale_factor != 1000                         )
         {
-<<<<<<< HEAD
-          x_scale = FT_MulDiv( loader->size->metrics.x_scale,
-                               (FT_Long)x_scale_factor, 1000 );
-          y_scale = loader->size->metrics.y_scale;
-=======
           x_scale = FT_MulDiv( loader->size->metrics->x_scale,
                                (FT_Long)x_scale_factor, 1000 );
           y_scale = loader->size->metrics->y_scale;
->>>>>>> a17af05f
 
           /* compensate for any scaling by de/emboldening; */
           /* the amount was determined via experimentation */
@@ -1012,13 +977,8 @@
         /* scale the glyph */
         if ( ( loader->load_flags & FT_LOAD_NO_SCALE ) == 0 )
         {
-<<<<<<< HEAD
-          x_scale = loader->size->metrics.x_scale;
-          y_scale = loader->size->metrics.y_scale;
-=======
           x_scale = loader->size->metrics->x_scale;
           y_scale = loader->size->metrics->y_scale;
->>>>>>> a17af05f
 
           do_scale = TRUE;
         }
@@ -1176,13 +1136,8 @@
 
       if ( !( loader->load_flags & FT_LOAD_NO_SCALE ) )
       {
-<<<<<<< HEAD
-        FT_Fixed  x_scale = loader->size->metrics.x_scale;
-        FT_Fixed  y_scale = loader->size->metrics.y_scale;
-=======
         FT_Fixed  x_scale = loader->size->metrics->x_scale;
         FT_Fixed  y_scale = loader->size->metrics->y_scale;
->>>>>>> a17af05f
 
 
         x = FT_MulFix( x, x_scale );
@@ -1440,11 +1395,7 @@
   /* a utility function to retrieve i-th node from given FT_List */
   static FT_ListNode
   ft_list_get_node_at( FT_List  list,
-<<<<<<< HEAD
-                       FT_UInt  index )
-=======
                        FT_UInt  idx )
->>>>>>> a17af05f
   {
     FT_ListNode  cur;
 
@@ -1454,17 +1405,10 @@
 
     for ( cur = list->head; cur; cur = cur->next )
     {
-<<<<<<< HEAD
-      if ( !index )
-        return cur;
-
-      index--;
-=======
       if ( !idx )
         return cur;
 
       idx--;
->>>>>>> a17af05f
     }
 
     return NULL;
@@ -1526,13 +1470,8 @@
 
     if ( ( loader->load_flags & FT_LOAD_NO_SCALE ) == 0 )
     {
-<<<<<<< HEAD
-      x_scale = loader->size->metrics.x_scale;
-      y_scale = loader->size->metrics.y_scale;
-=======
       x_scale = loader->size->metrics->x_scale;
       y_scale = loader->size->metrics->y_scale;
->>>>>>> a17af05f
     }
     else
     {
@@ -1638,11 +1577,7 @@
 
 #ifdef TT_CONFIG_OPTION_GX_VAR_SUPPORT
 
-<<<<<<< HEAD
-      if ( loader->face->doblend && !loader->face->is_default_instance )
-=======
       if ( !loader->face->is_default_instance )
->>>>>>> a17af05f
       {
         /* a small outline structure with four elements for */
         /* communication with `TT_Vary_Apply_Glyph_Deltas'  */
@@ -1777,11 +1712,7 @@
 
       /* check whether we already have a composite glyph with this index */
       if ( FT_List_Find( &loader->composites,
-<<<<<<< HEAD
-                         (void*)(unsigned long)glyph_index ) )
-=======
                          FT_UINT_TO_POINTER( glyph_index ) ) )
->>>>>>> a17af05f
       {
         FT_TRACE1(( "TT_Load_Composite_Glyph:"
                     " infinite recursion detected\n" ));
@@ -1790,21 +1721,13 @@
       }
 
       else if ( node )
-<<<<<<< HEAD
-        node->data = (void*)(unsigned long)glyph_index;
-=======
         node->data = FT_UINT_TO_POINTER( glyph_index );
->>>>>>> a17af05f
 
       else
       {
         if ( FT_NEW( node ) )
           goto Exit;
-<<<<<<< HEAD
-        node->data = (void*)(unsigned long)glyph_index;
-=======
         node->data = FT_UINT_TO_POINTER( glyph_index );
->>>>>>> a17af05f
         FT_List_Add( &loader->composites, node );
       }
 
@@ -1825,11 +1748,7 @@
 
 #ifdef TT_CONFIG_OPTION_GX_VAR_SUPPORT
 
-<<<<<<< HEAD
-      if ( face->doblend && !face->is_default_instance )
-=======
       if ( !face->is_default_instance )
->>>>>>> a17af05f
       {
         short        i, limit;
         FT_SubGlyph  subglyph;
@@ -1841,7 +1760,6 @@
 
 
         limit = (short)gloader->current.num_subglyphs;
-<<<<<<< HEAD
 
         /* construct an outline structure for              */
         /* communication with `TT_Vary_Apply_Glyph_Deltas' */
@@ -1870,36 +1788,6 @@
           contours[i] = i;
         }
 
-=======
-
-        /* construct an outline structure for              */
-        /* communication with `TT_Vary_Apply_Glyph_Deltas' */
-        outline.n_points   = (short)( gloader->current.num_subglyphs + 4 );
-        outline.n_contours = outline.n_points;
-
-        outline.points   = NULL;
-        outline.tags     = NULL;
-        outline.contours = NULL;
-
-        if ( FT_NEW_ARRAY( points, outline.n_points )   ||
-             FT_NEW_ARRAY( tags, outline.n_points )     ||
-             FT_NEW_ARRAY( contours, outline.n_points ) )
-          goto Exit1;
-
-        subglyph = gloader->current.subglyphs;
-
-        for ( i = 0; i < limit; i++, subglyph++ )
-        {
-          /* applying deltas for anchor points doesn't make sense, */
-          /* but we don't have to specially check this since       */
-          /* unused delta values are zero anyways                  */
-          points[i].x = subglyph->arg1;
-          points[i].y = subglyph->arg2;
-          tags[i]     = 1;
-          contours[i] = i;
-        }
-
->>>>>>> a17af05f
         points[i].x = loader->pp1.x;
         points[i].y = loader->pp1.y;
         tags[i]     = 1;
@@ -1951,7 +1839,6 @@
         loader->pp1.y = points[i + 0].y;
         loader->pp2.x = points[i + 1].x;
         loader->pp2.y = points[i + 1].y;
-<<<<<<< HEAD
 
         loader->pp3.x = points[i + 2].x;
         loader->pp3.y = points[i + 2].y;
@@ -1965,21 +1852,6 @@
         if ( !( face->variation_support & TT_FACE_FLAG_VAR_VADVANCE ) )
           loader->vadvance = loader->pp4.x - loader->pp3.x;
 
-=======
-
-        loader->pp3.x = points[i + 2].x;
-        loader->pp3.y = points[i + 2].y;
-        loader->pp4.x = points[i + 3].x;
-        loader->pp4.y = points[i + 3].y;
-
-        /* recalculate linear horizontal and vertical advances */
-        /* if we don't have HVAR and VVAR, respectively        */
-        if ( !( face->variation_support & TT_FACE_FLAG_VAR_HADVANCE ) )
-          loader->linear = loader->pp2.x - loader->pp1.x;
-        if ( !( face->variation_support & TT_FACE_FLAG_VAR_VADVANCE ) )
-          loader->vadvance = loader->pp4.x - loader->pp3.x;
-
->>>>>>> a17af05f
       Exit1:
         FT_FREE( outline.points );
         FT_FREE( outline.tags );
@@ -2181,20 +2053,6 @@
     glyph->metrics.horiBearingY = bbox.yMax;
     glyph->metrics.horiAdvance  = loader->pp2.x - loader->pp1.x;
 
-<<<<<<< HEAD
-    /* Adjust advance width to the value contained in the hdmx table    */
-    /* unless FT_LOAD_COMPUTE_METRICS is set or backwards compatibility */
-    /* mode of the v40 interpreter is active.  See `ttinterp.h' for     */
-    /* details on backwards compatibility mode.                         */
-    if (
-#ifdef TT_SUPPORT_SUBPIXEL_HINTING_MINIMAL
-         !( driver->interpreter_version == TT_INTERPRETER_VERSION_40 &&
-            ( loader->exec && loader->exec->backwards_compatibility  ) ) &&
-#endif
-         !face->postscript.isFixedPitch                                  &&
-         IS_HINTED( loader->load_flags )                                 &&
-         !( loader->load_flags & FT_LOAD_COMPUTE_METRICS )               )
-=======
     /* Adjust advance width to the value contained in the hdmx table   */
     /* unless FT_LOAD_COMPUTE_METRICS is set or backward compatibility */
     /* mode of the v40 interpreter is active.  See `ttinterp.h' for    */
@@ -2207,7 +2065,6 @@
          !face->postscript.isFixedPitch                                 &&
          IS_HINTED( loader->load_flags )                                &&
          !( loader->load_flags & FT_LOAD_COMPUTE_METRICS )              )
->>>>>>> a17af05f
     {
       FT_Byte*  widthp;
 
@@ -2378,18 +2235,6 @@
       glyph->outline.n_points   = 0;
       glyph->outline.n_contours = 0;
 
-<<<<<<< HEAD
-      glyph->metrics.width  = (FT_Pos)metrics.width  * 64;
-      glyph->metrics.height = (FT_Pos)metrics.height * 64;
-
-      glyph->metrics.horiBearingX = (FT_Pos)metrics.horiBearingX * 64;
-      glyph->metrics.horiBearingY = (FT_Pos)metrics.horiBearingY * 64;
-      glyph->metrics.horiAdvance  = (FT_Pos)metrics.horiAdvance  * 64;
-
-      glyph->metrics.vertBearingX = (FT_Pos)metrics.vertBearingX * 64;
-      glyph->metrics.vertBearingY = (FT_Pos)metrics.vertBearingY * 64;
-      glyph->metrics.vertAdvance  = (FT_Pos)metrics.vertAdvance  * 64;
-=======
       glyph->metrics.width  = (FT_Pos)sbit_metrics.width  * 64;
       glyph->metrics.height = (FT_Pos)sbit_metrics.height * 64;
 
@@ -2400,7 +2245,6 @@
       glyph->metrics.vertBearingX = (FT_Pos)sbit_metrics.vertBearingX * 64;
       glyph->metrics.vertBearingY = (FT_Pos)sbit_metrics.vertBearingY * 64;
       glyph->metrics.vertAdvance  = (FT_Pos)sbit_metrics.vertAdvance  * 64;
->>>>>>> a17af05f
 
       glyph->format = FT_GLYPH_FORMAT_BITMAP;
 
@@ -2439,10 +2283,6 @@
     defined TT_SUPPORT_SUBPIXEL_HINTING_MINIMAL
     TT_Driver  driver = (TT_Driver)FT_FACE_DRIVER( (TT_Face)glyph->face );
 #endif
-#endif
-#if defined TT_SUPPORT_SUBPIXEL_HINTING_INFINALITY || \
-    defined TT_SUPPORT_SUBPIXEL_HINTING_MINIMAL
-    TT_Driver  driver = (TT_Driver)FT_FACE_DRIVER( (TT_Face)glyph->face );
 #endif
 
 
