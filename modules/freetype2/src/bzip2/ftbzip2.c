/***************************************************************************/
/*                                                                         */
/*  ftbzip2.c                                                              */
/*                                                                         */
/*    FreeType support for .bz2 compressed files.                          */
/*                                                                         */
/*  This optional component relies on libbz2.  It should mainly be used to */
/*  parse compressed PCF fonts, as found with many X11 server              */
/*  distributions.                                                         */
/*                                                                         */
<<<<<<< HEAD
/*  Copyright 2010-2016 by                                                 */
=======
/*  Copyright 2010-2017 by                                                 */
>>>>>>> a17af05f
/*  Joel Klinghed.                                                         */
/*                                                                         */
/*  based on `src/gzip/ftgzip.c'                                           */
/*                                                                         */
/*  This file is part of the FreeType project, and may only be used,       */
/*  modified, and distributed under the terms of the FreeType project      */
/*  license, LICENSE.TXT.  By continuing to use, modify, or distribute     */
/*  this file you indicate that you have read the license and              */
/*  understand and accept it fully.                                        */
/*                                                                         */
/***************************************************************************/


#include <ft2build.h>
#include FT_INTERNAL_MEMORY_H
#include FT_INTERNAL_STREAM_H
#include FT_INTERNAL_DEBUG_H
#include FT_BZIP2_H
#include FT_CONFIG_STANDARD_LIBRARY_H


#include FT_MODULE_ERRORS_H

#undef FTERRORS_H_

#undef  FT_ERR_PREFIX
#define FT_ERR_PREFIX  Bzip2_Err_
#define FT_ERR_BASE    FT_Mod_Err_Bzip2

#include FT_ERRORS_H


#ifdef FT_CONFIG_OPTION_USE_BZIP2

#ifdef FT_CONFIG_OPTION_PIC
#error "bzip2 code does not support PIC yet"
#endif

#define BZ_NO_STDIO /* Do not need FILE */
#include <bzlib.h>


/***************************************************************************/
/***************************************************************************/
/*****                                                                 *****/
/*****           B Z I P 2   M E M O R Y   M A N A G E M E N T         *****/
/*****                                                                 *****/
/***************************************************************************/
/***************************************************************************/

  /* it is better to use FreeType memory routines instead of raw
     'malloc/free' */

  typedef void *(* alloc_func)(void*, int, int);
  typedef void (* free_func)(void*, void*);

  static void*
  ft_bzip2_alloc( FT_Memory  memory,
                  int        items,
                  int        size )
  {
    FT_ULong    sz = (FT_ULong)size * (FT_ULong)items;
    FT_Error    error;
    FT_Pointer  p  = NULL;


    (void)FT_ALLOC( p, sz );
    return p;
  }


  static void
  ft_bzip2_free( FT_Memory  memory,
                 void*      address )
  {
    FT_MEM_FREE( address );
  }


/***************************************************************************/
/***************************************************************************/
/*****                                                                 *****/
/*****              B Z I P 2   F I L E   D E S C R I P T O R          *****/
/*****                                                                 *****/
/***************************************************************************/
/***************************************************************************/

#define FT_BZIP2_BUFFER_SIZE  4096

  typedef struct  FT_BZip2FileRec_
  {
    FT_Stream  source;         /* parent/source stream        */
    FT_Stream  stream;         /* embedding stream            */
    FT_Memory  memory;         /* memory allocator            */
    bz_stream  bzstream;       /* bzlib input stream          */

    FT_Byte    input[FT_BZIP2_BUFFER_SIZE];  /* input read buffer  */

    FT_Byte    buffer[FT_BZIP2_BUFFER_SIZE]; /* output buffer      */
    FT_ULong   pos;                          /* position in output */
    FT_Byte*   cursor;
    FT_Byte*   limit;

  } FT_BZip2FileRec, *FT_BZip2File;


  /* check and skip .bz2 header - we don't support `transparent' compression */
  static FT_Error
  ft_bzip2_check_header( FT_Stream  stream )
  {
    FT_Error  error = FT_Err_Ok;
    FT_Byte   head[4];


    if ( FT_STREAM_SEEK( 0 )       ||
         FT_STREAM_READ( head, 4 ) )
      goto Exit;

    /* head[0] && head[1] are the magic numbers;    */
    /* head[2] is the version, and head[3] the blocksize */
    if ( head[0] != 0x42  ||
         head[1] != 0x5A  ||
         head[2] != 0x68  )  /* only support bzip2 (huffman) */
    {
      error = FT_THROW( Invalid_File_Format );
      goto Exit;
    }

  Exit:
    return error;
  }


  static FT_Error
  ft_bzip2_file_init( FT_BZip2File  zip,
                      FT_Stream     stream,
                      FT_Stream     source )
  {
    bz_stream*  bzstream = &zip->bzstream;
    FT_Error    error    = FT_Err_Ok;


    zip->stream = stream;
    zip->source = source;
    zip->memory = stream->memory;

    zip->limit  = zip->buffer + FT_BZIP2_BUFFER_SIZE;
    zip->cursor = zip->limit;
    zip->pos    = 0;

    /* check .bz2 header */
    {
      stream = source;

      error = ft_bzip2_check_header( stream );
      if ( error )
        goto Exit;

      if ( FT_STREAM_SEEK( 0 ) )
        goto Exit;
    }

    /* initialize bzlib */
    bzstream->bzalloc = (alloc_func)ft_bzip2_alloc;
    bzstream->bzfree  = (free_func) ft_bzip2_free;
    bzstream->opaque  = zip->memory;

    bzstream->avail_in = 0;
    bzstream->next_in  = (char*)zip->buffer;

    if ( BZ2_bzDecompressInit( bzstream, 0, 0 ) != BZ_OK ||
         !bzstream->next_in                              )
      error = FT_THROW( Invalid_File_Format );

  Exit:
    return error;
  }


  static void
  ft_bzip2_file_done( FT_BZip2File  zip )
  {
    bz_stream*  bzstream = &zip->bzstream;


    BZ2_bzDecompressEnd( bzstream );

    /* clear the rest */
    bzstream->bzalloc   = NULL;
    bzstream->bzfree    = NULL;
    bzstream->opaque    = NULL;
    bzstream->next_in   = NULL;
    bzstream->next_out  = NULL;
    bzstream->avail_in  = 0;
    bzstream->avail_out = 0;

    zip->memory = NULL;
    zip->source = NULL;
    zip->stream = NULL;
  }


  static FT_Error
  ft_bzip2_file_reset( FT_BZip2File  zip )
  {
    FT_Stream  stream = zip->source;
    FT_Error   error;


    if ( !FT_STREAM_SEEK( 0 ) )
    {
      bz_stream*  bzstream = &zip->bzstream;


      BZ2_bzDecompressEnd( bzstream );

      bzstream->avail_in  = 0;
      bzstream->next_in   = (char*)zip->input;
      bzstream->avail_out = 0;
      bzstream->next_out  = (char*)zip->buffer;

      zip->limit  = zip->buffer + FT_BZIP2_BUFFER_SIZE;
      zip->cursor = zip->limit;
      zip->pos    = 0;

      BZ2_bzDecompressInit( bzstream, 0, 0 );
    }

    return error;
  }


  static FT_Error
  ft_bzip2_file_fill_input( FT_BZip2File  zip )
  {
    bz_stream*  bzstream = &zip->bzstream;
    FT_Stream   stream    = zip->source;
    FT_ULong    size;


    if ( stream->read )
    {
      size = stream->read( stream, stream->pos, zip->input,
                           FT_BZIP2_BUFFER_SIZE );
      if ( size == 0 )
      {
        zip->limit = zip->cursor;
        return FT_THROW( Invalid_Stream_Operation );
      }
    }
    else
    {
      size = stream->size - stream->pos;
      if ( size > FT_BZIP2_BUFFER_SIZE )
        size = FT_BZIP2_BUFFER_SIZE;

      if ( size == 0 )
      {
        zip->limit = zip->cursor;
        return FT_THROW( Invalid_Stream_Operation );
      }

      FT_MEM_COPY( zip->input, stream->base + stream->pos, size );
    }
    stream->pos += size;

    bzstream->next_in  = (char*)zip->input;
    bzstream->avail_in = size;

    return FT_Err_Ok;
  }


  static FT_Error
  ft_bzip2_file_fill_output( FT_BZip2File  zip )
  {
    bz_stream*  bzstream = &zip->bzstream;
    FT_Error    error    = FT_Err_Ok;


    zip->cursor         = zip->buffer;
    bzstream->next_out  = (char*)zip->cursor;
    bzstream->avail_out = FT_BZIP2_BUFFER_SIZE;

    while ( bzstream->avail_out > 0 )
    {
      int  err;


      if ( bzstream->avail_in == 0 )
      {
        error = ft_bzip2_file_fill_input( zip );
        if ( error )
          break;
      }

      err = BZ2_bzDecompress( bzstream );

      if ( err == BZ_STREAM_END )
      {
        zip->limit = (FT_Byte*)bzstream->next_out;
        if ( zip->limit == zip->cursor )
          error = FT_THROW( Invalid_Stream_Operation );
        break;
      }
      else if ( err != BZ_OK )
      {
        zip->limit = zip->cursor;
        error      = FT_THROW( Invalid_Stream_Operation );
        break;
      }
    }

    return error;
  }


  /* fill output buffer; `count' must be <= FT_BZIP2_BUFFER_SIZE */
  static FT_Error
  ft_bzip2_file_skip_output( FT_BZip2File  zip,
                             FT_ULong      count )
  {
    FT_Error  error = FT_Err_Ok;
    FT_ULong  delta;


    for (;;)
    {
      delta = (FT_ULong)( zip->limit - zip->cursor );
      if ( delta >= count )
        delta = count;

      zip->cursor += delta;
      zip->pos    += delta;

      count -= delta;
      if ( count == 0 )
        break;

      error = ft_bzip2_file_fill_output( zip );
      if ( error )
        break;
    }

    return error;
  }


  static FT_ULong
  ft_bzip2_file_io( FT_BZip2File  zip,
                    FT_ULong      pos,
                    FT_Byte*      buffer,
                    FT_ULong      count )
  {
    FT_ULong  result = 0;
    FT_Error  error;


    /* Reset inflate stream if we're seeking backwards.        */
    /* Yes, that is not too efficient, but it saves memory :-) */
    if ( pos < zip->pos )
    {
      error = ft_bzip2_file_reset( zip );
      if ( error )
        goto Exit;
    }

    /* skip unwanted bytes */
    if ( pos > zip->pos )
    {
      error = ft_bzip2_file_skip_output( zip, (FT_ULong)( pos - zip->pos ) );
      if ( error )
        goto Exit;
    }

    if ( count == 0 )
      goto Exit;

    /* now read the data */
    for (;;)
    {
      FT_ULong  delta;


      delta = (FT_ULong)( zip->limit - zip->cursor );
      if ( delta >= count )
        delta = count;

      FT_MEM_COPY( buffer, zip->cursor, delta );
      buffer      += delta;
      result      += delta;
      zip->cursor += delta;
      zip->pos    += delta;

      count -= delta;
      if ( count == 0 )
        break;

      error = ft_bzip2_file_fill_output( zip );
      if ( error )
        break;
    }

  Exit:
    return result;
  }


/***************************************************************************/
/***************************************************************************/
/*****                                                                 *****/
/*****               B Z   E M B E D D I N G   S T R E A M             *****/
/*****                                                                 *****/
/***************************************************************************/
/***************************************************************************/

  static void
  ft_bzip2_stream_close( FT_Stream  stream )
  {
    FT_BZip2File  zip    = (FT_BZip2File)stream->descriptor.pointer;
    FT_Memory     memory = stream->memory;


    if ( zip )
    {
      /* finalize bzip file descriptor */
      ft_bzip2_file_done( zip );

      FT_FREE( zip );

      stream->descriptor.pointer = NULL;
    }
  }


  static unsigned long
  ft_bzip2_stream_io( FT_Stream       stream,
                      unsigned long   offset,
                      unsigned char*  buffer,
                      unsigned long   count )
  {
    FT_BZip2File  zip = (FT_BZip2File)stream->descriptor.pointer;


    return ft_bzip2_file_io( zip, offset, buffer, count );
  }


  FT_EXPORT_DEF( FT_Error )
  FT_Stream_OpenBzip2( FT_Stream  stream,
                       FT_Stream  source )
  {
    FT_Error      error;
    FT_Memory     memory;
    FT_BZip2File  zip = NULL;


    if ( !stream || !source )
    {
      error = FT_THROW( Invalid_Stream_Handle );
      goto Exit;
    }

    memory = source->memory;

    /*
     *  check the header right now; this prevents allocating unnecessary
     *  objects when we don't need them
     */
    error = ft_bzip2_check_header( source );
    if ( error )
      goto Exit;

    FT_ZERO( stream );
    stream->memory = memory;

    if ( !FT_QNEW( zip ) )
    {
      error = ft_bzip2_file_init( zip, stream, source );
      if ( error )
      {
        FT_FREE( zip );
        goto Exit;
      }

      stream->descriptor.pointer = zip;
    }

    stream->size  = 0x7FFFFFFFL;  /* don't know the real size! */
    stream->pos   = 0;
    stream->base  = 0;
    stream->read  = ft_bzip2_stream_io;
    stream->close = ft_bzip2_stream_close;

  Exit:
    return error;
  }

#else  /* !FT_CONFIG_OPTION_USE_BZIP2 */

  FT_EXPORT_DEF( FT_Error )
  FT_Stream_OpenBzip2( FT_Stream  stream,
                       FT_Stream  source )
  {
    FT_UNUSED( stream );
    FT_UNUSED( source );

    return FT_THROW( Unimplemented_Feature );
  }

#endif /* !FT_CONFIG_OPTION_USE_BZIP2 */


/* END */<|MERGE_RESOLUTION|>--- conflicted
+++ resolved
@@ -8,11 +8,7 @@
 /*  parse compressed PCF fonts, as found with many X11 server              */
 /*  distributions.                                                         */
 /*                                                                         */
-<<<<<<< HEAD
-/*  Copyright 2010-2016 by                                                 */
-=======
 /*  Copyright 2010-2017 by                                                 */
->>>>>>> a17af05f
 /*  Joel Klinghed.                                                         */
 /*                                                                         */
 /*  based on `src/gzip/ftgzip.c'                                           */
