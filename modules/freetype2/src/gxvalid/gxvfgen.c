--- conflicted
+++ resolved
@@ -5,11 +5,7 @@
 /*    Generate feature registry data for gxv `feat' validator.             */
 /*    This program is derived from gxfeatreg.c in gxlayout.                */
 /*                                                                         */
-<<<<<<< HEAD
-/*  Copyright 2004-2016 by                                                 */
-=======
 /*  Copyright 2004-2017 by                                                 */
->>>>>>> a17af05f
 /*  Masatake YAMATO and Redhat K.K.                                        */
 /*                                                                         */
 /*  This file may only be used,                                            */
