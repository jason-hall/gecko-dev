/***************************************************************************/
/*                                                                         */
/*  gxvmort2.c                                                             */
/*                                                                         */
/*    TrueTypeGX/AAT mort table validation                                 */
/*    body for type2 (Ligature Substitution) subtable.                     */
/*                                                                         */
<<<<<<< HEAD
/*  Copyright 2005-2016 by                                                 */
=======
/*  Copyright 2005-2017 by                                                 */
>>>>>>> a17af05f
/*  suzuki toshiya, Masatake YAMATO, Red Hat K.K.,                         */
/*  David Turner, Robert Wilhelm, and Werner Lemberg.                      */
/*                                                                         */
/*  This file is part of the FreeType project, and may only be used,       */
/*  modified, and distributed under the terms of the FreeType project      */
/*  license, LICENSE.TXT.  By continuing to use, modify, or distribute     */
/*  this file you indicate that you have read the license and              */
/*  understand and accept it fully.                                        */
/*                                                                         */
/***************************************************************************/

/***************************************************************************/
/*                                                                         */
/* gxvalid is derived from both gxlayout module and otvalid module.        */
/* Development of gxlayout is supported by the Information-technology      */
/* Promotion Agency(IPA), Japan.                                           */
/*                                                                         */
/***************************************************************************/


#include "gxvmort.h"


  /*************************************************************************/
  /*                                                                       */
  /* The macro FT_COMPONENT is used in trace mode.  It is an implicit      */
  /* parameter of the FT_TRACE() and FT_ERROR() macros, used to print/log  */
  /* messages during execution.                                            */
  /*                                                                       */
#undef  FT_COMPONENT
#define FT_COMPONENT  trace_gxvmort


  typedef struct  GXV_mort_subtable_type2_StateOptRec_
  {
    FT_UShort  ligActionTable;
    FT_UShort  componentTable;
    FT_UShort  ligatureTable;
    FT_UShort  ligActionTable_length;
    FT_UShort  componentTable_length;
    FT_UShort  ligatureTable_length;

  }  GXV_mort_subtable_type2_StateOptRec,
    *GXV_mort_subtable_type2_StateOptRecData;

#define GXV_MORT_SUBTABLE_TYPE2_HEADER_SIZE \
          ( GXV_STATETABLE_HEADER_SIZE + 2 + 2 + 2 )


  static void
  gxv_mort_subtable_type2_opttable_load( FT_Bytes       table,
                                         FT_Bytes       limit,
                                         GXV_Validator  gxvalid )
  {
    FT_Bytes  p = table;
    GXV_mort_subtable_type2_StateOptRecData  optdata =
      (GXV_mort_subtable_type2_StateOptRecData)gxvalid->statetable.optdata;


    GXV_LIMIT_CHECK( 2 + 2 + 2 );
    optdata->ligActionTable = FT_NEXT_USHORT( p );
    optdata->componentTable = FT_NEXT_USHORT( p );
    optdata->ligatureTable  = FT_NEXT_USHORT( p );

    GXV_TRACE(( "offset to ligActionTable=0x%04x\n",
                optdata->ligActionTable ));
    GXV_TRACE(( "offset to componentTable=0x%04x\n",
                optdata->componentTable ));
    GXV_TRACE(( "offset to ligatureTable=0x%04x\n",
                optdata->ligatureTable ));
  }


  static void
  gxv_mort_subtable_type2_subtable_setup( FT_UShort      table_size,
                                          FT_UShort      classTable,
                                          FT_UShort      stateArray,
                                          FT_UShort      entryTable,
                                          FT_UShort      *classTable_length_p,
                                          FT_UShort      *stateArray_length_p,
                                          FT_UShort      *entryTable_length_p,
                                          GXV_Validator  gxvalid )
  {
    FT_UShort  o[6];
    FT_UShort  *l[6];
    FT_UShort  buff[7];

    GXV_mort_subtable_type2_StateOptRecData  optdata =
      (GXV_mort_subtable_type2_StateOptRecData)gxvalid->statetable.optdata;


    GXV_NAME_ENTER( "subtable boundaries setup" );

    o[0] = classTable;
    o[1] = stateArray;
    o[2] = entryTable;
    o[3] = optdata->ligActionTable;
    o[4] = optdata->componentTable;
    o[5] = optdata->ligatureTable;
    l[0] = classTable_length_p;
    l[1] = stateArray_length_p;
    l[2] = entryTable_length_p;
    l[3] = &(optdata->ligActionTable_length);
    l[4] = &(optdata->componentTable_length);
    l[5] = &(optdata->ligatureTable_length);

    gxv_set_length_by_ushort_offset( o, l, buff, 6, table_size, gxvalid );

    GXV_TRACE(( "classTable: offset=0x%04x length=0x%04x\n",
                classTable, *classTable_length_p ));
    GXV_TRACE(( "stateArray: offset=0x%04x length=0x%04x\n",
                stateArray, *stateArray_length_p ));
    GXV_TRACE(( "entryTable: offset=0x%04x length=0x%04x\n",
                entryTable, *entryTable_length_p ));
    GXV_TRACE(( "ligActionTable: offset=0x%04x length=0x%04x\n",
                optdata->ligActionTable,
                optdata->ligActionTable_length ));
    GXV_TRACE(( "componentTable: offset=0x%04x length=0x%04x\n",
                optdata->componentTable,
                optdata->componentTable_length ));
    GXV_TRACE(( "ligatureTable:  offset=0x%04x length=0x%04x\n",
                optdata->ligatureTable,
                optdata->ligatureTable_length ));

    GXV_EXIT;
  }


  static void
  gxv_mort_subtable_type2_ligActionOffset_validate(
    FT_Bytes       table,
    FT_UShort      ligActionOffset,
    GXV_Validator  gxvalid )
  {
    /* access ligActionTable */
    GXV_mort_subtable_type2_StateOptRecData  optdata =
      (GXV_mort_subtable_type2_StateOptRecData)gxvalid->statetable.optdata;

    FT_Bytes lat_base  = table + optdata->ligActionTable;
    FT_Bytes p         = table + ligActionOffset;
    FT_Bytes lat_limit = lat_base + optdata->ligActionTable;


    GXV_32BIT_ALIGNMENT_VALIDATE( ligActionOffset );
    if ( p < lat_base )
    {
      GXV_TRACE(( "too short offset 0x%04x: p < lat_base (%d byte rewind)\n",
                  ligActionOffset, lat_base - p ));

      /* FontValidator, ftxvalidator, ftxdumperfuser warn but continue */
      GXV_SET_ERR_IF_PARANOID( FT_INVALID_OFFSET );
    }
    else if ( lat_limit < p )
    {
      GXV_TRACE(( "too large offset 0x%04x: lat_limit < p (%d byte overrun)\n",
                  ligActionOffset, p - lat_limit ));

      /* FontValidator, ftxvalidator, ftxdumperfuser warn but continue */
      GXV_SET_ERR_IF_PARANOID( FT_INVALID_OFFSET );
    }
    else
    {
      /* validate entry in ligActionTable */
      FT_ULong   lig_action;
#ifdef GXV_LOAD_UNUSED_VARS
      FT_UShort  last;
      FT_UShort  store;
#endif
      FT_ULong   offset;


      lig_action = FT_NEXT_ULONG( p );
#ifdef GXV_LOAD_UNUSED_VARS
      last   = (FT_UShort)( ( lig_action >> 31 ) & 1 );
      store  = (FT_UShort)( ( lig_action >> 30 ) & 1 );
#endif

      /* Apple spec defines this offset as a word offset */
      offset = lig_action & 0x3FFFFFFFUL;
      if ( offset * 2 < optdata->ligatureTable )
      {
        GXV_TRACE(( "too short offset 0x%08x:"
                    " 2 x offset < ligatureTable (%d byte rewind)\n",
                     offset, optdata->ligatureTable - offset * 2 ));

        GXV_SET_ERR_IF_PARANOID( FT_INVALID_OFFSET );
      } else if ( offset * 2 >
                  optdata->ligatureTable + optdata->ligatureTable_length )
      {
        GXV_TRACE(( "too long offset 0x%08x:"
                    " 2 x offset > ligatureTable + ligatureTable_length"
                    " (%d byte overrun)\n",
                     offset,
                     optdata->ligatureTable + optdata->ligatureTable_length
                     - offset * 2 ));

        GXV_SET_ERR_IF_PARANOID( FT_INVALID_OFFSET );
      }
    }
  }


  static void
  gxv_mort_subtable_type2_entry_validate(
    FT_Byte                         state,
    FT_UShort                       flags,
    GXV_StateTable_GlyphOffsetCPtr  glyphOffset_p,
    FT_Bytes                        table,
    FT_Bytes                        limit,
    GXV_Validator                   gxvalid )
  {
#ifdef GXV_LOAD_UNUSED_VARS
    FT_UShort setComponent;
    FT_UShort dontAdvance;
#endif
    FT_UShort offset;

    FT_UNUSED( state );
    FT_UNUSED( glyphOffset_p );
    FT_UNUSED( limit );


#ifdef GXV_LOAD_UNUSED_VARS
    setComponent = (FT_UShort)( ( flags >> 15 ) & 1 );
    dontAdvance  = (FT_UShort)( ( flags >> 14 ) & 1 );
#endif

    offset = (FT_UShort)( flags & 0x3FFFU );

    if ( 0 < offset )
      gxv_mort_subtable_type2_ligActionOffset_validate( table, offset,
                                                        gxvalid );
  }


  static void
  gxv_mort_subtable_type2_ligatureTable_validate( FT_Bytes       table,
                                                  GXV_Validator  gxvalid )
  {
    GXV_mort_subtable_type2_StateOptRecData  optdata =
      (GXV_mort_subtable_type2_StateOptRecData)gxvalid->statetable.optdata;

    FT_Bytes p     = table + optdata->ligatureTable;
    FT_Bytes limit = table + optdata->ligatureTable
                           + optdata->ligatureTable_length;


    GXV_NAME_ENTER( "mort chain subtable type2 - substitutionTable" );
    if ( 0 != optdata->ligatureTable )
    {
      /* Apple does not give specification of ligatureTable format */
      while ( p < limit )
      {
        FT_UShort  lig_gid;


        GXV_LIMIT_CHECK( 2 );
        lig_gid = FT_NEXT_USHORT( p );

        if ( gxvalid->face->num_glyphs < lig_gid )
          GXV_SET_ERR_IF_PARANOID( FT_INVALID_GLYPH_ID );
      }
    }
    GXV_EXIT;
  }


  FT_LOCAL_DEF( void )
  gxv_mort_subtable_type2_validate( FT_Bytes       table,
                                    FT_Bytes       limit,
                                    GXV_Validator  gxvalid )
  {
    FT_Bytes  p = table;

    GXV_mort_subtable_type2_StateOptRec  lig_rec;


    GXV_NAME_ENTER( "mort chain subtable type2 (Ligature Substitution)" );

    GXV_LIMIT_CHECK( GXV_MORT_SUBTABLE_TYPE2_HEADER_SIZE );

    gxvalid->statetable.optdata =
      &lig_rec;
    gxvalid->statetable.optdata_load_func =
      gxv_mort_subtable_type2_opttable_load;
    gxvalid->statetable.subtable_setup_func =
      gxv_mort_subtable_type2_subtable_setup;
    gxvalid->statetable.entry_glyphoffset_fmt =
      GXV_GLYPHOFFSET_NONE;
    gxvalid->statetable.entry_validate_func =
      gxv_mort_subtable_type2_entry_validate;

    gxv_StateTable_validate( p, limit, gxvalid );

    p += gxvalid->subtable_length;
    gxv_mort_subtable_type2_ligatureTable_validate( table, gxvalid );

    gxvalid->subtable_length = (FT_ULong)( p - table );

    GXV_EXIT;
  }


/* END */<|MERGE_RESOLUTION|>--- conflicted
+++ resolved
@@ -5,11 +5,7 @@
 /*    TrueTypeGX/AAT mort table validation                                 */
 /*    body for type2 (Ligature Substitution) subtable.                     */
 /*                                                                         */
-<<<<<<< HEAD
-/*  Copyright 2005-2016 by                                                 */
-=======
 /*  Copyright 2005-2017 by                                                 */
->>>>>>> a17af05f
 /*  suzuki toshiya, Masatake YAMATO, Red Hat K.K.,                         */
 /*  David Turner, Robert Wilhelm, and Werner Lemberg.                      */
 /*                                                                         */
