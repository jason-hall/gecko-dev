#
# FreeType 2 gxvalid module definition
#

<<<<<<< HEAD
# Copyright 2004-2016 by
=======
# Copyright 2004-2017 by
>>>>>>> a17af05f
# suzuki toshiya, Masatake YAMATO, Red Hat K.K.,
# David Turner, Robert Wilhelm, and Werner Lemberg.
#
# This file is part of the FreeType project, and may only be used, modified,
# and distributed under the terms of the FreeType project license,
# LICENSE.TXT.  By continuing to use, modify, or distribute this file you
# indicate that you have read the license and understand and accept it
# fully.


FTMODULE_H_COMMANDS += GXVALID_MODULE

define GXVALID_MODULE
$(OPEN_DRIVER) FT_Module_Class, gxv_module_class $(CLOSE_DRIVER)
$(ECHO_DRIVER)gxvalid   $(ECHO_DRIVER_DESC)TrueTypeGX/AAT validation module$(ECHO_DRIVER_DONE)
endef

# EOF<|MERGE_RESOLUTION|>--- conflicted
+++ resolved
@@ -2,11 +2,7 @@
 # FreeType 2 gxvalid module definition
 #
 
-<<<<<<< HEAD
-# Copyright 2004-2016 by
-=======
 # Copyright 2004-2017 by
->>>>>>> a17af05f
 # suzuki toshiya, Masatake YAMATO, Red Hat K.K.,
 # David Turner, Robert Wilhelm, and Werner Lemberg.
 #
