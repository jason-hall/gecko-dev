--- conflicted
+++ resolved
@@ -1,10 +1,6 @@
 # FreeType 2 src/gxvalid Jamfile
 #
-<<<<<<< HEAD
-# Copyright 2005-2016 by
-=======
 # Copyright 2005-2017 by
->>>>>>> a17af05f
 # suzuki toshiya, Masatake YAMATO and Red Hat K.K.
 #
 # This file is part of the FreeType project, and may only be used, modified,
