--- conflicted
+++ resolved
@@ -8,11 +8,7 @@
 /*  parse compressed PCF fonts, as found with many X11 server              */
 /*  distributions.                                                         */
 /*                                                                         */
-<<<<<<< HEAD
-/*  Copyright 2002-2016 by                                                 */
-=======
 /*  Copyright 2002-2017 by                                                 */
->>>>>>> a17af05f
 /*  David Turner, Robert Wilhelm, and Werner Lemberg.                      */
 /*                                                                         */
 /*  This file is part of the FreeType project, and may only be used,       */
