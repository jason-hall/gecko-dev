--- conflicted
+++ resolved
@@ -23,10 +23,6 @@
 
 #include "mozilla/IntegerPrintfMacros.h"
 #include "mozilla/Preferences.h"
-<<<<<<< HEAD
-#include "mozilla/Telemetry.h"
-=======
->>>>>>> a17af05f
 #include "nsITabChild.h"
 #include "private/pprio.h"
 #include "nsInputStreamPump.h"
@@ -892,8 +888,6 @@
 
 NS_IMETHODIMP
 nsJARChannel::GetJarFile(nsIFile **aFile)
-<<<<<<< HEAD
-=======
 {
     NS_IF_ADDREF(*aFile = mJarFile);
     return NS_OK;
@@ -911,7 +905,6 @@
 
 NS_IMETHODIMP
 nsJARChannel::EnsureCached(bool *aIsCached)
->>>>>>> a17af05f
 {
     nsresult rv;
     *aIsCached = false;
