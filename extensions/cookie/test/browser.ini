--- conflicted
+++ resolved
@@ -6,9 +6,5 @@
 # paths which would hit the debug only assertion in
 # nsPermissionManager::PermissionKey::CreateFromPrincipal. Because of this, it
 # is only run in e10s opt builds.
-<<<<<<< HEAD
 skip-if = debug || !e10s
-=======
-skip-if = debug || !e10s
-[browser_permmgr_viewsrc.js]
->>>>>>> a17af05f
+[browser_permmgr_viewsrc.js]