--- conflicted
+++ resolved
@@ -13,15 +13,7 @@
   return file;
 }
 
-<<<<<<< HEAD
-function run_test() {
-  run_next_test();
-}
-
-add_task(function* test() {
-=======
 add_task(async function test() {
->>>>>>> a17af05f
   /* Create and set up the permissions database */
   let profile = do_get_profile();
 
@@ -222,13 +214,8 @@
   let found = expected.map((it) => 0);
 
   // Add some places to the places database
-<<<<<<< HEAD
-  yield PlacesTestUtils.addVisits(Services.io.newURI("https://foo.com/some/other/subdirectory"));
-  yield PlacesTestUtils.addVisits(Services.io.newURI("ftp://some.subdomain.of.foo.com:8000/some/subdirectory"));
-=======
   await PlacesTestUtils.addVisits(Services.io.newURI("https://foo.com/some/other/subdirectory"));
   await PlacesTestUtils.addVisits(Services.io.newURI("ftp://some.subdomain.of.foo.com:8000/some/subdirectory"));
->>>>>>> a17af05f
 
   // Force initialization of the nsPermissionManager
   let enumerator = Services.perms.enumerator;
