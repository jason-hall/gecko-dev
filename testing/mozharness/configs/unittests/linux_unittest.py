import os
import platform

# OS Specifics
ABS_WORK_DIR = os.path.join(os.getcwd(), "build")
BINARY_PATH = os.path.join(ABS_WORK_DIR, "application", "firefox", "firefox-bin")
INSTALLER_PATH = os.path.join(ABS_WORK_DIR, "installer.tar.bz2")
XPCSHELL_NAME = "xpcshell"
EXE_SUFFIX = ""
DISABLE_SCREEN_SAVER = True
ADJUST_MOUSE_AND_SCREEN = False

# Note: keep these Valgrind .sup file names consistent with those
# in testing/mochitest/mochitest_options.py.
VALGRIND_SUPP_DIR = os.path.join(os.getcwd(), "build/tests/mochitest")
VALGRIND_SUPP_CROSS_ARCH = os.path.join(VALGRIND_SUPP_DIR,
                                        "cross-architecture.sup")
VALGRIND_SUPP_ARCH = None

if platform.architecture()[0] == "64bit":
    TOOLTOOL_MANIFEST_PATH = "config/tooltool-manifests/linux64/releng.manifest"
    MINIDUMP_STACKWALK_PATH = "linux64-minidump_stackwalk"
    VALGRIND_SUPP_ARCH = os.path.join(VALGRIND_SUPP_DIR,
                                      "x86_64-redhat-linux-gnu.sup")
    NODEJS_PATH = "node-linux-x64/bin/node"
    NODEJS_TOOLTOOL_MANIFEST_PATH = "config/tooltool-manifests/linux64/nodejs.manifest"
else:
    TOOLTOOL_MANIFEST_PATH = "config/tooltool-manifests/linux32/releng.manifest"
    MINIDUMP_STACKWALK_PATH = "linux32-minidump_stackwalk"
    VALGRIND_SUPP_ARCH = os.path.join(VALGRIND_SUPP_DIR,
                                      "i386-redhat-linux-gnu.sup")
    NODEJS_PATH = "node-linux-x86/bin/node"
    NODEJS_TOOLTOOL_MANIFEST_PATH = "config/tooltool-manifests/linux32/nodejs.manifest"

#####
config = {
    "buildbot_json_path": "buildprops.json",
    "exes": {
        "virtualenv": "/tools/virtualenv/bin/virtualenv",
        "tooltool.py": "/tools/tooltool.py",
    },
    "find_links": [
        "http://pypi.pvt.build.mozilla.org/pub",
        "http://pypi.pub.build.mozilla.org/pub",
    ],
    "pip_index": False,
    ###
    "installer_path": INSTALLER_PATH,
    "binary_path": BINARY_PATH,
    "xpcshell_name": XPCSHELL_NAME,
    "exe_suffix": EXE_SUFFIX,
    "run_file_names": {
        "mochitest": "runtests.py",
        "reftest": "runreftest.py",
        "xpcshell": "runxpcshelltests.py",
        "cppunittest": "runcppunittests.py",
        "gtest": "rungtests.py",
        "jittest": "jit_test.py",
        "mozbase": "test.py",
        "mozmill": "runtestlist.py",
    },
    "minimum_tests_zip_dirs": [
        "bin/*",
        "certs/*",
        "config/*",
        "mach",
        "marionette/*",
        "modules/*",
        "mozbase/*",
        "tools/*",
    ],
    "specific_tests_zip_dirs": {
        "mochitest": ["mochitest/*"],
        "reftest": ["reftest/*", "jsreftest/*"],
        "xpcshell": ["xpcshell/*"],
        "cppunittest": ["cppunittest/*"],
        "gtest": ["gtest/*"],
        "jittest": ["jit-test/*"],
        "mozbase": ["mozbase/*"],
        "mozmill": ["mozmill/*"],
    },
    "suite_definitions": {
        "cppunittest": {
            "options": [
                "--symbols-path=%(symbols_path)s",
                "--xre-path=%(abs_app_dir)s"
            ],
            "run_filename": "runcppunittests.py",
            "testsdir": "cppunittest"
        },
        "jittest": {
            "options": [
                "tests/bin/js",
                "--no-slow",
                "--no-progress",
                "--format=automation",
                "--jitflags=all",
                "--timeout=970" # Keep in sync with run_timeout below.
            ],
            "run_filename": "jit_test.py",
            "testsdir": "jit-test/jit-test",
            "run_timeout": 1000 # Keep in sync with --timeout above.
        },
        "mochitest": {
            "options": [
                "--appname=%(binary_path)s",
                "--utility-path=tests/bin",
                "--extra-profile-file=tests/bin/plugins",
                "--symbols-path=%(symbols_path)s",
                "--certificate-path=tests/certs",
                "--setpref=webgl.force-enabled=true",
                "--quiet",
                "--log-raw=%(raw_log_file)s",
                "--log-errorsummary=%(error_summary_file)s",
                "--use-test-media-devices",
                "--screenshot-on-fail",
                "--cleanup-crashes",
                "--marionette-startup-timeout=180",
                "--work-path=%(abs_work_dir)s",
            ],
            "run_filename": "runtests.py",
            "testsdir": "mochitest"
        },
        "mozbase": {
            "options": [
                "-b",
                "%(binary_path)s"
            ],
            "run_filename": "test.py",
            "testsdir": "mozbase"
        },
        "mozmill": {
            "options": [
                "--binary=%(binary_path)s",
                "--testing-modules-dir=test/modules",
                "--plugins-path=%(test_plugin_path)s",
                "--symbols-path=%(symbols_path)s"
            ],
            "run_filename": "runtestlist.py",
            "testsdir": "mozmill"
        },
        "reftest": {
            "options": [
                "--appname=%(binary_path)s",
                "--utility-path=tests/bin",
                "--extra-profile-file=tests/bin/plugins",
                "--symbols-path=%(symbols_path)s",
                "--log-raw=%(raw_log_file)s",
                "--log-errorsummary=%(error_summary_file)s",
                "--cleanup-crashes",
                "--work-path=%(abs_work_dir)s",
            ],
            "run_filename": "runreftest.py",
            "testsdir": "reftest"
        },
        "xpcshell": {
            "options": [
                "--symbols-path=%(symbols_path)s",
                "--test-plugin-path=%(test_plugin_path)s",
                "--log-raw=%(raw_log_file)s",
                "--log-errorsummary=%(error_summary_file)s",
                "--utility-path=tests/bin",
            ],
            "run_filename": "runxpcshelltests.py",
            "testsdir": "xpcshell"
        },
        "gtest": {
            "options": [
                "--xre-path=%(abs_res_dir)s",
                "--cwd=%(gtest_dir)s",
                "--symbols-path=%(symbols_path)s",
                "--utility-path=tests/bin",
                "%(binary_path)s",
            ],
            "run_filename": "rungtests.py",
        },
    },
    # local mochi suites
    "all_mochitest_suites": {
        "valgrind-plain": ["--valgrind=/usr/bin/valgrind",
                           "--valgrind-supp-files=" + VALGRIND_SUPP_ARCH +
                               "," + VALGRIND_SUPP_CROSS_ARCH,
                           "--timeout=900", "--max-timeouts=50"],
        "plain": [],
        "plain-gpu": ["--subsuite=gpu"],
        "plain-clipboard": ["--subsuite=clipboard"],
        "plain-chunked": ["--chunk-by-dir=4"],
        "plain-chunked-coverage": ["--chunk-by-dir=4", "--timeout=1200"],
        "mochitest-media": ["--subsuite=media"],
        "chrome": ["--flavor=chrome"],
        "chrome-gpu": ["--flavor=chrome", "--subsuite=gpu"],
        "chrome-clipboard": ["--flavor=chrome", "--subsuite=clipboard"],
        "chrome-chunked": ["--flavor=chrome", "--chunk-by-dir=4"],
        "browser-chrome": ["--flavor=browser"],
        "browser-chrome-gpu": ["--flavor=browser", "--subsuite=gpu"],
        "browser-chrome-clipboard": ["--flavor=browser", "--subsuite=clipboard"],
        "browser-chrome-chunked": ["--flavor=browser", "--chunk-by-runtime"],
        "browser-chrome-addons": ["--flavor=browser", "--chunk-by-runtime", "--tag=addons"],
        "browser-chrome-coverage": ["--flavor=browser", "--chunk-by-runtime", "--timeout=1200"],
        "browser-chrome-screenshots": ["--flavor=browser", "--subsuite=screenshots"],
        "mochitest-gl": ["--subsuite=webgl"],
        "mochitest-devtools-chrome": ["--flavor=browser", "--subsuite=devtools"],
        "mochitest-devtools-chrome-chunked": ["--flavor=browser", "--subsuite=devtools", "--chunk-by-runtime"],
        "mochitest-devtools-chrome-coverage": ["--flavor=browser", "--subsuite=devtools", "--chunk-by-runtime", "--timeout=1200"],
        "jetpack-package": ["--flavor=jetpack-package"],
        "jetpack-package-clipboard": ["--flavor=jetpack-package", "--subsuite=clipboard"],
        "jetpack-addon": ["--flavor=jetpack-addon"],
        "a11y": ["--flavor=a11y"],
        "plain-style": ["--failure-pattern-file=stylo-failures.md", "layout/style/test"],
        "chrome-style": ["--flavor=chrome", "--failure-pattern-file=../stylo-failures.md", "layout/style/test/chrome"],
    },
    # local reftest suites
    "all_reftest_suites": {
        "crashtest": {
            "options": ["--suite=crashtest"],
            "tests": ["tests/reftest/tests/testing/crashtest/crashtests.list"]
        },
        "jsreftest": {
            "options": ["--extra-profile-file=tests/jsreftest/tests/user.js",
                       "--suite=jstestbrowser"],
            "tests": ["tests/jsreftest/tests/jstests.list"]
        },
        "reftest": {
<<<<<<< HEAD
            "options": ["--suite=reftest"],
=======
            "options": ["--suite=reftest",
                        "--setpref=layers.acceleration.force-enabled=true"],
>>>>>>> a17af05f
            "tests": ["tests/reftest/tests/layout/reftests/reftest.list"]
        },
        "reftest-no-accel": {
            "options": ["--suite=reftest",
<<<<<<< HEAD
                        "--setpref=layers.acceleration.force-enabled=disabled"],
            "tests": ["tests/reftest/tests/layout/reftests/reftest.list"]},
        "reftest-stylo": {
            "options": ["--suite=reftest",
                        "--setpref=reftest.compareStyloToGecko=true"],
            "tests": ["tests/reftest/tests/layout/reftests/reftest-stylo.list"],
=======
                        "--setpref=layers.acceleration.disabled=true"],
            "tests": ["tests/reftest/tests/layout/reftests/reftest.list"]
        },
        "reftest-stylo": {
            "options": ["--suite=reftest",
                        "--setpref=reftest.compareStyloToGecko=true"],
            "tests": ["tests/reftest/tests/layout/reftests/reftest.list"],
>>>>>>> a17af05f
        },
    },
    "all_xpcshell_suites": {
        "xpcshell": {
            "options": ["--xpcshell=%(abs_app_dir)s/" + XPCSHELL_NAME,
                        "--manifest=tests/xpcshell/tests/xpcshell.ini"],
            "tests": []
        },
        "xpcshell-addons": {
            "options": ["--xpcshell=%(abs_app_dir)s/" + XPCSHELL_NAME,
                        "--tag=addons",
                        "--manifest=tests/xpcshell/tests/xpcshell.ini"],
            "tests": []
        },
        "xpcshell-coverage": {
            "options": ["--xpcshell=%(abs_app_dir)s/" + XPCSHELL_NAME,
                        "--manifest=tests/xpcshell/tests/xpcshell.ini",
                        "--sequential"],
            "tests": []
        },
    },
    "all_cppunittest_suites": {
        "cppunittest": {"tests": ["tests/cppunittest"]}
    },
    "all_gtest_suites": {
        "gtest": []
    },
    "all_jittest_suites": {
        "jittest": [],
        "jittest1": ["--total-chunks=2", "--this-chunk=1"],
        "jittest2": ["--total-chunks=2", "--this-chunk=2"],
        "jittest-chunked": [],
    },
    "all_mozbase_suites": {
        "mozbase": []
    },
    "run_cmd_checks_enabled": True,
    "preflight_run_cmd_suites": [
        # NOTE 'enabled' is only here while we have unconsolidated configs
        {
            "name": "disable_screen_saver",
            "cmd": ["xset", "s", "off", "s", "reset"],
            "halt_on_failure": False,
            "architectures": ["32bit", "64bit"],
            "enabled": DISABLE_SCREEN_SAVER
        },
        {
            "name": "run mouse & screen adjustment script",
            "cmd": [
                # when configs are consolidated this python path will only show
                # for windows.
                "python", "../scripts/external_tools/mouse_and_screen_resolution.py",
                "--configuration-file",
                "../scripts/external_tools/machine-configuration.json"],
            "architectures": ["32bit"],
            "halt_on_failure": True,
            "enabled": ADJUST_MOUSE_AND_SCREEN
        },
    ],
    "vcs_output_timeout": 1000,
    "minidump_save_path": "%(abs_work_dir)s/../minidumps",
    "buildbot_max_log_size": 209715200,
    "default_blob_upload_servers": [
        "https://blobupload.elasticbeanstalk.com",
    ],
    "unstructured_flavors": {"mochitest": ['jetpack'],
                            "xpcshell": [],
                            "gtest": [],
                            "mozmill": [],
                            "cppunittest": [],
                            "jittest": [],
                            "mozbase": [],
                            },
    "blob_uploader_auth_file": os.path.join(os.getcwd(), "oauth.txt"),
    "download_minidump_stackwalk": True,
    "minidump_stackwalk_path": MINIDUMP_STACKWALK_PATH,
    "minidump_tooltool_manifest_path": TOOLTOOL_MANIFEST_PATH,
<<<<<<< HEAD
    "tooltool_cache": "/builds/tooltool_cache",
=======
    "tooltool_cache": "/builds/worker/tooltool-cache",
>>>>>>> a17af05f
    "download_nodejs": True,
    "nodejs_path": NODEJS_PATH,
    "nodejs_tooltool_manifest_path": NODEJS_TOOLTOOL_MANIFEST_PATH,
}<|MERGE_RESOLUTION|>--- conflicted
+++ resolved
@@ -206,8 +206,6 @@
         "jetpack-package-clipboard": ["--flavor=jetpack-package", "--subsuite=clipboard"],
         "jetpack-addon": ["--flavor=jetpack-addon"],
         "a11y": ["--flavor=a11y"],
-        "plain-style": ["--failure-pattern-file=stylo-failures.md", "layout/style/test"],
-        "chrome-style": ["--flavor=chrome", "--failure-pattern-file=../stylo-failures.md", "layout/style/test/chrome"],
     },
     # local reftest suites
     "all_reftest_suites": {
@@ -221,24 +219,12 @@
             "tests": ["tests/jsreftest/tests/jstests.list"]
         },
         "reftest": {
-<<<<<<< HEAD
-            "options": ["--suite=reftest"],
-=======
             "options": ["--suite=reftest",
                         "--setpref=layers.acceleration.force-enabled=true"],
->>>>>>> a17af05f
             "tests": ["tests/reftest/tests/layout/reftests/reftest.list"]
         },
         "reftest-no-accel": {
             "options": ["--suite=reftest",
-<<<<<<< HEAD
-                        "--setpref=layers.acceleration.force-enabled=disabled"],
-            "tests": ["tests/reftest/tests/layout/reftests/reftest.list"]},
-        "reftest-stylo": {
-            "options": ["--suite=reftest",
-                        "--setpref=reftest.compareStyloToGecko=true"],
-            "tests": ["tests/reftest/tests/layout/reftests/reftest-stylo.list"],
-=======
                         "--setpref=layers.acceleration.disabled=true"],
             "tests": ["tests/reftest/tests/layout/reftests/reftest.list"]
         },
@@ -246,7 +232,6 @@
             "options": ["--suite=reftest",
                         "--setpref=reftest.compareStyloToGecko=true"],
             "tests": ["tests/reftest/tests/layout/reftests/reftest.list"],
->>>>>>> a17af05f
         },
     },
     "all_xpcshell_suites": {
@@ -324,11 +309,7 @@
     "download_minidump_stackwalk": True,
     "minidump_stackwalk_path": MINIDUMP_STACKWALK_PATH,
     "minidump_tooltool_manifest_path": TOOLTOOL_MANIFEST_PATH,
-<<<<<<< HEAD
-    "tooltool_cache": "/builds/tooltool_cache",
-=======
     "tooltool_cache": "/builds/worker/tooltool-cache",
->>>>>>> a17af05f
     "download_nodejs": True,
     "nodejs_path": NODEJS_PATH,
     "nodejs_tooltool_manifest_path": NODEJS_TOOLTOOL_MANIFEST_PATH,
