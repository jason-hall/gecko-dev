import os

# OS Specifics
INSTALLER_PATH = os.path.join(os.getcwd(), "installer.dmg")
XPCSHELL_NAME = 'xpcshell'
EXE_SUFFIX = ''
DISABLE_SCREEN_SAVER = False
ADJUST_MOUSE_AND_SCREEN = False
#####
config = {
    "buildbot_json_path": "buildprops.json",
    "exes": {
        'virtualenv': '/tools/virtualenv/bin/virtualenv',
        'tooltool.py': "/tools/tooltool.py",
    },
    "find_links": [
        "http://pypi.pvt.build.mozilla.org/pub",
        "http://pypi.pub.build.mozilla.org/pub",
    ],
    "pip_index": False,
    ###
    "installer_path": INSTALLER_PATH,
    "xpcshell_name": XPCSHELL_NAME,
    "exe_suffix": EXE_SUFFIX,
    "run_file_names": {
        "mochitest": "runtests.py",
        "reftest": "runreftest.py",
        "xpcshell": "runxpcshelltests.py",
        "cppunittest": "runcppunittests.py",
        "gtest": "rungtests.py",
        "jittest": "jit_test.py",
        "mozbase": "test.py",
        "mozmill": "runtestlist.py",
    },
    "minimum_tests_zip_dirs": [
        "bin/*",
        "certs/*",
        "config/*",
        "mach",
        "marionette/*",
        "modules/*",
        "mozbase/*",
        "tools/*",
    ],
    "specific_tests_zip_dirs": {
        "mochitest": ["mochitest/*"],
        "reftest": ["reftest/*", "jsreftest/*"],
        "xpcshell": ["xpcshell/*"],
        "cppunittest": ["cppunittest/*"],
        "gtest": ["gtest/*"],
        "jittest": ["jit-test/*"],
        "mozbase": ["mozbase/*"],
        "mozmill": ["mozmill/*"],
    },
    "suite_definitions": {
        "cppunittest": {
            "options": [
                "--symbols-path=%(symbols_path)s",
                "--xre-path=%(abs_res_dir)s"
            ],
            "run_filename": "runcppunittests.py",
            "testsdir": "cppunittest"
        },
        "jittest": {
            "options": [
                "tests/bin/js",
                "--no-slow",
                "--no-progress",
                "--format=automation",
                "--jitflags=all",
                "--timeout=970" # Keep in sync with run_timeout below.
            ],
            "run_filename": "jit_test.py",
            "testsdir": "jit-test/jit-test",
            "run_timeout": 1000 # Keep in sync with --timeout above.
        },
        "mochitest": {
            "options": [
                "--appname=%(binary_path)s",
                "--utility-path=tests/bin",
                "--extra-profile-file=tests/bin/plugins",
                "--symbols-path=%(symbols_path)s",
                "--certificate-path=tests/certs",
                "--quiet",
                "--log-raw=%(raw_log_file)s",
                "--log-errorsummary=%(error_summary_file)s",
                "--screenshot-on-fail",
                "--cleanup-crashes",
                "--work-path=%(abs_work_dir)s",
            ],
            "run_filename": "runtests.py",
            "testsdir": "mochitest"
        },
        "mozbase": {
            "options": [
                "-b",
                "%(binary_path)s"
            ],
            "run_filename": "test.py",
            "testsdir": "mozbase"
        },
        "mozmill": {
            "options": [
                "--binary=%(binary_path)s",
                "--testing-modules-dir=test/modules",
                "--plugins-path=%(test_plugin_path)s",
                "--symbols-path=%(symbols_path)s"
            ],
            "run_filename": "runtestlist.py",
            "testsdir": "mozmill"
        },
        "reftest": {
            "options": [
                "--appname=%(binary_path)s",
                "--utility-path=tests/bin",
                "--extra-profile-file=tests/bin/plugins",
                "--symbols-path=%(symbols_path)s",
                "--log-raw=%(raw_log_file)s",
                "--log-errorsummary=%(error_summary_file)s",
                "--cleanup-crashes",
                "--work-path=%(abs_work_dir)s",
            ],
            "run_filename": "runreftest.py",
            "testsdir": "reftest"
        },
        "xpcshell": {
            "options": [
                "--symbols-path=%(symbols_path)s",
                "--test-plugin-path=%(test_plugin_path)s",
                "--log-raw=%(raw_log_file)s",
                "--log-errorsummary=%(error_summary_file)s",
                "--utility-path=tests/bin",
            ],
            "run_filename": "runxpcshelltests.py",
            "testsdir": "xpcshell"
        },
        "gtest": {
            "options": [
                "--xre-path=%(abs_res_dir)s",
                "--cwd=%(gtest_dir)s",
                "--symbols-path=%(symbols_path)s",
                "--utility-path=tests/bin",
                "%(binary_path)s",
            ],
            "run_filename": "rungtests.py",
        },
    },
    # local mochi suites
    "all_mochitest_suites": {
        "plain": [],
        "plain-gpu": ["--subsuite=gpu"],
        "plain-clipboard": ["--subsuite=clipboard"],
        "plain-chunked": ["--chunk-by-dir=4"],
        "mochitest-media": ["--subsuite=media"],
        "chrome": ["--flavor=chrome"],
        "chrome-gpu": ["--flavor=chrome", "--subsuite=gpu"],
        "chrome-clipboard": ["--flavor=chrome", "--subsuite=clipboard"],
        "chrome-chunked": ["--flavor=chrome", "--chunk-by-dir=4"],
        "browser-chrome": ["--flavor=browser"],
        "browser-chrome-gpu": ["--flavor=browser", "--subsuite=gpu"],
        "browser-chrome-clipboard": ["--flavor=browser", "--subsuite=clipboard"],
        "browser-chrome-chunked": ["--flavor=browser", "--chunk-by-runtime"],
        "browser-chrome-addons": ["--flavor=browser", "--chunk-by-runtime", "--tag=addons"],
        "browser-chrome-screenshots": ["--flavor=browser", "--subsuite=screenshots"],
        "mochitest-gl": ["--subsuite=webgl"],
        "mochitest-devtools-chrome": ["--flavor=browser", "--subsuite=devtools"],
        "mochitest-devtools-chrome-chunked": ["--flavor=browser", "--subsuite=devtools", "--chunk-by-runtime"],
        "jetpack-package": ["--flavor=jetpack-package"],
        "jetpack-package-clipboard": ["--flavor=jetpack-package", "--subsuite=clipboard"],
        "jetpack-addon": ["--flavor=jetpack-addon"],
        "a11y": ["--flavor=a11y"],
    },
    # local reftest suites
    "all_reftest_suites": {
        "crashtest": {
            'options': ["--suite=crashtest"],
            'tests': ["tests/reftest/tests/testing/crashtest/crashtests.list"]
        },
        "jsreftest": {
            'options':["--extra-profile-file=tests/jsreftest/tests/user.js"],
            'tests': ["tests/jsreftest/tests/jstests.list"]
        },
        "reftest": {
            'options': ["--suite=reftest"],
            'tests': ["tests/reftest/tests/layout/reftests/reftest.list"]
<<<<<<< HEAD
=======
        },
        "reftest-stylo": {
            "options": ["--suite=reftest",
                        "--setpref=reftest.compareStyloToGecko=true"],
            "tests": ["tests/reftest/tests/layout/reftests/reftest.list"],
>>>>>>> a17af05f
        },
    },
    "all_xpcshell_suites": {
        "xpcshell": {
            'options': ["--xpcshell=%(abs_app_dir)s/" + XPCSHELL_NAME,
                        "--manifest=tests/xpcshell/tests/xpcshell.ini"],
            'tests': []
        },
        "xpcshell-addons": {
            'options': ["--xpcshell=%(abs_app_dir)s/" + XPCSHELL_NAME,
                        "--tag=addons",
                        "--manifest=tests/xpcshell/tests/xpcshell.ini"],
            'tests': []
        },
    },
    "all_cppunittest_suites": {
        "cppunittest": ['tests/cppunittest']
    },
    "all_gtest_suites": {
        "gtest": []
    },
    "all_jittest_suites": {
        "jittest": []
    },
    "all_mozbase_suites": {
        "mozbase": []
    },
    "run_cmd_checks_enabled": True,
    "preflight_run_cmd_suites": [
        # NOTE 'enabled' is only here while we have unconsolidated configs
        {
            "name": "disable_screen_saver",
            "cmd": ["xset", "s", "off", "s", "reset"],
            "architectures": ["32bit", "64bit"],
            "halt_on_failure": False,
            "enabled": DISABLE_SCREEN_SAVER
        },
        {
            "name": "run mouse & screen adjustment script",
            "cmd": [
                # when configs are consolidated this python path will only show
                # for windows.
                "python", "../scripts/external_tools/mouse_and_screen_resolution.py",
                "--configuration-file",
                "../scripts/external_tools/machine-configuration.json"],
            "architectures": ["32bit"],
            "halt_on_failure": True,
            "enabled": ADJUST_MOUSE_AND_SCREEN
        },
    ],
    "vcs_output_timeout": 1000,
    "minidump_save_path": "%(abs_work_dir)s/../minidumps",
    "buildbot_max_log_size": 52428800,
    "default_blob_upload_servers": [
        "https://blobupload.elasticbeanstalk.com",
    ],
    "unstructured_flavors": {"mochitest": ['jetpack'],
                            "xpcshell": [],
                            "gtest": [],
                            "mozmill": [],
                            "cppunittest": [],
                            "jittest": [],
                            "mozbase": [],
                            },
    "blob_uploader_auth_file": os.path.join(os.getcwd(), "oauth.txt"),
    "download_minidump_stackwalk": True,
    "minidump_stackwalk_path": "macosx64-minidump_stackwalk",
    "minidump_tooltool_manifest_path": "config/tooltool-manifests/macosx64/releng.manifest",
    "tooltool_cache": "/builds/tooltool_cache",
    "download_nodejs": True,
    "nodejs_path": "node-osx/bin/node",
    "nodejs_tooltool_manifest_path": "config/tooltool-manifests/macosx64/nodejs.manifest",
}<|MERGE_RESOLUTION|>--- conflicted
+++ resolved
@@ -183,14 +183,11 @@
         "reftest": {
             'options': ["--suite=reftest"],
             'tests': ["tests/reftest/tests/layout/reftests/reftest.list"]
-<<<<<<< HEAD
-=======
         },
         "reftest-stylo": {
             "options": ["--suite=reftest",
                         "--setpref=reftest.compareStyloToGecko=true"],
             "tests": ["tests/reftest/tests/layout/reftests/reftest.list"],
->>>>>>> a17af05f
         },
     },
     "all_xpcshell_suites": {
