import os
import sys

# OS Specifics
ABS_WORK_DIR = os.path.join(os.getcwd(), "build")
BINARY_PATH = os.path.join(ABS_WORK_DIR, "application", "firefox", "firefox.exe")
INSTALLER_PATH = os.path.join(ABS_WORK_DIR, "installer.zip")
XPCSHELL_NAME = 'xpcshell.exe'
EXE_SUFFIX = '.exe'
DISABLE_SCREEN_SAVER = False
ADJUST_MOUSE_AND_SCREEN = True
#####
config = {
    "buildbot_json_path": "buildprops.json",
    "exes": {
        'python': sys.executable,
        'virtualenv': [sys.executable, 'c:/mozilla-build/buildbotve/virtualenv.py'],
        'hg': 'c:/mozilla-build/hg/hg',
        'mozinstall': ['%s/build/venv/scripts/python' % os.getcwd(),
                       '%s/build/venv/scripts/mozinstall-script.py' % os.getcwd()],
        'tooltool.py': [sys.executable, 'C:/mozilla-build/tooltool.py'],
    },
    ###
    "installer_path": INSTALLER_PATH,
    "binary_path": BINARY_PATH,
    "xpcshell_name": XPCSHELL_NAME,
    "virtualenv_path": 'venv',
    "virtualenv_python_dll": os.path.join(os.path.dirname(sys.executable), "python27.dll"),
    "virtualenv_modules": ['pywin32'],

    "find_links": [
        "http://pypi.pvt.build.mozilla.org/pub",
        "http://pypi.pub.build.mozilla.org/pub",
    ],
    "pip_index": False,
    "exe_suffix": EXE_SUFFIX,
    "run_file_names": {
        "mochitest": "runtests.py",
        "reftest": "runreftest.py",
        "xpcshell": "runxpcshelltests.py",
        "cppunittest": "runcppunittests.py",
        "gtest": "rungtests.py",
        "jittest": "jit_test.py",
        "mozbase": "test.py",
        "mozmill": "runtestlist.py",
    },
    "minimum_tests_zip_dirs": [
        "bin/*",
        "certs/*",
        "config/*",
        "mach",
        "marionette/*",
        "modules/*",
        "mozbase/*",
        "tools/*",
    ],
    "specific_tests_zip_dirs": {
        "mochitest": ["mochitest/*"],
        "reftest": ["reftest/*", "jsreftest/*"],
        "xpcshell": ["xpcshell/*"],
        "cppunittest": ["cppunittest/*"],
        "gtest": ["gtest/*"],
        "jittest": ["jit-test/*"],
        "mozbase": ["mozbase/*"],
        "mozmill": ["mozmill/*"],
    },
    "suite_definitions": {
        "cppunittest": {
            "options": [
                "--symbols-path=%(symbols_path)s",
                "--xre-path=%(abs_app_dir)s"
            ],
            "run_filename": "runcppunittests.py",
            "testsdir": "cppunittest"
        },
        "jittest": {
            "options": [
                "tests/bin/js",
                "--no-slow",
                "--no-progress",
                "--format=automation",
                "--jitflags=all",
                "--timeout=970" # Keep in sync with run_timeout below.
            ],
            "run_filename": "jit_test.py",
            "testsdir": "jit-test/jit-test",
            "run_timeout": 1000 # Keep in sync with --timeout above.
        },
        "mochitest": {
            "options": [
                "--appname=%(binary_path)s",
                "--utility-path=tests/bin",
                "--extra-profile-file=tests/bin/plugins",
                "--symbols-path=%(symbols_path)s",
                "--certificate-path=tests/certs",
                "--quiet",
                "--log-raw=%(raw_log_file)s",
                "--log-errorsummary=%(error_summary_file)s",
                "--screenshot-on-fail",
                "--cleanup-crashes",
            ],
            "run_filename": "runtests.py",
            "testsdir": "mochitest"
        },
        "mozbase": {
            "options": [
                "-b",
                "%(binary_path)s"
            ],
            "run_filename": "test.py",
            "testsdir": "mozbase"
        },
        "mozmill": {
            "options": [
                "--binary=%(binary_path)s",
                "--testing-modules-dir=test/modules",
                "--plugins-path=%(test_plugin_path)s",
                "--symbols-path=%(symbols_path)s"
            ],
            "run_filename": "runtestlist.py",
            "testsdir": "mozmill"
        },
        "reftest": {
            "options": [
                "--appname=%(binary_path)s",
                "--utility-path=tests/bin",
                "--extra-profile-file=tests/bin/plugins",
                "--symbols-path=%(symbols_path)s",
                "--log-raw=%(raw_log_file)s",
                "--log-errorsummary=%(error_summary_file)s",
                "--cleanup-crashes",
            ],
            "run_filename": "runreftest.py",
            "testsdir": "reftest"
        },
        "xpcshell": {
            "options": [
                "--symbols-path=%(symbols_path)s",
                "--test-plugin-path=%(test_plugin_path)s",
                "--log-raw=%(raw_log_file)s",
                "--log-errorsummary=%(error_summary_file)s",
                "--utility-path=tests/bin",
            ],
            "run_filename": "runxpcshelltests.py",
            "testsdir": "xpcshell"
        },
        "gtest": {
            "options": [
                "--xre-path=%(abs_res_dir)s",
                "--cwd=%(gtest_dir)s",
                "--symbols-path=%(symbols_path)s",
                "--utility-path=tests/bin",
                "%(binary_path)s",
            ],
            "run_filename": "rungtests.py",
        },
    },
    # local mochi suites
    "all_mochitest_suites":
    {
        "plain": [],
        "plain-gpu": ["--subsuite=gpu"],
        "plain-clipboard": ["--subsuite=clipboard"],
        "plain-chunked": ["--chunk-by-dir=4"],
        "mochitest-media": ["--subsuite=media"],
        "chrome": ["--flavor=chrome"],
        "chrome-gpu": ["--flavor=chrome", "--subsuite=gpu"],
        "chrome-clipboard": ["--flavor=chrome", "--subsuite=clipboard"],
        "chrome-chunked": ["--flavor=chrome", "--chunk-by-dir=4"],
        "browser-chrome": ["--flavor=browser"],
        "browser-chrome-gpu": ["--flavor=browser", "--subsuite=gpu"],
        "browser-chrome-clipboard": ["--flavor=browser", "--subsuite=clipboard"],
        "browser-chrome-chunked": ["--flavor=browser", "--chunk-by-runtime"],
        "browser-chrome-addons": ["--flavor=browser", "--chunk-by-runtime", "--tag=addons"],
        "browser-chrome-screenshots": ["--flavor=browser", "--subsuite=screenshots"],
        "mochitest-gl": ["--subsuite=webgl"],
        "mochitest-devtools-chrome": ["--flavor=browser", "--subsuite=devtools"],
        "mochitest-devtools-chrome-chunked": ["--flavor=browser", "--subsuite=devtools", "--chunk-by-runtime"],
        "mochitest-metro-chrome": ["--flavor=browser", "--metro-immersive"],
        "jetpack-package": ["--flavor=jetpack-package"],
        "jetpack-package-clipboard": ["--flavor=jetpack-package", "--subsuite=clipboard"],
        "jetpack-addon": ["--flavor=jetpack-addon"],
        "a11y": ["--flavor=a11y"],
    },
    # local reftest suites
    "all_reftest_suites": {
        "crashtest": {
            'options': ["--suite=crashtest"],
            'tests': ["tests/reftest/tests/testing/crashtest/crashtests.list"]
        },
        "jsreftest": {
            'options':["--extra-profile-file=tests/jsreftest/tests/user.js"],
            'tests': ["tests/jsreftest/tests/jstests.list"]
        },
        "reftest": {
            'options': ["--suite=reftest"],
            'tests': ["tests/reftest/tests/layout/reftests/reftest.list"]
        },
        "reftest-gpu": {
            'options': ["--suite=reftest",
                        "--setpref=layers.gpu-process.force-enabled=true"],
            'tests': ["tests/reftest/tests/layout/reftests/reftest.list"]
        },
        "reftest-no-accel": {
            "options": ["--suite=reftest",
                        "--setpref=layers.acceleration.disabled=true"],
            "tests": ["tests/reftest/tests/layout/reftests/reftest.list"]
        },
<<<<<<< HEAD
=======
        "reftest-qr": {
            "options": ["--suite=reftest",
                        "--setpref=gfx.webrender.enabled=true"],
            "tests": ["tests/reftest/tests/layout/reftests/reftest.list"]
        },
>>>>>>> a17af05f
    },
    "all_xpcshell_suites": {
        "xpcshell": {
            'options': ["--xpcshell=%(abs_app_dir)s/" + XPCSHELL_NAME,
                        "--manifest=tests/xpcshell/tests/xpcshell.ini"],
            'tests': []
        },
        "xpcshell-addons": {
            'options': ["--xpcshell=%(abs_app_dir)s/" + XPCSHELL_NAME,
                        "--tag=addons",
                        "--manifest=tests/xpcshell/tests/xpcshell.ini"],
            'tests': []
        },
    },
    "all_cppunittest_suites": {
        "cppunittest": ['tests/cppunittest']
    },
    "all_gtest_suites": {
        "gtest": []
    },
    "all_jittest_suites": {
        "jittest": []
    },
    "all_mozbase_suites": {
        "mozbase": []
    },
    "run_cmd_checks_enabled": True,
    "preflight_run_cmd_suites": [
        # NOTE 'enabled' is only here while we have unconsolidated configs
        {
            "name": "disable_screen_saver",
            "cmd": ["xset", "s", "off", "s", "reset"],
            "architectures": ["32bit", "64bit"],
            "halt_on_failure": False,
            "enabled": DISABLE_SCREEN_SAVER
        },
        {
            "name": "run mouse & screen adjustment script",
            "cmd": [
                # when configs are consolidated this python path will only show
                # for windows.
                sys.executable,
                "../scripts/external_tools/mouse_and_screen_resolution.py",
                "--configuration-file",
                "../scripts/external_tools/machine-configuration.json"],
            "architectures": ["32bit"],
            "halt_on_failure": True,
            "enabled": ADJUST_MOUSE_AND_SCREEN
        },
    ],
    "vcs_output_timeout": 1000,
    "minidump_save_path": "%(abs_work_dir)s/../minidumps",
    "buildbot_max_log_size": 52428800,
    "default_blob_upload_servers": [
        "https://blobupload.elasticbeanstalk.com",
    ],
    "unstructured_flavors": {"mochitest": ['jetpack'],
                            "xpcshell": [],
                            "gtest": [],
                            "mozmill": [],
                            "cppunittest": [],
                            "jittest": [],
                            "mozbase": [],
                            },
    "blob_uploader_auth_file": os.path.join(os.getcwd(), "oauth.txt"),
    "download_minidump_stackwalk": True,
    "minidump_stackwalk_path": "win32-minidump_stackwalk.exe",
    "minidump_tooltool_manifest_path": "config/tooltool-manifests/win32/releng.manifest",
    "download_nodejs": True,
    "nodejs_path": "node-win32.exe",
    "nodejs_tooltool_manifest_path": "config/tooltool-manifests/win32/nodejs.manifest",
}<|MERGE_RESOLUTION|>--- conflicted
+++ resolved
@@ -206,14 +206,11 @@
                         "--setpref=layers.acceleration.disabled=true"],
             "tests": ["tests/reftest/tests/layout/reftests/reftest.list"]
         },
-<<<<<<< HEAD
-=======
         "reftest-qr": {
             "options": ["--suite=reftest",
                         "--setpref=gfx.webrender.enabled=true"],
             "tests": ["tests/reftest/tests/layout/reftests/reftest.list"]
         },
->>>>>>> a17af05f
     },
     "all_xpcshell_suites": {
         "xpcshell": {
