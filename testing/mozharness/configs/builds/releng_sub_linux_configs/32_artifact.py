import os

config = {
    #########################################################################
    ######## LINUX GENERIC CONFIG KEYS/VAlUES
    # if you are updating this with custom 32 bit keys/values please add them
    # below under the '32 bit specific' code block otherwise, update in this
    # code block and also make sure this is synced with
    # releng_base_linux_64_builds.py

    # note: overridden by MOZHARNESS_ACTIONS in TaskCluster tasks
    'default_actions': [
        'clobber',
        'clone-tools',
        'checkout-sources',
        'setup-mock',
        'build',
        'sendchange',
    ],
    "buildbot_json_path": "buildprops.json",
    'app_ini_path': '%(obj_dir)s/dist/bin/application.ini',
    # decides whether we want to use moz_sign_cmd in env
    'enable_signing': False,
    'vcs_share_base': '/builds/hg-shared',
    'objdir': 'obj-firefox',
    'tooltool_script': ["/builds/tooltool.py"],
    'tooltool_bootstrap': "setup.sh",
    'enable_count_ctors': True,
    # allows triggering of dependent jobs when --artifact try syntax is detected on buildbot
    'enable_unittest_sendchange': True,
<<<<<<< HEAD
    'enable_talos_sendchange': True,
=======
    'enable_talos_sendchange': False,
>>>>>>> a17af05f
    'perfherder_extra_options': ['artifact'],
    #########################################################################


    #########################################################################
    ###### 32 bit specific ######
    'base_name': 'Linux_%(branch)s_Artifact_build',
    'platform': 'linux',
    'stage_platform': 'linux',
    'publish_nightly_en_US_routes': False,
    'env': {
        'MOZBUILD_STATE_PATH': os.path.join(os.getcwd(), '.mozbuild'),
        'DISPLAY': ':2',
        'HG_SHARE_BASE_DIR': '/builds/hg-shared',
        'MOZ_OBJDIR': 'obj-firefox',
        'TINDERBOX_OUTPUT': '1',
        'TOOLTOOL_CACHE': '/builds/tooltool_cache',
        'TOOLTOOL_HOME': '/builds',
        'MOZ_CRASHREPORTER_NO_REPORT': '1',
        'CCACHE_DIR': '/builds/ccache',
        'CCACHE_COMPRESS': '1',
        'CCACHE_UMASK': '002',
        'LC_ALL': 'C',
        # 32 bit specific
        'PATH': '/usr/local/bin:/usr/lib/ccache:\
/bin:/usr/bin:/usr/local/sbin:/usr/sbin:/sbin:/tools/git/bin:\
/tools/python27/bin:/tools/python27-mercurial/bin:/home/cltbld/bin',
        'LD_LIBRARY_PATH': "/tools/gcc-4.3.3/installed/lib",
    },
    'mock_packages': [
        'autoconf213', 'python', 'mozilla-python27', 'zip', 'mozilla-python27-mercurial',
        'git', 'ccache', 'perl-Test-Simple', 'perl-Config-General',
        'yasm', 'wget',
        'mpfr',  # required for system compiler
        'xorg-x11-font*',  # fonts required for PGO
        'imake',  # required for makedepend!?!
        ### <-- from releng repo
        'gcc45_0moz3', 'gcc454_0moz1', 'gcc472_0moz1', 'gcc473_0moz1',
        'yasm', 'ccache',
        ###
        'valgrind',
        ######## 32 bit specific ###########
        'glibc-static.i686', 'libstdc++-static.i686',
        'gtk2-devel.i686', 'libnotify-devel.i686',
        'alsa-lib-devel.i686', 'libcurl-devel.i686',
        'wireless-tools-devel.i686', 'libX11-devel.i686',
        'libXt-devel.i686', 'mesa-libGL-devel.i686',
        'gnome-vfs2-devel.i686', 'GConf2-devel.i686',
        'pulseaudio-libs-devel.i686',
        'gstreamer-devel.i686', 'gstreamer-plugins-base-devel.i686',
        # Packages already installed in the mock environment, as x86_64
        # packages.
        'glibc-devel.i686', 'libgcc.i686', 'libstdc++-devel.i686',
        # yum likes to install .x86_64 -devel packages that satisfy .i686
        # -devel packages dependencies. So manually install the dependencies
        # of the above packages.
        'ORBit2-devel.i686', 'atk-devel.i686', 'cairo-devel.i686',
        'check-devel.i686', 'dbus-devel.i686', 'dbus-glib-devel.i686',
        'fontconfig-devel.i686', 'glib2-devel.i686',
        'hal-devel.i686', 'libICE-devel.i686', 'libIDL-devel.i686',
        'libSM-devel.i686', 'libXau-devel.i686', 'libXcomposite-devel.i686',
        'libXcursor-devel.i686', 'libXdamage-devel.i686',
        'libXdmcp-devel.i686', 'libXext-devel.i686', 'libXfixes-devel.i686',
        'libXft-devel.i686', 'libXi-devel.i686', 'libXinerama-devel.i686',
        'libXrandr-devel.i686', 'libXrender-devel.i686',
        'libXxf86vm-devel.i686', 'libdrm-devel.i686', 'libidn-devel.i686',
        'libpng-devel.i686', 'libxcb-devel.i686', 'libxml2-devel.i686',
        'pango-devel.i686', 'perl-devel.i686', 'pixman-devel.i686',
        'zlib-devel.i686',
        # Freetype packages need to be installed be version, because a newer
        # version is available, but we don't want it for Firefox builds.
        'freetype-2.3.11-6.el6_1.8.i686',
        'freetype-devel-2.3.11-6.el6_1.8.i686',
        'freetype-2.3.11-6.el6_1.8.x86_64',
        ######## 32 bit specific ###########
    ],
    'src_mozconfig': 'browser/config/mozconfigs/linux32/artifact',
    'tooltool_manifest_src': "browser/config/tooltool-manifests/linux32/\
releng.manifest",
    #########################################################################
}<|MERGE_RESOLUTION|>--- conflicted
+++ resolved
@@ -28,11 +28,7 @@
     'enable_count_ctors': True,
     # allows triggering of dependent jobs when --artifact try syntax is detected on buildbot
     'enable_unittest_sendchange': True,
-<<<<<<< HEAD
-    'enable_talos_sendchange': True,
-=======
     'enable_talos_sendchange': False,
->>>>>>> a17af05f
     'perfherder_extra_options': ['artifact'],
     #########################################################################
 
