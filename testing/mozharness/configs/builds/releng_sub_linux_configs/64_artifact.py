import os

config = {
    # note: overridden by MOZHARNESS_ACTIONS in TaskCluster tasks
    'default_actions': [
        'clobber',
        'clone-tools',
        'checkout-sources',
        'setup-mock',
        'build',
        'sendchange',
    ],
    "buildbot_json_path": "buildprops.json",
    'app_ini_path': '%(obj_dir)s/dist/bin/application.ini',
    # decides whether we want to use moz_sign_cmd in env
    'enable_signing': False,
    'secret_files': [
        {'filename': '/builds/gapi.data',
         'secret_name': 'project/releng/gecko/build/level-%(scm-level)s/gapi.data',
<<<<<<< HEAD
         'min_scm_level': 2, 'default': 'try-build-has-no-secrets'},
=======
         'min_scm_level': 1},
>>>>>>> a17af05f
        {'filename': '/builds/mozilla-desktop-geoloc-api.key',
         'secret_name': 'project/releng/gecko/build/level-%(scm-level)s/mozilla-desktop-geoloc-api.key',
         'min_scm_level': 2, 'default': 'try-build-has-no-secrets'},
    ],
<<<<<<< HEAD
    'enable_ccache': True,
=======
>>>>>>> a17af05f
    'vcs_share_base': '/builds/hg-shared',
    'objdir': 'obj-firefox',
    'tooltool_script': ["/builds/tooltool.py"],
    'tooltool_bootstrap': "setup.sh",
    'enable_count_ctors': True,
    # allows triggering of dependent jobs when --artifact try syntax is detected on buildbot
    'enable_unittest_sendchange': True,
<<<<<<< HEAD
    'enable_talos_sendchange': True,
=======
    'enable_talos_sendchange': False,
>>>>>>> a17af05f
    'perfherder_extra_options': ['artifact'],
    #########################################################################


    #########################################################################
    ###### 64 bit specific ######
    'base_name': 'Linux_x86-64_%(branch)s_Artifact_build',
    'platform': 'linux64',
    'stage_platform': 'linux64',
    'publish_nightly_en_US_routes': False,
    'env': {
        'MOZBUILD_STATE_PATH': os.path.join(os.getcwd(), '.mozbuild'),
        'DISPLAY': ':2',
        'HG_SHARE_BASE_DIR': '/builds/hg-shared',
        'MOZ_OBJDIR': 'obj-firefox',
        'TINDERBOX_OUTPUT': '1',
        'TOOLTOOL_CACHE': '/builds/worker/tooltool-cache',
        'TOOLTOOL_HOME': '/builds',
        'MOZ_CRASHREPORTER_NO_REPORT': '1',
        'CCACHE_DIR': '/builds/ccache',
        'CCACHE_COMPRESS': '1',
        'CCACHE_UMASK': '002',
        'LC_ALL': 'C',
        ## 64 bit specific
        'PATH': '/usr/local/bin:/usr/lib64/ccache:/bin:\
/usr/bin:/usr/local/sbin:/usr/sbin:/sbin:/tools/git/bin:/tools/python27/bin:\
/tools/python27-mercurial/bin:/home/cltbld/bin',
        'LD_LIBRARY_PATH': "/tools/gcc-4.3.3/installed/lib64",
        ##
    },
    'mock_packages': [
        'autoconf213', 'python', 'mozilla-python27', 'zip', 'mozilla-python27-mercurial',
        'git', 'ccache', 'perl-Test-Simple', 'perl-Config-General',
        'yasm', 'wget',
        'mpfr',  # required for system compiler
        'xorg-x11-font*',  # fonts required for PGO
        'imake',  # required for makedepend!?!
        ### <-- from releng repo
        'gcc45_0moz3', 'gcc454_0moz1', 'gcc472_0moz1', 'gcc473_0moz1',
        'yasm', 'ccache',
        ###
        'valgrind', 'dbus-x11',
        ######## 64 bit specific ###########
        'glibc-static', 'libstdc++-static',
        'gtk2-devel', 'libnotify-devel',
        'alsa-lib-devel', 'libcurl-devel', 'wireless-tools-devel',
        'libX11-devel', 'libXt-devel', 'mesa-libGL-devel', 'gnome-vfs2-devel',
        'GConf2-devel',
        ### from releng repo
        'gcc45_0moz3', 'gcc454_0moz1', 'gcc472_0moz1', 'gcc473_0moz1',
        'yasm', 'ccache',
        ###
        'pulseaudio-libs-devel', 'gstreamer-devel',
        'gstreamer-plugins-base-devel', 'freetype-2.3.11-6.el6_1.8.x86_64',
        'freetype-devel-2.3.11-6.el6_1.8.x86_64'
    ],
    'src_mozconfig': 'browser/config/mozconfigs/linux64/artifact',
    #######################
}<|MERGE_RESOLUTION|>--- conflicted
+++ resolved
@@ -17,19 +17,11 @@
     'secret_files': [
         {'filename': '/builds/gapi.data',
          'secret_name': 'project/releng/gecko/build/level-%(scm-level)s/gapi.data',
-<<<<<<< HEAD
-         'min_scm_level': 2, 'default': 'try-build-has-no-secrets'},
-=======
          'min_scm_level': 1},
->>>>>>> a17af05f
         {'filename': '/builds/mozilla-desktop-geoloc-api.key',
          'secret_name': 'project/releng/gecko/build/level-%(scm-level)s/mozilla-desktop-geoloc-api.key',
          'min_scm_level': 2, 'default': 'try-build-has-no-secrets'},
     ],
-<<<<<<< HEAD
-    'enable_ccache': True,
-=======
->>>>>>> a17af05f
     'vcs_share_base': '/builds/hg-shared',
     'objdir': 'obj-firefox',
     'tooltool_script': ["/builds/tooltool.py"],
@@ -37,11 +29,7 @@
     'enable_count_ctors': True,
     # allows triggering of dependent jobs when --artifact try syntax is detected on buildbot
     'enable_unittest_sendchange': True,
-<<<<<<< HEAD
-    'enable_talos_sendchange': True,
-=======
     'enable_talos_sendchange': False,
->>>>>>> a17af05f
     'perfherder_extra_options': ['artifact'],
     #########################################################################
 
