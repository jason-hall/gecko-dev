--- conflicted
+++ resolved
@@ -24,13 +24,8 @@
     'tooltool_bootstrap': "setup.sh",
     'enable_count_ctors': False,
     # allows triggering of dependent jobs when --artifact try syntax is detected on buildbot
-<<<<<<< HEAD
-    'enable_unittest_sendchange': True,
-    'enable_talos_sendchange': True,
-=======
     'enable_unittest_sendchange': False,
     'enable_talos_sendchange': False,
->>>>>>> a17af05f
     'perfherder_extra_options': ['artifact'],
     #########################################################################
 
