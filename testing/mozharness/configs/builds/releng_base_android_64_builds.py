--- conflicted
+++ resolved
@@ -48,8 +48,6 @@
         {'filename': '/builds/adjust-sdk-beta.token',
          'secret_name': 'project/releng/gecko/build/level-%(scm-level)s/adjust-sdk-beta.token',
          'min_scm_level': 2, 'default': 'try-build-has-no-secrets'},
-<<<<<<< HEAD
-=======
         {'filename': '/builds/leanplum-sdk-release.token',
          'secret_name': 'project/releng/gecko/build/level-%(scm-level)s/leanplum-sdk-release.token',
          'min_scm_level': 2, 'default': 'try-build-has-no-secrets'},
@@ -69,7 +67,6 @@
          'secret_name': 'project/releng/gecko/build/level-%(scm-level)s/pocket-api-nightly.token',
          'min_scm_level': 2, 'default': 'try-build-has-no-secrets'},
 
->>>>>>> a17af05f
     ],
     'vcs_share_base': '/builds/hg-shared',
     'objdir': 'obj-firefox',
