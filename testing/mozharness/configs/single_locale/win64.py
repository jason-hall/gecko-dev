import os
import sys

config = {
    "platform": "win64",
    "stage_product": "firefox",
    "update_platform": "WINNT_x86_64-msvc",
    "mozconfig": "%(branch)s/browser/config/mozconfigs/win64/l10n-mozconfig",
    "bootstrap_env": {
        "MOZ_OBJDIR": "obj-firefox",
        "EN_US_BINARY_URL": "%(en_us_binary_url)s",
        "MOZ_UPDATE_CHANNEL": "%(update_channel)s",
        "DIST": "%(abs_objdir)s",
        "LOCALE_MERGEDIR": "%(abs_merge_dir)s",
        "L10NBASEDIR": "../../l10n",
        "MOZ_MAKE_COMPLETE_MAR": "1",
<<<<<<< HEAD
        "PATH": 'C:\\mozilla-build\\nsis-3.0b1;'
                '%s' % (os.environ.get('path')),
=======
        "PATH": '%(abs_objdir)s\\..\\xz-5.2.3\\bin_x86-64;'
                'C:\\mozilla-build\\nsis-3.01;'
                + '%s' % (os.environ.get('path')),
>>>>>>> a17af05f
        'TOOLTOOL_CACHE': 'c:/builds/tooltool_cache',
        'TOOLTOOL_HOME': '/c/builds',
        'EN_US_PACKAGE_NAME': 'target.zip',
        'EN_US_PKG_INST_BASENAME': 'target.installer',
    },
    "ssh_key_dir": "~/.ssh",
    "log_name": "single_locale",
    "objdir": "obj-firefox",
    "js_src_dir": "js/src",
    "vcs_share_base": "c:/builds/hg-shared",

    # tooltool
    'tooltool_url': 'https://tooltool.mozilla-releng.net/',
    'tooltool_script': [sys.executable,
                        'C:/mozilla-build/tooltool.py'],
    'tooltool_manifest_src': 'browser/config/tooltool-manifests/win64/l10n.manifest',
    # balrog credential file:
    'balrog_credentials_file': 'oauth.txt',

    # l10n
    "ignore_locales": ["en-US", "ja-JP-mac"],
    "l10n_dir": "l10n",
    "locales_file": "%(branch)s/browser/locales/all-locales",
    "locales_dir": "browser/locales",
    "hg_l10n_tag": "default",
    "merge_locales": True,

    # MAR
    "previous_mar_dir": "dist\\previous",
    "current_mar_dir": "dist\\current",
    "update_mar_dir": "dist\\update",  # sure?
    "previous_mar_filename": "previous.mar",
    "current_work_mar_dir": "current.work",
    "package_base_dir": "dist\\l10n-stage",
    "application_ini": "application.ini",
    "buildid_section": 'App',
    "buildid_option": "BuildID",
    "unpack_script": "tools\\update-packaging\\unwrap_full_update.pl",
    "incremental_update_script": "tools\\update-packaging\\make_incremental_update.sh",
    "balrog_release_pusher_script": "scripts\\updates\\balrog-release-pusher.py",
    "update_packaging_dir": "tools\\update-packaging",
    "local_mar_tool_dir": "dist\\host\\bin",
    "mar": "mar.exe",
    "mbsdiff": "mbsdiff.exe",
    "current_mar_filename": "firefox-%(version)s.%(locale)s.win64.complete.mar",
    "complete_mar": "firefox-%(version)s.en-US.win64.complete.mar",
    "localized_mar": "firefox-%(version)s.%(locale)s.win64.complete.mar",
    "partial_mar": "firefox-%(version)s.%(locale)s.win64.partial.%(from_buildid)s-%(to_buildid)s.mar",
    'installer_file': "firefox-%(version)s.en-US.win64.installer.exe",

    # use mozmake?
    "enable_mozmake": True,
    'exes': {
        'virtualenv': [
            sys.executable,
            'c:/mozilla-build/buildbotve/virtualenv.py'
        ],
    }
}<|MERGE_RESOLUTION|>--- conflicted
+++ resolved
@@ -14,14 +14,9 @@
         "LOCALE_MERGEDIR": "%(abs_merge_dir)s",
         "L10NBASEDIR": "../../l10n",
         "MOZ_MAKE_COMPLETE_MAR": "1",
-<<<<<<< HEAD
-        "PATH": 'C:\\mozilla-build\\nsis-3.0b1;'
-                '%s' % (os.environ.get('path')),
-=======
         "PATH": '%(abs_objdir)s\\..\\xz-5.2.3\\bin_x86-64;'
                 'C:\\mozilla-build\\nsis-3.01;'
                 + '%s' % (os.environ.get('path')),
->>>>>>> a17af05f
         'TOOLTOOL_CACHE': 'c:/builds/tooltool_cache',
         'TOOLTOOL_HOME': '/c/builds',
         'EN_US_PACKAGE_NAME': 'target.zip',
