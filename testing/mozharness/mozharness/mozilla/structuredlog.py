--- conflicted
+++ resolved
@@ -49,11 +49,7 @@
 
     def _handle_unstructured_output(self, line, log_output=True):
         self.log_output = log_output
-<<<<<<< HEAD
-        super(StructuredOutputParser, self).parse_single_line(line)
-=======
         return super(StructuredOutputParser, self).parse_single_line(line)
->>>>>>> a17af05f
 
     def parse_single_line(self, line):
         """Parses a line of log output from the child process and passes
@@ -84,15 +80,6 @@
         self.handler(data)
 
         action = data["action"]
-<<<<<<< HEAD
-        if action == "process_output":
-            # Run process output through the error lists, but make sure the super parser
-            # doesn't print them to stdout (they should go through the log formatter).
-            self._handle_unstructured_output(data['data'], log_output=False)
-
-        if action == "log":
-            level = getattr(log, data["level"].upper())
-=======
         if action in ('log', 'process_output'):
             if action == 'log':
                 message = data['message']
@@ -106,7 +93,6 @@
             error_level = self._handle_unstructured_output(message, log_output=False)
             if error_level is not None:
                 level = self.worst_level(error_level, level)
->>>>>>> a17af05f
 
         log_data = self.formatter(data)
         if log_data is not None:
