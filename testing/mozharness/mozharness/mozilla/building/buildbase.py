--- conflicted
+++ resolved
@@ -349,38 +349,15 @@
         'fuzzing-asan-tc': 'builds/releng_sub_%s_configs/%s_fuzzing_asan_tc.py',
         'tsan': 'builds/releng_sub_%s_configs/%s_tsan.py',
         'cross-debug': 'builds/releng_sub_%s_configs/%s_cross_debug.py',
-<<<<<<< HEAD
-        'cross-debug-st-an': 'builds/releng_sub_%s_configs/%s_cross_debug_st_an.py',
-        'cross-debug-artifact': 'builds/releng_sub_%s_configs/%s_cross_debug_artifact.py',
-        'cross-opt-st-an': 'builds/releng_sub_%s_configs/%s_cross_opt_st_an.py',
-        'cross-artifact': 'builds/releng_sub_%s_configs/%s_cross_artifact.py',
-        'cross-qr-debug': 'builds/releng_sub_%s_configs/%s_cross_qr_debug.py',
-        'cross-qr-opt': 'builds/releng_sub_%s_configs/%s_cross_qr_opt.py',
-=======
         'cross-debug-artifact': 'builds/releng_sub_%s_configs/%s_cross_debug_artifact.py',
         'cross-noopt-debug': 'builds/releng_sub_%s_configs/%s_cross_noopt_debug.py',
         'cross-artifact': 'builds/releng_sub_%s_configs/%s_cross_artifact.py',
->>>>>>> a17af05f
         'debug': 'builds/releng_sub_%s_configs/%s_debug.py',
         'asan-and-debug': 'builds/releng_sub_%s_configs/%s_asan_and_debug.py',
         'asan-tc-and-debug': 'builds/releng_sub_%s_configs/%s_asan_tc_and_debug.py',
         'stat-and-debug': 'builds/releng_sub_%s_configs/%s_stat_and_debug.py',
         'code-coverage': 'builds/releng_sub_%s_configs/%s_code_coverage.py',
         'source': 'builds/releng_sub_%s_configs/%s_source.py',
-<<<<<<< HEAD
-        'stylo': 'builds/releng_sub_%s_configs/%s_stylo.py',
-        'stylo-debug': 'builds/releng_sub_%s_configs/%s_stylo_debug.py',
-        'api-15-gradle-dependencies': 'builds/releng_sub_%s_configs/%s_api_15_gradle_dependencies.py',
-        'api-15': 'builds/releng_sub_%s_configs/%s_api_15.py',
-        'api-15-artifact': 'builds/releng_sub_%s_configs/%s_api_15_artifact.py',
-        'api-15-debug': 'builds/releng_sub_%s_configs/%s_api_15_debug.py',
-        'api-15-debug-artifact': 'builds/releng_sub_%s_configs/%s_api_15_debug_artifact.py',
-        'api-15-gradle': 'builds/releng_sub_%s_configs/%s_api_15_gradle.py',
-        'api-15-gradle-artifact': 'builds/releng_sub_%s_configs/%s_api_15_gradle_artifact.py',
-        'x86': 'builds/releng_sub_%s_configs/%s_x86.py',
-        'x86-artifact': 'builds/releng_sub_%s_configs/%s_x86_artifact.py',
-        'api-15-partner-sample1': 'builds/releng_sub_%s_configs/%s_api_15_partner_sample1.py',
-=======
         'noopt-debug': 'builds/releng_sub_%s_configs/%s_noopt_debug.py',
         'api-16-gradle-dependencies': 'builds/releng_sub_%s_configs/%s_api_16_gradle_dependencies.py',
         'api-16': 'builds/releng_sub_%s_configs/%s_api_16.py',
@@ -395,7 +372,6 @@
         'x86-artifact': 'builds/releng_sub_%s_configs/%s_x86_artifact.py',
         'api-16-partner-sample1': 'builds/releng_sub_%s_configs/%s_api_16_partner_sample1.py',
         'aarch64': 'builds/releng_sub_%s_configs/%s_aarch64.py',
->>>>>>> a17af05f
         'android-test': 'builds/releng_sub_%s_configs/%s_test.py',
         'android-checkstyle': 'builds/releng_sub_%s_configs/%s_checkstyle.py',
         'android-lint': 'builds/releng_sub_%s_configs/%s_lint.py',
@@ -403,13 +379,8 @@
         'valgrind' : 'builds/releng_sub_%s_configs/%s_valgrind.py',
         'artifact': 'builds/releng_sub_%s_configs/%s_artifact.py',
         'debug-artifact': 'builds/releng_sub_%s_configs/%s_debug_artifact.py',
-<<<<<<< HEAD
-        'qr-debug': 'builds/releng_sub_%s_configs/%s_qr_debug.py',
-        'qr-opt': 'builds/releng_sub_%s_configs/%s_qr_opt.py',
-=======
         'devedition': 'builds/releng_sub_%s_configs/%s_devedition.py',
         'dmd': 'builds/releng_sub_%s_configs/%s_dmd.py',
->>>>>>> a17af05f
     }
     build_pool_cfg_file = 'builds/build_pool_specifics.py'
     branch_cfg_file = 'builds/branch_specifics.py'
@@ -1443,14 +1414,10 @@
             task_id=taskid,
         )
 
-<<<<<<< HEAD
-        task = tc.create_task(routes)
-=======
         if taskid:
             task = tc.get_task(taskid)
         else:
             task = tc.create_task(routes)
->>>>>>> a17af05f
         tc.claim_task(task)
 
         # Only those files uploaded with valid extensions are processed.
@@ -1886,49 +1853,8 @@
             self.error("'mach build check' did not run successfully. Please "
                        "check log for errors.")
 
-<<<<<<< HEAD
-    def _load_build_resources(self):
-        p = self.config.get('build_resources_path') % self.query_abs_dirs()
-        if not os.path.exists(p):
-            self.info('%s does not exist; not loading build resources' % p)
-            return None
-
-        with open(p, 'rb') as fh:
-            resources = json.load(fh)
-
-        if 'duration' not in resources:
-            self.info('resource usage lacks duration; ignoring')
-            return None
-
-        data = {
-            'name': 'build times',
-            'value': resources['duration'],
-            'extraOptions': self.perfherder_resource_options(),
-            'subtests': [],
-        }
-
-        for phase in resources['phases']:
-            if 'duration' not in phase:
-                continue
-            data['subtests'].append({
-                'name': phase['name'],
-                'value': phase['duration'],
-            })
-
-        return data
-
-    def get_firefox_version(self):
-        versionFilePath = os.path.join(
-            self.query_abs_dirs()['abs_src_dir'], 'browser/config/version.txt')
-        with open(versionFilePath, 'r') as versionFile:
-            return versionFile.readline().strip()
-
-    def generate_build_stats(self):
-        """grab build stats following a compile.
-=======
     def _is_configuration_shipped(self):
         """Determine if the current build configuration is shipped to users.
->>>>>>> a17af05f
 
         This is used to drive alerting so we don't see alerts for build
         configurations we care less about.
@@ -2040,17 +1966,9 @@
         # then assume we are using MOZ_SIMPLE_PACKAGE_NAME, which means the
         # package is named one of target.{tar.bz2,zip,dmg}.
         if not packageName:
-            firefox_version = self.get_firefox_version()
             dist_dir = os.path.join(dirs['abs_obj_dir'], 'dist')
             for ext in ['apk', 'dmg', 'tar.bz2', 'zip']:
                 name = 'target.' + ext
-                if os.path.exists(os.path.join(dist_dir, name)):
-                    packageName = name
-                    break
-                # if we are not using MOZ_SIMPLE_PACKAGE_NAME, check for the
-                # default package naming convention
-                name = 'firefox-{}.en-US.{}.{}'.format(
-                    firefox_version, c.get('platform'), ext)
                 if os.path.exists(os.path.join(dist_dir, name)):
                     packageName = name
                     break
@@ -2183,15 +2101,6 @@
         build_metrics = self._load_build_resources()
         if build_metrics:
             perfherder_data['suites'].append(build_metrics)
-<<<<<<< HEAD
-
-        if self.query_is_nightly():
-            for suite in perfherder_data['suites']:
-                if 'extraOptions' in suite:
-                    suite['extraOptions'] = ['nightly'] + suite['extraOptions']
-                else:
-                    suite['extraOptions'] = ['nightly']
-=======
         perfherder_data['suites'].extend(self._load_sccache_stats())
 
         # Ensure all extra options for this configuration are present.
@@ -2208,7 +2117,6 @@
         if self.query_is_nightly():
             for suite in perfherder_data['suites']:
                 suite.setdefault('extraOptions', []).insert(0, 'nightly')
->>>>>>> a17af05f
 
         if perfherder_data["suites"]:
             self.info('PERFHERDER_DATA: %s' % json.dumps(perfherder_data))
@@ -2330,23 +2238,6 @@
             self.generate_balrog_props(props_path)
             return
 
-<<<<<<< HEAD
-        if self.config.get('skip_balrog_uploads'):
-            self.info("Funsize will submit to balrog, skipping submission here.")
-            return
-
-        if not self.config.get("balrog_servers"):
-            self.fatal("balrog_servers not set; skipping balrog submission.")
-            return
-
-        if self.submit_balrog_updates():
-            # set the build to orange so it is at least caught
-            self.return_code = self.worst_level(
-                EXIT_STATUS_DICT[TBPL_WARNING], self.return_code,
-                AUTOMATION_EXIT_CODES[::-1]
-            )
-=======
->>>>>>> a17af05f
 
     def valgrind_test(self):
         '''Execute mach's valgrind-test for memory leaks'''
