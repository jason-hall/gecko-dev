--- conflicted
+++ resolved
@@ -29,16 +29,9 @@
 from mozharness.mozilla.buildbot import TBPL_SUCCESS, TBPL_WORST_LEVEL_TUPLE
 from mozharness.mozilla.buildbot import TBPL_RETRY, TBPL_FAILURE, TBPL_WARNING
 from mozharness.mozilla.tooltool import TooltoolMixin
-<<<<<<< HEAD
-
-external_tools_path = os.path.join(
-    os.path.abspath(os.path.dirname(os.path.dirname(mozharness.__file__))),
-    'external_tools',
-=======
 from mozharness.mozilla.testing.codecoverage import (
     CodeCoverageMixin,
     code_coverage_config_options
->>>>>>> a17af05f
 )
 
 
@@ -100,12 +93,8 @@
         super(TalosOutputParser, self).parse_single_line(line)
 
 
-<<<<<<< HEAD
-class Talos(TestingMixin, MercurialScript, BlobUploadMixin, TooltoolMixin):
-=======
 class Talos(TestingMixin, MercurialScript, BlobUploadMixin, TooltoolMixin,
             Python3Virtualenv, CodeCoverageMixin):
->>>>>>> a17af05f
     """
     install and run Talos tests:
     https://wiki.mozilla.org/Buildbot/Talos
@@ -209,12 +198,9 @@
         self.gecko_profile = self.config.get('gecko_profile')
         self.gecko_profile_interval = self.config.get('gecko_profile_interval')
         self.pagesets_name = None
-<<<<<<< HEAD
-=======
         self.mitmproxy_recording_set = None # zip file found on tooltool that contains all of the mitmproxy recordings
         self.mitmproxy_recordings_file_list = self.config.get('mitmproxy', None) # files inside the recording set
         self.mitmdump = None # path to mitdump tool itself, in py3 venv
->>>>>>> a17af05f
 
     # We accept some configuration options from the try commit message in the format mozharness: <options>
     # Example try commit message:
@@ -231,21 +217,6 @@
                 opts = None
 
             if opts:
-<<<<<<< HEAD
-              # In the case of a multi-line commit message, only examine
-              # the first line for mozharness options
-              opts = opts.split('\n')[0]
-              opts = re.sub(r'\w+:.*', '', opts).strip().split(' ')
-              if "--geckoProfile" in opts:
-                  # overwrite whatever was set here.
-                  self.gecko_profile = True
-              try:
-                  idx = opts.index('--geckoProfileInterval')
-                  if len(opts) > idx + 1:
-                      self.gecko_profile_interval = opts[idx + 1]
-              except ValueError:
-                  pass
-=======
                 # In the case of a multi-line commit message, only examine
                 # the first line for mozharness options
                 opts = opts.split('\n')[0]
@@ -264,7 +235,6 @@
                 if self.try_message_has_flag('geckoProfile'):
                     self.gecko_profile = True
 
->>>>>>> a17af05f
         # finally, if gecko_profile is set, we add that to the talos options
         if self.gecko_profile:
             gecko_results.append('--geckoProfile')
@@ -302,8 +272,6 @@
             self.pagesets_name = self.talos_json_config['suites'][self.suite].get('pagesets_name')
             return self.pagesets_name
 
-<<<<<<< HEAD
-=======
     def query_mitmproxy_recordings_file_list(self):
         """ When using mitmproxy we also need the name of the playback files that are included
         inside the playback archive.
@@ -317,7 +285,6 @@
                     self.mitmproxy_recordings_file_list = talos_opts[index + 1]
             return self.mitmproxy_recordings_file_list
 
->>>>>>> a17af05f
     def get_suite_from_test(self):
         """ Retrieve the talos suite name from a given talos test name."""
         # running locally, single test name provided instead of suite; go through tests and find suite name
@@ -401,7 +368,6 @@
         self.talos_path = os.path.join(
             self.query_abs_dirs()['abs_work_dir'], 'tests', 'talos'
         )
-<<<<<<< HEAD
 
         # need to determine if talos pageset is required to be downloaded
         if self.config.get('run_local'):
@@ -441,46 +407,6 @@
                 self.run_command(unzip_cmd, halt_on_failure=True)
             else:
                 self.info("Not downloading pageset because the no-download option was specified")
-=======
-
-        # need to determine if talos pageset is required to be downloaded
-        if self.config.get('run_local'):
-            # talos initiated locally, get and verify test/suite from cmd line
-            self.talos_path = os.path.dirname(self.talos_json)
-            if '-a' in self.config['talos_extra_options'] or '--activeTests' in self.config['talos_extra_options']:
-                # test name (-a or --activeTests) specified, find out what suite it is a part of
-                self.suite = self.get_suite_from_test()
-            elif '--suite' in self.config['talos_extra_options']:
-                # --suite specified, get suite from cmd line and ensure is valid
-                suite_name_index = self.config['talos_extra_options'].index('--suite') + 1
-                if suite_name_index < len(self.config['talos_extra_options']):
-                    self.suite = self.config['talos_extra_options'][suite_name_index]
-                    self.validate_suite()
-                else:
-                    self.fatal("Suite name not provided")
-        else:
-            # talos initiated in production via mozharness
-            self.suite = self.config['suite']
-
-        # now that have the suite name, check if pageset is required, if so download it
-        # the --no-download option will override this
-        if self.query_pagesets_name():
-            if '--no-download' not in self.config['talos_extra_options']:
-                self.info("Downloading pageset with tooltool...")
-                self.src_talos_webdir = os.path.join(self.talos_path, 'talos')
-                src_talos_pageset = os.path.join(self.src_talos_webdir, 'tests')
-                manifest_file = os.path.join(self.talos_path, 'tp5n-pageset.manifest')
-                self.tooltool_fetch(
-                    manifest_file,
-                    output_dir=src_talos_pageset,
-                    cache=self.config.get('tooltool_cache')
-                )
-                archive = os.path.join(src_talos_pageset, self.pagesets_name)
-                unzip = self.query_exe('unzip')
-                unzip_cmd = [unzip, '-q', '-o', archive, '-d', src_talos_pageset]
-                self.run_command(unzip_cmd, halt_on_failure=True)
-            else:
-                self.info("Not downloading pageset because the no-download option was specified")
 
     def setup_mitmproxy(self):
         """Some talos tests require the use of mitmproxy to playback the pages,
@@ -561,7 +487,6 @@
         unzip = self.query_exe('unzip')
         unzip_cmd = [unzip, '-q', '-o', archive, '-d', dest]
         self.run_command(unzip_cmd, halt_on_failure=True)
->>>>>>> a17af05f
 
     # Action methods. {{{1
     # clobber defined in BaseScript
@@ -654,11 +579,7 @@
         if not self.run_local:
             env['MINIDUMP_STACKWALK'] = self.query_minidump_stackwalk()
         env['MINIDUMP_SAVE_PATH'] = self.query_abs_dirs()['abs_blob_upload_dir']
-<<<<<<< HEAD
-        env['RUST_BACKTRACE'] = '1'
-=======
         env['RUST_BACKTRACE'] = 'full'
->>>>>>> a17af05f
         if not os.path.isdir(env['MOZ_UPLOAD_DIR']):
             self.mkdir_p(env['MOZ_UPLOAD_DIR'])
         env = self.query_env(partial_env=env, log_level=INFO)
@@ -738,11 +659,7 @@
                 tbpl_level = TBPL_RETRY
 
             parser.update_worst_log_and_tbpl_levels(log_level, tbpl_level)
-<<<<<<< HEAD
-        else:
-=======
         elif '--no-upload-results' not in options:
->>>>>>> a17af05f
             if not self.gecko_profile:
                 self._validate_treeherder_data(parser)
                 if not self.run_local:
