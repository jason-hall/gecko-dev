--- conflicted
+++ resolved
@@ -798,8 +798,6 @@
         self.info('TinderboxPrint: %s' % message)
 
 
-<<<<<<< HEAD
-=======
 # This needs to be inherited only if you have already inherited ScriptMixin
 class Python3Virtualenv(object):
     ''' Support Python3.5+ virtualenv creation.'''
@@ -909,7 +907,6 @@
         self.run_command(cmd, env=self.query_env())
 
 
->>>>>>> a17af05f
 # __main__ {{{1
 
 if __name__ == '__main__':
