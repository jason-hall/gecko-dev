--- conflicted
+++ resolved
@@ -396,19 +396,6 @@
         response = urllib2.urlopen(request, timeout=30)
 
         if parsed_url.scheme in ('http', 'https'):
-<<<<<<< HEAD
-            expected_file_size = int(response.headers.get('Content-Length'))
-
-        file_contents = response.read()
-        obtained_file_size = len(file_contents)
-        self.info('Expected file size: {}'.format(expected_file_size))
-        self.info('Obtained file size: {}'.format(obtained_file_size))
-
-        if obtained_file_size != expected_file_size:
-            raise FetchedIncorrectFilesize(
-                'The expected file size is {} while we got instead {}'.format(
-                    expected_file_size, obtained_file_size)
-=======
             content_length = int(response.headers.get('Content-Length'))
 
         response_body = response.read()
@@ -421,7 +408,6 @@
             raise ContentLengthMismatch(
                 'The retrieved Content-Length header declares a body length of {} bytes, while we actually retrieved {} bytes'.format(
                     content_length, response_body_size)
->>>>>>> a17af05f
             )
 
         if response.info().get('Content-Encoding') == 'gzip':
