# WebDriver specification tests

Herein lies a set of conformance tests
for the W3C web browser automation specification
known as [WebDriver](http://w3c.github.io/webdriver/webdriver-spec.html).
The purpose of these tests is determine implementation compliance
so that different driver implementations can determine
whether they meet the recognised standard.

## Chapters of the Spec that still need tests

<<<<<<< HEAD
Note: Sections that are currently we believe are not quite stable enough for tests yet are in <span style="color:red;">red</span>.
Note: Sections that likely have enough tests for now are marked in <span style="color:green;">green</span>.

* Routing Requests
* List of Endpoints (existance tests)
* List of Error Codes (Description is NON Normative)
* Capabilities
* Sessions
* Delete Session
* Set Timeouts
* Navigation
** Get Current URL
** Back
** Forward
** Refresh
** Get Title
* Command Contexts
** Get Window Handle
** Close Window
** Switch To Window
** Get Window Handles
** Switch To Frame
** Switch To Parent Frame
* Resizing and Positioning Windows
** Get Window Size
** Set Window Size
** Get Window Position
** Set Window Position
** Maximize Window
** Minimize Window
** Fullscreen Window
* Elements
** Element Interactability
** Get Active Element
* Element Retrieval
** Locator Strategies
*** CSS Selectors
*** Link Text
*** Partial Link Text
*** XPath
** Find Element
** Find Elements
** Find Element from Element
** Find Elements from Element
* Element State
** Is Element Selected
** Get Element Attribute
** Get Element Property
** Get Element CSS value
** Get Element Text
** Get Element Tag name
** Get Element Rect
** Is Element Enabled
* Element Interaction
** Element Click
** Element Clear
** Element Send Keys
* Document Handling
** Getting Page Source
** Executing Script
** Execute Script
** Execute Async Script
* Cookies
** Get All Cookies
** Get Named Cookies
** Add Cookie
** Delete Cookie
** Delete All Cookies
* <span style="color:red;">Actions
** Input State
** Processing Actions Requests
** Dispatching Actions
** General Actions
** Keyboard Actions
** Pointer Actions
** Perform Actions
** Remote End Steps (non-Normative)
** Releasing Actions</span>
* User Prompts
** Dismiss Alert
** Accept Alert
** Get Alert Text
** Send Alert Text
* Screen Capture
** Take Screenshot
** Take Element Screenshot
* <span style="color:green;">Privacy</span>
* <span style="color:green;">Security</span>
* Element Displayedness
=======
We are using a [tracking spreadsheet](https://docs.google.com/spreadsheets/d/1GUK_sdY2cv59VAJNDxZQIfypnOpapSQhMjfcJ9Wc42U/edit#gid=0)
to coordinate work on these tests. Please look there to see who
is working on what, and which areas are currently under-tested.

The spec contrubutors and editors can frequently be found on the W3C
#webdriver IRC channel.
>>>>>>> a17af05f
<|MERGE_RESOLUTION|>--- conflicted
+++ resolved
@@ -9,101 +9,9 @@
 
 ## Chapters of the Spec that still need tests
 
-<<<<<<< HEAD
-Note: Sections that are currently we believe are not quite stable enough for tests yet are in <span style="color:red;">red</span>.
-Note: Sections that likely have enough tests for now are marked in <span style="color:green;">green</span>.
-
-* Routing Requests
-* List of Endpoints (existance tests)
-* List of Error Codes (Description is NON Normative)
-* Capabilities
-* Sessions
-* Delete Session
-* Set Timeouts
-* Navigation
-** Get Current URL
-** Back
-** Forward
-** Refresh
-** Get Title
-* Command Contexts
-** Get Window Handle
-** Close Window
-** Switch To Window
-** Get Window Handles
-** Switch To Frame
-** Switch To Parent Frame
-* Resizing and Positioning Windows
-** Get Window Size
-** Set Window Size
-** Get Window Position
-** Set Window Position
-** Maximize Window
-** Minimize Window
-** Fullscreen Window
-* Elements
-** Element Interactability
-** Get Active Element
-* Element Retrieval
-** Locator Strategies
-*** CSS Selectors
-*** Link Text
-*** Partial Link Text
-*** XPath
-** Find Element
-** Find Elements
-** Find Element from Element
-** Find Elements from Element
-* Element State
-** Is Element Selected
-** Get Element Attribute
-** Get Element Property
-** Get Element CSS value
-** Get Element Text
-** Get Element Tag name
-** Get Element Rect
-** Is Element Enabled
-* Element Interaction
-** Element Click
-** Element Clear
-** Element Send Keys
-* Document Handling
-** Getting Page Source
-** Executing Script
-** Execute Script
-** Execute Async Script
-* Cookies
-** Get All Cookies
-** Get Named Cookies
-** Add Cookie
-** Delete Cookie
-** Delete All Cookies
-* <span style="color:red;">Actions
-** Input State
-** Processing Actions Requests
-** Dispatching Actions
-** General Actions
-** Keyboard Actions
-** Pointer Actions
-** Perform Actions
-** Remote End Steps (non-Normative)
-** Releasing Actions</span>
-* User Prompts
-** Dismiss Alert
-** Accept Alert
-** Get Alert Text
-** Send Alert Text
-* Screen Capture
-** Take Screenshot
-** Take Element Screenshot
-* <span style="color:green;">Privacy</span>
-* <span style="color:green;">Security</span>
-* Element Displayedness
-=======
 We are using a [tracking spreadsheet](https://docs.google.com/spreadsheets/d/1GUK_sdY2cv59VAJNDxZQIfypnOpapSQhMjfcJ9Wc42U/edit#gid=0)
 to coordinate work on these tests. Please look there to see who
 is working on what, and which areas are currently under-tested.
 
 The spec contrubutors and editors can frequently be found on the W3C
-#webdriver IRC channel.
->>>>>>> a17af05f
+#webdriver IRC channel.