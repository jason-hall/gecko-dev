--- conflicted
+++ resolved
@@ -12,11 +12,7 @@
   </head>
   <body>
     <script id="headers-idl" type="text/plain">
-<<<<<<< HEAD
-      typedef (sequence<sequence<ByteString>> or record<ByteString>) HeadersInit;
-=======
       typedef (sequence<sequence<ByteString>> or record<ByteString, ByteString>) HeadersInit;
->>>>>>> a17af05f
 
       [Constructor(optional HeadersInit init),
        Exposed=(Window,Worker)]
