<!DOCTYPE html>
<script src="/resources/testharness.js"></script>
<script src="/resources/testharnessreport.js"></script>
<script src="/common/get-host-info.sub.js"></script>
<script src="resources/test-helpers.sub.js"></script>
<body>
<script>
var worker = 'resources/fetch-event-test-worker.js';

async_test(function(t) {
    const scope = 'resources/simple.html?headers';
    service_worker_unregister_and_register(t, worker, scope)
      .then(function(reg) {
          return wait_for_state(t, reg.installing, 'activated');
        })
      .then(function() { return with_iframe(scope); })
      .then(function(frame) {
          t.add_cleanup(function() { frame.remove(); });
          const headers = JSON.parse(frame.contentDocument.body.textContent);
          const header_names = {};
          for (const [name, value] of headers) {
            header_names[name] = true;
          }

          assert_true(
            header_names.hasOwnProperty('accept'),
            'request includes "Accept" header as inserted by Fetch'
          );
          assert_true(
            header_names.hasOwnProperty('upgrade-insecure-requests'),
            'request specifies "Upgrade-Insecure Requests header as inserted by Fetch'
          );

          return service_worker_unregister_and_done(t, scope);
        })
      .catch(unreached_rejection(t));
  }, 'Service Worker headers in the request of a fetch event');

async_test(function(t) {
    var scope = 'resources/simple.html?string';
    service_worker_unregister_and_register(t, worker, scope)
      .then(function(reg) {
          return wait_for_state(t, reg.installing, 'activated');
        })
      .then(function() { return with_iframe(scope); })
      .then(function(frame) {
          assert_equals(
            frame.contentDocument.body.textContent,
            'Test string',
            'Service Worker should respond to fetch with a test string');
          assert_equals(
            frame.contentDocument.contentType,
            'text/plain',
            'The content type of the response created with a string should be text/plain');
          assert_equals(
            frame.contentDocument.characterSet,
            'UTF-8',
            'The character set of the response created with a string should be UTF-8');
          frame.remove();
          return service_worker_unregister_and_done(t, scope);
        })
      .catch(unreached_rejection(t));
  }, 'Service Worker responds to fetch event with string');

async_test(function(t) {
    var scope = 'resources/simple.html?blob';
    service_worker_unregister_and_register(t, worker, scope)
      .then(function(reg) {
          return wait_for_state(t, reg.installing, 'activated');
        })
      .then(function() { return with_iframe(scope); })
      .then(function(frame) {
          assert_equals(
            frame.contentDocument.body.textContent,
            'Test blob',
            'Service Worker should respond to fetch with a test string');
          frame.remove();
          return service_worker_unregister_and_done(t, scope);
        })
      .catch(unreached_rejection(t));
  }, 'Service Worker responds to fetch event with blob body');

async_test(function(t) {
    var scope = 'resources/simple.html?referrer';
    service_worker_unregister_and_register(t, worker, scope)
      .then(function(reg) {
          return wait_for_state(t, reg.installing, 'activated');
        })
      .then(function() { return with_iframe(scope); })
      .then(function(frame) {
          assert_equals(
            frame.contentDocument.body.textContent,
            'Referrer: ' + document.location.href,
            'Service Worker should respond to fetch with the referrer URL');
          frame.remove();
          return service_worker_unregister_and_done(t, scope);
        })
      .catch(unreached_rejection(t));
  }, 'Service Worker responds to fetch event with the referrer URL');

<<<<<<< HEAD
function run_referrer_policy_tests(frame, referrer, href, origin) {
    return frame.contentWindow.fetch('resources/simple.html?referrerFull',
                                     {method: "GET", referrer: referrer})
      .then(function(response) { return response.text(); })
      .then(function(response_text) {
          assert_equals(
            response_text,
            'Referrer: ' + href + '\n' +
            'ReferrerPolicy: no-referrer-when-downgrade',
            'Service Worker should respond to fetch with the referrer URL when a member of RequestInit is present');
          var http_url = get_host_info()['HTTP_ORIGIN'] + base_path() +
                         '/resources/simple.html?referrerFull';
          return frame.contentWindow.fetch(http_url,
                                           {method: "GET", referrer: referrer});
        })
      .then(function(response) { return response.text(); })
      .then(function(response_text) {
          assert_equals(
            response_text,
            'Referrer: \n' +
            'ReferrerPolicy: no-referrer-when-downgrade',
            'Service Worker should respond to fetch with no referrer when a member of RequestInit is present with an HTTP request');
          return frame.contentWindow.fetch('resources/simple.html?referrerFull',
                                           {referrerPolicy: "", referrer: referrer});
        })
      .then(function(response) { return response.text(); })
      .then(function(response_text) {
          assert_equals(
            response_text,
            'Referrer: ' + href + '\n' +
            'ReferrerPolicy: no-referrer-when-downgrade',
            'Service Worker should respond to fetch with the referrer with ""');
          var http_url = get_host_info()['HTTP_ORIGIN'] + base_path() +
                         '/resources/simple.html?referrerFull';
          return frame.contentWindow.fetch(http_url,
                                           {referrerPolicy: "", referrer: referrer});
        })
      .then(function(response) { return response.text(); })
      .then(function(response_text) {
          assert_equals(
            response_text,
            'Referrer: \n' +
            'ReferrerPolicy: no-referrer-when-downgrade',
            'Service Worker should respond to fetch with no referrer with ""');
          return frame.contentWindow.fetch('resources/simple.html?referrerFull',
                                           {referrerPolicy: "origin", referrer: referrer});
        })
      .then(function(response) { return response.text(); })
      .then(function(response_text) {
          assert_equals(
            response_text,
            'Referrer: ' + origin + '/' + '\n' +
            'ReferrerPolicy: origin',
            'Service Worker should respond to fetch with the referrer origin with "origin" and a same origin request');
          var http_url = get_host_info()['HTTP_ORIGIN'] + base_path() +
                         '/resources/simple.html?referrerFull';
          return frame.contentWindow.fetch(http_url,
                                           {referrerPolicy: "origin", referrer: referrer});
        })
      .then(function(response) { return response.text(); })
      .then(function(response_text) {
          assert_equals(
            response_text,
            'Referrer: ' + origin + '/' + '\n' +
            'ReferrerPolicy: origin',
            'Service Worker should respond to fetch with the referrer origin with "origin" and a cross origin request');
          return frame.contentWindow.fetch('resources/simple.html?referrerFull',
                                           {referrerPolicy: "origin-when-cross-origin", referrer: referrer});
        })
      .then(function(response) { return response.text(); })
      .then(function(response_text) {
          assert_equals(
            response_text,
            'Referrer: ' + href + '\n' +
            'ReferrerPolicy: origin-when-cross-origin',
            'Service Worker should respond to fetch with the referrer URL with "origin-when-cross-origin" and a same origin request');
          var http_url = get_host_info()['HTTP_ORIGIN'] + base_path() +
                         '/resources/simple.html?referrerFull';
          return frame.contentWindow.fetch(http_url,
                                           {referrerPolicy: "origin-when-cross-origin", referrer: referrer});
        })
      .then(function(response) { return response.text(); })
      .then(function(response_text) {
          assert_equals(
            response_text,
            'Referrer: ' + origin + '/' + '\n' +
            'ReferrerPolicy: origin-when-cross-origin',
            'Service Worker should respond to fetch with the referrer origin with "origin-when-cross-origin" and a cross origin request');
          return frame.contentWindow.fetch('resources/simple.html?referrerFull',
                                           {referrerPolicy: "no-referrer-when-downgrade", referrer: referrer});
        })
      .then(function(response) { return response.text(); })
      .then(function(response_text) {
          assert_equals(
            response_text,
            'Referrer: ' + href + '\n' +
            'ReferrerPolicy: no-referrer-when-downgrade',
            'Service Worker should respond to fetch with no referrer with "no-referrer-when-downgrade" and a same origin request');
          var http_url = get_host_info()['HTTP_ORIGIN'] + base_path() +
                         '/resources/simple.html?referrerFull';
          return frame.contentWindow.fetch(http_url,
                                           {referrerPolicy: "no-referrer-when-downgrade", referrer: referrer});
        })
      .then(function(response) { return response.text(); })
      .then(function(response_text) {
          assert_equals(
            response_text,
            'Referrer: \n' +
            'ReferrerPolicy: no-referrer-when-downgrade',
            'Service Worker should respond to fetch with no referrer with "no-referrer-when-downgrade" and an HTTP request');
          var http_url = get_host_info()['HTTP_ORIGIN'] + base_path() +
                         '/resources/simple.html?referrerFull';
          return frame.contentWindow.fetch(http_url, {referrerPolicy: "unsafe-url", referrer: referrer});
        })
      .then(function(response) { return response.text(); })
      .then(function(response_text) {
          assert_equals(
            response_text,
            'Referrer: ' + href + '\n' +
            'ReferrerPolicy: unsafe-url',
            'Service Worker should respond to fetch with no referrer with "unsafe-url"');
          return frame.contentWindow.fetch('resources/simple.html?referrerFull',
                                           {referrerPolicy: "no-referrer", referrer: referrer});
        })
      .then(function(response) { return response.text(); })
      .then(function(response_text) {
          assert_equals(
            response_text,
            'Referrer: \n' +
            'ReferrerPolicy: no-referrer',
            'Service Worker should respond to fetch with no referrer URL with "no-referrer"');
          return frame.contentWindow.fetch('resources/simple.html?referrerFull',
                                           {referrerPolicy: "same-origin", referrer: referrer});
        })
      .then(function(response) { return response.text(); })
      .then(function(response_text) {
          assert_equals(
            response_text,
            'Referrer: ' + href + '\n' +
            'ReferrerPolicy: same-origin',
            'Service Worker should respond to fetch with referrer URL with "same-origin" and a same origin request');
          var http_url = get_host_info()['HTTPS_REMOTE_ORIGIN'] + base_path() +
                         '/resources/simple.html?referrerFull';
          return frame.contentWindow.fetch(http_url,
                                           {referrerPolicy: "same-origin", referrer: referrer});
        })
      .then(function(response) { return response.text(); })
      .then(function(response_text) {
          assert_equals(
            response_text,
            'Referrer: \n' +
            'ReferrerPolicy: same-origin',
            'Service Worker should respond to fetch with no referrer with "same-origin" and cross origin request');
          var http_url = get_host_info()['HTTPS_REMOTE_ORIGIN'] + base_path() +
                         '/resources/simple.html?referrerFull';
          return frame.contentWindow.fetch(http_url,
                                           {referrerPolicy: "strict-origin", referrer: referrer});
        })
      .then(function(response) { return response.text(); })
      .then(function(response_text) {
          assert_equals(
            response_text,
            'Referrer: ' + origin + '/' + '\n' +
            'ReferrerPolicy: strict-origin',
            'Service Worker should respond to fetch with the referrer origin  with "strict-origin" and a HTTPS cross origin request');
          return frame.contentWindow.fetch('resources/simple.html?referrerFull',
                                           {referrerPolicy: "strict-origin", referrer: referrer});
        })
      .then(function(response) { return response.text(); })
      .then(function(response_text) {
          assert_equals(
            response_text,
            'Referrer: ' + origin + '/' + '\n' +
            'ReferrerPolicy: strict-origin',
            'Service Worker should respond to fetch with the referrer origin with "strict-origin" and a same origin request');
          var http_url = get_host_info()['HTTP_ORIGIN'] + base_path() +
                         '/resources/simple.html?referrerFull';
          return frame.contentWindow.fetch(http_url,
                                           {referrerPolicy: "strict-origin", referrer: referrer});
        })
      .then(function(response) { return response.text(); })
      .then(function(response_text) {
          assert_equals(
            response_text,
            'Referrer: \n' +
            'ReferrerPolicy: strict-origin',
            'Service Worker should respond to fetch with no referrer with "strict-origin" and a HTTP request');
          return frame.contentWindow.fetch('resources/simple.html?referrerFull',
                                           {referrerPolicy: "strict-origin-when-cross-origin", referrer: referrer});
        })
      .then(function(response) { return response.text(); })
      .then(function(response_text) {
          assert_equals(
            response_text,
            'Referrer: ' + href + '\n' +
            'ReferrerPolicy: strict-origin-when-cross-origin',
            'Service Worker should respond to fetch with the referrer URL with "strict-origin-when-cross-origin" and a same origin request');
          var http_url = get_host_info()['HTTPS_REMOTE_ORIGIN'] + base_path() +
                         '/resources/simple.html?referrerFull';
          return frame.contentWindow.fetch(http_url,
                                           {referrerPolicy: "strict-origin-when-cross-origin", referrer: referrer});
        })
      .then(function(response) { return response.text(); })
      .then(function(response_text) {
          assert_equals(
            response_text,
            'Referrer: ' + origin + '/' + '\n' +
            'ReferrerPolicy: strict-origin-when-cross-origin',
            'Service Worker should respond to fetch with the referrer origin with "strict-origin-when-cross-origin" and a HTTPS cross origin request');
          var http_url = get_host_info()['HTTP_ORIGIN'] + base_path() +
                         '/resources/simple.html?referrerFull';
          return frame.contentWindow.fetch(http_url,
                                           {referrerPolicy: "strict-origin-when-cross-origin", referrer: referrer});
        })
      .then(function(response) { return response.text(); })
      .then(function(response_text) {
          assert_equals(
            response_text,
            'Referrer: \n' +
            'ReferrerPolicy: strict-origin-when-cross-origin',
            'Service Worker should respond to fetch with no referrer with "strict-origin-when-cross-origin" and a HTTP request');
        });
}

async_test(function(t) {
    var scope = 'resources/simple.html?referrerPolicy';
    var frame;
    service_worker_unregister_and_register(t, worker, scope)
      .then(function(reg) {
          return wait_for_state(t, reg.installing, 'activated');
        })
      .then(function() { return with_iframe(scope); })
      .then(function(f) {
          frame = f;
          assert_equals(
            frame.contentDocument.body.textContent,
            'ReferrerPolicy: no-referrer-when-downgrade',
            'Service Worker should respond to fetch with the default referrer policy');
          // First, run the referrer policy tests without passing a referrer in RequestInit.
          return run_referrer_policy_tests(frame, undefined, frame.contentDocument.location.href,
                                           frame.contentDocument.location.origin);
        })
      .then(function() {
          // Now, run the referrer policy tests while passing a referrer in RequestInit.
          var referrer = get_host_info()['HTTPS_ORIGIN'] + base_path() + 'fake-referrer';
          return run_referrer_policy_tests(frame, 'fake-referrer', referrer,
                                           frame.contentDocument.location.origin);
        })
      .then(function() {
          frame.remove();
          return service_worker_unregister_and_done(t, scope);
        })
      .catch(unreached_rejection(t));
  }, 'Service Worker responds to fetch event with the referrer policy');

=======
>>>>>>> a17af05f
async_test(function(t) {
    var scope = 'resources/simple.html?clientId';
    var frame;
    service_worker_unregister_and_register(t, worker, scope)
      .then(function(reg) {
          return wait_for_state(t, reg.installing, 'activated');
        })
      .then(function() { return with_iframe(scope); })
      .then(function(f) {
          frame = f;
          assert_equals(
            frame.contentDocument.body.textContent,
            'Client ID Not Found',
            'Service Worker should respond to fetch with a client id');
          return frame.contentWindow.fetch('resources/other.html?clientId');
        })
      .then(function(response) { return response.text(); })
      .then(function(response_text) {
          var new_client_id = response_text.substr(17);
          assert_equals(
            response_text.substr(0, 15),
            'Client ID Found',
            'Service Worker should respond to fetch with an existing client id');
          frame.remove();
          return service_worker_unregister_and_done(t, scope);
        })
      .catch(unreached_rejection(t));
  }, 'Service Worker responds to fetch event with an existing client id');

async_test(function(t) {
    var scope = 'resources/simple.html?ignore';
    service_worker_unregister_and_register(t, worker, scope)
      .then(function(reg) {
          return wait_for_state(t, reg.installing, 'activated');
        })
      .then(function() { return with_iframe(scope); })
      .then(function(frame) {
          assert_equals(frame.contentDocument.body.textContent,
                        'Here\'s a simple html file.\n',
                        'Response should come from fallback to native fetch');
          frame.remove();
          return service_worker_unregister_and_done(t, scope);
        })
      .catch(unreached_rejection(t));
  }, 'Service Worker does not respond to fetch event');

async_test(function(t) {
    var scope = 'resources/simple.html?null';
    service_worker_unregister_and_register(t, worker, scope)
      .then(function(reg) {
          return wait_for_state(t, reg.installing, 'activated');
        })
      .then(function() { return with_iframe(scope); })
      .then(function(frame) {
          assert_equals(frame.contentDocument.body.textContent,
                        '',
                        'Response should be the empty string');
          frame.remove();
          return service_worker_unregister_and_done(t, scope);
        })
      .catch(unreached_rejection(t));
  }, 'Service Worker responds to fetch event with null response body');

async_test(function(t) {
    var scope = 'resources/simple.html?fetch';
    service_worker_unregister_and_register(t, worker, scope)
      .then(function(reg) {
          return wait_for_state(t, reg.installing, 'activated');
        })
      .then(function() { return with_iframe(scope); })
      .then(function(frame) {
          assert_equals(frame.contentDocument.body.textContent,
                        'Here\'s an other html file.\n',
                        'Response should come from fetched other file');
          frame.remove();
          return service_worker_unregister_and_done(t, scope);
        })
      .catch(unreached_rejection(t));
  }, 'Service Worker fetches other file in fetch event');

async_test(function(t) {
    var scope = 'resources/simple.html?form-post';
    var frame_name = 'xhr-post-frame';
    service_worker_unregister_and_register(t, worker, scope)
      .then(function(reg) {
          return wait_for_state(t, reg.installing, 'activated');
        })
      .then(function(sw) {
         return new Promise(function(resolve) {
            var frame = document.createElement('iframe');
            frame.name = frame_name;
            document.body.appendChild(frame);
            var form = document.createElement('form');
            form.target = frame_name;
            form.action = scope;
            form.method = 'post';
            var input1 = document.createElement('input');
            input1.type = 'text';
            input1.value = 'testValue1';
            input1.name = 'testName1'
            form.appendChild(input1);
            var input2 = document.createElement('input');
            input2.type = 'text';
            input2.value = 'testValue2';
            input2.name = 'testName2'
            form.appendChild(input2);
            document.body.appendChild(form);
            frame.onload = function() {
              document.body.removeChild(form);
              resolve(frame);
            };
            form.submit();
          });
        })
      .then(function(frame) {
          assert_equals(frame.contentDocument.body.textContent,
                        'POST:application/x-www-form-urlencoded:' +
                        'testName1=testValue1&testName2=testValue2');
          frame.remove();
          return service_worker_unregister_and_done(t, scope);
        })
      .catch(unreached_rejection(t));
  }, 'Service Worker responds to fetch event with POST form');

async_test(function(t) {
    var scope = 'resources/simple.html?multiple-respond-with';
    service_worker_unregister_and_register(t, worker, scope)
      .then(function(reg) {
          return wait_for_state(t, reg.installing, 'activated');
        })
      .then(function() { return with_iframe(scope); })
      .then(function(frame) {
          assert_equals(
            frame.contentDocument.body.textContent,
            '(0)(1)[InvalidStateError](2)[InvalidStateError]',
            'Multiple calls of respondWith must throw InvalidStateErrors.');
          frame.remove();
          return service_worker_unregister_and_done(t, scope);
        })
      .catch(unreached_rejection(t));
  }, 'Multiple calls of respondWith must throw InvalidStateErrors');

async_test(function(t) {
    var scope = 'resources/simple.html?used-check';
    var first_frame;
    service_worker_unregister_and_register(t, worker, scope)
      .then(function(reg) {
          return wait_for_state(t, reg.installing, 'activated');
        })
      .then(function() { return with_iframe(scope); })
      .then(function(frame) {
          assert_equals(frame.contentDocument.body.textContent,
                        'Here\'s an other html file.\n',
                        'Response should come from fetched other file');
          first_frame = frame;
          return with_iframe(scope);
        })
      .then(function(frame) {
          // When we access to the scope in the second time, the content of the
          // response is generated inside the ServiceWorker. The body contains
          // the value of bodyUsed of the first response which is already
          // consumed by FetchEvent.respondWith method.
          assert_equals(
            frame.contentDocument.body.textContent,
            'bodyUsed: true',
            'event.respondWith must set the used flag.');
          first_frame.remove();
          frame.remove();
          return service_worker_unregister_and_done(t, scope);
        })
      .catch(unreached_rejection(t));
  }, 'Service Worker event.respondWith must set the used flag');

async_test(function(t) {
    var scope = 'resources/simple.html?fragment-check';
    var fragment = '#/some/fragment';
    var first_frame;
    service_worker_unregister_and_register(t, worker, scope)
      .then(function(reg) {
          return wait_for_state(t, reg.installing, 'activated');
        })
      .then(function() { return with_iframe(scope + fragment); })
      .then(function(frame) {
          assert_equals(
            frame.contentDocument.body.textContent,
            'Fragment Found :' + fragment,
            'Service worker should expose URL fragments in request.');
          frame.remove();
          return service_worker_unregister_and_done(t, scope);
        })
      .catch(unreached_rejection(t));
<<<<<<< HEAD
  }, 'Service Worker must not expose FetchEvent URL fragments.');
=======
  }, 'Service Worker should expose FetchEvent URL fragments.');

>>>>>>> a17af05f
async_test(function(t) {
    var scope = 'resources/simple.html?cache';
    var frame;
    var cacheTypes = [
      undefined, 'default', 'no-store', 'reload', 'no-cache', 'force-cache', 'only-if-cached'
    ];
    service_worker_unregister_and_register(t, worker, scope)
      .then(function(reg) {
          return wait_for_state(t, reg.installing, 'activated');
        })
      .then(function() { return with_iframe(scope); })
      .then(function(f) {
          frame = f;
          assert_equals(frame.contentWindow.document.body.textContent, 'default');
          var tests = cacheTypes.map(function(type) {
            return new Promise(function(resolve, reject) {
                var init = {cache: type};
                if (type === 'only-if-cached') {
                  // For privacy reasons, for the time being, only-if-cached
                  // requires the mode to be same-origin.
                  init.mode = 'same-origin';
                }
                return frame.contentWindow.fetch(scope + '=' + type, init)
                  .then(function(response) { return response.text(); })
                  .then(function(response_text) {
                      var expected = (type === undefined) ? 'default' : type;
                      assert_equals(response_text, expected,
                                    'Service Worker should respond to fetch with the correct type');
                    })
                  .then(resolve)
                  .catch(reject);
              });
          });
          return Promise.all(tests);
        })
      .then(function() {
          return new Promise(function(resolve, reject) {
            frame.addEventListener('load', function onLoad() {
              frame.removeEventListener('load', onLoad);
              try {
                assert_equals(frame.contentWindow.document.body.textContent,
                              'no-cache');
                resolve();
              } catch (e) {
                reject(e);
              }
            });
            frame.contentWindow.location.reload();
          });
        })
      .then(function() {
          frame.remove();
          return service_worker_unregister_and_done(t, scope);
        })
      .catch(unreached_rejection(t));
  }, 'Service Worker responds to fetch event with the correct cache types');

async_test(function(t) {
    var scope = 'resources/simple.html?eventsource';
    var frame;

    function test_eventsource(opts) {
      return new Promise(function(resolve, reject) {
        var eventSource = new frame.contentWindow.EventSource(scope, opts);
        eventSource.addEventListener('message', function(msg) {
          eventSource.close();
          try {
            var data = JSON.parse(msg.data);
            assert_equals(data.mode, 'cors',
                          'EventSource should make CORS requests.');
            assert_equals(data.cache, 'no-store',
                          'EventSource should bypass the http cache.');
            var expectedCredentials = opts.withCredentials ? 'include'
                                                           : 'same-origin';
            assert_equals(data.credentials, expectedCredentials,
                          'EventSource should pass correct credentials mode.');
            resolve();
          } catch (e) {
            reject(e);
          }
        });
        eventSource.addEventListener('error', function(e) {
          eventSource.close();
          reject('The EventSource fired an error event.');
        });
      });
    }

    service_worker_unregister_and_register(t, worker, scope)
      .then(function(reg) {
          return wait_for_state(t, reg.installing, 'activated');
        })
      .then(function() { return with_iframe(scope); })
      .then(function(f) {
          frame = f;
          return test_eventsource({ withCredentials: false });
        })
      .then(function() {
          return test_eventsource({ withCredentials: true });
        })
      .then(function() {
          frame.remove();
          return service_worker_unregister_and_done(t, scope);
        })
      .catch(unreached_rejection(t));
  }, 'Service Worker should intercept EventSource');

async_test(function(t) {
    var scope = 'resources/simple.html?integrity';
    var frame;
    var integrity_metadata = 'gs0nqru8KbsrIt5YToQqS9fYao4GQJXtcId610g7cCU=';

    service_worker_unregister_and_register(t, worker, scope)
      .then(function(reg) {
          return wait_for_state(t, reg.installing, 'activated');
        })
      .then(function() { return with_iframe(scope); })
      .then(function(f) {
          frame = f;
          // A request has associated integrity metadata (a string).
          // Unless stated otherwise, it is the empty string.
          assert_equals(
            frame.contentDocument.body.textContent, '');

          return frame.contentWindow.fetch(scope, {'integrity': integrity_metadata});
        })
      .then(response => {
          return response.text();
        })
      .then(response_text => {
          assert_equals(response_text, integrity_metadata, 'integrity');
          frame.remove();
          return service_worker_unregister_and_done(t, scope);
        })
      .catch(unreached_rejection(t));
  }, 'Service Worker responds to fetch event with the correct integrity_metadata');

</script>
</body><|MERGE_RESOLUTION|>--- conflicted
+++ resolved
@@ -98,264 +98,6 @@
       .catch(unreached_rejection(t));
   }, 'Service Worker responds to fetch event with the referrer URL');
 
-<<<<<<< HEAD
-function run_referrer_policy_tests(frame, referrer, href, origin) {
-    return frame.contentWindow.fetch('resources/simple.html?referrerFull',
-                                     {method: "GET", referrer: referrer})
-      .then(function(response) { return response.text(); })
-      .then(function(response_text) {
-          assert_equals(
-            response_text,
-            'Referrer: ' + href + '\n' +
-            'ReferrerPolicy: no-referrer-when-downgrade',
-            'Service Worker should respond to fetch with the referrer URL when a member of RequestInit is present');
-          var http_url = get_host_info()['HTTP_ORIGIN'] + base_path() +
-                         '/resources/simple.html?referrerFull';
-          return frame.contentWindow.fetch(http_url,
-                                           {method: "GET", referrer: referrer});
-        })
-      .then(function(response) { return response.text(); })
-      .then(function(response_text) {
-          assert_equals(
-            response_text,
-            'Referrer: \n' +
-            'ReferrerPolicy: no-referrer-when-downgrade',
-            'Service Worker should respond to fetch with no referrer when a member of RequestInit is present with an HTTP request');
-          return frame.contentWindow.fetch('resources/simple.html?referrerFull',
-                                           {referrerPolicy: "", referrer: referrer});
-        })
-      .then(function(response) { return response.text(); })
-      .then(function(response_text) {
-          assert_equals(
-            response_text,
-            'Referrer: ' + href + '\n' +
-            'ReferrerPolicy: no-referrer-when-downgrade',
-            'Service Worker should respond to fetch with the referrer with ""');
-          var http_url = get_host_info()['HTTP_ORIGIN'] + base_path() +
-                         '/resources/simple.html?referrerFull';
-          return frame.contentWindow.fetch(http_url,
-                                           {referrerPolicy: "", referrer: referrer});
-        })
-      .then(function(response) { return response.text(); })
-      .then(function(response_text) {
-          assert_equals(
-            response_text,
-            'Referrer: \n' +
-            'ReferrerPolicy: no-referrer-when-downgrade',
-            'Service Worker should respond to fetch with no referrer with ""');
-          return frame.contentWindow.fetch('resources/simple.html?referrerFull',
-                                           {referrerPolicy: "origin", referrer: referrer});
-        })
-      .then(function(response) { return response.text(); })
-      .then(function(response_text) {
-          assert_equals(
-            response_text,
-            'Referrer: ' + origin + '/' + '\n' +
-            'ReferrerPolicy: origin',
-            'Service Worker should respond to fetch with the referrer origin with "origin" and a same origin request');
-          var http_url = get_host_info()['HTTP_ORIGIN'] + base_path() +
-                         '/resources/simple.html?referrerFull';
-          return frame.contentWindow.fetch(http_url,
-                                           {referrerPolicy: "origin", referrer: referrer});
-        })
-      .then(function(response) { return response.text(); })
-      .then(function(response_text) {
-          assert_equals(
-            response_text,
-            'Referrer: ' + origin + '/' + '\n' +
-            'ReferrerPolicy: origin',
-            'Service Worker should respond to fetch with the referrer origin with "origin" and a cross origin request');
-          return frame.contentWindow.fetch('resources/simple.html?referrerFull',
-                                           {referrerPolicy: "origin-when-cross-origin", referrer: referrer});
-        })
-      .then(function(response) { return response.text(); })
-      .then(function(response_text) {
-          assert_equals(
-            response_text,
-            'Referrer: ' + href + '\n' +
-            'ReferrerPolicy: origin-when-cross-origin',
-            'Service Worker should respond to fetch with the referrer URL with "origin-when-cross-origin" and a same origin request');
-          var http_url = get_host_info()['HTTP_ORIGIN'] + base_path() +
-                         '/resources/simple.html?referrerFull';
-          return frame.contentWindow.fetch(http_url,
-                                           {referrerPolicy: "origin-when-cross-origin", referrer: referrer});
-        })
-      .then(function(response) { return response.text(); })
-      .then(function(response_text) {
-          assert_equals(
-            response_text,
-            'Referrer: ' + origin + '/' + '\n' +
-            'ReferrerPolicy: origin-when-cross-origin',
-            'Service Worker should respond to fetch with the referrer origin with "origin-when-cross-origin" and a cross origin request');
-          return frame.contentWindow.fetch('resources/simple.html?referrerFull',
-                                           {referrerPolicy: "no-referrer-when-downgrade", referrer: referrer});
-        })
-      .then(function(response) { return response.text(); })
-      .then(function(response_text) {
-          assert_equals(
-            response_text,
-            'Referrer: ' + href + '\n' +
-            'ReferrerPolicy: no-referrer-when-downgrade',
-            'Service Worker should respond to fetch with no referrer with "no-referrer-when-downgrade" and a same origin request');
-          var http_url = get_host_info()['HTTP_ORIGIN'] + base_path() +
-                         '/resources/simple.html?referrerFull';
-          return frame.contentWindow.fetch(http_url,
-                                           {referrerPolicy: "no-referrer-when-downgrade", referrer: referrer});
-        })
-      .then(function(response) { return response.text(); })
-      .then(function(response_text) {
-          assert_equals(
-            response_text,
-            'Referrer: \n' +
-            'ReferrerPolicy: no-referrer-when-downgrade',
-            'Service Worker should respond to fetch with no referrer with "no-referrer-when-downgrade" and an HTTP request');
-          var http_url = get_host_info()['HTTP_ORIGIN'] + base_path() +
-                         '/resources/simple.html?referrerFull';
-          return frame.contentWindow.fetch(http_url, {referrerPolicy: "unsafe-url", referrer: referrer});
-        })
-      .then(function(response) { return response.text(); })
-      .then(function(response_text) {
-          assert_equals(
-            response_text,
-            'Referrer: ' + href + '\n' +
-            'ReferrerPolicy: unsafe-url',
-            'Service Worker should respond to fetch with no referrer with "unsafe-url"');
-          return frame.contentWindow.fetch('resources/simple.html?referrerFull',
-                                           {referrerPolicy: "no-referrer", referrer: referrer});
-        })
-      .then(function(response) { return response.text(); })
-      .then(function(response_text) {
-          assert_equals(
-            response_text,
-            'Referrer: \n' +
-            'ReferrerPolicy: no-referrer',
-            'Service Worker should respond to fetch with no referrer URL with "no-referrer"');
-          return frame.contentWindow.fetch('resources/simple.html?referrerFull',
-                                           {referrerPolicy: "same-origin", referrer: referrer});
-        })
-      .then(function(response) { return response.text(); })
-      .then(function(response_text) {
-          assert_equals(
-            response_text,
-            'Referrer: ' + href + '\n' +
-            'ReferrerPolicy: same-origin',
-            'Service Worker should respond to fetch with referrer URL with "same-origin" and a same origin request');
-          var http_url = get_host_info()['HTTPS_REMOTE_ORIGIN'] + base_path() +
-                         '/resources/simple.html?referrerFull';
-          return frame.contentWindow.fetch(http_url,
-                                           {referrerPolicy: "same-origin", referrer: referrer});
-        })
-      .then(function(response) { return response.text(); })
-      .then(function(response_text) {
-          assert_equals(
-            response_text,
-            'Referrer: \n' +
-            'ReferrerPolicy: same-origin',
-            'Service Worker should respond to fetch with no referrer with "same-origin" and cross origin request');
-          var http_url = get_host_info()['HTTPS_REMOTE_ORIGIN'] + base_path() +
-                         '/resources/simple.html?referrerFull';
-          return frame.contentWindow.fetch(http_url,
-                                           {referrerPolicy: "strict-origin", referrer: referrer});
-        })
-      .then(function(response) { return response.text(); })
-      .then(function(response_text) {
-          assert_equals(
-            response_text,
-            'Referrer: ' + origin + '/' + '\n' +
-            'ReferrerPolicy: strict-origin',
-            'Service Worker should respond to fetch with the referrer origin  with "strict-origin" and a HTTPS cross origin request');
-          return frame.contentWindow.fetch('resources/simple.html?referrerFull',
-                                           {referrerPolicy: "strict-origin", referrer: referrer});
-        })
-      .then(function(response) { return response.text(); })
-      .then(function(response_text) {
-          assert_equals(
-            response_text,
-            'Referrer: ' + origin + '/' + '\n' +
-            'ReferrerPolicy: strict-origin',
-            'Service Worker should respond to fetch with the referrer origin with "strict-origin" and a same origin request');
-          var http_url = get_host_info()['HTTP_ORIGIN'] + base_path() +
-                         '/resources/simple.html?referrerFull';
-          return frame.contentWindow.fetch(http_url,
-                                           {referrerPolicy: "strict-origin", referrer: referrer});
-        })
-      .then(function(response) { return response.text(); })
-      .then(function(response_text) {
-          assert_equals(
-            response_text,
-            'Referrer: \n' +
-            'ReferrerPolicy: strict-origin',
-            'Service Worker should respond to fetch with no referrer with "strict-origin" and a HTTP request');
-          return frame.contentWindow.fetch('resources/simple.html?referrerFull',
-                                           {referrerPolicy: "strict-origin-when-cross-origin", referrer: referrer});
-        })
-      .then(function(response) { return response.text(); })
-      .then(function(response_text) {
-          assert_equals(
-            response_text,
-            'Referrer: ' + href + '\n' +
-            'ReferrerPolicy: strict-origin-when-cross-origin',
-            'Service Worker should respond to fetch with the referrer URL with "strict-origin-when-cross-origin" and a same origin request');
-          var http_url = get_host_info()['HTTPS_REMOTE_ORIGIN'] + base_path() +
-                         '/resources/simple.html?referrerFull';
-          return frame.contentWindow.fetch(http_url,
-                                           {referrerPolicy: "strict-origin-when-cross-origin", referrer: referrer});
-        })
-      .then(function(response) { return response.text(); })
-      .then(function(response_text) {
-          assert_equals(
-            response_text,
-            'Referrer: ' + origin + '/' + '\n' +
-            'ReferrerPolicy: strict-origin-when-cross-origin',
-            'Service Worker should respond to fetch with the referrer origin with "strict-origin-when-cross-origin" and a HTTPS cross origin request');
-          var http_url = get_host_info()['HTTP_ORIGIN'] + base_path() +
-                         '/resources/simple.html?referrerFull';
-          return frame.contentWindow.fetch(http_url,
-                                           {referrerPolicy: "strict-origin-when-cross-origin", referrer: referrer});
-        })
-      .then(function(response) { return response.text(); })
-      .then(function(response_text) {
-          assert_equals(
-            response_text,
-            'Referrer: \n' +
-            'ReferrerPolicy: strict-origin-when-cross-origin',
-            'Service Worker should respond to fetch with no referrer with "strict-origin-when-cross-origin" and a HTTP request');
-        });
-}
-
-async_test(function(t) {
-    var scope = 'resources/simple.html?referrerPolicy';
-    var frame;
-    service_worker_unregister_and_register(t, worker, scope)
-      .then(function(reg) {
-          return wait_for_state(t, reg.installing, 'activated');
-        })
-      .then(function() { return with_iframe(scope); })
-      .then(function(f) {
-          frame = f;
-          assert_equals(
-            frame.contentDocument.body.textContent,
-            'ReferrerPolicy: no-referrer-when-downgrade',
-            'Service Worker should respond to fetch with the default referrer policy');
-          // First, run the referrer policy tests without passing a referrer in RequestInit.
-          return run_referrer_policy_tests(frame, undefined, frame.contentDocument.location.href,
-                                           frame.contentDocument.location.origin);
-        })
-      .then(function() {
-          // Now, run the referrer policy tests while passing a referrer in RequestInit.
-          var referrer = get_host_info()['HTTPS_ORIGIN'] + base_path() + 'fake-referrer';
-          return run_referrer_policy_tests(frame, 'fake-referrer', referrer,
-                                           frame.contentDocument.location.origin);
-        })
-      .then(function() {
-          frame.remove();
-          return service_worker_unregister_and_done(t, scope);
-        })
-      .catch(unreached_rejection(t));
-  }, 'Service Worker responds to fetch event with the referrer policy');
-
-=======
->>>>>>> a17af05f
 async_test(function(t) {
     var scope = 'resources/simple.html?clientId';
     var frame;
@@ -547,12 +289,8 @@
           return service_worker_unregister_and_done(t, scope);
         })
       .catch(unreached_rejection(t));
-<<<<<<< HEAD
-  }, 'Service Worker must not expose FetchEvent URL fragments.');
-=======
   }, 'Service Worker should expose FetchEvent URL fragments.');
 
->>>>>>> a17af05f
 async_test(function(t) {
     var scope = 'resources/simple.html?cache';
     var frame;
