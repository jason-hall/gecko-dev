--- conflicted
+++ resolved
@@ -19,29 +19,6 @@
       .then(frame => {
           t.add_cleanup(() => frame.remove());
 
-<<<<<<< HEAD
-    function onMessage(e) {
-      assert_equals(e.constructor, frame.contentWindow.MessageEvent,
-                    'message events should use MessageEvent interface.');
-      assert_equals(e.bubbles, false, 'message events should not bubble.');
-      assert_equals(e.cancelable, false,
-                    'message events should not be cancelable.');
-      assert_equals(e.origin, host_info['HTTPS_ORIGIN'],
-                    'message event\'s origin should be set correctly.');
-      assert_equals(e.source, sw.controller, 'source should be ServiceWorker.');
-
-      var message = e.data;
-      if (message === 'quit') {
-        assert_array_equals(result, expected,
-                            'Worker should post back expected messages.');
-        frame.remove();
-        service_worker_unregister_and_done(t, scope);
-      } else {
-        result.push(message);
-      }
-    }
-  });
-=======
           return new Promise(resolve => {
               w = frame.contentWindow;
               w.navigator.serviceWorker.onmessage = resolve;
@@ -74,5 +51,4 @@
         })
       .then(e => { assert_equals(e.data, 'quit'); });
   }, 'postMessage from ServiceWorker to Client.');
->>>>>>> a17af05f
 </script>