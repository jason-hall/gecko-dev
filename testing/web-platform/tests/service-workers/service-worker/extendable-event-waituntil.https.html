<!DOCTYPE html>
<title>ExtendableEvent: waitUntil</title>
<script src="/resources/testharness.js"></script>
<script src="/resources/testharnessreport.js"></script>
<script src="resources/test-helpers.sub.js"></script>
<script>
function runTest(test, scope, onRegister) {
  var script = 'resources/extendable-event-waituntil.js?' + scope;
  service_worker_unregister_and_register(test, script, scope)
    .then(function(registration) {
        onRegister(registration.installing);
      });
}

// Sends a SYN to the worker and asynchronously listens for an ACK; sets
// |obj.synced| to true once ack'd.
function syncWorker(test, worker, obj) {
  var channel = new MessageChannel();
  worker.postMessage({port: channel.port2}, [channel.port2]);
  return new Promise(function(resolve) {
      channel.port1.onmessage = test.step_func(function(e) {
          var message = e.data;
          assert_equals(message, 'SYNC',
                        'Should receive sync message from worker.');
          obj.synced = true;
          channel.port1.postMessage('ACK');
          resolve();
        });
    });
}

async_test(function(t) {
    // Passing scope as the test switch for worker script.
    var scope = 'resources/install-fulfilled';
    var onRegister = function(worker) {
        var obj = {};
        wait_for_state(t, worker, 'installed')
          .then(function() {
              assert_true(
                obj.synced,
                'state should be "installed" after the waitUntil promise ' +
                    'for "oninstall" is fulfilled.');
              service_worker_unregister_and_done(t, scope);
            })
          .catch(unreached_rejection(t));
        syncWorker(t, worker, obj);
      };
    runTest(t, scope, onRegister);
  }, 'Test install event waitUntil fulfilled');

async_test(function(t) {
    var scope = 'resources/install-multiple-fulfilled';
    var onRegister = function(worker) {
        var obj1 = {};
        var obj2 = {};
        wait_for_state(t, worker, 'installed')
          .then(function() {
              assert_true(
                obj1.synced && obj2.synced,
                'state should be "installed" after all waitUntil promises ' +
                    'for "oninstall" are fulfilled.');
              service_worker_unregister_and_done(t, scope);
            })
          .catch(unreached_rejection(t));
        syncWorker(t, worker, obj1);
        syncWorker(t, worker, obj2);
      };
    runTest(t, scope, onRegister);
  }, 'Test ExtendableEvent multiple waitUntil fulfilled.');

async_test(function(t) {
    var scope = 'resources/install-reject-precedence';
    var onRegister = function(worker) {
<<<<<<< HEAD
        var obj = {};
=======
        var obj1 = {};
        var obj2 = {};
>>>>>>> a17af05f
        wait_for_state(t, worker, 'redundant')
          .then(function() {
              assert_true(
                obj1.synced,
                'The "redundant" state was entered after the first "extend ' +
                  'lifetime promise" resolved.'
              );
              assert_true(
                obj2.synced,
                'The "redundant" state was entered after the third "extend ' +
                  'lifetime promise" resolved.'
              );
              service_worker_unregister_and_done(t, scope);
            })
          .catch(unreached_rejection(t));
<<<<<<< HEAD
        syncWorker(t, worker, obj);
=======

        syncWorker(t, worker, obj1)
          .then(function() {
              syncWorker(t, worker, obj2);
            });
>>>>>>> a17af05f
      };
    runTest(t, scope, onRegister);
  }, 'Test ExtendableEvent waitUntil reject precedence.');

async_test(function(t) {
    var scope = 'resources/activate-fulfilled';
    var onRegister = function(worker) {
        var obj = {};
        wait_for_state(t, worker, 'activating')
          .then(function() {
              syncWorker(t, worker, obj);
              return wait_for_state(t, worker, 'activated');
            })
          .then(function() {
              assert_true(
                obj.synced,
                'state should be "activated" after the waitUntil promise ' +
                    'for "onactivate" is fulfilled.');
              service_worker_unregister_and_done(t, scope);
            })
          .catch(unreached_rejection(t));
      };
    runTest(t, scope, onRegister);
  }, 'Test activate event waitUntil fulfilled');

async_test(function(t) {
    var scope = 'resources/install-rejected';
    var onRegister = function(worker) {
        wait_for_state(t, worker, 'redundant')
          .then(function() {
              service_worker_unregister_and_done(t, scope);
            })
          .catch(unreached_rejection(t));
      };
    runTest(t, scope, onRegister);
  }, 'Test install event waitUntil rejected');

async_test(function(t) {
    var scope = 'resources/activate-rejected';
    var onRegister = function(worker) {
        wait_for_state(t, worker, 'activated')
          .then(function() {
              service_worker_unregister_and_done(t, scope);
            })
          .catch(unreached_rejection(t));
      };
    runTest(t, scope, onRegister);
  }, 'Test activate event waitUntil rejected.');

</script><|MERGE_RESOLUTION|>--- conflicted
+++ resolved
@@ -71,12 +71,8 @@
 async_test(function(t) {
     var scope = 'resources/install-reject-precedence';
     var onRegister = function(worker) {
-<<<<<<< HEAD
-        var obj = {};
-=======
         var obj1 = {};
         var obj2 = {};
->>>>>>> a17af05f
         wait_for_state(t, worker, 'redundant')
           .then(function() {
               assert_true(
@@ -92,15 +88,11 @@
               service_worker_unregister_and_done(t, scope);
             })
           .catch(unreached_rejection(t));
-<<<<<<< HEAD
-        syncWorker(t, worker, obj);
-=======
 
         syncWorker(t, worker, obj1)
           .then(function() {
               syncWorker(t, worker, obj2);
             });
->>>>>>> a17af05f
       };
     runTest(t, scope, onRegister);
   }, 'Test ExtendableEvent waitUntil reject precedence.');
