// controlled by 'init'/'done' messages.
var resolveLockPromise;
var port;

self.addEventListener('message', function(event) {
    var waitPromise;
    var resolveTestPromise;

    switch (event.data.step) {
      case 'init':
        event.waitUntil(new Promise((res) => { resolveLockPromise = res; }));
        port = event.data.port;
        break;
      case 'done':
        resolveLockPromise();
        break;
      case 'no-current-extension-different-task':
        async_task_waituntil(event).then(reportResultExpecting('InvalidStateError'));
        break;
      case 'no-current-extension-different-microtask':
        async_microtask_waituntil(event).then(reportResultExpecting('InvalidStateError'));
        break;
      case 'current-extension-different-task':
        event.waitUntil(new Promise((res) => { resolveTestPromise = res; }));
        async_task_waituntil(event).then(reportResultExpecting('OK')).then(resolveTestPromise);
        break;
      case 'current-extension-expired-same-microtask-turn':
        waitPromise = Promise.resolve();
        event.waitUntil(waitPromise);
        waitPromise.then(() => { return sync_waituntil(event); })
          .then(reportResultExpecting('OK'))
        break;
      case 'current-extension-expired-same-microtask-turn-extra':
        // The promise handler queues a new microtask *after* the check for new
        // extensions was performed.
        waitPromise = Promise.resolve();
        event.waitUntil(waitPromise);
        waitPromise.then(() => { return async_microtask_waituntil(event); })
          .then(reportResultExpecting('InvalidStateError'))
        break;
      case 'current-extension-expired-different-task':
        event.waitUntil(Promise.resolve());
        async_task_waituntil(event).then(reportResultExpecting('InvalidStateError'));
        break;
      case 'script-extendable-event':
        new_event_waituntil().then(reportResultExpecting('InvalidStateError'));
        break;
    }
    event.source.postMessage('ACK');
  });

self.addEventListener('fetch', function(event) {
<<<<<<< HEAD
    var resolveFetch;
    let response = new Promise((res) => { resolveFetch = res; });
    event.respondWith(response);
    async_task_waituntil(event)
      .then(reportResultExpecting('OK'))
      .then(() => { resolveFetch(new Response('OK')); });
=======
    if (event.request.url.indexOf('pending-respondwith-async-waituntil') != -1) {
      var resolveFetch;
      let response = new Promise((res) => { resolveFetch = res; });
      event.respondWith(response);
      async_task_waituntil(event)
        .then(reportResultExpecting('OK'))
        .then(() => { resolveFetch(new Response('OK')); });
    } else if (event.request.url.indexOf('respondwith-microtask-sync-waituntil') != -1) {
      response = Promise.resolve(new Response('RESP'));
      event.respondWith(response);
      response.then(() => { return sync_waituntil(event); })
        .then(reportResultExpecting('OK'))
    } else if (event.request.url.indexOf('respondwith-microtask-async-waituntil') != -1) {
      response = Promise.resolve(new Response('RESP'));
      event.respondWith(response);
      response.then(() => { return async_microtask_waituntil(event); })
        .then(reportResultExpecting('InvalidStateError'))
    }
>>>>>>> a17af05f
  });

function reportResultExpecting(expectedResult) {
  return function (result) {
    port.postMessage({result : result, expected: expectedResult});
    return result;
  };
}

function sync_waituntil(event) {
  return new Promise((res, rej) => {
    try {
        event.waitUntil(Promise.resolve());
        res('OK');
      } catch (error) {
        res(error.name);
      }
  });
}

function new_event_waituntil() {
  return new Promise((res, rej) => {
    try {
      let e = new ExtendableEvent('foo');
      e.waitUntil(new Promise(() => {}));
      res('OK');
    } catch (error) {
      res(error.name);
    }
  });
}

function async_microtask_waituntil(event) {
  return new Promise((res, rej) => {
    Promise.resolve().then(() => {
      try {
        event.waitUntil(Promise.resolve());
        res('OK');
      } catch (error) {
        res(error.name);
      }
    });
  });
}

function async_task_waituntil(event) {
  return new Promise((res, rej) => {
    setTimeout(() => {
      try {
        event.waitUntil(Promise.resolve());
        res('OK');
      } catch (error) {
        res(error.name);
      }
    }, 0);
  });
}<|MERGE_RESOLUTION|>--- conflicted
+++ resolved
@@ -50,14 +50,6 @@
   });
 
 self.addEventListener('fetch', function(event) {
-<<<<<<< HEAD
-    var resolveFetch;
-    let response = new Promise((res) => { resolveFetch = res; });
-    event.respondWith(response);
-    async_task_waituntil(event)
-      .then(reportResultExpecting('OK'))
-      .then(() => { resolveFetch(new Response('OK')); });
-=======
     if (event.request.url.indexOf('pending-respondwith-async-waituntil') != -1) {
       var resolveFetch;
       let response = new Promise((res) => { resolveFetch = res; });
@@ -76,7 +68,6 @@
       response.then(() => { return async_microtask_waituntil(event); })
         .then(reportResultExpecting('InvalidStateError'))
     }
->>>>>>> a17af05f
   });
 
 function reportResultExpecting(expectedResult) {
