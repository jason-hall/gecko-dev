<<<<<<< HEAD
var port = undefined;
// Create a then-able object that is never resolved.
function createPending() {
  return { then: createPending };
}

onmessage = function(e) {
  var message = e.data;
  if (typeof message === 'object' && 'port' in message) {
    port = message.port;

    port.postMessage('received port');
    // The ServiceWorker which handles the "message" event must persist long
    // enough to handle the subsequent "fetch" event. To promote test
    // simplicity, the worker prevents its own termination indefinitely via a
    // then-able that is never resolved.
    e.waitUntil(createPending());
  }
};
=======
'use strict';
>>>>>>> a17af05f

onfetch = function(e) {
  var headers = {};
  for (var header of e.request.headers) {
    var key = header[0], value = header[1];
    headers[key] = value;
  }
  var append_header_error = '';
  try {
    e.request.headers.append('Test-Header', 'TestValue');
  } catch (error) {
    append_header_error = error.name;
  }

  var request_construct_error = '';
  try {
    new Request(e.request, {method: 'GET'});
  } catch (error) {
    request_construct_error = error.name;
  }

  e.respondWith(new Response(JSON.stringify({
    url: e.request.url,
    method: e.request.method,
    referrer: e.request.referrer,
    headers: headers,
    mode: e.request.mode,
    credentials: e.request.credentials,
    redirect: e.request.redirect,
    append_header_error: append_header_error,
    request_construct_error: request_construct_error
  })));
};<|MERGE_RESOLUTION|>--- conflicted
+++ resolved
@@ -1,26 +1,4 @@
-<<<<<<< HEAD
-var port = undefined;
-// Create a then-able object that is never resolved.
-function createPending() {
-  return { then: createPending };
-}
-
-onmessage = function(e) {
-  var message = e.data;
-  if (typeof message === 'object' && 'port' in message) {
-    port = message.port;
-
-    port.postMessage('received port');
-    // The ServiceWorker which handles the "message" event must persist long
-    // enough to handle the subsequent "fetch" event. To promote test
-    // simplicity, the worker prevents its own termination indefinitely via a
-    // then-able that is never resolved.
-    e.waitUntil(createPending());
-  }
-};
-=======
 'use strict';
->>>>>>> a17af05f
 
 onfetch = function(e) {
   var headers = {};
