<!DOCTYPE html>
<title>Service Worker: Clients.matchAll</title>
<script src="/resources/testharness.js"></script>
<script src="/resources/testharnessreport.js"></script>
<script src="resources/test-helpers.sub.js"></script>
<script>
var scope = 'resources/blank.html?clients-matchAll';
var t = async_test('Test Clients.matchAll()');
var frames = [];
t.step(function() {
    service_worker_unregister_and_register(
        t, 'resources/clients-matchall-worker.js', scope)
      .then(function(registration) {
          return wait_for_state(t, registration.installing, 'activated');
        })
      .then(function() { return with_iframe(scope + '#1'); })
      .then(function(frame1) {
          frames.push(frame1);
          frame1.focus();
          return with_iframe(scope + '#2');
        })
      .then(function(frame2) {
          frames.push(frame2);
          var channel = new MessageChannel();
          channel.port1.onmessage = t.step_func(onMessage);
          frame2.contentWindow.navigator.serviceWorker.controller.postMessage(
              {port:channel.port2}, [channel.port2]);
        })
      .catch(unreached_rejection(t));
  });

var expected = [
<<<<<<< HEAD
    /* visibilityState, focused, url, frameType */
=======
    // visibilityState, focused, url, type, frameType
>>>>>>> a17af05f
    ['visible', true, new URL(scope + '#1', location).toString(), 'window', 'nested'],
    ['visible', false, new URL(scope + '#2', location).toString(), 'window', 'nested']
];

function onMessage(e) {
  assert_equals(e.data.length, 2);
  assert_array_equals(e.data[0], expected[0]);
  assert_array_equals(e.data[1], expected[1]);
  frames.forEach(function(f) { f.remove(); });
  service_worker_unregister_and_done(t, scope);
}
</script><|MERGE_RESOLUTION|>--- conflicted
+++ resolved
@@ -30,11 +30,7 @@
   });
 
 var expected = [
-<<<<<<< HEAD
-    /* visibilityState, focused, url, frameType */
-=======
     // visibilityState, focused, url, type, frameType
->>>>>>> a17af05f
     ['visible', true, new URL(scope + '#1', location).toString(), 'window', 'nested'],
     ['visible', false, new URL(scope + '#2', location).toString(), 'window', 'nested']
 ];
