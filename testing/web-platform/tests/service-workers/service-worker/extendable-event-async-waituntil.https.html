--- conflicted
+++ resolved
@@ -82,8 +82,6 @@
     }
     runTest(t, 'pending-respondwith-async-waituntil', testBody);
   }, 'Test calling waitUntil asynchronously with pending respondWith promise.');
-<<<<<<< HEAD
-=======
 
 async_test(function(t) {
     var testBody = function(worker) {
@@ -100,5 +98,4 @@
   }, 'Test calling waitUntil asynchronously inside microtask of respondWith promise.');
 
 
->>>>>>> a17af05f
 </script>