--- conflicted
+++ resolved
@@ -8,71 +8,6 @@
 
 promise_test(t => {
     var url = 'resources/request-end-to-end-worker.js';
-<<<<<<< HEAD
-    var scope = 'resources/blank.html?request-end-to-end';
-    var frames = [];
-
-    service_worker_unregister_and_register(t, url, scope)
-      .then(onRegister)
-      .catch(unreached_rejection(t));
-
-    function sendMessagePort(worker) {
-        var messageChannel = new MessageChannel();
-        worker.postMessage({port:messageChannel.port2}, [messageChannel.port2]);
-        return messageChannel.port1;
-    }
-
-    function onRegister(registration) {
-        var sw = registration.installing;
-        sw.addEventListener('statechange', t.step_func(function(event) {
-            if (event.target.state == 'activated') {
-                onActive(sw);
-            }
-        }));
-    }
-
-    function onActive(sw) {
-        var port = sendMessagePort(sw);
-        port.addEventListener('message', t.step_func(function(event) {
-            onMessage(event);
-        }), false);
-        port.start();
-    }
-
-    function onMessage(event) {
-        if (event.data === 'received port') {
-            onPortReady();
-        } else {
-            onResult(event);
-        }
-    }
-
-    function onPortReady() {
-        with_iframe(scope).then(function(f) { frames.push(f); });
-    }
-
-    function onResult(event) {
-        assert_equals(
-            event.data.url,
-            location.href.substring(0, location.href.lastIndexOf('/') + 1) +
-            scope,
-            'request.url should be passed to onfetch event.');
-        assert_equals(event.data.mode, 'navigate',
-                      'request.mode should be passed to onfetch event.');
-        assert_equals(event.data.method, 'GET',
-                      'request.method should be passed to onfetch event.');
-        assert_equals(event.data.referrer, location.href,
-                      'request.referrer should be passed to onfetch event.');
-        assert_equals(event.data.headers['user-agent'], undefined,
-                      'Default User-Agent header should not be passed to onfetch event.')
-        assert_equals(event.data.errorNameWhileAppendingHeader, 'TypeError',
-                      'Appending a new header to the request must throw a ' +
-                      'TypeError.')
-        frames.forEach(function(f) { f.remove(); });
-        service_worker_unregister_and_done(t, scope);
-    }
-});
-=======
     var scope = 'resources/blank.html';
     return service_worker_unregister_and_register(t, url, scope)
       .then(r => {
@@ -102,5 +37,4 @@
                         'TypeError.')
         });
   }, 'Test FetchEvent.request passed to onfetch');
->>>>>>> a17af05f
 </script>