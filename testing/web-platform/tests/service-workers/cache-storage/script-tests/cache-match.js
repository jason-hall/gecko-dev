--- conflicted
+++ resolved
@@ -315,11 +315,7 @@
         })
       .then(function(text) {
           assert_equals(text, data.toString(), 'cloned body text can be read correctly');
-<<<<<<< HEAD
-        })
-=======
-        });
->>>>>>> a17af05f
+        });
   }, 'Cache produces large Responses that can be cloned and read correctly.');
 
 done();