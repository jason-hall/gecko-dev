if (self.importScripts) {
    importScripts('/resources/testharness.js');
    importScripts('../resources/test-helpers.js');
}

cache_test(function(cache, test) {
    return promise_rejects(
      test,
      new TypeError(),
      cache.add(),
      'Cache.add should throw a TypeError when no arguments are given.');
  }, 'Cache.add called with no arguments');

cache_test(function(cache) {
    return cache.add('../resources/simple.txt')
      .then(function(result) {
          assert_equals(result, undefined,
                        'Cache.add should resolve with undefined on success.');
          return cache.match('../resources/simple.txt');
        })
        .then(function(response) {
          assert_class_string(response, 'Response',
                              'Cache.add should put a resource in the cache.');
          return response.text();
        })
        .then(function(body) {
          assert_equals(body, 'a simple text file\n',
                        'Cache.add should retrieve the correct body.');
        });
  }, 'Cache.add called with relative URL specified as a string');

cache_test(function(cache, test) {
    return promise_rejects(
      test,
      new TypeError(),
      cache.add('javascript://this-is-not-http-mmkay'),
      'Cache.add should throw a TypeError for non-HTTP/HTTPS URLs.');
  }, 'Cache.add called with non-HTTP/HTTPS URL');

cache_test(function(cache) {
    var request = new Request('../resources/simple.txt');
    return cache.add(request)
      .then(function(result) {
          assert_equals(result, undefined,
                        'Cache.add should resolve with undefined on success.');
        });
  }, 'Cache.add called with Request object');

cache_test(function(cache, test) {
    var request = new Request('../resources/simple.txt',
                              {method: 'POST', body: 'This is a body.'});
    return promise_rejects(
      test,
      new TypeError(),
      cache.add(request),
      'Cache.add should throw a TypeError for non-GET requests.');
  }, 'Cache.add called with POST request');

cache_test(function(cache) {
    var request = new Request('../resources/simple.txt');
    return cache.add(request)
      .then(function(result) {
          assert_equals(result, undefined,
                        'Cache.add should resolve with undefined on success.');
        })
      .then(function() {
          return cache.add(request);
        })
      .then(function(result) {
          assert_equals(result, undefined,
                        'Cache.add should resolve with undefined on success.');
        });
  }, 'Cache.add called twice with the same Request object');

cache_test(function(cache) {
    var request = new Request('../resources/simple.txt');
    return request.text()
      .then(function() {
          assert_false(request.bodyUsed);
        })
      .then(function() {
          return cache.add(request);
        });
  }, 'Cache.add with request with null body (not consumed)');

cache_test(function(cache, test) {
<<<<<<< HEAD
    return assert_promise_rejects(
=======
    return promise_rejects(
>>>>>>> a17af05f
      test,
      new TypeError(),
      cache.add('../resources/fetch-status.py?status=206'),
      'Cache.add should reject on partial response');
  }, 'Cache.add with 206 response');

cache_test(function(cache, test) {
    var urls = ['../resources/fetch-status.py?status=206',
                '../resources/fetch-status.py?status=200'];
    var requests = urls.map(function(url) {
        return new Request(url);
      });
    return promise_rejects(
<<<<<<< HEAD
=======
      test,
>>>>>>> a17af05f
      new TypeError(),
      cache.addAll(requests),
      'Cache.addAll should reject with TypeError if any request fails');
  }, 'Cache.addAll with 206 response');

cache_test(function(cache, test) {
    return promise_rejects(
      test,
      new TypeError(),
      cache.add('this-does-not-exist-please-dont-create-it'),
      'Cache.add should reject if response is !ok');
  }, 'Cache.add with request that results in a status of 404');


cache_test(function(cache, test) {
    return promise_rejects(
      test,
      new TypeError(),
<<<<<<< HEAD
      cache.add('../resources/fetch-status.php?status=500'),
=======
      cache.add('../resources/fetch-status.py?status=500'),
>>>>>>> a17af05f
      'Cache.add should reject if response is !ok');
  }, 'Cache.add with request that results in a status of 500');

cache_test(function(cache, test) {
    return promise_rejects(
      test,
      new TypeError(),
      cache.addAll(),
      'Cache.addAll with no arguments should throw TypeError.');
  }, 'Cache.addAll with no arguments');

cache_test(function(cache, test) {
    // Assumes the existence of ../resources/simple.txt and ../resources/blank.html
    var urls = ['../resources/simple.txt', undefined, '../resources/blank.html'];
    return promise_rejects(
      test,
      new TypeError(),
      cache.addAll(),
      'Cache.addAll should throw TypeError for an undefined argument.');
  }, 'Cache.addAll with a mix of valid and undefined arguments');

cache_test(function(cache) {
    return cache.addAll([])
      .then(function(result) {
          assert_equals(result, undefined,
                        'Cache.addAll should resolve with undefined on ' +
                        'success.');
          return cache.keys();
        })
      .then(function(result) {
          assert_equals(result.length, 0,
                        'There should be no entry in the cache.');
        });
  }, 'Cache.addAll with an empty array');

cache_test(function(cache) {
    // Assumes the existence of ../resources/simple.txt and
    // ../resources/blank.html
    var urls = ['../resources/simple.txt',
                self.location.href,
                '../resources/blank.html'];
    return cache.addAll(urls)
      .then(function(result) {
          assert_equals(result, undefined,
                        'Cache.addAll should resolve with undefined on ' +
                        'success.');
          return Promise.all(
            urls.map(function(url) { return cache.match(url); }));
        })
      .then(function(responses) {
          assert_class_string(
            responses[0], 'Response',
            'Cache.addAll should put a resource in the cache.');
          assert_class_string(
            responses[1], 'Response',
            'Cache.addAll should put a resource in the cache.');
          assert_class_string(
            responses[2], 'Response',
            'Cache.addAll should put a resource in the cache.');
          return Promise.all(
            responses.map(function(response) { return response.text(); }));
        })
      .then(function(bodies) {
          assert_equals(
            bodies[0], 'a simple text file\n',
            'Cache.add should retrieve the correct body.');
          assert_equals(
            bodies[2], '<!DOCTYPE html>\n<title>Empty doc</title>\n',
            'Cache.add should retrieve the correct body.');
        });
  }, 'Cache.addAll with string URL arguments');

cache_test(function(cache) {
    // Assumes the existence of ../resources/simple.txt and
    // ../resources/blank.html
    var urls = ['../resources/simple.txt',
                self.location.href,
                '../resources/blank.html'];
    var requests = urls.map(function(url) {
        return new Request(url);
      });
    return cache.addAll(requests)
      .then(function(result) {
          assert_equals(result, undefined,
                        'Cache.addAll should resolve with undefined on ' +
                        'success.');
          return Promise.all(
            urls.map(function(url) { return cache.match(url); }));
        })
      .then(function(responses) {
          assert_class_string(
            responses[0], 'Response',
            'Cache.addAll should put a resource in the cache.');
          assert_class_string(
            responses[1], 'Response',
            'Cache.addAll should put a resource in the cache.');
          assert_class_string(
            responses[2], 'Response',
            'Cache.addAll should put a resource in the cache.');
          return Promise.all(
            responses.map(function(response) { return response.text(); }));
        })
      .then(function(bodies) {
          assert_equals(
            bodies[0], 'a simple text file\n',
            'Cache.add should retrieve the correct body.');
          assert_equals(
            bodies[2], '<!DOCTYPE html>\n<title>Empty doc</title>\n',
            'Cache.add should retrieve the correct body.');
        });
  }, 'Cache.addAll with Request arguments');

cache_test(function(cache, test) {
    // Assumes that ../resources/simple.txt and ../resources/blank.html exist.
    // The second resource does not.
    var urls = ['../resources/simple.txt',
                'this-resource-should-not-exist',
                '../resources/blank.html'];
    var requests = urls.map(function(url) {
        return new Request(url);
      });
    return promise_rejects(
      test,
      new TypeError(),
      cache.addAll(requests),
      'Cache.addAll should reject with TypeError if any request fails')
      .then(function() {
          return Promise.all(urls.map(function(url) {
              return cache.match(url);
            }));
      })
      .then(function(matches) {
          assert_array_equals(
            matches,
            [undefined, undefined, undefined],
            'If any response fails, no response should be added to cache');
      });
  }, 'Cache.addAll with a mix of succeeding and failing requests');

cache_test(function(cache, test) {
    var request = new Request('../resources/simple.txt');
    return promise_rejects(
      test,
      'InvalidStateError',
      cache.addAll([request, request]),
      'Cache.addAll should throw InvalidStateError if the same request is added ' +
      'twice.');
  }, 'Cache.addAll called with the same Request object specified twice');

done();<|MERGE_RESOLUTION|>--- conflicted
+++ resolved
@@ -84,11 +84,7 @@
   }, 'Cache.add with request with null body (not consumed)');
 
 cache_test(function(cache, test) {
-<<<<<<< HEAD
-    return assert_promise_rejects(
-=======
-    return promise_rejects(
->>>>>>> a17af05f
+    return promise_rejects(
       test,
       new TypeError(),
       cache.add('../resources/fetch-status.py?status=206'),
@@ -102,10 +98,7 @@
         return new Request(url);
       });
     return promise_rejects(
-<<<<<<< HEAD
-=======
-      test,
->>>>>>> a17af05f
+      test,
       new TypeError(),
       cache.addAll(requests),
       'Cache.addAll should reject with TypeError if any request fails');
@@ -124,11 +117,7 @@
     return promise_rejects(
       test,
       new TypeError(),
-<<<<<<< HEAD
-      cache.add('../resources/fetch-status.php?status=500'),
-=======
       cache.add('../resources/fetch-status.py?status=500'),
->>>>>>> a17af05f
       'Cache.add should reject if response is !ok');
   }, 'Cache.add with request that results in a status of 500');
 
