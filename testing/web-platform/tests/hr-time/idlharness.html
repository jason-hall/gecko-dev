<!DOCTYPE html>
<html>
<head>
<meta charset="utf-8">
<title>High Resolution Time IDL tests</title>
<link rel="author" title="W3C" href="http://www.w3.org/" />
<link rel="help" href="http://www.w3.org/TR/hr-time/#sec-extenstions-performance-interface"/>
<script src="/resources/testharness.js"></script>
<script src="/resources/testharnessreport.js"></script>
<script src="/resources/WebIDLParser.js"></script>
<script src="/resources/idlharness.js"></script>
</head>
<body>
<h1>High Resolution Time IDL tests</h1>
<div id="log"></div>

<pre id='untested_idl' style='display:none'>
[PrimaryGlobal]
interface Window {
};

[Exposed=Worker]
interface WorkerGlobalScope {
};

[Exposed=(Window,Worker)]
interface EventTarget {
};
</pre>

<pre id='idl'>
typedef double DOMHighResTimeStamp;

[Exposed=(Window,Worker)]
interface Performance : EventTarget {
    DOMHighResTimeStamp now();
<<<<<<< HEAD
    serializer = {attribute};
=======
    [Default] object toJSON();
>>>>>>> a17af05f
};

[NoInterfaceObject,
 Exposed=(Window,Worker)]
interface GlobalPerformance {
    [Replaceable]
    readonly attribute Performance performance;
};

Window implements GlobalPerformance;

WorkerGlobalScope implements GlobalPerformance;
</pre>

<script>

(function() {
  var idl_array = new IdlArray();

  idl_array.add_untested_idls(document.getElementById("untested_idl").textContent);
  idl_array.add_idls(document.getElementById("idl").textContent);

  idl_array.add_objects({Performance: ["window.performance"]});

  idl_array.test();
})();

</script>
</body>
</html><|MERGE_RESOLUTION|>--- conflicted
+++ resolved
@@ -34,11 +34,7 @@
 [Exposed=(Window,Worker)]
 interface Performance : EventTarget {
     DOMHighResTimeStamp now();
-<<<<<<< HEAD
-    serializer = {attribute};
-=======
     [Default] object toJSON();
->>>>>>> a17af05f
 };
 
 [NoInterfaceObject,
