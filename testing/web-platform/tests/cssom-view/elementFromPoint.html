<!DOCTYPE html>
<title>cssom-view - elementFromPoint</title>
<script src="/resources/testharness.js"></script>
<script src="/resources/testharnessreport.js"></script>
<style>
  .size {
    width:60px;
    height:60px;
  }
  .overlay {
    position:absolute;
    top:69px;
    pointer-events:none;
  }
  .purple {
    background-color: rebeccapurple;
  }
  .yellow {
    background-color: yellow;
  }
  .teal {
    background-color: teal;
  }
  .pink {
    background-color: pink;
  }
</style>
<body>
  <div id='purple' class="size purple" >&nbsp;</div>
  <div id='yellow' class="size yellow">&nbsp;</div>
  <div id='teal' class="size overlay teal">&nbsp;</div>
  <iframe id=iframe-1 src="iframe.html" style='display:none;position:absolute; left:300px;'></iframe>
  <iframe id=iframe-2 src="iframe.html" width="" height=""></iframe>
  <iframe id=iframe-3 width="" height=""></iframe>
  <svg id=squiggle xmlns="http://www.w3.org/2000/svg" height="98" width="500" viewBox="0 0 581 98">
    <path stroke-dashoffset="0.00" stroke-dasharray="" d="M62.9 14.9c-25-7.74-56.6 4.8-60.4 24.3-3.73 19.6 21.6 35 39.6 37.6 42.8 6.2 72.9-53.4 116-58.9 65-18.2 191 101 215 28.8 5-16.7-7-49.1-34-44-34 11.5-31 46.5-14 69.3 9.38 12.6 24.2 20.6 39.8 22.9 91.4 9.05 102-98.9 176-86.7 18.8 3.81 33 17.3 36.7 34.6 2.01 10.2.124 21.1-5.18 30.1" stroke="#000" stroke-width="4.3" fill="none">
    </path>
  </svg>
  <svg id=svg-transform width="180" height="140"
  xmlns="http://www.w3.org/2000/svg"
  xmlns:xlink="http://www.w3.org/1999/xlink">

  <!-- Now we add a text element and apply rotate and translate to both -->
  <rect x="50" y="50" height="60" width="60" style="stroke:#000; fill: #0086B2" transform="translate(30) rotate(45 50 50)"></rect>
  <text x="60" y="105" transform="translate(30) rotate(45 50 50)"> Hello! </text>

</svg>
  <div id='pink' class='size pink' style='transform: translate(10px)'>&nbsp;</div>
  <div id='anotherteal' class='size teal' style='pointer-events:none'>Another teal</div>
  <img id="dinos" src="/images/blue-area.png" usemap="#dinos_map" border="0" width="364" height="40"/>
  <map id="dinos_map" name="dinos_map">
<<<<<<< HEAD
  <area id="rectG" shape="rect" coords="0,0,90,100" href="#" alt="area 1"/>
  <area id="circleO" shape="circle" coords="120,60,30" href="#" alt="area 2"/>
  <area id="polyLE" shape="poly" coords="280,0,310,0,360,30,360,90,280,90" href="#" alt="area 3"/>
=======
    <area id="rectG" shape="rect" coords="0,0,90,100" href="#" alt="area 1"/>
    <area id="circleO" shape="circle" coords="120,60,30" href="#" alt="area 2"/>
    <area id="polyLE" shape="poly" coords="280,0,310,0,360,30,360,90,280,90" href="#" alt="area 3"/>
  </map>
>>>>>>> a17af05f
  <!-- Test for fieldsets not doing weird things.  Use a 200x200 div to hold
       all the bits for this test. Also, place it top/right, so it is not below
       the bottom edge of the viewport. -->
  <div style="position: absolute; width: 200px; height: 200px; right: 0; top: 0">
    <div id="fieldset-div"
         class="size" style="position: absolute; top: 0; left: 0">
    </div>
    <fieldset id="fieldset"
              class="size"
              style="position: absolute; top: 100px; left: 100px; border-radius: 100px">
      <!-- Place the child span so the overflow area of the fieldset overlaps
           the div -->
      <span style="position: absolute; top: -100px; left: -100px; height: 1px; width: 1px"></span>
    </fieldset>
  </div>
  <script>
    setup({explicit_done:true});
    window.onload = function () {
      test(function () {
              assert_equals(document.elementFromPoint(-1, -1), null,
                "both co-ordinates passed in are negative so should have returned a null");
              assert_equals(document.elementFromPoint(-1, -1), null,
                "x co-ordinates passed in are negative so should have returned a null");
              assert_equals(document.elementFromPoint(-1, -1), null,
                "y co-ordinates passed in are negative so should have returned a null");
                  }, "Negative co-ordinates");

      test(function () {
              var viewportX = window.innerWidth;
              var viewportY = window.innerHeight;
              assert_equals(document.elementFromPoint(viewportX + 100, 10), null,
                "X co-ordinates larger than viewport");
              assert_equals(document.elementFromPoint(10, viewportY + 100), null,
                "Y co-ordinates larger than viewport");
              assert_equals(document.elementFromPoint(viewportX + 100, viewportY + 100), null,
                "X, Y co-ordinates larger than viewport");
      }, "co-ordinates larger than the viewport");

      test(function () {
              var viewportX = window.frames[1].innerWidth;
              var viewportY = window.frames[1].innerHeight;
              var iframeRect = document.getElementById('iframe-2').getBoundingClientRect();
              assert_equals(null, window.frames[1].document.elementFromPoint(iframeRect.right + viewportX + 100, 10),
                "X co-ordinates larger than viewport");
              assert_equals(null, window.frames[1].document.elementFromPoint(10, iframeRect.bottom + viewportY + 100),
                "Y co-ordinates larger than viewport");
              assert_equals(null, window.frames[1].document.elementFromPoint(iframeRect.right + viewportX + 100,
                                                                             iframeRect.bottom + viewportY + 100),
                "X, Y co-ordinates larger than viewport");
      }, "co-ordinates larger than the viewport from in iframe");

      test(function () {
              assert_equals(document.elementFromPoint(10, 10), document.getElementById('purple'),
                "Should have returned the element with id `purple`");
            }, "Return first element that is the target for hit testing");

      test(function () {
              assert_equals(document.elementFromPoint(10, 80), document.getElementById('yellow'),
                "Should have returned the element with id `yellow` as element with `teal` has `pointer-events:none`");
            }, "First element to get mouse events with pointer-events css");

      test(function () {
             var svg = document.getElementById('squiggle');
             svg.scrollIntoView();
             var svgRect = svg.getBoundingClientRect();
             assert_equals(document.elementFromPoint(svgRect.left + Math.round(svgRect.width/2),
                                                     svgRect.top + Math.round(svgRect.height/2)),
                           svg,
                           "Should have returned the line SVG");
      }, "SVG element at x,y");

      test(function () {
              var svg = document.getElementById('svg-transform');
              svg.scrollIntoView();
              var svgRect = svg.getBoundingClientRect();
              assert_equals(document.elementFromPoint(svgRect.left + Math.round(svgRect.width/2),
                                                      svgRect.top + Math.round(svgRect.height/2)),
                            svg.querySelector("rect"),
                            "Should have returned SVG with Hello WPT! that has a transform");

              var pink = document.getElementById('pink');
              pink.scrollIntoView();
              var pinkRect = pink.getBoundingClientRect();
              assert_equals(document.elementFromPoint(pinkRect.left + Math.round(pinkRect.width/2),
                                                      pinkRect.top + Math.round(pinkRect.height/2)),
                            pink,
                            "Should have returned pink element that has a transform");

      }, "transformed element at x,y");

      test(function () {
            var anotherteal = document.getElementById('anotherteal');
            anotherteal.scrollIntoView();
            var anothertealRect = anotherteal.getBoundingClientRect();
            assert_equals(document.elementFromPoint(anothertealRect.left + Math.round(anothertealRect.width/2),
                                                    anothertealRect.top + Math.round(anothertealRect.height/2)),
                          document.body,
                          "Should have returned the root as it has pointer-events:none");

            var doc = frames[2].document;
            doc.removeChild(doc.documentElement);
            assert_equals(doc.elementFromPoint(0, 0), null,
                          "Should have returned null as no root element");
      }, "no hit target at x,y");

      test(function () {
            var doc = document.implementation.createHTMLDocument('foo');
            assert_equals(doc.elementFromPoint(0, 0), null,
                          "Should have returned the documentElement for the document")
      }, "No viewport available");

      test(function () {
          // HTML says:
          // Pointing device interaction with an image associated with a set of layered shapes per
          // the above algorithm must result in the relevant user interaction events being first
          // fired to the top-most shape covering the point that the pointing device indicated, if
          // any, or to the image element itself, if there is no shape covering that point.
          // https://html.spec.whatwg.org/multipage/embedded-content.html#image-map-processing-model
          var area = document.getElementById('rectG');
          var image = document.getElementById('dinos');
          area.scrollIntoView();
          var areaRect = area.getBoundingClientRect();
          assert_equals(document.elementFromPoint(areaRect.left + Math.round(areaRect.width/2),
                                                  areaRect.top + Math.round(areaRect.height/2)),
                        area,
                        "Should have returned the area element");
          assert_equals(document.elementFromPoint(areaRect.left + 92,
                                                  areaRect.top + 2),
                        image,
                        "Should have returned the image element");
      }, "Image Maps");

      test(function(){
          var fieldsetDiv = document.getElementById("fieldset-div");
          var divRect = fieldsetDiv.getBoundingClientRect();
          assert_equals(document.elementFromPoint(divRect.left + divRect.width/2,
                                                  divRect.top + divRect.height/2),
                        fieldsetDiv,
                        "The fieldset should not cover up the div it doesn't even overlap");

          var fieldset = document.getElementById("fieldset");
          var rect = fieldset.getBoundingClientRect();
          // A point 5px in from topleft will be outside the rounded border.
          assert_not_equals(document.elementFromPoint(rect.left + 5,
                                                      rect.top + 5),
                            fieldset,
                            "The fieldset should not be hit by hit-tests outside its rounded border");
      }, "Fieldsets");
      done();
    }
 </script><|MERGE_RESOLUTION|>--- conflicted
+++ resolved
@@ -49,16 +49,10 @@
   <div id='anotherteal' class='size teal' style='pointer-events:none'>Another teal</div>
   <img id="dinos" src="/images/blue-area.png" usemap="#dinos_map" border="0" width="364" height="40"/>
   <map id="dinos_map" name="dinos_map">
-<<<<<<< HEAD
-  <area id="rectG" shape="rect" coords="0,0,90,100" href="#" alt="area 1"/>
-  <area id="circleO" shape="circle" coords="120,60,30" href="#" alt="area 2"/>
-  <area id="polyLE" shape="poly" coords="280,0,310,0,360,30,360,90,280,90" href="#" alt="area 3"/>
-=======
     <area id="rectG" shape="rect" coords="0,0,90,100" href="#" alt="area 1"/>
     <area id="circleO" shape="circle" coords="120,60,30" href="#" alt="area 2"/>
     <area id="polyLE" shape="poly" coords="280,0,310,0,360,30,360,90,280,90" href="#" alt="area 3"/>
   </map>
->>>>>>> a17af05f
   <!-- Test for fieldsets not doing weird things.  Use a 200x200 div to hold
        all the bits for this test. Also, place it top/right, so it is not below
        the bottom edge of the viewport. -->
