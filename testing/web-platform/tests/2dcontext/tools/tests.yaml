# Copyright (c) 2010 Philip Taylor
# Released under the BSD license and W3C Test Suite License: see LICENSE.txt

- name: fallback.basic
  desc: Fallback content is inserted into the DOM
  testing:
    - fallback
  code: |
    @assert canvas.childNodes.length === 1;

- name: fallback.multiple
  desc: Fallback content with multiple elements
  testing:
    - fallback
  fallback: '<p class="fallback">FAIL</p><p class="fallback">FAIL</p>'
  code: |
    @assert canvas.childNodes.length === 2;

- name: fallback.nested
  desc: Fallback content containing another canvas (mostly testing parsers)
  testing:
    - fallback
  fallback: '<canvas><p class="fallback">FAIL (fallback content)</p></canvas><p class="fallback">FAIL (fallback content)</p>'
  code: |
    @assert canvas.childNodes.length === 2;

- name: type.name
  desc: HTMLCanvasElement type and toString
  testing:
    - canvas.type
  code: |
    @assert Object.prototype.toString.call(canvas) === '[object HTMLCanvasElement]';

- name: type.exists
  desc: HTMLCanvasElement is a property of window
  notes: &bindings Defined in "Web IDL" (draft)
  testing:
    - canvas.type
  code: |
    @assert window.HTMLCanvasElement;

- name: type.delete
  desc: window.HTMLCanvasElement interface object is [[Configurable]]
  notes: *bindings
  testing:
    - canvas.type
  code: |
    @assert delete window.HTMLCanvasElement === true;
    @assert window.HTMLCanvasElement === undefined;

- name: type.prototype
  desc: window.HTMLCanvasElement has prototype, which is { ReadOnly, DontDelete }. prototype has getContext, which is not
  notes: *bindings
  testing:
    - canvas.type
  code: |
    @assert window.HTMLCanvasElement.prototype;
    @assert window.HTMLCanvasElement.prototype.getContext;
    window.HTMLCanvasElement.prototype = null;
    @assert window.HTMLCanvasElement.prototype;
    delete window.HTMLCanvasElement.prototype;
    @assert window.HTMLCanvasElement.prototype;
    window.HTMLCanvasElement.prototype.getContext = 1;
    @assert window.HTMLCanvasElement.prototype.getContext === 1;
    delete window.HTMLCanvasElement.prototype.getContext;
    @assert window.HTMLCanvasElement.prototype.getContext === undefined;

- name: type.replace
  desc: HTMLCanvasElement methods can be replaced, and the replacement methods used by canvases
  notes: *bindings
  testing:
    - canvas.type
  code: |
    window.HTMLCanvasElement.prototype.getContext = function (name) { return 0; };
    @assert canvas.getContext('2d') === 0;

- name: type.extend
  desc: HTMLCanvasElement methods can be added, and the new methods used by canvases
  notes: *bindings
  testing:
    - canvas.type
  code: |
    window.HTMLCanvasElement.prototype.getZero = function () { return 0; };
    @assert canvas.getZero() === 0;


- name: size.attributes.idl.set.zero
  desc: Setting width/height IDL attributes to 0
  testing:
    - size.width
    - size.height
  code: |
    canvas.width = 0;
    canvas.height = 0;
    @assert canvas.width === 0;
    @assert canvas.height === 0;
#  expected: size 0 0 # can't generate zero-sized PNG

- name: size.attributes.idl
  desc: Getting/setting width/height IDL attributes
  testing:
    - size.width
    - size.height
  webidl:
    - es-unsigned-long
  code: |
    canvas.width = "100";
    canvas.height = "100";
    @assert canvas.width === 100;
    @assert canvas.height === 100;

    canvas.width = "+1.5e2";
    canvas.height = "0x96";
    @assert canvas.width === 150;
    @assert canvas.height === 150;

    canvas.width = 200 - Math.pow(2, 32);
    canvas.height = 200 - Math.pow(2, 32);
    @assert canvas.width === 200;
    @assert canvas.height === 200;

    canvas.width = 301.999;
    canvas.height = 301.001;
    @assert canvas.width === 301;
    @assert canvas.height === 301;

    canvas.width = "400x";
    canvas.height = "foo";
    @assert canvas.width === 0;
    @assert canvas.height === 0;

- name: size.attributes.default
  desc: Default width/height when attributes are missing
  testing:
    - size.default
    - size.missing
  canvas: ""
  code: |
    @assert canvas.width === 300;
    @assert canvas.height === 150;
    @assert !canvas.hasAttribute('width');
    @assert !canvas.hasAttribute('height');
  expected: size 300 150

- name: size.attributes.reflect.setidl
  desc: Setting IDL attributes updates IDL and content attributes
  testing:
    - size.reflect
  code: |
    canvas.width = 120;
    canvas.height = 60;
    @assert canvas.getAttribute('width') === '120';
    @assert canvas.getAttribute('height') === '60';
    @assert canvas.width === 120;
    @assert canvas.height === 60;
  expected: size 120 60

- name: size.attributes.reflect.setidlzero
  desc: Setting IDL attributes to 0 updates IDL and content attributes
  testing:
    - size.reflect
  code: |
    canvas.width = 0;
    canvas.height = 0;
    @assert canvas.getAttribute('width') === '0';
    @assert canvas.getAttribute('height') === '0';
    @assert canvas.width === 0;
    @assert canvas.height === 0;
#  expected: size 0 0 # can't generate zero-sized PNG

- name: size.attributes.reflect.setcontent
  desc: Setting content attributes updates IDL and content attributes
  testing:
    - size.reflect
  code: |
    canvas.setAttribute('width', '120');
    canvas.setAttribute('height', '60');
    @assert canvas.getAttribute('width') === '120';
    @assert canvas.getAttribute('height') === '60';
    @assert canvas.width === 120;
    @assert canvas.height === 60;
  expected: size 120 60

- name: size.attributes.removed
  desc: Removing content attributes reverts to default size
  testing:
    - size.missing
  canvas: width="120" height="60"
  code: |
    @assert canvas.width === 120;
    canvas.removeAttribute('width');
    @assert canvas.width === 300;
  expected: size 300 60

- meta: |
    cases = [
        ("zero", "0", 0),
        ("empty", "", None),
        ("onlyspace", "  ", None),
        ("space", "  100", 100),
        ("whitespace", "\n\t\f100", 100),
        ("plus", "+100", 100),
        ("minus", "-100", None),
        ("octal", "0100", 100),
        ("hex", "0x100", 0),
        ("exp", "100e1", 100),
        ("decimal", "100.999", 100),
        ("percent", "100%", 100),
        ("em", "100em", 100),
        ("junk", "#!?", None),
        ("trailingjunk", "100#!?", 100),
    ]
    def gen(name, string, exp, code):
        testing = ["size.nonnegativeinteger"]
        if exp is None:
            testing.append("size.error")
            code += "@assert canvas.width === 300;\n@assert canvas.height === 150;\n"
            expected = "size 300 150"
        else:
            code += "@assert canvas.width === %s;\n@assert canvas.height === %s;\n" % (exp, exp)
            expected = "size %s %s" % (exp, exp)

            # With "100%", Opera gets canvas.width = 100 but renders at 100% of the frame width,
            # so check the CSS display width
            code += '@assert window.getComputedStyle(canvas, null).getPropertyValue("width") === "%spx";\n' % (exp, )

        code += "@assert canvas.getAttribute('width') === %r;\n" % string
        code += "@assert canvas.getAttribute('height') === %r;\n" % string

        if exp == 0:
            expected = None # can't generate zero-sized PNGs for the expected image

        return code, testing, expected

    for name, string, exp in cases:
        code = ""
        code, testing, expected = gen(name, string, exp, code)
        tests.append( {
            "name": "size.attributes.parse.%s" % name,
            "desc": "Parsing of non-negative integers",
            "testing": testing,
            "canvas": 'width="%s" height="%s"' % (string, string),
            "code": code,
            "expected": expected
        } )

    for name, string, exp in cases:
        code = "canvas.setAttribute('width', %r);\ncanvas.setAttribute('height', %r);\n" % (string, string)
        code, testing, expected = gen(name, string, exp, code)
        tests.append( {
            "name": "size.attributes.setAttribute.%s" % name,
            "desc": "Parsing of non-negative integers in setAttribute",
            "testing": testing,
            "canvas": 'width="50" height="50"',
            "code": code,
            "expected": expected
        } )

- name: size.attributes.style
  desc: Canvas size is independent of CSS resizing
  testing:
    - size.css
  canvas: 'width="50" height="30" style="width: 100px; height: 50px"'
  code: |
    @assert canvas.width === 50;
    @assert canvas.height === 30;
  expected: size 100 50

- name: size.large
  DISABLED: |
    "User agents may impose implementation-specific limits on otherwise unconstrained
    inputs, e.g. to prevent denial of service attacks, to guard against running out of memory,
    or to work around platform-specific limitations."
  testing:
    - size.width
    - size.height
  notes: Not sure how reasonable this is, but the spec doesn't say there's an upper limit on the size.
  code: |
    var n = 2147483647; // 2^31 - 1, which should be supported by any sensible definition of "long"
    canvas.width = n;
    canvas.height = n;
    @assert canvas.width === n;
    @assert canvas.height === n;
#  expected: size 2147483647 2147483647 # not a good idea to generate the expected image in this case...

- name: initial.colour
  desc: Initial state is transparent black
  testing:
    - initial.colour
  notes: |
    Output should be transparent black (not transparent anything-else), but manual
    verification can only confirm that it's transparent - it's not possible to make
    the actual blackness visible.
  code: |
    @assert pixel 20,20 == 0,0,0,0;
  expected: size 100 50 # transparent

- name: initial.reset.different
  desc: Changing size resets canvas to transparent black
  testing:
    - initial.reset
  code: |
    ctx.fillStyle = '#f00';
    ctx.fillRect(0, 0, 50, 50);
    @assert pixel 20,20 == 255,0,0,255;
    canvas.width = 50;
    @assert pixel 20,20 == 0,0,0,0;
  expected: size 50 50 # transparent

- name: initial.reset.same
  desc: Setting size (not changing the value) resets canvas to transparent black
  testing:
    - initial.reset
  code: |
    canvas.width = 100;
    ctx.fillStyle = '#f00';
    ctx.fillRect(0, 0, 50, 50);
    @assert pixel 20,20 == 255,0,0,255;
    canvas.width = 100;
    @assert pixel 20,20 == 0,0,0,0;
  expected: size 100 50 # transparent

- name: initial.reset.path
  desc: Resetting the canvas state resets the current path
  testing:
    - initial.reset
  code: |
    canvas.width = 100;
    ctx.rect(0, 0, 100, 50);
    canvas.width = 100;
    ctx.fillStyle = '#f00';
    ctx.fill();
    @assert pixel 20,20 == 0,0,0,0;
  expected: size 100 50 # transparent

- name: initial.reset.clip
  desc: Resetting the canvas state resets the current clip region
  testing:
    - initial.reset
  code: |
    canvas.width = 100;
    ctx.rect(0, 0, 1, 1);
    ctx.clip();
    canvas.width = 100;
    ctx.fillStyle = '#0f0';
    ctx.fillRect(0, 0, 100, 50);
    @assert pixel 20,20 == 0,255,0,255;
  expected: green

- name: initial.reset.transform
  desc: Resetting the canvas state resets the current transformation matrix
  testing:
    - initial.reset
  code: |
    canvas.width = 100;
    ctx.scale(0.1, 0.1);
    canvas.width = 100;
    ctx.fillStyle = '#0f0';
    ctx.fillRect(0, 0, 100, 50);
    @assert pixel 20,20 == 0,255,0,255;
  expected: green

- name: initial.reset.gradient
  desc: Resetting the canvas state does not invalidate any existing gradients
  testing:
    - initial.reset
  code: |
    canvas.width = 50;
    var g = ctx.createLinearGradient(0, 0, 100, 0);
    g.addColorStop(0, '#0f0');
    g.addColorStop(1, '#0f0');
    canvas.width = 100;
    ctx.fillStyle = '#f00';
    ctx.fillRect(0, 0, 100, 50);
    ctx.fillStyle = g;
    ctx.fillRect(0, 0, 100, 50);
    @assert pixel 50,25 == 0,255,0,255;
  expected: green

- name: initial.reset.pattern
  desc: Resetting the canvas state does not invalidate any existing patterns
  testing:
    - initial.reset
  code: |
    canvas.width = 30;
    ctx.fillStyle = '#0f0';
    ctx.fillRect(0, 0, 30, 50);
    var p = ctx.createPattern(canvas, 'repeat-x');
    canvas.width = 100;
    ctx.fillStyle = '#f00';
    ctx.fillRect(0, 0, 100, 50);
    ctx.fillStyle = p;
    ctx.fillRect(0, 0, 100, 50);
    @assert pixel 50,25 == 0,255,0,255;
  expected: green

# See tests2d.yaml for initial.reset.2dstate


- name: context.emptystring
  desc: getContext with empty string returns null
  testing:
    - context.unrecognised
  code: |
    @assert canvas.getContext("") === null;

- name: context.unrecognised.badname
  desc: getContext with unrecognised context name returns null
  testing:
    - context.unrecognised
  code: |
    @assert canvas.getContext('This is not an implemented context in any real browser') === null;

- name: context.unrecognised.badsuffix
  desc: Context name "2d" plus a suffix is unrecognised
  testing:
    - context.unrecognised
  code: |
    @assert canvas.getContext("2d#") === null;

- name: context.unrecognised.nullsuffix
  desc: Context name "2d" plus a "\0" suffix is unrecognised
  testing:
    - context.unrecognised
  code: |
    @assert canvas.getContext("2d\0") === null;

- name: context.unrecognised.unicode
  desc: Context name which kind of looks like "2d" is unrecognised
  testing:
    - context.unrecognised
  code: |
    @assert canvas.getContext("2\uFF44") === null; // Fullwidth Latin Small Letter D

- name: context.casesensitive
  desc: Context name "2D" is unrecognised; matching is case sensitive
  testing:
    - context.unrecognised
  code: |
    @assert canvas.getContext('2D') === null;

- name: context.arguments.missing
  notes: *bindings
  testing:
    - canvas.getContext
  code: |
    @assert throws TypeError canvas.getContext(); @moz-todo



- name: toDataURL.default
  desc: toDataURL with no arguments returns a PNG
  testing:
    - toDataURL.noarguments
  code: |
    var data = canvas.toDataURL();
    @assert data =~ /^data:image\/png[;,]/;

- name: toDataURL.png
  desc: toDataURL with image/png returns a PNG
  testing:
    - toDataURL.png
    - toDataURL.witharguments
  code: |
    var data = canvas.toDataURL('image/png');
    @assert data =~ /^data:image\/png[;,]/;

- name: toDataURL.jpg
  desc: toDataURL with image/jpg is invalid type hence returns a PNG
  testing:
    - toDataURL.jpg
    - toDataURL.witharguments
  code: |
    var data = canvas.toDataURL('image/jpg');
    @assert data =~ /^data:image\/png[;,]/;


- name: toDataURL.bogustype
  desc: toDataURL with a syntactically invalid type returns a PNG
  testing:
    - toDataURL.unrecognised
  code: |
    var data = canvas.toDataURL('bogus');
    @assert data =~ /^data:image\/png[;,]/;

- name: toDataURL.unrecognised
  desc: toDataURL with an unhandled type returns a PNG
  testing:
    - toDataURL.unrecognised
  code: |
    var data = canvas.toDataURL('image/example');
    @assert data =~ /^data:image\/png[;,]/;

- name: toDataURL.lowercase.ascii
  desc: toDataURL type is case-insensitive
  testing:
    - toDataURL.lowercase
  code: |
    var data = canvas.toDataURL('ImAgE/PnG');
    @assert data =~ /^data:image\/png[;,]/;

    // If JPEG is supported at all, it must be supported case-insensitively
    data = canvas.toDataURL('image/jpeg');
    if (data.match(/^data:image\/jpeg[;,]/)) {
        data = canvas.toDataURL('ImAgE/JpEg');
        @assert data =~ /^data:image\/jpeg[;,]/;
    }

- name: toDataURL.lowercase.unicode
  desc: toDataURL type is ASCII-case-insensitive
  testing:
    - toDataURL.lowercase
  code: |
    // Use LATIN CAPITAL LETTER I WITH DOT ABOVE (Unicode lowercase is "i")
    var data = canvas.toDataURL('\u0130mage/png');
    @assert data =~ /^data:image\/png[;,]/;

    var data = canvas.toDataURL('\u0130mage/jpeg');
    @assert data =~ /^data:image\/png[;,]/;

- name: toDataURL.arguments.1
  desc: toDataURL ignores extra arguments
  testing:
    - toDataURL.arguments
  code: |
    var data = canvas.toDataURL('image/png', 'another argument that should not raise an exception');
    @assert data =~ /^data:image\/png[;,]/;

- name: toDataURL.arguments.2
  desc: toDataURL ignores extra arguments
  testing:
    - toDataURL.arguments
  code: |
    var data = canvas.toDataURL('image/png', 'another argument that should not raise an exception', 'and another');
    @assert data =~ /^data:image\/png[;,]/;

- name: toDataURL.arguments.3
  desc: toDataURL ignores extra arguments
  testing:
    - toDataURL.arguments
  code: |
    // More arguments that should not raise exceptions
    var data = canvas.toDataURL('image/png', null, null, null);
    @assert data =~ /^data:image\/png[;,]/;

- name: toDataURL.nocontext
  desc: toDataURL works before any context has been got
  testing:
    - toDataURL.noarguments
  code: |
    var no_context_data = canvas.toDataURL();
    var ctx = canvas.getContext('2d');
    ctx.rect(0, 0, 100, 50);
    ctx.fillStyle = "rgba(0, 0, 0, 0)";
    ctx.fill();
    var data = canvas.toDataURL();
    assert_equals(no_context_data, data);

- name: toDataURL.zerosize
  desc: toDataURL on zero-size canvas returns 'data:,'
  testing:
    - toDataURL.zerosize
  canvas: width="0" height="0"
  code: |
    var data = canvas.toDataURL();
    @assert data === 'data:,';

- name: toDataURL.zerowidth
  desc: toDataURL on zero-size canvas returns 'data:,'
  testing:
    - toDataURL.zerosize
  canvas: width="0"
  code: |
    var data = canvas.toDataURL();
    @assert data === 'data:,';

- name: toDataURL.zeroheight
  desc: toDataURL on zero-size canvas returns 'data:,'
  testing:
    - toDataURL.zerosize
  canvas: height="0"
  code: |
    var data = canvas.toDataURL();
    @assert data === 'data:,';

- name: toDataURL.large1
  DISABLED: just testing implementation limits, and tends to crash
  canvas: width="30000" height="1"
  code: |
    var data = canvas.toDataURL();
    @assert data =~ /^data:image\/png[;,]/;

- name: toDataURL.large2
  DISABLED: just testing implementation limits, and tends to crash
  canvas: width="32767" height="1"
  code: |
    var data = canvas.toDataURL();
    @assert data =~ /^data:image\/png[;,]/;

- name: toDataURL.large3
  DISABLED: just testing implementation limits, and tends to crash
  canvas: width="32768" height="1"
  code: |
    var data = canvas.toDataURL();
    @assert data =~ /^data:image\/png[;,]/;

- name: toDataURL.png.primarycolours
  desc: toDataURL with PNG handles simple colours correctly
  testing:
    - toDataURL.png
  code: |
    ctx.fillStyle = '#ff0';
    ctx.fillRect(0, 0, 25, 40);
    ctx.fillStyle = '#0ff';
    ctx.fillRect(25, 0, 50, 40);
    ctx.fillStyle = '#00f';
    ctx.fillRect(75, 0, 25, 40);
    ctx.fillStyle = '#fff';
    ctx.fillRect(0, 40, 100, 10);
    var data = canvas.toDataURL();
    ctx.fillStyle = '#f00';
    ctx.fillRect(0, 0, 100, 50);
    var img = new Image();
    deferTest();
    img.onload = t.step_func_done(function ()
    {
        ctx.drawImage(img, 0, 0);
        @assert pixel 12,20 == 255,255,0,255;
        @assert pixel 50,20 == 0,255,255,255;
        @assert pixel 87,20 == 0,0,255,255;
        @assert pixel 50,45 == 255,255,255,255;
    });
    img.src = data;
  expected: |
    size 100 50
    cr.set_source_rgb(1, 1, 0)
    cr.rectangle(0, 0, 25, 40)
    cr.fill()
    cr.set_source_rgb(0, 1, 1)
    cr.rectangle(25, 0, 50, 40)
    cr.fill()
    cr.set_source_rgb(0, 0, 1)
    cr.rectangle(75, 0, 25, 40)
    cr.fill()
    cr.set_source_rgb(1, 1, 1)
    cr.rectangle(0, 40, 100, 10)
    cr.fill()

- name: toDataURL.png.complexcolours
  desc: toDataURL with PNG handles non-primary and non-solid colours correctly
  testing:
    - toDataURL.png
  code: |
    // (These values are chosen to survive relatively alright through being premultiplied)
    ctx.fillStyle = 'rgba(1, 3, 254, 1)';
    ctx.fillRect(0, 0, 25, 25);
    ctx.fillStyle = 'rgba(8, 252, 248, 0.75)';
    ctx.fillRect(25, 0, 25, 25);
    ctx.fillStyle = 'rgba(6, 10, 250, 0.502)';
    ctx.fillRect(50, 0, 25, 25);
    ctx.fillStyle = 'rgba(12, 16, 244, 0.25)';
    ctx.fillRect(75, 0, 25, 25);
    var img = new Image();
    deferTest();
    img.onload = t.step_func_done(function ()
    {
        ctx.drawImage(img, 0, 25);
        // (The alpha values do not really survive float->int conversion, so just
        // do approximate comparisons)
        @assert pixel 12,40 == 1,3,254,255;
        @assert pixel 37,40 ==~ 8,252,248,191 +/- 2;
        @assert pixel 62,40 ==~ 6,10,250,127 +/- 4;
        @assert pixel 87,40 ==~ 12,16,244,63 +/- 8;
    });
    img.src = canvas.toDataURL();
  expected: |
    size 100 50
    cr.set_source_rgba(1/255., 3/255., 254/255., 1)
    cr.rectangle(0, 0, 25, 50)
    cr.fill()
    cr.set_source_rgba(8/255., 252/255., 248/255., 191/255.)
    cr.rectangle(25, 0, 25, 50)
    cr.fill()
    cr.set_source_rgba(6/255., 10/255., 250/255., 127/255.)
    cr.rectangle(50, 0, 25, 50)
    cr.fill()
    cr.set_source_rgba(12/255., 16/255., 244/255., 63/255.)
    cr.rectangle(75, 0, 25, 50)
    cr.fill()

- name: toDataURL.jpeg.primarycolours
  desc: toDataURL with JPEG handles simple colours correctly
  testing:
    - toDataURL.jpeg
  code: |
    ctx.fillStyle = '#ff0';
    ctx.fillRect(0, 0, 25, 40);
    ctx.fillStyle = '#0ff';
    ctx.fillRect(25, 0, 50, 40);
    ctx.fillStyle = '#00f';
    ctx.fillRect(75, 0, 25, 40);
    ctx.fillStyle = '#fff';
    ctx.fillRect(0, 40, 100, 10);
    var data = canvas.toDataURL('image/jpeg'); // it is okay if this returns a PNG instead
    ctx.fillStyle = '#f00';
    ctx.fillRect(0, 0, 100, 50);
    var img = new Image();
    deferTest();
    img.onload = t.step_func_done(function ()
    {
        ctx.drawImage(img, 0, 0);
        @assert pixel 12,20 ==~ 255,255,0,255 +/- 8;
        @assert pixel 50,20 ==~ 0,255,255,255 +/- 8;
        @assert pixel 87,20 ==~ 0,0,255,255 +/- 8;
        @assert pixel 50,45 ==~ 255,255,255,255 +/- 8;
    });
    img.src = data;
  expected: |
    size 100 50
    cr.set_source_rgb(1, 1, 0)
    cr.rectangle(0, 0, 25, 40)
    cr.fill()
    cr.set_source_rgb(0, 1, 1)
    cr.rectangle(25, 0, 50, 40)
    cr.fill()
    cr.set_source_rgb(0, 0, 1)
    cr.rectangle(75, 0, 25, 40)
    cr.fill()
    cr.set_source_rgb(1, 1, 1)
    cr.rectangle(0, 40, 100, 10)
    cr.fill()

- name: toDataURL.jpeg.alpha
  desc: toDataURL with JPEG composites onto black
  testing:
    - toDataURL.jpeg
    - toDataURL.noalpha
  code: |
    ctx.fillStyle = 'rgba(128, 255, 128, 0.5)';
    ctx.fillRect(0, 0, 100, 50);
    ctx.globalCompositeOperation = 'destination-over'; // should be ignored by toDataURL
    var data = canvas.toDataURL('image/jpeg');
    ctx.globalCompositeOperation = 'source-over';
    if (!data.match(/^data:image\/jpeg[;,]/)) {
      @assert true;
    } else {
      ctx.fillStyle = '#f00';
      ctx.fillRect(0, 0, 100, 50);
      var img = new Image();
      deferTest();
      img.onload = t.step_func_done(function ()
      {
          ctx.drawImage(img, 0, 0);
          @assert pixel 50,25 ==~ 63,127,63,255 +/- 8;
      });
      img.src = data;
    }
  expected: |
    size 100 50
    cr.set_source_rgb(0.25, 0.5, 0.25)
    cr.rectangle(0, 0, 100, 50)
    cr.fill()

- name: toDataURL.jpeg.quality.basic
  desc: toDataURL with JPEG uses the quality parameter
  testing:
    - toDataURL.jpeg.quality
  mozilla: { throws }
  code: |
    ctx.fillStyle = '#00f';
    ctx.fillRect(0, 0, 100, 50);
    ctx.fillStyle = '#0ff';
    ctx.fillRect(0, 3, 100, 1);
    // Check for JPEG support first
    var data = canvas.toDataURL('image/jpeg');
    if (!data.match(/^data:image\/jpeg[;,]/)) {
      @assert true;
    } else {
      var data_hi = canvas.toDataURL('image/jpeg', 0.99);
      var data_lo = canvas.toDataURL('image/jpeg', 0.01);
      ctx.fillStyle = '#f00';
      ctx.fillRect(0, 0, 100, 50);
      deferTest();
      var img_hi = new Image();
      img_hi.onload = function ()
      {
          var img_lo = new Image();
          img_lo.onload = t.step_func_done(function ()
          {
              ctx.drawImage(img_hi, 0, 0, 50, 50, 0, 0, 50, 50);
              ctx.drawImage(img_lo, 0, 0, 50, 50, 50, 0, 50, 50);
              @assert data_hi.length > data_lo.length;
              @assert pixel 25,25 ==~ 0,0,255,255 +/- 8;
              @assert pixel 75,25 ==~ 0,0,255,255 +/- 32;
          });
          img_lo.src = data_lo;
      };
      img_hi.src = data_hi;
    }
  expected: |
    size 100 50
    cr.set_source_rgb(0, 0, 1)
    cr.rectangle(0, 0, 100, 50)
    cr.fill()
    cr.set_source_rgb(0, 1, 1)
    cr.rectangle(0, 3, 100, 1)
    cr.fill()

- name: toDataURL.jpeg.quality.notnumber
  desc: toDataURL with JPEG handles non-numeric quality parameters
  testing:
    - toDataURL.jpeg.nan
  code: |
    ctx.fillStyle = '#00f';
    ctx.fillRect(0, 0, 100, 50);
    ctx.fillStyle = '#0ff';
    ctx.fillRect(0, 3, 100, 1);
    // Check for JPEG support first
    var data = canvas.toDataURL('image/jpeg');
    if (!data.match(/^data:image\/jpeg[;,]/)) {
      @assert true;
    } else {
        @assert canvas.toDataURL('image/jpeg', 'bogus') === data;
        @assert canvas.toDataURL('image/jpeg', {}) === data;
        @assert canvas.toDataURL('image/jpeg', null) === data;
        @assert canvas.toDataURL('image/jpeg', undefined) === data;
        @assert canvas.toDataURL('image/jpeg', true) === data;
        @assert canvas.toDataURL('image/jpeg', '0.01') === data;
    }

- name: toDataURL.jpeg.quality.outsiderange
  desc: toDataURL with JPEG handles out-of-range quality parameters
  testing:
    - toDataURL.jpeg.range
  code: |
    ctx.fillStyle = '#00f';
    ctx.fillRect(0, 0, 100, 50);
    ctx.fillStyle = '#0ff';
    ctx.fillRect(0, 3, 100, 1);
    // Check for JPEG support first
    var data = canvas.toDataURL('image/jpeg');
    if (!data.match(/^data:image\/jpeg[;,]/)) {
      @assert true;
    } else {
        @assert canvas.toDataURL('image/jpeg', 10) === data;
        @assert canvas.toDataURL('image/jpeg', -10) === data;
        @assert canvas.toDataURL('image/jpeg', 1.01) === data;
        @assert canvas.toDataURL('image/jpeg', -0.01) === data;

        @assert canvas.toDataURL('image/jpeg', 1).length >= canvas.toDataURL('image/jpeg', 0.9).length;
        @assert canvas.toDataURL('image/jpeg', 0).length <= canvas.toDataURL('image/jpeg', 0.1).length;
    }


# TODO: work out what security exception should be thrown
# TODO: test same-origin vs same-host

- name: security.drawImage.image
  desc: drawImage of different-origin image makes the canvas origin-unclean
  mozilla: { disabled } # relies on external resources
  testing:
    - security.drawImage.image
    - security.toDataURL
    - security.getImageData
  scripts:
    - /common/get-host-info.sub.js
<<<<<<< HEAD
    - data:text/javascript,addCrossOriginYellowImage()
=======
  script-variants:
    cross: data:text/javascript,addCrossOriginYellowImage()
    redirect: data:text/javascript,addCrossOriginRedirectYellowImage()
>>>>>>> a17af05f
  code: |
    ctx.drawImage(document.getElementById('yellow.png'), 0, 0);
    @assert throws SECURITY_ERR canvas.toDataURL();
    @assert throws SECURITY_ERR ctx.getImageData(0, 0, 1, 1);

- name: security.drawImage.canvas
  desc: drawImage of unclean canvas makes the canvas origin-unclean
  mozilla: { disabled } # relies on external resources
  testing:
    - security.drawImage.canvas
  scripts:
    - /common/get-host-info.sub.js
<<<<<<< HEAD
    - data:text/javascript,addCrossOriginYellowImage()
=======
  script-variants:
    cross: data:text/javascript,addCrossOriginYellowImage()
    redirect: data:text/javascript,addCrossOriginRedirectYellowImage()
>>>>>>> a17af05f
  code: |
    var canvas2 = document.createElement('canvas');
    canvas2.width = 100;
    canvas2.height = 50;
    var ctx2 = canvas2.getContext('2d');
    ctx2.drawImage(document.getElementById('yellow.png'), 0, 0);
    ctx.drawImage(canvas2, 0, 0);
    @assert throws SECURITY_ERR canvas.toDataURL();
    @assert throws SECURITY_ERR ctx.getImageData(0, 0, 1, 1);

- name: security.pattern.create
  desc: Creating an unclean pattern does not make the canvas origin-unclean
  mozilla: { disabled } # relies on external resources
  testing:
    - security.start
  scripts:
    - /common/get-host-info.sub.js
<<<<<<< HEAD
    - data:text/javascript,addCrossOriginYellowImage()
=======
  script-variants:
    cross: data:text/javascript,addCrossOriginYellowImage()
    redirect: data:text/javascript,addCrossOriginRedirectYellowImage()
>>>>>>> a17af05f
  code: |
    var p = ctx.createPattern(document.getElementById('yellow.png'), 'repeat');
    canvas.toDataURL();
    ctx.getImageData(0, 0, 1, 1);
    @assert true; // okay if there was no exception

- name: security.pattern.cross
  desc: Using an unclean pattern makes the target canvas origin-unclean, not the pattern canvas
  mozilla: { disabled } # relies on external resources
  testing:
    - security.start
  scripts:
    - /common/get-host-info.sub.js
<<<<<<< HEAD
    - data:text/javascript,addCrossOriginYellowImage()
=======
  script-variants:
    cross: data:text/javascript,addCrossOriginYellowImage()
    redirect: data:text/javascript,addCrossOriginRedirectYellowImage()
>>>>>>> a17af05f
  code: |
    var canvas2 = document.createElement('canvas');
    canvas2.width = 100;
    canvas2.height = 50;
    var ctx2 = canvas2.getContext('2d');
    var p = ctx2.createPattern(document.getElementById('yellow.png'), 'repeat');
    ctx.fillStyle = p;
    ctx.fillRect(0, 0, 100, 50);
    @assert throws SECURITY_ERR canvas.toDataURL();
    @assert throws SECURITY_ERR ctx.getImageData(0, 0, 1, 1);
    canvas2.toDataURL();
    ctx2.getImageData(0, 0, 1, 1);

- name: security.pattern.canvas.timing
  desc: Pattern safety depends on whether the source was origin-clean, not on whether it still is clean
  notes: Disagrees with spec on "is" vs "was"
  mozilla: { disabled } # relies on external resources
  testing:
    - security.start
    - security.fillStyle.canvas
  scripts:
    - /common/get-host-info.sub.js
<<<<<<< HEAD
    - data:text/javascript,addCrossOriginYellowImage()
=======
  script-variants:
    cross: data:text/javascript,addCrossOriginYellowImage()
    redirect: data:text/javascript,addCrossOriginRedirectYellowImage()
>>>>>>> a17af05f
  code: |
    var canvas2 = document.createElement('canvas');
    canvas2.width = 100;
    canvas2.height = 50;
    var ctx2 = canvas2.getContext('2d');
    ctx2.fillStyle = '#0f0';
    ctx2.fillRect(0, 0, 100, 50);
    var p = ctx.createPattern(canvas2, 'repeat');
    ctx2.drawImage(document.getElementById('yellow.png'), 0, 0); // make canvas2 origin-unclean
    ctx.fillStyle = p;
    ctx.fillRect(0, 0, 100, 50);
    canvas.toDataURL();
    ctx.getImageData(0, 0, 1, 1);
    @assert true; // okay if there was no exception

- name: security.pattern.image.fillStyle
  desc: Setting fillStyle to a pattern of a different-origin image makes the canvas origin-unclean
  mozilla: { disabled } # relies on external resources
  testing:
    - security.fillStyle.image
  scripts:
    - /common/get-host-info.sub.js
<<<<<<< HEAD
    - data:text/javascript,addCrossOriginYellowImage()
=======
  script-variants:
    cross: data:text/javascript,addCrossOriginYellowImage()
    redirect: data:text/javascript,addCrossOriginRedirectYellowImage()
>>>>>>> a17af05f
  code: |
    var p = ctx.createPattern(document.getElementById('yellow.png'), 'repeat');
    ctx.fillStyle = p;
    ctx.fillStyle = 'red';
    @assert throws SECURITY_ERR canvas.toDataURL();
    @assert throws SECURITY_ERR ctx.getImageData(0, 0, 1, 1);

- name: security.pattern.canvas.fillStyle
  desc: Setting fillStyle to a pattern of an unclean canvas makes the canvas origin-unclean
  mozilla: { bug: 354127, disabled } # relies on external resources
  testing:
    - security.fillStyle.canvas
  scripts:
    - /common/get-host-info.sub.js
<<<<<<< HEAD
    - data:text/javascript,addCrossOriginYellowImage()
=======
  script-variants:
    cross: data:text/javascript,addCrossOriginYellowImage()
    redirect: data:text/javascript,addCrossOriginRedirectYellowImage()
>>>>>>> a17af05f
  code: |
    var canvas2 = document.createElement('canvas');
    canvas2.width = 100;
    canvas2.height = 50;
    var ctx2 = canvas2.getContext('2d');
    ctx2.drawImage(document.getElementById('yellow.png'), 0, 0);
    var p = ctx.createPattern(canvas2, 'repeat');
    ctx.fillStyle = p;
    ctx.fillStyle = 'red';
    @assert throws SECURITY_ERR canvas.toDataURL();
    @assert throws SECURITY_ERR ctx.getImageData(0, 0, 1, 1);

- name: security.pattern.image.strokeStyle
  desc: Setting strokeStyle to a pattern of a different-origin image makes the canvas origin-unclean
  mozilla: { disabled } # relies on external resources
  testing:
    - security.strokeStyle.image
  scripts:
    - /common/get-host-info.sub.js
<<<<<<< HEAD
    - data:text/javascript,addCrossOriginYellowImage()
=======
  script-variants:
    cross: data:text/javascript,addCrossOriginYellowImage()
    redirect: data:text/javascript,addCrossOriginRedirectYellowImage()
>>>>>>> a17af05f
  code: |
    var p = ctx.createPattern(document.getElementById('yellow.png'), 'repeat');
    ctx.strokeStyle = p;
    ctx.strokeStyle = 'red';
    @assert throws SECURITY_ERR canvas.toDataURL();
    @assert throws SECURITY_ERR ctx.getImageData(0, 0, 1, 1);

- name: security.pattern.canvas.strokeStyle
  desc: Setting strokeStyle to a pattern of an unclean canvas makes the canvas origin-unclean
  mozilla: { bug: 354127, disabled } # relies on external resources
  testing:
    - security.strokeStyle.canvas
  scripts:
    - /common/get-host-info.sub.js
<<<<<<< HEAD
    - data:text/javascript,addCrossOriginYellowImage()
=======
  script-variants:
    cross: data:text/javascript,addCrossOriginYellowImage()
    redirect: data:text/javascript,addCrossOriginRedirectYellowImage()
>>>>>>> a17af05f
  code: |
    var canvas2 = document.createElement('canvas');
    canvas2.width = 100;
    canvas2.height = 50;
    var ctx2 = canvas2.getContext('2d');
    ctx2.drawImage(document.getElementById('yellow.png'), 0, 0);
    var p = ctx.createPattern(canvas2, 'repeat');
    ctx.strokeStyle = p;
    ctx.strokeStyle = 'red';
    @assert throws SECURITY_ERR canvas.toDataURL();
    @assert throws SECURITY_ERR ctx.getImageData(0, 0, 1, 1);

- name: security.dataURI
  desc: 'data: URIs do not count as different-origin, and do not taint the canvas'
  mozilla: { disabled, bug: 417836 } # can't do "todo" so just disable it
  code: |
    ctx.fillStyle = '#0f0';
    ctx.fillRect(0, 0, 100, 50);
    var data = canvas.toDataURL();
    ctx.fillStyle = '#f00';
    ctx.fillRect(0, 0, 100, 50);
    var img = new Image();
    deferTest();
    img.onload = t.step_func_done(function ()
    {
        ctx.drawImage(img, 0, 0);
        canvas.toDataURL(); // should be permitted
        @assert pixel 50,25 == 0,255,0,255;
    });
    img.src = data;
  expected: green

- name: security.reset
  desc: Resetting the canvas state does not reset the origin-clean flag
  mozilla: { disabled } # relies on external resources
  testing:
    - initial.reset
  scripts:
    - /common/get-host-info.sub.js
<<<<<<< HEAD
    - data:text/javascript,addCrossOriginYellowImage()
=======
  script-variants:
    cross: data:text/javascript,addCrossOriginYellowImage()
    redirect: data:text/javascript,addCrossOriginRedirectYellowImage()
>>>>>>> a17af05f
  code: |
    canvas.width = 50;
    ctx.drawImage(document.getElementById('yellow.png'), 0, 0);
    @assert throws SECURITY_ERR canvas.toDataURL();
    canvas.width = 100;
    @assert throws SECURITY_ERR canvas.toDataURL();<|MERGE_RESOLUTION|>--- conflicted
+++ resolved
@@ -864,13 +864,9 @@
     - security.getImageData
   scripts:
     - /common/get-host-info.sub.js
-<<<<<<< HEAD
-    - data:text/javascript,addCrossOriginYellowImage()
-=======
   script-variants:
     cross: data:text/javascript,addCrossOriginYellowImage()
     redirect: data:text/javascript,addCrossOriginRedirectYellowImage()
->>>>>>> a17af05f
   code: |
     ctx.drawImage(document.getElementById('yellow.png'), 0, 0);
     @assert throws SECURITY_ERR canvas.toDataURL();
@@ -883,13 +879,9 @@
     - security.drawImage.canvas
   scripts:
     - /common/get-host-info.sub.js
-<<<<<<< HEAD
-    - data:text/javascript,addCrossOriginYellowImage()
-=======
   script-variants:
     cross: data:text/javascript,addCrossOriginYellowImage()
     redirect: data:text/javascript,addCrossOriginRedirectYellowImage()
->>>>>>> a17af05f
   code: |
     var canvas2 = document.createElement('canvas');
     canvas2.width = 100;
@@ -907,13 +899,9 @@
     - security.start
   scripts:
     - /common/get-host-info.sub.js
-<<<<<<< HEAD
-    - data:text/javascript,addCrossOriginYellowImage()
-=======
   script-variants:
     cross: data:text/javascript,addCrossOriginYellowImage()
     redirect: data:text/javascript,addCrossOriginRedirectYellowImage()
->>>>>>> a17af05f
   code: |
     var p = ctx.createPattern(document.getElementById('yellow.png'), 'repeat');
     canvas.toDataURL();
@@ -927,13 +915,9 @@
     - security.start
   scripts:
     - /common/get-host-info.sub.js
-<<<<<<< HEAD
-    - data:text/javascript,addCrossOriginYellowImage()
-=======
   script-variants:
     cross: data:text/javascript,addCrossOriginYellowImage()
     redirect: data:text/javascript,addCrossOriginRedirectYellowImage()
->>>>>>> a17af05f
   code: |
     var canvas2 = document.createElement('canvas');
     canvas2.width = 100;
@@ -956,13 +940,9 @@
     - security.fillStyle.canvas
   scripts:
     - /common/get-host-info.sub.js
-<<<<<<< HEAD
-    - data:text/javascript,addCrossOriginYellowImage()
-=======
   script-variants:
     cross: data:text/javascript,addCrossOriginYellowImage()
     redirect: data:text/javascript,addCrossOriginRedirectYellowImage()
->>>>>>> a17af05f
   code: |
     var canvas2 = document.createElement('canvas');
     canvas2.width = 100;
@@ -985,13 +965,9 @@
     - security.fillStyle.image
   scripts:
     - /common/get-host-info.sub.js
-<<<<<<< HEAD
-    - data:text/javascript,addCrossOriginYellowImage()
-=======
   script-variants:
     cross: data:text/javascript,addCrossOriginYellowImage()
     redirect: data:text/javascript,addCrossOriginRedirectYellowImage()
->>>>>>> a17af05f
   code: |
     var p = ctx.createPattern(document.getElementById('yellow.png'), 'repeat');
     ctx.fillStyle = p;
@@ -1006,13 +982,9 @@
     - security.fillStyle.canvas
   scripts:
     - /common/get-host-info.sub.js
-<<<<<<< HEAD
-    - data:text/javascript,addCrossOriginYellowImage()
-=======
   script-variants:
     cross: data:text/javascript,addCrossOriginYellowImage()
     redirect: data:text/javascript,addCrossOriginRedirectYellowImage()
->>>>>>> a17af05f
   code: |
     var canvas2 = document.createElement('canvas');
     canvas2.width = 100;
@@ -1032,13 +1004,9 @@
     - security.strokeStyle.image
   scripts:
     - /common/get-host-info.sub.js
-<<<<<<< HEAD
-    - data:text/javascript,addCrossOriginYellowImage()
-=======
   script-variants:
     cross: data:text/javascript,addCrossOriginYellowImage()
     redirect: data:text/javascript,addCrossOriginRedirectYellowImage()
->>>>>>> a17af05f
   code: |
     var p = ctx.createPattern(document.getElementById('yellow.png'), 'repeat');
     ctx.strokeStyle = p;
@@ -1053,13 +1021,9 @@
     - security.strokeStyle.canvas
   scripts:
     - /common/get-host-info.sub.js
-<<<<<<< HEAD
-    - data:text/javascript,addCrossOriginYellowImage()
-=======
   script-variants:
     cross: data:text/javascript,addCrossOriginYellowImage()
     redirect: data:text/javascript,addCrossOriginRedirectYellowImage()
->>>>>>> a17af05f
   code: |
     var canvas2 = document.createElement('canvas');
     canvas2.width = 100;
@@ -1099,13 +1063,9 @@
     - initial.reset
   scripts:
     - /common/get-host-info.sub.js
-<<<<<<< HEAD
-    - data:text/javascript,addCrossOriginYellowImage()
-=======
   script-variants:
     cross: data:text/javascript,addCrossOriginYellowImage()
     redirect: data:text/javascript,addCrossOriginRedirectYellowImage()
->>>>>>> a17af05f
   code: |
     canvas.width = 50;
     ctx.drawImage(document.getElementById('yellow.png'), 0, 0);
