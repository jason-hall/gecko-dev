--- conflicted
+++ resolved
@@ -49,7 +49,6 @@
     @script.setter
     def script(self, secs):
         return self._set("script", secs)
-<<<<<<< HEAD
 
     @property
     def page_load(self):
@@ -60,18 +59,6 @@
         return self._set("pageLoad", secs)
 
     @property
-=======
-
-    @property
-    def page_load(self):
-        return self._get("pageLoad")
-
-    @page_load.setter
-    def page_load(self, secs):
-        return self._set("pageLoad", secs)
-
-    @property
->>>>>>> a17af05f
     def implicit(self):
         return self._get("implicit")
 
@@ -160,41 +147,26 @@
         self._actions.append(action)
         return self
 
-<<<<<<< HEAD
-    def pointer_up(self, button):
-        """Queue a pointerUp action for `button`.
-
-        :param button: Pointer button to perform action with.
-=======
     def pointer_up(self, button=0):
         """Queue a pointerUp action for `button`.
 
         :param button: Pointer button to perform action with.
                        Default: 0, which represents main device button.
->>>>>>> a17af05f
         """
         self._pointer_action("pointerUp", button)
         return self
 
-<<<<<<< HEAD
-    def pointer_down(self, button):
-        """Queue a pointerDown action for `button`.
-
-        :param button: Pointer button to perform action with.
-=======
     def pointer_down(self, button=0):
         """Queue a pointerDown action for `button`.
 
         :param button: Pointer button to perform action with.
                        Default: 0, which represents main device button.
->>>>>>> a17af05f
         """
         self._pointer_action("pointerDown", button)
         return self
 
     def click(self, element=None, button=0):
         """Queue a click with the specified button.
-<<<<<<< HEAD
 
         If an element is given, move the pointer to that element first,
         otherwise click current pointer coordinates.
@@ -255,76 +227,11 @@
 
     def sequence(self, *args, **kwargs):
         """Return an empty ActionSequence of the designated type.
-=======
-
-        If an element is given, move the pointer to that element first,
-        otherwise click current pointer coordinates.
-
-        :param element: Optional element to click.
-        :param button: Integer representing pointer button to perform action
-                       with. Default: 0, which represents main device button.
-        """
-        if element:
-            self.pointer_move(0, 0, origin=element)
-        return self.pointer_down(button).pointer_up(button)
-
-    def key_up(self, value):
-        """Queue a keyUp action for `value`.
-
-        :param value: Character to perform key action with.
-        """
-        self._key_action("keyUp", value)
-        return self
-
-    def key_down(self, value):
-        """Queue a keyDown action for `value`.
-
-        :param value: Character to perform key action with.
-        """
-        self._key_action("keyDown", value)
-        return self
-
-    def send_keys(self, keys):
-        """Queue a keyDown and keyUp action for each character in `keys`.
-
-        :param keys: String of keys to perform key actions with.
-        """
-        for c in keys:
-            self.key_down(c)
-            self.key_up(c)
-        return self
-
-
-class Actions(object):
-    def __init__(self, session):
-        self.session = session
-
-    @command
-    def perform(self, actions=None):
-        """Performs actions by tick from each action sequence in `actions`.
-
-        :param actions: List of input source action sequences. A single action
-                        sequence may be created with the help of
-                        ``ActionSequence.dict``.
-        """
-        body = {"actions": [] if actions is None else actions}
-        return self.session.send_session_command("POST", "actions", body)
-
-    @command
-    def release(self):
-        return self.session.send_session_command("DELETE", "actions")
-
-    def sequence(self, *args, **kwargs):
-        """Return an empty ActionSequence of the designated type.
 
         See ActionSequence for parameter list.
         """
         return ActionSequence(self.session, *args, **kwargs)
->>>>>>> a17af05f
-
-        See ActionSequence for parameter list.
-        """
-        return ActionSequence(self.session, *args, **kwargs)
+
 
 class Window(object):
     def __init__(self, session):
@@ -338,14 +245,6 @@
     @property
     @command
     def size(self):
-<<<<<<< HEAD
-        resp = self.session.send_session_command("GET", "window/rect")
-        return (resp["width"], resp["height"])
-
-    @size.setter
-    @command
-    def size(self, (width, height)):
-=======
         """Gets the window size as a tuple of `(width, height)`."""
         rect = self.rect
         return (rect["width"], rect["height"])
@@ -355,21 +254,12 @@
     def size(self, new_size):
         """Set window size by passing a tuple of `(width, height)`."""
         width, height = new_size
->>>>>>> a17af05f
         body = {"width": width, "height": height}
         self.session.send_session_command("POST", "window/rect", body)
 
     @property
     @command
     def position(self):
-<<<<<<< HEAD
-        resp = self.session.send_session_command("GET", "window/rect")
-        return (resp["x"], resp["y"])
-
-    @position.setter
-    @command
-    def position(self, (x, y)):
-=======
         """Gets the window position as a tuple of `(x, y)`."""
         rect = self.rect
         return (rect["x"], rect["y"])
@@ -379,7 +269,6 @@
     def position(self, new_position):
         """Set window position by passing a tuple of `(x, y)`."""
         x, y = new_position
->>>>>>> a17af05f
         body = {"x": x, "y": y}
         self.session.send_session_command("POST", "window/rect", body)
 
@@ -391,8 +280,6 @@
     @command
     def maximize(self):
         return self.session.send_session_command("POST", "window/maximize")
-<<<<<<< HEAD
-=======
 
     @command
     def minimize(self):
@@ -401,7 +288,6 @@
     @command
     def fullscreen(self):
         return self.session.send_session_command("POST", "window/fullscreen")
->>>>>>> a17af05f
 
 
 class Find(object):
@@ -471,13 +357,8 @@
 
 
 class Session(object):
-<<<<<<< HEAD
-    def __init__(self, host, port, url_prefix="/", desired_capabilities=None,
-                 required_capabilities=None, extension=None, timeout=None):
-=======
     def __init__(self, host, port, url_prefix="/", capabilities=None,
                  timeout=None, extension=None):
->>>>>>> a17af05f
         self.transport = transport.HTTPWireProtocol(
             host, port, url_prefix, timeout=timeout)
         self.capabilities = capabilities
@@ -511,25 +392,12 @@
 
         body = {}
 
-<<<<<<< HEAD
-        caps = {}
-        if self.desired_capabilities is not None:
-            caps["desiredCapabilities"] = self.desired_capabilities
-        if self.required_capabilities is not None:
-            caps["requiredCapabilities"] = self.required_capabilities
-        #body["capabilities"] = caps
-        body = caps
-
-        value = self.send_command("POST", "session", body=body)
-        self.session_id = value["sessionId"]
-=======
         if self.capabilities is not None:
             body["capabilities"] = self.capabilities
 
         value = self.send_command("POST", "session", body=body)
         self.session_id = value["sessionId"]
         self.capabilities = value["capabilities"]
->>>>>>> a17af05f
 
         if self.extension_cls:
             self.extension = self.extension_cls(self)
@@ -544,13 +412,6 @@
         self.send_command("DELETE", url)
 
         self.session_id = None
-<<<<<<< HEAD
-        self.timeouts = None
-        self.window = None
-        self.find = None
-        self.extension = None
-=======
->>>>>>> a17af05f
 
     def send_command(self, method, url, body=None):
         """
@@ -575,7 +436,6 @@
             raise cls(value.get("message"))
 
         return value
-<<<<<<< HEAD
 
     def send_session_command(self, method, uri, body=None):
         """
@@ -587,19 +447,6 @@
         :param body: Optional body of the HTTP request.  Must be JSON
             serialisable.
 
-=======
-
-    def send_session_command(self, method, uri, body=None):
-        """
-        Send a command to an established session and validate its success.
-
-        :param method: HTTP method to use in request.
-        :param url: "Command part" of the HTTP request URL,
-            e.g. `window/rect`.
-        :param body: Optional body of the HTTP request.  Must be JSON
-            serialisable.
-
->>>>>>> a17af05f
         :return: `None` if the HTTP response body was empty, otherwise
             the result of parsing the body as JSON.
 
@@ -771,11 +618,7 @@
                 "value": selector}
 
         elem = self.send_element_command("POST", "element", body)
-<<<<<<< HEAD
-        return self.session.element(elem)
-=======
         return self.session._element(elem)
->>>>>>> a17af05f
 
     @command
     def click(self):
@@ -790,17 +633,8 @@
         self.send_element_command("POST", self.url("clear"), {})
 
     @command
-<<<<<<< HEAD
-    def send_keys(self, keys):
-        if isinstance(keys, (str, unicode)):
-            keys = [char for char in keys]
-
-        body = {"value": keys}
-        return self.send_element_command("POST", "value", body)
-=======
     def send_keys(self, text):
         return self.send_element_command("POST", "value", {"text": text})
->>>>>>> a17af05f
 
     @property
     @command
@@ -821,27 +655,17 @@
     def rect(self):
         return self.send_element_command("GET", "rect")
 
-<<<<<<< HEAD
-    @command
-    def property(self, name):
-        return self.send_element_command("GET", "property/%s" % name)
+    @property
+    @command
+    def selected(self):
+        return self.send_element_command("GET", "selected")
 
     @command
     def attribute(self, name):
         return self.send_element_command("GET", "attribute/%s" % name)
-=======
-    @property
-    @command
-    def selected(self):
-        return self.send_element_command("GET", "selected")
-
-    @command
-    def attribute(self, name):
-        return self.send_element_command("GET", "attribute/%s" % name)
 
     # This MUST come last because otherwise @property decorators above
     # will be overridden by this.
     @command
     def property(self, name):
-        return self.send_element_command("GET", "property/%s" % name)
->>>>>>> a17af05f
+        return self.send_element_command("GET", "property/%s" % name)