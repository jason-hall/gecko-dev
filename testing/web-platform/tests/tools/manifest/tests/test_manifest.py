import platform
import os

import mock

import hypothesis as h
import hypothesis.strategies as hs

import pytest

from .. import manifest, item, sourcefile, utils


def SourceFileWithTest(path, hash, cls, *args):
    s = mock.Mock(rel_path=path, hash=hash)
    test = cls(s, utils.rel_path_to_url(path), *args)
    s.manifest_items = mock.Mock(return_value=(cls.item_type, [test]))
    return s

<<<<<<< HEAD
=======
def SourceFileWithTests(path, hash, cls, variants):
    s = mock.Mock(rel_path=path, hash=hash)
    tests = [cls(s, item[0], *item[1:]) for item in variants]
    s.manifest_items = mock.Mock(return_value=(cls.item_type, tests))
    return s

>>>>>>> a17af05f

@hs.composite
def rel_dir_file_path(draw):
    length = draw(hs.integers(min_value=1, max_value=20))
    if length == 1:
        return "a"
    else:
        remaining = length - 2
        if os.path.sep == "/":
            alphabet = "a/"
        elif os.path.sep == "\\":
            alphabet = "a/\\"
        else:
            assert False, "uhhhh, this platform is weird"
        mid = draw(hs.text(alphabet=alphabet, min_size=remaining, max_size=remaining))
        return os.path.normcase("a" + mid + "a")


@hs.composite
def sourcefile_strategy(draw):
    item_classes = [item.TestharnessTest, item.RefTest, item.RefTestNode,
                    item.ManualTest, item.Stub, item.WebdriverSpecTest,
                    item.ConformanceCheckerTest, item.SupportFile]
    cls = draw(hs.sampled_from(item_classes))

    path = draw(rel_dir_file_path())
    hash = draw(hs.text(alphabet="0123456789abcdef", min_size=40, max_size=40))
    s = mock.Mock(rel_path=path, hash=hash)

    if cls in (item.RefTest, item.RefTestNode):
        ref_path = draw(rel_dir_file_path())
        h.assume(path != ref_path)
        ref_eq = draw(hs.sampled_from(["==", "!="]))
        test = cls(s, utils.rel_path_to_url(path), [(utils.rel_path_to_url(ref_path), ref_eq)])
    elif cls is item.SupportFile:
        test = cls(s)
    else:
        test = cls(s, utils.rel_path_to_url(path))

    s.manifest_items = mock.Mock(return_value=(cls.item_type, [test]))
    return s


@h.given(hs.lists(sourcefile_strategy(),
                  min_size=1, average_size=10, max_size=1000,
                  unique_by=lambda x: x.rel_path))
@h.example([SourceFileWithTest("a", "0"*40, item.ConformanceCheckerTest)])
def test_manifest_to_json(s):
    m = manifest.Manifest()
<<<<<<< HEAD

    assert m.update(s) is True

    json_str = m.to_json()
    loaded = manifest.Manifest.from_json("/", json_str)

    assert list(loaded) == list(m)

    assert loaded.to_json() == json_str
=======
>>>>>>> a17af05f

    assert m.update(s) is True

<<<<<<< HEAD
=======
    json_str = m.to_json()
    loaded = manifest.Manifest.from_json("/", json_str)

    assert list(loaded) == list(m)

    assert loaded.to_json() == json_str


>>>>>>> a17af05f
@h.given(hs.lists(sourcefile_strategy(),
                  min_size=1, average_size=10,
                  unique_by=lambda x: x.rel_path))
@h.example([SourceFileWithTest("a", "0"*40, item.TestharnessTest)])
@h.example([SourceFileWithTest("a", "0"*40, item.RefTest, [("/aa", "==")])])
def test_manifest_idempotent(s):
    m = manifest.Manifest()

    assert m.update(s) is True
<<<<<<< HEAD

    m1 = list(m)

=======

    m1 = list(m)

>>>>>>> a17af05f
    assert m.update(s) is False

    assert list(m) == m1


def test_manifest_to_json_forwardslash():
    m = manifest.Manifest()

    s = SourceFileWithTest("a/b", "0"*40, item.TestharnessTest)
<<<<<<< HEAD

    assert m.update([s]) is True

    assert m.to_json() == {
        'paths': {
            'a/b': ('0000000000000000000000000000000000000000', 'testharness')
=======

    assert m.update([s]) is True

    assert m.to_json() == {
        'paths': {
            'a/b': ('0000000000000000000000000000000000000000', 'testharness')
        },
        'version': 4,
        'url_base': '/',
        'items': {
            'reftest': {},
            'reftest_node': {},
            'testharness': {
                'a/b': [['/a/b', {}]]
            }
        }
    }


def test_manifest_to_json_backslash():
    m = manifest.Manifest()

    s = SourceFileWithTest("a\\b", "0"*40, item.TestharnessTest)

    if os.path.sep == "\\":
        assert m.update([s]) is True

        assert m.to_json() == {
            'paths': {
                'a/b': ('0000000000000000000000000000000000000000', 'testharness')
            },
            'version': 4,
            'url_base': '/',
            'items': {
                'reftest': {},
                'reftest_node': {},
                'testharness': {
                    'a/b': [['/a/b', {}]]
                }
            }
        }
    else:
        with pytest.raises(ValueError):
            # one of these must raise ValueError
            # the first must return True if it doesn't raise
            assert m.update([s]) is True
            m.to_json()


def test_manifest_from_json_backslash():
    json_obj = {
        'paths': {
            'a\\b': ('0000000000000000000000000000000000000000', 'testharness')
>>>>>>> a17af05f
        },
        'version': 4,
        'url_base': '/',
        'items': {
            'reftest': {},
            'reftest_node': {},
            'testharness': {
<<<<<<< HEAD
                'a/b': [['/a/b', {}]]
            }
        }
    }


def test_manifest_to_json_backslash():
    m = manifest.Manifest()

    s = SourceFileWithTest("a\\b", "0"*40, item.TestharnessTest)

    if os.path.sep == "\\":
        assert m.update([s]) is True

        assert m.to_json() == {
            'paths': {
                'a/b': ('0000000000000000000000000000000000000000', 'testharness')
            },
            'version': 4,
            'url_base': '/',
            'items': {
                'reftest': {},
                'reftest_node': {},
                'testharness': {
                    'a/b': [['/a/b', {}]]
                }
            }
        }
    else:
        with pytest.raises(ValueError):
            # one of these must raise ValueError
            # the first must return True if it doesn't raise
            assert m.update([s]) is True
            m.to_json()


def test_manifest_from_json_backslash():
    json_obj = {
        'paths': {
            'a\\b': ('0000000000000000000000000000000000000000', 'testharness')
        },
        'version': 4,
        'url_base': '/',
        'items': {
            'reftest': {},
            'reftest_node': {},
            'testharness': {
                'a\\b': [['/a/b', {}]]
            }
        }
    }

    with pytest.raises(ValueError):
        manifest.Manifest.from_json("/", json_obj)


def test_reftest_computation_chain():
    m = manifest.Manifest()

    s1 = SourceFileWithTest("test1", "0"*40, item.RefTest, [("/test2", "==")])
    s2 = SourceFileWithTest("test2", "0"*40, item.RefTest, [("/test3", "==")])

    m.update([s1, s2])

    test1 = s1.manifest_items()[1][0]
    test2 = s2.manifest_items()[1][0]
    test2_node = test2.to_RefTestNode()

    assert list(m) == [("reftest", test1.path, {test1}),
                       ("reftest_node", test2.path, {test2_node})]


def test_reftest_computation_chain_update_add():
    m = manifest.Manifest()

    s2 = SourceFileWithTest("test2", "0"*40, item.RefTest, [("/test3", "==")])
    test2 = s2.manifest_items()[1][0]

    assert m.update([s2]) is True

    assert list(m) == [("reftest", test2.path, {test2})]

    s1 = SourceFileWithTest("test1", "0"*40, item.RefTest, [("/test2", "==")])
    test1 = s1.manifest_items()[1][0]

    # s2's hash is unchanged, but it has gone from a test to a node
    assert m.update([s1, s2]) is True

    test2_node = test2.to_RefTestNode()

    assert list(m) == [("reftest", test1.path, {test1}),
                       ("reftest_node", test2.path, {test2_node})]

=======
                'a\\b': [['/a/b', {}]]
            }
        }
    }

    with pytest.raises(ValueError):
        manifest.Manifest.from_json("/", json_obj)


def test_reftest_computation_chain():
    m = manifest.Manifest()

    s1 = SourceFileWithTest("test1", "0"*40, item.RefTest, [("/test2", "==")])
    s2 = SourceFileWithTest("test2", "0"*40, item.RefTest, [("/test3", "==")])

    m.update([s1, s2])

    test1 = s1.manifest_items()[1][0]
    test2 = s2.manifest_items()[1][0]
    test2_node = test2.to_RefTestNode()

    assert list(m) == [("reftest", test1.path, {test1}),
                       ("reftest_node", test2.path, {test2_node})]


def test_reftest_computation_chain_update_add():
    m = manifest.Manifest()

    s2 = SourceFileWithTest("test2", "0"*40, item.RefTest, [("/test3", "==")])
    test2 = s2.manifest_items()[1][0]

    assert m.update([s2]) is True

    assert list(m) == [("reftest", test2.path, {test2})]

    s1 = SourceFileWithTest("test1", "0"*40, item.RefTest, [("/test2", "==")])
    test1 = s1.manifest_items()[1][0]

    # s2's hash is unchanged, but it has gone from a test to a node
    assert m.update([s1, s2]) is True

    test2_node = test2.to_RefTestNode()

    assert list(m) == [("reftest", test1.path, {test1}),
                       ("reftest_node", test2.path, {test2_node})]

>>>>>>> a17af05f

def test_reftest_computation_chain_update_remove():
    m = manifest.Manifest()

    s1 = SourceFileWithTest("test1", "0"*40, item.RefTest, [("/test2", "==")])
    s2 = SourceFileWithTest("test2", "0"*40, item.RefTest, [("/test3", "==")])

    assert m.update([s1, s2]) is True

    test1 = s1.manifest_items()[1][0]
    test2 = s2.manifest_items()[1][0]
    test2_node = test2.to_RefTestNode()

    assert list(m) == [("reftest", test1.path, {test1}),
                       ("reftest_node", test2.path, {test2_node})]

    # s2's hash is unchanged, but it has gone from a node to a test
    assert m.update([s2]) is True
<<<<<<< HEAD

    assert list(m) == [("reftest", test2.path, {test2})]
=======

    assert list(m) == [("reftest", test2.path, {test2})]


def test_iterpath():
    m = manifest.Manifest()

    sources = [SourceFileWithTest("test1", "0"*40, item.RefTest, [("/test1-ref", "==")]),
               SourceFileWithTest("test2", "0"*40, item.RefTest, [("/test2-ref", "==")]),
               SourceFileWithTests("test2", "0"*40, item.TestharnessTest, [("/test2-1.html",),
                                                                           ("/test2-2.html",)]),
               SourceFileWithTest("test3", "0"*40, item.TestharnessTest)]
    m.update(sources)

    assert set(item.url for item in m.iterpath("test2")) == set(["/test2",
                                                                 "/test2-1.html",
                                                                 "/test2-2.html"])
    assert set(m.iterpath("missing")) == set()
>>>>>>> a17af05f
<|MERGE_RESOLUTION|>--- conflicted
+++ resolved
@@ -17,15 +17,12 @@
     s.manifest_items = mock.Mock(return_value=(cls.item_type, [test]))
     return s
 
-<<<<<<< HEAD
-=======
 def SourceFileWithTests(path, hash, cls, variants):
     s = mock.Mock(rel_path=path, hash=hash)
     tests = [cls(s, item[0], *item[1:]) for item in variants]
     s.manifest_items = mock.Mock(return_value=(cls.item_type, tests))
     return s
 
->>>>>>> a17af05f
 
 @hs.composite
 def rel_dir_file_path(draw):
@@ -75,7 +72,6 @@
 @h.example([SourceFileWithTest("a", "0"*40, item.ConformanceCheckerTest)])
 def test_manifest_to_json(s):
     m = manifest.Manifest()
-<<<<<<< HEAD
 
     assert m.update(s) is True
 
@@ -85,22 +81,8 @@
     assert list(loaded) == list(m)
 
     assert loaded.to_json() == json_str
-=======
->>>>>>> a17af05f
-
-    assert m.update(s) is True
-
-<<<<<<< HEAD
-=======
-    json_str = m.to_json()
-    loaded = manifest.Manifest.from_json("/", json_str)
-
-    assert list(loaded) == list(m)
-
-    assert loaded.to_json() == json_str
-
-
->>>>>>> a17af05f
+
+
 @h.given(hs.lists(sourcefile_strategy(),
                   min_size=1, average_size=10,
                   unique_by=lambda x: x.rel_path))
@@ -110,15 +92,9 @@
     m = manifest.Manifest()
 
     assert m.update(s) is True
-<<<<<<< HEAD
 
     m1 = list(m)
 
-=======
-
-    m1 = list(m)
-
->>>>>>> a17af05f
     assert m.update(s) is False
 
     assert list(m) == m1
@@ -128,14 +104,6 @@
     m = manifest.Manifest()
 
     s = SourceFileWithTest("a/b", "0"*40, item.TestharnessTest)
-<<<<<<< HEAD
-
-    assert m.update([s]) is True
-
-    assert m.to_json() == {
-        'paths': {
-            'a/b': ('0000000000000000000000000000000000000000', 'testharness')
-=======
 
     assert m.update([s]) is True
 
@@ -189,55 +157,6 @@
     json_obj = {
         'paths': {
             'a\\b': ('0000000000000000000000000000000000000000', 'testharness')
->>>>>>> a17af05f
-        },
-        'version': 4,
-        'url_base': '/',
-        'items': {
-            'reftest': {},
-            'reftest_node': {},
-            'testharness': {
-<<<<<<< HEAD
-                'a/b': [['/a/b', {}]]
-            }
-        }
-    }
-
-
-def test_manifest_to_json_backslash():
-    m = manifest.Manifest()
-
-    s = SourceFileWithTest("a\\b", "0"*40, item.TestharnessTest)
-
-    if os.path.sep == "\\":
-        assert m.update([s]) is True
-
-        assert m.to_json() == {
-            'paths': {
-                'a/b': ('0000000000000000000000000000000000000000', 'testharness')
-            },
-            'version': 4,
-            'url_base': '/',
-            'items': {
-                'reftest': {},
-                'reftest_node': {},
-                'testharness': {
-                    'a/b': [['/a/b', {}]]
-                }
-            }
-        }
-    else:
-        with pytest.raises(ValueError):
-            # one of these must raise ValueError
-            # the first must return True if it doesn't raise
-            assert m.update([s]) is True
-            m.to_json()
-
-
-def test_manifest_from_json_backslash():
-    json_obj = {
-        'paths': {
-            'a\\b': ('0000000000000000000000000000000000000000', 'testharness')
         },
         'version': 4,
         'url_base': '/',
@@ -291,23 +210,14 @@
     assert list(m) == [("reftest", test1.path, {test1}),
                        ("reftest_node", test2.path, {test2_node})]
 
-=======
-                'a\\b': [['/a/b', {}]]
-            }
-        }
-    }
-
-    with pytest.raises(ValueError):
-        manifest.Manifest.from_json("/", json_obj)
-
-
-def test_reftest_computation_chain():
+
+def test_reftest_computation_chain_update_remove():
     m = manifest.Manifest()
 
     s1 = SourceFileWithTest("test1", "0"*40, item.RefTest, [("/test2", "==")])
     s2 = SourceFileWithTest("test2", "0"*40, item.RefTest, [("/test3", "==")])
 
-    m.update([s1, s2])
+    assert m.update([s1, s2]) is True
 
     test1 = s1.manifest_items()[1][0]
     test2 = s2.manifest_items()[1][0]
@@ -316,51 +226,8 @@
     assert list(m) == [("reftest", test1.path, {test1}),
                        ("reftest_node", test2.path, {test2_node})]
 
-
-def test_reftest_computation_chain_update_add():
-    m = manifest.Manifest()
-
-    s2 = SourceFileWithTest("test2", "0"*40, item.RefTest, [("/test3", "==")])
-    test2 = s2.manifest_items()[1][0]
-
-    assert m.update([s2]) is True
-
-    assert list(m) == [("reftest", test2.path, {test2})]
-
-    s1 = SourceFileWithTest("test1", "0"*40, item.RefTest, [("/test2", "==")])
-    test1 = s1.manifest_items()[1][0]
-
-    # s2's hash is unchanged, but it has gone from a test to a node
-    assert m.update([s1, s2]) is True
-
-    test2_node = test2.to_RefTestNode()
-
-    assert list(m) == [("reftest", test1.path, {test1}),
-                       ("reftest_node", test2.path, {test2_node})]
-
->>>>>>> a17af05f
-
-def test_reftest_computation_chain_update_remove():
-    m = manifest.Manifest()
-
-    s1 = SourceFileWithTest("test1", "0"*40, item.RefTest, [("/test2", "==")])
-    s2 = SourceFileWithTest("test2", "0"*40, item.RefTest, [("/test3", "==")])
-
-    assert m.update([s1, s2]) is True
-
-    test1 = s1.manifest_items()[1][0]
-    test2 = s2.manifest_items()[1][0]
-    test2_node = test2.to_RefTestNode()
-
-    assert list(m) == [("reftest", test1.path, {test1}),
-                       ("reftest_node", test2.path, {test2_node})]
-
     # s2's hash is unchanged, but it has gone from a node to a test
     assert m.update([s2]) is True
-<<<<<<< HEAD
-
-    assert list(m) == [("reftest", test2.path, {test2})]
-=======
 
     assert list(m) == [("reftest", test2.path, {test2})]
 
@@ -378,5 +245,4 @@
     assert set(item.url for item in m.iterpath("test2")) == set(["/test2",
                                                                  "/test2-1.html",
                                                                  "/test2-2.html"])
-    assert set(m.iterpath("missing")) == set()
->>>>>>> a17af05f
+    assert set(m.iterpath("missing")) == set()