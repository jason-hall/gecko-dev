import os

import pytest

from six import BytesIO
from ..sourcefile import SourceFile, read_script_metadata, js_meta_re, python_meta_re

def create(filename, contents=b""):
    assert isinstance(contents, bytes)
    return SourceFile("/", filename, "/", contents=contents)


def items(s):
    item_type, items = s.manifest_items()
    if item_type == "support":
        return []
    else:
        return [(item_type, item.url) for item in items]


@pytest.mark.parametrize("rel_path", [
    ".gitignore",
    ".travis.yml",
    "MANIFEST.json",
    "tools/test.html",
    "resources/test.html",
    "common/test.html",
    "support/test.html",
    "css21/archive/test.html",
    "work-in-progress/test.html",
    "conformance-checkers/test.html",
    "conformance-checkers/README.md",
    "conformance-checkers/html/Makefile",
    "conformance-checkers/html/test.html",
    "foo/tools/test.html",
    "foo/resources/test.html",
    "foo/support/test.html",
<<<<<<< HEAD
=======
    "foo/test-support.html",
    "css/common/test.html",
    "css/CSS2/archive/test.html",
    "css/work-in-progress/test.html",
>>>>>>> a17af05f
])
def test_name_is_non_test(rel_path):
    s = create(rel_path)
    assert s.name_is_non_test or s.name_is_conformance_support

    assert not s.content_is_testharness

    assert items(s) == []


@pytest.mark.parametrize("rel_path", [
    "foo/common/test.html",
    "foo/conformance-checkers/test.html",
    "foo/_certs/test.html",
    "foo/css21/archive/test.html",
    "foo/work-in-progress/test.html",
<<<<<<< HEAD
=======
    "foo/CSS2/archive/test.html",
    "css/css21/archive/test.html",
>>>>>>> a17af05f
])
def test_not_name_is_non_test(rel_path):
    s = create(rel_path)
    assert not (s.name_is_non_test or s.name_is_conformance_support)
    # We aren't actually asserting what type of test these are, just their
    # name doesn't prohibit them from being tests.


@pytest.mark.parametrize("rel_path", [
    "html/test-manual.html",
    "html/test-manual.xhtml",
    "html/test-manual.https.html",
    "html/test-manual.https.xhtml"
])
def test_name_is_manual(rel_path):
    s = create(rel_path)
    assert not s.name_is_non_test
    assert s.name_is_manual

    assert not s.content_is_testharness

    assert items(s) == [("manual", "/" + rel_path)]


@pytest.mark.parametrize("rel_path", [
    "html/test-visual.html",
    "html/test-visual.xhtml",
])
def test_name_is_visual(rel_path):
    s = create(rel_path)
    assert not s.name_is_non_test
    assert s.name_is_visual
<<<<<<< HEAD

    assert not s.content_is_testharness

    assert items(s) == [("visual", "/" + rel_path)]


@pytest.mark.parametrize("rel_path", [
    "css-namespaces-3/reftest/ref-lime-1.xml",
    "css21/reference/pass_if_box_ahem.html",
    "css21/csswg-issues/submitted/css2.1/reference/ref-green-box-100x100.xht",
    "selectors-3/selectors-empty-001-ref.xml",
    "css21/text/text-indent-wrap-001-notref-block-margin.xht",
    "css21/text/text-indent-wrap-001-notref-block-margin.xht",
    "css21/css-e-notation-ref-1.html",
    "css21/floats/floats-placement-vertical-004-ref2.xht",
    "css21/box/rtl-linebreak-notref1.xht",
    "css21/box/rtl-linebreak-notref2.xht",
    "2dcontext/drawing-images-to-the-canvas/drawimage_html_image_5_ref.html",
    "2dcontext/line-styles/lineto_ref.html",
    "html/rendering/non-replaced-elements/the-fieldset-element-0/ref.html"
])
def test_name_is_reference(rel_path):
    s = create(rel_path)
    assert not s.name_is_non_test
    assert s.name_is_reference

    assert not s.content_is_testharness

=======

    assert not s.content_is_testharness

    assert items(s) == [("visual", "/" + rel_path)]


@pytest.mark.parametrize("rel_path", [
    "css-namespaces-3/reftest/ref-lime-1.xml",
    "css21/reference/pass_if_box_ahem.html",
    "css21/csswg-issues/submitted/css2.1/reference/ref-green-box-100x100.xht",
    "selectors-3/selectors-empty-001-ref.xml",
    "css21/text/text-indent-wrap-001-notref-block-margin.xht",
    "css21/text/text-indent-wrap-001-notref-block-margin.xht",
    "css21/css-e-notation-ref-1.html",
    "css21/floats/floats-placement-vertical-004-ref2.xht",
    "css21/box/rtl-linebreak-notref1.xht",
    "css21/box/rtl-linebreak-notref2.xht",
    "2dcontext/drawing-images-to-the-canvas/drawimage_html_image_5_ref.html",
    "2dcontext/line-styles/lineto_ref.html",
    "html/rendering/non-replaced-elements/the-fieldset-element-0/ref.html"
])
def test_name_is_reference(rel_path):
    s = create(rel_path)
    assert not s.name_is_non_test
    assert s.name_is_reference

    assert not s.content_is_testharness

>>>>>>> a17af05f
    assert items(s) == []


def test_worker():
    s = create("html/test.worker.js")
    assert not s.name_is_non_test
    assert not s.name_is_manual
    assert not s.name_is_visual
    assert not s.name_is_multi_global
    assert s.name_is_worker
    assert not s.name_is_window
    assert not s.name_is_reference

    assert not s.content_is_testharness

    item_type, items = s.manifest_items()
    assert item_type == "testharness"

    expected_urls = [
        "/html/test.worker.html",
    ]
    assert len(items) == len(expected_urls)

    for item, url in zip(items, expected_urls):
        assert item.url == url
        assert item.timeout is None

def test_window():
    s = create("html/test.window.js")
    assert not s.name_is_non_test
    assert not s.name_is_manual
    assert not s.name_is_visual
    assert not s.name_is_multi_global
    assert not s.name_is_worker
    assert s.name_is_window
    assert not s.name_is_reference

    assert not s.content_is_testharness

    item_type, items = s.manifest_items()
    assert item_type == "testharness"

    expected_urls = [
<<<<<<< HEAD
        "/html/test.worker.html",
=======
        "/html/test.window.html",
>>>>>>> a17af05f
    ]
    assert len(items) == len(expected_urls)

    for item, url in zip(items, expected_urls):
        assert item.url == url
        assert item.timeout is None


def test_worker_long_timeout():
    contents = b"""// META: timeout=long
importScripts('/resources/testharness.js')
test()"""

    metadata = list(read_script_metadata(BytesIO(contents), js_meta_re))
    assert metadata == [(b"timeout", b"long")]

    s = create("html/test.worker.js", contents=contents)
    assert s.name_is_worker

    item_type, items = s.manifest_items()
    assert item_type == "testharness"

    for item in items:
        assert item.timeout == "long"


<<<<<<< HEAD
=======
def test_window_long_timeout():
    contents = b"""// META: timeout=long
test()"""

    metadata = list(read_script_metadata(BytesIO(contents), js_meta_re))
    assert metadata == [(b"timeout", b"long")]

    s = create("html/test.window.js", contents=contents)
    assert s.name_is_window

    item_type, items = s.manifest_items()
    assert item_type == "testharness"

    for item in items:
        assert item.timeout == "long"


>>>>>>> a17af05f
def test_python_long_timeout():
    contents = b"""# META: timeout=long

"""

    metadata = list(read_script_metadata(BytesIO(contents),
                                         python_meta_re))
    assert metadata == [(b"timeout", b"long")]

    s = create("webdriver/test.py", contents=contents)
    assert s.name_is_webdriver

    item_type, items = s.manifest_items()
    assert item_type == "wdspec"

    for item in items:
        assert item.timeout == "long"


def test_multi_global():
    s = create("html/test.any.js")
    assert not s.name_is_non_test
    assert not s.name_is_manual
    assert not s.name_is_visual
    assert s.name_is_multi_global
    assert not s.name_is_worker
    assert not s.name_is_reference

    assert not s.content_is_testharness

    item_type, items = s.manifest_items()
    assert item_type == "testharness"

    expected_urls = [
        "/html/test.any.html",
        "/html/test.any.worker.html",
    ]
    assert len(items) == len(expected_urls)
<<<<<<< HEAD

    for item, url in zip(items, expected_urls):
        assert item.url == url
        assert item.timeout is None


def test_multi_global_long_timeout():
    contents = b"""// META: timeout=long
importScripts('/resources/testharness.js')
test()"""

    metadata = list(read_script_metadata(BytesIO(contents), js_meta_re))
    assert metadata == [(b"timeout", b"long")]

    s = create("html/test.any.js", contents=contents)
    assert s.name_is_multi_global

    item_type, items = s.manifest_items()
    assert item_type == "testharness"

    for item in items:
        assert item.timeout == "long"


=======

    for item, url in zip(items, expected_urls):
        assert item.url == url
        assert item.timeout is None


def test_multi_global_long_timeout():
    contents = b"""// META: timeout=long
importScripts('/resources/testharness.js')
test()"""

    metadata = list(read_script_metadata(BytesIO(contents), js_meta_re))
    assert metadata == [(b"timeout", b"long")]

    s = create("html/test.any.js", contents=contents)
    assert s.name_is_multi_global

    item_type, items = s.manifest_items()
    assert item_type == "testharness"

    for item in items:
        assert item.timeout == "long"


>>>>>>> a17af05f
@pytest.mark.parametrize("input,expected", [
    (b"""//META: foo=bar\n""", [(b"foo", b"bar")]),
    (b"""// META: foo=bar\n""", [(b"foo", b"bar")]),
    (b"""//  META: foo=bar\n""", [(b"foo", b"bar")]),
    (b"""\n// META: foo=bar\n""", []),
    (b""" // META: foo=bar\n""", []),
    (b"""// META: foo=bar\n// META: baz=quux\n""", [(b"foo", b"bar"), (b"baz", b"quux")]),
    (b"""// META: foo=bar\n\n// META: baz=quux\n""", [(b"foo", b"bar")]),
    (b"""// META: foo=bar\n// Start of the test\n// META: baz=quux\n""", [(b"foo", b"bar")]),
    (b"""// META:\n""", []),
    (b"""// META: foobar\n""", []),
])
def test_script_metadata(input, expected):
    metadata = read_script_metadata(BytesIO(input), js_meta_re)
    assert list(metadata) == expected


@pytest.mark.parametrize("ext", ["htm", "html"])
def test_testharness(ext):
    content = b"<script src=/resources/testharness.js></script>"

    filename = "html/test." + ext
    s = create(filename, content)

    assert not s.name_is_non_test
    assert not s.name_is_manual
    assert not s.name_is_visual
    assert not s.name_is_multi_global
    assert not s.name_is_worker
    assert not s.name_is_reference

    assert s.content_is_testharness

    assert items(s) == [("testharness", "/" + filename)]


@pytest.mark.parametrize("ext", ["htm", "html"])
def test_relative_testharness(ext):
    content = b"<script src=../resources/testharness.js></script>"

    filename = "html/test." + ext
    s = create(filename, content)

    assert not s.name_is_non_test
    assert not s.name_is_manual
    assert not s.name_is_visual
    assert not s.name_is_multi_global
    assert not s.name_is_worker
    assert not s.name_is_reference

    assert not s.content_is_testharness

    assert items(s) == []


@pytest.mark.parametrize("ext", ["xhtml", "xht", "xml"])
def test_testharness_xhtml(ext):
    content = b"""
<html xmlns="http://www.w3.org/1999/xhtml">
<head>
<script src="/resources/testharness.js"></script>
<script src="/resources/testharnessreport.js"></script>
</head>
<body/>
</html>
"""

    filename = "html/test." + ext
    s = create(filename, content)

    assert not s.name_is_non_test
    assert not s.name_is_manual
    assert not s.name_is_visual
    assert not s.name_is_multi_global
    assert not s.name_is_worker
    assert not s.name_is_reference

    assert s.content_is_testharness

    assert items(s) == [("testharness", "/" + filename)]


@pytest.mark.parametrize("ext", ["xhtml", "xht", "xml"])
def test_relative_testharness_xhtml(ext):
    content = b"""
<html xmlns="http://www.w3.org/1999/xhtml">
<head>
<script src="../resources/testharness.js"></script>
<script src="../resources/testharnessreport.js"></script>
</head>
<body/>
</html>
"""

    filename = "html/test." + ext
    s = create(filename, content)

    assert not s.name_is_non_test
    assert not s.name_is_manual
    assert not s.name_is_visual
    assert not s.name_is_multi_global
    assert not s.name_is_worker
    assert not s.name_is_reference

    assert not s.content_is_testharness

    assert items(s) == []


def test_testharness_svg():
    content = b"""\
<?xml version="1.0" encoding="UTF-8"?>
<svg xmlns="http://www.w3.org/2000/svg"
     xmlns:h="http://www.w3.org/1999/xhtml"
     version="1.1"
     width="100%" height="100%" viewBox="0 0 400 400">
<title>Null test</title>
<h:script src="/resources/testharness.js"/>
<h:script src="/resources/testharnessreport.js"/>
</svg>
"""

    filename = "html/test.svg"
    s = create(filename, content)

    assert not s.name_is_non_test
    assert not s.name_is_manual
    assert not s.name_is_visual
    assert not s.name_is_multi_global
    assert not s.name_is_worker
    assert not s.name_is_reference

    assert s.root
    assert s.content_is_testharness

    assert items(s) == [("testharness", "/" + filename)]


def test_relative_testharness_svg():
    content = b"""\
<?xml version="1.0" encoding="UTF-8"?>
<svg xmlns="http://www.w3.org/2000/svg"
     xmlns:h="http://www.w3.org/1999/xhtml"
     version="1.1"
     width="100%" height="100%" viewBox="0 0 400 400">
<title>Null test</title>
<h:script src="../resources/testharness.js"/>
<h:script src="../resources/testharnessreport.js"/>
</svg>
"""

    filename = "html/test.svg"
    s = create(filename, content)

    assert not s.name_is_non_test
    assert not s.name_is_manual
    assert not s.name_is_visual
    assert not s.name_is_multi_global
    assert not s.name_is_worker
    assert not s.name_is_reference

    assert s.root
    assert not s.content_is_testharness

    assert items(s) == []


@pytest.mark.parametrize("filename", ["test", "test.test"])
def test_testharness_ext(filename):
    content = b"<script src=/resources/testharness.js></script>"

    s = create("html/" + filename, content)

    assert not s.name_is_non_test
    assert not s.name_is_manual
    assert not s.name_is_visual
    assert not s.name_is_multi_global
    assert not s.name_is_worker
    assert not s.name_is_reference

    assert not s.root
    assert not s.content_is_testharness

    assert items(s) == []


@pytest.mark.parametrize("ext", ["htm", "html"])
def test_reftest_node(ext):
    content = b"<link rel=match href=ref.html>"

    filename = "foo/test." + ext
    s = create(filename, content)

    assert not s.name_is_non_test
    assert not s.name_is_manual
    assert not s.name_is_visual
    assert not s.name_is_multi_global
    assert not s.name_is_worker
    assert not s.name_is_reference
    assert not s.content_is_testharness

    assert s.content_is_ref_node

    assert items(s) == [("reftest_node", "/" + filename)]

<<<<<<< HEAD

@pytest.mark.parametrize("ext", ["xht", "html", "xhtml", "htm", "xml", "svg"])
def test_css_visual(ext):
    content = b"""
<html xmlns="http://www.w3.org/1999/xhtml">
<head>
<link rel="help" href="http://www.w3.org/TR/CSS21/box.html#bidi-box-model"/>
</head>
<body></body>
</html>
"""

    filename = "html/test." + ext
    s = create(filename, content)

    assert not s.name_is_non_test
    assert not s.name_is_manual
    assert not s.name_is_visual
    assert not s.name_is_multi_global
    assert not s.name_is_worker
    assert not s.name_is_reference
    assert not s.content_is_testharness
    assert not s.content_is_ref_node

    assert s.content_is_css_visual

    assert items(s) == [("visual", "/" + filename)]


@pytest.mark.parametrize("ext", ["xht", "xhtml", "xml"])
def test_xhtml_with_entity(ext):
    content = b"""
<!DOCTYPE html PUBLIC "-//W3C//DTD XHTML 1.0 Strict//EN"
   "http://www.w3.org/TR/xhtml1/DTD/xhtml1-strict.dtd">
<html xmlns="http://www.w3.org/1999/xhtml">
&nbsp;
</html>
"""

    filename = "html/test." + ext
    s = create(filename, content)

    assert s.root is not None

    assert items(s) == []


def test_no_parse():
    s = create("foo/bar.xml", u"\uFFFF".encode("utf-8"))

    assert not s.name_is_non_test
    assert not s.name_is_manual
    assert not s.name_is_visual
    assert not s.name_is_multi_global
    assert not s.name_is_worker
    assert not s.name_is_reference
    assert not s.content_is_testharness
    assert not s.content_is_ref_node
    assert not s.content_is_css_visual

    assert items(s) == []

=======

@pytest.mark.parametrize("ext", ["xht", "html", "xhtml", "htm", "xml", "svg"])
def test_css_visual(ext):
    content = b"""
<html xmlns="http://www.w3.org/1999/xhtml">
<head>
<link rel="help" href="http://www.w3.org/TR/CSS21/box.html#bidi-box-model"/>
</head>
<body></body>
</html>
"""

    filename = "html/test." + ext
    s = create(filename, content)

    assert not s.name_is_non_test
    assert not s.name_is_manual
    assert not s.name_is_visual
    assert not s.name_is_multi_global
    assert not s.name_is_worker
    assert not s.name_is_reference
    assert not s.content_is_testharness
    assert not s.content_is_ref_node

    assert s.content_is_css_visual

    assert items(s) == [("visual", "/" + filename)]


@pytest.mark.parametrize("ext", ["xht", "xhtml", "xml"])
def test_xhtml_with_entity(ext):
    content = b"""
<!DOCTYPE html PUBLIC "-//W3C//DTD XHTML 1.0 Strict//EN"
   "http://www.w3.org/TR/xhtml1/DTD/xhtml1-strict.dtd">
<html xmlns="http://www.w3.org/1999/xhtml">
&nbsp;
</html>
"""

    filename = "html/test." + ext
    s = create(filename, content)

    assert s.root is not None

    assert items(s) == []


def test_no_parse():
    s = create("foo/bar.xml", u"\uFFFF".encode("utf-8"))

    assert not s.name_is_non_test
    assert not s.name_is_manual
    assert not s.name_is_visual
    assert not s.name_is_multi_global
    assert not s.name_is_worker
    assert not s.name_is_reference
    assert not s.content_is_testharness
    assert not s.content_is_ref_node
    assert not s.content_is_css_visual

    assert items(s) == []

>>>>>>> a17af05f

@pytest.mark.parametrize("input,expected", [
    ("aA", "aA"),
    ("a/b", "a/b" if os.name != "nt" else "a\\b"),
    ("a\\b", "a\\b")
])
def test_relpath_normalized(input, expected):
    s = create(input, b"")
    assert s.rel_path == expected<|MERGE_RESOLUTION|>--- conflicted
+++ resolved
@@ -35,13 +35,10 @@
     "foo/tools/test.html",
     "foo/resources/test.html",
     "foo/support/test.html",
-<<<<<<< HEAD
-=======
     "foo/test-support.html",
     "css/common/test.html",
     "css/CSS2/archive/test.html",
     "css/work-in-progress/test.html",
->>>>>>> a17af05f
 ])
 def test_name_is_non_test(rel_path):
     s = create(rel_path)
@@ -58,11 +55,8 @@
     "foo/_certs/test.html",
     "foo/css21/archive/test.html",
     "foo/work-in-progress/test.html",
-<<<<<<< HEAD
-=======
     "foo/CSS2/archive/test.html",
     "css/css21/archive/test.html",
->>>>>>> a17af05f
 ])
 def test_not_name_is_non_test(rel_path):
     s = create(rel_path)
@@ -95,7 +89,6 @@
     s = create(rel_path)
     assert not s.name_is_non_test
     assert s.name_is_visual
-<<<<<<< HEAD
 
     assert not s.content_is_testharness
 
@@ -124,36 +117,6 @@
 
     assert not s.content_is_testharness
 
-=======
-
-    assert not s.content_is_testharness
-
-    assert items(s) == [("visual", "/" + rel_path)]
-
-
-@pytest.mark.parametrize("rel_path", [
-    "css-namespaces-3/reftest/ref-lime-1.xml",
-    "css21/reference/pass_if_box_ahem.html",
-    "css21/csswg-issues/submitted/css2.1/reference/ref-green-box-100x100.xht",
-    "selectors-3/selectors-empty-001-ref.xml",
-    "css21/text/text-indent-wrap-001-notref-block-margin.xht",
-    "css21/text/text-indent-wrap-001-notref-block-margin.xht",
-    "css21/css-e-notation-ref-1.html",
-    "css21/floats/floats-placement-vertical-004-ref2.xht",
-    "css21/box/rtl-linebreak-notref1.xht",
-    "css21/box/rtl-linebreak-notref2.xht",
-    "2dcontext/drawing-images-to-the-canvas/drawimage_html_image_5_ref.html",
-    "2dcontext/line-styles/lineto_ref.html",
-    "html/rendering/non-replaced-elements/the-fieldset-element-0/ref.html"
-])
-def test_name_is_reference(rel_path):
-    s = create(rel_path)
-    assert not s.name_is_non_test
-    assert s.name_is_reference
-
-    assert not s.content_is_testharness
-
->>>>>>> a17af05f
     assert items(s) == []
 
 
@@ -197,11 +160,7 @@
     assert item_type == "testharness"
 
     expected_urls = [
-<<<<<<< HEAD
-        "/html/test.worker.html",
-=======
         "/html/test.window.html",
->>>>>>> a17af05f
     ]
     assert len(items) == len(expected_urls)
 
@@ -228,8 +187,6 @@
         assert item.timeout == "long"
 
 
-<<<<<<< HEAD
-=======
 def test_window_long_timeout():
     contents = b"""// META: timeout=long
 test()"""
@@ -247,7 +204,6 @@
         assert item.timeout == "long"
 
 
->>>>>>> a17af05f
 def test_python_long_timeout():
     contents = b"""# META: timeout=long
 
@@ -286,7 +242,6 @@
         "/html/test.any.worker.html",
     ]
     assert len(items) == len(expected_urls)
-<<<<<<< HEAD
 
     for item, url in zip(items, expected_urls):
         assert item.url == url
@@ -311,32 +266,6 @@
         assert item.timeout == "long"
 
 
-=======
-
-    for item, url in zip(items, expected_urls):
-        assert item.url == url
-        assert item.timeout is None
-
-
-def test_multi_global_long_timeout():
-    contents = b"""// META: timeout=long
-importScripts('/resources/testharness.js')
-test()"""
-
-    metadata = list(read_script_metadata(BytesIO(contents), js_meta_re))
-    assert metadata == [(b"timeout", b"long")]
-
-    s = create("html/test.any.js", contents=contents)
-    assert s.name_is_multi_global
-
-    item_type, items = s.manifest_items()
-    assert item_type == "testharness"
-
-    for item in items:
-        assert item.timeout == "long"
-
-
->>>>>>> a17af05f
 @pytest.mark.parametrize("input,expected", [
     (b"""//META: foo=bar\n""", [(b"foo", b"bar")]),
     (b"""// META: foo=bar\n""", [(b"foo", b"bar")]),
@@ -542,7 +471,6 @@
 
     assert items(s) == [("reftest_node", "/" + filename)]
 
-<<<<<<< HEAD
 
 @pytest.mark.parametrize("ext", ["xht", "html", "xhtml", "htm", "xml", "svg"])
 def test_css_visual(ext):
@@ -605,70 +533,6 @@
 
     assert items(s) == []
 
-=======
-
-@pytest.mark.parametrize("ext", ["xht", "html", "xhtml", "htm", "xml", "svg"])
-def test_css_visual(ext):
-    content = b"""
-<html xmlns="http://www.w3.org/1999/xhtml">
-<head>
-<link rel="help" href="http://www.w3.org/TR/CSS21/box.html#bidi-box-model"/>
-</head>
-<body></body>
-</html>
-"""
-
-    filename = "html/test." + ext
-    s = create(filename, content)
-
-    assert not s.name_is_non_test
-    assert not s.name_is_manual
-    assert not s.name_is_visual
-    assert not s.name_is_multi_global
-    assert not s.name_is_worker
-    assert not s.name_is_reference
-    assert not s.content_is_testharness
-    assert not s.content_is_ref_node
-
-    assert s.content_is_css_visual
-
-    assert items(s) == [("visual", "/" + filename)]
-
-
-@pytest.mark.parametrize("ext", ["xht", "xhtml", "xml"])
-def test_xhtml_with_entity(ext):
-    content = b"""
-<!DOCTYPE html PUBLIC "-//W3C//DTD XHTML 1.0 Strict//EN"
-   "http://www.w3.org/TR/xhtml1/DTD/xhtml1-strict.dtd">
-<html xmlns="http://www.w3.org/1999/xhtml">
-&nbsp;
-</html>
-"""
-
-    filename = "html/test." + ext
-    s = create(filename, content)
-
-    assert s.root is not None
-
-    assert items(s) == []
-
-
-def test_no_parse():
-    s = create("foo/bar.xml", u"\uFFFF".encode("utf-8"))
-
-    assert not s.name_is_non_test
-    assert not s.name_is_manual
-    assert not s.name_is_visual
-    assert not s.name_is_multi_global
-    assert not s.name_is_worker
-    assert not s.name_is_reference
-    assert not s.content_is_testharness
-    assert not s.content_is_ref_node
-    assert not s.content_is_css_visual
-
-    assert items(s) == []
-
->>>>>>> a17af05f
 
 @pytest.mark.parametrize("input,expected", [
     ("aA", "aA"),
