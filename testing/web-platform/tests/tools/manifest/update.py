--- conflicted
+++ resolved
@@ -10,16 +10,6 @@
 
 here = os.path.dirname(__file__)
 
-<<<<<<< HEAD
-
-def update(tests_root, manifest, working_copy=False):
-    tree = None
-    if not working_copy:
-        tree = vcs.Git.for_path(tests_root, manifest.url_base)
-    if tree is None:
-        tree = vcs.FileSystem(tests_root, manifest.url_base)
-
-=======
 wpt_root = os.path.abspath(os.path.join(here, os.pardir, os.pardir))
 
 
@@ -30,7 +20,6 @@
     if tree is None:
         tree = vcs.FileSystem(tests_root, manifest.url_base)
 
->>>>>>> a17af05f
     return manifest.update(tree)
 
 
@@ -93,12 +82,6 @@
 
     return rv
 
-<<<<<<< HEAD
-
-def main(default_tests_root=None):
-    opts = create_parser().parse_args()
-=======
->>>>>>> a17af05f
 
 def run(**kwargs):
     if kwargs["path"] is None:
@@ -106,17 +89,8 @@
 
     update_from_cli(**kwargs)
 
-<<<<<<< HEAD
-        opts.tests_root = tests_root
-
-    if opts.path is None:
-        opts.path = os.path.join(opts.tests_root, "MANIFEST.json")
-
-    update_from_cli(**vars(opts))
-=======
 
 def main():
     opts = create_parser().parse_args()
 
-    run(**vars(opts))
->>>>>>> a17af05f
+    run(**vars(opts))