import json
import os
import re
from collections import defaultdict
from six import iteritems, itervalues, viewkeys

from .item import ManualTest, WebdriverSpecTest, Stub, RefTestNode, RefTest, TestharnessTest, SupportFile, ConformanceCheckerTest, VisualTest
from .log import get_logger
from .utils import from_os_path, to_os_path, rel_path_to_url


CURRENT_VERSION = 4


class ManifestError(Exception):
    pass


class ManifestVersionMismatch(ManifestError):
    pass


def sourcefile_items(args):
    tests_root, url_base, rel_path, status = args
    source_file = SourceFile(tests_root,
                             rel_path,
                             url_base)
    return rel_path, source_file.manifest_items()


class Manifest(object):
    def __init__(self, url_base="/"):
        assert url_base is not None
        self._path_hash = {}
        self._data = defaultdict(dict)
        self._reftest_nodes_by_url = None
        self.url_base = url_base

    def __iter__(self):
        return self.itertypes()

    def itertypes(self, *types):
        if not types:
            types = sorted(self._data.keys())
        for item_type in types:
            for path, tests in sorted(iteritems(self._data[item_type])):
                yield item_type, path, tests

<<<<<<< HEAD
=======
    def iterpath(self, path):
        for type_tests in self._data.values():
            for test in type_tests.get(path, set()):
                yield test

    def iterdir(self, dir_name):
        if not dir_name.endswith(os.path.sep):
            dir_name = dir_name + os.path.sep
        for type_tests in self._data.values():
            for path, tests in type_tests.iteritems():
                if path.startswith(dir_name):
                    for test in tests:
                        yield test

>>>>>>> a17af05f
    @property
    def reftest_nodes_by_url(self):
        if self._reftest_nodes_by_url is None:
            by_url = {}
            for path, nodes in iteritems(self._data.get("reftests", {})):
                for node in nodes:
                    by_url[node.url] = node
            self._reftest_nodes_by_url = by_url
        return self._reftest_nodes_by_url

    def get_reference(self, url):
        return self.reftest_nodes_by_url.get(url)

    def update(self, tree):
        new_data = defaultdict(dict)
        new_hashes = {}

        reftest_nodes = []
        old_files = defaultdict(set, {k: set(viewkeys(v)) for k, v in iteritems(self._data)})

        changed = False
        reftest_changes = False

        for source_file in tree:
            rel_path = source_file.rel_path
            file_hash = source_file.hash

            is_new = rel_path not in self._path_hash
            hash_changed = False

            if not is_new:
                old_hash, old_type = self._path_hash[rel_path]
                old_files[old_type].remove(rel_path)
                if old_hash != file_hash:
                    new_type, manifest_items = source_file.manifest_items()
                    hash_changed = True
                else:
                    new_type, manifest_items = old_type, self._data[old_type][rel_path]
            else:
                new_type, manifest_items = source_file.manifest_items()

            if new_type in ("reftest", "reftest_node"):
                reftest_nodes.extend(manifest_items)
                if is_new or hash_changed:
                    reftest_changes = True
            elif new_type:
                new_data[new_type][rel_path] = set(manifest_items)

            new_hashes[rel_path] = (file_hash, new_type)

            if is_new or hash_changed:
                changed = True

        if reftest_changes or old_files["reftest"] or old_files["reftest_node"]:
            reftests, reftest_nodes, changed_hashes = self._compute_reftests(reftest_nodes)
            new_data["reftest"] = reftests
            new_data["reftest_node"] = reftest_nodes
            new_hashes.update(changed_hashes)
        else:
            new_data["reftest"] = self._data["reftest"]
            new_data["reftest_node"] = self._data["reftest_node"]

        if any(itervalues(old_files)):
            changed = True

        self._data = new_data
        self._path_hash = new_hashes

        return changed

    def _compute_reftests(self, reftest_nodes):
        self._reftest_nodes_by_url = {}
        has_inbound = set()
        for item in reftest_nodes:
            for ref_url, ref_type in item.references:
                has_inbound.add(ref_url)

        reftests = defaultdict(set)
        references = defaultdict(set)
        changed_hashes = {}

        for item in reftest_nodes:
            if item.url in has_inbound:
                # This is a reference
                if isinstance(item, RefTest):
                    item = item.to_RefTestNode()
                    changed_hashes[item.source_file.rel_path] = (item.source_file.hash,
                                                                 item.item_type)
                references[item.source_file.rel_path].add(item)
                self._reftest_nodes_by_url[item.url] = item
            else:
                if isinstance(item, RefTestNode):
                    item = item.to_RefTest()
                    changed_hashes[item.source_file.rel_path] = (item.source_file.hash,
                                                                 item.item_type)
                reftests[item.source_file.rel_path].add(item)

        return reftests, references, changed_hashes

    def to_json(self):
        out_items = {
            test_type: {
                from_os_path(path):
                [t for t in sorted(test.to_json() for test in tests)]
                for path, tests in iteritems(type_paths)
            }
            for test_type, type_paths in iteritems(self._data)
        }
        rv = {"url_base": self.url_base,
              "paths": {from_os_path(k): v for k, v in iteritems(self._path_hash)},
              "items": out_items,
              "version": CURRENT_VERSION}
        return rv

    @classmethod
    def from_json(cls, tests_root, obj):
        version = obj.get("version")
        if version != CURRENT_VERSION:
            raise ManifestVersionMismatch

        self = cls(url_base=obj.get("url_base", "/"))
        if not hasattr(obj, "items") and hasattr(obj, "paths"):
            raise ManifestError

        self._path_hash = {to_os_path(k): v for k, v in iteritems(obj["paths"])}

        item_classes = {"testharness": TestharnessTest,
                        "reftest": RefTest,
                        "reftest_node": RefTestNode,
                        "manual": ManualTest,
                        "stub": Stub,
                        "wdspec": WebdriverSpecTest,
                        "conformancechecker": ConformanceCheckerTest,
                        "visual": VisualTest,
                        "support": SupportFile}

        source_files = {}

        for test_type, type_paths in iteritems(obj["items"]):
            if test_type not in item_classes:
                raise ManifestError
            test_cls = item_classes[test_type]
            tests = defaultdict(set)
            for path, manifest_tests in iteritems(type_paths):
                path = to_os_path(path)
                for test in manifest_tests:
                    manifest_item = test_cls.from_json(self,
                                                       tests_root,
                                                       path,
                                                       test,
                                                       source_files=source_files)
                    tests[path].add(manifest_item)
            self._data[test_type] = tests

        return self


def load(tests_root, manifest):
    logger = get_logger()

    # "manifest" is a path or file-like object.
    if isinstance(manifest, basestring):
        if os.path.exists(manifest):
            logger.debug("Opening manifest at %s" % manifest)
        else:
            logger.debug("Creating new manifest at %s" % manifest)
        try:
            with open(manifest) as f:
                rv = Manifest.from_json(tests_root, json.load(f))
        except IOError:
            return None
        return rv

    return Manifest.from_json(tests_root, json.load(manifest))


def write(manifest, manifest_path):
    dir_name = os.path.dirname(manifest_path)
    if not os.path.exists(dir_name):
        os.makedirs(dir_name)
    with open(manifest_path, "wb") as f:
        json.dump(manifest.to_json(), f, sort_keys=True, indent=1, separators=(',', ': '))
        f.write("\n")<|MERGE_RESOLUTION|>--- conflicted
+++ resolved
@@ -46,8 +46,6 @@
             for path, tests in sorted(iteritems(self._data[item_type])):
                 yield item_type, path, tests
 
-<<<<<<< HEAD
-=======
     def iterpath(self, path):
         for type_tests in self._data.values():
             for test in type_tests.get(path, set()):
@@ -62,7 +60,6 @@
                     for test in tests:
                         yield test
 
->>>>>>> a17af05f
     @property
     def reftest_nodes_by_url(self):
         if self._reftest_nodes_by_url is None:
