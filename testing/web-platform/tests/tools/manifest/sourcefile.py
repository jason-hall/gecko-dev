--- conflicted
+++ resolved
@@ -58,18 +58,12 @@
     dir_non_test = set(["resources",
                         "support",
                         "tools"])
-<<<<<<< HEAD
-
-    dir_path_non_test = {("css21", "archive")}
-
-=======
 
     dir_path_non_test = {("css21", "archive"),
                          ("css", "CSS2", "archive"),
                          ("css", "common"),
                          ("css", "work-in-progress")}
 
->>>>>>> a17af05f
     def __init__(self, tests_root, rel_path, url_base, contents=None):
         """Object representing a file in a source tree.
 
@@ -159,21 +153,10 @@
 
         parts = self.dir_path.split(os.path.sep)
 
-<<<<<<< HEAD
-        if parts[0] in self.root_dir_non_test:
-            return True
-        elif any(item in self.dir_non_test for item in parts):
-            return True
-        else:
-            for path in self.dir_path_non_test:
-                if parts[:len(path)] == list(path):
-                    return True
-=======
         if (parts[0] in self.root_dir_non_test or
             any(item in self.dir_non_test for item in parts) or
             any(parts[:len(path)] == list(path) for path in self.dir_path_non_test)):
             return True
->>>>>>> a17af05f
         return False
 
     def in_conformance_checker_dir(self):
@@ -187,10 +170,7 @@
         return (self.is_dir() or
                 self.name_prefix("MANIFEST") or
                 self.filename.startswith(".") or
-<<<<<<< HEAD
-=======
                 self.type_flag == "support" or
->>>>>>> a17af05f
                 self.in_non_test_dir())
 
     @property
@@ -304,11 +284,7 @@
 
     @cached_property
     def script_metadata(self):
-<<<<<<< HEAD
-        if self.name_is_worker or self.name_is_multi_global:
-=======
         if self.name_is_worker or self.name_is_multi_global or self.name_is_window:
->>>>>>> a17af05f
             regexp = js_meta_re
         elif self.name_is_webdriver:
             regexp = python_meta_re
@@ -530,14 +506,11 @@
             rv = (TestharnessTest.item_type,
                   [TestharnessTest(self, replace_end(self.url, ".worker.js", ".worker.html"),
                                    timeout=self.timeout)])
-<<<<<<< HEAD
-=======
 
         elif self.name_is_window:
             rv = (TestharnessTest.item_type,
                   [TestharnessTest(self, replace_end(self.url, ".window.js", ".window.html"),
                                    timeout=self.timeout)])
->>>>>>> a17af05f
 
         elif self.name_is_webdriver:
             rv = WebdriverSpecTest.item_type, [WebdriverSpecTest(self, self.url,
