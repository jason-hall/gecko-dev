import logging
import sys

logger = logging.getLogger("manifest")
<<<<<<< HEAD
logger.setLevel(logging.DEBUG)
handler = logging.StreamHandler(sys.stdout)
formatter = logging.Formatter(logging.BASIC_FORMAT, None)
handler.setFormatter(formatter)
logger.addHandler(handler)
=======

def setup():
    logger.setLevel(logging.DEBUG)
    handler = logging.StreamHandler(sys.stdout)
    formatter = logging.Formatter(logging.BASIC_FORMAT, None)
    handler.setFormatter(formatter)
    logger.addHandler(handler)
>>>>>>> a17af05f

def get_logger():
    return logger<|MERGE_RESOLUTION|>--- conflicted
+++ resolved
@@ -2,13 +2,6 @@
 import sys
 
 logger = logging.getLogger("manifest")
-<<<<<<< HEAD
-logger.setLevel(logging.DEBUG)
-handler = logging.StreamHandler(sys.stdout)
-formatter = logging.Formatter(logging.BASIC_FORMAT, None)
-handler.setFormatter(formatter)
-logger.addHandler(handler)
-=======
 
 def setup():
     logger.setLevel(logging.DEBUG)
@@ -16,7 +9,6 @@
     formatter = logging.Formatter(logging.BASIC_FORMAT, None)
     handler.setFormatter(formatter)
     logger.addHandler(handler)
->>>>>>> a17af05f
 
 def get_logger():
     return logger