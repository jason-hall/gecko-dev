--- conflicted
+++ resolved
@@ -1,25 +1,15 @@
 [tox]
-<<<<<<< HEAD
-envlist = py27,py35,py36,pypy
-=======
 envlist = py27,py36,pypy
->>>>>>> a17af05f
 skipsdist=True
 
 [testenv]
 deps =
   flake8
   pytest
-<<<<<<< HEAD
-  coverage
-  mock
-  hypothesis
-=======
   pytest-cov
   mock
   hypothesis
   pytest-catchlog
->>>>>>> a17af05f
 
 commands =
   pytest --cov
