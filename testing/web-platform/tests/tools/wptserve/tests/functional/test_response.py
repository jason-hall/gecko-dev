import unittest
from types import MethodType

<<<<<<< HEAD
import wptserve
from .base import TestUsingServer
=======
import pytest

wptserve = pytest.importorskip("wptserve")
from .base import TestUsingServer

>>>>>>> a17af05f

def send_body_as_header(self):
    if self._response.add_required_headers:
        self.write_default_headers()

    self.write("X-Body: ")
    self._headers_complete = True

class TestResponse(TestUsingServer):
    def test_head_without_body(self):
        @wptserve.handlers.handler
        def handler(request, response):
            response.writer.end_headers = MethodType(send_body_as_header,
                                                     response.writer,
                                                     wptserve.response.ResponseWriter)
            return [("X-Test", "TEST")], "body\r\n"

        route = ("GET", "/test/test_head_without_body", handler)
        self.server.router.register(*route)
        resp = self.request(route[1], method="HEAD")
        self.assertEqual("6", resp.info()['Content-Length'])
        self.assertEqual("TEST", resp.info()['x-Test'])
        self.assertEqual("", resp.info()['x-body'])

    def test_head_with_body(self):
        @wptserve.handlers.handler
        def handler(request, response):
            response.send_body_for_head_request = True
            response.writer.end_headers = MethodType(send_body_as_header,
                                                     response.writer,
                                                     wptserve.response.ResponseWriter)
            return [("X-Test", "TEST")], "body\r\n"

        route = ("GET", "/test/test_head_with_body", handler)
        self.server.router.register(*route)
        resp = self.request(route[1], method="HEAD")
        self.assertEqual("6", resp.info()['Content-Length'])
        self.assertEqual("TEST", resp.info()['x-Test'])
        self.assertEqual("body", resp.info()['X-Body'])

if __name__ == '__main__':
    unittest.main()<|MERGE_RESOLUTION|>--- conflicted
+++ resolved
@@ -1,16 +1,11 @@
 import unittest
 from types import MethodType
 
-<<<<<<< HEAD
-import wptserve
-from .base import TestUsingServer
-=======
 import pytest
 
 wptserve = pytest.importorskip("wptserve")
 from .base import TestUsingServer
 
->>>>>>> a17af05f
 
 def send_body_as_header(self):
     if self._response.add_required_headers:
