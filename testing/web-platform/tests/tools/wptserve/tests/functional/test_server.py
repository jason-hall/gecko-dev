--- conflicted
+++ resolved
@@ -1,11 +1,4 @@
 import unittest
-<<<<<<< HEAD
-
-from six.moves.urllib.error import HTTPError
-
-import wptserve
-from .base import TestUsingServer
-=======
 
 import pytest
 from six.moves.urllib.error import HTTPError
@@ -13,7 +6,6 @@
 wptserve = pytest.importorskip("wptserve")
 from .base import TestUsingServer
 
->>>>>>> a17af05f
 
 class TestFileHandler(TestUsingServer):
     def test_not_handled(self):
