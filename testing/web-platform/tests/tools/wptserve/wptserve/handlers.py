--- conflicted
+++ resolved
@@ -99,8 +99,6 @@
                    {"link": link, "name": cgi.escape(item), "class": class_})
 
 
-<<<<<<< HEAD
-=======
 def wrap_pipeline(path, request, response):
     query = parse_qs(request.url_parts.query)
 
@@ -118,7 +116,6 @@
     return response
 
 
->>>>>>> a17af05f
 class FileHandler(object):
     def __init__(self, base_path=None, url_base="/"):
         self.base_path = base_path
@@ -148,23 +145,7 @@
                 byte_ranges = None
             data = self.get_data(response, path, byte_ranges)
             response.content = data
-<<<<<<< HEAD
-            query = parse_qs(request.url_parts.query)
-
-            pipeline = None
-            if "pipe" in query:
-                pipeline = Pipeline(query["pipe"][-1])
-            elif os.path.splitext(path)[0].endswith(".sub"):
-                ml_extensions = {".html", ".htm", ".xht", ".xhtml", ".xml", ".svg"}
-                escape_type = "html" if os.path.splitext(path)[1] in ml_extensions else "none"
-                pipeline = Pipeline("sub(%s)" % escape_type)
-
-            if pipeline is not None:
-                response = pipeline(request, response)
-
-=======
             response = wrap_pipeline(path, request, response)
->>>>>>> a17af05f
             return response
 
         except (OSError, IOError):
