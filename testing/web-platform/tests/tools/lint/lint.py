from __future__ import print_function, unicode_literals

import abc
import argparse
import ast
<<<<<<< HEAD
=======
import itertools
>>>>>>> a17af05f
import json
import os
import re
import subprocess
import sys

from collections import defaultdict

from . import fnmatch
<<<<<<< HEAD
from ..localpaths import repo_root
from ..gitignore.gitignore import PathFilter
=======
from .. import localpaths
from ..gitignore.gitignore import PathFilter
from ..wpt import testfiles
>>>>>>> a17af05f

from manifest.sourcefile import SourceFile, js_meta_re, python_meta_re
from six import binary_type, iteritems, itervalues
from six.moves import range
from six.moves.urllib.parse import urlsplit, urljoin
<<<<<<< HEAD
=======

import logging

logger = None

def setup_logging(prefix=False):
    global logger
    if logger is None:
        logger = logging.getLogger(os.path.basename(os.path.splitext(__file__)[0]))
        handler = logging.StreamHandler(sys.stdout)
        logger.addHandler(handler)
    if prefix:
        format = logging.BASIC_FORMAT
    else:
        format = "%(message)s"
    formatter = logging.Formatter(format)
    for handler in logger.handlers:
        handler.setFormatter(formatter)
    logger.setLevel(logging.DEBUG)


setup_logging()
>>>>>>> a17af05f


ERROR_MSG = """You must fix all errors; for details on how to fix them, see
http://web-platform-tests.org/writing-tests/lint-tool.html

However, instead of fixing a particular error, it's sometimes
OK to add a line to the lint.whitelist file in the root of the
web-platform-tests directory to make the lint tool ignore it.

For example, to make the lint tool ignore all '%s'
errors in the %s file,
you could add the following line to the lint.whitelist file.

%s:%s"""

def all_filesystem_paths(repo_root):
    path_filter = PathFilter(repo_root, extras=[".git/*"])
    for dirpath, dirnames, filenames in os.walk(repo_root):
        for filename in filenames:
            path = os.path.relpath(os.path.join(dirpath, filename), repo_root)
            if path_filter(path):
                yield path
        dirnames[:] = [item for item in dirnames if
                       path_filter(os.path.relpath(os.path.join(dirpath, item) + "/",
                                                   repo_root))]
<<<<<<< HEAD

def check_path_length(repo_root, path, css_mode):
    if len(path) + 1 > 150:
        return [("PATH LENGTH", "/%s longer than maximum path length (%d > 150)" % (path, len(path) + 1), path, None)]
    return []


=======


def _all_files_equal(paths):
    """
    Checks all the paths are files that are byte-for-byte identical

    :param paths: the list of paths to compare
    :returns: True if they are all identical
    """
    paths = list(paths)
    if len(paths) < 2:
        return True

    first = paths.pop()
    size = os.path.getsize(first)
    if any(os.path.getsize(path) != size for path in paths):
        return False

    # Chunk this to avoid eating up memory and file descriptors
    bufsize = 4096*4  # 16KB, a "reasonable" number of disk sectors
    groupsize = 8  # Hypothesised to be large enough in the common case that everything fits in one group
    with open(first, "rb") as first_f:
        for start in range(0, len(paths), groupsize):
            path_group = paths[start:start+groupsize]
            first_f.seek(0)
            try:
                files = [open(x, "rb") for x in path_group]
                for _ in range(0, size, bufsize):
                    a = first_f.read(bufsize)
                    for f in files:
                        b = f.read(bufsize)
                        if a != b:
                            return False
            finally:
                for f in files:
                    f.close()

    return True


def check_path_length(repo_root, path, css_mode):
    if len(path) + 1 > 150:
        return [("PATH LENGTH", "/%s longer than maximum path length (%d > 150)" % (path, len(path) + 1), path, None)]
    return []


>>>>>>> a17af05f
def check_worker_collision(repo_root, path, css_mode):
    endings = [(".any.html", ".any.js"),
               (".any.worker.html", ".any.js"),
               (".worker.html", ".worker.js")]
    for path_ending, generated in endings:
        if path.endswith(path_ending):
            return [("WORKER COLLISION",
                     "path ends with %s which collides with generated tests from %s files" % (path_ending, generated),
                     path,
                     None)]
    return []


drafts_csswg_re = re.compile(r"https?\:\/\/drafts\.csswg\.org\/([^/?#]+)")
w3c_tr_re = re.compile(r"https?\:\/\/www\.w3c?\.org\/TR\/([^/?#]+)")
w3c_dev_re = re.compile(r"https?\:\/\/dev\.w3c?\.org\/[^/?#]+\/([^/?#]+)")


def check_css_globally_unique(repo_root, paths, css_mode):
    """
    Checks that CSS filenames are sufficiently unique

    This groups files by path classifying them as "test", "reference", or
    "support".

    "test" files must have a unique name across files that share links to the
    same spec.

    "reference" and "support" files, on the other hand, must have globally
    unique names.

    :param repo_root: the repository root
    :param paths: list of all paths
    :param css_mode: whether we're in CSS testsuite mode
    :returns: a list of errors found in ``paths``

    """
    test_files = defaultdict(set)
    ref_files = defaultdict(set)
    support_files = defaultdict(set)

    for path in paths:
        if os.name == "nt":
            path = path.replace("\\", "/")

        if not css_mode:
            if not path.startswith("css/"):
                continue

        # we're within css or in css_mode after all that
        source_file = SourceFile(repo_root, path, "/")
        if source_file.name_is_non_test:
            # If we're name_is_non_test for a reason apart from support, ignore it.
            # We care about support because of the requirement all support files in css/ to be in
            # a support directory; see the start of check_parsed.
            offset = path.find("/support/")
            if offset == -1:
                continue

            parts = source_file.dir_path.split(os.path.sep)
            if (parts[0] in source_file.root_dir_non_test or
                any(item in source_file.dir_non_test - {"support"} for item in parts) or
                any(parts[:len(non_test_path)] == list(non_test_path) for non_test_path in source_file.dir_path_non_test)):
                continue

            name = path[offset+1:]
            support_files[name].add(path)
        elif source_file.name_is_reference:
            ref_files[source_file.name].add(path)
        else:
            test_files[source_file.name].add(path)

    errors = []

    for name, colliding in iteritems(test_files):
        if len(colliding) > 1:
            if not _all_files_equal([os.path.join(repo_root, x) for x in colliding]):
                # Only compute by_spec if there are prima-facie collisions because of cost
                by_spec = defaultdict(set)
                for path in colliding:
                    source_file = SourceFile(repo_root, path, "/")
                    for link in source_file.spec_links:
                        for r in (drafts_csswg_re, w3c_tr_re, w3c_dev_re):
                            m = r.match(link)
                            if m:
                                spec = m.group(1)
                                break
                        else:
                            continue
                        by_spec[spec].add(path)

                for spec, paths in iteritems(by_spec):
                    if not _all_files_equal([os.path.join(repo_root, x) for x in paths]):
                        for x in paths:
                            errors.append(("CSS-COLLIDING-TEST-NAME",
                                           "The filename %s in the %s testsuite is shared by: %s"
                                           % (name,
                                              spec,
                                              ", ".join(sorted(paths))),
                                           x,
                                           None))

    for error_name, d in [("CSS-COLLIDING-REF-NAME", ref_files),
                          ("CSS-COLLIDING-SUPPORT-NAME", support_files)]:
        for name, colliding in iteritems(d):
            if len(colliding) > 1:
                if not _all_files_equal([os.path.join(repo_root, x) for x in colliding]):
                    for x in colliding:
                        errors.append((error_name,
                                       "The filename %s is shared by: %s" % (name,
                                                                             ", ".join(sorted(colliding))),
                                       x,
                                       None))

    return errors


def parse_whitelist(f):
    """
    Parse the whitelist file given by `f`, and return the parsed structure.
    """

    data = defaultdict(lambda:defaultdict(set))
    ignored_files = set()

    for line in f:
        line = line.strip()
        if not line or line.startswith("#"):
            continue
        parts = [item.strip() for item in line.split(":")]
        if len(parts) == 2:
            parts.append(None)
        else:
            parts[-1] = int(parts[-1])

<<<<<<< HEAD
        error_type, file_match, line_number = parts
        file_match = os.path.normcase(file_match)

        if error_type == "*":
            ignored_files.add(file_match)
        else:
            data[file_match][error_type].add(line_number)
=======
        error_types, file_match, line_number = parts
        error_types = {item.strip() for item in error_types.split(",")}
        file_match = os.path.normcase(file_match)

        if "*" in error_types:
            ignored_files.add(file_match)
        else:
            for error_type in error_types:
                data[error_type][file_match].add(line_number)
>>>>>>> a17af05f

    return data, ignored_files


def filter_whitelist_errors(data, errors):
    """
    Filter out those errors that are whitelisted in `data`.
    """

    if not errors:
        return []

    whitelisted = [False for item in range(len(errors))]
    normpath = os.path.normcase(path)

<<<<<<< HEAD
    for file_match, whitelist_errors in iteritems(data):
        if fnmatch.fnmatchcase(normpath, file_match):
            for i, (error_type, msg, path, line) in enumerate(errors):
                if error_type in whitelist_errors:
                    allowed_lines = whitelist_errors[error_type]
                    if None in allowed_lines or line in allowed_lines:
=======
    for i, (error_type, msg, path, line) in enumerate(errors):
        normpath = os.path.normcase(path)
        if error_type in data:
            wl_files = data[error_type]
            for file_match, allowed_lines in iteritems(wl_files):
                if None in allowed_lines or line in allowed_lines:
                    if fnmatch.fnmatchcase(normpath, file_match):
>>>>>>> a17af05f
                        whitelisted[i] = True

    return [item for i, item in enumerate(errors) if not whitelisted[i]]

class Regexp(object):
    pattern = None
    file_extensions = None
    error = None
    _re = None

    def __init__(self):
        self._re = re.compile(self.pattern)

    def applies(self, path):
        return (self.file_extensions is None or
                os.path.splitext(path)[1] in self.file_extensions)

    def search(self, line):
        return self._re.search(line)

class TrailingWhitespaceRegexp(Regexp):
    pattern = b"[ \t\f\v]$"
    error = "TRAILING WHITESPACE"
    description = "Whitespace at EOL"

class TabsRegexp(Regexp):
    pattern = b"^\t"
    error = "INDENT TABS"
    description = "Tabs used for indentation"

class CRRegexp(Regexp):
    pattern = b"\r$"
    error = "CR AT EOL"
    description = "CR character in line separator"

class SetTimeoutRegexp(Regexp):
    pattern = b"setTimeout\s*\("
    error = "SET TIMEOUT"
    file_extensions = [".html", ".htm", ".js", ".xht", ".xhtml", ".svg"]
    description = "setTimeout used; step_timeout should typically be used instead"

class W3CTestOrgRegexp(Regexp):
    pattern = b"w3c\-test\.org"
    error = "W3C-TEST.ORG"
    description = "External w3c-test.org domain used"

class Webidl2Regexp(Regexp):
    pattern = b"webidl2\.js"
    error = "WEBIDL2.JS"
    description = "Legacy webidl2.js script used"

class ConsoleRegexp(Regexp):
    pattern = b"console\.[a-zA-Z]+\s*\("
    error = "CONSOLE"
    file_extensions = [".html", ".htm", ".js", ".xht", ".xhtml", ".svg"]
    description = "Console logging API used"

class GenerateTestsRegexp(Regexp):
    pattern = b"generate_tests\s*\("
    error = "GENERATE_TESTS"
    file_extensions = [".html", ".htm", ".js", ".xht", ".xhtml", ".svg"]
    description = "generate_tests used"

class PrintRegexp(Regexp):
    pattern = b"print(?:\s|\s*\()"
    error = "PRINT STATEMENT"
    file_extensions = [".py"]
    description = "Print function used"

regexps = [item() for item in
           [TrailingWhitespaceRegexp,
            TabsRegexp,
            CRRegexp,
            SetTimeoutRegexp,
            W3CTestOrgRegexp,
            Webidl2Regexp,
            ConsoleRegexp,
            GenerateTestsRegexp,
            PrintRegexp]]

def check_regexp_line(repo_root, path, f, css_mode):
    errors = []

    applicable_regexps = [regexp for regexp in regexps if regexp.applies(path)]

    for i, line in enumerate(f):
        for regexp in applicable_regexps:
            if regexp.search(line):
                errors.append((regexp.error, regexp.description, path, i+1))

    return errors

def check_parsed(repo_root, path, f, css_mode):
    source_file = SourceFile(repo_root, path, "/", contents=f.read())

    errors = []

    if css_mode or path.startswith("css/"):
        if (source_file.type == "support" and
            not source_file.name_is_non_test and
            not source_file.name_is_reference):
            return [("SUPPORT-WRONG-DIR", "Support file not in support directory", path, None)]

<<<<<<< HEAD
=======
        if (source_file.type != "support" and
            not source_file.name_is_reference and
            not source_file.spec_links):
            return [("MISSING-LINK", "Testcase file must have a link to a spec", path, None)]

>>>>>>> a17af05f
    if source_file.name_is_non_test or source_file.name_is_manual:
        return []

    if source_file.markup_type is None:
        return []

    if source_file.root is None:
        return [("PARSE-FAILED", "Unable to parse file", path, None)]

    if source_file.type == "manual" and not source_file.name_is_manual:
        return [("CONTENT-MANUAL", "Manual test whose filename doesn't end in '-manual'", path, None)]

    if source_file.type == "visual" and not source_file.name_is_visual:
        return [("CONTENT-VISUAL", "Visual test whose filename doesn't end in '-visual'", path, None)]

    for reftest_node in source_file.reftest_nodes:
        href = reftest_node.attrib.get("href", "")
        parts = urlsplit(href)
        if parts.scheme or parts.netloc:
            errors.append(("ABSOLUTE-URL-REF",
                     "Reference test with a reference file specified via an absolute URL: '%s'" % href, path, None))
            continue

        ref_url = urljoin(source_file.url, href)
        ref_parts = urlsplit(ref_url)

        if source_file.url == ref_url:
            errors.append(("SAME-FILE-REF",
                           "Reference test which points at itself as a reference",
                           path,
                           None))
            continue

        assert ref_parts.path != ""

        reference_file = os.path.join(repo_root, ref_parts.path[1:])
        reference_rel = reftest_node.attrib.get("rel", "")

        if not os.path.isfile(reference_file):
            errors.append(("NON-EXISTENT-REF",
                     "Reference test with a non-existent '%s' relationship reference: '%s'" % (reference_rel, href), path, None))

    if len(source_file.timeout_nodes) > 1:
        errors.append(("MULTIPLE-TIMEOUT", "More than one meta name='timeout'", path, None))

    for timeout_node in source_file.timeout_nodes:
        timeout_value = timeout_node.attrib.get("content", "").lower()
        if timeout_value != "long":
            errors.append(("INVALID-TIMEOUT", "Invalid timeout value %s" % timeout_value, path, None))

    if source_file.testharness_nodes:
        if len(source_file.testharness_nodes) > 1:
            errors.append(("MULTIPLE-TESTHARNESS",
                           "More than one <script src='/resources/testharness.js'>", path, None))

        testharnessreport_nodes = source_file.root.findall(".//{http://www.w3.org/1999/xhtml}script[@src='/resources/testharnessreport.js']")
        if not testharnessreport_nodes:
            errors.append(("MISSING-TESTHARNESSREPORT",
                           "Missing <script src='/resources/testharnessreport.js'>", path, None))
        else:
            if len(testharnessreport_nodes) > 1:
                errors.append(("MULTIPLE-TESTHARNESSREPORT",
                               "More than one <script src='/resources/testharnessreport.js'>", path, None))

        testharnesscss_nodes = source_file.root.findall(".//{http://www.w3.org/1999/xhtml}link[@href='/resources/testharness.css']")
        if testharnesscss_nodes:
            errors.append(("PRESENT-TESTHARNESSCSS",
                           "Explicit link to testharness.css present", path, None))

        for element in source_file.variant_nodes:
            if "content" not in element.attrib:
                errors.append(("VARIANT-MISSING",
                               "<meta name=variant> missing 'content' attribute", path, None))
            else:
                variant = element.attrib["content"]
                if variant != "" and variant[0] not in ("?", "#"):
                    errors.append(("MALFORMED-VARIANT",
                               "%s <meta name=variant> 'content' attribute must be the empty string or start with '?' or '#'" % path, None))

        seen_elements = {"timeout": False,
                         "testharness": False,
                         "testharnessreport": False}
        required_elements = [key for key, value in {"testharness": True,
                                                    "testharnessreport": len(testharnessreport_nodes) > 0,
                                                    "timeout": len(source_file.timeout_nodes) > 0}.items()
                             if value]

        for elem in source_file.root.iter():
            if source_file.timeout_nodes and elem == source_file.timeout_nodes[0]:
                seen_elements["timeout"] = True
                if seen_elements["testharness"]:
                    errors.append(("LATE-TIMEOUT",
                                   "<meta name=timeout> seen after testharness.js script", path, None))

            elif elem == source_file.testharness_nodes[0]:
                seen_elements["testharness"] = True

            elif testharnessreport_nodes and elem == testharnessreport_nodes[0]:
                seen_elements["testharnessreport"] = True
                if not seen_elements["testharness"]:
                    errors.append(("EARLY-TESTHARNESSREPORT",
                                   "testharnessreport.js script seen before testharness.js script", path, None))

            if all(seen_elements[name] for name in required_elements):
                break


    for element in source_file.root.findall(".//{http://www.w3.org/1999/xhtml}script[@src]"):
        src = element.attrib["src"]
        for name in ["testharness", "testharnessreport"]:
            if "%s.js" % name == src or ("/%s.js" % name in src and src != "/resources/%s.js" % name):
                errors.append(("%s-PATH" % name.upper(), "%s.js script seen with incorrect path" % name, path, None))


    return errors

class ASTCheck(object):
    __metaclass__ = abc.ABCMeta
    error = None
    description = None

    @abc.abstractmethod
    def check(self, root):
        pass

class OpenModeCheck(ASTCheck):
    error = "OPEN-NO-MODE"
    description = "File opened without providing an explicit mode (note: binary files must be read with 'b' in the mode flags)"

    def check(self, root):
        errors = []
        for node in ast.walk(root):
            if isinstance(node, ast.Call):
                if hasattr(node.func, "id") and node.func.id in ("open", "file"):
                    if (len(node.args) < 2 and
                        all(item.arg != "mode" for item in node.keywords)):
                        errors.append(node.lineno)
        return errors

ast_checkers = [item() for item in [OpenModeCheck]]

def check_python_ast(repo_root, path, f, css_mode):
    if not path.endswith(".py"):
        return []

    try:
        root = ast.parse(f.read())
    except SyntaxError as e:
        return [("PARSE-FAILED", "Unable to parse file", path, e.lineno)]

    errors = []
    for checker in ast_checkers:
        for lineno in checker.check(root):
            errors.append((checker.error, checker.description, path, lineno))
    return errors


broken_js_metadata = re.compile(b"//\s*META:")
broken_python_metadata = re.compile(b"#\s*META:")


def check_script_metadata(repo_root, path, f, css_mode):
    if path.endswith((".worker.js", ".any.js")):
        meta_re = js_meta_re
        broken_metadata = broken_js_metadata
    elif path.endswith(".py"):
        meta_re = python_meta_re
        broken_metadata = broken_python_metadata
    else:
        return []

    done = False
    errors = []
    for idx, line in enumerate(f):
        assert isinstance(line, binary_type), line

        m = meta_re.match(line)
        if m:
            key, value = m.groups()
            if key == b"timeout":
                if value != b"long":
                    errors.append(("UNKNOWN-TIMEOUT-METADATA", "Unexpected value for timeout metadata", path, idx + 1))
            elif key == b"script":
                pass
            else:
                errors.append(("UNKNOWN-METADATA", "Unexpected kind of metadata", path, idx + 1))
        else:
            done = True

        if done:
            if meta_re.match(line):
                errors.append(("STRAY-METADATA", "Metadata comments should start the file", path, idx + 1))
            elif meta_re.search(line):
                errors.append(("INDENTED-METADATA", "Metadata comments should start the line", path, idx + 1))
            elif broken_metadata.search(line):
                errors.append(("BROKEN-METADATA", "Metadata comment is not formatted correctly", path, idx + 1))

    return errors


def check_path(repo_root, path, css_mode):
    """
    Runs lints that check the file path.

    :param repo_root: the repository root
    :param path: the path of the file within the repository
    :param css_mode: whether we're in CSS testsuite mode
    :returns: a list of errors found in ``path``
    """

    errors = []
    for path_fn in path_lints:
        errors.extend(path_fn(repo_root, path, css_mode))
<<<<<<< HEAD
=======
    return errors


def check_all_paths(repo_root, paths, css_mode):
    """
    Runs lints that check all paths globally.

    :param repo_root: the repository root
    :param paths: a list of all the paths within the repository
    :param css_mode: whether we're in CSS testsuite mode
    :returns: a list of errors found in ``f``
    """

    errors = []
    for paths_fn in all_paths_lints:
        errors.extend(paths_fn(repo_root, paths, css_mode))
>>>>>>> a17af05f
    return errors


def check_file_contents(repo_root, path, f, css_mode):
    """
    Runs lints that check the file contents.

    :param repo_root: the repository root
    :param path: the path of the file within the repository
    :param f: a file-like object with the file contents
    :param css_mode: whether we're in CSS testsuite mode
    :returns: a list of errors found in ``f``
    """

    errors = []
    for file_fn in file_lints:
        errors.extend(file_fn(repo_root, path, f, css_mode))
        f.seek(0)
    return errors


def output_errors_text(errors):
    for error_type, description, path, line_number in errors:
        pos_string = path
        if line_number:
            pos_string += ":%s" % line_number
<<<<<<< HEAD
        print("%s: %s (%s)" % (pos_string, description, error_type))
=======
        logger.error("%s: %s (%s)" % (pos_string, description, error_type))


def output_errors_markdown(errors):
    if not errors:
        return
    heading = """Got lint errors:

| Error Type | Position | Message |
|------------|----------|---------|"""
    for line in heading.split("\n"):
        logger.error(line)
    for error_type, description, path, line_number in errors:
        pos_string = path
        if line_number:
            pos_string += ":%s" % line_number
        logger.error("%s | %s | %s |" % (error_type, pos_string, description))

>>>>>>> a17af05f

def output_errors_json(errors):
    for error_type, error, path, line_number in errors:
        print(json.dumps({"path": path, "lineno": line_number,
                          "rule": error_type, "message": error}))


def output_error_count(error_count):
    if not error_count:
        return

    by_type = " ".join("%s: %d" % item for item in error_count.items())
    count = sum(error_count.values())
    logger.info("")
    if count == 1:
        logger.info("There was 1 error (%s)" % (by_type,))
    else:
        logger.info("There were %d errors (%s)" % (count, by_type))


def changed_files(wpt_root):
    revish = testfiles.get_revish(revish=None)
    changed, _ = testfiles.files_changed(revish, set(), include_uncommitted=True, include_new=True)
    return [os.path.relpath(item, wpt_root) for item in changed]


def create_parser():
    parser = argparse.ArgumentParser()
    parser.add_argument("paths", nargs="*",
                        help="List of paths to lint")
    parser.add_argument("--json", action="store_true",
                        help="Output machine-readable JSON format")
<<<<<<< HEAD
    parser.add_argument("--css-mode", action="store_true",
                        help="Run CSS testsuite specific lints")
    return parser.parse_args()

def main(force_css_mode=False):
    args = parse_args()
    paths = args.paths if args.paths else all_filesystem_paths(repo_root)
    return lint(repo_root, paths, args.json, force_css_mode or args.css_mode)

def lint(repo_root, paths, output_json, css_mode):
=======
    parser.add_argument("--markdown", action="store_true",
                        help="Output markdown")
    parser.add_argument("--css-mode", action="store_true",
                        help="Run CSS testsuite specific lints")
    parser.add_argument("--repo-root", help="The WPT directory. Use this"
                        "option if the lint script exists outside the repository")
    parser.add_argument("--all", action="store_true", help="If no paths are passed, try to lint the whole "
                        "working directory, not just files that changed")
    return parser


def main(**kwargs):
    if kwargs.get("json") and kwargs.get("markdown"):
        logger.critical("Cannot specify --json and --markdown")
        sys.exit(2)

    repo_root = kwargs.get('repo_root') or localpaths.repo_root
    output_format = {(True, False): "json",
                     (False, True): "markdown",
                     (False, False): "normal"}[(kwargs.get("json", False),
                                                kwargs.get("markdown", False))]

    paths = list(kwargs.get("paths") if kwargs.get("paths") else
                 changed_files(repo_root) if not kwargs.get("all") else
                 all_filesystem_paths(repo_root))

    if output_format == "markdown":
        setup_logging(True)
    return lint(repo_root, paths, output_format, kwargs.get("css_mode", False))


def lint(repo_root, paths, output_format, css_mode):
>>>>>>> a17af05f
    error_count = defaultdict(int)
    last = None

    with open(os.path.join(repo_root, "lint.whitelist")) as f:
        whitelist, ignored_files = parse_whitelist(f)

    output_errors = {"json": output_errors_json,
                     "markdown": output_errors_markdown,
                     "normal": output_errors_text}[output_format]

    def process_errors(errors):
        """
        Filters and prints the errors, and updates the ``error_count`` object.

        :param errors: a list of error tuples (error type, message, path, line number)
        :returns: ``None`` if there were no errors, or
                  a tuple of the error type and the path otherwise
        """

        errors = filter_whitelist_errors(whitelist, errors)

        if not errors:
            return None

        output_errors(errors)
        for error_type, error, path, line in errors:
            error_count[error_type] += 1

        return (errors[-1][0], path)

    for path in paths[:]:
        abs_path = os.path.join(repo_root, path)
        if not os.path.exists(abs_path):
            paths.remove(path)
            continue

        if any(fnmatch.fnmatch(path, file_match) for file_match in ignored_files):
<<<<<<< HEAD
            continue

        errors = check_path(repo_root, path, css_mode)
        last = process_errors(path, errors) or last
=======
            paths.remove(path)
            continue

        errors = check_path(repo_root, path, css_mode)
        last = process_errors(errors) or last
>>>>>>> a17af05f

        if not os.path.isdir(abs_path):
            with open(abs_path, 'rb') as f:
                errors = check_file_contents(repo_root, path, f, css_mode)
<<<<<<< HEAD
                last = process_errors(path, errors) or last
=======
                last = process_errors(errors) or last

    errors = check_all_paths(repo_root, paths, css_mode)
    last = process_errors(errors) or last
>>>>>>> a17af05f

    if output_format in ("normal", "markdown"):
        output_error_count(error_count)
        if error_count:
<<<<<<< HEAD
            print(ERROR_MSG % (last[0], last[1], last[0], last[1]))
    return sum(itervalues(error_count))

path_lints = [check_path_length, check_worker_collision]
=======
            for line in (ERROR_MSG % (last[0], last[1], last[0], last[1])).split("\n"):
                logger.info(line)
    return sum(itervalues(error_count))

path_lints = [check_path_length, check_worker_collision]
all_paths_lints = [check_css_globally_unique]
>>>>>>> a17af05f
file_lints = [check_regexp_line, check_parsed, check_python_ast, check_script_metadata]

if __name__ == "__main__":
    args = create_parser().parse_args()
    error_count = main(**vars(args))
    if error_count > 0:
        sys.exit(1)<|MERGE_RESOLUTION|>--- conflicted
+++ resolved
@@ -3,10 +3,7 @@
 import abc
 import argparse
 import ast
-<<<<<<< HEAD
-=======
 import itertools
->>>>>>> a17af05f
 import json
 import os
 import re
@@ -16,21 +13,14 @@
 from collections import defaultdict
 
 from . import fnmatch
-<<<<<<< HEAD
-from ..localpaths import repo_root
-from ..gitignore.gitignore import PathFilter
-=======
 from .. import localpaths
 from ..gitignore.gitignore import PathFilter
 from ..wpt import testfiles
->>>>>>> a17af05f
 
 from manifest.sourcefile import SourceFile, js_meta_re, python_meta_re
 from six import binary_type, iteritems, itervalues
 from six.moves import range
 from six.moves.urllib.parse import urlsplit, urljoin
-<<<<<<< HEAD
-=======
 
 import logging
 
@@ -53,7 +43,6 @@
 
 
 setup_logging()
->>>>>>> a17af05f
 
 
 ERROR_MSG = """You must fix all errors; for details on how to fix them, see
@@ -79,15 +68,6 @@
         dirnames[:] = [item for item in dirnames if
                        path_filter(os.path.relpath(os.path.join(dirpath, item) + "/",
                                                    repo_root))]
-<<<<<<< HEAD
-
-def check_path_length(repo_root, path, css_mode):
-    if len(path) + 1 > 150:
-        return [("PATH LENGTH", "/%s longer than maximum path length (%d > 150)" % (path, len(path) + 1), path, None)]
-    return []
-
-
-=======
 
 
 def _all_files_equal(paths):
@@ -134,7 +114,6 @@
     return []
 
 
->>>>>>> a17af05f
 def check_worker_collision(repo_root, path, css_mode):
     endings = [(".any.html", ".any.js"),
                (".any.worker.html", ".any.js"),
@@ -270,15 +249,6 @@
         else:
             parts[-1] = int(parts[-1])
 
-<<<<<<< HEAD
-        error_type, file_match, line_number = parts
-        file_match = os.path.normcase(file_match)
-
-        if error_type == "*":
-            ignored_files.add(file_match)
-        else:
-            data[file_match][error_type].add(line_number)
-=======
         error_types, file_match, line_number = parts
         error_types = {item.strip() for item in error_types.split(",")}
         file_match = os.path.normcase(file_match)
@@ -288,7 +258,6 @@
         else:
             for error_type in error_types:
                 data[error_type][file_match].add(line_number)
->>>>>>> a17af05f
 
     return data, ignored_files
 
@@ -302,16 +271,7 @@
         return []
 
     whitelisted = [False for item in range(len(errors))]
-    normpath = os.path.normcase(path)
-
-<<<<<<< HEAD
-    for file_match, whitelist_errors in iteritems(data):
-        if fnmatch.fnmatchcase(normpath, file_match):
-            for i, (error_type, msg, path, line) in enumerate(errors):
-                if error_type in whitelist_errors:
-                    allowed_lines = whitelist_errors[error_type]
-                    if None in allowed_lines or line in allowed_lines:
-=======
+
     for i, (error_type, msg, path, line) in enumerate(errors):
         normpath = os.path.normcase(path)
         if error_type in data:
@@ -319,7 +279,6 @@
             for file_match, allowed_lines in iteritems(wl_files):
                 if None in allowed_lines or line in allowed_lines:
                     if fnmatch.fnmatchcase(normpath, file_match):
->>>>>>> a17af05f
                         whitelisted[i] = True
 
     return [item for i, item in enumerate(errors) if not whitelisted[i]]
@@ -423,14 +382,11 @@
             not source_file.name_is_reference):
             return [("SUPPORT-WRONG-DIR", "Support file not in support directory", path, None)]
 
-<<<<<<< HEAD
-=======
         if (source_file.type != "support" and
             not source_file.name_is_reference and
             not source_file.spec_links):
             return [("MISSING-LINK", "Testcase file must have a link to a spec", path, None)]
 
->>>>>>> a17af05f
     if source_file.name_is_non_test or source_file.name_is_manual:
         return []
 
@@ -644,8 +600,6 @@
     errors = []
     for path_fn in path_lints:
         errors.extend(path_fn(repo_root, path, css_mode))
-<<<<<<< HEAD
-=======
     return errors
 
 
@@ -662,7 +616,6 @@
     errors = []
     for paths_fn in all_paths_lints:
         errors.extend(paths_fn(repo_root, paths, css_mode))
->>>>>>> a17af05f
     return errors
 
 
@@ -689,9 +642,6 @@
         pos_string = path
         if line_number:
             pos_string += ":%s" % line_number
-<<<<<<< HEAD
-        print("%s: %s (%s)" % (pos_string, description, error_type))
-=======
         logger.error("%s: %s (%s)" % (pos_string, description, error_type))
 
 
@@ -710,7 +660,6 @@
             pos_string += ":%s" % line_number
         logger.error("%s | %s | %s |" % (error_type, pos_string, description))
 
->>>>>>> a17af05f
 
 def output_errors_json(errors):
     for error_type, error, path, line_number in errors:
@@ -743,18 +692,6 @@
                         help="List of paths to lint")
     parser.add_argument("--json", action="store_true",
                         help="Output machine-readable JSON format")
-<<<<<<< HEAD
-    parser.add_argument("--css-mode", action="store_true",
-                        help="Run CSS testsuite specific lints")
-    return parser.parse_args()
-
-def main(force_css_mode=False):
-    args = parse_args()
-    paths = args.paths if args.paths else all_filesystem_paths(repo_root)
-    return lint(repo_root, paths, args.json, force_css_mode or args.css_mode)
-
-def lint(repo_root, paths, output_json, css_mode):
-=======
     parser.add_argument("--markdown", action="store_true",
                         help="Output markdown")
     parser.add_argument("--css-mode", action="store_true",
@@ -787,7 +724,6 @@
 
 
 def lint(repo_root, paths, output_format, css_mode):
->>>>>>> a17af05f
     error_count = defaultdict(int)
     last = None
 
@@ -825,47 +761,29 @@
             continue
 
         if any(fnmatch.fnmatch(path, file_match) for file_match in ignored_files):
-<<<<<<< HEAD
-            continue
-
-        errors = check_path(repo_root, path, css_mode)
-        last = process_errors(path, errors) or last
-=======
             paths.remove(path)
             continue
 
         errors = check_path(repo_root, path, css_mode)
         last = process_errors(errors) or last
->>>>>>> a17af05f
 
         if not os.path.isdir(abs_path):
             with open(abs_path, 'rb') as f:
                 errors = check_file_contents(repo_root, path, f, css_mode)
-<<<<<<< HEAD
-                last = process_errors(path, errors) or last
-=======
                 last = process_errors(errors) or last
 
     errors = check_all_paths(repo_root, paths, css_mode)
     last = process_errors(errors) or last
->>>>>>> a17af05f
 
     if output_format in ("normal", "markdown"):
         output_error_count(error_count)
         if error_count:
-<<<<<<< HEAD
-            print(ERROR_MSG % (last[0], last[1], last[0], last[1]))
-    return sum(itervalues(error_count))
-
-path_lints = [check_path_length, check_worker_collision]
-=======
             for line in (ERROR_MSG % (last[0], last[1], last[0], last[1])).split("\n"):
                 logger.info(line)
     return sum(itervalues(error_count))
 
 path_lints = [check_path_length, check_worker_collision]
 all_paths_lints = [check_css_globally_unique]
->>>>>>> a17af05f
 file_lints = [check_regexp_line, check_parsed, check_python_ast, check_script_metadata]
 
 if __name__ == "__main__":
