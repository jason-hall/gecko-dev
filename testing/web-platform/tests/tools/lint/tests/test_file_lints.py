--- conflicted
+++ resolved
@@ -430,8 +430,6 @@
         assert errors == []
 
 
-<<<<<<< HEAD
-=======
 def test_css_missing_file_css_mode():
     code = b"""\
 <html xmlns="http://www.w3.org/1999/xhtml">
@@ -480,7 +478,6 @@
     ]
 
 
->>>>>>> a17af05f
 @pytest.mark.parametrize("filename", [
     "foo.worker.js",
     "foo.any.js",
