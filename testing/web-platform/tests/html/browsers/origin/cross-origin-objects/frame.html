<!doctype html>
<html>
<head>
<script>
  // Override the |frames| property to test that such overrides are
  // properly ignored cross-origin.
  window.frames = "override";

  // If we get a postMessage, we grab references to everything and set
  // document.domain to trim off our topmost subdomain.
  window.onmessage = function(evt) {
    window.windowReferences = [];
    window.locationReferences = [];
    for (var i = 0; i < parent.length; ++i) {
      windowReferences.push(parent[i]);
      locationReferences.push(parent[i].location);
    }
    try {
      document.domain = document.domain.substring(document.domain.indexOf('.') + 1);
      evt.source.postMessage('PASS', '*');
    } catch (e) {
      evt.source.postMessage('FAIL: cannot trim off document.domain: ' + e, '*');
    }
  }

  function checkWindowReferences() {
    for (var i = 0; i < parent.length; ++i) {
      if (windowReferences[i] != parent[i])
        throw new Error("Window references don't match for " + i + " after document.domain");
      if (locationReferences[i] != parent[i].location)
        throw new Error("Location references don't match for " + i + " after document.domain");
    }
    return true;
  }
</script>
</head>
<body>
  <!-- Two subframes to give us some indexed properties -->
  <iframe></iframe>
<<<<<<< HEAD
  <iframe></iframe>
=======
  <iframe name=donotleakme></iframe><!-- "donotleakme" is excluded as cross-origin named property due to [[HideFromKeys]] -->
>>>>>>> a17af05f
</body>
</html><|MERGE_RESOLUTION|>--- conflicted
+++ resolved
@@ -37,10 +37,6 @@
 <body>
   <!-- Two subframes to give us some indexed properties -->
   <iframe></iframe>
-<<<<<<< HEAD
-  <iframe></iframe>
-=======
   <iframe name=donotleakme></iframe><!-- "donotleakme" is excluded as cross-origin named property due to [[HideFromKeys]] -->
->>>>>>> a17af05f
 </body>
 </html>