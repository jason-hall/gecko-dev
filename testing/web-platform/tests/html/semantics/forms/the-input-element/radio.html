--- conflicted
+++ resolved
@@ -23,14 +23,11 @@
 <input type=radio name=group4 id=radio10>
 <input type=radio name=group4 id=radio11 checked>
 
-<<<<<<< HEAD
-=======
 <form id="testform"></form>
 <input type=radio form=testform name=group6 id=radio12 checked>
 <input type=radio form=testform name=group6 id=radio13>
 <input type=radio form=testform name=group6 id=radio14>
 
->>>>>>> a17af05f
 <script>
   var radio1 = document.getElementById('radio1'),
       radio2 = document.getElementById('radio2'),
