<!DOCTYPE html>
<meta charset=utf-8>
<meta name="timeout" content="long">
<title>text field selection: select()</title>
<link rel="author" title="Domenic Denicola" href="mailto:d@domenic.me">
<link rel=help href="https://html.spec.whatwg.org/multipage/#textFieldSelection">
<script src="/resources/testharness.js"></script>
<script src="/resources/testharnessreport.js"></script>
<div id="log"></div>

<textarea>foobar</textarea>
<input type="text" value="foobar">
<input type="search" value="foobar">
<input type="tel" value="1234">
<input type="url" value="https://example.com/">
<input type="password" value="hunter2">

<script>
"use strict";

const els = [document.querySelector("textarea"), ...document.querySelectorAll("input")];

const actions = [
  {
    label: "select()",
    action: el => el.select()
  },
  {
    label: "selectionStart",
    action: el => el.selectionStart = 1
  },
  {
    label: "selectionEnd",
    action: el => el.selectionEnd = el.value.length - 1
  },
  {
    label: "selectionDirection",
<<<<<<< HEAD
    action: el => el.selectionDirection = "right"
=======
    action: el => el.selectionDirection = "backward"
>>>>>>> a17af05f
  },
  {
    label: "setSelectionRange()",
    action: el => el.setSelectionRange(1, el.value.length - 1) // changes direction implicitly to none/forward
  },
  {
    label: "setRangeText()",
    action: el => el.setRangeText("newmiddle")
  }
];

for (const el of els) {
  const elLabel = el.localName === "textarea" ? "textarea" : "input type " + el.type;

  for (const action of actions) {
    // promise_test instead of async_test is important because these need to happen in sequence (to test that events
    // fire if and only if the selection changes).
    promise_test(t => {
      const watcher = new EventWatcher(t, el, "select");

      const promise = watcher.wait_for("select").then(e => {
        assert_true(e.isTrusted, "isTrusted must be true");
        assert_true(e.bubbles, "bubbles must be true");
        assert_false(e.cancelable, "cancelable must be false");
      });

      action.action(el);

      return promise;
    }, `${elLabel}: ${action.label}`);

    promise_test(t => {
      el.onselect = t.unreached_func("the select event must not fire the second time");

      action.action(el);

      return new Promise(resolve => {
        t.step_timeout(() => {
          el.onselect = null;
          resolve();
<<<<<<< HEAD
        }, 300);
=======
        }, 200);
>>>>>>> a17af05f
      });
    }, `${elLabel}: ${action.label} a second time (must not fire select)`);
  }
}
</script><|MERGE_RESOLUTION|>--- conflicted
+++ resolved
@@ -35,11 +35,7 @@
   },
   {
     label: "selectionDirection",
-<<<<<<< HEAD
-    action: el => el.selectionDirection = "right"
-=======
     action: el => el.selectionDirection = "backward"
->>>>>>> a17af05f
   },
   {
     label: "setSelectionRange()",
@@ -80,11 +76,7 @@
         t.step_timeout(() => {
           el.onselect = null;
           resolve();
-<<<<<<< HEAD
-        }, 300);
-=======
         }, 200);
->>>>>>> a17af05f
       });
     }, `${elLabel}: ${action.label} a second time (must not fire select)`);
   }
