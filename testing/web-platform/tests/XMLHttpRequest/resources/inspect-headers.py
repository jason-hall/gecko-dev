--- conflicted
+++ resolved
@@ -5,19 +5,12 @@
             return "Syntax error: missing CRLF: " + line
         line = line[:-2]
 
-<<<<<<< HEAD
-        if ': ' not in line:
-            return "Syntax error: no colon and space: " + line
-
-        name, value = line.split(': ', 1)
-=======
         if ':' not in line:
             return "Syntax error: no colon found: " + line
         name, value = line.split(':', 1)
         if len(value) > 1 and value[0] == ' ':
             value = value[1:]
 
->>>>>>> a17af05f
         if filter_value:
             if value == filter_value:
                 result += name + ","
