--- conflicted
+++ resolved
@@ -19,11 +19,7 @@
         {
             var xhr_async = new XMLHttpRequest()
             xhr_async.open('GET', 'resources/delay.py?ms=1000', true) // first launch an async request, completes in 1 second
-<<<<<<< HEAD
-            xhr_async.onreadystatechange = t.step_func(() => {
-=======
             xhr_async.onreadystatechange = test.step_func(() => {
->>>>>>> a17af05f
                 actual.push('async ' + xhr_async.readyState)
                 if(xhr_async.readyState === 4 && actual.indexOf('sync 4')>-1){
                     VerifyResult()
@@ -34,11 +30,7 @@
             test.step_timeout(() => {
                 var xhr_sync = new XMLHttpRequest();
                 xhr_sync.open('GET', 'resources/delay.py?ms=2000', false) // here's a sync request that will take 2 seconds to finish
-<<<<<<< HEAD
-                xhr_sync.onreadystatechange = t.step_func(() => {
-=======
                 xhr_sync.onreadystatechange = test.step_func(() => {
->>>>>>> a17af05f
                     actual.push('sync ' + xhr_sync.readyState)
                     if(xhr_sync.readyState === 4 && actual.indexOf('async 4')>-1){
                         VerifyResult()
