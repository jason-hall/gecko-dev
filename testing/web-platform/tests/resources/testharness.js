--- conflicted
+++ resolved
@@ -528,11 +528,7 @@
         }
         tests.promise_tests = tests.promise_tests.then(function() {
             var donePromise = new Promise(function(resolve) {
-<<<<<<< HEAD
-                test.add_cleanup(resolve);
-=======
                 test._add_cleanup(resolve);
->>>>>>> a17af05f
             });
             var promise = test.step(func, test, test);
             test.step(function() {
