<!doctype html>
<meta charset=utf-8>
<title>KeyframeEffect.iterationComposite tests</title>
<link rel="help" href="https://w3c.github.io/web-animations/#effect-accumulation-section">
<script src=/resources/testharness.js></script>
<script src=/resources/testharnessreport.js></script>
<script src="../../testcommon.js"></script>
<div id="log"></div>
<script>
'use strict';

test(function(t) {
  var div = createDiv(t);
  var anim =
    div.animate({ alignContent: ['flex-start', 'flex-end'] },
                { duration: 100 * MS_PER_SEC,
                  easing: 'linear',
                  iterations: 10,
                  iterationComposite: 'accumulate' });

  anim.currentTime = anim.effect.timing.duration / 2;
  assert_equals(getComputedStyle(div).alignContent, 'flex-end',
    'Animated align-content style at 50s of the first iteration');
  anim.currentTime = anim.effect.timing.duration * 2;
  assert_equals(getComputedStyle(div).alignContent, 'flex-start',
    'Animated align-content style at 0s of the third iteration');
  anim.currentTime += anim.effect.timing.duration / 2;
  assert_equals(getComputedStyle(div).alignContent, 'flex-end',
    'Animated align-content style at 50s of the third iteration');
}, 'iterationComposite of discrete type animation (align-content)');

test(function(t) {
  var div = createDiv(t);
  var anim =
    div.animate({ marginLeft: ['0px', '10px'] },
                { duration: 100 * MS_PER_SEC,
                  easing: 'linear',
                  iterations: 10,
                  iterationComposite: 'accumulate' });
  anim.pause();

  anim.currentTime = anim.effect.timing.duration / 2;
  assert_equals(getComputedStyle(div).marginLeft, '5px',
    'Animated margin-left style at 50s of the first iteration');
  anim.currentTime = anim.effect.timing.duration * 2;
  assert_equals(getComputedStyle(div).marginLeft, '20px',
    'Animated margin-left style at 0s of the third iteration');
  anim.currentTime += anim.effect.timing.duration / 2;
  assert_equals(getComputedStyle(div).marginLeft, '25px',
    'Animated margin-left style at 50s of the third iteration');
}, 'iterationComposite of <length> type animation');

test(function(t) {
  var parent = createDiv(t);
  parent.style.width = '100px';
  var div = createDiv(t);
  parent.appendChild(div);

  var anim =
    div.animate({ width: ['0%', '50%'] },
                { duration: 100 * MS_PER_SEC,
                  easing: 'linear',
                  iterations: 10,
                  iterationComposite: 'accumulate' });
  anim.pause();

  anim.currentTime = anim.effect.timing.duration / 2;
  assert_equals(getComputedStyle(div).width, '25px',
    'Animated width style at 50s of the first iteration');
  anim.currentTime = anim.effect.timing.duration * 2;
  assert_equals(getComputedStyle(div).width, '100px',
    'Animated width style at 0s of the third iteration');
  anim.currentTime += anim.effect.timing.duration / 2;
  assert_equals(getComputedStyle(div).width, '125px',
    'Animated width style at 50s of the third iteration');
}, 'iterationComposite of <percentage> type animation');

test(function(t) {
  var div = createDiv(t);
  var anim =
    div.animate({ color: ['rgb(0, 0, 0)', 'rgb(120, 120, 120)'] },
                { duration: 100 * MS_PER_SEC,
                  easing: 'linear',
                  iterations: 10,
                  iterationComposite: 'accumulate' });
  anim.pause();

  anim.currentTime = anim.effect.timing.duration / 2;
  assert_equals(getComputedStyle(div).color, 'rgb(60, 60, 60)',
    'Animated color style at 50s of the first iteration');
  anim.currentTime = anim.effect.timing.duration * 2;
  assert_equals(getComputedStyle(div).color, 'rgb(240, 240, 240)',
    'Animated color style at 0s of the third iteration');
  anim.currentTime += anim.effect.timing.duration / 2;
  assert_equals(getComputedStyle(div).color, 'rgb(255, 255, 255)',
    'Animated color style at 50s of the third iteration');
}, 'iterationComposite of <color> type animation');

test(function(t) {
  var div = createDiv(t);
  var anim =
    div.animate({ color: ['rgb(0, 120, 0)', 'rgb(60, 60, 60)'] },
                { duration: 100 * MS_PER_SEC,
                  easing: 'linear',
                  iterations: 10,
                  iterationComposite: 'accumulate' });
  anim.pause();

  anim.currentTime = anim.effect.timing.duration / 2;
  assert_equals(getComputedStyle(div).color, 'rgb(30, 90, 30)',
    'Animated color style at 50s of the first iteration');
  anim.currentTime = anim.effect.timing.duration * 2;
  assert_equals(getComputedStyle(div).color, 'rgb(120, 240, 120)',
    'Animated color style at 0s of the third iteration');
  anim.currentTime += anim.effect.timing.duration / 2;
  // The green color is (240 + 180) / 2 = 210
  assert_equals(getComputedStyle(div).color, 'rgb(150, 210, 150)',
    'Animated color style at 50s of the third iteration');
}, 'iterationComposite of <color> type animation that green component is ' +
   'decreasing');

test(function(t) {
  var div = createDiv(t);
  var anim =
    div.animate({ flexGrow: [0, 10] },
                { duration: 100 * MS_PER_SEC,
                  easing: 'linear',
                  iterations: 10,
                  iterationComposite: 'accumulate' });
  anim.pause();

  anim.currentTime = anim.effect.timing.duration / 2;
  assert_equals(getComputedStyle(div).flexGrow, '5',
    'Animated flex-grow style at 50s of the first iteration');
  anim.currentTime = anim.effect.timing.duration * 2;
  assert_equals(getComputedStyle(div).flexGrow, '20',
    'Animated flex-grow style at 0s of the third iteration');
  anim.currentTime += anim.effect.timing.duration / 2;
  assert_equals(getComputedStyle(div).flexGrow, '25',
    'Animated flex-grow style at 50s of the third iteration');
}, 'iterationComposite of <number> type animation');

test(function(t) {
  var div = createDiv(t);
  div.style.position = 'absolute';
  var anim =
    div.animate({ clip: ['rect(0px, 0px, 0px, 0px)',
                         'rect(10px, 10px, 10px, 10px)'] },
                { duration: 100 * MS_PER_SEC,
                  easing: 'linear',
                  iterations: 10,
                  iterationComposite: 'accumulate' });
  anim.pause();

  anim.currentTime = anim.effect.timing.duration / 2;
  assert_equals(getComputedStyle(div).clip, 'rect(5px, 5px, 5px, 5px)',
    'Animated clip style at 50s of the first iteration');
  anim.currentTime = anim.effect.timing.duration * 2;
  assert_equals(getComputedStyle(div).clip, 'rect(20px, 20px, 20px, 20px)',
    'Animated clip style at 0s of the third iteration');
  anim.currentTime += anim.effect.timing.duration / 2;
  assert_equals(getComputedStyle(div).clip, 'rect(25px, 25px, 25px, 25px)',
    'Animated clip style at 50s of the third iteration');
}, 'iterationComposite of <shape> type animation');

test(function(t) {
  var div = createDiv(t);
  var anim =
    div.animate({ width: ['calc(0vw + 0px)', 'calc(0vw + 10px)'] },
                { duration: 100 * MS_PER_SEC,
                  easing: 'linear',
                  iterations: 10,
                  iterationComposite: 'accumulate' });
  anim.pause();

  anim.currentTime = anim.effect.timing.duration / 2;
  assert_equals(getComputedStyle(div).width, '5px',
    'Animated calc width style at 50s of the first iteration');
  anim.currentTime = anim.effect.timing.duration * 2;
  assert_equals(getComputedStyle(div).width, '20px',
    'Animated calc width style at 0s of the third iteration');
  anim.currentTime += anim.effect.timing.duration / 2;
  assert_equals(getComputedStyle(div).width, '25px',
    'Animated calc width style at 50s of the third iteration');
}, 'iterationComposite of <calc()> value animation');

test(function(t) {
  var parent = createDiv(t);
  parent.style.width = '100px';
  var div = createDiv(t);
  parent.appendChild(div);

  var anim =
    div.animate({ width: ['calc(0% + 0px)', 'calc(10% + 10px)'] },
                { duration: 100 * MS_PER_SEC,
                  easing: 'linear',
                  iterations: 10,
                  iterationComposite: 'accumulate' });
  anim.pause();

  anim.currentTime = anim.effect.timing.duration / 2;
  assert_equals(getComputedStyle(div).width, '10px',
    // 100px * 5% + 5px
    'Animated calc width style at 50s of the first iteration');
  anim.currentTime = anim.effect.timing.duration * 2;
  assert_equals(getComputedStyle(div).width,
    '40px', // 100px * (10% + 10%) + (10px + 10px)
    'Animated calc width style at 0s of the third iteration');
  anim.currentTime += anim.effect.timing.duration / 2;
  assert_equals(getComputedStyle(div).width,
    '50px', // (40px + 60px) / 2
    'Animated calc width style at 50s of the third iteration');
}, 'iterationComposite of <calc()> value animation that the values can\'t' +
   'be reduced');

test(function(t) {
  var div = createDiv(t);
  var anim =
    div.animate({ opacity: [0, 0.4] },
                { duration: 100 * MS_PER_SEC,
                  easing: 'linear',
                  iterations: 10,
                  iterationComposite: 'accumulate' });
  anim.pause();

  anim.currentTime = anim.effect.timing.duration / 2;
  assert_equals(getComputedStyle(div).opacity, '0.2',
    'Animated opacity style at 50s of the first iteration');
  anim.currentTime = anim.effect.timing.duration * 2;
  assert_equals(getComputedStyle(div).opacity, '0.8',
    'Animated opacity style at 0s of the third iteration');
  anim.currentTime += anim.effect.timing.duration / 2;
  assert_equals(getComputedStyle(div).opacity, '1', // (0.8 + 1.2) * 0.5
    'Animated opacity style at 50s of the third iteration');
}, 'iterationComposite of opacity animation');

test(function(t) {
  var div = createDiv(t);
  var anim =
    div.animate({ boxShadow: ['rgb(0, 0, 0) 0px 0px 0px 0px',
                              'rgb(120, 120, 120) 10px 10px 10px 0px'] },
                { duration: 100 * MS_PER_SEC,
                  easing: 'linear',
                  iterations: 10,
                  iterationComposite: 'accumulate' });
  anim.pause();

  anim.currentTime = anim.effect.timing.duration / 2;
  assert_equals(getComputedStyle(div).boxShadow,
    'rgb(60, 60, 60) 5px 5px 5px 0px',
    'Animated box-shadow style at 50s of the first iteration');
  anim.currentTime = anim.effect.timing.duration * 2;
  assert_equals(getComputedStyle(div).boxShadow,
    'rgb(240, 240, 240) 20px 20px 20px 0px',
    'Animated box-shadow style at 0s of the third iteration');
  anim.currentTime += anim.effect.timing.duration / 2;
  assert_equals(getComputedStyle(div).boxShadow,
    'rgb(255, 255, 255) 25px 25px 25px 0px',
    'Animated box-shadow style at 50s of the third iteration');
}, 'iterationComposite of box-shadow animation');

test(function(t) {
  var div = createDiv(t);
  var anim =
    div.animate({ filter: ['blur(0px)', 'blur(10px)'] },
                { duration: 100 * MS_PER_SEC,
                  easing: 'linear',
                  iterations: 10,
                  iterationComposite: 'accumulate' });
  anim.pause();

  anim.currentTime = anim.effect.timing.duration / 2;
  assert_equals(getComputedStyle(div).filter, 'blur(5px)',
    'Animated filter blur style at 50s of the first iteration');
  anim.currentTime = anim.effect.timing.duration * 2;
  assert_equals(getComputedStyle(div).filter, 'blur(20px)',
    'Animated filter blur style at 0s of the third iteration');
  anim.currentTime += anim.effect.timing.duration / 2;
  assert_equals(getComputedStyle(div).filter, 'blur(25px)',
    'Animated filter blur style at 50s of the third iteration');
}, 'iterationComposite of filter blur animation');

test(function(t) {
  var div = createDiv(t);
  var anim =
    div.animate({ filter: ['brightness(1)',
                           'brightness(180%)'] },
                { duration: 100 * MS_PER_SEC,
                  easing: 'linear',
                  iterations: 10,
                  iterationComposite: 'accumulate' });
  anim.pause();

  anim.currentTime = anim.effect.timing.duration / 2;
  assert_equals(getComputedStyle(div).filter,
    'brightness(1.4)',
    'Animated filter brightness style at 50s of the first iteration');
  anim.currentTime = anim.effect.timing.duration * 2;
  assert_equals(getComputedStyle(div).filter,
    'brightness(2.6)', // brightness(1) + brightness(0.8) + brightness(0.8)
    'Animated filter brightness style at 0s of the third iteration');
  anim.currentTime += anim.effect.timing.duration / 2;
  assert_equals(getComputedStyle(div).filter,
    'brightness(3)', // (brightness(2.6) + brightness(3.4)) * 0.5
    'Animated filter brightness style at 50s of the third iteration');
}, 'iterationComposite of filter brightness for different unit animation');

test(function(t) {
  var div = createDiv(t);
  var anim =
    div.animate({ filter: ['brightness(0)',
                           'brightness(1)'] },
                { duration: 100 * MS_PER_SEC,
                  easing: 'linear',
                  iterations: 10,
                  iterationComposite: 'accumulate' });
  anim.pause();

  anim.currentTime = anim.effect.timing.duration / 2;
  assert_equals(getComputedStyle(div).filter,
    'brightness(0.5)',
    'Animated filter brightness style at 50s of the first iteration');
  anim.currentTime = anim.effect.timing.duration * 2;
  assert_equals(getComputedStyle(div).filter,
    'brightness(0)', // brightness(1) is an identity element, not accumulated.
    'Animated filter brightness style at 0s of the third iteration');
  anim.currentTime += anim.effect.timing.duration / 2;
  assert_equals(getComputedStyle(div).filter,
    'brightness(0.5)', // brightness(1) is an identity element, not accumulated.
    'Animated filter brightness style at 50s of the third iteration');
}, 'iterationComposite of filter brightness animation');

test(function(t) {
  var div = createDiv(t);
  var anim =
    div.animate({ filter: ['drop-shadow(rgb(0, 0, 0) 0px 0px 0px)',
                           'drop-shadow(rgb(120, 120, 120) 10px 10px 10px)'] },
                { duration: 100 * MS_PER_SEC,
                  easing: 'linear',
                  iterations: 10,
                  iterationComposite: 'accumulate' });
  anim.pause();

  anim.currentTime = anim.effect.timing.duration / 2;
  assert_equals(getComputedStyle(div).filter,
    'drop-shadow(rgb(60, 60, 60) 5px 5px 5px)',
    'Animated filter drop-shadow style at 50s of the first iteration');
  anim.currentTime = anim.effect.timing.duration * 2;
  assert_equals(getComputedStyle(div).filter,
    'drop-shadow(rgb(240, 240, 240) 20px 20px 20px)',
    'Animated filter drop-shadow style at 0s of the third iteration');
  anim.currentTime += anim.effect.timing.duration / 2;
  assert_equals(getComputedStyle(div).filter,
    'drop-shadow(rgb(255, 255, 255) 25px 25px 25px)',
    'Animated filter drop-shadow style at 50s of the third iteration');
}, 'iterationComposite of filter drop-shadow animation');

test(function(t) {
  var div = createDiv(t);
  var anim =
    div.animate({ filter: ['brightness(1) contrast(1)',
                           'brightness(2) contrast(2)'] },
                { duration: 100 * MS_PER_SEC,
                  easing: 'linear',
                  iterations: 10,
                  iterationComposite: 'accumulate' });
  anim.pause();

  anim.currentTime = anim.effect.timing.duration / 2;
  assert_equals(getComputedStyle(div).filter,
    'brightness(1.5) contrast(1.5)',
    'Animated filter list at 50s of the first iteration');
  anim.currentTime = anim.effect.timing.duration * 2;
  assert_equals(getComputedStyle(div).filter,
    'brightness(3) contrast(3)',
    'Animated filter list at 0s of the third iteration');
  anim.currentTime += anim.effect.timing.duration / 2;
  assert_equals(getComputedStyle(div).filter,
    'brightness(3.5) contrast(3.5)',
    'Animated filter list at 50s of the third iteration');
}, 'iterationComposite of same filter list animation');

test(function(t) {
  var div = createDiv(t);
  var anim =
    div.animate({ filter: ['brightness(1) contrast(1)',
                           'contrast(2) brightness(2)'] },
                { duration: 100 * MS_PER_SEC,
                  easing: 'linear',
                  iterations: 10,
                  iterationComposite: 'accumulate' });
  anim.pause();

  anim.currentTime = anim.effect.timing.duration / 2;
  assert_equals(getComputedStyle(div).filter,
    'contrast(2) brightness(2)', // discrete
    'Animated filter list at 50s of the first iteration');
  anim.currentTime = anim.effect.timing.duration * 2;
  assert_equals(getComputedStyle(div).filter,
    // We can't accumulate 'contrast(2) brightness(2)' onto
    // the first list 'brightness(1) contrast(1)' because of
    // mismatch of the order.
    'brightness(1) contrast(1)',
    'Animated filter list at 0s of the third iteration');
  anim.currentTime += anim.effect.timing.duration / 2;
  assert_equals(getComputedStyle(div).filter,
    // We *can* accumulate 'contrast(2) brightness(2)' onto
    // the same list 'contrast(2) brightness(2)' here.
    'contrast(4) brightness(4)', // discrete
    'Animated filter list at 50s of the third iteration');
}, 'iterationComposite of discrete filter list because of mismatch ' +
   'of the order');

test(function(t) {
  var div = createDiv(t);
  var anim =
    div.animate({ filter: ['sepia(0)',
                           'sepia(1) contrast(2)'] },
                { duration: 100 * MS_PER_SEC,
                  easing: 'linear',
                  iterations: 10,
                  iterationComposite: 'accumulate' });
  anim.pause();

  anim.currentTime = anim.effect.timing.duration / 2;
  assert_equals(getComputedStyle(div).filter,
    'sepia(0.5) contrast(1.5)',
    'Animated filter list at 50s of the first iteration');
  anim.currentTime = anim.effect.timing.duration * 2;
  assert_equals(getComputedStyle(div).filter,
    'sepia(2) contrast(3)',
    'Animated filter list at 0s of the third iteration');
  anim.currentTime += anim.effect.timing.duration / 2;
  assert_equals(getComputedStyle(div).filter,
    'sepia(2.5) contrast(3.5)',
    'Animated filter list at 50s of the third iteration');
}, 'iterationComposite of different length filter list animation');

test(function(t) {
  var div = createDiv(t);
  var anim =
    div.animate({ transform: ['rotate(0deg)', 'rotate(180deg)'] },
                { duration: 100 * MS_PER_SEC,
                  easing: 'linear',
                  iterations: 10,
                  iterationComposite: 'accumulate' });
  anim.pause();

  anim.currentTime = anim.effect.timing.duration / 2;
  assert_matrix_equals(getComputedStyle(div).transform,
    'matrix(0, 1, -1, 0, 0, 0)', // rotate(90deg)
    'Animated transform(rotate) style at 50s of the first iteration');
  anim.currentTime = anim.effect.timing.duration * 2;
  assert_matrix_equals(getComputedStyle(div).transform,
    'matrix(1, 0, 0, 1, 0, 0)', // rotate(360deg)
    'Animated transform(rotate) style at 0s of the third iteration');
  anim.currentTime += anim.effect.timing.duration / 2;
  assert_matrix_equals(getComputedStyle(div).transform,
    'matrix(0, 1, -1, 0, 0, 0)', // rotate(450deg)
    'Animated transform(rotate) style at 50s of the third iteration');
}, 'iterationComposite of transform(rotate) animation');

test(function(t) {
  var div = createDiv(t);
  var anim =
    div.animate({ transform: ['scale(0)', 'scale(1)'] },
                { duration: 100 * MS_PER_SEC,
                  easing: 'linear',
                  iterations: 10,
                  iterationComposite: 'accumulate' });
  anim.pause();

  anim.currentTime = anim.effect.timing.duration / 2;
  assert_matrix_equals(getComputedStyle(div).transform,
    'matrix(0.5, 0, 0, 0.5, 0, 0)', // scale(0.5)
    'Animated transform(scale) style at 50s of the first iteration');
  anim.currentTime = anim.effect.timing.duration * 2;
  assert_matrix_equals(getComputedStyle(div).transform,
    'matrix(0, 0, 0, 0, 0, 0)', // scale(0); scale(1) is an identity element,
                                // not accumulated.
    'Animated transform(scale) style at 0s of the third iteration');
  anim.currentTime += anim.effect.timing.duration / 2;
  assert_matrix_equals(getComputedStyle(div).transform,
    'matrix(0.5, 0, 0, 0.5, 0, 0)', // scale(0.5); scale(1) an identity
                                    // element, not accumulated.
    'Animated transform(scale) style at 50s of the third iteration');
}, 'iterationComposite of transform: [ scale(0), scale(1) ] animation');

test(function(t) {
  var div = createDiv(t);
  var anim =
    div.animate({ transform: ['scale(1)', 'scale(2)'] },
                { duration: 100 * MS_PER_SEC,
                  easing: 'linear',
                  iterations: 10,
                  iterationComposite: 'accumulate' });
  anim.pause();

  anim.currentTime = anim.effect.timing.duration / 2;
  assert_matrix_equals(getComputedStyle(div).transform,
    'matrix(1.5, 0, 0, 1.5, 0, 0)', // scale(1.5)
    'Animated transform(scale) style at 50s of the first iteration');
  anim.currentTime = anim.effect.timing.duration * 2;
  assert_matrix_equals(getComputedStyle(div).transform,
    'matrix(3, 0, 0, 3, 0, 0)', // scale(1 + (2 -1) + (2 -1))
    'Animated transform(scale) style at 0s of the third iteration');
  anim.currentTime += anim.effect.timing.duration / 2;
  assert_matrix_equals(getComputedStyle(div).transform,
    'matrix(3.5, 0, 0, 3.5, 0, 0)', // (scale(3) + scale(4)) * 0.5
    'Animated transform(scale) style at 50s of the third iteration');
}, 'iterationComposite of transform: [ scale(1), scale(2) ] animation');

test(function(t) {
  var div = createDiv(t);
  var anim =
    div.animate({ transform: ['scale(0)', 'scale(2)'] },
                { duration: 100 * MS_PER_SEC,
                  easing: 'linear',
                  iterations: 10,
                  iterationComposite: 'accumulate' });
  anim.pause();

  anim.currentTime = anim.effect.timing.duration / 2;
  assert_matrix_equals(getComputedStyle(div).transform,
    'matrix(1, 0, 0, 1, 0, 0)', // scale(1)
    'Animated transform(scale) style at 50s of the first iteration');
  anim.currentTime = anim.effect.timing.duration * 2;
  assert_matrix_equals(getComputedStyle(div).transform,
    'matrix(2, 0, 0, 2, 0, 0)', // (scale(0) + scale(2-1)*2)
    'Animated transform(scale) style at 0s of the third iteration');
  anim.currentTime += anim.effect.timing.duration / 2;
  assert_matrix_equals(getComputedStyle(div).transform,
    'matrix(3, 0, 0, 3, 0, 0)', // (scale(2) + scale(4)) * 0.5
    'Animated transform(scale) style at 50s of the third iteration');
}, 'iterationComposite of transform: scale(2) animation');

test(function(t) {
  var div = createDiv(t);
  var anim =
    div.animate({ transform: ['rotate(0deg) translateX(0px)',
                              'rotate(180deg) translateX(10px)'] },
                { duration: 100 * MS_PER_SEC,
                  easing: 'linear',
                  iterations: 10,
                  iterationComposite: 'accumulate' });
  anim.pause();

  anim.currentTime = anim.effect.timing.duration / 2;
  assert_matrix_equals(getComputedStyle(div).transform,
    'matrix(0, 1, -1, 0, 0, 5)', // rotate(90deg) translateX(5px)
    'Animated transform list at 50s of the first iteration');
  anim.currentTime = anim.effect.timing.duration * 2;
  assert_matrix_equals(getComputedStyle(div).transform,
    'matrix(1, 0, 0, 1, 20, 0)', // rotate(360deg) translateX(20px)
    'Animated transform list at 0s of the third iteration');
  anim.currentTime += anim.effect.timing.duration / 2;
  assert_matrix_equals(getComputedStyle(div).transform,
    'matrix(0, 1, -1, 0, 0, 25)', // rotate(450deg) translateX(25px)
    'Animated transform list at 50s of the third iteration');
}, 'iterationComposite of transform list animation');

test(function(t) {
  var div = createDiv(t);
  var anim =
    div.animate({ transform: ['matrix(2, 0, 0, 2, 0, 0)',
                              'matrix(3, 0, 0, 3, 30, 0)'] },
                { duration: 100 * MS_PER_SEC,
                  easing: 'linear',
                  iterations: 10,
                  iterationComposite: 'accumulate' });
  anim.pause();

  anim.currentTime = anim.effect.timing.duration / 2;
<<<<<<< HEAD
  assert_equals(getComputedStyle(div).transform,
    'matrix(2.5, 0, 0, 2.5, 15, 0)',
    'Animated transform of matrix function at 50s of the first iteration');
  anim.currentTime = anim.effect.timing.duration * 2;
  assert_equals(getComputedStyle(div).transform,
=======
  assert_matrix_equals(getComputedStyle(div).transform,
    'matrix(2.5, 0, 0, 2.5, 15, 0)',
    'Animated transform of matrix function at 50s of the first iteration');
  anim.currentTime = anim.effect.timing.duration * 2;
  assert_matrix_equals(getComputedStyle(div).transform,
>>>>>>> a17af05f
    // scale(2) + (scale(3-1)*2) + translateX(30px)*2
    'matrix(6, 0, 0, 6, 60, 0)',
    'Animated transform of matrix function at 0s of the third iteration');
  anim.currentTime += anim.effect.timing.duration / 2;
<<<<<<< HEAD
  assert_equals(getComputedStyle(div).transform,
=======
  assert_matrix_equals(getComputedStyle(div).transform,
>>>>>>> a17af05f
    // from: matrix(6, 0, 0, 6, 60, 0)
    // to:   matrix(7, 0, 0, 7, 90, 0)
    //         = scale(3) + (scale(3-1)*2) + translateX(30px)*3
    'matrix(6.5, 0, 0, 6.5, 75, 0)',
    'Animated transform of matrix function at 50s of the third iteration');
}, 'iterationComposite of transform of matrix function');

test(function(t) {
  var div = createDiv(t);
  var anim =
    div.animate({ transform: ['translateX(0px) scale(2)',
                              'scale(3) translateX(10px)'] },
                { duration: 100 * MS_PER_SEC,
                  easing: 'linear',
                  iterations: 10,
                  iterationComposite: 'accumulate' });
  anim.pause();

  anim.currentTime = anim.effect.timing.duration / 2;
<<<<<<< HEAD
  assert_equals(getComputedStyle(div).transform,
=======
  assert_matrix_equals(getComputedStyle(div).transform,
>>>>>>> a17af05f
    // Interpolate between matrix(2, 0, 0, 2,  0, 0) = translateX(0px) scale(2)
    //                 and matrix(3, 0, 0, 3, 30, 0) = scale(3) translateX(10px)
    'matrix(2.5, 0, 0, 2.5, 15, 0)',
    'Animated transform list at 50s of the first iteration');
  anim.currentTime = anim.effect.timing.duration * 2;
<<<<<<< HEAD
  assert_equals(getComputedStyle(div).transform,
=======
  assert_matrix_equals(getComputedStyle(div).transform,
>>>>>>> a17af05f
    // 'from' and 'to' value are mismatched, so accumulate
    // matrix(2, 0, 0, 2, 0, 0) onto matrix(3, 0, 0, 3, 30, 0) * 2
    //  = scale(2) + (scale(3-1)*2) + translateX(30px)*2
    'matrix(6, 0, 0, 6, 60, 0)',
    'Animated transform list at 0s of the third iteration');
  anim.currentTime += anim.effect.timing.duration / 2;
<<<<<<< HEAD
  assert_equals(getComputedStyle(div).transform,
=======
  assert_matrix_equals(getComputedStyle(div).transform,
>>>>>>> a17af05f
    // Interpolate between matrix(6, 0, 0, 6, 60, 0)
    //                 and matrix(7, 0, 0, 7, 210, 0) = scale(7) translate(30px)
    'matrix(6.5, 0, 0, 6.5, 135, 0)',
    'Animated transform list at 50s of the third iteration');
}, 'iterationComposite of transform list animation whose order is mismatched');

test(function(t) {
  var div = createDiv(t);
  // Even if each transform list does not have functions which exist in
  // other pair of the list, we don't fill any missing functions at all.
  var anim =
    div.animate({ transform: ['translateX(0px)',
                              'scale(2) translateX(10px)'] },
                { duration: 100 * MS_PER_SEC,
                  easing: 'linear',
                  iterations: 10,
                  iterationComposite: 'accumulate' });
  anim.pause();

  anim.currentTime = anim.effect.timing.duration / 2;
<<<<<<< HEAD
  assert_equals(getComputedStyle(div).transform,
=======
  assert_matrix_equals(getComputedStyle(div).transform,
>>>>>>> a17af05f
    // Interpolate between matrix(1, 0, 0, 1,  0, 0) = translateX(0px)
    //                 and matrix(2, 0, 0, 2, 20, 0) = scale(2) translateX(10px)
    'matrix(1.5, 0, 0, 1.5, 10, 0)',
    'Animated transform list at 50s of the first iteration');
  anim.currentTime = anim.effect.timing.duration * 2;
<<<<<<< HEAD
  assert_equals(getComputedStyle(div).transform,
=======
  assert_matrix_equals(getComputedStyle(div).transform,
>>>>>>> a17af05f
    // 'from' and 'to' value are mismatched, so accumulate
    // matrix(1, 0, 0, 1, 0, 0) onto matrix(2, 0, 0, 2, 20, 0) * 2
    //  = scale(1) + (scale(2-1)*2) + translateX(20px)*2
    'matrix(3, 0, 0, 3, 40, 0)',
    'Animated transform list at 0s of the third iteration');
  anim.currentTime += anim.effect.timing.duration / 2;
<<<<<<< HEAD
  assert_equals(getComputedStyle(div).transform,
=======
  assert_matrix_equals(getComputedStyle(div).transform,
>>>>>>> a17af05f
    // Interpolate between matrix(3, 0, 0, 3, 40, 0)
    //                 and matrix(4, 0, 0, 4, 120, 0) =
    //                       scale(2 + (2-1)*2) translate(10px * 3)
    'matrix(3.5, 0, 0, 3.5, 80, 0)',
    'Animated transform list at 50s of the third iteration');
}, 'iterationComposite of transform list animation whose order is mismatched ' +
   'because of missing functions');

test(function(t) {
  var div = createDiv(t);
  var anim =
    div.animate({ transform: ['none',
                              'translateX(10px)'] },
                { duration: 100 * MS_PER_SEC,
                  easing: 'linear',
                  iterations: 10,
                  iterationComposite: 'accumulate' });
  anim.pause();

  anim.currentTime = anim.effect.timing.duration / 2;
<<<<<<< HEAD
  assert_equals(getComputedStyle(div).transform,
    'matrix(1, 0, 0, 1, 5, 0)', // (0px + 10px) / 2
    'Animated transform list at 50s of the first iteration');
  anim.currentTime = anim.effect.timing.duration * 2;
  assert_equals(getComputedStyle(div).transform,
    'matrix(1, 0, 0, 1, 0, 0)', // 'none' overrides any transforms.
    'Animated transform list at 0s of the third iteration');
  anim.currentTime += anim.effect.timing.duration / 2;
  assert_equals(getComputedStyle(div).transform,
    'matrix(1, 0, 0, 1, 15, 0)', // (0px + 10px*2)/2
=======
  assert_matrix_equals(getComputedStyle(div).transform,
    // translateX(none) -> translateX(10px) @ 50%
    'matrix(1, 0, 0, 1, 5, 0)',
    'Animated transform list at 50s of the first iteration');
  anim.currentTime = anim.effect.timing.duration * 2;
  assert_matrix_equals(getComputedStyle(div).transform,
    // translateX(10px * 2 + none) -> translateX(10px * 2 + 10px) @ 0%
    'matrix(1, 0, 0, 1, 20, 0)',
    'Animated transform list at 0s of the third iteration');
  anim.currentTime += anim.effect.timing.duration / 2;
  assert_matrix_equals(getComputedStyle(div).transform,
    // translateX(10px * 2 + none) -> translateX(10px * 2 + 10px) @ 50%
    'matrix(1, 0, 0, 1, 25, 0)',
>>>>>>> a17af05f
    'Animated transform list at 50s of the third iteration');
}, 'iterationComposite of transform from none to translate');

test(function(t) {
  var div = createDiv(t);
  var anim =
    div.animate({ transform: ['matrix3d(1, 0,  0, 0, ' +
                                       '0, 1,  0, 0, ' +
                                       '0, 0,  1, 0, ' +
                                       '0, 0, 30, 1)',
                              'matrix3d(1, 0,  0, 0, ' +
                                       '0, 1,  0, 0, ' +
                                       '0, 0,  1, 0, ' +
                                       '0, 0, 50, 1)'] },
                { duration: 100 * MS_PER_SEC,
                  easing: 'linear',
                  iterations: 10,
                  iterationComposite: 'accumulate' });
  anim.pause();

  anim.currentTime = anim.effect.timing.duration / 2;
<<<<<<< HEAD
  assert_equals(getComputedStyle(div).transform,
    'matrix3d(1, 0, 0, 0, 0, 1, 0, 0, 0, 0, 1, 0, 0, 0, 40, 1)',
    'Animated transform of matrix3d function at 50s of the first iteration');
  anim.currentTime = anim.effect.timing.duration * 2;
  assert_equals(getComputedStyle(div).transform,
=======
  assert_matrix_equals(getComputedStyle(div).transform,
    'matrix3d(1, 0, 0, 0, 0, 1, 0, 0, 0, 0, 1, 0, 0, 0, 40, 1)',
    'Animated transform of matrix3d function at 50s of the first iteration');
  anim.currentTime = anim.effect.timing.duration * 2;
  assert_matrix_equals(getComputedStyle(div).transform,
>>>>>>> a17af05f
    // translateZ(30px) + (translateZ(50px)*2)
    'matrix3d(1, 0, 0, 0, 0, 1, 0, 0, 0, 0, 1, 0, 0, 0, 130, 1)',
    'Animated transform of matrix3d function at 0s of the third iteration');
  anim.currentTime += anim.effect.timing.duration / 2;
<<<<<<< HEAD
  assert_equals(getComputedStyle(div).transform,
=======
  assert_matrix_equals(getComputedStyle(div).transform,
>>>>>>> a17af05f
    // from: matrix3d(1, 0, 0, 0, 0, 1, 0, 0, 0, 0, 1, 0, 0, 0, 130, 1)
    // to:   matrix3d(1, 0, 0, 0, 0, 1, 0, 0, 0, 0, 1, 0, 0, 0, 150, 1)
    'matrix3d(1, 0, 0, 0, 0, 1, 0, 0, 0, 0, 1, 0, 0, 0, 140, 1)',
    'Animated transform of matrix3d function at 50s of the third iteration');
}, 'iterationComposite of transform of matrix3d function');

test(function(t) {
  var div = createDiv(t);
  var anim =
    div.animate({ transform: ['rotate3d(1, 1, 0, 0deg)',
                              'rotate3d(1, 1, 0, 90deg)'] },
                { duration: 100 * MS_PER_SEC,
                  easing: 'linear',
                  iterations: 10,
                  iterationComposite: 'accumulate' });
  anim.pause();

  anim.currentTime = 0;
<<<<<<< HEAD
  assert_equals(getComputedStyle(div).transform,
=======
  assert_matrix_equals(getComputedStyle(div).transform,
>>>>>>> a17af05f
    'matrix(1, 0, 0, 1, 0, 0)', // Actually not rotated at all.
    'Animated transform of rotate3d function at 50s of the first iteration');
  anim.currentTime = anim.effect.timing.duration * 2;
  assert_matrix_equals(getComputedStyle(div).transform,
    rotate3dToMatrix3d(1, 1, 0, Math.PI), // 180deg
    'Animated transform of rotate3d function at 0s of the third iteration');
  anim.currentTime += anim.effect.timing.duration / 2;
  assert_matrix_equals(getComputedStyle(div).transform,
    rotate3dToMatrix3d(1, 1, 0, 225 * Math.PI / 180), //((270 + 180) * 0.5)deg
    'Animated transform of rotate3d function at 50s of the third iteration');
}, 'iterationComposite of transform of rotate3d function');

test(function(t) {
  var div = createDiv(t);
  var anim =
    div.animate({ marginLeft: ['10px', '20px'] },
                { duration: 100 * MS_PER_SEC,
                  easing: 'linear',
                  iterations: 10,
                  iterationComposite: 'accumulate' });
  anim.pause();

  anim.currentTime = anim.effect.timing.duration / 2;
  assert_equals(getComputedStyle(div).marginLeft, '15px',
    'Animated margin-left style at 50s of the first iteration');
  anim.currentTime = anim.effect.timing.duration * 2;
  assert_equals(getComputedStyle(div).marginLeft, '50px', // 10px + 20px + 20px
    'Animated margin-left style at 0s of the third iteration');
  anim.currentTime += anim.effect.timing.duration / 2;
  assert_equals(getComputedStyle(div).marginLeft, '55px', // (50px + 60px) * 0.5
    'Animated margin-left style at 50s of the third iteration');
}, 'iterationComposite starts with non-zero value animation');

test(function(t) {
  var div = createDiv(t);
  var anim =
    div.animate({ marginLeft: ['10px', '-10px'] },
                { duration: 100 * MS_PER_SEC,
                  easing: 'linear',
                  iterations: 10,
                  iterationComposite: 'accumulate' });
  anim.pause();

  anim.currentTime = anim.effect.timing.duration / 2;
  assert_equals(getComputedStyle(div).marginLeft,
    '0px',
    'Animated margin-left style at 50s of the first iteration');
  anim.currentTime = anim.effect.timing.duration * 2;
  assert_equals(getComputedStyle(div).marginLeft,
    '-10px', // 10px + -10px + -10px
    'Animated margin-left style at 0s of the third iteration');
  anim.currentTime += anim.effect.timing.duration / 2;
  assert_equals(getComputedStyle(div).marginLeft,
    '-20px', // (-10px + -30px) * 0.5
    'Animated margin-left style at 50s of the third iteration');
}, 'iterationComposite with negative final value animation');

test(function(t) {
  var div = createDiv(t);
  var anim = div.animate({ marginLeft: ['0px', '10px'] },
                         { duration: 100 * MS_PER_SEC,
                           easing: 'linear',
                           iterations: 10,
                           iterationComposite: 'accumulate' });
  anim.pause();

  anim.currentTime =
    anim.effect.timing.duration * 2 + anim.effect.timing.duration / 2;
  assert_equals(getComputedStyle(div).marginLeft, '25px',
    'Animated style at 50s of the third iteration');

  anim.effect.iterationComposite = 'replace';
  assert_equals(getComputedStyle(div).marginLeft, '5px',
    'Animated style at 50s of the third iteration');

  anim.effect.iterationComposite = 'accumulate';
  assert_equals(getComputedStyle(div).marginLeft, '25px',
    'Animated style at 50s of the third iteration');
}, 'interationComposite changes');

test(function(t) {
  var div = createDiv(t);
  var anim = div.animate({ marginLeft: ['0px', '10px'] },
                         { duration: 100 * MS_PER_SEC,
                           easing: 'linear',
                           iterations: 10,
                           iterationComposite: 'accumulate' });
  anim.pause();

  anim.currentTime =
    anim.effect.timing.duration * 2 + anim.effect.timing.duration / 2;
  assert_equals(getComputedStyle(div).marginLeft, '25px',
    'Animated style at 50s of the third iteration');

  // double its duration.
  anim.effect.timing.duration = anim.effect.timing.duration * 2;
  assert_equals(getComputedStyle(div).marginLeft, '12.5px',
    'Animated style at 25s of the first iteration');

  // half of original.
  anim.effect.timing.duration = anim.effect.timing.duration / 4;
  assert_equals(getComputedStyle(div).marginLeft, '50px',
      'Animated style at 50s of the fourth iteration');
}, 'duration changes with iterationComposite(accumulate)');

</script><|MERGE_RESOLUTION|>--- conflicted
+++ resolved
@@ -571,28 +571,16 @@
   anim.pause();
 
   anim.currentTime = anim.effect.timing.duration / 2;
-<<<<<<< HEAD
-  assert_equals(getComputedStyle(div).transform,
+  assert_matrix_equals(getComputedStyle(div).transform,
     'matrix(2.5, 0, 0, 2.5, 15, 0)',
     'Animated transform of matrix function at 50s of the first iteration');
   anim.currentTime = anim.effect.timing.duration * 2;
-  assert_equals(getComputedStyle(div).transform,
-=======
-  assert_matrix_equals(getComputedStyle(div).transform,
-    'matrix(2.5, 0, 0, 2.5, 15, 0)',
-    'Animated transform of matrix function at 50s of the first iteration');
-  anim.currentTime = anim.effect.timing.duration * 2;
-  assert_matrix_equals(getComputedStyle(div).transform,
->>>>>>> a17af05f
+  assert_matrix_equals(getComputedStyle(div).transform,
     // scale(2) + (scale(3-1)*2) + translateX(30px)*2
     'matrix(6, 0, 0, 6, 60, 0)',
     'Animated transform of matrix function at 0s of the third iteration');
   anim.currentTime += anim.effect.timing.duration / 2;
-<<<<<<< HEAD
-  assert_equals(getComputedStyle(div).transform,
-=======
-  assert_matrix_equals(getComputedStyle(div).transform,
->>>>>>> a17af05f
+  assert_matrix_equals(getComputedStyle(div).transform,
     // from: matrix(6, 0, 0, 6, 60, 0)
     // to:   matrix(7, 0, 0, 7, 90, 0)
     //         = scale(3) + (scale(3-1)*2) + translateX(30px)*3
@@ -612,32 +600,20 @@
   anim.pause();
 
   anim.currentTime = anim.effect.timing.duration / 2;
-<<<<<<< HEAD
-  assert_equals(getComputedStyle(div).transform,
-=======
-  assert_matrix_equals(getComputedStyle(div).transform,
->>>>>>> a17af05f
+  assert_matrix_equals(getComputedStyle(div).transform,
     // Interpolate between matrix(2, 0, 0, 2,  0, 0) = translateX(0px) scale(2)
     //                 and matrix(3, 0, 0, 3, 30, 0) = scale(3) translateX(10px)
     'matrix(2.5, 0, 0, 2.5, 15, 0)',
     'Animated transform list at 50s of the first iteration');
   anim.currentTime = anim.effect.timing.duration * 2;
-<<<<<<< HEAD
-  assert_equals(getComputedStyle(div).transform,
-=======
-  assert_matrix_equals(getComputedStyle(div).transform,
->>>>>>> a17af05f
+  assert_matrix_equals(getComputedStyle(div).transform,
     // 'from' and 'to' value are mismatched, so accumulate
     // matrix(2, 0, 0, 2, 0, 0) onto matrix(3, 0, 0, 3, 30, 0) * 2
     //  = scale(2) + (scale(3-1)*2) + translateX(30px)*2
     'matrix(6, 0, 0, 6, 60, 0)',
     'Animated transform list at 0s of the third iteration');
   anim.currentTime += anim.effect.timing.duration / 2;
-<<<<<<< HEAD
-  assert_equals(getComputedStyle(div).transform,
-=======
-  assert_matrix_equals(getComputedStyle(div).transform,
->>>>>>> a17af05f
+  assert_matrix_equals(getComputedStyle(div).transform,
     // Interpolate between matrix(6, 0, 0, 6, 60, 0)
     //                 and matrix(7, 0, 0, 7, 210, 0) = scale(7) translate(30px)
     'matrix(6.5, 0, 0, 6.5, 135, 0)',
@@ -658,32 +634,20 @@
   anim.pause();
 
   anim.currentTime = anim.effect.timing.duration / 2;
-<<<<<<< HEAD
-  assert_equals(getComputedStyle(div).transform,
-=======
-  assert_matrix_equals(getComputedStyle(div).transform,
->>>>>>> a17af05f
+  assert_matrix_equals(getComputedStyle(div).transform,
     // Interpolate between matrix(1, 0, 0, 1,  0, 0) = translateX(0px)
     //                 and matrix(2, 0, 0, 2, 20, 0) = scale(2) translateX(10px)
     'matrix(1.5, 0, 0, 1.5, 10, 0)',
     'Animated transform list at 50s of the first iteration');
   anim.currentTime = anim.effect.timing.duration * 2;
-<<<<<<< HEAD
-  assert_equals(getComputedStyle(div).transform,
-=======
-  assert_matrix_equals(getComputedStyle(div).transform,
->>>>>>> a17af05f
+  assert_matrix_equals(getComputedStyle(div).transform,
     // 'from' and 'to' value are mismatched, so accumulate
     // matrix(1, 0, 0, 1, 0, 0) onto matrix(2, 0, 0, 2, 20, 0) * 2
     //  = scale(1) + (scale(2-1)*2) + translateX(20px)*2
     'matrix(3, 0, 0, 3, 40, 0)',
     'Animated transform list at 0s of the third iteration');
   anim.currentTime += anim.effect.timing.duration / 2;
-<<<<<<< HEAD
-  assert_equals(getComputedStyle(div).transform,
-=======
-  assert_matrix_equals(getComputedStyle(div).transform,
->>>>>>> a17af05f
+  assert_matrix_equals(getComputedStyle(div).transform,
     // Interpolate between matrix(3, 0, 0, 3, 40, 0)
     //                 and matrix(4, 0, 0, 4, 120, 0) =
     //                       scale(2 + (2-1)*2) translate(10px * 3)
@@ -704,18 +668,6 @@
   anim.pause();
 
   anim.currentTime = anim.effect.timing.duration / 2;
-<<<<<<< HEAD
-  assert_equals(getComputedStyle(div).transform,
-    'matrix(1, 0, 0, 1, 5, 0)', // (0px + 10px) / 2
-    'Animated transform list at 50s of the first iteration');
-  anim.currentTime = anim.effect.timing.duration * 2;
-  assert_equals(getComputedStyle(div).transform,
-    'matrix(1, 0, 0, 1, 0, 0)', // 'none' overrides any transforms.
-    'Animated transform list at 0s of the third iteration');
-  anim.currentTime += anim.effect.timing.duration / 2;
-  assert_equals(getComputedStyle(div).transform,
-    'matrix(1, 0, 0, 1, 15, 0)', // (0px + 10px*2)/2
-=======
   assert_matrix_equals(getComputedStyle(div).transform,
     // translateX(none) -> translateX(10px) @ 50%
     'matrix(1, 0, 0, 1, 5, 0)',
@@ -729,7 +681,6 @@
   assert_matrix_equals(getComputedStyle(div).transform,
     // translateX(10px * 2 + none) -> translateX(10px * 2 + 10px) @ 50%
     'matrix(1, 0, 0, 1, 25, 0)',
->>>>>>> a17af05f
     'Animated transform list at 50s of the third iteration');
 }, 'iterationComposite of transform from none to translate');
 
@@ -751,28 +702,16 @@
   anim.pause();
 
   anim.currentTime = anim.effect.timing.duration / 2;
-<<<<<<< HEAD
-  assert_equals(getComputedStyle(div).transform,
+  assert_matrix_equals(getComputedStyle(div).transform,
     'matrix3d(1, 0, 0, 0, 0, 1, 0, 0, 0, 0, 1, 0, 0, 0, 40, 1)',
     'Animated transform of matrix3d function at 50s of the first iteration');
   anim.currentTime = anim.effect.timing.duration * 2;
-  assert_equals(getComputedStyle(div).transform,
-=======
-  assert_matrix_equals(getComputedStyle(div).transform,
-    'matrix3d(1, 0, 0, 0, 0, 1, 0, 0, 0, 0, 1, 0, 0, 0, 40, 1)',
-    'Animated transform of matrix3d function at 50s of the first iteration');
-  anim.currentTime = anim.effect.timing.duration * 2;
-  assert_matrix_equals(getComputedStyle(div).transform,
->>>>>>> a17af05f
+  assert_matrix_equals(getComputedStyle(div).transform,
     // translateZ(30px) + (translateZ(50px)*2)
     'matrix3d(1, 0, 0, 0, 0, 1, 0, 0, 0, 0, 1, 0, 0, 0, 130, 1)',
     'Animated transform of matrix3d function at 0s of the third iteration');
   anim.currentTime += anim.effect.timing.duration / 2;
-<<<<<<< HEAD
-  assert_equals(getComputedStyle(div).transform,
-=======
-  assert_matrix_equals(getComputedStyle(div).transform,
->>>>>>> a17af05f
+  assert_matrix_equals(getComputedStyle(div).transform,
     // from: matrix3d(1, 0, 0, 0, 0, 1, 0, 0, 0, 0, 1, 0, 0, 0, 130, 1)
     // to:   matrix3d(1, 0, 0, 0, 0, 1, 0, 0, 0, 0, 1, 0, 0, 0, 150, 1)
     'matrix3d(1, 0, 0, 0, 0, 1, 0, 0, 0, 0, 1, 0, 0, 0, 140, 1)',
@@ -791,11 +730,7 @@
   anim.pause();
 
   anim.currentTime = 0;
-<<<<<<< HEAD
-  assert_equals(getComputedStyle(div).transform,
-=======
-  assert_matrix_equals(getComputedStyle(div).transform,
->>>>>>> a17af05f
+  assert_matrix_equals(getComputedStyle(div).transform,
     'matrix(1, 0, 0, 1, 0, 0)', // Actually not rotated at all.
     'Animated transform of rotate3d function at 50s of the first iteration');
   anim.currentTime = anim.effect.timing.duration * 2;
