<!DOCTYPE html>
<meta charset=utf-8>
<title>easing tests</title>
<link rel="help" href="https://w3c.github.io/web-animations/#dom-animationeffecttiming-easing">
<script src="/resources/testharness.js"></script>
<script src="/resources/testharnessreport.js"></script>
<script src="../../testcommon.js"></script>
<script src="../../resources/easing-tests.js"></script>
<body>
<div id="log"></div>
<script>
'use strict';

test(function(t) {
  var anim = createDiv(t).animate(null);
  assert_equals(anim.effect.timing.easing, 'linear');
}, 'Test default value');

function assert_progress(animation, currentTime, easingFunction) {
  animation.currentTime = currentTime;
  var portion = currentTime / animation.effect.timing.duration;
  assert_approx_equals(animation.effect.getComputedTiming().progress,
                       easingFunction(portion),
                       0.01,
                       'The progress of the animation should be approximately ' +
                       easingFunction(portion) + ' at ' + currentTime + 'ms');
}

gEasingTests.forEach(function(options) {
  test(function(t) {
    var target = createDiv(t);
    var anim = target.animate([ { opacity: 0 }, { opacity: 1 } ],
                              { duration: 1000 * MS_PER_SEC,
                                fill: 'forwards' });
    anim.effect.timing.easing = options.easing;
    assert_equals(anim.effect.timing.easing,
                  options.serialization || options.easing);

    var easing = options.easingFunction;
    assert_progress(anim, 0, easing);
    assert_progress(anim, 250 * MS_PER_SEC, easing);
    assert_progress(anim, 500 * MS_PER_SEC, easing);
    assert_progress(anim, 750 * MS_PER_SEC, easing);
    assert_progress(anim, 1000 * MS_PER_SEC, easing);
  }, options.desc);
});

gInvalidEasings.forEach(function(invalidEasing) {
  test(function(t) {
    var div = createDiv(t);
    var anim = div.animate({ opacity: [ 0, 1 ] }, 100 * MS_PER_SEC);
    assert_throws({ name: 'TypeError' },
                  function() {
                    anim.effect.timing.easing = invalidEasing;
                  });
  }, 'Invalid effect easing value test: \'' + invalidEasing + '\'');
<<<<<<< HEAD
=======
});

gRoundtripEasings.forEach(easing => {
  test(function(t) {
    const anim = createDiv(t).animate(null);
    anim.effect.timing.easing = easing;
    assert_equals(anim.effect.timing.easing, easing);
  }, `Canonical easing '${easing}' is returned as set`);
>>>>>>> a17af05f
});

test(function(t) {
  var delay = 1000 * MS_PER_SEC;

  var target = createDiv(t);
  var anim = target.animate([ { opacity: 0 }, { opacity: 1 } ],
                            { duration: 1000 * MS_PER_SEC,
                              fill: 'both',
                              delay: delay,
                              easing: 'steps(2, start)' });

  anim.effect.timing.easing = 'steps(2, end)';
  assert_equals(anim.effect.getComputedTiming().progress, 0,
                'easing replace to steps(2, end) at before phase');

  anim.currentTime = delay + 750 * MS_PER_SEC;
  assert_equals(anim.effect.getComputedTiming().progress, 0.5,
                'change currentTime to active phase');

  anim.effect.timing.easing = 'steps(2, start)';
  assert_equals(anim.effect.getComputedTiming().progress, 1,
                'easing replace to steps(2, start) at active phase');

  anim.currentTime = delay + 1500 * MS_PER_SEC;
  anim.effect.timing.easing = 'steps(2, end)';
  assert_equals(anim.effect.getComputedTiming().progress, 1,
                'easing replace to steps(2, end) again at after phase');
}, 'Change the easing while the animation is running');

</script>
</body><|MERGE_RESOLUTION|>--- conflicted
+++ resolved
@@ -54,8 +54,6 @@
                     anim.effect.timing.easing = invalidEasing;
                   });
   }, 'Invalid effect easing value test: \'' + invalidEasing + '\'');
-<<<<<<< HEAD
-=======
 });
 
 gRoundtripEasings.forEach(easing => {
@@ -64,7 +62,6 @@
     anim.effect.timing.easing = easing;
     assert_equals(anim.effect.timing.easing, easing);
   }, `Canonical easing '${easing}' is returned as set`);
->>>>>>> a17af05f
 });
 
 test(function(t) {
