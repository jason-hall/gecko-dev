<!DOCTYPE html>
<meta charset=utf-8>
<title>Animation.ready</title>
<link rel="help" href="https://w3c.github.io/web-animations/#dom-animation-ready">
<script src="/resources/testharness.js"></script>
<script src="/resources/testharnessreport.js"></script>
<script src="../../testcommon.js"></script>
<body>
<div id="log"></div>
<script>
"use strict";

promise_test(function(t) {
  var div = createDiv(t);
  var animation = div.animate(null, 100 * MS_PER_SEC);
  var originalReadyPromise = animation.ready;
  var pauseReadyPromise;

  return animation.ready.then(function() {
    assert_equals(animation.ready, originalReadyPromise,
                  'Ready promise is the same object when playing completes');
    animation.pause();
    assert_not_equals(animation.ready, originalReadyPromise,
                      'A new ready promise is created when pausing');
    pauseReadyPromise = animation.ready;
    // Wait for the promise to fulfill since if we abort the pause the ready
    // promise object is reused.
    return animation.ready;
  }).then(function() {
    animation.play();
    assert_not_equals(animation.ready, pauseReadyPromise,
                      'A new ready promise is created when playing');
  });
}, 'A new ready promise is created when play()/pause() is called');

promise_test(function(t) {
  var div = createDiv(t);
  var animation = div.animate(null, 100 * MS_PER_SEC);

  return animation.ready.then(function() {
    var promiseBeforeCallingPlay = animation.ready;
    animation.play();
    assert_equals(animation.ready, promiseBeforeCallingPlay,
                  'Ready promise has same object identity after redundant call'
                  + ' to play()');
  });
}, 'Redundant calls to play() do not generate new ready promise objects');

promise_test(function(t) {
  var div = createDiv(t);
  var animation = div.animate(null, 100 * MS_PER_SEC);

  return animation.ready.then(function(resolvedAnimation) {
    assert_equals(resolvedAnimation, animation,
                  'Object identity of Animation passed to Promise callback'
                  + ' matches the Animation object owning the Promise');
  });
}, 'The ready promise is fulfilled with its Animation');

<<<<<<< HEAD
promise_test(function(t) {
  var div = createDiv(t);
  var animation = div.animate({}, 100 * MS_PER_SEC);

  var retPromise = animation.ready.then(function() {
    assert_unreached('ready promise was fulfilled');
  }).catch(function(err) {
    assert_equals(err.name, 'AbortError',
                  'ready promise is rejected with AbortError');
  });

  animation.cancel();

  return retPromise;
}, 'ready promise is rejected when a play-pending animation is cancelled by'
   + ' calling cancel()');

promise_test(function(t) {
  var div = createDiv(t);
  var animation = div.animate({}, 100 * MS_PER_SEC);
  return animation.ready.then(function() {
    animation.pause();
    // Set up listeners on pause-pending ready promise
    var retPromise = animation.ready.then(function() {
      assert_unreached('ready promise was fulfilled');
    }).catch(function(err) {
      assert_equals(err.name, 'AbortError',
                    'ready promise is rejected with AbortError');
    });
    animation.cancel();
    return retPromise;
  });
}, 'ready promise is rejected when a pause-pending animation is cancelled by'
   + ' calling cancel()');

=======
>>>>>>> a17af05f
</script>
</body><|MERGE_RESOLUTION|>--- conflicted
+++ resolved
@@ -57,43 +57,5 @@
   });
 }, 'The ready promise is fulfilled with its Animation');
 
-<<<<<<< HEAD
-promise_test(function(t) {
-  var div = createDiv(t);
-  var animation = div.animate({}, 100 * MS_PER_SEC);
-
-  var retPromise = animation.ready.then(function() {
-    assert_unreached('ready promise was fulfilled');
-  }).catch(function(err) {
-    assert_equals(err.name, 'AbortError',
-                  'ready promise is rejected with AbortError');
-  });
-
-  animation.cancel();
-
-  return retPromise;
-}, 'ready promise is rejected when a play-pending animation is cancelled by'
-   + ' calling cancel()');
-
-promise_test(function(t) {
-  var div = createDiv(t);
-  var animation = div.animate({}, 100 * MS_PER_SEC);
-  return animation.ready.then(function() {
-    animation.pause();
-    // Set up listeners on pause-pending ready promise
-    var retPromise = animation.ready.then(function() {
-      assert_unreached('ready promise was fulfilled');
-    }).catch(function(err) {
-      assert_equals(err.name, 'AbortError',
-                    'ready promise is rejected with AbortError');
-    });
-    animation.cancel();
-    return retPromise;
-  });
-}, 'ready promise is rejected when a pause-pending animation is cancelled by'
-   + ' calling cancel()');
-
-=======
->>>>>>> a17af05f
 </script>
 </body>