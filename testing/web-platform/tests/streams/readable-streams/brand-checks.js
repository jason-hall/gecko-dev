--- conflicted
+++ resolved
@@ -6,11 +6,7 @@
 }
 
 let ReadableStreamDefaultReader;
-<<<<<<< HEAD
-let ReadableStreamController;
-=======
 let ReadableStreamDefaultController;
->>>>>>> a17af05f
 
 test(() => {
 
@@ -44,13 +40,8 @@
   return new ReadableStream();
 }
 
-<<<<<<< HEAD
-function fakeReadableStreamDefaultReader() {
-  return {
-=======
 function fakeRSDefaultReader() {
   return Object.setPrototypeOf({
->>>>>>> a17af05f
     get closed() { return Promise.resolve(); },
     cancel() { return Promise.resolve(); },
     read() { return Promise.resolve({ value: undefined, done: true }); },
@@ -102,66 +93,36 @@
 
 test(() => {
 
-<<<<<<< HEAD
-  assert_throws(new TypeError(), () => new ReadableStreamDefaultReader(fakeReadableStream()),
-=======
   assert_throws(new TypeError(), () => new ReadableStreamDefaultReader(fakeRS()),
->>>>>>> a17af05f
                 'Constructing a ReadableStreamDefaultReader should throw');
 
 }, 'ReadableStreamDefaultReader enforces a brand check on its argument');
 
 promise_test(t => {
 
-<<<<<<< HEAD
-  return Promise.all([
-    getterRejects(t, ReadableStreamDefaultReader.prototype, 'closed', fakeReadableStreamDefaultReader()),
-    getterRejects(t, ReadableStreamDefaultReader.prototype, 'closed', realReadableStream())
-  ]);
-=======
   return getterRejectsForAll(t, ReadableStreamDefaultReader.prototype, 'closed',
                              [fakeRSDefaultReader(), realRS(), realRSDefaultController(), undefined, null]);
->>>>>>> a17af05f
 
 }, 'ReadableStreamDefaultReader.prototype.closed enforces a brand check');
 
 promise_test(t => {
 
-<<<<<<< HEAD
-  return Promise.all([
-    methodRejects(t, ReadableStreamDefaultReader.prototype, 'cancel', fakeReadableStreamDefaultReader()),
-    methodRejects(t, ReadableStreamDefaultReader.prototype, 'cancel', realReadableStream())
-  ]);
-=======
   return methodRejectsForAll(t, ReadableStreamDefaultReader.prototype, 'cancel',
                              [fakeRSDefaultReader(), realRS(), realRSDefaultController(), undefined, null]);
->>>>>>> a17af05f
 
 }, 'ReadableStreamDefaultReader.prototype.cancel enforces a brand check');
 
 promise_test(t => {
 
-<<<<<<< HEAD
-  return Promise.all([
-    methodRejects(t, ReadableStreamDefaultReader.prototype, 'read', fakeReadableStreamDefaultReader()),
-    methodRejects(t, ReadableStreamDefaultReader.prototype, 'read', realReadableStream())
-  ]);
-=======
   return methodRejectsForAll(t, ReadableStreamDefaultReader.prototype, 'read',
                              [fakeRSDefaultReader(), realRS(), realRSDefaultController(), undefined, null]);
->>>>>>> a17af05f
 
 }, 'ReadableStreamDefaultReader.prototype.read enforces a brand check');
 
 test(() => {
 
-<<<<<<< HEAD
-  methodThrows(ReadableStreamDefaultReader.prototype, 'releaseLock', fakeReadableStreamDefaultReader());
-  methodThrows(ReadableStreamDefaultReader.prototype, 'releaseLock', realReadableStream());
-=======
   methodThrowsForAll(ReadableStreamDefaultReader.prototype, 'releaseLock',
                      [fakeRSDefaultReader(), realRS(), realRSDefaultController(), undefined, null]);
->>>>>>> a17af05f
 
 }, 'ReadableStreamDefaultReader.prototype.releaseLock enforces a brand check');
 
