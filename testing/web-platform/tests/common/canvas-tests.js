--- conflicted
+++ resolved
@@ -92,8 +92,6 @@
     img.className = "resource";
     img.src = get_host_info().HTTP_REMOTE_ORIGIN + "/images/yellow.png";
     document.body.appendChild(img);
-<<<<<<< HEAD
-=======
 }
 
 function addCrossOriginRedirectYellowImage()
@@ -104,5 +102,4 @@
     img.src = get_host_info().HTTP_ORIGIN + "/common/redirect.py?location=" +
         get_host_info().HTTP_REMOTE_ORIGIN + "/images/yellow.png";
     document.body.appendChild(img);
->>>>>>> a17af05f
 }