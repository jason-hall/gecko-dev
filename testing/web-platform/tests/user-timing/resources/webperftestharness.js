/*
Distributed under both the W3C Test Suite License [1] and the W3C
3-clause BSD License [2]. To contribute to a W3C Test Suite, see the
policies and contribution forms [3].

[1] http://www.w3.org/Consortium/Legal/2008/04-testsuite-license
[2] http://www.w3.org/Consortium/Legal/2008/03-bsd-license
[3] http://www.w3.org/2004/10/27-testcases
 */

//
// Helper Functions for NavigationTiming W3C tests
//

<<<<<<< HEAD
var performanceNamespace = self.performance;
=======
>>>>>>> a17af05f
var timingAttributes = [
    "navigationStart",
    "unloadEventStart",
    "unloadEventEnd",
    "redirectStart",
    "redirectEnd",
    "fetchStart",
    "domainLookupStart",
    "domainLookupEnd",
    "connectStart",
    "connectEnd",
    "secureConnectionStart",
    "requestStart",
    "responseStart",
    "responseEnd",
    "domLoading",
    "domInteractive",
    "domContentLoadedEventStart",
    "domContentLoadedEventEnd",
    "domComplete",
    "loadEventStart",
    "loadEventEnd"
];

<<<<<<< HEAD
var namespace_check = false;

function has_required_interfaces()
{
    if (window.performance.mark == undefined ||
        window.performance.clearMarks == undefined ||
        window.performance.measure == undefined ||
        window.performance.clearMeasures == undefined ||
        window.performance.getEntriesByName == undefined ||
        window.performance.getEntriesByType == undefined ||
        window.performance.getEntries == undefined) {
        return false;
    }

    return true;
}

//
// All test() functions in the WebPerf test suite should use wp_test() instead.
//
// wp_test() validates the window.performance namespace exists prior to running tests and
// immediately shows a single failure if it does not.
//

function wp_test(func, msg, properties)
=======
function has_required_interfaces()
>>>>>>> a17af05f
{
    if (window.performance.mark == undefined ||
        window.performance.clearMarks == undefined ||
        window.performance.measure == undefined ||
        window.performance.clearMeasures == undefined ||
        window.performance.getEntriesByName == undefined ||
        window.performance.getEntriesByType == undefined ||
        window.performance.getEntries == undefined) {
        return false;
    }

    return true;
}

function test_namespace(child_name, skip_root)
{
    if (skip_root === undefined) {
        var msg = 'window.performance is defined';
        wp_test(function () { assert_true(performanceNamespace !== undefined, msg); }, msg,{author:"W3C http://www.w3.org/",help:"http://www.w3.org/TR/navigation-timing/#sec-window.performance-attribute",assert:"The window.performance attribute provides a hosting area for performance related attributes. "});
    }

    if (child_name !== undefined) {
        var msg2 = 'window.performance.' + child_name + ' is defined';
        wp_test(function() { assert_true(performanceNamespace[child_name] !== undefined, msg2); }, msg2,{author:"W3C http://www.w3.org/",help:"http://www.w3.org/TR/navigation-timing/#sec-window.performance-attribute",assert:"The window.performance attribute provides a hosting area for performance related attributes. "});
    }
}

function test_attribute_exists(parent_name, attribute_name, properties)
{
    var msg = 'window.performance.' + parent_name + '.' + attribute_name + ' is defined.';
    wp_test(function() { assert_true(performanceNamespace[parent_name][attribute_name] !== undefined, msg); }, msg, properties);
}

function test_enum(parent_name, enum_name, value, properties)
{
    var msg = 'window.performance.' + parent_name + '.' + enum_name + ' is defined.';
    wp_test(function() { assert_true(performanceNamespace[parent_name][enum_name] !== undefined, msg); }, msg, properties);

    msg = 'window.performance.' + parent_name + '.' + enum_name + ' = ' + value;
    wp_test(function() { assert_equals(performanceNamespace[parent_name][enum_name], value, msg); }, msg, properties);
}

function test_timing_order(attribute_name, greater_than_attribute, properties)
{
    // ensure it's not 0 first
    var msg = "window.performance.timing." + attribute_name + " > 0";
    wp_test(function() { assert_true(performanceNamespace.timing[attribute_name] > 0, msg); }, msg, properties);

    // ensure it's in the right order
    msg = "window.performance.timing." + attribute_name + " >= window.performance.timing." + greater_than_attribute;
    wp_test(function() { assert_true(performanceNamespace.timing[attribute_name] >= performanceNamespace.timing[greater_than_attribute], msg); }, msg, properties);
}

function test_timing_greater_than(attribute_name, greater_than, properties)
{
    var msg = "window.performance.timing." + attribute_name + " > " + greater_than;
    test_greater_than(performanceNamespace.timing[attribute_name], greater_than, msg, properties);
}

function test_timing_equals(attribute_name, equals, msg, properties)
{
    var test_msg = msg || "window.performance.timing." + attribute_name + " == " + equals;
    test_equals(performanceNamespace.timing[attribute_name], equals, test_msg, properties);
}

//
// Non-test related helper functions
//

function sleep_milliseconds(n)
{
    var start = new Date().getTime();
    while (true) {
        if ((new Date().getTime() - start) >= n) break;
    }
}

//
// Common helper functions
//

function test_greater_than(value, greater_than, msg, properties)
{
    wp_test(function () { assert_true(value > greater_than, msg); }, msg, properties);
}

function test_greater_or_equals(value, greater_than, msg, properties)
{
    wp_test(function () { assert_true(value >= greater_than, msg); }, msg, properties);
}

function test_not_equals(value, notequals, msg, properties)
{
    wp_test(function() { assert_true(value !== notequals, msg); }, msg, properties);
}<|MERGE_RESOLUTION|>--- conflicted
+++ resolved
@@ -12,10 +12,6 @@
 // Helper Functions for NavigationTiming W3C tests
 //
 
-<<<<<<< HEAD
-var performanceNamespace = self.performance;
-=======
->>>>>>> a17af05f
 var timingAttributes = [
     "navigationStart",
     "unloadEventStart",
@@ -40,35 +36,7 @@
     "loadEventEnd"
 ];
 
-<<<<<<< HEAD
-var namespace_check = false;
-
 function has_required_interfaces()
-{
-    if (window.performance.mark == undefined ||
-        window.performance.clearMarks == undefined ||
-        window.performance.measure == undefined ||
-        window.performance.clearMeasures == undefined ||
-        window.performance.getEntriesByName == undefined ||
-        window.performance.getEntriesByType == undefined ||
-        window.performance.getEntries == undefined) {
-        return false;
-    }
-
-    return true;
-}
-
-//
-// All test() functions in the WebPerf test suite should use wp_test() instead.
-//
-// wp_test() validates the window.performance namespace exists prior to running tests and
-// immediately shows a single failure if it does not.
-//
-
-function wp_test(func, msg, properties)
-=======
-function has_required_interfaces()
->>>>>>> a17af05f
 {
     if (window.performance.mark == undefined ||
         window.performance.clearMarks == undefined ||
