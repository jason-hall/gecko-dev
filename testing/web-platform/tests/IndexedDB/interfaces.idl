--- conflicted
+++ resolved
@@ -200,15 +200,4 @@
   "readonly",
   "readwrite",
   "versionchange"
-<<<<<<< HEAD
-};
-
-interface DOMStringList {
-    readonly attribute unsigned long length;
-    getter DOMString (unsigned long index);
-    DOMString? item(unsigned long index);
-
-    boolean contains(DOMString str);
-=======
->>>>>>> a17af05f
 };