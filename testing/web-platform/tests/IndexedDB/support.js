--- conflicted
+++ resolved
@@ -106,36 +106,11 @@
 
 function indexeddb_test(upgrade_func, open_func, description, options) {
   async_test(function(t) {
-<<<<<<< HEAD
-    var options = Object.assign({upgrade_will_abort: false}, options);
-=======
     options = Object.assign({upgrade_will_abort: false}, options);
->>>>>>> a17af05f
     var dbname = document.location + '-' + t.name;
     var del = indexedDB.deleteDatabase(dbname);
     del.onerror = t.unreached_func('deleteDatabase should succeed');
     var open = indexedDB.open(dbname, 1);
-<<<<<<< HEAD
-    if (!options.upgrade_will_abort) {
-      open.onsuccess = t.unreached_func('open should not succeed');
-    } else {
-      open.onerror = t.unreached_func('open should succeed');
-    }
-    open.onupgradeneeded = t.step_func(function() {
-      var db = open.result;
-      var tx = open.transaction;
-      upgrade_func(t, db, tx);
-    });
-    open.onsuccess = t.step_func(function() {
-      var db = open.result;
-      t.add_cleanup(function() {
-        db.close();
-        indexedDB.deleteDatabase(db.name);
-      });
-      if (open_func)
-        open_func(t, db);
-    });
-=======
     open.onupgradeneeded = t.step_func(function() {
       var db = open.result;
       t.add_cleanup(function() {
@@ -159,7 +134,6 @@
           open_func(t, db, open);
       });
     }
->>>>>>> a17af05f
   }, description);
 }
 
