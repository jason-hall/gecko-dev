--- conflicted
+++ resolved
@@ -1,8 +1,4 @@
 [bidi_ruby.html]
   type: reftest
-<<<<<<< HEAD
-  expected: FAIL
-=======
   expected:
-    if e10s and (os == "mac") and (version == "OS X 10.10.5") and (processor == "x86_64") and (bits == 64): FAIL
->>>>>>> a17af05f
+    if e10s and (os == "mac") and (version == "OS X 10.10.5") and (processor == "x86_64") and (bits == 64): FAIL