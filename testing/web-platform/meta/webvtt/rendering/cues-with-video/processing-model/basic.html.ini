--- conflicted
+++ resolved
@@ -1,10 +1,4 @@
 [basic.html]
   type: reftest
-<<<<<<< HEAD
-  disabled:
-    if os == "linux": https://bugzilla.mozilla.org/show_bug.cgi?id=1142501
-  expected: FAIL
-=======
   expected:
-    if e10s and (os == "mac") and (version == "OS X 10.10.5") and (processor == "x86_64") and (bits == 64): FAIL
->>>>>>> a17af05f
+    if e10s and (os == "mac") and (version == "OS X 10.10.5") and (processor == "x86_64") and (bits == 64): FAIL