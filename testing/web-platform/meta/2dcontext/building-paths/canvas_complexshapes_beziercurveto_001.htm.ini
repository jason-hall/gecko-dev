--- conflicted
+++ resolved
@@ -1,32 +1,4 @@
 [canvas_complexshapes_beziercurveto_001.htm]
   type: reftest
-<<<<<<< HEAD
-  expected:
-    if not debug and (os == "linux") and (processor == "x86") and (bits == 32): FAIL
-    if not debug and (os == "linux") and (processor == "x86_64") and (bits == 64): FAIL
-    if debug and (os == "linux") and (processor == "x86_64") and (bits == 64): FAIL
-    if debug and (os == "linux") and (processor == "x86") and (bits == 32): FAIL
-    if not debug and (os == "mac") and (version == "OS X 10.8") and (processor == "x86_64") and (bits == 64): FAIL
-    if not debug and (os == "win") and (version == "6.2.9200") and (processor == "x86_64") and (bits == 64): FAIL
-    if not debug and (os == "mac") and (version == "OS X 10.10.2") and (processor == "x86") and (bits == 32): FAIL
-    if not debug and (os == "win") and (version == "5.1.2600") and (processor == "x86") and (bits == 32): FAIL
-    if not debug and (os == "win") and (version == "6.1.7601") and (processor == "x86") and (bits == 32): FAIL
-    if not debug and (os == "mac") and (version == "OS X 10.6.8") and (processor == "x86_64") and (bits == 64): FAIL
-    if debug and (os == "mac") and (version == "OS X 10.6.8") and (processor == "x86_64") and (bits == 64): FAIL
-    if debug and (os == "win") and (version == "5.1.2600") and (processor == "x86") and (bits == 32): FAIL
-    if debug and (os == "mac") and (version == "OS X 10.10.2") and (processor == "x86_64") and (bits == 64): FAIL
-    if debug and (os == "win") and (version == "6.2.9200") and (processor == "x86_64") and (bits == 64): FAIL
-    if debug and (os == "win") and (version == "6.1.7601") and (processor == "x86") and (bits == 32): FAIL
-    if debug and (os == "mac") and (version == "OS X 10.8") and (processor == "x86_64") and (bits == 64): FAIL
-    if debug and (os == "win") and (version == "10.0.10240") and (processor == "x86_64") and (bits == 64): FAIL
-    if not debug and (os == "win") and (version == "10.0.10240") and (processor == "x86_64") and (bits == 64): FAIL
-    if not debug and not e10s and (os == "mac") and (version == "OS X 10.10.5") and (processor == "x86") and (bits == 32): FAIL
-    if not debug and e10s and (os == "mac") and (version == "OS X 10.10.5") and (processor == "x86") and (bits == 32): FAIL
-    if debug and e10s and (os == "mac") and (version == "OS X 10.10.5") and (processor == "x86_64") and (bits == 64): FAIL
-    if debug and not e10s and (os == "mac") and (version == "OS X 10.10.5") and (processor == "x86_64") and (bits == 64): FAIL
-    if not debug and not e10s and (os == "mac") and (version == "OS X 10.10.5") and (processor == "x86_64") and (bits == 64): FAIL
-    if not debug and e10s and (os == "mac") and (version == "OS X 10.10.5") and (processor == "x86_64") and (bits == 64): FAIL
-=======
   disabled: if (os == "win") and (version == "10.0.15603"): https://bugzilla.mozilla.org/show_bug.cgi?id=1372037
-  expected: FAIL
->>>>>>> a17af05f
+  expected: FAIL