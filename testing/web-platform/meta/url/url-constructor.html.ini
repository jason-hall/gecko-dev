--- conflicted
+++ resolved
@@ -284,18 +284,7 @@
 
   [Parsing: <//d:> against <file:///C:/a/b>]
     expected:
-<<<<<<< HEAD
-      if not debug and e10s and (os == "win") and (version == "6.1.7601") and (processor == "x86") and (bits == 32): FAIL
-      if debug and not e10s and (os == "win") and (version == "6.1.7601") and (processor == "x86") and (bits == 32): FAIL
-      if not debug and not e10s and (os == "win") and (version == "6.1.7601") and (processor == "x86") and (bits == 32): FAIL
-      if debug and e10s and (os == "win") and (version == "6.2.9200") and (processor == "x86_64") and (bits == 64): FAIL
-      if not debug and e10s and (os == "win") and (version == "6.2.9200") and (processor == "x86_64") and (bits == 64): FAIL
-      if not debug and not e10s and (os == "win") and (version == "6.2.9200") and (processor == "x86_64") and (bits == 64): FAIL
-      if debug and e10s and (os == "win") and (version == "6.1.7601") and (processor == "x86") and (bits == 32): FAIL
-      if debug and not e10s and (os == "win") and (version == "6.2.9200") and (processor == "x86_64") and (bits == 64): FAIL
-=======
       if os == "win": FAIL
->>>>>>> a17af05f
 
   [Parsing: <sc://ñ> against <about:blank>]
     expected: FAIL
@@ -375,19 +364,10 @@
   [Parsing: <non-special://[:80/> against <about:blank>]
     expected: FAIL
 
-<<<<<<< HEAD
-  [Parsing: <https://faß.ExAmPlE/> against <about:blank>]
-    expected: FAIL
-
   [Parsing: <sc://faß.ExAmPlE/> against <about:blank>]
     expected: FAIL
 
   [Parsing: <https://0x.0x.0> against <about:blank>]
-=======
-  [Parsing: <sc://faß.ExAmPlE/> against <about:blank>]
-    expected: FAIL
-
-  [Parsing: <https://0x.0x.0> against <about:blank>]
     expected: FAIL
 
   [Parsing: <non-special://f:999999/c> against <http://example.org/foo/bar>]
@@ -478,5 +458,4 @@
     expected: FAIL
 
   [Parsing: <test-a-colon-slash-slash-b.html> against <a://b>]
->>>>>>> a17af05f
-    expected: FAIL
+    expected: FAIL
