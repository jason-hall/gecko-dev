--- conflicted
+++ resolved
@@ -756,16 +756,6 @@
   [<area>: Setting <sc://x/>.host = 'ß']
     expected: FAIL
 
-<<<<<<< HEAD
-  [URL: Setting <https://x/>.host = 'ß' IDNA Nontransitional_Processing]
-    expected: FAIL
-
-  [<a>: Setting <https://x/>.host = 'ß' IDNA Nontransitional_Processing]
-    expected: FAIL
-
-  [<area>: Setting <https://x/>.host = 'ß' IDNA Nontransitional_Processing]
-    expected: FAIL
-
   [URL: Setting <javascript://x/>.port = '12']
     expected: FAIL
 
@@ -773,14 +763,6 @@
     expected: FAIL
 
   [<area>: Setting <javascript://x/>.port = '12']
-=======
-  [URL: Setting <javascript://x/>.port = '12']
-    expected: FAIL
-
-  [<a>: Setting <javascript://x/>.port = '12']
-    expected: FAIL
-
-  [<area>: Setting <javascript://x/>.port = '12']
     expected: FAIL
 
   [URL: Setting <http://test@example.net>.protocol = 'file' Can’t switch from URL containing username/password/port to file]
@@ -883,5 +865,4 @@
     expected: FAIL
 
   [<area>: Setting <file:///unicorn>.pathname = '//monkey/..//' File URLs and (back)slashes]
->>>>>>> a17af05f
-    expected: FAIL
+    expected: FAIL
