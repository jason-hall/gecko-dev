--- conflicted
+++ resolved
@@ -1,27 +1,4 @@
 [generic.keep-origin-redirect.http.html]
   type: testharness
   [The referrer URL is origin when a\n                                 document served over http requires an https\n                                 sub-resource via img-tag using the http-rp\n                                 delivery method with keep-origin-redirect and when\n                                 the target request is cross-origin.]
-<<<<<<< HEAD
-    expected:
-      if (os == "linux") and (version == "Ubuntu 16.04"): FAIL
-      if not debug and not e10s and (os == "win") and (version == "6.2.9200") and (processor == "x86_64") and (bits == 64): FAIL
-      if not debug and e10s and (os == "mac") and (version == "OS X 10.10.5") and (processor == "x86_64") and (bits == 64): FAIL
-      if not debug and e10s and (os == "win") and (version == "6.2.9200") and (processor == "x86_64") and (bits == 64): FAIL
-      if not debug and not e10s and (os == "linux") and (version == "Ubuntu 12.04") and (processor == "x86") and (bits == 32): FAIL
-      if not debug and e10s and (os == "win") and (version == "6.1.7601") and (processor == "x86") and (bits == 32): FAIL
-      if debug and e10s and (os == "linux") and (version == "Ubuntu 12.04") and (processor == "x86") and (bits == 32): FAIL
-      if not debug and not e10s and (os == "linux") and (version == "Ubuntu 12.04") and (processor == "x86_64") and (bits == 64): FAIL
-      if not debug and e10s and (os == "linux") and (version == "Ubuntu 12.04") and (processor == "x86_64") and (bits == 64): FAIL
-      if not debug and not e10s and (os == "win") and (version == "6.1.7601") and (processor == "x86") and (bits == 32): FAIL
-      if not debug and not e10s and (os == "mac") and (version == "OS X 10.10.5") and (processor == "x86_64") and (bits == 64): FAIL
-      if debug and e10s and (os == "win") and (version == "6.2.9200") and (processor == "x86_64") and (bits == 64): FAIL
-      if debug and not e10s and (os == "win") and (version == "6.1.7601") and (processor == "x86") and (bits == 32): FAIL
-      if not debug and e10s and (os == "linux") and (version == "Ubuntu 12.04") and (processor == "x86") and (bits == 32): FAIL
-      if debug and e10s and (os == "win") and (version == "6.1.7601") and (processor == "x86") and (bits == 32): FAIL
-      if debug and not e10s and (os == "win") and (version == "6.2.9200") and (processor == "x86_64") and (bits == 64): FAIL
-      if debug and not e10s and (os == "linux") and (version == "Ubuntu 12.04") and (processor == "x86") and (bits == 32): FAIL
-      if debug and not e10s and (os == "mac") and (version == "OS X 10.10.5") and (processor == "x86_64") and (bits == 64): FAIL
-      if debug and e10s and (os == "mac") and (version == "OS X 10.10.5") and (processor == "x86_64") and (bits == 64): FAIL
-=======
     expected: FAIL
->>>>>>> a17af05f
