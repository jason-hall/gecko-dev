[interfaces.worker]
  type: testharness
  [WorkerGlobalScope interface: attribute onlanguagechange]
    expected: FAIL
    bug: https://bugzilla.mozilla.org/show_bug.cgi?id=1154779

  [WorkerGlobalScope interface: self must inherit property "onlanguagechange" with the proper type (4)]
    expected: FAIL
    bug: https://bugzilla.mozilla.org/show_bug.cgi?id=1154779


[interfaces.worker.html]
  type: testharness
  [WorkerGlobalScope interface: attribute onlanguagechange]
    expected: FAIL

  [WorkerGlobalScope interface: self must inherit property "onlanguagechange" with the proper type (4)]
    expected: FAIL
<<<<<<< HEAD
=======

  [WorkerGlobalScope interface: attribute onrejectionhandled]
    expected: FAIL

  [WorkerGlobalScope interface: attribute onunhandledrejection]
    expected: FAIL

  [DedicatedWorkerGlobalScope interface: attribute onmessageerror]
    expected: FAIL

  [DedicatedWorkerGlobalScope interface: self must inherit property "onmessageerror" with the proper type (4)]
    expected: FAIL

  [WorkerGlobalScope interface: self must inherit property "onlanguagechange" with the proper type (5)]
    expected: FAIL

  [WorkerGlobalScope interface: self must inherit property "onrejectionhandled" with the proper type (8)]
    expected: FAIL

  [WorkerGlobalScope interface: self must inherit property "onunhandledrejection" with the proper type (9)]
    expected: FAIL
>>>>>>> a17af05f
<|MERGE_RESOLUTION|>--- conflicted
+++ resolved
@@ -16,8 +16,6 @@
 
   [WorkerGlobalScope interface: self must inherit property "onlanguagechange" with the proper type (4)]
     expected: FAIL
-<<<<<<< HEAD
-=======
 
   [WorkerGlobalScope interface: attribute onrejectionhandled]
     expected: FAIL
@@ -39,4 +37,3 @@
 
   [WorkerGlobalScope interface: self must inherit property "onunhandledrejection" with the proper type (9)]
     expected: FAIL
->>>>>>> a17af05f
