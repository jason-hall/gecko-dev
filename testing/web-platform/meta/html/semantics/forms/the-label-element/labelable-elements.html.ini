--- conflicted
+++ resolved
@@ -3,14 +3,5 @@
   [Check if the keygen element is not a labelable element]
     expected: FAIL
 
-  [Check if the meter element can access 'labels']
+  [Check if the keygen element can access 'labels']
     expected: FAIL
-<<<<<<< HEAD
-
-  [Check if the hidden input element has null 'labels']
-    expected: FAIL
-
-  [Check if the keygen element is not a labelable element]
-    expected: FAIL
-=======
->>>>>>> a17af05f
