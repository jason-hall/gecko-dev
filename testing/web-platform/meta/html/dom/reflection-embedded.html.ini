[reflection-embedded.html]
  type: testharness
  [img.tabIndex: setAttribute() to object "3" followed by getAttribute()]
    expected: FAIL

  [img.tabIndex: setAttribute() to object "3" followed by IDL get]
    expected: FAIL

  [iframe.tabIndex: setAttribute() to object "3" followed by getAttribute()]
    expected: FAIL

  [iframe.tabIndex: setAttribute() to object "3" followed by IDL get]
    expected: FAIL

  [iframe.seamless: typeof IDL attribute]
    expected: FAIL

  [iframe.seamless: IDL get with DOM attribute unset]
    expected: FAIL

  [iframe.seamless: setAttribute() to "" followed by IDL get]
    expected: FAIL

  [iframe.seamless: setAttribute() to " foo " followed by IDL get]
    expected: FAIL

  [iframe.seamless: setAttribute() to undefined followed by IDL get]
    expected: FAIL

  [iframe.seamless: setAttribute() to null followed by IDL get]
    expected: FAIL

  [iframe.seamless: setAttribute() to 7 followed by IDL get]
    expected: FAIL

  [iframe.seamless: setAttribute() to 1.5 followed by IDL get]
    expected: FAIL

  [iframe.seamless: setAttribute() to true followed by IDL get]
    expected: FAIL

  [iframe.seamless: setAttribute() to false followed by IDL get]
    expected: FAIL

  [iframe.seamless: setAttribute() to object "[object Object\]" followed by IDL get]
    expected: FAIL

  [iframe.seamless: setAttribute() to NaN followed by IDL get]
    expected: FAIL

  [iframe.seamless: setAttribute() to Infinity followed by IDL get]
    expected: FAIL

  [iframe.seamless: setAttribute() to -Infinity followed by IDL get]
    expected: FAIL

  [iframe.seamless: setAttribute() to "\\0" followed by IDL get]
    expected: FAIL

  [iframe.seamless: setAttribute() to object "test-toString" followed by IDL get]
    expected: FAIL

  [iframe.seamless: setAttribute() to object "test-valueOf" followed by IDL get]
    expected: FAIL

  [iframe.seamless: setAttribute() to "seamless" followed by IDL get]
    expected: FAIL

  [iframe.seamless: IDL set to "" followed by hasAttribute()]
    expected: FAIL

  [iframe.seamless: IDL set to "" followed by IDL get]
    expected: FAIL

  [iframe.seamless: IDL set to " foo " followed by IDL get]
    expected: FAIL

  [iframe.seamless: IDL set to undefined followed by hasAttribute()]
    expected: FAIL

  [iframe.seamless: IDL set to undefined followed by IDL get]
    expected: FAIL

  [iframe.seamless: IDL set to null followed by hasAttribute()]
    expected: FAIL

  [iframe.seamless: IDL set to null followed by IDL get]
    expected: FAIL

  [iframe.seamless: IDL set to 7 followed by IDL get]
    expected: FAIL

  [iframe.seamless: IDL set to 1.5 followed by IDL get]
    expected: FAIL

  [iframe.seamless: IDL set to false followed by hasAttribute()]
    expected: FAIL

  [iframe.seamless: IDL set to object "[object Object\]" followed by IDL get]
    expected: FAIL

  [iframe.seamless: IDL set to NaN followed by hasAttribute()]
    expected: FAIL

  [iframe.seamless: IDL set to NaN followed by IDL get]
    expected: FAIL

  [iframe.seamless: IDL set to Infinity followed by IDL get]
    expected: FAIL

  [iframe.seamless: IDL set to -Infinity followed by IDL get]
    expected: FAIL

  [iframe.seamless: IDL set to "\\0" followed by IDL get]
    expected: FAIL

  [iframe.seamless: IDL set to object "test-toString" followed by IDL get]
    expected: FAIL

  [iframe.seamless: IDL set to object "test-valueOf" followed by IDL get]
    expected: FAIL

  [embed.tabIndex: setAttribute() to object "3" followed by getAttribute()]
    expected: FAIL

  [embed.tabIndex: setAttribute() to object "3" followed by IDL get]
    expected: FAIL

  [object.tabIndex: setAttribute() to object "3" followed by getAttribute()]
    expected: FAIL

  [object.tabIndex: setAttribute() to object "3" followed by IDL get]
    expected: FAIL

  [param.tabIndex: setAttribute() to object "3" followed by getAttribute()]
    expected: FAIL

  [param.tabIndex: setAttribute() to object "3" followed by IDL get]
    expected: FAIL

  [video.tabIndex: setAttribute() to object "3" followed by getAttribute()]
    expected: FAIL

  [video.tabIndex: setAttribute() to object "3" followed by IDL get]
    expected: FAIL

  [video.mediaGroup: typeof IDL attribute]
    expected: FAIL

  [video.mediaGroup: IDL get with DOM attribute unset]
    expected: FAIL

  [video.mediaGroup: setAttribute() to "" followed by IDL get]
    expected: FAIL

  [video.mediaGroup: setAttribute() to " \\0\\x01\\x02\\x03\\x04\\x05\\x06\\x07 \\b\\t\\n\\v\\f\\r\\x0e\\x0f \\x10\\x11\\x12\\x13\\x14\\x15\\x16\\x17 \\x18\\x19\\x1a\\x1b\\x1c\\x1d\\x1e\\x1f  foo " followed by IDL get]
    expected: FAIL

  [video.mediaGroup: setAttribute() to undefined followed by IDL get]
    expected: FAIL

  [video.mediaGroup: setAttribute() to 7 followed by IDL get]
    expected: FAIL

  [video.mediaGroup: setAttribute() to 1.5 followed by IDL get]
    expected: FAIL

  [video.mediaGroup: setAttribute() to true followed by IDL get]
    expected: FAIL

  [video.mediaGroup: setAttribute() to false followed by IDL get]
    expected: FAIL

  [video.mediaGroup: setAttribute() to object "[object Object\]" followed by IDL get]
    expected: FAIL

  [video.mediaGroup: setAttribute() to NaN followed by IDL get]
    expected: FAIL

  [video.mediaGroup: setAttribute() to Infinity followed by IDL get]
    expected: FAIL

  [video.mediaGroup: setAttribute() to -Infinity followed by IDL get]
    expected: FAIL

  [video.mediaGroup: setAttribute() to "\\0" followed by IDL get]
    expected: FAIL

  [video.mediaGroup: setAttribute() to null followed by IDL get]
    expected: FAIL

  [video.mediaGroup: setAttribute() to object "test-toString" followed by IDL get]
    expected: FAIL

  [video.mediaGroup: setAttribute() to object "test-valueOf" followed by IDL get]
    expected: FAIL

  [video.mediaGroup: IDL set to "" followed by getAttribute()]
    expected: FAIL

  [video.mediaGroup: IDL set to " \\0\\x01\\x02\\x03\\x04\\x05\\x06\\x07 \\b\\t\\n\\v\\f\\r\\x0e\\x0f \\x10\\x11\\x12\\x13\\x14\\x15\\x16\\x17 \\x18\\x19\\x1a\\x1b\\x1c\\x1d\\x1e\\x1f  foo " followed by getAttribute()]
    expected: FAIL

  [video.mediaGroup: IDL set to undefined followed by getAttribute()]
    expected: FAIL

  [video.mediaGroup: IDL set to undefined followed by IDL get]
    expected: FAIL

  [video.mediaGroup: IDL set to 7 followed by getAttribute()]
    expected: FAIL

  [video.mediaGroup: IDL set to 7 followed by IDL get]
    expected: FAIL

  [video.mediaGroup: IDL set to 1.5 followed by getAttribute()]
    expected: FAIL

  [video.mediaGroup: IDL set to 1.5 followed by IDL get]
    expected: FAIL

  [video.mediaGroup: IDL set to true followed by getAttribute()]
    expected: FAIL

  [video.mediaGroup: IDL set to true followed by IDL get]
    expected: FAIL

  [video.mediaGroup: IDL set to false followed by getAttribute()]
    expected: FAIL

  [video.mediaGroup: IDL set to false followed by IDL get]
    expected: FAIL

  [video.mediaGroup: IDL set to object "[object Object\]" followed by getAttribute()]
    expected: FAIL

  [video.mediaGroup: IDL set to object "[object Object\]" followed by IDL get]
    expected: FAIL

  [video.mediaGroup: IDL set to NaN followed by getAttribute()]
    expected: FAIL

  [video.mediaGroup: IDL set to NaN followed by IDL get]
    expected: FAIL

  [video.mediaGroup: IDL set to Infinity followed by getAttribute()]
    expected: FAIL

  [video.mediaGroup: IDL set to Infinity followed by IDL get]
    expected: FAIL

  [video.mediaGroup: IDL set to -Infinity followed by getAttribute()]
    expected: FAIL

  [video.mediaGroup: IDL set to -Infinity followed by IDL get]
    expected: FAIL

  [video.mediaGroup: IDL set to "\\0" followed by getAttribute()]
    expected: FAIL

  [video.mediaGroup: IDL set to null followed by getAttribute()]
    expected: FAIL

  [video.mediaGroup: IDL set to null followed by IDL get]
    expected: FAIL

  [video.mediaGroup: IDL set to object "test-toString" followed by getAttribute()]
    expected: FAIL

  [video.mediaGroup: IDL set to object "test-toString" followed by IDL get]
    expected: FAIL

  [video.mediaGroup: IDL set to object "test-valueOf" followed by IDL get]
    expected: FAIL

  [audio.tabIndex: setAttribute() to object "3" followed by getAttribute()]
    expected: FAIL

  [audio.tabIndex: setAttribute() to object "3" followed by IDL get]
    expected: FAIL

  [audio.mediaGroup: typeof IDL attribute]
    expected: FAIL

  [audio.mediaGroup: IDL get with DOM attribute unset]
    expected: FAIL

  [audio.mediaGroup: setAttribute() to "" followed by IDL get]
    expected: FAIL

  [audio.mediaGroup: setAttribute() to " \\0\\x01\\x02\\x03\\x04\\x05\\x06\\x07 \\b\\t\\n\\v\\f\\r\\x0e\\x0f \\x10\\x11\\x12\\x13\\x14\\x15\\x16\\x17 \\x18\\x19\\x1a\\x1b\\x1c\\x1d\\x1e\\x1f  foo " followed by IDL get]
    expected: FAIL

  [audio.mediaGroup: setAttribute() to undefined followed by IDL get]
    expected: FAIL

  [audio.mediaGroup: setAttribute() to 7 followed by IDL get]
    expected: FAIL

  [audio.mediaGroup: setAttribute() to 1.5 followed by IDL get]
    expected: FAIL

  [audio.mediaGroup: setAttribute() to true followed by IDL get]
    expected: FAIL

  [audio.mediaGroup: setAttribute() to false followed by IDL get]
    expected: FAIL

  [audio.mediaGroup: setAttribute() to object "[object Object\]" followed by IDL get]
    expected: FAIL

  [audio.mediaGroup: setAttribute() to NaN followed by IDL get]
    expected: FAIL

  [audio.mediaGroup: setAttribute() to Infinity followed by IDL get]
    expected: FAIL

  [audio.mediaGroup: setAttribute() to -Infinity followed by IDL get]
    expected: FAIL

  [audio.mediaGroup: setAttribute() to "\\0" followed by IDL get]
    expected: FAIL

  [audio.mediaGroup: setAttribute() to null followed by IDL get]
    expected: FAIL

  [audio.mediaGroup: setAttribute() to object "test-toString" followed by IDL get]
    expected: FAIL

  [audio.mediaGroup: setAttribute() to object "test-valueOf" followed by IDL get]
    expected: FAIL

  [audio.mediaGroup: IDL set to "" followed by getAttribute()]
    expected: FAIL

  [audio.mediaGroup: IDL set to " \\0\\x01\\x02\\x03\\x04\\x05\\x06\\x07 \\b\\t\\n\\v\\f\\r\\x0e\\x0f \\x10\\x11\\x12\\x13\\x14\\x15\\x16\\x17 \\x18\\x19\\x1a\\x1b\\x1c\\x1d\\x1e\\x1f  foo " followed by getAttribute()]
    expected: FAIL

  [audio.mediaGroup: IDL set to undefined followed by getAttribute()]
    expected: FAIL

  [audio.mediaGroup: IDL set to undefined followed by IDL get]
    expected: FAIL

  [audio.mediaGroup: IDL set to 7 followed by getAttribute()]
    expected: FAIL

  [audio.mediaGroup: IDL set to 7 followed by IDL get]
    expected: FAIL

  [audio.mediaGroup: IDL set to 1.5 followed by getAttribute()]
    expected: FAIL

  [audio.mediaGroup: IDL set to 1.5 followed by IDL get]
    expected: FAIL

  [audio.mediaGroup: IDL set to true followed by getAttribute()]
    expected: FAIL

  [audio.mediaGroup: IDL set to true followed by IDL get]
    expected: FAIL

  [audio.mediaGroup: IDL set to false followed by getAttribute()]
    expected: FAIL

  [audio.mediaGroup: IDL set to false followed by IDL get]
    expected: FAIL

  [audio.mediaGroup: IDL set to object "[object Object\]" followed by getAttribute()]
    expected: FAIL

  [audio.mediaGroup: IDL set to object "[object Object\]" followed by IDL get]
    expected: FAIL

  [audio.mediaGroup: IDL set to NaN followed by getAttribute()]
    expected: FAIL

  [audio.mediaGroup: IDL set to NaN followed by IDL get]
    expected: FAIL

  [audio.mediaGroup: IDL set to Infinity followed by getAttribute()]
    expected: FAIL

  [audio.mediaGroup: IDL set to Infinity followed by IDL get]
    expected: FAIL

  [audio.mediaGroup: IDL set to -Infinity followed by getAttribute()]
    expected: FAIL

  [audio.mediaGroup: IDL set to -Infinity followed by IDL get]
    expected: FAIL

  [audio.mediaGroup: IDL set to "\\0" followed by getAttribute()]
    expected: FAIL

  [audio.mediaGroup: IDL set to null followed by getAttribute()]
    expected: FAIL

  [audio.mediaGroup: IDL set to null followed by IDL get]
    expected: FAIL

  [audio.mediaGroup: IDL set to object "test-toString" followed by getAttribute()]
    expected: FAIL

  [audio.mediaGroup: IDL set to object "test-toString" followed by IDL get]
    expected: FAIL

  [audio.mediaGroup: IDL set to object "test-valueOf" followed by IDL get]
    expected: FAIL

  [source.tabIndex: setAttribute() to object "3" followed by getAttribute()]
    expected: FAIL

  [source.tabIndex: setAttribute() to object "3" followed by IDL get]
    expected: FAIL

  [track.tabIndex: setAttribute() to object "3" followed by getAttribute()]
    expected: FAIL

  [track.tabIndex: setAttribute() to object "3" followed by IDL get]
    expected: FAIL

  [canvas.tabIndex: setAttribute() to object "3" followed by getAttribute()]
    expected: FAIL

  [canvas.tabIndex: setAttribute() to object "3" followed by IDL get]
    expected: FAIL

  [map.tabIndex: setAttribute() to object "3" followed by getAttribute()]
    expected: FAIL

  [map.tabIndex: setAttribute() to object "3" followed by IDL get]
    expected: FAIL

  [area.tabIndex: setAttribute() to object "3" followed by getAttribute()]
    expected: FAIL

  [area.tabIndex: setAttribute() to object "3" followed by IDL get]
    expected: FAIL

  [area.hreflang: typeof IDL attribute]
    expected: FAIL

  [area.hreflang: IDL get with DOM attribute unset]
    expected: FAIL

  [area.hreflang: setAttribute() to "" followed by IDL get]
    expected: FAIL

  [area.hreflang: setAttribute() to " \\0\\x01\\x02\\x03\\x04\\x05\\x06\\x07 \\b\\t\\n\\v\\f\\r\\x0e\\x0f \\x10\\x11\\x12\\x13\\x14\\x15\\x16\\x17 \\x18\\x19\\x1a\\x1b\\x1c\\x1d\\x1e\\x1f  foo " followed by IDL get]
    expected: FAIL

  [area.hreflang: setAttribute() to undefined followed by IDL get]
    expected: FAIL

  [area.hreflang: setAttribute() to 7 followed by IDL get]
    expected: FAIL

  [area.hreflang: setAttribute() to 1.5 followed by IDL get]
    expected: FAIL

  [area.hreflang: setAttribute() to true followed by IDL get]
    expected: FAIL

  [area.hreflang: setAttribute() to false followed by IDL get]
    expected: FAIL

  [area.hreflang: setAttribute() to object "[object Object\]" followed by IDL get]
    expected: FAIL

  [area.hreflang: setAttribute() to NaN followed by IDL get]
    expected: FAIL

  [area.hreflang: setAttribute() to Infinity followed by IDL get]
    expected: FAIL

  [area.hreflang: setAttribute() to -Infinity followed by IDL get]
    expected: FAIL

  [area.hreflang: setAttribute() to "\\0" followed by IDL get]
    expected: FAIL

  [area.hreflang: setAttribute() to null followed by IDL get]
    expected: FAIL

  [area.hreflang: setAttribute() to object "test-toString" followed by IDL get]
    expected: FAIL

  [area.hreflang: setAttribute() to object "test-valueOf" followed by IDL get]
    expected: FAIL

  [area.hreflang: IDL set to "" followed by getAttribute()]
    expected: FAIL

  [area.hreflang: IDL set to " \\0\\x01\\x02\\x03\\x04\\x05\\x06\\x07 \\b\\t\\n\\v\\f\\r\\x0e\\x0f \\x10\\x11\\x12\\x13\\x14\\x15\\x16\\x17 \\x18\\x19\\x1a\\x1b\\x1c\\x1d\\x1e\\x1f  foo " followed by getAttribute()]
    expected: FAIL

  [area.hreflang: IDL set to undefined followed by getAttribute()]
    expected: FAIL

  [area.hreflang: IDL set to undefined followed by IDL get]
    expected: FAIL

  [area.hreflang: IDL set to 7 followed by getAttribute()]
    expected: FAIL

  [area.hreflang: IDL set to 7 followed by IDL get]
    expected: FAIL

  [area.hreflang: IDL set to 1.5 followed by getAttribute()]
    expected: FAIL

  [area.hreflang: IDL set to 1.5 followed by IDL get]
    expected: FAIL

  [area.hreflang: IDL set to true followed by getAttribute()]
    expected: FAIL

  [area.hreflang: IDL set to true followed by IDL get]
    expected: FAIL

  [area.hreflang: IDL set to false followed by getAttribute()]
    expected: FAIL

  [area.hreflang: IDL set to false followed by IDL get]
    expected: FAIL

  [area.hreflang: IDL set to object "[object Object\]" followed by getAttribute()]
    expected: FAIL

  [area.hreflang: IDL set to object "[object Object\]" followed by IDL get]
    expected: FAIL

  [area.hreflang: IDL set to NaN followed by getAttribute()]
    expected: FAIL

  [area.hreflang: IDL set to NaN followed by IDL get]
    expected: FAIL

  [area.hreflang: IDL set to Infinity followed by getAttribute()]
    expected: FAIL

  [area.hreflang: IDL set to Infinity followed by IDL get]
    expected: FAIL

  [area.hreflang: IDL set to -Infinity followed by getAttribute()]
    expected: FAIL

  [area.hreflang: IDL set to -Infinity followed by IDL get]
    expected: FAIL

  [area.hreflang: IDL set to "\\0" followed by getAttribute()]
    expected: FAIL

  [area.hreflang: IDL set to null followed by getAttribute()]
    expected: FAIL

  [area.hreflang: IDL set to null followed by IDL get]
    expected: FAIL

  [area.hreflang: IDL set to object "test-toString" followed by getAttribute()]
    expected: FAIL

  [area.hreflang: IDL set to object "test-toString" followed by IDL get]
    expected: FAIL

  [area.hreflang: IDL set to object "test-valueOf" followed by IDL get]
    expected: FAIL

  [area.type: typeof IDL attribute]
    expected: FAIL

  [area.type: IDL get with DOM attribute unset]
    expected: FAIL

  [area.type: setAttribute() to "" followed by IDL get]
    expected: FAIL

  [area.type: setAttribute() to " \\0\\x01\\x02\\x03\\x04\\x05\\x06\\x07 \\b\\t\\n\\v\\f\\r\\x0e\\x0f \\x10\\x11\\x12\\x13\\x14\\x15\\x16\\x17 \\x18\\x19\\x1a\\x1b\\x1c\\x1d\\x1e\\x1f  foo " followed by IDL get]
    expected: FAIL

  [area.type: setAttribute() to undefined followed by IDL get]
    expected: FAIL

  [area.type: setAttribute() to 7 followed by IDL get]
    expected: FAIL

  [area.type: setAttribute() to 1.5 followed by IDL get]
    expected: FAIL

  [area.type: setAttribute() to true followed by IDL get]
    expected: FAIL

  [area.type: setAttribute() to false followed by IDL get]
    expected: FAIL

  [area.type: setAttribute() to object "[object Object\]" followed by IDL get]
    expected: FAIL

  [area.type: setAttribute() to NaN followed by IDL get]
    expected: FAIL

  [area.type: setAttribute() to Infinity followed by IDL get]
    expected: FAIL

  [area.type: setAttribute() to -Infinity followed by IDL get]
    expected: FAIL

  [area.type: setAttribute() to "\\0" followed by IDL get]
    expected: FAIL

  [area.type: setAttribute() to null followed by IDL get]
    expected: FAIL

  [area.type: setAttribute() to object "test-toString" followed by IDL get]
    expected: FAIL

  [area.type: setAttribute() to object "test-valueOf" followed by IDL get]
    expected: FAIL

  [area.type: IDL set to "" followed by getAttribute()]
    expected: FAIL

  [area.type: IDL set to " \\0\\x01\\x02\\x03\\x04\\x05\\x06\\x07 \\b\\t\\n\\v\\f\\r\\x0e\\x0f \\x10\\x11\\x12\\x13\\x14\\x15\\x16\\x17 \\x18\\x19\\x1a\\x1b\\x1c\\x1d\\x1e\\x1f  foo " followed by getAttribute()]
    expected: FAIL

  [area.type: IDL set to undefined followed by getAttribute()]
    expected: FAIL

  [area.type: IDL set to undefined followed by IDL get]
    expected: FAIL

  [area.type: IDL set to 7 followed by getAttribute()]
    expected: FAIL

  [area.type: IDL set to 7 followed by IDL get]
    expected: FAIL

  [area.type: IDL set to 1.5 followed by getAttribute()]
    expected: FAIL

  [area.type: IDL set to 1.5 followed by IDL get]
    expected: FAIL

  [area.type: IDL set to true followed by getAttribute()]
    expected: FAIL

  [area.type: IDL set to true followed by IDL get]
    expected: FAIL

  [area.type: IDL set to false followed by getAttribute()]
    expected: FAIL

  [area.type: IDL set to false followed by IDL get]
    expected: FAIL

  [area.type: IDL set to object "[object Object\]" followed by getAttribute()]
    expected: FAIL

  [area.type: IDL set to object "[object Object\]" followed by IDL get]
    expected: FAIL

  [area.type: IDL set to NaN followed by getAttribute()]
    expected: FAIL

  [area.type: IDL set to NaN followed by IDL get]
    expected: FAIL

  [area.type: IDL set to Infinity followed by getAttribute()]
    expected: FAIL

  [area.type: IDL set to Infinity followed by IDL get]
    expected: FAIL

  [area.type: IDL set to -Infinity followed by getAttribute()]
    expected: FAIL

  [area.type: IDL set to -Infinity followed by IDL get]
    expected: FAIL

  [area.type: IDL set to "\\0" followed by getAttribute()]
    expected: FAIL

  [area.type: IDL set to null followed by getAttribute()]
    expected: FAIL

  [area.type: IDL set to null followed by IDL get]
    expected: FAIL

  [area.type: IDL set to object "test-toString" followed by getAttribute()]
    expected: FAIL

  [area.type: IDL set to object "test-toString" followed by IDL get]
    expected: FAIL

  [area.type: IDL set to object "test-valueOf" followed by IDL get]
    expected: FAIL

  [video.mediaGroup: setAttribute() to ""]
    expected: FAIL

  [video.mediaGroup: setAttribute() to " \\0\\x01\\x02\\x03\\x04\\x05\\x06\\x07 \\b\\t\\n\\v\\f\\r\\x0e\\x0f \\x10\\x11\\x12\\x13\\x14\\x15\\x16\\x17 \\x18\\x19\\x1a\\x1b\\x1c\\x1d\\x1e\\x1f  foo "]
    expected: FAIL

  [video.mediaGroup: setAttribute() to undefined]
    expected: FAIL

  [video.mediaGroup: setAttribute() to 7]
    expected: FAIL

  [video.mediaGroup: setAttribute() to 1.5]
    expected: FAIL

  [video.mediaGroup: setAttribute() to true]
    expected: FAIL

  [video.mediaGroup: setAttribute() to false]
    expected: FAIL

  [video.mediaGroup: setAttribute() to object "[object Object\]"]
    expected: FAIL

  [video.mediaGroup: setAttribute() to NaN]
    expected: FAIL

  [video.mediaGroup: setAttribute() to Infinity]
    expected: FAIL

  [video.mediaGroup: setAttribute() to -Infinity]
    expected: FAIL

  [video.mediaGroup: setAttribute() to "\\0"]
    expected: FAIL

  [video.mediaGroup: setAttribute() to null]
    expected: FAIL

  [video.mediaGroup: setAttribute() to object "test-toString"]
    expected: FAIL

  [video.mediaGroup: setAttribute() to object "test-valueOf"]
    expected: FAIL

  [video.mediaGroup: IDL set to ""]
    expected: FAIL

  [video.mediaGroup: IDL set to " \\0\\x01\\x02\\x03\\x04\\x05\\x06\\x07 \\b\\t\\n\\v\\f\\r\\x0e\\x0f \\x10\\x11\\x12\\x13\\x14\\x15\\x16\\x17 \\x18\\x19\\x1a\\x1b\\x1c\\x1d\\x1e\\x1f  foo "]
    expected: FAIL

  [video.mediaGroup: IDL set to undefined]
    expected: FAIL

  [video.mediaGroup: IDL set to 7]
    expected: FAIL

  [video.mediaGroup: IDL set to 1.5]
    expected: FAIL

  [video.mediaGroup: IDL set to true]
    expected: FAIL

  [video.mediaGroup: IDL set to false]
    expected: FAIL

  [video.mediaGroup: IDL set to object "[object Object\]"]
    expected: FAIL

  [video.mediaGroup: IDL set to NaN]
    expected: FAIL

  [video.mediaGroup: IDL set to Infinity]
    expected: FAIL

  [video.mediaGroup: IDL set to -Infinity]
    expected: FAIL

  [video.mediaGroup: IDL set to "\\0"]
    expected: FAIL

  [video.mediaGroup: IDL set to null]
    expected: FAIL

  [video.mediaGroup: IDL set to object "test-toString"]
    expected: FAIL

  [video.mediaGroup: IDL set to object "test-valueOf"]
    expected: FAIL

  [audio.mediaGroup: setAttribute() to ""]
    expected: FAIL

  [audio.mediaGroup: setAttribute() to " \\0\\x01\\x02\\x03\\x04\\x05\\x06\\x07 \\b\\t\\n\\v\\f\\r\\x0e\\x0f \\x10\\x11\\x12\\x13\\x14\\x15\\x16\\x17 \\x18\\x19\\x1a\\x1b\\x1c\\x1d\\x1e\\x1f  foo "]
    expected: FAIL

  [audio.mediaGroup: setAttribute() to undefined]
    expected: FAIL

  [audio.mediaGroup: setAttribute() to 7]
    expected: FAIL

  [audio.mediaGroup: setAttribute() to 1.5]
    expected: FAIL

  [audio.mediaGroup: setAttribute() to true]
    expected: FAIL

  [audio.mediaGroup: setAttribute() to false]
    expected: FAIL

  [audio.mediaGroup: setAttribute() to object "[object Object\]"]
    expected: FAIL

  [audio.mediaGroup: setAttribute() to NaN]
    expected: FAIL

  [audio.mediaGroup: setAttribute() to Infinity]
    expected: FAIL

  [audio.mediaGroup: setAttribute() to -Infinity]
    expected: FAIL

  [audio.mediaGroup: setAttribute() to "\\0"]
    expected: FAIL

  [audio.mediaGroup: setAttribute() to null]
    expected: FAIL

  [audio.mediaGroup: setAttribute() to object "test-toString"]
    expected: FAIL

  [audio.mediaGroup: setAttribute() to object "test-valueOf"]
    expected: FAIL

  [audio.mediaGroup: IDL set to ""]
    expected: FAIL

  [audio.mediaGroup: IDL set to " \\0\\x01\\x02\\x03\\x04\\x05\\x06\\x07 \\b\\t\\n\\v\\f\\r\\x0e\\x0f \\x10\\x11\\x12\\x13\\x14\\x15\\x16\\x17 \\x18\\x19\\x1a\\x1b\\x1c\\x1d\\x1e\\x1f  foo "]
    expected: FAIL

  [audio.mediaGroup: IDL set to undefined]
    expected: FAIL

  [audio.mediaGroup: IDL set to 7]
    expected: FAIL

  [audio.mediaGroup: IDL set to 1.5]
    expected: FAIL

  [audio.mediaGroup: IDL set to true]
    expected: FAIL

  [audio.mediaGroup: IDL set to false]
    expected: FAIL

  [audio.mediaGroup: IDL set to object "[object Object\]"]
    expected: FAIL

  [audio.mediaGroup: IDL set to NaN]
    expected: FAIL

  [audio.mediaGroup: IDL set to Infinity]
    expected: FAIL

  [audio.mediaGroup: IDL set to -Infinity]
    expected: FAIL

  [audio.mediaGroup: IDL set to "\\0"]
    expected: FAIL

  [audio.mediaGroup: IDL set to null]
    expected: FAIL

  [audio.mediaGroup: IDL set to object "test-toString"]
    expected: FAIL

  [audio.mediaGroup: IDL set to object "test-valueOf"]
    expected: FAIL

  [iframe.allowUserMedia: typeof IDL attribute]
    expected: FAIL

  [iframe.allowUserMedia: IDL get with DOM attribute unset]
    expected: FAIL

  [iframe.allowUserMedia: setAttribute() to ""]
    expected: FAIL

  [iframe.allowUserMedia: setAttribute() to " foo "]
    expected: FAIL

  [iframe.allowUserMedia: setAttribute() to undefined]
    expected: FAIL

  [iframe.allowUserMedia: setAttribute() to null]
    expected: FAIL

  [iframe.allowUserMedia: setAttribute() to 7]
    expected: FAIL

  [iframe.allowUserMedia: setAttribute() to 1.5]
    expected: FAIL

  [iframe.allowUserMedia: setAttribute() to true]
    expected: FAIL

  [iframe.allowUserMedia: setAttribute() to false]
    expected: FAIL

  [iframe.allowUserMedia: setAttribute() to object "[object Object\]"]
    expected: FAIL

  [iframe.allowUserMedia: setAttribute() to NaN]
    expected: FAIL

  [iframe.allowUserMedia: setAttribute() to Infinity]
    expected: FAIL

  [iframe.allowUserMedia: setAttribute() to -Infinity]
    expected: FAIL

  [iframe.allowUserMedia: setAttribute() to "\\0"]
    expected: FAIL

  [iframe.allowUserMedia: setAttribute() to object "test-toString"]
    expected: FAIL

  [iframe.allowUserMedia: setAttribute() to object "test-valueOf"]
    expected: FAIL

  [iframe.allowUserMedia: setAttribute() to "allowUserMedia"]
    expected: FAIL

  [iframe.allowUserMedia: IDL set to ""]
    expected: FAIL

  [iframe.allowUserMedia: IDL set to " foo "]
    expected: FAIL

  [iframe.allowUserMedia: IDL set to undefined]
    expected: FAIL

  [iframe.allowUserMedia: IDL set to null]
    expected: FAIL

  [iframe.allowUserMedia: IDL set to 7]
    expected: FAIL

  [iframe.allowUserMedia: IDL set to 1.5]
    expected: FAIL

  [iframe.allowUserMedia: IDL set to false]
    expected: FAIL

  [iframe.allowUserMedia: IDL set to object "[object Object\]"]
    expected: FAIL

  [iframe.allowUserMedia: IDL set to NaN]
    expected: FAIL

  [iframe.allowUserMedia: IDL set to Infinity]
    expected: FAIL

  [iframe.allowUserMedia: IDL set to -Infinity]
    expected: FAIL

  [iframe.allowUserMedia: IDL set to "\\0"]
    expected: FAIL

  [iframe.allowUserMedia: IDL set to object "test-toString"]
    expected: FAIL

  [iframe.allowUserMedia: IDL set to object "test-valueOf"]
    expected: FAIL
<<<<<<< HEAD

  [iframe.allowPaymentRequest: typeof IDL attribute]
    expected: FAIL

  [iframe.allowPaymentRequest: IDL get with DOM attribute unset]
    expected: FAIL

  [iframe.allowPaymentRequest: setAttribute() to ""]
    expected: FAIL

  [iframe.allowPaymentRequest: setAttribute() to " foo "]
    expected: FAIL

  [iframe.allowPaymentRequest: setAttribute() to undefined]
    expected: FAIL

  [iframe.allowPaymentRequest: setAttribute() to null]
    expected: FAIL

  [iframe.allowPaymentRequest: setAttribute() to 7]
    expected: FAIL

  [iframe.allowPaymentRequest: setAttribute() to 1.5]
    expected: FAIL

  [iframe.allowPaymentRequest: setAttribute() to true]
    expected: FAIL

  [iframe.allowPaymentRequest: setAttribute() to false]
    expected: FAIL

  [iframe.allowPaymentRequest: setAttribute() to object "[object Object\]"]
    expected: FAIL

  [iframe.allowPaymentRequest: setAttribute() to NaN]
    expected: FAIL

  [iframe.allowPaymentRequest: setAttribute() to Infinity]
    expected: FAIL

  [iframe.allowPaymentRequest: setAttribute() to -Infinity]
    expected: FAIL

  [iframe.allowPaymentRequest: setAttribute() to "\\0"]
    expected: FAIL

  [iframe.allowPaymentRequest: setAttribute() to object "test-toString"]
    expected: FAIL

  [iframe.allowPaymentRequest: setAttribute() to object "test-valueOf"]
    expected: FAIL

  [iframe.allowPaymentRequest: setAttribute() to "allowPaymentRequest"]
    expected: FAIL

  [iframe.allowPaymentRequest: IDL set to ""]
    expected: FAIL

  [iframe.allowPaymentRequest: IDL set to " foo "]
    expected: FAIL

  [iframe.allowPaymentRequest: IDL set to undefined]
    expected: FAIL

  [iframe.allowPaymentRequest: IDL set to null]
    expected: FAIL

  [iframe.allowPaymentRequest: IDL set to 7]
    expected: FAIL

  [iframe.allowPaymentRequest: IDL set to 1.5]
    expected: FAIL

  [iframe.allowPaymentRequest: IDL set to false]
    expected: FAIL

  [iframe.allowPaymentRequest: IDL set to object "[object Object\]"]
    expected: FAIL

  [iframe.allowPaymentRequest: IDL set to NaN]
    expected: FAIL

  [iframe.allowPaymentRequest: IDL set to Infinity]
    expected: FAIL

  [iframe.allowPaymentRequest: IDL set to -Infinity]
    expected: FAIL

  [iframe.allowPaymentRequest: IDL set to "\\0"]
    expected: FAIL

  [iframe.allowPaymentRequest: IDL set to object "test-toString"]
    expected: FAIL

  [iframe.allowPaymentRequest: IDL set to object "test-valueOf"]
    expected: FAIL
=======
>>>>>>> a17af05f
<|MERGE_RESOLUTION|>--- conflicted
+++ resolved
@@ -971,102 +971,3 @@
 
   [iframe.allowUserMedia: IDL set to object "test-valueOf"]
     expected: FAIL
-<<<<<<< HEAD
-
-  [iframe.allowPaymentRequest: typeof IDL attribute]
-    expected: FAIL
-
-  [iframe.allowPaymentRequest: IDL get with DOM attribute unset]
-    expected: FAIL
-
-  [iframe.allowPaymentRequest: setAttribute() to ""]
-    expected: FAIL
-
-  [iframe.allowPaymentRequest: setAttribute() to " foo "]
-    expected: FAIL
-
-  [iframe.allowPaymentRequest: setAttribute() to undefined]
-    expected: FAIL
-
-  [iframe.allowPaymentRequest: setAttribute() to null]
-    expected: FAIL
-
-  [iframe.allowPaymentRequest: setAttribute() to 7]
-    expected: FAIL
-
-  [iframe.allowPaymentRequest: setAttribute() to 1.5]
-    expected: FAIL
-
-  [iframe.allowPaymentRequest: setAttribute() to true]
-    expected: FAIL
-
-  [iframe.allowPaymentRequest: setAttribute() to false]
-    expected: FAIL
-
-  [iframe.allowPaymentRequest: setAttribute() to object "[object Object\]"]
-    expected: FAIL
-
-  [iframe.allowPaymentRequest: setAttribute() to NaN]
-    expected: FAIL
-
-  [iframe.allowPaymentRequest: setAttribute() to Infinity]
-    expected: FAIL
-
-  [iframe.allowPaymentRequest: setAttribute() to -Infinity]
-    expected: FAIL
-
-  [iframe.allowPaymentRequest: setAttribute() to "\\0"]
-    expected: FAIL
-
-  [iframe.allowPaymentRequest: setAttribute() to object "test-toString"]
-    expected: FAIL
-
-  [iframe.allowPaymentRequest: setAttribute() to object "test-valueOf"]
-    expected: FAIL
-
-  [iframe.allowPaymentRequest: setAttribute() to "allowPaymentRequest"]
-    expected: FAIL
-
-  [iframe.allowPaymentRequest: IDL set to ""]
-    expected: FAIL
-
-  [iframe.allowPaymentRequest: IDL set to " foo "]
-    expected: FAIL
-
-  [iframe.allowPaymentRequest: IDL set to undefined]
-    expected: FAIL
-
-  [iframe.allowPaymentRequest: IDL set to null]
-    expected: FAIL
-
-  [iframe.allowPaymentRequest: IDL set to 7]
-    expected: FAIL
-
-  [iframe.allowPaymentRequest: IDL set to 1.5]
-    expected: FAIL
-
-  [iframe.allowPaymentRequest: IDL set to false]
-    expected: FAIL
-
-  [iframe.allowPaymentRequest: IDL set to object "[object Object\]"]
-    expected: FAIL
-
-  [iframe.allowPaymentRequest: IDL set to NaN]
-    expected: FAIL
-
-  [iframe.allowPaymentRequest: IDL set to Infinity]
-    expected: FAIL
-
-  [iframe.allowPaymentRequest: IDL set to -Infinity]
-    expected: FAIL
-
-  [iframe.allowPaymentRequest: IDL set to "\\0"]
-    expected: FAIL
-
-  [iframe.allowPaymentRequest: IDL set to object "test-toString"]
-    expected: FAIL
-
-  [iframe.allowPaymentRequest: IDL set to object "test-valueOf"]
-    expected: FAIL
-=======
->>>>>>> a17af05f
