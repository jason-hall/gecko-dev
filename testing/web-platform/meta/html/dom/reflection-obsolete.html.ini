[reflection-obsolete.html]
  type: testharness
  [applet.tabIndex: setAttribute() to object "3" followed by getAttribute()]
    expected: FAIL

  [applet.tabIndex: setAttribute() to object "3" followed by IDL get]
    expected: FAIL

  [marquee.tabIndex: setAttribute() to object "3" followed by getAttribute()]
    expected: FAIL

  [marquee.tabIndex: setAttribute() to object "3" followed by IDL get]
    expected: FAIL

  [marquee.behavior: typeof IDL attribute]
    expected: FAIL

  [marquee.behavior: IDL get with DOM attribute unset]
    expected: FAIL

  [marquee.behavior: setAttribute() to "" followed by IDL get]
    expected: FAIL

  [marquee.behavior: setAttribute() to " \\0\\x01\\x02\\x03\\x04\\x05\\x06\\x07 \\b\\t\\n\\v\\f\\r\\x0e\\x0f \\x10\\x11\\x12\\x13\\x14\\x15\\x16\\x17 \\x18\\x19\\x1a\\x1b\\x1c\\x1d\\x1e\\x1f  foo " followed by IDL get]
    expected: FAIL

  [marquee.behavior: setAttribute() to undefined followed by IDL get]
    expected: FAIL

  [marquee.behavior: setAttribute() to 7 followed by IDL get]
    expected: FAIL

  [marquee.behavior: setAttribute() to 1.5 followed by IDL get]
    expected: FAIL

  [marquee.behavior: setAttribute() to true followed by IDL get]
    expected: FAIL

  [marquee.behavior: setAttribute() to false followed by IDL get]
    expected: FAIL

  [marquee.behavior: setAttribute() to object "[object Object\]" followed by IDL get]
    expected: FAIL

  [marquee.behavior: setAttribute() to NaN followed by IDL get]
    expected: FAIL

  [marquee.behavior: setAttribute() to Infinity followed by IDL get]
    expected: FAIL

  [marquee.behavior: setAttribute() to -Infinity followed by IDL get]
    expected: FAIL

  [marquee.behavior: setAttribute() to "\\0" followed by IDL get]
    expected: FAIL

  [marquee.behavior: setAttribute() to null followed by IDL get]
    expected: FAIL

  [marquee.behavior: setAttribute() to object "test-toString" followed by IDL get]
    expected: FAIL

  [marquee.behavior: setAttribute() to object "test-valueOf" followed by IDL get]
    expected: FAIL

  [marquee.behavior: IDL set to "" followed by getAttribute()]
    expected: FAIL

  [marquee.behavior: IDL set to " \\0\\x01\\x02\\x03\\x04\\x05\\x06\\x07 \\b\\t\\n\\v\\f\\r\\x0e\\x0f \\x10\\x11\\x12\\x13\\x14\\x15\\x16\\x17 \\x18\\x19\\x1a\\x1b\\x1c\\x1d\\x1e\\x1f  foo " followed by getAttribute()]
    expected: FAIL

  [marquee.behavior: IDL set to undefined followed by getAttribute()]
    expected: FAIL

  [marquee.behavior: IDL set to undefined followed by IDL get]
    expected: FAIL

  [marquee.behavior: IDL set to 7 followed by getAttribute()]
    expected: FAIL

  [marquee.behavior: IDL set to 7 followed by IDL get]
    expected: FAIL

  [marquee.behavior: IDL set to 1.5 followed by getAttribute()]
    expected: FAIL

  [marquee.behavior: IDL set to 1.5 followed by IDL get]
    expected: FAIL

  [marquee.behavior: IDL set to true followed by getAttribute()]
    expected: FAIL

  [marquee.behavior: IDL set to true followed by IDL get]
    expected: FAIL

  [marquee.behavior: IDL set to false followed by getAttribute()]
    expected: FAIL

  [marquee.behavior: IDL set to false followed by IDL get]
    expected: FAIL

  [marquee.behavior: IDL set to object "[object Object\]" followed by getAttribute()]
    expected: FAIL

  [marquee.behavior: IDL set to object "[object Object\]" followed by IDL get]
    expected: FAIL

  [marquee.behavior: IDL set to NaN followed by getAttribute()]
    expected: FAIL

  [marquee.behavior: IDL set to NaN followed by IDL get]
    expected: FAIL

  [marquee.behavior: IDL set to Infinity followed by getAttribute()]
    expected: FAIL

  [marquee.behavior: IDL set to Infinity followed by IDL get]
    expected: FAIL

  [marquee.behavior: IDL set to -Infinity followed by getAttribute()]
    expected: FAIL

  [marquee.behavior: IDL set to -Infinity followed by IDL get]
    expected: FAIL

  [marquee.behavior: IDL set to "\\0" followed by getAttribute()]
    expected: FAIL

  [marquee.behavior: IDL set to null followed by getAttribute()]
    expected: FAIL

  [marquee.behavior: IDL set to null followed by IDL get]
    expected: FAIL

  [marquee.behavior: IDL set to object "test-toString" followed by getAttribute()]
    expected: FAIL

  [marquee.behavior: IDL set to object "test-toString" followed by IDL get]
    expected: FAIL

  [marquee.behavior: IDL set to object "test-valueOf" followed by IDL get]
    expected: FAIL

  [marquee.bgColor: typeof IDL attribute]
    expected: FAIL

  [marquee.bgColor: IDL get with DOM attribute unset]
    expected: FAIL

  [marquee.bgColor: setAttribute() to "" followed by IDL get]
    expected: FAIL

  [marquee.bgColor: setAttribute() to " \\0\\x01\\x02\\x03\\x04\\x05\\x06\\x07 \\b\\t\\n\\v\\f\\r\\x0e\\x0f \\x10\\x11\\x12\\x13\\x14\\x15\\x16\\x17 \\x18\\x19\\x1a\\x1b\\x1c\\x1d\\x1e\\x1f  foo " followed by IDL get]
    expected: FAIL

  [marquee.bgColor: setAttribute() to undefined followed by IDL get]
    expected: FAIL

  [marquee.bgColor: setAttribute() to 7 followed by IDL get]
    expected: FAIL

  [marquee.bgColor: setAttribute() to 1.5 followed by IDL get]
    expected: FAIL

  [marquee.bgColor: setAttribute() to true followed by IDL get]
    expected: FAIL

  [marquee.bgColor: setAttribute() to false followed by IDL get]
    expected: FAIL

  [marquee.bgColor: setAttribute() to object "[object Object\]" followed by IDL get]
    expected: FAIL

  [marquee.bgColor: setAttribute() to NaN followed by IDL get]
    expected: FAIL

  [marquee.bgColor: setAttribute() to Infinity followed by IDL get]
    expected: FAIL

  [marquee.bgColor: setAttribute() to -Infinity followed by IDL get]
    expected: FAIL

  [marquee.bgColor: setAttribute() to "\\0" followed by IDL get]
    expected: FAIL

  [marquee.bgColor: setAttribute() to null followed by IDL get]
    expected: FAIL

  [marquee.bgColor: setAttribute() to object "test-toString" followed by IDL get]
    expected: FAIL

  [marquee.bgColor: setAttribute() to object "test-valueOf" followed by IDL get]
    expected: FAIL

  [marquee.bgColor: IDL set to "" followed by getAttribute()]
    expected: FAIL

  [marquee.bgColor: IDL set to " \\0\\x01\\x02\\x03\\x04\\x05\\x06\\x07 \\b\\t\\n\\v\\f\\r\\x0e\\x0f \\x10\\x11\\x12\\x13\\x14\\x15\\x16\\x17 \\x18\\x19\\x1a\\x1b\\x1c\\x1d\\x1e\\x1f  foo " followed by getAttribute()]
    expected: FAIL

  [marquee.bgColor: IDL set to undefined followed by getAttribute()]
    expected: FAIL

  [marquee.bgColor: IDL set to undefined followed by IDL get]
    expected: FAIL

  [marquee.bgColor: IDL set to 7 followed by getAttribute()]
    expected: FAIL

  [marquee.bgColor: IDL set to 7 followed by IDL get]
    expected: FAIL

  [marquee.bgColor: IDL set to 1.5 followed by getAttribute()]
    expected: FAIL

  [marquee.bgColor: IDL set to 1.5 followed by IDL get]
    expected: FAIL

  [marquee.bgColor: IDL set to true followed by getAttribute()]
    expected: FAIL

  [marquee.bgColor: IDL set to true followed by IDL get]
    expected: FAIL

  [marquee.bgColor: IDL set to false followed by getAttribute()]
    expected: FAIL

  [marquee.bgColor: IDL set to false followed by IDL get]
    expected: FAIL

  [marquee.bgColor: IDL set to object "[object Object\]" followed by getAttribute()]
    expected: FAIL

  [marquee.bgColor: IDL set to object "[object Object\]" followed by IDL get]
    expected: FAIL

  [marquee.bgColor: IDL set to NaN followed by getAttribute()]
    expected: FAIL

  [marquee.bgColor: IDL set to NaN followed by IDL get]
    expected: FAIL

  [marquee.bgColor: IDL set to Infinity followed by getAttribute()]
    expected: FAIL

  [marquee.bgColor: IDL set to Infinity followed by IDL get]
    expected: FAIL

  [marquee.bgColor: IDL set to -Infinity followed by getAttribute()]
    expected: FAIL

  [marquee.bgColor: IDL set to -Infinity followed by IDL get]
    expected: FAIL

  [marquee.bgColor: IDL set to "\\0" followed by getAttribute()]
    expected: FAIL

  [marquee.bgColor: IDL set to null followed by getAttribute()]
    expected: FAIL

  [marquee.bgColor: IDL set to null followed by IDL get]
    expected: FAIL

  [marquee.bgColor: IDL set to object "test-toString" followed by getAttribute()]
    expected: FAIL

  [marquee.bgColor: IDL set to object "test-toString" followed by IDL get]
    expected: FAIL

  [marquee.bgColor: IDL set to object "test-valueOf" followed by IDL get]
    expected: FAIL

  [marquee.direction: typeof IDL attribute]
    expected: FAIL

  [marquee.direction: IDL get with DOM attribute unset]
    expected: FAIL

  [marquee.direction: setAttribute() to "" followed by IDL get]
    expected: FAIL

  [marquee.direction: setAttribute() to " \\0\\x01\\x02\\x03\\x04\\x05\\x06\\x07 \\b\\t\\n\\v\\f\\r\\x0e\\x0f \\x10\\x11\\x12\\x13\\x14\\x15\\x16\\x17 \\x18\\x19\\x1a\\x1b\\x1c\\x1d\\x1e\\x1f  foo " followed by IDL get]
    expected: FAIL

  [marquee.direction: setAttribute() to undefined followed by IDL get]
    expected: FAIL

  [marquee.direction: setAttribute() to 7 followed by IDL get]
    expected: FAIL

  [marquee.direction: setAttribute() to 1.5 followed by IDL get]
    expected: FAIL

  [marquee.direction: setAttribute() to true followed by IDL get]
    expected: FAIL

  [marquee.direction: setAttribute() to false followed by IDL get]
    expected: FAIL

  [marquee.direction: setAttribute() to object "[object Object\]" followed by IDL get]
    expected: FAIL

  [marquee.direction: setAttribute() to NaN followed by IDL get]
    expected: FAIL

  [marquee.direction: setAttribute() to Infinity followed by IDL get]
    expected: FAIL

  [marquee.direction: setAttribute() to -Infinity followed by IDL get]
    expected: FAIL

  [marquee.direction: setAttribute() to "\\0" followed by IDL get]
    expected: FAIL

  [marquee.direction: setAttribute() to null followed by IDL get]
    expected: FAIL

  [marquee.direction: setAttribute() to object "test-toString" followed by IDL get]
    expected: FAIL

  [marquee.direction: setAttribute() to object "test-valueOf" followed by IDL get]
    expected: FAIL

  [marquee.direction: IDL set to "" followed by getAttribute()]
    expected: FAIL

  [marquee.direction: IDL set to " \\0\\x01\\x02\\x03\\x04\\x05\\x06\\x07 \\b\\t\\n\\v\\f\\r\\x0e\\x0f \\x10\\x11\\x12\\x13\\x14\\x15\\x16\\x17 \\x18\\x19\\x1a\\x1b\\x1c\\x1d\\x1e\\x1f  foo " followed by getAttribute()]
    expected: FAIL

  [marquee.direction: IDL set to undefined followed by getAttribute()]
    expected: FAIL

  [marquee.direction: IDL set to undefined followed by IDL get]
    expected: FAIL

  [marquee.direction: IDL set to 7 followed by getAttribute()]
    expected: FAIL

  [marquee.direction: IDL set to 7 followed by IDL get]
    expected: FAIL

  [marquee.direction: IDL set to 1.5 followed by getAttribute()]
    expected: FAIL

  [marquee.direction: IDL set to 1.5 followed by IDL get]
    expected: FAIL

  [marquee.direction: IDL set to true followed by getAttribute()]
    expected: FAIL

  [marquee.direction: IDL set to true followed by IDL get]
    expected: FAIL

  [marquee.direction: IDL set to false followed by getAttribute()]
    expected: FAIL

  [marquee.direction: IDL set to false followed by IDL get]
    expected: FAIL

  [marquee.direction: IDL set to object "[object Object\]" followed by getAttribute()]
    expected: FAIL

  [marquee.direction: IDL set to object "[object Object\]" followed by IDL get]
    expected: FAIL

  [marquee.direction: IDL set to NaN followed by getAttribute()]
    expected: FAIL

  [marquee.direction: IDL set to NaN followed by IDL get]
    expected: FAIL

  [marquee.direction: IDL set to Infinity followed by getAttribute()]
    expected: FAIL

  [marquee.direction: IDL set to Infinity followed by IDL get]
    expected: FAIL

  [marquee.direction: IDL set to -Infinity followed by getAttribute()]
    expected: FAIL

  [marquee.direction: IDL set to -Infinity followed by IDL get]
    expected: FAIL

  [marquee.direction: IDL set to "\\0" followed by getAttribute()]
    expected: FAIL

  [marquee.direction: IDL set to null followed by getAttribute()]
    expected: FAIL

  [marquee.direction: IDL set to null followed by IDL get]
    expected: FAIL

  [marquee.direction: IDL set to object "test-toString" followed by getAttribute()]
    expected: FAIL

  [marquee.direction: IDL set to object "test-toString" followed by IDL get]
    expected: FAIL

  [marquee.direction: IDL set to object "test-valueOf" followed by IDL get]
    expected: FAIL

  [marquee.height: typeof IDL attribute]
    expected: FAIL

  [marquee.height: IDL get with DOM attribute unset]
    expected: FAIL

  [marquee.height: setAttribute() to "" followed by IDL get]
    expected: FAIL

  [marquee.height: setAttribute() to " \\0\\x01\\x02\\x03\\x04\\x05\\x06\\x07 \\b\\t\\n\\v\\f\\r\\x0e\\x0f \\x10\\x11\\x12\\x13\\x14\\x15\\x16\\x17 \\x18\\x19\\x1a\\x1b\\x1c\\x1d\\x1e\\x1f  foo " followed by IDL get]
    expected: FAIL

  [marquee.height: setAttribute() to undefined followed by IDL get]
    expected: FAIL

  [marquee.height: setAttribute() to 7 followed by IDL get]
    expected: FAIL

  [marquee.height: setAttribute() to 1.5 followed by IDL get]
    expected: FAIL

  [marquee.height: setAttribute() to true followed by IDL get]
    expected: FAIL

  [marquee.height: setAttribute() to false followed by IDL get]
    expected: FAIL

  [marquee.height: setAttribute() to object "[object Object\]" followed by IDL get]
    expected: FAIL

  [marquee.height: setAttribute() to NaN followed by IDL get]
    expected: FAIL

  [marquee.height: setAttribute() to Infinity followed by IDL get]
    expected: FAIL

  [marquee.height: setAttribute() to -Infinity followed by IDL get]
    expected: FAIL

  [marquee.height: setAttribute() to "\\0" followed by IDL get]
    expected: FAIL

  [marquee.height: setAttribute() to null followed by IDL get]
    expected: FAIL

  [marquee.height: setAttribute() to object "test-toString" followed by IDL get]
    expected: FAIL

  [marquee.height: setAttribute() to object "test-valueOf" followed by IDL get]
    expected: FAIL

  [marquee.height: IDL set to "" followed by getAttribute()]
    expected: FAIL

  [marquee.height: IDL set to " \\0\\x01\\x02\\x03\\x04\\x05\\x06\\x07 \\b\\t\\n\\v\\f\\r\\x0e\\x0f \\x10\\x11\\x12\\x13\\x14\\x15\\x16\\x17 \\x18\\x19\\x1a\\x1b\\x1c\\x1d\\x1e\\x1f  foo " followed by getAttribute()]
    expected: FAIL

  [marquee.height: IDL set to undefined followed by getAttribute()]
    expected: FAIL

  [marquee.height: IDL set to undefined followed by IDL get]
    expected: FAIL

  [marquee.height: IDL set to 7 followed by getAttribute()]
    expected: FAIL

  [marquee.height: IDL set to 7 followed by IDL get]
    expected: FAIL

  [marquee.height: IDL set to 1.5 followed by getAttribute()]
    expected: FAIL

  [marquee.height: IDL set to 1.5 followed by IDL get]
    expected: FAIL

  [marquee.height: IDL set to true followed by getAttribute()]
    expected: FAIL

  [marquee.height: IDL set to true followed by IDL get]
    expected: FAIL

  [marquee.height: IDL set to false followed by getAttribute()]
    expected: FAIL

  [marquee.height: IDL set to false followed by IDL get]
    expected: FAIL

  [marquee.height: IDL set to object "[object Object\]" followed by getAttribute()]
    expected: FAIL

  [marquee.height: IDL set to object "[object Object\]" followed by IDL get]
    expected: FAIL

  [marquee.height: IDL set to NaN followed by getAttribute()]
    expected: FAIL

  [marquee.height: IDL set to NaN followed by IDL get]
    expected: FAIL

  [marquee.height: IDL set to Infinity followed by getAttribute()]
    expected: FAIL

  [marquee.height: IDL set to Infinity followed by IDL get]
    expected: FAIL

  [marquee.height: IDL set to -Infinity followed by getAttribute()]
    expected: FAIL

  [marquee.height: IDL set to -Infinity followed by IDL get]
    expected: FAIL

  [marquee.height: IDL set to "\\0" followed by getAttribute()]
    expected: FAIL

  [marquee.height: IDL set to null followed by getAttribute()]
    expected: FAIL

  [marquee.height: IDL set to null followed by IDL get]
    expected: FAIL

  [marquee.height: IDL set to object "test-toString" followed by getAttribute()]
    expected: FAIL

  [marquee.height: IDL set to object "test-toString" followed by IDL get]
    expected: FAIL

  [marquee.height: IDL set to object "test-valueOf" followed by IDL get]
    expected: FAIL

  [marquee.hspace: typeof IDL attribute]
    expected: FAIL

  [marquee.hspace: IDL get with DOM attribute unset]
    expected: FAIL

  [marquee.hspace: setAttribute() to -2147483649 followed by IDL get]
    expected: FAIL

  [marquee.hspace: setAttribute() to -2147483648 followed by IDL get]
    expected: FAIL

  [marquee.hspace: setAttribute() to -36 followed by IDL get]
    expected: FAIL

  [marquee.hspace: setAttribute() to -1 followed by IDL get]
    expected: FAIL

  [marquee.hspace: setAttribute() to 0 followed by IDL get]
    expected: FAIL

  [marquee.hspace: setAttribute() to 1 followed by IDL get]
    expected: FAIL

  [marquee.hspace: setAttribute() to 257 followed by IDL get]
    expected: FAIL

  [marquee.hspace: setAttribute() to 2147483647 followed by IDL get]
    expected: FAIL

  [marquee.hspace: setAttribute() to 2147483648 followed by IDL get]
    expected: FAIL

  [marquee.hspace: setAttribute() to 4294967295 followed by IDL get]
    expected: FAIL

  [marquee.hspace: setAttribute() to 4294967296 followed by IDL get]
    expected: FAIL

  [marquee.hspace: setAttribute() to "" followed by IDL get]
    expected: FAIL

  [marquee.hspace: setAttribute() to "-1" followed by IDL get]
    expected: FAIL

  [marquee.hspace: setAttribute() to "-0" followed by IDL get]
    expected: FAIL

  [marquee.hspace: setAttribute() to "0" followed by IDL get]
    expected: FAIL

  [marquee.hspace: setAttribute() to "1" followed by IDL get]
    expected: FAIL

  [marquee.hspace: setAttribute() to "\\t7" followed by IDL get]
    expected: FAIL

  [marquee.hspace: setAttribute() to "\\v7" followed by IDL get]
    expected: FAIL

  [marquee.hspace: setAttribute() to "\\f7" followed by IDL get]
    expected: FAIL

  [marquee.hspace: setAttribute() to " 7" followed by IDL get]
    expected: FAIL

  [marquee.hspace: setAttribute() to " 7" followed by IDL get]
    expected: FAIL

  [marquee.hspace: setAttribute() to "﻿7" followed by IDL get]
    expected: FAIL

  [marquee.hspace: setAttribute() to "\\n7" followed by IDL get]
    expected: FAIL

  [marquee.hspace: setAttribute() to "\\r7" followed by IDL get]
    expected: FAIL

  [marquee.hspace: setAttribute() to " 7" followed by IDL get]
    expected: FAIL

  [marquee.hspace: setAttribute() to " 7" followed by IDL get]
    expected: FAIL

  [marquee.hspace: setAttribute() to " 7" followed by IDL get]
    expected: FAIL

  [marquee.hspace: setAttribute() to "᠎7" followed by IDL get]
    expected: FAIL

  [marquee.hspace: setAttribute() to " 7" followed by IDL get]
    expected: FAIL

  [marquee.hspace: setAttribute() to " 7" followed by IDL get]
    expected: FAIL

  [marquee.hspace: setAttribute() to " 7" followed by IDL get]
    expected: FAIL

  [marquee.hspace: setAttribute() to " 7" followed by IDL get]
    expected: FAIL

  [marquee.hspace: setAttribute() to " 7" followed by IDL get]
    expected: FAIL

  [marquee.hspace: setAttribute() to " 7" followed by IDL get]
    expected: FAIL

  [marquee.hspace: setAttribute() to " 7" followed by IDL get]
    expected: FAIL

  [marquee.hspace: setAttribute() to " 7" followed by IDL get]
    expected: FAIL

  [marquee.hspace: setAttribute() to " 7" followed by IDL get]
    expected: FAIL

  [marquee.hspace: setAttribute() to " 7" followed by IDL get]
    expected: FAIL

  [marquee.hspace: setAttribute() to " 7" followed by IDL get]
    expected: FAIL

  [marquee.hspace: setAttribute() to " 7" followed by IDL get]
    expected: FAIL

  [marquee.hspace: setAttribute() to "　7" followed by IDL get]
    expected: FAIL

  [marquee.hspace: setAttribute() to " \\0\\x01\\x02\\x03\\x04\\x05\\x06\\x07 \\b\\t\\n\\v\\f\\r\\x0e\\x0f \\x10\\x11\\x12\\x13\\x14\\x15\\x16\\x17 \\x18\\x19\\x1a\\x1b\\x1c\\x1d\\x1e\\x1f  foo " followed by IDL get]
    expected: FAIL

  [marquee.hspace: setAttribute() to undefined followed by IDL get]
    expected: FAIL

  [marquee.hspace: setAttribute() to 1.5 followed by IDL get]
    expected: FAIL

  [marquee.hspace: setAttribute() to true followed by IDL get]
    expected: FAIL

  [marquee.hspace: setAttribute() to false followed by IDL get]
    expected: FAIL

  [marquee.hspace: setAttribute() to object "[object Object\]" followed by IDL get]
    expected: FAIL

  [marquee.hspace: setAttribute() to NaN followed by IDL get]
    expected: FAIL

  [marquee.hspace: setAttribute() to Infinity followed by IDL get]
    expected: FAIL

  [marquee.hspace: setAttribute() to -Infinity followed by IDL get]
    expected: FAIL

  [marquee.hspace: setAttribute() to "\\0" followed by IDL get]
    expected: FAIL

  [marquee.hspace: setAttribute() to object "2" followed by IDL get]
    expected: FAIL

  [marquee.hspace: setAttribute() to object "3" followed by IDL get]
    expected: FAIL

  [marquee.hspace: IDL set to 0 followed by getAttribute()]
    expected: FAIL

  [marquee.hspace: IDL set to 1 followed by getAttribute()]
    expected: FAIL

  [marquee.hspace: IDL set to 257 followed by getAttribute()]
    expected: FAIL

  [marquee.hspace: IDL set to 2147483647 followed by getAttribute()]
    expected: FAIL

  [marquee.hspace: IDL set to "-0" followed by getAttribute()]
    expected: FAIL

  [marquee.hspace: IDL set to "-0" followed by IDL get]
    expected: FAIL

  [marquee.scrollAmount: typeof IDL attribute]
    expected: FAIL

  [marquee.scrollAmount: IDL get with DOM attribute unset]
    expected: FAIL

  [marquee.scrollAmount: setAttribute() to -2147483649 followed by IDL get]
    expected: FAIL

  [marquee.scrollAmount: setAttribute() to -2147483648 followed by IDL get]
    expected: FAIL

  [marquee.scrollAmount: setAttribute() to -36 followed by IDL get]
    expected: FAIL

  [marquee.scrollAmount: setAttribute() to -1 followed by IDL get]
    expected: FAIL

  [marquee.scrollAmount: setAttribute() to 0 followed by IDL get]
    expected: FAIL

  [marquee.scrollAmount: setAttribute() to 1 followed by IDL get]
    expected: FAIL

  [marquee.scrollAmount: setAttribute() to 257 followed by IDL get]
    expected: FAIL

  [marquee.scrollAmount: setAttribute() to 2147483647 followed by IDL get]
    expected: FAIL

  [marquee.scrollAmount: setAttribute() to 2147483648 followed by IDL get]
    expected: FAIL

  [marquee.scrollAmount: setAttribute() to 4294967295 followed by IDL get]
    expected: FAIL

  [marquee.scrollAmount: setAttribute() to 4294967296 followed by IDL get]
    expected: FAIL

  [marquee.scrollAmount: setAttribute() to "" followed by IDL get]
    expected: FAIL

  [marquee.scrollAmount: setAttribute() to "-1" followed by IDL get]
    expected: FAIL

  [marquee.scrollAmount: setAttribute() to "-0" followed by IDL get]
    expected: FAIL

  [marquee.scrollAmount: setAttribute() to "0" followed by IDL get]
    expected: FAIL

  [marquee.scrollAmount: setAttribute() to "1" followed by IDL get]
    expected: FAIL

  [marquee.scrollAmount: setAttribute() to "\\t7" followed by IDL get]
    expected: FAIL

  [marquee.scrollAmount: setAttribute() to "\\v7" followed by IDL get]
    expected: FAIL

  [marquee.scrollAmount: setAttribute() to "\\f7" followed by IDL get]
    expected: FAIL

  [marquee.scrollAmount: setAttribute() to " 7" followed by IDL get]
    expected: FAIL

  [marquee.scrollAmount: setAttribute() to " 7" followed by IDL get]
    expected: FAIL

  [marquee.scrollAmount: setAttribute() to "﻿7" followed by IDL get]
    expected: FAIL

  [marquee.scrollAmount: setAttribute() to "\\n7" followed by IDL get]
    expected: FAIL

  [marquee.scrollAmount: setAttribute() to "\\r7" followed by IDL get]
    expected: FAIL

  [marquee.scrollAmount: setAttribute() to " 7" followed by IDL get]
    expected: FAIL

  [marquee.scrollAmount: setAttribute() to " 7" followed by IDL get]
    expected: FAIL

  [marquee.scrollAmount: setAttribute() to " 7" followed by IDL get]
    expected: FAIL

  [marquee.scrollAmount: setAttribute() to "᠎7" followed by IDL get]
    expected: FAIL

  [marquee.scrollAmount: setAttribute() to " 7" followed by IDL get]
    expected: FAIL

  [marquee.scrollAmount: setAttribute() to " 7" followed by IDL get]
    expected: FAIL

  [marquee.scrollAmount: setAttribute() to " 7" followed by IDL get]
    expected: FAIL

  [marquee.scrollAmount: setAttribute() to " 7" followed by IDL get]
    expected: FAIL

  [marquee.scrollAmount: setAttribute() to " 7" followed by IDL get]
    expected: FAIL

  [marquee.scrollAmount: setAttribute() to " 7" followed by IDL get]
    expected: FAIL

  [marquee.scrollAmount: setAttribute() to " 7" followed by IDL get]
    expected: FAIL

  [marquee.scrollAmount: setAttribute() to " 7" followed by IDL get]
    expected: FAIL

  [marquee.scrollAmount: setAttribute() to " 7" followed by IDL get]
    expected: FAIL

  [marquee.scrollAmount: setAttribute() to " 7" followed by IDL get]
    expected: FAIL

  [marquee.scrollAmount: setAttribute() to " 7" followed by IDL get]
    expected: FAIL

  [marquee.scrollAmount: setAttribute() to " 7" followed by IDL get]
    expected: FAIL

  [marquee.scrollAmount: setAttribute() to "　7" followed by IDL get]
    expected: FAIL

  [marquee.scrollAmount: setAttribute() to " \\0\\x01\\x02\\x03\\x04\\x05\\x06\\x07 \\b\\t\\n\\v\\f\\r\\x0e\\x0f \\x10\\x11\\x12\\x13\\x14\\x15\\x16\\x17 \\x18\\x19\\x1a\\x1b\\x1c\\x1d\\x1e\\x1f  foo " followed by IDL get]
    expected: FAIL

  [marquee.scrollAmount: setAttribute() to undefined followed by IDL get]
    expected: FAIL

  [marquee.scrollAmount: setAttribute() to 1.5 followed by IDL get]
    expected: FAIL

  [marquee.scrollAmount: setAttribute() to true followed by IDL get]
    expected: FAIL

  [marquee.scrollAmount: setAttribute() to false followed by IDL get]
    expected: FAIL

  [marquee.scrollAmount: setAttribute() to object "[object Object\]" followed by IDL get]
    expected: FAIL

  [marquee.scrollAmount: setAttribute() to NaN followed by IDL get]
    expected: FAIL

  [marquee.scrollAmount: setAttribute() to Infinity followed by IDL get]
    expected: FAIL

  [marquee.scrollAmount: setAttribute() to -Infinity followed by IDL get]
    expected: FAIL

  [marquee.scrollAmount: setAttribute() to "\\0" followed by IDL get]
    expected: FAIL

  [marquee.scrollAmount: setAttribute() to object "2" followed by IDL get]
    expected: FAIL

  [marquee.scrollAmount: setAttribute() to object "3" followed by IDL get]
    expected: FAIL

  [marquee.scrollAmount: IDL set to 0 followed by getAttribute()]
    expected: FAIL

  [marquee.scrollAmount: IDL set to 1 followed by getAttribute()]
    expected: FAIL

  [marquee.scrollAmount: IDL set to 257 followed by getAttribute()]
    expected: FAIL

  [marquee.scrollAmount: IDL set to 2147483647 followed by getAttribute()]
    expected: FAIL

  [marquee.scrollAmount: IDL set to "-0" followed by getAttribute()]
    expected: FAIL

  [marquee.scrollAmount: IDL set to "-0" followed by IDL get]
    expected: FAIL

  [marquee.scrollDelay: typeof IDL attribute]
    expected: FAIL

  [marquee.scrollDelay: IDL get with DOM attribute unset]
    expected: FAIL

  [marquee.scrollDelay: setAttribute() to -2147483649 followed by IDL get]
    expected: FAIL

  [marquee.scrollDelay: setAttribute() to -2147483648 followed by IDL get]
    expected: FAIL

  [marquee.scrollDelay: setAttribute() to -36 followed by IDL get]
    expected: FAIL

  [marquee.scrollDelay: setAttribute() to -1 followed by IDL get]
    expected: FAIL

  [marquee.scrollDelay: setAttribute() to 0 followed by IDL get]
    expected: FAIL

  [marquee.scrollDelay: setAttribute() to 1 followed by IDL get]
    expected: FAIL

  [marquee.scrollDelay: setAttribute() to 257 followed by IDL get]
    expected: FAIL

  [marquee.scrollDelay: setAttribute() to 2147483647 followed by IDL get]
    expected: FAIL

  [marquee.scrollDelay: setAttribute() to 2147483648 followed by IDL get]
    expected: FAIL

  [marquee.scrollDelay: setAttribute() to 4294967295 followed by IDL get]
    expected: FAIL

  [marquee.scrollDelay: setAttribute() to 4294967296 followed by IDL get]
    expected: FAIL

  [marquee.scrollDelay: setAttribute() to "" followed by IDL get]
    expected: FAIL

  [marquee.scrollDelay: setAttribute() to "-1" followed by IDL get]
    expected: FAIL

  [marquee.scrollDelay: setAttribute() to "-0" followed by IDL get]
    expected: FAIL

  [marquee.scrollDelay: setAttribute() to "0" followed by IDL get]
    expected: FAIL

  [marquee.scrollDelay: setAttribute() to "1" followed by IDL get]
    expected: FAIL

  [marquee.scrollDelay: setAttribute() to "\\t7" followed by IDL get]
    expected: FAIL

  [marquee.scrollDelay: setAttribute() to "\\v7" followed by IDL get]
    expected: FAIL

  [marquee.scrollDelay: setAttribute() to "\\f7" followed by IDL get]
    expected: FAIL

  [marquee.scrollDelay: setAttribute() to " 7" followed by IDL get]
    expected: FAIL

  [marquee.scrollDelay: setAttribute() to " 7" followed by IDL get]
    expected: FAIL

  [marquee.scrollDelay: setAttribute() to "﻿7" followed by IDL get]
    expected: FAIL

  [marquee.scrollDelay: setAttribute() to "\\n7" followed by IDL get]
    expected: FAIL

  [marquee.scrollDelay: setAttribute() to "\\r7" followed by IDL get]
    expected: FAIL

  [marquee.scrollDelay: setAttribute() to " 7" followed by IDL get]
    expected: FAIL

  [marquee.scrollDelay: setAttribute() to " 7" followed by IDL get]
    expected: FAIL

  [marquee.scrollDelay: setAttribute() to " 7" followed by IDL get]
    expected: FAIL

  [marquee.scrollDelay: setAttribute() to "᠎7" followed by IDL get]
    expected: FAIL

  [marquee.scrollDelay: setAttribute() to " 7" followed by IDL get]
    expected: FAIL

  [marquee.scrollDelay: setAttribute() to " 7" followed by IDL get]
    expected: FAIL

  [marquee.scrollDelay: setAttribute() to " 7" followed by IDL get]
    expected: FAIL

  [marquee.scrollDelay: setAttribute() to " 7" followed by IDL get]
    expected: FAIL

  [marquee.scrollDelay: setAttribute() to " 7" followed by IDL get]
    expected: FAIL

  [marquee.scrollDelay: setAttribute() to " 7" followed by IDL get]
    expected: FAIL

  [marquee.scrollDelay: setAttribute() to " 7" followed by IDL get]
    expected: FAIL

  [marquee.scrollDelay: setAttribute() to " 7" followed by IDL get]
    expected: FAIL

  [marquee.scrollDelay: setAttribute() to " 7" followed by IDL get]
    expected: FAIL

  [marquee.scrollDelay: setAttribute() to " 7" followed by IDL get]
    expected: FAIL

  [marquee.scrollDelay: setAttribute() to " 7" followed by IDL get]
    expected: FAIL

  [marquee.scrollDelay: setAttribute() to " 7" followed by IDL get]
    expected: FAIL

  [marquee.scrollDelay: setAttribute() to "　7" followed by IDL get]
    expected: FAIL

  [marquee.scrollDelay: setAttribute() to " \\0\\x01\\x02\\x03\\x04\\x05\\x06\\x07 \\b\\t\\n\\v\\f\\r\\x0e\\x0f \\x10\\x11\\x12\\x13\\x14\\x15\\x16\\x17 \\x18\\x19\\x1a\\x1b\\x1c\\x1d\\x1e\\x1f  foo " followed by IDL get]
    expected: FAIL

  [marquee.scrollDelay: setAttribute() to undefined followed by IDL get]
    expected: FAIL

  [marquee.scrollDelay: setAttribute() to 1.5 followed by IDL get]
    expected: FAIL

  [marquee.scrollDelay: setAttribute() to true followed by IDL get]
    expected: FAIL

  [marquee.scrollDelay: setAttribute() to false followed by IDL get]
    expected: FAIL

  [marquee.scrollDelay: setAttribute() to object "[object Object\]" followed by IDL get]
    expected: FAIL

  [marquee.scrollDelay: setAttribute() to NaN followed by IDL get]
    expected: FAIL

  [marquee.scrollDelay: setAttribute() to Infinity followed by IDL get]
    expected: FAIL

  [marquee.scrollDelay: setAttribute() to -Infinity followed by IDL get]
    expected: FAIL

  [marquee.scrollDelay: setAttribute() to "\\0" followed by IDL get]
    expected: FAIL

  [marquee.scrollDelay: setAttribute() to object "2" followed by IDL get]
    expected: FAIL

  [marquee.scrollDelay: setAttribute() to object "3" followed by IDL get]
    expected: FAIL

  [marquee.scrollDelay: IDL set to 0 followed by getAttribute()]
    expected: FAIL

  [marquee.scrollDelay: IDL set to 1 followed by getAttribute()]
    expected: FAIL

  [marquee.scrollDelay: IDL set to 257 followed by getAttribute()]
    expected: FAIL

  [marquee.scrollDelay: IDL set to 2147483647 followed by getAttribute()]
    expected: FAIL

  [marquee.scrollDelay: IDL set to "-0" followed by getAttribute()]
    expected: FAIL

  [marquee.scrollDelay: IDL set to "-0" followed by IDL get]
    expected: FAIL

  [marquee.trueSpeed: typeof IDL attribute]
    expected: FAIL

  [marquee.trueSpeed: IDL get with DOM attribute unset]
    expected: FAIL

  [marquee.trueSpeed: setAttribute() to "" followed by IDL get]
    expected: FAIL

  [marquee.trueSpeed: setAttribute() to " foo " followed by IDL get]
    expected: FAIL

  [marquee.trueSpeed: setAttribute() to undefined followed by IDL get]
    expected: FAIL

  [marquee.trueSpeed: setAttribute() to null followed by IDL get]
    expected: FAIL

  [marquee.trueSpeed: setAttribute() to 7 followed by IDL get]
    expected: FAIL

  [marquee.trueSpeed: setAttribute() to 1.5 followed by IDL get]
    expected: FAIL

  [marquee.trueSpeed: setAttribute() to true followed by IDL get]
    expected: FAIL

  [marquee.trueSpeed: setAttribute() to false followed by IDL get]
    expected: FAIL

  [marquee.trueSpeed: setAttribute() to object "[object Object\]" followed by IDL get]
    expected: FAIL

  [marquee.trueSpeed: setAttribute() to NaN followed by IDL get]
    expected: FAIL

  [marquee.trueSpeed: setAttribute() to Infinity followed by IDL get]
    expected: FAIL

  [marquee.trueSpeed: setAttribute() to -Infinity followed by IDL get]
    expected: FAIL

  [marquee.trueSpeed: setAttribute() to "\\0" followed by IDL get]
    expected: FAIL

  [marquee.trueSpeed: setAttribute() to object "test-toString" followed by IDL get]
    expected: FAIL

  [marquee.trueSpeed: setAttribute() to object "test-valueOf" followed by IDL get]
    expected: FAIL

  [marquee.trueSpeed: setAttribute() to "trueSpeed" followed by IDL get]
    expected: FAIL

  [marquee.trueSpeed: IDL set to "" followed by hasAttribute()]
    expected: FAIL

  [marquee.trueSpeed: IDL set to "" followed by IDL get]
    expected: FAIL

  [marquee.trueSpeed: IDL set to " foo " followed by IDL get]
    expected: FAIL

  [marquee.trueSpeed: IDL set to undefined followed by hasAttribute()]
    expected: FAIL

  [marquee.trueSpeed: IDL set to undefined followed by IDL get]
    expected: FAIL

  [marquee.trueSpeed: IDL set to null followed by hasAttribute()]
    expected: FAIL

  [marquee.trueSpeed: IDL set to null followed by IDL get]
    expected: FAIL

  [marquee.trueSpeed: IDL set to 7 followed by IDL get]
    expected: FAIL

  [marquee.trueSpeed: IDL set to 1.5 followed by IDL get]
    expected: FAIL

  [marquee.trueSpeed: IDL set to false followed by hasAttribute()]
    expected: FAIL

  [marquee.trueSpeed: IDL set to object "[object Object\]" followed by IDL get]
    expected: FAIL

  [marquee.trueSpeed: IDL set to NaN followed by hasAttribute()]
    expected: FAIL

  [marquee.trueSpeed: IDL set to NaN followed by IDL get]
    expected: FAIL

  [marquee.trueSpeed: IDL set to Infinity followed by IDL get]
    expected: FAIL

  [marquee.trueSpeed: IDL set to -Infinity followed by IDL get]
    expected: FAIL

  [marquee.trueSpeed: IDL set to "\\0" followed by IDL get]
    expected: FAIL

  [marquee.trueSpeed: IDL set to object "test-toString" followed by IDL get]
    expected: FAIL

  [marquee.trueSpeed: IDL set to object "test-valueOf" followed by IDL get]
    expected: FAIL

  [marquee.vspace: typeof IDL attribute]
    expected: FAIL

  [marquee.vspace: IDL get with DOM attribute unset]
    expected: FAIL

  [marquee.vspace: setAttribute() to -2147483649 followed by IDL get]
    expected: FAIL

  [marquee.vspace: setAttribute() to -2147483648 followed by IDL get]
    expected: FAIL

  [marquee.vspace: setAttribute() to -36 followed by IDL get]
    expected: FAIL

  [marquee.vspace: setAttribute() to -1 followed by IDL get]
    expected: FAIL

  [marquee.vspace: setAttribute() to 0 followed by IDL get]
    expected: FAIL

  [marquee.vspace: setAttribute() to 1 followed by IDL get]
    expected: FAIL

  [marquee.vspace: setAttribute() to 257 followed by IDL get]
    expected: FAIL

  [marquee.vspace: setAttribute() to 2147483647 followed by IDL get]
    expected: FAIL

  [marquee.vspace: setAttribute() to 2147483648 followed by IDL get]
    expected: FAIL

  [marquee.vspace: setAttribute() to 4294967295 followed by IDL get]
    expected: FAIL

  [marquee.vspace: setAttribute() to 4294967296 followed by IDL get]
    expected: FAIL

  [marquee.vspace: setAttribute() to "" followed by IDL get]
    expected: FAIL

  [marquee.vspace: setAttribute() to "-1" followed by IDL get]
    expected: FAIL

  [marquee.vspace: setAttribute() to "-0" followed by IDL get]
    expected: FAIL

  [marquee.vspace: setAttribute() to "0" followed by IDL get]
    expected: FAIL

  [marquee.vspace: setAttribute() to "1" followed by IDL get]
    expected: FAIL

  [marquee.vspace: setAttribute() to "\\t7" followed by IDL get]
    expected: FAIL

  [marquee.vspace: setAttribute() to "\\v7" followed by IDL get]
    expected: FAIL

  [marquee.vspace: setAttribute() to "\\f7" followed by IDL get]
    expected: FAIL

  [marquee.vspace: setAttribute() to " 7" followed by IDL get]
    expected: FAIL

  [marquee.vspace: setAttribute() to " 7" followed by IDL get]
    expected: FAIL

  [marquee.vspace: setAttribute() to "﻿7" followed by IDL get]
    expected: FAIL

  [marquee.vspace: setAttribute() to "\\n7" followed by IDL get]
    expected: FAIL

  [marquee.vspace: setAttribute() to "\\r7" followed by IDL get]
    expected: FAIL

  [marquee.vspace: setAttribute() to " 7" followed by IDL get]
    expected: FAIL

  [marquee.vspace: setAttribute() to " 7" followed by IDL get]
    expected: FAIL

  [marquee.vspace: setAttribute() to " 7" followed by IDL get]
    expected: FAIL

  [marquee.vspace: setAttribute() to "᠎7" followed by IDL get]
    expected: FAIL

  [marquee.vspace: setAttribute() to " 7" followed by IDL get]
    expected: FAIL

  [marquee.vspace: setAttribute() to " 7" followed by IDL get]
    expected: FAIL

  [marquee.vspace: setAttribute() to " 7" followed by IDL get]
    expected: FAIL

  [marquee.vspace: setAttribute() to " 7" followed by IDL get]
    expected: FAIL

  [marquee.vspace: setAttribute() to " 7" followed by IDL get]
    expected: FAIL

  [marquee.vspace: setAttribute() to " 7" followed by IDL get]
    expected: FAIL

  [marquee.vspace: setAttribute() to " 7" followed by IDL get]
    expected: FAIL

  [marquee.vspace: setAttribute() to " 7" followed by IDL get]
    expected: FAIL

  [marquee.vspace: setAttribute() to " 7" followed by IDL get]
    expected: FAIL

  [marquee.vspace: setAttribute() to " 7" followed by IDL get]
    expected: FAIL

  [marquee.vspace: setAttribute() to " 7" followed by IDL get]
    expected: FAIL

  [marquee.vspace: setAttribute() to " 7" followed by IDL get]
    expected: FAIL

  [marquee.vspace: setAttribute() to "　7" followed by IDL get]
    expected: FAIL

  [marquee.vspace: setAttribute() to " \\0\\x01\\x02\\x03\\x04\\x05\\x06\\x07 \\b\\t\\n\\v\\f\\r\\x0e\\x0f \\x10\\x11\\x12\\x13\\x14\\x15\\x16\\x17 \\x18\\x19\\x1a\\x1b\\x1c\\x1d\\x1e\\x1f  foo " followed by IDL get]
    expected: FAIL

  [marquee.vspace: setAttribute() to undefined followed by IDL get]
    expected: FAIL

  [marquee.vspace: setAttribute() to 1.5 followed by IDL get]
    expected: FAIL

  [marquee.vspace: setAttribute() to true followed by IDL get]
    expected: FAIL

  [marquee.vspace: setAttribute() to false followed by IDL get]
    expected: FAIL

  [marquee.vspace: setAttribute() to object "[object Object\]" followed by IDL get]
    expected: FAIL

  [marquee.vspace: setAttribute() to NaN followed by IDL get]
    expected: FAIL

  [marquee.vspace: setAttribute() to Infinity followed by IDL get]
    expected: FAIL

  [marquee.vspace: setAttribute() to -Infinity followed by IDL get]
    expected: FAIL

  [marquee.vspace: setAttribute() to "\\0" followed by IDL get]
    expected: FAIL

  [marquee.vspace: setAttribute() to object "2" followed by IDL get]
    expected: FAIL

  [marquee.vspace: setAttribute() to object "3" followed by IDL get]
    expected: FAIL

  [marquee.vspace: IDL set to 0 followed by getAttribute()]
    expected: FAIL

  [marquee.vspace: IDL set to 1 followed by getAttribute()]
    expected: FAIL

  [marquee.vspace: IDL set to 257 followed by getAttribute()]
    expected: FAIL

  [marquee.vspace: IDL set to 2147483647 followed by getAttribute()]
    expected: FAIL

  [marquee.vspace: IDL set to "-0" followed by getAttribute()]
    expected: FAIL

  [marquee.vspace: IDL set to "-0" followed by IDL get]
    expected: FAIL

  [marquee.width: typeof IDL attribute]
    expected: FAIL

  [marquee.width: IDL get with DOM attribute unset]
    expected: FAIL

  [marquee.width: setAttribute() to "" followed by IDL get]
    expected: FAIL

  [marquee.width: setAttribute() to " \\0\\x01\\x02\\x03\\x04\\x05\\x06\\x07 \\b\\t\\n\\v\\f\\r\\x0e\\x0f \\x10\\x11\\x12\\x13\\x14\\x15\\x16\\x17 \\x18\\x19\\x1a\\x1b\\x1c\\x1d\\x1e\\x1f  foo " followed by IDL get]
    expected: FAIL

  [marquee.width: setAttribute() to undefined followed by IDL get]
    expected: FAIL

  [marquee.width: setAttribute() to 7 followed by IDL get]
    expected: FAIL

  [marquee.width: setAttribute() to 1.5 followed by IDL get]
    expected: FAIL

  [marquee.width: setAttribute() to true followed by IDL get]
    expected: FAIL

  [marquee.width: setAttribute() to false followed by IDL get]
    expected: FAIL

  [marquee.width: setAttribute() to object "[object Object\]" followed by IDL get]
    expected: FAIL

  [marquee.width: setAttribute() to NaN followed by IDL get]
    expected: FAIL

  [marquee.width: setAttribute() to Infinity followed by IDL get]
    expected: FAIL

  [marquee.width: setAttribute() to -Infinity followed by IDL get]
    expected: FAIL

  [marquee.width: setAttribute() to "\\0" followed by IDL get]
    expected: FAIL

  [marquee.width: setAttribute() to null followed by IDL get]
    expected: FAIL

  [marquee.width: setAttribute() to object "test-toString" followed by IDL get]
    expected: FAIL

  [marquee.width: setAttribute() to object "test-valueOf" followed by IDL get]
    expected: FAIL

  [marquee.width: IDL set to "" followed by getAttribute()]
    expected: FAIL

  [marquee.width: IDL set to " \\0\\x01\\x02\\x03\\x04\\x05\\x06\\x07 \\b\\t\\n\\v\\f\\r\\x0e\\x0f \\x10\\x11\\x12\\x13\\x14\\x15\\x16\\x17 \\x18\\x19\\x1a\\x1b\\x1c\\x1d\\x1e\\x1f  foo " followed by getAttribute()]
    expected: FAIL

  [marquee.width: IDL set to undefined followed by getAttribute()]
    expected: FAIL

  [marquee.width: IDL set to undefined followed by IDL get]
    expected: FAIL

  [marquee.width: IDL set to 7 followed by getAttribute()]
    expected: FAIL

  [marquee.width: IDL set to 7 followed by IDL get]
    expected: FAIL

  [marquee.width: IDL set to 1.5 followed by getAttribute()]
    expected: FAIL

  [marquee.width: IDL set to 1.5 followed by IDL get]
    expected: FAIL

  [marquee.width: IDL set to true followed by getAttribute()]
    expected: FAIL

  [marquee.width: IDL set to true followed by IDL get]
    expected: FAIL

  [marquee.width: IDL set to false followed by getAttribute()]
    expected: FAIL

  [marquee.width: IDL set to false followed by IDL get]
    expected: FAIL

  [marquee.width: IDL set to object "[object Object\]" followed by getAttribute()]
    expected: FAIL

  [marquee.width: IDL set to object "[object Object\]" followed by IDL get]
    expected: FAIL

  [marquee.width: IDL set to NaN followed by getAttribute()]
    expected: FAIL

  [marquee.width: IDL set to NaN followed by IDL get]
    expected: FAIL

  [marquee.width: IDL set to Infinity followed by getAttribute()]
    expected: FAIL

  [marquee.width: IDL set to Infinity followed by IDL get]
    expected: FAIL

  [marquee.width: IDL set to -Infinity followed by getAttribute()]
    expected: FAIL

  [marquee.width: IDL set to -Infinity followed by IDL get]
    expected: FAIL

  [marquee.width: IDL set to "\\0" followed by getAttribute()]
    expected: FAIL

  [marquee.width: IDL set to null followed by getAttribute()]
    expected: FAIL

  [marquee.width: IDL set to null followed by IDL get]
    expected: FAIL

  [marquee.width: IDL set to object "test-toString" followed by getAttribute()]
    expected: FAIL

  [marquee.width: IDL set to object "test-toString" followed by IDL get]
    expected: FAIL

  [marquee.width: IDL set to object "test-valueOf" followed by IDL get]
    expected: FAIL

  [frameset.tabIndex: setAttribute() to object "3" followed by getAttribute()]
    expected: FAIL

  [frameset.tabIndex: setAttribute() to object "3" followed by IDL get]
    expected: FAIL

  [frame.tabIndex: setAttribute() to object "3" followed by getAttribute()]
    expected: FAIL

  [frame.tabIndex: setAttribute() to object "3" followed by IDL get]
    expected: FAIL

  [dir.tabIndex: setAttribute() to object "3" followed by getAttribute()]
    expected: FAIL

  [dir.tabIndex: setAttribute() to object "3" followed by IDL get]
    expected: FAIL

  [font.tabIndex: setAttribute() to object "3" followed by getAttribute()]
    expected: FAIL

  [font.tabIndex: setAttribute() to object "3" followed by IDL get]
    expected: FAIL

  [marquee.hspace: IDL set to 2147483648 followed by getAttribute()]
    expected: FAIL

  [marquee.hspace: IDL set to 2147483648 followed by IDL get]
    expected: FAIL

  [marquee.hspace: IDL set to 4294967295 followed by getAttribute()]
    expected: FAIL

  [marquee.hspace: IDL set to 4294967295 followed by IDL get]
    expected: FAIL

  [marquee.scrollAmount: IDL set to 2147483648 followed by getAttribute()]
    expected: FAIL

  [marquee.scrollAmount: IDL set to 2147483648 followed by IDL get]
    expected: FAIL

  [marquee.scrollAmount: IDL set to 4294967295 followed by getAttribute()]
    expected: FAIL

  [marquee.scrollAmount: IDL set to 4294967295 followed by IDL get]
    expected: FAIL

  [marquee.scrollDelay: IDL set to 2147483648 followed by getAttribute()]
    expected: FAIL

  [marquee.scrollDelay: IDL set to 2147483648 followed by IDL get]
    expected: FAIL

  [marquee.scrollDelay: IDL set to 4294967295 followed by getAttribute()]
    expected: FAIL

  [marquee.scrollDelay: IDL set to 4294967295 followed by IDL get]
    expected: FAIL

  [marquee.vspace: IDL set to 2147483648 followed by getAttribute()]
    expected: FAIL

  [marquee.vspace: IDL set to 2147483648 followed by IDL get]
    expected: FAIL

  [marquee.vspace: IDL set to 4294967295 followed by getAttribute()]
    expected: FAIL

  [marquee.vspace: IDL set to 4294967295 followed by IDL get]
    expected: FAIL

  [marquee.behavior: setAttribute() to ""]
    expected: FAIL

  [marquee.behavior: setAttribute() to " \\0\\x01\\x02\\x03\\x04\\x05\\x06\\x07 \\b\\t\\n\\v\\f\\r\\x0e\\x0f \\x10\\x11\\x12\\x13\\x14\\x15\\x16\\x17 \\x18\\x19\\x1a\\x1b\\x1c\\x1d\\x1e\\x1f  foo "]
    expected: FAIL

  [marquee.behavior: setAttribute() to undefined]
    expected: FAIL

  [marquee.behavior: setAttribute() to 7]
    expected: FAIL

  [marquee.behavior: setAttribute() to 1.5]
    expected: FAIL

  [marquee.behavior: setAttribute() to true]
    expected: FAIL

  [marquee.behavior: setAttribute() to false]
    expected: FAIL

  [marquee.behavior: setAttribute() to object "[object Object\]"]
    expected: FAIL

  [marquee.behavior: setAttribute() to NaN]
    expected: FAIL

  [marquee.behavior: setAttribute() to Infinity]
    expected: FAIL

  [marquee.behavior: setAttribute() to -Infinity]
    expected: FAIL

  [marquee.behavior: setAttribute() to "\\0"]
    expected: FAIL

  [marquee.behavior: setAttribute() to null]
    expected: FAIL

  [marquee.behavior: setAttribute() to object "test-toString"]
    expected: FAIL

  [marquee.behavior: setAttribute() to object "test-valueOf"]
    expected: FAIL

  [marquee.behavior: IDL set to ""]
    expected: FAIL

  [marquee.behavior: IDL set to " \\0\\x01\\x02\\x03\\x04\\x05\\x06\\x07 \\b\\t\\n\\v\\f\\r\\x0e\\x0f \\x10\\x11\\x12\\x13\\x14\\x15\\x16\\x17 \\x18\\x19\\x1a\\x1b\\x1c\\x1d\\x1e\\x1f  foo "]
    expected: FAIL

  [marquee.behavior: IDL set to undefined]
    expected: FAIL

  [marquee.behavior: IDL set to 7]
    expected: FAIL

  [marquee.behavior: IDL set to 1.5]
    expected: FAIL

  [marquee.behavior: IDL set to true]
    expected: FAIL

  [marquee.behavior: IDL set to false]
    expected: FAIL

  [marquee.behavior: IDL set to object "[object Object\]"]
    expected: FAIL

  [marquee.behavior: IDL set to NaN]
    expected: FAIL

  [marquee.behavior: IDL set to Infinity]
    expected: FAIL

  [marquee.behavior: IDL set to -Infinity]
    expected: FAIL

  [marquee.behavior: IDL set to "\\0"]
    expected: FAIL

  [marquee.behavior: IDL set to null]
    expected: FAIL

  [marquee.behavior: IDL set to object "test-toString"]
    expected: FAIL

  [marquee.behavior: IDL set to object "test-valueOf"]
    expected: FAIL

  [marquee.bgColor: setAttribute() to ""]
    expected: FAIL

  [marquee.bgColor: setAttribute() to " \\0\\x01\\x02\\x03\\x04\\x05\\x06\\x07 \\b\\t\\n\\v\\f\\r\\x0e\\x0f \\x10\\x11\\x12\\x13\\x14\\x15\\x16\\x17 \\x18\\x19\\x1a\\x1b\\x1c\\x1d\\x1e\\x1f  foo "]
    expected: FAIL

  [marquee.bgColor: setAttribute() to undefined]
    expected: FAIL

  [marquee.bgColor: setAttribute() to 7]
    expected: FAIL

  [marquee.bgColor: setAttribute() to 1.5]
    expected: FAIL

  [marquee.bgColor: setAttribute() to true]
    expected: FAIL

  [marquee.bgColor: setAttribute() to false]
    expected: FAIL

  [marquee.bgColor: setAttribute() to object "[object Object\]"]
    expected: FAIL

  [marquee.bgColor: setAttribute() to NaN]
    expected: FAIL

  [marquee.bgColor: setAttribute() to Infinity]
    expected: FAIL

  [marquee.bgColor: setAttribute() to -Infinity]
    expected: FAIL

  [marquee.bgColor: setAttribute() to "\\0"]
    expected: FAIL

  [marquee.bgColor: setAttribute() to null]
    expected: FAIL

  [marquee.bgColor: setAttribute() to object "test-toString"]
    expected: FAIL

  [marquee.bgColor: setAttribute() to object "test-valueOf"]
    expected: FAIL

  [marquee.bgColor: IDL set to ""]
    expected: FAIL

  [marquee.bgColor: IDL set to " \\0\\x01\\x02\\x03\\x04\\x05\\x06\\x07 \\b\\t\\n\\v\\f\\r\\x0e\\x0f \\x10\\x11\\x12\\x13\\x14\\x15\\x16\\x17 \\x18\\x19\\x1a\\x1b\\x1c\\x1d\\x1e\\x1f  foo "]
    expected: FAIL

  [marquee.bgColor: IDL set to undefined]
    expected: FAIL

  [marquee.bgColor: IDL set to 7]
    expected: FAIL

  [marquee.bgColor: IDL set to 1.5]
    expected: FAIL

  [marquee.bgColor: IDL set to true]
    expected: FAIL

  [marquee.bgColor: IDL set to false]
    expected: FAIL

  [marquee.bgColor: IDL set to object "[object Object\]"]
    expected: FAIL

  [marquee.bgColor: IDL set to NaN]
    expected: FAIL

  [marquee.bgColor: IDL set to Infinity]
    expected: FAIL

  [marquee.bgColor: IDL set to -Infinity]
    expected: FAIL

  [marquee.bgColor: IDL set to "\\0"]
    expected: FAIL

  [marquee.bgColor: IDL set to null]
    expected: FAIL

  [marquee.bgColor: IDL set to object "test-toString"]
    expected: FAIL

  [marquee.bgColor: IDL set to object "test-valueOf"]
    expected: FAIL

  [marquee.direction: setAttribute() to ""]
    expected: FAIL

  [marquee.direction: setAttribute() to " \\0\\x01\\x02\\x03\\x04\\x05\\x06\\x07 \\b\\t\\n\\v\\f\\r\\x0e\\x0f \\x10\\x11\\x12\\x13\\x14\\x15\\x16\\x17 \\x18\\x19\\x1a\\x1b\\x1c\\x1d\\x1e\\x1f  foo "]
    expected: FAIL

  [marquee.direction: setAttribute() to undefined]
    expected: FAIL

  [marquee.direction: setAttribute() to 7]
    expected: FAIL

  [marquee.direction: setAttribute() to 1.5]
    expected: FAIL

  [marquee.direction: setAttribute() to true]
    expected: FAIL

  [marquee.direction: setAttribute() to false]
    expected: FAIL

  [marquee.direction: setAttribute() to object "[object Object\]"]
    expected: FAIL

  [marquee.direction: setAttribute() to NaN]
    expected: FAIL

  [marquee.direction: setAttribute() to Infinity]
    expected: FAIL

  [marquee.direction: setAttribute() to -Infinity]
    expected: FAIL

  [marquee.direction: setAttribute() to "\\0"]
    expected: FAIL

  [marquee.direction: setAttribute() to null]
    expected: FAIL

  [marquee.direction: setAttribute() to object "test-toString"]
    expected: FAIL

  [marquee.direction: setAttribute() to object "test-valueOf"]
    expected: FAIL

  [marquee.direction: IDL set to ""]
    expected: FAIL

  [marquee.direction: IDL set to " \\0\\x01\\x02\\x03\\x04\\x05\\x06\\x07 \\b\\t\\n\\v\\f\\r\\x0e\\x0f \\x10\\x11\\x12\\x13\\x14\\x15\\x16\\x17 \\x18\\x19\\x1a\\x1b\\x1c\\x1d\\x1e\\x1f  foo "]
    expected: FAIL

  [marquee.direction: IDL set to undefined]
    expected: FAIL

  [marquee.direction: IDL set to 7]
    expected: FAIL

  [marquee.direction: IDL set to 1.5]
    expected: FAIL

  [marquee.direction: IDL set to true]
    expected: FAIL

  [marquee.direction: IDL set to false]
    expected: FAIL

  [marquee.direction: IDL set to object "[object Object\]"]
    expected: FAIL

  [marquee.direction: IDL set to NaN]
    expected: FAIL

  [marquee.direction: IDL set to Infinity]
    expected: FAIL

  [marquee.direction: IDL set to -Infinity]
    expected: FAIL

  [marquee.direction: IDL set to "\\0"]
    expected: FAIL

  [marquee.direction: IDL set to null]
    expected: FAIL

  [marquee.direction: IDL set to object "test-toString"]
    expected: FAIL

  [marquee.direction: IDL set to object "test-valueOf"]
    expected: FAIL

  [marquee.height: setAttribute() to ""]
    expected: FAIL

  [marquee.height: setAttribute() to " \\0\\x01\\x02\\x03\\x04\\x05\\x06\\x07 \\b\\t\\n\\v\\f\\r\\x0e\\x0f \\x10\\x11\\x12\\x13\\x14\\x15\\x16\\x17 \\x18\\x19\\x1a\\x1b\\x1c\\x1d\\x1e\\x1f  foo "]
    expected: FAIL

  [marquee.height: setAttribute() to undefined]
    expected: FAIL

  [marquee.height: setAttribute() to 7]
    expected: FAIL

  [marquee.height: setAttribute() to 1.5]
    expected: FAIL

  [marquee.height: setAttribute() to true]
    expected: FAIL

  [marquee.height: setAttribute() to false]
    expected: FAIL

  [marquee.height: setAttribute() to object "[object Object\]"]
    expected: FAIL

  [marquee.height: setAttribute() to NaN]
    expected: FAIL

  [marquee.height: setAttribute() to Infinity]
    expected: FAIL

  [marquee.height: setAttribute() to -Infinity]
    expected: FAIL

  [marquee.height: setAttribute() to "\\0"]
    expected: FAIL

  [marquee.height: setAttribute() to null]
    expected: FAIL

  [marquee.height: setAttribute() to object "test-toString"]
    expected: FAIL

  [marquee.height: setAttribute() to object "test-valueOf"]
    expected: FAIL

  [marquee.height: IDL set to ""]
    expected: FAIL

  [marquee.height: IDL set to " \\0\\x01\\x02\\x03\\x04\\x05\\x06\\x07 \\b\\t\\n\\v\\f\\r\\x0e\\x0f \\x10\\x11\\x12\\x13\\x14\\x15\\x16\\x17 \\x18\\x19\\x1a\\x1b\\x1c\\x1d\\x1e\\x1f  foo "]
    expected: FAIL

  [marquee.height: IDL set to undefined]
    expected: FAIL

  [marquee.height: IDL set to 7]
    expected: FAIL

  [marquee.height: IDL set to 1.5]
    expected: FAIL

  [marquee.height: IDL set to true]
    expected: FAIL

  [marquee.height: IDL set to false]
    expected: FAIL

  [marquee.height: IDL set to object "[object Object\]"]
    expected: FAIL

  [marquee.height: IDL set to NaN]
    expected: FAIL

  [marquee.height: IDL set to Infinity]
    expected: FAIL

  [marquee.height: IDL set to -Infinity]
    expected: FAIL

  [marquee.height: IDL set to "\\0"]
    expected: FAIL

  [marquee.height: IDL set to null]
    expected: FAIL

  [marquee.height: IDL set to object "test-toString"]
    expected: FAIL

  [marquee.height: IDL set to object "test-valueOf"]
    expected: FAIL

  [marquee.hspace: setAttribute() to -2147483649]
    expected: FAIL

  [marquee.hspace: setAttribute() to -2147483648]
    expected: FAIL

  [marquee.hspace: setAttribute() to -36]
    expected: FAIL

  [marquee.hspace: setAttribute() to -1]
    expected: FAIL

  [marquee.hspace: setAttribute() to 0]
    expected: FAIL

  [marquee.hspace: setAttribute() to 1]
    expected: FAIL

  [marquee.hspace: setAttribute() to 257]
    expected: FAIL

  [marquee.hspace: setAttribute() to 2147483647]
    expected: FAIL

  [marquee.hspace: setAttribute() to 2147483648]
    expected: FAIL

  [marquee.hspace: setAttribute() to 4294967295]
    expected: FAIL

  [marquee.hspace: setAttribute() to 4294967296]
    expected: FAIL

  [marquee.hspace: setAttribute() to ""]
    expected: FAIL

  [marquee.hspace: setAttribute() to "-1"]
    expected: FAIL

  [marquee.hspace: setAttribute() to "-0"]
    expected: FAIL

  [marquee.hspace: setAttribute() to "0"]
    expected: FAIL

  [marquee.hspace: setAttribute() to "1"]
    expected: FAIL

  [marquee.hspace: setAttribute() to "\\t7"]
    expected: FAIL

  [marquee.hspace: setAttribute() to "\\v7"]
    expected: FAIL

  [marquee.hspace: setAttribute() to "\\f7"]
    expected: FAIL

  [marquee.hspace: setAttribute() to " 7"]
    expected: FAIL

  [marquee.hspace: setAttribute() to " 7"]
    expected: FAIL

  [marquee.hspace: setAttribute() to "﻿7"]
    expected: FAIL

  [marquee.hspace: setAttribute() to "\\n7"]
    expected: FAIL

  [marquee.hspace: setAttribute() to "\\r7"]
    expected: FAIL

  [marquee.hspace: setAttribute() to " 7"]
    expected: FAIL

  [marquee.hspace: setAttribute() to " 7"]
    expected: FAIL

  [marquee.hspace: setAttribute() to " 7"]
    expected: FAIL

  [marquee.hspace: setAttribute() to "᠎7"]
    expected: FAIL

  [marquee.hspace: setAttribute() to " 7"]
    expected: FAIL

  [marquee.hspace: setAttribute() to " 7"]
    expected: FAIL

  [marquee.hspace: setAttribute() to " 7"]
    expected: FAIL

  [marquee.hspace: setAttribute() to " 7"]
    expected: FAIL

  [marquee.hspace: setAttribute() to " 7"]
    expected: FAIL

  [marquee.hspace: setAttribute() to " 7"]
    expected: FAIL

  [marquee.hspace: setAttribute() to " 7"]
    expected: FAIL

  [marquee.hspace: setAttribute() to " 7"]
    expected: FAIL

  [marquee.hspace: setAttribute() to " 7"]
    expected: FAIL

  [marquee.hspace: setAttribute() to " 7"]
    expected: FAIL

  [marquee.hspace: setAttribute() to " 7"]
    expected: FAIL

  [marquee.hspace: setAttribute() to " 7"]
    expected: FAIL

  [marquee.hspace: setAttribute() to "　7"]
    expected: FAIL

  [marquee.hspace: setAttribute() to " \\0\\x01\\x02\\x03\\x04\\x05\\x06\\x07 \\b\\t\\n\\v\\f\\r\\x0e\\x0f \\x10\\x11\\x12\\x13\\x14\\x15\\x16\\x17 \\x18\\x19\\x1a\\x1b\\x1c\\x1d\\x1e\\x1f  foo "]
    expected: FAIL

  [marquee.hspace: setAttribute() to undefined]
    expected: FAIL

  [marquee.hspace: setAttribute() to 1.5]
    expected: FAIL

  [marquee.hspace: setAttribute() to true]
    expected: FAIL

  [marquee.hspace: setAttribute() to false]
    expected: FAIL

  [marquee.hspace: setAttribute() to object "[object Object\]"]
    expected: FAIL

  [marquee.hspace: setAttribute() to NaN]
    expected: FAIL

  [marquee.hspace: setAttribute() to Infinity]
    expected: FAIL

  [marquee.hspace: setAttribute() to -Infinity]
    expected: FAIL

  [marquee.hspace: setAttribute() to "\\0"]
    expected: FAIL

  [marquee.hspace: setAttribute() to object "2"]
    expected: FAIL

  [marquee.hspace: setAttribute() to object "3"]
    expected: FAIL

  [marquee.hspace: IDL set to 0]
    expected: FAIL

  [marquee.hspace: IDL set to 1]
    expected: FAIL

  [marquee.hspace: IDL set to 257]
    expected: FAIL

  [marquee.hspace: IDL set to 2147483647]
    expected: FAIL

  [marquee.hspace: IDL set to "-0"]
    expected: FAIL

  [marquee.hspace: IDL set to 2147483648]
    expected: FAIL

  [marquee.hspace: IDL set to 4294967295]
    expected: FAIL

  [marquee.scrollAmount: setAttribute() to -2147483649]
    expected: FAIL

  [marquee.scrollAmount: setAttribute() to -2147483648]
    expected: FAIL

  [marquee.scrollAmount: setAttribute() to -36]
    expected: FAIL

  [marquee.scrollAmount: setAttribute() to -1]
    expected: FAIL

  [marquee.scrollAmount: setAttribute() to 0]
    expected: FAIL

  [marquee.scrollAmount: setAttribute() to 1]
    expected: FAIL

  [marquee.scrollAmount: setAttribute() to 257]
    expected: FAIL

  [marquee.scrollAmount: setAttribute() to 2147483647]
    expected: FAIL

  [marquee.scrollAmount: setAttribute() to 2147483648]
    expected: FAIL

  [marquee.scrollAmount: setAttribute() to 4294967295]
    expected: FAIL

  [marquee.scrollAmount: setAttribute() to 4294967296]
    expected: FAIL

  [marquee.scrollAmount: setAttribute() to ""]
    expected: FAIL

  [marquee.scrollAmount: setAttribute() to "-1"]
    expected: FAIL

  [marquee.scrollAmount: setAttribute() to "-0"]
    expected: FAIL

  [marquee.scrollAmount: setAttribute() to "0"]
    expected: FAIL

  [marquee.scrollAmount: setAttribute() to "1"]
    expected: FAIL

  [marquee.scrollAmount: setAttribute() to "\\t7"]
    expected: FAIL

  [marquee.scrollAmount: setAttribute() to "\\v7"]
    expected: FAIL

  [marquee.scrollAmount: setAttribute() to "\\f7"]
    expected: FAIL

  [marquee.scrollAmount: setAttribute() to " 7"]
    expected: FAIL

  [marquee.scrollAmount: setAttribute() to " 7"]
    expected: FAIL

  [marquee.scrollAmount: setAttribute() to "﻿7"]
    expected: FAIL

  [marquee.scrollAmount: setAttribute() to "\\n7"]
    expected: FAIL

  [marquee.scrollAmount: setAttribute() to "\\r7"]
    expected: FAIL

  [marquee.scrollAmount: setAttribute() to " 7"]
    expected: FAIL

  [marquee.scrollAmount: setAttribute() to " 7"]
    expected: FAIL

  [marquee.scrollAmount: setAttribute() to " 7"]
    expected: FAIL

  [marquee.scrollAmount: setAttribute() to "᠎7"]
    expected: FAIL

  [marquee.scrollAmount: setAttribute() to " 7"]
    expected: FAIL

  [marquee.scrollAmount: setAttribute() to " 7"]
    expected: FAIL

  [marquee.scrollAmount: setAttribute() to " 7"]
    expected: FAIL

  [marquee.scrollAmount: setAttribute() to " 7"]
    expected: FAIL

  [marquee.scrollAmount: setAttribute() to " 7"]
    expected: FAIL

  [marquee.scrollAmount: setAttribute() to " 7"]
    expected: FAIL

  [marquee.scrollAmount: setAttribute() to " 7"]
    expected: FAIL

  [marquee.scrollAmount: setAttribute() to " 7"]
    expected: FAIL

  [marquee.scrollAmount: setAttribute() to " 7"]
    expected: FAIL

  [marquee.scrollAmount: setAttribute() to " 7"]
    expected: FAIL

  [marquee.scrollAmount: setAttribute() to " 7"]
    expected: FAIL

  [marquee.scrollAmount: setAttribute() to " 7"]
    expected: FAIL

  [marquee.scrollAmount: setAttribute() to "　7"]
    expected: FAIL

  [marquee.scrollAmount: setAttribute() to " \\0\\x01\\x02\\x03\\x04\\x05\\x06\\x07 \\b\\t\\n\\v\\f\\r\\x0e\\x0f \\x10\\x11\\x12\\x13\\x14\\x15\\x16\\x17 \\x18\\x19\\x1a\\x1b\\x1c\\x1d\\x1e\\x1f  foo "]
    expected: FAIL

  [marquee.scrollAmount: setAttribute() to undefined]
    expected: FAIL

  [marquee.scrollAmount: setAttribute() to 1.5]
    expected: FAIL

  [marquee.scrollAmount: setAttribute() to true]
    expected: FAIL

  [marquee.scrollAmount: setAttribute() to false]
    expected: FAIL

  [marquee.scrollAmount: setAttribute() to object "[object Object\]"]
    expected: FAIL

  [marquee.scrollAmount: setAttribute() to NaN]
    expected: FAIL

  [marquee.scrollAmount: setAttribute() to Infinity]
    expected: FAIL

  [marquee.scrollAmount: setAttribute() to -Infinity]
    expected: FAIL

  [marquee.scrollAmount: setAttribute() to "\\0"]
    expected: FAIL

  [marquee.scrollAmount: setAttribute() to object "2"]
    expected: FAIL

  [marquee.scrollAmount: setAttribute() to object "3"]
    expected: FAIL

  [marquee.scrollAmount: IDL set to 0]
    expected: FAIL

  [marquee.scrollAmount: IDL set to 1]
    expected: FAIL

  [marquee.scrollAmount: IDL set to 257]
    expected: FAIL

  [marquee.scrollAmount: IDL set to 2147483647]
    expected: FAIL

  [marquee.scrollAmount: IDL set to "-0"]
    expected: FAIL

  [marquee.scrollAmount: IDL set to 2147483648]
    expected: FAIL

  [marquee.scrollAmount: IDL set to 4294967295]
    expected: FAIL

  [marquee.scrollDelay: setAttribute() to -2147483649]
    expected: FAIL

  [marquee.scrollDelay: setAttribute() to -2147483648]
    expected: FAIL

  [marquee.scrollDelay: setAttribute() to -36]
    expected: FAIL

  [marquee.scrollDelay: setAttribute() to -1]
    expected: FAIL

  [marquee.scrollDelay: setAttribute() to 0]
    expected: FAIL

  [marquee.scrollDelay: setAttribute() to 1]
    expected: FAIL

  [marquee.scrollDelay: setAttribute() to 257]
    expected: FAIL

  [marquee.scrollDelay: setAttribute() to 2147483647]
    expected: FAIL

  [marquee.scrollDelay: setAttribute() to 2147483648]
    expected: FAIL

  [marquee.scrollDelay: setAttribute() to 4294967295]
    expected: FAIL

  [marquee.scrollDelay: setAttribute() to 4294967296]
    expected: FAIL

  [marquee.scrollDelay: setAttribute() to ""]
    expected: FAIL

  [marquee.scrollDelay: setAttribute() to "-1"]
    expected: FAIL

  [marquee.scrollDelay: setAttribute() to "-0"]
    expected: FAIL

  [marquee.scrollDelay: setAttribute() to "0"]
    expected: FAIL

  [marquee.scrollDelay: setAttribute() to "1"]
    expected: FAIL

  [marquee.scrollDelay: setAttribute() to "\\t7"]
    expected: FAIL

  [marquee.scrollDelay: setAttribute() to "\\v7"]
    expected: FAIL

  [marquee.scrollDelay: setAttribute() to "\\f7"]
    expected: FAIL

  [marquee.scrollDelay: setAttribute() to " 7"]
    expected: FAIL

  [marquee.scrollDelay: setAttribute() to " 7"]
    expected: FAIL

  [marquee.scrollDelay: setAttribute() to "﻿7"]
    expected: FAIL

  [marquee.scrollDelay: setAttribute() to "\\n7"]
    expected: FAIL

  [marquee.scrollDelay: setAttribute() to "\\r7"]
    expected: FAIL

  [marquee.scrollDelay: setAttribute() to " 7"]
    expected: FAIL

  [marquee.scrollDelay: setAttribute() to " 7"]
    expected: FAIL

  [marquee.scrollDelay: setAttribute() to " 7"]
    expected: FAIL

  [marquee.scrollDelay: setAttribute() to "᠎7"]
    expected: FAIL

  [marquee.scrollDelay: setAttribute() to " 7"]
    expected: FAIL

  [marquee.scrollDelay: setAttribute() to " 7"]
    expected: FAIL

  [marquee.scrollDelay: setAttribute() to " 7"]
    expected: FAIL

  [marquee.scrollDelay: setAttribute() to " 7"]
    expected: FAIL

  [marquee.scrollDelay: setAttribute() to " 7"]
    expected: FAIL

  [marquee.scrollDelay: setAttribute() to " 7"]
    expected: FAIL

  [marquee.scrollDelay: setAttribute() to " 7"]
    expected: FAIL

  [marquee.scrollDelay: setAttribute() to " 7"]
    expected: FAIL

  [marquee.scrollDelay: setAttribute() to " 7"]
    expected: FAIL

  [marquee.scrollDelay: setAttribute() to " 7"]
    expected: FAIL

  [marquee.scrollDelay: setAttribute() to " 7"]
    expected: FAIL

  [marquee.scrollDelay: setAttribute() to " 7"]
    expected: FAIL

  [marquee.scrollDelay: setAttribute() to "　7"]
    expected: FAIL

  [marquee.scrollDelay: setAttribute() to " \\0\\x01\\x02\\x03\\x04\\x05\\x06\\x07 \\b\\t\\n\\v\\f\\r\\x0e\\x0f \\x10\\x11\\x12\\x13\\x14\\x15\\x16\\x17 \\x18\\x19\\x1a\\x1b\\x1c\\x1d\\x1e\\x1f  foo "]
    expected: FAIL

  [marquee.scrollDelay: setAttribute() to undefined]
    expected: FAIL

  [marquee.scrollDelay: setAttribute() to 1.5]
    expected: FAIL

  [marquee.scrollDelay: setAttribute() to true]
    expected: FAIL

  [marquee.scrollDelay: setAttribute() to false]
    expected: FAIL

  [marquee.scrollDelay: setAttribute() to object "[object Object\]"]
    expected: FAIL

  [marquee.scrollDelay: setAttribute() to NaN]
    expected: FAIL

  [marquee.scrollDelay: setAttribute() to Infinity]
    expected: FAIL

  [marquee.scrollDelay: setAttribute() to -Infinity]
    expected: FAIL

  [marquee.scrollDelay: setAttribute() to "\\0"]
    expected: FAIL

  [marquee.scrollDelay: setAttribute() to object "2"]
    expected: FAIL

  [marquee.scrollDelay: setAttribute() to object "3"]
    expected: FAIL

  [marquee.scrollDelay: IDL set to 0]
    expected: FAIL

  [marquee.scrollDelay: IDL set to 1]
    expected: FAIL

  [marquee.scrollDelay: IDL set to 257]
    expected: FAIL

  [marquee.scrollDelay: IDL set to 2147483647]
    expected: FAIL

  [marquee.scrollDelay: IDL set to "-0"]
    expected: FAIL

  [marquee.scrollDelay: IDL set to 2147483648]
    expected: FAIL

  [marquee.scrollDelay: IDL set to 4294967295]
    expected: FAIL

  [marquee.trueSpeed: setAttribute() to ""]
    expected: FAIL

  [marquee.trueSpeed: setAttribute() to " foo "]
    expected: FAIL

  [marquee.trueSpeed: setAttribute() to undefined]
    expected: FAIL

  [marquee.trueSpeed: setAttribute() to null]
    expected: FAIL

  [marquee.trueSpeed: setAttribute() to 7]
    expected: FAIL

  [marquee.trueSpeed: setAttribute() to 1.5]
    expected: FAIL

  [marquee.trueSpeed: setAttribute() to true]
    expected: FAIL

  [marquee.trueSpeed: setAttribute() to false]
    expected: FAIL

  [marquee.trueSpeed: setAttribute() to object "[object Object\]"]
    expected: FAIL

  [marquee.trueSpeed: setAttribute() to NaN]
    expected: FAIL

  [marquee.trueSpeed: setAttribute() to Infinity]
    expected: FAIL

  [marquee.trueSpeed: setAttribute() to -Infinity]
    expected: FAIL

  [marquee.trueSpeed: setAttribute() to "\\0"]
    expected: FAIL

  [marquee.trueSpeed: setAttribute() to object "test-toString"]
    expected: FAIL

  [marquee.trueSpeed: setAttribute() to object "test-valueOf"]
    expected: FAIL

  [marquee.trueSpeed: setAttribute() to "trueSpeed"]
    expected: FAIL

  [marquee.trueSpeed: IDL set to ""]
    expected: FAIL

  [marquee.trueSpeed: IDL set to " foo "]
    expected: FAIL

  [marquee.trueSpeed: IDL set to undefined]
    expected: FAIL

  [marquee.trueSpeed: IDL set to null]
    expected: FAIL

  [marquee.trueSpeed: IDL set to 7]
    expected: FAIL

  [marquee.trueSpeed: IDL set to 1.5]
    expected: FAIL

  [marquee.trueSpeed: IDL set to false]
    expected: FAIL

  [marquee.trueSpeed: IDL set to object "[object Object\]"]
    expected: FAIL

  [marquee.trueSpeed: IDL set to NaN]
    expected: FAIL

  [marquee.trueSpeed: IDL set to Infinity]
    expected: FAIL

  [marquee.trueSpeed: IDL set to -Infinity]
    expected: FAIL

  [marquee.trueSpeed: IDL set to "\\0"]
    expected: FAIL

  [marquee.trueSpeed: IDL set to object "test-toString"]
    expected: FAIL

  [marquee.trueSpeed: IDL set to object "test-valueOf"]
    expected: FAIL

  [marquee.vspace: setAttribute() to -2147483649]
    expected: FAIL

  [marquee.vspace: setAttribute() to -2147483648]
    expected: FAIL

  [marquee.vspace: setAttribute() to -36]
    expected: FAIL

  [marquee.vspace: setAttribute() to -1]
    expected: FAIL

  [marquee.vspace: setAttribute() to 0]
    expected: FAIL

  [marquee.vspace: setAttribute() to 1]
    expected: FAIL

  [marquee.vspace: setAttribute() to 257]
    expected: FAIL

  [marquee.vspace: setAttribute() to 2147483647]
    expected: FAIL

  [marquee.vspace: setAttribute() to 2147483648]
    expected: FAIL

  [marquee.vspace: setAttribute() to 4294967295]
    expected: FAIL

  [marquee.vspace: setAttribute() to 4294967296]
    expected: FAIL

  [marquee.vspace: setAttribute() to ""]
    expected: FAIL

  [marquee.vspace: setAttribute() to "-1"]
    expected: FAIL

  [marquee.vspace: setAttribute() to "-0"]
    expected: FAIL

  [marquee.vspace: setAttribute() to "0"]
    expected: FAIL

  [marquee.vspace: setAttribute() to "1"]
    expected: FAIL

  [marquee.vspace: setAttribute() to "\\t7"]
    expected: FAIL

  [marquee.vspace: setAttribute() to "\\v7"]
    expected: FAIL

  [marquee.vspace: setAttribute() to "\\f7"]
    expected: FAIL

  [marquee.vspace: setAttribute() to " 7"]
    expected: FAIL

  [marquee.vspace: setAttribute() to " 7"]
    expected: FAIL

  [marquee.vspace: setAttribute() to "﻿7"]
    expected: FAIL

  [marquee.vspace: setAttribute() to "\\n7"]
    expected: FAIL

  [marquee.vspace: setAttribute() to "\\r7"]
    expected: FAIL

  [marquee.vspace: setAttribute() to " 7"]
    expected: FAIL

  [marquee.vspace: setAttribute() to " 7"]
    expected: FAIL

  [marquee.vspace: setAttribute() to " 7"]
    expected: FAIL

  [marquee.vspace: setAttribute() to "᠎7"]
    expected: FAIL

  [marquee.vspace: setAttribute() to " 7"]
    expected: FAIL

  [marquee.vspace: setAttribute() to " 7"]
    expected: FAIL

  [marquee.vspace: setAttribute() to " 7"]
    expected: FAIL

  [marquee.vspace: setAttribute() to " 7"]
    expected: FAIL

  [marquee.vspace: setAttribute() to " 7"]
    expected: FAIL

  [marquee.vspace: setAttribute() to " 7"]
    expected: FAIL

  [marquee.vspace: setAttribute() to " 7"]
    expected: FAIL

  [marquee.vspace: setAttribute() to " 7"]
    expected: FAIL

  [marquee.vspace: setAttribute() to " 7"]
    expected: FAIL

  [marquee.vspace: setAttribute() to " 7"]
    expected: FAIL

  [marquee.vspace: setAttribute() to " 7"]
    expected: FAIL

  [marquee.vspace: setAttribute() to " 7"]
    expected: FAIL

  [marquee.vspace: setAttribute() to "　7"]
    expected: FAIL

  [marquee.vspace: setAttribute() to " \\0\\x01\\x02\\x03\\x04\\x05\\x06\\x07 \\b\\t\\n\\v\\f\\r\\x0e\\x0f \\x10\\x11\\x12\\x13\\x14\\x15\\x16\\x17 \\x18\\x19\\x1a\\x1b\\x1c\\x1d\\x1e\\x1f  foo "]
    expected: FAIL

  [marquee.vspace: setAttribute() to undefined]
    expected: FAIL

  [marquee.vspace: setAttribute() to 1.5]
    expected: FAIL

  [marquee.vspace: setAttribute() to true]
    expected: FAIL

  [marquee.vspace: setAttribute() to false]
    expected: FAIL

  [marquee.vspace: setAttribute() to object "[object Object\]"]
    expected: FAIL

  [marquee.vspace: setAttribute() to NaN]
    expected: FAIL

  [marquee.vspace: setAttribute() to Infinity]
    expected: FAIL

  [marquee.vspace: setAttribute() to -Infinity]
    expected: FAIL

  [marquee.vspace: setAttribute() to "\\0"]
    expected: FAIL

  [marquee.vspace: setAttribute() to object "2"]
    expected: FAIL

  [marquee.vspace: setAttribute() to object "3"]
    expected: FAIL

  [marquee.vspace: IDL set to 0]
    expected: FAIL

  [marquee.vspace: IDL set to 1]
    expected: FAIL

  [marquee.vspace: IDL set to 257]
    expected: FAIL

  [marquee.vspace: IDL set to 2147483647]
    expected: FAIL

  [marquee.vspace: IDL set to "-0"]
    expected: FAIL

  [marquee.vspace: IDL set to 2147483648]
    expected: FAIL

  [marquee.vspace: IDL set to 4294967295]
    expected: FAIL

  [marquee.width: setAttribute() to ""]
    expected: FAIL

  [marquee.width: setAttribute() to " \\0\\x01\\x02\\x03\\x04\\x05\\x06\\x07 \\b\\t\\n\\v\\f\\r\\x0e\\x0f \\x10\\x11\\x12\\x13\\x14\\x15\\x16\\x17 \\x18\\x19\\x1a\\x1b\\x1c\\x1d\\x1e\\x1f  foo "]
    expected: FAIL

  [marquee.width: setAttribute() to undefined]
    expected: FAIL

  [marquee.width: setAttribute() to 7]
    expected: FAIL

  [marquee.width: setAttribute() to 1.5]
    expected: FAIL

  [marquee.width: setAttribute() to true]
    expected: FAIL

  [marquee.width: setAttribute() to false]
    expected: FAIL

  [marquee.width: setAttribute() to object "[object Object\]"]
    expected: FAIL

  [marquee.width: setAttribute() to NaN]
    expected: FAIL

  [marquee.width: setAttribute() to Infinity]
    expected: FAIL

  [marquee.width: setAttribute() to -Infinity]
    expected: FAIL

  [marquee.width: setAttribute() to "\\0"]
    expected: FAIL

  [marquee.width: setAttribute() to null]
    expected: FAIL

  [marquee.width: setAttribute() to object "test-toString"]
    expected: FAIL

  [marquee.width: setAttribute() to object "test-valueOf"]
    expected: FAIL

  [marquee.width: IDL set to ""]
    expected: FAIL

  [marquee.width: IDL set to " \\0\\x01\\x02\\x03\\x04\\x05\\x06\\x07 \\b\\t\\n\\v\\f\\r\\x0e\\x0f \\x10\\x11\\x12\\x13\\x14\\x15\\x16\\x17 \\x18\\x19\\x1a\\x1b\\x1c\\x1d\\x1e\\x1f  foo "]
    expected: FAIL

  [marquee.width: IDL set to undefined]
    expected: FAIL

  [marquee.width: IDL set to 7]
    expected: FAIL

  [marquee.width: IDL set to 1.5]
    expected: FAIL

  [marquee.width: IDL set to true]
    expected: FAIL

  [marquee.width: IDL set to false]
    expected: FAIL

  [marquee.width: IDL set to object "[object Object\]"]
    expected: FAIL

  [marquee.width: IDL set to NaN]
    expected: FAIL

  [marquee.width: IDL set to Infinity]
    expected: FAIL

  [marquee.width: IDL set to -Infinity]
    expected: FAIL

  [marquee.width: IDL set to "\\0"]
    expected: FAIL

  [marquee.width: IDL set to null]
    expected: FAIL

  [marquee.width: IDL set to object "test-toString"]
    expected: FAIL

  [marquee.width: IDL set to object "test-valueOf"]
    expected: FAIL
<<<<<<< HEAD
=======

  [applet.align: typeof IDL attribute]
    expected: FAIL

  [applet.align: IDL get with DOM attribute unset]
    expected: FAIL

  [applet.align: setAttribute() to ""]
    expected: FAIL

  [applet.align: setAttribute() to " \\0\\x01\\x02\\x03\\x04\\x05\\x06\\x07 \\b\\t\\n\\v\\f\\r\\x0e\\x0f \\x10\\x11\\x12\\x13\\x14\\x15\\x16\\x17 \\x18\\x19\\x1a\\x1b\\x1c\\x1d\\x1e\\x1f  foo "]
    expected: FAIL

  [applet.align: setAttribute() to undefined]
    expected: FAIL

  [applet.align: setAttribute() to 7]
    expected: FAIL

  [applet.align: setAttribute() to 1.5]
    expected: FAIL

  [applet.align: setAttribute() to true]
    expected: FAIL

  [applet.align: setAttribute() to false]
    expected: FAIL

  [applet.align: setAttribute() to object "[object Object\]"]
    expected: FAIL

  [applet.align: setAttribute() to NaN]
    expected: FAIL

  [applet.align: setAttribute() to Infinity]
    expected: FAIL

  [applet.align: setAttribute() to -Infinity]
    expected: FAIL

  [applet.align: setAttribute() to "\\0"]
    expected: FAIL

  [applet.align: setAttribute() to null]
    expected: FAIL

  [applet.align: setAttribute() to object "test-toString"]
    expected: FAIL

  [applet.align: setAttribute() to object "test-valueOf"]
    expected: FAIL

  [applet.align: IDL set to ""]
    expected: FAIL

  [applet.align: IDL set to " \\0\\x01\\x02\\x03\\x04\\x05\\x06\\x07 \\b\\t\\n\\v\\f\\r\\x0e\\x0f \\x10\\x11\\x12\\x13\\x14\\x15\\x16\\x17 \\x18\\x19\\x1a\\x1b\\x1c\\x1d\\x1e\\x1f  foo "]
    expected: FAIL

  [applet.align: IDL set to undefined]
    expected: FAIL

  [applet.align: IDL set to 7]
    expected: FAIL

  [applet.align: IDL set to 1.5]
    expected: FAIL

  [applet.align: IDL set to true]
    expected: FAIL

  [applet.align: IDL set to false]
    expected: FAIL

  [applet.align: IDL set to object "[object Object\]"]
    expected: FAIL

  [applet.align: IDL set to NaN]
    expected: FAIL

  [applet.align: IDL set to Infinity]
    expected: FAIL

  [applet.align: IDL set to -Infinity]
    expected: FAIL

  [applet.align: IDL set to "\\0"]
    expected: FAIL

  [applet.align: IDL set to null]
    expected: FAIL

  [applet.align: IDL set to object "test-toString"]
    expected: FAIL

  [applet.align: IDL set to object "test-valueOf"]
    expected: FAIL

  [applet.alt: typeof IDL attribute]
    expected: FAIL

  [applet.alt: IDL get with DOM attribute unset]
    expected: FAIL

  [applet.alt: setAttribute() to ""]
    expected: FAIL

  [applet.alt: setAttribute() to " \\0\\x01\\x02\\x03\\x04\\x05\\x06\\x07 \\b\\t\\n\\v\\f\\r\\x0e\\x0f \\x10\\x11\\x12\\x13\\x14\\x15\\x16\\x17 \\x18\\x19\\x1a\\x1b\\x1c\\x1d\\x1e\\x1f  foo "]
    expected: FAIL

  [applet.alt: setAttribute() to undefined]
    expected: FAIL

  [applet.alt: setAttribute() to 7]
    expected: FAIL

  [applet.alt: setAttribute() to 1.5]
    expected: FAIL

  [applet.alt: setAttribute() to true]
    expected: FAIL

  [applet.alt: setAttribute() to false]
    expected: FAIL

  [applet.alt: setAttribute() to object "[object Object\]"]
    expected: FAIL

  [applet.alt: setAttribute() to NaN]
    expected: FAIL

  [applet.alt: setAttribute() to Infinity]
    expected: FAIL

  [applet.alt: setAttribute() to -Infinity]
    expected: FAIL

  [applet.alt: setAttribute() to "\\0"]
    expected: FAIL

  [applet.alt: setAttribute() to null]
    expected: FAIL

  [applet.alt: setAttribute() to object "test-toString"]
    expected: FAIL

  [applet.alt: setAttribute() to object "test-valueOf"]
    expected: FAIL

  [applet.alt: IDL set to ""]
    expected: FAIL

  [applet.alt: IDL set to " \\0\\x01\\x02\\x03\\x04\\x05\\x06\\x07 \\b\\t\\n\\v\\f\\r\\x0e\\x0f \\x10\\x11\\x12\\x13\\x14\\x15\\x16\\x17 \\x18\\x19\\x1a\\x1b\\x1c\\x1d\\x1e\\x1f  foo "]
    expected: FAIL

  [applet.alt: IDL set to undefined]
    expected: FAIL

  [applet.alt: IDL set to 7]
    expected: FAIL

  [applet.alt: IDL set to 1.5]
    expected: FAIL

  [applet.alt: IDL set to true]
    expected: FAIL

  [applet.alt: IDL set to false]
    expected: FAIL

  [applet.alt: IDL set to object "[object Object\]"]
    expected: FAIL

  [applet.alt: IDL set to NaN]
    expected: FAIL

  [applet.alt: IDL set to Infinity]
    expected: FAIL

  [applet.alt: IDL set to -Infinity]
    expected: FAIL

  [applet.alt: IDL set to "\\0"]
    expected: FAIL

  [applet.alt: IDL set to null]
    expected: FAIL

  [applet.alt: IDL set to object "test-toString"]
    expected: FAIL

  [applet.alt: IDL set to object "test-valueOf"]
    expected: FAIL

  [applet.archive: typeof IDL attribute]
    expected: FAIL

  [applet.archive: IDL get with DOM attribute unset]
    expected: FAIL

  [applet.archive: setAttribute() to ""]
    expected: FAIL

  [applet.archive: setAttribute() to " \\0\\x01\\x02\\x03\\x04\\x05\\x06\\x07 \\b\\t\\n\\v\\f\\r\\x0e\\x0f \\x10\\x11\\x12\\x13\\x14\\x15\\x16\\x17 \\x18\\x19\\x1a\\x1b\\x1c\\x1d\\x1e\\x1f  foo "]
    expected: FAIL

  [applet.archive: setAttribute() to undefined]
    expected: FAIL

  [applet.archive: setAttribute() to 7]
    expected: FAIL

  [applet.archive: setAttribute() to 1.5]
    expected: FAIL

  [applet.archive: setAttribute() to true]
    expected: FAIL

  [applet.archive: setAttribute() to false]
    expected: FAIL

  [applet.archive: setAttribute() to object "[object Object\]"]
    expected: FAIL

  [applet.archive: setAttribute() to NaN]
    expected: FAIL

  [applet.archive: setAttribute() to Infinity]
    expected: FAIL

  [applet.archive: setAttribute() to -Infinity]
    expected: FAIL

  [applet.archive: setAttribute() to "\\0"]
    expected: FAIL

  [applet.archive: setAttribute() to null]
    expected: FAIL

  [applet.archive: setAttribute() to object "test-toString"]
    expected: FAIL

  [applet.archive: setAttribute() to object "test-valueOf"]
    expected: FAIL

  [applet.archive: IDL set to ""]
    expected: FAIL

  [applet.archive: IDL set to " \\0\\x01\\x02\\x03\\x04\\x05\\x06\\x07 \\b\\t\\n\\v\\f\\r\\x0e\\x0f \\x10\\x11\\x12\\x13\\x14\\x15\\x16\\x17 \\x18\\x19\\x1a\\x1b\\x1c\\x1d\\x1e\\x1f  foo "]
    expected: FAIL

  [applet.archive: IDL set to undefined]
    expected: FAIL

  [applet.archive: IDL set to 7]
    expected: FAIL

  [applet.archive: IDL set to 1.5]
    expected: FAIL

  [applet.archive: IDL set to true]
    expected: FAIL

  [applet.archive: IDL set to false]
    expected: FAIL

  [applet.archive: IDL set to object "[object Object\]"]
    expected: FAIL

  [applet.archive: IDL set to NaN]
    expected: FAIL

  [applet.archive: IDL set to Infinity]
    expected: FAIL

  [applet.archive: IDL set to -Infinity]
    expected: FAIL

  [applet.archive: IDL set to "\\0"]
    expected: FAIL

  [applet.archive: IDL set to null]
    expected: FAIL

  [applet.archive: IDL set to object "test-toString"]
    expected: FAIL

  [applet.archive: IDL set to object "test-valueOf"]
    expected: FAIL

  [applet.code: typeof IDL attribute]
    expected: FAIL

  [applet.code: IDL get with DOM attribute unset]
    expected: FAIL

  [applet.code: setAttribute() to ""]
    expected: FAIL

  [applet.code: setAttribute() to " \\0\\x01\\x02\\x03\\x04\\x05\\x06\\x07 \\b\\t\\n\\v\\f\\r\\x0e\\x0f \\x10\\x11\\x12\\x13\\x14\\x15\\x16\\x17 \\x18\\x19\\x1a\\x1b\\x1c\\x1d\\x1e\\x1f  foo "]
    expected: FAIL

  [applet.code: setAttribute() to undefined]
    expected: FAIL

  [applet.code: setAttribute() to 7]
    expected: FAIL

  [applet.code: setAttribute() to 1.5]
    expected: FAIL

  [applet.code: setAttribute() to true]
    expected: FAIL

  [applet.code: setAttribute() to false]
    expected: FAIL

  [applet.code: setAttribute() to object "[object Object\]"]
    expected: FAIL

  [applet.code: setAttribute() to NaN]
    expected: FAIL

  [applet.code: setAttribute() to Infinity]
    expected: FAIL

  [applet.code: setAttribute() to -Infinity]
    expected: FAIL

  [applet.code: setAttribute() to "\\0"]
    expected: FAIL

  [applet.code: setAttribute() to null]
    expected: FAIL

  [applet.code: setAttribute() to object "test-toString"]
    expected: FAIL

  [applet.code: setAttribute() to object "test-valueOf"]
    expected: FAIL

  [applet.code: IDL set to ""]
    expected: FAIL

  [applet.code: IDL set to " \\0\\x01\\x02\\x03\\x04\\x05\\x06\\x07 \\b\\t\\n\\v\\f\\r\\x0e\\x0f \\x10\\x11\\x12\\x13\\x14\\x15\\x16\\x17 \\x18\\x19\\x1a\\x1b\\x1c\\x1d\\x1e\\x1f  foo "]
    expected: FAIL

  [applet.code: IDL set to undefined]
    expected: FAIL

  [applet.code: IDL set to 7]
    expected: FAIL

  [applet.code: IDL set to 1.5]
    expected: FAIL

  [applet.code: IDL set to true]
    expected: FAIL

  [applet.code: IDL set to false]
    expected: FAIL

  [applet.code: IDL set to object "[object Object\]"]
    expected: FAIL

  [applet.code: IDL set to NaN]
    expected: FAIL

  [applet.code: IDL set to Infinity]
    expected: FAIL

  [applet.code: IDL set to -Infinity]
    expected: FAIL

  [applet.code: IDL set to "\\0"]
    expected: FAIL

  [applet.code: IDL set to null]
    expected: FAIL

  [applet.code: IDL set to object "test-toString"]
    expected: FAIL

  [applet.code: IDL set to object "test-valueOf"]
    expected: FAIL

  [applet.codeBase: typeof IDL attribute]
    expected: FAIL

  [applet.codeBase: IDL get with DOM attribute unset]
    expected: FAIL

  [applet.codeBase: setAttribute() to ""]
    expected: FAIL

  [applet.codeBase: setAttribute() to " foo "]
    expected: FAIL

  [applet.codeBase: setAttribute() to "http://site.example/"]
    expected: FAIL

  [applet.codeBase: setAttribute() to "//site.example/path???@#l"]
    expected: FAIL

  [applet.codeBase: setAttribute() to "\\0\\x01\\x02\\x03\\x04\\x05\\x06\\x07 \\b\\t\\n\\v\\f\\r\\x0e\\x0f \\x10\\x11\\x12\\x13\\x14\\x15\\x16\\x17 \\x18\\x19\\x1a\\x1b\\x1c\\x1d\\x1e\\x1f "]
    expected: FAIL

  [applet.codeBase: setAttribute() to undefined]
    expected: FAIL

  [applet.codeBase: setAttribute() to 7]
    expected: FAIL

  [applet.codeBase: setAttribute() to 1.5]
    expected: FAIL

  [applet.codeBase: setAttribute() to true]
    expected: FAIL

  [applet.codeBase: setAttribute() to false]
    expected: FAIL

  [applet.codeBase: setAttribute() to object "[object Object\]"]
    expected: FAIL

  [applet.codeBase: setAttribute() to NaN]
    expected: FAIL

  [applet.codeBase: setAttribute() to Infinity]
    expected: FAIL

  [applet.codeBase: setAttribute() to -Infinity]
    expected: FAIL

  [applet.codeBase: setAttribute() to "\\0"]
    expected: FAIL

  [applet.codeBase: setAttribute() to null]
    expected: FAIL

  [applet.codeBase: setAttribute() to object "test-toString"]
    expected: FAIL

  [applet.codeBase: setAttribute() to object "test-valueOf"]
    expected: FAIL

  [applet.codeBase: IDL set to ""]
    expected: FAIL

  [applet.codeBase: IDL set to " foo "]
    expected: FAIL

  [applet.codeBase: IDL set to "http://site.example/"]
    expected: FAIL

  [applet.codeBase: IDL set to "//site.example/path???@#l"]
    expected: FAIL

  [applet.codeBase: IDL set to "\\0\\x01\\x02\\x03\\x04\\x05\\x06\\x07 \\b\\t\\n\\v\\f\\r\\x0e\\x0f \\x10\\x11\\x12\\x13\\x14\\x15\\x16\\x17 \\x18\\x19\\x1a\\x1b\\x1c\\x1d\\x1e\\x1f "]
    expected: FAIL

  [applet.codeBase: IDL set to undefined]
    expected: FAIL

  [applet.codeBase: IDL set to 7]
    expected: FAIL

  [applet.codeBase: IDL set to 1.5]
    expected: FAIL

  [applet.codeBase: IDL set to true]
    expected: FAIL

  [applet.codeBase: IDL set to false]
    expected: FAIL

  [applet.codeBase: IDL set to object "[object Object\]"]
    expected: FAIL

  [applet.codeBase: IDL set to NaN]
    expected: FAIL

  [applet.codeBase: IDL set to Infinity]
    expected: FAIL

  [applet.codeBase: IDL set to -Infinity]
    expected: FAIL

  [applet.codeBase: IDL set to "\\0"]
    expected: FAIL

  [applet.codeBase: IDL set to null]
    expected: FAIL

  [applet.codeBase: IDL set to object "test-toString"]
    expected: FAIL

  [applet.codeBase: IDL set to object "test-valueOf"]
    expected: FAIL

  [applet.height: typeof IDL attribute]
    expected: FAIL

  [applet.height: IDL get with DOM attribute unset]
    expected: FAIL

  [applet.height: setAttribute() to ""]
    expected: FAIL

  [applet.height: setAttribute() to " \\0\\x01\\x02\\x03\\x04\\x05\\x06\\x07 \\b\\t\\n\\v\\f\\r\\x0e\\x0f \\x10\\x11\\x12\\x13\\x14\\x15\\x16\\x17 \\x18\\x19\\x1a\\x1b\\x1c\\x1d\\x1e\\x1f  foo "]
    expected: FAIL

  [applet.height: setAttribute() to undefined]
    expected: FAIL

  [applet.height: setAttribute() to 7]
    expected: FAIL

  [applet.height: setAttribute() to 1.5]
    expected: FAIL

  [applet.height: setAttribute() to true]
    expected: FAIL

  [applet.height: setAttribute() to false]
    expected: FAIL

  [applet.height: setAttribute() to object "[object Object\]"]
    expected: FAIL

  [applet.height: setAttribute() to NaN]
    expected: FAIL

  [applet.height: setAttribute() to Infinity]
    expected: FAIL

  [applet.height: setAttribute() to -Infinity]
    expected: FAIL

  [applet.height: setAttribute() to "\\0"]
    expected: FAIL

  [applet.height: setAttribute() to null]
    expected: FAIL

  [applet.height: setAttribute() to object "test-toString"]
    expected: FAIL

  [applet.height: setAttribute() to object "test-valueOf"]
    expected: FAIL

  [applet.height: IDL set to ""]
    expected: FAIL

  [applet.height: IDL set to " \\0\\x01\\x02\\x03\\x04\\x05\\x06\\x07 \\b\\t\\n\\v\\f\\r\\x0e\\x0f \\x10\\x11\\x12\\x13\\x14\\x15\\x16\\x17 \\x18\\x19\\x1a\\x1b\\x1c\\x1d\\x1e\\x1f  foo "]
    expected: FAIL

  [applet.height: IDL set to undefined]
    expected: FAIL

  [applet.height: IDL set to 7]
    expected: FAIL

  [applet.height: IDL set to 1.5]
    expected: FAIL

  [applet.height: IDL set to true]
    expected: FAIL

  [applet.height: IDL set to false]
    expected: FAIL

  [applet.height: IDL set to object "[object Object\]"]
    expected: FAIL

  [applet.height: IDL set to NaN]
    expected: FAIL

  [applet.height: IDL set to Infinity]
    expected: FAIL

  [applet.height: IDL set to -Infinity]
    expected: FAIL

  [applet.height: IDL set to "\\0"]
    expected: FAIL

  [applet.height: IDL set to null]
    expected: FAIL

  [applet.height: IDL set to object "test-toString"]
    expected: FAIL

  [applet.height: IDL set to object "test-valueOf"]
    expected: FAIL

  [applet.hspace: typeof IDL attribute]
    expected: FAIL

  [applet.hspace: IDL get with DOM attribute unset]
    expected: FAIL

  [applet.hspace: setAttribute() to -2147483649]
    expected: FAIL

  [applet.hspace: setAttribute() to -2147483648]
    expected: FAIL

  [applet.hspace: setAttribute() to -36]
    expected: FAIL

  [applet.hspace: setAttribute() to -1]
    expected: FAIL

  [applet.hspace: setAttribute() to 0]
    expected: FAIL

  [applet.hspace: setAttribute() to 1]
    expected: FAIL

  [applet.hspace: setAttribute() to 257]
    expected: FAIL

  [applet.hspace: setAttribute() to 2147483647]
    expected: FAIL

  [applet.hspace: setAttribute() to 2147483648]
    expected: FAIL

  [applet.hspace: setAttribute() to 4294967295]
    expected: FAIL

  [applet.hspace: setAttribute() to 4294967296]
    expected: FAIL

  [applet.hspace: setAttribute() to ""]
    expected: FAIL

  [applet.hspace: setAttribute() to "-1"]
    expected: FAIL

  [applet.hspace: setAttribute() to "-0"]
    expected: FAIL

  [applet.hspace: setAttribute() to "0"]
    expected: FAIL

  [applet.hspace: setAttribute() to "1"]
    expected: FAIL

  [applet.hspace: setAttribute() to "\\t7"]
    expected: FAIL

  [applet.hspace: setAttribute() to "\\v7"]
    expected: FAIL

  [applet.hspace: setAttribute() to "\\f7"]
    expected: FAIL

  [applet.hspace: setAttribute() to " 7"]
    expected: FAIL

  [applet.hspace: setAttribute() to " 7"]
    expected: FAIL

  [applet.hspace: setAttribute() to "﻿7"]
    expected: FAIL

  [applet.hspace: setAttribute() to "\\n7"]
    expected: FAIL

  [applet.hspace: setAttribute() to "\\r7"]
    expected: FAIL

  [applet.hspace: setAttribute() to " 7"]
    expected: FAIL

  [applet.hspace: setAttribute() to " 7"]
    expected: FAIL

  [applet.hspace: setAttribute() to " 7"]
    expected: FAIL

  [applet.hspace: setAttribute() to "᠎7"]
    expected: FAIL

  [applet.hspace: setAttribute() to " 7"]
    expected: FAIL

  [applet.hspace: setAttribute() to " 7"]
    expected: FAIL

  [applet.hspace: setAttribute() to " 7"]
    expected: FAIL

  [applet.hspace: setAttribute() to " 7"]
    expected: FAIL

  [applet.hspace: setAttribute() to " 7"]
    expected: FAIL

  [applet.hspace: setAttribute() to " 7"]
    expected: FAIL

  [applet.hspace: setAttribute() to " 7"]
    expected: FAIL

  [applet.hspace: setAttribute() to " 7"]
    expected: FAIL

  [applet.hspace: setAttribute() to " 7"]
    expected: FAIL

  [applet.hspace: setAttribute() to " 7"]
    expected: FAIL

  [applet.hspace: setAttribute() to " 7"]
    expected: FAIL

  [applet.hspace: setAttribute() to " 7"]
    expected: FAIL

  [applet.hspace: setAttribute() to "　7"]
    expected: FAIL

  [applet.hspace: setAttribute() to " \\0\\x01\\x02\\x03\\x04\\x05\\x06\\x07 \\b\\t\\n\\v\\f\\r\\x0e\\x0f \\x10\\x11\\x12\\x13\\x14\\x15\\x16\\x17 \\x18\\x19\\x1a\\x1b\\x1c\\x1d\\x1e\\x1f  foo "]
    expected: FAIL

  [applet.hspace: setAttribute() to undefined]
    expected: FAIL

  [applet.hspace: setAttribute() to 1.5]
    expected: FAIL

  [applet.hspace: setAttribute() to true]
    expected: FAIL

  [applet.hspace: setAttribute() to false]
    expected: FAIL

  [applet.hspace: setAttribute() to object "[object Object\]"]
    expected: FAIL

  [applet.hspace: setAttribute() to NaN]
    expected: FAIL

  [applet.hspace: setAttribute() to Infinity]
    expected: FAIL

  [applet.hspace: setAttribute() to -Infinity]
    expected: FAIL

  [applet.hspace: setAttribute() to "\\0"]
    expected: FAIL

  [applet.hspace: setAttribute() to object "2"]
    expected: FAIL

  [applet.hspace: setAttribute() to object "3"]
    expected: FAIL

  [applet.hspace: IDL set to 0]
    expected: FAIL

  [applet.hspace: IDL set to 1]
    expected: FAIL

  [applet.hspace: IDL set to 257]
    expected: FAIL

  [applet.hspace: IDL set to 2147483647]
    expected: FAIL

  [applet.hspace: IDL set to "-0"]
    expected: FAIL

  [applet.hspace: IDL set to 2147483648]
    expected: FAIL

  [applet.hspace: IDL set to 4294967295]
    expected: FAIL

  [applet.name: typeof IDL attribute]
    expected: FAIL

  [applet.name: IDL get with DOM attribute unset]
    expected: FAIL

  [applet.name: setAttribute() to ""]
    expected: FAIL

  [applet.name: setAttribute() to " \\0\\x01\\x02\\x03\\x04\\x05\\x06\\x07 \\b\\t\\n\\v\\f\\r\\x0e\\x0f \\x10\\x11\\x12\\x13\\x14\\x15\\x16\\x17 \\x18\\x19\\x1a\\x1b\\x1c\\x1d\\x1e\\x1f  foo "]
    expected: FAIL

  [applet.name: setAttribute() to undefined]
    expected: FAIL

  [applet.name: setAttribute() to 7]
    expected: FAIL

  [applet.name: setAttribute() to 1.5]
    expected: FAIL

  [applet.name: setAttribute() to true]
    expected: FAIL

  [applet.name: setAttribute() to false]
    expected: FAIL

  [applet.name: setAttribute() to object "[object Object\]"]
    expected: FAIL

  [applet.name: setAttribute() to NaN]
    expected: FAIL

  [applet.name: setAttribute() to Infinity]
    expected: FAIL

  [applet.name: setAttribute() to -Infinity]
    expected: FAIL

  [applet.name: setAttribute() to "\\0"]
    expected: FAIL

  [applet.name: setAttribute() to null]
    expected: FAIL

  [applet.name: setAttribute() to object "test-toString"]
    expected: FAIL

  [applet.name: setAttribute() to object "test-valueOf"]
    expected: FAIL

  [applet.name: IDL set to ""]
    expected: FAIL

  [applet.name: IDL set to " \\0\\x01\\x02\\x03\\x04\\x05\\x06\\x07 \\b\\t\\n\\v\\f\\r\\x0e\\x0f \\x10\\x11\\x12\\x13\\x14\\x15\\x16\\x17 \\x18\\x19\\x1a\\x1b\\x1c\\x1d\\x1e\\x1f  foo "]
    expected: FAIL

  [applet.name: IDL set to undefined]
    expected: FAIL

  [applet.name: IDL set to 7]
    expected: FAIL

  [applet.name: IDL set to 1.5]
    expected: FAIL

  [applet.name: IDL set to true]
    expected: FAIL

  [applet.name: IDL set to false]
    expected: FAIL

  [applet.name: IDL set to object "[object Object\]"]
    expected: FAIL

  [applet.name: IDL set to NaN]
    expected: FAIL

  [applet.name: IDL set to Infinity]
    expected: FAIL

  [applet.name: IDL set to -Infinity]
    expected: FAIL

  [applet.name: IDL set to "\\0"]
    expected: FAIL

  [applet.name: IDL set to null]
    expected: FAIL

  [applet.name: IDL set to object "test-toString"]
    expected: FAIL

  [applet.name: IDL set to object "test-valueOf"]
    expected: FAIL

  [applet.object: typeof IDL attribute]
    expected: FAIL

  [applet.object: IDL get with DOM attribute unset]
    expected: FAIL

  [applet.object: setAttribute() to ""]
    expected: FAIL

  [applet.object: setAttribute() to " foo "]
    expected: FAIL

  [applet.object: setAttribute() to "http://site.example/"]
    expected: FAIL

  [applet.object: setAttribute() to "//site.example/path???@#l"]
    expected: FAIL

  [applet.object: setAttribute() to "\\0\\x01\\x02\\x03\\x04\\x05\\x06\\x07 \\b\\t\\n\\v\\f\\r\\x0e\\x0f \\x10\\x11\\x12\\x13\\x14\\x15\\x16\\x17 \\x18\\x19\\x1a\\x1b\\x1c\\x1d\\x1e\\x1f "]
    expected: FAIL

  [applet.object: setAttribute() to undefined]
    expected: FAIL

  [applet.object: setAttribute() to 7]
    expected: FAIL

  [applet.object: setAttribute() to 1.5]
    expected: FAIL

  [applet.object: setAttribute() to true]
    expected: FAIL

  [applet.object: setAttribute() to false]
    expected: FAIL

  [applet.object: setAttribute() to object "[object Object\]"]
    expected: FAIL

  [applet.object: setAttribute() to NaN]
    expected: FAIL

  [applet.object: setAttribute() to Infinity]
    expected: FAIL

  [applet.object: setAttribute() to -Infinity]
    expected: FAIL

  [applet.object: setAttribute() to "\\0"]
    expected: FAIL

  [applet.object: setAttribute() to null]
    expected: FAIL

  [applet.object: setAttribute() to object "test-toString"]
    expected: FAIL

  [applet.object: setAttribute() to object "test-valueOf"]
    expected: FAIL

  [applet.object: IDL set to ""]
    expected: FAIL

  [applet.object: IDL set to " foo "]
    expected: FAIL

  [applet.object: IDL set to "http://site.example/"]
    expected: FAIL

  [applet.object: IDL set to "//site.example/path???@#l"]
    expected: FAIL

  [applet.object: IDL set to "\\0\\x01\\x02\\x03\\x04\\x05\\x06\\x07 \\b\\t\\n\\v\\f\\r\\x0e\\x0f \\x10\\x11\\x12\\x13\\x14\\x15\\x16\\x17 \\x18\\x19\\x1a\\x1b\\x1c\\x1d\\x1e\\x1f "]
    expected: FAIL

  [applet.object: IDL set to undefined]
    expected: FAIL

  [applet.object: IDL set to 7]
    expected: FAIL

  [applet.object: IDL set to 1.5]
    expected: FAIL

  [applet.object: IDL set to true]
    expected: FAIL

  [applet.object: IDL set to false]
    expected: FAIL

  [applet.object: IDL set to object "[object Object\]"]
    expected: FAIL

  [applet.object: IDL set to NaN]
    expected: FAIL

  [applet.object: IDL set to Infinity]
    expected: FAIL

  [applet.object: IDL set to -Infinity]
    expected: FAIL

  [applet.object: IDL set to "\\0"]
    expected: FAIL

  [applet.object: IDL set to null]
    expected: FAIL

  [applet.object: IDL set to object "test-toString"]
    expected: FAIL

  [applet.object: IDL set to object "test-valueOf"]
    expected: FAIL

  [applet.vspace: typeof IDL attribute]
    expected: FAIL

  [applet.vspace: IDL get with DOM attribute unset]
    expected: FAIL

  [applet.vspace: setAttribute() to -2147483649]
    expected: FAIL

  [applet.vspace: setAttribute() to -2147483648]
    expected: FAIL

  [applet.vspace: setAttribute() to -36]
    expected: FAIL

  [applet.vspace: setAttribute() to -1]
    expected: FAIL

  [applet.vspace: setAttribute() to 0]
    expected: FAIL

  [applet.vspace: setAttribute() to 1]
    expected: FAIL

  [applet.vspace: setAttribute() to 257]
    expected: FAIL

  [applet.vspace: setAttribute() to 2147483647]
    expected: FAIL

  [applet.vspace: setAttribute() to 2147483648]
    expected: FAIL

  [applet.vspace: setAttribute() to 4294967295]
    expected: FAIL

  [applet.vspace: setAttribute() to 4294967296]
    expected: FAIL

  [applet.vspace: setAttribute() to ""]
    expected: FAIL

  [applet.vspace: setAttribute() to "-1"]
    expected: FAIL

  [applet.vspace: setAttribute() to "-0"]
    expected: FAIL

  [applet.vspace: setAttribute() to "0"]
    expected: FAIL

  [applet.vspace: setAttribute() to "1"]
    expected: FAIL

  [applet.vspace: setAttribute() to "\\t7"]
    expected: FAIL

  [applet.vspace: setAttribute() to "\\v7"]
    expected: FAIL

  [applet.vspace: setAttribute() to "\\f7"]
    expected: FAIL

  [applet.vspace: setAttribute() to " 7"]
    expected: FAIL

  [applet.vspace: setAttribute() to " 7"]
    expected: FAIL

  [applet.vspace: setAttribute() to "﻿7"]
    expected: FAIL

  [applet.vspace: setAttribute() to "\\n7"]
    expected: FAIL

  [applet.vspace: setAttribute() to "\\r7"]
    expected: FAIL

  [applet.vspace: setAttribute() to " 7"]
    expected: FAIL

  [applet.vspace: setAttribute() to " 7"]
    expected: FAIL

  [applet.vspace: setAttribute() to " 7"]
    expected: FAIL

  [applet.vspace: setAttribute() to "᠎7"]
    expected: FAIL

  [applet.vspace: setAttribute() to " 7"]
    expected: FAIL

  [applet.vspace: setAttribute() to " 7"]
    expected: FAIL

  [applet.vspace: setAttribute() to " 7"]
    expected: FAIL

  [applet.vspace: setAttribute() to " 7"]
    expected: FAIL

  [applet.vspace: setAttribute() to " 7"]
    expected: FAIL

  [applet.vspace: setAttribute() to " 7"]
    expected: FAIL

  [applet.vspace: setAttribute() to " 7"]
    expected: FAIL

  [applet.vspace: setAttribute() to " 7"]
    expected: FAIL

  [applet.vspace: setAttribute() to " 7"]
    expected: FAIL

  [applet.vspace: setAttribute() to " 7"]
    expected: FAIL

  [applet.vspace: setAttribute() to " 7"]
    expected: FAIL

  [applet.vspace: setAttribute() to " 7"]
    expected: FAIL

  [applet.vspace: setAttribute() to "　7"]
    expected: FAIL

  [applet.vspace: setAttribute() to " \\0\\x01\\x02\\x03\\x04\\x05\\x06\\x07 \\b\\t\\n\\v\\f\\r\\x0e\\x0f \\x10\\x11\\x12\\x13\\x14\\x15\\x16\\x17 \\x18\\x19\\x1a\\x1b\\x1c\\x1d\\x1e\\x1f  foo "]
    expected: FAIL

  [applet.vspace: setAttribute() to undefined]
    expected: FAIL

  [applet.vspace: setAttribute() to 1.5]
    expected: FAIL

  [applet.vspace: setAttribute() to true]
    expected: FAIL

  [applet.vspace: setAttribute() to false]
    expected: FAIL

  [applet.vspace: setAttribute() to object "[object Object\]"]
    expected: FAIL

  [applet.vspace: setAttribute() to NaN]
    expected: FAIL

  [applet.vspace: setAttribute() to Infinity]
    expected: FAIL

  [applet.vspace: setAttribute() to -Infinity]
    expected: FAIL

  [applet.vspace: setAttribute() to "\\0"]
    expected: FAIL

  [applet.vspace: setAttribute() to object "2"]
    expected: FAIL

  [applet.vspace: setAttribute() to object "3"]
    expected: FAIL

  [applet.vspace: IDL set to 0]
    expected: FAIL

  [applet.vspace: IDL set to 1]
    expected: FAIL

  [applet.vspace: IDL set to 257]
    expected: FAIL

  [applet.vspace: IDL set to 2147483647]
    expected: FAIL

  [applet.vspace: IDL set to "-0"]
    expected: FAIL

  [applet.vspace: IDL set to 2147483648]
    expected: FAIL

  [applet.vspace: IDL set to 4294967295]
    expected: FAIL

  [applet.width: typeof IDL attribute]
    expected: FAIL

  [applet.width: IDL get with DOM attribute unset]
    expected: FAIL

  [applet.width: setAttribute() to ""]
    expected: FAIL

  [applet.width: setAttribute() to " \\0\\x01\\x02\\x03\\x04\\x05\\x06\\x07 \\b\\t\\n\\v\\f\\r\\x0e\\x0f \\x10\\x11\\x12\\x13\\x14\\x15\\x16\\x17 \\x18\\x19\\x1a\\x1b\\x1c\\x1d\\x1e\\x1f  foo "]
    expected: FAIL

  [applet.width: setAttribute() to undefined]
    expected: FAIL

  [applet.width: setAttribute() to 7]
    expected: FAIL

  [applet.width: setAttribute() to 1.5]
    expected: FAIL

  [applet.width: setAttribute() to true]
    expected: FAIL

  [applet.width: setAttribute() to false]
    expected: FAIL

  [applet.width: setAttribute() to object "[object Object\]"]
    expected: FAIL

  [applet.width: setAttribute() to NaN]
    expected: FAIL

  [applet.width: setAttribute() to Infinity]
    expected: FAIL

  [applet.width: setAttribute() to -Infinity]
    expected: FAIL

  [applet.width: setAttribute() to "\\0"]
    expected: FAIL

  [applet.width: setAttribute() to null]
    expected: FAIL

  [applet.width: setAttribute() to object "test-toString"]
    expected: FAIL

  [applet.width: setAttribute() to object "test-valueOf"]
    expected: FAIL

  [applet.width: IDL set to ""]
    expected: FAIL

  [applet.width: IDL set to " \\0\\x01\\x02\\x03\\x04\\x05\\x06\\x07 \\b\\t\\n\\v\\f\\r\\x0e\\x0f \\x10\\x11\\x12\\x13\\x14\\x15\\x16\\x17 \\x18\\x19\\x1a\\x1b\\x1c\\x1d\\x1e\\x1f  foo "]
    expected: FAIL

  [applet.width: IDL set to undefined]
    expected: FAIL

  [applet.width: IDL set to 7]
    expected: FAIL

  [applet.width: IDL set to 1.5]
    expected: FAIL

  [applet.width: IDL set to true]
    expected: FAIL

  [applet.width: IDL set to false]
    expected: FAIL

  [applet.width: IDL set to object "[object Object\]"]
    expected: FAIL

  [applet.width: IDL set to NaN]
    expected: FAIL

  [applet.width: IDL set to Infinity]
    expected: FAIL

  [applet.width: IDL set to -Infinity]
    expected: FAIL

  [applet.width: IDL set to "\\0"]
    expected: FAIL

  [applet.width: IDL set to null]
    expected: FAIL

  [applet.width: IDL set to object "test-toString"]
    expected: FAIL

  [applet.width: IDL set to object "test-valueOf"]
    expected: FAIL
>>>>>>> a17af05f
<|MERGE_RESOLUTION|>--- conflicted
+++ resolved
@@ -2844,8 +2844,6 @@
 
   [marquee.width: IDL set to object "test-valueOf"]
     expected: FAIL
-<<<<<<< HEAD
-=======
 
   [applet.align: typeof IDL attribute]
     expected: FAIL
@@ -4122,4 +4120,3 @@
 
   [applet.width: IDL set to object "test-valueOf"]
     expected: FAIL
->>>>>>> a17af05f
