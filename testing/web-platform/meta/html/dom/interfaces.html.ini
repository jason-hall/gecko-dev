[interfaces.html]
  type: testharness
<<<<<<< HEAD
  prefs: [dom.forms.inputmode:true, dom.dialog_element.enabled:true]
=======
  prefs: [dom.forms.inputmode:true, dom.dialog_element.enabled:true, dom.forms.autocomplete.formautofill:true]
>>>>>>> a17af05f
  [Document interface: attribute domain]
    expected: FAIL

  [Document interface: attribute cookie]
    expected: FAIL

  [Document interface: attribute body]
    expected: FAIL

  [Document interface: attribute head]
    expected: FAIL

  [Document interface: attribute images]
    expected: FAIL

  [Document interface: attribute embeds]
    expected: FAIL

  [Document interface: attribute plugins]
    expected: FAIL

  [Document interface: attribute links]
    expected: FAIL

  [Document interface: attribute forms]
    expected: FAIL

  [Document interface: attribute scripts]
    expected: FAIL

  [Document interface: operation getElementsByName(DOMString)]
    expected: FAIL

  [Document interface: operation getItems(DOMString)]
    expected: FAIL

  [Document interface: attribute cssElementMap]
    expected: FAIL

  [Document interface: operation open(DOMString,DOMString)]
    expected: FAIL

  [Document interface: operation open(DOMString,DOMString,DOMString,boolean)]
    expected: FAIL

  [Document interface: operation close()]
    expected: FAIL

  [Document interface: operation write(DOMString)]
    expected: FAIL

  [Document interface: operation writeln(DOMString)]
    expected: FAIL

  [Document interface: attribute designMode]
    expected: FAIL

  [Document interface: operation execCommand(DOMString,boolean,DOMString)]
    expected: FAIL

  [Document interface: operation queryCommandEnabled(DOMString)]
    expected: FAIL

  [Document interface: operation queryCommandIndeterm(DOMString)]
    expected: FAIL

  [Document interface: operation queryCommandState(DOMString)]
    expected: FAIL

  [Document interface: operation queryCommandSupported(DOMString)]
    expected: FAIL

  [Document interface: operation queryCommandValue(DOMString)]
    expected: FAIL

  [Document interface: attribute commands]
    expected: FAIL

  [Document interface: attribute fgColor]
    expected: FAIL

  [Document interface: attribute linkColor]
    expected: FAIL

  [Document interface: attribute vlinkColor]
    expected: FAIL

  [Document interface: attribute alinkColor]
    expected: FAIL

  [Document interface: attribute bgColor]
    expected: FAIL

  [Document interface: attribute anchors]
    expected: FAIL

  [Document interface: attribute applets]
    expected: FAIL

  [Document interface: operation clear()]
    expected: FAIL

  [Document interface: operation captureEvents()]
    expected: FAIL

  [Document interface: operation releaseEvents()]
    expected: FAIL

  [Document interface: attribute all]
    expected: FAIL

  [Document interface: attribute oncancel]
    expected: FAIL

  [Document interface: attribute oncuechange]
    expected: FAIL

  [Document interface: attribute onmousewheel]
    expected: FAIL

  [Document interface: attribute onsort]
    expected: FAIL

  [Stringification of iframe.contentDocument]
    expected: FAIL

  [Document interface: iframe.contentDocument must inherit property "origin" with the proper type (3)]
    expected: FAIL

  [Document interface: iframe.contentDocument must inherit property "styleSheetSets" with the proper type (31)]
    expected: FAIL

  [Document interface: iframe.contentDocument must inherit property "cssElementMap" with the proper type (52)]
    expected: FAIL

  [Document interface: iframe.contentDocument must inherit property "commands" with the proper type (69)]
    expected: FAIL

  [Document interface: iframe.contentDocument must inherit property "all" with the proper type (81)]
    expected: FAIL

  [Document interface: iframe.contentDocument must inherit property "query" with the proper type (89)]
    expected: FAIL

  [Document interface: calling query(DOMString) on iframe.contentDocument with too few arguments must throw TypeError]
    expected: FAIL

  [Document interface: iframe.contentDocument must inherit property "queryAll" with the proper type (90)]
    expected: FAIL

  [Document interface: calling queryAll(DOMString) on iframe.contentDocument with too few arguments must throw TypeError]
    expected: FAIL

  [Document interface: iframe.contentDocument must inherit property "oncancel" with the proper type (97)]
    expected: FAIL

  [Document interface: iframe.contentDocument must inherit property "oncuechange" with the proper type (104)]
    expected: FAIL

  [Document interface: iframe.contentDocument must inherit property "onmousewheel" with the proper type (135)]
    expected: FAIL

  [Document interface: iframe.contentDocument must inherit property "onsort" with the proper type (148)]
    expected: FAIL

  [Document interface: document.implementation.createDocument(null, "", null) must inherit property "origin" with the proper type (3)]
    expected: FAIL

  [Document interface: document.implementation.createDocument(null, "", null) must inherit property "styleSheetSets" with the proper type (31)]
    expected: FAIL

  [Document interface: document.implementation.createDocument(null, "", null) must inherit property "domain" with the proper type (34)]
    expected: FAIL

  [Document interface: document.implementation.createDocument(null, "", null) must inherit property "cookie" with the proper type (36)]
    expected: FAIL

  [Document interface: document.implementation.createDocument(null, "", null) must inherit property "body" with the proper type (42)]
    expected: FAIL

  [Document interface: document.implementation.createDocument(null, "", null) must inherit property "head" with the proper type (43)]
    expected: FAIL

  [Document interface: document.implementation.createDocument(null, "", null) must inherit property "images" with the proper type (44)]
    expected: FAIL

  [Document interface: document.implementation.createDocument(null, "", null) must inherit property "embeds" with the proper type (45)]
    expected: FAIL

  [Document interface: document.implementation.createDocument(null, "", null) must inherit property "plugins" with the proper type (46)]
    expected: FAIL

  [Document interface: document.implementation.createDocument(null, "", null) must inherit property "links" with the proper type (47)]
    expected: FAIL

  [Document interface: document.implementation.createDocument(null, "", null) must inherit property "forms" with the proper type (48)]
    expected: FAIL

  [Document interface: document.implementation.createDocument(null, "", null) must inherit property "scripts" with the proper type (49)]
    expected: FAIL

  [Document interface: document.implementation.createDocument(null, "", null) must inherit property "getElementsByName" with the proper type (50)]
    expected: FAIL

  [Document interface: calling getElementsByName(DOMString) on document.implementation.createDocument(null, "", null) with too few arguments must throw TypeError]
    expected: FAIL

  [Document interface: document.implementation.createDocument(null, "", null) must inherit property "getItems" with the proper type (51)]
    expected: FAIL

  [Document interface: calling getItems(DOMString) on document.implementation.createDocument(null, "", null) with too few arguments must throw TypeError]
    expected: FAIL

  [Document interface: document.implementation.createDocument(null, "", null) must inherit property "cssElementMap" with the proper type (52)]
    expected: FAIL

  [Document interface: document.implementation.createDocument(null, "", null) must inherit property "open" with the proper type (54)]
    expected: FAIL

  [Document interface: calling open(DOMString,DOMString) on document.implementation.createDocument(null, "", null) with too few arguments must throw TypeError]
    expected: FAIL

  [Document interface: document.implementation.createDocument(null, "", null) must inherit property "open" with the proper type (55)]
    expected: FAIL

  [Document interface: calling open(DOMString,DOMString,DOMString,boolean) on document.implementation.createDocument(null, "", null) with too few arguments must throw TypeError]
    expected: FAIL

  [Document interface: document.implementation.createDocument(null, "", null) must inherit property "close" with the proper type (56)]
    expected: FAIL

  [Document interface: document.implementation.createDocument(null, "", null) must inherit property "write" with the proper type (57)]
    expected: FAIL

  [Document interface: calling write(DOMString) on document.implementation.createDocument(null, "", null) with too few arguments must throw TypeError]
    expected: FAIL

  [Document interface: document.implementation.createDocument(null, "", null) must inherit property "writeln" with the proper type (58)]
    expected: FAIL

  [Document interface: calling writeln(DOMString) on document.implementation.createDocument(null, "", null) with too few arguments must throw TypeError]
    expected: FAIL

  [Document interface: document.implementation.createDocument(null, "", null) must inherit property "designMode" with the proper type (62)]
    expected: FAIL

  [Document interface: document.implementation.createDocument(null, "", null) must inherit property "execCommand" with the proper type (63)]
    expected: FAIL

  [Document interface: calling execCommand(DOMString,boolean,DOMString) on document.implementation.createDocument(null, "", null) with too few arguments must throw TypeError]
    expected: FAIL

  [Document interface: document.implementation.createDocument(null, "", null) must inherit property "queryCommandEnabled" with the proper type (64)]
    expected: FAIL

  [Document interface: calling queryCommandEnabled(DOMString) on document.implementation.createDocument(null, "", null) with too few arguments must throw TypeError]
    expected: FAIL

  [Document interface: document.implementation.createDocument(null, "", null) must inherit property "queryCommandIndeterm" with the proper type (65)]
    expected: FAIL

  [Document interface: calling queryCommandIndeterm(DOMString) on document.implementation.createDocument(null, "", null) with too few arguments must throw TypeError]
    expected: FAIL

  [Document interface: document.implementation.createDocument(null, "", null) must inherit property "queryCommandState" with the proper type (66)]
    expected: FAIL

  [Document interface: calling queryCommandState(DOMString) on document.implementation.createDocument(null, "", null) with too few arguments must throw TypeError]
    expected: FAIL

  [Document interface: document.implementation.createDocument(null, "", null) must inherit property "queryCommandSupported" with the proper type (67)]
    expected: FAIL

  [Document interface: calling queryCommandSupported(DOMString) on document.implementation.createDocument(null, "", null) with too few arguments must throw TypeError]
    expected: FAIL

  [Document interface: document.implementation.createDocument(null, "", null) must inherit property "queryCommandValue" with the proper type (68)]
    expected: FAIL

  [Document interface: calling queryCommandValue(DOMString) on document.implementation.createDocument(null, "", null) with too few arguments must throw TypeError]
    expected: FAIL

  [Document interface: document.implementation.createDocument(null, "", null) must inherit property "commands" with the proper type (69)]
    expected: FAIL

  [Document interface: document.implementation.createDocument(null, "", null) must inherit property "fgColor" with the proper type (71)]
    expected: FAIL

  [Document interface: document.implementation.createDocument(null, "", null) must inherit property "linkColor" with the proper type (72)]
    expected: FAIL

  [Document interface: document.implementation.createDocument(null, "", null) must inherit property "vlinkColor" with the proper type (73)]
    expected: FAIL

  [Document interface: document.implementation.createDocument(null, "", null) must inherit property "alinkColor" with the proper type (74)]
    expected: FAIL

  [Document interface: document.implementation.createDocument(null, "", null) must inherit property "bgColor" with the proper type (75)]
    expected: FAIL

  [Document interface: document.implementation.createDocument(null, "", null) must inherit property "anchors" with the proper type (76)]
    expected: FAIL

  [Document interface: document.implementation.createDocument(null, "", null) must inherit property "applets" with the proper type (77)]
    expected: FAIL

  [Document interface: document.implementation.createDocument(null, "", null) must inherit property "clear" with the proper type (78)]
    expected: FAIL

  [Document interface: document.implementation.createDocument(null, "", null) must inherit property "captureEvents" with the proper type (79)]
    expected: FAIL

  [Document interface: document.implementation.createDocument(null, "", null) must inherit property "releaseEvents" with the proper type (80)]
    expected: FAIL

  [Document interface: document.implementation.createDocument(null, "", null) must inherit property "all" with the proper type (81)]
    expected: FAIL

  [Document interface: document.implementation.createDocument(null, "", null) must inherit property "query" with the proper type (89)]
    expected: FAIL

  [Document interface: calling query(DOMString) on document.implementation.createDocument(null, "", null) with too few arguments must throw TypeError]
    expected: FAIL

  [Document interface: document.implementation.createDocument(null, "", null) must inherit property "queryAll" with the proper type (90)]
    expected: FAIL

  [Document interface: calling queryAll(DOMString) on document.implementation.createDocument(null, "", null) with too few arguments must throw TypeError]
    expected: FAIL

  [Document interface: document.implementation.createDocument(null, "", null) must inherit property "oncancel" with the proper type (97)]
    expected: FAIL

  [Document interface: document.implementation.createDocument(null, "", null) must inherit property "oncuechange" with the proper type (104)]
    expected: FAIL

  [Document interface: document.implementation.createDocument(null, "", null) must inherit property "onmousewheel" with the proper type (135)]
    expected: FAIL

  [Document interface: document.implementation.createDocument(null, "", null) must inherit property "onsort" with the proper type (148)]
    expected: FAIL

  [Touch interface: attribute region]
    expected: FAIL

  [HTMLAllCollection must be primary interface of document.all]
    expected: FAIL

  [Stringification of document.all]
    expected: FAIL

  [HTMLAllCollection interface: document.all must inherit property "item" with the proper type (0)]
    expected: FAIL

  [HTMLAllCollection interface: calling item(unsigned long) on document.all with too few arguments must throw TypeError]
    expected: FAIL

  [HTMLAllCollection interface: document.all must inherit property "item" with the proper type (1)]
    expected: FAIL

  [HTMLAllCollection interface: calling item(DOMString) on document.all with too few arguments must throw TypeError]
    expected: FAIL

  [HTMLAllCollection interface: document.all must inherit property "namedItem" with the proper type (2)]
    expected: FAIL

  [HTMLAllCollection interface: calling namedItem(DOMString) on document.all with too few arguments must throw TypeError]
    expected: FAIL

  [HTMLCollection interface: document.all must inherit property "length" with the proper type (0)]
    expected: FAIL

  [HTMLCollection interface: document.all must inherit property "item" with the proper type (1)]
    expected: FAIL

  [HTMLCollection interface: calling item(unsigned long) on document.all with too few arguments must throw TypeError]
    expected: FAIL

  [HTMLCollection interface: document.all must inherit property "namedItem" with the proper type (2)]
    expected: FAIL

  [HTMLCollection interface: calling namedItem(DOMString) on document.all with too few arguments must throw TypeError]
    expected: FAIL

  [HTMLOptionsCollection interface: document.createElement("select").options must inherit property "add" with the proper type (3)]
    expected: FAIL

  [HTMLOptionsCollection interface: document.createElement("select").options must inherit property "remove" with the proper type (4)]
    expected: FAIL

  [HTMLOptionsCollection interface: document.createElement("select").options must inherit property "selectedIndex" with the proper type (5)]
    expected: FAIL

  [DOMElementMap interface: existence and properties of interface object]
    expected: FAIL

  [DOMElementMap interface object length]
    expected: FAIL

  [DOMElementMap interface: existence and properties of interface prototype object]
    expected: FAIL

  [DOMElementMap interface: existence and properties of interface prototype object's "constructor" property]
    expected: FAIL

  [DOMElementMap must be primary interface of document.cssElementMap]
    expected: FAIL

  [Stringification of document.cssElementMap]
    expected: FAIL

  [HTMLElement interface: attribute translate]
    expected: FAIL

  [HTMLElement interface: attribute dropzone]
    expected: FAIL

  [HTMLElement interface: attribute contextMenu]
    expected: FAIL

  [HTMLElement interface: operation forceSpellCheck()]
    expected: FAIL

  [HTMLElement interface: attribute commandType]
    expected: FAIL

  [HTMLElement interface: attribute commandLabel]
    expected: FAIL

  [HTMLElement interface: attribute commandIcon]
    expected: FAIL

  [HTMLElement interface: attribute commandHidden]
    expected: FAIL

  [HTMLElement interface: attribute commandDisabled]
    expected: FAIL

  [HTMLElement interface: attribute commandChecked]
    expected: FAIL

  [HTMLElement interface: attribute oncancel]
    expected: FAIL

  [HTMLElement interface: attribute oncuechange]
    expected: FAIL

  [HTMLElement interface: attribute onmousewheel]
    expected: FAIL

  [HTMLElement interface: attribute onsort]
    expected: FAIL

  [HTMLElement interface: document.createElement("noscript") must inherit property "translate" with the proper type (2)]
    expected: FAIL

  [HTMLElement interface: document.createElement("noscript") must inherit property "dropzone" with the proper type (13)]
    expected: FAIL

  [HTMLElement interface: document.createElement("noscript") must inherit property "forceSpellCheck" with the proper type (18)]
    expected: FAIL

  [HTMLElement interface: document.createElement("noscript") must inherit property "commandType" with the proper type (19)]
    expected: FAIL

  [HTMLElement interface: document.createElement("noscript") must inherit property "commandLabel" with the proper type (20)]
    expected: FAIL

  [HTMLElement interface: document.createElement("noscript") must inherit property "commandIcon" with the proper type (21)]
    expected: FAIL

  [HTMLElement interface: document.createElement("noscript") must inherit property "commandHidden" with the proper type (22)]
    expected: FAIL

  [HTMLElement interface: document.createElement("noscript") must inherit property "commandDisabled" with the proper type (23)]
    expected: FAIL

  [HTMLElement interface: document.createElement("noscript") must inherit property "commandChecked" with the proper type (24)]
    expected: FAIL

  [HTMLElement interface: document.createElement("noscript") must inherit property "oncancel" with the proper type (29)]
    expected: FAIL

  [HTMLElement interface: document.createElement("noscript") must inherit property "oncuechange" with the proper type (36)]
    expected: FAIL

  [HTMLElement interface: document.createElement("noscript") must inherit property "onmousewheel" with the proper type (67)]
    expected: FAIL

  [HTMLElement interface: document.createElement("noscript") must inherit property "onsort" with the proper type (80)]
    expected: FAIL

  [Element interface: document.createElement("noscript") must inherit property "query" with the proper type (33)]
    expected: FAIL

  [Element interface: calling query(DOMString) on document.createElement("noscript") with too few arguments must throw TypeError]
    expected: FAIL

  [Element interface: document.createElement("noscript") must inherit property "queryAll" with the proper type (34)]
    expected: FAIL

  [Element interface: calling queryAll(DOMString) on document.createElement("noscript") with too few arguments must throw TypeError]
    expected: FAIL

  [HTMLElement must be primary interface of document.createElement("bdi")]
    expected: FAIL

  [Stringification of document.createElement("bdi")]
    expected: FAIL

  [HTMLUnknownElement must be primary interface of document.createElement("rb")]
    expected: FAIL

  [Stringification of document.createElement("rb")]
    expected: FAIL

  [HTMLUnknownElement must be primary interface of document.createElement("basefont")]
    expected: FAIL

  [Stringification of document.createElement("basefont")]
    expected: FAIL

  [HTMLIFrameElement interface: attribute seamless]
    expected: FAIL

  [HTMLMediaElement interface: document.createElement("video") must inherit property "getStartDate" with the proper type (23)]
    expected: FAIL

  [HTMLMediaElement interface: document.createElement("video") must inherit property "mediaGroup" with the proper type (34)]
    expected: FAIL

  [HTMLMediaElement interface: document.createElement("video") must inherit property "controller" with the proper type (35)]
    expected: FAIL

  [HTMLMediaElement interface: document.createElement("video") must inherit property "audioTracks" with the proper type (40)]
    expected: FAIL

  [HTMLMediaElement interface: document.createElement("video") must inherit property "videoTracks" with the proper type (41)]
    expected: FAIL

  [HTMLMediaElement interface: document.createElement("audio") must inherit property "getStartDate" with the proper type (23)]
    expected: FAIL

  [HTMLMediaElement interface: document.createElement("audio") must inherit property "mediaGroup" with the proper type (34)]
    expected: FAIL

  [HTMLMediaElement interface: document.createElement("audio") must inherit property "controller" with the proper type (35)]
    expected: FAIL

  [HTMLMediaElement interface: document.createElement("audio") must inherit property "audioTracks" with the proper type (40)]
    expected: FAIL

  [HTMLMediaElement interface: document.createElement("audio") must inherit property "videoTracks" with the proper type (41)]
    expected: FAIL

  [HTMLMediaElement interface: new Audio() must inherit property "getStartDate" with the proper type (23)]
    expected: FAIL

  [HTMLMediaElement interface: new Audio() must inherit property "mediaGroup" with the proper type (34)]
    expected: FAIL

  [HTMLMediaElement interface: new Audio() must inherit property "controller" with the proper type (35)]
    expected: FAIL

  [HTMLMediaElement interface: new Audio() must inherit property "audioTracks" with the proper type (40)]
    expected: FAIL

  [HTMLMediaElement interface: new Audio() must inherit property "videoTracks" with the proper type (41)]
    expected: FAIL

  [HTMLMediaElement interface: operation getStartDate()]
    expected: FAIL

  [HTMLMediaElement interface: attribute mediaGroup]
    expected: FAIL

  [HTMLMediaElement interface: attribute controller]
    expected: FAIL

  [HTMLMediaElement interface: attribute audioTracks]
    expected: FAIL

  [HTMLMediaElement interface: attribute videoTracks]
    expected: FAIL

  [AudioTrackList interface: existence and properties of interface object]
    expected: FAIL

  [AudioTrackList interface object length]
    expected: FAIL

  [AudioTrackList interface: existence and properties of interface prototype object]
    expected: FAIL

  [AudioTrackList interface: existence and properties of interface prototype object's "constructor" property]
    expected: FAIL

  [AudioTrackList interface: attribute length]
    expected: FAIL

  [AudioTrackList interface: operation getTrackById(DOMString)]
    expected: FAIL

  [AudioTrackList interface: attribute onchange]
    expected: FAIL

  [AudioTrackList interface: attribute onaddtrack]
    expected: FAIL

  [AudioTrackList interface: attribute onremovetrack]
    expected: FAIL

  [AudioTrack interface: existence and properties of interface object]
    expected: FAIL

  [AudioTrack interface object length]
    expected: FAIL

  [AudioTrack interface: existence and properties of interface prototype object]
    expected: FAIL

  [AudioTrack interface: existence and properties of interface prototype object's "constructor" property]
    expected: FAIL

  [AudioTrack interface: attribute id]
    expected: FAIL

  [AudioTrack interface: attribute kind]
    expected: FAIL

  [AudioTrack interface: attribute label]
    expected: FAIL

  [AudioTrack interface: attribute language]
    expected: FAIL

  [AudioTrack interface: attribute enabled]
    expected: FAIL

  [VideoTrackList interface: existence and properties of interface object]
    expected: FAIL

  [VideoTrackList interface object length]
    expected: FAIL

  [VideoTrackList interface: existence and properties of interface prototype object]
    expected: FAIL

  [VideoTrackList interface: existence and properties of interface prototype object's "constructor" property]
    expected: FAIL

  [VideoTrackList interface: attribute length]
    expected: FAIL

  [VideoTrackList interface: operation getTrackById(DOMString)]
    expected: FAIL

  [VideoTrackList interface: attribute selectedIndex]
    expected: FAIL

  [VideoTrackList interface: attribute onchange]
    expected: FAIL

  [VideoTrackList interface: attribute onaddtrack]
    expected: FAIL

  [VideoTrackList interface: attribute onremovetrack]
    expected: FAIL

  [VideoTrack interface: existence and properties of interface object]
    expected: FAIL

  [VideoTrack interface object length]
    expected: FAIL

  [VideoTrack interface: existence and properties of interface prototype object]
    expected: FAIL

  [VideoTrack interface: existence and properties of interface prototype object's "constructor" property]
    expected: FAIL

  [VideoTrack interface: attribute id]
    expected: FAIL

  [VideoTrack interface: attribute kind]
    expected: FAIL

  [VideoTrack interface: attribute label]
    expected: FAIL

  [VideoTrack interface: attribute language]
    expected: FAIL

  [VideoTrack interface: attribute selected]
    expected: FAIL

  [MediaController interface: existence and properties of interface object]
    expected: FAIL

  [MediaController interface object length]
    expected: FAIL

  [MediaController interface: existence and properties of interface prototype object]
    expected: FAIL

  [MediaController interface: existence and properties of interface prototype object's "constructor" property]
    expected: FAIL

  [MediaController interface: attribute readyState]
    expected: FAIL

  [MediaController interface: attribute buffered]
    expected: FAIL

  [MediaController interface: attribute seekable]
    expected: FAIL

  [MediaController interface: attribute duration]
    expected: FAIL

  [MediaController interface: attribute currentTime]
    expected: FAIL

  [MediaController interface: attribute paused]
    expected: FAIL

  [MediaController interface: attribute playbackState]
    expected: FAIL

  [MediaController interface: attribute played]
    expected: FAIL

  [MediaController interface: operation pause()]
    expected: FAIL

  [MediaController interface: operation unpause()]
    expected: FAIL

  [MediaController interface: operation play()]
    expected: FAIL

  [MediaController interface: attribute defaultPlaybackRate]
    expected: FAIL

  [MediaController interface: attribute playbackRate]
    expected: FAIL

  [MediaController interface: attribute volume]
    expected: FAIL

  [MediaController interface: attribute muted]
    expected: FAIL

  [MediaController interface: attribute onemptied]
    expected: FAIL

  [MediaController interface: attribute onloadedmetadata]
    expected: FAIL

  [MediaController interface: attribute onloadeddata]
    expected: FAIL

  [MediaController interface: attribute oncanplay]
    expected: FAIL

  [MediaController interface: attribute oncanplaythrough]
    expected: FAIL

  [MediaController interface: attribute onplaying]
    expected: FAIL

  [MediaController interface: attribute onended]
    expected: FAIL

  [MediaController interface: attribute onwaiting]
    expected: FAIL

  [MediaController interface: attribute ondurationchange]
    expected: FAIL

  [MediaController interface: attribute ontimeupdate]
    expected: FAIL

  [MediaController interface: attribute onplay]
    expected: FAIL

  [MediaController interface: attribute onpause]
    expected: FAIL

  [MediaController interface: attribute onratechange]
    expected: FAIL

  [MediaController interface: attribute onvolumechange]
    expected: FAIL

  [MediaController must be primary interface of new MediaController()]
    expected: FAIL

  [Stringification of new MediaController()]
    expected: FAIL

  [MediaController interface: new MediaController() must inherit property "readyState" with the proper type (0)]
    expected: FAIL

  [MediaController interface: new MediaController() must inherit property "buffered" with the proper type (1)]
    expected: FAIL

  [MediaController interface: new MediaController() must inherit property "seekable" with the proper type (2)]
    expected: FAIL

  [MediaController interface: new MediaController() must inherit property "duration" with the proper type (3)]
    expected: FAIL

  [MediaController interface: new MediaController() must inherit property "currentTime" with the proper type (4)]
    expected: FAIL

  [MediaController interface: new MediaController() must inherit property "paused" with the proper type (5)]
    expected: FAIL

  [MediaController interface: new MediaController() must inherit property "playbackState" with the proper type (6)]
    expected: FAIL

  [MediaController interface: new MediaController() must inherit property "played" with the proper type (7)]
    expected: FAIL

  [MediaController interface: new MediaController() must inherit property "pause" with the proper type (8)]
    expected: FAIL

  [MediaController interface: new MediaController() must inherit property "unpause" with the proper type (9)]
    expected: FAIL

  [MediaController interface: new MediaController() must inherit property "play" with the proper type (10)]
    expected: FAIL

  [MediaController interface: new MediaController() must inherit property "defaultPlaybackRate" with the proper type (11)]
    expected: FAIL

  [MediaController interface: new MediaController() must inherit property "playbackRate" with the proper type (12)]
    expected: FAIL

  [MediaController interface: new MediaController() must inherit property "volume" with the proper type (13)]
    expected: FAIL

  [MediaController interface: new MediaController() must inherit property "muted" with the proper type (14)]
    expected: FAIL

  [MediaController interface: new MediaController() must inherit property "onemptied" with the proper type (15)]
    expected: FAIL

  [MediaController interface: new MediaController() must inherit property "onloadedmetadata" with the proper type (16)]
    expected: FAIL

  [MediaController interface: new MediaController() must inherit property "onloadeddata" with the proper type (17)]
    expected: FAIL

  [MediaController interface: new MediaController() must inherit property "oncanplay" with the proper type (18)]
    expected: FAIL

  [MediaController interface: new MediaController() must inherit property "oncanplaythrough" with the proper type (19)]
    expected: FAIL

  [MediaController interface: new MediaController() must inherit property "onplaying" with the proper type (20)]
    expected: FAIL

  [MediaController interface: new MediaController() must inherit property "onended" with the proper type (21)]
    expected: FAIL

  [MediaController interface: new MediaController() must inherit property "onwaiting" with the proper type (22)]
    expected: FAIL

  [MediaController interface: new MediaController() must inherit property "ondurationchange" with the proper type (23)]
    expected: FAIL

  [MediaController interface: new MediaController() must inherit property "ontimeupdate" with the proper type (24)]
    expected: FAIL

  [MediaController interface: new MediaController() must inherit property "onplay" with the proper type (25)]
    expected: FAIL

  [MediaController interface: new MediaController() must inherit property "onpause" with the proper type (26)]
    expected: FAIL

  [MediaController interface: new MediaController() must inherit property "onratechange" with the proper type (27)]
    expected: FAIL

  [MediaController interface: new MediaController() must inherit property "onvolumechange" with the proper type (28)]
    expected: FAIL

  [EventTarget interface: new MediaController() must inherit property "addEventListener" with the proper type (0)]
    expected: FAIL

  [EventTarget interface: calling addEventListener(DOMString,EventListener,boolean) on new MediaController() with too few arguments must throw TypeError]
    expected: FAIL

  [EventTarget interface: new MediaController() must inherit property "removeEventListener" with the proper type (1)]
    expected: FAIL

  [EventTarget interface: calling removeEventListener(DOMString,EventListener,boolean) on new MediaController() with too few arguments must throw TypeError]
    expected: FAIL

  [EventTarget interface: new MediaController() must inherit property "dispatchEvent" with the proper type (2)]
    expected: FAIL

  [EventTarget interface: calling dispatchEvent(Event) on new MediaController() with too few arguments must throw TypeError]
    expected: FAIL

  [TrackEvent must be primary interface of new TrackEvent("addtrack"; {track:document.createElement("track").track})]
    expected: FAIL

  [Stringification of new TrackEvent("addtrack"; {track:document.createElement("track").track})]
    expected: FAIL

  [TrackEvent interface: new TrackEvent("addtrack"; {track:document.createElement("track").track}) must inherit property "track" with the proper type (0)]
    expected: FAIL

  [Event interface: new TrackEvent("addtrack"; {track:document.createElement("track").track}) must inherit property "type" with the proper type (0)]
    expected: FAIL

  [Event interface: new TrackEvent("addtrack"; {track:document.createElement("track").track}) must inherit property "target" with the proper type (1)]
    expected: FAIL

  [Event interface: new TrackEvent("addtrack"; {track:document.createElement("track").track}) must inherit property "currentTarget" with the proper type (2)]
    expected: FAIL

  [Event interface: new TrackEvent("addtrack"; {track:document.createElement("track").track}) must inherit property "NONE" with the proper type (3)]
    expected: FAIL

  [Event interface: new TrackEvent("addtrack"; {track:document.createElement("track").track}) must inherit property "CAPTURING_PHASE" with the proper type (4)]
    expected: FAIL

  [Event interface: new TrackEvent("addtrack"; {track:document.createElement("track").track}) must inherit property "AT_TARGET" with the proper type (5)]
    expected: FAIL

  [Event interface: new TrackEvent("addtrack"; {track:document.createElement("track").track}) must inherit property "BUBBLING_PHASE" with the proper type (6)]
    expected: FAIL

  [Event interface: new TrackEvent("addtrack"; {track:document.createElement("track").track}) must inherit property "eventPhase" with the proper type (7)]
    expected: FAIL

  [Event interface: new TrackEvent("addtrack"; {track:document.createElement("track").track}) must inherit property "stopPropagation" with the proper type (8)]
    expected: FAIL

  [Event interface: new TrackEvent("addtrack"; {track:document.createElement("track").track}) must inherit property "stopImmediatePropagation" with the proper type (9)]
    expected: FAIL

  [Event interface: new TrackEvent("addtrack"; {track:document.createElement("track").track}) must inherit property "bubbles" with the proper type (10)]
    expected: FAIL

  [Event interface: new TrackEvent("addtrack"; {track:document.createElement("track").track}) must inherit property "cancelable" with the proper type (11)]
    expected: FAIL

  [Event interface: new TrackEvent("addtrack"; {track:document.createElement("track").track}) must inherit property "preventDefault" with the proper type (12)]
    expected: FAIL

  [Event interface: new TrackEvent("addtrack"; {track:document.createElement("track").track}) must inherit property "defaultPrevented" with the proper type (13)]
    expected: FAIL

  [Event interface: new TrackEvent("addtrack"; {track:document.createElement("track").track}) must have own property "isTrusted"]
    expected: FAIL

  [Event interface: new TrackEvent("addtrack"; {track:document.createElement("track").track}) must inherit property "timeStamp" with the proper type (15)]
    expected: FAIL

  [Event interface: new TrackEvent("addtrack"; {track:document.createElement("track").track}) must inherit property "initEvent" with the proper type (16)]
    expected: FAIL

  [Event interface: calling initEvent(DOMString,boolean,boolean) on new TrackEvent("addtrack"; {track:document.createElement("track").track}) with too few arguments must throw TypeError]
    expected: FAIL

  [HTMLMapElement interface: attribute images]
    expected: FAIL

  [HTMLMapElement interface: document.createElement("map") must inherit property "images" with the proper type (2)]
    expected: FAIL

  [HTMLAreaElement interface: attribute hreflang]
    expected: FAIL

  [HTMLAreaElement interface: attribute type]
    expected: FAIL

  [HTMLAreaElement interface: document.createElement("area") must inherit property "hreflang" with the proper type (8)]
    expected: FAIL

  [HTMLAreaElement interface: document.createElement("area") must inherit property "type" with the proper type (9)]
    expected: FAIL

  [HTMLTableElement interface: attribute sortable]
    expected: FAIL

  [HTMLTableElement interface: operation stopSorting()]
    expected: FAIL

  [HTMLTableElement interface: document.createElement("table") must inherit property "sortable" with the proper type (14)]
    expected: FAIL

  [HTMLTableElement interface: document.createElement("table") must inherit property "stopSorting" with the proper type (15)]
    expected: FAIL

  [HTMLTableDataCellElement interface: existence and properties of interface object]
    expected: FAIL

  [HTMLTableDataCellElement interface object length]
    expected: FAIL

  [HTMLTableDataCellElement interface: existence and properties of interface prototype object]
    expected: FAIL

  [HTMLTableDataCellElement interface: existence and properties of interface prototype object's "constructor" property]
    expected: FAIL

  [HTMLTableDataCellElement interface: attribute abbr]
    expected: FAIL

  [HTMLTableDataCellElement must be primary interface of document.createElement("td")]
    expected: FAIL

  [HTMLTableHeaderCellElement interface: existence and properties of interface object]
    expected: FAIL

  [HTMLTableHeaderCellElement interface object length]
    expected: FAIL

  [HTMLTableHeaderCellElement interface: existence and properties of interface prototype object]
    expected: FAIL

  [HTMLTableHeaderCellElement interface: existence and properties of interface prototype object's "constructor" property]
    expected: FAIL

  [HTMLTableHeaderCellElement interface: attribute scope]
    expected: FAIL

  [HTMLTableHeaderCellElement interface: attribute abbr]
    expected: FAIL

  [HTMLTableHeaderCellElement interface: attribute sorted]
    expected: FAIL

  [HTMLTableHeaderCellElement interface: operation sort()]
    expected: FAIL

  [HTMLTableHeaderCellElement must be primary interface of document.createElement("th")]
    expected: FAIL

  [HTMLTableHeaderCellElement interface: document.createElement("th") must inherit property "sorted" with the proper type (2)]
    expected: FAIL

  [HTMLTableHeaderCellElement interface: document.createElement("th") must inherit property "sort" with the proper type (3)]
    expected: FAIL

  [HTMLInputElement interface: attribute dirName]
    expected: FAIL

  [HTMLInputElement interface: attribute valueLow]
    expected: FAIL

  [HTMLInputElement interface: attribute valueHigh]
    expected: FAIL

  [HTMLInputElement interface: document.createElement("input") must inherit property "dirName" with the proper type (6)]
    expected: FAIL

  [HTMLInputElement interface: document.createElement("input") must inherit property "valueLow" with the proper type (37)]
    expected: FAIL

  [HTMLInputElement interface: document.createElement("input") must inherit property "valueHigh" with the proper type (38)]
    expected: FAIL

  [HTMLInputElement interface: document.createElement("input") must inherit property "labels" with the proper type (48)]
    expected: FAIL

  [HTMLButtonElement interface: attribute menu]
    expected: FAIL

  [HTMLButtonElement interface: document.createElement("button") must inherit property "menu" with the proper type (11)]
    expected: FAIL

  [HTMLButtonElement interface: document.createElement("button") must inherit property "labels" with the proper type (18)]
    expected: FAIL

  [HTMLTextAreaElement interface: attribute autocomplete]
    expected: FAIL

  [HTMLTextAreaElement interface: attribute dirName]
    expected: FAIL

  [HTMLTextAreaElement interface: attribute inputMode]
    expected: FAIL

  [HTMLTextAreaElement interface: document.createElement("textarea") must inherit property "autocomplete" with the proper type (0)]
    expected: FAIL

  [HTMLTextAreaElement interface: document.createElement("textarea") must inherit property "dirName" with the proper type (3)]
    expected: FAIL

  [HTMLTextAreaElement interface: document.createElement("textarea") must inherit property "inputMode" with the proper type (6)]
    expected: FAIL

  [HTMLKeygenElement interface: existence and properties of interface object]
    expected: FAIL

  [HTMLKeygenElement interface object length]
    expected: FAIL

  [HTMLKeygenElement interface: existence and properties of interface prototype object]
    expected: FAIL

  [HTMLKeygenElement interface: existence and properties of interface prototype object's "constructor" property]
    expected: FAIL

  [HTMLKeygenElement interface: attribute autofocus]
    expected: FAIL

  [HTMLKeygenElement interface: attribute challenge]
    expected: FAIL

  [HTMLKeygenElement interface: attribute disabled]
    expected: FAIL

  [HTMLKeygenElement interface: attribute form]
    expected: FAIL

  [HTMLKeygenElement interface: attribute keytype]
    expected: FAIL

  [HTMLKeygenElement interface: attribute name]
    expected: FAIL

  [HTMLKeygenElement interface: attribute type]
    expected: FAIL

  [HTMLKeygenElement interface: attribute willValidate]
    expected: FAIL

  [HTMLKeygenElement interface: attribute validity]
    expected: FAIL

  [HTMLKeygenElement interface: attribute validationMessage]
    expected: FAIL

  [HTMLKeygenElement interface: operation checkValidity()]
    expected: FAIL

  [HTMLKeygenElement interface: operation reportValidity()]
    expected: FAIL

  [HTMLKeygenElement interface: operation setCustomValidity(DOMString)]
    expected: FAIL

  [HTMLKeygenElement interface: attribute labels]
    expected: FAIL

  [HTMLKeygenElement must be primary interface of document.createElement("keygen")]
    expected: FAIL

  [Stringification of document.createElement("keygen")]
    expected: FAIL

  [HTMLKeygenElement interface: document.createElement("keygen") must inherit property "autofocus" with the proper type (0)]
    expected: FAIL

  [HTMLKeygenElement interface: document.createElement("keygen") must inherit property "challenge" with the proper type (1)]
    expected: FAIL

  [HTMLKeygenElement interface: document.createElement("keygen") must inherit property "disabled" with the proper type (2)]
    expected: FAIL

  [HTMLKeygenElement interface: document.createElement("keygen") must inherit property "form" with the proper type (3)]
    expected: FAIL

  [HTMLKeygenElement interface: document.createElement("keygen") must inherit property "keytype" with the proper type (4)]
    expected: FAIL

  [HTMLKeygenElement interface: document.createElement("keygen") must inherit property "name" with the proper type (5)]
    expected: FAIL

  [HTMLKeygenElement interface: document.createElement("keygen") must inherit property "type" with the proper type (6)]
    expected: FAIL

  [HTMLKeygenElement interface: document.createElement("keygen") must inherit property "willValidate" with the proper type (7)]
    expected: FAIL

  [HTMLKeygenElement interface: document.createElement("keygen") must inherit property "validity" with the proper type (8)]
    expected: FAIL

  [HTMLKeygenElement interface: document.createElement("keygen") must inherit property "validationMessage" with the proper type (9)]
    expected: FAIL

  [HTMLKeygenElement interface: document.createElement("keygen") must inherit property "checkValidity" with the proper type (10)]
    expected: FAIL

  [HTMLKeygenElement interface: document.createElement("keygen") must inherit property "reportValidity" with the proper type (11)]
    expected: FAIL

  [HTMLKeygenElement interface: document.createElement("keygen") must inherit property "setCustomValidity" with the proper type (12)]
    expected: FAIL

  [HTMLKeygenElement interface: calling setCustomValidity(DOMString) on document.createElement("keygen") with too few arguments must throw TypeError]
    expected: FAIL

  [HTMLKeygenElement interface: document.createElement("keygen") must inherit property "labels" with the proper type (13)]
    expected: FAIL

  [HTMLMenuItemElement interface: attribute default]
    expected: FAIL

  [HTMLMenuItemElement interface: attribute command]
    expected: FAIL

  [RelatedEvent interface: existence and properties of interface object]
    expected: FAIL

  [RelatedEvent interface object length]
    expected: FAIL

  [RelatedEvent interface: existence and properties of interface prototype object]
    expected: FAIL

  [RelatedEvent interface: existence and properties of interface prototype object's "constructor" property]
    expected: FAIL

  [RelatedEvent interface: attribute relatedTarget]
    expected: FAIL

  [HTMLCanvasElement interface: operation probablySupportsContext(DOMString,any)]
    expected: FAIL

  [HTMLCanvasElement interface: operation setContext(RenderingContext)]
    expected: FAIL

  [HTMLCanvasElement interface: operation transferControlToProxy()]
    expected: FAIL

  [HTMLCanvasElement interface: document.createElement("canvas") must inherit property "probablySupportsContext" with the proper type (3)]
    expected: FAIL

  [HTMLCanvasElement interface: calling probablySupportsContext(DOMString,any) on document.createElement("canvas") with too few arguments must throw TypeError]
    expected: FAIL

  [HTMLCanvasElement interface: document.createElement("canvas") must inherit property "setContext" with the proper type (4)]
    expected: FAIL

  [HTMLCanvasElement interface: calling setContext(RenderingContext) on document.createElement("canvas") with too few arguments must throw TypeError]
    expected: FAIL

  [HTMLCanvasElement interface: document.createElement("canvas") must inherit property "transferControlToProxy" with the proper type (5)]
    expected: FAIL

  [CanvasProxy interface: existence and properties of interface object]
    expected: FAIL

  [CanvasProxy interface object length]
    expected: FAIL

  [CanvasProxy interface: existence and properties of interface prototype object]
    expected: FAIL

  [CanvasProxy interface: existence and properties of interface prototype object's "constructor" property]
    expected: FAIL

  [CanvasProxy interface: operation setContext(RenderingContext)]
    expected: FAIL

  [CanvasRenderingContext2D interface: attribute width]
    expected: FAIL

  [CanvasRenderingContext2D interface: attribute height]
    expected: FAIL

  [CanvasRenderingContext2D interface: operation commit()]
    expected: FAIL

  [CanvasRenderingContext2D interface: attribute currentTransform]
    expected: FAIL

  [CanvasRenderingContext2D interface: operation drawSystemFocusRing(Element)]
    expected: FAIL

  [CanvasRenderingContext2D interface: operation drawSystemFocusRing(Path2D,Element)]
    expected: FAIL

  [CanvasRenderingContext2D interface: operation drawCustomFocusRing(Element)]
    expected: FAIL

  [CanvasRenderingContext2D interface: operation drawCustomFocusRing(Path2D,Element)]
    expected: FAIL

  [CanvasRenderingContext2D interface: operation scrollPathIntoView()]
    expected: FAIL

  [CanvasRenderingContext2D interface: operation scrollPathIntoView(Path2D)]
    expected: FAIL

  [CanvasRenderingContext2D interface: operation resetClip()]
    expected: FAIL

  [CanvasRenderingContext2D interface: operation addHitRegion(HitRegionOptions)]
    expected: FAIL

  [CanvasRenderingContext2D interface: operation removeHitRegion(DOMString)]
    expected: FAIL

  [CanvasRenderingContext2D interface: attribute direction]
    expected: FAIL

  [CanvasRenderingContext2D interface: document.createElement("canvas").getContext("2d") must inherit property "width" with the proper type (1)]
    expected: FAIL

  [CanvasRenderingContext2D interface: document.createElement("canvas").getContext("2d") must inherit property "height" with the proper type (2)]
    expected: FAIL

  [CanvasRenderingContext2D interface: document.createElement("canvas").getContext("2d") must inherit property "commit" with the proper type (3)]
    expected: FAIL

  [CanvasRenderingContext2D interface: document.createElement("canvas").getContext("2d") must inherit property "currentTransform" with the proper type (6)]
    expected: FAIL

  [CanvasRenderingContext2D interface: document.createElement("canvas").getContext("2d") must inherit property "strokeStyle" with the proper type (16)]
    expected: FAIL

  [CanvasRenderingContext2D interface: document.createElement("canvas").getContext("2d") must inherit property "fillStyle" with the proper type (17)]
    expected: FAIL

  [CanvasRenderingContext2D interface: document.createElement("canvas").getContext("2d") must inherit property "drawSystemFocusRing" with the proper type (33)]
    expected: FAIL

  [CanvasRenderingContext2D interface: calling drawSystemFocusRing(Element) on document.createElement("canvas").getContext("2d") with too few arguments must throw TypeError]
    expected: FAIL

  [CanvasRenderingContext2D interface: document.createElement("canvas").getContext("2d") must inherit property "drawSystemFocusRing" with the proper type (34)]
    expected: FAIL

  [CanvasRenderingContext2D interface: calling drawSystemFocusRing(Path2D,Element) on document.createElement("canvas").getContext("2d") with too few arguments must throw TypeError]
    expected: FAIL

  [CanvasRenderingContext2D interface: document.createElement("canvas").getContext("2d") must inherit property "drawCustomFocusRing" with the proper type (35)]
    expected: FAIL

  [CanvasRenderingContext2D interface: calling drawCustomFocusRing(Element) on document.createElement("canvas").getContext("2d") with too few arguments must throw TypeError]
    expected: FAIL

  [CanvasRenderingContext2D interface: document.createElement("canvas").getContext("2d") must inherit property "drawCustomFocusRing" with the proper type (36)]
    expected: FAIL

  [CanvasRenderingContext2D interface: calling drawCustomFocusRing(Path2D,Element) on document.createElement("canvas").getContext("2d") with too few arguments must throw TypeError]
    expected: FAIL

  [CanvasRenderingContext2D interface: document.createElement("canvas").getContext("2d") must inherit property "scrollPathIntoView" with the proper type (37)]
    expected: FAIL

  [CanvasRenderingContext2D interface: document.createElement("canvas").getContext("2d") must inherit property "scrollPathIntoView" with the proper type (38)]
    expected: FAIL

  [CanvasRenderingContext2D interface: calling scrollPathIntoView(Path2D) on document.createElement("canvas").getContext("2d") with too few arguments must throw TypeError]
    expected: FAIL

  [CanvasRenderingContext2D interface: document.createElement("canvas").getContext("2d") must inherit property "resetClip" with the proper type (41)]
    expected: FAIL

  [CanvasRenderingContext2D interface: document.createElement("canvas").getContext("2d") must inherit property "addHitRegion" with the proper type (52)]
    expected: FAIL

  [CanvasRenderingContext2D interface: calling addHitRegion(HitRegionOptions) on document.createElement("canvas").getContext("2d") with too few arguments must throw TypeError]
    expected: FAIL

  [CanvasRenderingContext2D interface: document.createElement("canvas").getContext("2d") must inherit property "removeHitRegion" with the proper type (53)]
    expected: FAIL

  [CanvasRenderingContext2D interface: calling removeHitRegion(DOMString) on document.createElement("canvas").getContext("2d") with too few arguments must throw TypeError]
    expected: FAIL

  [CanvasRenderingContext2D interface: document.createElement("canvas").getContext("2d") must inherit property "direction" with the proper type (69)]
    expected: FAIL

  [TextMetrics interface: attribute actualBoundingBoxLeft]
    expected: FAIL

  [TextMetrics interface: attribute actualBoundingBoxRight]
    expected: FAIL

  [TextMetrics interface: attribute fontBoundingBoxAscent]
    expected: FAIL

  [TextMetrics interface: attribute fontBoundingBoxDescent]
    expected: FAIL

  [TextMetrics interface: attribute actualBoundingBoxAscent]
    expected: FAIL

  [TextMetrics interface: attribute actualBoundingBoxDescent]
    expected: FAIL

  [TextMetrics interface: attribute emHeightAscent]
    expected: FAIL

  [TextMetrics interface: attribute emHeightDescent]
    expected: FAIL

  [TextMetrics interface: attribute hangingBaseline]
    expected: FAIL

  [TextMetrics interface: attribute alphabeticBaseline]
    expected: FAIL

  [TextMetrics interface: attribute ideographicBaseline]
    expected: FAIL

  [DrawingStyle interface: existence and properties of interface object]
    expected: FAIL

  [DrawingStyle interface object length]
    expected: FAIL

  [DrawingStyle interface: existence and properties of interface prototype object]
    expected: FAIL

  [DrawingStyle interface: existence and properties of interface prototype object's "constructor" property]
    expected: FAIL

  [DrawingStyle interface: attribute lineWidth]
    expected: FAIL

  [DrawingStyle interface: attribute lineCap]
    expected: FAIL

  [DrawingStyle interface: attribute lineJoin]
    expected: FAIL

  [DrawingStyle interface: attribute miterLimit]
    expected: FAIL

  [DrawingStyle interface: operation setLineDash([object Object\])]
    expected: FAIL

  [DrawingStyle interface: operation getLineDash()]
    expected: FAIL

  [DrawingStyle interface: attribute lineDashOffset]
    expected: FAIL

  [DrawingStyle interface: attribute font]
    expected: FAIL

  [DrawingStyle interface: attribute textAlign]
    expected: FAIL

  [DrawingStyle interface: attribute textBaseline]
    expected: FAIL

  [DrawingStyle interface: attribute direction]
    expected: FAIL

  [Path2D interface: operation addPathByStrokingPath(Path2D,CanvasDrawingStyles,SVGMatrix)]
    expected: FAIL

  [Path2D interface: operation addText(DOMString,CanvasDrawingStyles,SVGMatrix,unrestricted double,unrestricted double,unrestricted double)]
    expected: FAIL

  [Path2D interface: operation addPathByStrokingText(DOMString,CanvasDrawingStyles,SVGMatrix,unrestricted double,unrestricted double,unrestricted double)]
    expected: FAIL

  [Path2D interface: operation addText(DOMString,CanvasDrawingStyles,SVGMatrix,Path2D,unrestricted double)]
    expected: FAIL

  [Path2D interface: operation addPathByStrokingText(DOMString,CanvasDrawingStyles,SVGMatrix,Path2D,unrestricted double)]
    expected: FAIL

  [DataTransfer interface object length]
    expected: FAIL

  [Window interface: attribute oncancel]
    expected: FAIL

  [Window interface: attribute oncuechange]
    expected: FAIL

  [Window interface: attribute onmousewheel]
    expected: FAIL

  [Window interface: attribute onsort]
    expected: FAIL

  [Window interface: operation createImageBitmap(ImageBitmapSource,long,long,long,long)]
    expected: FAIL

  [Window interface: window must inherit property "oncancel" with the proper type (42)]
    expected: FAIL

  [Window interface: window must inherit property "oncuechange" with the proper type (49)]
    expected: FAIL

  [Window interface: window must inherit property "onmousewheel" with the proper type (80)]
    expected: FAIL

  [Window interface: window must inherit property "onsort" with the proper type (93)]
    expected: FAIL

  [Window interface: calling createImageBitmap(ImageBitmapSource,long,long,long,long) on window with too few arguments must throw TypeError]
    expected: FAIL

  [Location interface: operation assign(DOMString)]
    expected: FAIL

  [Location interface: operation replace(DOMString)]
    expected: FAIL

  [Location interface: operation reload()]
    expected: FAIL

  [Location interface: window.location must inherit property "assign" with the proper type (0)]
    expected: FAIL

  [Location interface: window.location must inherit property "replace" with the proper type (1)]
    expected: FAIL

  [Location interface: window.location must inherit property "reload" with the proper type (2)]
    expected: FAIL

  [ApplicationCache interface: existence and properties of interface object]
    expected: FAIL

  [ApplicationCache interface object length]
    expected: FAIL

  [ApplicationCache interface: existence and properties of interface prototype object]
    expected: FAIL

  [ApplicationCache interface: existence and properties of interface prototype object's "constructor" property]
    expected: FAIL

  [ApplicationCache interface: constant UNCACHED on interface object]
    expected: FAIL

  [ApplicationCache interface: constant UNCACHED on interface prototype object]
    expected: FAIL

  [ApplicationCache interface: constant IDLE on interface object]
    expected: FAIL

  [ApplicationCache interface: constant IDLE on interface prototype object]
    expected: FAIL

  [ApplicationCache interface: constant CHECKING on interface object]
    expected: FAIL

  [ApplicationCache interface: constant CHECKING on interface prototype object]
    expected: FAIL

  [ApplicationCache interface: constant DOWNLOADING on interface object]
    expected: FAIL

  [ApplicationCache interface: constant DOWNLOADING on interface prototype object]
    expected: FAIL

  [ApplicationCache interface: constant UPDATEREADY on interface object]
    expected: FAIL

  [ApplicationCache interface: constant UPDATEREADY on interface prototype object]
    expected: FAIL

  [ApplicationCache interface: constant OBSOLETE on interface object]
    expected: FAIL

  [ApplicationCache interface: constant OBSOLETE on interface prototype object]
    expected: FAIL

  [ApplicationCache interface: attribute status]
    expected: FAIL

  [ApplicationCache interface: operation update()]
    expected: FAIL

  [ApplicationCache interface: operation abort()]
    expected: FAIL

  [ApplicationCache interface: operation swapCache()]
    expected: FAIL

  [ApplicationCache interface: attribute onchecking]
    expected: FAIL

  [ApplicationCache interface: attribute onerror]
    expected: FAIL

  [ApplicationCache interface: attribute onnoupdate]
    expected: FAIL

  [ApplicationCache interface: attribute ondownloading]
    expected: FAIL

  [ApplicationCache interface: attribute onprogress]
    expected: FAIL

  [ApplicationCache interface: attribute onupdateready]
    expected: FAIL

  [ApplicationCache interface: attribute oncached]
    expected: FAIL

  [ApplicationCache interface: attribute onobsolete]
    expected: FAIL

  [ApplicationCache must be primary interface of window.applicationCache]
    expected: FAIL

  [Stringification of window.applicationCache]
    expected: FAIL

  [ApplicationCache interface: window.applicationCache must inherit property "abort" with the proper type (8)]
    expected: FAIL

  [Navigator interface: operation isProtocolHandlerRegistered(DOMString,DOMString)]
    expected: FAIL

  [Navigator interface: operation isContentHandlerRegistered(DOMString,DOMString)]
    expected: FAIL

  [Navigator interface: operation unregisterProtocolHandler(DOMString,DOMString)]
    expected: FAIL

  [Navigator interface: operation unregisterContentHandler(DOMString,DOMString)]
    expected: FAIL

  [Navigator interface: operation yieldForStorageUpdates()]
    expected: FAIL

  [Navigator interface: attribute javaEnabled]
    expected: FAIL

  [Navigator interface: window.navigator must inherit property "isProtocolHandlerRegistered" with the proper type (12)]
    expected: FAIL

  [Navigator interface: calling isProtocolHandlerRegistered(DOMString,DOMString) on window.navigator with too few arguments must throw TypeError]
    expected: FAIL

  [Navigator interface: window.navigator must inherit property "isContentHandlerRegistered" with the proper type (13)]
    expected: FAIL

  [Navigator interface: calling isContentHandlerRegistered(DOMString,DOMString) on window.navigator with too few arguments must throw TypeError]
    expected: FAIL

  [Navigator interface: window.navigator must inherit property "unregisterProtocolHandler" with the proper type (14)]
    expected: FAIL

  [Navigator interface: calling unregisterProtocolHandler(DOMString,DOMString) on window.navigator with too few arguments must throw TypeError]
    expected: FAIL

  [Navigator interface: window.navigator must inherit property "unregisterContentHandler" with the proper type (15)]
    expected: FAIL

  [Navigator interface: calling unregisterContentHandler(DOMString,DOMString) on window.navigator with too few arguments must throw TypeError]
    expected: FAIL

  [Navigator interface: window.navigator must inherit property "yieldForStorageUpdates" with the proper type (17)]
    expected: FAIL

  [PortCollection interface: existence and properties of interface object]
    expected: FAIL

  [PortCollection interface object length]
    expected: FAIL

  [PortCollection interface: existence and properties of interface prototype object]
    expected: FAIL

  [PortCollection interface: existence and properties of interface prototype object's "constructor" property]
    expected: FAIL

  [PortCollection interface: operation add(MessagePort)]
    expected: FAIL

  [PortCollection interface: operation remove(MessagePort)]
    expected: FAIL

  [PortCollection interface: operation clear()]
    expected: FAIL

  [PortCollection interface: operation iterate(PortCollectionCallback)]
    expected: FAIL

  [HTMLMarqueeElement interface: existence and properties of interface object]
    expected: FAIL

  [HTMLMarqueeElement interface object length]
    expected: FAIL

  [HTMLMarqueeElement interface: existence and properties of interface prototype object]
    expected: FAIL

  [HTMLMarqueeElement interface: existence and properties of interface prototype object's "constructor" property]
    expected: FAIL

  [HTMLMarqueeElement interface: attribute behavior]
    expected: FAIL

  [HTMLMarqueeElement interface: attribute bgColor]
    expected: FAIL

  [HTMLMarqueeElement interface: attribute direction]
    expected: FAIL

  [HTMLMarqueeElement interface: attribute height]
    expected: FAIL

  [HTMLMarqueeElement interface: attribute hspace]
    expected: FAIL

  [HTMLMarqueeElement interface: attribute loop]
    expected: FAIL

  [HTMLMarqueeElement interface: attribute scrollAmount]
    expected: FAIL

  [HTMLMarqueeElement interface: attribute scrollDelay]
    expected: FAIL

  [HTMLMarqueeElement interface: attribute trueSpeed]
    expected: FAIL

  [HTMLMarqueeElement interface: attribute vspace]
    expected: FAIL

  [HTMLMarqueeElement interface: attribute width]
    expected: FAIL

  [HTMLMarqueeElement interface: attribute onbounce]
    expected: FAIL

  [HTMLMarqueeElement interface: attribute onfinish]
    expected: FAIL

  [HTMLMarqueeElement interface: attribute onstart]
    expected: FAIL

  [HTMLMarqueeElement interface: operation start()]
    expected: FAIL

  [HTMLMarqueeElement interface: operation stop()]
    expected: FAIL

  [HTMLMarqueeElement must be primary interface of document.createElement("marquee")]
    expected: FAIL

  [Stringification of document.createElement("marquee")]
    expected: FAIL

  [HTMLMarqueeElement interface: document.createElement("marquee") must inherit property "behavior" with the proper type (0)]
    expected: FAIL

  [HTMLMarqueeElement interface: document.createElement("marquee") must inherit property "bgColor" with the proper type (1)]
    expected: FAIL

  [HTMLMarqueeElement interface: document.createElement("marquee") must inherit property "direction" with the proper type (2)]
    expected: FAIL

  [HTMLMarqueeElement interface: document.createElement("marquee") must inherit property "height" with the proper type (3)]
    expected: FAIL

  [HTMLMarqueeElement interface: document.createElement("marquee") must inherit property "hspace" with the proper type (4)]
    expected: FAIL

  [HTMLMarqueeElement interface: document.createElement("marquee") must inherit property "loop" with the proper type (5)]
    expected: FAIL

  [HTMLMarqueeElement interface: document.createElement("marquee") must inherit property "scrollAmount" with the proper type (6)]
    expected: FAIL

  [HTMLMarqueeElement interface: document.createElement("marquee") must inherit property "scrollDelay" with the proper type (7)]
    expected: FAIL

  [HTMLMarqueeElement interface: document.createElement("marquee") must inherit property "trueSpeed" with the proper type (8)]
    expected: FAIL

  [HTMLMarqueeElement interface: document.createElement("marquee") must inherit property "vspace" with the proper type (9)]
    expected: FAIL

  [HTMLMarqueeElement interface: document.createElement("marquee") must inherit property "width" with the proper type (10)]
    expected: FAIL

  [HTMLMarqueeElement interface: document.createElement("marquee") must inherit property "onbounce" with the proper type (11)]
    expected: FAIL

  [HTMLMarqueeElement interface: document.createElement("marquee") must inherit property "onfinish" with the proper type (12)]
    expected: FAIL

  [HTMLMarqueeElement interface: document.createElement("marquee") must inherit property "onstart" with the proper type (13)]
    expected: FAIL

  [HTMLMarqueeElement interface: document.createElement("marquee") must inherit property "start" with the proper type (14)]
    expected: FAIL

  [HTMLMarqueeElement interface: document.createElement("marquee") must inherit property "stop" with the proper type (15)]
    expected: FAIL

  [Document interface: iframe.contentDocument must inherit property "styleSheetSets" with the proper type (32)]
    expected: FAIL

  [Document interface: iframe.contentDocument must inherit property "cssElementMap" with the proper type (53)]
    expected: FAIL

  [Document interface: iframe.contentDocument must inherit property "commands" with the proper type (70)]
    expected: FAIL

  [Document interface: iframe.contentDocument must inherit property "all" with the proper type (82)]
    expected: FAIL

  [Document interface: iframe.contentDocument must inherit property "query" with the proper type (90)]
    expected: FAIL

  [Document interface: iframe.contentDocument must inherit property "queryAll" with the proper type (91)]
    expected: FAIL

  [Document interface: iframe.contentDocument must inherit property "oncancel" with the proper type (98)]
    expected: FAIL

  [Document interface: iframe.contentDocument must inherit property "oncuechange" with the proper type (105)]
    expected: FAIL

  [Document interface: iframe.contentDocument must inherit property "onmousewheel" with the proper type (136)]
    expected: FAIL

  [Document interface: iframe.contentDocument must inherit property "onsort" with the proper type (149)]
    expected: FAIL

  [Document interface: document.implementation.createDocument(null, "", null) must inherit property "styleSheetSets" with the proper type (32)]
    expected: FAIL

  [Document interface: document.implementation.createDocument(null, "", null) must inherit property "domain" with the proper type (35)]
    expected: FAIL

  [Document interface: document.implementation.createDocument(null, "", null) must inherit property "cookie" with the proper type (37)]
    expected: FAIL

  [Document interface: document.implementation.createDocument(null, "", null) must inherit property "body" with the proper type (43)]
    expected: FAIL

  [Document interface: document.implementation.createDocument(null, "", null) must inherit property "head" with the proper type (44)]
    expected: FAIL

  [Document interface: document.implementation.createDocument(null, "", null) must inherit property "images" with the proper type (45)]
    expected: FAIL

  [Document interface: document.implementation.createDocument(null, "", null) must inherit property "embeds" with the proper type (46)]
    expected: FAIL

  [Document interface: document.implementation.createDocument(null, "", null) must inherit property "plugins" with the proper type (47)]
    expected: FAIL

  [Document interface: document.implementation.createDocument(null, "", null) must inherit property "links" with the proper type (48)]
    expected: FAIL

  [Document interface: document.implementation.createDocument(null, "", null) must inherit property "forms" with the proper type (49)]
    expected: FAIL

  [Document interface: document.implementation.createDocument(null, "", null) must inherit property "scripts" with the proper type (50)]
    expected: FAIL

  [Document interface: document.implementation.createDocument(null, "", null) must inherit property "getElementsByName" with the proper type (51)]
    expected: FAIL

  [Document interface: document.implementation.createDocument(null, "", null) must inherit property "getItems" with the proper type (52)]
    expected: FAIL

  [Document interface: document.implementation.createDocument(null, "", null) must inherit property "cssElementMap" with the proper type (53)]
    expected: FAIL

  [Document interface: document.implementation.createDocument(null, "", null) must inherit property "open" with the proper type (56)]
    expected: FAIL

  [Document interface: document.implementation.createDocument(null, "", null) must inherit property "close" with the proper type (57)]
    expected: FAIL

  [Document interface: document.implementation.createDocument(null, "", null) must inherit property "write" with the proper type (58)]
    expected: FAIL

  [Document interface: document.implementation.createDocument(null, "", null) must inherit property "writeln" with the proper type (59)]
    expected: FAIL

  [Document interface: document.implementation.createDocument(null, "", null) must inherit property "designMode" with the proper type (63)]
    expected: FAIL

  [Document interface: document.implementation.createDocument(null, "", null) must inherit property "execCommand" with the proper type (64)]
    expected: FAIL

  [Document interface: document.implementation.createDocument(null, "", null) must inherit property "queryCommandEnabled" with the proper type (65)]
    expected: FAIL

  [Document interface: document.implementation.createDocument(null, "", null) must inherit property "queryCommandIndeterm" with the proper type (66)]
    expected: FAIL

  [Document interface: document.implementation.createDocument(null, "", null) must inherit property "queryCommandState" with the proper type (67)]
    expected: FAIL

  [Document interface: document.implementation.createDocument(null, "", null) must inherit property "queryCommandSupported" with the proper type (68)]
    expected: FAIL

  [Document interface: document.implementation.createDocument(null, "", null) must inherit property "queryCommandValue" with the proper type (69)]
    expected: FAIL

  [Document interface: document.implementation.createDocument(null, "", null) must inherit property "commands" with the proper type (70)]
    expected: FAIL

  [Document interface: document.implementation.createDocument(null, "", null) must inherit property "fgColor" with the proper type (72)]
    expected: FAIL

  [Document interface: document.implementation.createDocument(null, "", null) must inherit property "linkColor" with the proper type (73)]
    expected: FAIL

  [Document interface: document.implementation.createDocument(null, "", null) must inherit property "vlinkColor" with the proper type (74)]
    expected: FAIL

  [Document interface: document.implementation.createDocument(null, "", null) must inherit property "alinkColor" with the proper type (75)]
    expected: FAIL

  [Document interface: document.implementation.createDocument(null, "", null) must inherit property "bgColor" with the proper type (76)]
    expected: FAIL

  [Document interface: document.implementation.createDocument(null, "", null) must inherit property "anchors" with the proper type (77)]
    expected: FAIL

  [Document interface: document.implementation.createDocument(null, "", null) must inherit property "applets" with the proper type (78)]
    expected: FAIL

  [Document interface: document.implementation.createDocument(null, "", null) must inherit property "clear" with the proper type (79)]
    expected: FAIL

  [Document interface: document.implementation.createDocument(null, "", null) must inherit property "captureEvents" with the proper type (80)]
    expected: FAIL

  [Document interface: document.implementation.createDocument(null, "", null) must inherit property "releaseEvents" with the proper type (81)]
    expected: FAIL

  [Document interface: document.implementation.createDocument(null, "", null) must inherit property "all" with the proper type (82)]
    expected: FAIL

  [Document interface: document.implementation.createDocument(null, "", null) must inherit property "query" with the proper type (90)]
    expected: FAIL

  [Document interface: document.implementation.createDocument(null, "", null) must inherit property "queryAll" with the proper type (91)]
    expected: FAIL

  [Document interface: document.implementation.createDocument(null, "", null) must inherit property "oncancel" with the proper type (98)]
    expected: FAIL

  [Document interface: document.implementation.createDocument(null, "", null) must inherit property "oncuechange" with the proper type (105)]
    expected: FAIL

  [Document interface: document.implementation.createDocument(null, "", null) must inherit property "onmousewheel" with the proper type (136)]
    expected: FAIL

  [Document interface: document.implementation.createDocument(null, "", null) must inherit property "onsort" with the proper type (149)]
    expected: FAIL

  [Location interface: window.location must have own property "ancestorOrigins"]
    expected: FAIL

  [DOMElementMap interface object name]
    expected: FAIL

  [AudioTrackList interface object name]
    expected: FAIL

  [AudioTrack interface object name]
    expected: FAIL

  [VideoTrackList interface object name]
    expected: FAIL

  [VideoTrack interface object name]
    expected: FAIL

  [MediaController interface object name]
    expected: FAIL

  [HTMLTableDataCellElement interface object name]
    expected: FAIL

  [HTMLTableHeaderCellElement interface object name]
    expected: FAIL

  [HTMLKeygenElement interface object name]
    expected: FAIL

  [RelatedEvent interface object name]
    expected: FAIL

  [CanvasProxy interface object name]
    expected: FAIL

  [DrawingStyle interface object name]
    expected: FAIL

  [ApplicationCache interface object name]
    expected: FAIL

  [PortCollection interface object name]
    expected: FAIL

  [HTMLMarqueeElement interface object name]
    expected: FAIL

  [HTMLAllCollection interface: document.all must inherit property "length" with the proper type (0)]
    expected: FAIL

  [HTMLAllCollection interface: document.all must inherit property "item" with the proper type (2)]
    expected: FAIL

  [HTMLAllCollection interface: document.all must inherit property "namedItem" with the proper type (3)]
    expected: FAIL

  [BarProp interface: attribute visible]
    expected: FAIL

  [Element interface: document.createElement("noscript") must inherit property "query" with the proper type (34)]
    expected: FAIL

  [Element interface: document.createElement("noscript") must inherit property "queryAll" with the proper type (35)]
    expected: FAIL

  [Document interface: new Document() must inherit property "origin" with the proper type (3)]
    expected: FAIL

  [Document interface: new Document() must inherit property "styleSheetSets" with the proper type (32)]
    expected: FAIL

  [Document interface: new Document() must inherit property "domain" with the proper type (35)]
    expected: FAIL

  [Document interface: new Document() must inherit property "cookie" with the proper type (37)]
    expected: FAIL

  [Document interface: new Document() must inherit property "body" with the proper type (43)]
    expected: FAIL

  [Document interface: new Document() must inherit property "head" with the proper type (44)]
    expected: FAIL

  [Document interface: new Document() must inherit property "images" with the proper type (45)]
    expected: FAIL

  [Document interface: new Document() must inherit property "embeds" with the proper type (46)]
    expected: FAIL

  [Document interface: new Document() must inherit property "plugins" with the proper type (47)]
    expected: FAIL

  [Document interface: new Document() must inherit property "links" with the proper type (48)]
    expected: FAIL

  [Document interface: new Document() must inherit property "forms" with the proper type (49)]
    expected: FAIL

  [Document interface: new Document() must inherit property "scripts" with the proper type (50)]
    expected: FAIL

  [Document interface: new Document() must inherit property "getElementsByName" with the proper type (51)]
    expected: FAIL

  [Document interface: calling getElementsByName(DOMString) on new Document() with too few arguments must throw TypeError]
    expected: FAIL

  [Document interface: new Document() must inherit property "cssElementMap" with the proper type (52)]
    expected: FAIL

  [Document interface: new Document() must inherit property "open" with the proper type (54)]
    expected: FAIL

  [Document interface: calling open(DOMString,DOMString) on new Document() with too few arguments must throw TypeError]
    expected: FAIL

  [Document interface: new Document() must inherit property "open" with the proper type (55)]
    expected: FAIL

  [Document interface: calling open(DOMString,DOMString,DOMString,boolean) on new Document() with too few arguments must throw TypeError]
    expected: FAIL

  [Document interface: new Document() must inherit property "close" with the proper type (56)]
    expected: FAIL

  [Document interface: new Document() must inherit property "write" with the proper type (57)]
    expected: FAIL

  [Document interface: calling write(DOMString) on new Document() with too few arguments must throw TypeError]
    expected: FAIL

  [Document interface: new Document() must inherit property "writeln" with the proper type (58)]
    expected: FAIL

  [Document interface: calling writeln(DOMString) on new Document() with too few arguments must throw TypeError]
    expected: FAIL

  [Document interface: new Document() must inherit property "designMode" with the proper type (62)]
    expected: FAIL

  [Document interface: new Document() must inherit property "execCommand" with the proper type (63)]
    expected: FAIL

  [Document interface: calling execCommand(DOMString,boolean,DOMString) on new Document() with too few arguments must throw TypeError]
    expected: FAIL

  [Document interface: new Document() must inherit property "queryCommandEnabled" with the proper type (64)]
    expected: FAIL

  [Document interface: calling queryCommandEnabled(DOMString) on new Document() with too few arguments must throw TypeError]
    expected: FAIL

  [Document interface: new Document() must inherit property "queryCommandIndeterm" with the proper type (65)]
    expected: FAIL

  [Document interface: calling queryCommandIndeterm(DOMString) on new Document() with too few arguments must throw TypeError]
    expected: FAIL

  [Document interface: new Document() must inherit property "queryCommandState" with the proper type (66)]
    expected: FAIL

  [Document interface: calling queryCommandState(DOMString) on new Document() with too few arguments must throw TypeError]
    expected: FAIL

  [Document interface: new Document() must inherit property "queryCommandSupported" with the proper type (67)]
    expected: FAIL

  [Document interface: calling queryCommandSupported(DOMString) on new Document() with too few arguments must throw TypeError]
    expected: FAIL

  [Document interface: new Document() must inherit property "queryCommandValue" with the proper type (68)]
    expected: FAIL

  [Document interface: calling queryCommandValue(DOMString) on new Document() with too few arguments must throw TypeError]
    expected: FAIL

  [Document interface: new Document() must inherit property "commands" with the proper type (69)]
    expected: FAIL

  [Document interface: new Document() must inherit property "fgColor" with the proper type (71)]
    expected: FAIL

  [Document interface: new Document() must inherit property "linkColor" with the proper type (72)]
    expected: FAIL

  [Document interface: new Document() must inherit property "vlinkColor" with the proper type (73)]
    expected: FAIL

  [Document interface: new Document() must inherit property "alinkColor" with the proper type (74)]
    expected: FAIL

  [Document interface: new Document() must inherit property "bgColor" with the proper type (75)]
    expected: FAIL

  [Document interface: new Document() must inherit property "anchors" with the proper type (76)]
    expected: FAIL

  [Document interface: new Document() must inherit property "applets" with the proper type (77)]
    expected: FAIL

  [Document interface: new Document() must inherit property "clear" with the proper type (78)]
    expected: FAIL

  [Document interface: new Document() must inherit property "captureEvents" with the proper type (79)]
    expected: FAIL

  [Document interface: new Document() must inherit property "releaseEvents" with the proper type (80)]
    expected: FAIL

  [Document interface: new Document() must inherit property "all" with the proper type (81)]
    expected: FAIL

  [Document interface: new Document() must inherit property "query" with the proper type (89)]
    expected: FAIL

  [Document interface: calling query(DOMString) on new Document() with too few arguments must throw TypeError]
    expected: FAIL

  [Document interface: new Document() must inherit property "queryAll" with the proper type (90)]
    expected: FAIL

  [Document interface: calling queryAll(DOMString) on new Document() with too few arguments must throw TypeError]
    expected: FAIL

  [Document interface: new Document() must inherit property "oncancel" with the proper type (97)]
    expected: FAIL

  [Document interface: new Document() must inherit property "oncuechange" with the proper type (104)]
    expected: FAIL

  [Document interface: new Document() must inherit property "onmousewheel" with the proper type (135)]
    expected: FAIL

  [Document interface: new Document() must inherit property "onsort" with the proper type (148)]
    expected: FAIL

  [HTMLSlotElement interface: existence and properties of interface object]
    expected: FAIL

  [HTMLSlotElement interface object length]
    expected: FAIL

  [HTMLSlotElement interface object name]
    expected: FAIL

  [HTMLSlotElement interface: existence and properties of interface prototype object]
    expected: FAIL

  [HTMLSlotElement interface: existence and properties of interface prototype object's "constructor" property]
    expected: FAIL

  [HTMLSlotElement interface: attribute name]
    expected: FAIL

  [HTMLSlotElement interface: operation assignedNodes(AssignedNodesOptions)]
    expected: FAIL

  [HTMLSlotElement must be primary interface of document.createElement("slot")]
    expected: FAIL

  [Stringification of document.createElement("slot")]
    expected: FAIL

  [HTMLSlotElement interface: document.createElement("slot") must inherit property "name" with the proper type (0)]
    expected: FAIL

  [HTMLSlotElement interface: document.createElement("slot") must inherit property "assignedNodes" with the proper type (1)]
    expected: FAIL

  [HTMLSlotElement interface: calling assignedNodes(AssignedNodesOptions) on document.createElement("slot") with too few arguments must throw TypeError]
    expected: FAIL

  [HTMLInputElement interface: createInput("text") must inherit property "dirName" with the proper type (6)]
    expected: FAIL

  [HTMLInputElement interface: createInput("text") must inherit property "valueLow" with the proper type (37)]
    expected: FAIL

  [HTMLInputElement interface: createInput("text") must inherit property "valueHigh" with the proper type (38)]
    expected: FAIL

  [HTMLInputElement interface: createInput("text") must inherit property "labels" with the proper type (48)]
    expected: FAIL

  [HTMLInputElement interface: createInput("hidden") must inherit property "dirName" with the proper type (6)]
    expected: FAIL

  [HTMLInputElement interface: createInput("hidden") must inherit property "valueLow" with the proper type (37)]
    expected: FAIL

  [HTMLInputElement interface: createInput("hidden") must inherit property "valueHigh" with the proper type (38)]
    expected: FAIL

  [HTMLInputElement interface: createInput("hidden") must inherit property "labels" with the proper type (48)]
    expected: FAIL

  [HTMLInputElement interface: createInput("search") must inherit property "dirName" with the proper type (6)]
    expected: FAIL

  [HTMLInputElement interface: createInput("search") must inherit property "valueLow" with the proper type (37)]
    expected: FAIL

  [HTMLInputElement interface: createInput("search") must inherit property "valueHigh" with the proper type (38)]
    expected: FAIL

  [HTMLInputElement interface: createInput("search") must inherit property "labels" with the proper type (48)]
    expected: FAIL

  [HTMLInputElement interface: createInput("tel") must inherit property "dirName" with the proper type (6)]
    expected: FAIL

  [HTMLInputElement interface: createInput("tel") must inherit property "valueLow" with the proper type (37)]
    expected: FAIL

  [HTMLInputElement interface: createInput("tel") must inherit property "valueHigh" with the proper type (38)]
    expected: FAIL

  [HTMLInputElement interface: createInput("tel") must inherit property "labels" with the proper type (48)]
    expected: FAIL

  [HTMLInputElement interface: createInput("url") must inherit property "dirName" with the proper type (6)]
    expected: FAIL

  [HTMLInputElement interface: createInput("url") must inherit property "valueLow" with the proper type (37)]
    expected: FAIL

  [HTMLInputElement interface: createInput("url") must inherit property "valueHigh" with the proper type (38)]
    expected: FAIL

  [HTMLInputElement interface: createInput("url") must inherit property "labels" with the proper type (48)]
    expected: FAIL

  [HTMLInputElement interface: createInput("email") must inherit property "dirName" with the proper type (6)]
    expected: FAIL

  [HTMLInputElement interface: createInput("email") must inherit property "valueLow" with the proper type (37)]
    expected: FAIL

  [HTMLInputElement interface: createInput("email") must inherit property "valueHigh" with the proper type (38)]
    expected: FAIL

  [HTMLInputElement interface: createInput("email") must inherit property "labels" with the proper type (48)]
    expected: FAIL

  [HTMLInputElement interface: createInput("password") must inherit property "dirName" with the proper type (6)]
    expected: FAIL

  [HTMLInputElement interface: createInput("password") must inherit property "valueLow" with the proper type (37)]
    expected: FAIL

  [HTMLInputElement interface: createInput("password") must inherit property "valueHigh" with the proper type (38)]
    expected: FAIL

  [HTMLInputElement interface: createInput("password") must inherit property "labels" with the proper type (48)]
    expected: FAIL

  [HTMLInputElement interface: createInput("date") must inherit property "dirName" with the proper type (6)]
    expected: FAIL

  [HTMLInputElement interface: createInput("date") must inherit property "valueLow" with the proper type (37)]
    expected: FAIL

  [HTMLInputElement interface: createInput("date") must inherit property "valueHigh" with the proper type (38)]
    expected: FAIL

  [HTMLInputElement interface: createInput("date") must inherit property "labels" with the proper type (48)]
    expected: FAIL

  [HTMLInputElement interface: createInput("month") must inherit property "dirName" with the proper type (6)]
    expected: FAIL

  [HTMLInputElement interface: createInput("month") must inherit property "valueLow" with the proper type (37)]
    expected: FAIL

  [HTMLInputElement interface: createInput("month") must inherit property "valueHigh" with the proper type (38)]
    expected: FAIL

  [HTMLInputElement interface: createInput("month") must inherit property "labels" with the proper type (48)]
    expected: FAIL

  [HTMLInputElement interface: createInput("week") must inherit property "dirName" with the proper type (6)]
    expected: FAIL

  [HTMLInputElement interface: createInput("week") must inherit property "valueLow" with the proper type (37)]
    expected: FAIL

  [HTMLInputElement interface: createInput("week") must inherit property "valueHigh" with the proper type (38)]
    expected: FAIL

  [HTMLInputElement interface: createInput("week") must inherit property "labels" with the proper type (48)]
    expected: FAIL

  [HTMLInputElement interface: createInput("time") must inherit property "dirName" with the proper type (6)]
    expected: FAIL

  [HTMLInputElement interface: createInput("time") must inherit property "valueLow" with the proper type (37)]
    expected: FAIL

  [HTMLInputElement interface: createInput("time") must inherit property "valueHigh" with the proper type (38)]
    expected: FAIL

  [HTMLInputElement interface: createInput("time") must inherit property "labels" with the proper type (48)]
    expected: FAIL

  [HTMLInputElement interface: createInput("datetime-local") must inherit property "dirName" with the proper type (6)]
    expected: FAIL

  [HTMLInputElement interface: createInput("datetime-local") must inherit property "valueLow" with the proper type (37)]
    expected: FAIL

  [HTMLInputElement interface: createInput("datetime-local") must inherit property "valueHigh" with the proper type (38)]
    expected: FAIL

  [HTMLInputElement interface: createInput("datetime-local") must inherit property "labels" with the proper type (48)]
    expected: FAIL

  [HTMLInputElement interface: createInput("number") must inherit property "dirName" with the proper type (6)]
    expected: FAIL

  [HTMLInputElement interface: createInput("number") must inherit property "valueLow" with the proper type (37)]
    expected: FAIL

  [HTMLInputElement interface: createInput("number") must inherit property "valueHigh" with the proper type (38)]
    expected: FAIL

  [HTMLInputElement interface: createInput("number") must inherit property "labels" with the proper type (48)]
    expected: FAIL

  [HTMLInputElement interface: createInput("range") must inherit property "dirName" with the proper type (6)]
    expected: FAIL

  [HTMLInputElement interface: createInput("range") must inherit property "valueLow" with the proper type (37)]
    expected: FAIL

  [HTMLInputElement interface: createInput("range") must inherit property "valueHigh" with the proper type (38)]
    expected: FAIL

  [HTMLInputElement interface: createInput("range") must inherit property "labels" with the proper type (48)]
    expected: FAIL

  [HTMLInputElement interface: createInput("color") must inherit property "dirName" with the proper type (6)]
    expected: FAIL

  [HTMLInputElement interface: createInput("color") must inherit property "valueLow" with the proper type (37)]
    expected: FAIL

  [HTMLInputElement interface: createInput("color") must inherit property "valueHigh" with the proper type (38)]
    expected: FAIL

  [HTMLInputElement interface: createInput("color") must inherit property "labels" with the proper type (48)]
    expected: FAIL

  [HTMLInputElement interface: createInput("checkbox") must inherit property "dirName" with the proper type (6)]
    expected: FAIL

  [HTMLInputElement interface: createInput("checkbox") must inherit property "valueLow" with the proper type (37)]
    expected: FAIL

  [HTMLInputElement interface: createInput("checkbox") must inherit property "valueHigh" with the proper type (38)]
    expected: FAIL

  [HTMLInputElement interface: createInput("checkbox") must inherit property "labels" with the proper type (48)]
    expected: FAIL

  [HTMLInputElement interface: createInput("radio") must inherit property "dirName" with the proper type (6)]
    expected: FAIL

  [HTMLInputElement interface: createInput("radio") must inherit property "valueLow" with the proper type (37)]
    expected: FAIL

  [HTMLInputElement interface: createInput("radio") must inherit property "valueHigh" with the proper type (38)]
    expected: FAIL

  [HTMLInputElement interface: createInput("radio") must inherit property "labels" with the proper type (48)]
    expected: FAIL

  [HTMLInputElement interface: createInput("file") must inherit property "dirName" with the proper type (6)]
    expected: FAIL

  [HTMLInputElement interface: createInput("file") must inherit property "files" with the proper type (9)]
    expected: FAIL

  [HTMLInputElement interface: createInput("file") must inherit property "valueLow" with the proper type (37)]
    expected: FAIL

  [HTMLInputElement interface: createInput("file") must inherit property "valueHigh" with the proper type (38)]
    expected: FAIL

  [HTMLInputElement interface: createInput("file") must inherit property "labels" with the proper type (48)]
    expected: FAIL

  [HTMLInputElement interface: createInput("submit") must inherit property "dirName" with the proper type (6)]
    expected: FAIL

  [HTMLInputElement interface: createInput("submit") must inherit property "valueLow" with the proper type (37)]
    expected: FAIL

  [HTMLInputElement interface: createInput("submit") must inherit property "valueHigh" with the proper type (38)]
    expected: FAIL

  [HTMLInputElement interface: createInput("submit") must inherit property "labels" with the proper type (48)]
    expected: FAIL

  [HTMLInputElement interface: createInput("image") must inherit property "dirName" with the proper type (6)]
    expected: FAIL

  [HTMLInputElement interface: createInput("image") must inherit property "valueLow" with the proper type (37)]
    expected: FAIL

  [HTMLInputElement interface: createInput("image") must inherit property "valueHigh" with the proper type (38)]
    expected: FAIL

  [HTMLInputElement interface: createInput("image") must inherit property "labels" with the proper type (48)]
    expected: FAIL

  [HTMLInputElement interface: createInput("reset") must inherit property "dirName" with the proper type (6)]
    expected: FAIL

  [HTMLInputElement interface: createInput("reset") must inherit property "valueLow" with the proper type (37)]
    expected: FAIL

  [HTMLInputElement interface: createInput("reset") must inherit property "valueHigh" with the proper type (38)]
    expected: FAIL

  [HTMLInputElement interface: createInput("reset") must inherit property "labels" with the proper type (48)]
    expected: FAIL

  [HTMLInputElement interface: createInput("button") must inherit property "dirName" with the proper type (6)]
    expected: FAIL

  [HTMLInputElement interface: createInput("button") must inherit property "valueLow" with the proper type (37)]
    expected: FAIL

  [HTMLInputElement interface: createInput("button") must inherit property "valueHigh" with the proper type (38)]
    expected: FAIL

  [HTMLInputElement interface: createInput("button") must inherit property "labels" with the proper type (48)]
    expected: FAIL

  [Document interface: operation open(USVString,DOMString,DOMString)]
    expected: FAIL

  [Document interface: iframe.contentDocument must inherit property "all" with the proper type (79)]
    expected: FAIL

  [Document interface: iframe.contentDocument must inherit property "oncancel" with the proper type (91)]
    expected: FAIL

  [Document interface: iframe.contentDocument must inherit property "oncuechange" with the proper type (98)]
    expected: FAIL

  [Document interface: iframe.contentDocument must inherit property "onmousewheel" with the proper type (129)]
    expected: FAIL

  [Document interface: new Document() must inherit property "open" with the proper type (53)]
    expected: FAIL

  [Document interface: calling open(USVString,DOMString,DOMString) on new Document() with too few arguments must throw TypeError]
    expected: FAIL

  [Document interface: new Document() must inherit property "close" with the proper type (55)]
    expected: FAIL

  [Document interface: new Document() must inherit property "write" with the proper type (56)]
    expected: FAIL

  [Document interface: new Document() must inherit property "writeln" with the proper type (57)]
    expected: FAIL

  [Document interface: new Document() must inherit property "designMode" with the proper type (61)]
    expected: FAIL

  [Document interface: new Document() must inherit property "execCommand" with the proper type (62)]
    expected: FAIL

  [Document interface: new Document() must inherit property "queryCommandEnabled" with the proper type (63)]
    expected: FAIL

  [Document interface: new Document() must inherit property "queryCommandIndeterm" with the proper type (64)]
    expected: FAIL

  [Document interface: new Document() must inherit property "queryCommandState" with the proper type (65)]
    expected: FAIL

  [Document interface: new Document() must inherit property "queryCommandSupported" with the proper type (66)]
    expected: FAIL

  [Document interface: new Document() must inherit property "queryCommandValue" with the proper type (67)]
    expected: FAIL

  [Document interface: new Document() must inherit property "fgColor" with the proper type (69)]
    expected: FAIL

  [Document interface: new Document() must inherit property "linkColor" with the proper type (70)]
    expected: FAIL

  [Document interface: new Document() must inherit property "vlinkColor" with the proper type (71)]
    expected: FAIL

  [Document interface: new Document() must inherit property "alinkColor" with the proper type (72)]
    expected: FAIL

  [Document interface: new Document() must inherit property "bgColor" with the proper type (73)]
    expected: FAIL

  [Document interface: new Document() must inherit property "anchors" with the proper type (74)]
    expected: FAIL

  [Document interface: new Document() must inherit property "applets" with the proper type (75)]
    expected: FAIL

  [Document interface: new Document() must inherit property "clear" with the proper type (76)]
    expected: FAIL

  [Document interface: new Document() must inherit property "captureEvents" with the proper type (77)]
    expected: FAIL

  [Document interface: new Document() must inherit property "releaseEvents" with the proper type (78)]
    expected: FAIL

  [Document interface: new Document() must inherit property "all" with the proper type (79)]
    expected: FAIL

  [Document interface: new Document() must inherit property "oncancel" with the proper type (91)]
    expected: FAIL

  [Document interface: new Document() must inherit property "oncuechange" with the proper type (98)]
    expected: FAIL

  [Document interface: new Document() must inherit property "onmousewheel" with the proper type (129)]
    expected: FAIL

  [Document interface: document.implementation.createDocument(null, "", null) must inherit property "open" with the proper type (53)]
    expected: FAIL

  [Document interface: calling open(USVString,DOMString,DOMString) on document.implementation.createDocument(null, "", null) with too few arguments must throw TypeError]
    expected: FAIL

  [Document interface: document.implementation.createDocument(null, "", null) must inherit property "close" with the proper type (55)]
    expected: FAIL

  [Document interface: document.implementation.createDocument(null, "", null) must inherit property "write" with the proper type (56)]
    expected: FAIL

  [Document interface: document.implementation.createDocument(null, "", null) must inherit property "writeln" with the proper type (57)]
    expected: FAIL

  [Document interface: document.implementation.createDocument(null, "", null) must inherit property "designMode" with the proper type (61)]
    expected: FAIL

  [Document interface: document.implementation.createDocument(null, "", null) must inherit property "execCommand" with the proper type (62)]
    expected: FAIL

  [Document interface: document.implementation.createDocument(null, "", null) must inherit property "queryCommandEnabled" with the proper type (63)]
    expected: FAIL

  [Document interface: document.implementation.createDocument(null, "", null) must inherit property "queryCommandIndeterm" with the proper type (64)]
    expected: FAIL

  [Document interface: document.implementation.createDocument(null, "", null) must inherit property "queryCommandState" with the proper type (65)]
    expected: FAIL

  [Document interface: document.implementation.createDocument(null, "", null) must inherit property "queryCommandSupported" with the proper type (66)]
    expected: FAIL

  [Document interface: document.implementation.createDocument(null, "", null) must inherit property "queryCommandValue" with the proper type (67)]
    expected: FAIL

  [Document interface: document.implementation.createDocument(null, "", null) must inherit property "fgColor" with the proper type (69)]
    expected: FAIL

  [Document interface: document.implementation.createDocument(null, "", null) must inherit property "linkColor" with the proper type (70)]
    expected: FAIL

  [Document interface: document.implementation.createDocument(null, "", null) must inherit property "vlinkColor" with the proper type (71)]
    expected: FAIL

  [Document interface: document.implementation.createDocument(null, "", null) must inherit property "alinkColor" with the proper type (72)]
    expected: FAIL

  [Document interface: document.implementation.createDocument(null, "", null) must inherit property "bgColor" with the proper type (73)]
    expected: FAIL

  [Document interface: document.implementation.createDocument(null, "", null) must inherit property "anchors" with the proper type (74)]
    expected: FAIL

  [Document interface: document.implementation.createDocument(null, "", null) must inherit property "applets" with the proper type (75)]
    expected: FAIL

  [Document interface: document.implementation.createDocument(null, "", null) must inherit property "clear" with the proper type (76)]
    expected: FAIL

  [Document interface: document.implementation.createDocument(null, "", null) must inherit property "captureEvents" with the proper type (77)]
    expected: FAIL

  [Document interface: document.implementation.createDocument(null, "", null) must inherit property "releaseEvents" with the proper type (78)]
    expected: FAIL

  [Document interface: document.implementation.createDocument(null, "", null) must inherit property "all" with the proper type (79)]
    expected: FAIL

  [Document interface: document.implementation.createDocument(null, "", null) must inherit property "oncancel" with the proper type (91)]
    expected: FAIL

  [Document interface: document.implementation.createDocument(null, "", null) must inherit property "oncuechange" with the proper type (98)]
    expected: FAIL

  [Document interface: document.implementation.createDocument(null, "", null) must inherit property "onmousewheel" with the proper type (129)]
    expected: FAIL

  [HTMLElement interface: document.createElement("noscript") must inherit property "forceSpellCheck" with the proper type (16)]
    expected: FAIL

  [HTMLElement interface: document.createElement("noscript") must inherit property "oncancel" with the proper type (20)]
    expected: FAIL

  [HTMLElement interface: document.createElement("noscript") must inherit property "oncuechange" with the proper type (27)]
    expected: FAIL

  [HTMLElement interface: document.createElement("noscript") must inherit property "onmousewheel" with the proper type (58)]
    expected: FAIL

  [HTMLStyleElement interface: attribute nonce]
    expected: FAIL

  [HTMLStyleElement interface: document.createElement("style") must inherit property "nonce" with the proper type (1)]
    expected: FAIL

  [HTMLMediaElement interface: document.createElement("video") must inherit property "audioTracks" with the proper type (38)]
    expected: FAIL

  [HTMLMediaElement interface: document.createElement("video") must inherit property "videoTracks" with the proper type (39)]
    expected: FAIL

  [HTMLMediaElement interface: document.createElement("audio") must inherit property "audioTracks" with the proper type (38)]
    expected: FAIL

  [HTMLMediaElement interface: document.createElement("audio") must inherit property "videoTracks" with the proper type (39)]
    expected: FAIL

  [HTMLMediaElement interface: new Audio() must inherit property "audioTracks" with the proper type (38)]
    expected: FAIL

  [HTMLMediaElement interface: new Audio() must inherit property "videoTracks" with the proper type (39)]
    expected: FAIL

<<<<<<< HEAD
  [HTMLInputElement interface: document.createElement("input") must inherit property "labels" with the proper type (46)]
=======
  [CanvasRenderingContext2D interface: operation getTransform()]
    expected: FAIL

  [CanvasRenderingContext2D interface: operation setTransform(unrestricted double,unrestricted double,unrestricted double,unrestricted double,unrestricted double,unrestricted double)]
    expected: FAIL

  [CanvasRenderingContext2D interface: operation setTransform(DOMMatrixInit)]
    expected: FAIL

  [CanvasRenderingContext2D interface: attribute imageSmoothingQuality]
    expected: FAIL

  [CanvasRenderingContext2D interface: operation clearHitRegions()]
    expected: FAIL

  [CanvasRenderingContext2D interface: document.createElement("canvas").getContext("2d") must inherit property "getTransform" with the proper type (7)]
>>>>>>> a17af05f
    expected: FAIL

  [CanvasRenderingContext2D interface: document.createElement("canvas").getContext("2d") must inherit property "imageSmoothingQuality" with the proper type (14)]
    expected: FAIL

  [CanvasRenderingContext2D interface: document.createElement("canvas").getContext("2d") must inherit property "resetClip" with the proper type (35)]
    expected: FAIL

  [CanvasRenderingContext2D interface: document.createElement("canvas").getContext("2d") must inherit property "scrollPathIntoView" with the proper type (42)]
    expected: FAIL

  [CanvasRenderingContext2D interface: document.createElement("canvas").getContext("2d") must inherit property "scrollPathIntoView" with the proper type (43)]
    expected: FAIL

  [CanvasRenderingContext2D interface: document.createElement("canvas").getContext("2d") must inherit property "addHitRegion" with the proper type (50)]
    expected: FAIL

  [CanvasRenderingContext2D interface: document.createElement("canvas").getContext("2d") must inherit property "removeHitRegion" with the proper type (51)]
    expected: FAIL

  [CanvasRenderingContext2D interface: document.createElement("canvas").getContext("2d") must inherit property "clearHitRegions" with the proper type (52)]
    expected: FAIL

  [CanvasRenderingContext2D interface: document.createElement("canvas").getContext("2d") must inherit property "direction" with the proper type (68)]
    expected: FAIL

  [CanvasPattern interface: operation setTransform(DOMMatrixInit)]
    expected: FAIL

  [Window interface: window must inherit property "oncancel" with the proper type (40)]
    expected: FAIL

  [Window interface: window must inherit property "oncuechange" with the proper type (47)]
    expected: FAIL

  [Window interface: window must inherit property "onmousewheel" with the proper type (78)]
    expected: FAIL

  [Navigator interface: operation isProtocolHandlerRegistered(DOMString,USVString)]
    expected: FAIL

  [Navigator interface: operation isContentHandlerRegistered(DOMString,USVString)]
    expected: FAIL

  [Navigator interface: operation unregisterProtocolHandler(DOMString,USVString)]
    expected: FAIL

  [Navigator interface: operation unregisterContentHandler(DOMString,USVString)]
    expected: FAIL

  [Navigator interface: window.navigator must inherit property "isProtocolHandlerRegistered" with the proper type (14)]
    expected: FAIL

  [Navigator interface: calling isProtocolHandlerRegistered(DOMString,USVString) on window.navigator with too few arguments must throw TypeError]
    expected: FAIL

  [Navigator interface: window.navigator must inherit property "isContentHandlerRegistered" with the proper type (15)]
    expected: FAIL

  [Navigator interface: calling isContentHandlerRegistered(DOMString,USVString) on window.navigator with too few arguments must throw TypeError]
    expected: FAIL

  [Navigator interface: window.navigator must inherit property "unregisterProtocolHandler" with the proper type (16)]
    expected: FAIL

  [Navigator interface: calling unregisterProtocolHandler(DOMString,USVString) on window.navigator with too few arguments must throw TypeError]
    expected: FAIL

  [Navigator interface: window.navigator must inherit property "unregisterContentHandler" with the proper type (17)]
    expected: FAIL

  [Navigator interface: calling unregisterContentHandler(DOMString,USVString) on window.navigator with too few arguments must throw TypeError]
    expected: FAIL

  [Document interface: iframe.contentDocument must inherit property "styleSheetSets" with the proper type (33)]
    expected: FAIL

  [Document interface: iframe.contentDocument must inherit property "all" with the proper type (80)]
    expected: FAIL

  [Document interface: iframe.contentDocument must inherit property "oncancel" with the proper type (92)]
    expected: FAIL

  [Document interface: iframe.contentDocument must inherit property "oncuechange" with the proper type (99)]
    expected: FAIL

  [Document interface: iframe.contentDocument must inherit property "onmousewheel" with the proper type (130)]
    expected: FAIL

  [Document interface: new Document() must inherit property "styleSheetSets" with the proper type (33)]
    expected: FAIL

  [Document interface: new Document() must inherit property "domain" with the proper type (36)]
    expected: FAIL

  [Document interface: new Document() must inherit property "cookie" with the proper type (38)]
    expected: FAIL

  [Document interface: new Document() must inherit property "body" with the proper type (44)]
    expected: FAIL

  [Document interface: new Document() must inherit property "head" with the proper type (45)]
    expected: FAIL

  [Document interface: new Document() must inherit property "images" with the proper type (46)]
    expected: FAIL

  [Document interface: new Document() must inherit property "embeds" with the proper type (47)]
    expected: FAIL

  [Document interface: new Document() must inherit property "plugins" with the proper type (48)]
    expected: FAIL

  [Document interface: new Document() must inherit property "links" with the proper type (49)]
    expected: FAIL

  [Document interface: new Document() must inherit property "forms" with the proper type (50)]
    expected: FAIL

  [Document interface: new Document() must inherit property "scripts" with the proper type (51)]
    expected: FAIL

<<<<<<< HEAD
  [Window interface: window must inherit property "oncuechange" with the proper type (47)]
=======
  [Document interface: new Document() must inherit property "getElementsByName" with the proper type (52)]
    expected: FAIL

  [Document interface: new Document() must inherit property "fgColor" with the proper type (70)]
>>>>>>> a17af05f
    expected: FAIL

  [Document interface: new Document() must inherit property "linkColor" with the proper type (71)]
    expected: FAIL

  [Document interface: new Document() must inherit property "vlinkColor" with the proper type (72)]
    expected: FAIL

  [Document interface: new Document() must inherit property "alinkColor" with the proper type (73)]
    expected: FAIL

  [Document interface: new Document() must inherit property "bgColor" with the proper type (74)]
    expected: FAIL

  [Document interface: new Document() must inherit property "anchors" with the proper type (75)]
    expected: FAIL

<<<<<<< HEAD
  [Navigator interface: window.navigator must inherit property "isProtocolHandlerRegistered" with the proper type (14)]
=======
  [Document interface: new Document() must inherit property "applets" with the proper type (76)]
    expected: FAIL

  [Document interface: new Document() must inherit property "clear" with the proper type (77)]
>>>>>>> a17af05f
    expected: FAIL

  [Document interface: new Document() must inherit property "captureEvents" with the proper type (78)]
    expected: FAIL

  [Document interface: new Document() must inherit property "releaseEvents" with the proper type (79)]
    expected: FAIL

  [Document interface: new Document() must inherit property "all" with the proper type (80)]
    expected: FAIL

  [Document interface: new Document() must inherit property "oncancel" with the proper type (92)]
    expected: FAIL

  [Document interface: new Document() must inherit property "oncuechange" with the proper type (99)]
    expected: FAIL

  [Document interface: new Document() must inherit property "onmousewheel" with the proper type (130)]
    expected: FAIL

  [Document interface: document.implementation.createDocument(null, "", null) must inherit property "styleSheetSets" with the proper type (33)]
    expected: FAIL

  [Document interface: document.implementation.createDocument(null, "", null) must inherit property "domain" with the proper type (36)]
    expected: FAIL

  [Document interface: document.implementation.createDocument(null, "", null) must inherit property "cookie" with the proper type (38)]
    expected: FAIL

  [Document interface: document.implementation.createDocument(null, "", null) must inherit property "body" with the proper type (44)]
    expected: FAIL

  [Document interface: document.implementation.createDocument(null, "", null) must inherit property "head" with the proper type (45)]
    expected: FAIL

  [Document interface: document.implementation.createDocument(null, "", null) must inherit property "images" with the proper type (46)]
    expected: FAIL

  [Document interface: document.implementation.createDocument(null, "", null) must inherit property "embeds" with the proper type (47)]
    expected: FAIL

  [Document interface: document.implementation.createDocument(null, "", null) must inherit property "plugins" with the proper type (48)]
    expected: FAIL

  [Document interface: document.implementation.createDocument(null, "", null) must inherit property "links" with the proper type (49)]
    expected: FAIL

  [Document interface: document.implementation.createDocument(null, "", null) must inherit property "forms" with the proper type (50)]
    expected: FAIL

  [Document interface: document.implementation.createDocument(null, "", null) must inherit property "scripts" with the proper type (51)]
    expected: FAIL

  [Document interface: document.implementation.createDocument(null, "", null) must inherit property "getElementsByName" with the proper type (52)]
    expected: FAIL

  [Document interface: document.implementation.createDocument(null, "", null) must inherit property "fgColor" with the proper type (70)]
    expected: FAIL

  [Document interface: document.implementation.createDocument(null, "", null) must inherit property "linkColor" with the proper type (71)]
    expected: FAIL

  [Document interface: document.implementation.createDocument(null, "", null) must inherit property "vlinkColor" with the proper type (72)]
    expected: FAIL

  [Document interface: document.implementation.createDocument(null, "", null) must inherit property "alinkColor" with the proper type (73)]
    expected: FAIL

  [Document interface: document.implementation.createDocument(null, "", null) must inherit property "bgColor" with the proper type (74)]
    expected: FAIL

  [Document interface: document.implementation.createDocument(null, "", null) must inherit property "anchors" with the proper type (75)]
    expected: FAIL

  [Document interface: document.implementation.createDocument(null, "", null) must inherit property "applets" with the proper type (76)]
    expected: FAIL

  [Document interface: document.implementation.createDocument(null, "", null) must inherit property "clear" with the proper type (77)]
    expected: FAIL

  [Document interface: document.implementation.createDocument(null, "", null) must inherit property "captureEvents" with the proper type (78)]
    expected: FAIL

  [Document interface: document.implementation.createDocument(null, "", null) must inherit property "releaseEvents" with the proper type (79)]
    expected: FAIL

  [Document interface: document.implementation.createDocument(null, "", null) must inherit property "all" with the proper type (80)]
    expected: FAIL

  [Document interface: document.implementation.createDocument(null, "", null) must inherit property "oncancel" with the proper type (92)]
    expected: FAIL

  [Document interface: document.implementation.createDocument(null, "", null) must inherit property "oncuechange" with the proper type (99)]
    expected: FAIL

  [Document interface: document.implementation.createDocument(null, "", null) must inherit property "onmousewheel" with the proper type (130)]
    expected: FAIL

  [Location interface: stringifier]
    expected: FAIL

  [Document interface: iframe.contentDocument must inherit property "oncancel" with the proper type (93)]
    expected: FAIL

  [Document interface: iframe.contentDocument must inherit property "oncuechange" with the proper type (100)]
    expected: FAIL

  [Document interface: iframe.contentDocument must inherit property "onmousewheel" with the proper type (131)]
    expected: FAIL

  [Document interface: new Document() must inherit property "oncancel" with the proper type (93)]
    expected: FAIL

  [Document interface: new Document() must inherit property "oncuechange" with the proper type (100)]
    expected: FAIL

  [Document interface: new Document() must inherit property "onmousewheel" with the proper type (131)]
    expected: FAIL

  [Document interface: document.implementation.createDocument(null, "", null) must inherit property "oncancel" with the proper type (93)]
    expected: FAIL

  [Document interface: document.implementation.createDocument(null, "", null) must inherit property "oncuechange" with the proper type (100)]
    expected: FAIL

  [Document interface: document.implementation.createDocument(null, "", null) must inherit property "onmousewheel" with the proper type (131)]
    expected: FAIL

  [HTMLElement interface: document.createElement("noscript") must inherit property "oncancel" with the proper type (21)]
    expected: FAIL

  [HTMLElement interface: document.createElement("noscript") must inherit property "oncuechange" with the proper type (28)]
    expected: FAIL

  [HTMLElement interface: document.createElement("noscript") must inherit property "onmousewheel" with the proper type (59)]
    expected: FAIL

  [HTMLLinkElement interface: attribute nonce]
    expected: FAIL

  [HTMLLinkElement interface: document.createElement("link") must inherit property "nonce" with the proper type (5)]
    expected: FAIL

  [HTMLIFrameElement interface: attribute allowUserMedia]
    expected: FAIL

  [Window interface: window must inherit property "oncancel" with the proper type (41)]
    expected: FAIL

  [Window interface: window must inherit property "oncuechange" with the proper type (48)]
    expected: FAIL

  [Window interface: window must inherit property "onmousewheel" with the proper type (79)]
    expected: FAIL

  [Document interface: iframe.contentDocument must inherit property "all" with the proper type (75)]
    expected: FAIL

  [Document interface: iframe.contentDocument must inherit property "oncancel" with the proper type (88)]
    expected: FAIL

  [Document interface: iframe.contentDocument must inherit property "oncuechange" with the proper type (95)]
    expected: FAIL

  [Document interface: iframe.contentDocument must inherit property "onmousewheel" with the proper type (126)]
    expected: FAIL

  [Document interface: new Document() must inherit property "domain" with the proper type (31)]
    expected: FAIL

  [Document interface: new Document() must inherit property "cookie" with the proper type (33)]
    expected: FAIL

  [Document interface: new Document() must inherit property "body" with the proper type (39)]
    expected: FAIL

  [Document interface: new Document() must inherit property "head" with the proper type (40)]
    expected: FAIL

  [Document interface: new Document() must inherit property "images" with the proper type (41)]
    expected: FAIL

  [Document interface: new Document() must inherit property "embeds" with the proper type (42)]
    expected: FAIL

  [Document interface: new Document() must inherit property "plugins" with the proper type (43)]
    expected: FAIL

  [Document interface: new Document() must inherit property "links" with the proper type (44)]
    expected: FAIL

  [Document interface: new Document() must inherit property "forms" with the proper type (45)]
    expected: FAIL

  [Document interface: new Document() must inherit property "scripts" with the proper type (46)]
    expected: FAIL

  [Document interface: new Document() must inherit property "getElementsByName" with the proper type (47)]
    expected: FAIL

  [Document interface: new Document() must inherit property "open" with the proper type (49)]
    expected: FAIL

  [Document interface: new Document() must inherit property "open" with the proper type (50)]
    expected: FAIL

  [Document interface: new Document() must inherit property "close" with the proper type (51)]
    expected: FAIL

  [Document interface: new Document() must inherit property "write" with the proper type (52)]
    expected: FAIL

  [Document interface: new Document() must inherit property "writeln" with the proper type (53)]
    expected: FAIL

  [Document interface: new Document() must inherit property "designMode" with the proper type (57)]
    expected: FAIL

  [Document interface: new Document() must inherit property "execCommand" with the proper type (58)]
    expected: FAIL

  [Document interface: new Document() must inherit property "queryCommandEnabled" with the proper type (59)]
    expected: FAIL

  [Document interface: new Document() must inherit property "queryCommandIndeterm" with the proper type (60)]
    expected: FAIL

  [Document interface: new Document() must inherit property "queryCommandState" with the proper type (61)]
    expected: FAIL

  [Document interface: new Document() must inherit property "queryCommandSupported" with the proper type (62)]
    expected: FAIL

  [Document interface: new Document() must inherit property "queryCommandValue" with the proper type (63)]
    expected: FAIL

  [Document interface: new Document() must inherit property "fgColor" with the proper type (65)]
    expected: FAIL

  [Document interface: new Document() must inherit property "linkColor" with the proper type (66)]
    expected: FAIL

  [Document interface: new Document() must inherit property "vlinkColor" with the proper type (67)]
    expected: FAIL

  [Document interface: new Document() must inherit property "alinkColor" with the proper type (68)]
    expected: FAIL

  [Document interface: new Document() must inherit property "bgColor" with the proper type (69)]
    expected: FAIL

  [Document interface: new Document() must inherit property "anchors" with the proper type (70)]
    expected: FAIL

  [Document interface: new Document() must inherit property "applets" with the proper type (71)]
    expected: FAIL

  [Document interface: new Document() must inherit property "clear" with the proper type (72)]
    expected: FAIL

  [Document interface: new Document() must inherit property "captureEvents" with the proper type (73)]
    expected: FAIL

  [Document interface: new Document() must inherit property "releaseEvents" with the proper type (74)]
    expected: FAIL

  [Document interface: new Document() must inherit property "all" with the proper type (75)]
    expected: FAIL

  [Document interface: new Document() must inherit property "oncancel" with the proper type (88)]
    expected: FAIL

  [Document interface: new Document() must inherit property "oncuechange" with the proper type (95)]
    expected: FAIL

  [Document interface: new Document() must inherit property "onmousewheel" with the proper type (126)]
    expected: FAIL

  [Document interface: document.implementation.createDocument(null, "", null) must inherit property "domain" with the proper type (31)]
    expected: FAIL

  [Document interface: document.implementation.createDocument(null, "", null) must inherit property "cookie" with the proper type (33)]
    expected: FAIL

  [Document interface: document.implementation.createDocument(null, "", null) must inherit property "body" with the proper type (39)]
    expected: FAIL

  [Document interface: document.implementation.createDocument(null, "", null) must inherit property "head" with the proper type (40)]
    expected: FAIL

  [Document interface: document.implementation.createDocument(null, "", null) must inherit property "images" with the proper type (41)]
    expected: FAIL

  [Document interface: document.implementation.createDocument(null, "", null) must inherit property "embeds" with the proper type (42)]
    expected: FAIL

  [Document interface: document.implementation.createDocument(null, "", null) must inherit property "plugins" with the proper type (43)]
    expected: FAIL

  [Document interface: document.implementation.createDocument(null, "", null) must inherit property "links" with the proper type (44)]
    expected: FAIL

  [Document interface: document.implementation.createDocument(null, "", null) must inherit property "forms" with the proper type (45)]
    expected: FAIL

  [Document interface: document.implementation.createDocument(null, "", null) must inherit property "scripts" with the proper type (46)]
    expected: FAIL

  [Document interface: document.implementation.createDocument(null, "", null) must inherit property "getElementsByName" with the proper type (47)]
    expected: FAIL

  [Document interface: document.implementation.createDocument(null, "", null) must inherit property "open" with the proper type (49)]
    expected: FAIL

  [Document interface: document.implementation.createDocument(null, "", null) must inherit property "open" with the proper type (50)]
    expected: FAIL

  [Document interface: document.implementation.createDocument(null, "", null) must inherit property "close" with the proper type (51)]
    expected: FAIL

  [Document interface: document.implementation.createDocument(null, "", null) must inherit property "write" with the proper type (52)]
    expected: FAIL

  [Document interface: document.implementation.createDocument(null, "", null) must inherit property "writeln" with the proper type (53)]
    expected: FAIL

  [Document interface: document.implementation.createDocument(null, "", null) must inherit property "designMode" with the proper type (57)]
    expected: FAIL

  [Document interface: document.implementation.createDocument(null, "", null) must inherit property "execCommand" with the proper type (58)]
    expected: FAIL

  [Document interface: document.implementation.createDocument(null, "", null) must inherit property "queryCommandEnabled" with the proper type (59)]
    expected: FAIL

  [Document interface: document.implementation.createDocument(null, "", null) must inherit property "queryCommandIndeterm" with the proper type (60)]
    expected: FAIL

  [Document interface: document.implementation.createDocument(null, "", null) must inherit property "queryCommandState" with the proper type (61)]
    expected: FAIL

  [Document interface: document.implementation.createDocument(null, "", null) must inherit property "queryCommandSupported" with the proper type (62)]
    expected: FAIL

  [Document interface: document.implementation.createDocument(null, "", null) must inherit property "queryCommandValue" with the proper type (63)]
    expected: FAIL

  [Document interface: document.implementation.createDocument(null, "", null) must inherit property "fgColor" with the proper type (65)]
    expected: FAIL

  [Document interface: document.implementation.createDocument(null, "", null) must inherit property "linkColor" with the proper type (66)]
    expected: FAIL

  [Document interface: document.implementation.createDocument(null, "", null) must inherit property "vlinkColor" with the proper type (67)]
    expected: FAIL

  [Document interface: document.implementation.createDocument(null, "", null) must inherit property "alinkColor" with the proper type (68)]
    expected: FAIL

  [Document interface: document.implementation.createDocument(null, "", null) must inherit property "bgColor" with the proper type (69)]
    expected: FAIL

  [Document interface: document.implementation.createDocument(null, "", null) must inherit property "anchors" with the proper type (70)]
    expected: FAIL

  [Document interface: document.implementation.createDocument(null, "", null) must inherit property "applets" with the proper type (71)]
    expected: FAIL

  [Document interface: document.implementation.createDocument(null, "", null) must inherit property "clear" with the proper type (72)]
    expected: FAIL

  [Document interface: document.implementation.createDocument(null, "", null) must inherit property "captureEvents" with the proper type (73)]
    expected: FAIL

  [Document interface: document.implementation.createDocument(null, "", null) must inherit property "releaseEvents" with the proper type (74)]
    expected: FAIL

  [Document interface: document.implementation.createDocument(null, "", null) must inherit property "all" with the proper type (75)]
    expected: FAIL

  [Document interface: document.implementation.createDocument(null, "", null) must inherit property "oncancel" with the proper type (88)]
    expected: FAIL

  [Document interface: document.implementation.createDocument(null, "", null) must inherit property "oncuechange" with the proper type (95)]
    expected: FAIL

  [Document interface: document.implementation.createDocument(null, "", null) must inherit property "onmousewheel" with the proper type (126)]
    expected: FAIL

  [HTMLScriptElement interface: attribute noModule]
    expected: FAIL

  [HTMLScriptElement interface: attribute nonce]
    expected: FAIL

  [HTMLScriptElement interface: document.createElement("script") must inherit property "noModule" with the proper type (2)]
    expected: FAIL

  [HTMLScriptElement interface: document.createElement("script") must inherit property "nonce" with the proper type (8)]
    expected: FAIL

  [HTMLElement interface: document.createElement("noscript") must inherit property "forceSpellCheck" with the proper type (15)]
    expected: FAIL

  [Element interface: document.createElement("noscript") must inherit property "slot" with the proper type (7)]
    expected: FAIL

  [Element interface: document.createElement("noscript") must inherit property "attachShadow" with the proper type (24)]
    expected: FAIL

  [Element interface: calling attachShadow(ShadowRootInit) on document.createElement("noscript") with too few arguments must throw TypeError]
    expected: FAIL

  [Element interface: document.createElement("noscript") must inherit property "assignedSlot" with the proper type (48)]
    expected: FAIL

  [Document interface: iframe.contentDocument must inherit property "styleSheets" with the proper type (29)]
    expected: FAIL

  [Document interface: new Document() must inherit property "styleSheets" with the proper type (29)]
    expected: FAIL

  [Document interface: document.implementation.createDocument(null, "", null) must inherit property "styleSheets" with the proper type (29)]
    expected: FAIL

  [HTMLLinkElement interface: document.createElement("link") must inherit property "nonce" with the proper type (6)]
    expected: FAIL

  [HTMLBodyElement interface: attribute onmessageerror]
    expected: FAIL

  [HTMLBodyElement interface: attribute onrejectionhandled]
    expected: FAIL

  [HTMLBodyElement interface: attribute onunhandledrejection]
    expected: FAIL

  [HTMLBodyElement interface: document.createElement("body") must inherit property "onmessageerror" with the proper type (12)]
    expected: FAIL

  [HTMLBodyElement interface: document.createElement("body") must inherit property "onrejectionhandled" with the proper type (18)]
    expected: FAIL

  [HTMLBodyElement interface: document.createElement("body") must inherit property "onunhandledrejection" with the proper type (20)]
    expected: FAIL

  [Window interface: attribute onmessageerror]
    expected: FAIL

  [Window interface: attribute onrejectionhandled]
    expected: FAIL

  [Window interface: attribute onunhandledrejection]
    expected: FAIL

  [Window interface: window must inherit property "onmessageerror" with the proper type (105)]
    expected: FAIL

  [Window interface: window must inherit property "onrejectionhandled" with the proper type (111)]
    expected: FAIL

  [Window interface: window must inherit property "onunhandledrejection" with the proper type (113)]
    expected: FAIL

  [MessagePort interface: attribute onmessageerror]
    expected: FAIL

  [BroadcastChannel interface: attribute onmessageerror]
    expected: FAIL

  [HTMLFrameSetElement interface: attribute onmessageerror]
    expected: FAIL

  [HTMLFrameSetElement interface: attribute onrejectionhandled]
    expected: FAIL

  [HTMLFrameSetElement interface: attribute onunhandledrejection]
    expected: FAIL

  [HTMLFrameSetElement interface: document.createElement("frameset") must inherit property "onmessageerror" with the proper type (8)]
    expected: FAIL

  [HTMLFrameSetElement interface: document.createElement("frameset") must inherit property "onrejectionhandled" with the proper type (14)]
    expected: FAIL

  [HTMLFrameSetElement interface: document.createElement("frameset") must inherit property "onunhandledrejection" with the proper type (16)]
    expected: FAIL

  [Window interface: window must inherit property "onmessageerror" with the proper type (104)]
    expected: FAIL

  [Window interface: window must inherit property "onrejectionhandled" with the proper type (110)]
    expected: FAIL

  [Window interface: window must inherit property "onunhandledrejection" with the proper type (112)]
    expected: FAIL

  [HTMLElement interface: document.createElement("noscript") must inherit property "forceSpellCheck" with the proper type (14)]
    expected: FAIL

  [HTMLElement interface: document.createElement("noscript") must inherit property "oncancel" with the proper type (19)]
    expected: FAIL

  [HTMLElement interface: document.createElement("noscript") must inherit property "oncuechange" with the proper type (26)]
    expected: FAIL

  [HTMLAppletElement interface: existence and properties of interface object]
    expected: FAIL

  [HTMLAppletElement interface object length]
    expected: FAIL

  [HTMLAppletElement interface object name]
    expected: FAIL

  [HTMLAppletElement interface: existence and properties of interface prototype object]
    expected: FAIL

  [HTMLAppletElement interface: existence and properties of interface prototype object's "constructor" property]
    expected: FAIL

  [HTMLAppletElement interface: attribute align]
    expected: FAIL

  [HTMLAppletElement interface: attribute alt]
    expected: FAIL

  [HTMLAppletElement interface: attribute archive]
    expected: FAIL

  [HTMLAppletElement interface: attribute code]
    expected: FAIL

  [HTMLAppletElement interface: attribute codeBase]
    expected: FAIL

  [HTMLAppletElement interface: attribute height]
    expected: FAIL

  [HTMLAppletElement interface: attribute hspace]
    expected: FAIL

  [HTMLAppletElement interface: attribute name]
    expected: FAIL

  [HTMLAppletElement interface: attribute object]
    expected: FAIL

  [HTMLAppletElement interface: attribute vspace]
    expected: FAIL

  [HTMLAppletElement interface: attribute width]
    expected: FAIL

  [HTMLAppletElement interface: document.createElement("applet") must inherit property "align" with the proper type (0)]
    expected: FAIL

  [HTMLAppletElement interface: document.createElement("applet") must inherit property "alt" with the proper type (1)]
    expected: FAIL

  [HTMLAppletElement interface: document.createElement("applet") must inherit property "archive" with the proper type (2)]
    expected: FAIL

  [HTMLAppletElement interface: document.createElement("applet") must inherit property "code" with the proper type (3)]
    expected: FAIL

  [HTMLAppletElement interface: document.createElement("applet") must inherit property "codeBase" with the proper type (4)]
    expected: FAIL

  [HTMLAppletElement interface: document.createElement("applet") must inherit property "height" with the proper type (5)]
    expected: FAIL

  [HTMLAppletElement interface: document.createElement("applet") must inherit property "hspace" with the proper type (6)]
    expected: FAIL

  [HTMLAppletElement interface: document.createElement("applet") must inherit property "name" with the proper type (7)]
    expected: FAIL

  [HTMLAppletElement interface: document.createElement("applet") must inherit property "object" with the proper type (8)]
    expected: FAIL

  [HTMLAppletElement interface: document.createElement("applet") must inherit property "vspace" with the proper type (9)]
    expected: FAIL

  [HTMLAppletElement interface: document.createElement("applet") must inherit property "width" with the proper type (10)]
    expected: FAIL

  [HTMLAppletElement must be primary interface of document.createElement("applet")]
    expected: FAIL

  [Stringification of document.createElement("applet")]
    expected: FAIL

  [Document interface: iframe.contentDocument must inherit property "styleSheetSets" with the proper type (33)]
    expected: FAIL

  [Document interface: iframe.contentDocument must inherit property "all" with the proper type (80)]
    expected: FAIL

  [Document interface: iframe.contentDocument must inherit property "oncancel" with the proper type (92)]
    expected: FAIL

  [Document interface: iframe.contentDocument must inherit property "oncuechange" with the proper type (99)]
    expected: FAIL

  [Document interface: iframe.contentDocument must inherit property "onmousewheel" with the proper type (130)]
    expected: FAIL

  [Document interface: new Document() must inherit property "styleSheetSets" with the proper type (33)]
    expected: FAIL

  [Document interface: new Document() must inherit property "domain" with the proper type (36)]
    expected: FAIL

  [Document interface: new Document() must inherit property "cookie" with the proper type (38)]
    expected: FAIL

  [Document interface: new Document() must inherit property "body" with the proper type (44)]
    expected: FAIL

  [Document interface: new Document() must inherit property "head" with the proper type (45)]
    expected: FAIL

  [Document interface: new Document() must inherit property "images" with the proper type (46)]
    expected: FAIL

  [Document interface: new Document() must inherit property "embeds" with the proper type (47)]
    expected: FAIL

  [Document interface: new Document() must inherit property "plugins" with the proper type (48)]
    expected: FAIL

  [Document interface: new Document() must inherit property "links" with the proper type (49)]
    expected: FAIL

  [Document interface: new Document() must inherit property "forms" with the proper type (50)]
    expected: FAIL

  [Document interface: new Document() must inherit property "scripts" with the proper type (51)]
    expected: FAIL

  [Document interface: new Document() must inherit property "getElementsByName" with the proper type (52)]
    expected: FAIL

  [Document interface: new Document() must inherit property "fgColor" with the proper type (70)]
    expected: FAIL

  [Document interface: new Document() must inherit property "linkColor" with the proper type (71)]
    expected: FAIL

  [Document interface: new Document() must inherit property "vlinkColor" with the proper type (72)]
    expected: FAIL

  [Document interface: new Document() must inherit property "alinkColor" with the proper type (73)]
    expected: FAIL

  [Document interface: new Document() must inherit property "bgColor" with the proper type (74)]
    expected: FAIL

  [Document interface: new Document() must inherit property "anchors" with the proper type (75)]
    expected: FAIL

  [Document interface: new Document() must inherit property "applets" with the proper type (76)]
    expected: FAIL

  [Document interface: new Document() must inherit property "clear" with the proper type (77)]
    expected: FAIL

  [Document interface: new Document() must inherit property "captureEvents" with the proper type (78)]
    expected: FAIL

  [Document interface: new Document() must inherit property "releaseEvents" with the proper type (79)]
    expected: FAIL

  [Document interface: new Document() must inherit property "all" with the proper type (80)]
    expected: FAIL

  [Document interface: new Document() must inherit property "oncancel" with the proper type (92)]
    expected: FAIL

  [Document interface: new Document() must inherit property "oncuechange" with the proper type (99)]
    expected: FAIL

  [Document interface: new Document() must inherit property "onmousewheel" with the proper type (130)]
    expected: FAIL

  [Document interface: document.implementation.createDocument(null, "", null) must inherit property "styleSheetSets" with the proper type (33)]
    expected: FAIL

  [Document interface: document.implementation.createDocument(null, "", null) must inherit property "domain" with the proper type (36)]
    expected: FAIL

  [Document interface: document.implementation.createDocument(null, "", null) must inherit property "cookie" with the proper type (38)]
    expected: FAIL

  [Document interface: document.implementation.createDocument(null, "", null) must inherit property "body" with the proper type (44)]
    expected: FAIL

  [Document interface: document.implementation.createDocument(null, "", null) must inherit property "head" with the proper type (45)]
    expected: FAIL

  [Document interface: document.implementation.createDocument(null, "", null) must inherit property "images" with the proper type (46)]
    expected: FAIL

  [Document interface: document.implementation.createDocument(null, "", null) must inherit property "embeds" with the proper type (47)]
    expected: FAIL

  [Document interface: document.implementation.createDocument(null, "", null) must inherit property "plugins" with the proper type (48)]
    expected: FAIL

  [Document interface: document.implementation.createDocument(null, "", null) must inherit property "links" with the proper type (49)]
    expected: FAIL

  [Document interface: document.implementation.createDocument(null, "", null) must inherit property "forms" with the proper type (50)]
    expected: FAIL

  [Document interface: document.implementation.createDocument(null, "", null) must inherit property "scripts" with the proper type (51)]
    expected: FAIL

  [Document interface: document.implementation.createDocument(null, "", null) must inherit property "getElementsByName" with the proper type (52)]
    expected: FAIL

  [Document interface: document.implementation.createDocument(null, "", null) must inherit property "fgColor" with the proper type (70)]
    expected: FAIL

  [Document interface: document.implementation.createDocument(null, "", null) must inherit property "linkColor" with the proper type (71)]
    expected: FAIL

  [Document interface: document.implementation.createDocument(null, "", null) must inherit property "vlinkColor" with the proper type (72)]
    expected: FAIL

  [Document interface: document.implementation.createDocument(null, "", null) must inherit property "alinkColor" with the proper type (73)]
    expected: FAIL

  [Document interface: document.implementation.createDocument(null, "", null) must inherit property "bgColor" with the proper type (74)]
    expected: FAIL

  [Document interface: document.implementation.createDocument(null, "", null) must inherit property "anchors" with the proper type (75)]
    expected: FAIL

  [Document interface: document.implementation.createDocument(null, "", null) must inherit property "applets" with the proper type (76)]
    expected: FAIL

  [Document interface: document.implementation.createDocument(null, "", null) must inherit property "clear" with the proper type (77)]
    expected: FAIL

  [Document interface: document.implementation.createDocument(null, "", null) must inherit property "captureEvents" with the proper type (78)]
    expected: FAIL

  [Document interface: document.implementation.createDocument(null, "", null) must inherit property "releaseEvents" with the proper type (79)]
    expected: FAIL

  [Document interface: document.implementation.createDocument(null, "", null) must inherit property "all" with the proper type (80)]
    expected: FAIL

  [Document interface: document.implementation.createDocument(null, "", null) must inherit property "oncancel" with the proper type (92)]
    expected: FAIL

  [Document interface: document.implementation.createDocument(null, "", null) must inherit property "oncuechange" with the proper type (99)]
    expected: FAIL

  [Document interface: document.implementation.createDocument(null, "", null) must inherit property "onmousewheel" with the proper type (130)]
    expected: FAIL

  [Location interface: stringifier]
    expected: FAIL

  [Document interface: iframe.contentDocument must inherit property "oncancel" with the proper type (93)]
    expected: FAIL

  [Document interface: iframe.contentDocument must inherit property "oncuechange" with the proper type (100)]
    expected: FAIL

  [Document interface: iframe.contentDocument must inherit property "onmousewheel" with the proper type (131)]
    expected: FAIL

  [Document interface: new Document() must inherit property "oncancel" with the proper type (93)]
    expected: FAIL

  [Document interface: new Document() must inherit property "oncuechange" with the proper type (100)]
    expected: FAIL

  [Document interface: new Document() must inherit property "onmousewheel" with the proper type (131)]
    expected: FAIL

  [Document interface: document.implementation.createDocument(null, "", null) must inherit property "oncancel" with the proper type (93)]
    expected: FAIL

  [Document interface: document.implementation.createDocument(null, "", null) must inherit property "oncuechange" with the proper type (100)]
    expected: FAIL

  [Document interface: document.implementation.createDocument(null, "", null) must inherit property "onmousewheel" with the proper type (131)]
    expected: FAIL

  [HTMLElement interface: document.createElement("noscript") must inherit property "oncancel" with the proper type (21)]
    expected: FAIL

  [HTMLElement interface: document.createElement("noscript") must inherit property "oncuechange" with the proper type (28)]
    expected: FAIL

  [HTMLElement interface: document.createElement("noscript") must inherit property "onmousewheel" with the proper type (59)]
    expected: FAIL

  [HTMLLinkElement interface: attribute nonce]
    expected: FAIL

  [HTMLLinkElement interface: document.createElement("link") must inherit property "nonce" with the proper type (5)]
    expected: FAIL

  [HTMLIFrameElement interface: attribute allowUserMedia]
    expected: FAIL

  [HTMLIFrameElement interface: attribute allowPaymentRequest]
    expected: FAIL

  [Window interface: window must inherit property "oncancel" with the proper type (41)]
    expected: FAIL

  [Window interface: window must inherit property "oncuechange" with the proper type (48)]
    expected: FAIL

  [Window interface: window must inherit property "onmousewheel" with the proper type (79)]
    expected: FAIL

  [Document interface: iframe.contentDocument must inherit property "all" with the proper type (75)]
    expected: FAIL

  [Document interface: iframe.contentDocument must inherit property "oncancel" with the proper type (88)]
    expected: FAIL

  [Document interface: iframe.contentDocument must inherit property "oncuechange" with the proper type (95)]
    expected: FAIL

  [Document interface: iframe.contentDocument must inherit property "onmousewheel" with the proper type (126)]
    expected: FAIL

  [Document interface: new Document() must inherit property "domain" with the proper type (31)]
    expected: FAIL

  [Document interface: new Document() must inherit property "cookie" with the proper type (33)]
    expected: FAIL

  [Document interface: new Document() must inherit property "body" with the proper type (39)]
    expected: FAIL

  [Document interface: new Document() must inherit property "head" with the proper type (40)]
    expected: FAIL

  [Document interface: new Document() must inherit property "images" with the proper type (41)]
    expected: FAIL

  [Document interface: new Document() must inherit property "embeds" with the proper type (42)]
    expected: FAIL

  [Document interface: new Document() must inherit property "plugins" with the proper type (43)]
    expected: FAIL

  [Document interface: new Document() must inherit property "links" with the proper type (44)]
    expected: FAIL

  [Document interface: new Document() must inherit property "forms" with the proper type (45)]
    expected: FAIL

  [Document interface: new Document() must inherit property "scripts" with the proper type (46)]
    expected: FAIL

  [Document interface: new Document() must inherit property "getElementsByName" with the proper type (47)]
    expected: FAIL

  [Document interface: new Document() must inherit property "open" with the proper type (49)]
    expected: FAIL

  [Document interface: new Document() must inherit property "open" with the proper type (50)]
    expected: FAIL

  [Document interface: new Document() must inherit property "close" with the proper type (51)]
    expected: FAIL

  [Document interface: new Document() must inherit property "write" with the proper type (52)]
    expected: FAIL

  [Document interface: new Document() must inherit property "writeln" with the proper type (53)]
    expected: FAIL

  [Document interface: new Document() must inherit property "designMode" with the proper type (57)]
    expected: FAIL

  [Document interface: new Document() must inherit property "execCommand" with the proper type (58)]
    expected: FAIL

  [Document interface: new Document() must inherit property "queryCommandEnabled" with the proper type (59)]
    expected: FAIL

  [Document interface: new Document() must inherit property "queryCommandIndeterm" with the proper type (60)]
    expected: FAIL

  [Document interface: new Document() must inherit property "queryCommandState" with the proper type (61)]
    expected: FAIL

  [Document interface: new Document() must inherit property "queryCommandSupported" with the proper type (62)]
    expected: FAIL

  [Document interface: new Document() must inherit property "queryCommandValue" with the proper type (63)]
    expected: FAIL

  [Document interface: new Document() must inherit property "fgColor" with the proper type (65)]
    expected: FAIL

  [Document interface: new Document() must inherit property "linkColor" with the proper type (66)]
    expected: FAIL

  [Document interface: new Document() must inherit property "vlinkColor" with the proper type (67)]
    expected: FAIL

  [Document interface: new Document() must inherit property "alinkColor" with the proper type (68)]
    expected: FAIL

  [Document interface: new Document() must inherit property "bgColor" with the proper type (69)]
    expected: FAIL

  [Document interface: new Document() must inherit property "anchors" with the proper type (70)]
    expected: FAIL

  [Document interface: new Document() must inherit property "applets" with the proper type (71)]
    expected: FAIL

  [Document interface: new Document() must inherit property "clear" with the proper type (72)]
    expected: FAIL

  [Document interface: new Document() must inherit property "captureEvents" with the proper type (73)]
    expected: FAIL

  [Document interface: new Document() must inherit property "releaseEvents" with the proper type (74)]
    expected: FAIL

  [Document interface: new Document() must inherit property "all" with the proper type (75)]
    expected: FAIL

  [Document interface: new Document() must inherit property "oncancel" with the proper type (88)]
    expected: FAIL

  [Document interface: new Document() must inherit property "oncuechange" with the proper type (95)]
    expected: FAIL

  [Document interface: new Document() must inherit property "onmousewheel" with the proper type (126)]
    expected: FAIL

  [Document interface: document.implementation.createDocument(null, "", null) must inherit property "domain" with the proper type (31)]
    expected: FAIL

  [Document interface: document.implementation.createDocument(null, "", null) must inherit property "cookie" with the proper type (33)]
    expected: FAIL

  [Document interface: document.implementation.createDocument(null, "", null) must inherit property "body" with the proper type (39)]
    expected: FAIL

  [Document interface: document.implementation.createDocument(null, "", null) must inherit property "head" with the proper type (40)]
    expected: FAIL

  [Document interface: document.implementation.createDocument(null, "", null) must inherit property "images" with the proper type (41)]
    expected: FAIL

  [Document interface: document.implementation.createDocument(null, "", null) must inherit property "embeds" with the proper type (42)]
    expected: FAIL

  [Document interface: document.implementation.createDocument(null, "", null) must inherit property "plugins" with the proper type (43)]
    expected: FAIL

  [Document interface: document.implementation.createDocument(null, "", null) must inherit property "links" with the proper type (44)]
    expected: FAIL

  [Document interface: document.implementation.createDocument(null, "", null) must inherit property "forms" with the proper type (45)]
    expected: FAIL

  [Document interface: document.implementation.createDocument(null, "", null) must inherit property "scripts" with the proper type (46)]
    expected: FAIL

  [Document interface: document.implementation.createDocument(null, "", null) must inherit property "getElementsByName" with the proper type (47)]
    expected: FAIL

  [Document interface: document.implementation.createDocument(null, "", null) must inherit property "open" with the proper type (49)]
    expected: FAIL

  [Document interface: document.implementation.createDocument(null, "", null) must inherit property "open" with the proper type (50)]
    expected: FAIL

  [Document interface: document.implementation.createDocument(null, "", null) must inherit property "close" with the proper type (51)]
    expected: FAIL

  [Document interface: document.implementation.createDocument(null, "", null) must inherit property "write" with the proper type (52)]
    expected: FAIL

  [Document interface: document.implementation.createDocument(null, "", null) must inherit property "writeln" with the proper type (53)]
    expected: FAIL

  [Document interface: document.implementation.createDocument(null, "", null) must inherit property "designMode" with the proper type (57)]
    expected: FAIL

  [Document interface: document.implementation.createDocument(null, "", null) must inherit property "execCommand" with the proper type (58)]
    expected: FAIL

  [Document interface: document.implementation.createDocument(null, "", null) must inherit property "queryCommandEnabled" with the proper type (59)]
    expected: FAIL

  [Document interface: document.implementation.createDocument(null, "", null) must inherit property "queryCommandIndeterm" with the proper type (60)]
    expected: FAIL

  [Document interface: document.implementation.createDocument(null, "", null) must inherit property "queryCommandState" with the proper type (61)]
    expected: FAIL

  [Document interface: document.implementation.createDocument(null, "", null) must inherit property "queryCommandSupported" with the proper type (62)]
    expected: FAIL

  [Document interface: document.implementation.createDocument(null, "", null) must inherit property "queryCommandValue" with the proper type (63)]
    expected: FAIL

  [Document interface: document.implementation.createDocument(null, "", null) must inherit property "fgColor" with the proper type (65)]
    expected: FAIL

  [Document interface: document.implementation.createDocument(null, "", null) must inherit property "linkColor" with the proper type (66)]
    expected: FAIL

  [Document interface: document.implementation.createDocument(null, "", null) must inherit property "vlinkColor" with the proper type (67)]
    expected: FAIL

  [Document interface: document.implementation.createDocument(null, "", null) must inherit property "alinkColor" with the proper type (68)]
    expected: FAIL

  [Document interface: document.implementation.createDocument(null, "", null) must inherit property "bgColor" with the proper type (69)]
    expected: FAIL

  [Document interface: document.implementation.createDocument(null, "", null) must inherit property "anchors" with the proper type (70)]
    expected: FAIL

  [Document interface: document.implementation.createDocument(null, "", null) must inherit property "applets" with the proper type (71)]
    expected: FAIL

  [Document interface: document.implementation.createDocument(null, "", null) must inherit property "clear" with the proper type (72)]
    expected: FAIL

  [Document interface: document.implementation.createDocument(null, "", null) must inherit property "captureEvents" with the proper type (73)]
    expected: FAIL

  [Document interface: document.implementation.createDocument(null, "", null) must inherit property "releaseEvents" with the proper type (74)]
    expected: FAIL

  [Document interface: document.implementation.createDocument(null, "", null) must inherit property "all" with the proper type (75)]
    expected: FAIL

  [Document interface: document.implementation.createDocument(null, "", null) must inherit property "oncancel" with the proper type (88)]
    expected: FAIL

  [Document interface: document.implementation.createDocument(null, "", null) must inherit property "oncuechange" with the proper type (95)]
    expected: FAIL

  [Document interface: document.implementation.createDocument(null, "", null) must inherit property "onmousewheel" with the proper type (126)]
    expected: FAIL

  [HTMLButtonElement interface: document.createElement("button") must inherit property "labels" with the proper type (17)]
    expected: FAIL

  [HTMLScriptElement interface: attribute noModule]
    expected: FAIL

  [HTMLScriptElement interface: attribute nonce]
    expected: FAIL

  [HTMLScriptElement interface: document.createElement("script") must inherit property "noModule" with the proper type (2)]
    expected: FAIL

  [HTMLScriptElement interface: document.createElement("script") must inherit property "nonce" with the proper type (8)]
    expected: FAIL

  [HTMLElement interface: document.createElement("noscript") must inherit property "forceSpellCheck" with the proper type (15)]
    expected: FAIL

  [Element interface: document.createElement("noscript") must inherit property "slot" with the proper type (7)]
    expected: FAIL

  [Element interface: document.createElement("noscript") must inherit property "attachShadow" with the proper type (24)]
    expected: FAIL

  [Element interface: calling attachShadow(ShadowRootInit) on document.createElement("noscript") with too few arguments must throw TypeError]
    expected: FAIL

  [Element interface: document.createElement("noscript") must inherit property "assignedSlot" with the proper type (48)]
     expected: FAIL
<|MERGE_RESOLUTION|>--- conflicted
+++ resolved
@@ -1,10 +1,6 @@
 [interfaces.html]
   type: testharness
-<<<<<<< HEAD
-  prefs: [dom.forms.inputmode:true, dom.dialog_element.enabled:true]
-=======
   prefs: [dom.forms.inputmode:true, dom.dialog_element.enabled:true, dom.forms.autocomplete.formautofill:true]
->>>>>>> a17af05f
   [Document interface: attribute domain]
     expected: FAIL
 
@@ -2705,9 +2701,6 @@
   [HTMLMediaElement interface: new Audio() must inherit property "videoTracks" with the proper type (39)]
     expected: FAIL
 
-<<<<<<< HEAD
-  [HTMLInputElement interface: document.createElement("input") must inherit property "labels" with the proper type (46)]
-=======
   [CanvasRenderingContext2D interface: operation getTransform()]
     expected: FAIL
 
@@ -2724,7 +2717,6 @@
     expected: FAIL
 
   [CanvasRenderingContext2D interface: document.createElement("canvas").getContext("2d") must inherit property "getTransform" with the proper type (7)]
->>>>>>> a17af05f
     expected: FAIL
 
   [CanvasRenderingContext2D interface: document.createElement("canvas").getContext("2d") must inherit property "imageSmoothingQuality" with the proper type (14)]
@@ -2847,14 +2839,10 @@
   [Document interface: new Document() must inherit property "scripts" with the proper type (51)]
     expected: FAIL
 
-<<<<<<< HEAD
-  [Window interface: window must inherit property "oncuechange" with the proper type (47)]
-=======
   [Document interface: new Document() must inherit property "getElementsByName" with the proper type (52)]
     expected: FAIL
 
   [Document interface: new Document() must inherit property "fgColor" with the proper type (70)]
->>>>>>> a17af05f
     expected: FAIL
 
   [Document interface: new Document() must inherit property "linkColor" with the proper type (71)]
@@ -2872,14 +2860,10 @@
   [Document interface: new Document() must inherit property "anchors" with the proper type (75)]
     expected: FAIL
 
-<<<<<<< HEAD
-  [Navigator interface: window.navigator must inherit property "isProtocolHandlerRegistered" with the proper type (14)]
-=======
   [Document interface: new Document() must inherit property "applets" with the proper type (76)]
     expected: FAIL
 
   [Document interface: new Document() must inherit property "clear" with the proper type (77)]
->>>>>>> a17af05f
     expected: FAIL
 
   [Document interface: new Document() must inherit property "captureEvents" with the proper type (78)]
@@ -3472,498 +3456,3 @@
 
   [Stringification of document.createElement("applet")]
     expected: FAIL
-
-  [Document interface: iframe.contentDocument must inherit property "styleSheetSets" with the proper type (33)]
-    expected: FAIL
-
-  [Document interface: iframe.contentDocument must inherit property "all" with the proper type (80)]
-    expected: FAIL
-
-  [Document interface: iframe.contentDocument must inherit property "oncancel" with the proper type (92)]
-    expected: FAIL
-
-  [Document interface: iframe.contentDocument must inherit property "oncuechange" with the proper type (99)]
-    expected: FAIL
-
-  [Document interface: iframe.contentDocument must inherit property "onmousewheel" with the proper type (130)]
-    expected: FAIL
-
-  [Document interface: new Document() must inherit property "styleSheetSets" with the proper type (33)]
-    expected: FAIL
-
-  [Document interface: new Document() must inherit property "domain" with the proper type (36)]
-    expected: FAIL
-
-  [Document interface: new Document() must inherit property "cookie" with the proper type (38)]
-    expected: FAIL
-
-  [Document interface: new Document() must inherit property "body" with the proper type (44)]
-    expected: FAIL
-
-  [Document interface: new Document() must inherit property "head" with the proper type (45)]
-    expected: FAIL
-
-  [Document interface: new Document() must inherit property "images" with the proper type (46)]
-    expected: FAIL
-
-  [Document interface: new Document() must inherit property "embeds" with the proper type (47)]
-    expected: FAIL
-
-  [Document interface: new Document() must inherit property "plugins" with the proper type (48)]
-    expected: FAIL
-
-  [Document interface: new Document() must inherit property "links" with the proper type (49)]
-    expected: FAIL
-
-  [Document interface: new Document() must inherit property "forms" with the proper type (50)]
-    expected: FAIL
-
-  [Document interface: new Document() must inherit property "scripts" with the proper type (51)]
-    expected: FAIL
-
-  [Document interface: new Document() must inherit property "getElementsByName" with the proper type (52)]
-    expected: FAIL
-
-  [Document interface: new Document() must inherit property "fgColor" with the proper type (70)]
-    expected: FAIL
-
-  [Document interface: new Document() must inherit property "linkColor" with the proper type (71)]
-    expected: FAIL
-
-  [Document interface: new Document() must inherit property "vlinkColor" with the proper type (72)]
-    expected: FAIL
-
-  [Document interface: new Document() must inherit property "alinkColor" with the proper type (73)]
-    expected: FAIL
-
-  [Document interface: new Document() must inherit property "bgColor" with the proper type (74)]
-    expected: FAIL
-
-  [Document interface: new Document() must inherit property "anchors" with the proper type (75)]
-    expected: FAIL
-
-  [Document interface: new Document() must inherit property "applets" with the proper type (76)]
-    expected: FAIL
-
-  [Document interface: new Document() must inherit property "clear" with the proper type (77)]
-    expected: FAIL
-
-  [Document interface: new Document() must inherit property "captureEvents" with the proper type (78)]
-    expected: FAIL
-
-  [Document interface: new Document() must inherit property "releaseEvents" with the proper type (79)]
-    expected: FAIL
-
-  [Document interface: new Document() must inherit property "all" with the proper type (80)]
-    expected: FAIL
-
-  [Document interface: new Document() must inherit property "oncancel" with the proper type (92)]
-    expected: FAIL
-
-  [Document interface: new Document() must inherit property "oncuechange" with the proper type (99)]
-    expected: FAIL
-
-  [Document interface: new Document() must inherit property "onmousewheel" with the proper type (130)]
-    expected: FAIL
-
-  [Document interface: document.implementation.createDocument(null, "", null) must inherit property "styleSheetSets" with the proper type (33)]
-    expected: FAIL
-
-  [Document interface: document.implementation.createDocument(null, "", null) must inherit property "domain" with the proper type (36)]
-    expected: FAIL
-
-  [Document interface: document.implementation.createDocument(null, "", null) must inherit property "cookie" with the proper type (38)]
-    expected: FAIL
-
-  [Document interface: document.implementation.createDocument(null, "", null) must inherit property "body" with the proper type (44)]
-    expected: FAIL
-
-  [Document interface: document.implementation.createDocument(null, "", null) must inherit property "head" with the proper type (45)]
-    expected: FAIL
-
-  [Document interface: document.implementation.createDocument(null, "", null) must inherit property "images" with the proper type (46)]
-    expected: FAIL
-
-  [Document interface: document.implementation.createDocument(null, "", null) must inherit property "embeds" with the proper type (47)]
-    expected: FAIL
-
-  [Document interface: document.implementation.createDocument(null, "", null) must inherit property "plugins" with the proper type (48)]
-    expected: FAIL
-
-  [Document interface: document.implementation.createDocument(null, "", null) must inherit property "links" with the proper type (49)]
-    expected: FAIL
-
-  [Document interface: document.implementation.createDocument(null, "", null) must inherit property "forms" with the proper type (50)]
-    expected: FAIL
-
-  [Document interface: document.implementation.createDocument(null, "", null) must inherit property "scripts" with the proper type (51)]
-    expected: FAIL
-
-  [Document interface: document.implementation.createDocument(null, "", null) must inherit property "getElementsByName" with the proper type (52)]
-    expected: FAIL
-
-  [Document interface: document.implementation.createDocument(null, "", null) must inherit property "fgColor" with the proper type (70)]
-    expected: FAIL
-
-  [Document interface: document.implementation.createDocument(null, "", null) must inherit property "linkColor" with the proper type (71)]
-    expected: FAIL
-
-  [Document interface: document.implementation.createDocument(null, "", null) must inherit property "vlinkColor" with the proper type (72)]
-    expected: FAIL
-
-  [Document interface: document.implementation.createDocument(null, "", null) must inherit property "alinkColor" with the proper type (73)]
-    expected: FAIL
-
-  [Document interface: document.implementation.createDocument(null, "", null) must inherit property "bgColor" with the proper type (74)]
-    expected: FAIL
-
-  [Document interface: document.implementation.createDocument(null, "", null) must inherit property "anchors" with the proper type (75)]
-    expected: FAIL
-
-  [Document interface: document.implementation.createDocument(null, "", null) must inherit property "applets" with the proper type (76)]
-    expected: FAIL
-
-  [Document interface: document.implementation.createDocument(null, "", null) must inherit property "clear" with the proper type (77)]
-    expected: FAIL
-
-  [Document interface: document.implementation.createDocument(null, "", null) must inherit property "captureEvents" with the proper type (78)]
-    expected: FAIL
-
-  [Document interface: document.implementation.createDocument(null, "", null) must inherit property "releaseEvents" with the proper type (79)]
-    expected: FAIL
-
-  [Document interface: document.implementation.createDocument(null, "", null) must inherit property "all" with the proper type (80)]
-    expected: FAIL
-
-  [Document interface: document.implementation.createDocument(null, "", null) must inherit property "oncancel" with the proper type (92)]
-    expected: FAIL
-
-  [Document interface: document.implementation.createDocument(null, "", null) must inherit property "oncuechange" with the proper type (99)]
-    expected: FAIL
-
-  [Document interface: document.implementation.createDocument(null, "", null) must inherit property "onmousewheel" with the proper type (130)]
-    expected: FAIL
-
-  [Location interface: stringifier]
-    expected: FAIL
-
-  [Document interface: iframe.contentDocument must inherit property "oncancel" with the proper type (93)]
-    expected: FAIL
-
-  [Document interface: iframe.contentDocument must inherit property "oncuechange" with the proper type (100)]
-    expected: FAIL
-
-  [Document interface: iframe.contentDocument must inherit property "onmousewheel" with the proper type (131)]
-    expected: FAIL
-
-  [Document interface: new Document() must inherit property "oncancel" with the proper type (93)]
-    expected: FAIL
-
-  [Document interface: new Document() must inherit property "oncuechange" with the proper type (100)]
-    expected: FAIL
-
-  [Document interface: new Document() must inherit property "onmousewheel" with the proper type (131)]
-    expected: FAIL
-
-  [Document interface: document.implementation.createDocument(null, "", null) must inherit property "oncancel" with the proper type (93)]
-    expected: FAIL
-
-  [Document interface: document.implementation.createDocument(null, "", null) must inherit property "oncuechange" with the proper type (100)]
-    expected: FAIL
-
-  [Document interface: document.implementation.createDocument(null, "", null) must inherit property "onmousewheel" with the proper type (131)]
-    expected: FAIL
-
-  [HTMLElement interface: document.createElement("noscript") must inherit property "oncancel" with the proper type (21)]
-    expected: FAIL
-
-  [HTMLElement interface: document.createElement("noscript") must inherit property "oncuechange" with the proper type (28)]
-    expected: FAIL
-
-  [HTMLElement interface: document.createElement("noscript") must inherit property "onmousewheel" with the proper type (59)]
-    expected: FAIL
-
-  [HTMLLinkElement interface: attribute nonce]
-    expected: FAIL
-
-  [HTMLLinkElement interface: document.createElement("link") must inherit property "nonce" with the proper type (5)]
-    expected: FAIL
-
-  [HTMLIFrameElement interface: attribute allowUserMedia]
-    expected: FAIL
-
-  [HTMLIFrameElement interface: attribute allowPaymentRequest]
-    expected: FAIL
-
-  [Window interface: window must inherit property "oncancel" with the proper type (41)]
-    expected: FAIL
-
-  [Window interface: window must inherit property "oncuechange" with the proper type (48)]
-    expected: FAIL
-
-  [Window interface: window must inherit property "onmousewheel" with the proper type (79)]
-    expected: FAIL
-
-  [Document interface: iframe.contentDocument must inherit property "all" with the proper type (75)]
-    expected: FAIL
-
-  [Document interface: iframe.contentDocument must inherit property "oncancel" with the proper type (88)]
-    expected: FAIL
-
-  [Document interface: iframe.contentDocument must inherit property "oncuechange" with the proper type (95)]
-    expected: FAIL
-
-  [Document interface: iframe.contentDocument must inherit property "onmousewheel" with the proper type (126)]
-    expected: FAIL
-
-  [Document interface: new Document() must inherit property "domain" with the proper type (31)]
-    expected: FAIL
-
-  [Document interface: new Document() must inherit property "cookie" with the proper type (33)]
-    expected: FAIL
-
-  [Document interface: new Document() must inherit property "body" with the proper type (39)]
-    expected: FAIL
-
-  [Document interface: new Document() must inherit property "head" with the proper type (40)]
-    expected: FAIL
-
-  [Document interface: new Document() must inherit property "images" with the proper type (41)]
-    expected: FAIL
-
-  [Document interface: new Document() must inherit property "embeds" with the proper type (42)]
-    expected: FAIL
-
-  [Document interface: new Document() must inherit property "plugins" with the proper type (43)]
-    expected: FAIL
-
-  [Document interface: new Document() must inherit property "links" with the proper type (44)]
-    expected: FAIL
-
-  [Document interface: new Document() must inherit property "forms" with the proper type (45)]
-    expected: FAIL
-
-  [Document interface: new Document() must inherit property "scripts" with the proper type (46)]
-    expected: FAIL
-
-  [Document interface: new Document() must inherit property "getElementsByName" with the proper type (47)]
-    expected: FAIL
-
-  [Document interface: new Document() must inherit property "open" with the proper type (49)]
-    expected: FAIL
-
-  [Document interface: new Document() must inherit property "open" with the proper type (50)]
-    expected: FAIL
-
-  [Document interface: new Document() must inherit property "close" with the proper type (51)]
-    expected: FAIL
-
-  [Document interface: new Document() must inherit property "write" with the proper type (52)]
-    expected: FAIL
-
-  [Document interface: new Document() must inherit property "writeln" with the proper type (53)]
-    expected: FAIL
-
-  [Document interface: new Document() must inherit property "designMode" with the proper type (57)]
-    expected: FAIL
-
-  [Document interface: new Document() must inherit property "execCommand" with the proper type (58)]
-    expected: FAIL
-
-  [Document interface: new Document() must inherit property "queryCommandEnabled" with the proper type (59)]
-    expected: FAIL
-
-  [Document interface: new Document() must inherit property "queryCommandIndeterm" with the proper type (60)]
-    expected: FAIL
-
-  [Document interface: new Document() must inherit property "queryCommandState" with the proper type (61)]
-    expected: FAIL
-
-  [Document interface: new Document() must inherit property "queryCommandSupported" with the proper type (62)]
-    expected: FAIL
-
-  [Document interface: new Document() must inherit property "queryCommandValue" with the proper type (63)]
-    expected: FAIL
-
-  [Document interface: new Document() must inherit property "fgColor" with the proper type (65)]
-    expected: FAIL
-
-  [Document interface: new Document() must inherit property "linkColor" with the proper type (66)]
-    expected: FAIL
-
-  [Document interface: new Document() must inherit property "vlinkColor" with the proper type (67)]
-    expected: FAIL
-
-  [Document interface: new Document() must inherit property "alinkColor" with the proper type (68)]
-    expected: FAIL
-
-  [Document interface: new Document() must inherit property "bgColor" with the proper type (69)]
-    expected: FAIL
-
-  [Document interface: new Document() must inherit property "anchors" with the proper type (70)]
-    expected: FAIL
-
-  [Document interface: new Document() must inherit property "applets" with the proper type (71)]
-    expected: FAIL
-
-  [Document interface: new Document() must inherit property "clear" with the proper type (72)]
-    expected: FAIL
-
-  [Document interface: new Document() must inherit property "captureEvents" with the proper type (73)]
-    expected: FAIL
-
-  [Document interface: new Document() must inherit property "releaseEvents" with the proper type (74)]
-    expected: FAIL
-
-  [Document interface: new Document() must inherit property "all" with the proper type (75)]
-    expected: FAIL
-
-  [Document interface: new Document() must inherit property "oncancel" with the proper type (88)]
-    expected: FAIL
-
-  [Document interface: new Document() must inherit property "oncuechange" with the proper type (95)]
-    expected: FAIL
-
-  [Document interface: new Document() must inherit property "onmousewheel" with the proper type (126)]
-    expected: FAIL
-
-  [Document interface: document.implementation.createDocument(null, "", null) must inherit property "domain" with the proper type (31)]
-    expected: FAIL
-
-  [Document interface: document.implementation.createDocument(null, "", null) must inherit property "cookie" with the proper type (33)]
-    expected: FAIL
-
-  [Document interface: document.implementation.createDocument(null, "", null) must inherit property "body" with the proper type (39)]
-    expected: FAIL
-
-  [Document interface: document.implementation.createDocument(null, "", null) must inherit property "head" with the proper type (40)]
-    expected: FAIL
-
-  [Document interface: document.implementation.createDocument(null, "", null) must inherit property "images" with the proper type (41)]
-    expected: FAIL
-
-  [Document interface: document.implementation.createDocument(null, "", null) must inherit property "embeds" with the proper type (42)]
-    expected: FAIL
-
-  [Document interface: document.implementation.createDocument(null, "", null) must inherit property "plugins" with the proper type (43)]
-    expected: FAIL
-
-  [Document interface: document.implementation.createDocument(null, "", null) must inherit property "links" with the proper type (44)]
-    expected: FAIL
-
-  [Document interface: document.implementation.createDocument(null, "", null) must inherit property "forms" with the proper type (45)]
-    expected: FAIL
-
-  [Document interface: document.implementation.createDocument(null, "", null) must inherit property "scripts" with the proper type (46)]
-    expected: FAIL
-
-  [Document interface: document.implementation.createDocument(null, "", null) must inherit property "getElementsByName" with the proper type (47)]
-    expected: FAIL
-
-  [Document interface: document.implementation.createDocument(null, "", null) must inherit property "open" with the proper type (49)]
-    expected: FAIL
-
-  [Document interface: document.implementation.createDocument(null, "", null) must inherit property "open" with the proper type (50)]
-    expected: FAIL
-
-  [Document interface: document.implementation.createDocument(null, "", null) must inherit property "close" with the proper type (51)]
-    expected: FAIL
-
-  [Document interface: document.implementation.createDocument(null, "", null) must inherit property "write" with the proper type (52)]
-    expected: FAIL
-
-  [Document interface: document.implementation.createDocument(null, "", null) must inherit property "writeln" with the proper type (53)]
-    expected: FAIL
-
-  [Document interface: document.implementation.createDocument(null, "", null) must inherit property "designMode" with the proper type (57)]
-    expected: FAIL
-
-  [Document interface: document.implementation.createDocument(null, "", null) must inherit property "execCommand" with the proper type (58)]
-    expected: FAIL
-
-  [Document interface: document.implementation.createDocument(null, "", null) must inherit property "queryCommandEnabled" with the proper type (59)]
-    expected: FAIL
-
-  [Document interface: document.implementation.createDocument(null, "", null) must inherit property "queryCommandIndeterm" with the proper type (60)]
-    expected: FAIL
-
-  [Document interface: document.implementation.createDocument(null, "", null) must inherit property "queryCommandState" with the proper type (61)]
-    expected: FAIL
-
-  [Document interface: document.implementation.createDocument(null, "", null) must inherit property "queryCommandSupported" with the proper type (62)]
-    expected: FAIL
-
-  [Document interface: document.implementation.createDocument(null, "", null) must inherit property "queryCommandValue" with the proper type (63)]
-    expected: FAIL
-
-  [Document interface: document.implementation.createDocument(null, "", null) must inherit property "fgColor" with the proper type (65)]
-    expected: FAIL
-
-  [Document interface: document.implementation.createDocument(null, "", null) must inherit property "linkColor" with the proper type (66)]
-    expected: FAIL
-
-  [Document interface: document.implementation.createDocument(null, "", null) must inherit property "vlinkColor" with the proper type (67)]
-    expected: FAIL
-
-  [Document interface: document.implementation.createDocument(null, "", null) must inherit property "alinkColor" with the proper type (68)]
-    expected: FAIL
-
-  [Document interface: document.implementation.createDocument(null, "", null) must inherit property "bgColor" with the proper type (69)]
-    expected: FAIL
-
-  [Document interface: document.implementation.createDocument(null, "", null) must inherit property "anchors" with the proper type (70)]
-    expected: FAIL
-
-  [Document interface: document.implementation.createDocument(null, "", null) must inherit property "applets" with the proper type (71)]
-    expected: FAIL
-
-  [Document interface: document.implementation.createDocument(null, "", null) must inherit property "clear" with the proper type (72)]
-    expected: FAIL
-
-  [Document interface: document.implementation.createDocument(null, "", null) must inherit property "captureEvents" with the proper type (73)]
-    expected: FAIL
-
-  [Document interface: document.implementation.createDocument(null, "", null) must inherit property "releaseEvents" with the proper type (74)]
-    expected: FAIL
-
-  [Document interface: document.implementation.createDocument(null, "", null) must inherit property "all" with the proper type (75)]
-    expected: FAIL
-
-  [Document interface: document.implementation.createDocument(null, "", null) must inherit property "oncancel" with the proper type (88)]
-    expected: FAIL
-
-  [Document interface: document.implementation.createDocument(null, "", null) must inherit property "oncuechange" with the proper type (95)]
-    expected: FAIL
-
-  [Document interface: document.implementation.createDocument(null, "", null) must inherit property "onmousewheel" with the proper type (126)]
-    expected: FAIL
-
-  [HTMLButtonElement interface: document.createElement("button") must inherit property "labels" with the proper type (17)]
-    expected: FAIL
-
-  [HTMLScriptElement interface: attribute noModule]
-    expected: FAIL
-
-  [HTMLScriptElement interface: attribute nonce]
-    expected: FAIL
-
-  [HTMLScriptElement interface: document.createElement("script") must inherit property "noModule" with the proper type (2)]
-    expected: FAIL
-
-  [HTMLScriptElement interface: document.createElement("script") must inherit property "nonce" with the proper type (8)]
-    expected: FAIL
-
-  [HTMLElement interface: document.createElement("noscript") must inherit property "forceSpellCheck" with the proper type (15)]
-    expected: FAIL
-
-  [Element interface: document.createElement("noscript") must inherit property "slot" with the proper type (7)]
-    expected: FAIL
-
-  [Element interface: document.createElement("noscript") must inherit property "attachShadow" with the proper type (24)]
-    expected: FAIL
-
-  [Element interface: calling attachShadow(ShadowRootInit) on document.createElement("noscript") with too few arguments must throw TypeError]
-    expected: FAIL
-
-  [Element interface: document.createElement("noscript") must inherit property "assignedSlot" with the proper type (48)]
-     expected: FAIL
