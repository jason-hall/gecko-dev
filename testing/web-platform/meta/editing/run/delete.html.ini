[delete.html]
  type: testharness
<<<<<<< HEAD
=======
  prefs: [editor.use_div_for_default_newlines: true]
>>>>>>> a17af05f
  [[["stylewithcss","true"\],["delete",""\]\] "foo<span style=display:none>bar</span>[\]baz" compare innerHTML]
    expected: FAIL

  [[["stylewithcss","false"\],["delete",""\]\] "foo<span style=display:none>bar</span>[\]baz" compare innerHTML]
    expected: FAIL

  [[["delete",""\]\] "foo<script>bar</script>[\]baz" compare innerHTML]
    expected: FAIL

  [[["delete",""\]\] "foo<br><br><p>[\]bar</p>" compare innerHTML]
    expected: FAIL

  [[["defaultparagraphseparator","div"\],["delete",""\]\] "foo<div><p>[\]bar</p></div>" compare innerHTML]
    expected: FAIL

  [[["defaultparagraphseparator","p"\],["delete",""\]\] "foo<div><p>[\]bar</p></div>" compare innerHTML]
    expected: FAIL

  [[["delete",""\]\] "foo<hr>[\]bar" compare innerHTML]
    expected: FAIL

  [[["delete",""\]\] "<p>foo<hr><p>[\]bar" compare innerHTML]
    expected: FAIL

  [[["delete",""\]\] "<p>foo</p><br><p>[\]bar</p>" compare innerHTML]
    expected: FAIL

  [[["delete",""\]\] "<p>foo</p><br><br><p>[\]bar</p>" compare innerHTML]
    expected: FAIL

  [[["delete",""\]\] "<a>foo</a>[\]bar" compare innerHTML]
    expected: FAIL

  [[["delete",""\]\] "<a href=/>foo</a>[\]bar" compare innerHTML]
    expected: FAIL

  [[["delete",""\]\] "<a name=abc>foo</a>[\]bar" compare innerHTML]
    expected: FAIL

  [[["delete",""\]\] "<a href=/ name=abc>foo</a>[\]bar" compare innerHTML]
    expected: FAIL

  [[["delete",""\]\] "<span><a>foo</a></span>[\]bar" compare innerHTML]
    expected: FAIL

  [[["delete",""\]\] "<span><a href=/>foo</a></span>[\]bar" compare innerHTML]
    expected: FAIL

  [[["delete",""\]\] "<span><a name=abc>foo</a></span>[\]bar" compare innerHTML]
    expected: FAIL

  [[["delete",""\]\] "<span><a href=/ name=abc>foo</a></span>[\]bar" compare innerHTML]
    expected: FAIL

  [[["delete",""\]\] "foo &nbsp;[\]" compare innerHTML]
    expected: FAIL

  [[["delete",""\]\] "foo <span>&nbsp;</span>[\] bar" compare innerHTML]
    expected: FAIL

  [[["delete",""\]\] "foo <span>&nbsp;</span> [\]bar" compare innerHTML]
    expected: FAIL

  [[["delete",""\]\] "<pre>foo&nbsp; [\]bar</pre>" compare innerHTML]
    expected: FAIL

  [[["delete",""\]\] "<div style=white-space:pre>foo&nbsp; [\]bar</div>" compare innerHTML]
    expected: FAIL

  [[["delete",""\]\] "<div style=white-space:pre-wrap>foo&nbsp; [\]bar</div>" compare innerHTML]
    expected: FAIL

  [[["delete",""\]\] "<div style=white-space:pre-line>foo &nbsp;[\]</div>" compare innerHTML]
    expected: FAIL

  [[["delete",""\]\] "<div style=white-space:nowrap>foo &nbsp;[\]</div>" compare innerHTML]
    expected: FAIL

  [[["delete",""\]\] "foo<br><table><tr><td>[\]bar</table>baz" compare innerHTML]
    expected: FAIL

  [[["delete",""\]\] "<table><tr><td>foo<br><td>[\]bar</table>" compare innerHTML]
    expected: FAIL

  [[["delete",""\]\] "<table><tr><td>foo<br><tr><td>[\]bar</table>" compare innerHTML]
    expected: FAIL

  [[["defaultparagraphseparator","div"\],["delete",""\]\] "foo<ol><li>[\]bar<li>baz</ol>" compare innerHTML]
    expected: FAIL

  [[["defaultparagraphseparator","p"\],["delete",""\]\] "foo<ol><li>[\]bar<li>baz</ol>" compare innerHTML]
    expected: FAIL

  [[["defaultparagraphseparator","div"\],["delete",""\]\] "foo<br><ol><li>[\]bar<li>baz</ol>" compare innerHTML]
    expected: FAIL

  [[["defaultparagraphseparator","p"\],["delete",""\]\] "foo<br><ol><li>[\]bar<li>baz</ol>" compare innerHTML]
    expected: FAIL

  [[["defaultparagraphseparator","div"\],["delete",""\]\] "foo<br><br><ol><li>[\]bar<li>baz</ol>" compare innerHTML]
    expected: FAIL

  [[["defaultparagraphseparator","p"\],["delete",""\]\] "foo<br><br><ol><li>[\]bar<li>baz</ol>" compare innerHTML]
    expected: FAIL

  [[["delete",""\]\] "<ol><li>foo<li>[\]bar</ol>" compare innerHTML]
    expected: FAIL

  [[["delete",""\]\] "<ol><li>foo<br><li>[\]bar</ol>" compare innerHTML]
    expected: FAIL

  [[["delete",""\]\] "<ol><li>foo<br><br><li>[\]bar</ol>" compare innerHTML]
    expected: FAIL

  [[["delete",""\]\] "<ol><li>foo<li>[\]bar<br>baz</ol>" compare innerHTML]
    expected: FAIL

  [[["delete",""\]\] "<ol><li>foo<br>bar<li>[\]baz</ol>" compare innerHTML]
    expected: FAIL

  [[["delete",""\]\] "<ol><li><p>foo<li>[\]bar</ol>" compare innerHTML]
    expected: FAIL

  [[["delete",""\]\] "<ol><li><p>foo<li><p>[\]bar</ol>" compare innerHTML]
    expected: FAIL

  [[["delete",""\]\] "<ol><li>foo<ul><li>[\]bar</ul></ol>" compare innerHTML]
    expected: FAIL

  [[["defaultparagraphseparator","div"\],["delete",""\]\] "foo<div><ol><li>[\]bar</ol></div>" compare innerHTML]
    expected: FAIL

  [[["defaultparagraphseparator","p"\],["delete",""\]\] "foo<div><ol><li>[\]bar</ol></div>" compare innerHTML]
    expected: FAIL

  [[["defaultparagraphseparator","div"\],["delete",""\]\] "foo<dl><dt>[\]bar<dd>baz</dl>" compare innerHTML]
    expected: FAIL

  [[["defaultparagraphseparator","p"\],["delete",""\]\] "foo<dl><dt>[\]bar<dd>baz</dl>" compare innerHTML]
    expected: FAIL

  [[["defaultparagraphseparator","div"\],["delete",""\]\] "foo<dl><dd>[\]bar</dl>" compare innerHTML]
    expected: FAIL

  [[["defaultparagraphseparator","p"\],["delete",""\]\] "foo<dl><dd>[\]bar</dl>" compare innerHTML]
    expected: FAIL

  [[["delete",""\]\] "<dl><dt>foo<dd>[\]bar</dl>" compare innerHTML]
    expected: FAIL

  [[["delete",""\]\] "<dl><dt>foo<dt>[\]bar<dd>baz</dl>" compare innerHTML]
    expected: FAIL

  [[["delete",""\]\] "<dl><dt>foo<dd>bar<dd>[\]baz</dl>" compare innerHTML]
    expected: FAIL

  [[["delete",""\]\] "<ol><li>foo<br></ol>{}<br>" compare innerHTML]
    expected: FAIL

  [[["defaultparagraphseparator","div"\],["delete",""\]\] "<ol><li>foo<br></ol><p>{}<br>" compare innerHTML]
    expected: FAIL

  [[["defaultparagraphseparator","p"\],["delete",""\]\] "<ol><li>foo<br></ol><p>{}<br>" compare innerHTML]
    expected: FAIL

  [[["delete",""\]\] "foo<blockquote>[\]bar</blockquote>" compare innerHTML]
    expected: FAIL

  [[["defaultparagraphseparator","div"\],["delete",""\]\] "foo<blockquote style=\\"color: blue\\">[\]bar</blockquote>" compare innerHTML]
    expected: FAIL

  [[["defaultparagraphseparator","p"\],["delete",""\]\] "foo<blockquote style=\\"color: blue\\">[\]bar</blockquote>" compare innerHTML]
    expected: FAIL

  [[["delete",""\]\] "foo<blockquote><blockquote><p>[\]bar<p>baz</blockquote></blockquote>" compare innerHTML]
    expected: FAIL

  [[["delete",""\]\] "foo<blockquote><div><p>[\]bar<p>baz</div></blockquote>" compare innerHTML]
    expected: FAIL

  [[["defaultparagraphseparator","div"\],["delete",""\]\] "foo<blockquote style=\\"color: blue\\"><p>[\]bar<p>baz</blockquote>" compare innerHTML]
    expected: FAIL

  [[["defaultparagraphseparator","p"\],["delete",""\]\] "foo<blockquote style=\\"color: blue\\"><p>[\]bar<p>baz</blockquote>" compare innerHTML]
    expected: FAIL

  [[["delete",""\]\] "foo<blockquote><p><b>[\]bar</b><p>baz</blockquote>" compare innerHTML]
    expected: FAIL

  [[["delete",""\]\] "foo<blockquote><p><strong>[\]bar</strong><p>baz</blockquote>" compare innerHTML]
    expected: FAIL

  [[["delete",""\]\] "foo<blockquote><p><span>[\]bar</span><p>baz</blockquote>" compare innerHTML]
    expected: FAIL

  [[["defaultparagraphseparator","div"\],["delete",""\]\] "foo<blockquote><ol><li>[\]bar</ol></blockquote><p>extra" compare innerHTML]
    expected: FAIL

  [[["defaultparagraphseparator","p"\],["delete",""\]\] "foo<blockquote><ol><li>[\]bar</ol></blockquote><p>extra" compare innerHTML]
    expected: FAIL

  [[["defaultparagraphseparator","div"\],["delete",""\]\] "foo<blockquote>bar<ol><li>[\]baz</ol>quz</blockquote><p>extra" compare innerHTML]
    expected: FAIL

  [[["defaultparagraphseparator","p"\],["delete",""\]\] "foo<blockquote>bar<ol><li>[\]baz</ol>quz</blockquote><p>extra" compare innerHTML]
    expected: FAIL

  [[["delete",""\]\] "foo<span></span>[\]bar" compare innerHTML]
    expected: FAIL

  [[["delete",""\]\] "foo<span><span></span></span>[\]bar" compare innerHTML]
    expected: FAIL

  [[["delete",""\]\] "foo<quasit></quasit>[\]bar" compare innerHTML]
    expected: FAIL

  [[["delete",""\]\] "foo<br><span></span>[\]bar" compare innerHTML]
    expected: FAIL

  [[["delete",""\]\] "<span>foo<span></span></span>[\]bar" compare innerHTML]
    expected: FAIL

  [[["delete",""\]\] "foo<span></span><span>[\]bar</span>" compare innerHTML]
    expected: FAIL

  [[["defaultparagraphseparator","div"\],["delete",""\]\] "foo<div><div><p>[\]bar</div></div>" compare innerHTML]
    expected: FAIL

  [[["defaultparagraphseparator","p"\],["delete",""\]\] "foo<div><div><p>[\]bar</div></div>" compare innerHTML]
    expected: FAIL

  [[["defaultparagraphseparator","div"\],["delete",""\]\] "foo<div><div><p><!--abc-->[\]bar</div></div>" compare innerHTML]
    expected: FAIL

  [[["defaultparagraphseparator","p"\],["delete",""\]\] "foo<div><div><p><!--abc-->[\]bar</div></div>" compare innerHTML]
    expected: FAIL

  [[["defaultparagraphseparator","div"\],["delete",""\]\] "foo<div><div><!--abc--><p>[\]bar</div></div>" compare innerHTML]
    expected: FAIL

  [[["defaultparagraphseparator","p"\],["delete",""\]\] "foo<div><div><!--abc--><p>[\]bar</div></div>" compare innerHTML]
    expected: FAIL

  [[["defaultparagraphseparator","div"\],["delete",""\]\] "foo<div><!--abc--><div><p>[\]bar</div></div>" compare innerHTML]
    expected: FAIL

  [[["defaultparagraphseparator","p"\],["delete",""\]\] "foo<div><!--abc--><div><p>[\]bar</div></div>" compare innerHTML]
    expected: FAIL

  [[["defaultparagraphseparator","div"\],["delete",""\]\] "foo<!--abc--><div><div><p>[\]bar</div></div>" compare innerHTML]
    expected: FAIL

  [[["defaultparagraphseparator","p"\],["delete",""\]\] "foo<!--abc--><div><div><p>[\]bar</div></div>" compare innerHTML]
    expected: FAIL

  [[["delete",""\]\] "<div><div><p>foo</div></div><!--abc-->[\]bar" compare innerHTML]
    expected: FAIL

  [[["delete",""\]\] "<div><div><p>foo</div><!--abc--></div>[\]bar" compare innerHTML]
    expected: FAIL

  [[["delete",""\]\] "<div><div><p>foo</p><!--abc--></div></div>[\]bar" compare innerHTML]
    expected: FAIL

  [[["delete",""\]\] "<div><div><p>foo<!--abc--></div></div>[\]bar" compare innerHTML]
    expected: FAIL

  [[["defaultparagraphseparator","div"\],["delete",""\]\] "<div><div><p>foo<!--abc--></p></div></div><div><div><div>[\]bar</div></div></div>" compare innerHTML]
    expected: FAIL

  [[["defaultparagraphseparator","p"\],["delete",""\]\] "<div><div><p>foo<!--abc--></p></div></div><div><div><div>[\]bar</div></div></div>" compare innerHTML]
    expected: FAIL

  [[["defaultparagraphseparator","div"\],["delete",""\]\] "<div><div><p>foo</p><!--abc--></div></div><div><div><div>[\]bar</div></div></div>" compare innerHTML]
    expected: FAIL

  [[["defaultparagraphseparator","p"\],["delete",""\]\] "<div><div><p>foo</p><!--abc--></div></div><div><div><div>[\]bar</div></div></div>" compare innerHTML]
    expected: FAIL

  [[["defaultparagraphseparator","div"\],["delete",""\]\] "<div><div><p>foo</p></div><!--abc--></div><div><div><div>[\]bar</div></div></div>" compare innerHTML]
    expected: FAIL

  [[["defaultparagraphseparator","p"\],["delete",""\]\] "<div><div><p>foo</p></div><!--abc--></div><div><div><div>[\]bar</div></div></div>" compare innerHTML]
    expected: FAIL

  [[["defaultparagraphseparator","div"\],["delete",""\]\] "<div><div><p>foo</p></div></div><!--abc--><div><div><div>[\]bar</div></div></div>" compare innerHTML]
    expected: FAIL

  [[["defaultparagraphseparator","p"\],["delete",""\]\] "<div><div><p>foo</p></div></div><!--abc--><div><div><div>[\]bar</div></div></div>" compare innerHTML]
    expected: FAIL

  [[["defaultparagraphseparator","div"\],["delete",""\]\] "<div><div><p>foo</p></div></div><div><div><div><!--abc-->[\]bar</div></div></div>" compare innerHTML]
    expected: FAIL

  [[["defaultparagraphseparator","p"\],["delete",""\]\] "<div><div><p>foo</p></div></div><div><div><div><!--abc-->[\]bar</div></div></div>" compare innerHTML]
    expected: FAIL

  [[["stylewithcss","true"\],["defaultparagraphseparator","div"\],["delete",""\]\] "<p style=color:blue>foo<p>[\]bar" compare innerHTML]
    expected: FAIL

  [[["stylewithcss","false"\],["defaultparagraphseparator","div"\],["delete",""\]\] "<p style=color:blue>foo<p>[\]bar" compare innerHTML]
    expected: FAIL

  [[["stylewithcss","true"\],["defaultparagraphseparator","p"\],["delete",""\]\] "<p style=color:blue>foo<p>[\]bar" compare innerHTML]
    expected: FAIL

  [[["stylewithcss","false"\],["defaultparagraphseparator","p"\],["delete",""\]\] "<p style=color:blue>foo<p>[\]bar" compare innerHTML]
    expected: FAIL

  [[["stylewithcss","true"\],["defaultparagraphseparator","div"\],["delete",""\]\] "<p style=color:blue>foo<p style=color:brown>[\]bar" compare innerHTML]
    expected: FAIL

  [[["stylewithcss","false"\],["defaultparagraphseparator","div"\],["delete",""\]\] "<p style=color:blue>foo<p style=color:brown>[\]bar" compare innerHTML]
    expected: FAIL

  [[["stylewithcss","true"\],["defaultparagraphseparator","p"\],["delete",""\]\] "<p style=color:blue>foo<p style=color:brown>[\]bar" compare innerHTML]
    expected: FAIL

  [[["stylewithcss","false"\],["defaultparagraphseparator","p"\],["delete",""\]\] "<p style=color:blue>foo<p style=color:brown>[\]bar" compare innerHTML]
    expected: FAIL

  [[["stylewithcss","true"\],["defaultparagraphseparator","div"\],["delete",""\]\] "<p>foo<p style=color:brown>[\]bar" compare innerHTML]
    expected: FAIL

  [[["stylewithcss","false"\],["defaultparagraphseparator","div"\],["delete",""\]\] "<p>foo<p style=color:brown>[\]bar" compare innerHTML]
    expected: FAIL

  [[["stylewithcss","true"\],["defaultparagraphseparator","p"\],["delete",""\]\] "<p>foo<p style=color:brown>[\]bar" compare innerHTML]
    expected: FAIL

  [[["stylewithcss","false"\],["defaultparagraphseparator","p"\],["delete",""\]\] "<p>foo<p style=color:brown>[\]bar" compare innerHTML]
    expected: FAIL

  [[["defaultparagraphseparator","div"\],["delete",""\]\] "<p><font color=blue>foo</font><p><font color=brown>[\]bar</font>" compare innerHTML]
    expected: FAIL

  [[["defaultparagraphseparator","p"\],["delete",""\]\] "<p><font color=blue>foo</font><p><font color=brown>[\]bar</font>" compare innerHTML]
    expected: FAIL

  [[["defaultparagraphseparator","div"\],["delete",""\]\] "<p style=background-color:aqua>foo<p>[\]bar" compare innerHTML]
    expected: FAIL

  [[["defaultparagraphseparator","p"\],["delete",""\]\] "<p style=background-color:aqua>foo<p>[\]bar" compare innerHTML]
    expected: FAIL

  [[["stylewithcss","true"\],["defaultparagraphseparator","div"\],["delete",""\]\] "<p style=background-color:aqua>foo<p style=background-color:tan>[\]bar" compare innerHTML]
    expected: FAIL

  [[["stylewithcss","false"\],["defaultparagraphseparator","div"\],["delete",""\]\] "<p style=background-color:aqua>foo<p style=background-color:tan>[\]bar" compare innerHTML]
    expected: FAIL

  [[["stylewithcss","true"\],["defaultparagraphseparator","p"\],["delete",""\]\] "<p style=background-color:aqua>foo<p style=background-color:tan>[\]bar" compare innerHTML]
    expected: FAIL

  [[["stylewithcss","false"\],["defaultparagraphseparator","p"\],["delete",""\]\] "<p style=background-color:aqua>foo<p style=background-color:tan>[\]bar" compare innerHTML]
    expected: FAIL

  [[["stylewithcss","true"\],["defaultparagraphseparator","div"\],["delete",""\]\] "<p>foo<p style=background-color:tan>[\]bar" compare innerHTML]
    expected: FAIL

  [[["stylewithcss","false"\],["defaultparagraphseparator","div"\],["delete",""\]\] "<p>foo<p style=background-color:tan>[\]bar" compare innerHTML]
    expected: FAIL

  [[["stylewithcss","true"\],["defaultparagraphseparator","p"\],["delete",""\]\] "<p>foo<p style=background-color:tan>[\]bar" compare innerHTML]
    expected: FAIL

  [[["stylewithcss","false"\],["defaultparagraphseparator","p"\],["delete",""\]\] "<p>foo<p style=background-color:tan>[\]bar" compare innerHTML]
    expected: FAIL

  [[["stylewithcss","true"\],["defaultparagraphseparator","div"\],["delete",""\]\] "<p style=text-decoration:underline>foo<p>[\]bar" compare innerHTML]
    expected: FAIL

  [[["stylewithcss","false"\],["defaultparagraphseparator","div"\],["delete",""\]\] "<p style=text-decoration:underline>foo<p>[\]bar" compare innerHTML]
    expected: FAIL

  [[["stylewithcss","true"\],["defaultparagraphseparator","p"\],["delete",""\]\] "<p style=text-decoration:underline>foo<p>[\]bar" compare innerHTML]
    expected: FAIL

  [[["stylewithcss","false"\],["defaultparagraphseparator","p"\],["delete",""\]\] "<p style=text-decoration:underline>foo<p>[\]bar" compare innerHTML]
    expected: FAIL

  [[["stylewithcss","true"\],["defaultparagraphseparator","div"\],["delete",""\]\] "<p style=text-decoration:underline>foo<p style=text-decoration:line-through>[\]bar" compare innerHTML]
    expected: FAIL

  [[["stylewithcss","false"\],["defaultparagraphseparator","div"\],["delete",""\]\] "<p style=text-decoration:underline>foo<p style=text-decoration:line-through>[\]bar" compare innerHTML]
    expected: FAIL

  [[["stylewithcss","true"\],["defaultparagraphseparator","p"\],["delete",""\]\] "<p style=text-decoration:underline>foo<p style=text-decoration:line-through>[\]bar" compare innerHTML]
    expected: FAIL

  [[["stylewithcss","false"\],["defaultparagraphseparator","p"\],["delete",""\]\] "<p style=text-decoration:underline>foo<p style=text-decoration:line-through>[\]bar" compare innerHTML]
    expected: FAIL

  [[["stylewithcss","true"\],["defaultparagraphseparator","div"\],["delete",""\]\] "<p>foo<p style=text-decoration:line-through>[\]bar" compare innerHTML]
    expected: FAIL

  [[["stylewithcss","false"\],["defaultparagraphseparator","div"\],["delete",""\]\] "<p>foo<p style=text-decoration:line-through>[\]bar" compare innerHTML]
    expected: FAIL

  [[["stylewithcss","true"\],["defaultparagraphseparator","p"\],["delete",""\]\] "<p>foo<p style=text-decoration:line-through>[\]bar" compare innerHTML]
    expected: FAIL

  [[["stylewithcss","false"\],["defaultparagraphseparator","p"\],["delete",""\]\] "<p>foo<p style=text-decoration:line-through>[\]bar" compare innerHTML]
    expected: FAIL

  [[["stylewithcss","true"\],["delete",""\]\] "<p style=color:blue>foo</p>[\]bar" compare innerHTML]
    expected: FAIL

  [[["stylewithcss","false"\],["delete",""\]\] "<p style=color:blue>foo</p>[\]bar" compare innerHTML]
    expected: FAIL

  [[["stylewithcss","true"\],["defaultparagraphseparator","div"\],["delete",""\]\] "foo<p style=color:brown>[\]bar" compare innerHTML]
    expected: FAIL

  [[["stylewithcss","false"\],["defaultparagraphseparator","div"\],["delete",""\]\] "foo<p style=color:brown>[\]bar" compare innerHTML]
    expected: FAIL

  [[["stylewithcss","true"\],["defaultparagraphseparator","p"\],["delete",""\]\] "foo<p style=color:brown>[\]bar" compare innerHTML]
    expected: FAIL

  [[["stylewithcss","false"\],["defaultparagraphseparator","p"\],["delete",""\]\] "foo<p style=color:brown>[\]bar" compare innerHTML]
    expected: FAIL

  [[["stylewithcss","true"\],["delete",""\]\] "<div style=color:blue><p style=color:green>foo</div>[\]bar" compare innerHTML]
    expected: FAIL

  [[["stylewithcss","false"\],["delete",""\]\] "<div style=color:blue><p style=color:green>foo</div>[\]bar" compare innerHTML]
    expected: FAIL

  [[["stylewithcss","true"\],["defaultparagraphseparator","div"\],["delete",""\]\] "<div style=color:blue><p style=color:green>foo</div><p style=color:brown>[\]bar" compare innerHTML]
    expected: FAIL

  [[["stylewithcss","false"\],["defaultparagraphseparator","div"\],["delete",""\]\] "<div style=color:blue><p style=color:green>foo</div><p style=color:brown>[\]bar" compare innerHTML]
    expected: FAIL

  [[["stylewithcss","true"\],["defaultparagraphseparator","p"\],["delete",""\]\] "<div style=color:blue><p style=color:green>foo</div><p style=color:brown>[\]bar" compare innerHTML]
    expected: FAIL

  [[["stylewithcss","false"\],["defaultparagraphseparator","p"\],["delete",""\]\] "<div style=color:blue><p style=color:green>foo</div><p style=color:brown>[\]bar" compare innerHTML]
    expected: FAIL

  [[["stylewithcss","true"\],["defaultparagraphseparator","div"\],["delete",""\]\] "<p style=color:blue>foo<div style=color:brown><p style=color:green>[\]bar" compare innerHTML]
    expected: FAIL

  [[["stylewithcss","false"\],["defaultparagraphseparator","div"\],["delete",""\]\] "<p style=color:blue>foo<div style=color:brown><p style=color:green>[\]bar" compare innerHTML]
    expected: FAIL

  [[["stylewithcss","true"\],["defaultparagraphseparator","p"\],["delete",""\]\] "<p style=color:blue>foo<div style=color:brown><p style=color:green>[\]bar" compare innerHTML]
    expected: FAIL

  [[["stylewithcss","false"\],["defaultparagraphseparator","p"\],["delete",""\]\] "<p style=color:blue>foo<div style=color:brown><p style=color:green>[\]bar" compare innerHTML]
    expected: FAIL

  [[["stylewithcss","true"\],["delete",""\]\] "<p>[foo<span style=color:#aBcDeF>bar\]</span>baz" compare innerHTML]
    expected: FAIL

  [[["stylewithcss","false"\],["delete",""\]\] "<p>[foo<span style=color:#aBcDeF>bar\]</span>baz" compare innerHTML]
    expected: FAIL

  [[["stylewithcss","true"\],["delete",""\]\] "<p>{foo<span style=color:#aBcDeF>bar}</span>baz" compare innerHTML]
    expected: FAIL

  [[["stylewithcss","false"\],["delete",""\]\] "<p>{foo<span style=color:#aBcDeF>bar}</span>baz" compare innerHTML]
    expected: FAIL

  [[["stylewithcss","true"\],["delete",""\]\] "<p>foo<span style=color:#aBcDeF>[bar</span><span style=color:#fEdCbA>baz\]</span>quz" compare innerHTML]
    expected: FAIL

  [[["stylewithcss","false"\],["delete",""\]\] "<p>foo<span style=color:#aBcDeF>[bar</span><span style=color:#fEdCbA>baz\]</span>quz" compare innerHTML]
    expected: FAIL

  [[["delete",""\]\] "<p>foo</p><p>{bar</p>}<p>baz</p>" compare innerHTML]
    expected: FAIL

  [[["defaultparagraphseparator","div"\],["delete",""\]\] "<p>foo</p>{<p>bar</p>}<p>baz</p>" compare innerHTML]
    expected: FAIL

  [[["defaultparagraphseparator","p"\],["delete",""\]\] "<p>foo</p>{<p>bar</p>}<p>baz</p>" compare innerHTML]
    expected: FAIL

  [[["stylewithcss","true"\],["defaultparagraphseparator","div"\],["delete",""\]\] "<p>foo[bar<p style=color:blue>baz\]quz" compare innerHTML]
    expected: FAIL

  [[["stylewithcss","false"\],["defaultparagraphseparator","div"\],["delete",""\]\] "<p>foo[bar<p style=color:blue>baz\]quz" compare innerHTML]
    expected: FAIL

  [[["stylewithcss","true"\],["defaultparagraphseparator","p"\],["delete",""\]\] "<p>foo[bar<p style=color:blue>baz\]quz" compare innerHTML]
    expected: FAIL

  [[["stylewithcss","false"\],["defaultparagraphseparator","p"\],["delete",""\]\] "<p>foo[bar<p style=color:blue>baz\]quz" compare innerHTML]
    expected: FAIL

  [[["defaultparagraphseparator","div"\],["delete",""\]\] "<div><p>foo<p>[bar<p>baz\]</div>" compare innerHTML]
    expected: FAIL

  [[["defaultparagraphseparator","p"\],["delete",""\]\] "<div><p>foo<p>[bar<p>baz\]</div>" compare innerHTML]
    expected: FAIL

  [[["delete",""\]\] "foo[<p>\]bar<br>baz</p>" compare innerHTML]
    expected: FAIL

  [[["defaultparagraphseparator","div"\],["delete",""\]\] "foo[<p>\]bar</p>baz" compare innerHTML]
    expected: FAIL

  [[["defaultparagraphseparator","p"\],["delete",""\]\] "foo[<p>\]bar</p>baz" compare innerHTML]
    expected: FAIL

  [[["delete",""\]\] "foo<p>{bar</p>}baz" compare innerHTML]
    expected: FAIL

  [[["defaultparagraphseparator","div"\],["delete",""\]\] "foo{<p>bar}</p>baz" compare innerHTML]
    expected: FAIL

  [[["defaultparagraphseparator","p"\],["delete",""\]\] "foo{<p>bar}</p>baz" compare innerHTML]
    expected: FAIL

  [[["delete",""\]\] "<p>foo[</p>\]bar<br>baz" compare innerHTML]
    expected: FAIL

  [[["defaultparagraphseparator","div"\],["delete",""\]\] "foo[<div><p>\]bar</div>" compare innerHTML]
    expected: FAIL

  [[["defaultparagraphseparator","p"\],["delete",""\]\] "foo[<div><p>\]bar</div>" compare innerHTML]
    expected: FAIL

  [[["defaultparagraphseparator","div"\],["delete",""\]\] "<p>foo<br>{</p><p>}bar</p>" compare innerHTML]
    expected: FAIL

  [[["defaultparagraphseparator","p"\],["delete",""\]\] "<p>foo<br>{</p><p>}bar</p>" compare innerHTML]
    expected: FAIL

  [[["defaultparagraphseparator","div"\],["delete",""\]\] "<p>foo<br><br>{</p><p>}bar</p>" compare innerHTML]
    expected: FAIL

  [[["defaultparagraphseparator","p"\],["delete",""\]\] "<p>foo<br><br>{</p><p>}bar</p>" compare innerHTML]
    expected: FAIL

  [[["delete",""\]\] "<ol><li>fo[o</ol><ol><li>b\]ar</ol>" compare innerHTML]
    expected: FAIL

  [[["delete",""\]\] "<ol><li>fo[o</ol><ul><li>b\]ar</ul>" compare innerHTML]
    expected: FAIL

  [[["delete",""\]\] "<b>foo [&nbsp;</b>bar\]" compare innerHTML]
    expected: FAIL

  [[["delete",""\]\] "foo<b> [&nbsp;bar\]</b>" compare innerHTML]
    expected: FAIL

  [[["delete",""\]\] "<p style=display:inline>fo[o<p style=display:inline>b\]ar" compare innerHTML]
    expected: FAIL

  [[["stylewithcss","true"\],["delete",""\]\] "<span style=display:block>fo[o</span><span style=display:block>b\]ar</span>" compare innerHTML]
    expected: FAIL

  [[["stylewithcss","false"\],["delete",""\]\] "<span style=display:block>fo[o</span><span style=display:block>b\]ar</span>" compare innerHTML]
    expected: FAIL

  [[["stylewithcss","true"\],["delete",""\]\] "<quasit style=display:block>fo[o</quasit><quasit style=display:block>b\]ar</quasit>" compare innerHTML]
    expected: FAIL

  [[["stylewithcss","false"\],["delete",""\]\] "<quasit style=display:block>fo[o</quasit><quasit style=display:block>b\]ar</quasit>" compare innerHTML]
    expected: FAIL

  [[["delete",""\]\] "<ol><li>foo</ol>{}<br><ol><li>bar</ol>" compare innerHTML]
    expected: FAIL

  [[["defaultparagraphseparator","div"\],["delete",""\]\] "<ol><li>foo</ol><p>{}<br></p><ol><li>bar</ol>" compare innerHTML]
    expected: FAIL

  [[["defaultparagraphseparator","p"\],["delete",""\]\] "<ol><li>foo</ol><p>{}<br></p><ol><li>bar</ol>" compare innerHTML]
    expected: FAIL

  [[["defaultparagraphseparator","div"\],["delete",""\]\] "<ol><li><p>foo</ol><p>{}<br></p><ol><li>bar</ol>" compare innerHTML]
    expected: FAIL

  [[["defaultparagraphseparator","p"\],["delete",""\]\] "<ol><li><p>foo</ol><p>{}<br></p><ol><li>bar</ol>" compare innerHTML]
    expected: FAIL

  [[["delete",""\]\] "<ol id=a><li>foo</ol>{}<br><ol><li>bar</ol>" compare innerHTML]
    expected: FAIL

  [[["delete",""\]\] "<ol><li>foo</ol>{}<br><ol id=b><li>bar</ol>" compare innerHTML]
    expected: FAIL

  [[["delete",""\]\] "<ol id=a><li>foo</ol>{}<br><ol id=b><li>bar</ol>" compare innerHTML]
    expected: FAIL

  [[["delete",""\]\] "<ol class=a><li>foo</ol>{}<br><ol class=b><li>bar</ol>" compare innerHTML]
    expected: FAIL

  [[["delete",""\]\] "<ol><ol><li>foo</ol><li>{}<br></li><ol><li>bar</ol></ol>" compare innerHTML]
    expected: FAIL

  [[["delete",""\]\] "<ol><li>foo[</ol>bar\]<ol><li>baz</ol>" compare innerHTML]
    expected: FAIL

  [[["defaultparagraphseparator","div"\],["delete",""\]\] "<ol><li>foo[</ol><p>bar\]<ol><li>baz</ol>" compare innerHTML]
    expected: FAIL

  [[["defaultparagraphseparator","p"\],["delete",""\]\] "<ol><li>foo[</ol><p>bar\]<ol><li>baz</ol>" compare innerHTML]
    expected: FAIL

  [[["defaultparagraphseparator","div"\],["delete",""\]\] "<ol><li><p>foo[</ol><p>bar\]<ol><li>baz</ol>" compare innerHTML]
    expected: FAIL

  [[["defaultparagraphseparator","p"\],["delete",""\]\] "<ol><li><p>foo[</ol><p>bar\]<ol><li>baz</ol>" compare innerHTML]
    expected: FAIL

  [[["delete",""\]\] "<ol><li>foo</ol><p>[bar<ol><li>\]baz</ol>" compare innerHTML]
    expected: FAIL

  [[["defaultparagraphseparator","div"\],["delete",""\]\] "<ol><li>foo</ol><p>[bar<ol><li><p>\]baz</ol>" compare innerHTML]
    expected: FAIL

  [[["defaultparagraphseparator","p"\],["delete",""\]\] "<ol><li>foo</ol><p>[bar<ol><li><p>\]baz</ol>" compare innerHTML]
    expected: FAIL

  [[["delete",""\]\] "<ol><ol><li>foo[</ol><li>bar</ol>baz\]<ol><li>quz</ol>" compare innerHTML]
    expected: FAIL

  [[["delete",""\]\] "<ul><li>foo</ul>{}<br><ul><li>bar</ul>" compare innerHTML]
    expected: FAIL

  [[["defaultparagraphseparator","div"\],["delete",""\]\] "<ul><li>foo</ul><p>{}<br></p><ul><li>bar</ul>" compare innerHTML]
    expected: FAIL

  [[["defaultparagraphseparator","p"\],["delete",""\]\] "<ul><li>foo</ul><p>{}<br></p><ul><li>bar</ul>" compare innerHTML]
    expected: FAIL

  [[["delete",""\]\] "<ol><li>foo[<li>bar\]</ol><ol><li>baz</ol><ol><li>quz</ol>" compare innerHTML]
    expected: FAIL

  [[["delete",""\]\] "<p><b>[foo\]</b>" compare innerHTML]
    expected: FAIL

  [[["delete",""\]\] "<p><b><i>[foo\]</i></b>" compare innerHTML]
    expected: FAIL

  [[["delete",""\]\] "<p><b>{foo}</b>" compare innerHTML]
    expected: FAIL

  [[["delete",""\]\] "<p>{<b>foo</b>}" compare innerHTML]
    expected: FAIL

  [[["delete",""\]\] "<p><b>f[\]</b>" compare innerHTML]
    expected: FAIL

  [[["delete",""\]\] "<b>[foo\]</b>" compare innerHTML]
    expected: FAIL

  [[["delete",""\]\] "<div><b>[foo\]</b></div>" compare innerHTML]
    expected: FAIL
<|MERGE_RESOLUTION|>--- conflicted
+++ resolved
@@ -1,9 +1,6 @@
 [delete.html]
   type: testharness
-<<<<<<< HEAD
-=======
   prefs: [editor.use_div_for_default_newlines: true]
->>>>>>> a17af05f
   [[["stylewithcss","true"\],["delete",""\]\] "foo<span style=display:none>bar</span>[\]baz" compare innerHTML]
     expected: FAIL
 
