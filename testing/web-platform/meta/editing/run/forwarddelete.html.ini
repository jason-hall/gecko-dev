[forwarddelete.html]
  type: testharness
<<<<<<< HEAD
=======
  prefs: [editor.use_div_for_default_newlines: true]
>>>>>>> a17af05f
  [[["forwarddelete",""\]\] "foo[\]": execCommand("forwarddelete", false, "") return value]
    expected: FAIL

  [[["forwarddelete",""\]\] "<span>foo[\]</span>": execCommand("forwarddelete", false, "") return value]
    expected: FAIL

  [[["forwarddelete",""\]\] "<p>foo[\]</p>": execCommand("forwarddelete", false, "") return value]
    expected: FAIL

  [[["forwarddelete",""\]\] "<p>{}<br></p>foo" compare innerHTML]
    expected: FAIL

  [[["forwarddelete",""\]\] "<p>{}<span><br></span></p>foo" compare innerHTML]
    expected: FAIL

  [[["defaultparagraphseparator","div"\],["forwarddelete",""\]\] "foo{}<p><br>": execCommand("forwarddelete", false, "") return value]
    expected: FAIL

  [[["defaultparagraphseparator","div"\],["forwarddelete",""\]\] "foo{}<p><br>" compare innerHTML]
    expected: FAIL

  [[["defaultparagraphseparator","p"\],["forwarddelete",""\]\] "foo{}<p><br>": execCommand("forwarddelete", false, "") return value]
    expected: FAIL

  [[["defaultparagraphseparator","p"\],["forwarddelete",""\]\] "foo{}<p><br>" compare innerHTML]
    expected: FAIL

  [[["defaultparagraphseparator","div"\],["forwarddelete",""\]\] "foo{}<p><span><br></span>": execCommand("forwarddelete", false, "") return value]
    expected: FAIL

  [[["defaultparagraphseparator","div"\],["forwarddelete",""\]\] "foo{}<p><span><br></span>" compare innerHTML]
    expected: FAIL

  [[["defaultparagraphseparator","p"\],["forwarddelete",""\]\] "foo{}<p><span><br></span>": execCommand("forwarddelete", false, "") return value]
    expected: FAIL

  [[["defaultparagraphseparator","p"\],["forwarddelete",""\]\] "foo{}<p><span><br></span>" compare innerHTML]
    expected: FAIL

  [[["defaultparagraphseparator","div"\],["forwarddelete",""\]\] "foo{}<p>": execCommand("forwarddelete", false, "") return value]
    expected: FAIL

  [[["defaultparagraphseparator","div"\],["forwarddelete",""\]\] "foo{}<p>" compare innerHTML]
    expected: FAIL

  [[["defaultparagraphseparator","p"\],["forwarddelete",""\]\] "foo{}<p>": execCommand("forwarddelete", false, "") return value]
    expected: FAIL

  [[["defaultparagraphseparator","p"\],["forwarddelete",""\]\] "foo{}<p>" compare innerHTML]
    expected: FAIL

  [[["forwarddelete",""\]\] "<table><tr><td>{}<span><br></span></table>foo" compare innerHTML]
    expected: FAIL

  [[["defaultparagraphseparator","div"\],["forwarddelete",""\]\] "foo[\]<div><p>bar</p></div>" compare innerHTML]
    expected: FAIL

  [[["defaultparagraphseparator","p"\],["forwarddelete",""\]\] "foo[\]<div><p>bar</p></div>" compare innerHTML]
    expected: FAIL

  [[["forwarddelete",""\]\] "<p>foo[\]<hr><p>bar" compare innerHTML]
    expected: FAIL

  [[["forwarddelete",""\]\] "<p>foo[\]</p><br><p>bar</p>" compare innerHTML]
    expected: FAIL

  [[["forwarddelete",""\]\] "<p>foo[\]</p><br><br><p>bar</p>" compare innerHTML]
    expected: FAIL

  [[["forwarddelete",""\]\] "<p>foo[\]</p><img src=/img/lion.svg><p>bar" compare innerHTML]
    expected: FAIL

  [[["forwarddelete",""\]\] "foo [\]&nbsp;" compare innerHTML]
    expected: FAIL

  [[["forwarddelete",""\]\] "foo [\]<span>&nbsp;</span> bar" compare innerHTML]
    expected: FAIL

  [[["forwarddelete",""\]\] "foo <span>&nbsp;</span>[\] bar" compare innerHTML]
    expected: FAIL

  [[["forwarddelete",""\]\] "<b>foo[\] </b> bar" compare innerHTML]
    expected: FAIL

  [[["forwarddelete",""\]\] "<pre>foo[\] &nbsp;bar</pre>" compare innerHTML]
    expected: FAIL

  [[["forwarddelete",""\]\] "<div style=white-space:pre>foo[\] &nbsp;bar</div>" compare innerHTML]
    expected: FAIL

  [[["forwarddelete",""\]\] "<div style=white-space:pre-wrap>foo[\] &nbsp;bar</div>" compare innerHTML]
    expected: FAIL

  [[["forwarddelete",""\]\] "<div style=white-space:pre-line>foo [\]&nbsp;</div>" compare innerHTML]
    expected: FAIL

  [[["forwarddelete",""\]\] "<div style=white-space:nowrap>foo [\]&nbsp;</div>" compare innerHTML]
    expected: FAIL

  [[["forwarddelete",""\]\] "foo[\]<table><tr><td><hr>bar</table>baz" compare innerHTML]
    expected: FAIL

  [[["forwarddelete",""\]\] "<table><tr><td>foo[\]<td><hr>bar</table>" compare innerHTML]
    expected: FAIL

  [[["forwarddelete",""\]\] "<table><tr><td>foo[\]<tr><td><hr>bar</table>" compare innerHTML]
    expected: FAIL

  [[["defaultparagraphseparator","div"\],["forwarddelete",""\]\] "<ol><li>foo[\]<li><p>bar</ol>" compare innerHTML]
    expected: FAIL

  [[["defaultparagraphseparator","p"\],["forwarddelete",""\]\] "<ol><li>foo[\]<li><p>bar</ol>" compare innerHTML]
    expected: FAIL

  [[["defaultparagraphseparator","div"\],["forwarddelete",""\]\] "<ol><li><p>foo[\]<li><p>bar</ol>" compare innerHTML]
    expected: FAIL

  [[["defaultparagraphseparator","p"\],["forwarddelete",""\]\] "<ol><li><p>foo[\]<li><p>bar</ol>" compare innerHTML]
    expected: FAIL

  [[["forwarddelete",""\]\] "foo[\]<ol><ol><li>bar</ol></ol>" compare innerHTML]
    expected: FAIL

  [[["defaultparagraphseparator","div"\],["forwarddelete",""\]\] "foo[\]<div><ol><li>bar</ol></div>" compare innerHTML]
    expected: FAIL

  [[["defaultparagraphseparator","p"\],["forwarddelete",""\]\] "foo[\]<div><ol><li>bar</ol></div>" compare innerHTML]
    expected: FAIL

  [[["forwarddelete",""\]\] "<ol><li>{}<br></ol>bar" compare innerHTML]
    expected: FAIL

  [[["forwarddelete",""\]\] "<ol><li>foo<li>{}<br></ol>bar" compare innerHTML]
    expected: FAIL

  [[["defaultparagraphseparator","div"\],["forwarddelete",""\]\] "<ol><li>{}<br></ol><p>bar" compare innerHTML]
    expected: FAIL

  [[["defaultparagraphseparator","p"\],["forwarddelete",""\]\] "<ol><li>{}<br></ol><p>bar" compare innerHTML]
    expected: FAIL

  [[["defaultparagraphseparator","div"\],["forwarddelete",""\]\] "<ol><li>foo<li>{}<br></ol><p>bar" compare innerHTML]
    expected: FAIL

  [[["defaultparagraphseparator","p"\],["forwarddelete",""\]\] "<ol><li>foo<li>{}<br></ol><p>bar" compare innerHTML]
    expected: FAIL

  [[["forwarddelete",""\]\] "<ol><li>foo[\]</ol><br>" compare innerHTML]
    expected: FAIL

  [[["forwarddelete",""\]\] "<ol><li>foo[\]<br></ol><br>" compare innerHTML]
    expected: FAIL

  [[["forwarddelete",""\]\] "<ol><li>{}<br></ol><br>" compare innerHTML]
    expected: FAIL

  [[["forwarddelete",""\]\] "<ol><li>foo<li>{}<br></ol><br>" compare innerHTML]
    expected: FAIL

  [[["defaultparagraphseparator","div"\],["forwarddelete",""\]\] "<ol><li>{}<br></ol><p><br>" compare innerHTML]
    expected: FAIL

  [[["defaultparagraphseparator","p"\],["forwarddelete",""\]\] "<ol><li>{}<br></ol><p><br>" compare innerHTML]
    expected: FAIL

  [[["defaultparagraphseparator","div"\],["forwarddelete",""\]\] "<ol><li>foo<li>{}<br></ol><p><br>" compare innerHTML]
    expected: FAIL

  [[["defaultparagraphseparator","p"\],["forwarddelete",""\]\] "<ol><li>foo<li>{}<br></ol><p><br>" compare innerHTML]
    expected: FAIL

  [[["forwarddelete",""\]\] "foo[\]<blockquote><blockquote>bar</blockquote></blockquote>" compare innerHTML]
    expected: FAIL

  [[["defaultparagraphseparator","div"\],["forwarddelete",""\]\] "foo[\]<blockquote><div>bar</div></blockquote>" compare innerHTML]
    expected: FAIL

  [[["defaultparagraphseparator","p"\],["forwarddelete",""\]\] "foo[\]<blockquote><div>bar</div></blockquote>" compare innerHTML]
    expected: FAIL

  [[["stylewithcss","true"\],["forwarddelete",""\]\] "foo[\]<blockquote style=\\"color: blue\\">bar</blockquote>" compare innerHTML]
    expected: FAIL

  [[["stylewithcss","false"\],["forwarddelete",""\]\] "foo[\]<blockquote style=\\"color: blue\\">bar</blockquote>" compare innerHTML]
    expected: FAIL

  [[["stylewithcss","true"\],["defaultparagraphseparator","div"\],["forwarddelete",""\]\] "foo[\]<blockquote style=\\"color: blue\\"><p>bar<p>baz</blockquote>" compare innerHTML]
    expected: FAIL

  [[["stylewithcss","false"\],["defaultparagraphseparator","div"\],["forwarddelete",""\]\] "foo[\]<blockquote style=\\"color: blue\\"><p>bar<p>baz</blockquote>" compare innerHTML]
    expected: FAIL

  [[["stylewithcss","true"\],["defaultparagraphseparator","p"\],["forwarddelete",""\]\] "foo[\]<blockquote style=\\"color: blue\\"><p>bar<p>baz</blockquote>" compare innerHTML]
    expected: FAIL

  [[["stylewithcss","false"\],["defaultparagraphseparator","p"\],["forwarddelete",""\]\] "foo[\]<blockquote style=\\"color: blue\\"><p>bar<p>baz</blockquote>" compare innerHTML]
    expected: FAIL

  [[["forwarddelete",""\]\] "foo[\]<blockquote><ol><li>bar</ol></blockquote><p>extra" compare innerHTML]
    expected: FAIL

  [[["forwarddelete",""\]\] "foo<blockquote><ol><li>bar[\]</li><ol><li>baz</ol><li>quz</ol></blockquote><p>extra" compare innerHTML]
    expected: FAIL

  [[["defaultparagraphseparator","div"\],["forwarddelete",""\]\] "foo[\]<div><div><p>bar</div></div>" compare innerHTML]
    expected: FAIL

  [[["defaultparagraphseparator","p"\],["forwarddelete",""\]\] "foo[\]<div><div><p>bar</div></div>" compare innerHTML]
    expected: FAIL

  [[["defaultparagraphseparator","div"\],["forwarddelete",""\]\] "foo[\]<div><div><p><!--abc-->bar</div></div>" compare innerHTML]
    expected: FAIL

  [[["defaultparagraphseparator","p"\],["forwarddelete",""\]\] "foo[\]<div><div><p><!--abc-->bar</div></div>" compare innerHTML]
    expected: FAIL

  [[["defaultparagraphseparator","div"\],["forwarddelete",""\]\] "foo[\]<div><div><!--abc--><p>bar</div></div>" compare innerHTML]
    expected: FAIL

  [[["defaultparagraphseparator","p"\],["forwarddelete",""\]\] "foo[\]<div><div><!--abc--><p>bar</div></div>" compare innerHTML]
    expected: FAIL

  [[["defaultparagraphseparator","div"\],["forwarddelete",""\]\] "foo[\]<div><!--abc--><div><p>bar</div></div>" compare innerHTML]
    expected: FAIL

  [[["defaultparagraphseparator","p"\],["forwarddelete",""\]\] "foo[\]<div><!--abc--><div><p>bar</div></div>" compare innerHTML]
    expected: FAIL

  [[["defaultparagraphseparator","div"\],["forwarddelete",""\]\] "foo[\]<!--abc--><div><div><p>bar</div></div>" compare innerHTML]
    expected: FAIL

  [[["defaultparagraphseparator","p"\],["forwarddelete",""\]\] "foo[\]<!--abc--><div><div><p>bar</div></div>" compare innerHTML]
    expected: FAIL

  [[["forwarddelete",""\]\] "<div><div><p>foo[\]</div></div><!--abc-->bar" compare innerHTML]
    expected: FAIL

  [[["forwarddelete",""\]\] "<div><div><p>foo[\]</div><!--abc--></div>bar" compare innerHTML]
    expected: FAIL

  [[["forwarddelete",""\]\] "<div><div><p>foo[\]</p><!--abc--></div></div>bar" compare innerHTML]
    expected: FAIL

  [[["forwarddelete",""\]\] "<div><div><p>foo[\]<!--abc--></div></div>bar" compare innerHTML]
    expected: FAIL

  [[["defaultparagraphseparator","div"\],["forwarddelete",""\]\] "<div><div><p>foo[\]<!--abc--></p></div></div><div><div><div>bar</div></div></div>" compare innerHTML]
    expected: FAIL

  [[["defaultparagraphseparator","p"\],["forwarddelete",""\]\] "<div><div><p>foo[\]<!--abc--></p></div></div><div><div><div>bar</div></div></div>" compare innerHTML]
    expected: FAIL

  [[["defaultparagraphseparator","div"\],["forwarddelete",""\]\] "<div><div><p>foo[\]</p><!--abc--></div></div><div><div><div>bar</div></div></div>" compare innerHTML]
    expected: FAIL

  [[["defaultparagraphseparator","p"\],["forwarddelete",""\]\] "<div><div><p>foo[\]</p><!--abc--></div></div><div><div><div>bar</div></div></div>" compare innerHTML]
    expected: FAIL

  [[["defaultparagraphseparator","div"\],["forwarddelete",""\]\] "<div><div><p>foo[\]</p></div><!--abc--></div><div><div><div>bar</div></div></div>" compare innerHTML]
    expected: FAIL

  [[["defaultparagraphseparator","p"\],["forwarddelete",""\]\] "<div><div><p>foo[\]</p></div><!--abc--></div><div><div><div>bar</div></div></div>" compare innerHTML]
    expected: FAIL

  [[["defaultparagraphseparator","div"\],["forwarddelete",""\]\] "<div><div><p>foo[\]</p></div></div><!--abc--><div><div><div>bar</div></div></div>" compare innerHTML]
    expected: FAIL

  [[["defaultparagraphseparator","p"\],["forwarddelete",""\]\] "<div><div><p>foo[\]</p></div></div><!--abc--><div><div><div>bar</div></div></div>" compare innerHTML]
    expected: FAIL

  [[["defaultparagraphseparator","div"\],["forwarddelete",""\]\] "<div><div><p>foo[\]</p></div></div><div><!--abc--><div><div>bar</div></div></div>" compare innerHTML]
    expected: FAIL

  [[["defaultparagraphseparator","p"\],["forwarddelete",""\]\] "<div><div><p>foo[\]</p></div></div><div><!--abc--><div><div>bar</div></div></div>" compare innerHTML]
    expected: FAIL

  [[["defaultparagraphseparator","div"\],["forwarddelete",""\]\] "<div><div><p>foo[\]</p></div></div><div><div><!--abc--><div>bar</div></div></div>" compare innerHTML]
    expected: FAIL

  [[["defaultparagraphseparator","p"\],["forwarddelete",""\]\] "<div><div><p>foo[\]</p></div></div><div><div><!--abc--><div>bar</div></div></div>" compare innerHTML]
    expected: FAIL

  [[["defaultparagraphseparator","div"\],["forwarddelete",""\]\] "<div><div><p>foo[\]</p></div></div><div><div><div><!--abc-->bar</div></div></div>" compare innerHTML]
    expected: FAIL

  [[["defaultparagraphseparator","p"\],["forwarddelete",""\]\] "<div><div><p>foo[\]</p></div></div><div><div><div><!--abc-->bar</div></div></div>" compare innerHTML]
    expected: FAIL

  [[["stylewithcss","true"\],["defaultparagraphseparator","div"\],["forwarddelete",""\]\] "<p style=color:blue>foo[\]<p>bar" compare innerHTML]
    expected: FAIL

  [[["stylewithcss","false"\],["defaultparagraphseparator","div"\],["forwarddelete",""\]\] "<p style=color:blue>foo[\]<p>bar" compare innerHTML]
    expected: FAIL

  [[["stylewithcss","true"\],["defaultparagraphseparator","p"\],["forwarddelete",""\]\] "<p style=color:blue>foo[\]<p>bar" compare innerHTML]
    expected: FAIL

  [[["stylewithcss","false"\],["defaultparagraphseparator","p"\],["forwarddelete",""\]\] "<p style=color:blue>foo[\]<p>bar" compare innerHTML]
    expected: FAIL

  [[["stylewithcss","true"\],["defaultparagraphseparator","div"\],["forwarddelete",""\]\] "<p style=color:blue>foo[\]<p style=color:brown>bar" compare innerHTML]
    expected: FAIL

  [[["stylewithcss","false"\],["defaultparagraphseparator","div"\],["forwarddelete",""\]\] "<p style=color:blue>foo[\]<p style=color:brown>bar" compare innerHTML]
    expected: FAIL

  [[["stylewithcss","true"\],["defaultparagraphseparator","p"\],["forwarddelete",""\]\] "<p style=color:blue>foo[\]<p style=color:brown>bar" compare innerHTML]
    expected: FAIL

  [[["stylewithcss","false"\],["defaultparagraphseparator","p"\],["forwarddelete",""\]\] "<p style=color:blue>foo[\]<p style=color:brown>bar" compare innerHTML]
    expected: FAIL

  [[["stylewithcss","true"\],["defaultparagraphseparator","div"\],["forwarddelete",""\]\] "<p>foo[\]<p style=color:brown>bar" compare innerHTML]
    expected: FAIL

  [[["stylewithcss","false"\],["defaultparagraphseparator","div"\],["forwarddelete",""\]\] "<p>foo[\]<p style=color:brown>bar" compare innerHTML]
    expected: FAIL

  [[["stylewithcss","true"\],["defaultparagraphseparator","p"\],["forwarddelete",""\]\] "<p>foo[\]<p style=color:brown>bar" compare innerHTML]
    expected: FAIL

  [[["stylewithcss","false"\],["defaultparagraphseparator","p"\],["forwarddelete",""\]\] "<p>foo[\]<p style=color:brown>bar" compare innerHTML]
    expected: FAIL

  [[["defaultparagraphseparator","div"\],["forwarddelete",""\]\] "<p><font color=blue>foo[\]</font><p><font color=brown>bar</font>" compare innerHTML]
    expected: FAIL

  [[["defaultparagraphseparator","p"\],["forwarddelete",""\]\] "<p><font color=blue>foo[\]</font><p><font color=brown>bar</font>" compare innerHTML]
    expected: FAIL

  [[["defaultparagraphseparator","div"\],["forwarddelete",""\]\] "<p><span style=color:blue>foo[\]</font><p><span style=color:brown>bar</font>" compare innerHTML]
    expected: FAIL

  [[["defaultparagraphseparator","p"\],["forwarddelete",""\]\] "<p><span style=color:blue>foo[\]</font><p><span style=color:brown>bar</font>" compare innerHTML]
    expected: FAIL

  [[["defaultparagraphseparator","div"\],["forwarddelete",""\]\] "<p style=background-color:aqua>foo[\]<p>bar" compare innerHTML]
    expected: FAIL

  [[["defaultparagraphseparator","p"\],["forwarddelete",""\]\] "<p style=background-color:aqua>foo[\]<p>bar" compare innerHTML]
    expected: FAIL

  [[["stylewithcss","true"\],["defaultparagraphseparator","div"\],["forwarddelete",""\]\] "<p style=background-color:aqua>foo[\]<p style=background-color:tan>bar" compare innerHTML]
    expected: FAIL

  [[["stylewithcss","false"\],["defaultparagraphseparator","div"\],["forwarddelete",""\]\] "<p style=background-color:aqua>foo[\]<p style=background-color:tan>bar" compare innerHTML]
    expected: FAIL

  [[["stylewithcss","true"\],["defaultparagraphseparator","p"\],["forwarddelete",""\]\] "<p style=background-color:aqua>foo[\]<p style=background-color:tan>bar" compare innerHTML]
    expected: FAIL

  [[["stylewithcss","false"\],["defaultparagraphseparator","p"\],["forwarddelete",""\]\] "<p style=background-color:aqua>foo[\]<p style=background-color:tan>bar" compare innerHTML]
    expected: FAIL

  [[["stylewithcss","true"\],["defaultparagraphseparator","div"\],["forwarddelete",""\]\] "<p>foo[\]<p style=background-color:tan>bar" compare innerHTML]
    expected: FAIL

  [[["stylewithcss","false"\],["defaultparagraphseparator","div"\],["forwarddelete",""\]\] "<p>foo[\]<p style=background-color:tan>bar" compare innerHTML]
    expected: FAIL

  [[["stylewithcss","true"\],["defaultparagraphseparator","p"\],["forwarddelete",""\]\] "<p>foo[\]<p style=background-color:tan>bar" compare innerHTML]
    expected: FAIL

  [[["stylewithcss","false"\],["defaultparagraphseparator","p"\],["forwarddelete",""\]\] "<p>foo[\]<p style=background-color:tan>bar" compare innerHTML]
    expected: FAIL

  [[["defaultparagraphseparator","div"\],["forwarddelete",""\]\] "<p><span style=background-color:aqua>foo[\]</font><p><span style=background-color:tan>bar</font>" compare innerHTML]
    expected: FAIL

  [[["defaultparagraphseparator","p"\],["forwarddelete",""\]\] "<p><span style=background-color:aqua>foo[\]</font><p><span style=background-color:tan>bar</font>" compare innerHTML]
    expected: FAIL

  [[["stylewithcss","true"\],["defaultparagraphseparator","div"\],["forwarddelete",""\]\] "<p style=text-decoration:underline>foo[\]<p>bar" compare innerHTML]
    expected: FAIL

  [[["stylewithcss","false"\],["defaultparagraphseparator","div"\],["forwarddelete",""\]\] "<p style=text-decoration:underline>foo[\]<p>bar" compare innerHTML]
    expected: FAIL

  [[["stylewithcss","true"\],["defaultparagraphseparator","p"\],["forwarddelete",""\]\] "<p style=text-decoration:underline>foo[\]<p>bar" compare innerHTML]
    expected: FAIL

  [[["stylewithcss","false"\],["defaultparagraphseparator","p"\],["forwarddelete",""\]\] "<p style=text-decoration:underline>foo[\]<p>bar" compare innerHTML]
    expected: FAIL

  [[["stylewithcss","true"\],["defaultparagraphseparator","div"\],["forwarddelete",""\]\] "<p style=text-decoration:underline>foo[\]<p style=text-decoration:line-through>bar" compare innerHTML]
    expected: FAIL

  [[["stylewithcss","false"\],["defaultparagraphseparator","div"\],["forwarddelete",""\]\] "<p style=text-decoration:underline>foo[\]<p style=text-decoration:line-through>bar" compare innerHTML]
    expected: FAIL

  [[["stylewithcss","true"\],["defaultparagraphseparator","p"\],["forwarddelete",""\]\] "<p style=text-decoration:underline>foo[\]<p style=text-decoration:line-through>bar" compare innerHTML]
    expected: FAIL

  [[["stylewithcss","false"\],["defaultparagraphseparator","p"\],["forwarddelete",""\]\] "<p style=text-decoration:underline>foo[\]<p style=text-decoration:line-through>bar" compare innerHTML]
    expected: FAIL

  [[["stylewithcss","true"\],["defaultparagraphseparator","div"\],["forwarddelete",""\]\] "<p>foo[\]<p style=text-decoration:line-through>bar" compare innerHTML]
    expected: FAIL

  [[["stylewithcss","false"\],["defaultparagraphseparator","div"\],["forwarddelete",""\]\] "<p>foo[\]<p style=text-decoration:line-through>bar" compare innerHTML]
    expected: FAIL

  [[["stylewithcss","true"\],["defaultparagraphseparator","p"\],["forwarddelete",""\]\] "<p>foo[\]<p style=text-decoration:line-through>bar" compare innerHTML]
    expected: FAIL

  [[["stylewithcss","false"\],["defaultparagraphseparator","p"\],["forwarddelete",""\]\] "<p>foo[\]<p style=text-decoration:line-through>bar" compare innerHTML]
    expected: FAIL

  [[["stylewithcss","true"\],["forwarddelete",""\]\] "<p style=color:blue>foo[\]</p>bar" compare innerHTML]
    expected: FAIL

  [[["stylewithcss","false"\],["forwarddelete",""\]\] "<p style=color:blue>foo[\]</p>bar" compare innerHTML]
    expected: FAIL

  [[["stylewithcss","true"\],["defaultparagraphseparator","div"\],["forwarddelete",""\]\] "foo[\]<p style=color:brown>bar" compare innerHTML]
    expected: FAIL

  [[["stylewithcss","false"\],["defaultparagraphseparator","div"\],["forwarddelete",""\]\] "foo[\]<p style=color:brown>bar" compare innerHTML]
    expected: FAIL

  [[["stylewithcss","true"\],["defaultparagraphseparator","p"\],["forwarddelete",""\]\] "foo[\]<p style=color:brown>bar" compare innerHTML]
    expected: FAIL

  [[["stylewithcss","false"\],["defaultparagraphseparator","p"\],["forwarddelete",""\]\] "foo[\]<p style=color:brown>bar" compare innerHTML]
    expected: FAIL

  [[["stylewithcss","true"\],["forwarddelete",""\]\] "<div style=color:blue><p style=color:green>foo[\]</div>bar" compare innerHTML]
    expected: FAIL

  [[["stylewithcss","false"\],["forwarddelete",""\]\] "<div style=color:blue><p style=color:green>foo[\]</div>bar" compare innerHTML]
    expected: FAIL

  [[["stylewithcss","true"\],["defaultparagraphseparator","div"\],["forwarddelete",""\]\] "<div style=color:blue><p style=color:green>foo[\]</div><p style=color:brown>bar" compare innerHTML]
    expected: FAIL

  [[["stylewithcss","false"\],["defaultparagraphseparator","div"\],["forwarddelete",""\]\] "<div style=color:blue><p style=color:green>foo[\]</div><p style=color:brown>bar" compare innerHTML]
    expected: FAIL

  [[["stylewithcss","true"\],["defaultparagraphseparator","p"\],["forwarddelete",""\]\] "<div style=color:blue><p style=color:green>foo[\]</div><p style=color:brown>bar" compare innerHTML]
    expected: FAIL

  [[["stylewithcss","false"\],["defaultparagraphseparator","p"\],["forwarddelete",""\]\] "<div style=color:blue><p style=color:green>foo[\]</div><p style=color:brown>bar" compare innerHTML]
    expected: FAIL

  [[["stylewithcss","true"\],["defaultparagraphseparator","div"\],["forwarddelete",""\]\] "<p style=color:blue>foo[\]<div style=color:brown><p style=color:green>bar" compare innerHTML]
    expected: FAIL

  [[["stylewithcss","false"\],["defaultparagraphseparator","div"\],["forwarddelete",""\]\] "<p style=color:blue>foo[\]<div style=color:brown><p style=color:green>bar" compare innerHTML]
    expected: FAIL

  [[["stylewithcss","true"\],["defaultparagraphseparator","p"\],["forwarddelete",""\]\] "<p style=color:blue>foo[\]<div style=color:brown><p style=color:green>bar" compare innerHTML]
    expected: FAIL

  [[["stylewithcss","false"\],["defaultparagraphseparator","p"\],["forwarddelete",""\]\] "<p style=color:blue>foo[\]<div style=color:brown><p style=color:green>bar" compare innerHTML]
    expected: FAIL

  [[["stylewithcss","true"\],["forwarddelete",""\]\] "<p>[foo<span style=color:#aBcDeF>bar\]</span>baz" compare innerHTML]
    expected: FAIL

  [[["stylewithcss","false"\],["forwarddelete",""\]\] "<p>[foo<span style=color:#aBcDeF>bar\]</span>baz" compare innerHTML]
    expected: FAIL

  [[["stylewithcss","true"\],["forwarddelete",""\]\] "<p>{foo<span style=color:#aBcDeF>bar}</span>baz" compare innerHTML]
    expected: FAIL

  [[["stylewithcss","false"\],["forwarddelete",""\]\] "<p>{foo<span style=color:#aBcDeF>bar}</span>baz" compare innerHTML]
    expected: FAIL

  [[["stylewithcss","true"\],["forwarddelete",""\]\] "<p>foo<span style=color:#aBcDeF>[bar</span><span style=color:#fEdCbA>baz\]</span>quz" compare innerHTML]
    expected: FAIL

  [[["stylewithcss","false"\],["forwarddelete",""\]\] "<p>foo<span style=color:#aBcDeF>[bar</span><span style=color:#fEdCbA>baz\]</span>quz" compare innerHTML]
    expected: FAIL

  [[["forwarddelete",""\]\] "<p>foo</p><p>{bar</p>}<p>baz</p>" compare innerHTML]
    expected: FAIL

  [[["defaultparagraphseparator","div"\],["forwarddelete",""\]\] "<p>foo</p>{<p>bar</p>}<p>baz</p>" compare innerHTML]
    expected: FAIL

  [[["defaultparagraphseparator","p"\],["forwarddelete",""\]\] "<p>foo</p>{<p>bar</p>}<p>baz</p>" compare innerHTML]
    expected: FAIL

  [[["stylewithcss","true"\],["defaultparagraphseparator","div"\],["forwarddelete",""\]\] "<p>foo[bar<p style=color:blue>baz\]quz" compare innerHTML]
    expected: FAIL

  [[["stylewithcss","false"\],["defaultparagraphseparator","div"\],["forwarddelete",""\]\] "<p>foo[bar<p style=color:blue>baz\]quz" compare innerHTML]
    expected: FAIL

  [[["stylewithcss","true"\],["defaultparagraphseparator","p"\],["forwarddelete",""\]\] "<p>foo[bar<p style=color:blue>baz\]quz" compare innerHTML]
    expected: FAIL

  [[["stylewithcss","false"\],["defaultparagraphseparator","p"\],["forwarddelete",""\]\] "<p>foo[bar<p style=color:blue>baz\]quz" compare innerHTML]
    expected: FAIL

  [[["defaultparagraphseparator","div"\],["forwarddelete",""\]\] "<div><p>foo<p>[bar<p>baz\]</div>" compare innerHTML]
    expected: FAIL

  [[["defaultparagraphseparator","p"\],["forwarddelete",""\]\] "<div><p>foo<p>[bar<p>baz\]</div>" compare innerHTML]
    expected: FAIL

  [[["forwarddelete",""\]\] "foo[<p>\]bar<br>baz</p>" compare innerHTML]
    expected: FAIL

  [[["defaultparagraphseparator","div"\],["forwarddelete",""\]\] "foo[<p>\]bar</p>baz" compare innerHTML]
    expected: FAIL

  [[["defaultparagraphseparator","p"\],["forwarddelete",""\]\] "foo[<p>\]bar</p>baz" compare innerHTML]
    expected: FAIL

  [[["forwarddelete",""\]\] "foo<p>{bar</p>}baz" compare innerHTML]
    expected: FAIL

  [[["defaultparagraphseparator","div"\],["forwarddelete",""\]\] "foo{<p>bar}</p>baz" compare innerHTML]
    expected: FAIL

  [[["defaultparagraphseparator","p"\],["forwarddelete",""\]\] "foo{<p>bar}</p>baz" compare innerHTML]
    expected: FAIL

  [[["forwarddelete",""\]\] "<p>foo{</p>}bar" compare innerHTML]
    expected: FAIL

  [[["forwarddelete",""\]\] "<p>foo[</p>\]bar<br>baz" compare innerHTML]
    expected: FAIL

  [[["defaultparagraphseparator","div"\],["forwarddelete",""\]\] "foo[<div><p>\]bar</div>" compare innerHTML]
    expected: FAIL

  [[["defaultparagraphseparator","p"\],["forwarddelete",""\]\] "foo[<div><p>\]bar</div>" compare innerHTML]
    expected: FAIL

  [[["defaultparagraphseparator","div"\],["forwarddelete",""\]\] "<p>foo<br>{</p><p>}bar</p>" compare innerHTML]
    expected: FAIL

  [[["defaultparagraphseparator","p"\],["forwarddelete",""\]\] "<p>foo<br>{</p><p>}bar</p>" compare innerHTML]
    expected: FAIL

  [[["defaultparagraphseparator","div"\],["forwarddelete",""\]\] "<p>foo<br><br>{</p><p>}bar</p>" compare innerHTML]
    expected: FAIL

  [[["defaultparagraphseparator","p"\],["forwarddelete",""\]\] "<p>foo<br><br>{</p><p>}bar</p>" compare innerHTML]
    expected: FAIL

  [[["forwarddelete",""\]\] "<ol><li>fo[o</ol><ol><li>b\]ar</ol>" compare innerHTML]
    expected: FAIL

  [[["forwarddelete",""\]\] "<ol><li>fo[o</ol><ul><li>b\]ar</ul>" compare innerHTML]
    expected: FAIL

  [[["forwarddelete",""\]\] "<ol><li>foo</ol><p>{}<br></p><ol><li>bar</ol>" compare innerHTML]
    expected: FAIL

  [[["forwarddelete",""\]\] "<ol><li><p>foo</ol><p>{}<br></p><ol><li>bar</ol>" compare innerHTML]
    expected: FAIL

  [[["forwarddelete",""\]\] "<ol><ol><li>foo</ol><li>{}<br><ol><li>bar</ol></ol>": execCommand("forwarddelete", false, "") return value]
    expected: FAIL

  [[["forwarddelete",""\]\] "<ol><ol><li>foo</ol><li>{}<br><ol><li>bar</ol></ol>" compare innerHTML]
    expected: FAIL

  [[["forwarddelete",""\]\] "<ol><ol><li>foo</ol><li>{}<br></li><ol><li>bar</ol></ol>" compare innerHTML]
    expected: FAIL

  [[["forwarddelete",""\]\] "<ol><li>foo[</ol>bar\]<ol><li>baz</ol>" compare innerHTML]
    expected: FAIL

  [[["defaultparagraphseparator","div"\],["forwarddelete",""\]\] "<ol><li>foo[</ol><p>bar\]<ol><li>baz</ol>" compare innerHTML]
    expected: FAIL

  [[["defaultparagraphseparator","p"\],["forwarddelete",""\]\] "<ol><li>foo[</ol><p>bar\]<ol><li>baz</ol>" compare innerHTML]
    expected: FAIL

  [[["defaultparagraphseparator","div"\],["forwarddelete",""\]\] "<ol><li><p>foo[</ol><p>bar\]<ol><li>baz</ol>" compare innerHTML]
    expected: FAIL

  [[["defaultparagraphseparator","p"\],["forwarddelete",""\]\] "<ol><li><p>foo[</ol><p>bar\]<ol><li>baz</ol>" compare innerHTML]
    expected: FAIL

  [[["forwarddelete",""\]\] "<ol><li>foo</ol><p>[bar<ol><li>\]baz</ol>" compare innerHTML]
    expected: FAIL

  [[["forwarddelete",""\]\] "<ol><ol><li>foo[</ol><li>bar</ol>baz\]<ol><li>quz</ol>" compare innerHTML]
    expected: FAIL

  [[["forwarddelete",""\]\] "<ul><li>foo</ul><p>{}<br></p><ul><li>bar</ul>" compare innerHTML]
    expected: FAIL

  [[["forwarddelete",""\]\] "<ol><li>foo[<li>bar\]</ol><ol><li>baz</ol><ol><li>quz</ol>" compare innerHTML]
    expected: FAIL

  [[["forwarddelete",""\]\] "<ol><li>foo</ol><p>{}<br></p><ul><li>bar</ul>" compare innerHTML]
    expected: FAIL

  [[["forwarddelete",""\]\] "<ul><li>foo</ul><p>{}<br></p><ol><li>bar</ol>" compare innerHTML]
    expected: FAIL

  [[["forwarddelete",""\]\] "<p><b>[foo\]</b>" compare innerHTML]
    expected: FAIL

  [[["forwarddelete",""\]\] "<p><b><i>[foo\]</i></b>" compare innerHTML]
    expected: FAIL

  [[["forwarddelete",""\]\] "<p><b>{foo}</b>" compare innerHTML]
    expected: FAIL

  [[["forwarddelete",""\]\] "<p>{<b>foo</b>}" compare innerHTML]
    expected: FAIL

  [[["forwarddelete",""\]\] "<p><b>[\]f</b>" compare innerHTML]
    expected: FAIL

  [[["forwarddelete",""\]\] "<b>[foo\]</b>" compare innerHTML]
    expected: FAIL

  [[["forwarddelete",""\]\] "<div><b>[foo\]</b></div>" compare innerHTML]
    expected: FAIL
<|MERGE_RESOLUTION|>--- conflicted
+++ resolved
@@ -1,9 +1,6 @@
 [forwarddelete.html]
   type: testharness
-<<<<<<< HEAD
-=======
   prefs: [editor.use_div_for_default_newlines: true]
->>>>>>> a17af05f
   [[["forwarddelete",""\]\] "foo[\]": execCommand("forwarddelete", false, "") return value]
     expected: FAIL
 
