[event.html]
  type: testharness
<<<<<<< HEAD

=======
>>>>>>> a17af05f
  [Editable b: execCommand() must not throw]
    expected: FAIL

  [Editable b: input event]
    expected: FAIL

  [Changing selection from handler: input event]
    expected: FAIL

  [Command backColor, value "": input event]
    expected: FAIL

  [Command createLink, value "": input event]
    expected: FAIL

  [Command fontName, value "": input event]
    expected: FAIL

  [Command fontName, value "serif": input event]
    expected: FAIL

  [Command fontSize, value "": input event]
    expected: FAIL

  [Command fontSize, value "quasit": input event]
    expected: FAIL

  [Command foreColor, value "": input event]
    expected: FAIL

  [Command hiliteColor, value "": input event]
    expected: FAIL

  [Command unlink, value "": input event]
    expected: FAIL

  [Command unlink, value "quasit": input event]
    expected: FAIL

  [Command formatBlock, value "": input event]
    expected: FAIL

  [Command formatBlock, value "quasit": input event]
    expected: FAIL

  [Command insertImage, value "": input event]
    expected: FAIL

  [Command outdent, value "": input event]
    expected: FAIL

  [Command outdent, value "quasit": input event]
    expected: FAIL
<|MERGE_RESOLUTION|>--- conflicted
+++ resolved
@@ -1,9 +1,5 @@
 [event.html]
   type: testharness
-<<<<<<< HEAD
-
-=======
->>>>>>> a17af05f
   [Editable b: execCommand() must not throw]
     expected: FAIL
 
