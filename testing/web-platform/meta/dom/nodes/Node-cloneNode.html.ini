[Node-cloneNode.html]
  type: testharness
  [Node.cloneNode]
    expected: FAIL

  [createElement(dialog)]
    expected: FAIL

  [implementation.createDocument]
    expected: FAIL
<<<<<<< HEAD
=======

  [createElement(applet)]
    expected: FAIL
>>>>>>> a17af05f
<|MERGE_RESOLUTION|>--- conflicted
+++ resolved
@@ -8,9 +8,6 @@
 
   [implementation.createDocument]
     expected: FAIL
-<<<<<<< HEAD
-=======
 
   [createElement(applet)]
     expected: FAIL
->>>>>>> a17af05f
