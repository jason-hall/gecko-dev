--- conflicted
+++ resolved
@@ -1,272 +1,5 @@
 [Document-createEvent.html]
   type: testharness
-<<<<<<< HEAD
-  [AnimationEvent should be an alias for AnimationEvent.]
-    expected: FAIL
-    bug: https://github.com/whatwg/dom/issues/362, 1314303
-
-  [createEvent('AnimationEvent') should be initialized correctly.]
-    expected: FAIL
-    bug: https://github.com/whatwg/dom/issues/362, 1314303
-
-  [animationevent should be an alias for AnimationEvent.]
-    expected: FAIL
-    bug: https://github.com/whatwg/dom/issues/362, 1314303
-
-  [createEvent('animationevent') should be initialized correctly.]
-    expected: FAIL
-    bug: https://github.com/whatwg/dom/issues/362, 1314303
-
-  [ANIMATIONEVENT should be an alias for AnimationEvent.]
-    expected: FAIL
-    bug: https://github.com/whatwg/dom/issues/362, 1314303
-
-  [createEvent('ANIMATIONEVENT') should be initialized correctly.]
-    expected: FAIL
-    bug: https://github.com/whatwg/dom/issues/362, 1314303
-
-  [CloseEvent should be an alias for CloseEvent.]
-    expected: FAIL
-    bug: https://github.com/whatwg/dom/issues/362, 1314303
-
-  [createEvent('CloseEvent') should be initialized correctly.]
-    expected: FAIL
-    bug: https://github.com/whatwg/dom/issues/362, 1314303
-
-  [closeevent should be an alias for CloseEvent.]
-    expected: FAIL
-    bug: https://github.com/whatwg/dom/issues/362, 1314303
-
-  [createEvent('closeevent') should be initialized correctly.]
-    expected: FAIL
-    bug: https://github.com/whatwg/dom/issues/362, 1314303
-
-  [CLOSEEVENT should be an alias for CloseEvent.]
-    expected: FAIL
-    bug: https://github.com/whatwg/dom/issues/362, 1314303
-
-  [createEvent('CLOSEEVENT') should be initialized correctly.]
-    expected: FAIL
-    bug: https://github.com/whatwg/dom/issues/362, 1314303
-
-  [Should throw NOT_SUPPORTED_ERR for pluralized legacy event interface "DragEvents"]
-    expected: FAIL
-    bug: 1251198
-
-  [FocusEvent should be an alias for FocusEvent.]
-    expected: FAIL
-    bug: https://github.com/whatwg/dom/issues/362, 1314303
-
-  [createEvent('FocusEvent') should be initialized correctly.]
-    expected: FAIL
-    bug: https://github.com/whatwg/dom/issues/362, 1314303
-
-  [focusevent should be an alias for FocusEvent.]
-    expected: FAIL
-    bug: https://github.com/whatwg/dom/issues/362, 1314303
-
-  [createEvent('focusevent') should be initialized correctly.]
-    expected: FAIL
-    bug: https://github.com/whatwg/dom/issues/362, 1314303
-
-  [FOCUSEVENT should be an alias for FocusEvent.]
-    expected: FAIL
-    bug: https://github.com/whatwg/dom/issues/362, 1314303
-
-  [createEvent('FOCUSEVENT') should be initialized correctly.]
-    expected: FAIL
-    bug: https://github.com/whatwg/dom/issues/362, 1314303
-
-  [IDBVersionChangeEvent should be an alias for IDBVersionChangeEvent.]
-    expected: FAIL
-    bug: https://github.com/whatwg/dom/issues/362, 1314303
-
-  [createEvent('IDBVersionChangeEvent') should be initialized correctly.]
-    expected: FAIL
-    bug: https://github.com/whatwg/dom/issues/362, 1314303
-
-  [idbversionchangeevent should be an alias for IDBVersionChangeEvent.]
-    expected: FAIL
-    bug: https://github.com/whatwg/dom/issues/362, 1314303
-
-  [createEvent('idbversionchangeevent') should be initialized correctly.]
-    expected: FAIL
-    bug: https://github.com/whatwg/dom/issues/362, 1314303
-
-  [IDBVERSIONCHANGEEVENT should be an alias for IDBVersionChangeEvent.]
-    expected: FAIL
-    bug: https://github.com/whatwg/dom/issues/362, 1314303
-
-  [createEvent('IDBVERSIONCHANGEEVENT') should be initialized correctly.]
-    expected: FAIL
-    bug: https://github.com/whatwg/dom/issues/362, 1314303
-
-  [PageTransitionEvent should be an alias for PageTransitionEvent.]
-    expected: FAIL
-    bug: https://github.com/whatwg/dom/issues/362, 1314303
-
-  [createEvent('PageTransitionEvent') should be initialized correctly.]
-    expected: FAIL
-    bug: https://github.com/whatwg/dom/issues/362, 1314303
-
-  [pagetransitionevent should be an alias for PageTransitionEvent.]
-    expected: FAIL
-    bug: https://github.com/whatwg/dom/issues/362, 1314303
-
-  [createEvent('pagetransitionevent') should be initialized correctly.]
-    expected: FAIL
-    bug: https://github.com/whatwg/dom/issues/362, 1314303
-
-  [PAGETRANSITIONEVENT should be an alias for PageTransitionEvent.]
-    expected: FAIL
-    bug: https://github.com/whatwg/dom/issues/362, 1314303
-
-  [createEvent('PAGETRANSITIONEVENT') should be initialized correctly.]
-    expected: FAIL
-    bug: https://github.com/whatwg/dom/issues/362, 1314303
-
-  [ProgressEvent should be an alias for ProgressEvent.]
-    expected: FAIL
-    bug: https://github.com/whatwg/dom/issues/362, 1314303
-
-  [createEvent('ProgressEvent') should be initialized correctly.]
-    expected: FAIL
-    bug: https://github.com/whatwg/dom/issues/362, 1314303
-
-  [progressevent should be an alias for ProgressEvent.]
-    expected: FAIL
-    bug: https://github.com/whatwg/dom/issues/362, 1314303
-
-  [createEvent('progressevent') should be initialized correctly.]
-    expected: FAIL
-    bug: https://github.com/whatwg/dom/issues/362, 1314303
-
-  [PROGRESSEVENT should be an alias for ProgressEvent.]
-    expected: FAIL
-    bug: https://github.com/whatwg/dom/issues/362, 1314303
-
-  [createEvent('PROGRESSEVENT') should be initialized correctly.]
-    expected: FAIL
-    bug: https://github.com/whatwg/dom/issues/362, 1314303
-
-  [Should throw NOT_SUPPORTED_ERR for pluralized legacy event interface "TextEvents"]
-    expected: FAIL
-    bug: 1251198
-
-  [TrackEvent should be an alias for TrackEvent.]
-    expected: FAIL
-    bug: https://github.com/whatwg/dom/issues/362, 1314303
-
-  [createEvent('TrackEvent') should be initialized correctly.]
-    expected: FAIL
-    bug: https://github.com/whatwg/dom/issues/362, 1314303
-
-  [trackevent should be an alias for TrackEvent.]
-    expected: FAIL
-    bug: https://github.com/whatwg/dom/issues/362, 1314303
-
-  [createEvent('trackevent') should be initialized correctly.]
-    expected: FAIL
-    bug: https://github.com/whatwg/dom/issues/362, 1314303
-
-  [TRACKEVENT should be an alias for TrackEvent.]
-    expected: FAIL
-    bug: https://github.com/whatwg/dom/issues/362, 1314303
-
-  [createEvent('TRACKEVENT') should be initialized correctly.]
-    expected: FAIL
-    bug: https://github.com/whatwg/dom/issues/362, 1314303
-
-  [TransitionEvent should be an alias for TransitionEvent.]
-    expected: FAIL
-    bug: https://github.com/whatwg/dom/issues/362, 1314303
-
-  [createEvent('TransitionEvent') should be initialized correctly.]
-    expected: FAIL
-    bug: https://github.com/whatwg/dom/issues/362, 1314303
-
-  [transitionevent should be an alias for TransitionEvent.]
-    expected: FAIL
-    bug: https://github.com/whatwg/dom/issues/362, 1314303
-
-  [createEvent('transitionevent') should be initialized correctly.]
-    expected: FAIL
-    bug: https://github.com/whatwg/dom/issues/362, 1314303
-
-  [TRANSITIONEVENT should be an alias for TransitionEvent.]
-    expected: FAIL
-    bug: https://github.com/whatwg/dom/issues/362, 1314303
-
-  [createEvent('TRANSITIONEVENT') should be initialized correctly.]
-    expected: FAIL
-    bug: https://github.com/whatwg/dom/issues/362, 1314303
-
-  [WebGLContextEvent should be an alias for WebGLContextEvent.]
-    expected: FAIL
-    bug: https://github.com/whatwg/dom/issues/362, 1314303
-
-  [createEvent('WebGLContextEvent') should be initialized correctly.]
-    expected: FAIL
-    bug: https://github.com/whatwg/dom/issues/362, 1314303
-
-  [webglcontextevent should be an alias for WebGLContextEvent.]
-    expected: FAIL
-    bug: https://github.com/whatwg/dom/issues/362, 1314303
-
-  [createEvent('webglcontextevent') should be initialized correctly.]
-    expected: FAIL
-    bug: https://github.com/whatwg/dom/issues/362, 1314303
-
-  [WEBGLCONTEXTEVENT should be an alias for WebGLContextEvent.]
-    expected: FAIL
-    bug: https://github.com/whatwg/dom/issues/362, 1314303
-
-  [createEvent('WEBGLCONTEXTEVENT') should be initialized correctly.]
-    expected: FAIL
-    bug: https://github.com/whatwg/dom/issues/362, 1314303
-
-  [WheelEvent should be an alias for WheelEvent.]
-    expected: FAIL
-    bug: https://github.com/whatwg/dom/issues/362, 1314303
-
-  [createEvent('WheelEvent') should be initialized correctly.]
-    expected: FAIL
-    bug: https://github.com/whatwg/dom/issues/362, 1314303
-
-  [wheelevent should be an alias for WheelEvent.]
-    expected: FAIL
-    bug: https://github.com/whatwg/dom/issues/362, 1314303
-
-  [createEvent('wheelevent') should be initialized correctly.]
-    expected: FAIL
-    bug: https://github.com/whatwg/dom/issues/362, 1314303
-
-  [WHEELEVENT should be an alias for WheelEvent.]
-    expected: FAIL
-    bug: https://github.com/whatwg/dom/issues/362, 1314303
-
-  [createEvent('WHEELEVENT') should be initialized correctly.]
-    expected: FAIL
-    bug: https://github.com/whatwg/dom/issues/362, 1314303
-
-  [Should throw NOT_SUPPORTED_ERR for non-legacy event interface "CommandEvent"]
-    expected: FAIL
-    bug: 1251198
-
-  [Should throw NOT_SUPPORTED_ERR for pluralized non-legacy event interface "CommandEvents"]
-    expected: FAIL
-    bug: 1251198
-
-  [Should throw NOT_SUPPORTED_ERR for non-legacy event interface "DataContainerEvent"]
-    expected: FAIL
-    bug: 1251198
-
-  [Should throw NOT_SUPPORTED_ERR for pluralized non-legacy event interface "DataContainerEvents"]
-    expected: FAIL
-    bug: 1251198
-
-=======
->>>>>>> a17af05f
   [Should throw NOT_SUPPORTED_ERR for pluralized non-legacy event interface "KeyEvents"]
     expected: FAIL
     bug: 1251198
@@ -274,25 +7,8 @@
   [Should throw NOT_SUPPORTED_ERR for pluralized non-legacy event interface "MouseScrollEvents"]
     expected: FAIL
     bug: 1251198
-<<<<<<< HEAD
 
   [Should throw NOT_SUPPORTED_ERR for non-legacy event interface "MutationEvent"]
-    expected: FAIL
-    bug: 1251198
-
-  [Should throw NOT_SUPPORTED_ERR for pluralized non-legacy event interface "MutationEvents"]
-    expected: FAIL
-    bug: 1251198
-
-  [Should throw NOT_SUPPORTED_ERR for non-legacy event interface "NotifyPaintEvent"]
-    expected: FAIL
-    bug: 1251198
-
-  [Should throw NOT_SUPPORTED_ERR for non-legacy event interface "PageTransition"]
-=======
-
-  [Should throw NOT_SUPPORTED_ERR for non-legacy event interface "MutationEvent"]
->>>>>>> a17af05f
     expected: FAIL
     bug: 1251198
 
@@ -303,33 +19,7 @@
   [Should throw NOT_SUPPORTED_ERR for non-legacy event interface "ScrollAreaEvent"]
     expected: FAIL
     bug: 1251198
-<<<<<<< HEAD
-
-  [Should throw NOT_SUPPORTED_ERR for non-legacy event interface "SimpleGestureEvent"]
-    expected: FAIL
-    bug: 1251198
-
-  [Should throw NOT_SUPPORTED_ERR for non-legacy event interface "SVGEvent"]
-    expected: FAIL
-    bug: 1251198
-=======
->>>>>>> a17af05f
 
   [Should throw NOT_SUPPORTED_ERR for non-legacy event interface "TimeEvent"]
     expected: FAIL
     bug: 1251198
-<<<<<<< HEAD
-
-  [Should throw NOT_SUPPORTED_ERR for pluralized non-legacy event interface "TimeEvents"]
-    expected: FAIL
-    bug: 1251198
-
-  [Should throw NOT_SUPPORTED_ERR for non-legacy event interface "XULCommandEvent"]
-    expected: FAIL
-    bug: 1251198
-
-  [Should throw NOT_SUPPORTED_ERR for pluralized non-legacy event interface "XULCommandEvents"]
-    expected: FAIL
-    bug: 1251198
-=======
->>>>>>> a17af05f
