[historical.html]
  type: testharness
  [Historical DOM features must be removed: CDATASection]
    expected: FAIL
    bug: 660660

  [Historical DOM features must be removed: DOMError]
    expected: FAIL
    bug: 1120178

  [Historical DOM features must be removed: createCDATASection]
    expected: FAIL
    bug: 660660

<<<<<<< HEAD
  [Node member must be nuked: rootNode]
    disabled: https://bugzilla.mozilla.org/show_bug.cgi?id=1303802
    bug: 1269155

=======
>>>>>>> a17af05f
  [Historical DOM features must be removed: async]
    expected: FAIL
<|MERGE_RESOLUTION|>--- conflicted
+++ resolved
@@ -12,12 +12,5 @@
     expected: FAIL
     bug: 660660
 
-<<<<<<< HEAD
-  [Node member must be nuked: rootNode]
-    disabled: https://bugzilla.mozilla.org/show_bug.cgi?id=1303802
-    bug: 1269155
-
-=======
->>>>>>> a17af05f
   [Historical DOM features must be removed: async]
     expected: FAIL
