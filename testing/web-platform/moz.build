--- conflicted
+++ resolved
@@ -26,12 +26,6 @@
 with Files("update/**"):
     BUG_COMPONENT = ("Testing", "web-platform-tests")
 
-<<<<<<< HEAD
-with Files("harness/**"):
-    BUG_COMPONENT = ("Testing", "web-platform-tests")
-
-=======
->>>>>>> a17af05f
 with Files("certs/**"):
     BUG_COMPONENT = ("Testing", "web-platform-tests")
 
@@ -41,14 +35,6 @@
 with Files("*.py"):
     BUG_COMPONENT = ("Testing", "web-platform-tests")
 
-<<<<<<< HEAD
-with Files("tests/media/**"):
-    BUG_COMPONENT = ("Core", "Audio/Video: Playback")
-
-with Files("tests/media-source/**"):
-    BUG_COMPONENT = ("Core", "Audio/Video: Playback")
-
-=======
 with Files("tests/*.md"):
     BUG_COMPONENT = ("Testing", "web-platform-tests")
 
@@ -306,7 +292,6 @@
 with Files("tests/mediacapture-image/**"):
     BUG_COMPONENT = ("Core", "Audio/Video: Recording")
 
->>>>>>> a17af05f
 with Files("tests/mediacapture-record/**"):
     BUG_COMPONENT = ("Core", "Audio/Video: Recording")
 
@@ -322,12 +307,9 @@
 with Files("tests/navigation-timing/**"):
     BUG_COMPONENT = ("Core", "DOM")
 
-<<<<<<< HEAD
-=======
 with Files("tests/netinfo/**"):
     BUG_COMPONENT = ("Core", "DOM: Device Interfaces")
 
->>>>>>> a17af05f
 with Files("tests/notifications/**"):
     BUG_COMPONENT = ("Toolkit", "Notifications and Alerts")
 
@@ -355,12 +337,9 @@
 with Files("tests/old-tests/submission/Microsoft/history/**"):
     BUG_COMPONENT = ("Core", "Document Navigation")
 
-<<<<<<< HEAD
-=======
 with Files("tests/old-tests/submission/Microsoft/images/**"):
     BUG_COMPONENT = ("Testing", "web-platform-tests")
 
->>>>>>> a17af05f
 with Files("tests/old-tests/submission/Microsoft/sandbox/**"):
     BUG_COMPONENT = ("Core", "DOM: Security")
 
@@ -375,14 +354,6 @@
 with Files("tests/old-tests/submission/Microsoft/xhtml5/**"):
     BUG_COMPONENT = ("Core", "Layout")
 
-<<<<<<< HEAD
-with Files("tests/orientation-event/**"):
-    BUG_COMPONENT = ("Core", "DOM: Device Interfaces")
-
-with Files("tests/page-visibility/**"):
-    BUG_COMPONENT = ("Core", "DOM")
-
-=======
 with Files("tests/old-tests/submission/migration.txt"):
     BUG_COMPONENT = ("Testing", "web-platform-tests")
 
@@ -402,7 +373,6 @@
 with Files("tests/payment-method-id/**"):
     BUG_COMPONENT = ("Core", "DOM: Web Payments")
 
->>>>>>> a17af05f
 with Files("tests/payment-request/**"):
     BUG_COMPONENT = ("Core", "DOM")
 
@@ -430,33 +400,24 @@
 with Files("tests/quirks-mode/**"):
     BUG_COMPONENT = ("Core", "Layout")
 
-<<<<<<< HEAD
-=======
 with Files("tests/remote-playback/**"):
     BUG_COMPONENT = ("Core", "Audio/Video: Playback")
 
->>>>>>> a17af05f
 with Files("tests/referrer-policy/**"):
     BUG_COMPONENT = ("Core", "DOM: Security")
 
 with Files("tests/resource-timing/**"):
     BUG_COMPONENT = ("Core", "DOM")
 
-<<<<<<< HEAD
+with Files("tests/resources/**"):
+    BUG_COMPONENT = ("Testing", "web-platform-tests")
+
 with Files("tests/screen-orientation/**"):
     BUG_COMPONENT = ("Core", "DOM")
 
-=======
-with Files("tests/resources/**"):
-    BUG_COMPONENT = ("Testing", "web-platform-tests")
-
-with Files("tests/screen-orientation/**"):
-    BUG_COMPONENT = ("Core", "DOM")
-
 with Files("tests/scroll-anchoring/**"):
     BUG_COMPONENT = ("Core", "Layout")
 
->>>>>>> a17af05f
 with Files("tests/secure-contexts/**"):
     BUG_COMPONENT = ("Core", "DOM")
 
@@ -466,11 +427,7 @@
 with Files("tests/selectors/**"):
     BUG_COMPONENT = ("Core", "DOM")
 
-<<<<<<< HEAD
-with Files("tests/selectors-api/**"):
-=======
 with Files("tests/server-timing/**"):
->>>>>>> a17af05f
     BUG_COMPONENT = ("Core", "DOM")
 
 with Files("tests/service-workers/**"):
@@ -479,15 +436,12 @@
 with Files("tests/shadow-dom/**"):
     BUG_COMPONENT = ("Core", "DOM")
 
-<<<<<<< HEAD
-=======
 with Files("tests/staticrange/**"):
     BUG_COMPONENT = ("Core", "DOM")
 
 with Files("tests/storage/**"):
     BUG_COMPONENT = ("Core", "DOM")
 
->>>>>>> a17af05f
 with Files("tests/streams/**"):
     BUG_COMPONENT = ("Core", "DOM")
 
@@ -503,13 +457,8 @@
 with Files("tests/touch-events/**"):
     BUG_COMPONENT = ("Core", "DOM")
 
-<<<<<<< HEAD
-with Files("tests/typedarrays/**"):
-    BUG_COMPONENT = ("Core", "Javascript: Standard Library")
-=======
 with Files("tests/tools/**"):
     BUG_COMPONENT = ("Testing", "web-platform-tests")
->>>>>>> a17af05f
 
 with Files("tests/uievents/**"):
     BUG_COMPONENT = ("Core", "DOM: Events")
@@ -526,11 +475,6 @@
 with Files("tests/vibration/**"):
     BUG_COMPONENT = ("Core", "DOM")
 
-<<<<<<< HEAD
-# No files in here?
-#with Files("tests/wai-arai/**"):
-#    BUG_COMPONENT = ("Core", "Disability Access APIs")
-=======
 with Files("tests/viewport/**"):
     BUG_COMPONENT = ("Core", "Layout")
 
@@ -539,27 +483,18 @@
 
 with Files("tests/wasm/**"):
     BUG_COMPONENT = ("Core", "JavaScript Engine: JIT")
->>>>>>> a17af05f
 
 with Files("tests/web-animations/**"):
     BUG_COMPONENT = ("Core", "DOM: Animation")
 
 with Files("tests/webaudio/**"):
-<<<<<<< HEAD
-    BUG_COMPONENT = ("Core", "DOM: Web Audio")
-=======
     BUG_COMPONENT = ("Core", "Web Audio")
->>>>>>> a17af05f
 
 with Files("tests/webauthn/**"):
     BUG_COMPONENT = ("Core", "DOM: Device Interfaces")
 
 with Files("tests/webdriver/**"):
-<<<<<<< HEAD
-    BUG_COMPONENT = ("https://github.com/w3c/web-platform-tests/", "webdriver")
-=======
     BUG_COMPONENT = ("Testing", "geckodriver")
->>>>>>> a17af05f
 
 with Files("tests/webgl/**"):
     BUG_COMPONENT = ("Core", "Canvas: WebGL")
@@ -567,33 +502,24 @@
 with Files("tests/webmessaging/**"):
     BUG_COMPONENT = ("Core", "DOM")
 
-<<<<<<< HEAD
+with Files("tests/web-nfc/**"):
+    BUG_COMPONENT = ("Core", "DOM: Device Interfaces")
+
 with Files("tests/webrtc/**"):
     BUG_COMPONENT = ("Core", "WebRTC")
 
-=======
-with Files("tests/web-nfc/**"):
-    BUG_COMPONENT = ("Core", "DOM: Device Interfaces")
-
-with Files("tests/webrtc/**"):
-    BUG_COMPONENT = ("Core", "WebRTC")
-
 with Files("tests/web-share/**"):
     BUG_COMPONENT = ("Core", "DOM")
 
->>>>>>> a17af05f
 with Files("tests/websockets/**"):
     BUG_COMPONENT = ("Core", "Networking: WebSockets")
 
 with Files("tests/webstorage/**"):
     BUG_COMPONENT = ("Core", "DOM")
 
-<<<<<<< HEAD
-=======
 with Files("tests/webusb/**"):
     BUG_COMPONENT = ("Core", "DOM: Device Interfaces")
 
->>>>>>> a17af05f
 with Files("tests/webvr/**"):
     BUG_COMPONENT = ("Core", "DOM")
 
@@ -601,11 +527,7 @@
     BUG_COMPONENT = ("Core", "Audio/Video: Playback")
 
 with Files("tests/workers/**"):
-<<<<<<< HEAD
     BUG_COMPONENT = ("Core", "DOM: Workers")
-=======
-    BUG_COMPONENT = ("Core", "DOM: Workers")
 
 with Files("tests/x-frame-options/**"):
-    BUG_COMPONENT = ("Core", "DOM: Security")
->>>>>>> a17af05f
+    BUG_COMPONENT = ("Core", "DOM: Security")