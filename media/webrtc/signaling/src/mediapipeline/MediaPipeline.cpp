/* -*- Mode: C++; tab-width: 8; indent-tabs-mode: nil; c-basic-offset: 2 -*- */
/* This Source Code Form is subject to the terms of the Mozilla Public
 * License, v. 2.0. If a copy of the MPL was not distributed with this file,
 * You can obtain one at http://mozilla.org/MPL/2.0/. */

// Original author: ekr@rtfm.com

#include "MediaPipeline.h"

#include "MediaStreamGraphImpl.h"

#include <math.h>

#include "nspr.h"
#include "srtp.h"

#include "VideoSegment.h"
#include "Layers.h"
#include "LayersLogging.h"
#include "ImageTypes.h"
#include "ImageContainer.h"
#include "DOMMediaStream.h"
#include "MediaStreamTrack.h"
#include "MediaStreamListener.h"
#include "MediaStreamVideoSink.h"
#include "VideoUtils.h"
#include "VideoStreamTrack.h"
<<<<<<< HEAD
#ifdef WEBRTC_GONK
#include "GrallocImages.h"
#include "mozilla/layers/GrallocTextureClient.h"
#endif
=======
>>>>>>> a17af05f

#include "nsError.h"
#include "AudioSegment.h"
#include "MediaSegment.h"
#include "MediaPipelineFilter.h"
#include "RtpLogger.h"
#include "databuffer.h"
#include "transportflow.h"
#include "transportlayer.h"
#include "transportlayerdtls.h"
#include "transportlayerice.h"
#include "runnable_utils.h"
#include "libyuv/convert.h"
#include "mozilla/dom/RTCStatsReportBinding.h"
#include "mozilla/SharedThreadPool.h"
#include "mozilla/PeerIdentity.h"
#include "mozilla/Preferences.h"
#include "mozilla/TaskQueue.h"
#include "mozilla/gfx/Point.h"
#include "mozilla/gfx/Types.h"
#include "mozilla/UniquePtr.h"
#include "mozilla/UniquePtrExtensions.h"
#include "mozilla/Sprintf.h"
#include "mozilla/SizePrintfMacros.h"

#include "webrtc/common_types.h"
#include "webrtc/common_video/libyuv/include/webrtc_libyuv.h"
<<<<<<< HEAD
=======
#include "webrtc/common_video/include/video_frame_buffer.h"
#include "webrtc/base/bind.h"

#include "nsThreadUtils.h"
>>>>>>> a17af05f

#include "logging.h"

// Max size given stereo is 480*2*2 = 1920 (10ms of 16-bits stereo audio at
// 48KHz)
#define AUDIO_SAMPLE_BUFFER_MAX_BYTES 480*2*2
static_assert((WEBRTC_DEFAULT_SAMPLE_RATE/100)*sizeof(uint16_t) * 2
               <= AUDIO_SAMPLE_BUFFER_MAX_BYTES,
               "AUDIO_SAMPLE_BUFFER_MAX_BYTES is not large enough");

using namespace mozilla;
using namespace mozilla::dom;
using namespace mozilla::gfx;
using namespace mozilla::layers;

// Logging context
MOZ_MTLOG_MODULE("mediapipeline")

namespace mozilla {
extern mozilla::LogModule* AudioLogModule();

class VideoConverterListener
{
public:
  NS_INLINE_DECL_THREADSAFE_REFCOUNTING(VideoConverterListener)

  virtual void OnVideoFrameConverted(unsigned char* aVideoFrame,
                                     unsigned int aVideoFrameLength,
                                     unsigned short aWidth,
                                     unsigned short aHeight,
                                     VideoType aVideoType,
                                     uint64_t aCaptureTime) = 0;

  virtual void OnVideoFrameConverted(webrtc::VideoFrame& aVideoFrame) = 0;

protected:
  virtual ~VideoConverterListener() {}
};

// I420 buffer size macros
#define YSIZE(x,y) (CheckedInt<int>(x)*(y))
#define CRSIZE(x,y) ((((x)+1) >> 1) * (((y)+1) >> 1))
#define I420SIZE(x,y) (YSIZE((x),(y)) + 2 * CRSIZE((x),(y)))

// An async video frame format converter.
//
// Input is typically a MediaStream(Track)Listener driven by MediaStreamGraph.
//
// We keep track of the size of the TaskQueue so we can drop frames if
// conversion is taking too long.
//
// Output is passed through to all added VideoConverterListeners on a TaskQueue
// thread whenever a frame is converted.
class VideoFrameConverter
{
public:
  NS_INLINE_DECL_THREADSAFE_REFCOUNTING(VideoFrameConverter)

  VideoFrameConverter()
    : mLength(0)
    , last_img_(-1) // -1 is not a guaranteed invalid serial. See bug 1262134.
#ifdef DEBUG
    , mThrottleCount(0)
    , mThrottleRecord(0)
#endif
    , mMutex("VideoFrameConverter")
  {
    MOZ_COUNT_CTOR(VideoFrameConverter);

    RefPtr<SharedThreadPool> pool =
      SharedThreadPool::Get(NS_LITERAL_CSTRING("VideoFrameConverter"));

    mTaskQueue = MakeAndAddRef<TaskQueue>(pool.forget());
  }

  void QueueVideoChunk(VideoChunk& aChunk, bool aForceBlack)
  {
    if (aChunk.IsNull()) {
      return;
    }

    // We get passed duplicate frames every ~10ms even with no frame change.
    int32_t serial = aChunk.mFrame.GetImage()->GetSerial();
    if (serial == last_img_) {
      return;
    }
    last_img_ = serial;

    // A throttling limit of 1 allows us to convert 2 frames concurrently.
    // It's short enough to not build up too significant a delay, while
    // giving us a margin to not cause some machines to drop every other frame.
    const int32_t queueThrottlingLimit = 1;
    if (mLength > queueThrottlingLimit) {
      MOZ_MTLOG(ML_DEBUG, "VideoFrameConverter " << this << " queue is full." <<
                          " Throttling by throwing away a frame.");
#ifdef DEBUG
      ++mThrottleCount;
      mThrottleRecord = std::max(mThrottleCount, mThrottleRecord);
#endif
      return;
    }

#ifdef DEBUG
    if (mThrottleCount > 0) {
      auto level = ML_DEBUG;
      if (mThrottleCount > 5) {
        // Log at a higher level when we have large drops.
        level = ML_INFO;
      }
      MOZ_MTLOG(level, "VideoFrameConverter " << this << " stopped" <<
                       " throttling after throwing away " << mThrottleCount <<
                       " frames. Longest throttle so far was " <<
                       mThrottleRecord << " frames.");
      mThrottleCount = 0;
    }
#endif

    bool forceBlack = aForceBlack || aChunk.mFrame.GetForceBlack();

    if (forceBlack) {
      // Reset the last-img check.
      // -1 is not a guaranteed invalid serial. See bug 1262134.
      last_img_ = -1;

      // After disabling, we still want *some* frames to flow to the other side.
      // It could happen that we drop the packet that carried the first disabled
      // frame, for instance. Note that this still requires the application to
      // send a frame, or it doesn't trigger at all.
      const double disabledMinFps = 1.0;
      TimeStamp t = aChunk.mTimeStamp;
      MOZ_ASSERT(!t.IsNull());
      if (!disabled_frame_sent_.IsNull() &&
          (t - disabled_frame_sent_).ToSeconds() < (1.0 / disabledMinFps)) {
        return;
      }

      disabled_frame_sent_ = t;
    } else {
      // This sets it to the Null time.
      disabled_frame_sent_ = TimeStamp();
    }

    ++mLength; // Atomic

    nsCOMPtr<nsIRunnable> runnable =
      NewRunnableMethod<StoreRefPtrPassByPtr<Image>, bool>(
<<<<<<< HEAD
=======
        "VideoFrameConverter::ProcessVideoFrame",
>>>>>>> a17af05f
        this, &VideoFrameConverter::ProcessVideoFrame,
        aChunk.mFrame.GetImage(), forceBlack);
    mTaskQueue->Dispatch(runnable.forget());
  }

  void AddListener(VideoConverterListener* aListener)
  {
    MutexAutoLock lock(mMutex);

    MOZ_ASSERT(!mListeners.Contains(aListener));
    mListeners.AppendElement(aListener);
  }

  bool RemoveListener(VideoConverterListener* aListener)
  {
    MutexAutoLock lock(mMutex);

    return mListeners.RemoveElement(aListener);
  }

  void Shutdown()
  {
    mTaskQueue->BeginShutdown();
    mTaskQueue->AwaitShutdownAndIdle();
  }

protected:
  virtual ~VideoFrameConverter()
  {
    MOZ_COUNT_DTOR(VideoFrameConverter);
  }

  static void DeleteBuffer(uint8 *data)
  {
    delete[] data;
  }

  // This takes ownership of the buffer and attached it to the VideoFrame we send
  // to the listeners
  void VideoFrameConverted(UniquePtr<uint8[]> aBuffer,
                           unsigned int aVideoFrameLength,
                           unsigned short aWidth,
                           unsigned short aHeight,
                           VideoType aVideoType,
                           uint64_t aCaptureTime)
  {
    // check for parameter sanity
    if (!aBuffer || aVideoFrameLength == 0 || aWidth == 0 || aHeight == 0) {
      MOZ_MTLOG(ML_ERROR, __FUNCTION__ << " Invalid Parameters ");
      MOZ_ASSERT(false);
      return;
    }
    MOZ_ASSERT(aVideoType == VideoType::kVideoI420);

    const int stride_y = aWidth;
    const int stride_uv = (aWidth + 1) / 2;

    const uint8_t* buffer_y = aBuffer.get();
    const uint8_t* buffer_u = buffer_y + stride_y * aHeight;
    const uint8_t* buffer_v = buffer_u + stride_uv * ((aHeight + 1) / 2);
    rtc::scoped_refptr<webrtc::WrappedI420Buffer> video_frame_buffer(
      new rtc::RefCountedObject<webrtc::WrappedI420Buffer>(
        aWidth, aHeight,
        buffer_y, stride_y,
        buffer_u, stride_uv,
        buffer_v, stride_uv,
        rtc::Bind(&DeleteBuffer, aBuffer.release())));

    webrtc::VideoFrame video_frame(video_frame_buffer, aCaptureTime,
                                   aCaptureTime, webrtc::kVideoRotation_0); // XXX
    VideoFrameConverted(video_frame);
  }

  void VideoFrameConverted(webrtc::VideoFrame& aVideoFrame)
  {
    MutexAutoLock lock(mMutex);

    for (RefPtr<VideoConverterListener>& listener : mListeners) {
      listener->OnVideoFrameConverted(aVideoFrame);
    }
  }

  void ProcessVideoFrame(Image* aImage, bool aForceBlack)
  {
    --mLength; // Atomic
    MOZ_ASSERT(mLength >= 0);

    if (aForceBlack) {
      IntSize size = aImage->GetSize();
      CheckedInt<int> yPlaneLen = YSIZE(size.width, size.height);
      // doesn't need to be CheckedInt, any overflow will be caught by YSIZE
      int cbcrPlaneLen = 2 * CRSIZE(size.width, size.height);
      CheckedInt<int> length = yPlaneLen + cbcrPlaneLen;

      if (!yPlaneLen.isValid() || !length.isValid()) {
        return;
      }

      // Send a black image.
      auto pixelData = MakeUniqueFallible<uint8_t[]>(length.value());
      if (pixelData) {
        // YCrCb black = 0x10 0x80 0x80
        memset(pixelData.get(), 0x10, yPlaneLen.value());
        // Fill Cb/Cr planes
        memset(pixelData.get() + yPlaneLen.value(), 0x80, cbcrPlaneLen);

        MOZ_MTLOG(ML_DEBUG, "Sending a black video frame");
        VideoFrameConverted(Move(pixelData), length.value(),
                            size.width, size.height,
                            mozilla::kVideoI420, 0);
      }
      return;
    }

    ImageFormat format = aImage->GetFormat();
<<<<<<< HEAD
#ifdef WEBRTC_GONK
    GrallocImage* nativeImage = aImage->AsGrallocImage();
    if (nativeImage) {
      android::sp<android::GraphicBuffer> graphicBuffer = nativeImage->GetGraphicBuffer();
      int pixelFormat = graphicBuffer->getPixelFormat(); /* PixelFormat is an enum == int */
      mozilla::VideoType destFormat;
      switch (pixelFormat) {
        case HAL_PIXEL_FORMAT_YV12:
          // all android must support this
          destFormat = mozilla::kVideoYV12;
          break;
        case GrallocImage::HAL_PIXEL_FORMAT_YCbCr_420_SP:
          destFormat = mozilla::kVideoNV21;
          break;
        case GrallocImage::HAL_PIXEL_FORMAT_YCbCr_420_P:
          destFormat = mozilla::kVideoI420;
          break;
        default:
          // XXX Bug NNNNNNN
          // use http://dxr.mozilla.org/mozilla-central/source/content/media/omx/I420ColorConverterHelper.cpp
          // to convert unknown types (OEM-specific) to I420
          MOZ_MTLOG(ML_ERROR, "Un-handled GRALLOC buffer type:" << pixelFormat);
          MOZ_CRASH();
      }
      void *basePtr;
      graphicBuffer->lock(android::GraphicBuffer::USAGE_SW_READ_MASK, &basePtr);
      uint32_t width = graphicBuffer->getWidth();
      uint32_t height = graphicBuffer->getHeight();
      // XXX gralloc buffer's width and stride could be different depends on implementations.

      if (destFormat != mozilla::kVideoI420) {
        unsigned char *video_frame = static_cast<unsigned char*>(basePtr);
        webrtc::VideoFrame i420_frame;
        int stride_y = width;
        int stride_uv = (width + 1) / 2;
        int target_width = width;
        int target_height = height;
        if (i420_frame.CreateEmptyFrame(target_width,
                                        abs(target_height),
                                        stride_y,
                                        stride_uv, stride_uv) < 0) {
          MOZ_ASSERT(false, "Can't allocate empty i420frame");
          return;
        }
        webrtc::VideoType commonVideoType =
          webrtc::RawVideoTypeToCommonVideoVideoType(
            static_cast<webrtc::RawVideoType>((int)destFormat));
        if (ConvertToI420(commonVideoType, video_frame, 0, 0, width, height,
                          I420SIZE(width, height), webrtc::kVideoRotation_0,
                          &i420_frame)) {
          MOZ_ASSERT(false, "Can't convert video type for sending to I420");
          return;
        }
        i420_frame.set_ntp_time_ms(0);
        VideoFrameConverted(i420_frame);
      } else {
        VideoFrameConverted(static_cast<unsigned char*>(basePtr),
                            I420SIZE(width, height),
                            width,
                            height,
                            destFormat, 0);
      }
      graphicBuffer->unlock();
      return;
    } else
#endif
=======
>>>>>>> a17af05f
    if (format == ImageFormat::PLANAR_YCBCR) {
      // Cast away constness b/c some of the accessors are non-const
      PlanarYCbCrImage* yuv = const_cast<PlanarYCbCrImage *>(
          static_cast<const PlanarYCbCrImage *>(aImage));

      const PlanarYCbCrData *data = yuv->GetData();
      if (data) {
        uint8_t *y = data->mYChannel;
        uint8_t *cb = data->mCbChannel;
        uint8_t *cr = data->mCrChannel;
        int32_t yStride = data->mYStride;
        int32_t cbCrStride = data->mCbCrStride;
        uint32_t width = yuv->GetSize().width;
        uint32_t height = yuv->GetSize().height;

<<<<<<< HEAD
        webrtc::VideoFrame i420_frame;
        int rv = i420_frame.CreateFrame(y, cb, cr, width, height,
                                        yStride, cbCrStride, cbCrStride,
                                        webrtc::kVideoRotation_0);
        if (rv != 0) {
          NS_ERROR("Creating an I420 frame failed");
          return;
        }

=======
        rtc::Callback0<void> callback_unused;
        rtc::scoped_refptr<webrtc::WrappedI420Buffer> video_frame_buffer(
          new rtc::RefCountedObject<webrtc::WrappedI420Buffer>(
            width, height,
            y, yStride,
            cb, cbCrStride,
            cr, cbCrStride,
            callback_unused));

        webrtc::VideoFrame i420_frame(video_frame_buffer,
                                      0, 0, // not setting timestamps
                                      webrtc::kVideoRotation_0);
>>>>>>> a17af05f
        MOZ_MTLOG(ML_DEBUG, "Sending an I420 video frame");
        VideoFrameConverted(i420_frame);
        return;
      }
    }

    RefPtr<SourceSurface> surf = aImage->GetAsSourceSurface();
    if (!surf) {
      MOZ_MTLOG(ML_ERROR, "Getting surface from " << Stringify(format) << " image failed");
      return;
    }

    RefPtr<DataSourceSurface> data = surf->GetDataSurface();
    if (!data) {
      MOZ_MTLOG(ML_ERROR, "Getting data surface from " << Stringify(format)
                          << " image with " << Stringify(surf->GetType()) << "("
                          << Stringify(surf->GetFormat()) << ") surface failed");
      return;
    }

    IntSize size = aImage->GetSize();
    // these don't need to be CheckedInt, any overflow will be caught by YSIZE
    int half_width = (size.width + 1) >> 1;
    int half_height = (size.height + 1) >> 1;
    int c_size = half_width * half_height;
    CheckedInt<int> buffer_size = YSIZE(size.width, size.height) + 2 * c_size;

    if (!buffer_size.isValid()) {
      return;
    }

    auto yuv_scoped = MakeUniqueFallible<uint8[]>(buffer_size.value());
    if (!yuv_scoped) {
      return;
    }
    uint8* yuv = yuv_scoped.get();

    DataSourceSurface::ScopedMap map(data, DataSourceSurface::READ);
    if (!map.IsMapped()) {
      MOZ_MTLOG(ML_ERROR, "Reading DataSourceSurface from " << Stringify(format)
                          << " image with " << Stringify(surf->GetType()) << "("
                          << Stringify(surf->GetFormat()) << ") surface failed");
      return;
    }

    int rv;
    int cb_offset = YSIZE(size.width, size.height).value();
    int cr_offset = cb_offset + c_size;
    switch (surf->GetFormat()) {
      case SurfaceFormat::B8G8R8A8:
      case SurfaceFormat::B8G8R8X8:
        rv = libyuv::ARGBToI420(static_cast<uint8*>(map.GetData()),
                                map.GetStride(),
                                yuv, size.width,
                                yuv + cb_offset, half_width,
                                yuv + cr_offset, half_width,
                                size.width, size.height);
        break;
      case SurfaceFormat::R5G6B5_UINT16:
        rv = libyuv::RGB565ToI420(static_cast<uint8*>(map.GetData()),
                                  map.GetStride(),
                                  yuv, size.width,
                                  yuv + cb_offset, half_width,
                                  yuv + cr_offset, half_width,
                                  size.width, size.height);
        break;
      default:
        MOZ_MTLOG(ML_ERROR, "Unsupported RGB video format" << Stringify(surf->GetFormat()));
        MOZ_ASSERT(PR_FALSE);
        return;
    }
    if (rv != 0) {
      MOZ_MTLOG(ML_ERROR, Stringify(surf->GetFormat()) << " to I420 conversion failed");
      return;
    }
    MOZ_MTLOG(ML_DEBUG, "Sending an I420 video frame converted from " <<
                        Stringify(surf->GetFormat()));
    VideoFrameConverted(Move(yuv_scoped), buffer_size.value(), size.width, size.height, mozilla::kVideoI420, 0);
  }

  Atomic<int32_t, Relaxed> mLength;
  RefPtr<TaskQueue> mTaskQueue;

  // Written and read from the queueing thread (normally MSG).
  int32_t last_img_; // serial number of last Image
  TimeStamp disabled_frame_sent_; // The time we sent the last disabled frame.
#ifdef DEBUG
  uint32_t mThrottleCount;
  uint32_t mThrottleRecord;
#endif

  // mMutex guards the below variables.
  Mutex mMutex;
  nsTArray<RefPtr<VideoConverterListener>> mListeners;
};

// An async inserter for audio data, to avoid running audio codec encoders
// on the MSG/input audio thread.  Basically just bounces all the audio
// data to a single audio processing/input queue.  We could if we wanted to
// use multiple threads and a TaskQueue.
class AudioProxyThread
{
public:
  NS_INLINE_DECL_THREADSAFE_REFCOUNTING(AudioProxyThread)

  explicit AudioProxyThread(AudioSessionConduit *aConduit)
    : mConduit(aConduit)
  {
    MOZ_ASSERT(mConduit);
    MOZ_COUNT_CTOR(AudioProxyThread);

    // Use only 1 thread; also forces FIFO operation
    // We could use multiple threads, but that may be dicier with the webrtc.org
    // code.  If so we'd need to use TaskQueues like the videoframe converter
    RefPtr<SharedThreadPool> pool =
      SharedThreadPool::Get(NS_LITERAL_CSTRING("AudioProxy"), 1);

    mThread = pool.get();
  }

  // called on mThread
  void InternalProcessAudioChunk(
    TrackRate rate,
    AudioChunk& chunk,
    bool enabled) {

    // Convert to interleaved, 16-bits integer audio, with a maximum of two
    // channels (since the WebRTC.org code below makes the assumption that the
    // input audio is either mono or stereo).
    uint32_t outputChannels = chunk.ChannelCount() == 1 ? 1 : 2;
    const int16_t* samples = nullptr;
    UniquePtr<int16_t[]> convertedSamples;

    // We take advantage of the fact that the common case (microphone directly to
    // PeerConnection, that is, a normal call), the samples are already 16-bits
    // mono, so the representation in interleaved and planar is the same, and we
    // can just use that.
    if (enabled && outputChannels == 1 && chunk.mBufferFormat == AUDIO_FORMAT_S16) {
      samples = chunk.ChannelData<int16_t>().Elements()[0];
    } else {
      convertedSamples = MakeUnique<int16_t[]>(chunk.mDuration * outputChannels);

      if (!enabled || chunk.mBufferFormat == AUDIO_FORMAT_SILENCE) {
        PodZero(convertedSamples.get(), chunk.mDuration * outputChannels);
      } else if (chunk.mBufferFormat == AUDIO_FORMAT_FLOAT32) {
        DownmixAndInterleave(chunk.ChannelData<float>(),
                             chunk.mDuration, chunk.mVolume, outputChannels,
                             convertedSamples.get());
      } else if (chunk.mBufferFormat == AUDIO_FORMAT_S16) {
        DownmixAndInterleave(chunk.ChannelData<int16_t>(),
                             chunk.mDuration, chunk.mVolume, outputChannels,
                             convertedSamples.get());
      }
      samples = convertedSamples.get();
    }

    MOZ_ASSERT(!(rate%100)); // rate should be a multiple of 100

    // Check if the rate or the number of channels has changed since the last time
    // we came through. I realize it may be overkill to check if the rate has
    // changed, but I believe it is possible (e.g. if we change sources) and it
    // costs us very little to handle this case.

    uint32_t audio_10ms = rate / 100;

    if (!packetizer_ ||
        packetizer_->PacketSize() != audio_10ms ||
        packetizer_->Channels() != outputChannels) {
      // It's ok to drop the audio still in the packetizer here.
      packetizer_ = new AudioPacketizer<int16_t, int16_t>(audio_10ms, outputChannels);
    }

    packetizer_->Input(samples, chunk.mDuration);

    while (packetizer_->PacketsAvailable()) {
      uint32_t samplesPerPacket = packetizer_->PacketSize() *
                                  packetizer_->Channels();
      packetizer_->Output(packet_);
      mConduit->SendAudioFrame(packet_, samplesPerPacket, rate, 0);
    }
  }

  void QueueAudioChunk(TrackRate rate, AudioChunk& chunk, bool enabled)
  {
    RUN_ON_THREAD(mThread,
                  WrapRunnable(RefPtr<AudioProxyThread>(this),
                               &AudioProxyThread::InternalProcessAudioChunk,
                               rate, chunk, enabled),
                  NS_DISPATCH_NORMAL);
  }

protected:
  virtual ~AudioProxyThread()
  {
    // Conduits must be released on MainThread, and we might have the last reference
    // We don't need to worry about runnables still trying to access the conduit, since
    // the runnables hold a ref to AudioProxyThread.
    NS_ReleaseOnMainThreadSystemGroup(
      "AudioProxyThread::mConduit", mConduit.forget());
    MOZ_COUNT_DTOR(AudioProxyThread);
  }

  RefPtr<AudioSessionConduit> mConduit;
  nsCOMPtr<nsIEventTarget> mThread;
  // Only accessed on mThread
  nsAutoPtr<AudioPacketizer<int16_t, int16_t>> packetizer_;
  // A buffer to hold a single packet of audio.
  int16_t packet_[AUDIO_SAMPLE_BUFFER_MAX_BYTES / sizeof(int16_t)];
};

static char kDTLSExporterLabel[] = "EXTRACTOR-dtls_srtp";

MediaPipeline::MediaPipeline(const std::string& pc,
                             Direction direction,
                             nsCOMPtr<nsIEventTarget> main_thread,
                             nsCOMPtr<nsIEventTarget> sts_thread,
                             const std::string& track_id,
                             int level,
                             RefPtr<MediaSessionConduit> conduit,
                             RefPtr<TransportFlow> rtp_transport,
                             RefPtr<TransportFlow> rtcp_transport,
                             nsAutoPtr<MediaPipelineFilter> filter)
  : direction_(direction),
    track_id_(track_id),
    level_(level),
    conduit_(conduit),
    rtp_(rtp_transport, rtcp_transport ? RTP : MUX),
    rtcp_(rtcp_transport ? rtcp_transport : rtp_transport,
          rtcp_transport ? RTCP : MUX),
    main_thread_(main_thread),
    sts_thread_(sts_thread),
    rtp_packets_sent_(0),
    rtcp_packets_sent_(0),
    rtp_packets_received_(0),
    rtcp_packets_received_(0),
    rtp_bytes_sent_(0),
    rtp_bytes_received_(0),
    pc_(pc),
    description_(),
    filter_(filter),
    rtp_parser_(webrtc::RtpHeaderParser::Create()){
  // To indicate rtcp-mux rtcp_transport should be nullptr.
  // Therefore it's an error to send in the same flow for
  // both rtp and rtcp.
  MOZ_ASSERT(rtp_transport != rtcp_transport);

  // PipelineTransport() will access this->sts_thread_; moved here for safety
  transport_ = new PipelineTransport(this);
}

MediaPipeline::~MediaPipeline() {
  ASSERT_ON_THREAD(main_thread_);
  MOZ_MTLOG(ML_INFO, "Destroying MediaPipeline: " << description_);
}

nsresult MediaPipeline::Init() {
  ASSERT_ON_THREAD(main_thread_);

  if (direction_ == RECEIVE) {
    conduit_->SetReceiverTransport(transport_);
  } else {
    conduit_->SetTransmitterTransport(transport_);
  }

  RUN_ON_THREAD(sts_thread_,
                WrapRunnable(
                    RefPtr<MediaPipeline>(this),
                    &MediaPipeline::Init_s),
                NS_DISPATCH_NORMAL);

  return NS_OK;
}

nsresult MediaPipeline::Init_s() {
  ASSERT_ON_THREAD(sts_thread_);

  return AttachTransport_s();
}


// Disconnect us from the transport so that we can cleanly destruct the
// pipeline on the main thread.  ShutdownMedia_m() must have already been
// called
void
MediaPipeline::DetachTransport_s()
{
  ASSERT_ON_THREAD(sts_thread_);

  disconnect_all();
  transport_->Detach();
  rtp_.Detach();
  rtcp_.Detach();
}

nsresult
MediaPipeline::AttachTransport_s()
{
  ASSERT_ON_THREAD(sts_thread_);
  nsresult res;
  MOZ_ASSERT(rtp_.transport_);
  MOZ_ASSERT(rtcp_.transport_);
  res = ConnectTransport_s(rtp_);
  if (NS_FAILED(res)) {
    return res;
  }

  if (rtcp_.transport_ != rtp_.transport_) {
    res = ConnectTransport_s(rtcp_);
    if (NS_FAILED(res)) {
      return res;
    }
  }

  transport_->Attach(this);

  return NS_OK;
}

void
MediaPipeline::UpdateTransport_m(int level,
                                 RefPtr<TransportFlow> rtp_transport,
                                 RefPtr<TransportFlow> rtcp_transport,
                                 nsAutoPtr<MediaPipelineFilter> filter)
{
  RUN_ON_THREAD(sts_thread_,
                WrapRunnable(
                    this,
                    &MediaPipeline::UpdateTransport_s,
                    level,
                    rtp_transport,
                    rtcp_transport,
                    filter),
                NS_DISPATCH_NORMAL);
}

void
MediaPipeline::UpdateTransport_s(int level,
                                 RefPtr<TransportFlow> rtp_transport,
                                 RefPtr<TransportFlow> rtcp_transport,
                                 nsAutoPtr<MediaPipelineFilter> filter)
{
  bool rtcp_mux = false;
  if (!rtcp_transport) {
    rtcp_transport = rtp_transport;
    rtcp_mux = true;
  }

  if ((rtp_transport != rtp_.transport_) ||
      (rtcp_transport != rtcp_.transport_)) {
    DetachTransport_s();
    rtp_ = TransportInfo(rtp_transport, rtcp_mux ? MUX : RTP);
    rtcp_ = TransportInfo(rtcp_transport, rtcp_mux ? MUX : RTCP);
    AttachTransport_s();
  }

  level_ = level;

  if (filter_ && filter) {
    // Use the new filter, but don't forget any remote SSRCs that we've learned
    // by receiving traffic.
    filter_->Update(*filter);
  } else {
    filter_ = filter;
  }
}

void
MediaPipeline::AddRIDExtension_m(size_t extension_id)
{
<<<<<<< HEAD
  if (ssrc_index < ssrcs_received_.size()) {
    uint32_t ssrc = ssrcs_received_[ssrc_index];
    RUN_ON_THREAD(sts_thread_,
                  WrapRunnable(
                               this,
                               &MediaPipeline::SelectSsrc_s,
                               ssrc),
                  NS_DISPATCH_NORMAL);

    conduit_->SetRemoteSSRC(ssrc);
  }
}

void
MediaPipeline::SelectSsrc_s(uint32_t ssrc)
{
  filter_ = new MediaPipelineFilter;
  filter_->AddRemoteSSRC(ssrc);
=======
  RUN_ON_THREAD(sts_thread_,
                WrapRunnable(RefPtr<MediaPipeline>(this),
                             &MediaPipeline::AddRIDExtension_s,
                             extension_id),
                NS_DISPATCH_NORMAL);
}

void
MediaPipeline::AddRIDExtension_s(size_t extension_id)
{
  rtp_parser_->RegisterRtpHeaderExtension(webrtc::kRtpExtensionRtpStreamId,
                                          extension_id);
}

void
MediaPipeline::AddRIDFilter_m(const std::string& rid)
{
  RUN_ON_THREAD(sts_thread_,
                WrapRunnable(RefPtr<MediaPipeline>(this),
                             &MediaPipeline::AddRIDFilter_s,
                             rid),
                NS_DISPATCH_NORMAL);
}

void
MediaPipeline::AddRIDFilter_s(const std::string& rid)
{
  filter_ = new MediaPipelineFilter;
  filter_->AddRemoteRtpStreamId(rid);
}

void
MediaPipeline::GetContributingSourceStats(
    const nsString& aInboundRtpStreamId,
    FallibleTArray<dom::RTCRTPContributingSourceStats>& aArr) const
{
  // Get the expiry from now
  DOMHighResTimeStamp expiry = RtpCSRCStats::GetExpiryFromTime(GetNow());
  for (auto info : csrc_stats_) {
    if (!info.second.Expired(expiry)) {
      RTCRTPContributingSourceStats stats;
      info.second.GetWebidlInstance(stats, aInboundRtpStreamId);
      aArr.AppendElement(stats, fallible);
    }
  }
>>>>>>> a17af05f
}

void MediaPipeline::StateChange(TransportFlow *flow, TransportLayer::State state) {
  TransportInfo* info = GetTransportInfo_s(flow);
  MOZ_ASSERT(info);

  if (state == TransportLayer::TS_OPEN) {
    MOZ_MTLOG(ML_INFO, "Flow is ready");
    TransportReady_s(*info);
  } else if (state == TransportLayer::TS_CLOSED ||
             state == TransportLayer::TS_ERROR) {
    TransportFailed_s(*info);
  }
}

static bool MakeRtpTypeToStringArray(const char** array) {
  static const char* RTP_str = "RTP";
  static const char* RTCP_str = "RTCP";
  static const char* MUX_str = "RTP/RTCP mux";
  array[MediaPipeline::RTP] = RTP_str;
  array[MediaPipeline::RTCP] = RTCP_str;
  array[MediaPipeline::MUX] = MUX_str;
  return true;
}

static const char* ToString(MediaPipeline::RtpType type) {
  static const char* array[(int)MediaPipeline::MAX_RTP_TYPE] = {nullptr};
  // Dummy variable to cause init to happen only on first call
  static bool dummy = MakeRtpTypeToStringArray(array);
  (void)dummy;
  return array[type];
}

nsresult MediaPipeline::TransportReady_s(TransportInfo &info) {
  MOZ_ASSERT(!description_.empty());

  // TODO(ekr@rtfm.com): implement some kind of notification on
  // failure. bug 852665.
  if (info.state_ != MP_CONNECTING) {
    MOZ_MTLOG(ML_ERROR, "Transport ready for flow in wrong state:" <<
              description_ << ": " << ToString(info.type_));
    return NS_ERROR_FAILURE;
  }

  MOZ_MTLOG(ML_INFO, "Transport ready for pipeline " <<
            static_cast<void *>(this) << " flow " << description_ << ": " <<
            ToString(info.type_));

  // TODO(bcampen@mozilla.com): Should we disconnect from the flow on failure?
  nsresult res;

  // Now instantiate the SRTP objects
  TransportLayerDtls *dtls = static_cast<TransportLayerDtls *>(
      info.transport_->GetLayer(TransportLayerDtls::ID()));
  MOZ_ASSERT(dtls);  // DTLS is mandatory

  uint16_t cipher_suite;
  res = dtls->GetSrtpCipher(&cipher_suite);
  if (NS_FAILED(res)) {
    MOZ_MTLOG(ML_ERROR, "Failed to negotiate DTLS-SRTP. This is an error");
    info.state_ = MP_CLOSED;
    UpdateRtcpMuxState(info);
    return res;
  }

  // SRTP Key Exporter as per RFC 5764 S 4.2
  unsigned char srtp_block[SRTP_TOTAL_KEY_LENGTH * 2];
  res = dtls->ExportKeyingMaterial(kDTLSExporterLabel, false, "",
                                   srtp_block, sizeof(srtp_block));
  if (NS_FAILED(res)) {
    MOZ_MTLOG(ML_ERROR, "Failed to compute DTLS-SRTP keys. This is an error");
    info.state_ = MP_CLOSED;
    UpdateRtcpMuxState(info);
    MOZ_CRASH();  // TODO: Remove once we have enough field experience to
                  // know it doesn't happen. bug 798797. Note that the
                  // code after this never executes.
    return res;
  }

  // Slice and dice as per RFC 5764 S 4.2
  unsigned char client_write_key[SRTP_TOTAL_KEY_LENGTH];
  unsigned char server_write_key[SRTP_TOTAL_KEY_LENGTH];
  int offset = 0;
  memcpy(client_write_key, srtp_block + offset, SRTP_MASTER_KEY_LENGTH);
  offset += SRTP_MASTER_KEY_LENGTH;
  memcpy(server_write_key, srtp_block + offset, SRTP_MASTER_KEY_LENGTH);
  offset += SRTP_MASTER_KEY_LENGTH;
  memcpy(client_write_key + SRTP_MASTER_KEY_LENGTH,
         srtp_block + offset, SRTP_MASTER_SALT_LENGTH);
  offset += SRTP_MASTER_SALT_LENGTH;
  memcpy(server_write_key + SRTP_MASTER_KEY_LENGTH,
         srtp_block + offset, SRTP_MASTER_SALT_LENGTH);
  offset += SRTP_MASTER_SALT_LENGTH;
  MOZ_ASSERT(offset == sizeof(srtp_block));

  unsigned char *write_key;
  unsigned char *read_key;

  if (dtls->role() == TransportLayerDtls::CLIENT) {
    write_key = client_write_key;
    read_key = server_write_key;
  } else {
    write_key = server_write_key;
    read_key = client_write_key;
  }

  MOZ_ASSERT(!info.send_srtp_ && !info.recv_srtp_);
  info.send_srtp_ = SrtpFlow::Create(cipher_suite, false, write_key,
                                     SRTP_TOTAL_KEY_LENGTH);
  info.recv_srtp_ = SrtpFlow::Create(cipher_suite, true, read_key,
                                     SRTP_TOTAL_KEY_LENGTH);
  if (!info.send_srtp_ || !info.recv_srtp_) {
    MOZ_MTLOG(ML_ERROR, "Couldn't create SRTP flow for "
              << ToString(info.type_));
    info.state_ = MP_CLOSED;
    UpdateRtcpMuxState(info);
    return NS_ERROR_FAILURE;
  }

    MOZ_MTLOG(ML_INFO, "Listening for " << ToString(info.type_)
                       << " packets received on " <<
                       static_cast<void *>(dtls->downward()));

  switch (info.type_) {
    case RTP:
      dtls->downward()->SignalPacketReceived.connect(
          this,
          &MediaPipeline::RtpPacketReceived);
      break;
    case RTCP:
      dtls->downward()->SignalPacketReceived.connect(
          this,
          &MediaPipeline::RtcpPacketReceived);
      break;
    case MUX:
      dtls->downward()->SignalPacketReceived.connect(
          this,
          &MediaPipeline::PacketReceived);
      break;
    default:
      MOZ_CRASH();
  }

  info.state_ = MP_OPEN;
  UpdateRtcpMuxState(info);
  return NS_OK;
}

nsresult MediaPipeline::TransportFailed_s(TransportInfo &info) {
  ASSERT_ON_THREAD(sts_thread_);

  info.state_ = MP_CLOSED;
  UpdateRtcpMuxState(info);

  MOZ_MTLOG(ML_INFO, "Transport closed for flow " << ToString(info.type_));

  NS_WARNING(
      "MediaPipeline Transport failed. This is not properly cleaned up yet");

  // TODO(ekr@rtfm.com): SECURITY: Figure out how to clean up if the
  // connection was good and now it is bad.
  // TODO(ekr@rtfm.com): Report up so that the PC knows we
  // have experienced an error.

  return NS_OK;
}

void MediaPipeline::UpdateRtcpMuxState(TransportInfo &info) {
  if (info.type_ == MUX) {
    if (info.transport_ == rtcp_.transport_) {
      rtcp_.state_ = info.state_;
      if (!rtcp_.send_srtp_) {
        rtcp_.send_srtp_ = info.send_srtp_;
        rtcp_.recv_srtp_ = info.recv_srtp_;
      }
    }
  }
}

nsresult MediaPipeline::SendPacket(TransportFlow *flow, const void *data,
                                   int len) {
  ASSERT_ON_THREAD(sts_thread_);

  // Note that we bypass the DTLS layer here
  TransportLayerDtls *dtls = static_cast<TransportLayerDtls *>(
      flow->GetLayer(TransportLayerDtls::ID()));
  MOZ_ASSERT(dtls);

  TransportResult res = dtls->downward()->
      SendPacket(static_cast<const unsigned char *>(data), len);

  if (res != len) {
    // Ignore blocking indications
    if (res == TE_WOULDBLOCK)
      return NS_OK;

    MOZ_MTLOG(ML_ERROR, "Failed write on stream " << description_);
    return NS_BASE_STREAM_CLOSED;
  }

  return NS_OK;
}

void MediaPipeline::increment_rtp_packets_sent(int32_t bytes) {
  ++rtp_packets_sent_;
  rtp_bytes_sent_ += bytes;

  if (!(rtp_packets_sent_ % 100)) {
    MOZ_MTLOG(ML_INFO, "RTP sent packet count for " << description_
              << " Pipeline " << static_cast<void *>(this)
              << " Flow : " << static_cast<void *>(rtp_.transport_)
              << ": " << rtp_packets_sent_
              << " (" << rtp_bytes_sent_ << " bytes)");
  }
}

void MediaPipeline::increment_rtcp_packets_sent() {
  ++rtcp_packets_sent_;
  if (!(rtcp_packets_sent_ % 100)) {
    MOZ_MTLOG(ML_INFO, "RTCP sent packet count for " << description_
              << " Pipeline " << static_cast<void *>(this)
              << " Flow : " << static_cast<void *>(rtcp_.transport_)
              << ": " << rtcp_packets_sent_);
  }
}

void MediaPipeline::increment_rtp_packets_received(int32_t bytes) {
  ++rtp_packets_received_;
  rtp_bytes_received_ += bytes;
  if (!(rtp_packets_received_ % 100)) {
    MOZ_MTLOG(ML_INFO, "RTP received packet count for " << description_
              << " Pipeline " << static_cast<void *>(this)
              << " Flow : " << static_cast<void *>(rtp_.transport_)
              << ": " << rtp_packets_received_
              << " (" << rtp_bytes_received_ << " bytes)");
  }
}

void MediaPipeline::increment_rtcp_packets_received() {
  ++rtcp_packets_received_;
  if (!(rtcp_packets_received_ % 100)) {
    MOZ_MTLOG(ML_INFO, "RTCP received packet count for " << description_
              << " Pipeline " << static_cast<void *>(this)
              << " Flow : " << static_cast<void *>(rtcp_.transport_)
              << ": " << rtcp_packets_received_);
  }
}

void MediaPipeline::RtpPacketReceived(TransportLayer *layer,
                                      const unsigned char *data,
                                      size_t len) {
  if (!transport_->pipeline()) {
    MOZ_MTLOG(ML_ERROR, "Discarding incoming packet; transport disconnected");
    return;
  }

  if (!conduit_) {
    MOZ_MTLOG(ML_DEBUG, "Discarding incoming packet; media disconnected");
    return;
  }

  if (rtp_.state_ != MP_OPEN) {
    MOZ_MTLOG(ML_ERROR, "Discarding incoming packet; pipeline not open");
    return;
  }

  if (rtp_.transport_->state() != TransportLayer::TS_OPEN) {
    MOZ_MTLOG(ML_ERROR, "Discarding incoming packet; transport not open");
    return;
  }

  // This should never happen.
  MOZ_ASSERT(rtp_.recv_srtp_);

  if (direction_ == TRANSMIT) {
    return;
  }

  if (!len) {
    return;
  }

  // Filter out everything but RTP/RTCP
  if (data[0] < 128 || data[0] > 191) {
    return;
  }

  webrtc::RTPHeader header;
  if (!rtp_parser_->Parse(data, len, &header)) {
    return;
  }

  if (filter_ && !filter_->Filter(header)) {
    return;
  }

  // Make sure to only get the time once, and only if we need it by
  // using getTimestamp() for access
  DOMHighResTimeStamp now = 0.0;
  bool hasTime = false;

  // Remove expired RtpCSRCStats
  if (!csrc_stats_.empty()) {
    if (!hasTime) {
      now = GetNow();
      hasTime = true;
    }
    auto expiry = RtpCSRCStats::GetExpiryFromTime(now);
    for (auto p = csrc_stats_.begin(); p != csrc_stats_.end();) {
      if (p->second.Expired(expiry)) {
        p = csrc_stats_.erase(p);
        continue;
      }
      p++;
    }
  }

  // Add new RtpCSRCStats
  if (header.numCSRCs) {
    for (auto i = 0; i < header.numCSRCs; i++) {
      if (!hasTime) {
        now = GetNow();
        hasTime = true;
      }
      auto csrcInfo = csrc_stats_.find(header.arrOfCSRCs[i]);
      if (csrcInfo == csrc_stats_.end()) {
        csrc_stats_.insert(std::make_pair(header.arrOfCSRCs[i],
            RtpCSRCStats(header.arrOfCSRCs[i],now)));
      } else {
        csrcInfo->second.SetTimestamp(now);
      }
    }
  }

  // Make a copy rather than cast away constness
  auto inner_data = MakeUnique<unsigned char[]>(len);
  memcpy(inner_data.get(), data, len);
  int out_len = 0;
  nsresult res = rtp_.recv_srtp_->UnprotectRtp(inner_data.get(),
                                               len, len, &out_len);
  if (!NS_SUCCEEDED(res)) {
    char tmp[16];

    SprintfLiteral(tmp, "%.2x %.2x %.2x %.2x",
                   inner_data[0],
                   inner_data[1],
                   inner_data[2],
                   inner_data[3]);

    MOZ_MTLOG(ML_NOTICE, "Error unprotecting RTP in " << description_
              << "len= " << len << "[" << tmp << "...]");
    return;
  }
  MOZ_MTLOG(ML_DEBUG, description_ << " received RTP packet.");
  increment_rtp_packets_received(out_len);

  RtpLogger::LogPacket(inner_data.get(), out_len, true, true, header.headerLength,
                       description_);

  (void)conduit_->ReceivedRTPPacket(inner_data.get(), out_len, header.ssrc);  // Ignore error codes
}

void MediaPipeline::RtcpPacketReceived(TransportLayer *layer,
                                       const unsigned char *data,
                                       size_t len) {
  if (!transport_->pipeline()) {
    MOZ_MTLOG(ML_DEBUG, "Discarding incoming packet; transport disconnected");
    return;
  }

  if (!conduit_) {
    MOZ_MTLOG(ML_DEBUG, "Discarding incoming packet; media disconnected");
    return;
  }

  if (rtcp_.state_ != MP_OPEN) {
    MOZ_MTLOG(ML_DEBUG, "Discarding incoming packet; pipeline not open");
    return;
  }

  if (rtcp_.transport_->state() != TransportLayer::TS_OPEN) {
    MOZ_MTLOG(ML_ERROR, "Discarding incoming packet; transport not open");
    return;
  }

  if (!len) {
    return;
  }

  // Filter out everything but RTP/RTCP
  if (data[0] < 128 || data[0] > 191) {
    return;
  }

  // We do not filter RTCP for send pipelines, since the webrtc.org code for
  // senders already has logic to ignore RRs that do not apply.
  // TODO bug 1279153: remove SR check for reduced size RTCP
  if (filter_ && direction_ == RECEIVE) {
    if (!filter_->FilterSenderReport(data, len)) {
      MOZ_MTLOG(ML_NOTICE, "Dropping incoming RTCP packet; filtered out");
      return;
    }
  }

  // Make a copy rather than cast away constness
  auto inner_data = MakeUnique<unsigned char[]>(len);
  memcpy(inner_data.get(), data, len);
  int out_len;

  nsresult res = rtcp_.recv_srtp_->UnprotectRtcp(inner_data.get(),
                                                 len,
                                                 len,
                                                 &out_len);

  if (!NS_SUCCEEDED(res))
    return;

  MOZ_MTLOG(ML_DEBUG, description_ << " received RTCP packet.");
  increment_rtcp_packets_received();

  RtpLogger::LogPacket(inner_data.get(), out_len, true, false, 0, description_);

  MOZ_ASSERT(rtcp_.recv_srtp_);  // This should never happen

  (void)conduit_->ReceivedRTCPPacket(inner_data.get(), out_len);  // Ignore error codes
}

bool MediaPipeline::IsRtp(const unsigned char *data, size_t len) {
  if (len < 2)
    return false;

  // Check if this is a RTCP packet. Logic based on the types listed in
  // media/webrtc/trunk/src/modules/rtp_rtcp/source/rtp_utility.cc

  // Anything outside this range is RTP.
  if ((data[1] < 192) || (data[1] > 207))
    return true;

  if (data[1] == 192)  // FIR
    return false;

  if (data[1] == 193)  // NACK, but could also be RTP. This makes us sad
    return true;       // but it's how webrtc.org behaves.

  if (data[1] == 194)
    return true;

  if (data[1] == 195)  // IJ.
    return false;

  if ((data[1] > 195) && (data[1] < 200))  // the > 195 is redundant
    return true;

  if ((data[1] >= 200) && (data[1] <= 207))  // SR, RR, SDES, BYE,
    return false;                            // APP, RTPFB, PSFB, XR

  MOZ_ASSERT(false);  // Not reached, belt and suspenders.
  return true;
}

void MediaPipeline::PacketReceived(TransportLayer *layer,
                                   const unsigned char *data,
                                   size_t len) {
  if (!transport_->pipeline()) {
    MOZ_MTLOG(ML_DEBUG, "Discarding incoming packet; transport disconnected");
    return;
  }

  if (IsRtp(data, len)) {
    RtpPacketReceived(layer, data, len);
  } else {
    RtcpPacketReceived(layer, data, len);
  }
}

class MediaPipelineTransmit::PipelineListener
  : public MediaStreamVideoSink
{
friend class MediaPipelineTransmit;
public:
  explicit PipelineListener(const RefPtr<MediaSessionConduit>& conduit)
    : conduit_(conduit),
      track_id_(TRACK_INVALID),
      mMutex("MediaPipelineTransmit::PipelineListener"),
      track_id_external_(TRACK_INVALID),
      active_(false),
      enabled_(false),
      direct_connect_(false)
  {
  }

  ~PipelineListener()
  {
    if (!NS_IsMainThread()) {
      // release conduit on mainthread.  Must use forget()!
      nsresult rv = NS_DispatchToMainThread(new
                                            ConduitDeleteEvent(conduit_.forget()));
      MOZ_ASSERT(!NS_FAILED(rv),"Could not dispatch conduit shutdown to main");
      if (NS_FAILED(rv)) {
        MOZ_CRASH();
      }
    } else {
      conduit_ = nullptr;
    }
    if (converter_) {
      converter_->Shutdown();
    }
  }

  // Dispatches setting the internal TrackID to TRACK_INVALID to the media
  // graph thread to keep it in sync with other MediaStreamGraph operations
  // like RemoveListener() and AddListener(). The TrackID will be updated on
  // the next NewData() callback.
  void UnsetTrackId(MediaStreamGraphImpl* graph);

  void SetActive(bool active) { active_ = active; }
  void SetEnabled(bool enabled) { enabled_ = enabled; }

  // These are needed since nested classes don't have access to any particular
  // instance of the parent
  void SetAudioProxy(const RefPtr<AudioProxyThread>& proxy)
  {
    audio_processing_ = proxy;
  }

  void SetVideoFrameConverter(const RefPtr<VideoFrameConverter>& converter)
  {
    converter_ = converter;
  }

  void OnVideoFrameConverted(unsigned char* aVideoFrame,
                             unsigned int aVideoFrameLength,
                             unsigned short aWidth,
                             unsigned short aHeight,
                             VideoType aVideoType,
                             uint64_t aCaptureTime)
  {
    MOZ_ASSERT(conduit_->type() == MediaSessionConduit::VIDEO);
    static_cast<VideoSessionConduit*>(conduit_.get())->SendVideoFrame(
      aVideoFrame, aVideoFrameLength, aWidth, aHeight, aVideoType, aCaptureTime);
  }

  void OnVideoFrameConverted(webrtc::VideoFrame& aVideoFrame)
  {
    MOZ_ASSERT(conduit_->type() == MediaSessionConduit::VIDEO);
    static_cast<VideoSessionConduit*>(conduit_.get())->SendVideoFrame(aVideoFrame);
  }

  // Implement MediaStreamTrackListener
  void NotifyQueuedChanges(MediaStreamGraph* aGraph,
                           StreamTime aTrackOffset,
                           const MediaSegment& aQueuedMedia) override;

  // Implement DirectMediaStreamTrackListener
  void NotifyRealtimeTrackData(MediaStreamGraph* aGraph,
                               StreamTime aTrackOffset,
                               const MediaSegment& aMedia) override;
  void NotifyDirectListenerInstalled(InstallationResult aResult) override;
  void NotifyDirectListenerUninstalled() override;

  // Implement MediaStreamVideoSink
  void SetCurrentFrames(const VideoSegment& aSegment) override;
  void ClearFrames() override {}

private:
  void UnsetTrackIdImpl() {
    MutexAutoLock lock(mMutex);
    track_id_ = track_id_external_ = TRACK_INVALID;
  }

  void NewData(const MediaSegment& media, TrackRate aRate = 0);

  RefPtr<MediaSessionConduit> conduit_;
  RefPtr<AudioProxyThread> audio_processing_;
  RefPtr<VideoFrameConverter> converter_;

  // May be TRACK_INVALID until we see data from the track
  TrackID track_id_; // this is the current TrackID this listener is attached to
  Mutex mMutex;
  // protected by mMutex
  // May be TRACK_INVALID until we see data from the track
  TrackID track_id_external_; // this is queried from other threads

  // active is true if there is a transport to send on
  mozilla::Atomic<bool> active_;
  // enabled is true if the media access control permits sending
  // actual content; when false you get black/silence
  mozilla::Atomic<bool> enabled_;

  // Written and read on the MediaStreamGraph thread
  bool direct_connect_;
};

// Implements VideoConverterListener for MediaPipeline.
//
// We pass converted frames on to MediaPipelineTransmit::PipelineListener
// where they are further forwarded to VideoConduit.
// MediaPipelineTransmit calls Detach() during shutdown to ensure there is
// no cyclic dependencies between us and PipelineListener.
class MediaPipelineTransmit::VideoFrameFeeder
  : public VideoConverterListener
{
public:
  explicit VideoFrameFeeder(const RefPtr<PipelineListener>& listener)
    : listener_(listener),
      mutex_("VideoFrameFeeder")
  {
    MOZ_COUNT_CTOR(VideoFrameFeeder);
  }

  void Detach()
  {
    MutexAutoLock lock(mutex_);

    listener_ = nullptr;
  }

  void OnVideoFrameConverted(unsigned char* aVideoFrame,
                             unsigned int aVideoFrameLength,
                             unsigned short aWidth,
                             unsigned short aHeight,
                             VideoType aVideoType,
                             uint64_t aCaptureTime) override
  {
    MutexAutoLock lock(mutex_);

    if (!listener_) {
      return;
    }

    listener_->OnVideoFrameConverted(aVideoFrame, aVideoFrameLength,
                                     aWidth, aHeight, aVideoType, aCaptureTime);
  }

  void OnVideoFrameConverted(webrtc::VideoFrame& aVideoFrame) override
  {
    MutexAutoLock lock(mutex_);

    if (!listener_) {
      return;
    }

    listener_->OnVideoFrameConverted(aVideoFrame);
  }

protected:
  virtual ~VideoFrameFeeder()
  {
    MOZ_COUNT_DTOR(VideoFrameFeeder);
  }

  RefPtr<PipelineListener> listener_;
  Mutex mutex_;
};

MediaPipelineTransmit::MediaPipelineTransmit(
    const std::string& pc,
    nsCOMPtr<nsIEventTarget> main_thread,
    nsCOMPtr<nsIEventTarget> sts_thread,
    dom::MediaStreamTrack* domtrack,
    const std::string& track_id,
    int level,
    RefPtr<MediaSessionConduit> conduit,
    RefPtr<TransportFlow> rtp_transport,
    RefPtr<TransportFlow> rtcp_transport,
    nsAutoPtr<MediaPipelineFilter> filter) :
  MediaPipeline(pc, TRANSMIT, main_thread, sts_thread, track_id, level,
                conduit, rtp_transport, rtcp_transport, filter),
  listener_(new PipelineListener(conduit)),
  domtrack_(domtrack)
{
  if (!IsVideo()) {
    audio_processing_ = MakeAndAddRef<AudioProxyThread>(static_cast<AudioSessionConduit*>(conduit.get()));
    listener_->SetAudioProxy(audio_processing_);
  }
  else { // Video
    // For video we send frames to an async VideoFrameConverter that calls
    // back to a VideoFrameFeeder that feeds I420 frames to VideoConduit.

    feeder_ = MakeAndAddRef<VideoFrameFeeder>(listener_);

    converter_ = MakeAndAddRef<VideoFrameConverter>();
    converter_->AddListener(feeder_);

    listener_->SetVideoFrameConverter(converter_);
  }
}

MediaPipelineTransmit::~MediaPipelineTransmit()
{
  if (feeder_) {
    feeder_->Detach();
  }
}

nsresult MediaPipelineTransmit::Init() {
  AttachToTrack(track_id_);

  return MediaPipeline::Init();
}

void MediaPipelineTransmit::AttachToTrack(const std::string& track_id) {
  ASSERT_ON_THREAD(main_thread_);

  description_ = pc_ + "| ";
  description_ += conduit_->type() == MediaSessionConduit::AUDIO ?
      "Transmit audio[" : "Transmit video[";
  description_ += track_id;
  description_ += "]";

  // TODO(ekr@rtfm.com): Check for errors
  MOZ_MTLOG(ML_DEBUG, "Attaching pipeline to track "
            << static_cast<void *>(domtrack_) << " conduit type=" <<
            (conduit_->type() == MediaSessionConduit::AUDIO ?"audio":"video"));

#if !defined(MOZILLA_EXTERNAL_LINKAGE)
  // With full duplex we don't risk having audio come in late to the MSG
  // so we won't need a direct listener.
  const bool enableDirectListener =
    !Preferences::GetBool("media.navigator.audio.full_duplex", false);
#else
  const bool enableDirectListener = true;
#endif

  if (domtrack_->AsAudioStreamTrack()) {
    if (enableDirectListener) {
      // Register the Listener directly with the source if we can.
      // We also register it as a non-direct listener so we fall back to that
      // if installing the direct listener fails. As a direct listener we get access
      // to direct unqueued (and not resampled) data.
      domtrack_->AddDirectListener(listener_);
    }
    domtrack_->AddListener(listener_);
  } else if (VideoStreamTrack* video = domtrack_->AsVideoStreamTrack()) {
    video->AddVideoOutput(listener_);
  } else {
    MOZ_ASSERT(false, "Unknown track type");
  }
}

bool
MediaPipelineTransmit::IsVideo() const
{
  return !!domtrack_->AsVideoStreamTrack();
}

void MediaPipelineTransmit::UpdateSinkIdentity_m(MediaStreamTrack* track,
                                                 nsIPrincipal* principal,
                                                 const PeerIdentity* sinkIdentity) {
  ASSERT_ON_THREAD(main_thread_);

  if (track != nullptr && track != domtrack_) {
    // If a track is specified, then it might not be for this pipeline,
    // since we receive notifications for all tracks on the PC.
    // nullptr means that the PeerIdentity has changed and shall be applied
    // to all tracks of the PC.
    return;
  }

  bool enableTrack = principal->Subsumes(domtrack_->GetPrincipal());
  if (!enableTrack) {
    // first try didn't work, but there's a chance that this is still available
    // if our track is bound to a peerIdentity, and the peer connection (our
    // sink) is bound to the same identity, then we can enable the track.
    const PeerIdentity* trackIdentity = domtrack_->GetPeerIdentity();
    if (sinkIdentity && trackIdentity) {
      enableTrack = (*sinkIdentity == *trackIdentity);
    }
  }

  listener_->SetEnabled(enableTrack);
}

void
MediaPipelineTransmit::DetachMedia()
{
  ASSERT_ON_THREAD(main_thread_);
  if (domtrack_) {
    if (domtrack_->AsAudioStreamTrack()) {
      domtrack_->RemoveDirectListener(listener_);
      domtrack_->RemoveListener(listener_);
    } else if (VideoStreamTrack* video = domtrack_->AsVideoStreamTrack()) {
      video->RemoveVideoOutput(listener_);
    } else {
      MOZ_ASSERT(false, "Unknown track type");
    }
    domtrack_ = nullptr;
  }
  // Let the listener be destroyed with the pipeline (or later).
}

nsresult MediaPipelineTransmit::TransportReady_s(TransportInfo &info) {
  ASSERT_ON_THREAD(sts_thread_);
  // Call base ready function.
  MediaPipeline::TransportReady_s(info);

  // Should not be set for a transmitter
  if (&info == &rtp_) {
    listener_->SetActive(true);
  }

  return NS_OK;
}

nsresult MediaPipelineTransmit::ReplaceTrack(MediaStreamTrack& domtrack) {
  // MainThread, checked in calls we make
  nsString nsTrackId;
  domtrack.GetId(nsTrackId);
  std::string track_id(NS_ConvertUTF16toUTF8(nsTrackId).get());
  MOZ_MTLOG(ML_DEBUG, "Reattaching pipeline " << description_ << " to track "
            << static_cast<void *>(&domtrack)
            << " track " << track_id << " conduit type=" <<
            (conduit_->type() == MediaSessionConduit::AUDIO ?"audio":"video"));

  DetachMedia();
  domtrack_ = &domtrack; // Detach clears it
  // Unsets the track id after RemoveListener() takes effect.
  listener_->UnsetTrackId(domtrack_->GraphImpl());
  track_id_ = track_id;
  AttachToTrack(track_id);
  return NS_OK;
}

void MediaPipeline::DisconnectTransport_s(TransportInfo &info) {
  MOZ_ASSERT(info.transport_);
  ASSERT_ON_THREAD(sts_thread_);

  info.transport_->SignalStateChange.disconnect(this);
  // We do this even if we're a transmitter, since we are still possibly
  // registered to receive RTCP.
  TransportLayerDtls *dtls = static_cast<TransportLayerDtls *>(
      info.transport_->GetLayer(TransportLayerDtls::ID()));
  MOZ_ASSERT(dtls);  // DTLS is mandatory
  MOZ_ASSERT(dtls->downward());
  dtls->downward()->SignalPacketReceived.disconnect(this);
}

nsresult MediaPipeline::ConnectTransport_s(TransportInfo &info) {
  MOZ_ASSERT(info.transport_);
  ASSERT_ON_THREAD(sts_thread_);

  // Look to see if the transport is ready
  if (info.transport_->state() == TransportLayer::TS_OPEN) {
    nsresult res = TransportReady_s(info);
    if (NS_FAILED(res)) {
      MOZ_MTLOG(ML_ERROR, "Error calling TransportReady(); res="
                << static_cast<uint32_t>(res) << " in " << __FUNCTION__);
      return res;
    }
  } else if (info.transport_->state() == TransportLayer::TS_ERROR) {
    MOZ_MTLOG(ML_ERROR, ToString(info.type_)
                        << "transport is already in error state");
    TransportFailed_s(info);
    return NS_ERROR_FAILURE;
  }

  info.transport_->SignalStateChange.connect(this,
                                             &MediaPipeline::StateChange);

  return NS_OK;
}

MediaPipeline::TransportInfo* MediaPipeline::GetTransportInfo_s(
    TransportFlow *flow) {
  ASSERT_ON_THREAD(sts_thread_);
  if (flow == rtp_.transport_) {
    return &rtp_;
  }

  if (flow == rtcp_.transport_) {
    return &rtcp_;
  }

  return nullptr;
}

nsresult MediaPipeline::PipelineTransport::SendRtpPacket(
    const uint8_t* data, size_t len) {

  nsAutoPtr<DataBuffer> buf(new DataBuffer(data, len, len + SRTP_MAX_EXPANSION));

  RUN_ON_THREAD(sts_thread_,
                WrapRunnable(
                             RefPtr<MediaPipeline::PipelineTransport>(this),
                             &MediaPipeline::PipelineTransport::SendRtpRtcpPacket_s,
                             buf, true),
                NS_DISPATCH_NORMAL);

  return NS_OK;
}

nsresult MediaPipeline::PipelineTransport::SendRtpRtcpPacket_s(
    nsAutoPtr<DataBuffer> data,
    bool is_rtp) {

  ASSERT_ON_THREAD(sts_thread_);
  if (!pipeline_) {
    return NS_OK;  // Detached
  }
  TransportInfo& transport = is_rtp ? pipeline_->rtp_ : pipeline_->rtcp_;

  if (!transport.send_srtp_) {
    MOZ_MTLOG(ML_DEBUG, "Couldn't write RTP/RTCP packet; SRTP not set up yet");
    return NS_OK;
  }

  MOZ_ASSERT(transport.transport_);
  NS_ENSURE_TRUE(transport.transport_, NS_ERROR_NULL_POINTER);

  // libsrtp enciphers in place, so we need a big enough buffer.
  MOZ_ASSERT(data->capacity() >= data->len() + SRTP_MAX_EXPANSION);

  if (RtpLogger::IsPacketLoggingOn()) {
    int header_len = 12;
    webrtc::RTPHeader header;
    if (pipeline_->rtp_parser_ &&
        pipeline_->rtp_parser_->Parse(data->data(), data->len(), &header)) {
        header_len = header.headerLength;
    }
    RtpLogger::LogPacket(data->data(), data->len(), false, is_rtp, header_len,
                         pipeline_->description_);
  }

  int out_len;
  nsresult res;
  if (is_rtp) {
    res = transport.send_srtp_->ProtectRtp(data->data(),
                                           data->len(),
                                           data->capacity(),
                                           &out_len);
  } else {
    res = transport.send_srtp_->ProtectRtcp(data->data(),
                                            data->len(),
                                            data->capacity(),
                                            &out_len);
  }
  if (!NS_SUCCEEDED(res)) {
    return res;
  }

  // paranoia; don't have uninitialized bytes included in data->len()
  data->SetLength(out_len);

  MOZ_MTLOG(ML_DEBUG, pipeline_->description_ << " sending " <<
            (is_rtp ? "RTP" : "RTCP") << " packet");
  if (is_rtp) {
    pipeline_->increment_rtp_packets_sent(out_len);
  } else {
    pipeline_->increment_rtcp_packets_sent();
  }
  return pipeline_->SendPacket(transport.transport_, data->data(), out_len);
}

nsresult MediaPipeline::PipelineTransport::SendRtcpPacket(
    const uint8_t* data, size_t len) {

  nsAutoPtr<DataBuffer> buf(new DataBuffer(data, len, len + SRTP_MAX_EXPANSION));

  RUN_ON_THREAD(sts_thread_,
                WrapRunnable(
                             RefPtr<MediaPipeline::PipelineTransport>(this),
                             &MediaPipeline::PipelineTransport::SendRtpRtcpPacket_s,
                             buf, false),
                NS_DISPATCH_NORMAL);

  return NS_OK;
}

void MediaPipelineTransmit::PipelineListener::
UnsetTrackId(MediaStreamGraphImpl* graph) {
  class Message : public ControlMessage {
  public:
    explicit Message(PipelineListener* listener) :
      ControlMessage(nullptr), listener_(listener) {}
    virtual void Run() override
    {
      listener_->UnsetTrackIdImpl();
    }
    RefPtr<PipelineListener> listener_;
  };
  graph->AppendMessage(MakeUnique<Message>(this));
}
// Called if we're attached with AddDirectListener()
void MediaPipelineTransmit::PipelineListener::
NotifyRealtimeTrackData(MediaStreamGraph* graph,
                        StreamTime offset,
                        const MediaSegment& media) {
  MOZ_MTLOG(ML_DEBUG, "MediaPipeline::NotifyRealtimeTrackData() listener=" <<
                      this << ", offset=" << offset <<
                      ", duration=" << media.GetDuration());

  if (media.GetType() == MediaSegment::VIDEO) {
    // We have to call the upstream NotifyRealtimeTrackData and
    // MediaStreamVideoSink will route them to SetCurrentFrames.
    MediaStreamVideoSink::NotifyRealtimeTrackData(graph, offset, media);
    return;
  }

  NewData(media, graph->GraphRate());
}

void MediaPipelineTransmit::PipelineListener::
NotifyQueuedChanges(MediaStreamGraph* graph,
                    StreamTime offset,
                    const MediaSegment& queued_media) {
  MOZ_MTLOG(ML_DEBUG, "MediaPipeline::NotifyQueuedChanges()");

  if (queued_media.GetType() == MediaSegment::VIDEO) {
    // We always get video from SetCurrentFrames().
    return;
<<<<<<< HEAD
  }

  if (direct_connect_) {
    // ignore non-direct data if we're also getting direct data
    return;
  }

=======
  }

  if (direct_connect_) {
    // ignore non-direct data if we're also getting direct data
    return;
  }

>>>>>>> a17af05f
  size_t rate;
  if (graph) {
    rate = graph->GraphRate();
  } else {
    // When running tests, graph may be null. In that case use a default.
    rate = 16000;
  }
  NewData(queued_media, rate);
}

void MediaPipelineTransmit::PipelineListener::
NotifyDirectListenerInstalled(InstallationResult aResult) {
  MOZ_MTLOG(ML_INFO, "MediaPipeline::NotifyDirectListenerInstalled() listener= " <<
                     this << ", result=" << static_cast<int32_t>(aResult));

  direct_connect_ = InstallationResult::SUCCESS == aResult;
}

void MediaPipelineTransmit::PipelineListener::
NotifyDirectListenerUninstalled() {
  MOZ_MTLOG(ML_INFO, "MediaPipeline::NotifyDirectListenerUninstalled() listener=" << this);

  direct_connect_ = false;
}

void MediaPipelineTransmit::PipelineListener::
NewData(const MediaSegment& media, TrackRate aRate /* = 0 */) {
  if (!active_) {
    MOZ_MTLOG(ML_DEBUG, "Discarding packets because transport not ready");
    return;
  }

  if (conduit_->type() !=
      (media.GetType() == MediaSegment::AUDIO ? MediaSessionConduit::AUDIO :
                                                MediaSessionConduit::VIDEO)) {
    MOZ_ASSERT(false, "The media type should always be correct since the "
                      "listener is locked to a specific track");
    return;
  }

  // TODO(ekr@rtfm.com): For now assume that we have only one
  // track type and it's destined for us
  // See bug 784517
  if (media.GetType() == MediaSegment::AUDIO) {
    MOZ_RELEASE_ASSERT(aRate > 0);

    AudioSegment* audio = const_cast<AudioSegment *>(static_cast<const AudioSegment*>(&media));
    for(AudioSegment::ChunkIterator iter(*audio); !iter.IsEnded(); iter.Next()) {
      audio_processing_->QueueAudioChunk(aRate, *iter, enabled_);
    }
  } else {
    VideoSegment* video = const_cast<VideoSegment *>(static_cast<const VideoSegment*>(&media));
    VideoSegment::ChunkIterator iter(*video);
    for(VideoSegment::ChunkIterator iter(*video); !iter.IsEnded(); iter.Next()) {
      converter_->QueueVideoChunk(*iter, !enabled_);
    }
  }
}

void MediaPipelineTransmit::PipelineListener::
SetCurrentFrames(const VideoSegment& aSegment)
{
  NewData(aSegment);
}

class TrackAddedCallback {
 public:
  virtual void TrackAdded(TrackTicks current_ticks) = 0;

  NS_INLINE_DECL_THREADSAFE_REFCOUNTING(TrackAddedCallback);

 protected:
  virtual ~TrackAddedCallback() {}
};

class GenericReceiveListener;

class GenericReceiveCallback : public TrackAddedCallback
{
 public:
  explicit GenericReceiveCallback(GenericReceiveListener* listener)
    : listener_(listener) {}

  void TrackAdded(TrackTicks time);

 private:
  RefPtr<GenericReceiveListener> listener_;
};

// Add a listener on the MSG thread using the MSG command queue
static void AddListener(MediaStream* source, MediaStreamListener* listener) {
  class Message : public ControlMessage {
   public:
    Message(MediaStream* stream, MediaStreamListener* listener)
      : ControlMessage(stream),
        listener_(listener) {}

    virtual void Run() override {
      mStream->AddListenerImpl(listener_.forget());
    }
   private:
    RefPtr<MediaStreamListener> listener_;
  };

  MOZ_ASSERT(listener);

  if (source->GraphImpl()) {
    source->GraphImpl()->AppendMessage(MakeUnique<Message>(source, listener));
  }
}

class GenericReceiveListener : public MediaStreamListener
{
 public:
  GenericReceiveListener(SourceMediaStream *source, TrackID track_id)
    : source_(source),
      track_id_(track_id),
      played_ticks_(0),
      last_log_(0),
      principal_handle_(PRINCIPAL_HANDLE_NONE) {}

  virtual ~GenericReceiveListener() {}

  void AddSelf()
  {
    AddListener(source_, this);
  }

  void EndTrack()
  {
    source_->EndTrack(track_id_);
  }

  // Must be called on the main thread
  void SetPrincipalHandle_m(const PrincipalHandle& principal_handle)
  {
    class Message : public ControlMessage
    {
    public:
      Message(GenericReceiveListener* listener,
              MediaStream* stream,
              const PrincipalHandle& principal_handle)
        : ControlMessage(stream),
          listener_(listener),
          principal_handle_(principal_handle)
      {}

      void Run() override {
        listener_->SetPrincipalHandle_msg(principal_handle_);
      }

      RefPtr<GenericReceiveListener> listener_;
      PrincipalHandle principal_handle_;
    };

    source_->GraphImpl()->AppendMessage(MakeUnique<Message>(this, source_, principal_handle));
  }

  // Must be called on the MediaStreamGraph thread
  void SetPrincipalHandle_msg(const PrincipalHandle& principal_handle)
  {
    principal_handle_ = principal_handle;
  }

 protected:
  SourceMediaStream *source_;
  const TrackID track_id_;
  TrackTicks played_ticks_;
  TrackTicks last_log_; // played_ticks_ when we last logged
  PrincipalHandle principal_handle_;
};

MediaPipelineReceive::MediaPipelineReceive(
    const std::string& pc,
    nsCOMPtr<nsIEventTarget> main_thread,
    nsCOMPtr<nsIEventTarget> sts_thread,
    SourceMediaStream *stream,
    const std::string& track_id,
    int level,
    RefPtr<MediaSessionConduit> conduit,
    RefPtr<TransportFlow> rtp_transport,
    RefPtr<TransportFlow> rtcp_transport,
    nsAutoPtr<MediaPipelineFilter> filter) :
  MediaPipeline(pc, RECEIVE, main_thread, sts_thread,
                track_id, level, conduit, rtp_transport,
                rtcp_transport, filter),
  stream_(stream),
  segments_added_(0)
{
  MOZ_ASSERT(stream_);
}

MediaPipelineReceive::~MediaPipelineReceive()
{
  MOZ_ASSERT(!stream_);  // Check that we have shut down already.
}

class MediaPipelineReceiveAudio::PipelineListener
  : public GenericReceiveListener
{
public:
  PipelineListener(SourceMediaStream * source, TrackID track_id,
                   const RefPtr<MediaSessionConduit>& conduit)
    : GenericReceiveListener(source, track_id),
      conduit_(conduit)
  {
  }

  ~PipelineListener()
  {
    if (!NS_IsMainThread()) {
      // release conduit on mainthread.  Must use forget()!
      nsresult rv = NS_DispatchToMainThread(new
                                            ConduitDeleteEvent(conduit_.forget()));
      MOZ_ASSERT(!NS_FAILED(rv),"Could not dispatch conduit shutdown to main");
      if (NS_FAILED(rv)) {
        MOZ_CRASH();
      }
    } else {
      conduit_ = nullptr;
    }
  }

  // Implement MediaStreamListener
  void NotifyPull(MediaStreamGraph* graph, StreamTime desired_time) override
  {
    MOZ_ASSERT(source_);
    if (!source_) {
      MOZ_MTLOG(ML_ERROR, "NotifyPull() called from a non-SourceMediaStream");
      return;
    }

    // This comparison is done in total time to avoid accumulated roundoff errors.
    while (source_->TicksToTimeRoundDown(WEBRTC_DEFAULT_SAMPLE_RATE,
                                         played_ticks_) < desired_time) {
      int16_t scratch_buffer[AUDIO_SAMPLE_BUFFER_MAX_BYTES / sizeof(int16_t)];

      int samples_length;

      // This fetches 10ms of data, either mono or stereo
      MediaConduitErrorCode err =
          static_cast<AudioSessionConduit*>(conduit_.get())->GetAudioFrame(
              scratch_buffer,
              WEBRTC_DEFAULT_SAMPLE_RATE,
              0,  // TODO(ekr@rtfm.com): better estimate of "capture" (really playout) delay
              samples_length);

      if (err != kMediaConduitNoError) {
        // Insert silence on conduit/GIPS failure (extremely unlikely)
        MOZ_MTLOG(ML_ERROR, "Audio conduit failed (" << err
                  << ") to return data @ " << played_ticks_
                  << " (desired " << desired_time << " -> "
                  << source_->StreamTimeToSeconds(desired_time) << ")");
        // if this is not enough we'll loop and provide more
        samples_length = WEBRTC_DEFAULT_SAMPLE_RATE/100;
        PodArrayZero(scratch_buffer);
      }

      MOZ_ASSERT(samples_length * sizeof(uint16_t) < AUDIO_SAMPLE_BUFFER_MAX_BYTES);

      MOZ_MTLOG(ML_DEBUG, "Audio conduit returned buffer of length "
                << samples_length);

      RefPtr<SharedBuffer> samples = SharedBuffer::Create(samples_length * sizeof(uint16_t));
      int16_t *samples_data = static_cast<int16_t *>(samples->Data());
      AudioSegment segment;
      // We derive the number of channels of the stream from the number of samples
      // the AudioConduit gives us, considering it gives us packets of 10ms and we
      // know the rate.
      uint32_t channelCount = samples_length / (WEBRTC_DEFAULT_SAMPLE_RATE / 100);
      AutoTArray<int16_t*,2> channels;
      AutoTArray<const int16_t*,2> outputChannels;
      size_t frames = samples_length / channelCount;

      channels.SetLength(channelCount);

      size_t offset = 0;
      for (size_t i = 0; i < channelCount; i++) {
        channels[i] = samples_data + offset;
        offset += frames;
      }

      DeinterleaveAndConvertBuffer(scratch_buffer,
                                   frames,
                                   channelCount,
                                   channels.Elements());

      outputChannels.AppendElements(channels);

      segment.AppendFrames(samples.forget(), outputChannels, frames,
                           principal_handle_);

      // Handle track not actually added yet or removed/finished
      if (source_->AppendToTrack(track_id_, &segment)) {
        played_ticks_ += frames;
        if (MOZ_LOG_TEST(AudioLogModule(), LogLevel::Debug)) {
          if (played_ticks_ > last_log_ + WEBRTC_DEFAULT_SAMPLE_RATE) { // ~ 1 second
            MOZ_LOG(AudioLogModule(), LogLevel::Debug,
<<<<<<< HEAD
                    ("%p: Inserting %" PRIuSIZE " samples into track %d, total = %" PRIu64,
=======
                    ("%p: Inserting %zu samples into track %d, total = %" PRIu64,
>>>>>>> a17af05f
                     (void*) this, frames, track_id_, played_ticks_));
            last_log_ = played_ticks_;
          }
        }
      } else {
        MOZ_MTLOG(ML_ERROR, "AppendToTrack failed");
        // we can't un-read the data, but that's ok since we don't want to
        // buffer - but don't i-loop!
        return;
      }
    }
  }

private:
  RefPtr<MediaSessionConduit> conduit_;
};

MediaPipelineReceiveAudio::MediaPipelineReceiveAudio(
    const std::string& pc,
    nsCOMPtr<nsIEventTarget> main_thread,
    nsCOMPtr<nsIEventTarget> sts_thread,
    SourceMediaStream* stream,
    const std::string& media_stream_track_id,
    TrackID numeric_track_id,
    int level,
    RefPtr<AudioSessionConduit> conduit,
    RefPtr<TransportFlow> rtp_transport,
    RefPtr<TransportFlow> rtcp_transport,
    nsAutoPtr<MediaPipelineFilter> filter) :
  MediaPipelineReceive(pc, main_thread, sts_thread,
                       stream, media_stream_track_id, level, conduit,
                       rtp_transport, rtcp_transport, filter),
  listener_(new PipelineListener(stream, numeric_track_id, conduit))
{}

void MediaPipelineReceiveAudio::DetachMedia()
{
  ASSERT_ON_THREAD(main_thread_);
  if (stream_ && listener_) {
    listener_->EndTrack();

    if (stream_->GraphImpl()) {
      stream_->RemoveListener(listener_);
    }
    stream_ = nullptr;
  }
}

nsresult MediaPipelineReceiveAudio::Init()
{
  ASSERT_ON_THREAD(main_thread_);
  MOZ_MTLOG(ML_DEBUG, __FUNCTION__);

  description_ = pc_ + "| Receive audio[";
  description_ += track_id_;
  description_ += "]";

  listener_->AddSelf();

  return MediaPipelineReceive::Init();
}

void MediaPipelineReceiveAudio::SetPrincipalHandle_m(const PrincipalHandle& principal_handle)
{
  listener_->SetPrincipalHandle_m(principal_handle);
}

class MediaPipelineReceiveVideo::PipelineListener
  : public GenericReceiveListener {
public:
<<<<<<< HEAD
  PipelineListener(SourceMediaStream * source, TrackID track_id)
    : GenericReceiveListener(source, track_id),
      width_(0),
      height_(0),
      image_container_(),
      image_(),
      monitor_("Video PipelineListener")
=======
  PipelineListener(SourceMediaStream* source, TrackID track_id)
    : GenericReceiveListener(source, track_id)
    , image_container_()
    , image_()
    , mutex_("Video PipelineListener")
>>>>>>> a17af05f
  {
    image_container_ =
      LayerManager::CreateImageContainer(ImageContainer::ASYNCHRONOUS);
  }

  // Implement MediaStreamListener
  void NotifyPull(MediaStreamGraph* graph, StreamTime desired_time) override
  {
<<<<<<< HEAD
    ReentrantMonitorAutoEnter enter(monitor_);
=======
    MutexAutoLock lock(mutex_);
>>>>>>> a17af05f

    RefPtr<Image> image = image_;
    StreamTime delta = desired_time - played_ticks_;

    // Don't append if we've already provided a frame that supposedly
    // goes past the current aDesiredTime Doing so means a negative
    // delta and thus messes up handling of the graph
    if (delta > 0) {
      VideoSegment segment;
      IntSize size = image ? image->GetSize() : IntSize(width_, height_);
      segment.AppendFrame(image.forget(), delta, size, principal_handle_);
      // Handle track not actually added yet or removed/finished
      if (source_->AppendToTrack(track_id_, &segment)) {
        played_ticks_ = desired_time;
      } else {
        MOZ_MTLOG(ML_ERROR, "AppendToTrack failed");
        return;
      }
    }
  }

  // Accessors for external writes from the renderer
  void FrameSizeChange(unsigned int width,
                       unsigned int height,
                       unsigned int number_of_streams) {
    MutexAutoLock enter(mutex_);

    width_ = width;
    height_ = height;
  }

  void RenderVideoFrame(const webrtc::VideoFrameBuffer& buffer,
                        uint32_t time_stamp,
                        int64_t render_time)
  {
<<<<<<< HEAD
    ReentrantMonitorAutoEnter enter(monitor_);

    if (buffer) {
      // Create a video frame using |buffer|.
      RefPtr<PlanarYCbCrImage> yuvImage = image_container_->CreatePlanarYCbCrImage();
      uint8_t* frame = const_cast<uint8_t*>(static_cast<const uint8_t*> (buffer));

      PlanarYCbCrData yuvData;
      yuvData.mYChannel = frame;
      yuvData.mYSize = IntSize(y_stride, height_);
      yuvData.mYStride = y_stride;
      yuvData.mCbCrStride = cbcr_stride;
      yuvData.mCbChannel = frame + height_ * yuvData.mYStride;
      yuvData.mCrChannel = yuvData.mCbChannel + ((height_ + 1) >> 1) * yuvData.mCbCrStride;
      yuvData.mCbCrSize = IntSize(yuvData.mCbCrStride, (height_ + 1) >> 1);
      yuvData.mPicX = 0;
      yuvData.mPicY = 0;
      yuvData.mPicSize = IntSize(width_, height_);
      yuvData.mStereoMode = StereoMode::MONO;

      if (!yuvImage->CopyData(yuvData)) {
        MOZ_ASSERT(false);
        return;
      }

      image_ = yuvImage;
    }
=======
    if (buffer.native_handle()) {
      // We assume that only native handles are used with the
      // WebrtcMediaDataDecoderCodec decoder.
      RefPtr<Image> image = static_cast<Image*>(buffer.native_handle());
      MutexAutoLock lock(mutex_);
      image_ = image;
      return;
    }

    MOZ_ASSERT(buffer.DataY());
    // Create a video frame using |buffer|.
    RefPtr<PlanarYCbCrImage> yuvImage =
      image_container_->CreatePlanarYCbCrImage();

    PlanarYCbCrData yuvData;
    yuvData.mYChannel = const_cast<uint8_t*>(buffer.DataY());
    yuvData.mYSize = IntSize(buffer.width(), buffer.height());
    yuvData.mYStride = buffer.StrideY();
    MOZ_ASSERT(buffer.StrideU() == buffer.StrideV());
    yuvData.mCbCrStride = buffer.StrideU();
    yuvData.mCbChannel = const_cast<uint8_t*>(buffer.DataU());
    yuvData.mCrChannel = const_cast<uint8_t*>(buffer.DataV());
    yuvData.mCbCrSize =
      IntSize((buffer.width() + 1) >> 1, (buffer.height() + 1) >> 1);
    yuvData.mPicX = 0;
    yuvData.mPicY = 0;
    yuvData.mPicSize = IntSize(buffer.width(), buffer.height());
    yuvData.mStereoMode = StereoMode::MONO;

    if (!yuvImage->CopyData(yuvData)) {
      MOZ_ASSERT(false);
      return;
    }

    MutexAutoLock lock(mutex_);
    image_ = yuvImage;
>>>>>>> a17af05f
  }

private:
  int width_;
  int height_;
  RefPtr<layers::ImageContainer> image_container_;
  RefPtr<layers::Image> image_;
<<<<<<< HEAD
  mozilla::ReentrantMonitor monitor_; // Monitor for processing WebRTC frames.
                                      // Protects image_ against:
                                      // - Writing from the GIPS thread
                                      // - Reading from the MSG thread
=======
  Mutex mutex_; // Mutex for processing WebRTC frames.
                // Protects image_ against:
                // - Writing from the GIPS thread
                // - Reading from the MSG thread
>>>>>>> a17af05f
};

class MediaPipelineReceiveVideo::PipelineRenderer : public mozilla::VideoRenderer
{
public:
  explicit PipelineRenderer(MediaPipelineReceiveVideo *pipeline) :
    pipeline_(pipeline) {}

  void Detach() { pipeline_ = nullptr; }

  // Implement VideoRenderer
  void FrameSizeChange(unsigned int width,
                       unsigned int height,
                       unsigned int number_of_streams) override
  {
    pipeline_->listener_->FrameSizeChange(width, height, number_of_streams);
  }

  void RenderVideoFrame(const webrtc::VideoFrameBuffer& buffer,
                        uint32_t time_stamp,
                        int64_t render_time) override
  {
    pipeline_->listener_->RenderVideoFrame(buffer, time_stamp, render_time);
  }

private:
  MediaPipelineReceiveVideo *pipeline_;  // Raw pointer to avoid cycles
};


MediaPipelineReceiveVideo::MediaPipelineReceiveVideo(
    const std::string& pc,
    nsCOMPtr<nsIEventTarget> main_thread,
    nsCOMPtr<nsIEventTarget> sts_thread,
    SourceMediaStream *stream,
    const std::string& media_stream_track_id,
    TrackID numeric_track_id,
    int level,
    RefPtr<VideoSessionConduit> conduit,
    RefPtr<TransportFlow> rtp_transport,
    RefPtr<TransportFlow> rtcp_transport,
    nsAutoPtr<MediaPipelineFilter> filter) :
  MediaPipelineReceive(pc, main_thread, sts_thread,
                       stream, media_stream_track_id, level, conduit,
                       rtp_transport, rtcp_transport, filter),
  renderer_(new PipelineRenderer(this)),
  listener_(new PipelineListener(stream, numeric_track_id))
{}

void MediaPipelineReceiveVideo::DetachMedia()
{
  ASSERT_ON_THREAD(main_thread_);

  // stop generating video and thus stop invoking the PipelineRenderer
  // and PipelineListener - the renderer has a raw ptr to the Pipeline to
  // avoid cycles, and the render callbacks are invoked from a different
  // thread so simple null-checks would cause TSAN bugs without locks.
  static_cast<VideoSessionConduit*>(conduit_.get())->DetachRenderer();
  if (stream_ && listener_) {
    listener_->EndTrack();
    stream_->RemoveListener(listener_);
    stream_ = nullptr;
  }
}

nsresult MediaPipelineReceiveVideo::Init() {
  ASSERT_ON_THREAD(main_thread_);
  MOZ_MTLOG(ML_DEBUG, __FUNCTION__);

  description_ = pc_ + "| Receive video[";
  description_ += track_id_;
  description_ += "]";

  listener_->AddSelf();

  // Always happens before we can DetachMedia()
  static_cast<VideoSessionConduit *>(conduit_.get())->
      AttachRenderer(renderer_);

  return MediaPipelineReceive::Init();
}

void MediaPipelineReceiveVideo::SetPrincipalHandle_m(const PrincipalHandle& principal_handle)
{
  listener_->SetPrincipalHandle_m(principal_handle);
}
<<<<<<< HEAD
=======

DOMHighResTimeStamp MediaPipeline::GetNow() {
  return webrtc::Clock::GetRealTimeClock()->TimeInMilliseconds();
}

DOMHighResTimeStamp
MediaPipeline::RtpCSRCStats::GetExpiryFromTime(
    const DOMHighResTimeStamp aTime) {
  // DOMHighResTimeStamp is a unit measured in ms
  return aTime - EXPIRY_TIME_MILLISECONDS;
}

MediaPipeline::RtpCSRCStats::RtpCSRCStats(const uint32_t aCsrc,
                                          const DOMHighResTimeStamp aTime)
  : mCsrc(aCsrc)
  , mTimestamp(aTime) {}

void
MediaPipeline::RtpCSRCStats::GetWebidlInstance(
    dom::RTCRTPContributingSourceStats& aWebidlObj,
    const nsString &aInboundRtpStreamId) const
{
  nsString statId = NS_LITERAL_STRING("csrc_") + aInboundRtpStreamId;
  statId.AppendLiteral("_");
  statId.AppendInt(mCsrc);
  aWebidlObj.mId.Construct(statId);
  aWebidlObj.mType.Construct(RTCStatsType::Csrc);
  aWebidlObj.mTimestamp.Construct(mTimestamp);
  aWebidlObj.mContributorSsrc.Construct(mCsrc);
  aWebidlObj.mInboundRtpStreamId.Construct(aInboundRtpStreamId);
}
>>>>>>> a17af05f

}  // end namespace<|MERGE_RESOLUTION|>--- conflicted
+++ resolved
@@ -25,13 +25,6 @@
 #include "MediaStreamVideoSink.h"
 #include "VideoUtils.h"
 #include "VideoStreamTrack.h"
-<<<<<<< HEAD
-#ifdef WEBRTC_GONK
-#include "GrallocImages.h"
-#include "mozilla/layers/GrallocTextureClient.h"
-#endif
-=======
->>>>>>> a17af05f
 
 #include "nsError.h"
 #include "AudioSegment.h"
@@ -55,17 +48,13 @@
 #include "mozilla/UniquePtr.h"
 #include "mozilla/UniquePtrExtensions.h"
 #include "mozilla/Sprintf.h"
-#include "mozilla/SizePrintfMacros.h"
 
 #include "webrtc/common_types.h"
 #include "webrtc/common_video/libyuv/include/webrtc_libyuv.h"
-<<<<<<< HEAD
-=======
 #include "webrtc/common_video/include/video_frame_buffer.h"
 #include "webrtc/base/bind.h"
 
 #include "nsThreadUtils.h"
->>>>>>> a17af05f
 
 #include "logging.h"
 
@@ -212,10 +201,7 @@
 
     nsCOMPtr<nsIRunnable> runnable =
       NewRunnableMethod<StoreRefPtrPassByPtr<Image>, bool>(
-<<<<<<< HEAD
-=======
         "VideoFrameConverter::ProcessVideoFrame",
->>>>>>> a17af05f
         this, &VideoFrameConverter::ProcessVideoFrame,
         aChunk.mFrame.GetImage(), forceBlack);
     mTaskQueue->Dispatch(runnable.forget());
@@ -331,75 +317,6 @@
     }
 
     ImageFormat format = aImage->GetFormat();
-<<<<<<< HEAD
-#ifdef WEBRTC_GONK
-    GrallocImage* nativeImage = aImage->AsGrallocImage();
-    if (nativeImage) {
-      android::sp<android::GraphicBuffer> graphicBuffer = nativeImage->GetGraphicBuffer();
-      int pixelFormat = graphicBuffer->getPixelFormat(); /* PixelFormat is an enum == int */
-      mozilla::VideoType destFormat;
-      switch (pixelFormat) {
-        case HAL_PIXEL_FORMAT_YV12:
-          // all android must support this
-          destFormat = mozilla::kVideoYV12;
-          break;
-        case GrallocImage::HAL_PIXEL_FORMAT_YCbCr_420_SP:
-          destFormat = mozilla::kVideoNV21;
-          break;
-        case GrallocImage::HAL_PIXEL_FORMAT_YCbCr_420_P:
-          destFormat = mozilla::kVideoI420;
-          break;
-        default:
-          // XXX Bug NNNNNNN
-          // use http://dxr.mozilla.org/mozilla-central/source/content/media/omx/I420ColorConverterHelper.cpp
-          // to convert unknown types (OEM-specific) to I420
-          MOZ_MTLOG(ML_ERROR, "Un-handled GRALLOC buffer type:" << pixelFormat);
-          MOZ_CRASH();
-      }
-      void *basePtr;
-      graphicBuffer->lock(android::GraphicBuffer::USAGE_SW_READ_MASK, &basePtr);
-      uint32_t width = graphicBuffer->getWidth();
-      uint32_t height = graphicBuffer->getHeight();
-      // XXX gralloc buffer's width and stride could be different depends on implementations.
-
-      if (destFormat != mozilla::kVideoI420) {
-        unsigned char *video_frame = static_cast<unsigned char*>(basePtr);
-        webrtc::VideoFrame i420_frame;
-        int stride_y = width;
-        int stride_uv = (width + 1) / 2;
-        int target_width = width;
-        int target_height = height;
-        if (i420_frame.CreateEmptyFrame(target_width,
-                                        abs(target_height),
-                                        stride_y,
-                                        stride_uv, stride_uv) < 0) {
-          MOZ_ASSERT(false, "Can't allocate empty i420frame");
-          return;
-        }
-        webrtc::VideoType commonVideoType =
-          webrtc::RawVideoTypeToCommonVideoVideoType(
-            static_cast<webrtc::RawVideoType>((int)destFormat));
-        if (ConvertToI420(commonVideoType, video_frame, 0, 0, width, height,
-                          I420SIZE(width, height), webrtc::kVideoRotation_0,
-                          &i420_frame)) {
-          MOZ_ASSERT(false, "Can't convert video type for sending to I420");
-          return;
-        }
-        i420_frame.set_ntp_time_ms(0);
-        VideoFrameConverted(i420_frame);
-      } else {
-        VideoFrameConverted(static_cast<unsigned char*>(basePtr),
-                            I420SIZE(width, height),
-                            width,
-                            height,
-                            destFormat, 0);
-      }
-      graphicBuffer->unlock();
-      return;
-    } else
-#endif
-=======
->>>>>>> a17af05f
     if (format == ImageFormat::PLANAR_YCBCR) {
       // Cast away constness b/c some of the accessors are non-const
       PlanarYCbCrImage* yuv = const_cast<PlanarYCbCrImage *>(
@@ -415,17 +332,6 @@
         uint32_t width = yuv->GetSize().width;
         uint32_t height = yuv->GetSize().height;
 
-<<<<<<< HEAD
-        webrtc::VideoFrame i420_frame;
-        int rv = i420_frame.CreateFrame(y, cb, cr, width, height,
-                                        yStride, cbCrStride, cbCrStride,
-                                        webrtc::kVideoRotation_0);
-        if (rv != 0) {
-          NS_ERROR("Creating an I420 frame failed");
-          return;
-        }
-
-=======
         rtc::Callback0<void> callback_unused;
         rtc::scoped_refptr<webrtc::WrappedI420Buffer> video_frame_buffer(
           new rtc::RefCountedObject<webrtc::WrappedI420Buffer>(
@@ -438,7 +344,6 @@
         webrtc::VideoFrame i420_frame(video_frame_buffer,
                                       0, 0, // not setting timestamps
                                       webrtc::kVideoRotation_0);
->>>>>>> a17af05f
         MOZ_MTLOG(ML_DEBUG, "Sending an I420 video frame");
         VideoFrameConverted(i420_frame);
         return;
@@ -808,26 +713,6 @@
 void
 MediaPipeline::AddRIDExtension_m(size_t extension_id)
 {
-<<<<<<< HEAD
-  if (ssrc_index < ssrcs_received_.size()) {
-    uint32_t ssrc = ssrcs_received_[ssrc_index];
-    RUN_ON_THREAD(sts_thread_,
-                  WrapRunnable(
-                               this,
-                               &MediaPipeline::SelectSsrc_s,
-                               ssrc),
-                  NS_DISPATCH_NORMAL);
-
-    conduit_->SetRemoteSSRC(ssrc);
-  }
-}
-
-void
-MediaPipeline::SelectSsrc_s(uint32_t ssrc)
-{
-  filter_ = new MediaPipelineFilter;
-  filter_->AddRemoteSSRC(ssrc);
-=======
   RUN_ON_THREAD(sts_thread_,
                 WrapRunnable(RefPtr<MediaPipeline>(this),
                              &MediaPipeline::AddRIDExtension_s,
@@ -873,7 +758,6 @@
       aArr.AppendElement(stats, fallible);
     }
   }
->>>>>>> a17af05f
 }
 
 void MediaPipeline::StateChange(TransportFlow *flow, TransportLayer::State state) {
@@ -1884,7 +1768,6 @@
   if (queued_media.GetType() == MediaSegment::VIDEO) {
     // We always get video from SetCurrentFrames().
     return;
-<<<<<<< HEAD
   }
 
   if (direct_connect_) {
@@ -1892,15 +1775,6 @@
     return;
   }
 
-=======
-  }
-
-  if (direct_connect_) {
-    // ignore non-direct data if we're also getting direct data
-    return;
-  }
-
->>>>>>> a17af05f
   size_t rate;
   if (graph) {
     rate = graph->GraphRate();
@@ -2199,11 +2073,7 @@
         if (MOZ_LOG_TEST(AudioLogModule(), LogLevel::Debug)) {
           if (played_ticks_ > last_log_ + WEBRTC_DEFAULT_SAMPLE_RATE) { // ~ 1 second
             MOZ_LOG(AudioLogModule(), LogLevel::Debug,
-<<<<<<< HEAD
-                    ("%p: Inserting %" PRIuSIZE " samples into track %d, total = %" PRIu64,
-=======
                     ("%p: Inserting %zu samples into track %d, total = %" PRIu64,
->>>>>>> a17af05f
                      (void*) this, frames, track_id_, played_ticks_));
             last_log_ = played_ticks_;
           }
@@ -2274,21 +2144,11 @@
 class MediaPipelineReceiveVideo::PipelineListener
   : public GenericReceiveListener {
 public:
-<<<<<<< HEAD
-  PipelineListener(SourceMediaStream * source, TrackID track_id)
-    : GenericReceiveListener(source, track_id),
-      width_(0),
-      height_(0),
-      image_container_(),
-      image_(),
-      monitor_("Video PipelineListener")
-=======
   PipelineListener(SourceMediaStream* source, TrackID track_id)
     : GenericReceiveListener(source, track_id)
     , image_container_()
     , image_()
     , mutex_("Video PipelineListener")
->>>>>>> a17af05f
   {
     image_container_ =
       LayerManager::CreateImageContainer(ImageContainer::ASYNCHRONOUS);
@@ -2297,11 +2157,7 @@
   // Implement MediaStreamListener
   void NotifyPull(MediaStreamGraph* graph, StreamTime desired_time) override
   {
-<<<<<<< HEAD
-    ReentrantMonitorAutoEnter enter(monitor_);
-=======
     MutexAutoLock lock(mutex_);
->>>>>>> a17af05f
 
     RefPtr<Image> image = image_;
     StreamTime delta = desired_time - played_ticks_;
@@ -2337,35 +2193,6 @@
                         uint32_t time_stamp,
                         int64_t render_time)
   {
-<<<<<<< HEAD
-    ReentrantMonitorAutoEnter enter(monitor_);
-
-    if (buffer) {
-      // Create a video frame using |buffer|.
-      RefPtr<PlanarYCbCrImage> yuvImage = image_container_->CreatePlanarYCbCrImage();
-      uint8_t* frame = const_cast<uint8_t*>(static_cast<const uint8_t*> (buffer));
-
-      PlanarYCbCrData yuvData;
-      yuvData.mYChannel = frame;
-      yuvData.mYSize = IntSize(y_stride, height_);
-      yuvData.mYStride = y_stride;
-      yuvData.mCbCrStride = cbcr_stride;
-      yuvData.mCbChannel = frame + height_ * yuvData.mYStride;
-      yuvData.mCrChannel = yuvData.mCbChannel + ((height_ + 1) >> 1) * yuvData.mCbCrStride;
-      yuvData.mCbCrSize = IntSize(yuvData.mCbCrStride, (height_ + 1) >> 1);
-      yuvData.mPicX = 0;
-      yuvData.mPicY = 0;
-      yuvData.mPicSize = IntSize(width_, height_);
-      yuvData.mStereoMode = StereoMode::MONO;
-
-      if (!yuvImage->CopyData(yuvData)) {
-        MOZ_ASSERT(false);
-        return;
-      }
-
-      image_ = yuvImage;
-    }
-=======
     if (buffer.native_handle()) {
       // We assume that only native handles are used with the
       // WebrtcMediaDataDecoderCodec decoder.
@@ -2402,7 +2229,6 @@
 
     MutexAutoLock lock(mutex_);
     image_ = yuvImage;
->>>>>>> a17af05f
   }
 
 private:
@@ -2410,17 +2236,10 @@
   int height_;
   RefPtr<layers::ImageContainer> image_container_;
   RefPtr<layers::Image> image_;
-<<<<<<< HEAD
-  mozilla::ReentrantMonitor monitor_; // Monitor for processing WebRTC frames.
-                                      // Protects image_ against:
-                                      // - Writing from the GIPS thread
-                                      // - Reading from the MSG thread
-=======
   Mutex mutex_; // Mutex for processing WebRTC frames.
                 // Protects image_ against:
                 // - Writing from the GIPS thread
                 // - Reading from the MSG thread
->>>>>>> a17af05f
 };
 
 class MediaPipelineReceiveVideo::PipelineRenderer : public mozilla::VideoRenderer
@@ -2507,8 +2326,6 @@
 {
   listener_->SetPrincipalHandle_m(principal_handle);
 }
-<<<<<<< HEAD
-=======
 
 DOMHighResTimeStamp MediaPipeline::GetNow() {
   return webrtc::Clock::GetRealTimeClock()->TimeInMilliseconds();
@@ -2540,6 +2357,5 @@
   aWebidlObj.mContributorSsrc.Construct(mCsrc);
   aWebidlObj.mInboundRtpStreamId.Construct(aInboundRtpStreamId);
 }
->>>>>>> a17af05f
 
 }  // end namespace