--- conflicted
+++ resolved
@@ -96,13 +96,8 @@
                         uint32_t clockrate, uint16_t channels) = 0;
   virtual void ClearCodecs() = 0;
 
-<<<<<<< HEAD
-  virtual void AddDataChannel(const std::string& name,
-                              uint16_t port, uint16_t streams) = 0;
-=======
   virtual void AddDataChannel(const std::string& name, uint16_t port,
                               uint16_t streams, uint32_t message_size) = 0;
->>>>>>> a17af05f
 
   size_t
   GetLevel() const
@@ -162,12 +157,8 @@
   void RemoveFmtp(const std::string& pt);
   const SdpRtpmapAttributeList::Rtpmap* FindRtpmap(const std::string& pt) const;
   const SdpSctpmapAttributeList::Sctpmap* GetSctpmap() const;
-<<<<<<< HEAD
-  int GetSctpPort() const;
-=======
   uint32_t GetSctpPort() const;
   bool GetMaxMessageSize(uint32_t* size) const;
->>>>>>> a17af05f
   bool HasRtcpFb(const std::string& pt,
                  SdpRtcpFbAttributeList::Type type,
                  const std::string& subType) const;
