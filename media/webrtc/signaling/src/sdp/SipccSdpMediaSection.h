--- conflicted
+++ resolved
@@ -61,13 +61,8 @@
                         uint32_t clockrate, uint16_t channels) override;
   virtual void ClearCodecs() override;
 
-<<<<<<< HEAD
-  virtual void AddDataChannel(const std::string& name,
-                              uint16_t port, uint16_t streams) override;
-=======
   virtual void AddDataChannel(const std::string& name, uint16_t port,
                               uint16_t streams, uint32_t message_size) override;
->>>>>>> a17af05f
 
   virtual void Serialize(std::ostream&) const override;
 
