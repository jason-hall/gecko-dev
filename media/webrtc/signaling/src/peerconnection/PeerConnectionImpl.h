/* This Source Code Form is subject to the terms of the Mozilla Public
 * License, v. 2.0. If a copy of the MPL was not distributed with this file,
 * You can obtain one at http://mozilla.org/MPL/2.0/. */

#ifndef _PEER_CONNECTION_IMPL_H_
#define _PEER_CONNECTION_IMPL_H_

#include <deque>
#include <string>
#include <vector>
#include <map>
#include <cmath>

#include "prlock.h"
#include "mozilla/RefPtr.h"
#include "nsWeakPtr.h"
#include "nsAutoPtr.h"
#include "nsIWeakReferenceUtils.h" // for the definition of nsWeakPtr
#include "IPeerConnection.h"
#include "sigslot.h"
#include "nricectx.h"
#include "nricemediastream.h"
#include "nsComponentManagerUtils.h"
#include "nsPIDOMWindow.h"
#include "nsIUUIDGenerator.h"
#include "nsIThread.h"

#include "signaling/src/jsep/JsepSession.h"
#include "signaling/src/jsep/JsepSessionImpl.h"
#include "signaling/src/sdp/SdpMediaSection.h"

#include "mozilla/ErrorResult.h"
#include "mozilla/dom/PeerConnectionImplEnumsBinding.h"
#include "PrincipalChangeObserver.h"
#include "StreamTracks.h"

#include "mozilla/TimeStamp.h"
#include "mozilla/net/DataChannel.h"
#include "VideoUtils.h"
#include "VideoSegment.h"
#include "mozilla/dom/RTCStatsReportBinding.h"
#include "nsIPrincipal.h"
#include "mozilla/PeerIdentity.h"

namespace test {
#ifdef USE_FAKE_PCOBSERVER
class AFakePCObserver;
#endif
}

class nsGlobalWindow;
class nsDOMDataChannel;

namespace mozilla {
class DataChannel;
class DtlsIdentity;
class NrIceCtx;
class NrIceMediaStream;
class NrIceStunServer;
class NrIceTurnServer;
class MediaPipeline;

class DOMMediaStream;

namespace dom {
class RTCCertificate;
struct RTCConfiguration;
class RTCDTMFSender;
struct RTCIceServer;
struct RTCOfferOptions;
struct RTCRtpParameters;
class RTCRtpSender;
class MediaStreamTrack;

#ifdef USE_FAKE_PCOBSERVER
typedef test::AFakePCObserver PeerConnectionObserver;
typedef const char *PCObserverString;
#else
class PeerConnectionObserver;
typedef NS_ConvertUTF8toUTF16 PCObserverString;
#endif
}
}

#if defined(__cplusplus) && __cplusplus >= 201103L
typedef struct Timecard Timecard;
#else
#include "timecard.h"
#endif

// To preserve blame, convert nsresult to ErrorResult with wrappers. These macros
// help declare wrappers w/function being wrapped when there are no differences.

#define NS_IMETHODIMP_TO_ERRORRESULT(func, rv, ...) \
NS_IMETHODIMP func(__VA_ARGS__);                    \
void func (__VA_ARGS__, rv)

#define NS_IMETHODIMP_TO_ERRORRESULT_RETREF(resulttype, func, rv, ...) \
NS_IMETHODIMP func(__VA_ARGS__, resulttype **result);                  \
already_AddRefed<resulttype> func (__VA_ARGS__, rv)

struct MediaStreamTable;

namespace mozilla {

using mozilla::dom::PeerConnectionObserver;
using mozilla::dom::RTCConfiguration;
using mozilla::dom::RTCIceServer;
using mozilla::dom::RTCOfferOptions;
using mozilla::DOMMediaStream;
using mozilla::NrIceCtx;
using mozilla::NrIceMediaStream;
using mozilla::DtlsIdentity;
using mozilla::ErrorResult;
using mozilla::NrIceStunServer;
using mozilla::NrIceTurnServer;
using mozilla::PeerIdentity;

class PeerConnectionWrapper;
class PeerConnectionMedia;
class RemoteSourceStreamInfo;

// Uuid Generator
class PCUuidGenerator : public mozilla::JsepUuidGenerator {
 public:
  virtual bool Generate(std::string* idp) override;

 private:
  nsCOMPtr<nsIUUIDGenerator> mGenerator;
};

class PeerConnectionConfiguration
{
public:
  PeerConnectionConfiguration()
  : mBundlePolicy(kBundleBalanced),
    mIceTransportPolicy(NrIceCtx::ICE_POLICY_ALL) {}

  bool addStunServer(const std::string& addr, uint16_t port,
                     const char* transport)
  {
    UniquePtr<NrIceStunServer> server(NrIceStunServer::Create(addr, port, transport));
    if (!server) {
      return false;
    }
    addStunServer(*server);
    return true;
  }
  bool addTurnServer(const std::string& addr, uint16_t port,
                     const std::string& username,
                     const std::string& pwd,
                     const char* transport)
  {
    // TODO(ekr@rtfm.com): Need support for SASLprep for
    // username and password. Bug # ???
    std::vector<unsigned char> password(pwd.begin(), pwd.end());

    UniquePtr<NrIceTurnServer> server(NrIceTurnServer::Create(addr, port, username, password,
							      transport));
    if (!server) {
      return false;
    }
    addTurnServer(*server);
    return true;
  }
  void addStunServer(const NrIceStunServer& server) { mStunServers.push_back (server); }
  void addTurnServer(const NrIceTurnServer& server) { mTurnServers.push_back (server); }
  const std::vector<NrIceStunServer>& getStunServers() const { return mStunServers; }
  const std::vector<NrIceTurnServer>& getTurnServers() const { return mTurnServers; }
  void setBundlePolicy(JsepBundlePolicy policy) { mBundlePolicy = policy;}
  JsepBundlePolicy getBundlePolicy() const { return mBundlePolicy; }
  void setIceTransportPolicy(NrIceCtx::Policy policy) { mIceTransportPolicy = policy;}
  NrIceCtx::Policy getIceTransportPolicy() const { return mIceTransportPolicy; }

  nsresult Init(const RTCConfiguration& aSrc);
  nsresult AddIceServer(const RTCIceServer& aServer);

private:
  std::vector<NrIceStunServer> mStunServers;
  std::vector<NrIceTurnServer> mTurnServers;
  JsepBundlePolicy mBundlePolicy;
  NrIceCtx::Policy mIceTransportPolicy;
};

// Not an inner class so we can forward declare.
class RTCStatsQuery {
  public:
    explicit RTCStatsQuery(bool internalStats);
    ~RTCStatsQuery();

    nsAutoPtr<mozilla::dom::RTCStatsReportInternal> report;
    std::string error;
    // A timestamp to help with telemetry.
    mozilla::TimeStamp iceStartTime;
    // Just for convenience, maybe integrate into the report later
    bool failed;

  private:
    friend class PeerConnectionImpl;
    std::string pcName;
    bool internalStats;
    nsTArray<RefPtr<mozilla::MediaPipeline>> pipelines;
    RefPtr<NrIceCtx> iceCtx;
    bool grabAllLevels;
    DOMHighResTimeStamp now;
};

// Enter an API call and check that the state is OK,
// the PC isn't closed, etc.
#define PC_AUTO_ENTER_API_CALL(assert_ice_ready) \
    do { \
      /* do/while prevents res from conflicting with locals */    \
      nsresult res = CheckApiState(assert_ice_ready);             \
      if (NS_FAILED(res)) return res; \
    } while(0)
#define PC_AUTO_ENTER_API_CALL_VOID_RETURN(assert_ice_ready) \
    do { \
      /* do/while prevents res from conflicting with locals */    \
      nsresult res = CheckApiState(assert_ice_ready);             \
      if (NS_FAILED(res)) return; \
    } while(0)
#define PC_AUTO_ENTER_API_CALL_NO_CHECK() CheckThread()

class PeerConnectionImpl final : public nsISupports,
                                 public mozilla::DataChannelConnection::DataConnectionListener,
                                 public dom::PrincipalChangeObserver<dom::MediaStreamTrack>,
                                 public sigslot::has_slots<>
{
  struct Internal; // Avoid exposing c includes to bindings

public:
  explicit PeerConnectionImpl(const mozilla::dom::GlobalObject* aGlobal = nullptr);

  enum Error {
    kNoError                          = 0,
    kInvalidCandidate                 = 2,
    kInvalidMediastreamTrack          = 3,
    kInvalidState                     = 4,
    kInvalidSessionDescription        = 5,
    kIncompatibleSessionDescription   = 6,
    kIncompatibleMediaStreamTrack     = 8,
    kInternalError                    = 9
  };

  NS_DECL_THREADSAFE_ISUPPORTS

  bool WrapObject(JSContext* aCx, JS::Handle<JSObject*> aGivenProto, JS::MutableHandle<JSObject*> aReflector);

  static already_AddRefed<PeerConnectionImpl>
      Constructor(const mozilla::dom::GlobalObject& aGlobal, ErrorResult& rv);
  static PeerConnectionImpl* CreatePeerConnection();
  already_AddRefed<DOMMediaStream> MakeMediaStream();

  nsresult CreateRemoteSourceStreamInfo(RefPtr<RemoteSourceStreamInfo>* aInfo,
                                        const std::string& aId);

  // DataConnection observers
  void NotifyDataChannel(already_AddRefed<mozilla::DataChannel> aChannel)
    // PeerConnectionImpl only inherits from mozilla::DataChannelConnection
    // inside libxul.
    override
    ;

  // Get the media object
  const RefPtr<PeerConnectionMedia>& media() const {
    PC_AUTO_ENTER_API_CALL_NO_CHECK();
    return mMedia;
  }

  // Configure the ability to use localhost.
  void SetAllowIceLoopback(bool val) { mAllowIceLoopback = val; }
  bool GetAllowIceLoopback() const { return mAllowIceLoopback; }

  // Configure the ability to use IPV6 link-local addresses.
  void SetAllowIceLinkLocal(bool val) { mAllowIceLinkLocal = val; }
  bool GetAllowIceLinkLocal() const { return mAllowIceLinkLocal; }

  // Handle system to allow weak references to be passed through C code
  virtual const std::string& GetHandle();

  // Name suitable for exposing to content
  virtual const std::string& GetName();

  // ICE events
  void IceConnectionStateChange(NrIceCtx* ctx,
                                NrIceCtx::ConnectionState state);
  void IceGatheringStateChange(NrIceCtx* ctx,
                               NrIceCtx::GatheringState state);
  void UpdateDefaultCandidate(const std::string& defaultAddr,
                              uint16_t defaultPort,
                              const std::string& defaultRtcpAddr,
                              uint16_t defaultRtcpPort,
                              uint16_t level);
  void EndOfLocalCandidates(uint16_t level);
  void IceStreamReady(NrIceMediaStream *aStream);

  static void ListenThread(void *aData);
  static void ConnectThread(void *aData);

  // Get the main thread
  nsCOMPtr<nsIThread> GetMainThread() {
    PC_AUTO_ENTER_API_CALL_NO_CHECK();
    return mThread;
  }

  // Get the STS thread
  nsIEventTarget* GetSTSThread() {
    PC_AUTO_ENTER_API_CALL_NO_CHECK();
    return mSTSThread;
  }

  nsPIDOMWindowInner* GetWindow() const {
    PC_AUTO_ENTER_API_CALL_NO_CHECK();
    return mWindow;
  }

  // Initialize PeerConnection from a PeerConnectionConfiguration object
  // (used directly by unit-tests, and indirectly by the JS entry point)
  // This is necessary because RTCConfiguration can't be used by unit-tests
  nsresult Initialize(PeerConnectionObserver& aObserver,
                      nsGlobalWindow* aWindow,
                      const PeerConnectionConfiguration& aConfiguration,
                      nsISupports* aThread);

  // Initialize PeerConnection from an RTCConfiguration object (JS entrypoint)
  void Initialize(PeerConnectionObserver& aObserver,
                  nsGlobalWindow& aWindow,
                  const RTCConfiguration& aConfiguration,
                  nsISupports* aThread,
                  ErrorResult &rv);

  void SetCertificate(mozilla::dom::RTCCertificate& aCertificate);
  const RefPtr<mozilla::dom::RTCCertificate>& Certificate() const;
  // This is a hack to support external linkage.
  RefPtr<DtlsIdentity> Identity() const;

  NS_IMETHODIMP_TO_ERRORRESULT(CreateOffer, ErrorResult &rv,
                               const RTCOfferOptions& aOptions)
  {
    rv = CreateOffer(aOptions);
  }

  NS_IMETHODIMP CreateAnswer();
  void CreateAnswer(ErrorResult &rv)
  {
    rv = CreateAnswer();
  }

  NS_IMETHODIMP CreateOffer(
      const mozilla::JsepOfferOptions& aConstraints);

  NS_IMETHODIMP SetLocalDescription (int32_t aAction, const char* aSDP);

  void SetLocalDescription (int32_t aAction, const nsAString& aSDP, ErrorResult &rv)
  {
    rv = SetLocalDescription(aAction, NS_ConvertUTF16toUTF8(aSDP).get());
  }

  nsresult CreateNewRemoteTracks(RefPtr<PeerConnectionObserver>& aPco);

  void RemoveOldRemoteTracks(RefPtr<PeerConnectionObserver>& aPco);

  NS_IMETHODIMP SetRemoteDescription (int32_t aAction, const char* aSDP);

  void SetRemoteDescription (int32_t aAction, const nsAString& aSDP, ErrorResult &rv)
  {
    rv = SetRemoteDescription(aAction, NS_ConvertUTF16toUTF8(aSDP).get());
  }

  NS_IMETHODIMP_TO_ERRORRESULT(GetStats, ErrorResult &rv,
                               mozilla::dom::MediaStreamTrack *aSelector)
  {
    rv = GetStats(aSelector);
  }

  NS_IMETHODIMP AddIceCandidate(const char* aCandidate, const char* aMid,
                                unsigned short aLevel);

  void AddIceCandidate(const nsAString& aCandidate, const nsAString& aMid,
                       unsigned short aLevel, ErrorResult &rv)
  {
    rv = AddIceCandidate(NS_ConvertUTF16toUTF8(aCandidate).get(),
                         NS_ConvertUTF16toUTF8(aMid).get(), aLevel);
  }

  void UpdateNetworkState(bool online);

  NS_IMETHODIMP CloseStreams();

  void CloseStreams(ErrorResult &rv)
  {
    rv = CloseStreams();
  }

  NS_IMETHODIMP_TO_ERRORRESULT(AddTrack, ErrorResult &rv,
      mozilla::dom::MediaStreamTrack& aTrack,
      const mozilla::dom::Sequence<mozilla::OwningNonNull<DOMMediaStream>>& aStreams)
  {
    rv = AddTrack(aTrack, aStreams);
  }

  NS_IMETHODIMP_TO_ERRORRESULT(RemoveTrack, ErrorResult &rv,
                               mozilla::dom::MediaStreamTrack& aTrack)
  {
    rv = RemoveTrack(aTrack);
  }

  nsresult
  AddTrack(mozilla::dom::MediaStreamTrack& aTrack, DOMMediaStream& aStream);

  NS_IMETHODIMP_TO_ERRORRESULT(InsertDTMF, ErrorResult &rv,
                               dom::RTCRtpSender& sender,
                               const nsAString& tones,
                               uint32_t duration, uint32_t interToneGap) {
    rv = InsertDTMF(sender, tones, duration, interToneGap);
  }

  NS_IMETHODIMP_TO_ERRORRESULT(GetDTMFToneBuffer, ErrorResult &rv,
                               dom::RTCRtpSender& sender,
                               nsAString& outToneBuffer) {
    rv = GetDTMFToneBuffer(sender, outToneBuffer);
  }

  NS_IMETHODIMP_TO_ERRORRESULT(ReplaceTrack, ErrorResult &rv,
                               mozilla::dom::MediaStreamTrack& aThisTrack,
                               mozilla::dom::MediaStreamTrack& aWithTrack)
  {
    rv = ReplaceTrack(aThisTrack, aWithTrack);
  }

  NS_IMETHODIMP_TO_ERRORRESULT(SetParameters, ErrorResult &rv,
                               dom::MediaStreamTrack& aTrack,
                               const dom::RTCRtpParameters& aParameters)
  {
    rv = SetParameters(aTrack, aParameters);
  }

  NS_IMETHODIMP_TO_ERRORRESULT(GetParameters, ErrorResult &rv,
                               dom::MediaStreamTrack& aTrack,
                               dom::RTCRtpParameters& aOutParameters)
  {
    rv = GetParameters(aTrack, aOutParameters);
  }

  nsresult
  SetParameters(dom::MediaStreamTrack& aTrack,
                const std::vector<JsepTrack::JsConstraints>& aConstraints);

  nsresult
  GetParameters(dom::MediaStreamTrack& aTrack,
                std::vector<JsepTrack::JsConstraints>* aOutConstraints);

  // test-only: called from simulcast mochitests.
  NS_IMETHODIMP_TO_ERRORRESULT(AddRIDExtension, ErrorResult &rv,
                               dom::MediaStreamTrack& aRecvTrack,
                               unsigned short aExtensionId)
  {
    rv = AddRIDExtension(aRecvTrack, aExtensionId);
  }

  // test-only: called from simulcast mochitests.
  NS_IMETHODIMP_TO_ERRORRESULT(AddRIDFilter, ErrorResult& rv,
                               dom::MediaStreamTrack& aRecvTrack,
                               const nsAString& aRid)
  {
    rv = AddRIDFilter(aRecvTrack, aRid);
  }

  nsresult GetPeerIdentity(nsAString& peerIdentity)
  {
    if (mPeerIdentity) {
      peerIdentity = mPeerIdentity->ToString();
      return NS_OK;
    }

    peerIdentity.SetIsVoid(true);
    return NS_OK;
  }

  const PeerIdentity* GetPeerIdentity() const { return mPeerIdentity; }
  nsresult SetPeerIdentity(const nsAString& peerIdentity);

  const std::string& GetIdAsAscii() const
  {
    return mName;
  }

  nsresult GetId(nsAString& id)
  {
    id = NS_ConvertASCIItoUTF16(mName.c_str());
    return NS_OK;
  }

  nsresult SetId(const nsAString& id)
  {
    mName = NS_ConvertUTF16toUTF8(id).get();
    return NS_OK;
  }

  // this method checks to see if we've made a promise to protect media.
  bool PrivacyRequested() const { return mPrivacyRequested; }

  NS_IMETHODIMP GetFingerprint(char** fingerprint);
  void GetFingerprint(nsAString& fingerprint)
  {
    char *tmp;
    GetFingerprint(&tmp);
    fingerprint.AssignASCII(tmp);
    delete[] tmp;
  }

  NS_IMETHODIMP GetLocalDescription(nsAString& aSDP);
  NS_IMETHODIMP GetCurrentLocalDescription(nsAString& aSDP);
  NS_IMETHODIMP GetPendingLocalDescription(nsAString& aSDP);

  NS_IMETHODIMP GetRemoteDescription(nsAString& aSDP);
  NS_IMETHODIMP GetCurrentRemoteDescription(nsAString& aSDP);
  NS_IMETHODIMP GetPendingRemoteDescription(nsAString& aSDP);

  NS_IMETHODIMP SignalingState(mozilla::dom::PCImplSignalingState* aState);

  mozilla::dom::PCImplSignalingState SignalingState()
  {
    mozilla::dom::PCImplSignalingState state;
    SignalingState(&state);
    return state;
  }

  NS_IMETHODIMP IceConnectionState(
      mozilla::dom::PCImplIceConnectionState* aState);

  mozilla::dom::PCImplIceConnectionState IceConnectionState()
  {
    mozilla::dom::PCImplIceConnectionState state;
    IceConnectionState(&state);
    return state;
  }

  NS_IMETHODIMP IceGatheringState(
      mozilla::dom::PCImplIceGatheringState* aState);

  mozilla::dom::PCImplIceGatheringState IceGatheringState()
  {
    mozilla::dom::PCImplIceGatheringState state;
    IceGatheringState(&state);
    return state;
  }

  NS_IMETHODIMP Close();

  void Close(ErrorResult &rv)
  {
    rv = Close();
  }

  bool PluginCrash(uint32_t aPluginID,
                   const nsAString& aPluginName);

  void RecordEndOfCallTelemetry() const;

  nsresult InitializeDataChannel();

  NS_IMETHODIMP_TO_ERRORRESULT_RETREF(nsDOMDataChannel,
                                      CreateDataChannel, ErrorResult &rv,
                                      const nsAString& aLabel,
                                      const nsAString& aProtocol,
                                      uint16_t aType,
                                      bool outOfOrderAllowed,
                                      uint16_t aMaxTime,
                                      uint16_t aMaxNum,
                                      bool aExternalNegotiated,
                                      uint16_t aStream);

  NS_IMETHODIMP_TO_ERRORRESULT(GetLocalStreams, ErrorResult &rv,
                               nsTArray<RefPtr<DOMMediaStream > >& result)
  {
    rv = GetLocalStreams(result);
  }

  NS_IMETHODIMP_TO_ERRORRESULT(GetRemoteStreams, ErrorResult &rv,
                               nsTArray<RefPtr<DOMMediaStream > >& result)
  {
    rv = GetRemoteStreams(result);
  }

  // Called whenever something is unrecognized by the parser
  // May be called more than once and does not necessarily mean
  // that parsing was stopped, only that something was unrecognized.
  void OnSdpParseError(const char* errorMessage);

  // Called when OnLocal/RemoteDescriptionSuccess/Error
  // is called to start the list over.
  void ClearSdpParseErrorMessages();

  // Called to retreive the list of parsing errors.
  const std::vector<std::string> &GetSdpParseErrors();

  // Sets the RTC Signaling State
  void SetSignalingState_m(mozilla::dom::PCImplSignalingState aSignalingState,
                           bool rollback = false);

  // Updates the RTC signaling state based on the JsepSession state
  void UpdateSignalingState(bool rollback = false);

  bool IsClosed() const;
  // called when DTLS connects; we only need this once
  nsresult SetDtlsConnected(bool aPrivacyRequested);

  bool HasMedia() const;

  // initialize telemetry for when calls start
  void startCallTelem();

  nsresult BuildStatsQuery_m(
      mozilla::dom::MediaStreamTrack *aSelector,
      RTCStatsQuery *query);

  static nsresult ExecuteStatsQuery_s(RTCStatsQuery *query);

  // for monitoring changes in track ownership
  // PeerConnectionMedia can't do it because it doesn't know about principals
  virtual void PrincipalChanged(dom::MediaStreamTrack* aTrack) override;

  static std::string GetStreamId(const DOMMediaStream& aStream);
  static std::string GetTrackId(const dom::MediaStreamTrack& track);

  void OnMediaError(const std::string& aError);

private:
  virtual ~PeerConnectionImpl();
  PeerConnectionImpl(const PeerConnectionImpl&rhs);
  PeerConnectionImpl& operator=(PeerConnectionImpl);
  nsresult CalculateFingerprint(const std::string& algorithm,
                                std::vector<uint8_t>* fingerprint) const;
  nsresult ConfigureJsepSessionCodecs();

  NS_IMETHODIMP EnsureDataConnection(uint16_t aLocalPort, uint16_t aNumstreams,
                                     uint32_t aMaxMessageSize, bool aMMSSet);

  nsresult CloseInt();
  nsresult CheckApiState(bool assert_ice_ready) const;
  void CheckThread() const {
    MOZ_ASSERT(CheckThreadInt(), "Wrong thread");
  }
  bool CheckThreadInt() const {
    bool on;
    NS_ENSURE_SUCCESS(mThread->IsOnCurrentThread(&on), false);
    NS_ENSURE_TRUE(on, false);
    return true;
  }

<<<<<<< HEAD
=======
  // test-only: called from AddRIDExtension and AddRIDFilter
  // for simulcast mochitests.
  RefPtr<MediaPipeline> GetMediaPipelineForTrack(
      dom::MediaStreamTrack& aRecvTrack);

>>>>>>> a17af05f
  nsresult GetTimeSinceEpoch(DOMHighResTimeStamp *result);

  // Shut down media - called on main thread only
  void ShutdownMedia();

  void CandidateReady(const std::string& candidate, uint16_t level);
  void SendLocalIceCandidateToContent(uint16_t level,
                                      const std::string& mid,
                                      const std::string& candidate);

  nsresult GetDatachannelParameters(
      uint32_t* channels,
      uint16_t* localport,
      uint16_t* remoteport,
<<<<<<< HEAD
=======
      uint32_t* maxmessagesize,
      bool*     mmsset,
>>>>>>> a17af05f
      uint16_t* level) const;

  static void DeferredAddTrackToJsepSession(const std::string& pcHandle,
                                            SdpMediaSection::MediaType type,
                                            const std::string& streamId,
                                            const std::string& trackId);

  nsresult AddTrackToJsepSession(SdpMediaSection::MediaType type,
                                 const std::string& streamId,
                                 const std::string& trackId);

  nsresult SetupIceRestart();
  nsresult RollbackIceRestart();
  void FinalizeIceRestart();

  static void GetStatsForPCObserver_s(
      const std::string& pcHandle,
      nsAutoPtr<RTCStatsQuery> query);

  // Sends an RTCStatsReport to JS. Must run on main thread.
  static void DeliverStatsReportToPCObserver_m(
      const std::string& pcHandle,
      nsresult result,
      nsAutoPtr<RTCStatsQuery> query);

  // When ICE completes, we record a bunch of statistics that outlive the
  // PeerConnection. This is just telemetry right now, but this can also
  // include things like dumping the RLogConnector somewhere, saving away
  // an RTCStatsReport somewhere so it can be inspected after the call is over,
  // or other things.
  void RecordLongtermICEStatistics();

  void OnNegotiationNeeded();
  static void MaybeFireNegotiationNeeded_static(const std::string& pcHandle);
  void MaybeFireNegotiationNeeded();

  // Timecard used to measure processing time. This should be the first class
  // attribute so that we accurately measure the time required to instantiate
  // any other attributes of this class.
  Timecard *mTimeCard;

  mozilla::dom::PCImplSignalingState mSignalingState;

  // ICE State
  mozilla::dom::PCImplIceConnectionState mIceConnectionState;
  mozilla::dom::PCImplIceGatheringState mIceGatheringState;

  // DTLS
  // this is true if we have been connected ever, see SetDtlsConnected
  bool mDtlsConnected;

  nsCOMPtr<nsIThread> mThread;
  // TODO: Remove if we ever properly wire PeerConnection for cycle-collection.
  nsWeakPtr mPCObserver;

  nsCOMPtr<nsPIDOMWindowInner> mWindow;

  // The SDP sent in from JS
  std::string mLocalRequestedSDP;
  std::string mRemoteRequestedSDP;

  // DTLS fingerprint
  std::string mFingerprint;
  std::string mRemoteFingerprint;

  // identity-related fields
  // The entity on the other end of the peer-to-peer connection;
  // void if they are not yet identified, and no identity setting has been set
  RefPtr<PeerIdentity> mPeerIdentity;
  // The certificate we are using.
  RefPtr<mozilla::dom::RTCCertificate> mCertificate;
  // Whether an app should be prevented from accessing media produced by the PC
  // If this is true, then media will not be sent until mPeerIdentity matches
  // local streams PeerIdentity; and remote streams are protected from content
  //
  // This can be false if mPeerIdentity is set, in the case where identity is
  // provided, but the media is not protected from the app on either side
  bool mPrivacyRequested;

  // A handle to refer to this PC with
  std::string mHandle;

  // A name for this PC that we are willing to expose to content.
  std::string mName;

  // The target to run stuff on
  nsCOMPtr<nsIEventTarget> mSTSThread;

  // DataConnection that's used to get all the DataChannels
  RefPtr<mozilla::DataChannelConnection> mDataConnection;

  bool mAllowIceLoopback;
  bool mAllowIceLinkLocal;
  bool mForceIceTcp;
  RefPtr<PeerConnectionMedia> mMedia;

  // The JSEP negotiation session.
  mozilla::UniquePtr<PCUuidGenerator> mUuidGen;
  mozilla::UniquePtr<mozilla::JsepSession> mJsepSession;
  std::string mPreviousIceUfrag; // used during rollback of ice restart
  std::string mPreviousIcePwd; // used during rollback of ice restart

  // Start time of ICE, used for telemetry
  mozilla::TimeStamp mIceStartTime;
  // Start time of call used for Telemetry
  mozilla::TimeStamp mStartTime;

  bool mHaveConfiguredCodecs;

  bool mHaveDataStream;

  unsigned int mAddCandidateErrorCount;

  bool mTrickle;

  bool mNegotiationNeeded;

  bool mPrivateWindow;

  // Whether this PeerConnection is being counted as active by mWindow
  bool mActiveOnWindow;

  // storage for Telemetry data
  uint16_t mMaxReceiving[SdpMediaSection::kMediaTypes];
  uint16_t mMaxSending[SdpMediaSection::kMediaTypes];

  // DTMF
  struct DTMFState {
    PeerConnectionImpl* mPeerConnectionImpl;
    nsCOMPtr<nsITimer> mSendTimer;
    nsString mTrackId;
    nsString mTones;
    size_t mLevel;
    uint32_t mDuration;
    uint32_t mInterToneGap;
  };

  static void
  DTMFSendTimerCallback_m(nsITimer* timer, void*);

  nsTArray<DTMFState> mDTMFStates;

public:
  //these are temporary until the DataChannel Listen/Connect API is removed
  unsigned short listenPort;
  unsigned short connectPort;
  char *connectStr; // XXX ownership/free
};

// This is what is returned when you acquire on a handle
class PeerConnectionWrapper
{
 public:
  explicit PeerConnectionWrapper(const std::string& handle);

  PeerConnectionImpl *impl() { return impl_; }

 private:
  RefPtr<PeerConnectionImpl> impl_;
};

}  // end mozilla namespace

#undef NS_IMETHODIMP_TO_ERRORRESULT
#undef NS_IMETHODIMP_TO_ERRORRESULT_RETREF
#endif  // _PEER_CONNECTION_IMPL_H_<|MERGE_RESOLUTION|>--- conflicted
+++ resolved
@@ -649,14 +649,11 @@
     return true;
   }
 
-<<<<<<< HEAD
-=======
   // test-only: called from AddRIDExtension and AddRIDFilter
   // for simulcast mochitests.
   RefPtr<MediaPipeline> GetMediaPipelineForTrack(
       dom::MediaStreamTrack& aRecvTrack);
 
->>>>>>> a17af05f
   nsresult GetTimeSinceEpoch(DOMHighResTimeStamp *result);
 
   // Shut down media - called on main thread only
@@ -671,11 +668,8 @@
       uint32_t* channels,
       uint16_t* localport,
       uint16_t* remoteport,
-<<<<<<< HEAD
-=======
       uint32_t* maxmessagesize,
       bool*     mmsset,
->>>>>>> a17af05f
       uint16_t* level) const;
 
   static void DeferredAddTrackToJsepSession(const std::string& pcHandle,
