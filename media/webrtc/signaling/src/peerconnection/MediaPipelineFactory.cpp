--- conflicted
+++ resolved
@@ -846,11 +846,7 @@
     }
 
     if (!extmaps.empty()) {
-<<<<<<< HEAD
-      conduit->AddLocalRTPExtensions(false, extmaps);
-=======
       conduit->SetLocalRTPExtensions(false, extmaps);
->>>>>>> a17af05f
     }
     auto error = conduit->ConfigureRecvMediaCodecs(configs.values);
     if (error) {
@@ -878,11 +874,7 @@
     }
 
     if (!extmaps.empty()) {
-<<<<<<< HEAD
-      conduit->AddLocalRTPExtensions(true, extmaps);
-=======
       conduit->SetLocalRTPExtensions(true, extmaps);
->>>>>>> a17af05f
     }
     auto error = conduit->ConfigureSendMediaCodec(configs.values[0]);
     if (error) {
