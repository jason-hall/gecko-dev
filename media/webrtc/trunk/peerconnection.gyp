# Copyright (c) 2012 The WebRTC project authors. All Rights Reserved.
#
# Use of this source code is governed by a BSD-style license
# that can be found in the LICENSE file in the root of the source
# tree. An additional intellectual property rights grant can be found
# in the file PATENTS.  All contributing project authors may
# be found in the AUTHORS file in the root of the source tree.

{
  'includes': [
    'webrtc/build/common.gypi',
    'webrtc/video/webrtc_video.gypi',
  ],
  'variables': {
    'peerconnection_sample': 'third_party/libjingle/source/talk/examples/peerconnection',
  },

  # for mozilla, we want to force stuff to build but we don't want peerconnection_client or server
  # for unknown reasons, 'targets' must be outside of conditions.  And don't try to build a dummy
  # executable...
  'targets': [
  {
    'conditions': [
      ['build_with_mozilla==1', {
        'target_name': 'dummy',
        'type': 'none',
        'dependencies': [
	  'webrtc/webrtc.gyp:webrtc_lib',
          'webrtc/modules/modules.gyp:audio_device',
          'webrtc/modules/modules.gyp:video_capture_module',
          'webrtc/modules/modules.gyp:video_capture_module_internal_impl',
<<<<<<< HEAD
          'webrtc/modules/modules.gyp:video_render',
=======
# TODO: missing?
#          'webrtc/modules/modules.gyp:video_render',
>>>>>>> a17af05f
#          'webrtc/system_wrappers/source/system_wrappers.gyp:system_wrappers',
#      'webrtc/system_wrappers/source/system_wrappers.gyp:metrics_default',
#         'webrtc/video_engine/video_engine.gyp:video_engine_core',
         'webrtc/voice_engine/voice_engine.gyp:voice_engine',
#          '<@(webrtc_video_dependencies)',
        ],
        'conditions': [
          ['OS!="android" and OS!="ios"', {
            'dependencies': [
               'webrtc/modules/modules.gyp:desktop_capture',
            ],
          },
         ]],
      }, ],
    ],
  }, ],
  'conditions': [
    ['build_with_mozilla==0', {
    'targets': [
    {
      'target_name': 'peerconnection_server',
      'type': 'executable',
      'sources': [
        '<(peerconnection_sample)/server/data_socket.cc',
        '<(peerconnection_sample)/server/data_socket.h',
        '<(peerconnection_sample)/server/main.cc',
        '<(peerconnection_sample)/server/peer_channel.cc',
        '<(peerconnection_sample)/server/peer_channel.h',
        '<(peerconnection_sample)/server/utils.cc',
        '<(peerconnection_sample)/server/utils.h',
      ],
      'include_dirs': [
        'third_party/libjingle/source',
      ],
     }, ],
  'conditions': [
    # TODO(wu): Merge the target for different platforms.
    ['OS=="win"', {
      'targets': [
        {
          'target_name': 'peerconnection_client',
          'type': 'executable',
          'sources': [
            '<(peerconnection_sample)/client/conductor.cc',
            '<(peerconnection_sample)/client/conductor.h',
            '<(peerconnection_sample)/client/defaults.cc',
            '<(peerconnection_sample)/client/defaults.h',
            '<(peerconnection_sample)/client/main.cc',
            '<(peerconnection_sample)/client/main_wnd.cc',
            '<(peerconnection_sample)/client/main_wnd.h',
            '<(peerconnection_sample)/client/peer_connection_client.cc',
            '<(peerconnection_sample)/client/peer_connection_client.h',
            'third_party/libjingle/source/talk/base/win32socketinit.cc',
            'third_party/libjingle/source/talk/base/win32socketserver.cc',
          ],
          'msvs_settings': {
            'VCLinkerTool': {
             'SubSystem': '2',  # Windows
            },
          },
          'dependencies': [
            #'third_party/jsoncpp/jsoncpp.gyp:jsoncpp',
            #'third_party/libjingle/libjingle.gyp:libjingle_peerconnection',
          ],
          'include_dirs': [
            'src',
            'webrtc/modules/interface',
            'third_party/libjingle/source',
          ],
        },
      ],  # targets
    }, ],  # OS="win"
    ['OS=="linux"', {
      'targets': [
        {
          'target_name': 'peerconnection_client',
          'type': 'executable',
          'sources': [
            '<(peerconnection_sample)/client/conductor.cc',
            '<(peerconnection_sample)/client/conductor.h',
            '<(peerconnection_sample)/client/defaults.cc',
            '<(peerconnection_sample)/client/defaults.h',
            '<(peerconnection_sample)/client/linux/main.cc',
            '<(peerconnection_sample)/client/linux/main_wnd.cc',
            '<(peerconnection_sample)/client/linux/main_wnd.h',
            '<(peerconnection_sample)/client/peer_connection_client.cc',
            '<(peerconnection_sample)/client/peer_connection_client.h',
          ],
          'dependencies': [
            #'third_party/jsoncpp/jsoncpp.gyp:jsoncpp',
            #'third_party/libjingle/libjingle.gyp:libjingle_peerconnection',
            # TODO(tommi): Switch to this and remove specific gtk dependency
            # sections below for cflags and link_settings.
            # '<(DEPTH)/build/linux/system.gyp:gtk',
          ],
          'include_dirs': [
            'third_party/libjingle/source',
          ],
          'cflags': [
            '<!@(pkg-config --cflags gtk+-2.0)',
          ],
          'link_settings': {
            'ldflags': [
              '<!@(pkg-config --libs-only-L --libs-only-other gtk+-2.0 gthread-2.0)',
            ],
            'libraries': [
              '<!@(pkg-config --libs-only-l gtk+-2.0 gthread-2.0)',
              '-lX11',
              '-lXcomposite',
              '-lXext',
              '-lXrender',
            ],
          },
        },
      ],  # targets
    }, ],  # OS="linux"
    # There's no peerconnection_client implementation for Mac.
    # But add this dummy peerconnection_client target so that the runhooks
    # won't complain.
    ['OS=="mac"', {
      'targets': [
        {
          'target_name': 'peerconnection_client',
          'type': 'none',
        },
      ],
    }, ],
  ],
    }, ],
  ],

}<|MERGE_RESOLUTION|>--- conflicted
+++ resolved
@@ -29,12 +29,8 @@
           'webrtc/modules/modules.gyp:audio_device',
           'webrtc/modules/modules.gyp:video_capture_module',
           'webrtc/modules/modules.gyp:video_capture_module_internal_impl',
-<<<<<<< HEAD
-          'webrtc/modules/modules.gyp:video_render',
-=======
 # TODO: missing?
 #          'webrtc/modules/modules.gyp:video_render',
->>>>>>> a17af05f
 #          'webrtc/system_wrappers/source/system_wrappers.gyp:system_wrappers',
 #      'webrtc/system_wrappers/source/system_wrappers.gyp:metrics_default',
 #         'webrtc/video_engine/video_engine.gyp:video_engine_core',
