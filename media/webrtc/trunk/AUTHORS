﻿# Names should be added to this file like so:
# Name or Organization <email address>

<<<<<<< HEAD
=======
Adam Fedor <adam.fedor@gmail.com>
Alexander Brauckmann <a.brauckmann@gmail.com>
>>>>>>> a17af05f
Andrew MacDonald <andrew@webrtc.org>
Anil Kumar <an1kumar@gmail.com>
Ben Strong <bstrong@gmail.com>
Bob Withers <bwit@pobox.com>
Bridger Maxwell <bridgeyman@gmail.com>
Christophe Dumez <ch.dumez@samsung.com>
Cody Barnes <conceptgenesis@gmail.com>
Colin Plumb
Eric Rescorla, RTFM Inc. <ekr@rtfm.com>
Giji Gangadharan <giji.g@samsung.com>
Graham Yoakum <gyoakum@skobalt.com>
Hugues Ekra <hekra01@gmail.com>
Jake Hilton <jakehilton@gmail.com>
James H. Brown <jbrown@burgoyne.com>
Jiawei Ou <jiawei.ou@gmail.com>
Jie Mao <maojie0924@gmail.com>
Luke Weber <luke.weber@gmail.com>
Manish Jethani <manish.jethani@gmail.com>
Martin Storsjo <martin@martin.st>
Matthias Liebig <matthias.gcode@gmail.com>
Maxim Potapov <vopatop.skam@gmail.com>
Pali Rohar
Paul Kapustin <pkapustin@gmail.com>
Philipp Hancke <philipp.hancke@googlemail.com>
Rafael Lopez Diez <rafalopezdiez@gmail.com>
Ralph Giles <giles@ghostscript.com>
Riku Voipio <riku.voipio@linaro.org>
Robert Nagy <robert.nagy@gmail.com>
Ryan Yoakum <ryoakum@skobalt.com>
Satender Saroha <ssaroha@yahoo.com>
Sarah Thompson <sarah@telergy.com>
Saul Kravitz <Saul.Kravitz@celera.com>
Silviu Caragea <silviu.cpp@gmail.com>
Steve Reid <sreid@sea-to-sky.net>
Vladimir Beloborodov <VladimirTechMan@gmail.com>
Vicken Simonian <vsimon@gmail.com>
Victor Costan <costan@gmail.com>
Alexander Brauckmann <a.brauckmann@gmail.com>

<<<<<<< HEAD
&yet LLC
Agora IO
ARM Holdings
BroadSoft Inc.
Google Inc.
Intel Corporation
MIPS Technologies
Mozilla Foundation
Opera Software ASA
Sinch AB
struktur AG
Telenor Digital AS
Temasys Communications
Vonage Holdings Corp.
=======
&yet LLC <*@andyet.com>
Agora IO <*@agora.io>
ARM Holdings <*@arm.com>
BroadSoft Inc. <*@broadsoft.com>
Google Inc. <*@google.com>
Intel Corporation <*@intel.com>
MIPS Technologies <*@mips.com>
Mozilla Foundation <*@mozilla.com>
Opera Software ASA <*@opera.com>
Sinch AB <*@sinch.com>
struktur AG <*@struktur.de>
Telenor Digital AS <*@telenor.com>
Temasys Communications <*@temasys.io>
The Chromium Authors <*@chromium.org>
The WebRTC Authors <*@webrtc.org>
Vonage Holdings Corp. <*@vonage.com>
>>>>>>> a17af05f
<|MERGE_RESOLUTION|>--- conflicted
+++ resolved
@@ -1,11 +1,8 @@
 ﻿# Names should be added to this file like so:
 # Name or Organization <email address>
 
-<<<<<<< HEAD
-=======
 Adam Fedor <adam.fedor@gmail.com>
 Alexander Brauckmann <a.brauckmann@gmail.com>
->>>>>>> a17af05f
 Andrew MacDonald <andrew@webrtc.org>
 Anil Kumar <an1kumar@gmail.com>
 Ben Strong <bstrong@gmail.com>
@@ -43,24 +40,7 @@
 Vladimir Beloborodov <VladimirTechMan@gmail.com>
 Vicken Simonian <vsimon@gmail.com>
 Victor Costan <costan@gmail.com>
-Alexander Brauckmann <a.brauckmann@gmail.com>
 
-<<<<<<< HEAD
-&yet LLC
-Agora IO
-ARM Holdings
-BroadSoft Inc.
-Google Inc.
-Intel Corporation
-MIPS Technologies
-Mozilla Foundation
-Opera Software ASA
-Sinch AB
-struktur AG
-Telenor Digital AS
-Temasys Communications
-Vonage Holdings Corp.
-=======
 &yet LLC <*@andyet.com>
 Agora IO <*@agora.io>
 ARM Holdings <*@arm.com>
@@ -76,5 +56,4 @@
 Temasys Communications <*@temasys.io>
 The Chromium Authors <*@chromium.org>
 The WebRTC Authors <*@webrtc.org>
-Vonage Holdings Corp. <*@vonage.com>
->>>>>>> a17af05f
+Vonage Holdings Corp. <*@vonage.com>