--- conflicted
+++ resolved
@@ -6,115 +6,19 @@
 # in the file PATENTS.  All contributing project authors may
 # be found in the AUTHORS file in the root of the source tree.
 {
-<<<<<<< HEAD
-  'conditions': [
-    ['include_tests==1', {
-      # note: all will be included even if the conditional is false!
-      'includes': [
-        #'libjingle/xmllite/xmllite_tests.gypi',
-        #'libjingle/xmpp/xmpp_tests.gypi',
-        'p2p/p2p_tests.gypi',
-        'sound/sound_tests.gypi',
-        'webrtc_tests.gypi',
-      ],
-    }],
-    ['enable_protobuf==1', {
-      'targets': [
-        {
-          # This target should only be built if enable_protobuf is defined
-          'target_name': 'rtc_event_log_proto',
-          'type': 'static_library',
-          'sources': ['call/rtc_event_log.proto',],
-          'variables': {
-            'proto_in_dir': 'call',
-            'proto_out_dir': 'webrtc/call',
-          },
-        'includes': ['build/protoc.gypi'],
-        },
-      ],
-    }],
-    ['include_tests==1 and enable_protobuf==1', {
-      'targets': [
-        {
-          'target_name': 'rtc_event_log2rtp_dump',
-          'type': 'executable',
-          'sources': ['call/rtc_event_log2rtp_dump.cc',],
-          'dependencies': [
-            '<(DEPTH)/third_party/gflags/gflags.gyp:gflags',
-            'rtc_event_log',
-            'rtc_event_log_proto',
-            'test/test.gyp:rtp_test_utils'
-          ],
-        },
-      ],
-    }],
-  ],
-=======
->>>>>>> a17af05f
   'includes': [
     'build/common.gypi',
     'audio/webrtc_audio.gypi',
     'call/webrtc_call.gypi',
     'video/webrtc_video.gypi',
   ],
-<<<<<<< HEAD
-  'variables': {
-    'webrtc_all_dependencies': [
-      'base/base.gyp:rtc_base_approved',
-      'sound/sound.gyp:*',
-      'common.gyp:*',
-      'common_audio/common_audio.gyp:*',
-      'common_video/common_video.gyp:*',
-      'modules/modules.gyp:*',
-      'p2p/p2p.gyp:*',
-      'system_wrappers/system_wrappers.gyp:*',
-      'tools/tools.gyp:*',
-      'voice_engine/voice_engine.gyp:*',
-      '<(webrtc_vp8_dir)/vp8.gyp:*',
-      '<(webrtc_vp9_dir)/vp9.gyp:*',
-    ],
-  },
   'targets': [
     {
-      'target_name': 'webrtc_all',
-      'type': 'none',
-      'dependencies': [
-        '<@(webrtc_all_dependencies)',
-        'webrtc_lib',
-      ],
-      'conditions': [
-        ['include_tests==1', {
-          'dependencies': [
-            'common_video/common_video_unittests.gyp:*',
-            'rtc_unittests',
-            'system_wrappers/system_wrappers_tests.gyp:*',
-            'test/metrics.gyp:*',
-            'test/test.gyp:*',
-            'test/webrtc_test_common.gyp:*',
-            'webrtc_tests',
-          ],
-        }],
-      ],
-    },
-    {
-=======
-  'targets': [
-    {
->>>>>>> a17af05f
       'target_name': 'webrtc_lib',
       'type': 'static_library',
       'sources': [
-        'audio_receive_stream.h',
-        'audio_send_stream.h',
-        'audio_state.h',
         'call.h',
         'config.h',
-<<<<<<< HEAD
-        'frame_callback.h',
-        'stream.h',
-        'transport.h',
-=======
->>>>>>> a17af05f
         'video_receive_stream.h',
         'video_send_stream.h',
 
@@ -127,12 +31,8 @@
         '<@(webrtc_audio_dependencies)',
         '<@(webrtc_call_dependencies)',
         '<@(webrtc_video_dependencies)',
-<<<<<<< HEAD
-        'rtc_event_log',
-=======
         'rtc_event_log_impl',
         '<(webrtc_root)/modules/modules.gyp:audio_mixer',
->>>>>>> a17af05f
       ],
       'conditions': [
         # TODO(andresp): Chromium should link directly with this and no if
@@ -145,13 +45,6 @@
       ],
     },
     {
-<<<<<<< HEAD
-      'target_name': 'rtc_event_log',
-      'type': 'static_library',
-      'sources': [
-        'call/rtc_event_log.cc',
-        'call/rtc_event_log.h',
-=======
       'target_name': 'rtc_event_log_api',
       'type': 'static_library',
       'sources': [
@@ -166,17 +59,13 @@
         'logging/rtc_event_log/rtc_event_log.cc',
         'logging/rtc_event_log/rtc_event_log_helper_thread.cc',
         'logging/rtc_event_log/rtc_event_log_helper_thread.h',
->>>>>>> a17af05f
       ],
       'conditions': [
         # If enable_protobuf is defined, we want to compile the protobuf
         # and add rtc_event_log.pb.h and rtc_event_log.pb.cc to the sources.
         ['enable_protobuf==1', {
           'dependencies': [
-<<<<<<< HEAD
-=======
             'rtc_event_log_api',
->>>>>>> a17af05f
             'rtc_event_log_proto',
           ],
           'defines': [
@@ -185,10 +74,6 @@
         }],
       ],
     },
-<<<<<<< HEAD
-
-  ],
-=======
   ],  # targets
   'conditions': [
     ['include_tests==1', {
@@ -241,5 +126,4 @@
       ],
     }],
   ],  # conditions
->>>>>>> a17af05f
 }