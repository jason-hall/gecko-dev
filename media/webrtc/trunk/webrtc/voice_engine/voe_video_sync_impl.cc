--- conflicted
+++ resolved
@@ -10,10 +10,6 @@
 
 #include "webrtc/voice_engine/voe_video_sync_impl.h"
 
-<<<<<<< HEAD
-#include "webrtc/system_wrappers/include/critical_section_wrapper.h"
-=======
->>>>>>> a17af05f
 #include "webrtc/system_wrappers/include/trace.h"
 #include "webrtc/voice_engine/channel.h"
 #include "webrtc/voice_engine/include/voe_errors.h"
@@ -22,28 +18,14 @@
 namespace webrtc {
 
 VoEVideoSync* VoEVideoSync::GetInterface(VoiceEngine* voiceEngine) {
-<<<<<<< HEAD
-#ifndef WEBRTC_VOICE_ENGINE_VIDEO_SYNC_API
-  return NULL;
-#else
-=======
->>>>>>> a17af05f
   if (NULL == voiceEngine) {
     return NULL;
   }
   VoiceEngineImpl* s = static_cast<VoiceEngineImpl*>(voiceEngine);
   s->AddRef();
   return s;
-<<<<<<< HEAD
-#endif
-}
-
-#ifdef WEBRTC_VOICE_ENGINE_VIDEO_SYNC_API
-
-=======
-}
-
->>>>>>> a17af05f
+}
+
 VoEVideoSyncImpl::VoEVideoSyncImpl(voe::SharedData* shared) : _shared(shared) {
   WEBRTC_TRACE(kTraceMemory, kTraceVoice, VoEId(_shared->instance_id(), -1),
                "VoEVideoSyncImpl::VoEVideoSyncImpl() - ctor");
