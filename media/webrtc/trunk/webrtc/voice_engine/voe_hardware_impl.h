/*
 *  Copyright (c) 2012 The WebRTC project authors. All Rights Reserved.
 *
 *  Use of this source code is governed by a BSD-style license
 *  that can be found in the LICENSE file in the root of the source
 *  tree. An additional intellectual property rights grant can be found
 *  in the file PATENTS.  All contributing project authors may
 *  be found in the AUTHORS file in the root of the source tree.
 */

#ifndef WEBRTC_VOICE_ENGINE_VOE_HARDWARE_IMPL_H
#define WEBRTC_VOICE_ENGINE_VOE_HARDWARE_IMPL_H

#include "webrtc/voice_engine/include/voe_hardware.h"

#include "webrtc/voice_engine/shared_data.h"

namespace webrtc {

class VoEHardwareImpl : public VoEHardware {
 public:
  int GetNumOfRecordingDevices(int& devices) override;

  int GetNumOfPlayoutDevices(int& devices) override;

  int GetRecordingDeviceName(int index,
                             char strNameUTF8[128],
                             char strGuidUTF8[128]) override;
 
  int GetRecordingDeviceStatus(bool& isAvailable) override;

  int GetPlayoutDeviceStatus(bool& isAvailable) override;

  int GetPlayoutDeviceName(int index,
                           char strNameUTF8[128],
                           char strGuidUTF8[128]) override;

  int SetRecordingDevice(int index,
                         StereoChannel recordingChannel = kStereoBoth) override;

  int SetPlayoutDevice(int index) override;

  int SetAudioDeviceLayer(AudioLayers audioLayer) override;
 
  int GetCPULoad(int& loadPercent) override;

  int ResetAudioDevice() override;

  int AudioDeviceControl(unsigned int par1,
                         unsigned int par2,
                         unsigned int par3) override;

  int SetLoudspeakerStatus(bool enable) override;

  int GetLoudspeakerStatus(bool& enabled) override;

<<<<<<< HEAD
  bool BuiltInAECIsEnabled() const override;

  int GetAudioDeviceLayer(AudioLayers& audioLayer) override;

  int SetRecordingSampleRate(unsigned int samples_per_sec) override;
  int RecordingSampleRate(unsigned int* samples_per_sec) const override;
  int SetPlayoutSampleRate(unsigned int samples_per_sec) override;
  int PlayoutSampleRate(unsigned int* samples_per_sec) const override;

  bool BuiltInAECIsAvailable() const override;
  int EnableBuiltInAEC(bool enable) override;
  bool BuiltInAGCIsAvailable() const override;
  int EnableBuiltInAGC(bool enable) override;
  bool BuiltInNSIsAvailable() const override;
  int EnableBuiltInNS(bool enable) override;

 protected:
  VoEHardwareImpl(voe::SharedData* shared);
  ~VoEHardwareImpl() override;

=======
  int GetAudioDeviceLayer(AudioLayers& audioLayer) override;

  int SetRecordingSampleRate(unsigned int samples_per_sec) override;
  int RecordingSampleRate(unsigned int* samples_per_sec) const override;
  int SetPlayoutSampleRate(unsigned int samples_per_sec) override;
  int PlayoutSampleRate(unsigned int* samples_per_sec) const override;

  bool BuiltInAECIsAvailable() const override;
  int EnableBuiltInAEC(bool enable) override;
  bool BuiltInAGCIsAvailable() const override;
  int EnableBuiltInAGC(bool enable) override;
  bool BuiltInNSIsAvailable() const override;
  int EnableBuiltInNS(bool enable) override;

 protected:
  VoEHardwareImpl(voe::SharedData* shared);
  ~VoEHardwareImpl() override;

>>>>>>> a17af05f
 private:
  voe::SharedData* _shared;
};

}  // namespace webrtc

#endif  // WEBRTC_VOICE_ENGINE_VOE_HARDWARE_IMPL_H<|MERGE_RESOLUTION|>--- conflicted
+++ resolved
@@ -54,9 +54,6 @@
 
   int GetLoudspeakerStatus(bool& enabled) override;
 
-<<<<<<< HEAD
-  bool BuiltInAECIsEnabled() const override;
-
   int GetAudioDeviceLayer(AudioLayers& audioLayer) override;
 
   int SetRecordingSampleRate(unsigned int samples_per_sec) override;
@@ -75,26 +72,6 @@
   VoEHardwareImpl(voe::SharedData* shared);
   ~VoEHardwareImpl() override;
 
-=======
-  int GetAudioDeviceLayer(AudioLayers& audioLayer) override;
-
-  int SetRecordingSampleRate(unsigned int samples_per_sec) override;
-  int RecordingSampleRate(unsigned int* samples_per_sec) const override;
-  int SetPlayoutSampleRate(unsigned int samples_per_sec) override;
-  int PlayoutSampleRate(unsigned int* samples_per_sec) const override;
-
-  bool BuiltInAECIsAvailable() const override;
-  int EnableBuiltInAEC(bool enable) override;
-  bool BuiltInAGCIsAvailable() const override;
-  int EnableBuiltInAGC(bool enable) override;
-  bool BuiltInNSIsAvailable() const override;
-  int EnableBuiltInNS(bool enable) override;
-
- protected:
-  VoEHardwareImpl(voe::SharedData* shared);
-  ~VoEHardwareImpl() override;
-
->>>>>>> a17af05f
  private:
   voe::SharedData* _shared;
 };
