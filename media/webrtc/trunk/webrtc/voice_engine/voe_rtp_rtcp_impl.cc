--- conflicted
+++ resolved
@@ -8,10 +8,6 @@
  *  be found in the AUTHORS file in the root of the source tree.
  */
 
-<<<<<<< HEAD
-#include "webrtc/system_wrappers/include/critical_section_wrapper.h"
-=======
->>>>>>> a17af05f
 #include "webrtc/system_wrappers/include/file_wrapper.h"
 #include "webrtc/system_wrappers/include/trace.h"
 #include "webrtc/voice_engine/include/voe_errors.h"
@@ -24,28 +20,14 @@
 namespace webrtc {
 
 VoERTP_RTCP* VoERTP_RTCP::GetInterface(VoiceEngine* voiceEngine) {
-<<<<<<< HEAD
-#ifndef WEBRTC_VOICE_ENGINE_RTP_RTCP_API
-  return NULL;
-#else
-=======
->>>>>>> a17af05f
   if (NULL == voiceEngine) {
     return NULL;
   }
   VoiceEngineImpl* s = static_cast<VoiceEngineImpl*>(voiceEngine);
   s->AddRef();
   return s;
-<<<<<<< HEAD
-#endif
-}
-
-#ifdef WEBRTC_VOICE_ENGINE_RTP_RTCP_API
-
-=======
-}
-
->>>>>>> a17af05f
+}
+
 VoERTP_RTCPImpl::VoERTP_RTCPImpl(voe::SharedData* shared) : _shared(shared) {
   WEBRTC_TRACE(kTraceMemory, kTraceVoice, VoEId(_shared->instance_id(), -1),
                "VoERTP_RTCPImpl::VoERTP_RTCPImpl() - ctor");
@@ -153,11 +135,7 @@
     // the range 1-14 inclusive.
     _shared->SetLastError(
         VE_INVALID_ARGUMENT, kTraceError,
-<<<<<<< HEAD
-        "SetReceiveAbsoluteSenderTimeStatus() invalid id parameter");
-=======
         "SetReceiveAudioLevelIndicationStatus() invalid id parameter");
->>>>>>> a17af05f
     return -1;
   }
   // Set state and id for the specified channel.
@@ -179,15 +157,6 @@
     _shared->SetLastError(VE_NOT_INITED, kTraceError);
     return -1;
   }
-<<<<<<< HEAD
-  if (enable && (id < kVoiceEngineMinRtpExtensionId ||
-                 id > kVoiceEngineMaxRtpExtensionId)) {
-    // [RFC5285] The 4-bit id is the local identifier of this element in
-    // the range 1-14 inclusive.
-    _shared->SetLastError(
-        VE_INVALID_ARGUMENT, kTraceError,
-        "SetSendAbsoluteSenderTimeStatus() invalid id parameter");
-=======
   voe::ChannelOwner ch = _shared->channel_manager().GetChannel(channel);
   voe::Channel* channelPtr = ch.channel();
   if (channelPtr == NULL) {
@@ -202,124 +171,35 @@
 int VoERTP_RTCPImpl::GetRTCPStatus(int channel, bool& enabled) {
   if (!_shared->statistics().Initialized()) {
     _shared->SetLastError(VE_NOT_INITED, kTraceError);
->>>>>>> a17af05f
-    return -1;
-  }
-  voe::ChannelOwner ch = _shared->channel_manager().GetChannel(channel);
-  voe::Channel* channelPtr = ch.channel();
-  if (channelPtr == NULL) {
-<<<<<<< HEAD
-    _shared->SetLastError(
-        VE_CHANNEL_NOT_VALID, kTraceError,
-        "SetSendAbsoluteSenderTimeStatus() failed to locate channel");
-=======
+    return -1;
+  }
+  voe::ChannelOwner ch = _shared->channel_manager().GetChannel(channel);
+  voe::Channel* channelPtr = ch.channel();
+  if (channelPtr == NULL) {
     _shared->SetLastError(VE_CHANNEL_NOT_VALID, kTraceError,
                           "GetRTCPStatus() failed to locate channel");
->>>>>>> a17af05f
     return -1;
   }
   return channelPtr->GetRTCPStatus(enabled);
 }
 
-<<<<<<< HEAD
-int VoERTP_RTCPImpl::SetReceiveAbsoluteSenderTimeStatus(int channel,
-                                                        bool enable,
-                                                        unsigned char id) {
-  WEBRTC_TRACE(
-      kTraceApiCall, kTraceVoice, VoEId(_shared->instance_id(), -1),
-      "SetReceiveAbsoluteSenderTimeStatus(channel=%d, enable=%d, id=%u)",
-      channel, enable, id);
-=======
 int VoERTP_RTCPImpl::SetRTCP_CNAME(int channel, const char cName[256]) {
   WEBRTC_TRACE(kTraceApiCall, kTraceVoice, VoEId(_shared->instance_id(), -1),
                "SetRTCP_CNAME(channel=%d, cName=%s)", channel, cName);
->>>>>>> a17af05f
-  if (!_shared->statistics().Initialized()) {
-    _shared->SetLastError(VE_NOT_INITED, kTraceError);
-    return -1;
-  }
-<<<<<<< HEAD
-  if (enable && (id < kVoiceEngineMinRtpExtensionId ||
-                 id > kVoiceEngineMaxRtpExtensionId)) {
-    // [RFC5285] The 4-bit id is the local identifier of this element in
-    // the range 1-14 inclusive.
-    _shared->SetLastError(
-        VE_INVALID_ARGUMENT, kTraceError,
-        "SetReceiveAbsoluteSenderTimeStatus() invalid id parameter");
-    return -1;
-  }
-  // Set state and id for the specified channel.
-  voe::ChannelOwner ch = _shared->channel_manager().GetChannel(channel);
-  voe::Channel* channelPtr = ch.channel();
-  if (channelPtr == NULL) {
-    _shared->SetLastError(
-        VE_CHANNEL_NOT_VALID, kTraceError,
-        "SetReceiveAbsoluteSenderTimeStatus() failed to locate channel");
-=======
+  if (!_shared->statistics().Initialized()) {
+    _shared->SetLastError(VE_NOT_INITED, kTraceError);
+    return -1;
+  }
   voe::ChannelOwner ch = _shared->channel_manager().GetChannel(channel);
   voe::Channel* channelPtr = ch.channel();
   if (channelPtr == NULL) {
     _shared->SetLastError(VE_CHANNEL_NOT_VALID, kTraceError,
                           "SetRTCP_CNAME() failed to locate channel");
->>>>>>> a17af05f
     return -1;
   }
   return channelPtr->SetRTCP_CNAME(cName);
 }
 
-<<<<<<< HEAD
-int VoERTP_RTCPImpl::SetRTCPStatus(int channel, bool enable) {
-  WEBRTC_TRACE(kTraceApiCall, kTraceVoice, VoEId(_shared->instance_id(), -1),
-               "SetRTCPStatus(channel=%d, enable=%d)", channel, enable);
-  if (!_shared->statistics().Initialized()) {
-    _shared->SetLastError(VE_NOT_INITED, kTraceError);
-    return -1;
-  }
-  voe::ChannelOwner ch = _shared->channel_manager().GetChannel(channel);
-  voe::Channel* channelPtr = ch.channel();
-  if (channelPtr == NULL) {
-    _shared->SetLastError(VE_CHANNEL_NOT_VALID, kTraceError,
-                          "SetRTCPStatus() failed to locate channel");
-    return -1;
-  }
-  channelPtr->SetRTCPStatus(enable);
-  return 0;
-}
-
-int VoERTP_RTCPImpl::GetRTCPStatus(int channel, bool& enabled) {
-  if (!_shared->statistics().Initialized()) {
-    _shared->SetLastError(VE_NOT_INITED, kTraceError);
-    return -1;
-  }
-  voe::ChannelOwner ch = _shared->channel_manager().GetChannel(channel);
-  voe::Channel* channelPtr = ch.channel();
-  if (channelPtr == NULL) {
-    _shared->SetLastError(VE_CHANNEL_NOT_VALID, kTraceError,
-                          "GetRTCPStatus() failed to locate channel");
-    return -1;
-  }
-  return channelPtr->GetRTCPStatus(enabled);
-}
-
-int VoERTP_RTCPImpl::SetRTCP_CNAME(int channel, const char cName[256]) {
-  WEBRTC_TRACE(kTraceApiCall, kTraceVoice, VoEId(_shared->instance_id(), -1),
-               "SetRTCP_CNAME(channel=%d, cName=%s)", channel, cName);
-  if (!_shared->statistics().Initialized()) {
-    _shared->SetLastError(VE_NOT_INITED, kTraceError);
-    return -1;
-  }
-  voe::ChannelOwner ch = _shared->channel_manager().GetChannel(channel);
-  voe::Channel* channelPtr = ch.channel();
-  if (channelPtr == NULL) {
-    _shared->SetLastError(VE_CHANNEL_NOT_VALID, kTraceError,
-                          "SetRTCP_CNAME() failed to locate channel");
-    return -1;
-  }
-  return channelPtr->SetRTCP_CNAME(cName);
-}
-
-=======
->>>>>>> a17af05f
 int VoERTP_RTCPImpl::GetRemoteRTCP_CNAME(int channel, char cName[256]) {
   if (!_shared->statistics().Initialized()) {
     _shared->SetLastError(VE_NOT_INITED, kTraceError);
@@ -333,43 +213,6 @@
     return -1;
   }
   return channelPtr->GetRemoteRTCP_CNAME(cName);
-<<<<<<< HEAD
-}
-
-int VoERTP_RTCPImpl::GetRemoteRTCPReceiverInfo(
-    int channel,
-    uint32_t& NTPHigh, // when last RR received
-    uint32_t& NTPLow,  // when last RR received
-    uint32_t& receivedPacketCount, // derived from RR + cached info
-    uint64_t& receivedOctetCount,  // derived from RR + cached info
-    uint32_t& jitter,          // from report block 1 in RR
-    uint16_t& fractionLost,    // from report block 1 in RR
-    uint32_t& cumulativeLost,  // from report block 1 in RR
-    int32_t& rttMs)
-{
-  WEBRTC_TRACE(kTraceApiCall, kTraceVoice, VoEId(_shared->instance_id(), -1),
-               "GetRemoteRTCPReceiverInfo(channel=%d,...)", channel);
-  if (!_shared->statistics().Initialized()) {
-    _shared->SetLastError(VE_NOT_INITED, kTraceError);
-    return -1;
-  }
-  voe::ChannelOwner ch = _shared->channel_manager().GetChannel(channel);
-  voe::Channel* channelPtr = ch.channel();
-  if (channelPtr == NULL) {
-    _shared->SetLastError(VE_CHANNEL_NOT_VALID, kTraceError,
-                          "GetRemoteRTCPReceiverInfo() failed to locate channel");
-    return -1;
-  }
-  return channelPtr->GetRemoteRTCPReceiverInfo(NTPHigh,
-                                               NTPLow,
-                                               receivedPacketCount,
-                                               receivedOctetCount,
-                                               jitter,
-                                               fractionLost,
-                                               cumulativeLost,
-                                               rttMs);
-=======
->>>>>>> a17af05f
 }
 
 int VoERTP_RTCPImpl::GetRTPStatistics(int channel,
@@ -443,58 +286,6 @@
   return channel_ptr->GetRemoteRTCPReportBlocks(report_blocks);
 }
 
-<<<<<<< HEAD
-int VoERTP_RTCPImpl::SetREDStatus(int channel,
-                                  bool enable,
-                                  int redPayloadtype) {
-  WEBRTC_TRACE(kTraceApiCall, kTraceVoice, VoEId(_shared->instance_id(), -1),
-               "SetREDStatus(channel=%d, enable=%d, redPayloadtype=%d)",
-               channel, enable, redPayloadtype);
-#ifdef WEBRTC_CODEC_RED
-  if (!_shared->statistics().Initialized()) {
-    _shared->SetLastError(VE_NOT_INITED, kTraceError);
-    return -1;
-  }
-  voe::ChannelOwner ch = _shared->channel_manager().GetChannel(channel);
-  voe::Channel* channelPtr = ch.channel();
-  if (channelPtr == NULL) {
-    _shared->SetLastError(VE_CHANNEL_NOT_VALID, kTraceError,
-                          "SetREDStatus() failed to locate channel");
-    return -1;
-  }
-  return channelPtr->SetREDStatus(enable, redPayloadtype);
-#else
-  _shared->SetLastError(VE_FUNC_NOT_SUPPORTED, kTraceError,
-                        "SetREDStatus() RED is not supported");
-  return -1;
-#endif
-}
-
-int VoERTP_RTCPImpl::GetREDStatus(int channel,
-                                  bool& enabled,
-                                  int& redPayloadtype) {
-#ifdef WEBRTC_CODEC_RED
-  if (!_shared->statistics().Initialized()) {
-    _shared->SetLastError(VE_NOT_INITED, kTraceError);
-    return -1;
-  }
-  voe::ChannelOwner ch = _shared->channel_manager().GetChannel(channel);
-  voe::Channel* channelPtr = ch.channel();
-  if (channelPtr == NULL) {
-    _shared->SetLastError(VE_CHANNEL_NOT_VALID, kTraceError,
-                          "GetREDStatus() failed to locate channel");
-    return -1;
-  }
-  return channelPtr->GetREDStatus(enabled, redPayloadtype);
-#else
-  _shared->SetLastError(VE_FUNC_NOT_SUPPORTED, kTraceError,
-                        "GetREDStatus() RED is not supported");
-  return -1;
-#endif
-}
-
-=======
->>>>>>> a17af05f
 int VoERTP_RTCPImpl::SetNACKStatus(int channel, bool enable, int maxNoPackets) {
   WEBRTC_TRACE(kTraceApiCall, kTraceVoice, VoEId(_shared->instance_id(), -1),
                "SetNACKStatus(channel=%d, enable=%d, maxNoPackets=%d)", channel,
