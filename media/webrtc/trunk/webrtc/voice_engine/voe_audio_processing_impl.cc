/*
 *  Copyright (c) 2012 The WebRTC project authors. All Rights Reserved.
 *
 *  Use of this source code is governed by a BSD-style license
 *  that can be found in the LICENSE file in the root of the source
 *  tree. An additional intellectual property rights grant can be found
 *  in the file PATENTS.  All contributing project authors may
 *  be found in the AUTHORS file in the root of the source tree.
 */

#include "webrtc/voice_engine/voe_audio_processing_impl.h"

#include "webrtc/base/logging.h"
#include "webrtc/modules/audio_processing/include/audio_processing.h"
<<<<<<< HEAD
#include "webrtc/system_wrappers/include/critical_section_wrapper.h"
=======
>>>>>>> a17af05f
#include "webrtc/system_wrappers/include/trace.h"
#include "webrtc/voice_engine/channel.h"
#include "webrtc/voice_engine/include/voe_errors.h"
#include "webrtc/voice_engine/transmit_mixer.h"
#include "webrtc/voice_engine/voice_engine_impl.h"

// TODO(andrew): move to a common place.
#define WEBRTC_VOICE_INIT_CHECK()                        \
  do {                                                   \
    if (!_shared->statistics().Initialized()) {          \
      _shared->SetLastError(VE_NOT_INITED, kTraceError); \
      return -1;                                         \
    }                                                    \
  } while (0)

#define WEBRTC_VOICE_INIT_CHECK_BOOL()                   \
  do {                                                   \
    if (!_shared->statistics().Initialized()) {          \
      _shared->SetLastError(VE_NOT_INITED, kTraceError); \
      return false;                                      \
    }                                                    \
  } while (0)

namespace webrtc {

#if defined(WEBRTC_ANDROID) || defined(WEBRTC_IOS)
static const EcModes kDefaultEcMode = kEcAecm;
#else
static const EcModes kDefaultEcMode = kEcAec;
#endif

VoEAudioProcessing* VoEAudioProcessing::GetInterface(VoiceEngine* voiceEngine) {
  if (NULL == voiceEngine) {
    return NULL;
  }
  VoiceEngineImpl* s = static_cast<VoiceEngineImpl*>(voiceEngine);
  s->AddRef();
  return s;
}

VoEAudioProcessingImpl::VoEAudioProcessingImpl(voe::SharedData* shared)
    : _isAecMode(kDefaultEcMode == kEcAec), _shared(shared) {
  WEBRTC_TRACE(kTraceMemory, kTraceVoice, VoEId(_shared->instance_id(), -1),
               "VoEAudioProcessingImpl::VoEAudioProcessingImpl() - ctor");
}

VoEAudioProcessingImpl::~VoEAudioProcessingImpl() {
  WEBRTC_TRACE(kTraceMemory, kTraceVoice, VoEId(_shared->instance_id(), -1),
               "VoEAudioProcessingImpl::~VoEAudioProcessingImpl() - dtor");
}

int VoEAudioProcessingImpl::SetNsStatus(bool enable, NsModes mode) {
  WEBRTC_TRACE(kTraceApiCall, kTraceVoice, VoEId(_shared->instance_id(), -1),
               "SetNsStatus(enable=%d, mode=%d)", enable, mode);
  if (!_shared->statistics().Initialized()) {
    _shared->SetLastError(VE_NOT_INITED, kTraceError);
    return -1;
  }

  NoiseSuppression::Level nsLevel = kDefaultNsMode;
  switch (mode) {
    case kNsDefault:
      nsLevel = kDefaultNsMode;
      break;
    case kNsUnchanged:
      nsLevel = _shared->audio_processing()->noise_suppression()->level();
      break;
    case kNsConference:
      nsLevel = NoiseSuppression::kHigh;
      break;
    case kNsLowSuppression:
      nsLevel = NoiseSuppression::kLow;
      break;
    case kNsModerateSuppression:
      nsLevel = NoiseSuppression::kModerate;
      break;
    case kNsHighSuppression:
      nsLevel = NoiseSuppression::kHigh;
      break;
    case kNsVeryHighSuppression:
      nsLevel = NoiseSuppression::kVeryHigh;
      break;
  }

  if (_shared->audio_processing()->noise_suppression()->set_level(nsLevel) !=
      0) {
    _shared->SetLastError(VE_APM_ERROR, kTraceError,
                          "SetNsStatus() failed to set Ns mode");
    return -1;
  }
  if (_shared->audio_processing()->noise_suppression()->Enable(enable) != 0) {
    _shared->SetLastError(VE_APM_ERROR, kTraceError,
                          "SetNsStatus() failed to set Ns state");
    return -1;
  }

  return 0;
<<<<<<< HEAD
#else
  _shared->SetLastError(VE_FUNC_NOT_SUPPORTED, kTraceError,
                        "SetNsStatus() Ns is not supported");
  return -1;
#endif
}

int VoEAudioProcessingImpl::GetNsStatus(bool& enabled, NsModes& mode) {
#ifdef WEBRTC_VOICE_ENGINE_NR
=======
}

int VoEAudioProcessingImpl::GetNsStatus(bool& enabled, NsModes& mode) {
>>>>>>> a17af05f
  if (!_shared->statistics().Initialized()) {
    _shared->SetLastError(VE_NOT_INITED, kTraceError);
    return -1;
  }

  enabled = _shared->audio_processing()->noise_suppression()->is_enabled();
  NoiseSuppression::Level nsLevel =
      _shared->audio_processing()->noise_suppression()->level();

  switch (nsLevel) {
    case NoiseSuppression::kLow:
      mode = kNsLowSuppression;
      break;
    case NoiseSuppression::kModerate:
      mode = kNsModerateSuppression;
      break;
    case NoiseSuppression::kHigh:
      mode = kNsHighSuppression;
      break;
    case NoiseSuppression::kVeryHigh:
      mode = kNsVeryHighSuppression;
      break;
  }
  return 0;
<<<<<<< HEAD
#else
  _shared->SetLastError(VE_FUNC_NOT_SUPPORTED, kTraceError,
                        "GetNsStatus() Ns is not supported");
  return -1;
#endif
=======
>>>>>>> a17af05f
}

int VoEAudioProcessingImpl::SetAgcStatus(bool enable, AgcModes mode) {
  WEBRTC_TRACE(kTraceApiCall, kTraceVoice, VoEId(_shared->instance_id(), -1),
               "SetAgcStatus(enable=%d, mode=%d)", enable, mode);
  if (!_shared->statistics().Initialized()) {
    _shared->SetLastError(VE_NOT_INITED, kTraceError);
    return -1;
  }

#if defined(WEBRTC_IOS) || defined(ATA) || defined(WEBRTC_ANDROID)
  if (mode == kAgcAdaptiveAnalog) {
    _shared->SetLastError(VE_INVALID_ARGUMENT, kTraceError,
                          "SetAgcStatus() invalid Agc mode for mobile device");
    return -1;
  }
#endif

  GainControl::Mode agcMode = kDefaultAgcMode;
  switch (mode) {
    case kAgcDefault:
      agcMode = kDefaultAgcMode;
      break;
    case kAgcUnchanged:
      agcMode = _shared->audio_processing()->gain_control()->mode();
      break;
    case kAgcFixedDigital:
      agcMode = GainControl::kFixedDigital;
      break;
    case kAgcAdaptiveAnalog:
      agcMode = GainControl::kAdaptiveAnalog;
      break;
    case kAgcAdaptiveDigital:
      agcMode = GainControl::kAdaptiveDigital;
      break;
  }

  if (_shared->audio_processing()->gain_control()->set_mode(agcMode) != 0) {
    _shared->SetLastError(VE_APM_ERROR, kTraceError,
                          "SetAgcStatus() failed to set Agc mode");
    return -1;
  }
  if (_shared->audio_processing()->gain_control()->Enable(enable) != 0) {
    _shared->SetLastError(VE_APM_ERROR, kTraceError,
                          "SetAgcStatus() failed to set Agc state");
    return -1;
  }

  if (agcMode != GainControl::kFixedDigital) {
    // Set Agc state in the ADM when adaptive Agc mode has been selected.
    // Note that we also enable the ADM Agc when Adaptive Digital mode is
    // used since we want to be able to provide the APM with updated mic
    // levels when the user modifies the mic level manually.
    if (_shared->audio_device()->SetAGC(enable) != 0) {
      _shared->SetLastError(VE_AUDIO_DEVICE_MODULE_ERROR, kTraceWarning,
                            "SetAgcStatus() failed to set Agc mode");
    }
  }

  return 0;
<<<<<<< HEAD
#else
  _shared->SetLastError(VE_FUNC_NOT_SUPPORTED, kTraceError,
                        "SetAgcStatus() Agc is not supported");
  return -1;
#endif
}

int VoEAudioProcessingImpl::GetAgcStatus(bool& enabled, AgcModes& mode) {
#ifdef WEBRTC_VOICE_ENGINE_AGC
=======
}

int VoEAudioProcessingImpl::GetAgcStatus(bool& enabled, AgcModes& mode) {
>>>>>>> a17af05f
  if (!_shared->statistics().Initialized()) {
    _shared->SetLastError(VE_NOT_INITED, kTraceError);
    return -1;
  }

  enabled = _shared->audio_processing()->gain_control()->is_enabled();
  GainControl::Mode agcMode =
      _shared->audio_processing()->gain_control()->mode();

  switch (agcMode) {
    case GainControl::kFixedDigital:
      mode = kAgcFixedDigital;
      break;
    case GainControl::kAdaptiveAnalog:
      mode = kAgcAdaptiveAnalog;
      break;
    case GainControl::kAdaptiveDigital:
      mode = kAgcAdaptiveDigital;
      break;
  }

  return 0;
<<<<<<< HEAD
#else
  _shared->SetLastError(VE_FUNC_NOT_SUPPORTED, kTraceError,
                        "GetAgcStatus() Agc is not supported");
  return -1;
#endif
=======
>>>>>>> a17af05f
}

int VoEAudioProcessingImpl::SetAgcConfig(AgcConfig config) {
  WEBRTC_TRACE(kTraceApiCall, kTraceVoice, VoEId(_shared->instance_id(), -1),
               "SetAgcConfig()");
  if (!_shared->statistics().Initialized()) {
    _shared->SetLastError(VE_NOT_INITED, kTraceError);
    return -1;
  }

  if (_shared->audio_processing()->gain_control()->set_target_level_dbfs(
          config.targetLeveldBOv) != 0) {
    _shared->SetLastError(VE_APM_ERROR, kTraceError,
                          "SetAgcConfig() failed to set target peak |level|"
                          " (or envelope) of the Agc");
    return -1;
  }
  if (_shared->audio_processing()->gain_control()->set_compression_gain_db(
          config.digitalCompressionGaindB) != 0) {
    _shared->SetLastError(VE_APM_ERROR, kTraceError,
                          "SetAgcConfig() failed to set the range in |gain| "
                          "the digital compression stage may apply");
    return -1;
  }
  if (_shared->audio_processing()->gain_control()->enable_limiter(
          config.limiterEnable) != 0) {
    _shared->SetLastError(
        VE_APM_ERROR, kTraceError,
        "SetAgcConfig() failed to set hard limiter to the signal");
    return -1;
  }

  return 0;
<<<<<<< HEAD
#else
  _shared->SetLastError(VE_FUNC_NOT_SUPPORTED, kTraceError,
                        "SetAgcConfig() EC is not supported");
  return -1;
#endif
}

int VoEAudioProcessingImpl::GetAgcConfig(AgcConfig& config) {
#ifdef WEBRTC_VOICE_ENGINE_AGC
=======
}

int VoEAudioProcessingImpl::GetAgcConfig(AgcConfig& config) {
>>>>>>> a17af05f
  if (!_shared->statistics().Initialized()) {
    _shared->SetLastError(VE_NOT_INITED, kTraceError);
    return -1;
  }

  config.targetLeveldBOv =
      _shared->audio_processing()->gain_control()->target_level_dbfs();
  config.digitalCompressionGaindB =
      _shared->audio_processing()->gain_control()->compression_gain_db();
  config.limiterEnable =
      _shared->audio_processing()->gain_control()->is_limiter_enabled();

  return 0;
<<<<<<< HEAD
#else
  _shared->SetLastError(VE_FUNC_NOT_SUPPORTED, kTraceError,
                        "GetAgcConfig() EC is not supported");
  return -1;
#endif
}

int VoEAudioProcessingImpl::SetRxNsStatus(int channel,
                                          bool enable,
                                          NsModes mode) {
#ifdef WEBRTC_VOICE_ENGINE_NR
  if (!_shared->statistics().Initialized()) {
    _shared->SetLastError(VE_NOT_INITED, kTraceError);
    return -1;
  }

  voe::ChannelOwner ch = _shared->channel_manager().GetChannel(channel);
  voe::Channel* channelPtr = ch.channel();
  if (channelPtr == NULL) {
    _shared->SetLastError(VE_CHANNEL_NOT_VALID, kTraceError,
                          "SetRxNsStatus() failed to locate channel");
    return -1;
  }
  return channelPtr->SetRxNsStatus(enable, mode);
#else
  _shared->SetLastError(VE_FUNC_NOT_SUPPORTED, kTraceError,
                        "SetRxNsStatus() NS is not supported");
  return -1;
#endif
}

int VoEAudioProcessingImpl::GetRxNsStatus(int channel,
                                          bool& enabled,
                                          NsModes& mode) {
#ifdef WEBRTC_VOICE_ENGINE_NR
  if (!_shared->statistics().Initialized()) {
    _shared->SetLastError(VE_NOT_INITED, kTraceError);
    return -1;
  }

  voe::ChannelOwner ch = _shared->channel_manager().GetChannel(channel);
  voe::Channel* channelPtr = ch.channel();
  if (channelPtr == NULL) {
    _shared->SetLastError(VE_CHANNEL_NOT_VALID, kTraceError,
                          "GetRxNsStatus() failed to locate channel");
    return -1;
  }
  return channelPtr->GetRxNsStatus(enabled, mode);
#else
  _shared->SetLastError(VE_FUNC_NOT_SUPPORTED, kTraceError,
                        "GetRxNsStatus() NS is not supported");
  return -1;
#endif
}

int VoEAudioProcessingImpl::SetRxAgcStatus(int channel,
                                           bool enable,
                                           AgcModes mode) {
  WEBRTC_TRACE(kTraceApiCall, kTraceVoice, VoEId(_shared->instance_id(), -1),
               "SetRxAgcStatus(channel=%d, enable=%d, mode=%d)", channel,
               (int)enable, (int)mode);
#ifdef WEBRTC_VOICE_ENGINE_AGC
  if (!_shared->statistics().Initialized()) {
    _shared->SetLastError(VE_NOT_INITED, kTraceError);
    return -1;
  }

  voe::ChannelOwner ch = _shared->channel_manager().GetChannel(channel);
  voe::Channel* channelPtr = ch.channel();
  if (channelPtr == NULL) {
    _shared->SetLastError(VE_CHANNEL_NOT_VALID, kTraceError,
                          "SetRxAgcStatus() failed to locate channel");
    return -1;
  }
  return channelPtr->SetRxAgcStatus(enable, mode);
#else
  _shared->SetLastError(VE_FUNC_NOT_SUPPORTED, kTraceError,
                        "SetRxAgcStatus() Agc is not supported");
  return -1;
#endif
}

int VoEAudioProcessingImpl::GetRxAgcStatus(int channel,
                                           bool& enabled,
                                           AgcModes& mode) {
#ifdef WEBRTC_VOICE_ENGINE_AGC
  if (!_shared->statistics().Initialized()) {
    _shared->SetLastError(VE_NOT_INITED, kTraceError);
    return -1;
  }

  voe::ChannelOwner ch = _shared->channel_manager().GetChannel(channel);
  voe::Channel* channelPtr = ch.channel();
  if (channelPtr == NULL) {
    _shared->SetLastError(VE_CHANNEL_NOT_VALID, kTraceError,
                          "GetRxAgcStatus() failed to locate channel");
    return -1;
  }
  return channelPtr->GetRxAgcStatus(enabled, mode);
#else
  _shared->SetLastError(VE_FUNC_NOT_SUPPORTED, kTraceError,
                        "GetRxAgcStatus() Agc is not supported");
  return -1;
#endif
}

int VoEAudioProcessingImpl::SetRxAgcConfig(int channel, AgcConfig config) {
  WEBRTC_TRACE(kTraceApiCall, kTraceVoice, VoEId(_shared->instance_id(), -1),
               "SetRxAgcConfig(channel=%d)", channel);
#ifdef WEBRTC_VOICE_ENGINE_AGC
  if (!_shared->statistics().Initialized()) {
    _shared->SetLastError(VE_NOT_INITED, kTraceError);
    return -1;
  }

  voe::ChannelOwner ch = _shared->channel_manager().GetChannel(channel);
  voe::Channel* channelPtr = ch.channel();
  if (channelPtr == NULL) {
    _shared->SetLastError(VE_CHANNEL_NOT_VALID, kTraceError,
                          "SetRxAgcConfig() failed to locate channel");
    return -1;
  }
  return channelPtr->SetRxAgcConfig(config);
#else
  _shared->SetLastError(VE_FUNC_NOT_SUPPORTED, kTraceError,
                        "SetRxAgcConfig() Agc is not supported");
  return -1;
#endif
}

int VoEAudioProcessingImpl::GetRxAgcConfig(int channel, AgcConfig& config) {
#ifdef WEBRTC_VOICE_ENGINE_AGC
  if (!_shared->statistics().Initialized()) {
    _shared->SetLastError(VE_NOT_INITED, kTraceError);
    return -1;
  }

  voe::ChannelOwner ch = _shared->channel_manager().GetChannel(channel);
  voe::Channel* channelPtr = ch.channel();
  if (channelPtr == NULL) {
    _shared->SetLastError(VE_CHANNEL_NOT_VALID, kTraceError,
                          "GetRxAgcConfig() failed to locate channel");
    return -1;
  }
  return channelPtr->GetRxAgcConfig(config);
#else
  _shared->SetLastError(VE_FUNC_NOT_SUPPORTED, kTraceError,
                        "GetRxAgcConfig() Agc is not supported");
  return -1;
#endif
=======
>>>>>>> a17af05f
}

bool VoEAudioProcessing::DriftCompensationSupported() {
#if defined(WEBRTC_DRIFT_COMPENSATION_SUPPORTED)
  return true;
#else
  return false;
#endif
}

int VoEAudioProcessingImpl::EnableDriftCompensation(bool enable) {
  WEBRTC_VOICE_INIT_CHECK();

  if (!DriftCompensationSupported()) {
    _shared->SetLastError(
        VE_APM_ERROR, kTraceWarning,
        "Drift compensation is not supported on this platform.");
    return -1;
  }

  EchoCancellation* aec = _shared->audio_processing()->echo_cancellation();
  if (aec->enable_drift_compensation(enable) != 0) {
    _shared->SetLastError(VE_APM_ERROR, kTraceError,
                          "aec->enable_drift_compensation() failed");
    return -1;
  }
  return 0;
}

bool VoEAudioProcessingImpl::DriftCompensationEnabled() {
  WEBRTC_VOICE_INIT_CHECK_BOOL();

  EchoCancellation* aec = _shared->audio_processing()->echo_cancellation();
  return aec->is_drift_compensation_enabled();
}

int VoEAudioProcessingImpl::SetEcStatus(bool enable, EcModes mode) {
  WEBRTC_TRACE(kTraceApiCall, kTraceVoice, VoEId(_shared->instance_id(), -1),
               "SetEcStatus(enable=%d, mode=%d)", enable, mode);
  if (!_shared->statistics().Initialized()) {
    _shared->SetLastError(VE_NOT_INITED, kTraceError);
    return -1;
  }

  // AEC mode
  if ((mode == kEcDefault) || (mode == kEcConference) || (mode == kEcAec) ||
      ((mode == kEcUnchanged) && (_isAecMode == true))) {
    if (enable) {
      // Disable the AECM before enable the AEC
      if (_shared->audio_processing()->echo_control_mobile()->is_enabled()) {
        _shared->SetLastError(VE_APM_ERROR, kTraceWarning,
                              "SetEcStatus() disable AECM before enabling AEC");
        if (_shared->audio_processing()->echo_control_mobile()->Enable(false) !=
            0) {
          _shared->SetLastError(VE_APM_ERROR, kTraceError,
                                "SetEcStatus() failed to disable AECM");
          return -1;
        }
      }
    }
    if (_shared->audio_processing()->echo_cancellation()->Enable(enable) != 0) {
      _shared->SetLastError(VE_APM_ERROR, kTraceError,
                            "SetEcStatus() failed to set AEC state");
      return -1;
    }
    if (mode == kEcConference) {
      if (_shared->audio_processing()
              ->echo_cancellation()
              ->set_suppression_level(EchoCancellation::kHighSuppression) !=
          0) {
        _shared->SetLastError(
            VE_APM_ERROR, kTraceError,
            "SetEcStatus() failed to set aggressiveness to high");
        return -1;
      }
    } else {
      if (_shared->audio_processing()
              ->echo_cancellation()
              ->set_suppression_level(EchoCancellation::kModerateSuppression) !=
          0) {
        _shared->SetLastError(
            VE_APM_ERROR, kTraceError,
            "SetEcStatus() failed to set aggressiveness to moderate");
        return -1;
      }
    }

    _isAecMode = true;
  } else if ((mode == kEcAecm) ||
             ((mode == kEcUnchanged) && (_isAecMode == false))) {
    if (enable) {
      // Disable the AEC before enable the AECM
      if (_shared->audio_processing()->echo_cancellation()->is_enabled()) {
        _shared->SetLastError(VE_APM_ERROR, kTraceWarning,
                              "SetEcStatus() disable AEC before enabling AECM");
        if (_shared->audio_processing()->echo_cancellation()->Enable(false) !=
            0) {
          _shared->SetLastError(VE_APM_ERROR, kTraceError,
                                "SetEcStatus() failed to disable AEC");
          return -1;
        }
      }
    }
    if (_shared->audio_processing()->echo_control_mobile()->Enable(enable) !=
        0) {
      _shared->SetLastError(VE_APM_ERROR, kTraceError,
                            "SetEcStatus() failed to set AECM state");
      return -1;
    }
    _isAecMode = false;
  } else {
    _shared->SetLastError(VE_INVALID_ARGUMENT, kTraceError,
                          "SetEcStatus() invalid EC mode");
    return -1;
  }

  return 0;
<<<<<<< HEAD
#else
  _shared->SetLastError(VE_FUNC_NOT_SUPPORTED, kTraceError,
                        "SetEcStatus() EC is not supported");
  return -1;
#endif
}

int VoEAudioProcessingImpl::GetEcStatus(bool& enabled, EcModes& mode) {
#ifdef WEBRTC_VOICE_ENGINE_ECHO
=======
}

int VoEAudioProcessingImpl::GetEcStatus(bool& enabled, EcModes& mode) {
>>>>>>> a17af05f
  if (!_shared->statistics().Initialized()) {
    _shared->SetLastError(VE_NOT_INITED, kTraceError);
    return -1;
  }

  if (_isAecMode == true) {
    mode = kEcAec;
    enabled = _shared->audio_processing()->echo_cancellation()->is_enabled();
  } else {
    mode = kEcAecm;
    enabled = _shared->audio_processing()->echo_control_mobile()->is_enabled();
  }

  return 0;
<<<<<<< HEAD
#else
  _shared->SetLastError(VE_FUNC_NOT_SUPPORTED, kTraceError,
                        "GetEcStatus() EC is not supported");
  return -1;
#endif
=======
>>>>>>> a17af05f
}

void VoEAudioProcessingImpl::SetDelayOffsetMs(int offset) {
  WEBRTC_TRACE(kTraceApiCall, kTraceVoice, VoEId(_shared->instance_id(), -1),
               "SetDelayOffsetMs(offset = %d)", offset);
  _shared->audio_processing()->set_delay_offset_ms(offset);
}

int VoEAudioProcessingImpl::DelayOffsetMs() {
  return _shared->audio_processing()->delay_offset_ms();
}

int VoEAudioProcessingImpl::SetAecmMode(AecmModes mode, bool enableCNG) {
  WEBRTC_TRACE(kTraceApiCall, kTraceVoice, VoEId(_shared->instance_id(), -1),
               "SetAECMMode(mode = %d)", mode);
  if (!_shared->statistics().Initialized()) {
    _shared->SetLastError(VE_NOT_INITED, kTraceError);
    return -1;
  }

  EchoControlMobile::RoutingMode aecmMode(
      EchoControlMobile::kQuietEarpieceOrHeadset);

  switch (mode) {
    case kAecmQuietEarpieceOrHeadset:
      aecmMode = EchoControlMobile::kQuietEarpieceOrHeadset;
      break;
    case kAecmEarpiece:
      aecmMode = EchoControlMobile::kEarpiece;
      break;
    case kAecmLoudEarpiece:
      aecmMode = EchoControlMobile::kLoudEarpiece;
      break;
    case kAecmSpeakerphone:
      aecmMode = EchoControlMobile::kSpeakerphone;
      break;
    case kAecmLoudSpeakerphone:
      aecmMode = EchoControlMobile::kLoudSpeakerphone;
      break;
  }

  if (_shared->audio_processing()->echo_control_mobile()->set_routing_mode(
          aecmMode) != 0) {
    _shared->SetLastError(VE_APM_ERROR, kTraceError,
                          "SetAECMMode() failed to set AECM routing mode");
    return -1;
  }
  if (_shared->audio_processing()->echo_control_mobile()->enable_comfort_noise(
          enableCNG) != 0) {
    _shared->SetLastError(
        VE_APM_ERROR, kTraceError,
        "SetAECMMode() failed to set comfort noise state for AECM");
    return -1;
  }

  return 0;
<<<<<<< HEAD
#else
  _shared->SetLastError(VE_FUNC_NOT_SUPPORTED, kTraceError,
                        "SetAECMMode() EC is not supported");
  return -1;
#endif
}

int VoEAudioProcessingImpl::GetAecmMode(AecmModes& mode, bool& enabledCNG) {
#ifdef WEBRTC_VOICE_ENGINE_ECHO
=======
}

int VoEAudioProcessingImpl::GetAecmMode(AecmModes& mode, bool& enabledCNG) {
>>>>>>> a17af05f
  if (!_shared->statistics().Initialized()) {
    _shared->SetLastError(VE_NOT_INITED, kTraceError);
    return -1;
  }

  enabledCNG = false;

  EchoControlMobile::RoutingMode aecmMode =
      _shared->audio_processing()->echo_control_mobile()->routing_mode();
  enabledCNG = _shared->audio_processing()
                   ->echo_control_mobile()
                   ->is_comfort_noise_enabled();

  switch (aecmMode) {
    case EchoControlMobile::kQuietEarpieceOrHeadset:
      mode = kAecmQuietEarpieceOrHeadset;
      break;
    case EchoControlMobile::kEarpiece:
      mode = kAecmEarpiece;
      break;
    case EchoControlMobile::kLoudEarpiece:
      mode = kAecmLoudEarpiece;
      break;
    case EchoControlMobile::kSpeakerphone:
      mode = kAecmSpeakerphone;
      break;
    case EchoControlMobile::kLoudSpeakerphone:
      mode = kAecmLoudSpeakerphone;
      break;
  }

  return 0;
<<<<<<< HEAD
#else
  _shared->SetLastError(VE_FUNC_NOT_SUPPORTED, kTraceError,
                        "GetAECMMode() EC is not supported");
  return -1;
#endif
=======
>>>>>>> a17af05f
}

int VoEAudioProcessingImpl::EnableHighPassFilter(bool enable) {
  WEBRTC_TRACE(kTraceApiCall, kTraceVoice, VoEId(_shared->instance_id(), -1),
               "EnableHighPassFilter(%d)", enable);
  if (_shared->audio_processing()->high_pass_filter()->Enable(enable) !=
      AudioProcessing::kNoError) {
    _shared->SetLastError(VE_APM_ERROR, kTraceError,
                          "HighPassFilter::Enable() failed.");
    return -1;
  }

  return 0;
}

bool VoEAudioProcessingImpl::IsHighPassFilterEnabled() {
  return _shared->audio_processing()->high_pass_filter()->is_enabled();
}

<<<<<<< HEAD
int VoEAudioProcessingImpl::RegisterRxVadObserver(int channel,
                                                  VoERxVadCallback& observer) {
  WEBRTC_TRACE(kTraceApiCall, kTraceVoice, VoEId(_shared->instance_id(), -1),
               "RegisterRxVadObserver()");
  if (!_shared->statistics().Initialized()) {
    _shared->SetLastError(VE_NOT_INITED, kTraceError);
    return -1;
  }
  voe::ChannelOwner ch = _shared->channel_manager().GetChannel(channel);
  voe::Channel* channelPtr = ch.channel();
  if (channelPtr == NULL) {
    _shared->SetLastError(VE_CHANNEL_NOT_VALID, kTraceError,
                          "RegisterRxVadObserver() failed to locate channel");
    return -1;
  }
  return channelPtr->RegisterRxVadObserver(observer);
}

int VoEAudioProcessingImpl::DeRegisterRxVadObserver(int channel) {
  WEBRTC_TRACE(kTraceApiCall, kTraceVoice, VoEId(_shared->instance_id(), -1),
               "DeRegisterRxVadObserver()");
  if (!_shared->statistics().Initialized()) {
    _shared->SetLastError(VE_NOT_INITED, kTraceError);
    return -1;
  }
  voe::ChannelOwner ch = _shared->channel_manager().GetChannel(channel);
  voe::Channel* channelPtr = ch.channel();
  if (channelPtr == NULL) {
    _shared->SetLastError(VE_CHANNEL_NOT_VALID, kTraceError,
                          "DeRegisterRxVadObserver() failed to locate channel");
    return -1;
  }

  return channelPtr->DeRegisterRxVadObserver();
}

=======
>>>>>>> a17af05f
int VoEAudioProcessingImpl::VoiceActivityIndicator(int channel) {
  WEBRTC_TRACE(kTraceApiCall, kTraceVoice, VoEId(_shared->instance_id(), -1),
               "VoiceActivityIndicator(channel=%d)", channel);
  if (!_shared->statistics().Initialized()) {
    _shared->SetLastError(VE_NOT_INITED, kTraceError);
    return -1;
  }

  voe::ChannelOwner ch = _shared->channel_manager().GetChannel(channel);
  voe::Channel* channelPtr = ch.channel();
  if (channelPtr == NULL) {
    _shared->SetLastError(VE_CHANNEL_NOT_VALID, kTraceError,
<<<<<<< HEAD
                          "DeRegisterRxVadObserver() failed to locate channel");
=======
                          "VoiceActivityIndicator() failed to locate channel");
>>>>>>> a17af05f
    return -1;
  }
  int activity(-1);
  channelPtr->VoiceActivityIndicator(activity);

  return activity;
}

int VoEAudioProcessingImpl::SetEcMetricsStatus(bool enable) {
  WEBRTC_TRACE(kTraceApiCall, kTraceVoice, VoEId(_shared->instance_id(), -1),
               "SetEcMetricsStatus(enable=%d)", enable);
  if (!_shared->statistics().Initialized()) {
    _shared->SetLastError(VE_NOT_INITED, kTraceError);
    return -1;
  }

  if ((_shared->audio_processing()->echo_cancellation()->enable_metrics(
           enable) != 0) ||
      (_shared->audio_processing()->echo_cancellation()->enable_delay_logging(
           enable) != 0)) {
    _shared->SetLastError(VE_APM_ERROR, kTraceError,
                          "SetEcMetricsStatus() unable to set EC metrics mode");
    return -1;
  }
  return 0;
<<<<<<< HEAD
#else
  _shared->SetLastError(VE_FUNC_NOT_SUPPORTED, kTraceError,
                        "SetEcStatus() EC is not supported");
  return -1;
#endif
}

int VoEAudioProcessingImpl::GetEcMetricsStatus(bool& enabled) {
#ifdef WEBRTC_VOICE_ENGINE_ECHO
=======
}

int VoEAudioProcessingImpl::GetEcMetricsStatus(bool& enabled) {
>>>>>>> a17af05f
  if (!_shared->statistics().Initialized()) {
    _shared->SetLastError(VE_NOT_INITED, kTraceError);
    return -1;
  }

  bool echo_mode =
      _shared->audio_processing()->echo_cancellation()->are_metrics_enabled();
  bool delay_mode = _shared->audio_processing()
                        ->echo_cancellation()
                        ->is_delay_logging_enabled();

  if (echo_mode != delay_mode) {
    _shared->SetLastError(
        VE_APM_ERROR, kTraceError,
        "GetEcMetricsStatus() delay logging and echo mode are not the same");
    return -1;
  }

  enabled = echo_mode;

  return 0;
<<<<<<< HEAD
#else
  _shared->SetLastError(VE_FUNC_NOT_SUPPORTED, kTraceError,
                        "SetEcStatus() EC is not supported");
  return -1;
#endif
=======
>>>>>>> a17af05f
}

int VoEAudioProcessingImpl::GetEchoMetrics(int& ERL,
                                           int& ERLE,
                                           int& RERL,
                                           int& A_NLP) {
<<<<<<< HEAD
#ifdef WEBRTC_VOICE_ENGINE_ECHO
=======
>>>>>>> a17af05f
  if (!_shared->statistics().Initialized()) {
    _shared->SetLastError(VE_NOT_INITED, kTraceError);
    return -1;
  }
  if (!_shared->audio_processing()->echo_cancellation()->is_enabled()) {
    _shared->SetLastError(
        VE_APM_ERROR, kTraceWarning,
        "GetEchoMetrics() AudioProcessingModule AEC is not enabled");
    return -1;
  }

  // Get Echo Metrics from Audio Processing Module.
  EchoCancellation::Metrics echoMetrics;
  if (_shared->audio_processing()->echo_cancellation()->GetMetrics(
          &echoMetrics)) {
    WEBRTC_TRACE(kTraceError, kTraceVoice, VoEId(_shared->instance_id(), -1),
                 "GetEchoMetrics(), AudioProcessingModule metrics error");
    return -1;
  }

  // Echo quality metrics.
  ERL = echoMetrics.echo_return_loss.instant;
  ERLE = echoMetrics.echo_return_loss_enhancement.instant;
  RERL = echoMetrics.residual_echo_return_loss.instant;
  A_NLP = echoMetrics.a_nlp.instant;

  return 0;
<<<<<<< HEAD
#else
  _shared->SetLastError(VE_FUNC_NOT_SUPPORTED, kTraceError,
                        "SetEcStatus() EC is not supported");
  return -1;
#endif
=======
>>>>>>> a17af05f
}

int VoEAudioProcessingImpl::GetEcDelayMetrics(int& delay_median,
                                              int& delay_std,
                                              float& fraction_poor_delays) {
<<<<<<< HEAD
#ifdef WEBRTC_VOICE_ENGINE_ECHO
=======
>>>>>>> a17af05f
  if (!_shared->statistics().Initialized()) {
    _shared->SetLastError(VE_NOT_INITED, kTraceError);
    return -1;
  }
  if (!_shared->audio_processing()->echo_cancellation()->is_enabled()) {
    _shared->SetLastError(
        VE_APM_ERROR, kTraceWarning,
        "GetEcDelayMetrics() AudioProcessingModule AEC is not enabled");
    return -1;
  }

  int median = 0;
  int std = 0;
  float poor_fraction = 0;
  // Get delay-logging values from Audio Processing Module.
  if (_shared->audio_processing()->echo_cancellation()->GetDelayMetrics(
          &median, &std, &poor_fraction)) {
    WEBRTC_TRACE(kTraceError, kTraceVoice, VoEId(_shared->instance_id(), -1),
                 "GetEcDelayMetrics(), AudioProcessingModule delay-logging "
                 "error");
    return -1;
  }

  // EC delay-logging metrics
  delay_median = median;
  delay_std = std;
  fraction_poor_delays = poor_fraction;

  return 0;
<<<<<<< HEAD
#else
  _shared->SetLastError(VE_FUNC_NOT_SUPPORTED, kTraceError,
                        "SetEcStatus() EC is not supported");
  return -1;
#endif
=======
>>>>>>> a17af05f
}

int VoEAudioProcessingImpl::StartDebugRecording(const char* fileNameUTF8) {
  WEBRTC_TRACE(kTraceApiCall, kTraceVoice, VoEId(_shared->instance_id(), -1),
               "StartDebugRecording()");
  if (!_shared->statistics().Initialized()) {
    _shared->SetLastError(VE_NOT_INITED, kTraceError);
    return -1;
  }

  return _shared->audio_processing()->StartDebugRecording(fileNameUTF8, -1);
}

int VoEAudioProcessingImpl::StartDebugRecording(FILE* file_handle) {
  WEBRTC_TRACE(kTraceApiCall, kTraceVoice, VoEId(_shared->instance_id(), -1),
               "StartDebugRecording()");
  if (!_shared->statistics().Initialized()) {
    _shared->SetLastError(VE_NOT_INITED, kTraceError);
    return -1;
  }

  return _shared->audio_processing()->StartDebugRecording(file_handle, -1);
}

int VoEAudioProcessingImpl::StopDebugRecording() {
  WEBRTC_TRACE(kTraceApiCall, kTraceVoice, VoEId(_shared->instance_id(), -1),
               "StopDebugRecording()");
  if (!_shared->statistics().Initialized()) {
    _shared->SetLastError(VE_NOT_INITED, kTraceError);
    return -1;
  }

  return _shared->audio_processing()->StopDebugRecording();
}

int VoEAudioProcessingImpl::SetTypingDetectionStatus(bool enable) {
  WEBRTC_TRACE(kTraceApiCall, kTraceVoice, VoEId(_shared->instance_id(), -1),
               "SetTypingDetectionStatus()");
#if !WEBRTC_VOICE_ENGINE_TYPING_DETECTION
  NOT_SUPPORTED(_shared->statistics());
#else
  if (!_shared->statistics().Initialized()) {
    _shared->SetLastError(VE_NOT_INITED, kTraceError);
    return -1;
  }

  // Just use the VAD state to determine if we should enable typing detection
  // or not

  if (_shared->audio_processing()->voice_detection()->Enable(enable)) {
    _shared->SetLastError(VE_APM_ERROR, kTraceWarning,
                          "SetTypingDetectionStatus() failed to set VAD state");
    return -1;
  }
  if (_shared->audio_processing()->voice_detection()->set_likelihood(
          VoiceDetection::kVeryLowLikelihood)) {
    _shared->SetLastError(
        VE_APM_ERROR, kTraceWarning,
        "SetTypingDetectionStatus() failed to set VAD likelihood to low");
    return -1;
  }

  return 0;
#endif
}

int VoEAudioProcessingImpl::GetTypingDetectionStatus(bool& enabled) {
  if (!_shared->statistics().Initialized()) {
    _shared->SetLastError(VE_NOT_INITED, kTraceError);
    return -1;
  }
  // Just use the VAD state to determine if we should enable typing
  // detection or not

  enabled = _shared->audio_processing()->voice_detection()->is_enabled();

  return 0;
}

int VoEAudioProcessingImpl::TimeSinceLastTyping(int& seconds) {
<<<<<<< HEAD
#if !defined(WEBRTC_VOICE_ENGINE_TYPING_DETECTION)
=======
#if !WEBRTC_VOICE_ENGINE_TYPING_DETECTION
>>>>>>> a17af05f
  NOT_SUPPORTED(_shared->statistics());
#else
  if (!_shared->statistics().Initialized()) {
    _shared->SetLastError(VE_NOT_INITED, kTraceError);
    return -1;
  }
  // Check if typing detection is enabled
  bool enabled = _shared->audio_processing()->voice_detection()->is_enabled();
  if (enabled) {
    _shared->transmit_mixer()->TimeSinceLastTyping(seconds);
    return 0;
  } else {
    _shared->SetLastError(VE_FUNC_NOT_SUPPORTED, kTraceError,
                          "SetTypingDetectionStatus is not enabled");
    return -1;
  }
#endif
}

int VoEAudioProcessingImpl::SetTypingDetectionParameters(int timeWindow,
                                                         int costPerTyping,
                                                         int reportingThreshold,
                                                         int penaltyDecay,
                                                         int typeEventDelay) {
  WEBRTC_TRACE(kTraceApiCall, kTraceVoice, VoEId(_shared->instance_id(), -1),
               "SetTypingDetectionParameters()");
#if !WEBRTC_VOICE_ENGINE_TYPING_DETECTION
  NOT_SUPPORTED(_shared->statistics());
#else
  if (!_shared->statistics().Initialized()) {
    _shared->statistics().SetLastError(VE_NOT_INITED, kTraceError);
    return -1;
  }
  return (_shared->transmit_mixer()->SetTypingDetectionParameters(
      timeWindow, costPerTyping, reportingThreshold, penaltyDecay,
      typeEventDelay));
#endif
}

void VoEAudioProcessingImpl::EnableStereoChannelSwapping(bool enable) {
  _shared->transmit_mixer()->EnableStereoChannelSwapping(enable);
}

bool VoEAudioProcessingImpl::IsStereoChannelSwappingEnabled() {
  return _shared->transmit_mixer()->IsStereoChannelSwappingEnabled();
}

}  // namespace webrtc<|MERGE_RESOLUTION|>--- conflicted
+++ resolved
@@ -12,10 +12,6 @@
 
 #include "webrtc/base/logging.h"
 #include "webrtc/modules/audio_processing/include/audio_processing.h"
-<<<<<<< HEAD
-#include "webrtc/system_wrappers/include/critical_section_wrapper.h"
-=======
->>>>>>> a17af05f
 #include "webrtc/system_wrappers/include/trace.h"
 #include "webrtc/voice_engine/channel.h"
 #include "webrtc/voice_engine/include/voe_errors.h"
@@ -113,21 +109,9 @@
   }
 
   return 0;
-<<<<<<< HEAD
-#else
-  _shared->SetLastError(VE_FUNC_NOT_SUPPORTED, kTraceError,
-                        "SetNsStatus() Ns is not supported");
-  return -1;
-#endif
 }
 
 int VoEAudioProcessingImpl::GetNsStatus(bool& enabled, NsModes& mode) {
-#ifdef WEBRTC_VOICE_ENGINE_NR
-=======
-}
-
-int VoEAudioProcessingImpl::GetNsStatus(bool& enabled, NsModes& mode) {
->>>>>>> a17af05f
   if (!_shared->statistics().Initialized()) {
     _shared->SetLastError(VE_NOT_INITED, kTraceError);
     return -1;
@@ -152,14 +136,6 @@
       break;
   }
   return 0;
-<<<<<<< HEAD
-#else
-  _shared->SetLastError(VE_FUNC_NOT_SUPPORTED, kTraceError,
-                        "GetNsStatus() Ns is not supported");
-  return -1;
-#endif
-=======
->>>>>>> a17af05f
 }
 
 int VoEAudioProcessingImpl::SetAgcStatus(bool enable, AgcModes mode) {
@@ -220,21 +196,9 @@
   }
 
   return 0;
-<<<<<<< HEAD
-#else
-  _shared->SetLastError(VE_FUNC_NOT_SUPPORTED, kTraceError,
-                        "SetAgcStatus() Agc is not supported");
-  return -1;
-#endif
 }
 
 int VoEAudioProcessingImpl::GetAgcStatus(bool& enabled, AgcModes& mode) {
-#ifdef WEBRTC_VOICE_ENGINE_AGC
-=======
-}
-
-int VoEAudioProcessingImpl::GetAgcStatus(bool& enabled, AgcModes& mode) {
->>>>>>> a17af05f
   if (!_shared->statistics().Initialized()) {
     _shared->SetLastError(VE_NOT_INITED, kTraceError);
     return -1;
@@ -257,14 +221,6 @@
   }
 
   return 0;
-<<<<<<< HEAD
-#else
-  _shared->SetLastError(VE_FUNC_NOT_SUPPORTED, kTraceError,
-                        "GetAgcStatus() Agc is not supported");
-  return -1;
-#endif
-=======
->>>>>>> a17af05f
 }
 
 int VoEAudioProcessingImpl::SetAgcConfig(AgcConfig config) {
@@ -298,21 +254,9 @@
   }
 
   return 0;
-<<<<<<< HEAD
-#else
-  _shared->SetLastError(VE_FUNC_NOT_SUPPORTED, kTraceError,
-                        "SetAgcConfig() EC is not supported");
-  return -1;
-#endif
 }
 
 int VoEAudioProcessingImpl::GetAgcConfig(AgcConfig& config) {
-#ifdef WEBRTC_VOICE_ENGINE_AGC
-=======
-}
-
-int VoEAudioProcessingImpl::GetAgcConfig(AgcConfig& config) {
->>>>>>> a17af05f
   if (!_shared->statistics().Initialized()) {
     _shared->SetLastError(VE_NOT_INITED, kTraceError);
     return -1;
@@ -326,159 +270,6 @@
       _shared->audio_processing()->gain_control()->is_limiter_enabled();
 
   return 0;
-<<<<<<< HEAD
-#else
-  _shared->SetLastError(VE_FUNC_NOT_SUPPORTED, kTraceError,
-                        "GetAgcConfig() EC is not supported");
-  return -1;
-#endif
-}
-
-int VoEAudioProcessingImpl::SetRxNsStatus(int channel,
-                                          bool enable,
-                                          NsModes mode) {
-#ifdef WEBRTC_VOICE_ENGINE_NR
-  if (!_shared->statistics().Initialized()) {
-    _shared->SetLastError(VE_NOT_INITED, kTraceError);
-    return -1;
-  }
-
-  voe::ChannelOwner ch = _shared->channel_manager().GetChannel(channel);
-  voe::Channel* channelPtr = ch.channel();
-  if (channelPtr == NULL) {
-    _shared->SetLastError(VE_CHANNEL_NOT_VALID, kTraceError,
-                          "SetRxNsStatus() failed to locate channel");
-    return -1;
-  }
-  return channelPtr->SetRxNsStatus(enable, mode);
-#else
-  _shared->SetLastError(VE_FUNC_NOT_SUPPORTED, kTraceError,
-                        "SetRxNsStatus() NS is not supported");
-  return -1;
-#endif
-}
-
-int VoEAudioProcessingImpl::GetRxNsStatus(int channel,
-                                          bool& enabled,
-                                          NsModes& mode) {
-#ifdef WEBRTC_VOICE_ENGINE_NR
-  if (!_shared->statistics().Initialized()) {
-    _shared->SetLastError(VE_NOT_INITED, kTraceError);
-    return -1;
-  }
-
-  voe::ChannelOwner ch = _shared->channel_manager().GetChannel(channel);
-  voe::Channel* channelPtr = ch.channel();
-  if (channelPtr == NULL) {
-    _shared->SetLastError(VE_CHANNEL_NOT_VALID, kTraceError,
-                          "GetRxNsStatus() failed to locate channel");
-    return -1;
-  }
-  return channelPtr->GetRxNsStatus(enabled, mode);
-#else
-  _shared->SetLastError(VE_FUNC_NOT_SUPPORTED, kTraceError,
-                        "GetRxNsStatus() NS is not supported");
-  return -1;
-#endif
-}
-
-int VoEAudioProcessingImpl::SetRxAgcStatus(int channel,
-                                           bool enable,
-                                           AgcModes mode) {
-  WEBRTC_TRACE(kTraceApiCall, kTraceVoice, VoEId(_shared->instance_id(), -1),
-               "SetRxAgcStatus(channel=%d, enable=%d, mode=%d)", channel,
-               (int)enable, (int)mode);
-#ifdef WEBRTC_VOICE_ENGINE_AGC
-  if (!_shared->statistics().Initialized()) {
-    _shared->SetLastError(VE_NOT_INITED, kTraceError);
-    return -1;
-  }
-
-  voe::ChannelOwner ch = _shared->channel_manager().GetChannel(channel);
-  voe::Channel* channelPtr = ch.channel();
-  if (channelPtr == NULL) {
-    _shared->SetLastError(VE_CHANNEL_NOT_VALID, kTraceError,
-                          "SetRxAgcStatus() failed to locate channel");
-    return -1;
-  }
-  return channelPtr->SetRxAgcStatus(enable, mode);
-#else
-  _shared->SetLastError(VE_FUNC_NOT_SUPPORTED, kTraceError,
-                        "SetRxAgcStatus() Agc is not supported");
-  return -1;
-#endif
-}
-
-int VoEAudioProcessingImpl::GetRxAgcStatus(int channel,
-                                           bool& enabled,
-                                           AgcModes& mode) {
-#ifdef WEBRTC_VOICE_ENGINE_AGC
-  if (!_shared->statistics().Initialized()) {
-    _shared->SetLastError(VE_NOT_INITED, kTraceError);
-    return -1;
-  }
-
-  voe::ChannelOwner ch = _shared->channel_manager().GetChannel(channel);
-  voe::Channel* channelPtr = ch.channel();
-  if (channelPtr == NULL) {
-    _shared->SetLastError(VE_CHANNEL_NOT_VALID, kTraceError,
-                          "GetRxAgcStatus() failed to locate channel");
-    return -1;
-  }
-  return channelPtr->GetRxAgcStatus(enabled, mode);
-#else
-  _shared->SetLastError(VE_FUNC_NOT_SUPPORTED, kTraceError,
-                        "GetRxAgcStatus() Agc is not supported");
-  return -1;
-#endif
-}
-
-int VoEAudioProcessingImpl::SetRxAgcConfig(int channel, AgcConfig config) {
-  WEBRTC_TRACE(kTraceApiCall, kTraceVoice, VoEId(_shared->instance_id(), -1),
-               "SetRxAgcConfig(channel=%d)", channel);
-#ifdef WEBRTC_VOICE_ENGINE_AGC
-  if (!_shared->statistics().Initialized()) {
-    _shared->SetLastError(VE_NOT_INITED, kTraceError);
-    return -1;
-  }
-
-  voe::ChannelOwner ch = _shared->channel_manager().GetChannel(channel);
-  voe::Channel* channelPtr = ch.channel();
-  if (channelPtr == NULL) {
-    _shared->SetLastError(VE_CHANNEL_NOT_VALID, kTraceError,
-                          "SetRxAgcConfig() failed to locate channel");
-    return -1;
-  }
-  return channelPtr->SetRxAgcConfig(config);
-#else
-  _shared->SetLastError(VE_FUNC_NOT_SUPPORTED, kTraceError,
-                        "SetRxAgcConfig() Agc is not supported");
-  return -1;
-#endif
-}
-
-int VoEAudioProcessingImpl::GetRxAgcConfig(int channel, AgcConfig& config) {
-#ifdef WEBRTC_VOICE_ENGINE_AGC
-  if (!_shared->statistics().Initialized()) {
-    _shared->SetLastError(VE_NOT_INITED, kTraceError);
-    return -1;
-  }
-
-  voe::ChannelOwner ch = _shared->channel_manager().GetChannel(channel);
-  voe::Channel* channelPtr = ch.channel();
-  if (channelPtr == NULL) {
-    _shared->SetLastError(VE_CHANNEL_NOT_VALID, kTraceError,
-                          "GetRxAgcConfig() failed to locate channel");
-    return -1;
-  }
-  return channelPtr->GetRxAgcConfig(config);
-#else
-  _shared->SetLastError(VE_FUNC_NOT_SUPPORTED, kTraceError,
-                        "GetRxAgcConfig() Agc is not supported");
-  return -1;
-#endif
-=======
->>>>>>> a17af05f
 }
 
 bool VoEAudioProcessing::DriftCompensationSupported() {
@@ -596,21 +387,9 @@
   }
 
   return 0;
-<<<<<<< HEAD
-#else
-  _shared->SetLastError(VE_FUNC_NOT_SUPPORTED, kTraceError,
-                        "SetEcStatus() EC is not supported");
-  return -1;
-#endif
 }
 
 int VoEAudioProcessingImpl::GetEcStatus(bool& enabled, EcModes& mode) {
-#ifdef WEBRTC_VOICE_ENGINE_ECHO
-=======
-}
-
-int VoEAudioProcessingImpl::GetEcStatus(bool& enabled, EcModes& mode) {
->>>>>>> a17af05f
   if (!_shared->statistics().Initialized()) {
     _shared->SetLastError(VE_NOT_INITED, kTraceError);
     return -1;
@@ -625,14 +404,6 @@
   }
 
   return 0;
-<<<<<<< HEAD
-#else
-  _shared->SetLastError(VE_FUNC_NOT_SUPPORTED, kTraceError,
-                        "GetEcStatus() EC is not supported");
-  return -1;
-#endif
-=======
->>>>>>> a17af05f
 }
 
 void VoEAudioProcessingImpl::SetDelayOffsetMs(int offset) {
@@ -689,21 +460,9 @@
   }
 
   return 0;
-<<<<<<< HEAD
-#else
-  _shared->SetLastError(VE_FUNC_NOT_SUPPORTED, kTraceError,
-                        "SetAECMMode() EC is not supported");
-  return -1;
-#endif
 }
 
 int VoEAudioProcessingImpl::GetAecmMode(AecmModes& mode, bool& enabledCNG) {
-#ifdef WEBRTC_VOICE_ENGINE_ECHO
-=======
-}
-
-int VoEAudioProcessingImpl::GetAecmMode(AecmModes& mode, bool& enabledCNG) {
->>>>>>> a17af05f
   if (!_shared->statistics().Initialized()) {
     _shared->SetLastError(VE_NOT_INITED, kTraceError);
     return -1;
@@ -736,14 +495,6 @@
   }
 
   return 0;
-<<<<<<< HEAD
-#else
-  _shared->SetLastError(VE_FUNC_NOT_SUPPORTED, kTraceError,
-                        "GetAECMMode() EC is not supported");
-  return -1;
-#endif
-=======
->>>>>>> a17af05f
 }
 
 int VoEAudioProcessingImpl::EnableHighPassFilter(bool enable) {
@@ -763,62 +514,19 @@
   return _shared->audio_processing()->high_pass_filter()->is_enabled();
 }
 
-<<<<<<< HEAD
-int VoEAudioProcessingImpl::RegisterRxVadObserver(int channel,
-                                                  VoERxVadCallback& observer) {
-  WEBRTC_TRACE(kTraceApiCall, kTraceVoice, VoEId(_shared->instance_id(), -1),
-               "RegisterRxVadObserver()");
-  if (!_shared->statistics().Initialized()) {
-    _shared->SetLastError(VE_NOT_INITED, kTraceError);
-    return -1;
-  }
+int VoEAudioProcessingImpl::VoiceActivityIndicator(int channel) {
+  WEBRTC_TRACE(kTraceApiCall, kTraceVoice, VoEId(_shared->instance_id(), -1),
+               "VoiceActivityIndicator(channel=%d)", channel);
+  if (!_shared->statistics().Initialized()) {
+    _shared->SetLastError(VE_NOT_INITED, kTraceError);
+    return -1;
+  }
+
   voe::ChannelOwner ch = _shared->channel_manager().GetChannel(channel);
   voe::Channel* channelPtr = ch.channel();
   if (channelPtr == NULL) {
     _shared->SetLastError(VE_CHANNEL_NOT_VALID, kTraceError,
-                          "RegisterRxVadObserver() failed to locate channel");
-    return -1;
-  }
-  return channelPtr->RegisterRxVadObserver(observer);
-}
-
-int VoEAudioProcessingImpl::DeRegisterRxVadObserver(int channel) {
-  WEBRTC_TRACE(kTraceApiCall, kTraceVoice, VoEId(_shared->instance_id(), -1),
-               "DeRegisterRxVadObserver()");
-  if (!_shared->statistics().Initialized()) {
-    _shared->SetLastError(VE_NOT_INITED, kTraceError);
-    return -1;
-  }
-  voe::ChannelOwner ch = _shared->channel_manager().GetChannel(channel);
-  voe::Channel* channelPtr = ch.channel();
-  if (channelPtr == NULL) {
-    _shared->SetLastError(VE_CHANNEL_NOT_VALID, kTraceError,
-                          "DeRegisterRxVadObserver() failed to locate channel");
-    return -1;
-  }
-
-  return channelPtr->DeRegisterRxVadObserver();
-}
-
-=======
->>>>>>> a17af05f
-int VoEAudioProcessingImpl::VoiceActivityIndicator(int channel) {
-  WEBRTC_TRACE(kTraceApiCall, kTraceVoice, VoEId(_shared->instance_id(), -1),
-               "VoiceActivityIndicator(channel=%d)", channel);
-  if (!_shared->statistics().Initialized()) {
-    _shared->SetLastError(VE_NOT_INITED, kTraceError);
-    return -1;
-  }
-
-  voe::ChannelOwner ch = _shared->channel_manager().GetChannel(channel);
-  voe::Channel* channelPtr = ch.channel();
-  if (channelPtr == NULL) {
-    _shared->SetLastError(VE_CHANNEL_NOT_VALID, kTraceError,
-<<<<<<< HEAD
-                          "DeRegisterRxVadObserver() failed to locate channel");
-=======
                           "VoiceActivityIndicator() failed to locate channel");
->>>>>>> a17af05f
     return -1;
   }
   int activity(-1);
@@ -844,21 +552,9 @@
     return -1;
   }
   return 0;
-<<<<<<< HEAD
-#else
-  _shared->SetLastError(VE_FUNC_NOT_SUPPORTED, kTraceError,
-                        "SetEcStatus() EC is not supported");
-  return -1;
-#endif
 }
 
 int VoEAudioProcessingImpl::GetEcMetricsStatus(bool& enabled) {
-#ifdef WEBRTC_VOICE_ENGINE_ECHO
-=======
-}
-
-int VoEAudioProcessingImpl::GetEcMetricsStatus(bool& enabled) {
->>>>>>> a17af05f
   if (!_shared->statistics().Initialized()) {
     _shared->SetLastError(VE_NOT_INITED, kTraceError);
     return -1;
@@ -880,24 +576,12 @@
   enabled = echo_mode;
 
   return 0;
-<<<<<<< HEAD
-#else
-  _shared->SetLastError(VE_FUNC_NOT_SUPPORTED, kTraceError,
-                        "SetEcStatus() EC is not supported");
-  return -1;
-#endif
-=======
->>>>>>> a17af05f
 }
 
 int VoEAudioProcessingImpl::GetEchoMetrics(int& ERL,
                                            int& ERLE,
                                            int& RERL,
                                            int& A_NLP) {
-<<<<<<< HEAD
-#ifdef WEBRTC_VOICE_ENGINE_ECHO
-=======
->>>>>>> a17af05f
   if (!_shared->statistics().Initialized()) {
     _shared->SetLastError(VE_NOT_INITED, kTraceError);
     return -1;
@@ -925,23 +609,11 @@
   A_NLP = echoMetrics.a_nlp.instant;
 
   return 0;
-<<<<<<< HEAD
-#else
-  _shared->SetLastError(VE_FUNC_NOT_SUPPORTED, kTraceError,
-                        "SetEcStatus() EC is not supported");
-  return -1;
-#endif
-=======
->>>>>>> a17af05f
 }
 
 int VoEAudioProcessingImpl::GetEcDelayMetrics(int& delay_median,
                                               int& delay_std,
                                               float& fraction_poor_delays) {
-<<<<<<< HEAD
-#ifdef WEBRTC_VOICE_ENGINE_ECHO
-=======
->>>>>>> a17af05f
   if (!_shared->statistics().Initialized()) {
     _shared->SetLastError(VE_NOT_INITED, kTraceError);
     return -1;
@@ -971,14 +643,6 @@
   fraction_poor_delays = poor_fraction;
 
   return 0;
-<<<<<<< HEAD
-#else
-  _shared->SetLastError(VE_FUNC_NOT_SUPPORTED, kTraceError,
-                        "SetEcStatus() EC is not supported");
-  return -1;
-#endif
-=======
->>>>>>> a17af05f
 }
 
 int VoEAudioProcessingImpl::StartDebugRecording(const char* fileNameUTF8) {
@@ -1059,11 +723,7 @@
 }
 
 int VoEAudioProcessingImpl::TimeSinceLastTyping(int& seconds) {
-<<<<<<< HEAD
-#if !defined(WEBRTC_VOICE_ENGINE_TYPING_DETECTION)
-=======
 #if !WEBRTC_VOICE_ENGINE_TYPING_DETECTION
->>>>>>> a17af05f
   NOT_SUPPORTED(_shared->statistics());
 #else
   if (!_shared->statistics().Initialized()) {
