--- conflicted
+++ resolved
@@ -12,20 +12,11 @@
 
 #include "webrtc/base/format_macros.h"
 #include "webrtc/base/logging.h"
-<<<<<<< HEAD
-#include "webrtc/common.h"
-#include "webrtc/common_audio/signal_processing/include/signal_processing_library.h"
-#include "webrtc/modules/audio_coding/include/audio_coding_module.h"
-#include "webrtc/modules/audio_device/audio_device_impl.h"
-#include "webrtc/modules/audio_processing/include/audio_processing.h"
-#include "webrtc/system_wrappers/include/critical_section_wrapper.h"
-=======
 #include "webrtc/common_audio/signal_processing/include/signal_processing_library.h"
 #include "webrtc/modules/audio_coding/codecs/builtin_audio_decoder_factory.h"
 #include "webrtc/modules/audio_coding/include/audio_coding_module.h"
 #include "webrtc/modules/audio_device/audio_device_impl.h"
 #include "webrtc/modules/audio_processing/include/audio_processing.h"
->>>>>>> a17af05f
 #include "webrtc/system_wrappers/include/file_wrapper.h"
 #include "webrtc/voice_engine/channel.h"
 #include "webrtc/voice_engine/include/voe_errors.h"
@@ -43,21 +34,18 @@
   VoiceEngineImpl* s = static_cast<VoiceEngineImpl*>(voiceEngine);
   s->AddRef();
   return s;
-<<<<<<< HEAD
 }
 
 VoEBaseImpl::VoEBaseImpl(voe::SharedData* shared)
     : voiceEngineObserverPtr_(nullptr),
-      callbackCritSect_(*CriticalSectionWrapper::CreateCriticalSection()),
       shared_(shared) {}
 
 VoEBaseImpl::~VoEBaseImpl() {
   TerminateInternal();
-  delete &callbackCritSect_;
 }
 
 void VoEBaseImpl::OnErrorIsReported(const ErrorCode error) {
-  CriticalSectionScoped cs(&callbackCritSect_);
+  rtc::CritScope cs(&callbackCritSect_);
   int errCode = 0;
   if (error == AudioDeviceObserver::kRecordingError) {
     errCode = VE_RUNTIME_REC_ERROR;
@@ -73,7 +61,7 @@
 }
 
 void VoEBaseImpl::OnWarningIsReported(const WarningCode warning) {
-  CriticalSectionScoped cs(&callbackCritSect_);
+  rtc::CritScope cs(&callbackCritSect_);
   int warningCode = 0;
   if (warning == AudioDeviceObserver::kRecordingWarning) {
     warningCode = VE_RUNTIME_REC_WARNING;
@@ -118,112 +106,6 @@
   return 0;
 }
 
-int VoEBaseImpl::OnDataAvailable(const int voe_channels[],
-                                 size_t number_of_voe_channels,
-                                 const int16_t* audio_data, int sample_rate,
-                                 size_t number_of_channels,
-                                 size_t number_of_frames,
-                                 int audio_delay_milliseconds, int volume,
-                                 bool key_pressed, bool need_audio_processing) {
-  if (number_of_voe_channels == 0) return 0;
-
-  if (need_audio_processing) {
-    return ProcessRecordedDataWithAPM(
-        voe_channels, number_of_voe_channels, audio_data, sample_rate,
-        number_of_channels, number_of_frames, audio_delay_milliseconds, 0,
-        volume, key_pressed);
-  }
-
-  // No need to go through the APM, demultiplex the data to each VoE channel,
-  // encode and send to the network.
-  for (size_t i = 0; i < number_of_voe_channels; ++i) {
-    // TODO(ajm): In the case where multiple channels are using the same codec
-    // rate, this path needlessly does extra conversions. We should convert once
-    // and share between channels.
-    PushCaptureData(voe_channels[i], audio_data, 16, sample_rate,
-                    number_of_channels, number_of_frames);
-=======
-}
-
-VoEBaseImpl::VoEBaseImpl(voe::SharedData* shared)
-    : voiceEngineObserverPtr_(nullptr),
-      shared_(shared) {}
-
-VoEBaseImpl::~VoEBaseImpl() {
-  TerminateInternal();
-}
-
-void VoEBaseImpl::OnErrorIsReported(const ErrorCode error) {
-  rtc::CritScope cs(&callbackCritSect_);
-  int errCode = 0;
-  if (error == AudioDeviceObserver::kRecordingError) {
-    errCode = VE_RUNTIME_REC_ERROR;
-    LOG_F(LS_ERROR) << "VE_RUNTIME_REC_ERROR";
-  } else if (error == AudioDeviceObserver::kPlayoutError) {
-    errCode = VE_RUNTIME_PLAY_ERROR;
-    LOG_F(LS_ERROR) << "VE_RUNTIME_PLAY_ERROR";
-  }
-  if (voiceEngineObserverPtr_) {
-    // Deliver callback (-1 <=> no channel dependency)
-    voiceEngineObserverPtr_->CallbackOnError(-1, errCode);
-  }
-}
-
-void VoEBaseImpl::OnWarningIsReported(const WarningCode warning) {
-  rtc::CritScope cs(&callbackCritSect_);
-  int warningCode = 0;
-  if (warning == AudioDeviceObserver::kRecordingWarning) {
-    warningCode = VE_RUNTIME_REC_WARNING;
-    LOG_F(LS_WARNING) << "VE_RUNTIME_REC_WARNING";
-  } else if (warning == AudioDeviceObserver::kPlayoutWarning) {
-    warningCode = VE_RUNTIME_PLAY_WARNING;
-    LOG_F(LS_WARNING) << "VE_RUNTIME_PLAY_WARNING";
-  }
-  if (voiceEngineObserverPtr_) {
-    // Deliver callback (-1 <=> no channel dependency)
-    voiceEngineObserverPtr_->CallbackOnError(-1, warningCode);
->>>>>>> a17af05f
-  }
-}
-
-int32_t VoEBaseImpl::RecordedDataIsAvailable(const void* audioSamples,
-                                             const size_t nSamples,
-                                             const size_t nBytesPerSample,
-                                             const size_t nChannels,
-                                             const uint32_t samplesPerSec,
-                                             const uint32_t totalDelayMS,
-                                             const int32_t clockDrift,
-                                             const uint32_t currentMicLevel,
-                                             const bool keyPressed,
-                                             uint32_t& newMicLevel) {
-  newMicLevel = static_cast<uint32_t>(ProcessRecordedDataWithAPM(
-      nullptr, 0, audioSamples, samplesPerSec, nChannels, nSamples,
-      totalDelayMS, clockDrift, currentMicLevel, keyPressed));
-  return 0;
-}
-
-<<<<<<< HEAD
-void VoEBaseImpl::OnData(int voe_channel, const void* audio_data,
-                         int bits_per_sample, int sample_rate,
-                         size_t number_of_channels, size_t number_of_frames) {
-  PushCaptureData(voe_channel, audio_data, bits_per_sample, sample_rate,
-                  number_of_channels, number_of_frames);
-=======
-int32_t VoEBaseImpl::NeedMorePlayData(const size_t nSamples,
-                                      const size_t nBytesPerSample,
-                                      const size_t nChannels,
-                                      const uint32_t samplesPerSec,
-                                      void* audioSamples,
-                                      size_t& nSamplesOut,
-                                      int64_t* elapsed_time_ms,
-                                      int64_t* ntp_time_ms) {
-  GetPlayoutData(static_cast<int>(samplesPerSec), nChannels, nSamples, true,
-                 audioSamples, elapsed_time_ms, ntp_time_ms);
-  nSamplesOut = audioFrame_.samples_per_channel_;
-  return 0;
->>>>>>> a17af05f
-}
-
 void VoEBaseImpl::PushCaptureData(int voe_channel, const void* audio_data,
                                   int bits_per_sample, int sample_rate,
                                   size_t number_of_channels,
@@ -254,11 +136,7 @@
 }
 
 int VoEBaseImpl::RegisterVoiceEngineObserver(VoiceEngineObserver& observer) {
-<<<<<<< HEAD
-  CriticalSectionScoped cs(&callbackCritSect_);
-=======
   rtc::CritScope cs(&callbackCritSect_);
->>>>>>> a17af05f
   if (voiceEngineObserverPtr_) {
     shared_->SetLastError(
         VE_INVALID_OPERATION, kTraceError,
@@ -278,11 +156,7 @@
 }
 
 int VoEBaseImpl::DeRegisterVoiceEngineObserver() {
-<<<<<<< HEAD
-  CriticalSectionScoped cs(&callbackCritSect_);
-=======
   rtc::CritScope cs(&callbackCritSect_);
->>>>>>> a17af05f
   if (!voiceEngineObserverPtr_) {
     shared_->SetLastError(
         VE_INVALID_OPERATION, kTraceError,
@@ -300,17 +174,11 @@
   return 0;
 }
 
-<<<<<<< HEAD
-int VoEBaseImpl::Init(AudioDeviceModule* external_adm,
-                      AudioProcessing* audioproc) {
-  CriticalSectionScoped cs(shared_->crit_sec());
-=======
 int VoEBaseImpl::Init(
     AudioDeviceModule* external_adm,
     AudioProcessing* audioproc,
     const rtc::scoped_refptr<AudioDecoderFactory>& decoder_factory) {
   rtc::CritScope cs(shared_->crit_sec());
->>>>>>> a17af05f
   WebRtcSpl_Init();
   if (shared_->statistics().Initialized()) {
     return 0;
@@ -326,11 +194,7 @@
     return -1;
 #else
     // Create the internal ADM implementation.
-<<<<<<< HEAD
-    shared_->set_audio_device(AudioDeviceModuleImpl::Create(
-=======
     shared_->set_audio_device(AudioDeviceModule::Create(
->>>>>>> a17af05f
         VoEId(shared_->instance_id(), -1), shared_->audio_device_layer()));
 
     if (shared_->audio_device() == nullptr) {
@@ -424,11 +288,7 @@
   }
 
   if (!audioproc) {
-<<<<<<< HEAD
-    audioproc = AudioProcessing::Create(shared_->channel_manager().config_);
-=======
     audioproc = AudioProcessing::Create();
->>>>>>> a17af05f
     if (!audioproc) {
       LOG(LS_ERROR) << "Failed to create AudioProcessing.";
       shared_->SetLastError(VE_NO_MEMORY);
@@ -480,54 +340,34 @@
   }
 #endif
 
-<<<<<<< HEAD
-=======
   if (decoder_factory)
     decoder_factory_ = decoder_factory;
   else
     decoder_factory_ = CreateBuiltinAudioDecoderFactory();
 
->>>>>>> a17af05f
   return shared_->statistics().SetInitialized();
 }
 
 int VoEBaseImpl::Terminate() {
-<<<<<<< HEAD
-  CriticalSectionScoped cs(shared_->crit_sec());
-=======
-  rtc::CritScope cs(shared_->crit_sec());
->>>>>>> a17af05f
+  rtc::CritScope cs(shared_->crit_sec());
   return TerminateInternal();
 }
 
 int VoEBaseImpl::CreateChannel() {
-<<<<<<< HEAD
-  CriticalSectionScoped cs(shared_->crit_sec());
+  return CreateChannel(ChannelConfig());
+}
+
+int VoEBaseImpl::CreateChannel(const ChannelConfig& config) {
+  rtc::CritScope cs(shared_->crit_sec());
   if (!shared_->statistics().Initialized()) {
     shared_->SetLastError(VE_NOT_INITED, kTraceError);
     return -1;
   }
 
-  voe::ChannelOwner channel_owner = shared_->channel_manager().CreateChannel();
-  return InitializeChannel(&channel_owner);
-}
-
-int VoEBaseImpl::CreateChannel(const Config& config) {
-  CriticalSectionScoped cs(shared_->crit_sec());
-=======
-  return CreateChannel(ChannelConfig());
-}
-
-int VoEBaseImpl::CreateChannel(const ChannelConfig& config) {
-  rtc::CritScope cs(shared_->crit_sec());
->>>>>>> a17af05f
-  if (!shared_->statistics().Initialized()) {
-    shared_->SetLastError(VE_NOT_INITED, kTraceError);
-    return -1;
-  }
-<<<<<<< HEAD
+  ChannelConfig config_copy(config);
+  config_copy.acm_config.decoder_factory = decoder_factory_;
   voe::ChannelOwner channel_owner =
-      shared_->channel_manager().CreateChannel(config);
+      shared_->channel_manager().CreateChannel(config_copy);
   return InitializeChannel(&channel_owner);
 }
 
@@ -557,7 +397,7 @@
 }
 
 int VoEBaseImpl::DeleteChannel(int channel) {
-  CriticalSectionScoped cs(shared_->crit_sec());
+  rtc::CritScope cs(shared_->crit_sec());
   if (!shared_->statistics().Initialized()) {
     shared_->SetLastError(VE_NOT_INITED, kTraceError);
     return -1;
@@ -584,7 +424,7 @@
 }
 
 int VoEBaseImpl::StartReceive(int channel) {
-  CriticalSectionScoped cs(shared_->crit_sec());
+  rtc::CritScope cs(shared_->crit_sec());
   if (!shared_->statistics().Initialized()) {
     shared_->SetLastError(VE_NOT_INITED, kTraceError);
     return -1;
@@ -596,103 +436,12 @@
                           "StartReceive() failed to locate channel");
     return -1;
   }
-  return channelPtr->StartReceiving();
-}
-
-int VoEBaseImpl::StopReceive(int channel) {
-  CriticalSectionScoped cs(shared_->crit_sec());
-=======
-
-  ChannelConfig config_copy(config);
-  config_copy.acm_config.decoder_factory = decoder_factory_;
-  voe::ChannelOwner channel_owner =
-      shared_->channel_manager().CreateChannel(config_copy);
-  return InitializeChannel(&channel_owner);
-}
-
-int VoEBaseImpl::InitializeChannel(voe::ChannelOwner* channel_owner) {
-  if (channel_owner->channel()->SetEngineInformation(
-          shared_->statistics(), *shared_->output_mixer(),
-          *shared_->transmit_mixer(), *shared_->process_thread(),
-          *shared_->audio_device(), voiceEngineObserverPtr_,
-          &callbackCritSect_) != 0) {
-    shared_->SetLastError(
-        VE_CHANNEL_NOT_CREATED, kTraceError,
-        "CreateChannel() failed to associate engine and channel."
-        " Destroying channel.");
-    shared_->channel_manager().DestroyChannel(
-        channel_owner->channel()->ChannelId());
-    return -1;
-  } else if (channel_owner->channel()->Init() != 0) {
-    shared_->SetLastError(
-        VE_CHANNEL_NOT_CREATED, kTraceError,
-        "CreateChannel() failed to initialize channel. Destroying"
-        " channel.");
-    shared_->channel_manager().DestroyChannel(
-        channel_owner->channel()->ChannelId());
-    return -1;
-  }
-  return channel_owner->channel()->ChannelId();
-}
-
-int VoEBaseImpl::DeleteChannel(int channel) {
-  rtc::CritScope cs(shared_->crit_sec());
-  if (!shared_->statistics().Initialized()) {
-    shared_->SetLastError(VE_NOT_INITED, kTraceError);
-    return -1;
-  }
-
-  {
-    voe::ChannelOwner ch = shared_->channel_manager().GetChannel(channel);
-    voe::Channel* channelPtr = ch.channel();
-    if (channelPtr == nullptr) {
-      shared_->SetLastError(VE_CHANNEL_NOT_VALID, kTraceError,
-                            "DeleteChannel() failed to locate channel");
-      return -1;
-    }
-  }
-
-  shared_->channel_manager().DestroyChannel(channel);
-  if (StopSend() != 0) {
-    return -1;
-  }
-  if (StopPlayout() != 0) {
-    return -1;
-  }
-  return 0;
-}
-
-int VoEBaseImpl::StartReceive(int channel) {
-  rtc::CritScope cs(shared_->crit_sec());
->>>>>>> a17af05f
-  if (!shared_->statistics().Initialized()) {
-    shared_->SetLastError(VE_NOT_INITED, kTraceError);
-    return -1;
-  }
-  voe::ChannelOwner ch = shared_->channel_manager().GetChannel(channel);
-  voe::Channel* channelPtr = ch.channel();
-  if (channelPtr == nullptr) {
-    shared_->SetLastError(VE_CHANNEL_NOT_VALID, kTraceError,
-<<<<<<< HEAD
-                          "SetLocalReceiver() failed to locate channel");
-    return -1;
-  }
-  return channelPtr->StopReceiving();
+  channelPtr->ResetDiscardedPacketCount();
+  return 0;
 }
 
 int VoEBaseImpl::StartPlayout(int channel) {
-  CriticalSectionScoped cs(shared_->crit_sec());
-=======
-                          "StartReceive() failed to locate channel");
-    return -1;
-  }
-  channelPtr->ResetDiscardedPacketCount();
-  return 0;
-}
-
-int VoEBaseImpl::StartPlayout(int channel) {
-  rtc::CritScope cs(shared_->crit_sec());
->>>>>>> a17af05f
+  rtc::CritScope cs(shared_->crit_sec());
   if (!shared_->statistics().Initialized()) {
     shared_->SetLastError(VE_NOT_INITED, kTraceError);
     return -1;
@@ -716,11 +465,7 @@
 }
 
 int VoEBaseImpl::StopPlayout(int channel) {
-<<<<<<< HEAD
-  CriticalSectionScoped cs(shared_->crit_sec());
-=======
-  rtc::CritScope cs(shared_->crit_sec());
->>>>>>> a17af05f
+  rtc::CritScope cs(shared_->crit_sec());
   if (!shared_->statistics().Initialized()) {
     shared_->SetLastError(VE_NOT_INITED, kTraceError);
     return -1;
@@ -740,11 +485,7 @@
 }
 
 int VoEBaseImpl::StartSend(int channel) {
-<<<<<<< HEAD
-  CriticalSectionScoped cs(shared_->crit_sec());
-=======
-  rtc::CritScope cs(shared_->crit_sec());
->>>>>>> a17af05f
+  rtc::CritScope cs(shared_->crit_sec());
   if (!shared_->statistics().Initialized()) {
     shared_->SetLastError(VE_NOT_INITED, kTraceError);
     return -1;
@@ -768,11 +509,7 @@
 }
 
 int VoEBaseImpl::StopSend(int channel) {
-<<<<<<< HEAD
-  CriticalSectionScoped cs(shared_->crit_sec());
-=======
-  rtc::CritScope cs(shared_->crit_sec());
->>>>>>> a17af05f
+  rtc::CritScope cs(shared_->crit_sec());
   if (!shared_->statistics().Initialized()) {
     shared_->SetLastError(VE_NOT_INITED, kTraceError);
     return -1;
@@ -801,11 +538,7 @@
 #ifdef WEBRTC_VOE_EXTERNAL_REC_AND_PLAYOUT
   versionString += "External recording and playout build";
 #endif
-<<<<<<< HEAD
-  RTC_DCHECK_GT(1024u, versionString.size() + 1);
-=======
   RTC_DCHECK_GT(1024, versionString.size() + 1);
->>>>>>> a17af05f
   char* end = std::copy(versionString.cbegin(), versionString.cend(), version);
   end[0] = '\n';
   end[1] = '\0';
@@ -816,12 +549,7 @@
 
 int32_t VoEBaseImpl::StartPlayout() {
   if (!shared_->audio_device()->Playing()) {
-<<<<<<< HEAD
-    if (!shared_->ext_playout())
-    {
-=======
     if (!shared_->ext_playout()) {
->>>>>>> a17af05f
       if (shared_->audio_device()->InitPlayout() != 0) {
         LOG_F(LS_ERROR) << "Failed to initialize playout";
         return -1;
@@ -848,24 +576,15 @@
 }
 
 int32_t VoEBaseImpl::StartSend() {
-<<<<<<< HEAD
-  if (!shared_->audio_device()->Recording()) {
-    if (!shared_->ext_recording())
-    {
-=======
   if (!shared_->ext_recording()) {
     if (!shared_->audio_device()->RecordingIsInitialized() &&
         !shared_->audio_device()->Recording()) {
->>>>>>> a17af05f
       if (shared_->audio_device()->InitRecording() != 0) {
         LOG_F(LS_ERROR) << "Failed to initialize recording";
         return -1;
       }
-<<<<<<< HEAD
-=======
     }
     if (!shared_->audio_device()->Recording()) {
->>>>>>> a17af05f
       if (shared_->audio_device()->StartRecording() != 0) {
         LOG_F(LS_ERROR) << "Failed to start recording";
         return -1;
@@ -893,7 +612,6 @@
 int32_t VoEBaseImpl::TerminateInternal() {
   // Delete any remaining channel objects
   shared_->channel_manager().DestroyAllChannels();
-<<<<<<< HEAD
 
   if (shared_->process_thread()) {
     if (shared_->audio_device()) {
@@ -917,31 +635,6 @@
           "TerminateInternal() failed to de-register event observer "
           "for the ADM");
     }
-=======
-
-  if (shared_->process_thread()) {
-    if (shared_->audio_device()) {
-      shared_->process_thread()->DeRegisterModule(shared_->audio_device());
-    }
-    shared_->process_thread()->Stop();
-  }
-
-  if (shared_->audio_device()) {
-    if (shared_->audio_device()->StopPlayout() != 0) {
-      shared_->SetLastError(VE_SOUNDCARD_ERROR, kTraceWarning,
-                            "TerminateInternal() failed to stop playout");
-    }
-    if (shared_->audio_device()->StopRecording() != 0) {
-      shared_->SetLastError(VE_SOUNDCARD_ERROR, kTraceWarning,
-                            "TerminateInternal() failed to stop recording");
-    }
-    if (shared_->audio_device()->RegisterEventObserver(nullptr) != 0) {
-      shared_->SetLastError(
-          VE_AUDIO_DEVICE_MODULE_ERROR, kTraceWarning,
-          "TerminateInternal() failed to de-register event observer "
-          "for the ADM");
-    }
->>>>>>> a17af05f
     if (shared_->audio_device()->RegisterAudioCallback(nullptr) != 0) {
       shared_->SetLastError(
           VE_AUDIO_DEVICE_MODULE_ERROR, kTraceWarning,
@@ -954,19 +647,11 @@
     }
     shared_->set_audio_device(nullptr);
   }
-<<<<<<< HEAD
 
   if (shared_->audio_processing()) {
     shared_->set_audio_processing(nullptr);
   }
 
-=======
-
-  if (shared_->audio_processing()) {
-    shared_->set_audio_processing(nullptr);
-  }
-
->>>>>>> a17af05f
   return shared_->statistics().SetUnInitialized();
 }
 
@@ -1068,11 +753,7 @@
 
 int VoEBaseImpl::AssociateSendChannel(int channel,
                                       int accociate_send_channel) {
-<<<<<<< HEAD
-  CriticalSectionScoped cs(shared_->crit_sec());
-=======
-  rtc::CritScope cs(shared_->crit_sec());
->>>>>>> a17af05f
+  rtc::CritScope cs(shared_->crit_sec());
 
   if (!shared_->statistics().Initialized()) {
       shared_->SetLastError(VE_NOT_INITED, kTraceError);
