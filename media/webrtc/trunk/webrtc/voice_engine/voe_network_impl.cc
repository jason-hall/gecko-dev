/*
 *  Copyright (c) 2012 The WebRTC project authors. All Rights Reserved.
 *
 *  Use of this source code is governed by a BSD-style license
 *  that can be found in the LICENSE file in the root of the source
 *  tree. An additional intellectual property rights grant can be found
 *  in the file PATENTS.  All contributing project authors may
 *  be found in the AUTHORS file in the root of the source tree.
 */

#include "webrtc/voice_engine/voe_network_impl.h"

#include "webrtc/base/checks.h"
#include "webrtc/base/format_macros.h"
#include "webrtc/base/logging.h"
<<<<<<< HEAD
#include "webrtc/system_wrappers/include/critical_section_wrapper.h"
=======
>>>>>>> a17af05f
#include "webrtc/system_wrappers/include/trace.h"
#include "webrtc/voice_engine/channel.h"
#include "webrtc/voice_engine/include/voe_errors.h"
#include "webrtc/voice_engine/voice_engine_impl.h"

namespace webrtc {

VoENetwork* VoENetwork::GetInterface(VoiceEngine* voiceEngine) {
  if (!voiceEngine) {
    return nullptr;
  }
  VoiceEngineImpl* s = static_cast<VoiceEngineImpl*>(voiceEngine);
  s->AddRef();
  return s;
}

VoENetworkImpl::VoENetworkImpl(voe::SharedData* shared) : _shared(shared) {
}

VoENetworkImpl::~VoENetworkImpl() = default;

int VoENetworkImpl::RegisterExternalTransport(int channel,
                                              Transport& transport) {
  RTC_DCHECK(_shared->statistics().Initialized());
  voe::ChannelOwner ch = _shared->channel_manager().GetChannel(channel);
  voe::Channel* channelPtr = ch.channel();
  if (!channelPtr) {
    LOG_F(LS_ERROR) << "Failed to locate channel: " << channel;
    return -1;
  }
<<<<<<< HEAD
  return channelPtr->RegisterExternalTransport(transport);
=======
  return channelPtr->RegisterExternalTransport(&transport);
>>>>>>> a17af05f
}

int VoENetworkImpl::DeRegisterExternalTransport(int channel) {
  RTC_CHECK(_shared->statistics().Initialized());
  voe::ChannelOwner ch = _shared->channel_manager().GetChannel(channel);
  voe::Channel* channelPtr = ch.channel();
  if (!channelPtr) {
    LOG_F(LS_ERROR) << "Failed to locate channel: " << channel;
    return -1;
  }
  return channelPtr->DeRegisterExternalTransport();
}

int VoENetworkImpl::ReceivedRTPPacket(int channel,
                                      const void* data,
                                      size_t length) {
  return ReceivedRTPPacket(channel, data, length, webrtc::PacketTime());
}

int VoENetworkImpl::ReceivedRTPPacket(int channel,
                                      const void* data,
                                      size_t length,
                                      const PacketTime& packet_time) {
  RTC_CHECK(_shared->statistics().Initialized());
  RTC_CHECK(data);
  // L16 at 32 kHz, stereo, 10 ms frames (+12 byte RTP header) -> 1292 bytes
  if ((length < 12) || (length > 1292)) {
    LOG_F(LS_ERROR) << "Invalid packet length: " << length;
    return -1;
  }
  voe::ChannelOwner ch = _shared->channel_manager().GetChannel(channel);
  voe::Channel* channelPtr = ch.channel();
  if (!channelPtr) {
    LOG_F(LS_ERROR) << "Failed to locate channel: " << channel;
    return -1;
  }
  if (!channelPtr->ExternalTransport()) {
    LOG_F(LS_ERROR) << "No external transport for channel: " << channel;
    return -1;
  }
<<<<<<< HEAD
  return channelPtr->ReceivedRTPPacket((const int8_t*)data, length,
                                       packet_time);
=======
  return channelPtr->ReceivedRTPPacket(static_cast<const uint8_t*>(data),
                                       length, packet_time);
>>>>>>> a17af05f
}

int VoENetworkImpl::ReceivedRTCPPacket(int channel,
                                       const void* data,
                                       size_t length) {
  RTC_CHECK(_shared->statistics().Initialized());
  RTC_CHECK(data);
  if (length < 4) {
    LOG_F(LS_ERROR) << "Invalid packet length: " << length;
    return -1;
  }
  voe::ChannelOwner ch = _shared->channel_manager().GetChannel(channel);
  voe::Channel* channelPtr = ch.channel();
  if (!channelPtr) {
    LOG_F(LS_ERROR) << "Failed to locate channel: " << channel;
    return -1;
  }
  if (!channelPtr->ExternalTransport()) {
    LOG_F(LS_ERROR) << "No external transport for channel: " << channel;
    return -1;
  }
<<<<<<< HEAD
  return channelPtr->ReceivedRTCPPacket((const int8_t*)data, length);
=======
  return channelPtr->ReceivedRTCPPacket(static_cast<const uint8_t*>(data),
                                        length);
>>>>>>> a17af05f
}

}  // namespace webrtc<|MERGE_RESOLUTION|>--- conflicted
+++ resolved
@@ -13,10 +13,6 @@
 #include "webrtc/base/checks.h"
 #include "webrtc/base/format_macros.h"
 #include "webrtc/base/logging.h"
-<<<<<<< HEAD
-#include "webrtc/system_wrappers/include/critical_section_wrapper.h"
-=======
->>>>>>> a17af05f
 #include "webrtc/system_wrappers/include/trace.h"
 #include "webrtc/voice_engine/channel.h"
 #include "webrtc/voice_engine/include/voe_errors.h"
@@ -47,11 +43,7 @@
     LOG_F(LS_ERROR) << "Failed to locate channel: " << channel;
     return -1;
   }
-<<<<<<< HEAD
-  return channelPtr->RegisterExternalTransport(transport);
-=======
   return channelPtr->RegisterExternalTransport(&transport);
->>>>>>> a17af05f
 }
 
 int VoENetworkImpl::DeRegisterExternalTransport(int channel) {
@@ -92,13 +84,8 @@
     LOG_F(LS_ERROR) << "No external transport for channel: " << channel;
     return -1;
   }
-<<<<<<< HEAD
-  return channelPtr->ReceivedRTPPacket((const int8_t*)data, length,
-                                       packet_time);
-=======
   return channelPtr->ReceivedRTPPacket(static_cast<const uint8_t*>(data),
                                        length, packet_time);
->>>>>>> a17af05f
 }
 
 int VoENetworkImpl::ReceivedRTCPPacket(int channel,
@@ -120,12 +107,8 @@
     LOG_F(LS_ERROR) << "No external transport for channel: " << channel;
     return -1;
   }
-<<<<<<< HEAD
-  return channelPtr->ReceivedRTCPPacket((const int8_t*)data, length);
-=======
   return channelPtr->ReceivedRTCPPacket(static_cast<const uint8_t*>(data),
                                         length);
->>>>>>> a17af05f
 }
 
 }  // namespace webrtc