/*
 *  Copyright (c) 2012 The WebRTC project authors. All Rights Reserved.
 *
 *  Use of this source code is governed by a BSD-style license
 *  that can be found in the LICENSE file in the root of the source
 *  tree. An additional intellectual property rights grant can be found
 *  in the file PATENTS.  All contributing project authors may
 *  be found in the AUTHORS file in the root of the source tree.
 */

#include "webrtc/voice_engine/utility.h"

<<<<<<< HEAD
=======
#include "webrtc/audio/utility/audio_frame_operations.h"
#include "webrtc/base/checks.h"
>>>>>>> a17af05f
#include "webrtc/base/logging.h"
#include "webrtc/common_audio/resampler/include/push_resampler.h"
#include "webrtc/common_audio/signal_processing/include/signal_processing_library.h"
#include "webrtc/common_types.h"
#include "webrtc/modules/include/module_common_types.h"
<<<<<<< HEAD
#include "webrtc/modules/utility/include/audio_frame_operations.h"
=======
>>>>>>> a17af05f
#include "webrtc/voice_engine/voice_engine_defines.h"

namespace webrtc {
namespace voe {

void RemixAndResample(const AudioFrame& src_frame,
                      PushResampler<int16_t>* resampler,
                      AudioFrame* dst_frame) {
  RemixAndResample(src_frame.data_, src_frame.samples_per_channel_,
                   src_frame.num_channels_, src_frame.sample_rate_hz_,
                   resampler, dst_frame);
  dst_frame->timestamp_ = src_frame.timestamp_;
  dst_frame->elapsed_time_ms_ = src_frame.elapsed_time_ms_;
  dst_frame->ntp_time_ms_ = src_frame.ntp_time_ms_;
}

void RemixAndResample(const int16_t* src_data,
                      size_t samples_per_channel,
                      size_t num_channels,
                      int sample_rate_hz,
                      PushResampler<int16_t>* resampler,
                      AudioFrame* dst_frame) {
  const int16_t* audio_ptr = src_data;
  size_t audio_ptr_num_channels = num_channels;
  int16_t mono_audio[AudioFrame::kMaxDataSizeSamples];

  // Downmix before resampling.
  if (num_channels == 2 && dst_frame->num_channels_ == 1) {
    AudioFrameOperations::StereoToMono(src_data, samples_per_channel,
                                       mono_audio);
    audio_ptr = mono_audio;
    audio_ptr_num_channels = 1;
  }

  if (resampler->InitializeIfNeeded(sample_rate_hz, dst_frame->sample_rate_hz_,
                                    audio_ptr_num_channels) == -1) {
<<<<<<< HEAD
    LOG(LS_ERROR) << "InitializeIfNeeded failed: sample_rate_hz = "
                  << sample_rate_hz << ", dst_frame->sample_rate_hz_ = "
                  << dst_frame->sample_rate_hz_
                  << ", audio_ptr_num_channels = " << audio_ptr_num_channels;
    assert(false);
=======
    FATAL() << "InitializeIfNeeded failed: sample_rate_hz = " << sample_rate_hz
            << ", dst_frame->sample_rate_hz_ = " << dst_frame->sample_rate_hz_
            << ", audio_ptr_num_channels = " << audio_ptr_num_channels;
>>>>>>> a17af05f
  }

  const size_t src_length = samples_per_channel * audio_ptr_num_channels;
  int out_length = resampler->Resample(audio_ptr, src_length, dst_frame->data_,
                                       AudioFrame::kMaxDataSizeSamples);
  if (out_length == -1) {
<<<<<<< HEAD
    LOG(LS_ERROR) << "Resample failed: audio_ptr = " << audio_ptr
                  << ", src_length = " << src_length
                  << ", dst_frame->data_ = " << dst_frame->data_;
    assert(false);
=======
    FATAL() << "Resample failed: audio_ptr = " << audio_ptr
            << ", src_length = " << src_length
            << ", dst_frame->data_ = " << dst_frame->data_;
>>>>>>> a17af05f
  }
  dst_frame->samples_per_channel_ = out_length / audio_ptr_num_channels;

  // Upmix after resampling.
  if (num_channels == 1 && dst_frame->num_channels_ == 2) {
    // The audio in dst_frame really is mono at this point; MonoToStereo will
    // set this back to stereo.
    dst_frame->num_channels_ = 1;
    AudioFrameOperations::MonoToStereo(dst_frame);
  }
}

void MixWithSat(int16_t target[],
                size_t target_channel,
                const int16_t source[],
                size_t source_channel,
                size_t source_len) {
<<<<<<< HEAD
  assert(target_channel == 1 || target_channel == 2);
  assert(source_channel == 1 || source_channel == 2);
=======
  RTC_DCHECK_GE(target_channel, 1);
  RTC_DCHECK_LE(target_channel, 2);
  RTC_DCHECK_GE(source_channel, 1);
  RTC_DCHECK_LE(source_channel, 2);
>>>>>>> a17af05f

  if (target_channel == 2 && source_channel == 1) {
    // Convert source from mono to stereo.
    int32_t left = 0;
    int32_t right = 0;
    for (size_t i = 0; i < source_len; ++i) {
      left = source[i] + target[i * 2];
      right = source[i] + target[i * 2 + 1];
      target[i * 2] = WebRtcSpl_SatW32ToW16(left);
      target[i * 2 + 1] = WebRtcSpl_SatW32ToW16(right);
    }
  } else if (target_channel == 1 && source_channel == 2) {
    // Convert source from stereo to mono.
    int32_t temp = 0;
    for (size_t i = 0; i < source_len / 2; ++i) {
      temp = ((source[i * 2] + source[i * 2 + 1]) >> 1) + target[i];
      target[i] = WebRtcSpl_SatW32ToW16(temp);
    }
  } else {
    int32_t temp = 0;
    for (size_t i = 0; i < source_len; ++i) {
      temp = source[i] + target[i];
      target[i] = WebRtcSpl_SatW32ToW16(temp);
    }
  }
}

}  // namespace voe
}  // namespace webrtc<|MERGE_RESOLUTION|>--- conflicted
+++ resolved
@@ -10,20 +10,13 @@
 
 #include "webrtc/voice_engine/utility.h"
 
-<<<<<<< HEAD
-=======
 #include "webrtc/audio/utility/audio_frame_operations.h"
 #include "webrtc/base/checks.h"
->>>>>>> a17af05f
 #include "webrtc/base/logging.h"
 #include "webrtc/common_audio/resampler/include/push_resampler.h"
 #include "webrtc/common_audio/signal_processing/include/signal_processing_library.h"
 #include "webrtc/common_types.h"
 #include "webrtc/modules/include/module_common_types.h"
-<<<<<<< HEAD
-#include "webrtc/modules/utility/include/audio_frame_operations.h"
-=======
->>>>>>> a17af05f
 #include "webrtc/voice_engine/voice_engine_defines.h"
 
 namespace webrtc {
@@ -60,33 +53,18 @@
 
   if (resampler->InitializeIfNeeded(sample_rate_hz, dst_frame->sample_rate_hz_,
                                     audio_ptr_num_channels) == -1) {
-<<<<<<< HEAD
-    LOG(LS_ERROR) << "InitializeIfNeeded failed: sample_rate_hz = "
-                  << sample_rate_hz << ", dst_frame->sample_rate_hz_ = "
-                  << dst_frame->sample_rate_hz_
-                  << ", audio_ptr_num_channels = " << audio_ptr_num_channels;
-    assert(false);
-=======
     FATAL() << "InitializeIfNeeded failed: sample_rate_hz = " << sample_rate_hz
             << ", dst_frame->sample_rate_hz_ = " << dst_frame->sample_rate_hz_
             << ", audio_ptr_num_channels = " << audio_ptr_num_channels;
->>>>>>> a17af05f
   }
 
   const size_t src_length = samples_per_channel * audio_ptr_num_channels;
   int out_length = resampler->Resample(audio_ptr, src_length, dst_frame->data_,
                                        AudioFrame::kMaxDataSizeSamples);
   if (out_length == -1) {
-<<<<<<< HEAD
-    LOG(LS_ERROR) << "Resample failed: audio_ptr = " << audio_ptr
-                  << ", src_length = " << src_length
-                  << ", dst_frame->data_ = " << dst_frame->data_;
-    assert(false);
-=======
     FATAL() << "Resample failed: audio_ptr = " << audio_ptr
             << ", src_length = " << src_length
             << ", dst_frame->data_ = " << dst_frame->data_;
->>>>>>> a17af05f
   }
   dst_frame->samples_per_channel_ = out_length / audio_ptr_num_channels;
 
@@ -104,15 +82,10 @@
                 const int16_t source[],
                 size_t source_channel,
                 size_t source_len) {
-<<<<<<< HEAD
-  assert(target_channel == 1 || target_channel == 2);
-  assert(source_channel == 1 || source_channel == 2);
-=======
   RTC_DCHECK_GE(target_channel, 1);
   RTC_DCHECK_LE(target_channel, 2);
   RTC_DCHECK_GE(source_channel, 1);
   RTC_DCHECK_LE(source_channel, 2);
->>>>>>> a17af05f
 
   if (target_channel == 2 && source_channel == 1) {
     // Convert source from mono to stereo.
