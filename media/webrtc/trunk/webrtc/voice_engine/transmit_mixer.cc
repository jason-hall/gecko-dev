--- conflicted
+++ resolved
@@ -10,18 +10,11 @@
 
 #include "webrtc/voice_engine/transmit_mixer.h"
 
-<<<<<<< HEAD
-#include "webrtc/base/format_macros.h"
-#include "webrtc/base/logging.h"
-#include "webrtc/modules/utility/include/audio_frame_operations.h"
-#include "webrtc/system_wrappers/include/critical_section_wrapper.h"
-=======
 #include <memory>
 
 #include "webrtc/audio/utility/audio_frame_operations.h"
 #include "webrtc/base/format_macros.h"
 #include "webrtc/base/logging.h"
->>>>>>> a17af05f
 #include "webrtc/system_wrappers/include/event_wrapper.h"
 #include "webrtc/system_wrappers/include/trace.h"
 #include "webrtc/voice_engine/channel.h"
@@ -41,19 +34,11 @@
     WEBRTC_TRACE(kTraceStream, kTraceVoice, VoEId(_instanceId, -1),
                  "TransmitMixer::OnPeriodicProcess()");
 
-<<<<<<< HEAD
-#if defined(WEBRTC_VOICE_ENGINE_TYPING_DETECTION)
-    bool send_typing_noise_warning = false;
-    bool typing_noise_detected = false;
-    {
-      CriticalSectionScoped cs(&_critSect);
-=======
 #if WEBRTC_VOICE_ENGINE_TYPING_DETECTION
     bool send_typing_noise_warning = false;
     bool typing_noise_detected = false;
     {
       rtc::CritScope cs(&_critSect);
->>>>>>> a17af05f
       if (_typingNoiseWarningPending) {
         send_typing_noise_warning = true;
         typing_noise_detected = _typingNoiseDetected;
@@ -61,11 +46,7 @@
       }
     }
     if (send_typing_noise_warning) {
-<<<<<<< HEAD
-        CriticalSectionScoped cs(&_callbackCritSect);
-=======
         rtc::CritScope cs(&_callbackCritSect);
->>>>>>> a17af05f
         if (_voiceEngineObserverPtr) {
             if (typing_noise_detected) {
                 WEBRTC_TRACE(kTraceInfo, kTraceVoice, VoEId(_instanceId, -1),
@@ -1076,14 +1057,6 @@
       break;
     }
   }
-<<<<<<< HEAD
-  if (audioproc_->echo_control_mobile()->is_enabled()) {
-    // AECM only supports 8 and 16 kHz.
-    _audioFrame.sample_rate_hz_ = std::min(
-        _audioFrame.sample_rate_hz_, AudioProcessing::kMaxAECMSampleRateHz);
-  }
-=======
->>>>>>> a17af05f
   _audioFrame.num_channels_ = std::min(num_channels, num_codec_channels);
   RemixAndResample(audio, samples_per_channel, num_channels, sample_rate_hz,
                    &resampler_, &_audioFrame);
@@ -1206,19 +1179,11 @@
 
   bool vadActive = _audioFrame.vad_activity_ == AudioFrame::kVadActive;
   if (_typingDetection.Process(keyPressed, vadActive)) {
-<<<<<<< HEAD
-    CriticalSectionScoped cs(&_critSect);
+    rtc::CritScope cs(&_critSect);
     _typingNoiseWarningPending = true;
     _typingNoiseDetected = true;
   } else {
-    CriticalSectionScoped cs(&_critSect);
-=======
-    rtc::CritScope cs(&_critSect);
-    _typingNoiseWarningPending = true;
-    _typingNoiseDetected = true;
-  } else {
-    rtc::CritScope cs(&_critSect);
->>>>>>> a17af05f
+    rtc::CritScope cs(&_critSect);
     // If there is already a warning pending, do not change the state.
     // Otherwise set a warning pending if last callback was for noise detected.
     if (!_typingNoiseWarningPending && _typingNoiseDetected) {
