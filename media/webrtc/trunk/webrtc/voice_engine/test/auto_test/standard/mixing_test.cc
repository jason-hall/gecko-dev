/*
 *  Copyright (c) 2012 The WebRTC project authors. All Rights Reserved.
 *
 *  Use of this source code is governed by a BSD-style license
 *  that can be found in the LICENSE file in the root of the source
 *  tree. An additional intellectual property rights grant can be found
 *  in the file PATENTS.  All contributing project authors may
 *  be found in the AUTHORS file in the root of the source tree.
 */

#include <stdio.h>
#include <string>

#include "webrtc/system_wrappers/include/sleep.h"
#include "webrtc/test/testsupport/fileutils.h"
#include "webrtc/voice_engine/test/auto_test/fixtures/after_initialization_fixture.h"

namespace webrtc {
namespace {

const int16_t kLimiterHeadroom = 29204;  // == -1 dbFS
const int16_t kInt16Max = 0x7fff;
const int kPayloadType = 105;
const int kInSampleRateHz = 16000;  // Input file taken as 16 kHz by default.
const int kRecSampleRateHz = 16000;  // Recorded with 16 kHz L16.
const int kTestDurationMs = 3000;
const CodecInst kCodecL16 = {kPayloadType, "L16", 16000, 160, 1, 256000};
const CodecInst kCodecOpus = {kPayloadType, "opus", 48000, 960, 1, 32000};

}  // namespace

class MixingTest : public AfterInitializationFixture {
 protected:
  MixingTest()
      : output_filename_(test::OutputPath() + "mixing_test_output.pcm") {
  }
  void SetUp() {
    transport_ = new LoopBackTransport(voe_network_, 0);
  }
  void TearDown() {
    delete transport_;
  }

  // Creates and mixes |num_remote_streams| which play a file "as microphone"
  // with |num_local_streams| which play a file "locally", using a constant
  // amplitude of |input_value|. The local streams manifest as "anonymous"
  // mixing participants, meaning they will be mixed regardless of the number
  // of participants. (A stream is a VoiceEngine "channel").
  //
  // The mixed output is verified to always fall between |max_output_value| and
  // |min_output_value|, after a startup phase.
  //
  // |num_remote_streams_using_mono| of the remote streams use mono, with the
  // remainder using stereo.
  void RunMixingTest(int num_remote_streams,
                     int num_local_streams,
                     int num_remote_streams_using_mono,
                     bool real_audio,
                     int16_t input_value,
                     int16_t max_output_value,
                     int16_t min_output_value,
                     const CodecInst& codec_inst) {
    ASSERT_LE(num_remote_streams_using_mono, num_remote_streams);

    if (real_audio) {
      input_filename_ = test::ResourcePath("voice_engine/audio_long16", "pcm");
    } else {
      input_filename_ = test::OutputPath() + "mixing_test_input.pcm";
      GenerateInputFile(input_value);
    }

    std::vector<int> local_streams(num_local_streams);
    for (size_t i = 0; i < local_streams.size(); ++i) {
      local_streams[i] = voe_base_->CreateChannel();
      EXPECT_NE(-1, local_streams[i]);
    }
    StartLocalStreams(local_streams);
    TEST_LOG("Playing %d local streams.\n", num_local_streams);

    std::vector<int> remote_streams(num_remote_streams);
    for (size_t i = 0; i < remote_streams.size(); ++i) {
      remote_streams[i] = voe_base_->CreateChannel();
      EXPECT_NE(-1, remote_streams[i]);
    }
    StartRemoteStreams(remote_streams, num_remote_streams_using_mono,
                       codec_inst);
    TEST_LOG("Playing %d remote streams.\n", num_remote_streams);

    // Give it plenty of time to get started.
    SleepMs(1000);

    // Start recording the mixed output and wait.
    EXPECT_EQ(0, voe_file_->StartRecordingPlayout(-1 /* record meeting */,
        output_filename_.c_str()));
    SleepMs(kTestDurationMs);
    while (GetFileDurationMs(output_filename_.c_str()) < kTestDurationMs) {
      SleepMs(200);
    }
    EXPECT_EQ(0, voe_file_->StopRecordingPlayout(-1));

    StopLocalStreams(local_streams);
    StopRemoteStreams(remote_streams);

    if (!real_audio) {
      VerifyMixedOutput(max_output_value, min_output_value);
    }
  }

 private:
  // Generate input file with constant values equal to |input_value|. The file
  // will be twice the duration of the test.
  void GenerateInputFile(int16_t input_value) {
    FILE* input_file = fopen(input_filename_.c_str(), "wb");
    ASSERT_TRUE(input_file != NULL);
    for (int i = 0; i < kInSampleRateHz / 1000 * (kTestDurationMs * 2); i++) {
      ASSERT_EQ(1u, fwrite(&input_value, sizeof(input_value), 1, input_file));
    }
    ASSERT_EQ(0, fclose(input_file));
  }

  void VerifyMixedOutput(int16_t max_output_value, int16_t min_output_value) {
    // Verify the mixed output.
    FILE* output_file = fopen(output_filename_.c_str(), "rb");
    ASSERT_TRUE(output_file != NULL);
    int16_t output_value = 0;
    int samples_read = 0;
    while (fread(&output_value, sizeof(output_value), 1, output_file) == 1) {
      samples_read++;
      std::ostringstream trace_stream;
      trace_stream << samples_read << " samples read";
      SCOPED_TRACE(trace_stream.str());
      ASSERT_LE(output_value, max_output_value);
      ASSERT_GE(output_value, min_output_value);
    }
    // Ensure we've at least recorded half as much file as the duration of the
    // test. We have to use a relaxed tolerance here due to filesystem flakiness
    // on the bots.
    ASSERT_GE((samples_read * 1000.0) / kRecSampleRateHz, kTestDurationMs);
    // Ensure we read the entire file.
    ASSERT_NE(0, feof(output_file));
    ASSERT_EQ(0, fclose(output_file));
  }

  // Start up local streams ("anonymous" participants).
  void StartLocalStreams(const std::vector<int>& streams) {
    for (size_t i = 0; i < streams.size(); ++i) {
      EXPECT_EQ(0, voe_base_->StartPlayout(streams[i]));
      EXPECT_EQ(0, voe_file_->StartPlayingFileLocally(streams[i],
          input_filename_.c_str(), true));
    }
  }

  void StopLocalStreams(const std::vector<int>& streams) {
    for (size_t i = 0; i < streams.size(); ++i) {
      EXPECT_EQ(0, voe_base_->StopPlayout(streams[i]));
      EXPECT_EQ(0, voe_base_->DeleteChannel(streams[i]));
    }
  }

  // Start up remote streams ("normal" participants).
  void StartRemoteStreams(const std::vector<int>& streams,
                          int num_remote_streams_using_mono,
                          const CodecInst& codec_inst) {
    for (int i = 0; i < num_remote_streams_using_mono; ++i) {
      // Add some delay between starting up the channels in order to give them
      // different energies in the "real audio" test and hopefully exercise
      // more code paths.
      SleepMs(50);
      StartRemoteStream(streams[i], codec_inst, 1234 + 2 * i);
    }

    // The remainder of the streams will use stereo.
    CodecInst codec_inst_stereo = codec_inst;
    codec_inst_stereo.channels = 2;
    codec_inst_stereo.pltype++;
    for (size_t i = num_remote_streams_using_mono; i < streams.size(); ++i) {
      StartRemoteStream(streams[i], codec_inst_stereo, 1234 + 2 * i);
    }
  }

  // Start up a single remote stream.
  void StartRemoteStream(int stream, const CodecInst& codec_inst, int port) {
    EXPECT_EQ(0, voe_codec_->SetRecPayloadType(stream, codec_inst));
    EXPECT_EQ(0, voe_network_->RegisterExternalTransport(stream, *transport_));
    EXPECT_EQ(0, voe_rtp_rtcp_->SetLocalSSRC(
                     stream, static_cast<unsigned int>(stream)));
    transport_->AddChannel(stream, stream);
<<<<<<< HEAD
    EXPECT_EQ(0, voe_base_->StartReceive(stream));
=======
>>>>>>> a17af05f
    EXPECT_EQ(0, voe_base_->StartPlayout(stream));
    EXPECT_EQ(0, voe_codec_->SetSendCodec(stream, codec_inst));
    EXPECT_EQ(0, voe_base_->StartSend(stream));
    EXPECT_EQ(0, voe_file_->StartPlayingFileAsMicrophone(stream,
        input_filename_.c_str(), true));
  }

  void StopRemoteStreams(const std::vector<int>& streams) {
    for (size_t i = 0; i < streams.size(); ++i) {
      EXPECT_EQ(0, voe_base_->StopSend(streams[i]));
      EXPECT_EQ(0, voe_base_->StopPlayout(streams[i]));
      EXPECT_EQ(0, voe_network_->DeRegisterExternalTransport(streams[i]));
      EXPECT_EQ(0, voe_base_->DeleteChannel(streams[i]));
    }
  }

  int GetFileDurationMs(const char* file_name) {
    FILE* fid = fopen(file_name, "rb");
    EXPECT_FALSE(fid == NULL);
    fseek(fid, 0, SEEK_END);
    int size = ftell(fid);
    EXPECT_NE(-1, size);
    fclose(fid);
    // Divided by 2 due to 2 bytes/sample.
    return size * 1000 / kRecSampleRateHz / 2;
  }

  std::string input_filename_;
  const std::string output_filename_;
  LoopBackTransport* transport_;
};

// This test has no verification, but exercises additional code paths in a
// somewhat more realistic scenario using real audio. It can at least hunt for
// asserts and crashes.
TEST_F(MixingTest, MixManyChannelsForStress) {
  RunMixingTest(10, 0, 10, true, 0, 0, 0, kCodecL16);
}

TEST_F(MixingTest, MixManyChannelsForStressOpus) {
  RunMixingTest(10, 0, 10, true, 0, 0, 0, kCodecOpus);
}

// These tests assume a maximum of three mixed participants. We typically allow
// a +/- 10% range around the expected output level to account for distortion
// from coding and processing in the loopback chain.
TEST_F(MixingTest, FourChannelsWithOnlyThreeMixed) {
  const int16_t kInputValue = 1000;
  const int16_t kExpectedOutput = kInputValue * 3;
  RunMixingTest(4, 0, 4, false, kInputValue, 1.1 * kExpectedOutput,
                0.9 * kExpectedOutput, kCodecL16);
}

// Ensure the mixing saturation protection is working. We can do this because
// the mixing limiter is given some headroom, so the expected output is less
// than full scale.
TEST_F(MixingTest, VerifySaturationProtection) {
  const int16_t kInputValue = 20000;
  const int16_t kExpectedOutput = kLimiterHeadroom;
  // If this isn't satisfied, we're not testing anything.
  ASSERT_GT(kInputValue * 3, kInt16Max);
  ASSERT_LT(1.1 * kExpectedOutput, kInt16Max);
  RunMixingTest(3, 0, 3, false, kInputValue, 1.1 * kExpectedOutput,
               0.9 * kExpectedOutput, kCodecL16);
}

TEST_F(MixingTest, SaturationProtectionHasNoEffectOnOneChannel) {
  const int16_t kInputValue = kInt16Max;
  const int16_t kExpectedOutput = kInt16Max;
  // If this isn't satisfied, we're not testing anything.
  ASSERT_GT(0.95 * kExpectedOutput, kLimiterHeadroom);
  // Tighter constraints are required here to properly test this.
  RunMixingTest(1, 0, 1, false, kInputValue, kExpectedOutput,
                0.95 * kExpectedOutput, kCodecL16);
}

TEST_F(MixingTest, VerifyAnonymousAndNormalParticipantMixing) {
  const int16_t kInputValue = 1000;
  const int16_t kExpectedOutput = kInputValue * 2;
  RunMixingTest(1, 1, 1, false, kInputValue, 1.1 * kExpectedOutput,
                0.9 * kExpectedOutput, kCodecL16);
}

TEST_F(MixingTest, AnonymousParticipantsAreAlwaysMixed) {
  const int16_t kInputValue = 1000;
  const int16_t kExpectedOutput = kInputValue * 4;
  RunMixingTest(3, 1, 3, false, kInputValue, 1.1 * kExpectedOutput,
                0.9 * kExpectedOutput, kCodecL16);
}

TEST_F(MixingTest, VerifyStereoAndMonoMixing) {
  const int16_t kInputValue = 1000;
  const int16_t kExpectedOutput = kInputValue * 2;
  RunMixingTest(2, 0, 1, false, kInputValue, 1.1 * kExpectedOutput,
                // Lower than 0.9 due to observed flakiness on bots.
                0.8 * kExpectedOutput, kCodecL16);
}

}  // namespace webrtc<|MERGE_RESOLUTION|>--- conflicted
+++ resolved
@@ -185,10 +185,6 @@
     EXPECT_EQ(0, voe_rtp_rtcp_->SetLocalSSRC(
                      stream, static_cast<unsigned int>(stream)));
     transport_->AddChannel(stream, stream);
-<<<<<<< HEAD
-    EXPECT_EQ(0, voe_base_->StartReceive(stream));
-=======
->>>>>>> a17af05f
     EXPECT_EQ(0, voe_base_->StartPlayout(stream));
     EXPECT_EQ(0, voe_codec_->SetSendCodec(stream, codec_inst));
     EXPECT_EQ(0, voe_base_->StartSend(stream));
