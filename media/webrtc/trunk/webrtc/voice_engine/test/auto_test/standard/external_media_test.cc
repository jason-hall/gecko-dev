--- conflicted
+++ resolved
@@ -139,26 +139,6 @@
        << "Resampling succeeds for freq=" << f;
     EXPECT_EQ(f, frame.sample_rate_hz_);
     EXPECT_EQ(static_cast<size_t>(f / 100), frame.samples_per_channel_);
-<<<<<<< HEAD
-  }
-  PausePlaying();
-  EXPECT_EQ(0, voe_xmedia_->SetExternalMixing(channel_, false));
-  ResumePlaying();
-}
-
-TEST_F(ExternalMediaTest,
-       ExternalMixingResamplingToInvalidFrequenciesFails) {
-  const int kInvalidFrequencies[] = {-8000, -1};
-  webrtc::AudioFrame frame;
-  PausePlaying();
-  EXPECT_EQ(0, voe_xmedia_->SetExternalMixing(channel_, true));
-  ResumePlaying();
-  for (size_t i = 0; i < arraysize(kInvalidFrequencies); i++) {
-    int f = kInvalidFrequencies[i];
-    EXPECT_EQ(-1, voe_xmedia_->GetAudioFrame(channel_, f, &frame))
-        << "Resampling fails for freq=" << f;
-=======
->>>>>>> a17af05f
   }
   PausePlaying();
   EXPECT_EQ(0, voe_xmedia_->SetExternalMixing(channel_, false));
