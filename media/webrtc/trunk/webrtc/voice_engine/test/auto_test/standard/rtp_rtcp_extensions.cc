/*
 *  Copyright (c) 2014 The WebRTC project authors. All Rights Reserved.
 *
 *  Use of this source code is governed by a BSD-style license
 *  that can be found in the LICENSE file in the root of the source
 *  tree. An additional intellectual property rights grant can be found
 *  in the file PATENTS.  All contributing project authors may
 *  be found in the AUTHORS file in the root of the source tree.
 */

<<<<<<< HEAD
=======
#include <memory>

>>>>>>> a17af05f
#include "webrtc/modules/include/module_common_types.h"
#include "webrtc/modules/rtp_rtcp/include/rtp_header_parser.h"
#include "webrtc/system_wrappers/include/atomic32.h"
#include "webrtc/system_wrappers/include/sleep.h"
#include "webrtc/voice_engine/test/auto_test/fixtures/before_streaming_fixture.h"

using ::testing::_;
using ::testing::AtLeast;
using ::testing::Eq;
using ::testing::Field;

class ExtensionVerifyTransport : public webrtc::Transport {
 public:
  ExtensionVerifyTransport()
      : parser_(webrtc::RtpHeaderParser::Create()),
        received_packets_(0),
        bad_packets_(0),
        audio_level_id_(-1),
        absolute_sender_time_id_(-1) {}

  bool SendRtp(const uint8_t* data,
               size_t len,
               const webrtc::PacketOptions& options) override {
    webrtc::RTPHeader header;
    if (parser_->Parse(reinterpret_cast<const uint8_t*>(data), len, &header)) {
      bool ok = true;
      if (audio_level_id_ >= 0 &&
          !header.extension.hasAudioLevel) {
        ok = false;
      }
      if (absolute_sender_time_id_ >= 0 &&
          !header.extension.hasAbsoluteSendTime) {
        ok = false;
      }
      if (!ok) {
        // bad_packets_ count packets we expected to have an extension but
        // didn't have one.
        ++bad_packets_;
      }
    }
    // received_packets_ count all packets we receive.
    ++received_packets_;
    return true;
  }

  bool SendRtcp(const uint8_t* data, size_t len) override {
    return true;
  }

  void SetAudioLevelId(int id) {
    audio_level_id_ = id;
    parser_->RegisterRtpHeaderExtension(webrtc::kRtpExtensionAudioLevel, id);
  }

  void SetAbsoluteSenderTimeId(int id) {
    absolute_sender_time_id_ = id;
    parser_->RegisterRtpHeaderExtension(webrtc::kRtpExtensionAbsoluteSendTime,
                                        id);
  }

  bool Wait() {
    // Wait until we've received to specified number of packets.
    while (received_packets_.Value() < kPacketsExpected) {
      webrtc::SleepMs(kSleepIntervalMs);
    }
    // Check whether any were 'bad' (didn't contain an extension when they
    // where supposed to).
    return bad_packets_.Value() == 0;
  }

 private:
  enum {
    kPacketsExpected = 10,
    kSleepIntervalMs = 10
  };
  std::unique_ptr<webrtc::RtpHeaderParser> parser_;
  webrtc::Atomic32 received_packets_;
  webrtc::Atomic32 bad_packets_;
  int audio_level_id_;
  int absolute_sender_time_id_;
};

class SendRtpRtcpHeaderExtensionsTest : public BeforeStreamingFixture {
 protected:
  void SetUp() override {
    EXPECT_EQ(0, voe_network_->DeRegisterExternalTransport(channel_));
    EXPECT_EQ(0, voe_network_->RegisterExternalTransport(channel_,
                                                         verifying_transport_));
  }
  void TearDown() override { PausePlaying(); }

  ExtensionVerifyTransport verifying_transport_;
};

TEST_F(SendRtpRtcpHeaderExtensionsTest, SentPacketsIncludeNoAudioLevel) {
  verifying_transport_.SetAudioLevelId(0);
  ResumePlaying();
  EXPECT_FALSE(verifying_transport_.Wait());
}

TEST_F(SendRtpRtcpHeaderExtensionsTest, SentPacketsIncludeAudioLevel) {
  EXPECT_EQ(0, voe_rtp_rtcp_->SetSendAudioLevelIndicationStatus(channel_, true,
                                                                9));
  verifying_transport_.SetAudioLevelId(9);
  ResumePlaying();
  EXPECT_TRUE(verifying_transport_.Wait());
}
<<<<<<< HEAD

TEST_F(SendRtpRtcpHeaderExtensionsTest, SentPacketsIncludeNoAbsoluteSenderTime)
{
  verifying_transport_.SetAbsoluteSenderTimeId(0);
  ResumePlaying();
  EXPECT_FALSE(verifying_transport_.Wait());
}

TEST_F(SendRtpRtcpHeaderExtensionsTest, SentPacketsIncludeAbsoluteSenderTime) {
  EXPECT_EQ(0, voe_rtp_rtcp_->SetSendAbsoluteSenderTimeStatus(channel_, true,
                                                              11));
  verifying_transport_.SetAbsoluteSenderTimeId(11);
  ResumePlaying();
  EXPECT_TRUE(verifying_transport_.Wait());
}

TEST_F(SendRtpRtcpHeaderExtensionsTest, SentPacketsIncludeAllExtensions1) {
  EXPECT_EQ(0, voe_rtp_rtcp_->SetSendAudioLevelIndicationStatus(channel_, true,
                                                                9));
  EXPECT_EQ(0, voe_rtp_rtcp_->SetSendAbsoluteSenderTimeStatus(channel_, true,
                                                              11));
  verifying_transport_.SetAudioLevelId(9);
  verifying_transport_.SetAbsoluteSenderTimeId(11);
  ResumePlaying();
  EXPECT_TRUE(verifying_transport_.Wait());
}

TEST_F(SendRtpRtcpHeaderExtensionsTest, SentPacketsIncludeAllExtensions2) {
  EXPECT_EQ(0, voe_rtp_rtcp_->SetSendAbsoluteSenderTimeStatus(channel_, true,
                                                              3));
  EXPECT_EQ(0, voe_rtp_rtcp_->SetSendAudioLevelIndicationStatus(channel_, true,
                                                                9));
  verifying_transport_.SetAbsoluteSenderTimeId(3);
  // Don't register audio level with header parser - unknown extensions should
  // be ignored when parsing.
  ResumePlaying();
  EXPECT_TRUE(verifying_transport_.Wait());
}
=======
>>>>>>> a17af05f
<|MERGE_RESOLUTION|>--- conflicted
+++ resolved
@@ -8,11 +8,8 @@
  *  be found in the AUTHORS file in the root of the source tree.
  */
 
-<<<<<<< HEAD
-=======
 #include <memory>
 
->>>>>>> a17af05f
 #include "webrtc/modules/include/module_common_types.h"
 #include "webrtc/modules/rtp_rtcp/include/rtp_header_parser.h"
 #include "webrtc/system_wrappers/include/atomic32.h"
@@ -120,44 +117,3 @@
   ResumePlaying();
   EXPECT_TRUE(verifying_transport_.Wait());
 }
-<<<<<<< HEAD
-
-TEST_F(SendRtpRtcpHeaderExtensionsTest, SentPacketsIncludeNoAbsoluteSenderTime)
-{
-  verifying_transport_.SetAbsoluteSenderTimeId(0);
-  ResumePlaying();
-  EXPECT_FALSE(verifying_transport_.Wait());
-}
-
-TEST_F(SendRtpRtcpHeaderExtensionsTest, SentPacketsIncludeAbsoluteSenderTime) {
-  EXPECT_EQ(0, voe_rtp_rtcp_->SetSendAbsoluteSenderTimeStatus(channel_, true,
-                                                              11));
-  verifying_transport_.SetAbsoluteSenderTimeId(11);
-  ResumePlaying();
-  EXPECT_TRUE(verifying_transport_.Wait());
-}
-
-TEST_F(SendRtpRtcpHeaderExtensionsTest, SentPacketsIncludeAllExtensions1) {
-  EXPECT_EQ(0, voe_rtp_rtcp_->SetSendAudioLevelIndicationStatus(channel_, true,
-                                                                9));
-  EXPECT_EQ(0, voe_rtp_rtcp_->SetSendAbsoluteSenderTimeStatus(channel_, true,
-                                                              11));
-  verifying_transport_.SetAudioLevelId(9);
-  verifying_transport_.SetAbsoluteSenderTimeId(11);
-  ResumePlaying();
-  EXPECT_TRUE(verifying_transport_.Wait());
-}
-
-TEST_F(SendRtpRtcpHeaderExtensionsTest, SentPacketsIncludeAllExtensions2) {
-  EXPECT_EQ(0, voe_rtp_rtcp_->SetSendAbsoluteSenderTimeStatus(channel_, true,
-                                                              3));
-  EXPECT_EQ(0, voe_rtp_rtcp_->SetSendAudioLevelIndicationStatus(channel_, true,
-                                                                9));
-  verifying_transport_.SetAbsoluteSenderTimeId(3);
-  // Don't register audio level with header parser - unknown extensions should
-  // be ignored when parsing.
-  ResumePlaying();
-  EXPECT_TRUE(verifying_transport_.Wait());
-}
-=======
->>>>>>> a17af05f
