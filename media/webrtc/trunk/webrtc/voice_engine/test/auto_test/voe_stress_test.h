/*
 *  Copyright (c) 2011 The WebRTC project authors. All Rights Reserved.
 *
 *  Use of this source code is governed by a BSD-style license
 *  that can be found in the LICENSE file in the root of the source
 *  tree. An additional intellectual property rights grant can be found
 *  in the file PATENTS.  All contributing project authors may
 *  be found in the AUTHORS file in the root of the source tree.
 */

#ifndef WEBRTC_VOICE_ENGINE_VOE_STRESS_TEST_H
#define WEBRTC_VOICE_ENGINE_VOE_STRESS_TEST_H

<<<<<<< HEAD
#include "webrtc/base/platform_thread.h"
#include "webrtc/base/scoped_ptr.h"
=======
#include <memory>

#include "webrtc/base/platform_thread.h"
>>>>>>> a17af05f

namespace voetest {

class VoETestManager;

class VoEStressTest {
 public:
  VoEStressTest(VoETestManager& mgr) : _mgr(mgr) {
  }
  ~VoEStressTest() {
  }
  int DoTest();

 private:
  int MenuSelection();
  int StartStopTest();
  int CreateDeleteChannelsTest();
  int MultipleThreadsTest();

  static bool RunExtraApi(void* ptr);
  bool ProcessExtraApi();

  VoETestManager& _mgr;

<<<<<<< HEAD
  // TODO(pbos): Remove scoped_ptr and use PlatformThread directly.
  rtc::scoped_ptr<rtc::PlatformThread> _ptrExtraApiThread;
=======
  // TODO(pbos): Remove unique_ptr and use PlatformThread directly.
  std::unique_ptr<rtc::PlatformThread> _ptrExtraApiThread;
>>>>>>> a17af05f
};

}  // namespace voetest

#endif // WEBRTC_VOICE_ENGINE_VOE_STRESS_TEST_H<|MERGE_RESOLUTION|>--- conflicted
+++ resolved
@@ -11,14 +11,9 @@
 #ifndef WEBRTC_VOICE_ENGINE_VOE_STRESS_TEST_H
 #define WEBRTC_VOICE_ENGINE_VOE_STRESS_TEST_H
 
-<<<<<<< HEAD
-#include "webrtc/base/platform_thread.h"
-#include "webrtc/base/scoped_ptr.h"
-=======
 #include <memory>
 
 #include "webrtc/base/platform_thread.h"
->>>>>>> a17af05f
 
 namespace voetest {
 
@@ -43,13 +38,8 @@
 
   VoETestManager& _mgr;
 
-<<<<<<< HEAD
-  // TODO(pbos): Remove scoped_ptr and use PlatformThread directly.
-  rtc::scoped_ptr<rtc::PlatformThread> _ptrExtraApiThread;
-=======
   // TODO(pbos): Remove unique_ptr and use PlatformThread directly.
   std::unique_ptr<rtc::PlatformThread> _ptrExtraApiThread;
->>>>>>> a17af05f
 };
 
 }  // namespace voetest
