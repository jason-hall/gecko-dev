/*
 *  Copyright (c) 2011 The WebRTC project authors. All Rights Reserved.
 *
 *  Use of this source code is governed by a BSD-style license
 *  that can be found in the LICENSE file in the root of the source
 *  tree. An additional intellectual property rights grant can be found
 *  in the file PATENTS.  All contributing project authors may
 *  be found in the AUTHORS file in the root of the source tree.
 */

// This sub-API supports the following functionalities:
//
//  - Audio device handling.
//  - Device information.
//  - CPU load monitoring.
//
// Usage example, omitting error checking:
//
//  using namespace webrtc;
//  VoiceEngine* voe = VoiceEngine::Create();
//  VoEBase* base = VoEBase::GetInterface(voe);
//  VoEHardware* hardware  = VoEHardware::GetInterface(voe);
//  base->Init();
//  ...
//  int n_devices = hardware->GetNumOfPlayoutDevices();
//  ...
//  base->Terminate();
//  base->Release();
//  hardware->Release();
//  VoiceEngine::Delete(voe);
//
#ifndef WEBRTC_VOICE_ENGINE_VOE_HARDWARE_H
#define WEBRTC_VOICE_ENGINE_VOE_HARDWARE_H

#include "webrtc/common_types.h"

namespace webrtc {

class VoiceEngine;

class WEBRTC_DLLEXPORT VoEHardware {
 public:
  // Factory for the VoEHardware sub-API. Increases an internal
  // reference counter if successful. Returns NULL if the API is not
  // supported or if construction fails.
  static VoEHardware* GetInterface(VoiceEngine* voiceEngine);

  // Releases the VoEHardware sub-API and decreases an internal
  // reference counter. Returns the new reference count. This value should
  // be zero for all sub-API:s before the VoiceEngine object can be safely
  // deleted.
  virtual int Release() = 0;

  // Gets the number of audio devices available for recording.
  virtual int GetNumOfRecordingDevices(int& devices) = 0;

  // Gets the number of audio devices available for playout.
  virtual int GetNumOfPlayoutDevices(int& devices) = 0;

  // Gets the name of a specific recording device given by an |index|.
  // On Windows Vista/7, it also retrieves an additional unique ID
  // (GUID) for the recording device.
  virtual int GetRecordingDeviceName(int index,
                                     char strNameUTF8[128],
                                     char strGuidUTF8[128]) = 0;

  // Gets the name of a specific playout device given by an |index|.
  // On Windows Vista/7, it also retrieves an additional unique ID
  // (GUID) for the playout device.
  virtual int GetPlayoutDeviceName(int index,
                                   char strNameUTF8[128],
                                   char strGuidUTF8[128]) = 0;
 
  // Checks if the sound card is available to be opened for recording.
  virtual int GetRecordingDeviceStatus(bool& isAvailable) = 0;

  // Checks if the sound card is available to be opened for playout.
  virtual int GetPlayoutDeviceStatus(bool& isAvailable) = 0;

  // Sets the audio device used for recording.
  virtual int SetRecordingDevice(
      int index,
      StereoChannel recordingChannel = kStereoBoth) = 0;

  // Sets the audio device used for playout.
  virtual int SetPlayoutDevice(int index) = 0;

  // Sets the type of audio device layer to use.
  virtual int SetAudioDeviceLayer(AudioLayers audioLayer) = 0;

  // Gets the currently used (active) audio device layer.
  virtual int GetAudioDeviceLayer(AudioLayers& audioLayer) = 0;
 
  // Gets the VoiceEngine's current CPU consumption in terms of the percent
  // of total CPU availability. [Windows only]
  virtual int GetCPULoad(int& loadPercent) = 0;

  // Not supported
  virtual int ResetAudioDevice() = 0;

  // Not supported
  virtual int AudioDeviceControl(
                                 unsigned int par1, unsigned int par2, unsigned int par3) = 0;

  // Not supported
  virtual int SetLoudspeakerStatus(bool enable) = 0;

  // Not supported
  virtual int GetLoudspeakerStatus(bool& enabled) = 0;

  // Native sample rate controls (samples/sec)
  virtual int SetRecordingSampleRate(unsigned int samples_per_sec) = 0;
  virtual int RecordingSampleRate(unsigned int* samples_per_sec) const = 0;
  virtual int SetPlayoutSampleRate(unsigned int samples_per_sec) = 0;
  virtual int PlayoutSampleRate(unsigned int* samples_per_sec) const = 0;

  // Queries and controls platform audio effects on Android devices.
  virtual bool BuiltInAECIsAvailable() const = 0;
  virtual int EnableBuiltInAEC(bool enable) = 0;
<<<<<<< HEAD
  virtual bool BuiltInAECIsEnabled() const = 0;
=======
>>>>>>> a17af05f
  virtual bool BuiltInAGCIsAvailable() const = 0;
  virtual int EnableBuiltInAGC(bool enable) = 0;
  virtual bool BuiltInNSIsAvailable() const = 0;
  virtual int EnableBuiltInNS(bool enable) = 0;

 protected:
  VoEHardware() {}
  virtual ~VoEHardware() {}
};

}  // namespace webrtc

#endif  //  WEBRTC_VOICE_ENGINE_VOE_HARDWARE_H<|MERGE_RESOLUTION|>--- conflicted
+++ resolved
@@ -117,10 +117,6 @@
   // Queries and controls platform audio effects on Android devices.
   virtual bool BuiltInAECIsAvailable() const = 0;
   virtual int EnableBuiltInAEC(bool enable) = 0;
-<<<<<<< HEAD
-  virtual bool BuiltInAECIsEnabled() const = 0;
-=======
->>>>>>> a17af05f
   virtual bool BuiltInAGCIsAvailable() const = 0;
   virtual int EnableBuiltInAGC(bool enable) = 0;
   virtual bool BuiltInNSIsAvailable() const = 0;
