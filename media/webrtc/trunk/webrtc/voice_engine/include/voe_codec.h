--- conflicted
+++ resolved
@@ -35,7 +35,6 @@
 
 namespace webrtc {
 
-class RtcEventLog;
 class VoiceEngine;
 
 class WEBRTC_DLLEXPORT VoECodec {
@@ -132,17 +131,11 @@
   // success, and -1 if failed.
   virtual int SetOpusDtx(int channel, bool enable_dtx) = 0;
 
-<<<<<<< HEAD
-  // Get a pointer to the event logging object associated with this Voice
-  // Engine. This pointer will remain valid until VoiceEngine is destroyed.
-  virtual RtcEventLog* GetEventLog() = 0;
-=======
   // If send codec is Opus on a specified |channel|, return its DTX status.
   // Returns 0 on success, and -1 if failed.
   // TODO(ivoc): Make GetOpusDtxStatus() pure virtual when all deriving classes
   // are updated.
   virtual int GetOpusDtxStatus(int channel, bool* enabled) { return -1; }
->>>>>>> a17af05f
 
  protected:
   VoECodec() {}
