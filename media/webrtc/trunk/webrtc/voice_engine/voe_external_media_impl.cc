--- conflicted
+++ resolved
@@ -10,11 +10,7 @@
 
 #include "webrtc/voice_engine/voe_external_media_impl.h"
 
-<<<<<<< HEAD
-#include "webrtc/system_wrappers/include/critical_section_wrapper.h"
-=======
 #include "webrtc/audio/utility/audio_frame_operations.h"
->>>>>>> a17af05f
 #include "webrtc/system_wrappers/include/trace.h"
 #include "webrtc/voice_engine/channel.h"
 #include "webrtc/voice_engine/include/voe_errors.h"
@@ -25,22 +21,12 @@
 namespace webrtc {
 
 VoEExternalMedia* VoEExternalMedia::GetInterface(VoiceEngine* voiceEngine) {
-<<<<<<< HEAD
-#ifndef WEBRTC_VOICE_ENGINE_EXTERNAL_MEDIA_API
-  return NULL;
-#else
-=======
->>>>>>> a17af05f
   if (NULL == voiceEngine) {
     return NULL;
   }
   VoiceEngineImpl* s = static_cast<VoiceEngineImpl*>(voiceEngine);
   s->AddRef();
   return s;
-<<<<<<< HEAD
-#endif
-=======
->>>>>>> a17af05f
 }
 
 VoEExternalMediaImpl::VoEExternalMediaImpl(voe::SharedData* shared)
@@ -431,15 +417,11 @@
   }
   frame->sample_rate_hz_ =
       desired_sample_rate_hz == 0 ? -1 : desired_sample_rate_hz;
-<<<<<<< HEAD
-  return channelPtr->GetAudioFrame(channel, frame);
-=======
   auto ret = channelPtr->GetAudioFrameWithMuted(channel, frame);
   if (ret == MixerParticipant::AudioFrameInfo::kMuted) {
     AudioFrameOperations::Mute(frame);
   }
   return ret == MixerParticipant::AudioFrameInfo::kError ? -1 : 0;
->>>>>>> a17af05f
 }
 
 int VoEExternalMediaImpl::SetExternalMixing(int channel, bool enable) {
