/*
 *  Copyright (c) 2011 The WebRTC project authors. All Rights Reserved.
 *
 *  Use of this source code is governed by a BSD-style license
 *  that can be found in the LICENSE file in the root of the source
 *  tree. An additional intellectual property rights grant can be found
 *  in the file PATENTS.  All contributing project authors may
 *  be found in the AUTHORS file in the root of the source tree.
 */

#include "webrtc/voice_engine/channel_manager.h"

#include "webrtc/common.h"
#include "webrtc/voice_engine/channel.h"

namespace webrtc {
namespace voe {

ChannelOwner::ChannelOwner(class Channel* channel)
    : channel_ref_(new ChannelRef(channel)) {}

ChannelOwner::ChannelOwner(const ChannelOwner& channel_owner)
    : channel_ref_(channel_owner.channel_ref_) {
  ++channel_ref_->ref_count;
}

ChannelOwner::~ChannelOwner() {
  if (--channel_ref_->ref_count == 0)
    delete channel_ref_;
}

ChannelOwner& ChannelOwner::operator=(const ChannelOwner& other) {
  if (other.channel_ref_ == channel_ref_)
    return *this;

  if (--channel_ref_->ref_count == 0)
    delete channel_ref_;

  channel_ref_ = other.channel_ref_;
  ++channel_ref_->ref_count;

  return *this;
}

ChannelOwner::ChannelRef::ChannelRef(class Channel* channel)
    : channel(channel), ref_count(1) {}

<<<<<<< HEAD
ChannelManager::ChannelManager(uint32_t instance_id, const Config& config)
    : config_(config),
      instance_id_(instance_id),
      last_channel_id_(-1),
      lock_(CriticalSectionWrapper::CreateCriticalSection()),
      event_log_(RtcEventLog::Create()) {}
=======
ChannelManager::ChannelManager(uint32_t instance_id)
    : instance_id_(instance_id), last_channel_id_(-1) {}
>>>>>>> a17af05f

ChannelOwner ChannelManager::CreateChannel(
    const VoEBase::ChannelConfig& config) {
  Channel* channel;
  Channel::CreateChannel(channel, ++last_channel_id_, instance_id_,
                         event_log_.get(), config);
  ChannelOwner channel_owner(channel);

  rtc::CritScope crit(&lock_);

  channels_.push_back(channel_owner);

  return channel_owner;
}

ChannelOwner ChannelManager::GetChannel(int32_t channel_id) {
  rtc::CritScope crit(&lock_);

  for (size_t i = 0; i < channels_.size(); ++i) {
    if (channels_[i].channel()->ChannelId() == channel_id)
      return channels_[i];
  }
  return ChannelOwner(NULL);
}

void ChannelManager::GetAllChannels(std::vector<ChannelOwner>* channels) {
  rtc::CritScope crit(&lock_);

  *channels = channels_;
}

void ChannelManager::DestroyChannel(int32_t channel_id) {
  assert(channel_id >= 0);
  // Holds a reference to a channel, this is used so that we never delete
  // Channels while holding a lock, but rather when the method returns.
  ChannelOwner reference(NULL);
  {
<<<<<<< HEAD
    CriticalSectionScoped crit(lock_.get());
=======
    rtc::CritScope crit(&lock_);
>>>>>>> a17af05f
    std::vector<ChannelOwner>::iterator to_delete = channels_.end();
    for (auto it = channels_.begin(); it != channels_.end(); ++it) {
      Channel* channel = it->channel();
      // For channels associated with the channel to be deleted, disassociate
      // with that channel.
      channel->DisassociateSendChannel(channel_id);

      if (channel->ChannelId() == channel_id) {
        to_delete = it;
      }
    }
    if (to_delete != channels_.end()) {
      reference = *to_delete;
      channels_.erase(to_delete);
    }
  }
}

void ChannelManager::DestroyAllChannels() {
  // Holds references so that Channels are not destroyed while holding this
  // lock, but rather when the method returns.
  std::vector<ChannelOwner> references;
  {
    rtc::CritScope crit(&lock_);
    references = channels_;
    channels_.clear();
  }
}

size_t ChannelManager::NumOfChannels() const {
  rtc::CritScope crit(&lock_);
  return channels_.size();
}

RtcEventLog* ChannelManager::GetEventLog() const {
  return event_log_.get();
}

ChannelManager::Iterator::Iterator(ChannelManager* channel_manager)
    : iterator_pos_(0) {
  channel_manager->GetAllChannels(&channels_);
}

Channel* ChannelManager::Iterator::GetChannel() {
  if (iterator_pos_ < channels_.size())
    return channels_[iterator_pos_].channel();
  return NULL;
}

bool ChannelManager::Iterator::IsValid() {
  return iterator_pos_ < channels_.size();
}

void ChannelManager::Iterator::Increment() {
  ++iterator_pos_;
}

}  // namespace voe
}  // namespace webrtc<|MERGE_RESOLUTION|>--- conflicted
+++ resolved
@@ -10,7 +10,6 @@
 
 #include "webrtc/voice_engine/channel_manager.h"
 
-#include "webrtc/common.h"
 #include "webrtc/voice_engine/channel.h"
 
 namespace webrtc {
@@ -45,23 +44,13 @@
 ChannelOwner::ChannelRef::ChannelRef(class Channel* channel)
     : channel(channel), ref_count(1) {}
 
-<<<<<<< HEAD
-ChannelManager::ChannelManager(uint32_t instance_id, const Config& config)
-    : config_(config),
-      instance_id_(instance_id),
-      last_channel_id_(-1),
-      lock_(CriticalSectionWrapper::CreateCriticalSection()),
-      event_log_(RtcEventLog::Create()) {}
-=======
 ChannelManager::ChannelManager(uint32_t instance_id)
     : instance_id_(instance_id), last_channel_id_(-1) {}
->>>>>>> a17af05f
 
 ChannelOwner ChannelManager::CreateChannel(
     const VoEBase::ChannelConfig& config) {
   Channel* channel;
-  Channel::CreateChannel(channel, ++last_channel_id_, instance_id_,
-                         event_log_.get(), config);
+  Channel::CreateChannel(channel, ++last_channel_id_, instance_id_, config);
   ChannelOwner channel_owner(channel);
 
   rtc::CritScope crit(&lock_);
@@ -93,11 +82,7 @@
   // Channels while holding a lock, but rather when the method returns.
   ChannelOwner reference(NULL);
   {
-<<<<<<< HEAD
-    CriticalSectionScoped crit(lock_.get());
-=======
     rtc::CritScope crit(&lock_);
->>>>>>> a17af05f
     std::vector<ChannelOwner>::iterator to_delete = channels_.end();
     for (auto it = channels_.begin(); it != channels_.end(); ++it) {
       Channel* channel = it->channel();
@@ -132,10 +117,6 @@
   return channels_.size();
 }
 
-RtcEventLog* ChannelManager::GetEventLog() const {
-  return event_log_.get();
-}
-
 ChannelManager::Iterator::Iterator(ChannelManager* channel_manager)
     : iterator_pos_(0) {
   channel_manager->GetAllChannels(&channels_);
