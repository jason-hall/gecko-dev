--- conflicted
+++ resolved
@@ -11,13 +11,6 @@
 #ifndef WEBRTC_VOICE_ENGINE_CHANNEL_H_
 #define WEBRTC_VOICE_ENGINE_CHANNEL_H_
 
-<<<<<<< HEAD
-#include "webrtc/audio/audio_sink.h"
-#include "webrtc/base/criticalsection.h"
-#include "webrtc/base/scoped_ptr.h"
-#include "webrtc/common_audio/resampler/include/push_resampler.h"
-#include "webrtc/common_types.h"
-=======
 #include <memory>
 
 #include "webrtc/api/audio/audio_mixer.h"
@@ -28,22 +21,14 @@
 #include "webrtc/common_types.h"
 #include "webrtc/modules/audio_coding/acm2/codec_manager.h"
 #include "webrtc/modules/audio_coding/acm2/rent_a_codec.h"
->>>>>>> a17af05f
 #include "webrtc/modules/audio_coding/include/audio_coding_module.h"
 #include "webrtc/modules/audio_conference_mixer/include/audio_conference_mixer_defines.h"
 #include "webrtc/modules/audio_processing/rms_level.h"
 #include "webrtc/modules/rtp_rtcp/include/remote_ntp_time_estimator.h"
 #include "webrtc/modules/rtp_rtcp/include/rtp_header_parser.h"
 #include "webrtc/modules/rtp_rtcp/include/rtp_rtcp.h"
-<<<<<<< HEAD
-#include "webrtc/modules/utility/include/file_player.h"
-#include "webrtc/modules/utility/include/file_recorder.h"
-#include "webrtc/voice_engine/dtmf_inband.h"
-#include "webrtc/voice_engine/dtmf_inband_queue.h"
-=======
 #include "webrtc/voice_engine/file_player.h"
 #include "webrtc/voice_engine/file_recorder.h"
->>>>>>> a17af05f
 #include "webrtc/voice_engine/include/voe_audio_processing.h"
 #include "webrtc/voice_engine/include/voe_base.h"
 #include "webrtc/voice_engine/include/voe_network.h"
@@ -81,11 +66,8 @@
 namespace voe {
 
 class OutputMixer;
-<<<<<<< HEAD
-=======
 class RtcEventLogProxy;
 class RtcpRttStatsProxy;
->>>>>>> a17af05f
 class RtpPacketSenderProxy;
 class Statistics;
 class StatisticsProxy;
@@ -152,464 +134,6 @@
   State state_;
 };
 
-<<<<<<< HEAD
-class Channel:
-    public RtpData,
-    public RtpFeedback,
-    public FileCallback, // receiving notification from file player & recorder
-    public Transport,
-    public RtpAudioFeedback,
-    public AudioPacketizationCallback, // receive encoded packets from the ACM
-    public ACMVADCallback, // receive voice activity from the ACM
-    public MixerParticipant // supplies output mixer with audio frames
-{
-public:
-    friend class VoERtcpObserver;
-
-    enum {KNumSocketThreads = 1};
-    enum {KNumberOfSocketBuffers = 8};
-    virtual ~Channel();
-    static int32_t CreateChannel(Channel*& channel,
-                                 int32_t channelId,
-                                 uint32_t instanceId,
-                                 RtcEventLog* const event_log,
-                                 const Config& config);
-    Channel(int32_t channelId,
-            uint32_t instanceId,
-            RtcEventLog* const event_log,
-            const Config& config);
-    int32_t Init();
-    int32_t SetEngineInformation(
-        Statistics& engineStatistics,
-        OutputMixer& outputMixer,
-        TransmitMixer& transmitMixer,
-        ProcessThread& moduleProcessThread,
-        AudioDeviceModule& audioDeviceModule,
-        VoiceEngineObserver* voiceEngineObserver,
-        CriticalSectionWrapper* callbackCritSect);
-    int32_t UpdateLocalTimeStamp();
-
-    void SetSink(rtc::scoped_ptr<AudioSinkInterface> sink);
-
-    // API methods
-
-    // VoEBase
-    int32_t StartPlayout();
-    int32_t StopPlayout();
-    int32_t StartSend();
-    int32_t StopSend();
-    int32_t StartReceiving();
-    int32_t StopReceiving();
-
-    int32_t RegisterVoiceEngineObserver(VoiceEngineObserver& observer);
-    int32_t DeRegisterVoiceEngineObserver();
-
-    // VoECodec
-    int32_t GetSendCodec(CodecInst& codec);
-    int32_t GetRecCodec(CodecInst& codec);
-    int32_t SetSendCodec(const CodecInst& codec);
-    void SetBitRate(int bitrate_bps);
-    int32_t SetVADStatus(bool enableVAD, ACMVADMode mode, bool disableDTX);
-    int32_t GetVADStatus(bool& enabledVAD, ACMVADMode& mode, bool& disabledDTX);
-    int32_t SetRecPayloadType(const CodecInst& codec);
-    int32_t GetRecPayloadType(CodecInst& codec);
-    int32_t SetSendCNPayloadType(int type, PayloadFrequencies frequency);
-    int SetOpusMaxPlaybackRate(int frequency_hz);
-    int SetOpusDtx(bool enable_dtx);
-
-    // VoENetwork
-    int32_t RegisterExternalTransport(Transport& transport);
-    int32_t DeRegisterExternalTransport();
-    int32_t ReceivedRTPPacket(const int8_t* data, size_t length,
-                              const PacketTime& packet_time);
-    int32_t ReceivedRTCPPacket(const int8_t* data, size_t length);
-
-    // VoEFile
-    int StartPlayingFileLocally(const char* fileName, bool loop,
-                                FileFormats format,
-                                int startPosition,
-                                float volumeScaling,
-                                int stopPosition,
-                                const CodecInst* codecInst);
-    int StartPlayingFileLocally(InStream* stream, FileFormats format,
-                                int startPosition,
-                                float volumeScaling,
-                                int stopPosition,
-                                const CodecInst* codecInst);
-    int StopPlayingFileLocally();
-    int IsPlayingFileLocally() const;
-    int RegisterFilePlayingToMixer();
-    int StartPlayingFileAsMicrophone(const char* fileName, bool loop,
-                                     FileFormats format,
-                                     int startPosition,
-                                     float volumeScaling,
-                                     int stopPosition,
-                                     const CodecInst* codecInst);
-    int StartPlayingFileAsMicrophone(InStream* stream,
-                                     FileFormats format,
-                                     int startPosition,
-                                     float volumeScaling,
-                                     int stopPosition,
-                                     const CodecInst* codecInst);
-    int StopPlayingFileAsMicrophone();
-    int IsPlayingFileAsMicrophone() const;
-    int StartRecordingPlayout(const char* fileName, const CodecInst* codecInst);
-    int StartRecordingPlayout(OutStream* stream, const CodecInst* codecInst);
-    int StopRecordingPlayout();
-
-    void SetMixWithMicStatus(bool mix);
-
-    // VoEExternalMediaProcessing
-    int RegisterExternalMediaProcessing(ProcessingTypes type,
-                                        VoEMediaProcess& processObject);
-    int DeRegisterExternalMediaProcessing(ProcessingTypes type);
-    int SetExternalMixing(bool enabled);
-
-    // VoEVolumeControl
-    int GetSpeechOutputLevel(uint32_t& level) const;
-    int GetSpeechOutputLevelFullRange(uint32_t& level) const;
-    int SetMute(bool enable);
-    bool Mute() const;
-    int SetOutputVolumePan(float left, float right);
-    int GetOutputVolumePan(float& left, float& right) const;
-    int SetChannelOutputVolumeScaling(float scaling);
-    int GetChannelOutputVolumeScaling(float& scaling) const;
-
-    // VoENetEqStats
-    int GetNetworkStatistics(NetworkStatistics& stats);
-    void GetDecodingCallStatistics(AudioDecodingCallStats* stats) const;
-
-    // VoEVideoSync
-    bool GetDelayEstimate(int* jitter_buffer_delay_ms,
-                          int* playout_buffer_delay_ms,
-                          int* avsync_offset_ms) const;
-    uint32_t GetDelayEstimate() const;
-    int LeastRequiredDelayMs() const;
-    int SetMinimumPlayoutDelay(int delayMs);
-    void SetCurrentSyncOffset(int offsetMs) { _current_sync_offset = offsetMs; }
-    int GetPlayoutTimestamp(unsigned int& timestamp);
-    int SetInitTimestamp(unsigned int timestamp);
-    int SetInitSequenceNumber(short sequenceNumber);
-
-    // VoEVideoSyncExtended
-    int GetRtpRtcp(RtpRtcp** rtpRtcpModule, RtpReceiver** rtp_receiver) const;
-
-    // VoEDtmf
-    int SendTelephoneEventOutband(unsigned char eventCode, int lengthMs,
-                                  int attenuationDb, bool playDtmfEvent);
-    int SendTelephoneEventInband(unsigned char eventCode, int lengthMs,
-                                 int attenuationDb, bool playDtmfEvent);
-    int SetSendTelephoneEventPayloadType(unsigned char type);
-    int GetSendTelephoneEventPayloadType(unsigned char& type);
-
-    // VoEAudioProcessingImpl
-    int UpdateRxVadDetection(AudioFrame& audioFrame);
-    int RegisterRxVadObserver(VoERxVadCallback &observer);
-    int DeRegisterRxVadObserver();
-    int VoiceActivityIndicator(int &activity);
-#ifdef WEBRTC_VOICE_ENGINE_AGC
-    int SetRxAgcStatus(bool enable, AgcModes mode);
-    int GetRxAgcStatus(bool& enabled, AgcModes& mode);
-    int SetRxAgcConfig(AgcConfig config);
-    int GetRxAgcConfig(AgcConfig& config);
-#endif
-#ifdef WEBRTC_VOICE_ENGINE_NR
-    int SetRxNsStatus(bool enable, NsModes mode);
-    int GetRxNsStatus(bool& enabled, NsModes& mode);
-#endif
-
-    // VoERTP_RTCP
-    int SetLocalSSRC(unsigned int ssrc);
-    int GetLocalSSRC(unsigned int& ssrc);
-    int GetRemoteSSRC(unsigned int& ssrc);
-    int SetSendAudioLevelIndicationStatus(bool enable, unsigned char id);
-    int SetReceiveAudioLevelIndicationStatus(bool enable, unsigned char id);
-    int SetSendAbsoluteSenderTimeStatus(bool enable, unsigned char id);
-    int SetReceiveAbsoluteSenderTimeStatus(bool enable, unsigned char id);
-    void EnableSendTransportSequenceNumber(int id);
-
-    void SetCongestionControlObjects(
-        RtpPacketSender* rtp_packet_sender,
-        TransportFeedbackObserver* transport_feedback_observer,
-        PacketRouter* packet_router);
-
-    void SetRTCPStatus(bool enable);
-    int GetRTCPStatus(bool& enabled);
-    int SetRTCP_CNAME(const char cName[256]);
-    int GetRemoteRTCP_CNAME(char cName[256]);
-    int GetRemoteRTCPReceiverInfo(uint32_t& NTPHigh, uint32_t& NTPLow,
-                                  uint32_t& receivedPacketCount,
-                                  uint64_t& receivedOctetCount,
-                                  uint32_t& jitter,
-                                  uint16_t& fractionLost,
-                                  uint32_t& cumulativeLost,
-                                  int32_t& rttMs);
-    int SendApplicationDefinedRTCPPacket(unsigned char subType,
-                                         unsigned int name, const char* data,
-                                         unsigned short dataLengthInBytes);
-    int GetRTPStatistics(unsigned int& averageJitterMs,
-                         unsigned int& maxJitterMs,
-                         unsigned int& discardedPackets,
-                         unsigned int& cumulativeLost);
-    int GetRTCPPacketTypeCounters(RtcpPacketTypeCounter& stats);
-    int GetRemoteRTCPReportBlocks(std::vector<ReportBlock>* report_blocks);
-    int GetRTPStatistics(CallStatistics& stats);
-    int SetREDStatus(bool enable, int redPayloadtype);
-    int GetREDStatus(bool& enabled, int& redPayloadtype);
-    int SetCodecFECStatus(bool enable);
-    bool GetCodecFECStatus();
-    void SetNACKStatus(bool enable, int maxNumberOfPackets);
-
-    // From AudioPacketizationCallback in the ACM
-    int32_t SendData(FrameType frameType,
-                     uint8_t payloadType,
-                     uint32_t timeStamp,
-                     const uint8_t* payloadData,
-                     size_t payloadSize,
-                     const RTPFragmentationHeader* fragmentation) override;
-
-    // From ACMVADCallback in the ACM
-    int32_t InFrameType(FrameType frame_type) override;
-
-    int32_t OnRxVadDetected(int vadDecision);
-
-    // From RtpData in the RTP/RTCP module
-    int32_t OnReceivedPayloadData(const uint8_t* payloadData,
-                                  size_t payloadSize,
-                                  const WebRtcRTPHeader* rtpHeader) override;
-    bool OnRecoveredPacket(const uint8_t* packet,
-                           size_t packet_length) override;
-
-    // From RtpFeedback in the RTP/RTCP module
-    int32_t OnInitializeDecoder(int8_t payloadType,
-                                const char payloadName[RTP_PAYLOAD_NAME_SIZE],
-                                int frequency,
-                                size_t channels,
-                                uint32_t rate) override;
-    void OnIncomingSSRCChanged(uint32_t ssrc) override;
-    void OnIncomingCSRCChanged(uint32_t CSRC, bool added) override;
-
-    // From RtpAudioFeedback in the RTP/RTCP module
-    void OnPlayTelephoneEvent(uint8_t event,
-                              uint16_t lengthMs,
-                              uint8_t volume) override;
-
-    // From Transport (called by the RTP/RTCP module)
-    bool SendRtp(const uint8_t* data,
-                 size_t len,
-                 const PacketOptions& packet_options) override;
-    bool SendRtcp(const uint8_t* data, size_t len) override;
-
-    // From MixerParticipant
-    int32_t GetAudioFrame(int32_t id, AudioFrame* audioFrame) override;
-    int32_t NeededFrequency(int32_t id) const override;
-
-    // From FileCallback
-    void PlayNotification(int32_t id, uint32_t durationMs) override;
-    void RecordNotification(int32_t id, uint32_t durationMs) override;
-    void PlayFileEnded(int32_t id) override;
-    void RecordFileEnded(int32_t id) override;
-
-    uint32_t InstanceId() const
-    {
-        return _instanceId;
-    }
-    int32_t ChannelId() const
-    {
-        return _channelId;
-    }
-    bool Playing() const
-    {
-        return channel_state_.Get().playing;
-    }
-    bool Sending() const
-    {
-        return channel_state_.Get().sending;
-    }
-    bool Receiving() const
-    {
-        return channel_state_.Get().receiving;
-    }
-    bool ExternalTransport() const
-    {
-        CriticalSectionScoped cs(&_callbackCritSect);
-        return _externalTransport;
-    }
-    bool ExternalMixing() const
-    {
-        return _externalMixing;
-    }
-    RtpRtcp* RtpRtcpModulePtr() const
-    {
-        return _rtpRtcpModule.get();
-    }
-    int8_t OutputEnergyLevel() const
-    {
-        return _outputAudioLevel.Level();
-    }
-    uint32_t Demultiplex(const AudioFrame& audioFrame);
-    // Demultiplex the data to the channel's |_audioFrame|. The difference
-    // between this method and the overloaded method above is that |audio_data|
-    // does not go through transmit_mixer and APM.
-    void Demultiplex(const int16_t* audio_data,
-                     int sample_rate,
-                     size_t number_of_frames,
-                     size_t number_of_channels);
-    uint32_t PrepareEncodeAndSend(int mixingFrequency);
-    uint32_t EncodeAndSend();
-
-    // Associate to a send channel.
-    // Used for obtaining RTT for a receive-only channel.
-    void set_associate_send_channel(const ChannelOwner& channel) {
-      assert(_channelId != channel.channel()->ChannelId());
-      CriticalSectionScoped lock(assoc_send_channel_lock_.get());
-      associate_send_channel_ = channel;
-    }
-
-    // Disassociate a send channel if it was associated.
-    void DisassociateSendChannel(int channel_id);
-
-protected:
-    void OnIncomingFractionLoss(int fraction_lost);
-
-private:
-    bool ReceivePacket(const uint8_t* packet, size_t packet_length,
-                       const RTPHeader& header, bool in_order);
-    bool HandleRtxPacket(const uint8_t* packet,
-                         size_t packet_length,
-                         const RTPHeader& header);
-    bool IsPacketInOrder(const RTPHeader& header) const;
-    bool IsPacketRetransmitted(const RTPHeader& header, bool in_order) const;
-    int ResendPackets(const uint16_t* sequence_numbers, int length);
-    int InsertInbandDtmfTone();
-    int32_t MixOrReplaceAudioWithFile(int mixingFrequency);
-    int32_t MixAudioWithFile(AudioFrame& audioFrame, int mixingFrequency);
-    void UpdatePlayoutTimestamp(bool rtcp);
-    void UpdatePacketDelay(uint32_t timestamp,
-                           uint16_t sequenceNumber);
-    void RegisterReceiveCodecsToRTPModule();
-
-    int SetRedPayloadType(int red_payload_type);
-    int SetSendRtpHeaderExtension(bool enable, RTPExtensionType type,
-                                  unsigned char id);
-
-    int32_t GetPlayoutFrequency();
-    int64_t GetRTT(bool allow_associate_channel) const;
-
-    CriticalSectionWrapper& _fileCritSect;
-    CriticalSectionWrapper& _callbackCritSect;
-    CriticalSectionWrapper& volume_settings_critsect_;
-    uint32_t _instanceId;
-    int32_t _channelId;
-
-    ChannelState channel_state_;
-
-    RtcEventLog* const event_log_;
-
-    rtc::scoped_ptr<RtpHeaderParser> rtp_header_parser_;
-    rtc::scoped_ptr<RTPPayloadRegistry> rtp_payload_registry_;
-    rtc::scoped_ptr<ReceiveStatistics> rtp_receive_statistics_;
-    rtc::scoped_ptr<StatisticsProxy> statistics_proxy_;
-    rtc::scoped_ptr<RtpReceiver> rtp_receiver_;
-    TelephoneEventHandler* telephone_event_handler_;
-    rtc::scoped_ptr<RtpRtcp> _rtpRtcpModule;
-    rtc::scoped_ptr<AudioCodingModule> audio_coding_;
-    rtc::scoped_ptr<AudioSinkInterface> audio_sink_;
-    AudioLevel _outputAudioLevel;
-    bool _externalTransport;
-    AudioFrame _audioFrame;
-    // Downsamples to the codec rate if necessary.
-    PushResampler<int16_t> input_resampler_;
-    FilePlayer* _inputFilePlayerPtr;
-    FilePlayer* _outputFilePlayerPtr;
-    FileRecorder* _outputFileRecorderPtr;
-    int _inputFilePlayerId;
-    int _outputFilePlayerId;
-    int _outputFileRecorderId;
-    bool _outputFileRecording;
-    DtmfInbandQueue _inbandDtmfQueue;
-    DtmfInband _inbandDtmfGenerator;
-    bool _outputExternalMedia;
-    VoEMediaProcess* _inputExternalMediaCallbackPtr;
-    VoEMediaProcess* _outputExternalMediaCallbackPtr;
-    uint32_t _timeStamp;
-    uint8_t _sendTelephoneEventPayloadType;
-
-    RemoteNtpTimeEstimator ntp_estimator_ GUARDED_BY(ts_stats_lock_);
-
-    // Timestamp of the audio pulled from NetEq.
-    uint32_t jitter_buffer_playout_timestamp_;
-    uint32_t playout_timestamp_rtp_ GUARDED_BY(video_sync_lock_);
-    uint32_t playout_timestamp_rtcp_;
-    uint32_t playout_delay_ms_ GUARDED_BY(video_sync_lock_);
-    uint32_t _numberOfDiscardedPackets;
-    uint16_t send_sequence_number_;
-    uint8_t restored_packet_[kVoiceEngineMaxIpPacketSizeBytes];
-
-    rtc::scoped_ptr<CriticalSectionWrapper> ts_stats_lock_;
-
-    rtc::scoped_ptr<rtc::TimestampWrapAroundHandler> rtp_ts_wraparound_handler_;
-    // The rtp timestamp of the first played out audio frame.
-    int64_t capture_start_rtp_time_stamp_;
-    // The capture ntp time (in local timebase) of the first played out audio
-    // frame.
-    int64_t capture_start_ntp_time_ms_ GUARDED_BY(ts_stats_lock_);
-
-    // uses
-    Statistics* _engineStatisticsPtr;
-    OutputMixer* _outputMixerPtr;
-    TransmitMixer* _transmitMixerPtr;
-    ProcessThread* _moduleProcessThreadPtr;
-    AudioDeviceModule* _audioDeviceModulePtr;
-    VoiceEngineObserver* _voiceEngineObserverPtr; // owned by base
-    CriticalSectionWrapper* _callbackCritSectPtr; // owned by base
-    Transport* _transportPtr; // WebRtc socket or external transport
-    RMSLevel rms_level_;
-    rtc::scoped_ptr<AudioProcessing> rx_audioproc_;  // far end AudioProcessing
-    VoERxVadCallback* _rxVadObserverPtr;
-    int32_t _oldVadDecision;
-    int32_t _sendFrameType; // Send data is voice, 1-voice, 0-otherwise
-    // VoEBase
-    bool _externalMixing;
-    bool _mixFileWithMicrophone;
-    // VoEVolumeControl
-    bool _mute;
-    float _panLeft;
-    float _panRight;
-    float _outputGain;
-    // VoEDtmf
-    bool _playOutbandDtmfEvent;
-    bool _playInbandDtmfEvent;
-    // VoeRTP_RTCP
-    uint32_t _lastLocalTimeStamp;
-    int8_t _lastPayloadType;
-    bool _includeAudioLevelIndication;
-    // VoENetwork
-    AudioFrame::SpeechType _outputSpeechType;
-    // VoEVideoSync
-    rtc::scoped_ptr<CriticalSectionWrapper> video_sync_lock_;
-    uint32_t _average_jitter_buffer_delay_us GUARDED_BY(video_sync_lock_);
-    uint32_t _previousTimestamp;
-    uint16_t _recPacketDelayMs GUARDED_BY(video_sync_lock_);
-    int _current_sync_offset;
-    // VoEAudioProcessing
-    bool _RxVadDetection;
-    bool _rxAgcIsEnabled;
-    bool _rxNsIsEnabled;
-    bool restored_packet_in_use_;
-    // RtcpBandwidthObserver
-    rtc::scoped_ptr<VoERtcpObserver> rtcp_observer_;
-    rtc::scoped_ptr<NetworkPredictor> network_predictor_;
-    // An associated send channel.
-    rtc::scoped_ptr<CriticalSectionWrapper> assoc_send_channel_lock_;
-    ChannelOwner associate_send_channel_ GUARDED_BY(assoc_send_channel_lock_);
-
-    bool pacing_enabled_;
-    PacketRouter* packet_router_ = nullptr;
-    rtc::scoped_ptr<TransportFeedbackProxy> feedback_observer_proxy_;
-    rtc::scoped_ptr<TransportSequenceNumberProxy> seq_num_allocator_proxy_;
-    rtc::scoped_ptr<RtpPacketSenderProxy> rtp_packet_sender_proxy_;
-=======
 class Channel
     : public RtpData,
       public RtpFeedback,
@@ -1034,7 +558,6 @@
 
   // TODO(ossu): Remove once GetAudioDecoderFactory() is no longer needed.
   rtc::scoped_refptr<AudioDecoderFactory> decoder_factory_;
->>>>>>> a17af05f
 };
 
 }  // namespace voe
