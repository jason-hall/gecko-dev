--- conflicted
+++ resolved
@@ -10,16 +10,9 @@
 
 #include "webrtc/voice_engine/output_mixer.h"
 
-<<<<<<< HEAD
-#include "webrtc/base/format_macros.h"
-#include "webrtc/modules/audio_processing/include/audio_processing.h"
-#include "webrtc/modules/utility/include/audio_frame_operations.h"
-#include "webrtc/system_wrappers/include/critical_section_wrapper.h"
-=======
 #include "webrtc/audio/utility/audio_frame_operations.h"
 #include "webrtc/base/format_macros.h"
 #include "webrtc/modules/audio_processing/include/audio_processing.h"
->>>>>>> a17af05f
 #include "webrtc/system_wrappers/include/file_wrapper.h"
 #include "webrtc/system_wrappers/include/trace.h"
 #include "webrtc/voice_engine/include/voe_external_media.h"
@@ -514,19 +507,6 @@
 
 // Brought back by Mozilla so we can insert the reverse stream
 void OutputMixer::APMAnalyzeReverseStream(AudioFrame &audioFrame) {
-<<<<<<< HEAD
-  // Convert from mixing to AudioProcessing sample rate, determined by the send
-  // side. Downmix to mono.
-  AudioFrame frame;
-  frame.num_channels_ = 1;
-  frame.sample_rate_hz_ = _audioProcessingModulePtr->input_sample_rate_hz();
-  RemixAndResample(audioFrame, &audioproc_resampler_, &frame);
-
-  if (_audioProcessingModulePtr->AnalyzeReverseStream(&frame) == -1) {
-    WEBRTC_TRACE(kTraceWarning, kTraceVoice, VoEId(_instanceId,-1),
-                 "AudioProcessingModule::AnalyzeReverseStream() => error");
-    RTC_DCHECK(false);
-=======
   // Convert 44100Hz to 32000Hz since Processing doesn't support 44100
   // directly.
   // XXX Bug 1367510 -- convert to 48000?  Or modify Processing to
@@ -538,75 +518,13 @@
     tempframe.sample_rate_hz_ = AudioProcessing::NativeRate::kSampleRate32kHz;
     RemixAndResample(audioFrame, &audioproc_resampler_, &tempframe);
     frame = &tempframe;
->>>>>>> a17af05f
   }
 
-<<<<<<< HEAD
-int
-OutputMixer::InsertInbandDtmfTone()
-{
-    uint16_t sampleRate(0);
-    _dtmfGenerator.GetSampleRate(sampleRate);
-
-    // We're not using a supported sample rate for the DtmfInband generator, so
-    // we won't be able to generate feedback tones.
-    if (!(_audioFrame.sample_rate_hz_ == 8000 ||
-          _audioFrame.sample_rate_hz_ == 16000 ||
-          _audioFrame.sample_rate_hz_ == 32000 ||
-          _audioFrame.sample_rate_hz_ == 44100 ||
-          _audioFrame.sample_rate_hz_ == 48000)) {
-
-        WEBRTC_TRACE(kTraceError, kTraceVoice, VoEId(_instanceId, -1),
-                     "OutputMixer::InsertInbandDtmfTone() Sample rate"
-                     "not supported");
-
-        return -1;
-    }
-
-    if (sampleRate != _audioFrame.sample_rate_hz_)
-    {
-        // Update sample rate of Dtmf tone since the mixing frequency changed.
-        _dtmfGenerator.SetSampleRate(
-            (uint16_t)(_audioFrame.sample_rate_hz_));
-        // Reset the tone to be added taking the new sample rate into account.
-        _dtmfGenerator.ResetTone();
-    }
-
-    int16_t toneBuffer[MAX_DTMF_SAMPLERATE/100];
-    uint16_t toneSamples(0);
-    if (_dtmfGenerator.Get10msTone(toneBuffer, toneSamples) == -1)
-    {
-        WEBRTC_TRACE(kTraceWarning, kTraceVoice, VoEId(_instanceId, -1),
-                     "OutputMixer::InsertInbandDtmfTone() inserting Dtmf"
-                     "tone failed");
-        return -1;
-    }
-
-    // replace mixed audio with Dtmf tone
-    if (_audioFrame.num_channels_ == 1)
-    {
-        // mono
-        memcpy(_audioFrame.data_, toneBuffer, sizeof(int16_t)
-            * toneSamples);
-    } else
-    {
-        // stereo
-        for (size_t i = 0; i < _audioFrame.samples_per_channel_; i++)
-        {
-            _audioFrame.data_[2 * i] = toneBuffer[i];
-            _audioFrame.data_[2 * i + 1] = 0;
-        }
-    }
-    assert(_audioFrame.samples_per_channel_ == toneSamples);
-
-    return 0;
-=======
   if (_audioProcessingModulePtr->ProcessReverseStream(frame) != 0) {
     WEBRTC_TRACE(kTraceWarning, kTraceVoice, VoEId(_instanceId,-1),
                  "AudioProcessingModule::ProcessReverseStream() => error");
     RTC_DCHECK(false);
   }
->>>>>>> a17af05f
 }
 
 }  // namespace voe
