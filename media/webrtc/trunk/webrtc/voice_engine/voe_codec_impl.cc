/*
 *  Copyright (c) 2012 The WebRTC project authors. All Rights Reserved.
 *
 *  Use of this source code is governed by a BSD-style license
 *  that can be found in the LICENSE file in the root of the source
 *  tree. An additional intellectual property rights grant can be found
 *  in the file PATENTS.  All contributing project authors may
 *  be found in the AUTHORS file in the root of the source tree.
 */

#include "webrtc/voice_engine/voe_codec_impl.h"

#include "webrtc/base/format_macros.h"
#include "webrtc/modules/audio_coding/include/audio_coding_module.h"
<<<<<<< HEAD
#include "webrtc/system_wrappers/include/critical_section_wrapper.h"
=======
>>>>>>> a17af05f
#include "webrtc/system_wrappers/include/trace.h"
#include "webrtc/voice_engine/channel.h"
#include "webrtc/voice_engine/include/voe_errors.h"
#include "webrtc/voice_engine/voice_engine_impl.h"

namespace webrtc {

VoECodec* VoECodec::GetInterface(VoiceEngine* voiceEngine) {
<<<<<<< HEAD
#ifndef WEBRTC_VOICE_ENGINE_CODEC_API
  return NULL;
#else
=======
>>>>>>> a17af05f
  if (NULL == voiceEngine) {
    return NULL;
  }
  VoiceEngineImpl* s = static_cast<VoiceEngineImpl*>(voiceEngine);
  s->AddRef();
  return s;
<<<<<<< HEAD
#endif
}

#ifdef WEBRTC_VOICE_ENGINE_CODEC_API

=======
}

>>>>>>> a17af05f
VoECodecImpl::VoECodecImpl(voe::SharedData* shared) : _shared(shared) {
  WEBRTC_TRACE(kTraceMemory, kTraceVoice, VoEId(_shared->instance_id(), -1),
               "VoECodecImpl() - ctor");
}

VoECodecImpl::~VoECodecImpl() {
  WEBRTC_TRACE(kTraceMemory, kTraceVoice, VoEId(_shared->instance_id(), -1),
               "~VoECodecImpl() - dtor");
}

int VoECodecImpl::NumOfCodecs() {
  // Number of supported codecs in the ACM
  uint8_t nSupportedCodecs = AudioCodingModule::NumberOfCodecs();
  return (nSupportedCodecs);
}

int VoECodecImpl::GetCodec(int index, CodecInst& codec) {
  if (AudioCodingModule::Codec(index, &codec) == -1) {
    _shared->SetLastError(VE_INVALID_LISTNR, kTraceError,
                          "GetCodec() invalid index");
    return -1;
  }
  return 0;
}

int VoECodecImpl::SetSendCodec(int channel, const CodecInst& codec) {
  WEBRTC_TRACE(kTraceApiCall, kTraceVoice, VoEId(_shared->instance_id(), -1),
               "SetSendCodec(channel=%d, codec)", channel);
  WEBRTC_TRACE(kTraceInfo, kTraceVoice, VoEId(_shared->instance_id(), -1),
               "codec: plname=%s, pacsize=%d, plfreq=%d, pltype=%d, "
               "channels=%" PRIuS ", rate=%d",
               codec.plname, codec.pacsize, codec.plfreq, codec.pltype,
               codec.channels, codec.rate);
  if (!_shared->statistics().Initialized()) {
    _shared->SetLastError(VE_NOT_INITED, kTraceError);
    return -1;
  }
  // External sanity checks performed outside the ACM
  if ((STR_CASE_CMP(codec.plname, "L16") == 0) && (codec.pacsize >= 960)) {
    _shared->SetLastError(VE_INVALID_ARGUMENT, kTraceError,
                          "SetSendCodec() invalid L16 packet size");
    return -1;
  }
  if (!STR_CASE_CMP(codec.plname, "CN") ||
      !STR_CASE_CMP(codec.plname, "TELEPHONE-EVENT") ||
      !STR_CASE_CMP(codec.plname, "RED")) {
    _shared->SetLastError(VE_INVALID_ARGUMENT, kTraceError,
                          "SetSendCodec() invalid codec name");
    return -1;
  }
  if ((codec.channels != 1) && (codec.channels != 2)) {
    _shared->SetLastError(VE_INVALID_ARGUMENT, kTraceError,
                          "SetSendCodec() invalid number of channels");
    return -1;
  }
  voe::ChannelOwner ch = _shared->channel_manager().GetChannel(channel);
  voe::Channel* channelPtr = ch.channel();
  if (channelPtr == NULL) {
    _shared->SetLastError(VE_CHANNEL_NOT_VALID, kTraceError,
                          "GetSendCodec() failed to locate channel");
    return -1;
  }
  if (!AudioCodingModule::IsCodecValid(codec)) {
    _shared->SetLastError(VE_INVALID_ARGUMENT, kTraceError,
                          "SetSendCodec() invalid codec");
    return -1;
  }
  if (channelPtr->SetSendCodec(codec) != 0) {
    _shared->SetLastError(VE_CANNOT_SET_SEND_CODEC, kTraceError,
                          "SetSendCodec() failed to set send codec");
    return -1;
  }

  return 0;
}

int VoECodecImpl::GetSendCodec(int channel, CodecInst& codec) {
  if (!_shared->statistics().Initialized()) {
    _shared->SetLastError(VE_NOT_INITED, kTraceError);
    return -1;
  }
  voe::ChannelOwner ch = _shared->channel_manager().GetChannel(channel);
  voe::Channel* channelPtr = ch.channel();
  if (channelPtr == NULL) {
    _shared->SetLastError(VE_CHANNEL_NOT_VALID, kTraceError,
                          "GetSendCodec() failed to locate channel");
    return -1;
  }
  if (channelPtr->GetSendCodec(codec) != 0) {
    _shared->SetLastError(VE_CANNOT_GET_SEND_CODEC, kTraceError,
                          "GetSendCodec() failed to get send codec");
    return -1;
  }
  return 0;
}

int VoECodecImpl::SetBitRate(int channel, int bitrate_bps) {
  WEBRTC_TRACE(kTraceApiCall, kTraceVoice, VoEId(_shared->instance_id(), -1),
               "SetBitRate(bitrate_bps=%d)", bitrate_bps);
  if (!_shared->statistics().Initialized()) {
    _shared->SetLastError(VE_NOT_INITED, kTraceError);
    return -1;
  }
<<<<<<< HEAD
  _shared->channel_manager().GetChannel(channel).channel()->SetBitRate(
      bitrate_bps);
=======
  constexpr int64_t kDefaultProbingIntervalMs = 3000;
  _shared->channel_manager().GetChannel(channel).channel()->SetBitRate(
      bitrate_bps, kDefaultProbingIntervalMs);
>>>>>>> a17af05f
  return 0;
}

int VoECodecImpl::GetRecCodec(int channel, CodecInst& codec) {
  if (!_shared->statistics().Initialized()) {
    _shared->SetLastError(VE_NOT_INITED, kTraceError);
    return -1;
  }
  voe::ChannelOwner ch = _shared->channel_manager().GetChannel(channel);
  voe::Channel* channelPtr = ch.channel();
  if (channelPtr == NULL) {
    _shared->SetLastError(VE_CHANNEL_NOT_VALID, kTraceError,
                          "GetRecCodec() failed to locate channel");
    return -1;
  }
  return channelPtr->GetRecCodec(codec);
}

int VoECodecImpl::SetRecPayloadType(int channel, const CodecInst& codec) {
  WEBRTC_TRACE(kTraceApiCall, kTraceVoice, VoEId(_shared->instance_id(), -1),
               "SetRecPayloadType(channel=%d, codec)", channel);
  WEBRTC_TRACE(kTraceInfo, kTraceVoice, VoEId(_shared->instance_id(), -1),
               "codec: plname=%s, plfreq=%d, pltype=%d, channels=%" PRIuS ", "
               "pacsize=%d, rate=%d",
               codec.plname, codec.plfreq, codec.pltype, codec.channels,
               codec.pacsize, codec.rate);
  if (!_shared->statistics().Initialized()) {
    _shared->SetLastError(VE_NOT_INITED, kTraceError);
    return -1;
  }
  voe::ChannelOwner ch = _shared->channel_manager().GetChannel(channel);
  voe::Channel* channelPtr = ch.channel();
  if (channelPtr == NULL) {
    _shared->SetLastError(VE_CHANNEL_NOT_VALID, kTraceError,
                          "GetRecPayloadType() failed to locate channel");
    return -1;
  }
  return channelPtr->SetRecPayloadType(codec);
}

int VoECodecImpl::GetRecPayloadType(int channel, CodecInst& codec) {
  if (!_shared->statistics().Initialized()) {
    _shared->SetLastError(VE_NOT_INITED, kTraceError);
    return -1;
  }
  voe::ChannelOwner ch = _shared->channel_manager().GetChannel(channel);
  voe::Channel* channelPtr = ch.channel();
  if (channelPtr == NULL) {
    _shared->SetLastError(VE_CHANNEL_NOT_VALID, kTraceError,
                          "GetRecPayloadType() failed to locate channel");
    return -1;
  }
  return channelPtr->GetRecPayloadType(codec);
}

int VoECodecImpl::SetSendCNPayloadType(int channel,
                                       int type,
                                       PayloadFrequencies frequency) {
  WEBRTC_TRACE(kTraceApiCall, kTraceVoice, VoEId(_shared->instance_id(), -1),
               "SetSendCNPayloadType(channel=%d, type=%d, frequency=%d)",
               channel, type, frequency);
  if (!_shared->statistics().Initialized()) {
    _shared->SetLastError(VE_NOT_INITED, kTraceError);
    return -1;
  }
  if (type < 96 || type > 127) {
    // Only allow dynamic range: 96 to 127
    _shared->SetLastError(VE_INVALID_PLTYPE, kTraceError,
                          "SetSendCNPayloadType() invalid payload type");
    return -1;
  }
  if ((frequency != kFreq16000Hz) && (frequency != kFreq32000Hz)) {
    // It is not possible to modify the payload type for CN/8000.
    // We only allow modification of the CN payload type for CN/16000
    // and CN/32000.
    _shared->SetLastError(VE_INVALID_PLFREQ, kTraceError,
                          "SetSendCNPayloadType() invalid payload frequency");
    return -1;
  }
  voe::ChannelOwner ch = _shared->channel_manager().GetChannel(channel);
  voe::Channel* channelPtr = ch.channel();
  if (channelPtr == NULL) {
    _shared->SetLastError(VE_CHANNEL_NOT_VALID, kTraceError,
                          "SetSendCNPayloadType() failed to locate channel");
    return -1;
  }
  return channelPtr->SetSendCNPayloadType(type, frequency);
}

int VoECodecImpl::SetFECStatus(int channel, bool enable) {
  WEBRTC_TRACE(kTraceApiCall, kTraceVoice, VoEId(_shared->instance_id(), -1),
               "SetCodecFECStatus(channel=%d, enable=%d)", channel, enable);
  if (!_shared->statistics().Initialized()) {
    _shared->SetLastError(VE_NOT_INITED, kTraceError);
    return -1;
  }
  voe::ChannelOwner ch = _shared->channel_manager().GetChannel(channel);
  voe::Channel* channelPtr = ch.channel();
  if (channelPtr == NULL) {
    _shared->SetLastError(VE_CHANNEL_NOT_VALID, kTraceError,
                          "SetCodecFECStatus() failed to locate channel");
    return -1;
  }
  return channelPtr->SetCodecFECStatus(enable);
}

int VoECodecImpl::GetFECStatus(int channel, bool& enabled) {
  if (!_shared->statistics().Initialized()) {
    _shared->SetLastError(VE_NOT_INITED, kTraceError);
    return -1;
  }
  voe::ChannelOwner ch = _shared->channel_manager().GetChannel(channel);
  voe::Channel* channelPtr = ch.channel();
  if (channelPtr == NULL) {
    _shared->SetLastError(VE_CHANNEL_NOT_VALID, kTraceError,
                          "GetFECStatus() failed to locate channel");
    return -1;
  }
  enabled = channelPtr->GetCodecFECStatus();
  return 0;
}

int VoECodecImpl::SetVADStatus(int channel,
                               bool enable,
                               VadModes mode,
                               bool disableDTX) {
  WEBRTC_TRACE(kTraceApiCall, kTraceVoice, VoEId(_shared->instance_id(), -1),
               "SetVADStatus(channel=%i, enable=%i, mode=%i, disableDTX=%i)",
               channel, enable, mode, disableDTX);

  if (!_shared->statistics().Initialized()) {
    _shared->SetLastError(VE_NOT_INITED, kTraceError);
    return -1;
  }
  voe::ChannelOwner ch = _shared->channel_manager().GetChannel(channel);
  voe::Channel* channelPtr = ch.channel();
  if (channelPtr == NULL) {
    _shared->SetLastError(VE_CHANNEL_NOT_VALID, kTraceError,
                          "SetVADStatus failed to locate channel");
    return -1;
  }

  ACMVADMode vadMode(VADNormal);
  switch (mode) {
    case kVadConventional:
      vadMode = VADNormal;
      break;
    case kVadAggressiveLow:
      vadMode = VADLowBitrate;
      break;
    case kVadAggressiveMid:
      vadMode = VADAggr;
      break;
    case kVadAggressiveHigh:
      vadMode = VADVeryAggr;
      break;
  }
  return channelPtr->SetVADStatus(enable, vadMode, disableDTX);
}

int VoECodecImpl::GetVADStatus(int channel,
                               bool& enabled,
                               VadModes& mode,
                               bool& disabledDTX) {
  if (!_shared->statistics().Initialized()) {
    _shared->SetLastError(VE_NOT_INITED, kTraceError);
    return -1;
  }
  voe::ChannelOwner ch = _shared->channel_manager().GetChannel(channel);
  voe::Channel* channelPtr = ch.channel();
  if (channelPtr == NULL) {
    _shared->SetLastError(VE_CHANNEL_NOT_VALID, kTraceError,
                          "GetVADStatus failed to locate channel");
    return -1;
  }

  ACMVADMode vadMode;
  int ret = channelPtr->GetVADStatus(enabled, vadMode, disabledDTX);

  if (ret != 0) {
    _shared->SetLastError(VE_INVALID_OPERATION, kTraceError,
                          "GetVADStatus failed to get VAD mode");
    return -1;
  }
  switch (vadMode) {
    case VADNormal:
      mode = kVadConventional;
      break;
    case VADLowBitrate:
      mode = kVadAggressiveLow;
      break;
    case VADAggr:
      mode = kVadAggressiveMid;
      break;
    case VADVeryAggr:
      mode = kVadAggressiveHigh;
      break;
  }

  return 0;
}

int VoECodecImpl::SetOpusMaxPlaybackRate(int channel, int frequency_hz) {
  WEBRTC_TRACE(kTraceApiCall, kTraceVoice, VoEId(_shared->instance_id(), -1),
               "SetOpusMaxPlaybackRate(channel=%d, frequency_hz=%d)", channel,
               frequency_hz);
  if (!_shared->statistics().Initialized()) {
    _shared->SetLastError(VE_NOT_INITED, kTraceError);
    return -1;
  }
  voe::ChannelOwner ch = _shared->channel_manager().GetChannel(channel);
  voe::Channel* channelPtr = ch.channel();
  if (channelPtr == NULL) {
    _shared->SetLastError(VE_CHANNEL_NOT_VALID, kTraceError,
                          "SetOpusMaxPlaybackRate failed to locate channel");
    return -1;
  }
  return channelPtr->SetOpusMaxPlaybackRate(frequency_hz);
}

int VoECodecImpl::SetOpusDtx(int channel, bool enable_dtx) {
  WEBRTC_TRACE(kTraceApiCall, kTraceVoice, VoEId(_shared->instance_id(), -1),
               "SetOpusDtx(channel=%d, enable_dtx=%d)", channel, enable_dtx);
  if (!_shared->statistics().Initialized()) {
    _shared->SetLastError(VE_NOT_INITED, kTraceError);
    return -1;
  }
  voe::ChannelOwner ch = _shared->channel_manager().GetChannel(channel);
  voe::Channel* channelPtr = ch.channel();
  if (channelPtr == NULL) {
    _shared->SetLastError(VE_CHANNEL_NOT_VALID, kTraceError,
                          "SetOpusDtx failed to locate channel");
    return -1;
  }
  return channelPtr->SetOpusDtx(enable_dtx);
}

<<<<<<< HEAD
RtcEventLog* VoECodecImpl::GetEventLog() {
  return _shared->channel_manager().GetEventLog();
=======
int VoECodecImpl::GetOpusDtxStatus(int channel, bool* enabled) {
  WEBRTC_TRACE(kTraceApiCall, kTraceVoice, VoEId(_shared->instance_id(), -1),
               "GetOpusDtx(channel=%d)", channel);
  if (!_shared->statistics().Initialized()) {
    _shared->SetLastError(VE_NOT_INITED, kTraceError);
    return -1;
  }
  voe::ChannelOwner ch = _shared->channel_manager().GetChannel(channel);
  voe::Channel* channelPtr = ch.channel();
  if (channelPtr == NULL) {
    _shared->SetLastError(VE_CHANNEL_NOT_VALID, kTraceError,
                          "GetOpusDtx failed to locate channel");
    return -1;
  }
  return channelPtr->GetOpusDtx(enabled);
>>>>>>> a17af05f
}

}  // namespace webrtc<|MERGE_RESOLUTION|>--- conflicted
+++ resolved
@@ -12,10 +12,6 @@
 
 #include "webrtc/base/format_macros.h"
 #include "webrtc/modules/audio_coding/include/audio_coding_module.h"
-<<<<<<< HEAD
-#include "webrtc/system_wrappers/include/critical_section_wrapper.h"
-=======
->>>>>>> a17af05f
 #include "webrtc/system_wrappers/include/trace.h"
 #include "webrtc/voice_engine/channel.h"
 #include "webrtc/voice_engine/include/voe_errors.h"
@@ -24,28 +20,14 @@
 namespace webrtc {
 
 VoECodec* VoECodec::GetInterface(VoiceEngine* voiceEngine) {
-<<<<<<< HEAD
-#ifndef WEBRTC_VOICE_ENGINE_CODEC_API
-  return NULL;
-#else
-=======
->>>>>>> a17af05f
   if (NULL == voiceEngine) {
     return NULL;
   }
   VoiceEngineImpl* s = static_cast<VoiceEngineImpl*>(voiceEngine);
   s->AddRef();
   return s;
-<<<<<<< HEAD
-#endif
-}
-
-#ifdef WEBRTC_VOICE_ENGINE_CODEC_API
-
-=======
-}
-
->>>>>>> a17af05f
+}
+
 VoECodecImpl::VoECodecImpl(voe::SharedData* shared) : _shared(shared) {
   WEBRTC_TRACE(kTraceMemory, kTraceVoice, VoEId(_shared->instance_id(), -1),
                "VoECodecImpl() - ctor");
@@ -149,14 +131,9 @@
     _shared->SetLastError(VE_NOT_INITED, kTraceError);
     return -1;
   }
-<<<<<<< HEAD
-  _shared->channel_manager().GetChannel(channel).channel()->SetBitRate(
-      bitrate_bps);
-=======
   constexpr int64_t kDefaultProbingIntervalMs = 3000;
   _shared->channel_manager().GetChannel(channel).channel()->SetBitRate(
       bitrate_bps, kDefaultProbingIntervalMs);
->>>>>>> a17af05f
   return 0;
 }
 
@@ -394,10 +371,6 @@
   return channelPtr->SetOpusDtx(enable_dtx);
 }
 
-<<<<<<< HEAD
-RtcEventLog* VoECodecImpl::GetEventLog() {
-  return _shared->channel_manager().GetEventLog();
-=======
 int VoECodecImpl::GetOpusDtxStatus(int channel, bool* enabled) {
   WEBRTC_TRACE(kTraceApiCall, kTraceVoice, VoEId(_shared->instance_id(), -1),
                "GetOpusDtx(channel=%d)", channel);
@@ -413,7 +386,6 @@
     return -1;
   }
   return channelPtr->GetOpusDtx(enabled);
->>>>>>> a17af05f
 }
 
 }  // namespace webrtc