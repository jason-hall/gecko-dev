--- conflicted
+++ resolved
@@ -31,65 +31,6 @@
 
   int GetAgcConfig(AgcConfig& config) override;
 
-<<<<<<< HEAD
-  int SetRxNsStatus(int channel,
-                    bool enable,
-                    NsModes mode = kNsUnchanged) override;
-
-  int GetRxNsStatus(int channel, bool& enabled, NsModes& mode) override;
-
-  int SetRxAgcStatus(int channel,
-                     bool enable,
-                     AgcModes mode = kAgcUnchanged) override;
-
-  int GetRxAgcStatus(int channel, bool& enabled, AgcModes& mode) override;
-
-  int SetRxAgcConfig(int channel, AgcConfig config) override;
-
-  int GetRxAgcConfig(int channel, AgcConfig& config) override;
-
-  int SetEcStatus(bool enable, EcModes mode = kEcUnchanged) override;
-  int GetEcStatus(bool& enabled, EcModes& mode) override;
-  int EnableDriftCompensation(bool enable) override;
-  bool DriftCompensationEnabled() override;
-
-  void SetDelayOffsetMs(int offset) override;
-  int DelayOffsetMs() override;
-
-  int SetAecmMode(AecmModes mode = kAecmSpeakerphone,
-                  bool enableCNG = true) override;
-
-  int GetAecmMode(AecmModes& mode, bool& enabledCNG) override;
-
-  int EnableHighPassFilter(bool enable) override;
-  bool IsHighPassFilterEnabled() override;
-
-  int RegisterRxVadObserver(int channel, VoERxVadCallback& observer) override;
-
-  int DeRegisterRxVadObserver(int channel) override;
-
-  int VoiceActivityIndicator(int channel) override;
-
-  int SetEcMetricsStatus(bool enable) override;
-
-  int GetEcMetricsStatus(bool& enabled) override;
-
-  int GetEchoMetrics(int& ERL, int& ERLE, int& RERL, int& A_NLP) override;
-
-  int GetEcDelayMetrics(int& delay_median,
-                        int& delay_std,
-                        float& fraction_poor_delays) override;
-
-  int StartDebugRecording(const char* fileNameUTF8) override;
-  int StartDebugRecording(FILE* file_handle) override;
-
-  int StopDebugRecording() override;
-
-  int SetTypingDetectionStatus(bool enable) override;
-
-  int GetTypingDetectionStatus(bool& enabled) override;
-
-=======
   int SetEcStatus(bool enable, EcModes mode = kEcUnchanged) override;
   int GetEcStatus(bool& enabled, EcModes& mode) override;
   int EnableDriftCompensation(bool enable) override;
@@ -127,7 +68,6 @@
 
   int GetTypingDetectionStatus(bool& enabled) override;
 
->>>>>>> a17af05f
   int TimeSinceLastTyping(int& seconds) override;
 
   // TODO(niklase) Remove default argument as soon as libJingle is updated!
