# Copyright (c) 2014 The WebRTC project authors. All Rights Reserved.
#
# Use of this source code is governed by a BSD-style license
# that can be found in the LICENSE file in the root of the source
# tree. An additional intellectual property rights grant can be found
# in the file PATENTS.  All contributing project authors may
# be found in the AUTHORS file in the root of the source tree.

# TODO(kjellander): Rebase this to webrtc/build/common.gypi changes after r6330.

import("//build/config/linux/pkg_config.gni")
import("//build/config/sanitizers/sanitizers.gni")
import("build/webrtc.gni")
import("//third_party/protobuf/proto_library.gni")
<<<<<<< HEAD
=======
if (is_android) {
  import("//build/config/android/config.gni")
  import("//build/config/android/rules.gni")
}
>>>>>>> a17af05f

# Contains the defines and includes in common.gypi that are duplicated both as
# target_defaults and direct_dependent_settings.
config("common_inherited_config") {
  defines = []
  cflags = []
  ldflags = []
  if (build_with_mozilla) {
    defines += [ "WEBRTC_MOZILLA_BUILD" ]
  }
  if (build_with_chromium) {
<<<<<<< HEAD
    defines = [ "WEBRTC_CHROMIUM_BUILD" ]
=======
    defines = [
      # TODO(kjellander): Cleanup unused ones and move defines closer to
      # the source when webrtc:4256 is completed.
      "FEATURE_ENABLE_SSL",
      "FEATURE_ENABLE_VOICEMAIL",
      "EXPAT_RELATIVE_PATH",
      "GTEST_RELATIVE_PATH",
      "NO_MAIN_THREAD_WRAPPING",
      "NO_SOUND_SYSTEM",
      "WEBRTC_CHROMIUM_BUILD",
    ]
>>>>>>> a17af05f
    include_dirs = [
      # The overrides must be included first as that is the mechanism for
      # selecting the override headers in Chromium.
      "../webrtc_overrides",

      # Allow includes to be prefixed with webrtc/ in case it is not an
      # immediate subdirectory of the top-level.
      "..",
    ]
  }
  if (is_posix) {
    defines += [ "WEBRTC_POSIX" ]
  }
  if (is_ios) {
    defines += [
      "WEBRTC_MAC",
      "WEBRTC_IOS",
    ]
  }
  if (is_ios && rtc_use_objc_h264) {
    defines += [ "WEBRTC_OBJC_H264" ]
  }
  if (is_linux) {
    defines += [ "WEBRTC_LINUX" ]
  }
  if (is_mac) {
    defines += [ "WEBRTC_MAC" ]
  }
  if (is_win) {
    defines += [
      "WEBRTC_WIN",
      "_CRT_SECURE_NO_WARNINGS",  # Suppress warnings about _vsnprinf
    ]
  }
  if (is_android) {
    defines += [
      "WEBRTC_LINUX",
      "WEBRTC_ANDROID",
    ]
  }
  if (is_chromeos) {
    defines += [ "CHROMEOS" ]
  }

  if (rtc_sanitize_coverage != "") {
    assert(is_clang, "sanitizer coverage requires clang")
    cflags += [ "-fsanitize-coverage=${rtc_sanitize_coverage}" ]
    ldflags += [ "-fsanitize-coverage=${rtc_sanitize_coverage}" ]
  }

  # TODO(GYP): Support these in GN.
  # if (is_bsd) {
  #   defines += [ "BSD" ]
  # }
  # if (is_openbsd) {
  #   defines += [ "OPENBSD" ]
  # }
  # if (is_freebsd) {
  #   defines += [ "FREEBSD" ]
  # }
}

config("common_config") {
  cflags = []
  cflags_cc = []
  defines = []

  if (rtc_restrict_logging) {
    defines += [ "WEBRTC_RESTRICT_LOGGING" ]
  }

  if (rtc_include_internal_audio_device) {
    defines += [ "WEBRTC_INCLUDE_INTERNAL_AUDIO_DEVICE" ]
  }

  if (rtc_relative_path) {
    defines += [ "EXPAT_RELATIVE_PATH" ]
  }

  if (!rtc_libvpx_build_vp9) {
    defines += [ "RTC_DISABLE_VP9" ]
  }

  if (rtc_enable_sctp) {
    defines += [ "HAVE_SCTP" ]
  }

<<<<<<< HEAD
  if (rtc_have_dbus_glib) {
    defines += [ "HAVE_DBUS_GLIB" ]

    # TODO(kjellander): Investigate this, it seems like include <dbus/dbus.h>
    # is still not found even if the execution of
    # build/config/linux/pkg-config.py dbus-glib-1 returns correct include
    # dirs on Linux.
    all_dependent_configs = [ "dbus-glib" ]
=======
  if (rtc_enable_external_auth) {
    defines += [ "ENABLE_EXTERNAL_AUTH" ]
>>>>>>> a17af05f
  }

  if (build_with_chromium) {
    defines += [
      # NOTICE: Since common_inherited_config is used in public_configs for our
      # targets, there's no point including the defines in that config here.
      # TODO(kjellander): Cleanup unused ones and move defines closer to the
      # source when webrtc:4256 is completed.
      "HAVE_OPENSSL_SSL_H",
      "HAVE_SRTP",
      "HAVE_WEBRTC_VIDEO",
      "HAVE_WEBRTC_VOICE",
      "LOGGING_INSIDE_WEBRTC",
      "SSL_USE_OPENSSL",
      "USE_WEBRTC_DEV_BRANCH",
    ]
  } else {
    if (is_posix) {
<<<<<<< HEAD
      # -Wextra is currently disabled in Chromium"s common.gypi. Enable
      # for targets that can handle it. For Android/arm64 right now
      # there will be an "enumeral and non-enumeral type in conditional
      # expression" warning in android_tools/ndk_experimental"s version
      # of stlport.
      # See: https://code.google.com/p/chromium/issues/detail?id=379699
      if (current_cpu != "arm64" || !is_android) {
        cflags = [
          "-Wextra",

          # We need to repeat some flags from Chromium"s common.gypi
          # here that get overridden by -Wextra.
          "-Wno-unused-parameter",
          "-Wno-missing-field-initializers",
          "-Wno-strict-overflow",
        ]
        cflags_cc = [
          "-Wnon-virtual-dtor",

          # This is enabled for clang; enable for gcc as well.
          "-Woverloaded-virtual",
        ]
      }
=======
      # Enable more warnings: -Wextra is currently disabled in Chromium.
      cflags = [
        "-Wextra",

        # Repeat some flags that get overridden by -Wextra.
        "-Wno-unused-parameter",
        "-Wno-missing-field-initializers",
        "-Wno-strict-overflow",
      ]
      cflags_cc = [
        "-Wnon-virtual-dtor",

        # This is enabled for clang; enable for gcc as well.
        "-Woverloaded-virtual",
      ]
>>>>>>> a17af05f
    }

    if (is_clang) {
      cflags += [
        "-Wimplicit-fallthrough",
        "-Wthread-safety",
        "-Winconsistent-missing-override",
        "-Wundef",
      ]
    }
  }

  if (current_cpu == "arm64") {
    defines += [ "WEBRTC_ARCH_ARM64" ]
    defines += [ "WEBRTC_HAS_NEON" ]
  }

  if (current_cpu == "arm") {
    defines += [ "WEBRTC_ARCH_ARM" ]
    if (arm_version >= 7) {
      defines += [ "WEBRTC_ARCH_ARM_V7" ]
      if (arm_use_neon) {
        defines += [ "WEBRTC_HAS_NEON" ]
<<<<<<< HEAD
      } else if (arm_optionally_use_neon) {
        defines += [ "WEBRTC_DETECT_NEON" ]
=======
>>>>>>> a17af05f
      }
    }
  }

  if (current_cpu == "mipsel") {
    defines += [ "MIPS32_LE" ]
    if (mips_float_abi == "hard") {
      defines += [ "MIPS_FPU_LE" ]
    }
    if (mips_arch_variant == "r2") {
      defines += [ "MIPS32_R2_LE" ]
    }
    if (mips_dsp_rev == 1) {
      defines += [ "MIPS_DSP_R1_LE" ]
    } else if (mips_dsp_rev == 2) {
      defines += [
        "MIPS_DSP_R1_LE",
        "MIPS_DSP_R2_LE",
      ]
    }
  }

  if (is_android && !is_clang) {
    # The Android NDK doesn"t provide optimized versions of these
    # functions. Ensure they are disabled for all compilers.
    cflags += [
      "-fno-builtin-cos",
      "-fno-builtin-sin",
      "-fno-builtin-cosf",
      "-fno-builtin-sinf",
    ]
  }

  if (use_libfuzzer || use_drfuzz || use_afl) {
    # Used in Chromium's overrides to disable logging
    defines += [ "WEBRTC_UNSAFE_FUZZER_MODE" ]
  }
}

<<<<<<< HEAD
source_set("webrtc") {
  sources = [
    "call.h",
    "config.h",
    "frame_callback.h",
    "transport.h",
  ]

  defines = []
  configs += [ ":common_config" ]
  public_configs = [ ":common_inherited_config" ]

  deps = [
    ":webrtc_common",
    "audio",
    "base:rtc_base",
    "call",
    "common_audio",
    "common_video",
    "modules/audio_coding",
    "modules/audio_conference_mixer",
    "modules/audio_device",
    "modules/audio_processing",
    "modules/bitrate_controller",
    "modules/desktop_capture",
    "modules/media_file",
    "modules/rtp_rtcp",
    "modules/utility",
    "modules/video_coding",
    "modules/video_processing",
    "system_wrappers",
    "tools",
    "video",
    "voice_engine",
  ]

  if (build_with_chromium) {
    deps += [
      "modules/video_capture",
      "modules/video_render",
    ]
  }

  if (rtc_enable_protobuf) {
    defines += [ "ENABLE_RTC_EVENT_LOG" ]
    deps += [ ":rtc_event_log_proto" ]
  }
}
=======
config("common_objc") {
  libs = [ "Foundation.framework" ]
}

if (!build_with_chromium) {
  # Target to build all the WebRTC production code.
  rtc_static_library("webrtc") {
    # Only the root target should depend on this.
    visibility = [ "//:default" ]

    sources = [
      # TODO(kjellander): Remove this whenever possible. GN's static_library
      # target type requires at least one object to avoid errors linking.
      "build/no_op_function.cc",

      # TODO(ossu): Keep this here until donwstream projects have updated.
      # http://bugs.webrtc.org/6716
      "call.h",
      "config.h",
    ]
>>>>>>> a17af05f

    defines = []

    deps = [
<<<<<<< HEAD
      ":webrtc",
      "modules/video_capture:video_capture_internal_impl",
      "modules/video_render:video_render_internal_impl",
      "test",
=======
      ":webrtc_common",
      "api",
      "api:transport_api",
      "audio",
      "base",
      "call",
      "common_audio",
      "common_video",
      "logging",
      "media",
      "modules",
      "modules/video_capture:video_capture_internal_impl",
      "p2p",
      "pc",
      "sdk",
      "stats",
      "system_wrappers",
      "video",
      "voice_engine",
>>>>>>> a17af05f
    ]

    if (rtc_enable_protobuf) {
      defines += [ "ENABLE_RTC_EVENT_LOG" ]
      deps += [ "logging:rtc_event_log_proto" ]
    }
  }

  if (rtc_include_tests) {
    # Target to build all the WebRTC tests (but not examples or tools).
    # Executable in order to get a target that links all WebRTC code.
    rtc_executable("webrtc_tests") {
      testonly = true

      # Only the root target should depend on this.
      visibility = [ "//:default" ]

      deps = [
        ":rtc_unittests",
        ":video_engine_tests",
        ":webrtc_nonparallel_tests",
        ":webrtc_perf_tests",
        "api:peerconnection_unittests",
        "common_audio:common_audio_unittests",
        "common_video:common_video_unittests",
        "media:rtc_media_unittests",
        "modules:modules_tests",
        "modules:modules_unittests",
        "modules/audio_coding:audio_coding_tests",
        "modules/audio_processing:audio_processing_tests",
        "modules/rtp_rtcp:test_packet_masks_metrics",
        "modules/video_capture:video_capture_internal_impl",
        "pc:rtc_pc_unittests",
        "stats:rtc_stats_unittests",
        "system_wrappers:system_wrappers_unittests",
        "test",
        "video:screenshare_loopback",
        "video:video_loopback",
        "video:video_tests",
        "voice_engine:voe_cmd_test",
        "voice_engine:voice_engine_unittests",
      ]
      if (is_android) {
        deps += [
          ":android_junit_tests",
          "//webrtc/sdk/android:libjingle_peerconnection_android_unittest",
        ]
      } else {
        deps += [ "modules/video_capture:video_capture_tests" ]
      }
      if (!is_ios) {
        deps += [
          "modules/audio_device:audio_device_tests",
          "voice_engine:voe_auto_test",
        ]
      }
    }
  }
}

rtc_static_library("webrtc_common") {
  sources = [
    "common_types.cc",
    "common_types.h",
    "config.cc",
    "config.h",
<<<<<<< HEAD
    "engine_configurations.h",
    "typedefs.h",
  ]

  configs += [ ":common_config" ]
  public_configs = [ ":common_inherited_config" ]

  if (is_clang && !is_nacl) {
    # Suppress warnings from Chrome's Clang plugins.
    # See http://code.google.com/p/webrtc/issues/detail?id=163 for details.
    configs -= [ "//build/config/clang:find_bad_constructs" ]
=======
    "typedefs.h",
  ]

  if (!build_with_chromium && is_clang) {
    # Suppress warnings from the Chromium Clang plugin (bugs.webrtc.org/163).
    suppressed_configs += [ "//build/config/clang:find_bad_constructs" ]
>>>>>>> a17af05f
  }
}

if (use_libfuzzer || use_drfuzz || use_afl) {
  # This target is only here for gn to discover fuzzer build targets under
  # webrtc/test/fuzzers/.
  group("webrtc_fuzzers_dummy") {
    testonly = true
    deps = [
      "test/fuzzers:webrtc_fuzzer_main",
    ]
  }
}

if (rtc_include_tests) {
  config("rtc_unittests_config") {
    # GN orders flags on a target before flags from configs. The default config
    # adds -Wall, and this flag have to be after -Wall -- so they need to
    # come from a config and can"t be on the target directly.
    if (is_clang) {
      cflags = [
        "-Wno-sign-compare",
        "-Wno-unused-const-variable",
      ]
    }
  }

  rtc_test("rtc_unittests") {
    testonly = true
    deps = [
      "base:rtc_base_approved_unittests",
      "base:rtc_base_unittests",
      "base:rtc_numerics_unittests",
      "base:rtc_task_queue_unittests",
      "p2p:libstunprober_unittests",
      "p2p:rtc_p2p_unittests",
    ]

    if (rtc_enable_protobuf) {
      deps += [ "logging:rtc_event_log_tests" ]
    }

    if (is_android) {
      deps += [ "//testing/android/native_test:native_test_support" ]
      shard_timeout = 900
    }

    if (is_ios || is_mac) {
      deps += [ "sdk:rtc_sdk_peerconnection_objc_unittests" ]
    }
  }

  # TODO(pbos): Rename test suite, this is no longer "just" for video targets.
  video_engine_tests_resources = [
    "//resources/foreman_cif_short.yuv",
    "//resources/voice_engine/audio_long16.pcm",
  ]
<<<<<<< HEAD
}

if (rtc_enable_protobuf) {
  proto_library("rtc_event_log_proto") {
    sources = [
      "call/rtc_event_log.proto",
    ]
    proto_out_dir = "webrtc/call"
  }
}

source_set("rtc_event_log") {
  sources = [
    "call/rtc_event_log.cc",
    "call/rtc_event_log.h",
  ]

  defines = []
  configs += [ ":common_config" ]
  public_configs = [ ":common_inherited_config" ]

  deps = [
    ":webrtc_common",
  ]

  if (rtc_enable_protobuf) {
    defines += [ "ENABLE_RTC_EVENT_LOG" ]
    deps += [ ":rtc_event_log_proto" ]
  }
  if (is_clang && !is_nacl) {
    # Suppress warnings from Chrome's Clang plugins.
    # See http://code.google.com/p/webrtc/issues/detail?id=163 for details.
    configs -= [ "//build/config/clang:find_bad_constructs" ]
  }
}

if (use_libfuzzer || use_drfuzz) {
  # This target is only here for gn to discover fuzzer build targets under
  # webrtc/test/fuzzers/.
  group("webrtc_fuzzers_dummy") {
    testonly = true
    deps = [
      "test/fuzzers:webrtc_fuzzer_main",
    ]
=======

  if (is_ios) {
    bundle_data("video_engine_tests_bundle_data") {
      testonly = true
      sources = video_engine_tests_resources
      outputs = [
        "{{bundle_resources_dir}}/{{source_file_part}}",
      ]
    }
  }

  rtc_test("video_engine_tests") {
    testonly = true
    deps = [
      "audio:audio_tests",
      "call:call_tests",
      "modules/video_capture",
      "test:test_common",
      "test:test_main",
      "video:video_tests",
    ]
    data = video_engine_tests_resources
    if (!build_with_chromium && is_clang) {
      # Suppress warnings from the Chromium Clang plugin (bugs.webrtc.org/163).
      suppressed_configs += [ "//build/config/clang:find_bad_constructs" ]
    }
    if (is_android) {
      deps += [ "//testing/android/native_test:native_test_native_code" ]
      shard_timeout = 900
    }
    if (is_ios) {
      deps += [ ":video_engine_tests_bundle_data" ]
    }
  }

  webrtc_perf_tests_resources = [
    "//resources/audio_coding/speech_mono_16kHz.pcm",
    "//resources/audio_coding/speech_mono_32_48kHz.pcm",
    "//resources/audio_coding/testfile32kHz.pcm",
    "//resources/ConferenceMotion_1280_720_50.yuv",
    "//resources/difficult_photo_1850_1110.yuv",
    "//resources/foreman_cif.yuv",
    "//resources/google-wifi-3mbps.rx",
    "//resources/paris_qcif.yuv",
    "//resources/photo_1850_1110.yuv",
    "//resources/presentation_1850_1110.yuv",
    "//resources/verizon4g-downlink.rx",
    "//resources/voice_engine/audio_long16.pcm",
    "//resources/web_screenshot_1850_1110.yuv",
  ]

  if (is_ios) {
    bundle_data("webrtc_perf_tests_bundle_data") {
      testonly = true
      sources = webrtc_perf_tests_resources
      outputs = [
        "{{bundle_resources_dir}}/{{source_file_part}}",
      ]
    }
  }

  rtc_test("webrtc_perf_tests") {
    testonly = true
    configs += [ ":rtc_unittests_config" ]

    deps = [
      "call:call_perf_tests",
      "modules/audio_coding:audio_coding_perf_tests",
      "modules/audio_processing:audio_processing_perf_tests",
      "modules/remote_bitrate_estimator:remote_bitrate_estimator_perf_tests",
      "test:test_main",
      "video:video_full_stack_tests",
      "video:video_quality_test",
    ]

    data = webrtc_perf_tests_resources
    if (is_android) {
      deps += [ "//testing/android/native_test:native_test_native_code" ]
      shard_timeout = 2700
    }
    if (is_ios) {
      deps += [ ":webrtc_perf_tests_bundle_data" ]
    }
  }

  rtc_test("webrtc_nonparallel_tests") {
    testonly = true
    deps = [
      "base:rtc_base_nonparallel_tests",
    ]
    if (is_android) {
      deps += [ "//testing/android/native_test:native_test_support" ]
      shard_timeout = 900
    }
  }

  if (is_android) {
    junit_binary("android_junit_tests") {
      java_files = [
        "androidjunit/src/org/webrtc/CameraEnumerationTest.java",
        "examples/androidjunit/src/org/appspot/apprtc/DirectRTCClientTest.java",
        "examples/androidjunit/src/org/appspot/apprtc/TCPChannelClientTest.java",
        "examples/androidjunit/src/org/appspot/apprtc/BluetoothManagerTest.java",
      ]

      deps = [
        "//base:base_java_test_support",
        "//webrtc/examples:AppRTCMobile_javalib",
        "//webrtc/sdk/android:libjingle_peerconnection_java",
      ]
    }
>>>>>>> a17af05f
  }
}<|MERGE_RESOLUTION|>--- conflicted
+++ resolved
@@ -12,13 +12,10 @@
 import("//build/config/sanitizers/sanitizers.gni")
 import("build/webrtc.gni")
 import("//third_party/protobuf/proto_library.gni")
-<<<<<<< HEAD
-=======
 if (is_android) {
   import("//build/config/android/config.gni")
   import("//build/config/android/rules.gni")
 }
->>>>>>> a17af05f
 
 # Contains the defines and includes in common.gypi that are duplicated both as
 # target_defaults and direct_dependent_settings.
@@ -30,9 +27,6 @@
     defines += [ "WEBRTC_MOZILLA_BUILD" ]
   }
   if (build_with_chromium) {
-<<<<<<< HEAD
-    defines = [ "WEBRTC_CHROMIUM_BUILD" ]
-=======
     defines = [
       # TODO(kjellander): Cleanup unused ones and move defines closer to
       # the source when webrtc:4256 is completed.
@@ -44,7 +38,6 @@
       "NO_SOUND_SYSTEM",
       "WEBRTC_CHROMIUM_BUILD",
     ]
->>>>>>> a17af05f
     include_dirs = [
       # The overrides must be included first as that is the mechanism for
       # selecting the override headers in Chromium.
@@ -63,9 +56,6 @@
       "WEBRTC_MAC",
       "WEBRTC_IOS",
     ]
-  }
-  if (is_ios && rtc_use_objc_h264) {
-    defines += [ "WEBRTC_OBJC_H264" ]
   }
   if (is_linux) {
     defines += [ "WEBRTC_LINUX" ]
@@ -132,19 +122,8 @@
     defines += [ "HAVE_SCTP" ]
   }
 
-<<<<<<< HEAD
-  if (rtc_have_dbus_glib) {
-    defines += [ "HAVE_DBUS_GLIB" ]
-
-    # TODO(kjellander): Investigate this, it seems like include <dbus/dbus.h>
-    # is still not found even if the execution of
-    # build/config/linux/pkg-config.py dbus-glib-1 returns correct include
-    # dirs on Linux.
-    all_dependent_configs = [ "dbus-glib" ]
-=======
   if (rtc_enable_external_auth) {
     defines += [ "ENABLE_EXTERNAL_AUTH" ]
->>>>>>> a17af05f
   }
 
   if (build_with_chromium) {
@@ -163,31 +142,6 @@
     ]
   } else {
     if (is_posix) {
-<<<<<<< HEAD
-      # -Wextra is currently disabled in Chromium"s common.gypi. Enable
-      # for targets that can handle it. For Android/arm64 right now
-      # there will be an "enumeral and non-enumeral type in conditional
-      # expression" warning in android_tools/ndk_experimental"s version
-      # of stlport.
-      # See: https://code.google.com/p/chromium/issues/detail?id=379699
-      if (current_cpu != "arm64" || !is_android) {
-        cflags = [
-          "-Wextra",
-
-          # We need to repeat some flags from Chromium"s common.gypi
-          # here that get overridden by -Wextra.
-          "-Wno-unused-parameter",
-          "-Wno-missing-field-initializers",
-          "-Wno-strict-overflow",
-        ]
-        cflags_cc = [
-          "-Wnon-virtual-dtor",
-
-          # This is enabled for clang; enable for gcc as well.
-          "-Woverloaded-virtual",
-        ]
-      }
-=======
       # Enable more warnings: -Wextra is currently disabled in Chromium.
       cflags = [
         "-Wextra",
@@ -203,7 +157,6 @@
         # This is enabled for clang; enable for gcc as well.
         "-Woverloaded-virtual",
       ]
->>>>>>> a17af05f
     }
 
     if (is_clang) {
@@ -227,11 +180,6 @@
       defines += [ "WEBRTC_ARCH_ARM_V7" ]
       if (arm_use_neon) {
         defines += [ "WEBRTC_HAS_NEON" ]
-<<<<<<< HEAD
-      } else if (arm_optionally_use_neon) {
-        defines += [ "WEBRTC_DETECT_NEON" ]
-=======
->>>>>>> a17af05f
       }
     }
   }
@@ -271,56 +219,6 @@
   }
 }
 
-<<<<<<< HEAD
-source_set("webrtc") {
-  sources = [
-    "call.h",
-    "config.h",
-    "frame_callback.h",
-    "transport.h",
-  ]
-
-  defines = []
-  configs += [ ":common_config" ]
-  public_configs = [ ":common_inherited_config" ]
-
-  deps = [
-    ":webrtc_common",
-    "audio",
-    "base:rtc_base",
-    "call",
-    "common_audio",
-    "common_video",
-    "modules/audio_coding",
-    "modules/audio_conference_mixer",
-    "modules/audio_device",
-    "modules/audio_processing",
-    "modules/bitrate_controller",
-    "modules/desktop_capture",
-    "modules/media_file",
-    "modules/rtp_rtcp",
-    "modules/utility",
-    "modules/video_coding",
-    "modules/video_processing",
-    "system_wrappers",
-    "tools",
-    "video",
-    "voice_engine",
-  ]
-
-  if (build_with_chromium) {
-    deps += [
-      "modules/video_capture",
-      "modules/video_render",
-    ]
-  }
-
-  if (rtc_enable_protobuf) {
-    defines += [ "ENABLE_RTC_EVENT_LOG" ]
-    deps += [ ":rtc_event_log_proto" ]
-  }
-}
-=======
 config("common_objc") {
   libs = [ "Foundation.framework" ]
 }
@@ -341,17 +239,10 @@
       "call.h",
       "config.h",
     ]
->>>>>>> a17af05f
 
     defines = []
 
     deps = [
-<<<<<<< HEAD
-      ":webrtc",
-      "modules/video_capture:video_capture_internal_impl",
-      "modules/video_render:video_render_internal_impl",
-      "test",
-=======
       ":webrtc_common",
       "api",
       "api:transport_api",
@@ -371,7 +262,6 @@
       "system_wrappers",
       "video",
       "voice_engine",
->>>>>>> a17af05f
     ]
 
     if (rtc_enable_protobuf) {
@@ -438,26 +328,12 @@
     "common_types.h",
     "config.cc",
     "config.h",
-<<<<<<< HEAD
-    "engine_configurations.h",
-    "typedefs.h",
-  ]
-
-  configs += [ ":common_config" ]
-  public_configs = [ ":common_inherited_config" ]
-
-  if (is_clang && !is_nacl) {
-    # Suppress warnings from Chrome's Clang plugins.
-    # See http://code.google.com/p/webrtc/issues/detail?id=163 for details.
-    configs -= [ "//build/config/clang:find_bad_constructs" ]
-=======
     "typedefs.h",
   ]
 
   if (!build_with_chromium && is_clang) {
     # Suppress warnings from the Chromium Clang plugin (bugs.webrtc.org/163).
     suppressed_configs += [ "//build/config/clang:find_bad_constructs" ]
->>>>>>> a17af05f
   }
 }
 
@@ -515,52 +391,6 @@
     "//resources/foreman_cif_short.yuv",
     "//resources/voice_engine/audio_long16.pcm",
   ]
-<<<<<<< HEAD
-}
-
-if (rtc_enable_protobuf) {
-  proto_library("rtc_event_log_proto") {
-    sources = [
-      "call/rtc_event_log.proto",
-    ]
-    proto_out_dir = "webrtc/call"
-  }
-}
-
-source_set("rtc_event_log") {
-  sources = [
-    "call/rtc_event_log.cc",
-    "call/rtc_event_log.h",
-  ]
-
-  defines = []
-  configs += [ ":common_config" ]
-  public_configs = [ ":common_inherited_config" ]
-
-  deps = [
-    ":webrtc_common",
-  ]
-
-  if (rtc_enable_protobuf) {
-    defines += [ "ENABLE_RTC_EVENT_LOG" ]
-    deps += [ ":rtc_event_log_proto" ]
-  }
-  if (is_clang && !is_nacl) {
-    # Suppress warnings from Chrome's Clang plugins.
-    # See http://code.google.com/p/webrtc/issues/detail?id=163 for details.
-    configs -= [ "//build/config/clang:find_bad_constructs" ]
-  }
-}
-
-if (use_libfuzzer || use_drfuzz) {
-  # This target is only here for gn to discover fuzzer build targets under
-  # webrtc/test/fuzzers/.
-  group("webrtc_fuzzers_dummy") {
-    testonly = true
-    deps = [
-      "test/fuzzers:webrtc_fuzzer_main",
-    ]
-=======
 
   if (is_ios) {
     bundle_data("video_engine_tests_bundle_data") {
@@ -672,6 +502,5 @@
         "//webrtc/sdk/android:libjingle_peerconnection_java",
       ]
     }
->>>>>>> a17af05f
   }
 }