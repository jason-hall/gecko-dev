/*
 *  Copyright (c) 2014 The WebRTC project authors. All Rights Reserved.
 *
 *  Use of this source code is governed by a BSD-style license
 *  that can be found in the LICENSE file in the root of the source
 *  tree. An additional intellectual property rights grant can be found
 *  in the file PATENTS.  All contributing project authors may
 *  be found in the AUTHORS file in the root of the source tree.
 */
#include "webrtc/config.h"

#include <sstream>
#include <string>

#include "webrtc/base/checks.h"

namespace webrtc {
std::string NackConfig::ToString() const {
  std::stringstream ss;
  ss << "{rtp_history_ms: " << rtp_history_ms;
  ss << '}';
  return ss.str();
}

std::string UlpfecConfig::ToString() const {
  std::stringstream ss;
  ss << "{ulpfec_payload_type: " << ulpfec_payload_type;
  ss << ", red_payload_type: " << red_payload_type;
  ss << ", red_rtx_payload_type: " << red_rtx_payload_type;
  ss << '}';
  return ss.str();
}

bool UlpfecConfig::operator==(const UlpfecConfig& other) const {
  return ulpfec_payload_type == other.ulpfec_payload_type &&
         red_payload_type == other.red_payload_type &&
         red_rtx_payload_type == other.red_rtx_payload_type;
}

std::string RtpExtension::ToString() const {
  std::stringstream ss;
  ss << "{uri: " << uri;
  ss << ", id: " << id;
  ss << '}';
  return ss.str();
}

<<<<<<< HEAD
const char* RtpExtension::kTOffset = "urn:ietf:params:rtp-hdrext:toffset";
const char* RtpExtension::kAbsSendTime =
    "http://www.webrtc.org/experiments/rtp-hdrext/abs-send-time";
const char* RtpExtension::kVideoRotation = "urn:3gpp:video-orientation";
const char* RtpExtension::kAudioLevel =
    "urn:ietf:params:rtp-hdrext:ssrc-audio-level";
const char* RtpExtension::kTransportSequenceNumber =
    "http://www.ietf.org/id/draft-holmer-rmcat-transport-wide-cc-extensions";
const char* RtpExtension::kRtpStreamId =
  "urn:ietf:params:rtp-hdrext:sdes:rtp-stream-id";

bool RtpExtension::IsSupportedForAudio(const std::string& name) {
  return name == webrtc::RtpExtension::kAbsSendTime ||
         name == webrtc::RtpExtension::kAudioLevel ||
         name == webrtc::RtpExtension::kTransportSequenceNumber ||
         name == webrtc::RtpExtension::kRtpStreamId;
}

bool RtpExtension::IsSupportedForVideo(const std::string& name) {
  return name == webrtc::RtpExtension::kTOffset ||
         name == webrtc::RtpExtension::kAbsSendTime ||
         name == webrtc::RtpExtension::kVideoRotation ||
         name == webrtc::RtpExtension::kTransportSequenceNumber ||
         name == webrtc::RtpExtension::kRtpStreamId;

=======
const char* RtpExtension::kAudioLevelUri =
    "urn:ietf:params:rtp-hdrext:ssrc-audio-level";
const int RtpExtension::kAudioLevelDefaultId = 1;

const char* RtpExtension::kTimestampOffsetUri =
    "urn:ietf:params:rtp-hdrext:toffset";
const int RtpExtension::kTimestampOffsetDefaultId = 2;

const char* RtpExtension::kAbsSendTimeUri =
    "http://www.webrtc.org/experiments/rtp-hdrext/abs-send-time";
const int RtpExtension::kAbsSendTimeDefaultId = 3;

const char* RtpExtension::kVideoRotationUri = "urn:3gpp:video-orientation";
const int RtpExtension::kVideoRotationDefaultId = 4;

const char* RtpExtension::kTransportSequenceNumberUri =
    "http://www.ietf.org/id/draft-holmer-rmcat-transport-wide-cc-extensions-01";
const int RtpExtension::kTransportSequenceNumberDefaultId = 5;

// This extension allows applications to adaptively limit the playout delay
// on frames as per the current needs. For example, a gaming application
// has very different needs on end-to-end delay compared to a video-conference
// application.
const char* RtpExtension::kPlayoutDelayUri =
    "http://www.webrtc.org/experiments/rtp-hdrext/playout-delay";
const int RtpExtension::kPlayoutDelayDefaultId = 6;

const char* RtpExtension::kRtpStreamIdUri =
    "urn:ietf:params:rtp-hdrext:sdes:rtp-stream-id";
const int RtpExtension::kRtpStreamIdDefaultId = 7;

const char* RtpExtension::kRepairedRtpStreamIdUri =
    "urn:ietf:params:rtp-hdrext:sdes:repaired-rtp-stream-id";
const int RtpExtension::kRepairedRtpStreamIdDefaultId = 8;

const char* RtpExtension::kMIdUri =
    "urn:ietf:params:rtp-hdrext:sdes:mid";
const int RtpExtension::kMIdDefaultId = 9;

bool RtpExtension::IsSupportedForAudio(const std::string& uri) {
  return uri == webrtc::RtpExtension::kAudioLevelUri ||
         uri == webrtc::RtpExtension::kTransportSequenceNumberUri ||
         uri == webrtc::RtpExtension::kRtpStreamIdUri ||
         uri == webrtc::RtpExtension::kRepairedRtpStreamIdUri;
}

bool RtpExtension::IsSupportedForVideo(const std::string& uri) {
  return uri == webrtc::RtpExtension::kTimestampOffsetUri ||
         uri == webrtc::RtpExtension::kAbsSendTimeUri ||
         uri == webrtc::RtpExtension::kVideoRotationUri ||
         uri == webrtc::RtpExtension::kTransportSequenceNumberUri ||
         uri == webrtc::RtpExtension::kPlayoutDelayUri ||
         uri == webrtc::RtpExtension::kRtpStreamIdUri ||
         uri == webrtc::RtpExtension::kRepairedRtpStreamIdUri;
>>>>>>> a17af05f
}

VideoStream::VideoStream()
    : width(0),
      height(0),
      max_framerate(-1),
      min_bitrate_bps(-1),
      target_bitrate_bps(-1),
      max_bitrate_bps(-1),
      max_qp(-1) {
  rid[0] = '\0';
}

VideoStream::~VideoStream() = default;

std::string VideoStream::ToString() const {
  std::stringstream ss;
  ss << "{width: " << width;
  ss << ", height: " << height;
  ss << ", max_framerate: " << max_framerate;
  ss << ", min_bitrate_bps:" << min_bitrate_bps;
  ss << ", target_bitrate_bps:" << target_bitrate_bps;
  ss << ", max_bitrate_bps:" << max_bitrate_bps;
  ss << ", max_qp: " << max_qp;
  ss << ", rid: " << rid;

  ss << ", temporal_layer_thresholds_bps: [";
  for (size_t i = 0; i < temporal_layer_thresholds_bps.size(); ++i) {
    ss << temporal_layer_thresholds_bps[i];
    if (i != temporal_layer_thresholds_bps.size() - 1)
      ss << ", ";
  }
  ss << ']';

  ss << '}';
  return ss.str();
}

VideoEncoderConfig::VideoEncoderConfig()
    : content_type(ContentType::kRealtimeVideo),
<<<<<<< HEAD
      encoder_specific_settings(NULL),
      min_transmit_bitrate_bps(0) {
}
=======
      encoder_specific_settings(nullptr),
      min_transmit_bitrate_bps(0),
      max_bitrate_bps(0),
      number_of_streams(0) {}

VideoEncoderConfig::VideoEncoderConfig(VideoEncoderConfig&&) = default;
>>>>>>> a17af05f

VideoEncoderConfig::~VideoEncoderConfig() = default;

std::string VideoEncoderConfig::ToString() const {
  std::stringstream ss;
  ss << "{content_type: ";
  switch (content_type) {
    case ContentType::kRealtimeVideo:
      ss << "kRealtimeVideo";
      break;
    case ContentType::kScreen:
      ss << "kScreenshare";
      break;
  }
  ss << ", encoder_specific_settings: ";
  ss << (encoder_specific_settings != NULL ? "(ptr)" : "NULL");

  ss << ", min_transmit_bitrate_bps: " << min_transmit_bitrate_bps;
  ss << '}';
  return ss.str();
}

VideoEncoderConfig::VideoEncoderConfig(const VideoEncoderConfig&) = default;

void VideoEncoderConfig::EncoderSpecificSettings::FillEncoderSpecificSettings(
    VideoCodec* codec) const {
  if (codec->codecType == kVideoCodecH264) {
    FillVideoCodecH264(codec->H264());
  } else if (codec->codecType == kVideoCodecVP8) {
    FillVideoCodecVp8(codec->VP8());
  } else if (codec->codecType == kVideoCodecVP9) {
    FillVideoCodecVp9(codec->VP9());
  } else {
    RTC_NOTREACHED() << "Encoder specifics set/used for unknown codec type.";
  }
}

void VideoEncoderConfig::EncoderSpecificSettings::FillVideoCodecH264(
    VideoCodecH264* h264_settings) const {
  RTC_NOTREACHED();
}

void VideoEncoderConfig::EncoderSpecificSettings::FillVideoCodecVp8(
    VideoCodecVP8* vp8_settings) const {
  RTC_NOTREACHED();
}

void VideoEncoderConfig::EncoderSpecificSettings::FillVideoCodecVp9(
    VideoCodecVP9* vp9_settings) const {
  RTC_NOTREACHED();
}

VideoEncoderConfig::H264EncoderSpecificSettings::H264EncoderSpecificSettings(
    const VideoCodecH264& specifics)
    : specifics_(specifics) {}

void VideoEncoderConfig::H264EncoderSpecificSettings::FillVideoCodecH264(
    VideoCodecH264* h264_settings) const {
  *h264_settings = specifics_;
}

VideoEncoderConfig::Vp8EncoderSpecificSettings::Vp8EncoderSpecificSettings(
    const VideoCodecVP8& specifics)
    : specifics_(specifics) {}

void VideoEncoderConfig::Vp8EncoderSpecificSettings::FillVideoCodecVp8(
    VideoCodecVP8* vp8_settings) const {
  *vp8_settings = specifics_;
}

VideoEncoderConfig::Vp9EncoderSpecificSettings::Vp9EncoderSpecificSettings(
    const VideoCodecVP9& specifics)
    : specifics_(specifics) {}

void VideoEncoderConfig::Vp9EncoderSpecificSettings::FillVideoCodecVp9(
    VideoCodecVP9* vp9_settings) const {
  *vp9_settings = specifics_;
}

}  // namespace webrtc<|MERGE_RESOLUTION|>--- conflicted
+++ resolved
@@ -45,33 +45,6 @@
   return ss.str();
 }
 
-<<<<<<< HEAD
-const char* RtpExtension::kTOffset = "urn:ietf:params:rtp-hdrext:toffset";
-const char* RtpExtension::kAbsSendTime =
-    "http://www.webrtc.org/experiments/rtp-hdrext/abs-send-time";
-const char* RtpExtension::kVideoRotation = "urn:3gpp:video-orientation";
-const char* RtpExtension::kAudioLevel =
-    "urn:ietf:params:rtp-hdrext:ssrc-audio-level";
-const char* RtpExtension::kTransportSequenceNumber =
-    "http://www.ietf.org/id/draft-holmer-rmcat-transport-wide-cc-extensions";
-const char* RtpExtension::kRtpStreamId =
-  "urn:ietf:params:rtp-hdrext:sdes:rtp-stream-id";
-
-bool RtpExtension::IsSupportedForAudio(const std::string& name) {
-  return name == webrtc::RtpExtension::kAbsSendTime ||
-         name == webrtc::RtpExtension::kAudioLevel ||
-         name == webrtc::RtpExtension::kTransportSequenceNumber ||
-         name == webrtc::RtpExtension::kRtpStreamId;
-}
-
-bool RtpExtension::IsSupportedForVideo(const std::string& name) {
-  return name == webrtc::RtpExtension::kTOffset ||
-         name == webrtc::RtpExtension::kAbsSendTime ||
-         name == webrtc::RtpExtension::kVideoRotation ||
-         name == webrtc::RtpExtension::kTransportSequenceNumber ||
-         name == webrtc::RtpExtension::kRtpStreamId;
-
-=======
 const char* RtpExtension::kAudioLevelUri =
     "urn:ietf:params:rtp-hdrext:ssrc-audio-level";
 const int RtpExtension::kAudioLevelDefaultId = 1;
@@ -126,7 +99,6 @@
          uri == webrtc::RtpExtension::kPlayoutDelayUri ||
          uri == webrtc::RtpExtension::kRtpStreamIdUri ||
          uri == webrtc::RtpExtension::kRepairedRtpStreamIdUri;
->>>>>>> a17af05f
 }
 
 VideoStream::VideoStream()
@@ -167,18 +139,12 @@
 
 VideoEncoderConfig::VideoEncoderConfig()
     : content_type(ContentType::kRealtimeVideo),
-<<<<<<< HEAD
-      encoder_specific_settings(NULL),
-      min_transmit_bitrate_bps(0) {
-}
-=======
       encoder_specific_settings(nullptr),
       min_transmit_bitrate_bps(0),
       max_bitrate_bps(0),
       number_of_streams(0) {}
 
 VideoEncoderConfig::VideoEncoderConfig(VideoEncoderConfig&&) = default;
->>>>>>> a17af05f
 
 VideoEncoderConfig::~VideoEncoderConfig() = default;
 
