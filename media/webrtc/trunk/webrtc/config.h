--- conflicted
+++ resolved
@@ -18,14 +18,10 @@
 #include <string.h>
 #include <algorithm>
 
-<<<<<<< HEAD
-#include "webrtc/common.h"
-=======
 #include "webrtc/base/basictypes.h"
 #include "webrtc/base/optional.h"
 #include "webrtc/base/refcount.h"
 #include "webrtc/base/scoped_ref_ptr.h"
->>>>>>> a17af05f
 #include "webrtc/common_types.h"
 #include "webrtc/typedefs.h"
 
@@ -42,17 +38,10 @@
   int rtp_history_ms;
 };
 
-<<<<<<< HEAD
-// Settings for forward error correction, see RFC 5109 for details. Set the
-// payload types to '-1' to disable.
-struct FecConfig {
-  FecConfig()
-=======
 // Settings for ULPFEC forward error correction.
 // Set the payload types to '-1' to disable.
 struct UlpfecConfig {
   UlpfecConfig()
->>>>>>> a17af05f
       : ulpfec_payload_type(-1),
         red_payload_type(-1),
         red_rtx_payload_type(-1) {}
@@ -75,20 +64,6 @@
   RtpExtension(const std::string& uri, int id) : uri(uri), id(id) {}
   std::string ToString() const;
   bool operator==(const RtpExtension& rhs) const {
-<<<<<<< HEAD
-    return name == rhs.name && id == rhs.id;
-  }
-  static bool IsSupportedForAudio(const std::string& name);
-  static bool IsSupportedForVideo(const std::string& name);
-
-  static const char* kTOffset;
-  static const char* kAbsSendTime;
-  static const char* kVideoRotation;
-  static const char* kAudioLevel;
-  static const char* kTransportSequenceNumber;
-  static const char* kRtpStreamId;
-  std::string name;
-=======
     return uri == rhs.uri && id == rhs.id;
   }
   static bool IsSupportedForAudio(const std::string& uri);
@@ -133,7 +108,6 @@
   static const int kMIdDefaultId;
 
   std::string uri;
->>>>>>> a17af05f
   int id;
 };
 
@@ -152,8 +126,6 @@
 
   int max_qp;
 
-<<<<<<< HEAD
-=======
   char rid[kRIDSize+1];
 
   const std::string Rid() const {
@@ -167,7 +139,6 @@
     strncpy(&rid[0], aRid.c_str(), len);
     rid[len] = 0;
   }
->>>>>>> a17af05f
   // Bitrate thresholds for enabling additional temporal layers. Since these are
   // thresholds in between layers, we have one additional layer. One threshold
   // gives two temporal layers, one below the threshold and one above, two give
@@ -181,9 +152,6 @@
   std::vector<int> temporal_layer_thresholds_bps;
 };
 
-<<<<<<< HEAD
-struct VideoEncoderConfig {
-=======
 class VideoEncoderConfig {
  public:
   // These are reference counted to permit copying VideoEncoderConfig and be
@@ -232,7 +200,6 @@
     VideoCodecVP9 specifics_;
   };
 
->>>>>>> a17af05f
   enum class ContentType {
     kRealtimeVideo,
     kScreen,
@@ -264,17 +231,10 @@
   ~VideoEncoderConfig();
   std::string ToString() const;
 
-<<<<<<< HEAD
-  std::vector<VideoStream> streams;
-  std::vector<SpatialLayer> spatial_layers;
-  ContentType content_type;
-  void* encoder_specific_settings;
-=======
   rtc::scoped_refptr<VideoStreamFactoryInterface> video_stream_factory;
   std::vector<SpatialLayer> spatial_layers;
   ContentType content_type;
   rtc::scoped_refptr<const EncoderSpecificSettings> encoder_specific_settings;
->>>>>>> a17af05f
   unsigned char resolution_divisor;
 
   // Padding will be used up to this bitrate regardless of the bitrate produced
@@ -293,35 +253,6 @@
   VideoEncoderConfig(const VideoEncoderConfig&);
 };
 
-// Controls the capacity of the packet buffer in NetEq. The capacity is the
-// maximum number of packets that the buffer can contain. If the limit is
-// exceeded, the buffer will be flushed. The capacity does not affect the actual
-// audio delay in the general case, since this is governed by the target buffer
-// level (calculated from the jitter profile). It is only in the rare case of
-// severe network freezes that a higher capacity will lead to a (transient)
-// increase in audio delay.
-struct NetEqCapacityConfig {
-  NetEqCapacityConfig() : enabled(false), capacity(0) {}
-  explicit NetEqCapacityConfig(int value) : enabled(true), capacity(value) {}
-  static const ConfigOptionID identifier = ConfigOptionID::kNetEqCapacityConfig;
-  bool enabled;
-  int capacity;
-};
-
-struct NetEqFastAccelerate {
-  NetEqFastAccelerate() : enabled(false) {}
-  explicit NetEqFastAccelerate(bool value) : enabled(value) {}
-  static const ConfigOptionID identifier = ConfigOptionID::kNetEqFastAccelerate;
-  bool enabled;
-};
-
-struct VoicePacing {
-  VoicePacing() : enabled(false) {}
-  explicit VoicePacing(bool value) : enabled(value) {}
-  static const ConfigOptionID identifier = ConfigOptionID::kVoicePacing;
-  bool enabled;
-};
-
 }  // namespace webrtc
 
 #endif  // WEBRTC_CONFIG_H_