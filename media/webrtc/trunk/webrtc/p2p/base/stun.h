/*
 *  Copyright 2004 The WebRTC Project Authors. All rights reserved.
 *
 *  Use of this source code is governed by a BSD-style license
 *  that can be found in the LICENSE file in the root of the source
 *  tree. An additional intellectual property rights grant can be found
 *  in the file PATENTS.  All contributing project authors may
 *  be found in the AUTHORS file in the root of the source tree.
 */

#ifndef WEBRTC_P2P_BASE_STUN_H_
#define WEBRTC_P2P_BASE_STUN_H_

// This file contains classes for dealing with the STUN protocol, as specified
// in RFC 5389, and its descendants.

#include <string>
#include <vector>

#include "webrtc/base/basictypes.h"
#include "webrtc/base/bytebuffer.h"
#include "webrtc/base/socketaddress.h"

namespace cricket {

// These are the types of STUN messages defined in RFC 5389.
enum StunMessageType {
  STUN_BINDING_REQUEST                  = 0x0001,
  STUN_BINDING_INDICATION               = 0x0011,
  STUN_BINDING_RESPONSE                 = 0x0101,
  STUN_BINDING_ERROR_RESPONSE           = 0x0111,
};

// These are all known STUN attributes, defined in RFC 5389 and elsewhere.
// Next to each is the name of the class (T is StunTAttribute) that implements
// that type.
// RETRANSMIT_COUNT is the number of outstanding pings without a response at
// the time the packet is generated.
enum StunAttributeType {
  STUN_ATTR_MAPPED_ADDRESS              = 0x0001,  // Address
  STUN_ATTR_USERNAME                    = 0x0006,  // ByteString
  STUN_ATTR_MESSAGE_INTEGRITY           = 0x0008,  // ByteString, 20 bytes
  STUN_ATTR_ERROR_CODE                  = 0x0009,  // ErrorCode
  STUN_ATTR_UNKNOWN_ATTRIBUTES          = 0x000a,  // UInt16List
  STUN_ATTR_REALM                       = 0x0014,  // ByteString
  STUN_ATTR_NONCE                       = 0x0015,  // ByteString
  STUN_ATTR_XOR_MAPPED_ADDRESS          = 0x0020,  // XorAddress
  STUN_ATTR_SOFTWARE                    = 0x8022,  // ByteString
  STUN_ATTR_ALTERNATE_SERVER            = 0x8023,  // Address
  STUN_ATTR_FINGERPRINT                 = 0x8028,  // UInt32
  STUN_ATTR_ORIGIN                      = 0x802F,  // ByteString
  STUN_ATTR_RETRANSMIT_COUNT            = 0xFF00   // UInt32
};

// These are the types of the values associated with the attributes above.
// This allows us to perform some basic validation when reading or adding
// attributes. Note that these values are for our own use, and not defined in
// RFC 5389.
enum StunAttributeValueType {
  STUN_VALUE_UNKNOWN                    = 0,
  STUN_VALUE_ADDRESS                    = 1,
  STUN_VALUE_XOR_ADDRESS                = 2,
  STUN_VALUE_UINT32                     = 3,
  STUN_VALUE_UINT64                     = 4,
  STUN_VALUE_BYTE_STRING                = 5,
  STUN_VALUE_ERROR_CODE                 = 6,
  STUN_VALUE_UINT16_LIST                = 7
};

// These are the types of STUN addresses defined in RFC 5389.
enum StunAddressFamily {
  // NB: UNDEF is not part of the STUN spec.
  STUN_ADDRESS_UNDEF                    = 0,
  STUN_ADDRESS_IPV4                     = 1,
  STUN_ADDRESS_IPV6                     = 2
};

// These are the types of STUN error codes defined in RFC 5389.
enum StunErrorCode {
  STUN_ERROR_TRY_ALTERNATE              = 300,
  STUN_ERROR_BAD_REQUEST                = 400,
  STUN_ERROR_UNAUTHORIZED               = 401,
  STUN_ERROR_UNKNOWN_ATTRIBUTE          = 420,
  STUN_ERROR_STALE_CREDENTIALS          = 430,  // GICE only
  STUN_ERROR_STALE_NONCE                = 438,
  STUN_ERROR_SERVER_ERROR               = 500,
  STUN_ERROR_GLOBAL_FAILURE             = 600
};

// Strings for the error codes above.
extern const char STUN_ERROR_REASON_TRY_ALTERNATE_SERVER[];
extern const char STUN_ERROR_REASON_BAD_REQUEST[];
extern const char STUN_ERROR_REASON_UNAUTHORIZED[];
extern const char STUN_ERROR_REASON_UNKNOWN_ATTRIBUTE[];
extern const char STUN_ERROR_REASON_STALE_CREDENTIALS[];
extern const char STUN_ERROR_REASON_STALE_NONCE[];
extern const char STUN_ERROR_REASON_SERVER_ERROR[];

// The mask used to determine whether a STUN message is a request/response etc.
const uint32_t kStunTypeMask = 0x0110;

// STUN Attribute header length.
const size_t kStunAttributeHeaderSize = 4;

// Following values correspond to RFC5389.
const size_t kStunHeaderSize = 20;
const size_t kStunTransactionIdOffset = 8;
const size_t kStunTransactionIdLength = 12;
const uint32_t kStunMagicCookie = 0x2112A442;
const size_t kStunMagicCookieLength = sizeof(kStunMagicCookie);

// Following value corresponds to an earlier version of STUN from
// RFC3489.
const size_t kStunLegacyTransactionIdLength = 16;

// STUN Message Integrity HMAC length.
const size_t kStunMessageIntegritySize = 20;

class StunAttribute;
class StunAddressAttribute;
class StunXorAddressAttribute;
class StunUInt32Attribute;
class StunUInt64Attribute;
class StunByteStringAttribute;
class StunErrorCodeAttribute;
class StunUInt16ListAttribute;

// Records a complete STUN/TURN message.  Each message consists of a type and
// any number of attributes.  Each attribute is parsed into an instance of an
// appropriate class (see above).  The Get* methods will return instances of
// that attribute class.
class StunMessage {
 public:
  StunMessage();
  virtual ~StunMessage();

  int type() const { return type_; }
  size_t length() const { return length_; }
  const std::string& transaction_id() const { return transaction_id_; }

  // Returns true if the message confirms to RFC3489 rather than
  // RFC5389. The main difference between two version of the STUN
  // protocol is the presence of the magic cookie and different length
  // of transaction ID. For outgoing packets version of the protocol
  // is determined by the lengths of the transaction ID.
  bool IsLegacy() const;

  void SetType(int type) { type_ = static_cast<uint16_t>(type); }
  bool SetTransactionID(const std::string& str);

  // Gets the desired attribute value, or NULL if no such attribute type exists.
  const StunAddressAttribute* GetAddress(int type) const;
  const StunUInt32Attribute* GetUInt32(int type) const;
  const StunUInt64Attribute* GetUInt64(int type) const;
  const StunByteStringAttribute* GetByteString(int type) const;

  // Gets these specific attribute values.
  const StunErrorCodeAttribute* GetErrorCode() const;
  const StunUInt16ListAttribute* GetUnknownAttributes() const;

  // Takes ownership of the specified attribute, verifies it is of the correct
  // type, and adds it to the message. The return value indicates whether this
  // was successful.
  bool AddAttribute(StunAttribute* attr);

  // Validates that a raw STUN message has a correct MESSAGE-INTEGRITY value.
  // This can't currently be done on a StunMessage, since it is affected by
  // padding data (which we discard when reading a StunMessage).
  static bool ValidateMessageIntegrity(const char* data, size_t size,
                                       const std::string& password);
  // Adds a MESSAGE-INTEGRITY attribute that is valid for the current message.
  bool AddMessageIntegrity(const std::string& password);
  bool AddMessageIntegrity(const char* key, size_t keylen);

  // Verifies that a given buffer is STUN by checking for a correct FINGERPRINT.
  static bool ValidateFingerprint(const char* data, size_t size);

  // Adds a FINGERPRINT attribute that is valid for the current message.
  bool AddFingerprint();

  // Parses the STUN packet in the given buffer and records it here. The
  // return value indicates whether this was successful.
  bool Read(rtc::ByteBufferReader* buf);

  // Writes this object into a STUN packet. The return value indicates whether
  // this was successful.
  bool Write(rtc::ByteBufferWriter* buf) const;

  // Creates an empty message. Overridable by derived classes.
  virtual StunMessage* CreateNew() const { return new StunMessage(); }

 protected:
  // Verifies that the given attribute is allowed for this message.
  virtual StunAttributeValueType GetAttributeValueType(int type) const;

 private:
  StunAttribute* CreateAttribute(int type, size_t length) /* const*/;
  const StunAttribute* GetAttribute(int type) const;
  static bool IsValidTransactionId(const std::string& transaction_id);

  uint16_t type_;
  uint16_t length_;
  std::string transaction_id_;
  std::vector<StunAttribute*>* attrs_;
};

// Base class for all STUN/TURN attributes.
class StunAttribute {
 public:
  virtual ~StunAttribute() {
  }

  int type() const { return type_; }
  size_t length() const { return length_; }

  // Return the type of this attribute.
  virtual StunAttributeValueType value_type() const = 0;

  // Only XorAddressAttribute needs this so far.
  virtual void SetOwner(StunMessage* owner) {}

  // Reads the body (not the type or length) for this type of attribute from
  // the given buffer.  Return value is true if successful.
  virtual bool Read(rtc::ByteBufferReader* buf) = 0;

  // Writes the body (not the type or length) to the given buffer.  Return
  // value is true if successful.
  virtual bool Write(rtc::ByteBufferWriter* buf) const = 0;

  // Creates an attribute object with the given type and smallest length.
  static StunAttribute* Create(StunAttributeValueType value_type,
                               uint16_t type,
                               uint16_t length,
                               StunMessage* owner);
  // TODO: Allow these create functions to take parameters, to reduce
  // the amount of work callers need to do to initialize attributes.
  static StunAddressAttribute* CreateAddress(uint16_t type);
  static StunXorAddressAttribute* CreateXorAddress(uint16_t type);
  static StunUInt32Attribute* CreateUInt32(uint16_t type);
  static StunUInt64Attribute* CreateUInt64(uint16_t type);
  static StunByteStringAttribute* CreateByteString(uint16_t type);
  static StunErrorCodeAttribute* CreateErrorCode();
  static StunUInt16ListAttribute* CreateUnknownAttributes();

 protected:
  StunAttribute(uint16_t type, uint16_t length);
  void SetLength(uint16_t length) { length_ = length; }
<<<<<<< HEAD
  void WritePadding(rtc::ByteBuffer* buf) const;
  void ConsumePadding(rtc::ByteBuffer* buf) const;
=======
  void WritePadding(rtc::ByteBufferWriter* buf) const;
  void ConsumePadding(rtc::ByteBufferReader* buf) const;
>>>>>>> a17af05f

 private:
  uint16_t type_;
  uint16_t length_;
};

// Implements STUN attributes that record an Internet address.
class StunAddressAttribute : public StunAttribute {
 public:
  static const uint16_t SIZE_UNDEF = 0;
  static const uint16_t SIZE_IP4 = 8;
  static const uint16_t SIZE_IP6 = 20;
  StunAddressAttribute(uint16_t type, const rtc::SocketAddress& addr);
  StunAddressAttribute(uint16_t type, uint16_t length);

  virtual StunAttributeValueType value_type() const {
    return STUN_VALUE_ADDRESS;
  }

  StunAddressFamily family() const {
    switch (address_.ipaddr().family()) {
      case AF_INET:
        return STUN_ADDRESS_IPV4;
      case AF_INET6:
        return STUN_ADDRESS_IPV6;
    }
    return STUN_ADDRESS_UNDEF;
  }

  const rtc::SocketAddress& GetAddress() const { return address_; }
  const rtc::IPAddress& ipaddr() const { return address_.ipaddr(); }
  uint16_t port() const { return address_.port(); }

  void SetAddress(const rtc::SocketAddress& addr) {
    address_ = addr;
    EnsureAddressLength();
  }
  void SetIP(const rtc::IPAddress& ip) {
    address_.SetIP(ip);
    EnsureAddressLength();
  }
  void SetPort(uint16_t port) { address_.SetPort(port); }

  virtual bool Read(rtc::ByteBufferReader* buf);
  virtual bool Write(rtc::ByteBufferWriter* buf) const;

 private:
  void EnsureAddressLength() {
    switch (family()) {
      case STUN_ADDRESS_IPV4: {
        SetLength(SIZE_IP4);
        break;
      }
      case STUN_ADDRESS_IPV6: {
        SetLength(SIZE_IP6);
        break;
      }
      default: {
        SetLength(SIZE_UNDEF);
        break;
      }
    }
  }
  rtc::SocketAddress address_;
};

// Implements STUN attributes that record an Internet address. When encoded
// in a STUN message, the address contained in this attribute is XORed with the
// transaction ID of the message.
class StunXorAddressAttribute : public StunAddressAttribute {
 public:
  StunXorAddressAttribute(uint16_t type, const rtc::SocketAddress& addr);
  StunXorAddressAttribute(uint16_t type, uint16_t length, StunMessage* owner);

  virtual StunAttributeValueType value_type() const {
    return STUN_VALUE_XOR_ADDRESS;
  }
  virtual void SetOwner(StunMessage* owner) {
    owner_ = owner;
  }
  virtual bool Read(rtc::ByteBufferReader* buf);
  virtual bool Write(rtc::ByteBufferWriter* buf) const;

 private:
  rtc::IPAddress GetXoredIP() const;
  StunMessage* owner_;
};

// Implements STUN attributes that record a 32-bit integer.
class StunUInt32Attribute : public StunAttribute {
 public:
  static const uint16_t SIZE = 4;
  StunUInt32Attribute(uint16_t type, uint32_t value);
  explicit StunUInt32Attribute(uint16_t type);

  virtual StunAttributeValueType value_type() const {
    return STUN_VALUE_UINT32;
  }

  uint32_t value() const { return bits_; }
  void SetValue(uint32_t bits) { bits_ = bits; }

  bool GetBit(size_t index) const;
  void SetBit(size_t index, bool value);

  virtual bool Read(rtc::ByteBufferReader* buf);
  virtual bool Write(rtc::ByteBufferWriter* buf) const;

 private:
  uint32_t bits_;
};

class StunUInt64Attribute : public StunAttribute {
 public:
  static const uint16_t SIZE = 8;
  StunUInt64Attribute(uint16_t type, uint64_t value);
  explicit StunUInt64Attribute(uint16_t type);

  virtual StunAttributeValueType value_type() const {
    return STUN_VALUE_UINT64;
  }

  uint64_t value() const { return bits_; }
  void SetValue(uint64_t bits) { bits_ = bits; }

  virtual bool Read(rtc::ByteBufferReader* buf);
  virtual bool Write(rtc::ByteBufferWriter* buf) const;

 private:
  uint64_t bits_;
};

// Implements STUN attributes that record an arbitrary byte string.
class StunByteStringAttribute : public StunAttribute {
 public:
  explicit StunByteStringAttribute(uint16_t type);
  StunByteStringAttribute(uint16_t type, const std::string& str);
  StunByteStringAttribute(uint16_t type, const void* bytes, size_t length);
  StunByteStringAttribute(uint16_t type, uint16_t length);
  ~StunByteStringAttribute();

  virtual StunAttributeValueType value_type() const {
    return STUN_VALUE_BYTE_STRING;
  }

  const char* bytes() const { return bytes_; }
  std::string GetString() const { return std::string(bytes_, length()); }

  void CopyBytes(const char* bytes);  // uses strlen
  void CopyBytes(const void* bytes, size_t length);

  uint8_t GetByte(size_t index) const;
  void SetByte(size_t index, uint8_t value);

  virtual bool Read(rtc::ByteBufferReader* buf);
  virtual bool Write(rtc::ByteBufferWriter* buf) const;

 private:
  void SetBytes(char* bytes, size_t length);

  char* bytes_;
};

// Implements STUN attributes that record an error code.
class StunErrorCodeAttribute : public StunAttribute {
 public:
  static const uint16_t MIN_SIZE = 4;
  StunErrorCodeAttribute(uint16_t type, int code, const std::string& reason);
  StunErrorCodeAttribute(uint16_t type, uint16_t length);
  ~StunErrorCodeAttribute();

  virtual StunAttributeValueType value_type() const {
    return STUN_VALUE_ERROR_CODE;
  }

  // The combined error and class, e.g. 0x400.
  int code() const;
  void SetCode(int code);

  // The individual error components.
  int eclass() const { return class_; }
  int number() const { return number_; }
  const std::string& reason() const { return reason_; }
  void SetClass(uint8_t eclass) { class_ = eclass; }
  void SetNumber(uint8_t number) { number_ = number; }
  void SetReason(const std::string& reason);

  bool Read(rtc::ByteBufferReader* buf);
  bool Write(rtc::ByteBufferWriter* buf) const;

 private:
  uint8_t class_;
  uint8_t number_;
  std::string reason_;
};

// Implements STUN attributes that record a list of attribute names.
class StunUInt16ListAttribute : public StunAttribute {
 public:
  StunUInt16ListAttribute(uint16_t type, uint16_t length);
  ~StunUInt16ListAttribute();

  virtual StunAttributeValueType value_type() const {
    return STUN_VALUE_UINT16_LIST;
  }

  size_t Size() const;
  uint16_t GetType(int index) const;
  void SetType(int index, uint16_t value);
  void AddType(uint16_t value);

  bool Read(rtc::ByteBufferReader* buf);
  bool Write(rtc::ByteBufferWriter* buf) const;

 private:
  std::vector<uint16_t>* attr_types_;
};

// Returns the (successful) response type for the given request type.
// Returns -1 if |request_type| is not a valid request type.
int GetStunSuccessResponseType(int request_type);

// Returns the error response type for the given request type.
// Returns -1 if |request_type| is not a valid request type.
int GetStunErrorResponseType(int request_type);

// Returns whether a given message is a request type.
bool IsStunRequestType(int msg_type);

// Returns whether a given message is an indication type.
bool IsStunIndicationType(int msg_type);

// Returns whether a given response is a success type.
bool IsStunSuccessResponseType(int msg_type);

// Returns whether a given response is an error type.
bool IsStunErrorResponseType(int msg_type);

// Computes the STUN long-term credential hash.
bool ComputeStunCredentialHash(const std::string& username,
    const std::string& realm, const std::string& password, std::string* hash);

// TODO: Move the TURN/ICE stuff below out to separate files.
extern const char TURN_MAGIC_COOKIE_VALUE[4];

// "GTURN" STUN methods.
// TODO: Rename these methods to GTURN_ to make it clear they aren't
// part of standard STUN/TURN.
enum RelayMessageType {
  // For now, using the same defs from TurnMessageType below.
  // STUN_ALLOCATE_REQUEST              = 0x0003,
  // STUN_ALLOCATE_RESPONSE             = 0x0103,
  // STUN_ALLOCATE_ERROR_RESPONSE       = 0x0113,
  STUN_SEND_REQUEST                     = 0x0004,
  STUN_SEND_RESPONSE                    = 0x0104,
  STUN_SEND_ERROR_RESPONSE              = 0x0114,
  STUN_DATA_INDICATION                  = 0x0115,
};

// "GTURN"-specific STUN attributes.
// TODO: Rename these attributes to GTURN_ to avoid conflicts.
enum RelayAttributeType {
  STUN_ATTR_LIFETIME                    = 0x000d,  // UInt32
  STUN_ATTR_MAGIC_COOKIE                = 0x000f,  // ByteString, 4 bytes
  STUN_ATTR_BANDWIDTH                   = 0x0010,  // UInt32
  STUN_ATTR_DESTINATION_ADDRESS         = 0x0011,  // Address
  STUN_ATTR_SOURCE_ADDRESS2             = 0x0012,  // Address
  STUN_ATTR_DATA                        = 0x0013,  // ByteString
  STUN_ATTR_OPTIONS                     = 0x8001,  // UInt32
};

// A "GTURN" STUN message.
class RelayMessage : public StunMessage {
 protected:
  virtual StunAttributeValueType GetAttributeValueType(int type) const {
    switch (type) {
      case STUN_ATTR_LIFETIME:            return STUN_VALUE_UINT32;
      case STUN_ATTR_MAGIC_COOKIE:        return STUN_VALUE_BYTE_STRING;
      case STUN_ATTR_BANDWIDTH:           return STUN_VALUE_UINT32;
      case STUN_ATTR_DESTINATION_ADDRESS: return STUN_VALUE_ADDRESS;
      case STUN_ATTR_SOURCE_ADDRESS2:     return STUN_VALUE_ADDRESS;
      case STUN_ATTR_DATA:                return STUN_VALUE_BYTE_STRING;
      case STUN_ATTR_OPTIONS:             return STUN_VALUE_UINT32;
      default: return StunMessage::GetAttributeValueType(type);
    }
  }
  virtual StunMessage* CreateNew() const { return new RelayMessage(); }
};

// Defined in TURN RFC 5766.
enum TurnMessageType {
  STUN_ALLOCATE_REQUEST                 = 0x0003,
  STUN_ALLOCATE_RESPONSE                = 0x0103,
  STUN_ALLOCATE_ERROR_RESPONSE          = 0x0113,
  TURN_REFRESH_REQUEST                  = 0x0004,
  TURN_REFRESH_RESPONSE                 = 0x0104,
  TURN_REFRESH_ERROR_RESPONSE           = 0x0114,
  TURN_SEND_INDICATION                  = 0x0016,
  TURN_DATA_INDICATION                  = 0x0017,
  TURN_CREATE_PERMISSION_REQUEST        = 0x0008,
  TURN_CREATE_PERMISSION_RESPONSE       = 0x0108,
  TURN_CREATE_PERMISSION_ERROR_RESPONSE = 0x0118,
  TURN_CHANNEL_BIND_REQUEST             = 0x0009,
  TURN_CHANNEL_BIND_RESPONSE            = 0x0109,
  TURN_CHANNEL_BIND_ERROR_RESPONSE      = 0x0119,
};

enum TurnAttributeType {
  STUN_ATTR_CHANNEL_NUMBER              = 0x000C,  // UInt32
  STUN_ATTR_TURN_LIFETIME               = 0x000d,  // UInt32
  STUN_ATTR_XOR_PEER_ADDRESS            = 0x0012,  // XorAddress
  // TODO(mallinath) - Uncomment after RelayAttributes are renamed.
  // STUN_ATTR_DATA                     = 0x0013,  // ByteString
  STUN_ATTR_XOR_RELAYED_ADDRESS         = 0x0016,  // XorAddress
  STUN_ATTR_EVEN_PORT                   = 0x0018,  // ByteString, 1 byte.
  STUN_ATTR_REQUESTED_TRANSPORT         = 0x0019,  // UInt32
  STUN_ATTR_DONT_FRAGMENT               = 0x001A,  // No content, Length = 0
  STUN_ATTR_RESERVATION_TOKEN           = 0x0022,  // ByteString, 8 bytes.
  // TODO(mallinath) - Rename STUN_ATTR_TURN_LIFETIME to STUN_ATTR_LIFETIME and
  // STUN_ATTR_TURN_DATA to STUN_ATTR_DATA. Also rename RelayMessage attributes
  // by appending G to attribute name.
};

// RFC 5766-defined errors.
enum TurnErrorType {
  STUN_ERROR_FORBIDDEN                  = 403,
  STUN_ERROR_ALLOCATION_MISMATCH        = 437,
  STUN_ERROR_WRONG_CREDENTIALS          = 441,
  STUN_ERROR_UNSUPPORTED_PROTOCOL       = 442
};
extern const char STUN_ERROR_REASON_FORBIDDEN[];
extern const char STUN_ERROR_REASON_ALLOCATION_MISMATCH[];
extern const char STUN_ERROR_REASON_WRONG_CREDENTIALS[];
extern const char STUN_ERROR_REASON_UNSUPPORTED_PROTOCOL[];
class TurnMessage : public StunMessage {
 protected:
  virtual StunAttributeValueType GetAttributeValueType(int type) const {
    switch (type) {
      case STUN_ATTR_CHANNEL_NUMBER:      return STUN_VALUE_UINT32;
      case STUN_ATTR_TURN_LIFETIME:       return STUN_VALUE_UINT32;
      case STUN_ATTR_XOR_PEER_ADDRESS:    return STUN_VALUE_XOR_ADDRESS;
      case STUN_ATTR_DATA:                return STUN_VALUE_BYTE_STRING;
      case STUN_ATTR_XOR_RELAYED_ADDRESS: return STUN_VALUE_XOR_ADDRESS;
      case STUN_ATTR_EVEN_PORT:           return STUN_VALUE_BYTE_STRING;
      case STUN_ATTR_REQUESTED_TRANSPORT: return STUN_VALUE_UINT32;
      case STUN_ATTR_DONT_FRAGMENT:       return STUN_VALUE_BYTE_STRING;
      case STUN_ATTR_RESERVATION_TOKEN:   return STUN_VALUE_BYTE_STRING;
      default: return StunMessage::GetAttributeValueType(type);
    }
  }
  virtual StunMessage* CreateNew() const { return new TurnMessage(); }
};

// RFC 5245 ICE STUN attributes.
enum IceAttributeType {
  STUN_ATTR_PRIORITY = 0x0024,         // UInt32
  STUN_ATTR_USE_CANDIDATE = 0x0025,    // No content, Length = 0
  STUN_ATTR_ICE_CONTROLLED = 0x8029,   // UInt64
  STUN_ATTR_ICE_CONTROLLING = 0x802A,  // UInt64
  STUN_ATTR_NOMINATION = 0xC001,       // UInt32
  // UInt32. The higher 16 bits are the network ID. The lower 16 bits are the
  // network cost.
  STUN_ATTR_NETWORK_INFO = 0xC057
};

// RFC 5245-defined errors.
enum IceErrorCode {
  STUN_ERROR_ROLE_CONFLICT              = 487,
};
extern const char STUN_ERROR_REASON_ROLE_CONFLICT[];

// A RFC 5245 ICE STUN message.
class IceMessage : public StunMessage {
 protected:
  virtual StunAttributeValueType GetAttributeValueType(int type) const {
    switch (type) {
      case STUN_ATTR_PRIORITY:
      case STUN_ATTR_NETWORK_INFO:
      case STUN_ATTR_NOMINATION:
        return STUN_VALUE_UINT32;
      case STUN_ATTR_USE_CANDIDATE:   return STUN_VALUE_BYTE_STRING;
      case STUN_ATTR_ICE_CONTROLLED:  return STUN_VALUE_UINT64;
      case STUN_ATTR_ICE_CONTROLLING: return STUN_VALUE_UINT64;
      default: return StunMessage::GetAttributeValueType(type);
    }
  }
  virtual StunMessage* CreateNew() const { return new IceMessage(); }
};

}  // namespace cricket

#endif  // WEBRTC_P2P_BASE_STUN_H_<|MERGE_RESOLUTION|>--- conflicted
+++ resolved
@@ -245,13 +245,8 @@
  protected:
   StunAttribute(uint16_t type, uint16_t length);
   void SetLength(uint16_t length) { length_ = length; }
-<<<<<<< HEAD
-  void WritePadding(rtc::ByteBuffer* buf) const;
-  void ConsumePadding(rtc::ByteBuffer* buf) const;
-=======
   void WritePadding(rtc::ByteBufferWriter* buf) const;
   void ConsumePadding(rtc::ByteBufferReader* buf) const;
->>>>>>> a17af05f
 
  private:
   uint16_t type_;
