/*
 *  Copyright 2004 The WebRTC Project Authors. All rights reserved.
 *
 *  Use of this source code is governed by a BSD-style license
 *  that can be found in the LICENSE file in the root of the source
 *  tree. An additional intellectual property rights grant can be found
 *  in the file PATENTS.  All contributing project authors may
 *  be found in the AUTHORS file in the root of the source tree.
 */

#include "webrtc/p2p/base/relayserver.h"

#ifdef WEBRTC_POSIX
#include <errno.h>
#endif  // WEBRTC_POSIX

#include <algorithm>

#include "webrtc/base/asynctcpsocket.h"
#include "webrtc/base/checks.h"
#include "webrtc/base/helpers.h"
#include "webrtc/base/logging.h"
#include "webrtc/base/socketadapters.h"

namespace cricket {

// By default, we require a ping every 90 seconds.
const int MAX_LIFETIME = 15 * 60 * 1000;

// The number of bytes in each of the usernames we use.
const uint32_t USERNAME_LENGTH = 16;

// Calls SendTo on the given socket and logs any bad results.
void Send(rtc::AsyncPacketSocket* socket, const char* bytes, size_t size,
          const rtc::SocketAddress& addr) {
  rtc::PacketOptions options;
  int result = socket->SendTo(bytes, size, addr, options);
  if (result < static_cast<int>(size)) {
    LOG(LS_ERROR) << "SendTo wrote only " << result << " of " << size
                  << " bytes";
  } else if (result < 0) {
    LOG_ERR(LS_ERROR) << "SendTo";
  }
}

// Sends the given STUN message on the given socket.
void SendStun(const StunMessage& msg,
              rtc::AsyncPacketSocket* socket,
              const rtc::SocketAddress& addr) {
  rtc::ByteBufferWriter buf;
  msg.Write(&buf);
  Send(socket, buf.Data(), buf.Length(), addr);
}

// Constructs a STUN error response and sends it on the given socket.
void SendStunError(const StunMessage& msg, rtc::AsyncPacketSocket* socket,
                   const rtc::SocketAddress& remote_addr, int error_code,
                   const char* error_desc, const std::string& magic_cookie) {
  RelayMessage err_msg;
  err_msg.SetType(GetStunErrorResponseType(msg.type()));
  err_msg.SetTransactionID(msg.transaction_id());

  StunByteStringAttribute* magic_cookie_attr =
      StunAttribute::CreateByteString(cricket::STUN_ATTR_MAGIC_COOKIE);
  if (magic_cookie.size() == 0) {
    magic_cookie_attr->CopyBytes(cricket::TURN_MAGIC_COOKIE_VALUE,
                                 sizeof(cricket::TURN_MAGIC_COOKIE_VALUE));
  } else {
    magic_cookie_attr->CopyBytes(magic_cookie.c_str(), magic_cookie.size());
  }
  err_msg.AddAttribute(magic_cookie_attr);

  StunErrorCodeAttribute* err_code = StunAttribute::CreateErrorCode();
  err_code->SetClass(error_code / 100);
  err_code->SetNumber(error_code % 100);
  err_code->SetReason(error_desc);
  err_msg.AddAttribute(err_code);

  SendStun(err_msg, socket, remote_addr);
}

RelayServer::RelayServer(rtc::Thread* thread)
  : thread_(thread), log_bindings_(true) {
}

RelayServer::~RelayServer() {
  // Deleting the binding will cause it to be removed from the map.
  while (!bindings_.empty())
    delete bindings_.begin()->second;
  for (size_t i = 0; i < internal_sockets_.size(); ++i)
    delete internal_sockets_[i];
  for (size_t i = 0; i < external_sockets_.size(); ++i)
    delete external_sockets_[i];
  for (size_t i = 0; i < removed_sockets_.size(); ++i)
    delete removed_sockets_[i];
  while (!server_sockets_.empty()) {
    rtc::AsyncSocket* socket = server_sockets_.begin()->first;
    server_sockets_.erase(server_sockets_.begin()->first);
    delete socket;
  }
}

void RelayServer::AddInternalSocket(rtc::AsyncPacketSocket* socket) {
  RTC_DCHECK(internal_sockets_.end() == std::find(internal_sockets_.begin(),
                                                  internal_sockets_.end(),
                                                  socket));
  internal_sockets_.push_back(socket);
  socket->SignalReadPacket.connect(this, &RelayServer::OnInternalPacket);
}

void RelayServer::RemoveInternalSocket(rtc::AsyncPacketSocket* socket) {
  SocketList::iterator iter =
      std::find(internal_sockets_.begin(), internal_sockets_.end(), socket);
  RTC_DCHECK(iter != internal_sockets_.end());
  internal_sockets_.erase(iter);
  removed_sockets_.push_back(socket);
  socket->SignalReadPacket.disconnect(this);
}

void RelayServer::AddExternalSocket(rtc::AsyncPacketSocket* socket) {
  RTC_DCHECK(external_sockets_.end() == std::find(external_sockets_.begin(),
                                                  external_sockets_.end(),
                                                  socket));
  external_sockets_.push_back(socket);
  socket->SignalReadPacket.connect(this, &RelayServer::OnExternalPacket);
}

void RelayServer::RemoveExternalSocket(rtc::AsyncPacketSocket* socket) {
  SocketList::iterator iter =
      std::find(external_sockets_.begin(), external_sockets_.end(), socket);
  RTC_DCHECK(iter != external_sockets_.end());
  external_sockets_.erase(iter);
  removed_sockets_.push_back(socket);
  socket->SignalReadPacket.disconnect(this);
}

void RelayServer::AddInternalServerSocket(rtc::AsyncSocket* socket,
                                          cricket::ProtocolType proto) {
  RTC_DCHECK(server_sockets_.end() == server_sockets_.find(socket));
  server_sockets_[socket] = proto;
  socket->SignalReadEvent.connect(this, &RelayServer::OnReadEvent);
}

void RelayServer::RemoveInternalServerSocket(
    rtc::AsyncSocket* socket) {
  ServerSocketMap::iterator iter = server_sockets_.find(socket);
  RTC_DCHECK(iter != server_sockets_.end());
  server_sockets_.erase(iter);
  socket->SignalReadEvent.disconnect(this);
}

int RelayServer::GetConnectionCount() const {
  return static_cast<int>(connections_.size());
}

rtc::SocketAddressPair RelayServer::GetConnection(int connection) const {
  int i = 0;
  for (ConnectionMap::const_iterator it = connections_.begin();
       it != connections_.end(); ++it) {
    if (i == connection) {
      return it->second->addr_pair();
    }
    ++i;
  }
  return rtc::SocketAddressPair();
}

bool RelayServer::HasConnection(const rtc::SocketAddress& address) const {
  for (ConnectionMap::const_iterator it = connections_.begin();
       it != connections_.end(); ++it) {
    if (it->second->addr_pair().destination() == address) {
      return true;
    }
  }
  return false;
}

void RelayServer::OnReadEvent(rtc::AsyncSocket* socket) {
  RTC_DCHECK(server_sockets_.find(socket) != server_sockets_.end());
  AcceptConnection(socket);
}

void RelayServer::OnInternalPacket(
    rtc::AsyncPacketSocket* socket, const char* bytes, size_t size,
    const rtc::SocketAddress& remote_addr,
    const rtc::PacketTime& packet_time) {

  // Get the address of the connection we just received on.
  rtc::SocketAddressPair ap(remote_addr, socket->GetLocalAddress());
  RTC_DCHECK(!ap.destination().IsNil());

  // If this did not come from an existing connection, it should be a STUN
  // allocate request.
  ConnectionMap::iterator piter = connections_.find(ap);
  if (piter == connections_.end()) {
    HandleStunAllocate(bytes, size, ap, socket);
    return;
  }

  RelayServerConnection* int_conn = piter->second;

  // Handle STUN requests to the server itself.
  if (int_conn->binding()->HasMagicCookie(bytes, size)) {
    HandleStun(int_conn, bytes, size);
    return;
  }

  // Otherwise, this is a non-wrapped packet that we are to forward.  Make sure
  // that this connection has been locked.  (Otherwise, we would not know what
  // address to forward to.)
  if (!int_conn->locked()) {
    LOG(LS_WARNING) << "Dropping packet: connection not locked";
    return;
  }

  // Forward this to the destination address into the connection.
  RelayServerConnection* ext_conn = int_conn->binding()->GetExternalConnection(
      int_conn->default_destination());
  if (ext_conn && ext_conn->locked()) {
    // TODO: Check the HMAC.
    ext_conn->Send(bytes, size);
  } else {
    // This happens very often and is not an error.
    LOG(LS_INFO) << "Dropping packet: no external connection";
  }
}

void RelayServer::OnExternalPacket(
    rtc::AsyncPacketSocket* socket, const char* bytes, size_t size,
    const rtc::SocketAddress& remote_addr,
    const rtc::PacketTime& packet_time) {

  // Get the address of the connection we just received on.
  rtc::SocketAddressPair ap(remote_addr, socket->GetLocalAddress());
  RTC_DCHECK(!ap.destination().IsNil());

  // If this connection already exists, then forward the traffic.
  ConnectionMap::iterator piter = connections_.find(ap);
  if (piter != connections_.end()) {
    // TODO: Check the HMAC.
    RelayServerConnection* ext_conn = piter->second;
    RelayServerConnection* int_conn =
        ext_conn->binding()->GetInternalConnection(
            ext_conn->addr_pair().source());
    RTC_DCHECK(int_conn != NULL);
    int_conn->Send(bytes, size, ext_conn->addr_pair().source());
    ext_conn->Lock();  // allow outgoing packets
    return;
  }

  // The first packet should always be a STUN / TURN packet.  If it isn't, then
  // we should just ignore this packet.
  RelayMessage msg;
  rtc::ByteBufferReader buf(bytes, size);
  if (!msg.Read(&buf)) {
    LOG(LS_WARNING) << "Dropping packet: first packet not STUN";
    return;
  }

  // The initial packet should have a username (which identifies the binding).
  const StunByteStringAttribute* username_attr =
      msg.GetByteString(STUN_ATTR_USERNAME);
  if (!username_attr) {
    LOG(LS_WARNING) << "Dropping packet: no username";
    return;
  }

  uint32_t length =
      std::min(static_cast<uint32_t>(username_attr->length()), USERNAME_LENGTH);
  std::string username(username_attr->bytes(), length);
  // TODO: Check the HMAC.

  // The binding should already be present.
  BindingMap::iterator biter = bindings_.find(username);
  if (biter == bindings_.end()) {
    LOG(LS_WARNING) << "Dropping packet: no binding with username";
    return;
  }

  // Add this authenticted connection to the binding.
  RelayServerConnection* ext_conn =
      new RelayServerConnection(biter->second, ap, socket);
  ext_conn->binding()->AddExternalConnection(ext_conn);
  AddConnection(ext_conn);

  // We always know where external packets should be forwarded, so we can lock
  // them from the beginning.
  ext_conn->Lock();

  // Send this message on the appropriate internal connection.
  RelayServerConnection* int_conn = ext_conn->binding()->GetInternalConnection(
      ext_conn->addr_pair().source());
  RTC_DCHECK(int_conn != NULL);
  int_conn->Send(bytes, size, ext_conn->addr_pair().source());
}

bool RelayServer::HandleStun(
    const char* bytes, size_t size, const rtc::SocketAddress& remote_addr,
    rtc::AsyncPacketSocket* socket, std::string* username,
    StunMessage* msg) {

  // Parse this into a stun message. Eat the message if this fails.
  rtc::ByteBufferReader buf(bytes, size);
  if (!msg->Read(&buf)) {
    return false;
  }

  // The initial packet should have a username (which identifies the binding).
  const StunByteStringAttribute* username_attr =
      msg->GetByteString(STUN_ATTR_USERNAME);
  if (!username_attr) {
    SendStunError(*msg, socket, remote_addr, 432, "Missing Username", "");
    return false;
  }

  // Record the username if requested.
  if (username)
    username->append(username_attr->bytes(), username_attr->length());

  // TODO: Check for unknown attributes (<= 0x7fff)

  return true;
}

void RelayServer::HandleStunAllocate(
    const char* bytes, size_t size, const rtc::SocketAddressPair& ap,
    rtc::AsyncPacketSocket* socket) {

  // Make sure this is a valid STUN request.
  RelayMessage request;
  std::string username;
  if (!HandleStun(bytes, size, ap.source(), socket, &username, &request))
    return;

  // Make sure this is a an allocate request.
  if (request.type() != STUN_ALLOCATE_REQUEST) {
    SendStunError(request,
                  socket,
                  ap.source(),
                  600,
                  "Operation Not Supported",
                  "");
    return;
  }

  // TODO: Check the HMAC.

  // Find or create the binding for this username.

  RelayServerBinding* binding;

  BindingMap::iterator biter = bindings_.find(username);
  if (biter != bindings_.end()) {
    binding = biter->second;
  } else {
    // NOTE: In the future, bindings will be created by the bot only.  This
    //       else-branch will then disappear.

    // Compute the appropriate lifetime for this binding.
<<<<<<< HEAD
    uint32_t lifetime = MAX_LIFETIME;
=======
    int lifetime = MAX_LIFETIME;
>>>>>>> a17af05f
    const StunUInt32Attribute* lifetime_attr =
        request.GetUInt32(STUN_ATTR_LIFETIME);
    if (lifetime_attr)
      lifetime =
          std::min(lifetime, static_cast<int>(lifetime_attr->value() * 1000));

    binding = new RelayServerBinding(this, username, "0", lifetime);
    binding->SignalTimeout.connect(this, &RelayServer::OnTimeout);
    bindings_[username] = binding;

    if (log_bindings_) {
      LOG(LS_INFO) << "Added new binding " << username << ", "
                   << bindings_.size() << " total";
    }
  }

  // Add this connection to the binding.  It starts out unlocked.
  RelayServerConnection* int_conn =
      new RelayServerConnection(binding, ap, socket);
  binding->AddInternalConnection(int_conn);
  AddConnection(int_conn);

  // Now that we have a connection, this other method takes over.
  HandleStunAllocate(int_conn, request);
}

void RelayServer::HandleStun(
    RelayServerConnection* int_conn, const char* bytes, size_t size) {

  // Make sure this is a valid STUN request.
  RelayMessage request;
  std::string username;
  if (!HandleStun(bytes, size, int_conn->addr_pair().source(),
                  int_conn->socket(), &username, &request))
    return;

  // Make sure the username is the one were were expecting.
  if (username != int_conn->binding()->username()) {
    int_conn->SendStunError(request, 430, "Stale Credentials");
    return;
  }

  // TODO: Check the HMAC.

  // Send this request to the appropriate handler.
  if (request.type() == STUN_SEND_REQUEST)
    HandleStunSend(int_conn, request);
  else if (request.type() == STUN_ALLOCATE_REQUEST)
    HandleStunAllocate(int_conn, request);
  else
    int_conn->SendStunError(request, 600, "Operation Not Supported");
}

void RelayServer::HandleStunAllocate(
    RelayServerConnection* int_conn, const StunMessage& request) {

  // Create a response message that includes an address with which external
  // clients can communicate.

  RelayMessage response;
  response.SetType(STUN_ALLOCATE_RESPONSE);
  response.SetTransactionID(request.transaction_id());

  StunByteStringAttribute* magic_cookie_attr =
      StunAttribute::CreateByteString(cricket::STUN_ATTR_MAGIC_COOKIE);
  magic_cookie_attr->CopyBytes(int_conn->binding()->magic_cookie().c_str(),
                               int_conn->binding()->magic_cookie().size());
  response.AddAttribute(magic_cookie_attr);

  size_t index = rand() % external_sockets_.size();
  rtc::SocketAddress ext_addr =
      external_sockets_[index]->GetLocalAddress();

  StunAddressAttribute* addr_attr =
      StunAttribute::CreateAddress(STUN_ATTR_MAPPED_ADDRESS);
  addr_attr->SetIP(ext_addr.ipaddr());
  addr_attr->SetPort(ext_addr.port());
  response.AddAttribute(addr_attr);

  StunUInt32Attribute* res_lifetime_attr =
      StunAttribute::CreateUInt32(STUN_ATTR_LIFETIME);
  res_lifetime_attr->SetValue(int_conn->binding()->lifetime() / 1000);
  response.AddAttribute(res_lifetime_attr);

  // TODO: Support transport-prefs (preallocate RTCP port).
  // TODO: Support bandwidth restrictions.
  // TODO: Add message integrity check.

  // Send a response to the caller.
  int_conn->SendStun(response);
}

void RelayServer::HandleStunSend(
    RelayServerConnection* int_conn, const StunMessage& request) {

  const StunAddressAttribute* addr_attr =
      request.GetAddress(STUN_ATTR_DESTINATION_ADDRESS);
  if (!addr_attr) {
    int_conn->SendStunError(request, 400, "Bad Request");
    return;
  }

  const StunByteStringAttribute* data_attr =
      request.GetByteString(STUN_ATTR_DATA);
  if (!data_attr) {
    int_conn->SendStunError(request, 400, "Bad Request");
    return;
  }

  rtc::SocketAddress ext_addr(addr_attr->ipaddr(), addr_attr->port());
  RelayServerConnection* ext_conn =
      int_conn->binding()->GetExternalConnection(ext_addr);
  if (!ext_conn) {
    // Create a new connection to establish the relationship with this binding.
    RTC_DCHECK(external_sockets_.size() == 1);
    rtc::AsyncPacketSocket* socket = external_sockets_[0];
    rtc::SocketAddressPair ap(ext_addr, socket->GetLocalAddress());
    ext_conn = new RelayServerConnection(int_conn->binding(), ap, socket);
    ext_conn->binding()->AddExternalConnection(ext_conn);
    AddConnection(ext_conn);
  }

  // If this connection has pinged us, then allow outgoing traffic.
  if (ext_conn->locked())
    ext_conn->Send(data_attr->bytes(), data_attr->length());

  const StunUInt32Attribute* options_attr =
      request.GetUInt32(STUN_ATTR_OPTIONS);
  if (options_attr && (options_attr->value() & 0x01)) {
    int_conn->set_default_destination(ext_addr);
    int_conn->Lock();

    RelayMessage response;
    response.SetType(STUN_SEND_RESPONSE);
    response.SetTransactionID(request.transaction_id());

    StunByteStringAttribute* magic_cookie_attr =
        StunAttribute::CreateByteString(cricket::STUN_ATTR_MAGIC_COOKIE);
    magic_cookie_attr->CopyBytes(int_conn->binding()->magic_cookie().c_str(),
                                 int_conn->binding()->magic_cookie().size());
    response.AddAttribute(magic_cookie_attr);

    StunUInt32Attribute* options2_attr =
      StunAttribute::CreateUInt32(cricket::STUN_ATTR_OPTIONS);
    options2_attr->SetValue(0x01);
    response.AddAttribute(options2_attr);

    int_conn->SendStun(response);
  }
}

void RelayServer::AddConnection(RelayServerConnection* conn) {
  RTC_DCHECK(connections_.find(conn->addr_pair()) == connections_.end());
  connections_[conn->addr_pair()] = conn;
}

void RelayServer::RemoveConnection(RelayServerConnection* conn) {
  ConnectionMap::iterator iter = connections_.find(conn->addr_pair());
  RTC_DCHECK(iter != connections_.end());
  connections_.erase(iter);
}

void RelayServer::RemoveBinding(RelayServerBinding* binding) {
  BindingMap::iterator iter = bindings_.find(binding->username());
  RTC_DCHECK(iter != bindings_.end());
  bindings_.erase(iter);

  if (log_bindings_) {
    LOG(LS_INFO) << "Removed binding " << binding->username() << ", "
                 << bindings_.size() << " remaining";
  }
}

void RelayServer::OnMessage(rtc::Message *pmsg) {
<<<<<<< HEAD
#if ENABLE_DEBUG
  static const uint32_t kMessageAcceptConnection = 1;
  ASSERT(pmsg->message_id == kMessageAcceptConnection);
#endif
=======
  static const uint32_t kMessageAcceptConnection = 1;
  RTC_DCHECK(pmsg->message_id == kMessageAcceptConnection);

>>>>>>> a17af05f
  rtc::MessageData* data = pmsg->pdata;
  rtc::AsyncSocket* socket =
      static_cast <rtc::TypedMessageData<rtc::AsyncSocket*>*>
      (data)->data();
  AcceptConnection(socket);
  delete data;
}

void RelayServer::OnTimeout(RelayServerBinding* binding) {
  // This call will result in all of the necessary clean-up. We can't call
  // delete here, because you can't delete an object that is signaling you.
  thread_->Dispose(binding);
}

void RelayServer::AcceptConnection(rtc::AsyncSocket* server_socket) {
  // Check if someone is trying to connect to us.
  rtc::SocketAddress accept_addr;
  rtc::AsyncSocket* accepted_socket =
      server_socket->Accept(&accept_addr);
  if (accepted_socket != NULL) {
    // We had someone trying to connect, now check which protocol to
    // use and create a packet socket.
    RTC_DCHECK(server_sockets_[server_socket] == cricket::PROTO_TCP ||
               server_sockets_[server_socket] == cricket::PROTO_SSLTCP);
    if (server_sockets_[server_socket] == cricket::PROTO_SSLTCP) {
      accepted_socket = new rtc::AsyncSSLServerSocket(accepted_socket);
    }
    rtc::AsyncTCPSocket* tcp_socket =
        new rtc::AsyncTCPSocket(accepted_socket, false);

    // Finally add the socket so it can start communicating with the client.
    AddInternalSocket(tcp_socket);
  }
}

RelayServerConnection::RelayServerConnection(
    RelayServerBinding* binding, const rtc::SocketAddressPair& addrs,
    rtc::AsyncPacketSocket* socket)
  : binding_(binding), addr_pair_(addrs), socket_(socket), locked_(false) {
  // The creation of a new connection constitutes a use of the binding.
  binding_->NoteUsed();
}

RelayServerConnection::~RelayServerConnection() {
  // Remove this connection from the server's map (if it exists there).
  binding_->server()->RemoveConnection(this);
}

void RelayServerConnection::Send(const char* data, size_t size) {
  // Note that the binding has been used again.
  binding_->NoteUsed();

  cricket::Send(socket_, data, size, addr_pair_.source());
}

void RelayServerConnection::Send(
    const char* data, size_t size, const rtc::SocketAddress& from_addr) {
  // If the from address is known to the client, we don't need to send it.
  if (locked() && (from_addr == default_dest_)) {
    Send(data, size);
    return;
  }

  // Wrap the given data in a data-indication packet.

  RelayMessage msg;
  msg.SetType(STUN_DATA_INDICATION);

  StunByteStringAttribute* magic_cookie_attr =
      StunAttribute::CreateByteString(cricket::STUN_ATTR_MAGIC_COOKIE);
  magic_cookie_attr->CopyBytes(binding_->magic_cookie().c_str(),
                               binding_->magic_cookie().size());
  msg.AddAttribute(magic_cookie_attr);

  StunAddressAttribute* addr_attr =
      StunAttribute::CreateAddress(STUN_ATTR_SOURCE_ADDRESS2);
  addr_attr->SetIP(from_addr.ipaddr());
  addr_attr->SetPort(from_addr.port());
  msg.AddAttribute(addr_attr);

  StunByteStringAttribute* data_attr =
      StunAttribute::CreateByteString(STUN_ATTR_DATA);
<<<<<<< HEAD
  ASSERT(size <= 65536);
=======
  RTC_DCHECK(size <= 65536);
>>>>>>> a17af05f
  data_attr->CopyBytes(data, uint16_t(size));
  msg.AddAttribute(data_attr);

  SendStun(msg);
}

void RelayServerConnection::SendStun(const StunMessage& msg) {
  // Note that the binding has been used again.
  binding_->NoteUsed();

  cricket::SendStun(msg, socket_, addr_pair_.source());
}

void RelayServerConnection::SendStunError(
      const StunMessage& request, int error_code, const char* error_desc) {
  // An error does not indicate use.  If no legitimate use off the binding
  // occurs, we want it to be cleaned up even if errors are still occuring.

  cricket::SendStunError(
      request, socket_, addr_pair_.source(), error_code, error_desc,
      binding_->magic_cookie());
}

void RelayServerConnection::Lock() {
  locked_ = true;
}

void RelayServerConnection::Unlock() {
  locked_ = false;
}

// IDs used for posted messages:
const uint32_t MSG_LIFETIME_TIMER = 1;

RelayServerBinding::RelayServerBinding(RelayServer* server,
                                       const std::string& username,
                                       const std::string& password,
<<<<<<< HEAD
                                       uint32_t lifetime)
=======
                                       int lifetime)
>>>>>>> a17af05f
    : server_(server),
      username_(username),
      password_(password),
      lifetime_(lifetime) {
  // For now, every connection uses the standard magic cookie value.
  magic_cookie_.append(
      reinterpret_cast<const char*>(TURN_MAGIC_COOKIE_VALUE),
      sizeof(TURN_MAGIC_COOKIE_VALUE));

  // Initialize the last-used time to now.
  NoteUsed();

  // Set the first timeout check.
  server_->thread()->PostDelayed(RTC_FROM_HERE, lifetime_, this,
                                 MSG_LIFETIME_TIMER);
}

RelayServerBinding::~RelayServerBinding() {
  // Clear the outstanding timeout check.
  server_->thread()->Clear(this);

  // Clean up all of the connections.
  for (size_t i = 0; i < internal_connections_.size(); ++i)
    delete internal_connections_[i];
  for (size_t i = 0; i < external_connections_.size(); ++i)
    delete external_connections_[i];

  // Remove this binding from the server's map.
  server_->RemoveBinding(this);
}

void RelayServerBinding::AddInternalConnection(RelayServerConnection* conn) {
  internal_connections_.push_back(conn);
}

void RelayServerBinding::AddExternalConnection(RelayServerConnection* conn) {
  external_connections_.push_back(conn);
}

void RelayServerBinding::NoteUsed() {
  last_used_ = rtc::TimeMillis();
}

bool RelayServerBinding::HasMagicCookie(const char* bytes, size_t size) const {
  if (size < 24 + magic_cookie_.size()) {
    return false;
  } else {
    return memcmp(bytes + 24, magic_cookie_.c_str(), magic_cookie_.size()) == 0;
  }
}

RelayServerConnection* RelayServerBinding::GetInternalConnection(
    const rtc::SocketAddress& ext_addr) {

  // Look for an internal connection that is locked to this address.
  for (size_t i = 0; i < internal_connections_.size(); ++i) {
    if (internal_connections_[i]->locked() &&
        (ext_addr == internal_connections_[i]->default_destination()))
      return internal_connections_[i];
  }

  // If one was not found, we send to the first connection.
  RTC_DCHECK(internal_connections_.size() > 0);
  return internal_connections_[0];
}

RelayServerConnection* RelayServerBinding::GetExternalConnection(
    const rtc::SocketAddress& ext_addr) {
  for (size_t i = 0; i < external_connections_.size(); ++i) {
    if (ext_addr == external_connections_[i]->addr_pair().source())
      return external_connections_[i];
  }
  return 0;
}

void RelayServerBinding::OnMessage(rtc::Message *pmsg) {
  if (pmsg->message_id == MSG_LIFETIME_TIMER) {
    RTC_DCHECK(!pmsg->pdata);

    // If the lifetime timeout has been exceeded, then send a signal.
    // Otherwise, just keep waiting.
    if (rtc::TimeMillis() >= last_used_ + lifetime_) {
      LOG(LS_INFO) << "Expiring binding " << username_;
      SignalTimeout(this);
    } else {
      server_->thread()->PostDelayed(RTC_FROM_HERE, lifetime_, this,
                                     MSG_LIFETIME_TIMER);
    }

  } else {
    RTC_NOTREACHED();
  }
}

}  // namespace cricket<|MERGE_RESOLUTION|>--- conflicted
+++ resolved
@@ -357,11 +357,7 @@
     //       else-branch will then disappear.
 
     // Compute the appropriate lifetime for this binding.
-<<<<<<< HEAD
-    uint32_t lifetime = MAX_LIFETIME;
-=======
     int lifetime = MAX_LIFETIME;
->>>>>>> a17af05f
     const StunUInt32Attribute* lifetime_attr =
         request.GetUInt32(STUN_ATTR_LIFETIME);
     if (lifetime_attr)
@@ -536,16 +532,9 @@
 }
 
 void RelayServer::OnMessage(rtc::Message *pmsg) {
-<<<<<<< HEAD
-#if ENABLE_DEBUG
-  static const uint32_t kMessageAcceptConnection = 1;
-  ASSERT(pmsg->message_id == kMessageAcceptConnection);
-#endif
-=======
   static const uint32_t kMessageAcceptConnection = 1;
   RTC_DCHECK(pmsg->message_id == kMessageAcceptConnection);
 
->>>>>>> a17af05f
   rtc::MessageData* data = pmsg->pdata;
   rtc::AsyncSocket* socket =
       static_cast <rtc::TypedMessageData<rtc::AsyncSocket*>*>
@@ -628,11 +617,7 @@
 
   StunByteStringAttribute* data_attr =
       StunAttribute::CreateByteString(STUN_ATTR_DATA);
-<<<<<<< HEAD
-  ASSERT(size <= 65536);
-=======
   RTC_DCHECK(size <= 65536);
->>>>>>> a17af05f
   data_attr->CopyBytes(data, uint16_t(size));
   msg.AddAttribute(data_attr);
 
@@ -670,11 +655,7 @@
 RelayServerBinding::RelayServerBinding(RelayServer* server,
                                        const std::string& username,
                                        const std::string& password,
-<<<<<<< HEAD
-                                       uint32_t lifetime)
-=======
                                        int lifetime)
->>>>>>> a17af05f
     : server_(server),
       username_(username),
       password_(password),
