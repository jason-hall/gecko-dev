/*
 *  Copyright 2004 The WebRTC Project Authors. All rights reserved.
 *
 *  Use of this source code is governed by a BSD-style license
 *  that can be found in the LICENSE file in the root of the source
 *  tree. An additional intellectual property rights grant can be found
 *  in the file PATENTS.  All contributing project authors may
 *  be found in the AUTHORS file in the root of the source tree.
 */

// P2PTransportChannel wraps up the state management of the connection between
// two P2P clients.  Clients have candidate ports for connecting, and
// connections which are combinations of candidates from each end (Alice and
// Bob each have candidates, one candidate from Alice and one candidate from
// Bob are used to make a connection, repeat to make many connections).
//
// When all of the available connections become invalid (non-writable), we
// kick off a process of determining more candidates and more connections.
//
#ifndef WEBRTC_P2P_BASE_P2PTRANSPORTCHANNEL_H_
#define WEBRTC_P2P_BASE_P2PTRANSPORTCHANNEL_H_

#include <map>
#include <memory>
#include <set>
#include <string>
#include <vector>

#include "webrtc/base/asyncpacketsocket.h"
#include "webrtc/base/constructormagic.h"
#include "webrtc/base/sigslot.h"
#include "webrtc/p2p/base/candidate.h"
#include "webrtc/p2p/base/candidatepairinterface.h"
#include "webrtc/p2p/base/icetransportinternal.h"
#include "webrtc/p2p/base/portallocator.h"
#include "webrtc/p2p/base/portinterface.h"

namespace cricket {

<<<<<<< HEAD
extern const uint32_t WEAK_PING_DELAY;

struct IceParameters {
  std::string ufrag;
  std::string pwd;
  IceParameters(const std::string& ice_ufrag, const std::string& ice_pwd)
      : ufrag(ice_ufrag), pwd(ice_pwd) {}

  bool operator==(const IceParameters& other) {
    return ufrag == other.ufrag && pwd == other.pwd;
  }
  bool operator!=(const IceParameters& other) { return !(*this == other); }
};
=======
// Enum for UMA metrics, used to record whether the channel is
// connected/connecting/disconnected when ICE restart happens.
enum class IceRestartState { CONNECTING, CONNECTED, DISCONNECTED, MAX_VALUE };

extern const int WEAK_PING_INTERVAL;
extern const int WEAK_OR_STABILIZING_WRITABLE_CONNECTION_PING_INTERVAL;
extern const int STRONG_AND_STABLE_WRITABLE_CONNECTION_PING_INTERVAL;
static const int MIN_PINGS_AT_WEAK_PING_INTERVAL = 3;
>>>>>>> a17af05f

// Adds the port on which the candidate originated.
class RemoteCandidate : public Candidate {
 public:
  RemoteCandidate(const Candidate& c, PortInterface* origin_port)
      : Candidate(c), origin_port_(origin_port) {}

  PortInterface* origin_port() { return origin_port_; }

 private:
  PortInterface* origin_port_;
};

// P2PTransportChannel manages the candidates and connection process to keep
// two P2P clients connected to each other.
class P2PTransportChannel : public IceTransportInternal,
                            public rtc::MessageHandler {
 public:
  P2PTransportChannel(const std::string& transport_name,
                      int component,
<<<<<<< HEAD
                      P2PTransport* transport,
=======
>>>>>>> a17af05f
                      PortAllocator* allocator);
  virtual ~P2PTransportChannel();

  // From TransportChannelImpl:
<<<<<<< HEAD
  Transport* GetTransport() override { return transport_; }
  TransportChannelState GetState() const override;
  void SetIceRole(IceRole role) override;
  IceRole GetIceRole() const override { return ice_role_; }
  void SetIceTiebreaker(uint64_t tiebreaker) override;
  void SetIceCredentials(const std::string& ice_ufrag,
                         const std::string& ice_pwd) override;
  void SetRemoteIceCredentials(const std::string& ice_ufrag,
                               const std::string& ice_pwd) override;
  void SetRemoteIceMode(IceMode mode) override;
  void Connect() override;
=======
  IceTransportState GetState() const override;
  const std::string& transport_name() const override { return transport_name_; }
  int component() const override { return component_; }
  bool writable() const override { return writable_; }
  bool receiving() const override { return receiving_; }
  void SetIceRole(IceRole role) override;
  IceRole GetIceRole() const override { return ice_role_; }
  void SetIceTiebreaker(uint64_t tiebreaker) override;
  void SetIceParameters(const IceParameters& ice_params) override;
  void SetRemoteIceParameters(const IceParameters& ice_params) override;
  void SetRemoteIceMode(IceMode mode) override;
  // TODO(deadbeef): Deprecated. Remove when Chromium's
  // IceTransportChannel does not depend on this.
  void Connect() {}
>>>>>>> a17af05f
  void MaybeStartGathering() override;
  IceGatheringState gathering_state() const override {
    return gathering_state_;
  }
  void AddRemoteCandidate(const Candidate& candidate) override;
<<<<<<< HEAD
  // Sets the receiving timeout and gather_continually.
  // This also sets the check_receiving_delay proportionally.
  void SetIceConfig(const IceConfig& config) override;
=======
  void RemoveRemoteCandidate(const Candidate& candidate) override;
  // Sets the parameters in IceConfig. We do not set them blindly. Instead, we
  // only update the parameter if it is considered set in |config|. For example,
  // a negative value of receiving_timeout will be considered "not set" and we
  // will not use it to update the respective parameter in |config_|.
  // TODO(deadbeef): Use rtc::Optional instead of negative values.
  void SetIceConfig(const IceConfig& config) override;
  const IceConfig& config() const;
  void SetMetricsObserver(webrtc::MetricsObserverInterface* observer) override;
>>>>>>> a17af05f

  // From TransportChannel:
  int SendPacket(const char* data,
                 size_t len,
                 const rtc::PacketOptions& options,
                 int flags) override;
  int SetOption(rtc::Socket::Option opt, int value) override;
  bool GetOption(rtc::Socket::Option opt, int* value) override;
  int GetError() override { return error_; }
  bool GetStats(std::vector<ConnectionInfo>* stats) override;

<<<<<<< HEAD
  const Connection* best_connection() const { return best_connection_; }
  void set_incoming_only(bool value) { incoming_only_ = value; }

  // Note: This is only for testing purpose.
  // |ports_| should not be changed from outside.
  const std::vector<PortInterface*>& ports() { return ports_; }

  IceMode remote_ice_mode() const { return remote_ice_mode_; }

  // DTLS methods.
  bool IsDtlsActive() const override { return false; }

  // Default implementation.
  bool GetSslRole(rtc::SSLRole* role) const override { return false; }

  bool SetSslRole(rtc::SSLRole role) override { return false; }

  // Set up the ciphers to use for DTLS-SRTP.
  bool SetSrtpCryptoSuites(const std::vector<int>& ciphers) override {
    return false;
  }

  // Find out which DTLS-SRTP cipher was negotiated.
  bool GetSrtpCryptoSuite(int* cipher) override { return false; }

  // Find out which DTLS cipher was negotiated.
  bool GetSslCipherSuite(int* cipher) override { return false; }

  // Returns null because the channel is not encrypted by default.
  rtc::scoped_refptr<rtc::RTCCertificate> GetLocalCertificate() const override {
    return nullptr;
  }

  bool GetRemoteSSLCertificate(rtc::SSLCertificate** cert) const override {
    return false;
  }

  // Allows key material to be extracted for external encryption.
  bool ExportKeyingMaterial(const std::string& label,
                            const uint8_t* context,
                            size_t context_len,
                            bool use_context,
                            uint8_t* result,
                            size_t result_len) override {
    return false;
  }

  bool SetLocalCertificate(
      const rtc::scoped_refptr<rtc::RTCCertificate>& certificate) override {
    return false;
  }

  // Set DTLS Remote fingerprint. Must be after local identity set.
  bool SetRemoteFingerprint(const std::string& digest_alg,
                            const uint8_t* digest,
                            size_t digest_len) override {
    return false;
  }

  int receiving_timeout() const { return receiving_timeout_; }
  int check_receiving_delay() const { return check_receiving_delay_; }

  // Helper method used only in unittest.
  rtc::DiffServCodePoint DefaultDscpValue() const;

  // Public for unit tests.
  Connection* FindNextPingableConnection();

  // Public for unit tests.
  const std::vector<Connection*>& connections() const { return connections_; }

  // Public for unit tests.
  PortAllocatorSession* allocator_session() {
    return allocator_sessions_.back();
  }

  // Public for unit tests.
  const std::vector<RemoteCandidate>& remote_candidates() const {
    return remote_candidates_;
  }

 private:
  rtc::Thread* thread() { return worker_thread_; }
=======
  // TODO(honghaiz): Remove this method once the reference of it in
  // Chromoting is removed.
  const Connection* best_connection() const { return selected_connection_; }

  const Connection* selected_connection() const { return selected_connection_; }
  void set_incoming_only(bool value) { incoming_only_ = value; }

  // Note: These are only for testing purpose.
  // |ports_| and |pruned_ports| should not be changed from outside.
  const std::vector<PortInterface*>& ports() { return ports_; }
  const std::vector<PortInterface*>& pruned_ports() { return pruned_ports_; }

  IceMode remote_ice_mode() const { return remote_ice_mode_; }

  void PruneAllPorts();
  int receiving_timeout() const { return config_.receiving_timeout; }
  int check_receiving_interval() const { return check_receiving_interval_; }

  // Helper method used only in unittest.
  rtc::DiffServCodePoint DefaultDscpValue() const;

  // Public for unit tests.
  Connection* FindNextPingableConnection();
  void MarkConnectionPinged(Connection* conn);

  // Public for unit tests.
  const std::vector<Connection*>& connections() const { return connections_; }

  // Public for unit tests.
  PortAllocatorSession* allocator_session() {
    return allocator_sessions_.back().get();
  }

  // Public for unit tests.
  const std::vector<RemoteCandidate>& remote_candidates() const {
    return remote_candidates_;
  }

  std::string ToString() const {
    const char RECEIVING_ABBREV[2] = {'_', 'R'};
    const char WRITABLE_ABBREV[2] = {'_', 'W'};
    std::stringstream ss;
    ss << "Channel[" << transport_name_ << "|" << component_ << "|"
       << RECEIVING_ABBREV[receiving_] << WRITABLE_ABBREV[writable_] << "]";
    return ss.str();
  }

 private:
  rtc::Thread* thread() const { return network_thread_; }
>>>>>>> a17af05f
  bool IsGettingPorts() { return allocator_session()->IsGettingPorts(); }

  // A transport channel is weak if the current best connection is either
  // not receiving or not writable, or if there is no best connection at all.
  bool weak() const;
<<<<<<< HEAD
  void UpdateConnectionStates();
  void RequestSort();
  void SortConnections();
  void SwitchBestConnectionTo(Connection* conn);
  void UpdateState();
  void HandleAllTimedOut();
  void MaybeStopPortAllocatorSessions();
  TransportChannelState ComputeState() const;
=======
  // Returns true if it's possible to send packets on |connection|.
  bool ReadyToSend(Connection* connection) const;
  void UpdateConnectionStates();
  void RequestSortAndStateUpdate();
  // Start pinging if we haven't already started, and we now have a connection
  // that's pingable.
  void MaybeStartPinging();

  // The methods below return a positive value if |a| is preferable to |b|,
  // a negative value if |b| is preferable, and 0 if they're equally preferable.
  // If |receiving_unchanged_threshold| is set, then when |b| is receiving and
  // |a| is not, returns a negative value only if |b| has been in receiving
  // state and |a| has been in not receiving state since
  // |receiving_unchanged_threshold| and sets
  // |missed_receiving_unchanged_threshold| to true otherwise.
  int CompareConnectionStates(
      const cricket::Connection* a,
      const cricket::Connection* b,
      rtc::Optional<int64_t> receiving_unchanged_threshold,
      bool* missed_receiving_unchanged_threshold) const;
  int CompareConnectionCandidates(const cricket::Connection* a,
                                  const cricket::Connection* b) const;
  // Compares two connections based on the connection states
  // (writable/receiving/connected), nomination states, last data received time,
  // and static preferences. Does not include latency. Used by both sorting
  // and ShouldSwitchSelectedConnection().
  // Returns a positive value if |a| is better than |b|.
  int CompareConnections(const cricket::Connection* a,
                         const cricket::Connection* b,
                         rtc::Optional<int64_t> receiving_unchanged_threshold,
                         bool* missed_receiving_unchanged_threshold) const;

  bool PresumedWritable(const cricket::Connection* conn) const;

  void SortConnectionsAndUpdateState();
  void SwitchSelectedConnection(Connection* conn);
  void UpdateState();
  void HandleAllTimedOut();
  void MaybeStopPortAllocatorSessions();
  IceTransportState ComputeState() const;
>>>>>>> a17af05f

  Connection* GetBestConnectionOnNetwork(rtc::Network* network) const;
  bool CreateConnections(const Candidate& remote_candidate,
                         PortInterface* origin_port);
  bool CreateConnection(PortInterface* port,
                        const Candidate& remote_candidate,
                        PortInterface* origin_port);
  bool FindConnection(cricket::Connection* connection) const;

  uint32_t GetRemoteCandidateGeneration(const Candidate& candidate);
  bool IsDuplicateRemoteCandidate(const Candidate& candidate);
  void RememberRemoteCandidate(const Candidate& remote_candidate,
                               PortInterface* origin_port);
<<<<<<< HEAD
  bool IsPingable(Connection* conn, uint32_t now);
=======
  bool IsPingable(const Connection* conn, int64_t now) const;
  // Whether a writable connection is past its ping interval and needs to be
  // pinged again.
  bool WritableConnectionPastPingInterval(const Connection* conn,
                                          int64_t now) const;
  int CalculateActiveWritablePingInterval(const Connection* conn,
                                          int64_t now) const;
>>>>>>> a17af05f
  void PingConnection(Connection* conn);
  void AddAllocatorSession(std::unique_ptr<PortAllocatorSession> session);
  void AddConnection(Connection* connection);

  void OnPortReady(PortAllocatorSession *session, PortInterface* port);
  void OnPortsPruned(PortAllocatorSession* session,
                     const std::vector<PortInterface*>& ports);
  void OnCandidatesReady(PortAllocatorSession *session,
                         const std::vector<Candidate>& candidates);
  void OnCandidatesRemoved(PortAllocatorSession* session,
                           const std::vector<Candidate>& candidates);
  void OnCandidatesAllocationDone(PortAllocatorSession* session);
  void OnUnknownAddress(PortInterface* port,
                        const rtc::SocketAddress& addr,
                        ProtocolType proto,
                        IceMessage* stun_msg,
                        const std::string& remote_username,
                        bool port_muxed);

  // When a port is destroyed, remove it from both lists |ports_|
  // and |pruned_ports_|.
  void OnPortDestroyed(PortInterface* port);
  // When pruning a port, move it from |ports_| to |pruned_ports_|.
  // Returns true if the port is found and removed from |ports_|.
  bool PrunePort(PortInterface* port);
  void OnRoleConflict(PortInterface* port);

  void OnConnectionStateChange(Connection* connection);
  void OnReadPacket(Connection *connection, const char *data, size_t len,
                    const rtc::PacketTime& packet_time);
  void OnSentPacket(const rtc::SentPacket& sent_packet);
  void OnReadyToSend(Connection* connection);
  void OnConnectionDestroyed(Connection *connection);

  void OnNominated(Connection* conn);
<<<<<<< HEAD

  void OnMessage(rtc::Message* pmsg) override;
  void OnSort();
  void OnCheckAndPing();

  void PruneConnections();
  Connection* best_nominated_connection() const;
  bool IsBackupConnection(Connection* conn) const;

  // Returns the latest remote ICE parameters or nullptr if there are no remote
  // ICE parameters yet.
  IceParameters* remote_ice() {
    return remote_ice_parameters_.empty() ? nullptr
                                          : &remote_ice_parameters_.back();
  }
  // Returns the remote IceParameters and generation that match |ufrag|
  // if found, and returns nullptr otherwise.
  const IceParameters* FindRemoteIceFromUfrag(const std::string& ufrag,
                                              uint32_t* generation);
  // Returns the index of the latest remote ICE parameters, or 0 if no remote
  // ICE parameters have been received.
  uint32_t remote_ice_generation() {
    return remote_ice_parameters_.empty()
               ? 0
               : static_cast<uint32_t>(remote_ice_parameters_.size() - 1);
  }

  P2PTransport* transport_;
  PortAllocator* allocator_;
  rtc::Thread* worker_thread_;
=======

  void OnMessage(rtc::Message* pmsg) override;
  void OnCheckAndPing();
  void OnRegatherOnFailedNetworks();

  uint32_t GetNominationAttr(Connection* conn) const;
  bool GetUseCandidateAttr(Connection* conn, NominationMode mode) const;

  // Returns true if we should switch to the new connection.
  // sets |missed_receiving_unchanged_threshold| to true if either
  // the selected connection or the new connection missed its
  // receiving-unchanged-threshold.
  bool ShouldSwitchSelectedConnection(
      Connection* new_connection,
      bool* missed_receiving_unchanged_threshold) const;
  // Returns true if the new_connection is selected for transmission.
  bool MaybeSwitchSelectedConnection(Connection* new_connection,
                                     const std::string& reason);
  // Gets the best connection for each network.
  std::map<rtc::Network*, Connection*> GetBestConnectionByNetwork() const;
  std::vector<Connection*> GetBestWritableConnectionPerNetwork() const;
  void PruneConnections();
  bool IsBackupConnection(const Connection* conn) const;

  Connection* FindOldestConnectionNeedingTriggeredCheck(int64_t now);
  // Between |conn1| and |conn2|, this function returns the one which should
  // be pinged first.
  Connection* MorePingable(Connection* conn1, Connection* conn2);
  // Select the connection which is Relay/Relay. If both of them are,
  // UDP relay protocol takes precedence.
  Connection* MostLikelyToWork(Connection* conn1, Connection* conn2);
  // Compare the last_ping_sent time and return the one least recently pinged.
  Connection* LeastRecentlyPinged(Connection* conn1, Connection* conn2);

  // Returns the latest remote ICE parameters or nullptr if there are no remote
  // ICE parameters yet.
  IceParameters* remote_ice() {
    return remote_ice_parameters_.empty() ? nullptr
                                          : &remote_ice_parameters_.back();
  }
  // Returns the remote IceParameters and generation that match |ufrag|
  // if found, and returns nullptr otherwise.
  const IceParameters* FindRemoteIceFromUfrag(const std::string& ufrag,
                                              uint32_t* generation);
  // Returns the index of the latest remote ICE parameters, or 0 if no remote
  // ICE parameters have been received.
  uint32_t remote_ice_generation() {
    return remote_ice_parameters_.empty()
               ? 0
               : static_cast<uint32_t>(remote_ice_parameters_.size() - 1);
  }

  // Sets the writable state, signaling if necessary.
  void set_writable(bool writable);
  // Sets the receiving state, signaling if necessary.
  void set_receiving(bool receiving);

  std::string transport_name_;
  int component_;
  PortAllocator* allocator_;
  rtc::Thread* network_thread_;
>>>>>>> a17af05f
  bool incoming_only_;
  int error_;
  std::vector<std::unique_ptr<PortAllocatorSession>> allocator_sessions_;
  // |ports_| contains ports that are used to form new connections when
  // new remote candidates are added.
  std::vector<PortInterface*> ports_;
  // |pruned_ports_| contains ports that have been removed from |ports_| and
  // are not being used to form new connections, but that aren't yet destroyed.
  // They may have existing connections, and they still fire signals such as
  // SignalUnknownAddress.
  std::vector<PortInterface*> pruned_ports_;

  // |connections_| is a sorted list with the first one always be the
  // |selected_connection_| when it's not nullptr. The combination of
  // |pinged_connections_| and |unpinged_connections_| has the same
  // connections as |connections_|. These 2 sets maintain whether a
  // connection should be pinged next or not.
  std::vector<Connection *> connections_;
  std::set<Connection*> pinged_connections_;
  std::set<Connection*> unpinged_connections_;

  Connection* selected_connection_ = nullptr;

  std::vector<RemoteCandidate> remote_candidates_;
  bool sort_dirty_;  // indicates whether another sort is needed right now
  bool had_connection_ = false;  // if connections_ has ever been nonempty
  typedef std::map<rtc::Socket::Option, int> OptionMap;
  OptionMap options_;
<<<<<<< HEAD
  std::string ice_ufrag_;
  std::string ice_pwd_;
=======
  IceParameters ice_parameters_;
>>>>>>> a17af05f
  std::vector<IceParameters> remote_ice_parameters_;
  IceMode remote_ice_mode_;
  IceRole ice_role_;
  uint64_t tiebreaker_;
  IceGatheringState gathering_state_;

<<<<<<< HEAD
  int check_receiving_delay_;
  int receiving_timeout_;
  int backup_connection_ping_interval_;
  uint32_t last_ping_sent_ms_ = 0;
  bool gather_continually_ = false;
  int weak_ping_delay_ = WEAK_PING_DELAY;
  TransportChannelState state_ = TransportChannelState::STATE_INIT;
=======
  int check_receiving_interval_;
  int64_t last_ping_sent_ms_ = 0;
  int weak_ping_interval_ = WEAK_PING_INTERVAL;
  IceTransportState state_ = IceTransportState::STATE_INIT;
  IceConfig config_;
  int last_sent_packet_id_ = -1;  // -1 indicates no packet was sent before.
  bool started_pinging_ = false;
  // The value put in the "nomination" attribute for the next nominated
  // connection. A zero-value indicates the connection will not be nominated.
  uint32_t nomination_ = 0;
  bool receiving_ = false;
  bool writable_ = false;

  webrtc::MetricsObserverInterface* metrics_observer_ = nullptr;
>>>>>>> a17af05f

  RTC_DISALLOW_COPY_AND_ASSIGN(P2PTransportChannel);
};

}  // namespace cricket

#endif  // WEBRTC_P2P_BASE_P2PTRANSPORTCHANNEL_H_<|MERGE_RESOLUTION|>--- conflicted
+++ resolved
@@ -37,21 +37,6 @@
 
 namespace cricket {
 
-<<<<<<< HEAD
-extern const uint32_t WEAK_PING_DELAY;
-
-struct IceParameters {
-  std::string ufrag;
-  std::string pwd;
-  IceParameters(const std::string& ice_ufrag, const std::string& ice_pwd)
-      : ufrag(ice_ufrag), pwd(ice_pwd) {}
-
-  bool operator==(const IceParameters& other) {
-    return ufrag == other.ufrag && pwd == other.pwd;
-  }
-  bool operator!=(const IceParameters& other) { return !(*this == other); }
-};
-=======
 // Enum for UMA metrics, used to record whether the channel is
 // connected/connecting/disconnected when ICE restart happens.
 enum class IceRestartState { CONNECTING, CONNECTED, DISCONNECTED, MAX_VALUE };
@@ -60,7 +45,6 @@
 extern const int WEAK_OR_STABILIZING_WRITABLE_CONNECTION_PING_INTERVAL;
 extern const int STRONG_AND_STABLE_WRITABLE_CONNECTION_PING_INTERVAL;
 static const int MIN_PINGS_AT_WEAK_PING_INTERVAL = 3;
->>>>>>> a17af05f
 
 // Adds the port on which the candidate originated.
 class RemoteCandidate : public Candidate {
@@ -81,27 +65,10 @@
  public:
   P2PTransportChannel(const std::string& transport_name,
                       int component,
-<<<<<<< HEAD
-                      P2PTransport* transport,
-=======
->>>>>>> a17af05f
                       PortAllocator* allocator);
   virtual ~P2PTransportChannel();
 
   // From TransportChannelImpl:
-<<<<<<< HEAD
-  Transport* GetTransport() override { return transport_; }
-  TransportChannelState GetState() const override;
-  void SetIceRole(IceRole role) override;
-  IceRole GetIceRole() const override { return ice_role_; }
-  void SetIceTiebreaker(uint64_t tiebreaker) override;
-  void SetIceCredentials(const std::string& ice_ufrag,
-                         const std::string& ice_pwd) override;
-  void SetRemoteIceCredentials(const std::string& ice_ufrag,
-                               const std::string& ice_pwd) override;
-  void SetRemoteIceMode(IceMode mode) override;
-  void Connect() override;
-=======
   IceTransportState GetState() const override;
   const std::string& transport_name() const override { return transport_name_; }
   int component() const override { return component_; }
@@ -116,17 +83,11 @@
   // TODO(deadbeef): Deprecated. Remove when Chromium's
   // IceTransportChannel does not depend on this.
   void Connect() {}
->>>>>>> a17af05f
   void MaybeStartGathering() override;
   IceGatheringState gathering_state() const override {
     return gathering_state_;
   }
   void AddRemoteCandidate(const Candidate& candidate) override;
-<<<<<<< HEAD
-  // Sets the receiving timeout and gather_continually.
-  // This also sets the check_receiving_delay proportionally.
-  void SetIceConfig(const IceConfig& config) override;
-=======
   void RemoveRemoteCandidate(const Candidate& candidate) override;
   // Sets the parameters in IceConfig. We do not set them blindly. Instead, we
   // only update the parameter if it is considered set in |config|. For example,
@@ -136,7 +97,6 @@
   void SetIceConfig(const IceConfig& config) override;
   const IceConfig& config() const;
   void SetMetricsObserver(webrtc::MetricsObserverInterface* observer) override;
->>>>>>> a17af05f
 
   // From TransportChannel:
   int SendPacket(const char* data,
@@ -148,91 +108,6 @@
   int GetError() override { return error_; }
   bool GetStats(std::vector<ConnectionInfo>* stats) override;
 
-<<<<<<< HEAD
-  const Connection* best_connection() const { return best_connection_; }
-  void set_incoming_only(bool value) { incoming_only_ = value; }
-
-  // Note: This is only for testing purpose.
-  // |ports_| should not be changed from outside.
-  const std::vector<PortInterface*>& ports() { return ports_; }
-
-  IceMode remote_ice_mode() const { return remote_ice_mode_; }
-
-  // DTLS methods.
-  bool IsDtlsActive() const override { return false; }
-
-  // Default implementation.
-  bool GetSslRole(rtc::SSLRole* role) const override { return false; }
-
-  bool SetSslRole(rtc::SSLRole role) override { return false; }
-
-  // Set up the ciphers to use for DTLS-SRTP.
-  bool SetSrtpCryptoSuites(const std::vector<int>& ciphers) override {
-    return false;
-  }
-
-  // Find out which DTLS-SRTP cipher was negotiated.
-  bool GetSrtpCryptoSuite(int* cipher) override { return false; }
-
-  // Find out which DTLS cipher was negotiated.
-  bool GetSslCipherSuite(int* cipher) override { return false; }
-
-  // Returns null because the channel is not encrypted by default.
-  rtc::scoped_refptr<rtc::RTCCertificate> GetLocalCertificate() const override {
-    return nullptr;
-  }
-
-  bool GetRemoteSSLCertificate(rtc::SSLCertificate** cert) const override {
-    return false;
-  }
-
-  // Allows key material to be extracted for external encryption.
-  bool ExportKeyingMaterial(const std::string& label,
-                            const uint8_t* context,
-                            size_t context_len,
-                            bool use_context,
-                            uint8_t* result,
-                            size_t result_len) override {
-    return false;
-  }
-
-  bool SetLocalCertificate(
-      const rtc::scoped_refptr<rtc::RTCCertificate>& certificate) override {
-    return false;
-  }
-
-  // Set DTLS Remote fingerprint. Must be after local identity set.
-  bool SetRemoteFingerprint(const std::string& digest_alg,
-                            const uint8_t* digest,
-                            size_t digest_len) override {
-    return false;
-  }
-
-  int receiving_timeout() const { return receiving_timeout_; }
-  int check_receiving_delay() const { return check_receiving_delay_; }
-
-  // Helper method used only in unittest.
-  rtc::DiffServCodePoint DefaultDscpValue() const;
-
-  // Public for unit tests.
-  Connection* FindNextPingableConnection();
-
-  // Public for unit tests.
-  const std::vector<Connection*>& connections() const { return connections_; }
-
-  // Public for unit tests.
-  PortAllocatorSession* allocator_session() {
-    return allocator_sessions_.back();
-  }
-
-  // Public for unit tests.
-  const std::vector<RemoteCandidate>& remote_candidates() const {
-    return remote_candidates_;
-  }
-
- private:
-  rtc::Thread* thread() { return worker_thread_; }
-=======
   // TODO(honghaiz): Remove this method once the reference of it in
   // Chromoting is removed.
   const Connection* best_connection() const { return selected_connection_; }
@@ -282,22 +157,11 @@
 
  private:
   rtc::Thread* thread() const { return network_thread_; }
->>>>>>> a17af05f
   bool IsGettingPorts() { return allocator_session()->IsGettingPorts(); }
 
   // A transport channel is weak if the current best connection is either
   // not receiving or not writable, or if there is no best connection at all.
   bool weak() const;
-<<<<<<< HEAD
-  void UpdateConnectionStates();
-  void RequestSort();
-  void SortConnections();
-  void SwitchBestConnectionTo(Connection* conn);
-  void UpdateState();
-  void HandleAllTimedOut();
-  void MaybeStopPortAllocatorSessions();
-  TransportChannelState ComputeState() const;
-=======
   // Returns true if it's possible to send packets on |connection|.
   bool ReadyToSend(Connection* connection) const;
   void UpdateConnectionStates();
@@ -338,7 +202,6 @@
   void HandleAllTimedOut();
   void MaybeStopPortAllocatorSessions();
   IceTransportState ComputeState() const;
->>>>>>> a17af05f
 
   Connection* GetBestConnectionOnNetwork(rtc::Network* network) const;
   bool CreateConnections(const Candidate& remote_candidate,
@@ -352,9 +215,6 @@
   bool IsDuplicateRemoteCandidate(const Candidate& candidate);
   void RememberRemoteCandidate(const Candidate& remote_candidate,
                                PortInterface* origin_port);
-<<<<<<< HEAD
-  bool IsPingable(Connection* conn, uint32_t now);
-=======
   bool IsPingable(const Connection* conn, int64_t now) const;
   // Whether a writable connection is past its ping interval and needs to be
   // pinged again.
@@ -362,7 +222,6 @@
                                           int64_t now) const;
   int CalculateActiveWritablePingInterval(const Connection* conn,
                                           int64_t now) const;
->>>>>>> a17af05f
   void PingConnection(Connection* conn);
   void AddAllocatorSession(std::unique_ptr<PortAllocatorSession> session);
   void AddConnection(Connection* connection);
@@ -398,38 +257,6 @@
   void OnConnectionDestroyed(Connection *connection);
 
   void OnNominated(Connection* conn);
-<<<<<<< HEAD
-
-  void OnMessage(rtc::Message* pmsg) override;
-  void OnSort();
-  void OnCheckAndPing();
-
-  void PruneConnections();
-  Connection* best_nominated_connection() const;
-  bool IsBackupConnection(Connection* conn) const;
-
-  // Returns the latest remote ICE parameters or nullptr if there are no remote
-  // ICE parameters yet.
-  IceParameters* remote_ice() {
-    return remote_ice_parameters_.empty() ? nullptr
-                                          : &remote_ice_parameters_.back();
-  }
-  // Returns the remote IceParameters and generation that match |ufrag|
-  // if found, and returns nullptr otherwise.
-  const IceParameters* FindRemoteIceFromUfrag(const std::string& ufrag,
-                                              uint32_t* generation);
-  // Returns the index of the latest remote ICE parameters, or 0 if no remote
-  // ICE parameters have been received.
-  uint32_t remote_ice_generation() {
-    return remote_ice_parameters_.empty()
-               ? 0
-               : static_cast<uint32_t>(remote_ice_parameters_.size() - 1);
-  }
-
-  P2PTransport* transport_;
-  PortAllocator* allocator_;
-  rtc::Thread* worker_thread_;
-=======
 
   void OnMessage(rtc::Message* pmsg) override;
   void OnCheckAndPing();
@@ -491,7 +318,6 @@
   int component_;
   PortAllocator* allocator_;
   rtc::Thread* network_thread_;
->>>>>>> a17af05f
   bool incoming_only_;
   int error_;
   std::vector<std::unique_ptr<PortAllocatorSession>> allocator_sessions_;
@@ -520,27 +346,13 @@
   bool had_connection_ = false;  // if connections_ has ever been nonempty
   typedef std::map<rtc::Socket::Option, int> OptionMap;
   OptionMap options_;
-<<<<<<< HEAD
-  std::string ice_ufrag_;
-  std::string ice_pwd_;
-=======
   IceParameters ice_parameters_;
->>>>>>> a17af05f
   std::vector<IceParameters> remote_ice_parameters_;
   IceMode remote_ice_mode_;
   IceRole ice_role_;
   uint64_t tiebreaker_;
   IceGatheringState gathering_state_;
 
-<<<<<<< HEAD
-  int check_receiving_delay_;
-  int receiving_timeout_;
-  int backup_connection_ping_interval_;
-  uint32_t last_ping_sent_ms_ = 0;
-  bool gather_continually_ = false;
-  int weak_ping_delay_ = WEAK_PING_DELAY;
-  TransportChannelState state_ = TransportChannelState::STATE_INIT;
-=======
   int check_receiving_interval_;
   int64_t last_ping_sent_ms_ = 0;
   int weak_ping_interval_ = WEAK_PING_INTERVAL;
@@ -555,7 +367,6 @@
   bool writable_ = false;
 
   webrtc::MetricsObserverInterface* metrics_observer_ = nullptr;
->>>>>>> a17af05f
 
   RTC_DISALLOW_COPY_AND_ASSIGN(P2PTransportChannel);
 };
