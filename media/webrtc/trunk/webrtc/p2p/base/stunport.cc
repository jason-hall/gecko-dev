/*
 *  Copyright 2004 The WebRTC Project Authors. All rights reserved.
 *
 *  Use of this source code is governed by a BSD-style license
 *  that can be found in the LICENSE file in the root of the source
 *  tree. An additional intellectual property rights grant can be found
 *  in the file PATENTS.  All contributing project authors may
 *  be found in the AUTHORS file in the root of the source tree.
 */

#include "webrtc/p2p/base/stunport.h"

#include "webrtc/p2p/base/common.h"
#include "webrtc/p2p/base/portallocator.h"
#include "webrtc/p2p/base/stun.h"
#include "webrtc/base/checks.h"
#include "webrtc/base/common.h"
#include "webrtc/base/helpers.h"
#include "webrtc/base/ipaddress.h"
#include "webrtc/base/logging.h"
#include "webrtc/base/nethelpers.h"

namespace cricket {

// TODO: Move these to a common place (used in relayport too)
const int KEEPALIVE_DELAY = 10 * 1000;  // 10 seconds - sort timeouts
<<<<<<< HEAD
const int RETRY_TIMEOUT = 50 * 1000;    // ICE says 50 secs
// Stop sending STUN binding requests after this amount of time
// (in milliseconds) because the connection binding requests should keep
// the NAT binding alive.
const int KEEP_ALIVE_TIMEOUT = 2 * 60 * 1000;  // 2 minutes
=======
const int RETRY_TIMEOUT = 50 * 1000;    // 50 seconds
>>>>>>> a17af05f

// Handles a binding request sent to the STUN server.
class StunBindingRequest : public StunRequest {
 public:
  StunBindingRequest(UDPPort* port,
                     const rtc::SocketAddress& addr,
<<<<<<< HEAD
                     uint32_t deadline)
      : port_(port), server_addr_(addr), deadline_(deadline) {
    start_time_ = rtc::Time();
  }
=======
                     int64_t start_time)
      : port_(port), server_addr_(addr), start_time_(start_time) {}
>>>>>>> a17af05f

  virtual ~StunBindingRequest() {
  }

  const rtc::SocketAddress& server_addr() const { return server_addr_; }

  virtual void Prepare(StunMessage* request) override {
    request->SetType(STUN_BINDING_REQUEST);
  }

  virtual void OnResponse(StunMessage* response) override {
    const StunAddressAttribute* addr_attr =
        response->GetAddress(STUN_ATTR_MAPPED_ADDRESS);
    if (!addr_attr) {
      LOG(LS_ERROR) << "Binding response missing mapped address.";
    } else if (addr_attr->family() != STUN_ADDRESS_IPV4 &&
               addr_attr->family() != STUN_ADDRESS_IPV6) {
      LOG(LS_ERROR) << "Binding address has bad family";
    } else {
      rtc::SocketAddress addr(addr_attr->ipaddr(), addr_attr->port());
      port_->OnStunBindingRequestSucceeded(server_addr_, addr);
    }

<<<<<<< HEAD
    // We will do a keep-alive regardless of whether this request succeeds.
    // It will be stopped after |deadline_| mostly to conserve the battery life.
    if (rtc::Time() <= deadline_) {
      port_->requests_.SendDelayed(
          new StunBindingRequest(port_, server_addr_, deadline_),
=======
    // The keep-alive requests will be stopped after its lifetime has passed.
    if (WithinLifetime(rtc::TimeMillis())) {
      port_->requests_.SendDelayed(
          new StunBindingRequest(port_, server_addr_, start_time_),
>>>>>>> a17af05f
          port_->stun_keepalive_delay());
    }
  }

  virtual void OnErrorResponse(StunMessage* response) override {
    const StunErrorCodeAttribute* attr = response->GetErrorCode();
    if (!attr) {
      LOG(LS_ERROR) << "Bad allocate response error code";
    } else {
      LOG(LS_ERROR) << "Binding error response:"
                    << " class=" << attr->eclass()
                    << " number=" << attr->number() << " reason='"
                    << attr->reason() << "'";
    }

    port_->OnStunBindingOrResolveRequestFailed(server_addr_);

<<<<<<< HEAD
    uint32_t now = rtc::Time();
    if (now <= deadline_ && rtc::TimeDiff(now, start_time_) <= RETRY_TIMEOUT) {
      port_->requests_.SendDelayed(
          new StunBindingRequest(port_, server_addr_, deadline_),
          port_->stun_keepalive_delay());
    }
  }

=======
    int64_t now = rtc::TimeMillis();
    if (WithinLifetime(now) &&
        rtc::TimeDiff(now, start_time_) < RETRY_TIMEOUT) {
      port_->requests_.SendDelayed(
          new StunBindingRequest(port_, server_addr_, start_time_),
          port_->stun_keepalive_delay());
    }
  }
>>>>>>> a17af05f
  virtual void OnTimeout() override {
    LOG(LS_ERROR) << "Binding request timed out from "
                  << port_->GetLocalAddress().ToSensitiveString() << " ("
                  << port_->Network()->name() << ")";

    port_->OnStunBindingOrResolveRequestFailed(server_addr_);
  }

 private:
  // Returns true if |now| is within the lifetime of the request (a negative
  // lifetime means infinite).
  bool WithinLifetime(int64_t now) const {
    int lifetime = port_->stun_keepalive_lifetime();
    return lifetime < 0 || rtc::TimeDiff(now, start_time_) <= lifetime;
  }
  UDPPort* port_;
  const rtc::SocketAddress server_addr_;
<<<<<<< HEAD
  uint32_t start_time_;
  uint32_t deadline_;
=======

  int64_t start_time_;
>>>>>>> a17af05f
};

UDPPort::AddressResolver::AddressResolver(
    rtc::PacketSocketFactory* factory)
    : socket_factory_(factory) {}

UDPPort::AddressResolver::~AddressResolver() {
  for (ResolverMap::iterator it = resolvers_.begin();
       it != resolvers_.end(); ++it) {
    // TODO(guoweis): Change to asynchronous DNS resolution to prevent the hang
    // when passing true to the Destroy() which is a safer way to avoid the code
    // unloaded before the thread exits. Please see webrtc bug 5139.
    it->second->Destroy(false);
  }
}

void UDPPort::AddressResolver::Resolve(
    const rtc::SocketAddress& address) {
  if (resolvers_.find(address) != resolvers_.end())
    return;

  rtc::AsyncResolverInterface* resolver =
      socket_factory_->CreateAsyncResolver();
  resolvers_.insert(
      std::pair<rtc::SocketAddress, rtc::AsyncResolverInterface*>(
          address, resolver));

  resolver->SignalDone.connect(this,
                               &UDPPort::AddressResolver::OnResolveResult);

  resolver->Start(address);
}

bool UDPPort::AddressResolver::GetResolvedAddress(
    const rtc::SocketAddress& input,
    int family,
    rtc::SocketAddress* output) const {
  ResolverMap::const_iterator it = resolvers_.find(input);
  if (it == resolvers_.end())
    return false;

  return it->second->GetResolvedAddress(family, output);
}

void UDPPort::AddressResolver::OnResolveResult(
    rtc::AsyncResolverInterface* resolver) {
  for (ResolverMap::iterator it = resolvers_.begin();
       it != resolvers_.end(); ++it) {
    if (it->second == resolver) {
      SignalDone(it->first, resolver->GetError());
      return;
    }
  }
}

UDPPort::UDPPort(rtc::Thread* thread,
                 rtc::PacketSocketFactory* factory,
                 rtc::Network* network,
                 rtc::AsyncPacketSocket* socket,
                 const std::string& username,
                 const std::string& password,
                 const std::string& origin,
                 bool emit_local_for_anyaddress)
    : Port(thread,
<<<<<<< HEAD
=======
           LOCAL_PORT_TYPE,
>>>>>>> a17af05f
           factory,
           network,
           socket->GetLocalAddress().ipaddr(),
           username,
           password),
      requests_(thread),
      socket_(socket),
      error_(0),
      ready_(false),
      stun_keepalive_delay_(KEEPALIVE_DELAY),
      emit_local_for_anyaddress_(emit_local_for_anyaddress) {
  requests_.set_origin(origin);
}

UDPPort::UDPPort(rtc::Thread* thread,
                 rtc::PacketSocketFactory* factory,
                 rtc::Network* network,
                 const rtc::IPAddress& ip,
                 uint16_t min_port,
                 uint16_t max_port,
                 const std::string& username,
                 const std::string& password,
                 const std::string& origin,
                 bool emit_local_for_anyaddress)
    : Port(thread,
           LOCAL_PORT_TYPE,
           factory,
           network,
           ip,
           min_port,
           max_port,
           username,
           password),
      requests_(thread),
      socket_(NULL),
      error_(0),
      ready_(false),
      stun_keepalive_delay_(KEEPALIVE_DELAY),
      emit_local_for_anyaddress_(emit_local_for_anyaddress) {
  requests_.set_origin(origin);
}

bool UDPPort::Init() {
  stun_keepalive_lifetime_ = GetStunKeepaliveLifetime();
  if (!SharedSocket()) {
    RTC_DCHECK(socket_ == NULL);
    socket_ = socket_factory()->CreateUdpSocket(
        rtc::SocketAddress(ip(), 0), min_port(), max_port());
    if (!socket_) {
      LOG_J(LS_WARNING, this) << "UDP socket creation failed";
      return false;
    }
    socket_->SignalReadPacket.connect(this, &UDPPort::OnReadPacket);
  }
  socket_->SignalSentPacket.connect(this, &UDPPort::OnSentPacket);
  socket_->SignalReadyToSend.connect(this, &UDPPort::OnReadyToSend);
  socket_->SignalAddressReady.connect(this, &UDPPort::OnLocalAddressReady);
  requests_.SignalSendPacket.connect(this, &UDPPort::OnSendPacket);
  return true;
}

UDPPort::~UDPPort() {
  if (!SharedSocket())
    delete socket_;
}

void UDPPort::PrepareAddress() {
  RTC_DCHECK(requests_.empty());
  if (socket_->GetState() == rtc::AsyncPacketSocket::STATE_BOUND) {
    OnLocalAddressReady(socket_, socket_->GetLocalAddress());
  }
}

void UDPPort::MaybePrepareStunCandidate() {
  // Sending binding request to the STUN server if address is available to
  // prepare STUN candidate.
  if (!server_addresses_.empty()) {
    SendStunBindingRequests();
  } else {
    // Port is done allocating candidates.
    MaybeSetPortCompleteOrError();
  }
}

Connection* UDPPort::CreateConnection(const Candidate& address,
                                      CandidateOrigin origin) {
  if (!SupportsProtocol(address.protocol())) {
    return NULL;
  }

  if (!IsCompatibleAddress(address.address())) {
    return NULL;
  }

  if (SharedSocket() && Candidates()[0].type() != LOCAL_PORT_TYPE) {
    RTC_NOTREACHED();
    return NULL;
  }

  Connection* conn = new ProxyConnection(this, 0, address);
  AddOrReplaceConnection(conn);
  return conn;
}

int UDPPort::SendTo(const void* data, size_t size,
                    const rtc::SocketAddress& addr,
                    const rtc::PacketOptions& options,
                    bool payload) {
  int sent = socket_->SendTo(data, size, addr, options);
  if (sent < 0) {
    error_ = socket_->GetError();
    LOG_J(LS_ERROR, this) << "UDP send of " << size
                          << " bytes failed with error " << error_;
  }
  return sent;
}

void UDPPort::UpdateNetworkCost() {
  Port::UpdateNetworkCost();
  stun_keepalive_lifetime_ = GetStunKeepaliveLifetime();
}

int UDPPort::SetOption(rtc::Socket::Option opt, int value) {
  return socket_->SetOption(opt, value);
}

int UDPPort::GetOption(rtc::Socket::Option opt, int* value) {
  return socket_->GetOption(opt, value);
}

int UDPPort::GetError() {
  return error_;
}

void UDPPort::OnLocalAddressReady(rtc::AsyncPacketSocket* socket,
                                  const rtc::SocketAddress& address) {
  // When adapter enumeration is disabled and binding to the any address, the
  // default local address will be issued as a candidate instead if
  // |emit_local_for_anyaddress| is true. This is to allow connectivity for
  // applications which absolutely requires a HOST candidate.
  rtc::SocketAddress addr = address;

  // If MaybeSetDefaultLocalAddress fails, we keep the "any" IP so that at
  // least the port is listening.
  MaybeSetDefaultLocalAddress(&addr);

  AddAddress(addr, addr, rtc::SocketAddress(), UDP_PROTOCOL_NAME, "", "",
             LOCAL_PORT_TYPE, ICE_TYPE_PREFERENCE_HOST, 0, false);
  MaybePrepareStunCandidate();
}

void UDPPort::OnReadPacket(rtc::AsyncPacketSocket* socket,
                           const char* data,
                           size_t size,
                           const rtc::SocketAddress& remote_addr,
                           const rtc::PacketTime& packet_time) {
<<<<<<< HEAD
  ASSERT(socket == socket_);
  ASSERT(!remote_addr.IsUnresolvedIP());
=======
  RTC_DCHECK(socket == socket_);
  RTC_DCHECK(!remote_addr.IsUnresolvedIP());
>>>>>>> a17af05f

  // Look for a response from the STUN server.
  // Even if the response doesn't match one of our outstanding requests, we
  // will eat it because it might be a response to a retransmitted packet, and
  // we already cleared the request when we got the first response.
  if (server_addresses_.find(remote_addr) != server_addresses_.end()) {
    requests_.CheckResponse(data, size);
    return;
  }

  if (Connection* conn = GetConnection(remote_addr)) {
    conn->OnReadPacket(data, size, packet_time);
  } else {
    Port::OnReadPacket(data, size, remote_addr, PROTO_UDP);
  }
}

void UDPPort::OnSentPacket(rtc::AsyncPacketSocket* socket,
                           const rtc::SentPacket& sent_packet) {
  PortInterface::SignalSentPacket(sent_packet);
}

void UDPPort::OnReadyToSend(rtc::AsyncPacketSocket* socket) {
  Port::OnReadyToSend();
}

void UDPPort::SendStunBindingRequests() {
  // We will keep pinging the stun server to make sure our NAT pin-hole stays
  // open until the deadline (specified in SendStunBindingRequest).
<<<<<<< HEAD
  ASSERT(requests_.empty());
=======
  RTC_DCHECK(requests_.empty());
>>>>>>> a17af05f

  for (ServerAddresses::const_iterator it = server_addresses_.begin();
       it != server_addresses_.end(); ++it) {
    SendStunBindingRequest(*it);
  }
}

void UDPPort::ResolveStunAddress(const rtc::SocketAddress& stun_addr) {
  if (!resolver_) {
    resolver_.reset(new AddressResolver(socket_factory()));
    resolver_->SignalDone.connect(this, &UDPPort::OnResolveResult);
  }

  LOG_J(LS_INFO, this) << "Starting STUN host lookup for "
                       << stun_addr.ToSensitiveString();
  resolver_->Resolve(stun_addr);
}

void UDPPort::OnResolveResult(const rtc::SocketAddress& input,
                              int error) {
  RTC_DCHECK(resolver_.get() != NULL);

  rtc::SocketAddress resolved;
  if (error != 0 ||
      !resolver_->GetResolvedAddress(input, ip().family(), &resolved))  {
    LOG_J(LS_WARNING, this) << "StunPort: stun host lookup received error "
                            << error;
    OnStunBindingOrResolveRequestFailed(input);
    return;
  }

  server_addresses_.erase(input);

  if (server_addresses_.find(resolved) == server_addresses_.end()) {
    server_addresses_.insert(resolved);
    SendStunBindingRequest(resolved);
  }
}

void UDPPort::SendStunBindingRequest(const rtc::SocketAddress& stun_addr) {
  if (stun_addr.IsUnresolvedIP()) {
    ResolveStunAddress(stun_addr);

  } else if (socket_->GetState() == rtc::AsyncPacketSocket::STATE_BOUND) {
    // Check if |server_addr_| is compatible with the port's ip.
    if (IsCompatibleAddress(stun_addr)) {
<<<<<<< HEAD
      requests_.Send(new StunBindingRequest(this, stun_addr,
                                            rtc::Time() + KEEP_ALIVE_TIMEOUT));
=======
      requests_.Send(
          new StunBindingRequest(this, stun_addr, rtc::TimeMillis()));
>>>>>>> a17af05f
    } else {
      // Since we can't send stun messages to the server, we should mark this
      // port ready.
      LOG(LS_WARNING) << "STUN server address is incompatible.";
      OnStunBindingOrResolveRequestFailed(stun_addr);
    }
  }
}

bool UDPPort::MaybeSetDefaultLocalAddress(rtc::SocketAddress* addr) const {
  if (!addr->IsAnyIP() || !emit_local_for_anyaddress_ ||
      !Network()->default_local_address_provider()) {
    return true;
  }
  rtc::IPAddress default_address;
  bool result =
      Network()->default_local_address_provider()->GetDefaultLocalAddress(
          addr->family(), &default_address);
  if (!result || default_address.IsNil()) {
    return false;
  }

  addr->SetIP(default_address);
  return true;
}

void UDPPort::OnStunBindingRequestSucceeded(
    const rtc::SocketAddress& stun_server_addr,
    const rtc::SocketAddress& stun_reflected_addr) {
  if (bind_request_succeeded_servers_.find(stun_server_addr) !=
          bind_request_succeeded_servers_.end()) {
    return;
  }
  bind_request_succeeded_servers_.insert(stun_server_addr);

  // If socket is shared and |stun_reflected_addr| is equal to local socket
  // address, or if the same address has been added by another STUN server,
  // then discarding the stun address.
  // For STUN, related address is the local socket address.
  if ((!SharedSocket() || stun_reflected_addr != socket_->GetLocalAddress()) &&
      !HasCandidateWithAddress(stun_reflected_addr)) {

    rtc::SocketAddress related_address = socket_->GetLocalAddress();
    // If we can't stamp the related address correctly, empty it to avoid leak.
<<<<<<< HEAD
    if (!MaybeSetDefaultLocalAddress(&related_address) ||
        !(candidate_filter() & CF_HOST)) {
      // If candidate filter doesn't have CF_HOST specified, empty raddr to
      // avoid local address leakage.
=======
    if (!MaybeSetDefaultLocalAddress(&related_address)) {
>>>>>>> a17af05f
      related_address = rtc::EmptySocketAddressWithFamily(
          related_address.family());
    }

    AddAddress(stun_reflected_addr, socket_->GetLocalAddress(), related_address,
               UDP_PROTOCOL_NAME, "", "", STUN_PORT_TYPE,
               ICE_TYPE_PREFERENCE_SRFLX, 0, false);
  }
  MaybeSetPortCompleteOrError();
}

void UDPPort::OnStunBindingOrResolveRequestFailed(
    const rtc::SocketAddress& stun_server_addr) {
  if (bind_request_failed_servers_.find(stun_server_addr) !=
          bind_request_failed_servers_.end()) {
    return;
  }
  bind_request_failed_servers_.insert(stun_server_addr);
  MaybeSetPortCompleteOrError();
}

void UDPPort::MaybeSetPortCompleteOrError() {
  if (ready_)
    return;

  // Do not set port ready if we are still waiting for bind responses.
  const size_t servers_done_bind_request = bind_request_failed_servers_.size() +
      bind_request_succeeded_servers_.size();
  if (server_addresses_.size() != servers_done_bind_request) {
    return;
  }

  // Setting ready status.
  ready_ = true;

  // The port is "completed" if there is no stun server provided, or the bind
  // request succeeded for any stun server, or the socket is shared.
  if (server_addresses_.empty() ||
      bind_request_succeeded_servers_.size() > 0 ||
      SharedSocket()) {
    SignalPortComplete(this);
  } else {
    SignalPortError(this);
  }
}

// TODO: merge this with SendTo above.
void UDPPort::OnSendPacket(const void* data, size_t size, StunRequest* req) {
  StunBindingRequest* sreq = static_cast<StunBindingRequest*>(req);
  rtc::PacketOptions options(DefaultDscpValue());
  if (socket_->SendTo(data, size, sreq->server_addr(), options) < 0)
    PLOG(LERROR, socket_->GetError()) << "sendto";
}

bool UDPPort::HasCandidateWithAddress(const rtc::SocketAddress& addr) const {
  const std::vector<Candidate>& existing_candidates = Candidates();
  std::vector<Candidate>::const_iterator it = existing_candidates.begin();
  for (; it != existing_candidates.end(); ++it) {
    if (it->address() == addr)
      return true;
  }
  return false;
}

}  // namespace cricket<|MERGE_RESOLUTION|>--- conflicted
+++ resolved
@@ -24,30 +24,15 @@
 
 // TODO: Move these to a common place (used in relayport too)
 const int KEEPALIVE_DELAY = 10 * 1000;  // 10 seconds - sort timeouts
-<<<<<<< HEAD
-const int RETRY_TIMEOUT = 50 * 1000;    // ICE says 50 secs
-// Stop sending STUN binding requests after this amount of time
-// (in milliseconds) because the connection binding requests should keep
-// the NAT binding alive.
-const int KEEP_ALIVE_TIMEOUT = 2 * 60 * 1000;  // 2 minutes
-=======
 const int RETRY_TIMEOUT = 50 * 1000;    // 50 seconds
->>>>>>> a17af05f
 
 // Handles a binding request sent to the STUN server.
 class StunBindingRequest : public StunRequest {
  public:
   StunBindingRequest(UDPPort* port,
                      const rtc::SocketAddress& addr,
-<<<<<<< HEAD
-                     uint32_t deadline)
-      : port_(port), server_addr_(addr), deadline_(deadline) {
-    start_time_ = rtc::Time();
-  }
-=======
                      int64_t start_time)
       : port_(port), server_addr_(addr), start_time_(start_time) {}
->>>>>>> a17af05f
 
   virtual ~StunBindingRequest() {
   }
@@ -71,18 +56,10 @@
       port_->OnStunBindingRequestSucceeded(server_addr_, addr);
     }
 
-<<<<<<< HEAD
-    // We will do a keep-alive regardless of whether this request succeeds.
-    // It will be stopped after |deadline_| mostly to conserve the battery life.
-    if (rtc::Time() <= deadline_) {
-      port_->requests_.SendDelayed(
-          new StunBindingRequest(port_, server_addr_, deadline_),
-=======
     // The keep-alive requests will be stopped after its lifetime has passed.
     if (WithinLifetime(rtc::TimeMillis())) {
       port_->requests_.SendDelayed(
           new StunBindingRequest(port_, server_addr_, start_time_),
->>>>>>> a17af05f
           port_->stun_keepalive_delay());
     }
   }
@@ -100,16 +77,6 @@
 
     port_->OnStunBindingOrResolveRequestFailed(server_addr_);
 
-<<<<<<< HEAD
-    uint32_t now = rtc::Time();
-    if (now <= deadline_ && rtc::TimeDiff(now, start_time_) <= RETRY_TIMEOUT) {
-      port_->requests_.SendDelayed(
-          new StunBindingRequest(port_, server_addr_, deadline_),
-          port_->stun_keepalive_delay());
-    }
-  }
-
-=======
     int64_t now = rtc::TimeMillis();
     if (WithinLifetime(now) &&
         rtc::TimeDiff(now, start_time_) < RETRY_TIMEOUT) {
@@ -118,7 +85,6 @@
           port_->stun_keepalive_delay());
     }
   }
->>>>>>> a17af05f
   virtual void OnTimeout() override {
     LOG(LS_ERROR) << "Binding request timed out from "
                   << port_->GetLocalAddress().ToSensitiveString() << " ("
@@ -136,13 +102,8 @@
   }
   UDPPort* port_;
   const rtc::SocketAddress server_addr_;
-<<<<<<< HEAD
-  uint32_t start_time_;
-  uint32_t deadline_;
-=======
 
   int64_t start_time_;
->>>>>>> a17af05f
 };
 
 UDPPort::AddressResolver::AddressResolver(
@@ -207,10 +168,7 @@
                  const std::string& origin,
                  bool emit_local_for_anyaddress)
     : Port(thread,
-<<<<<<< HEAD
-=======
            LOCAL_PORT_TYPE,
->>>>>>> a17af05f
            factory,
            network,
            socket->GetLocalAddress().ipaddr(),
@@ -367,13 +325,8 @@
                            size_t size,
                            const rtc::SocketAddress& remote_addr,
                            const rtc::PacketTime& packet_time) {
-<<<<<<< HEAD
-  ASSERT(socket == socket_);
-  ASSERT(!remote_addr.IsUnresolvedIP());
-=======
   RTC_DCHECK(socket == socket_);
   RTC_DCHECK(!remote_addr.IsUnresolvedIP());
->>>>>>> a17af05f
 
   // Look for a response from the STUN server.
   // Even if the response doesn't match one of our outstanding requests, we
@@ -403,11 +356,7 @@
 void UDPPort::SendStunBindingRequests() {
   // We will keep pinging the stun server to make sure our NAT pin-hole stays
   // open until the deadline (specified in SendStunBindingRequest).
-<<<<<<< HEAD
-  ASSERT(requests_.empty());
-=======
   RTC_DCHECK(requests_.empty());
->>>>>>> a17af05f
 
   for (ServerAddresses::const_iterator it = server_addresses_.begin();
        it != server_addresses_.end(); ++it) {
@@ -454,13 +403,8 @@
   } else if (socket_->GetState() == rtc::AsyncPacketSocket::STATE_BOUND) {
     // Check if |server_addr_| is compatible with the port's ip.
     if (IsCompatibleAddress(stun_addr)) {
-<<<<<<< HEAD
-      requests_.Send(new StunBindingRequest(this, stun_addr,
-                                            rtc::Time() + KEEP_ALIVE_TIMEOUT));
-=======
       requests_.Send(
           new StunBindingRequest(this, stun_addr, rtc::TimeMillis()));
->>>>>>> a17af05f
     } else {
       // Since we can't send stun messages to the server, we should mark this
       // port ready.
@@ -505,14 +449,7 @@
 
     rtc::SocketAddress related_address = socket_->GetLocalAddress();
     // If we can't stamp the related address correctly, empty it to avoid leak.
-<<<<<<< HEAD
-    if (!MaybeSetDefaultLocalAddress(&related_address) ||
-        !(candidate_filter() & CF_HOST)) {
-      // If candidate filter doesn't have CF_HOST specified, empty raddr to
-      // avoid local address leakage.
-=======
     if (!MaybeSetDefaultLocalAddress(&related_address)) {
->>>>>>> a17af05f
       related_address = rtc::EmptySocketAddressWithFamily(
           related_address.family());
     }
