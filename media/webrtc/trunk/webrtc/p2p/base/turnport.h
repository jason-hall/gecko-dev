--- conflicted
+++ resolved
@@ -38,13 +38,9 @@
     STATE_CONNECTING,    // Initial state, cannot send any packets.
     STATE_CONNECTED,     // Socket connected, ready to send stun requests.
     STATE_READY,         // Received allocate success, can send any packets.
-<<<<<<< HEAD
-    STATE_DISCONNECTED,  // TCP connection died, cannot send any packets.
-=======
     STATE_RECEIVEONLY,   // Had REFRESH_REQUEST error, cannot send any packets.
     STATE_DISCONNECTED,  // TCP connection died, cannot send/receive any
                          // packets.
->>>>>>> a17af05f
   };
   static TurnPort* Create(rtc::Thread* thread,
                           rtc::PacketSocketFactory* factory,
@@ -162,12 +158,9 @@
   // Finds the turn entry with |address| and sets its channel id.
   // Returns true if the entry is found.
   bool SetEntryChannelId(const rtc::SocketAddress& address, int channel_id);
-<<<<<<< HEAD
-=======
   // Visible for testing.
   // Shuts down the turn port, usually because of some fatal errors.
   void Close();
->>>>>>> a17af05f
 
  protected:
   TurnPort(rtc::Thread* thread,
@@ -219,14 +212,8 @@
     }
   }
 
-<<<<<<< HEAD
-  // Shuts down the turn port, usually because of some fatal errors.
-  void Close();
-  void OnTurnRefreshError();
-=======
   void OnRefreshError();
   void HandleRefreshError();
->>>>>>> a17af05f
   bool SetAlternateServer(const rtc::SocketAddress& address);
   void ResolveTurnAddress(const rtc::SocketAddress& address);
   void OnResolveResult(rtc::AsyncResolverInterface* resolver);
@@ -265,12 +252,6 @@
   void DestroyEntry(TurnEntry* entry);
   // Destroys the entry only if |timestamp| matches the destruction timestamp
   // in |entry|.
-<<<<<<< HEAD
-  void DestroyEntryIfNotCancelled(TurnEntry* entry, uint32_t timestamp);
-  void ScheduleEntryDestruction(TurnEntry* entry);
-  void CancelEntryDestruction(TurnEntry* entry);
-  void OnConnectionDestroyed(Connection* conn);
-=======
   void DestroyEntryIfNotCancelled(TurnEntry* entry, int64_t timestamp);
   void ScheduleEntryDestruction(TurnEntry* entry);
   void CancelEntryDestruction(TurnEntry* entry);
@@ -278,11 +259,6 @@
   // Marks the connection with remote address |address| failed and
   // pruned (a.k.a. write-timed-out). Returns true if a connection is found.
   bool FailAndPruneConnection(const rtc::SocketAddress& address);
->>>>>>> a17af05f
-
-  // Destroys the connection with remote address |address|. Returns true if
-  // a connection is found and destroyed.
-  bool DestroyConnection(const rtc::SocketAddress& address);
 
   ProtocolAddress server_address_;
   TlsCertPolicy tls_cert_policy_ = TlsCertPolicy::TLS_CERT_POLICY_SECURE;
