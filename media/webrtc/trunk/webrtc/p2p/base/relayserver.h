/*
 *  Copyright 2004 The WebRTC Project Authors. All rights reserved.
 *
 *  Use of this source code is governed by a BSD-style license
 *  that can be found in the LICENSE file in the root of the source
 *  tree. An additional intellectual property rights grant can be found
 *  in the file PATENTS.  All contributing project authors may
 *  be found in the AUTHORS file in the root of the source tree.
 */

#ifndef WEBRTC_P2P_BASE_RELAYSERVER_H_
#define WEBRTC_P2P_BASE_RELAYSERVER_H_

#include <map>
#include <string>
#include <vector>

#include "webrtc/p2p/base/port.h"
#include "webrtc/p2p/base/stun.h"
#include "webrtc/base/asyncudpsocket.h"
#include "webrtc/base/socketaddresspair.h"
#include "webrtc/base/thread.h"
#include "webrtc/base/timeutils.h"

namespace cricket {

class RelayServerBinding;
class RelayServerConnection;

// Relays traffic between connections to the server that are "bound" together.
// All connections created with the same username/password are bound together.
class RelayServer : public rtc::MessageHandler,
                    public sigslot::has_slots<> {
 public:
  // Creates a server, which will use this thread to post messages to itself.
  explicit RelayServer(rtc::Thread* thread);
  ~RelayServer();

  rtc::Thread* thread() { return thread_; }

  // Indicates whether we will print updates of the number of bindings.
  bool log_bindings() const { return log_bindings_; }
  void set_log_bindings(bool log_bindings) { log_bindings_ = log_bindings; }

  // Updates the set of sockets that the server uses to talk to "internal"
  // clients.  These are clients that do the "port allocations".
  void AddInternalSocket(rtc::AsyncPacketSocket* socket);
  void RemoveInternalSocket(rtc::AsyncPacketSocket* socket);

  // Updates the set of sockets that the server uses to talk to "external"
  // clients.  These are the clients that do not do allocations.  They do not
  // know that these addresses represent a relay server.
  void AddExternalSocket(rtc::AsyncPacketSocket* socket);
  void RemoveExternalSocket(rtc::AsyncPacketSocket* socket);

  // Starts listening for connections on this sockets. When someone
  // tries to connect, the connection will be accepted and a new
  // internal socket will be added.
  void AddInternalServerSocket(rtc::AsyncSocket* socket,
                               cricket::ProtocolType proto);

  // Removes this server socket from the list.
  void RemoveInternalServerSocket(rtc::AsyncSocket* socket);

  // Methods for testing and debuging.
  int GetConnectionCount() const;
  rtc::SocketAddressPair GetConnection(int connection) const;
  bool HasConnection(const rtc::SocketAddress& address) const;

 private:
  typedef std::vector<rtc::AsyncPacketSocket*> SocketList;
  typedef std::map<rtc::AsyncSocket*,
                   cricket::ProtocolType> ServerSocketMap;
  typedef std::map<std::string, RelayServerBinding*> BindingMap;
  typedef std::map<rtc::SocketAddressPair,
                   RelayServerConnection*> ConnectionMap;

  rtc::Thread* thread_;
  bool log_bindings_;
  SocketList internal_sockets_;
  SocketList external_sockets_;
  SocketList removed_sockets_;
  ServerSocketMap server_sockets_;
  BindingMap bindings_;
  ConnectionMap connections_;

  // Called when a packet is received by the server on one of its sockets.
  void OnInternalPacket(rtc::AsyncPacketSocket* socket,
                        const char* bytes, size_t size,
                        const rtc::SocketAddress& remote_addr,
                        const rtc::PacketTime& packet_time);
  void OnExternalPacket(rtc::AsyncPacketSocket* socket,
                        const char* bytes, size_t size,
                        const rtc::SocketAddress& remote_addr,
                        const rtc::PacketTime& packet_time);

  void OnReadEvent(rtc::AsyncSocket* socket);

  // Processes the relevant STUN request types from the client.
  bool HandleStun(const char* bytes, size_t size,
                  const rtc::SocketAddress& remote_addr,
                  rtc::AsyncPacketSocket* socket,
                  std::string* username, StunMessage* msg);
  void HandleStunAllocate(const char* bytes, size_t size,
                          const rtc::SocketAddressPair& ap,
                          rtc::AsyncPacketSocket* socket);
  void HandleStun(RelayServerConnection* int_conn, const char* bytes,
                  size_t size);
  void HandleStunAllocate(RelayServerConnection* int_conn,
                          const StunMessage& msg);
  void HandleStunSend(RelayServerConnection* int_conn, const StunMessage& msg);

  // Adds/Removes the a connection or binding.
  void AddConnection(RelayServerConnection* conn);
  void RemoveConnection(RelayServerConnection* conn);
  void RemoveBinding(RelayServerBinding* binding);

  // Handle messages in our thread.
  void OnMessage(rtc::Message *pmsg);

  // Called when the timer for checking lifetime times out.
  void OnTimeout(RelayServerBinding* binding);

  // Accept connections on this server socket.
  void AcceptConnection(rtc::AsyncSocket* server_socket);

  friend class RelayServerConnection;
  friend class RelayServerBinding;
};

// Maintains information about a connection to the server.  Each connection is
// part of one and only one binding.
class RelayServerConnection {
 public:
  RelayServerConnection(RelayServerBinding* binding,
                        const rtc::SocketAddressPair& addrs,
                        rtc::AsyncPacketSocket* socket);
  ~RelayServerConnection();

  RelayServerBinding* binding() { return binding_; }
  rtc::AsyncPacketSocket* socket() { return socket_; }

  // Returns a pair where the source is the remote address and the destination
  // is the local address.
  const rtc::SocketAddressPair& addr_pair() { return addr_pair_; }

  // Sends a packet to the connected client.  If an address is provided, then
  // we make sure the internal client receives it, wrapping if necessary.
  void Send(const char* data, size_t size);
  void Send(const char* data, size_t size,
            const rtc::SocketAddress& ext_addr);

  // Sends a STUN message to the connected client with no wrapping.
  void SendStun(const StunMessage& msg);
  void SendStunError(const StunMessage& request, int code, const char* desc);

  // A locked connection is one for which we know the intended destination of
  // any raw packet received.
  bool locked() const { return locked_; }
  void Lock();
  void Unlock();

  // Records the address that raw packets should be forwarded to (for internal
  // packets only; for external, we already know where they go).
  const rtc::SocketAddress& default_destination() const {
    return default_dest_;
  }
  void set_default_destination(const rtc::SocketAddress& addr) {
    default_dest_ = addr;
  }

 private:
  RelayServerBinding* binding_;
  rtc::SocketAddressPair addr_pair_;
  rtc::AsyncPacketSocket* socket_;
  bool locked_;
  rtc::SocketAddress default_dest_;
};

// Records a set of internal and external connections that we relay between,
// or in other words, that are "bound" together.
class RelayServerBinding : public rtc::MessageHandler {
 public:
  RelayServerBinding(RelayServer* server,
                     const std::string& username,
                     const std::string& password,
<<<<<<< HEAD
                     uint32_t lifetime);
  virtual ~RelayServerBinding();

  RelayServer* server() { return server_; }
  uint32_t lifetime() { return lifetime_; }
=======
                     int lifetime);
  virtual ~RelayServerBinding();

  RelayServer* server() { return server_; }
  int lifetime() { return lifetime_; }
>>>>>>> a17af05f
  const std::string& username() { return username_; }
  const std::string& password() { return password_; }
  const std::string& magic_cookie() { return magic_cookie_; }

  // Adds/Removes a connection into the binding.
  void AddInternalConnection(RelayServerConnection* conn);
  void AddExternalConnection(RelayServerConnection* conn);

  // We keep track of the use of each binding.  If we detect that it was not
  // used for longer than the lifetime, then we send a signal.
  void NoteUsed();
  sigslot::signal1<RelayServerBinding*> SignalTimeout;

  // Determines whether the given packet has the magic cookie present (in the
  // right place).
  bool HasMagicCookie(const char* bytes, size_t size) const;

  // Determines the connection to use to send packets to or from the given
  // external address.
  RelayServerConnection* GetInternalConnection(
      const rtc::SocketAddress& ext_addr);
  RelayServerConnection* GetExternalConnection(
      const rtc::SocketAddress& ext_addr);

  // MessageHandler:
  void OnMessage(rtc::Message *pmsg);

 private:
  RelayServer* server_;

  std::string username_;
  std::string password_;
  std::string magic_cookie_;

  std::vector<RelayServerConnection*> internal_connections_;
  std::vector<RelayServerConnection*> external_connections_;

<<<<<<< HEAD
  uint32_t lifetime_;
  uint32_t last_used_;
=======
  int lifetime_;
  int64_t last_used_;
>>>>>>> a17af05f
  // TODO: bandwidth
};

}  // namespace cricket

#endif  // WEBRTC_P2P_BASE_RELAYSERVER_H_<|MERGE_RESOLUTION|>--- conflicted
+++ resolved
@@ -184,19 +184,11 @@
   RelayServerBinding(RelayServer* server,
                      const std::string& username,
                      const std::string& password,
-<<<<<<< HEAD
-                     uint32_t lifetime);
-  virtual ~RelayServerBinding();
-
-  RelayServer* server() { return server_; }
-  uint32_t lifetime() { return lifetime_; }
-=======
                      int lifetime);
   virtual ~RelayServerBinding();
 
   RelayServer* server() { return server_; }
   int lifetime() { return lifetime_; }
->>>>>>> a17af05f
   const std::string& username() { return username_; }
   const std::string& password() { return password_; }
   const std::string& magic_cookie() { return magic_cookie_; }
@@ -234,13 +226,8 @@
   std::vector<RelayServerConnection*> internal_connections_;
   std::vector<RelayServerConnection*> external_connections_;
 
-<<<<<<< HEAD
-  uint32_t lifetime_;
-  uint32_t last_used_;
-=======
   int lifetime_;
   int64_t last_used_;
->>>>>>> a17af05f
   // TODO: bandwidth
 };
 
