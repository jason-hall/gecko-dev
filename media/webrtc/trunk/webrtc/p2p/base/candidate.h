/*
 *  Copyright 2004 The WebRTC Project Authors. All rights reserved.
 *
 *  Use of this source code is governed by a BSD-style license
 *  that can be found in the LICENSE file in the root of the source
 *  tree. An additional intellectual property rights grant can be found
 *  in the file PATENTS.  All contributing project authors may
 *  be found in the AUTHORS file in the root of the source tree.
 */

#ifndef WEBRTC_P2P_BASE_CANDIDATE_H_
#define WEBRTC_P2P_BASE_CANDIDATE_H_

#include <limits.h>
#include <math.h>
#include <stdint.h>

#include <algorithm>
#include <iomanip>
#include <sstream>
#include <string>

#include "webrtc/p2p/base/p2pconstants.h"
#include "webrtc/base/checks.h"
#include "webrtc/base/helpers.h"
#include "webrtc/base/network.h"
#include "webrtc/base/socketaddress.h"

namespace cricket {

// Candidate for ICE based connection discovery.

class Candidate {
 public:
  // TODO: Match the ordering and param list as per RFC 5245
  // candidate-attribute syntax. http://tools.ietf.org/html/rfc5245#section-15.1
  Candidate()
      : id_(rtc::CreateRandomString(8)),
        component_(0),
        priority_(0),
        network_type_(rtc::ADAPTER_TYPE_UNKNOWN),
        generation_(0),
        network_id_(0),
        network_cost_(0) {}

  Candidate(int component,
            const std::string& protocol,
            const rtc::SocketAddress& address,
            uint32_t priority,
            const std::string& username,
            const std::string& password,
            const std::string& type,
            uint32_t generation,
<<<<<<< HEAD
            const std::string& foundation)
=======
            const std::string& foundation,
            uint16_t network_id = 0,
            uint16_t network_cost = 0)
>>>>>>> a17af05f
      : id_(rtc::CreateRandomString(8)),
        component_(component),
        protocol_(protocol),
        address_(address),
        priority_(priority),
        username_(username),
        password_(password),
        type_(type),
        network_type_(rtc::ADAPTER_TYPE_UNKNOWN),
        generation_(generation),
        foundation_(foundation),
        network_id_(network_id),
        network_cost_(network_cost) {}

  const std::string & id() const { return id_; }
  void set_id(const std::string & id) { id_ = id; }

  int component() const { return component_; }
  void set_component(int component) { component_ = component; }

  const std::string & protocol() const { return protocol_; }
  void set_protocol(const std::string & protocol) { protocol_ = protocol; }

  // The protocol used to talk to relay.
  const std::string& relay_protocol() const { return relay_protocol_; }
  void set_relay_protocol(const std::string& protocol) {
    relay_protocol_ = protocol;
  }

  const rtc::SocketAddress & address() const { return address_; }
  void set_address(const rtc::SocketAddress & address) {
    address_ = address;
  }

  uint32_t priority() const { return priority_; }
  void set_priority(const uint32_t priority) { priority_ = priority; }

  // TODO(pthatcher): Remove once Chromium's jingle/glue/utils.cc
  // doesn't use it.
  // Maps old preference (which was 0.0-1.0) to match priority (which
  // is 0-2^32-1) to to match RFC 5245, section 4.1.2.1.  Also see
  // https://docs.google.com/a/google.com/document/d/
  // 1iNQDiwDKMh0NQOrCqbj3DKKRT0Dn5_5UJYhmZO-t7Uc/edit
  float preference() const {
    // The preference value is clamped to two decimal precision.
    return static_cast<float>(((priority_ >> 24) * 100 / 127) / 100.0);
  }

  // TODO(pthatcher): Remove once Chromium's jingle/glue/utils.cc
  // doesn't use it.
  void set_preference(float preference) {
    // Limiting priority to UINT_MAX when value exceeds uint32_t max.
    // This can happen for e.g. when preference = 3.
    uint64_t prio_val = static_cast<uint64_t>(preference * 127) << 24;
    priority_ = static_cast<uint32_t>(
        std::min(prio_val, static_cast<uint64_t>(UINT_MAX)));
  }

  // TODO(honghaiz): Change to usernameFragment or ufrag.
  const std::string & username() const { return username_; }
  void set_username(const std::string & username) { username_ = username; }

  const std::string & password() const { return password_; }
  void set_password(const std::string & password) { password_ = password; }

  const std::string & type() const { return type_; }
  void set_type(const std::string & type) { type_ = type; }

  const std::string & network_name() const { return network_name_; }
  void set_network_name(const std::string & network_name) {
    network_name_ = network_name;
  }

  rtc::AdapterType network_type() const { return network_type_; }
  void set_network_type(rtc::AdapterType network_type) {
    network_type_ = network_type;
  }

  // Candidates in a new generation replace those in the old generation.
  uint32_t generation() const { return generation_; }
  void set_generation(uint32_t generation) { generation_ = generation; }
  const std::string generation_str() const {
    std::ostringstream ost;
    ost << generation_;
    return ost.str();
  }
  void set_generation_str(const std::string& str) {
    std::istringstream ist(str);
    ist >> generation_;
  }

  // |network_cost| measures the cost/penalty of using this candidate. A network
  // cost of 0 indicates this candidate can be used freely. A value of
  // rtc::kNetworkCostMax indicates it should be used only as the last resort.
  void set_network_cost(uint16_t network_cost) {
    RTC_DCHECK(network_cost <= rtc::kNetworkCostMax);
    network_cost_ = network_cost;
  }
  uint16_t network_cost() const { return network_cost_; }

  // An ID assigned to the network hosting the candidate.
  uint16_t network_id() const { return network_id_; }
  void set_network_id(uint16_t network_id) { network_id_ = network_id; }

  const std::string& foundation() const {
    return foundation_;
  }

  void set_foundation(const std::string& foundation) {
    foundation_ = foundation;
  }

  const rtc::SocketAddress & related_address() const {
    return related_address_;
  }
  void set_related_address(
      const rtc::SocketAddress & related_address) {
    related_address_ = related_address;
  }
  const std::string& tcptype() const { return tcptype_; }
  void set_tcptype(const std::string& tcptype){
    tcptype_ = tcptype;
  }

  // The name of the transport channel of this candidate.
  const std::string& transport_name() const { return transport_name_; }
  void set_transport_name(const std::string& transport_name) {
    transport_name_ = transport_name;
  }

  // Determines whether this candidate is equivalent to the given one.
  bool IsEquivalent(const Candidate& c) const {
    // We ignore the network name, since that is just debug information, and
    // the priority and the network cost, since they should be the same if the
    // rest are.
    return (component_ == c.component_) && (protocol_ == c.protocol_) &&
           (address_ == c.address_) && (username_ == c.username_) &&
           (password_ == c.password_) && (type_ == c.type_) &&
           (generation_ == c.generation_) && (foundation_ == c.foundation_) &&
           (related_address_ == c.related_address_) &&
           (network_id_ == c.network_id_);
  }

  // Determines whether this candidate can be considered equivalent to the
  // given one when looking for a matching candidate to remove.
  bool MatchesForRemoval(const Candidate& c) const {
    return component_ == c.component_ && protocol_ == c.protocol_ &&
           address_ == c.address_;
  }

  std::string ToString() const {
    return ToStringInternal(false);
  }

  std::string ToSensitiveString() const {
    return ToStringInternal(true);
  }

  uint32_t GetPriority(uint32_t type_preference,
                       int network_adapter_preference,
                       int relay_preference) const {
    // RFC 5245 - 4.1.2.1.
    // priority = (2^24)*(type preference) +
    //            (2^8)*(local preference) +
    //            (2^0)*(256 - component ID)

    // |local_preference| length is 2 bytes, 0-65535 inclusive.
    // In our implemenation we will partion local_preference into
    //              0                 1
    //       0 1 2 3 4 5 6 7 8 9 0 1 2 3 4 5
    //      +-+-+-+-+-+-+-+-+-+-+-+-+-+-+-+-+
    //      |  NIC Pref     |    Addr Pref  |
    //      +-+-+-+-+-+-+-+-+-+-+-+-+-+-+-+-+
    // NIC Type - Type of the network adapter e.g. 3G/Wifi/Wired.
    // Addr Pref - Address preference value as per RFC 3484.
    // local preference =  (NIC Type << 8 | Addr_Pref) - relay preference.

    int addr_pref = IPAddressPrecedence(address_.ipaddr());
    int local_preference = ((network_adapter_preference << 8) | addr_pref) +
        relay_preference;

    return (type_preference << 24) |
           (local_preference << 8) |
           (256 - component_);
  }

  bool operator==(const Candidate& o) const {
    return id_ == o.id_ && component_ == o.component_ &&
           protocol_ == o.protocol_ && relay_protocol_ == o.relay_protocol_ &&
           address_ == o.address_ && priority_ == o.priority_ &&
           username_ == o.username_ && password_ == o.password_ &&
           type_ == o.type_ && network_name_ == o.network_name_ &&
           network_type_ == o.network_type_ && generation_ == o.generation_ &&
           foundation_ == o.foundation_ &&
           related_address_ == o.related_address_ && tcptype_ == o.tcptype_ &&
           transport_name_ == o.transport_name_ && network_id_ == o.network_id_;
  }
  bool operator!=(const Candidate& o) const { return !(*this == o); }

 private:
  std::string ToStringInternal(bool sensitive) const {
    std::ostringstream ost;
    std::string address = sensitive ? address_.ToSensitiveString() :
                                      address_.ToString();
    ost << "Cand[" << transport_name_ << ":" << foundation_ << ":" << component_
        << ":" << protocol_ << ":" << priority_ << ":" << address << ":"
        << type_ << ":" << related_address_ << ":" << username_ << ":"
        << password_ << ":" << network_id_ << ":" << network_cost_ << ":"
        << generation_ << "]";
    return ost.str();
  }

  std::string id_;
  int component_;
  std::string protocol_;
  std::string relay_protocol_;
  rtc::SocketAddress address_;
  uint32_t priority_;
  std::string username_;
  std::string password_;
  std::string type_;
  std::string network_name_;
  rtc::AdapterType network_type_;
  uint32_t generation_;
  std::string foundation_;
  rtc::SocketAddress related_address_;
  std::string tcptype_;
  std::string transport_name_;
  uint16_t network_id_;
  uint16_t network_cost_;
};

// Used during parsing and writing to map component to channel name
// and back.  This is primarily for converting old G-ICE candidate
// signalling to new ICE candidate classes.
class CandidateTranslator {
 public:
  virtual ~CandidateTranslator() {}
  virtual bool GetChannelNameFromComponent(
      int component, std::string* channel_name) const = 0;
  virtual bool GetComponentFromChannelName(
      const std::string& channel_name, int* component) const = 0;
};

}  // namespace cricket

#endif  // WEBRTC_P2P_BASE_CANDIDATE_H_<|MERGE_RESOLUTION|>--- conflicted
+++ resolved
@@ -51,13 +51,9 @@
             const std::string& password,
             const std::string& type,
             uint32_t generation,
-<<<<<<< HEAD
-            const std::string& foundation)
-=======
             const std::string& foundation,
             uint16_t network_id = 0,
             uint16_t network_cost = 0)
->>>>>>> a17af05f
       : id_(rtc::CreateRandomString(8)),
         component_(component),
         protocol_(protocol),
