--- conflicted
+++ resolved
@@ -492,11 +492,7 @@
   m_sbuf.GetWriteRemaining(&available_space);
 
   if (len > static_cast<uint32_t>(available_space)) {
-<<<<<<< HEAD
-    ASSERT(!bCtrl);
-=======
     RTC_DCHECK(!bCtrl);
->>>>>>> a17af05f
     len = static_cast<uint32_t>(available_space);
   }
 
@@ -521,19 +517,11 @@
                                                 uint8_t flags,
                                                 uint32_t offset,
                                                 uint32_t len) {
-<<<<<<< HEAD
-  ASSERT(HEADER_SIZE + len <= MAX_PACKET);
+  RTC_DCHECK(HEADER_SIZE + len <= MAX_PACKET);
 
   uint32_t now = Now();
 
-  rtc::scoped_ptr<uint8_t[]> buffer(new uint8_t[MAX_PACKET]);
-=======
-  RTC_DCHECK(HEADER_SIZE + len <= MAX_PACKET);
-
-  uint32_t now = Now();
-
   std::unique_ptr<uint8_t[]> buffer(new uint8_t[MAX_PACKET]);
->>>>>>> a17af05f
   long_to_bytes(m_conv, buffer.get());
   long_to_bytes(seq, buffer.get() + 4);
   long_to_bytes(m_rcv_nxt, buffer.get() + 8);
@@ -552,13 +540,8 @@
     rtc::StreamResult result = m_sbuf.ReadOffset(
         buffer.get() + HEADER_SIZE, len, offset, &bytes_read);
     RTC_UNUSED(result);
-<<<<<<< HEAD
-    ASSERT(result == rtc::SR_SUCCESS);
-    ASSERT(static_cast<uint32_t>(bytes_read) == len);
-=======
     RTC_DCHECK(result == rtc::SR_SUCCESS);
     RTC_DCHECK(static_cast<uint32_t>(bytes_read) == len);
->>>>>>> a17af05f
   }
 
 #if _DEBUGMSG >= _DBG_VERBOSE
@@ -591,11 +574,7 @@
 }
 
 bool PseudoTcp::parse(const uint8_t* buffer, uint32_t size) {
-<<<<<<< HEAD
-  if (size < 12)
-=======
   if (size < HEADER_SIZE)
->>>>>>> a17af05f
     return false;
 
   Segment seg;
@@ -645,18 +624,6 @@
   nTimeout = DEFAULT_TIMEOUT;
 
   if (m_t_ack) {
-<<<<<<< HEAD
-    nTimeout =
-        std::min<int32_t>(nTimeout, rtc::TimeDiff(m_t_ack + m_ack_delay, now));
-  }
-  if (m_rto_base) {
-    nTimeout =
-        std::min<int32_t>(nTimeout, rtc::TimeDiff(m_rto_base + m_rx_rto, now));
-  }
-  if (m_snd_wnd == 0) {
-    nTimeout =
-        std::min<int32_t>(nTimeout, rtc::TimeDiff(m_lastsend + m_rx_rto, now));
-=======
     nTimeout = std::min<int32_t>(nTimeout,
                                  rtc::TimeDiff32(m_t_ack + m_ack_delay, now));
   }
@@ -667,21 +634,14 @@
   if (m_snd_wnd == 0) {
     nTimeout = std::min<int32_t>(nTimeout,
                                  rtc::TimeDiff32(m_lastsend + m_rx_rto, now));
->>>>>>> a17af05f
   }
 #if PSEUDO_KEEPALIVE
   if (m_state == TCP_ESTABLISHED) {
     nTimeout = std::min<int32_t>(
-<<<<<<< HEAD
-        nTimeout, rtc::TimeDiff(m_lasttraffic + (m_bOutgoing ? IDLE_PING * 3 / 2
-                                                             : IDLE_PING),
-                                now));
-=======
         nTimeout,
         rtc::TimeDiff32(
             m_lasttraffic + (m_bOutgoing ? IDLE_PING * 3 / 2 : IDLE_PING),
             now));
->>>>>>> a17af05f
   }
 #endif // PSEUDO_KEEPALIVE
   return true;
@@ -754,11 +714,7 @@
   if ((seg.ack > m_snd_una) && (seg.ack <= m_snd_nxt)) {
     // Calculate round-trip time
     if (seg.tsecr) {
-<<<<<<< HEAD
-      int32_t rtt = rtc::TimeDiff(now, seg.tsecr);
-=======
       int32_t rtt = rtc::TimeDiff32(now, seg.tsecr);
->>>>>>> a17af05f
       if (rtt >= 0) {
         if (m_rx_srtt == 0) {
           m_rx_srtt = rtt;
@@ -794,11 +750,7 @@
     m_sbuf.ConsumeReadData(nAcked);
 
     for (uint32_t nFree = nAcked; nFree > 0;) {
-<<<<<<< HEAD
-      ASSERT(!m_slist.empty());
-=======
       RTC_DCHECK(!m_slist.empty());
->>>>>>> a17af05f
       if (nFree < m_slist.front().len) {
         m_slist.front().len -= nFree;
         nFree = 0;
