/*
 *  Copyright 2012 The WebRTC Project Authors. All rights reserved.
 *
 *  Use of this source code is governed by a BSD-style license
 *  that can be found in the LICENSE file in the root of the source
 *  tree. An additional intellectual property rights grant can be found
 *  in the file PATENTS.  All contributing project authors may
 *  be found in the AUTHORS file in the root of the source tree.
 */

#include "webrtc/p2p/base/turnport.h"

#include <functional>

#include "webrtc/p2p/base/common.h"
#include "webrtc/p2p/base/stun.h"
#include "webrtc/base/asyncpacketsocket.h"
#include "webrtc/base/byteorder.h"
#include "webrtc/base/checks.h"
#include "webrtc/base/common.h"
#include "webrtc/base/logging.h"
#include "webrtc/base/nethelpers.h"
#include "webrtc/base/socketaddress.h"
#include "webrtc/base/stringencode.h"

namespace cricket {

// TODO(juberti): Move to stun.h when relay messages have been renamed.
static const int TURN_ALLOCATE_REQUEST = STUN_ALLOCATE_REQUEST;

// TODO(juberti): Extract to turnmessage.h
static const int TURN_DEFAULT_PORT = 3478;
static const int TURN_CHANNEL_NUMBER_START = 0x4000;
static const int TURN_PERMISSION_TIMEOUT = 5 * 60 * 1000;  // 5 minutes

static const size_t TURN_CHANNEL_HEADER_SIZE = 4U;

// Retry at most twice (i.e. three different ALLOCATE requests) on
// STUN_ERROR_ALLOCATION_MISMATCH error per rfc5766.
static const size_t MAX_ALLOCATE_MISMATCH_RETRIES = 2;

static const int TURN_SUCCESS_RESULT_CODE = 0;

inline bool IsTurnChannelData(uint16_t msg_type) {
  return ((msg_type & 0xC000) == 0x4000);  // MSB are 0b01
}

static int GetRelayPreference(cricket::ProtocolType proto) {
  switch (proto) {
    case cricket::PROTO_TCP:
      return ICE_TYPE_PREFERENCE_RELAY_TCP;
    case cricket::PROTO_TLS:
      return ICE_TYPE_PREFERENCE_RELAY_TLS;
    default:
      RTC_DCHECK(proto == PROTO_UDP);
      return ICE_TYPE_PREFERENCE_RELAY_UDP;
  }
}

class TurnAllocateRequest : public StunRequest {
 public:
  explicit TurnAllocateRequest(TurnPort* port);
  void Prepare(StunMessage* request) override;
  void OnSent() override;
  void OnResponse(StunMessage* response) override;
  void OnErrorResponse(StunMessage* response) override;
  void OnTimeout() override;

 private:
  // Handles authentication challenge from the server.
  void OnAuthChallenge(StunMessage* response, int code);
  void OnTryAlternate(StunMessage* response, int code);
  void OnUnknownAttribute(StunMessage* response);

  TurnPort* port_;
};

class TurnRefreshRequest : public StunRequest {
 public:
  explicit TurnRefreshRequest(TurnPort* port);
  void Prepare(StunMessage* request) override;
  void OnSent() override;
  void OnResponse(StunMessage* response) override;
  void OnErrorResponse(StunMessage* response) override;
  void OnTimeout() override;
  void set_lifetime(int lifetime) { lifetime_ = lifetime; }

 private:
  TurnPort* port_;
  int lifetime_;
};

class TurnCreatePermissionRequest : public StunRequest,
                                    public sigslot::has_slots<> {
 public:
  TurnCreatePermissionRequest(TurnPort* port, TurnEntry* entry,
                              const rtc::SocketAddress& ext_addr);
  void Prepare(StunMessage* request) override;
  void OnSent() override;
  void OnResponse(StunMessage* response) override;
  void OnErrorResponse(StunMessage* response) override;
  void OnTimeout() override;

 private:
  void OnEntryDestroyed(TurnEntry* entry);

  TurnPort* port_;
  TurnEntry* entry_;
  rtc::SocketAddress ext_addr_;
};

class TurnChannelBindRequest : public StunRequest,
                               public sigslot::has_slots<> {
 public:
  TurnChannelBindRequest(TurnPort* port, TurnEntry* entry, int channel_id,
                         const rtc::SocketAddress& ext_addr);
  void Prepare(StunMessage* request) override;
  void OnSent() override;
  void OnResponse(StunMessage* response) override;
  void OnErrorResponse(StunMessage* response) override;
  void OnTimeout() override;

 private:
  void OnEntryDestroyed(TurnEntry* entry);

  TurnPort* port_;
  TurnEntry* entry_;
  int channel_id_;
  rtc::SocketAddress ext_addr_;
};

// Manages a "connection" to a remote destination. We will attempt to bring up
// a channel for this remote destination to reduce the overhead of sending data.
class TurnEntry : public sigslot::has_slots<> {
 public:
  enum BindState { STATE_UNBOUND, STATE_BINDING, STATE_BOUND };
  TurnEntry(TurnPort* port, int channel_id,
            const rtc::SocketAddress& ext_addr);

  TurnPort* port() { return port_; }

  int channel_id() const { return channel_id_; }
  // For testing only.
  void set_channel_id(int channel_id) { channel_id_ = channel_id; }

  const rtc::SocketAddress& address() const { return ext_addr_; }
  BindState state() const { return state_; }

<<<<<<< HEAD
  uint32_t destruction_timestamp() { return destruction_timestamp_; }
  void set_destruction_timestamp(uint32_t destruction_timestamp) {
=======
  int64_t destruction_timestamp() { return destruction_timestamp_; }
  void set_destruction_timestamp(int64_t destruction_timestamp) {
>>>>>>> a17af05f
    destruction_timestamp_ = destruction_timestamp;
  }

  // Helper methods to send permission and channel bind requests.
  void SendCreatePermissionRequest(int delay);
  void SendChannelBindRequest(int delay);
  // Sends a packet to the given destination address.
  // This will wrap the packet in STUN if necessary.
  int Send(const void* data, size_t size, bool payload,
           const rtc::PacketOptions& options);

  void OnCreatePermissionSuccess();
  void OnCreatePermissionError(StunMessage* response, int code);
  void OnCreatePermissionTimeout();
  void OnChannelBindSuccess();
  void OnChannelBindError(StunMessage* response, int code);
  void OnChannelBindTimeout();
  // Signal sent when TurnEntry is destroyed.
  sigslot::signal1<TurnEntry*> SignalDestroyed;

 private:
  TurnPort* port_;
  int channel_id_;
  rtc::SocketAddress ext_addr_;
  BindState state_;
  // A non-zero value indicates that this entry is scheduled to be destroyed.
  // It is also used as an ID of the event scheduling. When the destruction
  // event actually fires, the TurnEntry will be destroyed only if the
  // timestamp here matches the one in the firing event.
<<<<<<< HEAD
  uint32_t destruction_timestamp_ = 0;
=======
  int64_t destruction_timestamp_ = 0;
>>>>>>> a17af05f
};

TurnPort::TurnPort(rtc::Thread* thread,
                   rtc::PacketSocketFactory* factory,
                   rtc::Network* network,
                   rtc::AsyncPacketSocket* socket,
                   const std::string& username,
                   const std::string& password,
                   const ProtocolAddress& server_address,
                   const RelayCredentials& credentials,
                   int server_priority,
                   const std::string& origin)
    : Port(thread,
<<<<<<< HEAD
=======
           RELAY_PORT_TYPE,
>>>>>>> a17af05f
           factory,
           network,
           socket->GetLocalAddress().ipaddr(),
           username,
           password),
      server_address_(server_address),
      credentials_(credentials),
      socket_(socket),
      resolver_(NULL),
      error_(0),
      request_manager_(thread),
      next_channel_number_(TURN_CHANNEL_NUMBER_START),
      state_(STATE_CONNECTING),
      server_priority_(server_priority),
      allocate_mismatch_retries_(0) {
  request_manager_.SignalSendPacket.connect(this, &TurnPort::OnSendStunPacket);
  request_manager_.set_origin(origin);
}

TurnPort::TurnPort(rtc::Thread* thread,
                   rtc::PacketSocketFactory* factory,
                   rtc::Network* network,
                   const rtc::IPAddress& ip,
                   uint16_t min_port,
                   uint16_t max_port,
                   const std::string& username,
                   const std::string& password,
                   const ProtocolAddress& server_address,
                   const RelayCredentials& credentials,
                   int server_priority,
                   const std::string& origin)
    : Port(thread,
           RELAY_PORT_TYPE,
           factory,
           network,
           ip,
           min_port,
           max_port,
           username,
           password),
      server_address_(server_address),
      credentials_(credentials),
      socket_(NULL),
      resolver_(NULL),
      error_(0),
      request_manager_(thread),
      next_channel_number_(TURN_CHANNEL_NUMBER_START),
      state_(STATE_CONNECTING),
      server_priority_(server_priority),
      allocate_mismatch_retries_(0) {
  request_manager_.SignalSendPacket.connect(this, &TurnPort::OnSendStunPacket);
  request_manager_.set_origin(origin);
}

TurnPort::~TurnPort() {
  // TODO(juberti): Should this even be necessary?

  // release the allocation by sending a refresh with
  // lifetime 0.
  if (ready()) {
    TurnRefreshRequest bye(this);
    bye.set_lifetime(0);
    SendRequest(&bye, 0);
  }

  while (!entries_.empty()) {
    DestroyEntry(entries_.front());
  }
  if (resolver_) {
    resolver_->Destroy(false);
  }
  if (!SharedSocket()) {
    delete socket_;
  }
}

rtc::SocketAddress TurnPort::GetLocalAddress() const {
  return socket_ ? socket_->GetLocalAddress() : rtc::SocketAddress();
}

void TurnPort::PrepareAddress() {
  if (credentials_.username.empty() ||
      credentials_.password.empty()) {
    LOG(LS_ERROR) << "Allocation can't be started without setting the"
                  << " TURN server credentials for the user.";
    OnAllocateError();
    return;
  }

  if (!server_address_.address.port()) {
    // We will set default TURN port, if no port is set in the address.
    server_address_.address.SetPort(TURN_DEFAULT_PORT);
  }

  if (server_address_.address.IsUnresolvedIP()) {
    ResolveTurnAddress(server_address_.address);
  } else {
    // If protocol family of server address doesn't match with local, return.
    if (!IsCompatibleAddress(server_address_.address)) {
      LOG(LS_ERROR) << "IP address family does not match: "
                    << "server: " << server_address_.address.family()
<<<<<<< HEAD
                    << "local: " << ip().family();
=======
                    << " local: " << ip().family();
>>>>>>> a17af05f
      OnAllocateError();
      return;
    }

    // Insert the current address to prevent redirection pingpong.
    attempted_server_addresses_.insert(server_address_.address);

    LOG_J(LS_INFO, this) << "Trying to connect to TURN server via "
                         << ProtoToString(server_address_.proto) << " @ "
                         << server_address_.address.ToSensitiveString();
    if (!CreateTurnClientSocket()) {
      LOG(LS_ERROR) << "Failed to create TURN client socket";
      OnAllocateError();
      return;
    }
    if (server_address_.proto == PROTO_UDP) {
      // If its UDP, send AllocateRequest now.
      // For TCP and TLS AllcateRequest will be sent by OnSocketConnect.
      SendRequest(new TurnAllocateRequest(this), 0);
    }
  }
}

bool TurnPort::CreateTurnClientSocket() {
  RTC_DCHECK(!socket_ || SharedSocket());

  if (server_address_.proto == PROTO_UDP && !SharedSocket()) {
    socket_ = socket_factory()->CreateUdpSocket(
        rtc::SocketAddress(ip(), 0), min_port(), max_port());
  } else if (server_address_.proto == PROTO_TCP ||
             server_address_.proto == PROTO_TLS) {
    RTC_DCHECK(!SharedSocket());
    int opts = rtc::PacketSocketFactory::OPT_STUN;

    // Apply server address TLS and insecure bits to options.
    if (server_address_.proto == PROTO_TLS) {
      if (tls_cert_policy_ ==
          TlsCertPolicy::TLS_CERT_POLICY_INSECURE_NO_CHECK) {
        opts |= rtc::PacketSocketFactory::OPT_TLS_INSECURE;
      } else {
        opts |= rtc::PacketSocketFactory::OPT_TLS;
      }
    }

    socket_ = socket_factory()->CreateClientTcpSocket(
        rtc::SocketAddress(ip(), 0), server_address_.address,
        proxy(), user_agent(), opts);
  }

  if (!socket_) {
    error_ = SOCKET_ERROR;
    return false;
  }

  // Apply options if any.
  for (SocketOptionsMap::iterator iter = socket_options_.begin();
       iter != socket_options_.end(); ++iter) {
    socket_->SetOption(iter->first, iter->second);
  }

  if (!SharedSocket()) {
    // If socket is shared, AllocationSequence will receive the packet.
    socket_->SignalReadPacket.connect(this, &TurnPort::OnReadPacket);
  }

  socket_->SignalReadyToSend.connect(this, &TurnPort::OnReadyToSend);

  socket_->SignalSentPacket.connect(this, &TurnPort::OnSentPacket);

  // TCP port is ready to send stun requests after the socket is connected,
  // while UDP port is ready to do so once the socket is created.
<<<<<<< HEAD
  if (server_address_.proto == PROTO_TCP) {
=======
  if (server_address_.proto == PROTO_TCP ||
      server_address_.proto == PROTO_TLS) {
>>>>>>> a17af05f
    socket_->SignalConnect.connect(this, &TurnPort::OnSocketConnect);
    socket_->SignalClose.connect(this, &TurnPort::OnSocketClose);
  } else {
    state_ = STATE_CONNECTED;
  }
  return true;
}

void TurnPort::OnSocketConnect(rtc::AsyncPacketSocket* socket) {
  RTC_DCHECK(server_address_.proto == PROTO_TCP);
  // Do not use this port if the socket bound to a different address than
  // the one we asked for. This is seen in Chrome, where TCP sockets cannot be
  // given a binding address, and the platform is expected to pick the
  // correct local address.

  // However, there are two situations in which we allow the bound address to
  // differ from the requested address: 1. The bound address is the loopback
  // address.  This happens when a proxy forces TCP to bind to only the
  // localhost address (see issue 3927). 2. The bound address is the "any
  // address".  This happens when multiple_routes is disabled (see issue 4780).
  if (socket->GetLocalAddress().ipaddr() != ip()) {
    if (socket->GetLocalAddress().IsLoopbackIP()) {
      LOG(LS_WARNING) << "Socket is bound to a different address:"
                      << socket->GetLocalAddress().ipaddr().ToString()
                      << ", rather then the local port:" << ip().ToString()
                      << ". Still allowing it since it's localhost.";
    } else if (IPIsAny(ip())) {
      LOG(LS_WARNING) << "Socket is bound to a different address:"
                      << socket->GetLocalAddress().ipaddr().ToString()
                      << ", rather then the local port:" << ip().ToString()
                      << ". Still allowing it since it's any address"
                      << ", possibly caused by multiple_routes being disabled.";
    } else {
      LOG(LS_WARNING) << "Socket is bound to a different address:"
                      << socket->GetLocalAddress().ipaddr().ToString()
                      << ", rather then the local port:" << ip().ToString()
                      << ". Discarding TURN port.";
      OnAllocateError();
      return;
    }
  }

  state_ = STATE_CONNECTED;  // It is ready to send stun requests.
  if (server_address_.address.IsUnresolvedIP()) {
    server_address_.address = socket_->GetRemoteAddress();
  }

  LOG(LS_INFO) << "TurnPort connected to " << socket->GetRemoteAddress()
               << " using tcp.";
  SendRequest(new TurnAllocateRequest(this), 0);
}

void TurnPort::OnSocketClose(rtc::AsyncPacketSocket* socket, int error) {
  LOG_J(LS_WARNING, this) << "Connection with server failed, error=" << error;
<<<<<<< HEAD
  ASSERT(socket == socket_);
=======
  RTC_DCHECK(socket == socket_);
>>>>>>> a17af05f
  Close();
}

void TurnPort::OnAllocateMismatch() {
  if (allocate_mismatch_retries_ >= MAX_ALLOCATE_MISMATCH_RETRIES) {
    LOG_J(LS_WARNING, this) << "Giving up on the port after "
                            << allocate_mismatch_retries_
                            << " retries for STUN_ERROR_ALLOCATION_MISMATCH";
    OnAllocateError();
    return;
  }

  LOG_J(LS_INFO, this) << "Allocating a new socket after "
                       << "STUN_ERROR_ALLOCATION_MISMATCH, retry = "
                       << allocate_mismatch_retries_ + 1;
  if (SharedSocket()) {
    ResetSharedSocket();
  } else {
    delete socket_;
  }
  socket_ = NULL;

  ResetNonce();
  PrepareAddress();
  ++allocate_mismatch_retries_;
}

Connection* TurnPort::CreateConnection(const Candidate& remote_candidate,
                                       CandidateOrigin origin) {
  // TURN-UDP can only connect to UDP candidates.
<<<<<<< HEAD
  if (!SupportsProtocol(address.protocol())) {
=======
  if (!SupportsProtocol(remote_candidate.protocol())) {
>>>>>>> a17af05f
    return NULL;
  }

  if (state_ == STATE_DISCONNECTED || state_ == STATE_RECEIVEONLY) {
    return NULL;
  }

<<<<<<< HEAD
  if (state_ == STATE_DISCONNECTED) {
    return NULL;
  }

  // Create an entry, if needed, so we can get our permissions set up correctly.
  CreateOrRefreshEntry(address.address());

=======
>>>>>>> a17af05f
  // A TURN port will have two candiates, STUN and TURN. STUN may not
  // present in all cases. If present stun candidate will be added first
  // and TURN candidate later.
  for (size_t index = 0; index < Candidates().size(); ++index) {
    const Candidate& local_candidate = Candidates()[index];
    if (local_candidate.type() == RELAY_PORT_TYPE &&
        local_candidate.address().family() ==
            remote_candidate.address().family()) {
      // Create an entry, if needed, so we can get our permissions set up
      // correctly.
      CreateOrRefreshEntry(remote_candidate.address());
      ProxyConnection* conn =
          new ProxyConnection(this, index, remote_candidate);
      AddOrReplaceConnection(conn);
      return conn;
    }
  }
  return NULL;
}

<<<<<<< HEAD
bool TurnPort::DestroyConnection(const rtc::SocketAddress& address) {
  Connection* conn = GetConnection(address);
  if (conn != nullptr) {
    conn->Destroy();
=======
bool TurnPort::FailAndPruneConnection(const rtc::SocketAddress& address) {
  Connection* conn = GetConnection(address);
  if (conn != nullptr) {
    conn->FailAndPrune();
>>>>>>> a17af05f
    return true;
  }
  return false;
}

int TurnPort::SetOption(rtc::Socket::Option opt, int value) {
  if (!socket_) {
    // If socket is not created yet, these options will be applied during socket
    // creation.
    socket_options_[opt] = value;
    return 0;
  }
  return socket_->SetOption(opt, value);
}

int TurnPort::GetOption(rtc::Socket::Option opt, int* value) {
  if (!socket_) {
    SocketOptionsMap::const_iterator it = socket_options_.find(opt);
    if (it == socket_options_.end()) {
      return -1;
    }
    *value = it->second;
    return 0;
  }

  return socket_->GetOption(opt, value);
}

int TurnPort::GetError() {
  return error_;
}

int TurnPort::SendTo(const void* data, size_t size,
                     const rtc::SocketAddress& addr,
                     const rtc::PacketOptions& options,
                     bool payload) {
  // Try to find an entry for this specific address; we should have one.
  TurnEntry* entry = FindEntry(addr);
  if (!entry) {
    LOG(LS_ERROR) << "Did not find the TurnEntry for address " << addr;
    return 0;
  }

  if (!ready()) {
<<<<<<< HEAD
    error_ = EWOULDBLOCK;
=======
    error_ = ENOTCONN;
>>>>>>> a17af05f
    return SOCKET_ERROR;
  }

  // Send the actual contents to the server using the usual mechanism.
  int sent = entry->Send(data, size, payload, options);
  if (sent <= 0) {
    return SOCKET_ERROR;
  }

  // The caller of the function is expecting the number of user data bytes,
  // rather than the size of the packet.
  return static_cast<int>(size);
}

bool TurnPort::HandleIncomingPacket(rtc::AsyncPacketSocket* socket,
                                    const char* data, size_t size,
                                    const rtc::SocketAddress& remote_addr,
                                    const rtc::PacketTime& packet_time) {
  if (socket != socket_) {
    // The packet was received on a shared socket after we've allocated a new
    // socket for this TURN port.
    return false;
  }

  // This is to guard against a STUN response from previous server after
  // alternative server redirection. TODO(guoweis): add a unit test for this
  // race condition.
  if (remote_addr != server_address_.address) {
    LOG_J(LS_WARNING, this) << "Discarding TURN message from unknown address:"
                            << remote_addr.ToString()
                            << ", server_address_:"
                            << server_address_.address.ToString();
    return false;
  }

  // The message must be at least the size of a channel header.
  if (size < TURN_CHANNEL_HEADER_SIZE) {
    LOG_J(LS_WARNING, this) << "Received TURN message that was too short";
    return false;
  }

  if (state_ == STATE_DISCONNECTED) {
    LOG_J(LS_WARNING, this)
        << "Received TURN message while the TURN port is disconnected";
    return false;
  }

  // Check the message type, to see if is a Channel Data message.
  // The message will either be channel data, a TURN data indication, or
  // a response to a previous request.
  uint16_t msg_type = rtc::GetBE16(data);
  if (IsTurnChannelData(msg_type)) {
    HandleChannelData(msg_type, data, size, packet_time);
    return true;

  }

  if (msg_type == TURN_DATA_INDICATION) {
    HandleDataIndication(data, size, packet_time);
    return true;
  }

  if (SharedSocket() && (msg_type == STUN_BINDING_RESPONSE ||
                         msg_type == STUN_BINDING_ERROR_RESPONSE)) {
    LOG_J(LS_VERBOSE, this) <<
        "Ignoring STUN binding response message on shared socket.";
    return false;
  }

  // This must be a response for one of our requests.
  // Check success responses, but not errors, for MESSAGE-INTEGRITY.
  if (IsStunSuccessResponseType(msg_type) &&
      !StunMessage::ValidateMessageIntegrity(data, size, hash())) {
    LOG_J(LS_WARNING, this) << "Received TURN message with invalid "
                            << "message integrity, msg_type=" << msg_type;
    return true;
  }
  request_manager_.CheckResponse(data, size);

  return true;
}

void TurnPort::OnReadPacket(rtc::AsyncPacketSocket* socket,
                            const char* data,
                            size_t size,
                            const rtc::SocketAddress& remote_addr,
                            const rtc::PacketTime& packet_time) {
  HandleIncomingPacket(socket, data, size, remote_addr, packet_time);
}

void TurnPort::OnSentPacket(rtc::AsyncPacketSocket* socket,
                            const rtc::SentPacket& sent_packet) {
  PortInterface::SignalSentPacket(sent_packet);
}

void TurnPort::OnSentPacket(rtc::AsyncPacketSocket* socket,
                            const rtc::SentPacket& sent_packet) {
  PortInterface::SignalSentPacket(sent_packet);
}

void TurnPort::OnReadyToSend(rtc::AsyncPacketSocket* socket) {
  if (ready()) {
    Port::OnReadyToSend();
  }
}


// Update current server address port with the alternate server address port.
bool TurnPort::SetAlternateServer(const rtc::SocketAddress& address) {
  // Check if we have seen this address before and reject if we did.
  AttemptedServerSet::iterator iter = attempted_server_addresses_.find(address);
  if (iter != attempted_server_addresses_.end()) {
    LOG_J(LS_WARNING, this) << "Redirection to ["
                            << address.ToSensitiveString()
                            << "] ignored, allocation failed.";
    return false;
  }

  // If protocol family of server address doesn't match with local, return.
  if (!IsCompatibleAddress(address)) {
    LOG(LS_WARNING) << "Server IP address family does not match with "
                    << "local host address family type";
    return false;
  }

  // Block redirects to a loopback address.
  // See: https://bugs.chromium.org/p/chromium/issues/detail?id=649118
  if (address.IsLoopbackIP()) {
    LOG_J(LS_WARNING, this)
        << "Blocking attempted redirect to loopback address.";
    return false;
  }

  LOG_J(LS_INFO, this) << "Redirecting from TURN server ["
                       << server_address_.address.ToSensitiveString()
                       << "] to TURN server ["
                       << address.ToSensitiveString()
                       << "]";
  server_address_ = ProtocolAddress(address, server_address_.proto);

  // Insert the current address to prevent redirection pingpong.
  attempted_server_addresses_.insert(server_address_.address);
  return true;
}

void TurnPort::ResolveTurnAddress(const rtc::SocketAddress& address) {
  if (resolver_)
    return;

  LOG_J(LS_INFO, this) << "Starting TURN host lookup for "
                       << address.ToSensitiveString();
  resolver_ = socket_factory()->CreateAsyncResolver();
  resolver_->SignalDone.connect(this, &TurnPort::OnResolveResult);
  resolver_->Start(address);
}

void TurnPort::OnResolveResult(rtc::AsyncResolverInterface* resolver) {
  RTC_DCHECK(resolver == resolver_);
  // If DNS resolve is failed when trying to connect to the server using TCP,
  // one of the reason could be due to DNS queries blocked by firewall.
  // In such cases we will try to connect to the server with hostname, assuming
  // socket layer will resolve the hostname through a HTTP proxy (if any).
  if (resolver_->GetError() != 0 && server_address_.proto == PROTO_TCP) {
    if (!CreateTurnClientSocket()) {
      OnAllocateError();
    }
    return;
  }

  // Copy the original server address in |resolved_address|. For TLS based
  // sockets we need hostname along with resolved address.
  rtc::SocketAddress resolved_address = server_address_.address;
  if (resolver_->GetError() != 0 ||
      !resolver_->GetResolvedAddress(ip().family(), &resolved_address)) {
    LOG_J(LS_WARNING, this) << "TURN host lookup received error "
                            << resolver_->GetError();
    error_ = resolver_->GetError();
    OnAllocateError();
    return;
  }
  // Signal needs both resolved and unresolved address. After signal is sent
  // we can copy resolved address back into |server_address_|.
  SignalResolvedServerAddress(this, server_address_.address,
                              resolved_address);
  server_address_.address = resolved_address;
  PrepareAddress();
}

void TurnPort::OnSendStunPacket(const void* data, size_t size,
                                StunRequest* request) {
<<<<<<< HEAD
  ASSERT(connected());
=======
  RTC_DCHECK(connected());
>>>>>>> a17af05f
  rtc::PacketOptions options(DefaultDscpValue());
  if (Send(data, size, options) < 0) {
    LOG_J(LS_ERROR, this) << "Failed to send TURN message, err="
                          << socket_->GetError();
  }
}

void TurnPort::OnStunAddress(const rtc::SocketAddress& address) {
  // STUN Port will discover STUN candidate, as it's supplied with first TURN
  // server address.
  // Why not using this address? - P2PTransportChannel will start creating
  // connections after first candidate, which means it could start creating the
  // connections before TURN candidate added. For that to handle, we need to
  // supply STUN candidate from this port to UDPPort, and TurnPort should have
  // handle to UDPPort to pass back the address.
}

void TurnPort::OnAllocateSuccess(const rtc::SocketAddress& address,
                                 const rtc::SocketAddress& stun_address) {
  state_ = STATE_READY;

  rtc::SocketAddress related_address = stun_address;

  // For relayed candidate, Base is the candidate itself.
  AddAddress(address,          // Candidate address.
             address,          // Base address.
             related_address,  // Related address.
             UDP_PROTOCOL_NAME,
             ProtoToString(server_address_.proto),  // The first hop protocol.
             "",  // TCP canddiate type, empty for turn candidates.
<<<<<<< HEAD
             RELAY_PORT_TYPE,
             GetRelayPreference(server_address_.proto, server_address_.secure),
=======
             RELAY_PORT_TYPE, GetRelayPreference(server_address_.proto),
>>>>>>> a17af05f
             server_priority_, true);
}

void TurnPort::OnAllocateError() {
  // We will send SignalPortError asynchronously as this can be sent during
  // port initialization. This way it will not be blocking other port
  // creation.
<<<<<<< HEAD
  thread()->Post(this, MSG_ALLOCATE_ERROR);
}

void TurnPort::OnTurnRefreshError() {
  // Need to Close the port asynchronously because otherwise, the refresh
  // request may be deleted twice: once at the end of the message processing
  // and the other in Close().
  thread()->Post(this, MSG_REFRESH_ERROR);
}

void TurnPort::Close() {
  if (!ready()) {
    OnAllocateError();
  }
  request_manager_.Clear();
  // Stop the port from creating new connections.
  state_ = STATE_DISCONNECTED;
  // Delete all existing connections; stop sending data.
  for (auto kv : connections()) {
    kv.second->Destroy();
  }
}

=======
  thread()->Post(RTC_FROM_HERE, this, MSG_ALLOCATE_ERROR);
}

void TurnPort::OnRefreshError() {
  // Need to clear the requests asynchronously because otherwise, the refresh
  // request may be deleted twice: once at the end of the message processing
  // and the other in HandleRefreshError().
  thread()->Post(RTC_FROM_HERE, this, MSG_REFRESH_ERROR);
}

void TurnPort::HandleRefreshError() {
  request_manager_.Clear();
  state_ = STATE_RECEIVEONLY;
  // Fail and prune all connections; stop sending data.
  for (auto kv : connections()) {
    kv.second->FailAndPrune();
  }
}

void TurnPort::Close() {
  if (!ready()) {
    OnAllocateError();
  }
  request_manager_.Clear();
  // Stop the port from creating new connections.
  state_ = STATE_DISCONNECTED;
  // Delete all existing connections; stop sending data.
  for (auto kv : connections()) {
    kv.second->Destroy();
  }
}

>>>>>>> a17af05f
void TurnPort::OnMessage(rtc::Message* message) {
  switch (message->message_id) {
    case MSG_ALLOCATE_ERROR:
      SignalPortError(this);
      break;
    case MSG_ALLOCATE_MISMATCH:
      OnAllocateMismatch();
      break;
    case MSG_REFRESH_ERROR:
<<<<<<< HEAD
      Close();
=======
      HandleRefreshError();
>>>>>>> a17af05f
      break;
    case MSG_TRY_ALTERNATE_SERVER:
      if (server_address().proto == PROTO_UDP) {
        // Send another allocate request to alternate server, with the received
        // realm and nonce values.
        SendRequest(new TurnAllocateRequest(this), 0);
      } else {
        // Since it's TCP, we have to delete the connected socket and reconnect
        // with the alternate server. PrepareAddress will send stun binding once
        // the new socket is connected.
<<<<<<< HEAD
        ASSERT(server_address().proto == PROTO_TCP);
        ASSERT(!SharedSocket());
=======
        RTC_DCHECK(server_address().proto == PROTO_TCP);
        RTC_DCHECK(!SharedSocket());
>>>>>>> a17af05f
        delete socket_;
        socket_ = NULL;
        PrepareAddress();
      }
      break;
    default:
      Port::OnMessage(message);
  }
}

void TurnPort::OnAllocateRequestTimeout() {
  OnAllocateError();
}

void TurnPort::HandleDataIndication(const char* data, size_t size,
                                    const rtc::PacketTime& packet_time) {
  // Read in the message, and process according to RFC5766, Section 10.4.
  rtc::ByteBufferReader buf(data, size);
  TurnMessage msg;
  if (!msg.Read(&buf)) {
    LOG_J(LS_WARNING, this) << "Received invalid TURN data indication";
    return;
  }

  // Check mandatory attributes.
  const StunAddressAttribute* addr_attr =
      msg.GetAddress(STUN_ATTR_XOR_PEER_ADDRESS);
  if (!addr_attr) {
    LOG_J(LS_WARNING, this) << "Missing STUN_ATTR_XOR_PEER_ADDRESS attribute "
                            << "in data indication.";
    return;
  }

  const StunByteStringAttribute* data_attr =
      msg.GetByteString(STUN_ATTR_DATA);
  if (!data_attr) {
    LOG_J(LS_WARNING, this) << "Missing STUN_ATTR_DATA attribute in "
                            << "data indication.";
    return;
  }

  // Log a warning if the data didn't come from an address that we think we have
  // a permission for.
  rtc::SocketAddress ext_addr(addr_attr->GetAddress());
  if (!HasPermission(ext_addr.ipaddr())) {
    LOG_J(LS_WARNING, this)
        << "Received TURN data indication with unknown "
        << "peer address, addr=" << ext_addr.ToSensitiveString();
  }

  DispatchPacket(data_attr->bytes(), data_attr->length(), ext_addr,
                 PROTO_UDP, packet_time);
}

void TurnPort::HandleChannelData(int channel_id, const char* data,
                                 size_t size,
                                 const rtc::PacketTime& packet_time) {
  // Read the message, and process according to RFC5766, Section 11.6.
  //    0                   1                   2                   3
  //    0 1 2 3 4 5 6 7 8 9 0 1 2 3 4 5 6 7 8 9 0 1 2 3 4 5 6 7 8 9 0 1
  //   +-+-+-+-+-+-+-+-+-+-+-+-+-+-+-+-+-+-+-+-+-+-+-+-+-+-+-+-+-+-+-+-+
  //   |         Channel Number        |            Length             |
  //   +-+-+-+-+-+-+-+-+-+-+-+-+-+-+-+-+-+-+-+-+-+-+-+-+-+-+-+-+-+-+-+-+
  //   |                                                               |
  //   /                       Application Data                        /
  //   /                                                               /
  //   |                                                               |
  //   |                               +-------------------------------+
  //   |                               |
  //   +-------------------------------+

  // Extract header fields from the message.
  uint16_t len = rtc::GetBE16(data + 2);
  if (len > size - TURN_CHANNEL_HEADER_SIZE) {
    LOG_J(LS_WARNING, this) << "Received TURN channel data message with "
                            << "incorrect length, len=" << len;
    return;
  }
  // Allowing messages larger than |len|, as ChannelData can be padded.

  TurnEntry* entry = FindEntry(channel_id);
  if (!entry) {
    LOG_J(LS_WARNING, this) << "Received TURN channel data message for invalid "
                            << "channel, channel_id=" << channel_id;
    return;
  }

  DispatchPacket(data + TURN_CHANNEL_HEADER_SIZE, len, entry->address(),
                 PROTO_UDP, packet_time);
}

void TurnPort::DispatchPacket(const char* data, size_t size,
    const rtc::SocketAddress& remote_addr,
    ProtocolType proto, const rtc::PacketTime& packet_time) {
  if (Connection* conn = GetConnection(remote_addr)) {
    conn->OnReadPacket(data, size, packet_time);
  } else {
    Port::OnReadPacket(data, size, remote_addr, proto);
  }
}

bool TurnPort::ScheduleRefresh(int lifetime) {
  // Lifetime is in seconds; we schedule a refresh for one minute less.
  if (lifetime < 2 * 60) {
    LOG_J(LS_WARNING, this) << "Received response with lifetime that was "
                            << "too short, lifetime=" << lifetime;
    return false;
  }

  int delay = (lifetime - 60) * 1000;
  SendRequest(new TurnRefreshRequest(this), delay);
  LOG_J(LS_INFO, this) << "Scheduled refresh in " << delay << "ms.";
  return true;
}

void TurnPort::SendRequest(StunRequest* req, int delay) {
  request_manager_.SendDelayed(req, delay);
}

void TurnPort::AddRequestAuthInfo(StunMessage* msg) {
  // If we've gotten the necessary data from the server, add it to our request.
  VERIFY(!hash_.empty());
  VERIFY(msg->AddAttribute(new StunByteStringAttribute(
      STUN_ATTR_USERNAME, credentials_.username)));
  VERIFY(msg->AddAttribute(new StunByteStringAttribute(
      STUN_ATTR_REALM, realm_)));
  VERIFY(msg->AddAttribute(new StunByteStringAttribute(
      STUN_ATTR_NONCE, nonce_)));
  VERIFY(msg->AddMessageIntegrity(hash()));
}

int TurnPort::Send(const void* data, size_t len,
                   const rtc::PacketOptions& options) {
  return socket_->SendTo(data, len, server_address_.address, options);
}

void TurnPort::UpdateHash() {
  VERIFY(ComputeStunCredentialHash(credentials_.username, realm_,
                                   credentials_.password, &hash_));
}

bool TurnPort::UpdateNonce(StunMessage* response) {
  // When stale nonce error received, we should update
  // hash and store realm and nonce.
  // Check the mandatory attributes.
  const StunByteStringAttribute* realm_attr =
      response->GetByteString(STUN_ATTR_REALM);
  if (!realm_attr) {
    LOG(LS_ERROR) << "Missing STUN_ATTR_REALM attribute in "
                  << "stale nonce error response.";
    return false;
  }
  set_realm(realm_attr->GetString());

  const StunByteStringAttribute* nonce_attr =
      response->GetByteString(STUN_ATTR_NONCE);
  if (!nonce_attr) {
    LOG(LS_ERROR) << "Missing STUN_ATTR_NONCE attribute in "
                  << "stale nonce error response.";
    return false;
  }
  set_nonce(nonce_attr->GetString());
  return true;
}

void TurnPort::ResetNonce() {
  hash_.clear();
  nonce_.clear();
  realm_.clear();
}

static bool MatchesIP(TurnEntry* e, rtc::IPAddress ipaddr) {
  return e->address().ipaddr() == ipaddr;
}
bool TurnPort::HasPermission(const rtc::IPAddress& ipaddr) const {
  return (std::find_if(entries_.begin(), entries_.end(),
      std::bind2nd(std::ptr_fun(MatchesIP), ipaddr)) != entries_.end());
}

static bool MatchesAddress(TurnEntry* e, rtc::SocketAddress addr) {
  return e->address() == addr;
}
TurnEntry* TurnPort::FindEntry(const rtc::SocketAddress& addr) const {
  EntryList::const_iterator it = std::find_if(entries_.begin(), entries_.end(),
      std::bind2nd(std::ptr_fun(MatchesAddress), addr));
  return (it != entries_.end()) ? *it : NULL;
}

static bool MatchesChannelId(TurnEntry* e, int id) {
  return e->channel_id() == id;
}
TurnEntry* TurnPort::FindEntry(int channel_id) const {
  EntryList::const_iterator it = std::find_if(entries_.begin(), entries_.end(),
      std::bind2nd(std::ptr_fun(MatchesChannelId), channel_id));
  return (it != entries_.end()) ? *it : NULL;
}

bool TurnPort::EntryExists(TurnEntry* e) {
  auto it = std::find(entries_.begin(), entries_.end(), e);
  return it != entries_.end();
}

void TurnPort::CreateOrRefreshEntry(const rtc::SocketAddress& addr) {
  TurnEntry* entry = FindEntry(addr);
  if (entry == nullptr) {
    entry = new TurnEntry(this, next_channel_number_++, addr);
    entries_.push_back(entry);
  } else {
    // The channel binding request for the entry will be refreshed automatically
    // until the entry is destroyed.
    CancelEntryDestruction(entry);
  }
}

void TurnPort::DestroyEntry(TurnEntry* entry) {
<<<<<<< HEAD
  ASSERT(entry != NULL);
=======
  RTC_DCHECK(entry != NULL);
>>>>>>> a17af05f
  entry->SignalDestroyed(entry);
  entries_.remove(entry);
  delete entry;
}

<<<<<<< HEAD
void TurnPort::DestroyEntryIfNotCancelled(TurnEntry* entry,
                                          uint32_t timestamp) {
=======
void TurnPort::DestroyEntryIfNotCancelled(TurnEntry* entry, int64_t timestamp) {
>>>>>>> a17af05f
  if (!EntryExists(entry)) {
    return;
  }
  bool cancelled = timestamp != entry->destruction_timestamp();
  if (!cancelled) {
    DestroyEntry(entry);
  }
}

<<<<<<< HEAD
void TurnPort::OnConnectionDestroyed(Connection* conn) {
=======
void TurnPort::HandleConnectionDestroyed(Connection* conn) {
>>>>>>> a17af05f
  // Schedule an event to destroy TurnEntry for the connection, which is
  // already destroyed.
  const rtc::SocketAddress& remote_address = conn->remote_candidate().address();
  TurnEntry* entry = FindEntry(remote_address);
<<<<<<< HEAD
  ASSERT(entry != NULL);
=======
  RTC_DCHECK(entry != NULL);
>>>>>>> a17af05f
  ScheduleEntryDestruction(entry);
}

void TurnPort::ScheduleEntryDestruction(TurnEntry* entry) {
<<<<<<< HEAD
  ASSERT(entry->destruction_timestamp() == 0);
  uint32_t timestamp = rtc::Time();
  entry->set_destruction_timestamp(timestamp);
  invoker_.AsyncInvokeDelayed<void>(
      thread(),
=======
  RTC_DCHECK(entry->destruction_timestamp() == 0);
  int64_t timestamp = rtc::TimeMillis();
  entry->set_destruction_timestamp(timestamp);
  invoker_.AsyncInvokeDelayed<void>(
      RTC_FROM_HERE, thread(),
>>>>>>> a17af05f
      rtc::Bind(&TurnPort::DestroyEntryIfNotCancelled, this, entry, timestamp),
      TURN_PERMISSION_TIMEOUT);
}

void TurnPort::CancelEntryDestruction(TurnEntry* entry) {
<<<<<<< HEAD
  ASSERT(entry->destruction_timestamp() != 0);
=======
  RTC_DCHECK(entry->destruction_timestamp() != 0);
>>>>>>> a17af05f
  entry->set_destruction_timestamp(0);
}

bool TurnPort::SetEntryChannelId(const rtc::SocketAddress& address,
                                 int channel_id) {
  TurnEntry* entry = FindEntry(address);
  if (!entry) {
    return false;
  }
  entry->set_channel_id(channel_id);
  return true;
}

TurnAllocateRequest::TurnAllocateRequest(TurnPort* port)
    : StunRequest(new TurnMessage()),
      port_(port) {
}

void TurnAllocateRequest::Prepare(StunMessage* request) {
  // Create the request as indicated in RFC 5766, Section 6.1.
  request->SetType(TURN_ALLOCATE_REQUEST);
  StunUInt32Attribute* transport_attr = StunAttribute::CreateUInt32(
      STUN_ATTR_REQUESTED_TRANSPORT);
  transport_attr->SetValue(IPPROTO_UDP << 24);
  VERIFY(request->AddAttribute(transport_attr));
  if (!port_->hash().empty()) {
    port_->AddRequestAuthInfo(request);
  }
}

void TurnAllocateRequest::OnSent() {
  LOG_J(LS_INFO, port_) << "TURN allocate request sent"
                        << ", id=" << rtc::hex_encode(id());
  StunRequest::OnSent();
}

void TurnAllocateRequest::OnResponse(StunMessage* response) {
  LOG_J(LS_INFO, port_) << "TURN allocate requested successfully"
                        << ", id=" << rtc::hex_encode(id())
                        << ", code=0"  // Makes logging easier to parse.
                        << ", rtt=" << Elapsed();

  // Check mandatory attributes as indicated in RFC5766, Section 6.3.
  const StunAddressAttribute* mapped_attr =
      response->GetAddress(STUN_ATTR_XOR_MAPPED_ADDRESS);
  if (!mapped_attr) {
    LOG_J(LS_WARNING, port_) << "Missing STUN_ATTR_XOR_MAPPED_ADDRESS "
                             << "attribute in allocate success response";
    return;
  }
  // Using XOR-Mapped-Address for stun.
  port_->OnStunAddress(mapped_attr->GetAddress());

  const StunAddressAttribute* relayed_attr =
      response->GetAddress(STUN_ATTR_XOR_RELAYED_ADDRESS);
  if (!relayed_attr) {
    LOG_J(LS_WARNING, port_) << "Missing STUN_ATTR_XOR_RELAYED_ADDRESS "
                             << "attribute in allocate success response";
    return;
  }

  const StunUInt32Attribute* lifetime_attr =
      response->GetUInt32(STUN_ATTR_TURN_LIFETIME);
  if (!lifetime_attr) {
    LOG_J(LS_WARNING, port_) << "Missing STUN_ATTR_TURN_LIFETIME attribute in "
                             << "allocate success response";
    return;
  }
  // Notify the port the allocate succeeded, and schedule a refresh request.
  port_->OnAllocateSuccess(relayed_attr->GetAddress(),
                           mapped_attr->GetAddress());
  port_->ScheduleRefresh(lifetime_attr->value());
}

void TurnAllocateRequest::OnErrorResponse(StunMessage* response) {
  // Process error response according to RFC5766, Section 6.4.
  const StunErrorCodeAttribute* error_code = response->GetErrorCode();

  LOG_J(LS_INFO, port_) << "Received TURN allocate error response"
                        << ", id=" << rtc::hex_encode(id())
                        << ", code=" << error_code->code()
                        << ", rtt=" << Elapsed();

  switch (error_code->code()) {
    case STUN_ERROR_UNAUTHORIZED:       // Unauthrorized.
      OnAuthChallenge(response, error_code->code());
      break;
    case STUN_ERROR_TRY_ALTERNATE:
      OnTryAlternate(response, error_code->code());
      break;
    case STUN_ERROR_ALLOCATION_MISMATCH:
      // We must handle this error async because trying to delete the socket in
      // OnErrorResponse will cause a deadlock on the socket.
      port_->thread()->Post(RTC_FROM_HERE, port_,
                            TurnPort::MSG_ALLOCATE_MISMATCH);
      break;
    default:
      LOG_J(LS_WARNING, port_) << "Received TURN allocate error response"
                               << ", id=" << rtc::hex_encode(id())
                               << ", code=" << error_code->code()
                               << ", rtt=" << Elapsed();
      port_->OnAllocateError();
  }
}

void TurnAllocateRequest::OnTimeout() {
  LOG_J(LS_WARNING, port_) << "TURN allocate request "
                           << rtc::hex_encode(id()) << " timout";
  port_->OnAllocateRequestTimeout();
}

void TurnAllocateRequest::OnAuthChallenge(StunMessage* response, int code) {
  // If we failed to authenticate even after we sent our credentials, fail hard.
  if (code == STUN_ERROR_UNAUTHORIZED && !port_->hash().empty()) {
    LOG_J(LS_WARNING, port_) << "Failed to authenticate with the server "
                             << "after challenge.";
    port_->OnAllocateError();
    return;
  }

  // Check the mandatory attributes.
  const StunByteStringAttribute* realm_attr =
      response->GetByteString(STUN_ATTR_REALM);
  if (!realm_attr) {
    LOG_J(LS_WARNING, port_) << "Missing STUN_ATTR_REALM attribute in "
                             << "allocate unauthorized response.";
    return;
  }
  port_->set_realm(realm_attr->GetString());

  const StunByteStringAttribute* nonce_attr =
      response->GetByteString(STUN_ATTR_NONCE);
  if (!nonce_attr) {
    LOG_J(LS_WARNING, port_) << "Missing STUN_ATTR_NONCE attribute in "
                             << "allocate unauthorized response.";
    return;
  }
  port_->set_nonce(nonce_attr->GetString());

  // Send another allocate request, with the received realm and nonce values.
  port_->SendRequest(new TurnAllocateRequest(port_), 0);
}

void TurnAllocateRequest::OnTryAlternate(StunMessage* response, int code) {

  // According to RFC 5389 section 11, there are use cases where
  // authentication of response is not possible, we're not validating
  // message integrity.

  // Get the alternate server address attribute value.
  const StunAddressAttribute* alternate_server_attr =
      response->GetAddress(STUN_ATTR_ALTERNATE_SERVER);
  if (!alternate_server_attr) {
    LOG_J(LS_WARNING, port_) << "Missing STUN_ATTR_ALTERNATE_SERVER "
                             << "attribute in try alternate error response";
    port_->OnAllocateError();
    return;
  }
  if (!port_->SetAlternateServer(alternate_server_attr->GetAddress())) {
    port_->OnAllocateError();
    return;
  }

  // Check the attributes.
  const StunByteStringAttribute* realm_attr =
      response->GetByteString(STUN_ATTR_REALM);
  if (realm_attr) {
    LOG_J(LS_INFO, port_) << "Applying STUN_ATTR_REALM attribute in "
                          << "try alternate error response.";
    port_->set_realm(realm_attr->GetString());
  }

  const StunByteStringAttribute* nonce_attr =
      response->GetByteString(STUN_ATTR_NONCE);
  if (nonce_attr) {
    LOG_J(LS_INFO, port_) << "Applying STUN_ATTR_NONCE attribute in "
                          << "try alternate error response.";
    port_->set_nonce(nonce_attr->GetString());
  }

  // For TCP, we can't close the original Tcp socket during handling a 300 as
  // we're still inside that socket's event handler. Doing so will cause
  // deadlock.
  port_->thread()->Post(RTC_FROM_HERE, port_,
                        TurnPort::MSG_TRY_ALTERNATE_SERVER);
}

TurnRefreshRequest::TurnRefreshRequest(TurnPort* port)
    : StunRequest(new TurnMessage()),
      port_(port),
      lifetime_(-1) {
}

void TurnRefreshRequest::Prepare(StunMessage* request) {
  // Create the request as indicated in RFC 5766, Section 7.1.
  // No attributes need to be included.
  request->SetType(TURN_REFRESH_REQUEST);
  if (lifetime_ > -1) {
    VERIFY(request->AddAttribute(new StunUInt32Attribute(
        STUN_ATTR_LIFETIME, lifetime_)));
  }

  port_->AddRequestAuthInfo(request);
}

void TurnRefreshRequest::OnSent() {
  LOG_J(LS_INFO, port_) << "TURN refresh request sent"
                        << ", id=" << rtc::hex_encode(id());
  StunRequest::OnSent();
}

void TurnRefreshRequest::OnResponse(StunMessage* response) {
  LOG_J(LS_INFO, port_) << "TURN refresh requested successfully"
                        << ", id=" << rtc::hex_encode(id())
                        << ", code=0"  // Makes logging easier to parse.
                        << ", rtt=" << Elapsed();

  // Check mandatory attributes as indicated in RFC5766, Section 7.3.
  const StunUInt32Attribute* lifetime_attr =
      response->GetUInt32(STUN_ATTR_TURN_LIFETIME);
  if (!lifetime_attr) {
    LOG_J(LS_WARNING, port_) << "Missing STUN_ATTR_TURN_LIFETIME attribute in "
                             << "refresh success response.";
    return;
  }

  // Schedule a refresh based on the returned lifetime value.
  port_->ScheduleRefresh(lifetime_attr->value());
  port_->SignalTurnRefreshResult(port_, TURN_SUCCESS_RESULT_CODE);
}

void TurnRefreshRequest::OnErrorResponse(StunMessage* response) {
  const StunErrorCodeAttribute* error_code = response->GetErrorCode();

  if (error_code->code() == STUN_ERROR_STALE_NONCE) {
    if (port_->UpdateNonce(response)) {
      // Send RefreshRequest immediately.
      port_->SendRequest(new TurnRefreshRequest(port_), 0);
    }
  } else {
    LOG_J(LS_WARNING, port_) << "Received TURN refresh error response"
                             << ", id=" << rtc::hex_encode(id())
                             << ", code=" << error_code->code()
                             << ", rtt=" << Elapsed();
<<<<<<< HEAD
    port_->OnTurnRefreshError();
=======
    port_->OnRefreshError();
>>>>>>> a17af05f
    port_->SignalTurnRefreshResult(port_, error_code->code());
  }
}

void TurnRefreshRequest::OnTimeout() {
  LOG_J(LS_WARNING, port_) << "TURN refresh timeout " << rtc::hex_encode(id());
<<<<<<< HEAD
  port_->OnTurnRefreshError();
=======
  port_->OnRefreshError();
>>>>>>> a17af05f
}

TurnCreatePermissionRequest::TurnCreatePermissionRequest(
    TurnPort* port, TurnEntry* entry,
    const rtc::SocketAddress& ext_addr)
    : StunRequest(new TurnMessage()),
      port_(port),
      entry_(entry),
      ext_addr_(ext_addr) {
  entry_->SignalDestroyed.connect(
      this, &TurnCreatePermissionRequest::OnEntryDestroyed);
}

void TurnCreatePermissionRequest::Prepare(StunMessage* request) {
  // Create the request as indicated in RFC5766, Section 9.1.
  request->SetType(TURN_CREATE_PERMISSION_REQUEST);
  VERIFY(request->AddAttribute(new StunXorAddressAttribute(
      STUN_ATTR_XOR_PEER_ADDRESS, ext_addr_)));
  port_->AddRequestAuthInfo(request);
}

void TurnCreatePermissionRequest::OnSent() {
  LOG_J(LS_INFO, port_) << "TURN create permission request sent"
                        << ", id=" << rtc::hex_encode(id());
  StunRequest::OnSent();
}

void TurnCreatePermissionRequest::OnResponse(StunMessage* response) {
  LOG_J(LS_INFO, port_) << "TURN permission requested successfully"
                        << ", id=" << rtc::hex_encode(id())
                        << ", code=0"  // Makes logging easier to parse.
                        << ", rtt=" << Elapsed();

  if (entry_) {
    entry_->OnCreatePermissionSuccess();
  }
}

void TurnCreatePermissionRequest::OnErrorResponse(StunMessage* response) {
  const StunErrorCodeAttribute* error_code = response->GetErrorCode();
  LOG_J(LS_WARNING, port_) << "Received TURN create permission error response"
                           << ", id=" << rtc::hex_encode(id())
                           << ", code=" << error_code->code()
                           << ", rtt=" << Elapsed();
  if (entry_) {
    entry_->OnCreatePermissionError(response, error_code->code());
  }
}

void TurnCreatePermissionRequest::OnTimeout() {
  LOG_J(LS_WARNING, port_) << "TURN create permission timeout "
                           << rtc::hex_encode(id());
  if (entry_) {
    entry_->OnCreatePermissionTimeout();
  }
}

void TurnCreatePermissionRequest::OnEntryDestroyed(TurnEntry* entry) {
  RTC_DCHECK(entry_ == entry);
  entry_ = NULL;
}

TurnChannelBindRequest::TurnChannelBindRequest(
    TurnPort* port, TurnEntry* entry,
    int channel_id, const rtc::SocketAddress& ext_addr)
    : StunRequest(new TurnMessage()),
      port_(port),
      entry_(entry),
      channel_id_(channel_id),
      ext_addr_(ext_addr) {
  entry_->SignalDestroyed.connect(
      this, &TurnChannelBindRequest::OnEntryDestroyed);
}

void TurnChannelBindRequest::Prepare(StunMessage* request) {
  // Create the request as indicated in RFC5766, Section 11.1.
  request->SetType(TURN_CHANNEL_BIND_REQUEST);
  VERIFY(request->AddAttribute(new StunUInt32Attribute(
      STUN_ATTR_CHANNEL_NUMBER, channel_id_ << 16)));
  VERIFY(request->AddAttribute(new StunXorAddressAttribute(
      STUN_ATTR_XOR_PEER_ADDRESS, ext_addr_)));
  port_->AddRequestAuthInfo(request);
}

void TurnChannelBindRequest::OnSent() {
  LOG_J(LS_INFO, port_) << "TURN channel bind request sent"
                        << ", id=" << rtc::hex_encode(id());
  StunRequest::OnSent();
}

void TurnChannelBindRequest::OnResponse(StunMessage* response) {
  LOG_J(LS_INFO, port_) << "TURN channel bind requested successfully"
                        << ", id=" << rtc::hex_encode(id())
                        << ", code=0"  // Makes logging easier to parse.
                        << ", rtt=" << Elapsed();

  if (entry_) {
    entry_->OnChannelBindSuccess();
    // Refresh the channel binding just under the permission timeout
    // threshold. The channel binding has a longer lifetime, but
    // this is the easiest way to keep both the channel and the
    // permission from expiring.
    int delay = TURN_PERMISSION_TIMEOUT - 60000;
    entry_->SendChannelBindRequest(delay);
    LOG_J(LS_INFO, port_) << "Scheduled channel bind in " << delay << "ms.";
  }
}

void TurnChannelBindRequest::OnErrorResponse(StunMessage* response) {
  const StunErrorCodeAttribute* error_code = response->GetErrorCode();
  LOG_J(LS_WARNING, port_) << "Received TURN channel bind error response"
                           << ", id=" << rtc::hex_encode(id())
                           << ", code=" << error_code->code()
                           << ", rtt=" << Elapsed();
  if (entry_) {
    entry_->OnChannelBindError(response, error_code->code());
  }
}

void TurnChannelBindRequest::OnTimeout() {
  LOG_J(LS_WARNING, port_) << "TURN channel bind timeout "
                           << rtc::hex_encode(id());
  if (entry_) {
    entry_->OnChannelBindTimeout();
  }
}

void TurnChannelBindRequest::OnEntryDestroyed(TurnEntry* entry) {
  RTC_DCHECK(entry_ == entry);
  entry_ = NULL;
}

TurnEntry::TurnEntry(TurnPort* port, int channel_id,
                     const rtc::SocketAddress& ext_addr)
    : port_(port),
      channel_id_(channel_id),
      ext_addr_(ext_addr),
      state_(STATE_UNBOUND) {
  // Creating permission for |ext_addr_|.
  SendCreatePermissionRequest(0);
}

void TurnEntry::SendCreatePermissionRequest(int delay) {
  port_->SendRequest(new TurnCreatePermissionRequest(port_, this, ext_addr_),
                     delay);
}

void TurnEntry::SendChannelBindRequest(int delay) {
  port_->SendRequest(new TurnChannelBindRequest(
      port_, this, channel_id_, ext_addr_), delay);
}

int TurnEntry::Send(const void* data, size_t size, bool payload,
                    const rtc::PacketOptions& options) {
  rtc::ByteBufferWriter buf;
  if (state_ != STATE_BOUND) {
    // If we haven't bound the channel yet, we have to use a Send Indication.
    TurnMessage msg;
    msg.SetType(TURN_SEND_INDICATION);
    msg.SetTransactionID(
        rtc::CreateRandomString(kStunTransactionIdLength));
    VERIFY(msg.AddAttribute(new StunXorAddressAttribute(
        STUN_ATTR_XOR_PEER_ADDRESS, ext_addr_)));
    VERIFY(msg.AddAttribute(new StunByteStringAttribute(
        STUN_ATTR_DATA, data, size)));
    VERIFY(msg.Write(&buf));

    // If we're sending real data, request a channel bind that we can use later.
    if (state_ == STATE_UNBOUND && payload) {
      SendChannelBindRequest(0);
      state_ = STATE_BINDING;
    }
  } else {
    // If the channel is bound, we can send the data as a Channel Message.
    buf.WriteUInt16(channel_id_);
    buf.WriteUInt16(static_cast<uint16_t>(size));
    buf.WriteBytes(reinterpret_cast<const char*>(data), size);
  }
  return port_->Send(buf.Data(), buf.Length(), options);
}

void TurnEntry::OnCreatePermissionSuccess() {
  LOG_J(LS_INFO, port_) << "Create permission for "
                        << ext_addr_.ToSensitiveString()
                        << " succeeded";
  port_->SignalCreatePermissionResult(port_, ext_addr_,
                                      TURN_SUCCESS_RESULT_CODE);

  // If |state_| is STATE_BOUND, the permission will be refreshed
  // by ChannelBindRequest.
  if (state_ != STATE_BOUND) {
    // Refresh the permission request about 1 minute before the permission
    // times out.
    int delay = TURN_PERMISSION_TIMEOUT - 60000;
    SendCreatePermissionRequest(delay);
    LOG_J(LS_INFO, port_) << "Scheduled create-permission-request in "
                          << delay << "ms.";
  }
}

void TurnEntry::OnCreatePermissionError(StunMessage* response, int code) {
  if (code == STUN_ERROR_STALE_NONCE) {
    if (port_->UpdateNonce(response)) {
      SendCreatePermissionRequest(0);
    }
  } else {
<<<<<<< HEAD
    port_->DestroyConnection(ext_addr_);
=======
    bool found = port_->FailAndPruneConnection(ext_addr_);
    if (found) {
      LOG(LS_ERROR) << "Received TURN CreatePermission error response, "
                    << "code=" << code << "; pruned connection.";
    }
>>>>>>> a17af05f
    // Send signal with error code.
    port_->SignalCreatePermissionResult(port_, ext_addr_, code);
    Connection* c = port_->GetConnection(ext_addr_);
    if (c) {
      LOG_J(LS_ERROR, c) << "Received TURN CreatePermission error response, "
                         << "code=" << code << "; killing connection.";
      c->FailAndDestroy();
    }
  }
}

void TurnEntry::OnCreatePermissionTimeout() {
<<<<<<< HEAD
  port_->DestroyConnection(ext_addr_);
=======
  port_->FailAndPruneConnection(ext_addr_);
>>>>>>> a17af05f
}

void TurnEntry::OnChannelBindSuccess() {
  LOG_J(LS_INFO, port_) << "Channel bind for " << ext_addr_.ToSensitiveString()
                        << " succeeded";
  RTC_DCHECK(state_ == STATE_BINDING || state_ == STATE_BOUND);
  state_ = STATE_BOUND;
}

void TurnEntry::OnChannelBindError(StunMessage* response, int code) {
  // If the channel bind fails due to errors other than STATE_NONCE,
<<<<<<< HEAD
  // we just destroy the connection and rely on ICE restart to re-establish
  // the connection.
=======
  // we will fail and prune the connection and rely on ICE restart to
  // re-establish a new connection if needed.
>>>>>>> a17af05f
  if (code == STUN_ERROR_STALE_NONCE) {
    if (port_->UpdateNonce(response)) {
      // Send channel bind request with fresh nonce.
      SendChannelBindRequest(0);
    }
  } else {
    state_ = STATE_UNBOUND;
<<<<<<< HEAD
    port_->DestroyConnection(ext_addr_);
=======
    port_->FailAndPruneConnection(ext_addr_);
>>>>>>> a17af05f
  }
}
void TurnEntry::OnChannelBindTimeout() {
  state_ = STATE_UNBOUND;
<<<<<<< HEAD
  port_->DestroyConnection(ext_addr_);
=======
  port_->FailAndPruneConnection(ext_addr_);
>>>>>>> a17af05f
}
}  // namespace cricket<|MERGE_RESOLUTION|>--- conflicted
+++ resolved
@@ -146,13 +146,8 @@
   const rtc::SocketAddress& address() const { return ext_addr_; }
   BindState state() const { return state_; }
 
-<<<<<<< HEAD
-  uint32_t destruction_timestamp() { return destruction_timestamp_; }
-  void set_destruction_timestamp(uint32_t destruction_timestamp) {
-=======
   int64_t destruction_timestamp() { return destruction_timestamp_; }
   void set_destruction_timestamp(int64_t destruction_timestamp) {
->>>>>>> a17af05f
     destruction_timestamp_ = destruction_timestamp;
   }
 
@@ -182,11 +177,7 @@
   // It is also used as an ID of the event scheduling. When the destruction
   // event actually fires, the TurnEntry will be destroyed only if the
   // timestamp here matches the one in the firing event.
-<<<<<<< HEAD
-  uint32_t destruction_timestamp_ = 0;
-=======
   int64_t destruction_timestamp_ = 0;
->>>>>>> a17af05f
 };
 
 TurnPort::TurnPort(rtc::Thread* thread,
@@ -200,10 +191,7 @@
                    int server_priority,
                    const std::string& origin)
     : Port(thread,
-<<<<<<< HEAD
-=======
            RELAY_PORT_TYPE,
->>>>>>> a17af05f
            factory,
            network,
            socket->GetLocalAddress().ipaddr(),
@@ -305,11 +293,7 @@
     if (!IsCompatibleAddress(server_address_.address)) {
       LOG(LS_ERROR) << "IP address family does not match: "
                     << "server: " << server_address_.address.family()
-<<<<<<< HEAD
-                    << "local: " << ip().family();
-=======
                     << " local: " << ip().family();
->>>>>>> a17af05f
       OnAllocateError();
       return;
     }
@@ -381,12 +365,8 @@
 
   // TCP port is ready to send stun requests after the socket is connected,
   // while UDP port is ready to do so once the socket is created.
-<<<<<<< HEAD
-  if (server_address_.proto == PROTO_TCP) {
-=======
   if (server_address_.proto == PROTO_TCP ||
       server_address_.proto == PROTO_TLS) {
->>>>>>> a17af05f
     socket_->SignalConnect.connect(this, &TurnPort::OnSocketConnect);
     socket_->SignalClose.connect(this, &TurnPort::OnSocketClose);
   } else {
@@ -441,11 +421,7 @@
 
 void TurnPort::OnSocketClose(rtc::AsyncPacketSocket* socket, int error) {
   LOG_J(LS_WARNING, this) << "Connection with server failed, error=" << error;
-<<<<<<< HEAD
-  ASSERT(socket == socket_);
-=======
   RTC_DCHECK(socket == socket_);
->>>>>>> a17af05f
   Close();
 }
 
@@ -476,11 +452,7 @@
 Connection* TurnPort::CreateConnection(const Candidate& remote_candidate,
                                        CandidateOrigin origin) {
   // TURN-UDP can only connect to UDP candidates.
-<<<<<<< HEAD
-  if (!SupportsProtocol(address.protocol())) {
-=======
   if (!SupportsProtocol(remote_candidate.protocol())) {
->>>>>>> a17af05f
     return NULL;
   }
 
@@ -488,16 +460,6 @@
     return NULL;
   }
 
-<<<<<<< HEAD
-  if (state_ == STATE_DISCONNECTED) {
-    return NULL;
-  }
-
-  // Create an entry, if needed, so we can get our permissions set up correctly.
-  CreateOrRefreshEntry(address.address());
-
-=======
->>>>>>> a17af05f
   // A TURN port will have two candiates, STUN and TURN. STUN may not
   // present in all cases. If present stun candidate will be added first
   // and TURN candidate later.
@@ -518,17 +480,10 @@
   return NULL;
 }
 
-<<<<<<< HEAD
-bool TurnPort::DestroyConnection(const rtc::SocketAddress& address) {
-  Connection* conn = GetConnection(address);
-  if (conn != nullptr) {
-    conn->Destroy();
-=======
 bool TurnPort::FailAndPruneConnection(const rtc::SocketAddress& address) {
   Connection* conn = GetConnection(address);
   if (conn != nullptr) {
     conn->FailAndPrune();
->>>>>>> a17af05f
     return true;
   }
   return false;
@@ -573,11 +528,7 @@
   }
 
   if (!ready()) {
-<<<<<<< HEAD
-    error_ = EWOULDBLOCK;
-=======
     error_ = ENOTCONN;
->>>>>>> a17af05f
     return SOCKET_ERROR;
   }
 
@@ -666,11 +617,6 @@
                             const rtc::SocketAddress& remote_addr,
                             const rtc::PacketTime& packet_time) {
   HandleIncomingPacket(socket, data, size, remote_addr, packet_time);
-}
-
-void TurnPort::OnSentPacket(rtc::AsyncPacketSocket* socket,
-                            const rtc::SentPacket& sent_packet) {
-  PortInterface::SignalSentPacket(sent_packet);
 }
 
 void TurnPort::OnSentPacket(rtc::AsyncPacketSocket* socket,
@@ -768,11 +714,7 @@
 
 void TurnPort::OnSendStunPacket(const void* data, size_t size,
                                 StunRequest* request) {
-<<<<<<< HEAD
-  ASSERT(connected());
-=======
   RTC_DCHECK(connected());
->>>>>>> a17af05f
   rtc::PacketOptions options(DefaultDscpValue());
   if (Send(data, size, options) < 0) {
     LOG_J(LS_ERROR, this) << "Failed to send TURN message, err="
@@ -803,12 +745,7 @@
              UDP_PROTOCOL_NAME,
              ProtoToString(server_address_.proto),  // The first hop protocol.
              "",  // TCP canddiate type, empty for turn candidates.
-<<<<<<< HEAD
-             RELAY_PORT_TYPE,
-             GetRelayPreference(server_address_.proto, server_address_.secure),
-=======
              RELAY_PORT_TYPE, GetRelayPreference(server_address_.proto),
->>>>>>> a17af05f
              server_priority_, true);
 }
 
@@ -816,15 +753,23 @@
   // We will send SignalPortError asynchronously as this can be sent during
   // port initialization. This way it will not be blocking other port
   // creation.
-<<<<<<< HEAD
-  thread()->Post(this, MSG_ALLOCATE_ERROR);
-}
-
-void TurnPort::OnTurnRefreshError() {
-  // Need to Close the port asynchronously because otherwise, the refresh
+  thread()->Post(RTC_FROM_HERE, this, MSG_ALLOCATE_ERROR);
+}
+
+void TurnPort::OnRefreshError() {
+  // Need to clear the requests asynchronously because otherwise, the refresh
   // request may be deleted twice: once at the end of the message processing
-  // and the other in Close().
-  thread()->Post(this, MSG_REFRESH_ERROR);
+  // and the other in HandleRefreshError().
+  thread()->Post(RTC_FROM_HERE, this, MSG_REFRESH_ERROR);
+}
+
+void TurnPort::HandleRefreshError() {
+  request_manager_.Clear();
+  state_ = STATE_RECEIVEONLY;
+  // Fail and prune all connections; stop sending data.
+  for (auto kv : connections()) {
+    kv.second->FailAndPrune();
+  }
 }
 
 void TurnPort::Close() {
@@ -840,40 +785,6 @@
   }
 }
 
-=======
-  thread()->Post(RTC_FROM_HERE, this, MSG_ALLOCATE_ERROR);
-}
-
-void TurnPort::OnRefreshError() {
-  // Need to clear the requests asynchronously because otherwise, the refresh
-  // request may be deleted twice: once at the end of the message processing
-  // and the other in HandleRefreshError().
-  thread()->Post(RTC_FROM_HERE, this, MSG_REFRESH_ERROR);
-}
-
-void TurnPort::HandleRefreshError() {
-  request_manager_.Clear();
-  state_ = STATE_RECEIVEONLY;
-  // Fail and prune all connections; stop sending data.
-  for (auto kv : connections()) {
-    kv.second->FailAndPrune();
-  }
-}
-
-void TurnPort::Close() {
-  if (!ready()) {
-    OnAllocateError();
-  }
-  request_manager_.Clear();
-  // Stop the port from creating new connections.
-  state_ = STATE_DISCONNECTED;
-  // Delete all existing connections; stop sending data.
-  for (auto kv : connections()) {
-    kv.second->Destroy();
-  }
-}
-
->>>>>>> a17af05f
 void TurnPort::OnMessage(rtc::Message* message) {
   switch (message->message_id) {
     case MSG_ALLOCATE_ERROR:
@@ -883,11 +794,7 @@
       OnAllocateMismatch();
       break;
     case MSG_REFRESH_ERROR:
-<<<<<<< HEAD
-      Close();
-=======
       HandleRefreshError();
->>>>>>> a17af05f
       break;
     case MSG_TRY_ALTERNATE_SERVER:
       if (server_address().proto == PROTO_UDP) {
@@ -898,13 +805,8 @@
         // Since it's TCP, we have to delete the connected socket and reconnect
         // with the alternate server. PrepareAddress will send stun binding once
         // the new socket is connected.
-<<<<<<< HEAD
-        ASSERT(server_address().proto == PROTO_TCP);
-        ASSERT(!SharedSocket());
-=======
         RTC_DCHECK(server_address().proto == PROTO_TCP);
         RTC_DCHECK(!SharedSocket());
->>>>>>> a17af05f
         delete socket_;
         socket_ = NULL;
         PrepareAddress();
@@ -1120,22 +1022,13 @@
 }
 
 void TurnPort::DestroyEntry(TurnEntry* entry) {
-<<<<<<< HEAD
-  ASSERT(entry != NULL);
-=======
   RTC_DCHECK(entry != NULL);
->>>>>>> a17af05f
   entry->SignalDestroyed(entry);
   entries_.remove(entry);
   delete entry;
 }
 
-<<<<<<< HEAD
-void TurnPort::DestroyEntryIfNotCancelled(TurnEntry* entry,
-                                          uint32_t timestamp) {
-=======
 void TurnPort::DestroyEntryIfNotCancelled(TurnEntry* entry, int64_t timestamp) {
->>>>>>> a17af05f
   if (!EntryExists(entry)) {
     return;
   }
@@ -1145,47 +1038,27 @@
   }
 }
 
-<<<<<<< HEAD
-void TurnPort::OnConnectionDestroyed(Connection* conn) {
-=======
 void TurnPort::HandleConnectionDestroyed(Connection* conn) {
->>>>>>> a17af05f
   // Schedule an event to destroy TurnEntry for the connection, which is
   // already destroyed.
   const rtc::SocketAddress& remote_address = conn->remote_candidate().address();
   TurnEntry* entry = FindEntry(remote_address);
-<<<<<<< HEAD
-  ASSERT(entry != NULL);
-=======
   RTC_DCHECK(entry != NULL);
->>>>>>> a17af05f
   ScheduleEntryDestruction(entry);
 }
 
 void TurnPort::ScheduleEntryDestruction(TurnEntry* entry) {
-<<<<<<< HEAD
-  ASSERT(entry->destruction_timestamp() == 0);
-  uint32_t timestamp = rtc::Time();
-  entry->set_destruction_timestamp(timestamp);
-  invoker_.AsyncInvokeDelayed<void>(
-      thread(),
-=======
   RTC_DCHECK(entry->destruction_timestamp() == 0);
   int64_t timestamp = rtc::TimeMillis();
   entry->set_destruction_timestamp(timestamp);
   invoker_.AsyncInvokeDelayed<void>(
       RTC_FROM_HERE, thread(),
->>>>>>> a17af05f
       rtc::Bind(&TurnPort::DestroyEntryIfNotCancelled, this, entry, timestamp),
       TURN_PERMISSION_TIMEOUT);
 }
 
 void TurnPort::CancelEntryDestruction(TurnEntry* entry) {
-<<<<<<< HEAD
-  ASSERT(entry->destruction_timestamp() != 0);
-=======
   RTC_DCHECK(entry->destruction_timestamp() != 0);
->>>>>>> a17af05f
   entry->set_destruction_timestamp(0);
 }
 
@@ -1430,22 +1303,14 @@
                              << ", id=" << rtc::hex_encode(id())
                              << ", code=" << error_code->code()
                              << ", rtt=" << Elapsed();
-<<<<<<< HEAD
-    port_->OnTurnRefreshError();
-=======
     port_->OnRefreshError();
->>>>>>> a17af05f
     port_->SignalTurnRefreshResult(port_, error_code->code());
   }
 }
 
 void TurnRefreshRequest::OnTimeout() {
   LOG_J(LS_WARNING, port_) << "TURN refresh timeout " << rtc::hex_encode(id());
-<<<<<<< HEAD
-  port_->OnTurnRefreshError();
-=======
   port_->OnRefreshError();
->>>>>>> a17af05f
 }
 
 TurnCreatePermissionRequest::TurnCreatePermissionRequest(
@@ -1652,32 +1517,18 @@
       SendCreatePermissionRequest(0);
     }
   } else {
-<<<<<<< HEAD
-    port_->DestroyConnection(ext_addr_);
-=======
     bool found = port_->FailAndPruneConnection(ext_addr_);
     if (found) {
       LOG(LS_ERROR) << "Received TURN CreatePermission error response, "
                     << "code=" << code << "; pruned connection.";
     }
->>>>>>> a17af05f
     // Send signal with error code.
     port_->SignalCreatePermissionResult(port_, ext_addr_, code);
-    Connection* c = port_->GetConnection(ext_addr_);
-    if (c) {
-      LOG_J(LS_ERROR, c) << "Received TURN CreatePermission error response, "
-                         << "code=" << code << "; killing connection.";
-      c->FailAndDestroy();
-    }
   }
 }
 
 void TurnEntry::OnCreatePermissionTimeout() {
-<<<<<<< HEAD
-  port_->DestroyConnection(ext_addr_);
-=======
   port_->FailAndPruneConnection(ext_addr_);
->>>>>>> a17af05f
 }
 
 void TurnEntry::OnChannelBindSuccess() {
@@ -1689,13 +1540,8 @@
 
 void TurnEntry::OnChannelBindError(StunMessage* response, int code) {
   // If the channel bind fails due to errors other than STATE_NONCE,
-<<<<<<< HEAD
-  // we just destroy the connection and rely on ICE restart to re-establish
-  // the connection.
-=======
   // we will fail and prune the connection and rely on ICE restart to
   // re-establish a new connection if needed.
->>>>>>> a17af05f
   if (code == STUN_ERROR_STALE_NONCE) {
     if (port_->UpdateNonce(response)) {
       // Send channel bind request with fresh nonce.
@@ -1703,19 +1549,11 @@
     }
   } else {
     state_ = STATE_UNBOUND;
-<<<<<<< HEAD
-    port_->DestroyConnection(ext_addr_);
-=======
     port_->FailAndPruneConnection(ext_addr_);
->>>>>>> a17af05f
   }
 }
 void TurnEntry::OnChannelBindTimeout() {
   state_ = STATE_UNBOUND;
-<<<<<<< HEAD
-  port_->DestroyConnection(ext_addr_);
-=======
   port_->FailAndPruneConnection(ext_addr_);
->>>>>>> a17af05f
 }
 }  // namespace cricket