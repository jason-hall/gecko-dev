--- conflicted
+++ resolved
@@ -44,10 +44,6 @@
   // Disable local TCP ports. This doesn't impact how we connect to relay
   // servers.
   PORTALLOCATOR_DISABLE_TCP = 0x08,
-<<<<<<< HEAD
-  PORTALLOCATOR_ENABLE_SHAKER = 0x10,
-=======
->>>>>>> a17af05f
   PORTALLOCATOR_ENABLE_IPV6 = 0x40,
   // TODO(pthatcher): Remove this once it's no longer used in:
   // remoting/client/plugin/pepper_port_allocator.cc
@@ -68,10 +64,6 @@
   // Disallow use of UDP when connecting to a relay server. Since proxy servers
   // usually don't handle UDP, using UDP will leak the IP address.
   PORTALLOCATOR_DISABLE_UDP_RELAY = 0x1000,
-<<<<<<< HEAD
-};
-
-=======
 
   // When multiple networks exist, do not gather candidates on the ones with
   // high cost. So if both Wi-Fi and cellular networks exist, gather only on the
@@ -87,7 +79,6 @@
 // Defines various reasons that have caused ICE regathering.
 enum class IceRegatheringReason { NETWORK_CHANGE, NETWORK_FAILURE, MAX_VALUE };
 
->>>>>>> a17af05f
 const uint32_t kDefaultPortAllocatorFlags = 0;
 
 const uint32_t kDefaultStepDelay = 1000;  // 1 sec step delay.
@@ -104,8 +95,6 @@
   CF_ALL = 0x7,
 };
 
-<<<<<<< HEAD
-=======
 // TLS certificate policy.
 enum class TlsCertPolicy {
   // For TLS based protocols, ensure the connection is secure by not
@@ -117,21 +106,17 @@
   TLS_CERT_POLICY_INSECURE_NO_CHECK,
 };
 
->>>>>>> a17af05f
 // TODO(deadbeef): Rename to TurnCredentials (and username to ufrag).
 struct RelayCredentials {
   RelayCredentials() {}
   RelayCredentials(const std::string& username, const std::string& password)
       : username(username), password(password) {}
 
-<<<<<<< HEAD
-=======
   bool operator==(const RelayCredentials& o) const {
     return username == o.username && password == o.password;
   }
   bool operator!=(const RelayCredentials& o) const { return !(*this == o); }
 
->>>>>>> a17af05f
   std::string username;
   std::string password;
 };
@@ -139,24 +124,12 @@
 typedef std::vector<ProtocolAddress> PortList;
 // TODO(deadbeef): Rename to TurnServerConfig.
 struct RelayServerConfig {
-<<<<<<< HEAD
-  RelayServerConfig(RelayType type) : type(type), priority(0) {}
-=======
   RelayServerConfig(RelayType type) : type(type) {}
->>>>>>> a17af05f
 
   RelayServerConfig(const std::string& address,
                     int port,
                     const std::string& username,
                     const std::string& password,
-<<<<<<< HEAD
-                    ProtocolType proto,
-                    bool secure)
-      : type(RELAY_TURN), credentials(username, password) {
-    ports.push_back(
-        ProtocolAddress(rtc::SocketAddress(address, port), proto, secure));
-  }
-=======
                     ProtocolType proto)
       : type(RELAY_TURN), credentials(username, password) {
     ports.push_back(ProtocolAddress(rtc::SocketAddress(address, port), proto));
@@ -180,17 +153,12 @@
            priority == o.priority;
   }
   bool operator!=(const RelayServerConfig& o) const { return !(*this == o); }
->>>>>>> a17af05f
 
   RelayType type;
   PortList ports;
   RelayCredentials credentials;
-<<<<<<< HEAD
-  int priority;
-=======
   int priority = 0;
   TlsCertPolicy tls_cert_policy = TlsCertPolicy::TLS_CERT_POLICY_SECURE;
->>>>>>> a17af05f
 };
 
 class PortAllocatorSession : public sigslot::has_slots<> {
@@ -225,13 +193,7 @@
   // Completely stops gathering. Will not gather again unless StartGettingPorts
   // is called again.
   virtual void StopGettingPorts() = 0;
-<<<<<<< HEAD
-  // Only stop the existing gathering process but may start new ones if needed.
-  virtual void ClearGettingPorts() = 0;
-  // Whether the process of getting ports has been stopped.
-=======
   // Whether the session is actively getting ports.
->>>>>>> a17af05f
   virtual bool IsGettingPorts() = 0;
 
   //
@@ -284,22 +246,14 @@
       SignalCandidatesRemoved;
   sigslot::signal1<PortAllocatorSession*> SignalCandidatesAllocationDone;
 
-<<<<<<< HEAD
-=======
   sigslot::signal2<PortAllocatorSession*, IceRegatheringReason>
       SignalIceRegathering;
 
->>>>>>> a17af05f
   virtual uint32_t generation() { return generation_; }
   virtual void set_generation(uint32_t generation) { generation_ = generation; }
   sigslot::signal1<PortAllocatorSession*> SignalDestroyed;
 
-  const std::string& ice_ufrag() const { return ice_ufrag_; }
-  const std::string& ice_pwd() const { return ice_pwd_; }
-
  protected:
-<<<<<<< HEAD
-=======
   // This method is called when a pooled session (which doesn't have these
   // properties initially) is returned by PortAllocator::TakePooledSession,
   // and the content name, component, and ICE ufrag/pwd are updated.
@@ -308,7 +262,6 @@
   // such as applying the updated information to ports and candidates.
   virtual void UpdateIceParametersInternal() {}
 
->>>>>>> a17af05f
   // TODO(deadbeef): Get rid of these when everyone switches to ice_ufrag and
   // ice_pwd.
   const std::string& username() const { return ice_ufrag_; }
@@ -333,17 +286,9 @@
   std::string ice_ufrag_;
   std::string ice_pwd_;
 
-<<<<<<< HEAD
- private:
-  uint32_t flags_;
-  uint32_t generation_;
-  std::string ice_ufrag_;
-  std::string ice_pwd_;
-=======
   // SetIceParameters is an implementation detail which only PortAllocator
   // should be able to call.
   friend class PortAllocator;
->>>>>>> a17af05f
 };
 
 // Every method of PortAllocator (including the destructor) must be called on
@@ -364,12 +309,6 @@
   }
   virtual ~PortAllocator() {}
 
-<<<<<<< HEAD
-  // Set STUN and TURN servers to be used in future sessions.
-  virtual void SetIceServers(
-      const ServerAddresses& stun_servers,
-      const std::vector<RelayServerConfig>& turn_servers) = 0;
-=======
   // This should be called on the PortAllocator's thread before the
   // PortAllocator is used. Subclasses may override this if necessary.
   virtual void Initialize() {}
@@ -396,7 +335,6 @@
   }
 
   int candidate_pool_size() const { return candidate_pool_size_; }
->>>>>>> a17af05f
 
   // Sets the network types to ignore.
   // Values are defined by the AdapterType enum.
@@ -404,15 +342,12 @@
   // ADAPTER_TYPE_ETHERNET | ADAPTER_TYPE_LOOPBACK will ignore Ethernet and
   // loopback interfaces.
   virtual void SetNetworkIgnoreMask(int network_ignore_mask) = 0;
-<<<<<<< HEAD
-=======
 
   std::unique_ptr<PortAllocatorSession> CreateSession(
       const std::string& content_name,
       int component,
       const std::string& ice_ufrag,
       const std::string& ice_pwd);
->>>>>>> a17af05f
 
   // Get an available pooled session and set the transport information on it.
   //
@@ -425,12 +360,9 @@
       const std::string& ice_ufrag,
       const std::string& ice_pwd);
 
-<<<<<<< HEAD
-=======
   // Returns the next session that would be returned by TakePooledSession.
   const PortAllocatorSession* GetPooledSession() const;
 
->>>>>>> a17af05f
   uint32_t flags() const { return flags_; }
   void set_flags(uint32_t flags) { flags_ = flags; }
 
@@ -463,12 +395,7 @@
   }
 
   uint32_t candidate_filter() { return candidate_filter_; }
-<<<<<<< HEAD
-  bool set_candidate_filter(uint32_t filter) {
-    // TODO(mallinath) - Do transition check?
-=======
   void set_candidate_filter(uint32_t filter) {
->>>>>>> a17af05f
     candidate_filter_ = filter;
   }
 
@@ -489,8 +416,6 @@
       const std::string& ice_ufrag,
       const std::string& ice_pwd) = 0;
 
-<<<<<<< HEAD
-=======
   webrtc::MetricsObserverInterface* metrics_observer() {
     return metrics_observer_;
   }
@@ -499,7 +424,6 @@
     return pooled_sessions_;
   }
 
->>>>>>> a17af05f
   uint32_t flags_;
   std::string agent_;
   rtc::ProxyInfo proxy_;
