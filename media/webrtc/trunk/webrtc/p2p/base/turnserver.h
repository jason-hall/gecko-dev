/*
 *  Copyright 2012 The WebRTC Project Authors. All rights reserved.
 *
 *  Use of this source code is governed by a BSD-style license
 *  that can be found in the LICENSE file in the root of the source
 *  tree. An additional intellectual property rights grant can be found
 *  in the file PATENTS.  All contributing project authors may
 *  be found in the AUTHORS file in the root of the source tree.
 */

#ifndef WEBRTC_P2P_BASE_TURNSERVER_H_
#define WEBRTC_P2P_BASE_TURNSERVER_H_

#include <list>
#include <map>
#include <memory>
#include <set>
#include <string>
#include <vector>

#include "webrtc/p2p/base/portinterface.h"
#include "webrtc/base/asyncinvoker.h"
#include "webrtc/base/asyncpacketsocket.h"
#include "webrtc/base/messagequeue.h"
#include "webrtc/base/sigslot.h"
#include "webrtc/base/socketaddress.h"

namespace rtc {
class ByteBufferWriter;
class PacketSocketFactory;
class Thread;
}

namespace cricket {

class StunMessage;
class TurnMessage;
class TurnServer;

// The default server port for TURN, as specified in RFC5766.
const int TURN_SERVER_PORT = 3478;

// Encapsulates the client's connection to the server.
class TurnServerConnection {
 public:
  TurnServerConnection() : proto_(PROTO_UDP), socket_(NULL) {}
  TurnServerConnection(const rtc::SocketAddress& src,
                       ProtocolType proto,
                       rtc::AsyncPacketSocket* socket);
  const rtc::SocketAddress& src() const { return src_; }
  rtc::AsyncPacketSocket* socket() { return socket_; }
  bool operator==(const TurnServerConnection& t) const;
  bool operator<(const TurnServerConnection& t) const;
  std::string ToString() const;

 private:
  rtc::SocketAddress src_;
  rtc::SocketAddress dst_;
  cricket::ProtocolType proto_;
  rtc::AsyncPacketSocket* socket_;
};

// Encapsulates a TURN allocation.
// The object is created when an allocation request is received, and then
// handles TURN messages (via HandleTurnMessage) and channel data messages
// (via HandleChannelData) for this allocation when received by the server.
// The object self-deletes and informs the server if its lifetime timer expires.
class TurnServerAllocation : public rtc::MessageHandler,
                             public sigslot::has_slots<> {
 public:
  TurnServerAllocation(TurnServer* server_,
                       rtc::Thread* thread,
                       const TurnServerConnection& conn,
                       rtc::AsyncPacketSocket* server_socket,
                       const std::string& key);
  virtual ~TurnServerAllocation();

  TurnServerConnection* conn() { return &conn_; }
  const std::string& key() const { return key_; }
  const std::string& transaction_id() const { return transaction_id_; }
  const std::string& username() const { return username_; }
  const std::string& origin() const { return origin_; }
  const std::string& last_nonce() const { return last_nonce_; }
  void set_last_nonce(const std::string& nonce) { last_nonce_ = nonce; }

  std::string ToString() const;

  void HandleTurnMessage(const TurnMessage* msg);
  void HandleChannelData(const char* data, size_t size);

  sigslot::signal1<TurnServerAllocation*> SignalDestroyed;

 private:
  class Channel;
  class Permission;
  typedef std::list<Permission*> PermissionList;
  typedef std::list<Channel*> ChannelList;

  void HandleAllocateRequest(const TurnMessage* msg);
  void HandleRefreshRequest(const TurnMessage* msg);
  void HandleSendIndication(const TurnMessage* msg);
  void HandleCreatePermissionRequest(const TurnMessage* msg);
  void HandleChannelBindRequest(const TurnMessage* msg);

  void OnExternalPacket(rtc::AsyncPacketSocket* socket,
                        const char* data, size_t size,
                        const rtc::SocketAddress& addr,
                        const rtc::PacketTime& packet_time);

  static int ComputeLifetime(const TurnMessage* msg);
  bool HasPermission(const rtc::IPAddress& addr);
  void AddPermission(const rtc::IPAddress& addr);
  Permission* FindPermission(const rtc::IPAddress& addr) const;
  Channel* FindChannel(int channel_id) const;
  Channel* FindChannel(const rtc::SocketAddress& addr) const;

  void SendResponse(TurnMessage* msg);
  void SendBadRequestResponse(const TurnMessage* req);
  void SendErrorResponse(const TurnMessage* req, int code,
                         const std::string& reason);
  void SendExternal(const void* data, size_t size,
                    const rtc::SocketAddress& peer);

  void OnPermissionDestroyed(Permission* perm);
  void OnChannelDestroyed(Channel* channel);
  virtual void OnMessage(rtc::Message* msg);

  TurnServer* server_;
  rtc::Thread* thread_;
  TurnServerConnection conn_;
  std::unique_ptr<rtc::AsyncPacketSocket> external_socket_;
  std::string key_;
  std::string transaction_id_;
  std::string username_;
  std::string origin_;
  std::string last_nonce_;
  PermissionList perms_;
  ChannelList channels_;
};

// An interface through which the MD5 credential hash can be retrieved.
class TurnAuthInterface {
 public:
  // Gets HA1 for the specified user and realm.
  // HA1 = MD5(A1) = MD5(username:realm:password).
  // Return true if the given username and realm are valid, or false if not.
  virtual bool GetKey(const std::string& username, const std::string& realm,
                      std::string* key) = 0;
  virtual ~TurnAuthInterface() = default;
};

// An interface enables Turn Server to control redirection behavior.
class TurnRedirectInterface {
 public:
  virtual bool ShouldRedirect(const rtc::SocketAddress& address,
                              rtc::SocketAddress* out) = 0;
  virtual ~TurnRedirectInterface() {}
};

// The core TURN server class. Give it a socket to listen on via
// AddInternalServerSocket, and a factory to create external sockets via
// SetExternalSocketFactory, and it's ready to go.
// Not yet wired up: TCP support.
class TurnServer : public sigslot::has_slots<> {
 public:
  typedef std::map<TurnServerConnection, std::unique_ptr<TurnServerAllocation>>
      AllocationMap;

  explicit TurnServer(rtc::Thread* thread);
  ~TurnServer();

  // Gets/sets the realm value to use for the server.
  const std::string& realm() const { return realm_; }
  void set_realm(const std::string& realm) { realm_ = realm; }

  // Gets/sets the value for the SOFTWARE attribute for TURN messages.
  const std::string& software() const { return software_; }
  void set_software(const std::string& software) { software_ = software; }

  const AllocationMap& allocations() const { return allocations_; }

  // Sets the authentication callback; does not take ownership.
  void set_auth_hook(TurnAuthInterface* auth_hook) { auth_hook_ = auth_hook; }

  void set_redirect_hook(TurnRedirectInterface* redirect_hook) {
    redirect_hook_ = redirect_hook;
  }

  void set_enable_otu_nonce(bool enable) { enable_otu_nonce_ = enable; }

  // If set to true, reject CreatePermission requests to RFC1918 addresses.
  void set_reject_private_addresses(bool filter) {
    reject_private_addresses_ = filter;
  }

<<<<<<< HEAD
=======
  void set_enable_permission_checks(bool enable) {
    enable_permission_checks_ = enable;
  }

>>>>>>> a17af05f
  // Starts listening for packets from internal clients.
  void AddInternalSocket(rtc::AsyncPacketSocket* socket,
                         ProtocolType proto);
  // Starts listening for the connections on this socket. When someone tries
  // to connect, the connection will be accepted and a new internal socket
  // will be added.
  void AddInternalServerSocket(rtc::AsyncSocket* socket,
                               ProtocolType proto);
  // Specifies the factory to use for creating external sockets.
  void SetExternalSocketFactory(rtc::PacketSocketFactory* factory,
                                const rtc::SocketAddress& address);
  // For testing only.
  std::string SetTimestampForNextNonce(int64_t timestamp) {
    ts_for_next_nonce_ = timestamp;
    return GenerateNonce(timestamp);
  }

 private:
  std::string GenerateNonce(int64_t now) const;
  void OnInternalPacket(rtc::AsyncPacketSocket* socket, const char* data,
                        size_t size, const rtc::SocketAddress& address,
                        const rtc::PacketTime& packet_time);

  void OnNewInternalConnection(rtc::AsyncSocket* socket);

  // Accept connections on this server socket.
  void AcceptConnection(rtc::AsyncSocket* server_socket);
  void OnInternalSocketClose(rtc::AsyncPacketSocket* socket, int err);

  void HandleStunMessage(
      TurnServerConnection* conn, const char* data, size_t size);
  void HandleBindingRequest(TurnServerConnection* conn, const StunMessage* msg);
  void HandleAllocateRequest(TurnServerConnection* conn, const TurnMessage* msg,
                             const std::string& key);

  bool GetKey(const StunMessage* msg, std::string* key);
  bool CheckAuthorization(TurnServerConnection* conn, const StunMessage* msg,
                          const char* data, size_t size,
                          const std::string& key);
  bool ValidateNonce(const std::string& nonce) const;

  TurnServerAllocation* FindAllocation(TurnServerConnection* conn);
  TurnServerAllocation* CreateAllocation(
      TurnServerConnection* conn, int proto, const std::string& key);

  void SendErrorResponse(TurnServerConnection* conn, const StunMessage* req,
                         int code, const std::string& reason);

  void SendErrorResponseWithRealmAndNonce(TurnServerConnection* conn,
                                          const StunMessage* req,
                                          int code,
                                          const std::string& reason);

  void SendErrorResponseWithAlternateServer(TurnServerConnection* conn,
                                            const StunMessage* req,
                                            const rtc::SocketAddress& addr);

  void SendStun(TurnServerConnection* conn, StunMessage* msg);
  void Send(TurnServerConnection* conn, const rtc::ByteBufferWriter& buf);

  void OnAllocationDestroyed(TurnServerAllocation* allocation);
  void DestroyInternalSocket(rtc::AsyncPacketSocket* socket);

  // Just clears |sockets_to_delete_|; called asynchronously.
  void FreeSockets();

  typedef std::map<rtc::AsyncPacketSocket*,
                   ProtocolType> InternalSocketMap;
  typedef std::map<rtc::AsyncSocket*,
                   ProtocolType> ServerSocketMap;

  rtc::Thread* thread_;
  std::string nonce_key_;
  std::string realm_;
  std::string software_;
  TurnAuthInterface* auth_hook_;
  TurnRedirectInterface* redirect_hook_;
  // otu - one-time-use. Server will respond with 438 if it's
  // sees the same nonce in next transaction.
  bool enable_otu_nonce_;
  bool reject_private_addresses_ = false;
<<<<<<< HEAD
=======
  // Check for permission when receiving an external packet.
  bool enable_permission_checks_ = true;
>>>>>>> a17af05f

  InternalSocketMap server_sockets_;
  ServerSocketMap server_listen_sockets_;
  // Used when we need to delete a socket asynchronously.
  std::vector<std::unique_ptr<rtc::AsyncPacketSocket>> sockets_to_delete_;
  std::unique_ptr<rtc::PacketSocketFactory> external_socket_factory_;
  rtc::SocketAddress external_addr_;

  AllocationMap allocations_;

  rtc::AsyncInvoker invoker_;

  // For testing only. If this is non-zero, the next NONCE will be generated
  // from this value, and it will be reset to 0 after generating the NONCE.
  int64_t ts_for_next_nonce_ = 0;

  friend class TurnServerAllocation;
};

}  // namespace cricket

#endif  // WEBRTC_P2P_BASE_TURNSERVER_H_<|MERGE_RESOLUTION|>--- conflicted
+++ resolved
@@ -193,13 +193,10 @@
     reject_private_addresses_ = filter;
   }
 
-<<<<<<< HEAD
-=======
   void set_enable_permission_checks(bool enable) {
     enable_permission_checks_ = enable;
   }
 
->>>>>>> a17af05f
   // Starts listening for packets from internal clients.
   void AddInternalSocket(rtc::AsyncPacketSocket* socket,
                          ProtocolType proto);
@@ -281,11 +278,8 @@
   // sees the same nonce in next transaction.
   bool enable_otu_nonce_;
   bool reject_private_addresses_ = false;
-<<<<<<< HEAD
-=======
   // Check for permission when receiving an external packet.
   bool enable_permission_checks_ = true;
->>>>>>> a17af05f
 
   InternalSocketMap server_sockets_;
   ServerSocketMap server_listen_sockets_;
