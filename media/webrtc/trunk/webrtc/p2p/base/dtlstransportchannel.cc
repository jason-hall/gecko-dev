--- conflicted
+++ resolved
@@ -8,10 +8,7 @@
  *  be found in the AUTHORS file in the root of the source tree.
  */
 
-<<<<<<< HEAD
-=======
 #include <memory>
->>>>>>> a17af05f
 #include <utility>
 
 #include "webrtc/p2p/base/dtlstransportchannel.h"
@@ -53,18 +50,10 @@
   return (len >= kMinRtpPacketLen && (u[0] & 0xC0) == 0x80);
 }
 
-<<<<<<< HEAD
-StreamInterfaceChannel::StreamInterfaceChannel(TransportChannel* channel)
-    : channel_(channel),
-      state_(rtc::SS_OPEN),
-      packets_(kMaxPendingPackets, kMaxDtlsPacketLen) {
-}
-=======
 StreamInterfaceChannel::StreamInterfaceChannel(IceTransportInternal* channel)
     : channel_(channel),
       state_(rtc::SS_OPEN),
       packets_(kMaxPendingPackets, kMaxDtlsPacketLen) {}
->>>>>>> a17af05f
 
 rtc::StreamResult StreamInterfaceChannel::Read(void* buffer,
                                                      size_t buffer_len,
@@ -107,14 +96,6 @@
   return ret;
 }
 
-<<<<<<< HEAD
-DtlsTransportChannelWrapper::DtlsTransportChannelWrapper(
-    Transport* transport,
-    TransportChannelImpl* channel)
-    : TransportChannelImpl(channel->transport_name(), channel->component()),
-      transport_(transport),
-      worker_thread_(rtc::Thread::Current()),
-=======
 void StreamInterfaceChannel::Close() {
   packets_.Clear();
   state_ = rtc::SS_CLOSED;
@@ -124,7 +105,6 @@
     IceTransportInternal* channel)
     : TransportChannelImpl(channel->transport_name(), channel->component()),
       network_thread_(rtc::Thread::Current()),
->>>>>>> a17af05f
       channel_(channel),
       downward_(NULL),
       ssl_role_(rtc::SSL_CLIENT),
@@ -141,24 +121,16 @@
       this, &DtlsTransportChannelWrapper::OnGatheringState);
   channel_->SignalCandidateGathered.connect(
       this, &DtlsTransportChannelWrapper::OnCandidateGathered);
-<<<<<<< HEAD
-=======
   channel_->SignalCandidatesRemoved.connect(
       this, &DtlsTransportChannelWrapper::OnCandidatesRemoved);
->>>>>>> a17af05f
   channel_->SignalRoleConflict.connect(this,
       &DtlsTransportChannelWrapper::OnRoleConflict);
   channel_->SignalRouteChange.connect(this,
       &DtlsTransportChannelWrapper::OnRouteChange);
-<<<<<<< HEAD
-  channel_->SignalConnectionRemoved.connect(this,
-      &DtlsTransportChannelWrapper::OnConnectionRemoved);
-=======
   channel_->SignalSelectedCandidatePairChanged.connect(
       this, &DtlsTransportChannelWrapper::OnSelectedCandidatePairChanged);
   channel_->SignalStateChanged.connect(
       this, &DtlsTransportChannelWrapper::OnChannelStateChanged);
->>>>>>> a17af05f
   channel_->SignalReceivingState.connect(this,
       &DtlsTransportChannelWrapper::OnReceivingState);
 }
@@ -166,15 +138,6 @@
 DtlsTransportChannelWrapper::~DtlsTransportChannelWrapper() {
 }
 
-<<<<<<< HEAD
-void DtlsTransportChannelWrapper::Connect() {
-  // We should only get a single call to Connect.
-  ASSERT(dtls_state() == DTLS_TRANSPORT_NEW);
-  channel_->Connect();
-}
-
-=======
->>>>>>> a17af05f
 bool DtlsTransportChannelWrapper::SetLocalCertificate(
     const rtc::scoped_refptr<rtc::RTCCertificate>& certificate) {
   if (dtls_active_) {
@@ -216,11 +179,7 @@
 }
 
 bool DtlsTransportChannelWrapper::SetSslRole(rtc::SSLRole role) {
-<<<<<<< HEAD
-  if (dtls_state() == DTLS_TRANSPORT_CONNECTED) {
-=======
   if (dtls_) {
->>>>>>> a17af05f
     if (ssl_role_ != role) {
       LOG(LS_ERROR) << "SSL Role can't be reversed after the session is setup.";
       return false;
@@ -276,12 +235,6 @@
   }
 
   // At this point we know we are doing DTLS
-<<<<<<< HEAD
-  remote_fingerprint_value_ = std::move(remote_fingerprint_value);
-  remote_fingerprint_algorithm_ = digest_alg;
-
-  bool reconnect = dtls_;
-=======
   bool fingerprint_changing = remote_fingerprint_value_.size() > 0u;
   remote_fingerprint_value_ = std::move(remote_fingerprint_value);
   remote_fingerprint_algorithm_ = digest_alg;
@@ -313,26 +266,12 @@
     set_dtls_state(DTLS_TRANSPORT_NEW);
     set_writable(false);
   }
->>>>>>> a17af05f
 
   if (!SetupDtls()) {
     set_dtls_state(DTLS_TRANSPORT_FAILED);
     return false;
   }
 
-<<<<<<< HEAD
-  if (reconnect) {
-    Reconnect();
-  }
-
-  return true;
-}
-
-bool DtlsTransportChannelWrapper::GetRemoteSSLCertificate(
-    rtc::SSLCertificate** cert) const {
-  if (!dtls_) {
-    return false;
-=======
   return true;
 }
 
@@ -340,7 +279,6 @@
 DtlsTransportChannelWrapper::GetRemoteSSLCertificate() const {
   if (!dtls_) {
     return nullptr;
->>>>>>> a17af05f
   }
 
   return dtls_->GetPeerCertificate();
@@ -480,11 +418,6 @@
       // Can't send anything when we're closed.
       return -1;
     default:
-<<<<<<< HEAD
-      ASSERT(false);
-      return -1;
-  }
-=======
       RTC_NOTREACHED();
       return -1;
   }
@@ -492,7 +425,6 @@
 
 bool DtlsTransportChannelWrapper::IsDtlsConnected() {
   return dtls_ && dtls_->IsTlsConnected();
->>>>>>> a17af05f
 }
 
 // The state transition logic here is as follows:
@@ -505,16 +437,10 @@
 //       start the DTLS handshake
 //     - Once the DTLS handshake completes, the state is that of the
 //       impl again
-<<<<<<< HEAD
-void DtlsTransportChannelWrapper::OnWritableState(TransportChannel* channel) {
-  ASSERT(rtc::Thread::Current() == worker_thread_);
-  ASSERT(channel == channel_);
-=======
 void DtlsTransportChannelWrapper::OnWritableState(
     rtc::PacketTransportInterface* transport) {
   RTC_DCHECK(rtc::Thread::Current() == network_thread_);
   RTC_DCHECK(transport == channel_);
->>>>>>> a17af05f
   LOG_J(LS_VERBOSE, this)
       << "DTLSTransportChannelWrapper: channel writable state changed to "
       << channel_->writable();
@@ -528,25 +454,6 @@
 
   switch (dtls_state()) {
     case DTLS_TRANSPORT_NEW:
-<<<<<<< HEAD
-      // This should never fail:
-      // Because we are operating in a nonblocking mode and all
-      // incoming packets come in via OnReadPacket(), which rejects
-      // packets in this state, the incoming queue must be empty. We
-      // ignore write errors, thus any errors must be because of
-      // configuration and therefore are our fault.
-      // Note that in non-debug configurations, failure in
-      // MaybeStartDtls() changes the state to DTLS_TRANSPORT_FAILED.
-      VERIFY(MaybeStartDtls());
-      break;
-    case DTLS_TRANSPORT_CONNECTED:
-      // Note: SignalWritableState fired by set_writable.
-      set_writable(channel_->writable());
-      break;
-    case DTLS_TRANSPORT_CONNECTING:
-      // Do nothing.
-      break;
-=======
       MaybeStartDtls();
       break;
     case DTLS_TRANSPORT_CONNECTED:
@@ -556,7 +463,6 @@
     case DTLS_TRANSPORT_CONNECTING:
       // Do nothing.
       break;
->>>>>>> a17af05f
     case DTLS_TRANSPORT_FAILED:
     case DTLS_TRANSPORT_CLOSED:
       // Should not happen. Do nothing.
@@ -564,16 +470,10 @@
   }
 }
 
-<<<<<<< HEAD
-void DtlsTransportChannelWrapper::OnReceivingState(TransportChannel* channel) {
-  ASSERT(rtc::Thread::Current() == worker_thread_);
-  ASSERT(channel == channel_);
-=======
 void DtlsTransportChannelWrapper::OnReceivingState(
     rtc::PacketTransportInterface* transport) {
   RTC_DCHECK(rtc::Thread::Current() == network_thread_);
   RTC_DCHECK(transport == channel_);
->>>>>>> a17af05f
   LOG_J(LS_VERBOSE, this)
       << "DTLSTransportChannelWrapper: channel receiving state changed to "
       << channel_->receiving();
@@ -584,13 +484,6 @@
 }
 
 void DtlsTransportChannelWrapper::OnReadPacket(
-<<<<<<< HEAD
-    TransportChannel* channel, const char* data, size_t size,
-    const rtc::PacketTime& packet_time, int flags) {
-  ASSERT(rtc::Thread::Current() == worker_thread_);
-  ASSERT(channel == channel_);
-  ASSERT(flags == 0);
-=======
     rtc::PacketTransportInterface* transport,
     const char* data,
     size_t size,
@@ -599,7 +492,6 @@
   RTC_DCHECK(rtc::Thread::Current() == network_thread_);
   RTC_DCHECK(transport == channel_);
   RTC_DCHECK(flags == 0);
->>>>>>> a17af05f
 
   if (!dtls_active_) {
     // Not doing DTLS.
@@ -610,17 +502,6 @@
   switch (dtls_state()) {
     case DTLS_TRANSPORT_NEW:
       if (dtls_) {
-<<<<<<< HEAD
-        // Drop packets received before DTLS has actually started.
-        LOG_J(LS_INFO, this) << "Dropping packet received before DTLS started.";
-      } else {
-        // Currently drop the packet, but we might in future
-        // decide to take this as evidence that the other
-        // side is ready to do DTLS and start the handshake
-        // on our end.
-        LOG_J(LS_WARNING, this) << "Received packet before we know if we are "
-                                << "doing DTLS or not; dropping.";
-=======
         LOG_J(LS_INFO, this) << "Packet received before DTLS started.";
       } else {
         LOG_J(LS_WARNING, this) << "Packet received before we know if we are "
@@ -641,7 +522,6 @@
         }
       } else {
         LOG_J(LS_INFO, this) << "Not a DTLS ClientHello packet; dropping.";
->>>>>>> a17af05f
       }
       break;
 
@@ -683,25 +563,15 @@
 }
 
 void DtlsTransportChannelWrapper::OnSentPacket(
-<<<<<<< HEAD
-    TransportChannel* channel,
-    const rtc::SentPacket& sent_packet) {
-  ASSERT(rtc::Thread::Current() == worker_thread_);
-=======
     rtc::PacketTransportInterface* transport,
     const rtc::SentPacket& sent_packet) {
   RTC_DCHECK(rtc::Thread::Current() == network_thread_);
->>>>>>> a17af05f
 
   SignalSentPacket(this, sent_packet);
 }
 
-<<<<<<< HEAD
-void DtlsTransportChannelWrapper::OnReadyToSend(TransportChannel* channel) {
-=======
 void DtlsTransportChannelWrapper::OnReadyToSend(
     rtc::PacketTransportInterface* transport) {
->>>>>>> a17af05f
   if (writable()) {
     SignalReadyToSend(this);
   }
@@ -741,11 +611,7 @@
     }
   }
   if (sig & rtc::SE_CLOSE) {
-<<<<<<< HEAD
-    ASSERT(sig == rtc::SE_CLOSE);  // SE_CLOSE should be by itself.
-=======
     RTC_DCHECK(sig == rtc::SE_CLOSE);  // SE_CLOSE should be by itself.
->>>>>>> a17af05f
     set_writable(false);
     if (!err) {
       LOG_J(LS_INFO, this) << "DTLS channel closed";
@@ -757,14 +623,6 @@
   }
 }
 
-<<<<<<< HEAD
-bool DtlsTransportChannelWrapper::MaybeStartDtls() {
-  if (dtls_ && channel_->writable()) {
-    if (dtls_->StartSSLWithPeer()) {
-      LOG_J(LS_ERROR, this) << "Couldn't start DTLS handshake";
-      set_dtls_state(DTLS_TRANSPORT_FAILED);
-      return false;
-=======
 void DtlsTransportChannelWrapper::MaybeStartDtls() {
   if (dtls_ && channel_->writable()) {
     if (dtls_->StartSSL()) {
@@ -778,13 +636,10 @@
       LOG_J(LS_ERROR, this) << "Couldn't start DTLS handshake";
       set_dtls_state(DTLS_TRANSPORT_FAILED);
       return;
->>>>>>> a17af05f
     }
     LOG_J(LS_INFO, this)
       << "DtlsTransportChannelWrapper: Started DTLS handshake";
     set_dtls_state(DTLS_TRANSPORT_CONNECTING);
-<<<<<<< HEAD
-=======
     // Now that the handshake has started, we can process a cached ClientHello
     // (if one exists).
     if (cached_client_hello_.size()) {
@@ -800,7 +655,6 @@
       }
       cached_client_hello_.Clear();
     }
->>>>>>> a17af05f
   }
 }
 
@@ -829,18 +683,6 @@
 }
 
 void DtlsTransportChannelWrapper::OnGatheringState(
-<<<<<<< HEAD
-    TransportChannelImpl* channel) {
-  ASSERT(channel == channel_);
-  SignalGatheringState(this);
-}
-
-void DtlsTransportChannelWrapper::OnCandidateGathered(
-    TransportChannelImpl* channel,
-    const Candidate& c) {
-  ASSERT(channel == channel_);
-  SignalCandidateGathered(this, c);
-=======
     IceTransportInternal* channel) {
   RTC_DCHECK(channel == channel_);
   SignalGatheringState(this);
@@ -858,7 +700,6 @@
     const Candidates& candidates) {
   RTC_DCHECK(channel == channel_);
   SignalCandidatesRemoved(this, candidates);
->>>>>>> a17af05f
 }
 
 void DtlsTransportChannelWrapper::OnRoleConflict(
@@ -894,12 +735,4 @@
   SignalDtlsHandshakeError(error);
 }
 
-void DtlsTransportChannelWrapper::Reconnect() {
-  set_dtls_state(DTLS_TRANSPORT_NEW);
-  set_writable(false);
-  if (channel_->writable()) {
-    OnWritableState(channel_);
-  }
-}
-
 }  // namespace cricket