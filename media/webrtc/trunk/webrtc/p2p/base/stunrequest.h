--- conflicted
+++ resolved
@@ -39,13 +39,10 @@
   // Only for testing.
   void Flush(int msg_type);
 
-<<<<<<< HEAD
-=======
   // Returns true if at least one request with |msg_type| is scheduled for
   // transmission. For testing only.
   bool HasRequest(int msg_type);
 
->>>>>>> a17af05f
   // Removes a stun request that was added previously.  This will happen
   // automatically when a request succeeds, fails, or times out.
   void Remove(StunRequest* request);
@@ -104,11 +101,7 @@
   const StunMessage* msg() const;
 
   // Time elapsed since last send (in ms)
-<<<<<<< HEAD
-  uint32_t Elapsed() const;
-=======
   int Elapsed() const;
->>>>>>> a17af05f
 
  protected:
   int count_;
@@ -136,11 +129,7 @@
 
   StunRequestManager* manager_;
   StunMessage* msg_;
-<<<<<<< HEAD
-  uint32_t tstamp_;
-=======
   int64_t tstamp_;
->>>>>>> a17af05f
 
   friend class StunRequestManager;
 };
