--- conflicted
+++ resolved
@@ -321,11 +321,7 @@
     LOG_J(LS_VERBOSE, this)
         << "socket ipaddr: " << socket_->GetLocalAddress().ToString()
         << ",port() ip:" << port->ip().ToString();
-<<<<<<< HEAD
-    ASSERT(socket_->GetLocalAddress().ipaddr() == port->ip());
-=======
     RTC_DCHECK(socket_->GetLocalAddress().ipaddr() == port->ip());
->>>>>>> a17af05f
     ConnectSocketSignals(socket);
   }
 }
@@ -383,11 +379,7 @@
     Connection::OnReadyToSend();
   }
   pretending_to_be_writable_ = false;
-<<<<<<< HEAD
-  ASSERT(write_state() == STATE_WRITABLE);
-=======
   RTC_DCHECK(write_state() == STATE_WRITABLE);
->>>>>>> a17af05f
 }
 
 void TCPConnection::OnConnect(rtc::AsyncPacketSocket* socket) {
@@ -396,23 +388,6 @@
   // the one we asked for. This is seen in Chrome, where TCP sockets cannot be
   // given a binding address, and the platform is expected to pick the
   // correct local address.
-<<<<<<< HEAD
-  const rtc::IPAddress& socket_ip = socket->GetLocalAddress().ipaddr();
-  if (socket_ip == port()->ip() || IPIsAny(port()->ip())) {
-    if (socket_ip == port()->ip()) {
-      LOG_J(LS_VERBOSE, this) << "Connection established to "
-                              << socket->GetRemoteAddress().ToSensitiveString();
-    } else {
-      LOG(LS_WARNING) << "Socket is bound to a different address:"
-                      << socket->GetLocalAddress().ipaddr().ToString()
-                      << ", rather then the local port:"
-                      << port()->ip().ToString()
-                      << ". Still allowing it since it's any address"
-                      << ", possibly caused by multi-routes being disabled.";
-    }
-    set_connected(true);
-    connection_pending_ = false;
-=======
   const rtc::SocketAddress& socket_addr = socket->GetLocalAddress();
   if (socket_addr.ipaddr() == port()->ip()) {
     LOG_J(LS_VERBOSE, this) << "Connection established to "
@@ -430,17 +405,13 @@
                     << ", rather then the local port:"
                     << port()->ip().ToString()
                     << ". Still allowing it since it's localhost.";
->>>>>>> a17af05f
   } else {
     LOG_J(LS_WARNING, this) << "Dropping connection as TCP socket bound to IP "
                             << socket_addr.ipaddr().ToSensitiveString()
                             << ", different from the local candidate IP "
                             << port()->ip().ToSensitiveString();
     OnClose(socket, 0);
-<<<<<<< HEAD
-=======
     return;
->>>>>>> a17af05f
   }
 
   // Connection is established successfully.
@@ -464,11 +435,7 @@
     // We don't attempt reconnect right here. This is to avoid a case where the
     // shutdown is intentional and reconnect is not necessary. We only reconnect
     // when the connection is used to Send() or Ping().
-<<<<<<< HEAD
-    port()->thread()->PostDelayed(reconnection_timeout(), this,
-=======
     port()->thread()->PostDelayed(RTC_FROM_HERE, reconnection_timeout(), this,
->>>>>>> a17af05f
                                   MSG_TCPCONNECTION_DELAYED_ONCLOSE);
   } else if (!pretending_to_be_writable_) {
     // OnClose could be called when the underneath socket times out during the
@@ -522,17 +489,10 @@
 }
 
 void TCPConnection::CreateOutgoingTcpSocket() {
-<<<<<<< HEAD
-  ASSERT(outgoing_);
-  // TODO(guoweis): Handle failures here (unlikely since TCP).
-  int opts = (remote_candidate().protocol() == SSLTCP_PROTOCOL_NAME)
-                 ? rtc::PacketSocketFactory::OPT_SSLTCP
-=======
   RTC_DCHECK(outgoing_);
   // TODO(guoweis): Handle failures here (unlikely since TCP).
   int opts = (remote_candidate().protocol() == SSLTCP_PROTOCOL_NAME)
                  ? rtc::PacketSocketFactory::OPT_TLS_FAKE
->>>>>>> a17af05f
                  : 0;
   socket_.reset(port()->socket_factory()->CreateClientTcpSocket(
       rtc::SocketAddress(port()->ip(), 0), remote_candidate().address(),
