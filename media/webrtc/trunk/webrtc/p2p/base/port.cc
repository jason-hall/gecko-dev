--- conflicted
+++ resolved
@@ -32,24 +32,15 @@
 inline bool TooManyFailures(
     const std::vector<cricket::Connection::SentPing>& pings_since_last_response,
     uint32_t maximum_failures,
-<<<<<<< HEAD
-    uint32_t rtt_estimate,
-    uint32_t now) {
-=======
     int rtt_estimate,
     int64_t now) {
->>>>>>> a17af05f
   // If we haven't sent that many pings, then we can't have failed that many.
   if (pings_since_last_response.size() < maximum_failures)
     return false;
 
   // Check if the window in which we would expect a response to the ping has
   // already elapsed.
-<<<<<<< HEAD
-  uint32_t expected_response_time =
-=======
   int64_t expected_response_time =
->>>>>>> a17af05f
       pings_since_last_response[maximum_failures - 1].sent_time + rtt_estimate;
   return now > expected_response_time;
 }
@@ -57,13 +48,8 @@
 // Determines whether we have gone too long without seeing any response.
 inline bool TooLongWithoutResponse(
     const std::vector<cricket::Connection::SentPing>& pings_since_last_response,
-<<<<<<< HEAD
-    uint32_t maximum_time,
-    uint32_t now) {
-=======
     int64_t maximum_time,
     int64_t now) {
->>>>>>> a17af05f
   if (pings_since_last_response.size() == 0)
     return false;
 
@@ -73,17 +59,6 @@
 
 // We will restrict RTT estimates (when used for determining state) to be
 // within a reasonable range.
-<<<<<<< HEAD
-const uint32_t MINIMUM_RTT = 100;   // 0.1 seconds
-const uint32_t MAXIMUM_RTT = 3000;  // 3 seconds
-
-// When we don't have any RTT data, we have to pick something reasonable.  We
-// use a large value just in case the connection is really slow.
-const uint32_t DEFAULT_RTT = MAXIMUM_RTT;
-
-// Computes our estimate of the RTT given the current estimate.
-inline uint32_t ConservativeRTTEstimate(uint32_t rtt) {
-=======
 const int MINIMUM_RTT = 100;   // 0.1 seconds
 const int MAXIMUM_RTT = 3000;  // 3 seconds
 
@@ -93,7 +68,6 @@
 
 // Computes our estimate of the RTT given the current estimate.
 inline int ConservativeRTTEstimate(int rtt) {
->>>>>>> a17af05f
   return std::max(MINIMUM_RTT, std::min(MAXIMUM_RTT, 2 * rtt));
 }
 
@@ -102,11 +76,7 @@
 
 // The delay before we begin checking if this port is useless.
 const int kPortTimeoutDelay = 30 * 1000;  // 30 seconds
-<<<<<<< HEAD
-}
-=======
 }  // namespace
->>>>>>> a17af05f
 
 namespace cricket {
 
@@ -157,11 +127,7 @@
                                      const std::string& relay_protocol,
                                      const rtc::SocketAddress& base_address) {
   std::ostringstream ost;
-<<<<<<< HEAD
-  ost << type << base_address.ipaddr().ToString() << protocol;
-=======
   ost << type << base_address.ipaddr().ToString() << protocol << relay_protocol;
->>>>>>> a17af05f
   return rtc::ToString<uint32_t>(rtc::ComputeCrc32(ost.str()));
 }
 
@@ -290,20 +256,12 @@
     RTC_DCHECK(!tcptype.empty());
   }
 
-<<<<<<< HEAD
-  Candidate c;
-  c.set_id(rtc::CreateRandomString(8));
-  c.set_component(component_);
-  c.set_type(type);
-  c.set_protocol(protocol);
-=======
   std::string foundation =
       ComputeFoundation(type, protocol, relay_protocol, base_address);
   Candidate c(component_, protocol, address, 0U, username_fragment(), password_,
               type, generation_, foundation, network_->id(), network_cost_);
   c.set_priority(
       c.GetPriority(type_preference, network_->preference(), relay_preference));
->>>>>>> a17af05f
   c.set_relay_protocol(relay_protocol);
   c.set_tcptype(tcptype);
   c.set_network_name(network_->name());
@@ -389,12 +347,8 @@
   return (candidates_.size() - 1);
 }
 
-<<<<<<< HEAD
-bool Port::GetStunMessage(const char* data, size_t size,
-=======
 bool Port::GetStunMessage(const char* data,
                           size_t size,
->>>>>>> a17af05f
                           const rtc::SocketAddress& addr,
                           std::unique_ptr<IceMessage>* out_msg,
                           std::string* out_username) {
@@ -656,11 +610,8 @@
         << "Sent STUN ping response"
         << ", to=" << addr.ToSensitiveString()
         << ", id=" << rtc::hex_encode(response.transaction_id());
-<<<<<<< HEAD
-=======
 
     conn->stats_.sent_ping_responses++;
->>>>>>> a17af05f
   }
 }
 
@@ -710,12 +661,6 @@
 }
 
 void Port::OnMessage(rtc::Message *pmsg) {
-<<<<<<< HEAD
-  ASSERT(pmsg->message_id == MSG_DEAD);
-  if (dead()) {
-    Destroy();
-  }
-=======
   RTC_DCHECK(pmsg->message_id == MSG_DESTROY_IF_DEAD);
   bool dead =
       (state_ == State::INIT || state_ == State::PRUNED) &&
@@ -730,7 +675,6 @@
   RTC_DCHECK(network == network_);
 
   UpdateNetworkCost();
->>>>>>> a17af05f
 }
 
 std::string Port::ToString() const {
@@ -775,14 +719,6 @@
   connections_.erase(iter);
   HandleConnectionDestroyed(conn);
 
-<<<<<<< HEAD
-  // On the controlled side, ports time out after all connections fail.
-  // Note: If a new connection is added after this message is posted, but it
-  // fails and is removed before kPortTimeoutDelay, then this message will
-  // still cause the Port to be destroyed.
-  if (dead()) {
-    thread_->PostDelayed(timeout_delay_, this, MSG_DEAD);
-=======
   // Ports time out after all connections fail if it is not marked as
   // "keep alive until pruned."
   // Note: If a new connection is added after this message is posted, but it
@@ -792,7 +728,6 @@
     last_time_all_connections_removed_ = rtc::TimeMillis();
     thread_->PostDelayed(RTC_FROM_HERE, timeout_delay_, this,
                          MSG_DESTROY_IF_DEAD);
->>>>>>> a17af05f
   }
 }
 
@@ -833,49 +768,31 @@
           static_cast<uint32_t>(connection_->pings_since_last_response_.size() -
                                 1)));
     }
-<<<<<<< HEAD
-=======
     uint32_t network_info = connection_->port()->Network()->id();
     network_info = (network_info << 16) | connection_->port()->network_cost();
     request->AddAttribute(
         new StunUInt32Attribute(STUN_ATTR_NETWORK_INFO, network_info));
->>>>>>> a17af05f
 
     // Adding ICE_CONTROLLED or ICE_CONTROLLING attribute based on the role.
     if (connection_->port()->GetIceRole() == ICEROLE_CONTROLLING) {
       request->AddAttribute(new StunUInt64Attribute(
           STUN_ATTR_ICE_CONTROLLING, connection_->port()->IceTiebreaker()));
-<<<<<<< HEAD
-      // Since we are trying aggressive nomination, sending USE-CANDIDATE
-      // attribute in every ping.
-      // If we are dealing with a ice-lite end point, nomination flag
-      // in Connection will be set to false by default. Once the connection
-      // becomes "best connection", nomination flag will be turned on.
-=======
       // We should have either USE_CANDIDATE attribute or ICE_NOMINATION
       // attribute but not both. That was enforced in p2ptransportchannel.
->>>>>>> a17af05f
       if (connection_->use_candidate_attr()) {
         request->AddAttribute(new StunByteStringAttribute(
             STUN_ATTR_USE_CANDIDATE));
       }
-<<<<<<< HEAD
-=======
       if (connection_->nomination() &&
           connection_->nomination() != connection_->acked_nomination()) {
         request->AddAttribute(new StunUInt32Attribute(
             STUN_ATTR_NOMINATION, connection_->nomination()));
       }
->>>>>>> a17af05f
     } else if (connection_->port()->GetIceRole() == ICEROLE_CONTROLLED) {
       request->AddAttribute(new StunUInt64Attribute(
           STUN_ATTR_ICE_CONTROLLED, connection_->port()->IceTiebreaker()));
     } else {
-<<<<<<< HEAD
-      ASSERT(false);
-=======
       RTC_NOTREACHED();
->>>>>>> a17af05f
     }
 
     // Adding PRIORITY Attribute.
@@ -884,17 +801,12 @@
     // priority = (2^24)*(type preference) +
     //           (2^8)*(local preference) +
     //           (2^0)*(256 - component ID)
-<<<<<<< HEAD
-    uint32_t prflx_priority =
-        ICE_TYPE_PREFERENCE_PRFLX << 24 |
-=======
     uint32_t type_preference =
         (connection_->local_candidate().protocol() == TCP_PROTOCOL_NAME)
             ? ICE_TYPE_PREFERENCE_PRFLX_TCP
             : ICE_TYPE_PREFERENCE_PRFLX;
     uint32_t prflx_priority =
         type_preference << 24 |
->>>>>>> a17af05f
         (connection_->local_candidate().priority() & 0x00FFFFFF);
     request->AddAttribute(
         new StunUInt32Attribute(STUN_ATTR_PRIORITY, prflx_priority));
@@ -942,17 +854,13 @@
     : port_(port),
       local_candidate_index_(index),
       remote_candidate_(remote_candidate),
-<<<<<<< HEAD
-=======
       recv_rate_tracker_(100, 10u),
       send_rate_tracker_(100, 10u),
->>>>>>> a17af05f
       write_state_(STATE_WRITE_INIT),
       receiving_(false),
       connected_(true),
       pruned_(false),
       use_candidate_attr_(false),
-      nominated_(false),
       remote_ice_mode_(ICEMODE_FULL),
       requests_(port->thread()),
       rtt_(DEFAULT_RTT),
@@ -960,21 +868,10 @@
       last_ping_received_(0),
       last_data_received_(0),
       last_ping_response_received_(0),
-<<<<<<< HEAD
-      recv_rate_tracker_(100u, 10u),
-      send_rate_tracker_(100u, 10u),
-      sent_packets_discarded_(0),
-      sent_packets_total_(0),
-      reported_(false),
-      state_(STATE_WAITING),
-      receiving_timeout_(WEAK_CONNECTION_RECEIVE_TIMEOUT),
-      time_created_ms_(rtc::Time()) {
-=======
       reported_(false),
       state_(IceCandidatePairState::WAITING),
       receiving_timeout_(WEAK_CONNECTION_RECEIVE_TIMEOUT),
       time_created_ms_(rtc::TimeMillis()) {
->>>>>>> a17af05f
   // All of our connections start in WAITING state.
   // TODO(mallinath) - Start connections from STATE_FROZEN.
   // Wire up to send stun packets
@@ -990,13 +887,10 @@
   return port_->Candidates()[local_candidate_index_];
 }
 
-<<<<<<< HEAD
-=======
 const Candidate& Connection::remote_candidate() const {
   return remote_candidate_;
 }
 
->>>>>>> a17af05f
 uint64_t Connection::priority() const {
   uint64_t priority = 0;
   // RFC 5245 - 5.7.2.  Computing Pair Priority and Ordering Pairs
@@ -1029,17 +923,6 @@
     LOG_J(LS_VERBOSE, this) << "set_write_state from: " << old_value << " to "
                             << value;
     SignalStateChange(this);
-<<<<<<< HEAD
-  }
-}
-
-void Connection::set_receiving(bool value) {
-  if (value != receiving_) {
-    LOG_J(LS_VERBOSE, this) << "set_receiving to " << value;
-    receiving_ = value;
-    SignalStateChange(this);
-=======
->>>>>>> a17af05f
   }
 }
 
@@ -1069,10 +952,7 @@
   if (value != old_value) {
     LOG_J(LS_VERBOSE, this) << "set_connected from: " << old_value << " to "
                             << value;
-<<<<<<< HEAD
-=======
     SignalStateChange(this);
->>>>>>> a17af05f
   }
 }
 
@@ -1100,13 +980,8 @@
   if (!port_->GetStunMessage(data, size, addr, &msg, &remote_ufrag)) {
     // The packet did not parse as a valid STUN message
     // This is a data packet, pass it along.
-<<<<<<< HEAD
-    set_receiving(true);
-    last_data_received_ = rtc::Time();
-=======
     last_data_received_ = rtc::TimeMillis();
     UpdateReceiving(last_data_received_);
->>>>>>> a17af05f
     recv_rate_tracker_.AddSamples(size);
     SignalReadPacket(this, data, size, packet_time);
 
@@ -1182,32 +1057,6 @@
     // Received conflicting role from the peer.
     LOG(LS_INFO) << "Received conflicting role from the peer.";
     return;
-<<<<<<< HEAD
-  }
-
-  // This is a validated stun request from remote peer.
-  port_->SendBindingResponse(msg, remote_addr);
-
-  // If it timed out on writing check, start up again
-  if (!pruned_ && write_state_ == STATE_WRITE_TIMEOUT) {
-    set_write_state(STATE_WRITE_INIT);
-  }
-
-  if (port_->GetIceRole() == ICEROLE_CONTROLLED) {
-    const StunByteStringAttribute* use_candidate_attr =
-        msg->GetByteString(STUN_ATTR_USE_CANDIDATE);
-    if (use_candidate_attr) {
-      set_nominated(true);
-      SignalNominated(this);
-    }
-  }
-}
-
-void Connection::OnReadyToSend() {
-  if (write_state_ == STATE_WRITABLE) {
-    SignalReadyToSend(this);
-=======
->>>>>>> a17af05f
   }
 
   stats_.recv_ping_requests++;
@@ -1265,11 +1114,7 @@
 
 void Connection::Prune() {
   if (!pruned_ || active()) {
-<<<<<<< HEAD
-    LOG_J(LS_VERBOSE, this) << "Connection pruned";
-=======
     LOG_J(LS_INFO, this) << "Connection pruned";
->>>>>>> a17af05f
     pruned_ = true;
     requests_.Clear();
     set_write_state(STATE_WRITE_TIMEOUT);
@@ -1278,14 +1123,6 @@
 
 void Connection::Destroy() {
   LOG_J(LS_VERBOSE, this) << "Connection destroyed";
-<<<<<<< HEAD
-  port_->thread()->Post(this, MSG_DELETE);
-}
-
-void Connection::FailAndDestroy() {
-  set_state(Connection::STATE_FAILED);
-  Destroy();
-=======
   port_->thread()->Post(RTC_FROM_HERE, this, MSG_DELETE);
 }
 
@@ -1297,7 +1134,6 @@
 void Connection::FailAndPrune() {
   set_state(IceCandidatePairState::FAILED);
   Prune();
->>>>>>> a17af05f
 }
 
 void Connection::PrintPingsSinceLastResponse(std::string* s, size_t max) {
@@ -1317,13 +1153,8 @@
   *s = oss.str();
 }
 
-<<<<<<< HEAD
-void Connection::UpdateState(uint32_t now) {
-  uint32_t rtt = ConservativeRTTEstimate(rtt_);
-=======
 void Connection::UpdateState(int64_t now) {
   int rtt = ConservativeRTTEstimate(rtt_);
->>>>>>> a17af05f
 
   if (LOG_CHECK_LEVEL(LS_VERBOSE)) {
     std::string pings;
@@ -1378,28 +1209,13 @@
     set_write_state(STATE_WRITE_TIMEOUT);
   }
 
-<<<<<<< HEAD
-  // Check the receiving state.
-  uint32_t last_recv_time = last_received();
-  bool receiving = now <= last_recv_time + receiving_timeout_;
-  set_receiving(receiving);
-=======
   // Update the receiving state.
   UpdateReceiving(now);
->>>>>>> a17af05f
   if (dead(now)) {
     Destroy();
   }
 }
 
-<<<<<<< HEAD
-void Connection::Ping(uint32_t now) {
-  last_ping_sent_ = now;
-  ConnectionRequest *req = new ConnectionRequest(this);
-  pings_since_last_response_.push_back(SentPing(req->id(), now));
-  LOG_J(LS_VERBOSE, this) << "Sending STUN ping "
-                          << ", id=" << rtc::hex_encode(req->id());
-=======
 void Connection::Ping(int64_t now) {
   last_ping_sent_ = now;
   ConnectionRequest *req = new ConnectionRequest(this);
@@ -1407,41 +1223,22 @@
   LOG_J(LS_VERBOSE, this) << "Sending STUN ping "
                           << ", id=" << rtc::hex_encode(req->id())
                           << ", nomination=" << nomination_;
->>>>>>> a17af05f
   requests_.Send(req);
   state_ = IceCandidatePairState::IN_PROGRESS;
   num_pings_sent_++;
 }
 
 void Connection::ReceivedPing() {
-<<<<<<< HEAD
-  set_receiving(true);
-  last_ping_received_ = rtc::Time();
-}
-
-void Connection::ReceivedPingResponse() {
-=======
   last_ping_received_ = rtc::TimeMillis();
   UpdateReceiving(last_ping_received_);
 }
 
 void Connection::ReceivedPingResponse(int rtt, const std::string& request_id) {
->>>>>>> a17af05f
   // We've already validated that this is a STUN binding response with
   // the correct local and remote username for this connection.
   // So if we're not already, become writable. We may be bringing a pruned
   // connection back to life, but if we don't really want it, we can always
   // prune it again.
-<<<<<<< HEAD
-  set_receiving(true);
-  set_write_state(STATE_WRITABLE);
-  set_state(STATE_SUCCEEDED);
-  pings_since_last_response_.clear();
-  last_ping_response_received_ = rtc::Time();
-}
-
-bool Connection::dead(uint32_t now) const {
-=======
   auto iter = std::find_if(
       pings_since_last_response_.begin(), pings_since_last_response_.end(),
       [request_id](const SentPing& ping) { return ping.id == request_id; });
@@ -1460,7 +1257,6 @@
 }
 
 bool Connection::dead(int64_t now) const {
->>>>>>> a17af05f
   if (last_received() > 0) {
     // If it has ever received anything, we keep it alive until it hasn't
     // received anything for DEAD_CONNECTION_RECEIVE_TIMEOUT. This covers the
@@ -1483,8 +1279,6 @@
   // from being pruned too quickly during a network change event when two
   // networks would be up simultaneously but only for a brief period.
   return now > (time_created_ms_ + MIN_CONNECTION_LIFETIME);
-<<<<<<< HEAD
-=======
 }
 
 bool Connection::stable(int64_t now) const {
@@ -1493,7 +1287,6 @@
   // and whenever a ping response is missing (so that we can detect
   // unwritability faster)
   return rtt_converged() && !missing_responses(now);
->>>>>>> a17af05f
 }
 
 std::string Connection::ToDebugId() const {
@@ -1531,23 +1324,6 @@
   const Candidate& local = local_candidate();
   const Candidate& remote = remote_candidate();
   std::stringstream ss;
-<<<<<<< HEAD
-  ss << "Conn[" << ToDebugId()
-     << ":" << port_->content_name()
-     << ":" << local.id() << ":" << local.component()
-     << ":" << local.generation()
-     << ":" << local.type() << ":" << local.protocol()
-     << ":" << local.address().ToSensitiveString()
-     << "->" << remote.id() << ":" << remote.component()
-     << ":" << remote.priority()
-     << ":" << remote.type() << ":"
-     << remote.protocol() << ":" << remote.address().ToSensitiveString() << "|"
-     << CONNECT_STATE_ABBREV[connected()]
-     << RECEIVE_STATE_ABBREV[receiving()]
-     << WRITE_STATE_ABBREV[write_state()]
-     << ICESTATE[state()] << "|"
-     << priority() << "|";
-=======
   ss << "Conn[" << ToDebugId() << ":" << port_->content_name() << ":"
      << local.id() << ":" << local.component() << ":" << local.generation()
      << ":" << local.type() << ":" << local.protocol() << ":"
@@ -1558,7 +1334,6 @@
      << RECEIVE_STATE_ABBREV[receiving()] << WRITE_STATE_ABBREV[write_state()]
      << ICESTATE[static_cast<int>(state())] << "|" << remote_nomination() << "|"
      << nomination() << "|" << priority() << "|";
->>>>>>> a17af05f
   if (rtt_ < DEFAULT_RTT) {
     ss << rtt_ << "]";
   } else {
@@ -1576,29 +1351,6 @@
   // Log at LS_INFO if we receive a ping response on an unwritable
   // connection.
   rtc::LoggingSeverity sev = !writable() ? rtc::LS_INFO : rtc::LS_VERBOSE;
-<<<<<<< HEAD
-
-  uint32_t rtt = request->Elapsed();
-
-  ReceivedPingResponse();
-
-  if (LOG_CHECK_LEVEL_V(sev)) {
-    bool use_candidate = (
-        response->GetByteString(STUN_ATTR_USE_CANDIDATE) != nullptr);
-    std::string pings;
-    PrintPingsSinceLastResponse(&pings, 5);
-    LOG_JV(sev, this) << "Received STUN ping response"
-                      << ", id=" << rtc::hex_encode(request->id())
-                      << ", code=0"  // Makes logging easier to parse.
-                      << ", rtt=" << rtt
-                      << ", use_candidate=" << use_candidate
-                      << ", pings_since_last_response=" << pings;
-  }
-
-  rtt_ = (RTT_RATIO * rtt_ + rtt) / (RTT_RATIO + 1);
-
-  MaybeAddPrflxCandidate(request, response);
-=======
 
   int rtt = request->Elapsed();
 
@@ -1616,7 +1368,6 @@
   stats_.recv_ping_responses++;
 
   MaybeUpdateLocalCandidate(request, response);
->>>>>>> a17af05f
 }
 
 void Connection::OnConnectionRequestErrorResponse(ConnectionRequest* request,
@@ -1659,12 +1410,6 @@
 void Connection::OnConnectionRequestSent(ConnectionRequest* request) {
   // Log at LS_INFO if we send a ping on an unwritable connection.
   rtc::LoggingSeverity sev = !writable() ? rtc::LS_INFO : rtc::LS_VERBOSE;
-<<<<<<< HEAD
-  bool use_candidate = use_candidate_attr();
-  LOG_JV(sev, this) << "Sent STUN ping"
-                    << ", id=" << rtc::hex_encode(request->id())
-                    << ", use_candidate=" << use_candidate;
-=======
   LOG_JV(sev, this) << "Sent STUN ping"
                     << ", id=" << rtc::hex_encode(request->id())
                     << ", use_candidate=" << use_candidate_attr()
@@ -1673,7 +1418,6 @@
   if (stats_.recv_ping_responses == 0) {
     stats_.sent_ping_requests_before_first_response++;
   }
->>>>>>> a17af05f
 }
 
 void Connection::HandleRoleConflictFromPeer() {
@@ -1711,47 +1455,16 @@
 }
 
 void Connection::OnMessage(rtc::Message *pmsg) {
-<<<<<<< HEAD
-  ASSERT(pmsg->message_id == MSG_DELETE);
-  LOG_J(LS_INFO, this) << "Connection deleted";
-=======
   RTC_DCHECK(pmsg->message_id == MSG_DELETE);
   LOG(LS_INFO) << "Connection deleted with number of pings sent: "
                << num_pings_sent_;
->>>>>>> a17af05f
   SignalDestroyed(this);
   delete this;
 }
 
-<<<<<<< HEAD
-uint32_t Connection::last_received() const {
-  return std::max(last_data_received_,
-             std::max(last_ping_received_, last_ping_response_received_));
-}
-
-size_t Connection::recv_bytes_second() {
-  return round(recv_rate_tracker_.ComputeRate());
-}
-
-size_t Connection::recv_total_bytes() {
-  return recv_rate_tracker_.TotalSampleCount();
-}
-
-size_t Connection::sent_bytes_second() {
-  return round(send_rate_tracker_.ComputeRate());
-}
-
-size_t Connection::sent_total_bytes() {
-  return send_rate_tracker_.TotalSampleCount();
-}
-
-size_t Connection::sent_discarded_packets() {
-  return sent_packets_discarded_;
-=======
 int64_t Connection::last_received() const {
   return std::max(last_data_received_,
              std::max(last_ping_received_, last_ping_response_received_));
->>>>>>> a17af05f
 }
 
 ConnectionInfo Connection::stats() {
@@ -1843,12 +1556,6 @@
   SignalStateChange(this);
 }
 
-<<<<<<< HEAD
-ProxyConnection::ProxyConnection(Port* port,
-                                 size_t index,
-                                 const Candidate& remote_candidate)
-    : Connection(port, index, remote_candidate) {}
-=======
 bool Connection::rtt_converged() const {
   return rtt_samples_ > (RTT_RATIO + 1);
 }
@@ -1861,7 +1568,6 @@
   int64_t waiting = now - pings_since_last_response_[0].sent_time;
   return waiting > 2 * rtt();
 }
->>>>>>> a17af05f
 
 ProxyConnection::ProxyConnection(Port* port,
                                  size_t index,
