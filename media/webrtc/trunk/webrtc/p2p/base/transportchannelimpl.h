/*
 *  Copyright 2004 The WebRTC Project Authors. All rights reserved.
 *
 *  Use of this source code is governed by a BSD-style license
 *  that can be found in the LICENSE file in the root of the source
 *  tree. An additional intellectual property rights grant can be found
 *  in the file PATENTS.  All contributing project authors may
 *  be found in the AUTHORS file in the root of the source tree.
 */

#ifndef WEBRTC_P2P_BASE_TRANSPORTCHANNELIMPL_H_
#define WEBRTC_P2P_BASE_TRANSPORTCHANNELIMPL_H_

#include <string>

#include "webrtc/base/constructormagic.h"
#include "webrtc/p2p/base/icetransportinternal.h"
#include "webrtc/p2p/base/transportchannel.h"

namespace webrtc {
class MetricsObserverInterface;
}

namespace cricket {

class Candidate;

// TODO(pthatcher): Remove this once it's no longer used in
// remoting/protocol/libjingle_transport_factory.cc
enum IceProtocolType {
  ICEPROTO_RFC5245  // Standard RFC 5245 version of ICE.
};

// Base class for real implementations of TransportChannel.  This includes some
// methods called only by Transport, which do not need to be exposed to the
// client.
class TransportChannelImpl : public TransportChannel {
 public:
  explicit TransportChannelImpl(const std::string& transport_name,
                                int component)
      : TransportChannel(transport_name, component) {}
<<<<<<< HEAD

  // Returns the transport that created this channel.
  virtual Transport* GetTransport() = 0;
=======
>>>>>>> a17af05f

  // For ICE channels.
  virtual IceRole GetIceRole() const = 0;
  virtual void SetIceRole(IceRole role) = 0;
  virtual void SetIceTiebreaker(uint64_t tiebreaker) = 0;
  // TODO(pthatcher): Remove this once it's no longer called in
  // remoting/protocol/libjingle_transport_factory.cc
  virtual void SetIceProtocolType(IceProtocolType type) {}
<<<<<<< HEAD
  // SetIceCredentials only need to be implemented by the ICE
  // transport channels. Non-ICE transport channels can just ignore.
  // The ufrag and pwd should be set before the Connect() is called.
=======
  // TODO(honghaiz): Remove this once the call in chromoting is removed.
>>>>>>> a17af05f
  virtual void SetIceCredentials(const std::string& ice_ufrag,
                                 const std::string& ice_pwd) {
    SetIceParameters(IceParameters(ice_ufrag, ice_pwd, false));
  }
  // TODO(honghaiz): Remove this once the call in chromoting is removed.
  virtual void SetRemoteIceCredentials(const std::string& ice_ufrag,
                                       const std::string& ice_pwd) {
    SetRemoteIceParameters(IceParameters(ice_ufrag, ice_pwd, false));
  }

  // SetIceParameters only needs to be implemented by the ICE transport
  // channels. Non-ICE transport channels should pass them down to the inner
  // ICE transport channel. The ufrag and pwd in |ice_params| must be set
  // before candidate gathering can start.
  virtual void SetIceParameters(const IceParameters& ice_params) = 0;
  // SetRemoteIceParameters only needs to be implemented by the ICE transport
  // channels. Non-ICE transport channels should pass them down to the inner
  // ICE transport channel.
  virtual void SetRemoteIceParameters(const IceParameters& ice_params) = 0;

  // SetRemoteIceMode must be implemented only by the ICE transport channels.
  virtual void SetRemoteIceMode(IceMode mode) = 0;

  virtual void SetIceConfig(const IceConfig& config) = 0;

<<<<<<< HEAD
  // Begins the process of attempting to make a connection to the other client.
  virtual void Connect() = 0;

  // Start gathering candidates if not already started, or if an ICE restart
  // occurred.
  virtual void MaybeStartGathering() = 0;
=======
  // Start gathering candidates if not already started, or if an ICE restart
  // occurred.
  virtual void MaybeStartGathering() = 0;

  virtual void SetMetricsObserver(
      webrtc::MetricsObserverInterface* observer) = 0;
>>>>>>> a17af05f

  sigslot::signal1<TransportChannelImpl*> SignalGatheringState;

  // Handles sending and receiving of candidates.  The Transport
  // receives the candidates and may forward them to the relevant
  // channel.
  //
  // Note: Since candidates are delivered asynchronously to the
  // channel, they cannot return an error if the message is invalid.
  // It is assumed that the Transport will have checked validity
  // before forwarding.
  sigslot::signal2<TransportChannelImpl*, const Candidate&>
      SignalCandidateGathered;
<<<<<<< HEAD
  virtual void AddRemoteCandidate(const Candidate& candidate) = 0;
=======
  sigslot::signal2<TransportChannelImpl*, const Candidates&>
      SignalCandidatesRemoved;
  virtual void AddRemoteCandidate(const Candidate& candidate) = 0;
  virtual void RemoveRemoteCandidate(const Candidate& candidate) = 0;
>>>>>>> a17af05f

  virtual IceGatheringState gathering_state() const = 0;

  // DTLS methods
  virtual bool SetLocalCertificate(
      const rtc::scoped_refptr<rtc::RTCCertificate>& certificate) = 0;

  // Set DTLS Remote fingerprint. Must be after local identity set.
  virtual bool SetRemoteFingerprint(const std::string& digest_alg,
                                    const uint8_t* digest,
                                    size_t digest_len) = 0;

  virtual bool SetSslRole(rtc::SSLRole role) = 0;

  // Invoked when there is conflict in the ICE role between local and remote
  // agents.
  sigslot::signal1<TransportChannelImpl*> SignalRoleConflict;

  // Emitted whenever the transport channel state changed.
  sigslot::signal1<TransportChannelImpl*> SignalStateChanged;

  // Emitted whenever the Dtls handshake failed on some transport channel.
  sigslot::signal1<rtc::SSLHandshakeError> SignalDtlsHandshakeError;

 private:
  RTC_DISALLOW_COPY_AND_ASSIGN(TransportChannelImpl);
};

}  // namespace cricket

#endif  // WEBRTC_P2P_BASE_TRANSPORTCHANNELIMPL_H_<|MERGE_RESOLUTION|>--- conflicted
+++ resolved
@@ -25,12 +25,6 @@
 
 class Candidate;
 
-// TODO(pthatcher): Remove this once it's no longer used in
-// remoting/protocol/libjingle_transport_factory.cc
-enum IceProtocolType {
-  ICEPROTO_RFC5245  // Standard RFC 5245 version of ICE.
-};
-
 // Base class for real implementations of TransportChannel.  This includes some
 // methods called only by Transport, which do not need to be exposed to the
 // client.
@@ -39,12 +33,6 @@
   explicit TransportChannelImpl(const std::string& transport_name,
                                 int component)
       : TransportChannel(transport_name, component) {}
-<<<<<<< HEAD
-
-  // Returns the transport that created this channel.
-  virtual Transport* GetTransport() = 0;
-=======
->>>>>>> a17af05f
 
   // For ICE channels.
   virtual IceRole GetIceRole() const = 0;
@@ -53,13 +41,7 @@
   // TODO(pthatcher): Remove this once it's no longer called in
   // remoting/protocol/libjingle_transport_factory.cc
   virtual void SetIceProtocolType(IceProtocolType type) {}
-<<<<<<< HEAD
-  // SetIceCredentials only need to be implemented by the ICE
-  // transport channels. Non-ICE transport channels can just ignore.
-  // The ufrag and pwd should be set before the Connect() is called.
-=======
   // TODO(honghaiz): Remove this once the call in chromoting is removed.
->>>>>>> a17af05f
   virtual void SetIceCredentials(const std::string& ice_ufrag,
                                  const std::string& ice_pwd) {
     SetIceParameters(IceParameters(ice_ufrag, ice_pwd, false));
@@ -85,21 +67,12 @@
 
   virtual void SetIceConfig(const IceConfig& config) = 0;
 
-<<<<<<< HEAD
-  // Begins the process of attempting to make a connection to the other client.
-  virtual void Connect() = 0;
-
-  // Start gathering candidates if not already started, or if an ICE restart
-  // occurred.
-  virtual void MaybeStartGathering() = 0;
-=======
   // Start gathering candidates if not already started, or if an ICE restart
   // occurred.
   virtual void MaybeStartGathering() = 0;
 
   virtual void SetMetricsObserver(
       webrtc::MetricsObserverInterface* observer) = 0;
->>>>>>> a17af05f
 
   sigslot::signal1<TransportChannelImpl*> SignalGatheringState;
 
@@ -113,14 +86,10 @@
   // before forwarding.
   sigslot::signal2<TransportChannelImpl*, const Candidate&>
       SignalCandidateGathered;
-<<<<<<< HEAD
-  virtual void AddRemoteCandidate(const Candidate& candidate) = 0;
-=======
   sigslot::signal2<TransportChannelImpl*, const Candidates&>
       SignalCandidatesRemoved;
   virtual void AddRemoteCandidate(const Candidate& candidate) = 0;
   virtual void RemoveRemoteCandidate(const Candidate& candidate) = 0;
->>>>>>> a17af05f
 
   virtual IceGatheringState gathering_state() const = 0;
 
