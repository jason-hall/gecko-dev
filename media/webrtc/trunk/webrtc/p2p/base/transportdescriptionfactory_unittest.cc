--- conflicted
+++ resolved
@@ -26,17 +26,10 @@
 class TransportDescriptionFactoryTest : public testing::Test {
  public:
   TransportDescriptionFactoryTest()
-<<<<<<< HEAD
-      : cert1_(rtc::RTCCertificate::Create(
-            scoped_ptr<rtc::SSLIdentity>(new rtc::FakeSSLIdentity("User1")))),
-        cert2_(rtc::RTCCertificate::Create(
-            scoped_ptr<rtc::SSLIdentity>(new rtc::FakeSSLIdentity("User2")))) {}
-=======
       : cert1_(rtc::RTCCertificate::Create(std::unique_ptr<rtc::SSLIdentity>(
             new rtc::FakeSSLIdentity("User1")))),
         cert2_(rtc::RTCCertificate::Create(std::unique_ptr<rtc::SSLIdentity>(
             new rtc::FakeSSLIdentity("User2")))) {}
->>>>>>> a17af05f
 
   void CheckDesc(const TransportDescription* desc,
                  const std::string& opt, const std::string& ice_ufrag,
@@ -66,20 +59,7 @@
   // in the offer and answer is changed.
   // If |dtls| is true, the test verifies that the finger print is not changed.
   void TestIceRestart(bool dtls) {
-<<<<<<< HEAD
-    if (dtls) {
-      f1_.set_secure(cricket::SEC_ENABLED);
-      f2_.set_secure(cricket::SEC_ENABLED);
-      f1_.set_certificate(cert1_);
-      f2_.set_certificate(cert2_);
-    } else {
-      f1_.set_secure(cricket::SEC_DISABLED);
-      f2_.set_secure(cricket::SEC_DISABLED);
-    }
-
-=======
     SetDtls(dtls);
->>>>>>> a17af05f
     cricket::TransportOptions options;
     // The initial offer / answer exchange.
     std::unique_ptr<TransportDescription> offer(f1_.CreateOffer(options, NULL));
@@ -172,13 +152,8 @@
 };
 
 TEST_F(TransportDescriptionFactoryTest, TestOfferDefault) {
-<<<<<<< HEAD
-  scoped_ptr<TransportDescription> desc(f1_.CreateOffer(
-      TransportOptions(), NULL));
-=======
-  std::unique_ptr<TransportDescription> desc(
-      f1_.CreateOffer(TransportOptions(), NULL));
->>>>>>> a17af05f
+  std::unique_ptr<TransportDescription> desc(
+      f1_.CreateOffer(TransportOptions(), NULL));
   CheckDesc(desc.get(), "", "", "", "");
 }
 
@@ -188,13 +163,8 @@
   std::string digest_alg;
   ASSERT_TRUE(cert1_->ssl_certificate().GetSignatureDigestAlgorithm(
       &digest_alg));
-<<<<<<< HEAD
-  scoped_ptr<TransportDescription> desc(f1_.CreateOffer(
-      TransportOptions(), NULL));
-=======
-  std::unique_ptr<TransportDescription> desc(
-      f1_.CreateOffer(TransportOptions(), NULL));
->>>>>>> a17af05f
+  std::unique_ptr<TransportDescription> desc(
+      f1_.CreateOffer(TransportOptions(), NULL));
   CheckDesc(desc.get(), "", "", "", digest_alg);
   // Ensure it also works with SEC_REQUIRED.
   f1_.set_secure(cricket::SEC_REQUIRED);
@@ -218,36 +188,21 @@
   std::string digest_alg;
   ASSERT_TRUE(cert1_->ssl_certificate().GetSignatureDigestAlgorithm(
       &digest_alg));
-<<<<<<< HEAD
-  scoped_ptr<TransportDescription> old_desc(f1_.CreateOffer(
-      TransportOptions(), NULL));
+  std::unique_ptr<TransportDescription> old_desc(
+      f1_.CreateOffer(TransportOptions(), NULL));
   ASSERT_TRUE(old_desc.get() != NULL);
-  scoped_ptr<TransportDescription> desc(
-=======
-  std::unique_ptr<TransportDescription> old_desc(
-      f1_.CreateOffer(TransportOptions(), NULL));
-  ASSERT_TRUE(old_desc.get() != NULL);
-  std::unique_ptr<TransportDescription> desc(
->>>>>>> a17af05f
+  std::unique_ptr<TransportDescription> desc(
       f1_.CreateOffer(TransportOptions(), old_desc.get()));
   CheckDesc(desc.get(), "",
             old_desc->ice_ufrag, old_desc->ice_pwd, digest_alg);
 }
 
 TEST_F(TransportDescriptionFactoryTest, TestAnswerDefault) {
-<<<<<<< HEAD
-  scoped_ptr<TransportDescription> offer(f1_.CreateOffer(
-      TransportOptions(), NULL));
-  ASSERT_TRUE(offer.get() != NULL);
-  scoped_ptr<TransportDescription> desc(f2_.CreateAnswer(
-      offer.get(), TransportOptions(), NULL));
-=======
-  std::unique_ptr<TransportDescription> offer(
-      f1_.CreateOffer(TransportOptions(), NULL));
-  ASSERT_TRUE(offer.get() != NULL);
-  std::unique_ptr<TransportDescription> desc(
-      f2_.CreateAnswer(offer.get(), TransportOptions(), NULL));
->>>>>>> a17af05f
+  std::unique_ptr<TransportDescription> offer(
+      f1_.CreateOffer(TransportOptions(), NULL));
+  ASSERT_TRUE(offer.get() != NULL);
+  std::unique_ptr<TransportDescription> desc(
+      f2_.CreateAnswer(offer.get(), TransportOptions(), NULL));
   CheckDesc(desc.get(), "", "", "", "");
   desc.reset(f2_.CreateAnswer(offer.get(), TransportOptions(),
                               NULL));
@@ -256,11 +211,7 @@
 
 // Test that we can update an answer properly; ICE credentials shouldn't change.
 TEST_F(TransportDescriptionFactoryTest, TestReanswer) {
-<<<<<<< HEAD
-  scoped_ptr<TransportDescription> offer(
-=======
-  std::unique_ptr<TransportDescription> offer(
->>>>>>> a17af05f
+  std::unique_ptr<TransportDescription> offer(
       f1_.CreateOffer(TransportOptions(), NULL));
   ASSERT_TRUE(offer.get() != NULL);
   std::unique_ptr<TransportDescription> old_desc(
@@ -277,11 +228,7 @@
 TEST_F(TransportDescriptionFactoryTest, TestAnswerDtlsToNoDtls) {
   f1_.set_secure(cricket::SEC_ENABLED);
   f1_.set_certificate(cert1_);
-<<<<<<< HEAD
-  scoped_ptr<TransportDescription> offer(
-=======
-  std::unique_ptr<TransportDescription> offer(
->>>>>>> a17af05f
+  std::unique_ptr<TransportDescription> offer(
       f1_.CreateOffer(TransportOptions(), NULL));
   ASSERT_TRUE(offer.get() != NULL);
   std::unique_ptr<TransportDescription> desc(
@@ -294,11 +241,7 @@
 TEST_F(TransportDescriptionFactoryTest, TestAnswerNoDtlsToDtls) {
   f2_.set_secure(cricket::SEC_ENABLED);
   f2_.set_certificate(cert2_);
-<<<<<<< HEAD
-  scoped_ptr<TransportDescription> offer(
-=======
-  std::unique_ptr<TransportDescription> offer(
->>>>>>> a17af05f
+  std::unique_ptr<TransportDescription> offer(
       f1_.CreateOffer(TransportOptions(), NULL));
   ASSERT_TRUE(offer.get() != NULL);
   std::unique_ptr<TransportDescription> desc(
