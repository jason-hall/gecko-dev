--- conflicted
+++ resolved
@@ -27,11 +27,7 @@
 TransportDescription* TransportDescriptionFactory::CreateOffer(
     const TransportOptions& options,
     const TransportDescription* current_description) const {
-<<<<<<< HEAD
-  rtc::scoped_ptr<TransportDescription> desc(new TransportDescription());
-=======
   std::unique_ptr<TransportDescription> desc(new TransportDescription());
->>>>>>> a17af05f
 
   // Generate the ICE credentials if we don't already have them.
   if (!current_description || options.ice_restart) {
@@ -68,11 +64,7 @@
     return NULL;
   }
 
-<<<<<<< HEAD
-  rtc::scoped_ptr<TransportDescription> desc(new TransportDescription());
-=======
   std::unique_ptr<TransportDescription> desc(new TransportDescription());
->>>>>>> a17af05f
   // Generate the ICE credentials if we don't already have them or ice is
   // being restarted.
   if (!current_description || options.ice_restart) {
