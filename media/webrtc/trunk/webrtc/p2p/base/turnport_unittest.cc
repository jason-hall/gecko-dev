/*
 *  Copyright 2012 The WebRTC Project Authors. All rights reserved.
 *
 *  Use of this source code is governed by a BSD-style license
 *  that can be found in the LICENSE file in the root of the source
 *  tree. An additional intellectual property rights grant can be found
 *  in the file PATENTS.  All contributing project authors may
 *  be found in the AUTHORS file in the root of the source tree.
 */
#if defined(WEBRTC_POSIX)
#include <dirent.h>
#endif

#include <memory>

#include "webrtc/p2p/base/basicpacketsocketfactory.h"
<<<<<<< HEAD
#include "webrtc/p2p/base/constants.h"
=======
#include "webrtc/p2p/base/p2pconstants.h"
>>>>>>> a17af05f
#include "webrtc/p2p/base/portallocator.h"
#include "webrtc/p2p/base/tcpport.h"
#include "webrtc/p2p/base/testturnserver.h"
#include "webrtc/p2p/base/turnport.h"
#include "webrtc/p2p/base/udpport.h"
#include "webrtc/base/asynctcpsocket.h"
#include "webrtc/base/buffer.h"
#include "webrtc/base/dscp.h"
#include "webrtc/base/fakeclock.h"
#include "webrtc/base/firewallsocketserver.h"
#include "webrtc/base/gunit.h"
#include "webrtc/base/helpers.h"
#include "webrtc/base/logging.h"
#include "webrtc/base/physicalsocketserver.h"
#include "webrtc/base/socketadapters.h"
#include "webrtc/base/socketaddress.h"
#include "webrtc/base/ssladapter.h"
#include "webrtc/base/thread.h"
#include "webrtc/base/virtualsocketserver.h"

using rtc::SocketAddress;

static const SocketAddress kLocalAddr1("11.11.11.11", 0);
static const SocketAddress kLocalAddr2("22.22.22.22", 0);
static const SocketAddress kLocalIPv6Addr(
    "2401:fa00:4:1000:be30:5bff:fee5:c3", 0);
static const SocketAddress kLocalIPv6Addr2(
    "2401:fa00:4:2000:be30:5bff:fee5:d4", 0);
static const SocketAddress kTurnUdpIntAddr("99.99.99.3",
                                           cricket::TURN_SERVER_PORT);
static const SocketAddress kTurnTcpIntAddr("99.99.99.4",
                                           cricket::TURN_SERVER_PORT);
static const SocketAddress kTurnUdpExtAddr("99.99.99.5", 0);
static const SocketAddress kTurnAlternateIntAddr("99.99.99.6",
                                                 cricket::TURN_SERVER_PORT);
static const SocketAddress kTurnIntAddr("99.99.99.7",
                                        cricket::TURN_SERVER_PORT);
static const SocketAddress kTurnIPv6IntAddr(
    "2400:4030:2:2c00:be30:abcd:efab:cdef",
    cricket::TURN_SERVER_PORT);
static const SocketAddress kTurnUdpIPv6IntAddr(
    "2400:4030:1:2c00:be30:abcd:efab:cdef", cricket::TURN_SERVER_PORT);

static const char kCandidateFoundation[] = "foundation";
static const char kIceUfrag1[] = "TESTICEUFRAG0001";
static const char kIceUfrag2[] = "TESTICEUFRAG0002";
static const char kIcePwd1[] = "TESTICEPWD00000000000001";
static const char kIcePwd2[] = "TESTICEPWD00000000000002";
static const char kTurnUsername[] = "test";
static const char kTurnPassword[] = "test";
static const char kTestOrigin[] = "http://example.com";
// This test configures the virtual socket server to simulate delay so that we
// can verify operations take no more than the expected number of round trips.
static constexpr unsigned int kSimulatedRtt = 50;
// Connection destruction may happen asynchronously, but it should only
// take one simulated clock tick.
static constexpr unsigned int kConnectionDestructionDelay = 1;
// This used to be 1 second, but that's not always enough for getaddrinfo().
// See: https://bugs.chromium.org/p/webrtc/issues/detail?id=5191
static constexpr unsigned int kResolverTimeout = 10000;

static const cricket::ProtocolAddress kTurnUdpProtoAddr(
    kTurnUdpIntAddr, cricket::PROTO_UDP);
static const cricket::ProtocolAddress kTurnTcpProtoAddr(
    kTurnTcpIntAddr, cricket::PROTO_TCP);
static const cricket::ProtocolAddress kTurnTlsProtoAddr(kTurnTcpIntAddr,
                                                        cricket::PROTO_TLS);
static const cricket::ProtocolAddress kTurnUdpIPv6ProtoAddr(
    kTurnUdpIPv6IntAddr, cricket::PROTO_UDP);

static const unsigned int MSG_TESTFINISH = 0;

#if defined(WEBRTC_LINUX) && !defined(WEBRTC_ANDROID)
static int GetFDCount() {
  struct dirent *dp;
  int fd_count = 0;
  DIR *dir = opendir("/proc/self/fd/");
  while ((dp = readdir(dir)) != NULL) {
    if (dp->d_name[0] == '.')
      continue;
    ++fd_count;
  }
  closedir(dir);
  return fd_count;
}
#endif

namespace cricket {

class TurnPortTestVirtualSocketServer : public rtc::VirtualSocketServer {
 public:
  explicit TurnPortTestVirtualSocketServer(SocketServer* ss)
      : VirtualSocketServer(ss) {
    // This configures the virtual socket server to always add a simulated
    // delay of exactly half of kSimulatedRtt.
    set_delay_mean(kSimulatedRtt / 2);
    UpdateDelayDistribution();
  }

  using rtc::VirtualSocketServer::LookupBinding;
};

class TestConnectionWrapper : public sigslot::has_slots<> {
 public:
  TestConnectionWrapper(Connection* conn) : connection_(conn) {
    conn->SignalDestroyed.connect(
        this, &TestConnectionWrapper::OnConnectionDestroyed);
  }

  Connection* connection() { return connection_; }

 private:
  void OnConnectionDestroyed(Connection* conn) {
    ASSERT_TRUE(conn == connection_);
    connection_ = nullptr;
  }

  Connection* connection_;
};

<<<<<<< HEAD
=======
// Note: This test uses a fake clock with a simulated network round trip
// (between local port and TURN server) of kSimulatedRtt.
>>>>>>> a17af05f
class TurnPortTest : public testing::Test,
                     public sigslot::has_slots<>,
                     public rtc::MessageHandler {
 public:
  TurnPortTest()
      : main_(rtc::Thread::Current()),
        pss_(new rtc::PhysicalSocketServer),
        ss_(new TurnPortTestVirtualSocketServer(pss_.get())),
        ss_scope_(ss_.get()),
        network_("unittest", "unittest", rtc::IPAddress(INADDR_ANY), 32),
        socket_factory_(rtc::Thread::Current()),
        turn_server_(main_, kTurnUdpIntAddr, kTurnUdpExtAddr),
        turn_ready_(false),
        turn_error_(false),
        turn_unknown_address_(false),
        turn_create_permission_success_(false),
        udp_ready_(false),
        test_finish_(false) {
    // Some code uses "last received time == 0" to represent "nothing received
    // so far", so we need to start the fake clock at a nonzero time...
    // TODO(deadbeef): Fix this.
    fake_clock_.AdvanceTime(rtc::TimeDelta::FromSeconds(1));
    network_.AddIP(rtc::IPAddress(INADDR_ANY));
  }

  virtual void OnMessage(rtc::Message* msg) {
    ASSERT(msg->message_id == MSG_TESTFINISH);
    if (msg->message_id == MSG_TESTFINISH)
      test_finish_ = true;
  }

  void ConnectSignalAddressReadyToSetLocalhostAsAltenertativeLocalAddress() {
    rtc::AsyncPacketSocket* socket = turn_port_->socket();
    rtc::VirtualSocket* virtual_socket =
        ss_->LookupBinding(socket->GetLocalAddress());
    virtual_socket->SignalAddressReady.connect(
        this, &TurnPortTest::SetLocalhostAsAltenertativeLocalAddress);
  }

  void SetLocalhostAsAltenertativeLocalAddress(
      rtc::VirtualSocket* socket,
      const rtc::SocketAddress& address) {
    SocketAddress local_address("127.0.0.1", 2000);
    socket->SetAlternativeLocalAddress(local_address);
  }

  void OnTurnPortComplete(Port* port) {
    turn_ready_ = true;
  }
  void OnTurnPortError(Port* port) {
    turn_error_ = true;
  }
  void OnTurnUnknownAddress(PortInterface* port,
                            const SocketAddress& addr,
                            ProtocolType proto,
                            IceMessage* msg,
                            const std::string& rf,
                            bool /*port_muxed*/) {
    turn_unknown_address_ = true;
  }
  void OnTurnCreatePermissionResult(TurnPort* port,
                                    const SocketAddress& addr,
                                    int code) {
    // Ignoring the address.
    turn_create_permission_success_ = (code == 0);
  }

  void OnTurnRefreshResult(TurnPort* port, int code) {
    turn_refresh_success_ = (code == 0);
  }
  void OnTurnReadPacket(Connection* conn, const char* data, size_t size,
                        const rtc::PacketTime& packet_time) {
    turn_packets_.push_back(rtc::Buffer(data, size));
  }
  void OnUdpPortComplete(Port* port) {
    udp_ready_ = true;
  }
  void OnUdpReadPacket(Connection* conn, const char* data, size_t size,
                       const rtc::PacketTime& packet_time) {
    udp_packets_.push_back(rtc::Buffer(data, size));
  }
  void OnConnectionDestroyed(Connection* conn) { connection_destroyed_ = true; }
  void OnSocketReadPacket(rtc::AsyncPacketSocket* socket,
                          const char* data, size_t size,
                          const rtc::SocketAddress& remote_addr,
                          const rtc::PacketTime& packet_time) {
    turn_port_->HandleIncomingPacket(socket, data, size, remote_addr,
                                     packet_time);
  }
  rtc::AsyncSocket* CreateServerSocket(const SocketAddress addr) {
    rtc::AsyncSocket* socket = ss_->CreateAsyncSocket(SOCK_STREAM);
    EXPECT_GE(socket->Bind(addr), 0);
    EXPECT_GE(socket->Listen(5), 0);
    return socket;
  }

  void CreateTurnPort(const std::string& username,
                      const std::string& password,
                      const ProtocolAddress& server_address) {
    CreateTurnPort(kLocalAddr1, username, password, server_address);
  }
  void CreateTurnPort(const rtc::SocketAddress& local_address,
                      const std::string& username,
                      const std::string& password,
                      const ProtocolAddress& server_address) {
    RelayCredentials credentials(username, password);
    turn_port_.reset(TurnPort::Create(main_, &socket_factory_, &network_,
                                 local_address.ipaddr(), 0, 0,
                                 kIceUfrag1, kIcePwd1,
                                 server_address, credentials, 0,
                                 std::string()));
    // This TURN port will be the controlling.
<<<<<<< HEAD
    turn_port_->SetIceRole(cricket::ICEROLE_CONTROLLING);
=======
    turn_port_->SetIceRole(ICEROLE_CONTROLLING);
>>>>>>> a17af05f
    ConnectSignals();
  }

  // Should be identical to CreateTurnPort but specifies an origin value
  // when creating the instance of TurnPort.
  void CreateTurnPortWithOrigin(const rtc::SocketAddress& local_address,
                                const std::string& username,
                                const std::string& password,
                                const ProtocolAddress& server_address,
                                const std::string& origin) {
    RelayCredentials credentials(username, password);
    turn_port_.reset(TurnPort::Create(main_, &socket_factory_, &network_,
                                 local_address.ipaddr(), 0, 0,
                                 kIceUfrag1, kIcePwd1,
                                 server_address, credentials, 0,
                                 origin));
    // This TURN port will be the controlling.
<<<<<<< HEAD
    turn_port_->SetIceRole(cricket::ICEROLE_CONTROLLING);
=======
    turn_port_->SetIceRole(ICEROLE_CONTROLLING);
>>>>>>> a17af05f
    ConnectSignals();
  }

  void CreateSharedTurnPort(const std::string& username,
                            const std::string& password,
                            const ProtocolAddress& server_address) {
    ASSERT(server_address.proto == PROTO_UDP);

    if (!socket_) {
      socket_.reset(socket_factory_.CreateUdpSocket(
          rtc::SocketAddress(kLocalAddr1.ipaddr(), 0), 0, 0));
      ASSERT_TRUE(socket_ != NULL);
      socket_->SignalReadPacket.connect(
          this, &TurnPortTest::OnSocketReadPacket);
    }

<<<<<<< HEAD
    cricket::RelayCredentials credentials(username, password);
    turn_port_.reset(cricket::TurnPort::Create(
        main_, &socket_factory_, &network_, socket_.get(),
        kIceUfrag1, kIcePwd1, server_address, credentials, 0, std::string()));
    // This TURN port will be the controlling.
    turn_port_->SetIceRole(cricket::ICEROLE_CONTROLLING);
=======
    RelayCredentials credentials(username, password);
    turn_port_.reset(TurnPort::Create(
        main_, &socket_factory_, &network_, socket_.get(), kIceUfrag1, kIcePwd1,
        server_address, credentials, 0, std::string()));
    // This TURN port will be the controlling.
    turn_port_->SetIceRole(ICEROLE_CONTROLLING);
>>>>>>> a17af05f
    ConnectSignals();
  }

  void ConnectSignals() {
    turn_port_->SignalPortComplete.connect(this,
        &TurnPortTest::OnTurnPortComplete);
    turn_port_->SignalPortError.connect(this,
        &TurnPortTest::OnTurnPortError);
    turn_port_->SignalUnknownAddress.connect(this,
        &TurnPortTest::OnTurnUnknownAddress);
    turn_port_->SignalCreatePermissionResult.connect(this,
        &TurnPortTest::OnTurnCreatePermissionResult);
    turn_port_->SignalTurnRefreshResult.connect(
        this, &TurnPortTest::OnTurnRefreshResult);
<<<<<<< HEAD
  }
  void ConnectConnectionDestroyedSignal(Connection* conn) {
    conn->SignalDestroyed.connect(this, &TurnPortTest::OnConnectionDestroyed);
=======
>>>>>>> a17af05f
  }

  void CreateUdpPort() { CreateUdpPort(kLocalAddr2); }

  void CreateUdpPort(const SocketAddress& address) {
    udp_port_.reset(UDPPort::Create(main_, &socket_factory_, &network_,
                                    address.ipaddr(), 0, 0, kIceUfrag2,
                                    kIcePwd2, std::string(), false));
    // UDP port will be controlled.
<<<<<<< HEAD
    udp_port_->SetIceRole(cricket::ICEROLE_CONTROLLED);
=======
    udp_port_->SetIceRole(ICEROLE_CONTROLLED);
>>>>>>> a17af05f
    udp_port_->SignalPortComplete.connect(
        this, &TurnPortTest::OnUdpPortComplete);
  }

<<<<<<< HEAD
  void PrepareTurnAndUdpPorts() {
    // turn_port_ should have been created.
    ASSERT_TRUE(turn_port_ != nullptr);
    turn_port_->PrepareAddress();
    ASSERT_TRUE_WAIT(turn_ready_, kTimeout);

    CreateUdpPort();
    udp_port_->PrepareAddress();
    ASSERT_TRUE_WAIT(udp_ready_, kTimeout);
  }

  bool CheckConnectionDestroyed() {
    turn_port_->FlushRequests(cricket::kAllRequests);
    rtc::Thread::Current()->ProcessMessages(50);
    return connection_destroyed_;
  }

  void TestTurnAlternateServer(cricket::ProtocolType protocol_type) {
=======
  void PrepareTurnAndUdpPorts(ProtocolType protocol_type) {
    // turn_port_ should have been created.
    ASSERT_TRUE(turn_port_ != nullptr);
    turn_port_->PrepareAddress();
    // Two round trips are required to allocate a TURN candidate.
    // Plus, an extra round trip is needed for TCP.
    ASSERT_TRUE_SIMULATED_WAIT(
        turn_ready_,
        protocol_type == PROTO_TCP ? kSimulatedRtt * 3 : kSimulatedRtt * 2,
        fake_clock_);

    CreateUdpPort();
    udp_port_->PrepareAddress();
    ASSERT_TRUE_SIMULATED_WAIT(udp_ready_, kSimulatedRtt, fake_clock_);
  }

  bool CheckConnectionFailedAndPruned(Connection* conn) {
    return conn && !conn->active() &&
           conn->state() == IceCandidatePairState::FAILED;
  }

  // Checks that |turn_port_| has a nonempty set of connections and they are all
  // failed and pruned.
  bool CheckAllConnectionsFailedAndPruned() {
    auto& connections = turn_port_->connections();
    if (connections.empty()) {
      return false;
    }
    for (auto kv : connections) {
      if (!CheckConnectionFailedAndPruned(kv.second)) {
        return false;
      }
    }
    return true;
  }

  void TestTurnAlternateServer(ProtocolType protocol_type) {
>>>>>>> a17af05f
    std::vector<rtc::SocketAddress> redirect_addresses;
    redirect_addresses.push_back(kTurnAlternateIntAddr);

    TestTurnRedirector redirector(redirect_addresses);

    turn_server_.AddInternalSocket(kTurnIntAddr, protocol_type);
    turn_server_.AddInternalSocket(kTurnAlternateIntAddr, protocol_type);
    turn_server_.set_redirect_hook(&redirector);
    CreateTurnPort(kTurnUsername, kTurnPassword,
                   ProtocolAddress(kTurnIntAddr, protocol_type));

    // Retrieve the address before we run the state machine.
    const SocketAddress old_addr = turn_port_->server_address().address;

    turn_port_->PrepareAddress();
    // Extra round trip due to "use alternate server" error response.
    EXPECT_TRUE_SIMULATED_WAIT(
        turn_ready_,
        (protocol_type == PROTO_TCP ? kSimulatedRtt * 4 : kSimulatedRtt * 3),
        fake_clock_);
    // Retrieve the address again, the turn port's address should be
    // changed.
    const SocketAddress new_addr = turn_port_->server_address().address;
    EXPECT_NE(old_addr, new_addr);
    ASSERT_EQ(1U, turn_port_->Candidates().size());
    EXPECT_EQ(kTurnUdpExtAddr.ipaddr(),
              turn_port_->Candidates()[0].address().ipaddr());
    EXPECT_NE(0, turn_port_->Candidates()[0].address().port());
  }

  void TestTurnAlternateServerV4toV6(ProtocolType protocol_type) {
    std::vector<rtc::SocketAddress> redirect_addresses;
    redirect_addresses.push_back(kTurnIPv6IntAddr);

    TestTurnRedirector redirector(redirect_addresses);
    turn_server_.AddInternalSocket(kTurnIntAddr, protocol_type);
    turn_server_.set_redirect_hook(&redirector);
    CreateTurnPort(kTurnUsername, kTurnPassword,
                   ProtocolAddress(kTurnIntAddr, protocol_type));
    turn_port_->PrepareAddress();
    EXPECT_TRUE_SIMULATED_WAIT(turn_error_, kSimulatedRtt * 2, fake_clock_);
  }

  void TestTurnAlternateServerPingPong(ProtocolType protocol_type) {
    std::vector<rtc::SocketAddress> redirect_addresses;
    redirect_addresses.push_back(kTurnAlternateIntAddr);
    redirect_addresses.push_back(kTurnIntAddr);

    TestTurnRedirector redirector(redirect_addresses);

    turn_server_.AddInternalSocket(kTurnIntAddr, protocol_type);
    turn_server_.AddInternalSocket(kTurnAlternateIntAddr, protocol_type);
    turn_server_.set_redirect_hook(&redirector);
    CreateTurnPort(kTurnUsername, kTurnPassword,
                   ProtocolAddress(kTurnIntAddr, protocol_type));

    turn_port_->PrepareAddress();
    // Extra round trip due to "use alternate server" error response.
    EXPECT_TRUE_SIMULATED_WAIT(
        turn_error_,
        (protocol_type == PROTO_TCP ? kSimulatedRtt * 4 : kSimulatedRtt * 3),
        fake_clock_);
    ASSERT_EQ(0U, turn_port_->Candidates().size());
    rtc::SocketAddress address;
    // Verify that we have exhausted all alternate servers instead of
    // failure caused by other errors.
    EXPECT_FALSE(redirector.ShouldRedirect(address, &address));
  }

  void TestTurnAlternateServerDetectRepetition(ProtocolType protocol_type) {
    std::vector<rtc::SocketAddress> redirect_addresses;
    redirect_addresses.push_back(kTurnAlternateIntAddr);
    redirect_addresses.push_back(kTurnAlternateIntAddr);

    TestTurnRedirector redirector(redirect_addresses);

    turn_server_.AddInternalSocket(kTurnIntAddr, protocol_type);
    turn_server_.AddInternalSocket(kTurnAlternateIntAddr, protocol_type);
    turn_server_.set_redirect_hook(&redirector);
    CreateTurnPort(kTurnUsername, kTurnPassword,
                   ProtocolAddress(kTurnIntAddr, protocol_type));

    turn_port_->PrepareAddress();
    // Extra round trip due to "use alternate server" error response.
    EXPECT_TRUE_SIMULATED_WAIT(
        turn_error_,
        (protocol_type == PROTO_TCP ? kSimulatedRtt * 4 : kSimulatedRtt * 3),
        fake_clock_);
    ASSERT_EQ(0U, turn_port_->Candidates().size());
  }

<<<<<<< HEAD
  void TestTurnConnection() {
    // Create ports and prepare addresses.
    PrepareTurnAndUdpPorts();
=======
  // A certain security exploit works by redirecting to a loopback address,
  // which doesn't ever actually make sense. So redirects to loopback should
  // be treated as errors.
  // See: https://bugs.chromium.org/p/chromium/issues/detail?id=649118
  void TestTurnAlternateServerLoopback(ProtocolType protocol_type, bool ipv6) {
    const SocketAddress& local_address = ipv6 ? kLocalIPv6Addr : kLocalAddr1;
    const SocketAddress& server_address =
        ipv6 ? kTurnIPv6IntAddr : kTurnIntAddr;

    std::vector<rtc::SocketAddress> redirect_addresses;
    // Pick an unusual address in the 127.0.0.0/8 range to make sure more than
    // 127.0.0.1 is covered.
    SocketAddress loopback_address(ipv6 ? "::1" : "127.1.2.3",
                                   TURN_SERVER_PORT);
    redirect_addresses.push_back(loopback_address);

    // Make a socket and bind it to the local port, to make extra sure no
    // packet is sent to this address.
    std::unique_ptr<rtc::Socket> loopback_socket(ss_->CreateSocket(
        protocol_type == PROTO_UDP ? SOCK_DGRAM : SOCK_STREAM));
    ASSERT_NE(nullptr, loopback_socket.get());
    ASSERT_EQ(0, loopback_socket->Bind(loopback_address));
    if (protocol_type == PROTO_TCP) {
      ASSERT_EQ(0, loopback_socket->Listen(1));
    }

    TestTurnRedirector redirector(redirect_addresses);

    turn_server_.AddInternalSocket(server_address, protocol_type);
    turn_server_.set_redirect_hook(&redirector);
    CreateTurnPort(local_address, kTurnUsername, kTurnPassword,
                   ProtocolAddress(server_address, protocol_type));

    turn_port_->PrepareAddress();
    EXPECT_TRUE_SIMULATED_WAIT(
        turn_error_,
        (protocol_type == PROTO_TCP ? kSimulatedRtt * 3 : kSimulatedRtt * 2),
        fake_clock_);

    // Wait for some extra time, and make sure no packets were received on the
    // loopback port we created (or in the case of TCP, no connection attempt
    // occurred).
    SIMULATED_WAIT(false, kSimulatedRtt, fake_clock_);
    if (protocol_type == PROTO_UDP) {
      char buf[1];
      EXPECT_EQ(-1, loopback_socket->Recv(&buf, 1, nullptr));
    } else {
      std::unique_ptr<rtc::Socket> accepted_socket(
          loopback_socket->Accept(nullptr));
      EXPECT_EQ(nullptr, accepted_socket.get());
    }
  }

  void TestTurnConnection(ProtocolType protocol_type) {
    // Create ports and prepare addresses.
    PrepareTurnAndUdpPorts(protocol_type);
>>>>>>> a17af05f

    // Send ping from UDP to TURN.
    Connection* conn1 = udp_port_->CreateConnection(
                    turn_port_->Candidates()[0], Port::ORIGIN_MESSAGE);
    ASSERT_TRUE(conn1 != NULL);
    conn1->Ping(0);
    SIMULATED_WAIT(!turn_unknown_address_, kSimulatedRtt * 2, fake_clock_);
    EXPECT_FALSE(turn_unknown_address_);
    EXPECT_FALSE(conn1->receiving());
    EXPECT_EQ(Connection::STATE_WRITE_INIT, conn1->write_state());

    // Send ping from TURN to UDP.
    Connection* conn2 = turn_port_->CreateConnection(
                    udp_port_->Candidates()[0], Port::ORIGIN_MESSAGE);
    ASSERT_TRUE(conn2 != NULL);
    ASSERT_TRUE_SIMULATED_WAIT(turn_create_permission_success_, kSimulatedRtt,
                               fake_clock_);
    conn2->Ping(0);

<<<<<<< HEAD
    EXPECT_EQ_WAIT(Connection::STATE_WRITABLE, conn2->write_state(), kTimeout);
=======
    // Two hops from TURN port to UDP port through TURN server, thus two RTTs.
    EXPECT_EQ_SIMULATED_WAIT(Connection::STATE_WRITABLE, conn2->write_state(),
                             kSimulatedRtt * 2, fake_clock_);
>>>>>>> a17af05f
    EXPECT_TRUE(conn1->receiving());
    EXPECT_TRUE(conn2->receiving());
    EXPECT_EQ(Connection::STATE_WRITE_INIT, conn1->write_state());

    // Send another ping from UDP to TURN.
    conn1->Ping(0);
<<<<<<< HEAD
    EXPECT_EQ_WAIT(Connection::STATE_WRITABLE, conn1->write_state(), kTimeout);
    EXPECT_TRUE(conn2->receiving());
  }

  void TestDestroyTurnConnection() {
    PrepareTurnAndUdpPorts();

    // Create connections on both ends.
    Connection* conn1 = udp_port_->CreateConnection(turn_port_->Candidates()[0],
                                                    Port::ORIGIN_MESSAGE);
    Connection* conn2 = turn_port_->CreateConnection(udp_port_->Candidates()[0],
                                                     Port::ORIGIN_MESSAGE);
    ASSERT_TRUE(conn2 != NULL);
    ASSERT_TRUE_WAIT(turn_create_permission_success_, kTimeout);
    // Make sure turn connection can receive.
    conn1->Ping(0);
    EXPECT_EQ_WAIT(Connection::STATE_WRITABLE, conn1->write_state(), kTimeout);
    EXPECT_FALSE(turn_unknown_address_);

    // Destroy the connection on the turn port. The TurnEntry is still
    // there. So the turn port gets ping from unknown address if it is pinged.
    conn2->Destroy();
    conn1->Ping(0);
    EXPECT_TRUE_WAIT(turn_unknown_address_, kTimeout);

    // Flush all requests in the invoker to destroy the TurnEntry.
    // Now the turn port cannot receive the ping.
    turn_unknown_address_ = false;
    turn_port_->invoker()->Flush(rtc::Thread::Current());
    conn1->Ping(0);
    rtc::Thread::Current()->ProcessMessages(500);
    EXPECT_FALSE(turn_unknown_address_);

    // If the connection is created again, it will start to receive pings.
    conn2 = turn_port_->CreateConnection(udp_port_->Candidates()[0],
                                         Port::ORIGIN_MESSAGE);
    conn1->Ping(0);
    EXPECT_TRUE_WAIT(conn2->receiving(), kTimeout);
    EXPECT_FALSE(turn_unknown_address_);
  }

  void TestTurnSendData() {
    PrepareTurnAndUdpPorts();
=======
    EXPECT_EQ_SIMULATED_WAIT(Connection::STATE_WRITABLE, conn1->write_state(),
                             kSimulatedRtt * 2, fake_clock_);
    EXPECT_TRUE(conn2->receiving());
  }

  void TestDestroyTurnConnection() {
    PrepareTurnAndUdpPorts(PROTO_UDP);

    // Create connections on both ends.
    Connection* conn1 = udp_port_->CreateConnection(turn_port_->Candidates()[0],
                                                    Port::ORIGIN_MESSAGE);
    Connection* conn2 = turn_port_->CreateConnection(udp_port_->Candidates()[0],
                                                     Port::ORIGIN_MESSAGE);
    ASSERT_TRUE(conn2 != NULL);
    ASSERT_TRUE_SIMULATED_WAIT(turn_create_permission_success_, kSimulatedRtt,
                               fake_clock_);
    // Make sure turn connection can receive.
    conn1->Ping(0);
    EXPECT_EQ_SIMULATED_WAIT(Connection::STATE_WRITABLE, conn1->write_state(),
                             kSimulatedRtt * 2, fake_clock_);
    EXPECT_FALSE(turn_unknown_address_);

    // Destroy the connection on the TURN port. The TurnEntry still exists, so
    // the TURN port should still process a ping from an unknown address.
    conn2->Destroy();
    conn1->Ping(0);
    EXPECT_TRUE_SIMULATED_WAIT(turn_unknown_address_, kSimulatedRtt,
                               fake_clock_);

    // Flush all requests in the invoker to destroy the TurnEntry.
    // Expect that it still processes an incoming ping and signals the
    // unknown address.
    turn_unknown_address_ = false;
    turn_port_->invoker()->Flush(rtc::Thread::Current());
    conn1->Ping(0);
    EXPECT_TRUE_SIMULATED_WAIT(turn_unknown_address_, kSimulatedRtt,
                               fake_clock_);

    // If the connection is created again, it will start to receive pings.
    conn2 = turn_port_->CreateConnection(udp_port_->Candidates()[0],
                                         Port::ORIGIN_MESSAGE);
    conn1->Ping(0);
    EXPECT_TRUE_SIMULATED_WAIT(conn2->receiving(), kSimulatedRtt, fake_clock_);
  }

  void TestTurnSendData(ProtocolType protocol_type) {
    PrepareTurnAndUdpPorts(protocol_type);
>>>>>>> a17af05f

    // Create connections and send pings.
    Connection* conn1 = turn_port_->CreateConnection(
        udp_port_->Candidates()[0], Port::ORIGIN_MESSAGE);
    Connection* conn2 = udp_port_->CreateConnection(
        turn_port_->Candidates()[0], Port::ORIGIN_MESSAGE);
    ASSERT_TRUE(conn1 != NULL);
    ASSERT_TRUE(conn2 != NULL);
    conn1->SignalReadPacket.connect(static_cast<TurnPortTest*>(this),
                                    &TurnPortTest::OnTurnReadPacket);
    conn2->SignalReadPacket.connect(static_cast<TurnPortTest*>(this),
                                    &TurnPortTest::OnUdpReadPacket);
    conn1->Ping(0);
    EXPECT_EQ_SIMULATED_WAIT(Connection::STATE_WRITABLE, conn1->write_state(),
                             kSimulatedRtt * 2, fake_clock_);
    conn2->Ping(0);
    EXPECT_EQ_SIMULATED_WAIT(Connection::STATE_WRITABLE, conn2->write_state(),
                             kSimulatedRtt * 2, fake_clock_);

    // Send some data.
    size_t num_packets = 256;
    for (size_t i = 0; i < num_packets; ++i) {
      unsigned char buf[256] = { 0 };
      for (size_t j = 0; j < i + 1; ++j) {
        buf[j] = 0xFF - static_cast<unsigned char>(j);
      }
      conn1->Send(buf, i + 1, options);
      conn2->Send(buf, i + 1, options);
      SIMULATED_WAIT(false, kSimulatedRtt, fake_clock_);
    }

    // Check the data.
    ASSERT_EQ(num_packets, turn_packets_.size());
    ASSERT_EQ(num_packets, udp_packets_.size());
    for (size_t i = 0; i < num_packets; ++i) {
      EXPECT_EQ(i + 1, turn_packets_[i].size());
      EXPECT_EQ(i + 1, udp_packets_[i].size());
      EXPECT_EQ(turn_packets_[i], udp_packets_[i]);
    }
  }

 protected:
  rtc::ScopedFakeClock fake_clock_;
  rtc::Thread* main_;
  std::unique_ptr<rtc::PhysicalSocketServer> pss_;
  std::unique_ptr<TurnPortTestVirtualSocketServer> ss_;
  rtc::SocketServerScope ss_scope_;
  rtc::Network network_;
  rtc::BasicPacketSocketFactory socket_factory_;
  std::unique_ptr<rtc::AsyncPacketSocket> socket_;
  TestTurnServer turn_server_;
  std::unique_ptr<TurnPort> turn_port_;
  std::unique_ptr<UDPPort> udp_port_;
  bool turn_ready_;
  bool turn_error_;
  bool turn_unknown_address_;
  bool turn_create_permission_success_;
  bool udp_ready_;
  bool test_finish_;
  bool turn_refresh_success_ = false;
<<<<<<< HEAD
  bool connection_destroyed_ = false;
=======
>>>>>>> a17af05f
  std::vector<rtc::Buffer> turn_packets_;
  std::vector<rtc::Buffer> udp_packets_;
  rtc::PacketOptions options;
};

TEST_F(TurnPortTest, TestTurnPortType) {
  CreateTurnPort(kTurnUsername, kTurnPassword, kTurnUdpProtoAddr);
  EXPECT_EQ(cricket::RELAY_PORT_TYPE, turn_port_->Type());
}

// Do a normal TURN allocation.
TEST_F(TurnPortTest, TestTurnAllocate) {
  CreateTurnPort(kTurnUsername, kTurnPassword, kTurnUdpProtoAddr);
  EXPECT_EQ(0, turn_port_->SetOption(rtc::Socket::OPT_SNDBUF, 10*1024));
  turn_port_->PrepareAddress();
  EXPECT_TRUE_SIMULATED_WAIT(turn_ready_, kSimulatedRtt * 2, fake_clock_);
  ASSERT_EQ(1U, turn_port_->Candidates().size());
  EXPECT_EQ(kTurnUdpExtAddr.ipaddr(),
            turn_port_->Candidates()[0].address().ipaddr());
  EXPECT_NE(0, turn_port_->Candidates()[0].address().port());
}

// Testing a normal UDP allocation using TCP connection.
TEST_F(TurnPortTest, TestTurnTcpAllocate) {
  turn_server_.AddInternalSocket(kTurnTcpIntAddr, PROTO_TCP);
  CreateTurnPort(kTurnUsername, kTurnPassword, kTurnTcpProtoAddr);
  EXPECT_EQ(0, turn_port_->SetOption(rtc::Socket::OPT_SNDBUF, 10*1024));
  turn_port_->PrepareAddress();
  EXPECT_TRUE_SIMULATED_WAIT(turn_ready_, kSimulatedRtt * 3, fake_clock_);
  ASSERT_EQ(1U, turn_port_->Candidates().size());
  EXPECT_EQ(kTurnUdpExtAddr.ipaddr(),
            turn_port_->Candidates()[0].address().ipaddr());
  EXPECT_NE(0, turn_port_->Candidates()[0].address().port());
}

// Test case for WebRTC issue 3927 where a proxy binds to the local host address
// instead the address that TurnPort originally bound to. The candidate pair
// impacted by this behavior should still be used.
TEST_F(TurnPortTest, TestTurnTcpAllocationWhenProxyChangesAddressToLocalHost) {
  turn_server_.AddInternalSocket(kTurnTcpIntAddr, PROTO_TCP);
  CreateTurnPort(kTurnUsername, kTurnPassword, kTurnTcpProtoAddr);
  EXPECT_EQ(0, turn_port_->SetOption(rtc::Socket::OPT_SNDBUF, 10 * 1024));
  turn_port_->PrepareAddress();
  ConnectSignalAddressReadyToSetLocalhostAsAltenertativeLocalAddress();
  EXPECT_TRUE_SIMULATED_WAIT(turn_ready_, kSimulatedRtt * 3, fake_clock_);
  ASSERT_EQ(1U, turn_port_->Candidates().size());
  EXPECT_EQ(kTurnUdpExtAddr.ipaddr(),
            turn_port_->Candidates()[0].address().ipaddr());
  EXPECT_NE(0, turn_port_->Candidates()[0].address().port());
}

// Testing turn port will attempt to create TCP socket on address resolution
// failure.
TEST_F(TurnPortTest, TestTurnTcpOnAddressResolveFailure) {
  turn_server_.AddInternalSocket(kTurnTcpIntAddr, PROTO_TCP);
  CreateTurnPort(kTurnUsername, kTurnPassword,
                 ProtocolAddress(rtc::SocketAddress("www.google.invalid", 3478),
                                 PROTO_TCP));
  turn_port_->PrepareAddress();
  EXPECT_TRUE_WAIT(turn_error_, kResolverTimeout);
  // As VSS doesn't provide a DNS resolution, name resolve will fail. TurnPort
  // will proceed in creating a TCP socket which will fail as there is no
  // server on the above domain and error will be set to SOCKET_ERROR.
  EXPECT_EQ(SOCKET_ERROR, turn_port_->error());
}

// In case of UDP on address resolve failure, TurnPort will not create socket
// and return allocate failure.
TEST_F(TurnPortTest, TestTurnUdpOnAddressResolveFailure) {
  CreateTurnPort(kTurnUsername, kTurnPassword,
                 ProtocolAddress(rtc::SocketAddress("www.google.invalid", 3478),
                                 PROTO_UDP));
  turn_port_->PrepareAddress();
  EXPECT_TRUE_WAIT(turn_error_, kResolverTimeout);
  // Error from turn port will not be socket error.
  EXPECT_NE(SOCKET_ERROR, turn_port_->error());
}

// Try to do a TURN allocation with an invalid password.
TEST_F(TurnPortTest, TestTurnAllocateBadPassword) {
  CreateTurnPort(kTurnUsername, "bad", kTurnUdpProtoAddr);
  turn_port_->PrepareAddress();
  EXPECT_TRUE_SIMULATED_WAIT(turn_error_, kSimulatedRtt * 2, fake_clock_);
  ASSERT_EQ(0U, turn_port_->Candidates().size());
}

// Tests that TURN port nonce will be reset when receiving an ALLOCATE MISMATCH
// error.
TEST_F(TurnPortTest, TestTurnAllocateNonceResetAfterAllocateMismatch) {
  // Do a normal allocation first.
  CreateTurnPort(kTurnUsername, kTurnPassword, kTurnUdpProtoAddr);
  turn_port_->PrepareAddress();
  EXPECT_TRUE_SIMULATED_WAIT(turn_ready_, kSimulatedRtt * 2, fake_clock_);
  rtc::SocketAddress first_addr(turn_port_->socket()->GetLocalAddress());
  // Destroy the turnport while keeping the drop probability to 1 to
  // suppress the release of the allocation at the server.
  ss_->set_drop_probability(1.0);
  turn_port_.reset();
  SIMULATED_WAIT(false, kSimulatedRtt, fake_clock_);
  ss_->set_drop_probability(0.0);

  // Force the socket server to assign the same port.
  ss_->SetNextPortForTesting(first_addr.port());
  turn_ready_ = false;
  CreateTurnPort(kTurnUsername, kTurnPassword, kTurnUdpProtoAddr);

  // It is expected that the turn port will first get a nonce from the server
  // using timestamp |ts_before| but then get an allocate mismatch error and
  // receive an even newer nonce based on the system clock. |ts_before| is
  // chosen so that the two NONCEs generated by the server will be different.
  int64_t ts_before = rtc::TimeMillis() - 1;
  std::string first_nonce =
      turn_server_.server()->SetTimestampForNextNonce(ts_before);
  turn_port_->PrepareAddress();

  // Four round trips; first we'll get "stale nonce", then
  // "allocate mismatch", then "stale nonce" again, then finally it will
  // succeed.
  EXPECT_TRUE_SIMULATED_WAIT(turn_ready_, kSimulatedRtt * 4, fake_clock_);
  EXPECT_NE(first_nonce, turn_port_->nonce());
}

// Tests that a new local address is created after
// STUN_ERROR_ALLOCATION_MISMATCH.
TEST_F(TurnPortTest, TestTurnAllocateMismatch) {
  // Do a normal allocation first.
  CreateTurnPort(kTurnUsername, kTurnPassword, kTurnUdpProtoAddr);
  turn_port_->PrepareAddress();
  EXPECT_TRUE_SIMULATED_WAIT(turn_ready_, kSimulatedRtt * 2, fake_clock_);
  rtc::SocketAddress first_addr(turn_port_->socket()->GetLocalAddress());

  // Clear connected_ flag on turnport to suppress the release of
  // the allocation.
  turn_port_->OnSocketClose(turn_port_->socket(), 0);

  // Forces the socket server to assign the same port.
  ss_->SetNextPortForTesting(first_addr.port());

  turn_ready_ = false;
  CreateTurnPort(kTurnUsername, kTurnPassword, kTurnUdpProtoAddr);
  turn_port_->PrepareAddress();

  // Verifies that the new port has the same address.
  EXPECT_EQ(first_addr, turn_port_->socket()->GetLocalAddress());

  // Four round trips; first we'll get "stale nonce", then
  // "allocate mismatch", then "stale nonce" again, then finally it will
  // succeed.
  EXPECT_TRUE_SIMULATED_WAIT(turn_ready_, kSimulatedRtt * 4, fake_clock_);

  // Verifies that the new port has a different address now.
  EXPECT_NE(first_addr, turn_port_->socket()->GetLocalAddress());

  // Verify that all packets received from the shared socket are ignored.
  std::string test_packet = "Test packet";
  EXPECT_FALSE(turn_port_->HandleIncomingPacket(
      socket_.get(), test_packet.data(), test_packet.size(),
      rtc::SocketAddress(kTurnUdpExtAddr.ipaddr(), 0),
      rtc::CreatePacketTime(0)));
}

// Tests that a shared-socket-TurnPort creates its own socket after
// STUN_ERROR_ALLOCATION_MISMATCH.
TEST_F(TurnPortTest, TestSharedSocketAllocateMismatch) {
  // Do a normal allocation first.
  CreateSharedTurnPort(kTurnUsername, kTurnPassword, kTurnUdpProtoAddr);
  turn_port_->PrepareAddress();
  EXPECT_TRUE_SIMULATED_WAIT(turn_ready_, kSimulatedRtt * 2, fake_clock_);
  rtc::SocketAddress first_addr(turn_port_->socket()->GetLocalAddress());

  // Clear connected_ flag on turnport to suppress the release of
  // the allocation.
  turn_port_->OnSocketClose(turn_port_->socket(), 0);

  turn_ready_ = false;
  CreateSharedTurnPort(kTurnUsername, kTurnPassword, kTurnUdpProtoAddr);

  // Verifies that the new port has the same address.
  EXPECT_EQ(first_addr, turn_port_->socket()->GetLocalAddress());
  EXPECT_TRUE(turn_port_->SharedSocket());

  turn_port_->PrepareAddress();
  // Extra 2 round trips due to allocate mismatch.
  EXPECT_TRUE_SIMULATED_WAIT(turn_ready_, kSimulatedRtt * 4, fake_clock_);

  // Verifies that the new port has a different address now.
  EXPECT_NE(first_addr, turn_port_->socket()->GetLocalAddress());
  EXPECT_FALSE(turn_port_->SharedSocket());
}

TEST_F(TurnPortTest, TestTurnTcpAllocateMismatch) {
  turn_server_.AddInternalSocket(kTurnTcpIntAddr, PROTO_TCP);
  CreateTurnPort(kTurnUsername, kTurnPassword, kTurnTcpProtoAddr);

  // Do a normal allocation first.
  turn_port_->PrepareAddress();
  EXPECT_TRUE_SIMULATED_WAIT(turn_ready_, kSimulatedRtt * 3, fake_clock_);
  rtc::SocketAddress first_addr(turn_port_->socket()->GetLocalAddress());

  // Clear connected_ flag on turnport to suppress the release of
  // the allocation.
  turn_port_->OnSocketClose(turn_port_->socket(), 0);

  // Forces the socket server to assign the same port.
  ss_->SetNextPortForTesting(first_addr.port());

  turn_ready_ = false;
  CreateTurnPort(kTurnUsername, kTurnPassword, kTurnTcpProtoAddr);
  turn_port_->PrepareAddress();

  // Verifies that the new port has the same address.
  EXPECT_EQ(first_addr, turn_port_->socket()->GetLocalAddress());

  // Extra 2 round trips due to allocate mismatch.
  EXPECT_TRUE_SIMULATED_WAIT(turn_ready_, kSimulatedRtt * 5, fake_clock_);

  // Verifies that the new port has a different address now.
  EXPECT_NE(first_addr, turn_port_->socket()->GetLocalAddress());
}

TEST_F(TurnPortTest, TestRefreshRequestGetsErrorResponse) {
  CreateTurnPort(kTurnUsername, kTurnPassword, kTurnUdpProtoAddr);
<<<<<<< HEAD
  PrepareTurnAndUdpPorts();
  turn_port_->CreateConnection(udp_port_->Candidates()[0],
                               Port::ORIGIN_MESSAGE);
  // Set bad credentials.
  cricket::RelayCredentials bad_credentials("bad_user", "bad_pwd");
=======
  PrepareTurnAndUdpPorts(PROTO_UDP);
  turn_port_->CreateConnection(udp_port_->Candidates()[0],
                               Port::ORIGIN_MESSAGE);
  // Set bad credentials.
  RelayCredentials bad_credentials("bad_user", "bad_pwd");
>>>>>>> a17af05f
  turn_port_->set_credentials(bad_credentials);
  turn_refresh_success_ = false;
  // This sends out the first RefreshRequest with correct credentials.
  // When this succeeds, it will schedule a new RefreshRequest with the bad
  // credential.
<<<<<<< HEAD
  turn_port_->FlushRequests(cricket::TURN_REFRESH_REQUEST);
  EXPECT_TRUE_WAIT(turn_refresh_success_, kTimeout);
  // Flush it again, it will receive a bad response.
  turn_port_->FlushRequests(cricket::TURN_REFRESH_REQUEST);
  EXPECT_TRUE_WAIT(!turn_refresh_success_, kTimeout);
  EXPECT_TRUE_WAIT(!turn_port_->connected(), kTimeout);
  EXPECT_TRUE_WAIT(turn_port_->connections().empty(), kTimeout);
  EXPECT_FALSE(turn_port_->HasRequests());
}

// Test that CreateConnection will return null if port becomes disconnected.
TEST_F(TurnPortTest, TestCreateConnectionWhenSocketClosed) {
  turn_server_.AddInternalSocket(kTurnTcpIntAddr, cricket::PROTO_TCP);
  CreateTurnPort(kTurnUsername, kTurnPassword, kTurnTcpProtoAddr);
  PrepareTurnAndUdpPorts();
=======
  turn_port_->FlushRequests(TURN_REFRESH_REQUEST);
  EXPECT_TRUE_SIMULATED_WAIT(turn_refresh_success_, kSimulatedRtt, fake_clock_);
  // Flush it again, it will receive a bad response.
  turn_port_->FlushRequests(TURN_REFRESH_REQUEST);
  EXPECT_TRUE_SIMULATED_WAIT(!turn_refresh_success_, kSimulatedRtt,
                             fake_clock_);
  EXPECT_FALSE(turn_port_->connected());
  EXPECT_TRUE(CheckAllConnectionsFailedAndPruned());
  EXPECT_FALSE(turn_port_->HasRequests());
}

// Test that TurnPort will not handle any incoming packets once it has been
// closed.
TEST_F(TurnPortTest, TestStopProcessingPacketsAfterClosed) {
  CreateTurnPort(kTurnUsername, kTurnPassword, kTurnUdpProtoAddr);
  PrepareTurnAndUdpPorts(PROTO_UDP);
  Connection* conn1 = turn_port_->CreateConnection(udp_port_->Candidates()[0],
                                                   Port::ORIGIN_MESSAGE);
  Connection* conn2 = udp_port_->CreateConnection(turn_port_->Candidates()[0],
                                                  Port::ORIGIN_MESSAGE);
  ASSERT_TRUE(conn1 != NULL);
  ASSERT_TRUE(conn2 != NULL);
  // Make sure conn2 is writable.
  conn2->Ping(0);
  EXPECT_EQ_SIMULATED_WAIT(Connection::STATE_WRITABLE, conn2->write_state(),
                           kSimulatedRtt * 2, fake_clock_);

  turn_port_->Close();
  SIMULATED_WAIT(false, kSimulatedRtt, fake_clock_);
  turn_unknown_address_ = false;
  conn2->Ping(0);
  SIMULATED_WAIT(false, kSimulatedRtt, fake_clock_);
  // Since the turn port does not handle packets any more, it should not
  // SignalUnknownAddress.
  EXPECT_FALSE(turn_unknown_address_);
}

// Test that CreateConnection will return null if port becomes disconnected.
TEST_F(TurnPortTest, TestCreateConnectionWhenSocketClosed) {
  turn_server_.AddInternalSocket(kTurnTcpIntAddr, PROTO_TCP);
  CreateTurnPort(kTurnUsername, kTurnPassword, kTurnTcpProtoAddr);
  PrepareTurnAndUdpPorts(PROTO_TCP);
>>>>>>> a17af05f
  // Create a connection.
  Connection* conn1 = turn_port_->CreateConnection(udp_port_->Candidates()[0],
                                                   Port::ORIGIN_MESSAGE);
  ASSERT_TRUE(conn1 != NULL);

  // Close the socket and create a connection again.
  turn_port_->OnSocketClose(turn_port_->socket(), 1);
  conn1 = turn_port_->CreateConnection(udp_port_->Candidates()[0],
                                       Port::ORIGIN_MESSAGE);
  ASSERT_TRUE(conn1 == NULL);
}

<<<<<<< HEAD
=======
// Tests that when a TCP socket is closed, the respective TURN connection will
// be destroyed.
TEST_F(TurnPortTest, TestSocketCloseWillDestroyConnection) {
  turn_server_.AddInternalSocket(kTurnTcpIntAddr, PROTO_TCP);
  CreateTurnPort(kTurnUsername, kTurnPassword, kTurnTcpProtoAddr);
  PrepareTurnAndUdpPorts(PROTO_TCP);
  Connection* conn = turn_port_->CreateConnection(udp_port_->Candidates()[0],
                                                  Port::ORIGIN_MESSAGE);
  EXPECT_NE(nullptr, conn);
  EXPECT_TRUE(!turn_port_->connections().empty());
  turn_port_->socket()->SignalClose(turn_port_->socket(), 1);
  EXPECT_TRUE_SIMULATED_WAIT(turn_port_->connections().empty(),
                             kConnectionDestructionDelay, fake_clock_);
}

>>>>>>> a17af05f
// Test try-alternate-server feature.
TEST_F(TurnPortTest, TestTurnAlternateServerUDP) {
  TestTurnAlternateServer(PROTO_UDP);
}

TEST_F(TurnPortTest, TestTurnAlternateServerTCP) {
  TestTurnAlternateServer(PROTO_TCP);
}

// Test that we fail when we redirect to an address different from
// current IP family.
TEST_F(TurnPortTest, TestTurnAlternateServerV4toV6UDP) {
  TestTurnAlternateServerV4toV6(PROTO_UDP);
}

TEST_F(TurnPortTest, TestTurnAlternateServerV4toV6TCP) {
  TestTurnAlternateServerV4toV6(PROTO_TCP);
}

// Test try-alternate-server catches the case of pingpong.
TEST_F(TurnPortTest, TestTurnAlternateServerPingPongUDP) {
  TestTurnAlternateServerPingPong(PROTO_UDP);
}

TEST_F(TurnPortTest, TestTurnAlternateServerPingPongTCP) {
  TestTurnAlternateServerPingPong(PROTO_TCP);
}

// Test try-alternate-server catch the case of repeated server.
TEST_F(TurnPortTest, TestTurnAlternateServerDetectRepetitionUDP) {
  TestTurnAlternateServerDetectRepetition(PROTO_UDP);
}

TEST_F(TurnPortTest, TestTurnAlternateServerDetectRepetitionTCP) {
  TestTurnAlternateServerDetectRepetition(PROTO_TCP);
}

// Test catching the case of a redirect to loopback.
TEST_F(TurnPortTest, TestTurnAlternateServerLoopbackUdpIpv4) {
  TestTurnAlternateServerLoopback(PROTO_UDP, false);
}

TEST_F(TurnPortTest, TestTurnAlternateServerLoopbackUdpIpv6) {
  TestTurnAlternateServerLoopback(PROTO_UDP, true);
}

TEST_F(TurnPortTest, TestTurnAlternateServerLoopbackTcpIpv4) {
  TestTurnAlternateServerLoopback(PROTO_TCP, false);
}

TEST_F(TurnPortTest, TestTurnAlternateServerLoopbackTcpIpv6) {
  TestTurnAlternateServerLoopback(PROTO_TCP, true);
}

// Do a TURN allocation and try to send a packet to it from the outside.
// The packet should be dropped. Then, try to send a packet from TURN to the
// outside. It should reach its destination. Finally, try again from the
// outside. It should now work as well.
TEST_F(TurnPortTest, TestTurnConnection) {
  CreateTurnPort(kTurnUsername, kTurnPassword, kTurnUdpProtoAddr);
  TestTurnConnection(PROTO_UDP);
}

// Similar to above, except that this test will use the shared socket.
TEST_F(TurnPortTest, TestTurnConnectionUsingSharedSocket) {
  CreateSharedTurnPort(kTurnUsername, kTurnPassword, kTurnUdpProtoAddr);
  TestTurnConnection(PROTO_UDP);
}

// Test that we can establish a TCP connection with TURN server.
TEST_F(TurnPortTest, TestTurnTcpConnection) {
  turn_server_.AddInternalSocket(kTurnTcpIntAddr, PROTO_TCP);
  CreateTurnPort(kTurnUsername, kTurnPassword, kTurnTcpProtoAddr);
  TestTurnConnection(PROTO_TCP);
}

// Test that if a connection on a TURN port is destroyed, the TURN port can
// still receive ping on that connection as if it is from an unknown address.
// If the connection is created again, it will be used to receive ping.
TEST_F(TurnPortTest, TestDestroyTurnConnection) {
  CreateTurnPort(kTurnUsername, kTurnPassword, kTurnUdpProtoAddr);
  TestDestroyTurnConnection();
}

// Similar to above, except that this test will use the shared socket.
TEST_F(TurnPortTest, TestDestroyTurnConnectionUsingSharedSocket) {
  CreateSharedTurnPort(kTurnUsername, kTurnPassword, kTurnUdpProtoAddr);
  TestDestroyTurnConnection();
}

// Test that if a connection on a TURN port is destroyed, the TURN port can
// still receive ping on that connection as if it is from an unknown address.
// If the connection is created again, it will be used to receive ping.
TEST_F(TurnPortTest, TestDestroyTurnConnection) {
  CreateTurnPort(kTurnUsername, kTurnPassword, kTurnUdpProtoAddr);
  TestDestroyTurnConnection();
}

// Similar to above, except that this test will use the shared socket.
TEST_F(TurnPortTest, TestDestroyTurnConnectionUsingSharedSocket) {
  CreateSharedTurnPort(kTurnUsername, kTurnPassword, kTurnUdpProtoAddr);
  TestDestroyTurnConnection();
}

// Test that we fail to create a connection when we want to use TLS over TCP.
// This test should be removed once we have TLS support.
TEST_F(TurnPortTest, TestTurnTlsTcpConnectionFails) {
  ProtocolAddress secure_addr(kTurnTlsProtoAddr.address,
                              kTurnTlsProtoAddr.proto);
  CreateTurnPort(kTurnUsername, kTurnPassword, secure_addr);
  turn_port_->PrepareAddress();
  EXPECT_TRUE_SIMULATED_WAIT(turn_error_, kSimulatedRtt * 2, fake_clock_);
  ASSERT_EQ(0U, turn_port_->Candidates().size());
}

// Run TurnConnectionTest with one-time-use nonce feature.
// Here server will send a 438 STALE_NONCE error message for
// every TURN transaction.
TEST_F(TurnPortTest, TestTurnConnectionUsingOTUNonce) {
  turn_server_.set_enable_otu_nonce(true);
  CreateTurnPort(kTurnUsername, kTurnPassword, kTurnUdpProtoAddr);
  TestTurnConnection(PROTO_UDP);
}

// Test that CreatePermissionRequest will be scheduled after the success
// of the first create permission request and the request will get an
// ErrorResponse if the ufrag and pwd are incorrect.
TEST_F(TurnPortTest, TestRefreshCreatePermissionRequest) {
  CreateTurnPort(kTurnUsername, kTurnPassword, kTurnUdpProtoAddr);
  PrepareTurnAndUdpPorts(PROTO_UDP);

  Connection* conn = turn_port_->CreateConnection(udp_port_->Candidates()[0],
                                                  Port::ORIGIN_MESSAGE);
  ASSERT_TRUE(conn != NULL);
  EXPECT_TRUE_SIMULATED_WAIT(turn_create_permission_success_, kSimulatedRtt,
                             fake_clock_);
  turn_create_permission_success_ = false;
  // A create-permission-request should be pending.
  // After the next create-permission-response is received, it will schedule
  // another request with bad_ufrag and bad_pwd.
  RelayCredentials bad_credentials("bad_user", "bad_pwd");
  turn_port_->set_credentials(bad_credentials);
  turn_port_->FlushRequests(kAllRequests);
  EXPECT_TRUE_SIMULATED_WAIT(turn_create_permission_success_, kSimulatedRtt,
                             fake_clock_);
  // Flush the requests again; the create-permission-request will fail.
  turn_port_->FlushRequests(kAllRequests);
  EXPECT_TRUE_SIMULATED_WAIT(!turn_create_permission_success_, kSimulatedRtt,
                             fake_clock_);
  EXPECT_TRUE(CheckConnectionFailedAndPruned(conn));
}

TEST_F(TurnPortTest, TestChannelBindGetErrorResponse) {
  CreateTurnPort(kTurnUsername, kTurnPassword, kTurnUdpProtoAddr);
  PrepareTurnAndUdpPorts(PROTO_UDP);
  Connection* conn1 = turn_port_->CreateConnection(udp_port_->Candidates()[0],
                                                   Port::ORIGIN_MESSAGE);
  ASSERT_TRUE(conn1 != nullptr);
  Connection* conn2 = udp_port_->CreateConnection(turn_port_->Candidates()[0],
                                                  Port::ORIGIN_MESSAGE);

  ASSERT_TRUE(conn2 != nullptr);
  conn1->Ping(0);
  EXPECT_TRUE_SIMULATED_WAIT(conn1->writable(), kSimulatedRtt * 2, fake_clock_);
  // TODO(deadbeef): SetEntryChannelId should not be a public method.
  // Instead we should set an option on the fake TURN server to force it to
  // send a channel bind errors.
  ASSERT_TRUE(
      turn_port_->SetEntryChannelId(udp_port_->Candidates()[0].address(), -1));

  std::string data = "ABC";
  conn1->Send(data.data(), data.length(), options);

  EXPECT_TRUE_SIMULATED_WAIT(CheckConnectionFailedAndPruned(conn1),
                             kSimulatedRtt, fake_clock_);
  // Verify that packets are allowed to be sent after a bind request error.
  // They'll just use a send indication instead.
  conn2->SignalReadPacket.connect(static_cast<TurnPortTest*>(this),
                                  &TurnPortTest::OnUdpReadPacket);
  conn1->Send(data.data(), data.length(), options);
  EXPECT_TRUE_SIMULATED_WAIT(!udp_packets_.empty(), kSimulatedRtt, fake_clock_);
}

// Test that CreatePermissionRequest will be scheduled after the success
// of the first create permission request and the request will get an
// ErrorResponse if the ufrag and pwd are incorrect.
TEST_F(TurnPortTest, TestRefreshCreatePermissionRequest) {
  CreateTurnPort(kTurnUsername, kTurnPassword, kTurnUdpProtoAddr);
  PrepareTurnAndUdpPorts();

  Connection* conn = turn_port_->CreateConnection(udp_port_->Candidates()[0],
                                                  Port::ORIGIN_MESSAGE);
  ConnectConnectionDestroyedSignal(conn);
  ASSERT_TRUE(conn != NULL);
  ASSERT_TRUE_WAIT(turn_create_permission_success_, kTimeout);
  turn_create_permission_success_ = false;
  // A create-permission-request should be pending.
  // After the next create-permission-response is received, it will schedule
  // another request with bad_ufrag and bad_pwd.
  cricket::RelayCredentials bad_credentials("bad_user", "bad_pwd");
  turn_port_->set_credentials(bad_credentials);
  turn_port_->FlushRequests(cricket::kAllRequests);
  ASSERT_TRUE_WAIT(turn_create_permission_success_, kTimeout);
  // Flush the requests again; the create-permission-request will fail.
  turn_port_->FlushRequests(cricket::kAllRequests);
  EXPECT_TRUE_WAIT(!turn_create_permission_success_, kTimeout);
  EXPECT_TRUE_WAIT(connection_destroyed_, kTimeout);
}

TEST_F(TurnPortTest, TestChannelBindGetErrorResponse) {
  CreateTurnPort(kTurnUsername, kTurnPassword, kTurnUdpProtoAddr);
  PrepareTurnAndUdpPorts();
  Connection* conn1 = turn_port_->CreateConnection(udp_port_->Candidates()[0],
                                                   Port::ORIGIN_MESSAGE);
  ASSERT_TRUE(conn1 != nullptr);
  Connection* conn2 = udp_port_->CreateConnection(turn_port_->Candidates()[0],
                                                  Port::ORIGIN_MESSAGE);
  ASSERT_TRUE(conn2 != nullptr);
  ConnectConnectionDestroyedSignal(conn1);
  conn1->Ping(0);
  ASSERT_TRUE_WAIT(conn1->writable(), kTimeout);

  std::string data = "ABC";
  conn1->Send(data.data(), data.length(), options);
  bool success =
      turn_port_->SetEntryChannelId(udp_port_->Candidates()[0].address(), -1);
  ASSERT_TRUE(success);
  // Next time when the binding request is sent, it will get an ErrorResponse.
  EXPECT_TRUE_WAIT(CheckConnectionDestroyed(), kTimeout);
}

// Do a TURN allocation, establish a UDP connection, and send some data.
TEST_F(TurnPortTest, TestTurnSendDataTurnUdpToUdp) {
  // Create ports and prepare addresses.
  CreateTurnPort(kTurnUsername, kTurnPassword, kTurnUdpProtoAddr);
<<<<<<< HEAD
  TestTurnSendData();
  EXPECT_EQ(cricket::UDP_PROTOCOL_NAME,
            turn_port_->Candidates()[0].relay_protocol());
=======
  TestTurnSendData(PROTO_UDP);
  EXPECT_EQ(UDP_PROTOCOL_NAME, turn_port_->Candidates()[0].relay_protocol());
>>>>>>> a17af05f
}

// Do a TURN allocation, establish a TCP connection, and send some data.
TEST_F(TurnPortTest, TestTurnSendDataTurnTcpToUdp) {
  turn_server_.AddInternalSocket(kTurnTcpIntAddr, PROTO_TCP);
  // Create ports and prepare addresses.
  CreateTurnPort(kTurnUsername, kTurnPassword, kTurnTcpProtoAddr);
<<<<<<< HEAD
  TestTurnSendData();
  EXPECT_EQ(cricket::TCP_PROTOCOL_NAME,
            turn_port_->Candidates()[0].relay_protocol());
=======
  TestTurnSendData(PROTO_TCP);
  EXPECT_EQ(TCP_PROTOCOL_NAME, turn_port_->Candidates()[0].relay_protocol());
>>>>>>> a17af05f
}

// Test TURN fails to make a connection from IPv6 address to a server which has
// IPv4 address.
TEST_F(TurnPortTest, TestTurnLocalIPv6AddressServerIPv4) {
  turn_server_.AddInternalSocket(kTurnUdpIPv6IntAddr, PROTO_UDP);
  CreateTurnPort(kLocalIPv6Addr, kTurnUsername, kTurnPassword,
                 kTurnUdpProtoAddr);
  turn_port_->PrepareAddress();
  ASSERT_TRUE_SIMULATED_WAIT(turn_error_, kSimulatedRtt, fake_clock_);
  EXPECT_TRUE(turn_port_->Candidates().empty());
}

// Test TURN make a connection from IPv6 address to a server which has
// IPv6 intenal address. But in this test external address is a IPv4 address,
// hence allocated address will be a IPv4 address.
TEST_F(TurnPortTest, TestTurnLocalIPv6AddressServerIPv6ExtenalIPv4) {
  turn_server_.AddInternalSocket(kTurnUdpIPv6IntAddr, PROTO_UDP);
  CreateTurnPort(kLocalIPv6Addr, kTurnUsername, kTurnPassword,
                 kTurnUdpIPv6ProtoAddr);
  turn_port_->PrepareAddress();
  EXPECT_TRUE_SIMULATED_WAIT(turn_ready_, kSimulatedRtt * 2, fake_clock_);
  ASSERT_EQ(1U, turn_port_->Candidates().size());
  EXPECT_EQ(kTurnUdpExtAddr.ipaddr(),
            turn_port_->Candidates()[0].address().ipaddr());
  EXPECT_NE(0, turn_port_->Candidates()[0].address().port());
}

// Tests that the local and remote candidate address families should match when
// a connection is created. Specifically, if a TURN port has an IPv6 address,
// its local candidate will still be an IPv4 address and it can only create
// connections with IPv4 remote candidates.
TEST_F(TurnPortTest, TestCandidateAddressFamilyMatch) {
  turn_server_.AddInternalSocket(kTurnUdpIPv6IntAddr, PROTO_UDP);

  CreateTurnPort(kLocalIPv6Addr, kTurnUsername, kTurnPassword,
                 kTurnUdpIPv6ProtoAddr);
  turn_port_->PrepareAddress();
  EXPECT_TRUE_SIMULATED_WAIT(turn_ready_, kSimulatedRtt * 2, fake_clock_);
  ASSERT_EQ(1U, turn_port_->Candidates().size());

  // Create an IPv4 candidate. It will match the TURN candidate.
  Candidate remote_candidate(ICE_CANDIDATE_COMPONENT_RTP, "udp", kLocalAddr2, 0,
                             "", "", "local", 0, kCandidateFoundation);
  remote_candidate.set_address(kLocalAddr2);
  Connection* conn =
      turn_port_->CreateConnection(remote_candidate, Port::ORIGIN_MESSAGE);
  EXPECT_NE(nullptr, conn);

  // Set the candidate address family to IPv6. It won't match the TURN
  // candidate.
  remote_candidate.set_address(kLocalIPv6Addr2);
  conn = turn_port_->CreateConnection(remote_candidate, Port::ORIGIN_MESSAGE);
  EXPECT_EQ(nullptr, conn);
}

TEST_F(TurnPortTest, TestOriginHeader) {
  CreateTurnPortWithOrigin(kLocalAddr1, kTurnUsername, kTurnPassword,
                           kTurnUdpProtoAddr, kTestOrigin);
  turn_port_->PrepareAddress();
  EXPECT_TRUE_SIMULATED_WAIT(turn_ready_, kSimulatedRtt * 2, fake_clock_);
  ASSERT_GT(turn_server_.server()->allocations().size(), 0U);
  SocketAddress local_address = turn_port_->GetLocalAddress();
  ASSERT_TRUE(turn_server_.FindAllocation(local_address) != NULL);
  EXPECT_EQ(kTestOrigin, turn_server_.FindAllocation(local_address)->origin());
}

// Test that a CreatePermission failure will result in the connection being
<<<<<<< HEAD
// destroyed.
TEST_F(TurnPortTest, TestConnectionDestroyedOnCreatePermissionFailure) {
  turn_server_.AddInternalSocket(kTurnTcpIntAddr, cricket::PROTO_TCP);
  turn_server_.server()->set_reject_private_addresses(true);
  CreateTurnPort(kTurnUsername, kTurnPassword, kTurnTcpProtoAddr);
  turn_port_->PrepareAddress();
  ASSERT_TRUE_WAIT(turn_ready_, kTimeout);

  CreateUdpPort(SocketAddress("10.0.0.10", 0));
  udp_port_->PrepareAddress();
  ASSERT_TRUE_WAIT(udp_ready_, kTimeout);
  // Create a connection.
  TestConnectionWrapper conn(turn_port_->CreateConnection(
      udp_port_->Candidates()[0], Port::ORIGIN_MESSAGE));
  ASSERT_TRUE(conn.connection() != nullptr);

  // Asynchronously, CreatePermission request should be sent and fail, closing
  // the connection.
  EXPECT_TRUE_WAIT(conn.connection() == nullptr, kTimeout);
  EXPECT_FALSE(turn_create_permission_success_);
=======
// pruned and failed.
TEST_F(TurnPortTest, TestConnectionFailedAndPrunedOnCreatePermissionFailure) {
  turn_server_.AddInternalSocket(kTurnTcpIntAddr, PROTO_TCP);
  turn_server_.server()->set_reject_private_addresses(true);
  CreateTurnPort(kTurnUsername, kTurnPassword, kTurnTcpProtoAddr);
  turn_port_->PrepareAddress();
  EXPECT_TRUE_SIMULATED_WAIT(turn_ready_, kSimulatedRtt * 3, fake_clock_);

  CreateUdpPort(SocketAddress("10.0.0.10", 0));
  udp_port_->PrepareAddress();
  EXPECT_TRUE_SIMULATED_WAIT(udp_ready_, kSimulatedRtt, fake_clock_);
  // Create a connection.
  TestConnectionWrapper conn(turn_port_->CreateConnection(
      udp_port_->Candidates()[0], Port::ORIGIN_MESSAGE));
  EXPECT_TRUE(conn.connection() != nullptr);

  // Asynchronously, CreatePermission request should be sent and fail, which
  // will make the connection pruned and failed.
  EXPECT_TRUE_SIMULATED_WAIT(CheckConnectionFailedAndPruned(conn.connection()),
                             kSimulatedRtt, fake_clock_);
  EXPECT_TRUE_SIMULATED_WAIT(!turn_create_permission_success_, kSimulatedRtt,
                             fake_clock_);
  // Check that the connection is not deleted asynchronously.
  SIMULATED_WAIT(conn.connection() == nullptr, kConnectionDestructionDelay,
                 fake_clock_);
  EXPECT_NE(nullptr, conn.connection());
>>>>>>> a17af05f
}

// Test that a TURN allocation is released when the port is closed.
TEST_F(TurnPortTest, TestTurnReleaseAllocation) {
  CreateTurnPort(kTurnUsername, kTurnPassword, kTurnUdpProtoAddr);
  turn_port_->PrepareAddress();
  EXPECT_TRUE_SIMULATED_WAIT(turn_ready_, kSimulatedRtt * 2, fake_clock_);

  ASSERT_GT(turn_server_.server()->allocations().size(), 0U);
  turn_port_.reset();
  EXPECT_EQ_SIMULATED_WAIT(0U, turn_server_.server()->allocations().size(),
                           kSimulatedRtt, fake_clock_);
}

// Test that a TURN TCP allocation is released when the port is closed.
TEST_F(TurnPortTest, TestTurnTCPReleaseAllocation) {
  turn_server_.AddInternalSocket(kTurnTcpIntAddr, PROTO_TCP);
  CreateTurnPort(kTurnUsername, kTurnPassword, kTurnTcpProtoAddr);
  turn_port_->PrepareAddress();
  EXPECT_TRUE_SIMULATED_WAIT(turn_ready_, kSimulatedRtt * 3, fake_clock_);

  ASSERT_GT(turn_server_.server()->allocations().size(), 0U);
  turn_port_.reset();
  EXPECT_EQ_SIMULATED_WAIT(0U, turn_server_.server()->allocations().size(),
                           kSimulatedRtt, fake_clock_);
}

// This test verifies any FD's are not leaked after TurnPort is destroyed.
// https://code.google.com/p/webrtc/issues/detail?id=2651
#if defined(WEBRTC_LINUX) && !defined(WEBRTC_ANDROID)
<<<<<<< HEAD
// 1 second is not always enough for getaddrinfo().
// See: https://bugs.chromium.org/p/webrtc/issues/detail?id=5191
static const unsigned int kResolverTimeout = 10000;
=======
>>>>>>> a17af05f

TEST_F(TurnPortTest, TestResolverShutdown) {
  turn_server_.AddInternalSocket(kTurnUdpIPv6IntAddr, PROTO_UDP);
  int last_fd_count = GetFDCount();
  // Need to supply unresolved address to kick off resolver.
  CreateTurnPort(kLocalIPv6Addr, kTurnUsername, kTurnPassword,
<<<<<<< HEAD
                 cricket::ProtocolAddress(rtc::SocketAddress(
                    "www.google.invalid", 3478), cricket::PROTO_UDP));
=======
                 ProtocolAddress(rtc::SocketAddress("www.google.invalid", 3478),
                                 PROTO_UDP));
>>>>>>> a17af05f
  turn_port_->PrepareAddress();
  ASSERT_TRUE_WAIT(turn_error_, kResolverTimeout);
  EXPECT_TRUE(turn_port_->Candidates().empty());
  turn_port_.reset();
  rtc::Thread::Current()->Post(RTC_FROM_HERE, this, MSG_TESTFINISH);
  // Waiting for above message to be processed.
  ASSERT_TRUE_SIMULATED_WAIT(test_finish_, 1, fake_clock_);
  EXPECT_EQ(last_fd_count, GetFDCount());
}
#endif

}  // namespace cricket<|MERGE_RESOLUTION|>--- conflicted
+++ resolved
@@ -14,11 +14,7 @@
 #include <memory>
 
 #include "webrtc/p2p/base/basicpacketsocketfactory.h"
-<<<<<<< HEAD
-#include "webrtc/p2p/base/constants.h"
-=======
 #include "webrtc/p2p/base/p2pconstants.h"
->>>>>>> a17af05f
 #include "webrtc/p2p/base/portallocator.h"
 #include "webrtc/p2p/base/tcpport.h"
 #include "webrtc/p2p/base/testturnserver.h"
@@ -139,11 +135,8 @@
   Connection* connection_;
 };
 
-<<<<<<< HEAD
-=======
 // Note: This test uses a fake clock with a simulated network round trip
 // (between local port and TURN server) of kSimulatedRtt.
->>>>>>> a17af05f
 class TurnPortTest : public testing::Test,
                      public sigslot::has_slots<>,
                      public rtc::MessageHandler {
@@ -225,7 +218,6 @@
                        const rtc::PacketTime& packet_time) {
     udp_packets_.push_back(rtc::Buffer(data, size));
   }
-  void OnConnectionDestroyed(Connection* conn) { connection_destroyed_ = true; }
   void OnSocketReadPacket(rtc::AsyncPacketSocket* socket,
                           const char* data, size_t size,
                           const rtc::SocketAddress& remote_addr,
@@ -256,11 +248,7 @@
                                  server_address, credentials, 0,
                                  std::string()));
     // This TURN port will be the controlling.
-<<<<<<< HEAD
-    turn_port_->SetIceRole(cricket::ICEROLE_CONTROLLING);
-=======
     turn_port_->SetIceRole(ICEROLE_CONTROLLING);
->>>>>>> a17af05f
     ConnectSignals();
   }
 
@@ -278,11 +266,7 @@
                                  server_address, credentials, 0,
                                  origin));
     // This TURN port will be the controlling.
-<<<<<<< HEAD
-    turn_port_->SetIceRole(cricket::ICEROLE_CONTROLLING);
-=======
     turn_port_->SetIceRole(ICEROLE_CONTROLLING);
->>>>>>> a17af05f
     ConnectSignals();
   }
 
@@ -299,21 +283,12 @@
           this, &TurnPortTest::OnSocketReadPacket);
     }
 
-<<<<<<< HEAD
-    cricket::RelayCredentials credentials(username, password);
-    turn_port_.reset(cricket::TurnPort::Create(
-        main_, &socket_factory_, &network_, socket_.get(),
-        kIceUfrag1, kIcePwd1, server_address, credentials, 0, std::string()));
-    // This TURN port will be the controlling.
-    turn_port_->SetIceRole(cricket::ICEROLE_CONTROLLING);
-=======
     RelayCredentials credentials(username, password);
     turn_port_.reset(TurnPort::Create(
         main_, &socket_factory_, &network_, socket_.get(), kIceUfrag1, kIcePwd1,
         server_address, credentials, 0, std::string()));
     // This TURN port will be the controlling.
     turn_port_->SetIceRole(ICEROLE_CONTROLLING);
->>>>>>> a17af05f
     ConnectSignals();
   }
 
@@ -328,12 +303,6 @@
         &TurnPortTest::OnTurnCreatePermissionResult);
     turn_port_->SignalTurnRefreshResult.connect(
         this, &TurnPortTest::OnTurnRefreshResult);
-<<<<<<< HEAD
-  }
-  void ConnectConnectionDestroyedSignal(Connection* conn) {
-    conn->SignalDestroyed.connect(this, &TurnPortTest::OnConnectionDestroyed);
-=======
->>>>>>> a17af05f
   }
 
   void CreateUdpPort() { CreateUdpPort(kLocalAddr2); }
@@ -343,35 +312,11 @@
                                     address.ipaddr(), 0, 0, kIceUfrag2,
                                     kIcePwd2, std::string(), false));
     // UDP port will be controlled.
-<<<<<<< HEAD
-    udp_port_->SetIceRole(cricket::ICEROLE_CONTROLLED);
-=======
     udp_port_->SetIceRole(ICEROLE_CONTROLLED);
->>>>>>> a17af05f
     udp_port_->SignalPortComplete.connect(
         this, &TurnPortTest::OnUdpPortComplete);
   }
 
-<<<<<<< HEAD
-  void PrepareTurnAndUdpPorts() {
-    // turn_port_ should have been created.
-    ASSERT_TRUE(turn_port_ != nullptr);
-    turn_port_->PrepareAddress();
-    ASSERT_TRUE_WAIT(turn_ready_, kTimeout);
-
-    CreateUdpPort();
-    udp_port_->PrepareAddress();
-    ASSERT_TRUE_WAIT(udp_ready_, kTimeout);
-  }
-
-  bool CheckConnectionDestroyed() {
-    turn_port_->FlushRequests(cricket::kAllRequests);
-    rtc::Thread::Current()->ProcessMessages(50);
-    return connection_destroyed_;
-  }
-
-  void TestTurnAlternateServer(cricket::ProtocolType protocol_type) {
-=======
   void PrepareTurnAndUdpPorts(ProtocolType protocol_type) {
     // turn_port_ should have been created.
     ASSERT_TRUE(turn_port_ != nullptr);
@@ -409,7 +354,6 @@
   }
 
   void TestTurnAlternateServer(ProtocolType protocol_type) {
->>>>>>> a17af05f
     std::vector<rtc::SocketAddress> redirect_addresses;
     redirect_addresses.push_back(kTurnAlternateIntAddr);
 
@@ -501,11 +445,6 @@
     ASSERT_EQ(0U, turn_port_->Candidates().size());
   }
 
-<<<<<<< HEAD
-  void TestTurnConnection() {
-    // Create ports and prepare addresses.
-    PrepareTurnAndUdpPorts();
-=======
   // A certain security exploit works by redirecting to a loopback address,
   // which doesn't ever actually make sense. So redirects to loopback should
   // be treated as errors.
@@ -562,7 +501,6 @@
   void TestTurnConnection(ProtocolType protocol_type) {
     // Create ports and prepare addresses.
     PrepareTurnAndUdpPorts(protocol_type);
->>>>>>> a17af05f
 
     // Send ping from UDP to TURN.
     Connection* conn1 = udp_port_->CreateConnection(
@@ -582,64 +520,15 @@
                                fake_clock_);
     conn2->Ping(0);
 
-<<<<<<< HEAD
-    EXPECT_EQ_WAIT(Connection::STATE_WRITABLE, conn2->write_state(), kTimeout);
-=======
     // Two hops from TURN port to UDP port through TURN server, thus two RTTs.
     EXPECT_EQ_SIMULATED_WAIT(Connection::STATE_WRITABLE, conn2->write_state(),
                              kSimulatedRtt * 2, fake_clock_);
->>>>>>> a17af05f
     EXPECT_TRUE(conn1->receiving());
     EXPECT_TRUE(conn2->receiving());
     EXPECT_EQ(Connection::STATE_WRITE_INIT, conn1->write_state());
 
     // Send another ping from UDP to TURN.
     conn1->Ping(0);
-<<<<<<< HEAD
-    EXPECT_EQ_WAIT(Connection::STATE_WRITABLE, conn1->write_state(), kTimeout);
-    EXPECT_TRUE(conn2->receiving());
-  }
-
-  void TestDestroyTurnConnection() {
-    PrepareTurnAndUdpPorts();
-
-    // Create connections on both ends.
-    Connection* conn1 = udp_port_->CreateConnection(turn_port_->Candidates()[0],
-                                                    Port::ORIGIN_MESSAGE);
-    Connection* conn2 = turn_port_->CreateConnection(udp_port_->Candidates()[0],
-                                                     Port::ORIGIN_MESSAGE);
-    ASSERT_TRUE(conn2 != NULL);
-    ASSERT_TRUE_WAIT(turn_create_permission_success_, kTimeout);
-    // Make sure turn connection can receive.
-    conn1->Ping(0);
-    EXPECT_EQ_WAIT(Connection::STATE_WRITABLE, conn1->write_state(), kTimeout);
-    EXPECT_FALSE(turn_unknown_address_);
-
-    // Destroy the connection on the turn port. The TurnEntry is still
-    // there. So the turn port gets ping from unknown address if it is pinged.
-    conn2->Destroy();
-    conn1->Ping(0);
-    EXPECT_TRUE_WAIT(turn_unknown_address_, kTimeout);
-
-    // Flush all requests in the invoker to destroy the TurnEntry.
-    // Now the turn port cannot receive the ping.
-    turn_unknown_address_ = false;
-    turn_port_->invoker()->Flush(rtc::Thread::Current());
-    conn1->Ping(0);
-    rtc::Thread::Current()->ProcessMessages(500);
-    EXPECT_FALSE(turn_unknown_address_);
-
-    // If the connection is created again, it will start to receive pings.
-    conn2 = turn_port_->CreateConnection(udp_port_->Candidates()[0],
-                                         Port::ORIGIN_MESSAGE);
-    conn1->Ping(0);
-    EXPECT_TRUE_WAIT(conn2->receiving(), kTimeout);
-    EXPECT_FALSE(turn_unknown_address_);
-  }
-
-  void TestTurnSendData() {
-    PrepareTurnAndUdpPorts();
-=======
     EXPECT_EQ_SIMULATED_WAIT(Connection::STATE_WRITABLE, conn1->write_state(),
                              kSimulatedRtt * 2, fake_clock_);
     EXPECT_TRUE(conn2->receiving());
@@ -687,7 +576,6 @@
 
   void TestTurnSendData(ProtocolType protocol_type) {
     PrepareTurnAndUdpPorts(protocol_type);
->>>>>>> a17af05f
 
     // Create connections and send pings.
     Connection* conn1 = turn_port_->CreateConnection(
@@ -748,10 +636,6 @@
   bool udp_ready_;
   bool test_finish_;
   bool turn_refresh_success_ = false;
-<<<<<<< HEAD
-  bool connection_destroyed_ = false;
-=======
->>>>>>> a17af05f
   std::vector<rtc::Buffer> turn_packets_;
   std::vector<rtc::Buffer> udp_packets_;
   rtc::PacketOptions options;
@@ -974,41 +858,16 @@
 
 TEST_F(TurnPortTest, TestRefreshRequestGetsErrorResponse) {
   CreateTurnPort(kTurnUsername, kTurnPassword, kTurnUdpProtoAddr);
-<<<<<<< HEAD
-  PrepareTurnAndUdpPorts();
-  turn_port_->CreateConnection(udp_port_->Candidates()[0],
-                               Port::ORIGIN_MESSAGE);
-  // Set bad credentials.
-  cricket::RelayCredentials bad_credentials("bad_user", "bad_pwd");
-=======
   PrepareTurnAndUdpPorts(PROTO_UDP);
   turn_port_->CreateConnection(udp_port_->Candidates()[0],
                                Port::ORIGIN_MESSAGE);
   // Set bad credentials.
   RelayCredentials bad_credentials("bad_user", "bad_pwd");
->>>>>>> a17af05f
   turn_port_->set_credentials(bad_credentials);
   turn_refresh_success_ = false;
   // This sends out the first RefreshRequest with correct credentials.
   // When this succeeds, it will schedule a new RefreshRequest with the bad
   // credential.
-<<<<<<< HEAD
-  turn_port_->FlushRequests(cricket::TURN_REFRESH_REQUEST);
-  EXPECT_TRUE_WAIT(turn_refresh_success_, kTimeout);
-  // Flush it again, it will receive a bad response.
-  turn_port_->FlushRequests(cricket::TURN_REFRESH_REQUEST);
-  EXPECT_TRUE_WAIT(!turn_refresh_success_, kTimeout);
-  EXPECT_TRUE_WAIT(!turn_port_->connected(), kTimeout);
-  EXPECT_TRUE_WAIT(turn_port_->connections().empty(), kTimeout);
-  EXPECT_FALSE(turn_port_->HasRequests());
-}
-
-// Test that CreateConnection will return null if port becomes disconnected.
-TEST_F(TurnPortTest, TestCreateConnectionWhenSocketClosed) {
-  turn_server_.AddInternalSocket(kTurnTcpIntAddr, cricket::PROTO_TCP);
-  CreateTurnPort(kTurnUsername, kTurnPassword, kTurnTcpProtoAddr);
-  PrepareTurnAndUdpPorts();
-=======
   turn_port_->FlushRequests(TURN_REFRESH_REQUEST);
   EXPECT_TRUE_SIMULATED_WAIT(turn_refresh_success_, kSimulatedRtt, fake_clock_);
   // Flush it again, it will receive a bad response.
@@ -1051,7 +910,6 @@
   turn_server_.AddInternalSocket(kTurnTcpIntAddr, PROTO_TCP);
   CreateTurnPort(kTurnUsername, kTurnPassword, kTurnTcpProtoAddr);
   PrepareTurnAndUdpPorts(PROTO_TCP);
->>>>>>> a17af05f
   // Create a connection.
   Connection* conn1 = turn_port_->CreateConnection(udp_port_->Candidates()[0],
                                                    Port::ORIGIN_MESSAGE);
@@ -1064,8 +922,6 @@
   ASSERT_TRUE(conn1 == NULL);
 }
 
-<<<<<<< HEAD
-=======
 // Tests that when a TCP socket is closed, the respective TURN connection will
 // be destroyed.
 TEST_F(TurnPortTest, TestSocketCloseWillDestroyConnection) {
@@ -1081,7 +937,6 @@
                              kConnectionDestructionDelay, fake_clock_);
 }
 
->>>>>>> a17af05f
 // Test try-alternate-server feature.
 TEST_F(TurnPortTest, TestTurnAlternateServerUDP) {
   TestTurnAlternateServer(PROTO_UDP);
@@ -1156,20 +1011,6 @@
   turn_server_.AddInternalSocket(kTurnTcpIntAddr, PROTO_TCP);
   CreateTurnPort(kTurnUsername, kTurnPassword, kTurnTcpProtoAddr);
   TestTurnConnection(PROTO_TCP);
-}
-
-// Test that if a connection on a TURN port is destroyed, the TURN port can
-// still receive ping on that connection as if it is from an unknown address.
-// If the connection is created again, it will be used to receive ping.
-TEST_F(TurnPortTest, TestDestroyTurnConnection) {
-  CreateTurnPort(kTurnUsername, kTurnPassword, kTurnUdpProtoAddr);
-  TestDestroyTurnConnection();
-}
-
-// Similar to above, except that this test will use the shared socket.
-TEST_F(TurnPortTest, TestDestroyTurnConnectionUsingSharedSocket) {
-  CreateSharedTurnPort(kTurnUsername, kTurnPassword, kTurnUdpProtoAddr);
-  TestDestroyTurnConnection();
 }
 
 // Test that if a connection on a TURN port is destroyed, the TURN port can
@@ -1265,66 +1106,12 @@
   EXPECT_TRUE_SIMULATED_WAIT(!udp_packets_.empty(), kSimulatedRtt, fake_clock_);
 }
 
-// Test that CreatePermissionRequest will be scheduled after the success
-// of the first create permission request and the request will get an
-// ErrorResponse if the ufrag and pwd are incorrect.
-TEST_F(TurnPortTest, TestRefreshCreatePermissionRequest) {
-  CreateTurnPort(kTurnUsername, kTurnPassword, kTurnUdpProtoAddr);
-  PrepareTurnAndUdpPorts();
-
-  Connection* conn = turn_port_->CreateConnection(udp_port_->Candidates()[0],
-                                                  Port::ORIGIN_MESSAGE);
-  ConnectConnectionDestroyedSignal(conn);
-  ASSERT_TRUE(conn != NULL);
-  ASSERT_TRUE_WAIT(turn_create_permission_success_, kTimeout);
-  turn_create_permission_success_ = false;
-  // A create-permission-request should be pending.
-  // After the next create-permission-response is received, it will schedule
-  // another request with bad_ufrag and bad_pwd.
-  cricket::RelayCredentials bad_credentials("bad_user", "bad_pwd");
-  turn_port_->set_credentials(bad_credentials);
-  turn_port_->FlushRequests(cricket::kAllRequests);
-  ASSERT_TRUE_WAIT(turn_create_permission_success_, kTimeout);
-  // Flush the requests again; the create-permission-request will fail.
-  turn_port_->FlushRequests(cricket::kAllRequests);
-  EXPECT_TRUE_WAIT(!turn_create_permission_success_, kTimeout);
-  EXPECT_TRUE_WAIT(connection_destroyed_, kTimeout);
-}
-
-TEST_F(TurnPortTest, TestChannelBindGetErrorResponse) {
-  CreateTurnPort(kTurnUsername, kTurnPassword, kTurnUdpProtoAddr);
-  PrepareTurnAndUdpPorts();
-  Connection* conn1 = turn_port_->CreateConnection(udp_port_->Candidates()[0],
-                                                   Port::ORIGIN_MESSAGE);
-  ASSERT_TRUE(conn1 != nullptr);
-  Connection* conn2 = udp_port_->CreateConnection(turn_port_->Candidates()[0],
-                                                  Port::ORIGIN_MESSAGE);
-  ASSERT_TRUE(conn2 != nullptr);
-  ConnectConnectionDestroyedSignal(conn1);
-  conn1->Ping(0);
-  ASSERT_TRUE_WAIT(conn1->writable(), kTimeout);
-
-  std::string data = "ABC";
-  conn1->Send(data.data(), data.length(), options);
-  bool success =
-      turn_port_->SetEntryChannelId(udp_port_->Candidates()[0].address(), -1);
-  ASSERT_TRUE(success);
-  // Next time when the binding request is sent, it will get an ErrorResponse.
-  EXPECT_TRUE_WAIT(CheckConnectionDestroyed(), kTimeout);
-}
-
 // Do a TURN allocation, establish a UDP connection, and send some data.
 TEST_F(TurnPortTest, TestTurnSendDataTurnUdpToUdp) {
   // Create ports and prepare addresses.
   CreateTurnPort(kTurnUsername, kTurnPassword, kTurnUdpProtoAddr);
-<<<<<<< HEAD
-  TestTurnSendData();
-  EXPECT_EQ(cricket::UDP_PROTOCOL_NAME,
-            turn_port_->Candidates()[0].relay_protocol());
-=======
   TestTurnSendData(PROTO_UDP);
   EXPECT_EQ(UDP_PROTOCOL_NAME, turn_port_->Candidates()[0].relay_protocol());
->>>>>>> a17af05f
 }
 
 // Do a TURN allocation, establish a TCP connection, and send some data.
@@ -1332,14 +1119,8 @@
   turn_server_.AddInternalSocket(kTurnTcpIntAddr, PROTO_TCP);
   // Create ports and prepare addresses.
   CreateTurnPort(kTurnUsername, kTurnPassword, kTurnTcpProtoAddr);
-<<<<<<< HEAD
-  TestTurnSendData();
-  EXPECT_EQ(cricket::TCP_PROTOCOL_NAME,
-            turn_port_->Candidates()[0].relay_protocol());
-=======
   TestTurnSendData(PROTO_TCP);
   EXPECT_EQ(TCP_PROTOCOL_NAME, turn_port_->Candidates()[0].relay_protocol());
->>>>>>> a17af05f
 }
 
 // Test TURN fails to make a connection from IPv6 address to a server which has
@@ -1408,28 +1189,6 @@
 }
 
 // Test that a CreatePermission failure will result in the connection being
-<<<<<<< HEAD
-// destroyed.
-TEST_F(TurnPortTest, TestConnectionDestroyedOnCreatePermissionFailure) {
-  turn_server_.AddInternalSocket(kTurnTcpIntAddr, cricket::PROTO_TCP);
-  turn_server_.server()->set_reject_private_addresses(true);
-  CreateTurnPort(kTurnUsername, kTurnPassword, kTurnTcpProtoAddr);
-  turn_port_->PrepareAddress();
-  ASSERT_TRUE_WAIT(turn_ready_, kTimeout);
-
-  CreateUdpPort(SocketAddress("10.0.0.10", 0));
-  udp_port_->PrepareAddress();
-  ASSERT_TRUE_WAIT(udp_ready_, kTimeout);
-  // Create a connection.
-  TestConnectionWrapper conn(turn_port_->CreateConnection(
-      udp_port_->Candidates()[0], Port::ORIGIN_MESSAGE));
-  ASSERT_TRUE(conn.connection() != nullptr);
-
-  // Asynchronously, CreatePermission request should be sent and fail, closing
-  // the connection.
-  EXPECT_TRUE_WAIT(conn.connection() == nullptr, kTimeout);
-  EXPECT_FALSE(turn_create_permission_success_);
-=======
 // pruned and failed.
 TEST_F(TurnPortTest, TestConnectionFailedAndPrunedOnCreatePermissionFailure) {
   turn_server_.AddInternalSocket(kTurnTcpIntAddr, PROTO_TCP);
@@ -1456,7 +1215,6 @@
   SIMULATED_WAIT(conn.connection() == nullptr, kConnectionDestructionDelay,
                  fake_clock_);
   EXPECT_NE(nullptr, conn.connection());
->>>>>>> a17af05f
 }
 
 // Test that a TURN allocation is released when the port is closed.
@@ -1487,25 +1245,14 @@
 // This test verifies any FD's are not leaked after TurnPort is destroyed.
 // https://code.google.com/p/webrtc/issues/detail?id=2651
 #if defined(WEBRTC_LINUX) && !defined(WEBRTC_ANDROID)
-<<<<<<< HEAD
-// 1 second is not always enough for getaddrinfo().
-// See: https://bugs.chromium.org/p/webrtc/issues/detail?id=5191
-static const unsigned int kResolverTimeout = 10000;
-=======
->>>>>>> a17af05f
 
 TEST_F(TurnPortTest, TestResolverShutdown) {
   turn_server_.AddInternalSocket(kTurnUdpIPv6IntAddr, PROTO_UDP);
   int last_fd_count = GetFDCount();
   // Need to supply unresolved address to kick off resolver.
   CreateTurnPort(kLocalIPv6Addr, kTurnUsername, kTurnPassword,
-<<<<<<< HEAD
-                 cricket::ProtocolAddress(rtc::SocketAddress(
-                    "www.google.invalid", 3478), cricket::PROTO_UDP));
-=======
                  ProtocolAddress(rtc::SocketAddress("www.google.invalid", 3478),
                                  PROTO_UDP));
->>>>>>> a17af05f
   turn_port_->PrepareAddress();
   ASSERT_TRUE_WAIT(turn_error_, kResolverTimeout);
   EXPECT_TRUE(turn_port_->Candidates().empty());
