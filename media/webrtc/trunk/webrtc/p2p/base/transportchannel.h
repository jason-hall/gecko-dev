--- conflicted
+++ resolved
@@ -41,26 +41,11 @@
                            // crypto provided by the transport (e.g. DTLS)
 };
 
-<<<<<<< HEAD
-// Used to indicate channel's connection state.
-enum TransportChannelState {
-  STATE_INIT,
-  STATE_CONNECTING,  // Will enter this state once a connection is created
-  STATE_COMPLETED,
-  STATE_FAILED
-};
-
-=======
->>>>>>> a17af05f
 // A TransportChannel represents one logical stream of packets that are sent
 // between the two sides of a session.
 // TODO(deadbeef): This interface currently represents the unity of an ICE
 // transport and a DTLS transport. They need to be separated apart.
-<<<<<<< HEAD
-class TransportChannel : public sigslot::has_slots<> {
-=======
 class TransportChannel : public rtc::PacketTransportInterface {
->>>>>>> a17af05f
  public:
   TransportChannel(const std::string& transport_name, int component)
       : transport_name_(transport_name),
@@ -75,13 +60,6 @@
     return IceTransportState::STATE_CONNECTING;
   }
 
-<<<<<<< HEAD
-  // TODO(mallinath) - Remove this API, as it's no longer useful.
-  // Returns the session id of this channel.
-  virtual const std::string SessionId() const { return std::string(); }
-
-=======
->>>>>>> a17af05f
   const std::string& transport_name() const { return transport_name_; }
   int component() const { return component_; }
   const std::string debug_name() const override {
@@ -90,41 +68,12 @@
 
   // Returns the states of this channel.  Each time one of these states changes,
   // a signal is raised.  These states are aggregated by the TransportManager.
-<<<<<<< HEAD
-  bool writable() const { return writable_; }
-  bool receiving() const { return receiving_; }
-  DtlsTransportState dtls_state() const { return dtls_state_; }
-  sigslot::signal1<TransportChannel*> SignalWritableState;
-  // Emitted when the TransportChannel's ability to send has changed.
-  sigslot::signal1<TransportChannel*> SignalReadyToSend;
-  sigslot::signal1<TransportChannel*> SignalReceivingState;
-  // Emitted whenever DTLS-SRTP is setup which will require setting up a new
-  // SRTP context.
-  sigslot::signal2<TransportChannel*, DtlsTransportState> SignalDtlsState;
-
-  // Attempts to send the given packet.  The return value is < 0 on failure.
-  // TODO: Remove the default argument once channel code is updated.
-  virtual int SendPacket(const char* data, size_t len,
-                         const rtc::PacketOptions& options,
-                         int flags = 0) = 0;
-
-  // Sets a socket option on this channel.  Note that not all options are
-  // supported by all transport types.
-  virtual int SetOption(rtc::Socket::Option opt, int value) = 0;
-  // TODO(pthatcher): Once Chrome's MockTransportChannel implments
-  // this, remove the default implementation.
-  virtual bool GetOption(rtc::Socket::Option opt, int* value) { return false; }
-
-  // Returns the most recent error that occurred on this channel.
-  virtual int GetError() = 0;
-=======
   bool writable() const override { return writable_; }
   bool receiving() const override { return receiving_; }
   DtlsTransportState dtls_state() const { return dtls_state_; }
   // Emitted whenever DTLS-SRTP is setup which will require setting up a new
   // SRTP context.
   sigslot::signal2<TransportChannel*, DtlsTransportState> SignalDtlsState;
->>>>>>> a17af05f
 
   // Returns the current stats for this connection.
   virtual bool GetStats(ConnectionInfos* infos) = 0;
@@ -155,14 +104,9 @@
   virtual rtc::scoped_refptr<rtc::RTCCertificate>
   GetLocalCertificate() const = 0;
 
-<<<<<<< HEAD
-  // Gets a copy of the remote side's SSL certificate, owned by the caller.
-  virtual bool GetRemoteSSLCertificate(rtc::SSLCertificate** cert) const = 0;
-=======
   // Gets a copy of the remote side's SSL certificate.
   virtual std::unique_ptr<rtc::SSLCertificate> GetRemoteSSLCertificate()
       const = 0;
->>>>>>> a17af05f
 
   // Allows key material to be extracted for external encryption.
   virtual bool ExportKeyingMaterial(const std::string& label,
@@ -171,19 +115,8 @@
                                     bool use_context,
                                     uint8_t* result,
                                     size_t result_len) = 0;
-<<<<<<< HEAD
-
-  // Signalled each time a packet is received on this channel.
-  sigslot::signal5<TransportChannel*, const char*,
-                   size_t, const rtc::PacketTime&, int> SignalReadPacket;
-
-  // Signalled each time a packet is sent on this channel.
-  sigslot::signal2<TransportChannel*, const rtc::SentPacket&> SignalSentPacket;
-
-=======
 
   // Deprecated by SignalSelectedCandidatePairChanged
->>>>>>> a17af05f
   // This signal occurs when there is a change in the way that packets are
   // being routed, i.e. to a different remote location. The candidate
   // indicates where and how we are currently sending media.
