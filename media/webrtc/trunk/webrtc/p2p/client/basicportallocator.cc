/*
 *  Copyright 2004 The WebRTC Project Authors. All rights reserved.
 *
 *  Use of this source code is governed by a BSD-style license
 *  that can be found in the LICENSE file in the root of the source
 *  tree. An additional intellectual property rights grant can be found
 *  in the file PATENTS.  All contributing project authors may
 *  be found in the AUTHORS file in the root of the source tree.
 */

#include "webrtc/p2p/client/basicportallocator.h"

#include <algorithm>
#include <string>
#include <vector>

#include "webrtc/api/umametrics.h"
#include "webrtc/p2p/base/basicpacketsocketfactory.h"
#include "webrtc/p2p/base/common.h"
#include "webrtc/p2p/base/port.h"
#include "webrtc/p2p/base/relayport.h"
#include "webrtc/p2p/base/stunport.h"
#include "webrtc/p2p/base/tcpport.h"
#include "webrtc/p2p/base/turnport.h"
#include "webrtc/p2p/base/udpport.h"
#include "webrtc/base/checks.h"
#include "webrtc/base/common.h"
#include "webrtc/base/helpers.h"
#include "webrtc/base/logging.h"

using rtc::CreateRandomId;

namespace {

enum {
  MSG_CONFIG_START,
  MSG_CONFIG_READY,
  MSG_ALLOCATE,
  MSG_ALLOCATION_PHASE,
  MSG_SEQUENCEOBJECTS_CREATED,
  MSG_CONFIG_STOP,
};

const int PHASE_UDP = 0;
const int PHASE_RELAY = 1;
const int PHASE_TCP = 2;
const int PHASE_SSLTCP = 3;

const int kNumPhases = 4;

// Gets protocol priority: UDP > TCP > SSLTCP.
int GetProtocolPriority(cricket::ProtocolType protocol) {
  switch (protocol) {
    case cricket::PROTO_UDP:
      return 2;
    case cricket::PROTO_TCP:
      return 1;
    case cricket::PROTO_SSLTCP:
      return 0;
    default:
      RTC_NOTREACHED();
      return 0;
  }
}
// Gets address family priority:  IPv6 > IPv4 > Unspecified.
int GetAddressFamilyPriority(int ip_family) {
  switch (ip_family) {
    case AF_INET6:
      return 2;
    case AF_INET:
      return 1;
    default:
      RTC_NOTREACHED();
      return 0;
  }
}

// Returns positive if a is better, negative if b is better, and 0 otherwise.
int ComparePort(const cricket::Port* a, const cricket::Port* b) {
  int a_protocol = GetProtocolPriority(a->GetProtocol());
  int b_protocol = GetProtocolPriority(b->GetProtocol());
  int cmp_protocol = a_protocol - b_protocol;
  if (cmp_protocol != 0) {
    return cmp_protocol;
  }

  int a_family = GetAddressFamilyPriority(a->Network()->GetBestIP().family());
  int b_family = GetAddressFamilyPriority(b->Network()->GetBestIP().family());
  return a_family - b_family;
}

}  // namespace

namespace cricket {
const uint32_t DISABLE_ALL_PHASES =
    PORTALLOCATOR_DISABLE_UDP | PORTALLOCATOR_DISABLE_TCP |
    PORTALLOCATOR_DISABLE_STUN | PORTALLOCATOR_DISABLE_RELAY;

// BasicPortAllocator
<<<<<<< HEAD
BasicPortAllocator::BasicPortAllocator(
    rtc::NetworkManager* network_manager,
    rtc::PacketSocketFactory* socket_factory)
    : network_manager_(network_manager),
      socket_factory_(socket_factory),
      stun_servers_() {
  ASSERT(network_manager_ != nullptr);
  ASSERT(socket_factory_ != nullptr);
=======
BasicPortAllocator::BasicPortAllocator(rtc::NetworkManager* network_manager,
                                       rtc::PacketSocketFactory* socket_factory)
    : network_manager_(network_manager), socket_factory_(socket_factory) {
  RTC_DCHECK(network_manager_ != nullptr);
  RTC_DCHECK(socket_factory_ != nullptr);
>>>>>>> a17af05f
  Construct();
}

BasicPortAllocator::BasicPortAllocator(rtc::NetworkManager* network_manager)
<<<<<<< HEAD
    : network_manager_(network_manager),
      socket_factory_(nullptr),
      stun_servers_() {
  ASSERT(network_manager_ != nullptr);
=======
    : network_manager_(network_manager), socket_factory_(nullptr) {
  RTC_DCHECK(network_manager_ != nullptr);
>>>>>>> a17af05f
  Construct();
}

BasicPortAllocator::BasicPortAllocator(rtc::NetworkManager* network_manager,
                                       rtc::PacketSocketFactory* socket_factory,
                                       const ServerAddresses& stun_servers)
    : network_manager_(network_manager), socket_factory_(socket_factory) {
  RTC_DCHECK(socket_factory_ != NULL);
  SetConfiguration(stun_servers, std::vector<RelayServerConfig>(), 0, false);
  Construct();
}

BasicPortAllocator::BasicPortAllocator(
    rtc::NetworkManager* network_manager,
    const ServerAddresses& stun_servers,
    const rtc::SocketAddress& relay_address_udp,
    const rtc::SocketAddress& relay_address_tcp,
    const rtc::SocketAddress& relay_address_ssl)
    : network_manager_(network_manager), socket_factory_(NULL) {
  std::vector<RelayServerConfig> turn_servers;
  RelayServerConfig config(RELAY_GTURN);
  if (!relay_address_udp.IsNil()) {
    config.ports.push_back(ProtocolAddress(relay_address_udp, PROTO_UDP));
  }
  if (!relay_address_tcp.IsNil()) {
    config.ports.push_back(ProtocolAddress(relay_address_tcp, PROTO_TCP));
  }
  if (!relay_address_ssl.IsNil()) {
    config.ports.push_back(ProtocolAddress(relay_address_ssl, PROTO_SSLTCP));
  }

  if (!config.ports.empty()) {
<<<<<<< HEAD
    AddTurnServer(config);
=======
    turn_servers.push_back(config);
>>>>>>> a17af05f
  }

  SetConfiguration(stun_servers, turn_servers, 0, false);
  Construct();
}

void BasicPortAllocator::Construct() {
  allow_tcp_listen_ = true;
}

void BasicPortAllocator::OnIceRegathering(PortAllocatorSession* session,
                                          IceRegatheringReason reason) {
  if (!metrics_observer()) {
    return;
  }
  // If the session has not been taken by an active channel, do not report the
  // metric.
  for (auto& allocator_session : pooled_sessions()) {
    if (allocator_session.get() == session) {
      return;
    }
  }

  metrics_observer()->IncrementEnumCounter(
      webrtc::kEnumCounterIceRegathering, static_cast<int>(reason),
      static_cast<int>(IceRegatheringReason::MAX_VALUE));
}

BasicPortAllocator::~BasicPortAllocator() {
}

PortAllocatorSession* BasicPortAllocator::CreateSessionInternal(
    const std::string& content_name, int component,
    const std::string& ice_ufrag, const std::string& ice_pwd) {
  PortAllocatorSession* session = new BasicPortAllocatorSession(
      this, content_name, component, ice_ufrag, ice_pwd);
  session->SignalIceRegathering.connect(this,
                                        &BasicPortAllocator::OnIceRegathering);
  return session;
}

void BasicPortAllocator::AddTurnServer(const RelayServerConfig& turn_server) {
  std::vector<RelayServerConfig> new_turn_servers = turn_servers();
  new_turn_servers.push_back(turn_server);
  SetConfiguration(stun_servers(), new_turn_servers, candidate_pool_size(),
                   prune_turn_ports());
}

// BasicPortAllocatorSession
BasicPortAllocatorSession::BasicPortAllocatorSession(
    BasicPortAllocator* allocator,
    const std::string& content_name,
    int component,
    const std::string& ice_ufrag,
    const std::string& ice_pwd)
    : PortAllocatorSession(content_name,
                           component,
                           ice_ufrag,
                           ice_pwd,
                           allocator->flags()),
      allocator_(allocator),
      network_thread_(NULL),
      socket_factory_(allocator->socket_factory()),
      allocation_started_(false),
      network_manager_started_(false),
      allocation_sequences_created_(false),
      prune_turn_ports_(allocator->prune_turn_ports()) {
  allocator_->network_manager()->SignalNetworksChanged.connect(
      this, &BasicPortAllocatorSession::OnNetworksChanged);
  allocator_->network_manager()->StartUpdating();
}

BasicPortAllocatorSession::~BasicPortAllocatorSession() {
  allocator_->network_manager()->StopUpdating();
  if (network_thread_ != NULL)
    network_thread_->Clear(this);

  for (uint32_t i = 0; i < sequences_.size(); ++i) {
    // AllocationSequence should clear it's map entry for turn ports before
    // ports are destroyed.
    sequences_[i]->Clear();
  }

  std::vector<PortData>::iterator it;
  for (it = ports_.begin(); it != ports_.end(); it++)
    delete it->port();

  for (uint32_t i = 0; i < configs_.size(); ++i)
    delete configs_[i];

  for (uint32_t i = 0; i < sequences_.size(); ++i)
    delete sequences_[i];
}

void BasicPortAllocatorSession::SetCandidateFilter(uint32_t filter) {
  if (filter == candidate_filter_) {
    return;
  }
  // We assume the filter will only change from "ALL" to something else.
  RTC_DCHECK(candidate_filter_ == CF_ALL);
  candidate_filter_ = filter;
  for (PortData& port : ports_) {
    if (!port.has_pairable_candidate()) {
      continue;
    }
    const auto& candidates = port.port()->Candidates();
    // Setting a filter may cause a ready port to become non-ready
    // if it no longer has any pairable candidates.
    if (!std::any_of(candidates.begin(), candidates.end(),
                     [this, &port](const Candidate& candidate) {
                       return CandidatePairable(candidate, port.port());
                     })) {
      port.set_has_pairable_candidate(false);
    }
  }
}

void BasicPortAllocatorSession::StartGettingPorts() {
  network_thread_ = rtc::Thread::Current();
  state_ = SessionState::GATHERING;
  if (!socket_factory_) {
    owned_socket_factory_.reset(
        new rtc::BasicPacketSocketFactory(network_thread_));
    socket_factory_ = owned_socket_factory_.get();
  }

  network_thread_->Post(RTC_FROM_HERE, this, MSG_CONFIG_START);

  LOG(LS_INFO) << "Start getting ports with prune_turn_ports "
               << (prune_turn_ports_ ? "enabled" : "disabled");
}

void BasicPortAllocatorSession::StopGettingPorts() {
<<<<<<< HEAD
  ASSERT(rtc::Thread::Current() == network_thread_);
  running_ = false;
  network_thread_->Post(this, MSG_CONFIG_STOP);
  ClearGettingPorts();
}

void BasicPortAllocatorSession::ClearGettingPorts() {
  network_thread_->Clear(this, MSG_ALLOCATE);
  for (uint32_t i = 0; i < sequences_.size(); ++i)
    sequences_[i]->Stop();
=======
  RTC_DCHECK(rtc::Thread::Current() == network_thread_);
  ClearGettingPorts();
  // Note: this must be called after ClearGettingPorts because both may set the
  // session state and we should set the state to STOPPED.
  state_ = SessionState::STOPPED;
}

void BasicPortAllocatorSession::ClearGettingPorts() {
  RTC_DCHECK(rtc::Thread::Current() == network_thread_);
  network_thread_->Clear(this, MSG_ALLOCATE);
  for (uint32_t i = 0; i < sequences_.size(); ++i) {
    sequences_[i]->Stop();
  }
  network_thread_->Post(RTC_FROM_HERE, this, MSG_CONFIG_STOP);
  state_ = SessionState::CLEARED;
}

std::vector<rtc::Network*> BasicPortAllocatorSession::GetFailedNetworks() {
  std::vector<rtc::Network*> networks = GetNetworks();

  // A network interface may have both IPv4 and IPv6 networks. Only if
  // neither of the networks has any connections, the network interface
  // is considered failed and need to be regathered on.
  std::set<std::string> networks_with_connection;
  for (const PortData& data : ports_) {
    Port* port = data.port();
    if (!port->connections().empty()) {
      networks_with_connection.insert(port->Network()->name());
    }
  }

  networks.erase(
      std::remove_if(networks.begin(), networks.end(),
                     [networks_with_connection](rtc::Network* network) {
                       // If a network does not have any connection, it is
                       // considered failed.
                       return networks_with_connection.find(network->name()) !=
                              networks_with_connection.end();
                     }),
      networks.end());
  return networks;
}

void BasicPortAllocatorSession::RegatherOnFailedNetworks() {
  // Find the list of networks that have no connection.
  std::vector<rtc::Network*> failed_networks = GetFailedNetworks();
  if (failed_networks.empty()) {
    return;
  }

  LOG(LS_INFO) << "Regather candidates on failed networks";

  // Mark a sequence as "network failed" if its network is in the list of failed
  // networks, so that it won't be considered as equivalent when the session
  // regathers ports and candidates.
  for (AllocationSequence* sequence : sequences_) {
    if (!sequence->network_failed() &&
        std::find(failed_networks.begin(), failed_networks.end(),
                  sequence->network()) != failed_networks.end()) {
      sequence->set_network_failed();
    }
  }
  // Remove ports from being used locally and send signaling to remove
  // the candidates on the remote side.
  std::vector<PortData*> ports_to_prune = GetUnprunedPorts(failed_networks);
  if (!ports_to_prune.empty()) {
    LOG(LS_INFO) << "Prune " << ports_to_prune.size()
                 << " ports because their networks failed";
    PrunePortsAndRemoveCandidates(ports_to_prune);
  }

  if (allocation_started_ && network_manager_started_ && !IsStopped()) {
    SignalIceRegathering(this, IceRegatheringReason::NETWORK_FAILURE);

    DoAllocate();
  }
}

std::vector<PortInterface*> BasicPortAllocatorSession::ReadyPorts() const {
  std::vector<PortInterface*> ret;
  for (const PortData& data : ports_) {
    if (data.ready()) {
      ret.push_back(data.port());
    }
  }
  return ret;
}

std::vector<Candidate> BasicPortAllocatorSession::ReadyCandidates() const {
  std::vector<Candidate> candidates;
  for (const PortData& data : ports_) {
    if (!data.ready()) {
      continue;
    }
    GetCandidatesFromPort(data, &candidates);
  }
  return candidates;
}

void BasicPortAllocatorSession::GetCandidatesFromPort(
    const PortData& data,
    std::vector<Candidate>* candidates) const {
  RTC_CHECK(candidates != nullptr);
  for (const Candidate& candidate : data.port()->Candidates()) {
    if (!CheckCandidateFilter(candidate)) {
      continue;
    }
    ProtocolType pvalue;
    if (!StringToProto(candidate.protocol().c_str(), &pvalue) ||
        !data.sequence()->ProtocolEnabled(pvalue)) {
      continue;
    }
    candidates->push_back(SanitizeRelatedAddress(candidate));
  }
}

Candidate BasicPortAllocatorSession::SanitizeRelatedAddress(
    const Candidate& c) const {
  Candidate copy = c;
  // If adapter enumeration is disabled or host candidates are disabled,
  // clear the raddr of STUN candidates to avoid local address leakage.
  bool filter_stun_related_address =
      ((flags() & PORTALLOCATOR_DISABLE_ADAPTER_ENUMERATION) &&
       (flags() & PORTALLOCATOR_DISABLE_DEFAULT_LOCAL_CANDIDATE)) ||
      !(candidate_filter_ & CF_HOST);
  // If the candidate filter doesn't allow reflexive addresses, empty TURN raddr
  // to avoid reflexive address leakage.
  bool filter_turn_related_address = !(candidate_filter_ & CF_REFLEXIVE);
  if ((c.type() == STUN_PORT_TYPE && filter_stun_related_address) ||
      (c.type() == RELAY_PORT_TYPE && filter_turn_related_address)) {
    copy.set_related_address(
        rtc::EmptySocketAddressWithFamily(copy.address().family()));
  }
  return copy;
}

bool BasicPortAllocatorSession::CandidatesAllocationDone() const {
  // Done only if all required AllocationSequence objects
  // are created.
  if (!allocation_sequences_created_) {
    return false;
  }

  // Check that all port allocation sequences are complete (not running).
  if (std::any_of(sequences_.begin(), sequences_.end(),
                  [](const AllocationSequence* sequence) {
                    return sequence->state() == AllocationSequence::kRunning;
                  })) {
    return false;
  }

  // If all allocated ports are no longer gathering, session must have got all
  // expected candidates. Session will trigger candidates allocation complete
  // signal.
  return std::none_of(ports_.begin(), ports_.end(),
                      [](const PortData& port) { return port.inprogress(); });
>>>>>>> a17af05f
}

void BasicPortAllocatorSession::OnMessage(rtc::Message *message) {
  switch (message->message_id) {
  case MSG_CONFIG_START:
    RTC_DCHECK(rtc::Thread::Current() == network_thread_);
    GetPortConfigurations();
    break;
  case MSG_CONFIG_READY:
    RTC_DCHECK(rtc::Thread::Current() == network_thread_);
    OnConfigReady(static_cast<PortConfiguration*>(message->pdata));
    break;
  case MSG_ALLOCATE:
    RTC_DCHECK(rtc::Thread::Current() == network_thread_);
    OnAllocate();
    break;
  case MSG_SEQUENCEOBJECTS_CREATED:
    RTC_DCHECK(rtc::Thread::Current() == network_thread_);
    OnAllocationSequenceObjectsCreated();
    break;
  case MSG_CONFIG_STOP:
    RTC_DCHECK(rtc::Thread::Current() == network_thread_);
    OnConfigStop();
    break;
  default:
    RTC_NOTREACHED();
  }
}

void BasicPortAllocatorSession::UpdateIceParametersInternal() {
  for (PortData& port : ports_) {
    port.port()->set_content_name(content_name());
    port.port()->SetIceParameters(component(), ice_ufrag(), ice_pwd());
  }
}

void BasicPortAllocatorSession::GetPortConfigurations() {
  PortConfiguration* config = new PortConfiguration(allocator_->stun_servers(),
                                                    username(),
                                                    password());

  for (const RelayServerConfig& turn_server : allocator_->turn_servers()) {
    config->AddRelay(turn_server);
  }
  ConfigReady(config);
}

void BasicPortAllocatorSession::ConfigReady(PortConfiguration* config) {
  network_thread_->Post(RTC_FROM_HERE, this, MSG_CONFIG_READY, config);
}

// Adds a configuration to the list.
void BasicPortAllocatorSession::OnConfigReady(PortConfiguration* config) {
  if (config) {
    configs_.push_back(config);
  }

  AllocatePorts();
}

void BasicPortAllocatorSession::OnConfigStop() {
  RTC_DCHECK(rtc::Thread::Current() == network_thread_);

  // If any of the allocated ports have not completed the candidates allocation,
  // mark those as error. Since session doesn't need any new candidates
  // at this stage of the allocation, it's safe to discard any new candidates.
  bool send_signal = false;
  for (std::vector<PortData>::iterator it = ports_.begin();
       it != ports_.end(); ++it) {
    if (it->inprogress()) {
      // Updating port state to error, which didn't finish allocating candidates
      // yet.
      it->set_error();
      send_signal = true;
    }
  }

  // Did we stop any running sequences?
  for (std::vector<AllocationSequence*>::iterator it = sequences_.begin();
       it != sequences_.end() && !send_signal; ++it) {
    if ((*it)->state() == AllocationSequence::kStopped) {
      send_signal = true;
    }
  }

  // If we stopped anything that was running, send a done signal now.
  if (send_signal) {
    MaybeSignalCandidatesAllocationDone();
  }
}

void BasicPortAllocatorSession::AllocatePorts() {
  RTC_DCHECK(rtc::Thread::Current() == network_thread_);
  network_thread_->Post(RTC_FROM_HERE, this, MSG_ALLOCATE);
}

void BasicPortAllocatorSession::OnAllocate() {
  if (network_manager_started_ && !IsStopped())
    DoAllocate();

  allocation_started_ = true;
}

<<<<<<< HEAD
void BasicPortAllocatorSession::GetNetworks(
    std::vector<rtc::Network*>* networks) {
  networks->clear();
  rtc::NetworkManager* network_manager = allocator_->network_manager();
  ASSERT(network_manager != nullptr);
=======
std::vector<rtc::Network*> BasicPortAllocatorSession::GetNetworks() {
  std::vector<rtc::Network*> networks;
  rtc::NetworkManager* network_manager = allocator_->network_manager();
  RTC_DCHECK(network_manager != nullptr);
>>>>>>> a17af05f
  // If the network permission state is BLOCKED, we just act as if the flag has
  // been passed in.
  if (network_manager->enumeration_permission() ==
      rtc::NetworkManager::ENUMERATION_BLOCKED) {
    set_flags(flags() | PORTALLOCATOR_DISABLE_ADAPTER_ENUMERATION);
  }
  // If the adapter enumeration is disabled, we'll just bind to any address
  // instead of specific NIC. This is to ensure the same routing for http
  // traffic by OS is also used here to avoid any local or public IP leakage
  // during stun process.
  if (flags() & PORTALLOCATOR_DISABLE_ADAPTER_ENUMERATION) {
<<<<<<< HEAD
    network_manager->GetAnyAddressNetworks(networks);
  } else {
    network_manager->GetNetworks(networks);
  }
  networks->erase(std::remove_if(networks->begin(), networks->end(),
                                 [this](rtc::Network* network) {
                                   return allocator_->network_ignore_mask() &
                                          network->type();
                                 }),
                  networks->end());
=======
    network_manager->GetAnyAddressNetworks(&networks);
  } else {
    network_manager->GetNetworks(&networks);
    // If network enumeration fails, use the ANY address as a fallback, so we
    // can at least try gathering candidates using the default route chosen by
    // the OS.
    if (networks.empty()) {
      network_manager->GetAnyAddressNetworks(&networks);
    }
  }
  networks.erase(std::remove_if(networks.begin(), networks.end(),
                                [this](rtc::Network* network) {
                                  return allocator_->network_ignore_mask() &
                                         network->type();
                                }),
                 networks.end());

  if (flags() & PORTALLOCATOR_DISABLE_COSTLY_NETWORKS) {
    uint16_t lowest_cost = rtc::kNetworkCostMax;
    for (rtc::Network* network : networks) {
      lowest_cost = std::min<uint16_t>(lowest_cost, network->GetCost());
    }
    networks.erase(std::remove_if(networks.begin(), networks.end(),
                                  [lowest_cost](rtc::Network* network) {
                                    return network->GetCost() >
                                           lowest_cost + rtc::kNetworkCostLow;
                                  }),
                   networks.end());
  }
  return networks;
>>>>>>> a17af05f
}

// For each network, see if we have a sequence that covers it already.  If not,
// create a new sequence to create the appropriate ports.
void BasicPortAllocatorSession::DoAllocate() {
  bool done_signal_needed = false;
<<<<<<< HEAD
  std::vector<rtc::Network*> networks;
  GetNetworks(&networks);

=======
  std::vector<rtc::Network*> networks = GetNetworks();
>>>>>>> a17af05f
  if (networks.empty()) {
    LOG(LS_WARNING) << "Machine has no networks; no ports will be allocated";
    done_signal_needed = true;
  } else {
<<<<<<< HEAD
    for (uint32_t i = 0; i < networks.size(); ++i) {
      PortConfiguration* config = NULL;
      if (configs_.size() > 0)
        config = configs_.back();

=======
    LOG(LS_INFO) << "Allocate ports on "<< networks.size() << " networks";
    PortConfiguration* config = configs_.empty() ? nullptr : configs_.back();
    for (uint32_t i = 0; i < networks.size(); ++i) {
>>>>>>> a17af05f
      uint32_t sequence_flags = flags();
      if ((sequence_flags & DISABLE_ALL_PHASES) == DISABLE_ALL_PHASES) {
        // If all the ports are disabled we should just fire the allocation
        // done event and return.
        done_signal_needed = true;
        break;
      }

      if (!config || config->relays.empty()) {
        // No relay ports specified in this config.
        sequence_flags |= PORTALLOCATOR_DISABLE_RELAY;
      }

      if (!(sequence_flags & PORTALLOCATOR_ENABLE_IPV6) &&
          networks[i]->GetBestIP().family() == AF_INET6) {
        // Skip IPv6 networks unless the flag's been set.
        continue;
      }

      // Disable phases that would only create ports equivalent to
      // ones that we have already made.
      DisableEquivalentPhases(networks[i], config, &sequence_flags);

      if ((sequence_flags & DISABLE_ALL_PHASES) == DISABLE_ALL_PHASES) {
        // New AllocationSequence would have nothing to do, so don't make it.
        continue;
      }

      AllocationSequence* sequence =
          new AllocationSequence(this, networks[i], config, sequence_flags);
      sequence->SignalPortAllocationComplete.connect(
          this, &BasicPortAllocatorSession::OnPortAllocationComplete);
      sequence->Init();
      sequence->Start();
      sequences_.push_back(sequence);
      done_signal_needed = true;
    }
  }
  if (done_signal_needed) {
    network_thread_->Post(RTC_FROM_HERE, this, MSG_SEQUENCEOBJECTS_CREATED);
  }
}

void BasicPortAllocatorSession::OnNetworksChanged() {
<<<<<<< HEAD
  std::vector<rtc::Network*> networks;
  GetNetworks(&networks);
  for (AllocationSequence* sequence : sequences_) {
    // Remove the network from the allocation sequence if it is not in
    // |networks|.
    if (!sequence->network_removed() &&
        std::find(networks.begin(), networks.end(), sequence->network()) ==
            networks.end()) {
      sequence->OnNetworkRemoved();
    }
  }

  network_manager_started_ = true;
  if (allocation_started_)
=======
  std::vector<rtc::Network*> networks = GetNetworks();
  std::vector<rtc::Network*> failed_networks;
  for (AllocationSequence* sequence : sequences_) {
    // Mark the sequence as "network failed" if its network is not in
    // |networks|.
    if (!sequence->network_failed() &&
        std::find(networks.begin(), networks.end(), sequence->network()) ==
            networks.end()) {
      sequence->OnNetworkFailed();
      failed_networks.push_back(sequence->network());
    }
  }
  std::vector<PortData*> ports_to_prune = GetUnprunedPorts(failed_networks);
  if (!ports_to_prune.empty()) {
    LOG(LS_INFO) << "Prune " << ports_to_prune.size()
                 << " ports because their networks were gone";
    PrunePortsAndRemoveCandidates(ports_to_prune);
  }

  if (allocation_started_ && !IsStopped()) {
    if (network_manager_started_) {
      // If the network manager has started, it must be regathering.
      SignalIceRegathering(this, IceRegatheringReason::NETWORK_CHANGE);
    }
>>>>>>> a17af05f
    DoAllocate();
  }

  if (!network_manager_started_) {
    LOG(LS_INFO) << "Network manager has started";
    network_manager_started_ = true;
  }
}

void BasicPortAllocatorSession::DisableEquivalentPhases(
    rtc::Network* network,
    PortConfiguration* config,
    uint32_t* flags) {
  for (uint32_t i = 0; i < sequences_.size() &&
                           (*flags & DISABLE_ALL_PHASES) != DISABLE_ALL_PHASES;
       ++i) {
    sequences_[i]->DisableEquivalentPhases(network, config, flags);
  }
}

void BasicPortAllocatorSession::AddAllocatedPort(Port* port,
                                                 AllocationSequence * seq,
                                                 bool prepare_address) {
  if (!port)
    return;

  LOG(LS_INFO) << "Adding allocated port for " << content_name();
  port->set_content_name(content_name());
  port->set_component(component());
  port->set_generation(generation());
  if (allocator_->proxy().type != rtc::PROXY_NONE)
    port->set_proxy(allocator_->user_agent(), allocator_->proxy());
<<<<<<< HEAD
  port->set_send_retransmit_count_attribute((allocator_->flags() &
      PORTALLOCATOR_ENABLE_STUN_RETRANSMIT_ATTRIBUTE) != 0);

  // Push down the candidate_filter to individual port.
  uint32_t candidate_filter = allocator_->candidate_filter();

  // When adapter enumeration is disabled, disable CF_HOST at port level so
  // local address is not leaked by stunport in the candidate's related address.
  if ((flags() & PORTALLOCATOR_DISABLE_ADAPTER_ENUMERATION) &&
      (flags() & PORTALLOCATOR_DISABLE_DEFAULT_LOCAL_CANDIDATE)) {
    candidate_filter &= ~CF_HOST;
  }
  port->set_candidate_filter(candidate_filter);
=======
  port->set_send_retransmit_count_attribute(
      (flags() & PORTALLOCATOR_ENABLE_STUN_RETRANSMIT_ATTRIBUTE) != 0);
>>>>>>> a17af05f

  PortData data(port, seq);
  ports_.push_back(data);

  port->SignalCandidateReady.connect(
      this, &BasicPortAllocatorSession::OnCandidateReady);
  port->SignalPortComplete.connect(this,
      &BasicPortAllocatorSession::OnPortComplete);
  port->SignalDestroyed.connect(this,
      &BasicPortAllocatorSession::OnPortDestroyed);
  port->SignalPortError.connect(
      this, &BasicPortAllocatorSession::OnPortError);
  LOG_J(LS_INFO, port) << "Added port to allocator";

  if (prepare_address)
    port->PrepareAddress();
}

void BasicPortAllocatorSession::OnAllocationSequenceObjectsCreated() {
  allocation_sequences_created_ = true;
  // Send candidate allocation complete signal if we have no sequences.
  MaybeSignalCandidatesAllocationDone();
}

void BasicPortAllocatorSession::OnCandidateReady(
    Port* port, const Candidate& c) {
  RTC_DCHECK(rtc::Thread::Current() == network_thread_);
  PortData* data = FindPort(port);
  RTC_DCHECK(data != NULL);
  LOG_J(LS_INFO, port) << "Gathered candidate: " << c.ToSensitiveString();
  // Discarding any candidate signal if port allocation status is
  // already done with gathering.
  if (!data->inprogress()) {
    LOG(LS_WARNING)
        << "Discarding candidate because port is already done gathering.";
    return;
  }

<<<<<<< HEAD
  ProtocolType pvalue;
  bool candidate_signalable = CheckCandidateFilter(c);

  // When device enumeration is disabled (to prevent non-default IP addresses
  // from leaking), we ping from some local candidates even though we don't
  // signal them. However, if host candidates are also disabled (for example, to
  // prevent even default IP addresses from leaking), we still don't want to
  // ping from them, even if device enumeration is disabled.  Thus, we check for
  // both device enumeration and host candidates being disabled.
  bool network_enumeration_disabled = c.address().IsAnyIP();
  bool can_ping_from_candidate =
      (port->SharedSocket() || c.protocol() == TCP_PROTOCOL_NAME);
  bool host_canidates_disabled = !(allocator_->candidate_filter() & CF_HOST);

  bool candidate_pairable =
      candidate_signalable ||
      (network_enumeration_disabled && can_ping_from_candidate &&
       !host_canidates_disabled);
  bool candidate_protocol_enabled =
      StringToProto(c.protocol().c_str(), &pvalue) &&
      data->sequence()->ProtocolEnabled(pvalue);

  if (candidate_signalable && candidate_protocol_enabled) {
    std::vector<Candidate> candidates;
    candidates.push_back(c);
    SignalCandidatesReady(this, candidates);
  }

  // Port has been made ready. Nothing to do here.
  if (data->ready()) {
    return;
=======
  // Mark that the port has a pairable candidate, either because we have a
  // usable candidate from the port, or simply because the port is bound to the
  // any address and therefore has no host candidate. This will trigger the port
  // to start creating candidate pairs (connections) and issue connectivity
  // checks. If port has already been marked as having a pairable candidate,
  // do nothing here.
  // Note: We should check whether any candidates may become ready after this
  // because there we will check whether the candidate is generated by the ready
  // ports, which may include this port.
  bool pruned = false;
  if (CandidatePairable(c, port) && !data->has_pairable_candidate()) {
    data->set_has_pairable_candidate(true);

    if (prune_turn_ports_ && port->Type() == RELAY_PORT_TYPE) {
      pruned = PruneTurnPorts(port);
    }
    // If the current port is not pruned yet, SignalPortReady.
    if (!data->pruned()) {
      LOG_J(LS_INFO, port) << "Port ready.";
      SignalPortReady(this, port);
      port->KeepAliveUntilPruned();
    }
  }

  ProtocolType pvalue;
  bool candidate_protocol_enabled =
      StringToProto(c.protocol().c_str(), &pvalue) &&
      data->sequence()->ProtocolEnabled(pvalue);

  if (data->ready() && CheckCandidateFilter(c) && candidate_protocol_enabled) {
    std::vector<Candidate> candidates;
    candidates.push_back(SanitizeRelatedAddress(c));
    SignalCandidatesReady(this, candidates);
  } else if (!candidate_protocol_enabled) {
    LOG(LS_INFO)
        << "Not yet signaling candidate because protocol is not yet enabled.";
  } else {
    LOG(LS_INFO) << "Discarding candidate because it doesn't match filter.";
  }

  // If we have pruned any port, maybe need to signal port allocation done.
  if (pruned) {
    MaybeSignalCandidatesAllocationDone();
  }
}

Port* BasicPortAllocatorSession::GetBestTurnPortForNetwork(
    const std::string& network_name) const {
  Port* best_turn_port = nullptr;
  for (const PortData& data : ports_) {
    if (data.port()->Network()->name() == network_name &&
        data.port()->Type() == RELAY_PORT_TYPE && data.ready() &&
        (!best_turn_port || ComparePort(data.port(), best_turn_port) > 0)) {
      best_turn_port = data.port();
    }
  }
  return best_turn_port;
}

bool BasicPortAllocatorSession::PruneTurnPorts(Port* newly_pairable_turn_port) {
  // Note: We determine the same network based only on their network names. So
  // if an IPv4 address and an IPv6 address have the same network name, they
  // are considered the same network here.
  const std::string& network_name = newly_pairable_turn_port->Network()->name();
  Port* best_turn_port = GetBestTurnPortForNetwork(network_name);
  // |port| is already in the list of ports, so the best port cannot be nullptr.
  RTC_CHECK(best_turn_port != nullptr);

  bool pruned = false;
  std::vector<PortData*> ports_to_prune;
  for (PortData& data : ports_) {
    if (data.port()->Network()->name() == network_name &&
        data.port()->Type() == RELAY_PORT_TYPE && !data.pruned() &&
        ComparePort(data.port(), best_turn_port) < 0) {
      pruned = true;
      if (data.port() != newly_pairable_turn_port) {
        // These ports will be pruned in PrunePortsAndRemoveCandidates.
        ports_to_prune.push_back(&data);
      } else {
        data.Prune();
      }
    }
  }

  if (!ports_to_prune.empty()) {
    LOG(LS_INFO) << "Prune " << ports_to_prune.size()
                 << " low-priority TURN ports";
    PrunePortsAndRemoveCandidates(ports_to_prune);
>>>>>>> a17af05f
  }
  return pruned;
}

<<<<<<< HEAD
  // Move the port to the READY state, either because we have a usable candidate
  // from the port, or simply because the port is bound to the any address and
  // therefore has no host candidate. This will trigger the port to start
  // creating candidate pairs (connections) and issue connectivity checks.
  if (candidate_pairable) {
    data->set_ready();
    SignalPortReady(this, port);
=======
void BasicPortAllocatorSession::PruneAllPorts() {
  for (PortData& data : ports_) {
    data.Prune();
>>>>>>> a17af05f
  }
}

void BasicPortAllocatorSession::OnPortComplete(Port* port) {
  RTC_DCHECK(rtc::Thread::Current() == network_thread_);
  LOG_J(LS_INFO, port) << "Port completed gathering candidates.";
  PortData* data = FindPort(port);
  RTC_DCHECK(data != NULL);

  // Ignore any late signals.
  if (!data->inprogress()) {
    return;
  }

  // Moving to COMPLETE state.
  data->set_complete();
  // Send candidate allocation complete signal if this was the last port.
  MaybeSignalCandidatesAllocationDone();
}

void BasicPortAllocatorSession::OnPortError(Port* port) {
  RTC_DCHECK(rtc::Thread::Current() == network_thread_);
  LOG_J(LS_INFO, port) << "Port encountered error while gathering candidates.";
  PortData* data = FindPort(port);
  RTC_DCHECK(data != NULL);
  // We might have already given up on this port and stopped it.
  if (!data->inprogress()) {
    return;
  }

  // SignalAddressError is currently sent from StunPort/TurnPort.
  // But this signal itself is generic.
  data->set_error();
  // Send candidate allocation complete signal if this was the last port.
  MaybeSignalCandidatesAllocationDone();
}

void BasicPortAllocatorSession::OnProtocolEnabled(AllocationSequence* seq,
                                                  ProtocolType proto) {
  std::vector<Candidate> candidates;
  for (std::vector<PortData>::iterator it = ports_.begin();
       it != ports_.end(); ++it) {
    if (it->sequence() != seq)
      continue;

    const std::vector<Candidate>& potentials = it->port()->Candidates();
    for (size_t i = 0; i < potentials.size(); ++i) {
      if (!CheckCandidateFilter(potentials[i])) {
        continue;
      }
      ProtocolType pvalue;
      bool candidate_protocol_enabled =
          StringToProto(potentials[i].protocol().c_str(), &pvalue) &&
          pvalue == proto;
      if (candidate_protocol_enabled) {
<<<<<<< HEAD
=======
        LOG(LS_INFO) << "Signaling candidate because protocol was enabled: "
                     << potentials[i].ToSensitiveString();
>>>>>>> a17af05f
        candidates.push_back(potentials[i]);
      }
    }
  }

  if (!candidates.empty()) {
    SignalCandidatesReady(this, candidates);
  }
}

<<<<<<< HEAD
bool BasicPortAllocatorSession::CheckCandidateFilter(const Candidate& c) {
  uint32_t filter = allocator_->candidate_filter();
=======
bool BasicPortAllocatorSession::CheckCandidateFilter(const Candidate& c) const {
  uint32_t filter = candidate_filter_;
>>>>>>> a17af05f

  // When binding to any address, before sending packets out, the getsockname
  // returns all 0s, but after sending packets, it'll be the NIC used to
  // send. All 0s is not a valid ICE candidate address and should be filtered
  // out.
  if (c.address().IsAnyIP()) {
    return false;
  }

  if (c.type() == RELAY_PORT_TYPE) {
    return ((filter & CF_RELAY) != 0);
  } else if (c.type() == STUN_PORT_TYPE) {
    return ((filter & CF_REFLEXIVE) != 0);
  } else if (c.type() == LOCAL_PORT_TYPE) {
    if ((filter & CF_REFLEXIVE) && !c.address().IsPrivateIP()) {
      // We allow host candidates if the filter allows server-reflexive
      // candidates and the candidate is a public IP. Because we don't generate
      // server-reflexive candidates if they have the same IP as the host
      // candidate (i.e. when the host candidate is a public IP), filtering to
      // only server-reflexive candidates won't work right when the host
      // candidates have public IPs.
      return true;
    }

    return ((filter & CF_HOST) != 0);
  }
  return false;
}

bool BasicPortAllocatorSession::CandidatePairable(const Candidate& c,
                                                  const Port* port) const {
  bool candidate_signalable = CheckCandidateFilter(c);

  // When device enumeration is disabled (to prevent non-default IP addresses
  // from leaking), we ping from some local candidates even though we don't
  // signal them. However, if host candidates are also disabled (for example, to
  // prevent even default IP addresses from leaking), we still don't want to
  // ping from them, even if device enumeration is disabled.  Thus, we check for
  // both device enumeration and host candidates being disabled.
  bool network_enumeration_disabled = c.address().IsAnyIP();
  bool can_ping_from_candidate =
      (port->SharedSocket() || c.protocol() == TCP_PROTOCOL_NAME);
  bool host_candidates_disabled = !(candidate_filter_ & CF_HOST);

  return candidate_signalable ||
         (network_enumeration_disabled && can_ping_from_candidate &&
          !host_candidates_disabled);
}

void BasicPortAllocatorSession::OnPortAllocationComplete(
    AllocationSequence* seq) {
  // Send candidate allocation complete signal if all ports are done.
  MaybeSignalCandidatesAllocationDone();
}

void BasicPortAllocatorSession::MaybeSignalCandidatesAllocationDone() {
  if (CandidatesAllocationDone()) {
    if (pooled()) {
      LOG(LS_INFO) << "All candidates gathered for pooled session.";
    } else {
      LOG(LS_INFO) << "All candidates gathered for " << content_name() << ":"
                   << component() << ":" << generation();
    }
    SignalCandidatesAllocationDone(this);
  }
}

void BasicPortAllocatorSession::OnPortDestroyed(
    PortInterface* port) {
  RTC_DCHECK(rtc::Thread::Current() == network_thread_);
  for (std::vector<PortData>::iterator iter = ports_.begin();
       iter != ports_.end(); ++iter) {
    if (port == iter->port()) {
      ports_.erase(iter);
      LOG_J(LS_INFO, port) << "Removed port from allocator ("
                           << static_cast<int>(ports_.size()) << " remaining)";
      return;
    }
  }
  RTC_NOTREACHED();
}

BasicPortAllocatorSession::PortData* BasicPortAllocatorSession::FindPort(
    Port* port) {
  for (std::vector<PortData>::iterator it = ports_.begin();
       it != ports_.end(); ++it) {
    if (it->port() == port) {
      return &*it;
    }
  }
  return NULL;
}

std::vector<BasicPortAllocatorSession::PortData*>
BasicPortAllocatorSession::GetUnprunedPorts(
    const std::vector<rtc::Network*>& networks) {
  std::vector<PortData*> unpruned_ports;
  for (PortData& port : ports_) {
    if (!port.pruned() &&
        std::find(networks.begin(), networks.end(),
                  port.sequence()->network()) != networks.end()) {
      unpruned_ports.push_back(&port);
    }
  }
  return unpruned_ports;
}

void BasicPortAllocatorSession::PrunePortsAndRemoveCandidates(
    const std::vector<PortData*>& port_data_list) {
  std::vector<PortInterface*> pruned_ports;
  std::vector<Candidate> removed_candidates;
  for (PortData* data : port_data_list) {
    // Prune the port so that it may be destroyed.
    data->Prune();
    pruned_ports.push_back(data->port());
    if (data->has_pairable_candidate()) {
      GetCandidatesFromPort(*data, &removed_candidates);
      // Mark the port as having no pairable candidates so that its candidates
      // won't be removed multiple times.
      data->set_has_pairable_candidate(false);
    }
  }
  if (!pruned_ports.empty()) {
    SignalPortsPruned(this, pruned_ports);
  }
  if (!removed_candidates.empty()) {
    LOG(LS_INFO) << "Removed " << removed_candidates.size() << " candidates";
    SignalCandidatesRemoved(this, removed_candidates);
  }
}

// AllocationSequence

AllocationSequence::AllocationSequence(BasicPortAllocatorSession* session,
                                       rtc::Network* network,
                                       PortConfiguration* config,
                                       uint32_t flags)
    : session_(session),
      network_(network),
      ip_(network->GetBestIP()),
      config_(config),
      state_(kInit),
      flags_(flags),
      udp_socket_(),
      udp_port_(NULL),
      phase_(0) {
}

<<<<<<< HEAD
bool AllocationSequence::Init() {
=======
void AllocationSequence::Init() {
>>>>>>> a17af05f
  if (IsFlagSet(PORTALLOCATOR_ENABLE_SHARED_SOCKET)) {
    udp_socket_.reset(session_->socket_factory()->CreateUdpSocket(
        rtc::SocketAddress(ip_, 0), session_->allocator()->min_port(),
        session_->allocator()->max_port()));
    if (udp_socket_) {
      udp_socket_->SignalReadPacket.connect(
          this, &AllocationSequence::OnReadPacket);
    }
    // Continuing if |udp_socket_| is NULL, as local TCP and RelayPort using TCP
    // are next available options to setup a communication channel.
  }
}

void AllocationSequence::Clear() {
  udp_port_ = NULL;
  turn_ports_.clear();
}

<<<<<<< HEAD
void AllocationSequence::OnNetworkRemoved() {
  // Stop the allocation sequence if its network is gone.
  Stop();
  network_removed_ = true;
=======
void AllocationSequence::OnNetworkFailed() {
  RTC_DCHECK(!network_failed_);
  network_failed_ = true;
  // Stop the allocation sequence if its network failed.
  Stop();
>>>>>>> a17af05f
}

AllocationSequence::~AllocationSequence() {
  session_->network_thread()->Clear(this);
}

void AllocationSequence::DisableEquivalentPhases(rtc::Network* network,
    PortConfiguration* config, uint32_t* flags) {
<<<<<<< HEAD
  if (network_removed_) {
    // If the network of this allocation sequence has ever gone away,
=======
  if (network_failed_) {
    // If the network of this allocation sequence has ever become failed,
>>>>>>> a17af05f
    // it won't be equivalent to the new network.
    return;
  }

  if (!((network == network_) && (ip_ == network->GetBestIP()))) {
    // Different network setup; nothing is equivalent.
    return;
  }

  // Else turn off the stuff that we've already got covered.

  // Every config implicitly specifies local, so turn that off right away.
  *flags |= PORTALLOCATOR_DISABLE_UDP;
  *flags |= PORTALLOCATOR_DISABLE_TCP;

  if (config_ && config) {
    if (config_->StunServers() == config->StunServers()) {
      // Already got this STUN servers covered.
      *flags |= PORTALLOCATOR_DISABLE_STUN;
    }
    if (!config_->relays.empty()) {
      // Already got relays covered.
      // NOTE: This will even skip a _different_ set of relay servers if we
      // were to be given one, but that never happens in our codebase. Should
      // probably get rid of the list in PortConfiguration and just keep a
      // single relay server in each one.
      *flags |= PORTALLOCATOR_DISABLE_RELAY;
    }
  }
}

void AllocationSequence::Start() {
  state_ = kRunning;
  session_->network_thread()->Post(RTC_FROM_HERE, this, MSG_ALLOCATION_PHASE);
}

void AllocationSequence::Stop() {
  // If the port is completed, don't set it to stopped.
  if (state_ == kRunning) {
    state_ = kStopped;
    session_->network_thread()->Clear(this, MSG_ALLOCATION_PHASE);
  }
}

void AllocationSequence::OnMessage(rtc::Message* msg) {
  RTC_DCHECK(rtc::Thread::Current() == session_->network_thread());
  RTC_DCHECK(msg->message_id == MSG_ALLOCATION_PHASE);

  const char* const PHASE_NAMES[kNumPhases] = {
    "Udp", "Relay", "Tcp", "SslTcp"
  };

  // Perform all of the phases in the current step.
  LOG_J(LS_INFO, network_) << "Allocation Phase="
                           << PHASE_NAMES[phase_];

  switch (phase_) {
    case PHASE_UDP:
      CreateUDPPorts();
      CreateStunPorts();
      EnableProtocol(PROTO_UDP);
      break;

    case PHASE_RELAY:
      CreateRelayPorts();
      break;

    case PHASE_TCP:
      CreateTCPPorts();
      EnableProtocol(PROTO_TCP);
      break;

    case PHASE_SSLTCP:
      state_ = kCompleted;
      EnableProtocol(PROTO_SSLTCP);
      break;

    default:
      RTC_NOTREACHED();
  }

  if (state() == kRunning) {
    ++phase_;
    session_->network_thread()->PostDelayed(RTC_FROM_HERE,
                                            session_->allocator()->step_delay(),
                                            this, MSG_ALLOCATION_PHASE);
  } else {
    // If all phases in AllocationSequence are completed, no allocation
    // steps needed further. Canceling  pending signal.
    session_->network_thread()->Clear(this, MSG_ALLOCATION_PHASE);
    SignalPortAllocationComplete(this);
  }
}

void AllocationSequence::EnableProtocol(ProtocolType proto) {
  if (!ProtocolEnabled(proto)) {
    protocols_.push_back(proto);
    session_->OnProtocolEnabled(this, proto);
  }
}

bool AllocationSequence::ProtocolEnabled(ProtocolType proto) const {
  for (ProtocolList::const_iterator it = protocols_.begin();
       it != protocols_.end(); ++it) {
    if (*it == proto)
      return true;
  }
  return false;
}

void AllocationSequence::CreateUDPPorts() {
  if (IsFlagSet(PORTALLOCATOR_DISABLE_UDP)) {
    LOG(LS_VERBOSE) << "AllocationSequence: UDP ports disabled, skipping.";
    return;
  }

  // TODO(mallinath) - Remove UDPPort creating socket after shared socket
  // is enabled completely.
  UDPPort* port = NULL;
  bool emit_local_candidate_for_anyaddress =
      !IsFlagSet(PORTALLOCATOR_DISABLE_DEFAULT_LOCAL_CANDIDATE);
  if (IsFlagSet(PORTALLOCATOR_ENABLE_SHARED_SOCKET) && udp_socket_) {
    port = UDPPort::Create(
        session_->network_thread(), session_->socket_factory(), network_,
        udp_socket_.get(), session_->username(), session_->password(),
        session_->allocator()->origin(), emit_local_candidate_for_anyaddress);
  } else {
    port = UDPPort::Create(
        session_->network_thread(), session_->socket_factory(), network_, ip_,
        session_->allocator()->min_port(), session_->allocator()->max_port(),
        session_->username(), session_->password(),
        session_->allocator()->origin(), emit_local_candidate_for_anyaddress);
  }

  if (port) {
    // If shared socket is enabled, STUN candidate will be allocated by the
    // UDPPort.
    if (IsFlagSet(PORTALLOCATOR_ENABLE_SHARED_SOCKET)) {
      udp_port_ = port;
      port->SignalDestroyed.connect(this, &AllocationSequence::OnPortDestroyed);

      // If STUN is not disabled, setting stun server address to port.
      if (!IsFlagSet(PORTALLOCATOR_DISABLE_STUN)) {
        if (config_ && !config_->StunServers().empty()) {
          LOG(LS_INFO) << "AllocationSequence: UDPPort will be handling the "
                       <<  "STUN candidate generation.";
          port->set_server_addresses(config_->StunServers());
        }
      }
    }

    session_->AddAllocatedPort(port, this, true);
  }
}

void AllocationSequence::CreateTCPPorts() {
  if (IsFlagSet(PORTALLOCATOR_DISABLE_TCP)) {
    LOG(LS_VERBOSE) << "AllocationSequence: TCP ports disabled, skipping.";
    return;
  }

  Port* port = TCPPort::Create(session_->network_thread(),
                               session_->socket_factory(),
                               network_, ip_,
                               session_->allocator()->min_port(),
                               session_->allocator()->max_port(),
                               session_->username(), session_->password(),
                               session_->allocator()->allow_tcp_listen());
  if (port) {
    session_->AddAllocatedPort(port, this, true);
    // Since TCPPort is not created using shared socket, |port| will not be
    // added to the dequeue.
  }
}

void AllocationSequence::CreateStunPorts() {
  if (IsFlagSet(PORTALLOCATOR_DISABLE_STUN)) {
    LOG(LS_VERBOSE) << "AllocationSequence: STUN ports disabled, skipping.";
    return;
  }

  if (IsFlagSet(PORTALLOCATOR_ENABLE_SHARED_SOCKET)) {
    return;
  }

  if (!(config_ && !config_->StunServers().empty())) {
    LOG(LS_WARNING)
        << "AllocationSequence: No STUN server configured, skipping.";
    return;
  }

  StunPort* port = StunPort::Create(session_->network_thread(),
                                session_->socket_factory(),
                                network_, ip_,
                                session_->allocator()->min_port(),
                                session_->allocator()->max_port(),
                                session_->username(), session_->password(),
                                config_->StunServers(),
                                session_->allocator()->origin());
  if (port) {
    session_->AddAllocatedPort(port, this, true);
    // Since StunPort is not created using shared socket, |port| will not be
    // added to the dequeue.
  }
}

void AllocationSequence::CreateRelayPorts() {
  if (IsFlagSet(PORTALLOCATOR_DISABLE_RELAY)) {
     LOG(LS_VERBOSE) << "AllocationSequence: Relay ports disabled, skipping.";
     return;
  }

  // If BasicPortAllocatorSession::OnAllocate left relay ports enabled then we
  // ought to have a relay list for them here.
  RTC_DCHECK(config_ && !config_->relays.empty());
  if (!(config_ && !config_->relays.empty())) {
    LOG(LS_WARNING)
        << "AllocationSequence: No relay server configured, skipping.";
    return;
  }

  for (RelayServerConfig& relay : config_->relays) {
    if (relay.type == RELAY_GTURN) {
      CreateGturnPort(relay);
    } else if (relay.type == RELAY_TURN) {
      CreateTurnPort(relay);
    } else {
      RTC_NOTREACHED();
    }
  }
}

void AllocationSequence::CreateGturnPort(const RelayServerConfig& config) {
  // TODO(mallinath) - Rename RelayPort to GTurnPort.
  RelayPort* port = RelayPort::Create(session_->network_thread(),
                                      session_->socket_factory(),
                                      network_, ip_,
                                      session_->allocator()->min_port(),
                                      session_->allocator()->max_port(),
                                      config_->username, config_->password);
  if (port) {
    // Since RelayPort is not created using shared socket, |port| will not be
    // added to the dequeue.
    // Note: We must add the allocated port before we add addresses because
    //       the latter will create candidates that need name and preference
    //       settings.  However, we also can't prepare the address (normally
    //       done by AddAllocatedPort) until we have these addresses.  So we
    //       wait to do that until below.
    session_->AddAllocatedPort(port, this, false);

    // Add the addresses of this protocol.
    PortList::const_iterator relay_port;
    for (relay_port = config.ports.begin();
         relay_port != config.ports.end();
         ++relay_port) {
      port->AddServerAddress(*relay_port);
      port->AddExternalAddress(*relay_port);
    }
    // Start fetching an address for this port.
    port->PrepareAddress();
  }
}

void AllocationSequence::CreateTurnPort(const RelayServerConfig& config) {
  PortList::const_iterator relay_port;
  for (relay_port = config.ports.begin();
       relay_port != config.ports.end(); ++relay_port) {
    TurnPort* port = NULL;

    // Skip UDP connections to relay servers if it's disallowed.
    if (IsFlagSet(PORTALLOCATOR_DISABLE_UDP_RELAY) &&
        relay_port->proto == PROTO_UDP) {
      continue;
    }

<<<<<<< HEAD
=======
    // Do not create a port if the server address family is known and does
    // not match the local IP address family.
    int server_ip_family = relay_port->address.ipaddr().family();
    int local_ip_family = ip_.family();
    if (server_ip_family != AF_UNSPEC && server_ip_family != local_ip_family) {
      LOG(LS_INFO) << "Server and local address families are not compatible. "
                   << "Server address: "
                   << relay_port->address.ipaddr().ToString()
                   << " Local address: " << ip_.ToString();
      continue;
    }


>>>>>>> a17af05f
    // Shared socket mode must be enabled only for UDP based ports. Hence
    // don't pass shared socket for ports which will create TCP sockets.
    // TODO(mallinath) - Enable shared socket mode for TURN ports. Disabled
    // due to webrtc bug https://code.google.com/p/webrtc/issues/detail?id=3537
    if (IsFlagSet(PORTALLOCATOR_ENABLE_SHARED_SOCKET) &&
        relay_port->proto == PROTO_UDP && udp_socket_) {
      port = TurnPort::Create(session_->network_thread(),
                              session_->socket_factory(),
                              network_, udp_socket_.get(),
                              session_->username(), session_->password(),
                              *relay_port, config.credentials, config.priority,
                              session_->allocator()->origin());
      turn_ports_.push_back(port);
      // Listen to the port destroyed signal, to allow AllocationSequence to
      // remove entrt from it's map.
      port->SignalDestroyed.connect(this, &AllocationSequence::OnPortDestroyed);
    } else {
      port = TurnPort::Create(session_->network_thread(),
                              session_->socket_factory(),
                              network_, ip_,
                              session_->allocator()->min_port(),
                              session_->allocator()->max_port(),
                              session_->username(),
                              session_->password(),
                              *relay_port, config.credentials, config.priority,
                              session_->allocator()->origin());
    }
    RTC_DCHECK(port != NULL);
    port->SetTlsCertPolicy(config.tls_cert_policy);
    session_->AddAllocatedPort(port, this, true);
  }
}

void AllocationSequence::OnReadPacket(
    rtc::AsyncPacketSocket* socket, const char* data, size_t size,
    const rtc::SocketAddress& remote_addr,
    const rtc::PacketTime& packet_time) {
  RTC_DCHECK(socket == udp_socket_.get());

  bool turn_port_found = false;

  // Try to find the TurnPort that matches the remote address. Note that the
  // message could be a STUN binding response if the TURN server is also used as
  // a STUN server. We don't want to parse every message here to check if it is
  // a STUN binding response, so we pass the message to TurnPort regardless of
  // the message type. The TurnPort will just ignore the message since it will
  // not find any request by transaction ID.
  for (TurnPort* port : turn_ports_) {
    if (port->server_address().address == remote_addr) {
      if (port->HandleIncomingPacket(socket, data, size, remote_addr,
                                     packet_time)) {
        return;
      }
      turn_port_found = true;
    }
  }

  if (udp_port_) {
    const ServerAddresses& stun_servers = udp_port_->server_addresses();

    // Pass the packet to the UdpPort if there is no matching TurnPort, or if
    // the TURN server is also a STUN server.
    if (!turn_port_found ||
        stun_servers.find(remote_addr) != stun_servers.end()) {
      RTC_DCHECK(udp_port_->SharedSocket());
      udp_port_->HandleIncomingPacket(socket, data, size, remote_addr,
                                      packet_time);
    }
  }
}

void AllocationSequence::OnPortDestroyed(PortInterface* port) {
  if (udp_port_ == port) {
    udp_port_ = NULL;
    return;
  }

  auto it = std::find(turn_ports_.begin(), turn_ports_.end(), port);
  if (it != turn_ports_.end()) {
    turn_ports_.erase(it);
  } else {
    LOG(LS_ERROR) << "Unexpected OnPortDestroyed for nonexistent port.";
    RTC_NOTREACHED();
  }
}

// PortConfiguration
PortConfiguration::PortConfiguration(
    const rtc::SocketAddress& stun_address,
    const std::string& username,
    const std::string& password)
    : stun_address(stun_address), username(username), password(password) {
  if (!stun_address.IsNil())
    stun_servers.insert(stun_address);
}

PortConfiguration::PortConfiguration(const ServerAddresses& stun_servers,
                                     const std::string& username,
                                     const std::string& password)
    : stun_servers(stun_servers),
      username(username),
      password(password) {
  if (!stun_servers.empty())
    stun_address = *(stun_servers.begin());
}

ServerAddresses PortConfiguration::StunServers() {
  if (!stun_address.IsNil() &&
      stun_servers.find(stun_address) == stun_servers.end()) {
    stun_servers.insert(stun_address);
  }
  // Every UDP TURN server should also be used as a STUN server.
  ServerAddresses turn_servers = GetRelayServerAddresses(RELAY_TURN, PROTO_UDP);
  for (const rtc::SocketAddress& turn_server : turn_servers) {
    if (stun_servers.find(turn_server) == stun_servers.end()) {
      stun_servers.insert(turn_server);
    }
  }
  return stun_servers;
}

void PortConfiguration::AddRelay(const RelayServerConfig& config) {
  relays.push_back(config);
}

bool PortConfiguration::SupportsProtocol(
    const RelayServerConfig& relay, ProtocolType type) const {
  PortList::const_iterator relay_port;
  for (relay_port = relay.ports.begin();
        relay_port != relay.ports.end();
        ++relay_port) {
    if (relay_port->proto == type)
      return true;
  }
  return false;
}

bool PortConfiguration::SupportsProtocol(RelayType turn_type,
                                         ProtocolType type) const {
  for (size_t i = 0; i < relays.size(); ++i) {
    if (relays[i].type == turn_type &&
        SupportsProtocol(relays[i], type))
      return true;
  }
  return false;
}

ServerAddresses PortConfiguration::GetRelayServerAddresses(
    RelayType turn_type, ProtocolType type) const {
  ServerAddresses servers;
  for (size_t i = 0; i < relays.size(); ++i) {
    if (relays[i].type == turn_type && SupportsProtocol(relays[i], type)) {
      servers.insert(relays[i].ports.front().address);
    }
  }
  return servers;
}

}  // namespace cricket<|MERGE_RESOLUTION|>--- conflicted
+++ resolved
@@ -97,35 +97,17 @@
     PORTALLOCATOR_DISABLE_STUN | PORTALLOCATOR_DISABLE_RELAY;
 
 // BasicPortAllocator
-<<<<<<< HEAD
-BasicPortAllocator::BasicPortAllocator(
-    rtc::NetworkManager* network_manager,
-    rtc::PacketSocketFactory* socket_factory)
-    : network_manager_(network_manager),
-      socket_factory_(socket_factory),
-      stun_servers_() {
-  ASSERT(network_manager_ != nullptr);
-  ASSERT(socket_factory_ != nullptr);
-=======
 BasicPortAllocator::BasicPortAllocator(rtc::NetworkManager* network_manager,
                                        rtc::PacketSocketFactory* socket_factory)
     : network_manager_(network_manager), socket_factory_(socket_factory) {
   RTC_DCHECK(network_manager_ != nullptr);
   RTC_DCHECK(socket_factory_ != nullptr);
->>>>>>> a17af05f
   Construct();
 }
 
 BasicPortAllocator::BasicPortAllocator(rtc::NetworkManager* network_manager)
-<<<<<<< HEAD
-    : network_manager_(network_manager),
-      socket_factory_(nullptr),
-      stun_servers_() {
-  ASSERT(network_manager_ != nullptr);
-=======
     : network_manager_(network_manager), socket_factory_(nullptr) {
   RTC_DCHECK(network_manager_ != nullptr);
->>>>>>> a17af05f
   Construct();
 }
 
@@ -158,11 +140,7 @@
   }
 
   if (!config.ports.empty()) {
-<<<<<<< HEAD
-    AddTurnServer(config);
-=======
     turn_servers.push_back(config);
->>>>>>> a17af05f
   }
 
   SetConfiguration(stun_servers, turn_servers, 0, false);
@@ -296,18 +274,6 @@
 }
 
 void BasicPortAllocatorSession::StopGettingPorts() {
-<<<<<<< HEAD
-  ASSERT(rtc::Thread::Current() == network_thread_);
-  running_ = false;
-  network_thread_->Post(this, MSG_CONFIG_STOP);
-  ClearGettingPorts();
-}
-
-void BasicPortAllocatorSession::ClearGettingPorts() {
-  network_thread_->Clear(this, MSG_ALLOCATE);
-  for (uint32_t i = 0; i < sequences_.size(); ++i)
-    sequences_[i]->Stop();
-=======
   RTC_DCHECK(rtc::Thread::Current() == network_thread_);
   ClearGettingPorts();
   // Note: this must be called after ClearGettingPorts because both may set the
@@ -464,7 +430,6 @@
   // signal.
   return std::none_of(ports_.begin(), ports_.end(),
                       [](const PortData& port) { return port.inprogress(); });
->>>>>>> a17af05f
 }
 
 void BasicPortAllocatorSession::OnMessage(rtc::Message *message) {
@@ -568,18 +533,10 @@
   allocation_started_ = true;
 }
 
-<<<<<<< HEAD
-void BasicPortAllocatorSession::GetNetworks(
-    std::vector<rtc::Network*>* networks) {
-  networks->clear();
-  rtc::NetworkManager* network_manager = allocator_->network_manager();
-  ASSERT(network_manager != nullptr);
-=======
 std::vector<rtc::Network*> BasicPortAllocatorSession::GetNetworks() {
   std::vector<rtc::Network*> networks;
   rtc::NetworkManager* network_manager = allocator_->network_manager();
   RTC_DCHECK(network_manager != nullptr);
->>>>>>> a17af05f
   // If the network permission state is BLOCKED, we just act as if the flag has
   // been passed in.
   if (network_manager->enumeration_permission() ==
@@ -591,18 +548,6 @@
   // traffic by OS is also used here to avoid any local or public IP leakage
   // during stun process.
   if (flags() & PORTALLOCATOR_DISABLE_ADAPTER_ENUMERATION) {
-<<<<<<< HEAD
-    network_manager->GetAnyAddressNetworks(networks);
-  } else {
-    network_manager->GetNetworks(networks);
-  }
-  networks->erase(std::remove_if(networks->begin(), networks->end(),
-                                 [this](rtc::Network* network) {
-                                   return allocator_->network_ignore_mask() &
-                                          network->type();
-                                 }),
-                  networks->end());
-=======
     network_manager->GetAnyAddressNetworks(&networks);
   } else {
     network_manager->GetNetworks(&networks);
@@ -633,35 +578,20 @@
                    networks.end());
   }
   return networks;
->>>>>>> a17af05f
 }
 
 // For each network, see if we have a sequence that covers it already.  If not,
 // create a new sequence to create the appropriate ports.
 void BasicPortAllocatorSession::DoAllocate() {
   bool done_signal_needed = false;
-<<<<<<< HEAD
-  std::vector<rtc::Network*> networks;
-  GetNetworks(&networks);
-
-=======
   std::vector<rtc::Network*> networks = GetNetworks();
->>>>>>> a17af05f
   if (networks.empty()) {
     LOG(LS_WARNING) << "Machine has no networks; no ports will be allocated";
     done_signal_needed = true;
   } else {
-<<<<<<< HEAD
-    for (uint32_t i = 0; i < networks.size(); ++i) {
-      PortConfiguration* config = NULL;
-      if (configs_.size() > 0)
-        config = configs_.back();
-
-=======
     LOG(LS_INFO) << "Allocate ports on "<< networks.size() << " networks";
     PortConfiguration* config = configs_.empty() ? nullptr : configs_.back();
     for (uint32_t i = 0; i < networks.size(); ++i) {
->>>>>>> a17af05f
       uint32_t sequence_flags = flags();
       if ((sequence_flags & DISABLE_ALL_PHASES) == DISABLE_ALL_PHASES) {
         // If all the ports are disabled we should just fire the allocation
@@ -706,22 +636,6 @@
 }
 
 void BasicPortAllocatorSession::OnNetworksChanged() {
-<<<<<<< HEAD
-  std::vector<rtc::Network*> networks;
-  GetNetworks(&networks);
-  for (AllocationSequence* sequence : sequences_) {
-    // Remove the network from the allocation sequence if it is not in
-    // |networks|.
-    if (!sequence->network_removed() &&
-        std::find(networks.begin(), networks.end(), sequence->network()) ==
-            networks.end()) {
-      sequence->OnNetworkRemoved();
-    }
-  }
-
-  network_manager_started_ = true;
-  if (allocation_started_)
-=======
   std::vector<rtc::Network*> networks = GetNetworks();
   std::vector<rtc::Network*> failed_networks;
   for (AllocationSequence* sequence : sequences_) {
@@ -746,7 +660,6 @@
       // If the network manager has started, it must be regathering.
       SignalIceRegathering(this, IceRegatheringReason::NETWORK_CHANGE);
     }
->>>>>>> a17af05f
     DoAllocate();
   }
 
@@ -779,24 +692,8 @@
   port->set_generation(generation());
   if (allocator_->proxy().type != rtc::PROXY_NONE)
     port->set_proxy(allocator_->user_agent(), allocator_->proxy());
-<<<<<<< HEAD
-  port->set_send_retransmit_count_attribute((allocator_->flags() &
-      PORTALLOCATOR_ENABLE_STUN_RETRANSMIT_ATTRIBUTE) != 0);
-
-  // Push down the candidate_filter to individual port.
-  uint32_t candidate_filter = allocator_->candidate_filter();
-
-  // When adapter enumeration is disabled, disable CF_HOST at port level so
-  // local address is not leaked by stunport in the candidate's related address.
-  if ((flags() & PORTALLOCATOR_DISABLE_ADAPTER_ENUMERATION) &&
-      (flags() & PORTALLOCATOR_DISABLE_DEFAULT_LOCAL_CANDIDATE)) {
-    candidate_filter &= ~CF_HOST;
-  }
-  port->set_candidate_filter(candidate_filter);
-=======
   port->set_send_retransmit_count_attribute(
       (flags() & PORTALLOCATOR_ENABLE_STUN_RETRANSMIT_ATTRIBUTE) != 0);
->>>>>>> a17af05f
 
   PortData data(port, seq);
   ports_.push_back(data);
@@ -835,39 +732,6 @@
     return;
   }
 
-<<<<<<< HEAD
-  ProtocolType pvalue;
-  bool candidate_signalable = CheckCandidateFilter(c);
-
-  // When device enumeration is disabled (to prevent non-default IP addresses
-  // from leaking), we ping from some local candidates even though we don't
-  // signal them. However, if host candidates are also disabled (for example, to
-  // prevent even default IP addresses from leaking), we still don't want to
-  // ping from them, even if device enumeration is disabled.  Thus, we check for
-  // both device enumeration and host candidates being disabled.
-  bool network_enumeration_disabled = c.address().IsAnyIP();
-  bool can_ping_from_candidate =
-      (port->SharedSocket() || c.protocol() == TCP_PROTOCOL_NAME);
-  bool host_canidates_disabled = !(allocator_->candidate_filter() & CF_HOST);
-
-  bool candidate_pairable =
-      candidate_signalable ||
-      (network_enumeration_disabled && can_ping_from_candidate &&
-       !host_canidates_disabled);
-  bool candidate_protocol_enabled =
-      StringToProto(c.protocol().c_str(), &pvalue) &&
-      data->sequence()->ProtocolEnabled(pvalue);
-
-  if (candidate_signalable && candidate_protocol_enabled) {
-    std::vector<Candidate> candidates;
-    candidates.push_back(c);
-    SignalCandidatesReady(this, candidates);
-  }
-
-  // Port has been made ready. Nothing to do here.
-  if (data->ready()) {
-    return;
-=======
   // Mark that the port has a pairable candidate, either because we have a
   // usable candidate from the port, or simply because the port is bound to the
   // any address and therefore has no host candidate. This will trigger the port
@@ -956,24 +820,13 @@
     LOG(LS_INFO) << "Prune " << ports_to_prune.size()
                  << " low-priority TURN ports";
     PrunePortsAndRemoveCandidates(ports_to_prune);
->>>>>>> a17af05f
   }
   return pruned;
 }
 
-<<<<<<< HEAD
-  // Move the port to the READY state, either because we have a usable candidate
-  // from the port, or simply because the port is bound to the any address and
-  // therefore has no host candidate. This will trigger the port to start
-  // creating candidate pairs (connections) and issue connectivity checks.
-  if (candidate_pairable) {
-    data->set_ready();
-    SignalPortReady(this, port);
-=======
 void BasicPortAllocatorSession::PruneAllPorts() {
   for (PortData& data : ports_) {
     data.Prune();
->>>>>>> a17af05f
   }
 }
 
@@ -1029,11 +882,8 @@
           StringToProto(potentials[i].protocol().c_str(), &pvalue) &&
           pvalue == proto;
       if (candidate_protocol_enabled) {
-<<<<<<< HEAD
-=======
         LOG(LS_INFO) << "Signaling candidate because protocol was enabled: "
                      << potentials[i].ToSensitiveString();
->>>>>>> a17af05f
         candidates.push_back(potentials[i]);
       }
     }
@@ -1044,13 +894,8 @@
   }
 }
 
-<<<<<<< HEAD
-bool BasicPortAllocatorSession::CheckCandidateFilter(const Candidate& c) {
-  uint32_t filter = allocator_->candidate_filter();
-=======
 bool BasicPortAllocatorSession::CheckCandidateFilter(const Candidate& c) const {
   uint32_t filter = candidate_filter_;
->>>>>>> a17af05f
 
   // When binding to any address, before sending packets out, the getsockname
   // returns all 0s, but after sending packets, it'll be the NIC used to
@@ -1199,11 +1044,7 @@
       phase_(0) {
 }
 
-<<<<<<< HEAD
-bool AllocationSequence::Init() {
-=======
 void AllocationSequence::Init() {
->>>>>>> a17af05f
   if (IsFlagSet(PORTALLOCATOR_ENABLE_SHARED_SOCKET)) {
     udp_socket_.reset(session_->socket_factory()->CreateUdpSocket(
         rtc::SocketAddress(ip_, 0), session_->allocator()->min_port(),
@@ -1222,18 +1063,11 @@
   turn_ports_.clear();
 }
 
-<<<<<<< HEAD
-void AllocationSequence::OnNetworkRemoved() {
-  // Stop the allocation sequence if its network is gone.
-  Stop();
-  network_removed_ = true;
-=======
 void AllocationSequence::OnNetworkFailed() {
   RTC_DCHECK(!network_failed_);
   network_failed_ = true;
   // Stop the allocation sequence if its network failed.
   Stop();
->>>>>>> a17af05f
 }
 
 AllocationSequence::~AllocationSequence() {
@@ -1242,13 +1076,8 @@
 
 void AllocationSequence::DisableEquivalentPhases(rtc::Network* network,
     PortConfiguration* config, uint32_t* flags) {
-<<<<<<< HEAD
-  if (network_removed_) {
-    // If the network of this allocation sequence has ever gone away,
-=======
   if (network_failed_) {
     // If the network of this allocation sequence has ever become failed,
->>>>>>> a17af05f
     // it won't be equivalent to the new network.
     return;
   }
@@ -1524,8 +1353,6 @@
       continue;
     }
 
-<<<<<<< HEAD
-=======
     // Do not create a port if the server address family is known and does
     // not match the local IP address family.
     int server_ip_family = relay_port->address.ipaddr().family();
@@ -1539,7 +1366,6 @@
     }
 
 
->>>>>>> a17af05f
     // Shared socket mode must be enabled only for UDP based ports. Hence
     // don't pass shared socket for ports which will create TCP sockets.
     // TODO(mallinath) - Enable shared socket mode for TURN ports. Disabled
