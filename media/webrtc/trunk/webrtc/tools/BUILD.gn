--- conflicted
+++ resolved
@@ -47,61 +47,22 @@
     "simple_command_line_parser.h",
   ]
   deps = [
-<<<<<<< HEAD
-    "..:gtest_prod",
-  ]
-  configs += [ "..:common_config" ]
-  public_configs = [ "..:common_inherited_config" ]
-}
-
-source_set("video_quality_analysis") {
+    "../base:gtest_prod",
+  ]
+}
+
+rtc_static_library("video_quality_analysis") {
   sources = [
     "frame_analyzer/video_quality_analysis.cc",
     "frame_analyzer/video_quality_analysis.h",
   ]
-=======
-    "../base:gtest_prod",
-  ]
-}
-
-rtc_static_library("video_quality_analysis") {
-  sources = [
-    "frame_analyzer/video_quality_analysis.cc",
-    "frame_analyzer/video_quality_analysis.h",
-  ]
-
->>>>>>> a17af05f
+
   deps = [
     "../common_video",
   ]
   public_deps = [
     "../common_video",
   ]
-<<<<<<< HEAD
-}
-
-executable("frame_analyzer") {
-  sources = [
-    "frame_analyzer/frame_analyzer.cc",
-  ]
-  deps = [
-    ":command_line_parser",
-    ":video_quality_analysis",
-  ]
-}
-
-executable("rgba_to_i420_converter") {
-  sources = [
-    "converter/converter.cc",
-    "converter/converter.h",
-    "converter/rgba_to_i420_converter.cc",
-  ]
-  deps = [
-    ":command_line_parser",
-    "../common_video",
-  ]
-=======
->>>>>>> a17af05f
 }
 
 rtc_executable("frame_analyzer") {
@@ -325,10 +286,6 @@
       "simple_command_line_parser_unittest.cc",
     ]
 
-<<<<<<< HEAD
-    configs += [ "..:common_config" ]
-    public_configs = [ "..:common_inherited_config" ]
-=======
     # TODO(jschuh): Bug 1348: fix this warning.
     configs += [ "//build/config/compiler:no_size_t_to_int_warning" ]
 
@@ -336,7 +293,6 @@
       # Suppress warnings from the Chromium Clang plugin (bugs.webrtc.org/163).
       suppressed_configs += [ "//build/config/clang:find_bad_constructs" ]
     }
->>>>>>> a17af05f
 
     deps = [
       ":command_line_parser",
