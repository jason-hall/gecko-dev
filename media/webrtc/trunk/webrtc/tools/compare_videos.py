#!/usr/bin/env python
# Copyright (c) 2013 The WebRTC project authors. All Rights Reserved.
#
# Use of this source code is governed by a BSD-style license
# that can be found in the LICENSE file in the root of the source
# tree. An additional intellectual property rights grant can be found
# in the file PATENTS.  All contributing project authors may
# be found in the AUTHORS file in the root of the source tree.

import optparse
import os
import shutil
import subprocess
import sys
import tempfile


SCRIPT_DIR = os.path.dirname(os.path.abspath(__file__))

# Chrome browsertests will throw away stderr; avoid that output gets lost.
sys.stderr = sys.stdout


def _ParseArgs():
  """Registers the command-line options."""
  usage = 'usage: %prog [options]'
  parser = optparse.OptionParser(usage=usage)

  parser.add_option('--label', type='string', default='MY_TEST',
                    help=('Label of the test, used to identify different '
                          'tests. Default: %default'))
  parser.add_option('--ref_video', type='string',
                    help='Reference video to compare with (YUV).')
  parser.add_option('--test_video', type='string',
                    help=('Test video to be compared with the reference '
                          'video (YUV).'))
  parser.add_option('--frame_analyzer', type='string',
                    help='Path to the frame analyzer executable.')
  parser.add_option('--barcode_decoder', type='string',
                    help=('Path to the barcode decoder script. By default, we '
                          'will assume we can find it in barcode_tools/'
                          'relative to this directory.'))
  parser.add_option('--ffmpeg_path', type='string',
                    help=('The path to where the ffmpeg executable is located. '
                          'If omitted, it will be assumed to be present in the '
                          'PATH with the name ffmpeg[.exe].'))
  parser.add_option('--zxing_path', type='string',
                    help=('The path to where the zxing executable is located. '
                          'If omitted, it will be assumed to be present in the '
                          'PATH with the name zxing[.exe].'))
  parser.add_option('--stats_file_ref', type='string', default='stats_ref.txt',
                    help=('Path to the temporary stats file to be created and '
                          'used for the reference video file. '
                          'Default: %default'))
  parser.add_option('--stats_file_test', type='string',
                    default='stats_test.txt',
                    help=('Path to the temporary stats file to be created and '
                          'used for the test video file. Default: %default'))
  parser.add_option('--stats_file', type='string',
                    help=('DEPRECATED'))
  parser.add_option('--yuv_frame_width', type='int', default=640,
                    help='Width of the YUV file\'s frames. Default: %default')
  parser.add_option('--yuv_frame_height', type='int', default=480,
                    help='Height of the YUV file\'s frames. Default: %default')
  options, _ = parser.parse_args()
<<<<<<< HEAD
=======

  if options.stats_file:
    options.stats_file_test = options.stats_file
    print ('WARNING: Using deprecated switch --stats_file. '
           'The new flag is --stats_file_test.')
>>>>>>> a17af05f

  if not options.ref_video:
    parser.error('You must provide a path to the reference video!')
  if not os.path.exists(options.ref_video):
    parser.error('Cannot find the reference video at %s' % options.ref_video)

  if not options.test_video:
    parser.error('You must provide a path to the test video!')
  if not os.path.exists(options.test_video):
    parser.error('Cannot find the test video at %s' % options.test_video)

  if not options.frame_analyzer:
    parser.error('You must provide the path to the frame analyzer executable!')
  if not os.path.exists(options.frame_analyzer):
    parser.error('Cannot find frame analyzer executable at %s!' %
                 options.frame_analyzer)
  return options

def _DevNull():
  """On Windows, sometimes the inherited stdin handle from the parent process
  fails. Workaround this by passing null to stdin to the subprocesses commands.
  This function can be used to create the null file handler.
  """
  return open(os.devnull, 'r')

def DecodeBarcodesInVideo(options, path_to_decoder, video, stat_file):
  # Run barcode decoder on the test video to identify frame numbers.
  png_working_directory = tempfile.mkdtemp()
  cmd = [
    sys.executable,
    path_to_decoder,
    '--yuv_file=%s' % video,
    '--yuv_frame_width=%d' % options.yuv_frame_width,
    '--yuv_frame_height=%d' % options.yuv_frame_height,
    '--stats_file=%s' % stat_file,
    '--png_working_dir=%s' % png_working_directory,
  ]
  if options.zxing_path:
    cmd.append('--zxing_path=%s' % options.zxing_path)
  if options.ffmpeg_path:
    cmd.append('--ffmpeg_path=%s' % options.ffmpeg_path)


  barcode_decoder = subprocess.Popen(cmd, stdin=_DevNull(),
                                     stdout=sys.stdout, stderr=sys.stderr)
  barcode_decoder.wait()

  shutil.rmtree(png_working_directory)
  if barcode_decoder.returncode != 0:
    print 'Failed to run barcode decoder script.'
    return 1
  return 0

def main():
  """The main function.

  A simple invocation is:
  ./webrtc/tools/barcode_tools/compare_videos.py
  --ref_video=<path_and_name_of_reference_video>
  --test_video=<path_and_name_of_test_video>
  --frame_analyzer=<path_and_name_of_the_frame_analyzer_executable>

  Notice that the prerequisites for barcode_decoder.py also applies to this
  script. The means the following executables have to be available in the PATH:
  * zxing
  * ffmpeg
  """
  options = _ParseArgs()

  if options.barcode_decoder:
    path_to_decoder = options.barcode_decoder
  else:
    path_to_decoder = os.path.join(SCRIPT_DIR, 'barcode_tools',
                                   'barcode_decoder.py')

  if DecodeBarcodesInVideo(options, path_to_decoder,
                           options.ref_video, options.stats_file_ref) != 0:
    return 1
  if DecodeBarcodesInVideo(options, path_to_decoder,
                           options.test_video, options.stats_file_test) != 0:
    return 1

  # Run frame analyzer to compare the videos and print output.
  cmd = [
    options.frame_analyzer,
    '--label=%s' % options.label,
    '--reference_file=%s' % options.ref_video,
    '--test_file=%s' % options.test_video,
    '--stats_file_ref=%s' % options.stats_file_ref,
    '--stats_file_test=%s' % options.stats_file_test,
    '--width=%d' % options.yuv_frame_width,
    '--height=%d' % options.yuv_frame_height,
  ]
  frame_analyzer = subprocess.Popen(cmd, stdin=_DevNull(),
                                    stdout=sys.stdout, stderr=sys.stderr)
  frame_analyzer.wait()
  if frame_analyzer.returncode != 0:
    print 'Failed to run frame analyzer.'
    return 1

  return 0

if __name__ == '__main__':
  sys.exit(main())<|MERGE_RESOLUTION|>--- conflicted
+++ resolved
@@ -63,14 +63,11 @@
   parser.add_option('--yuv_frame_height', type='int', default=480,
                     help='Height of the YUV file\'s frames. Default: %default')
   options, _ = parser.parse_args()
-<<<<<<< HEAD
-=======
 
   if options.stats_file:
     options.stats_file_test = options.stats_file
     print ('WARNING: Using deprecated switch --stats_file. '
            'The new flag is --stats_file_test.')
->>>>>>> a17af05f
 
   if not options.ref_video:
     parser.error('You must provide a path to the reference video!')
