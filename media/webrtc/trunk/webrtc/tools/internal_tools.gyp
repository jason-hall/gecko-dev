--- conflicted
+++ resolved
@@ -21,11 +21,7 @@
         'simple_command_line_parser.cc',
       ],
       'dependencies': [
-<<<<<<< HEAD
-        '<(webrtc_root)/common.gyp:gtest_prod',
-=======
         '<(webrtc_root)/base/base.gyp:gtest_prod',
->>>>>>> a17af05f
       ],
     }, # command_line_parser
   ],
