# Copyright (c) 2012 The WebRTC project authors. All Rights Reserved.
#
# Use of this source code is governed by a BSD-style license
# that can be found in the LICENSE file in the root of the source
# tree. An additional intellectual property rights grant can be found
# in the file PATENTS.  All contributing project authors may
# be found in the AUTHORS file in the root of the source tree.

{
  'includes': [
    '../build/common.gypi',
  ],
  'targets': [
    {
      'target_name': 'video_quality_analysis',
      'type': 'static_library',
      'dependencies': [
        '<(webrtc_root)/common_video/common_video.gyp:common_video',
      ],
      'export_dependent_settings': [
        '<(webrtc_root)/common_video/common_video.gyp:common_video',
      ],
      'sources': [
        'frame_analyzer/video_quality_analysis.h',
        'frame_analyzer/video_quality_analysis.cc',
      ],
    }, # video_quality_analysis
    {
      'target_name': 'frame_analyzer',
      'type': 'executable',
      'dependencies': [
        '<(webrtc_root)/tools/internal_tools.gyp:command_line_parser',
        'video_quality_analysis',
      ],
      'sources': [
        'frame_analyzer/frame_analyzer.cc',
      ],
    }, # frame_analyzer
    {
      'target_name': 'psnr_ssim_analyzer',
      'type': 'executable',
      'dependencies': [
        '<(webrtc_root)/tools/internal_tools.gyp:command_line_parser',
        'video_quality_analysis',
      ],
      'sources': [
        'psnr_ssim_analyzer/psnr_ssim_analyzer.cc',
      ],
    }, # psnr_ssim_analyzer
    {
      'target_name': 'rgba_to_i420_converter',
      'type': 'executable',
      'dependencies': [
        '<(webrtc_root)/common_video/common_video.gyp:common_video',
        '<(webrtc_root)/tools/internal_tools.gyp:command_line_parser',
      ],
      'sources': [
        'converter/converter.h',
        'converter/converter.cc',
        'converter/rgba_to_i420_converter.cc',
      ],
    }, # rgba_to_i420_converter
    {
      'target_name': 'frame_editing_lib',
      'type': 'static_library',
      'dependencies': [
        '<(webrtc_root)/common_video/common_video.gyp:common_video',
      ],
      'sources': [
        'frame_editing/frame_editing_lib.cc',
        'frame_editing/frame_editing_lib.h',
      ],
      # Disable warnings to enable Win64 build, issue 1323.
      'msvs_disabled_warnings': [
        4267,  # size_t to int truncation.
      ],
    }, # frame_editing_lib
    {
      'target_name': 'frame_editor',
      'type': 'executable',
      'dependencies': [
        '<(webrtc_root)/tools/internal_tools.gyp:command_line_parser',
        'frame_editing_lib',
      ],
      'sources': [
        'frame_editing/frame_editing.cc',
      ],
    }, # frame_editing
    {
      'target_name': 'force_mic_volume_max',
      'type': 'executable',
      'dependencies': [
        '<(webrtc_root)/modules/modules.gyp:audio_device',
        '<(webrtc_root)/system_wrappers/system_wrappers.gyp:system_wrappers_default',
      ],
      'sources': [
        'force_mic_volume_max/force_mic_volume_max.cc',
      ],
    }, # force_mic_volume_max
  ],
  'conditions': [
    ['enable_protobuf==1', {
      'targets': [
        {
<<<<<<< HEAD
          'target_name': 'agc_test_utils',
          'type': 'static_library',
          'sources': [
            'agc/test_utils.cc',
            'agc/test_utils.h',
          ],
        },
        {
          'target_name': 'agc_harness',
          'type': 'executable',
          'dependencies': [
            '<(DEPTH)/testing/gtest.gyp:gtest',
            '<(DEPTH)/third_party/gflags/gflags.gyp:gflags',
            '<(webrtc_root)/system_wrappers/system_wrappers.gyp:system_wrappers_default',
            '<(webrtc_root)/test/test.gyp:channel_transport',
            '<(webrtc_root)/test/test.gyp:test_support',
            '<(webrtc_root)/voice_engine/voice_engine.gyp:voice_engine',
          ],
          'sources': [
            'agc/agc_harness.cc',
          ],
        },  # agc_harness
        {
          'target_name': 'activity_metric',
          'type': 'executable',
          'dependencies': [
            '<(DEPTH)/testing/gtest.gyp:gtest',
            '<(DEPTH)/third_party/gflags/gflags.gyp:gflags',
            '<(webrtc_root)/modules/modules.gyp:audio_processing',
=======
          'target_name': 'chart_proto',
          'type': 'static_library',
          'sources': [
            'event_log_visualizer/chart.proto',
          ],
          'variables': {
            'proto_in_dir': 'event_log_visualizer',
            'proto_out_dir': 'webrtc/tools/event_log_visualizer',
          },
          'includes': ['../build/protoc.gypi'],
        },
        {
          # RTC event log visualization library
          'target_name': 'event_log_visualizer_utils',
          'type': 'static_library',
          'dependencies': [
            '<(webrtc_root)/webrtc.gyp:rtc_event_log_impl',
            '<(webrtc_root)/webrtc.gyp:rtc_event_log_parser',
            '<(webrtc_root)/modules/modules.gyp:congestion_controller',
            '<(webrtc_root)/modules/modules.gyp:rtp_rtcp',
            '<(webrtc_root)/system_wrappers/system_wrappers.gyp:metrics_default',
            ':chart_proto',
>>>>>>> a17af05f
          ],
          'sources': [
            'event_log_visualizer/analyzer.cc',
            'event_log_visualizer/analyzer.h',
            'event_log_visualizer/plot_base.cc',
            'event_log_visualizer/plot_base.h',
            'event_log_visualizer/plot_protobuf.cc',
            'event_log_visualizer/plot_protobuf.h',
            'event_log_visualizer/plot_python.cc',
            'event_log_visualizer/plot_python.h',
          ],
          'export_dependent_settings': [
            '<(webrtc_root)/webrtc.gyp:rtc_event_log_parser',
            ':chart_proto',
          ],
        },
      ],
    }],
  ], # conditions
}<|MERGE_RESOLUTION|>--- conflicted
+++ resolved
@@ -102,37 +102,6 @@
     ['enable_protobuf==1', {
       'targets': [
         {
-<<<<<<< HEAD
-          'target_name': 'agc_test_utils',
-          'type': 'static_library',
-          'sources': [
-            'agc/test_utils.cc',
-            'agc/test_utils.h',
-          ],
-        },
-        {
-          'target_name': 'agc_harness',
-          'type': 'executable',
-          'dependencies': [
-            '<(DEPTH)/testing/gtest.gyp:gtest',
-            '<(DEPTH)/third_party/gflags/gflags.gyp:gflags',
-            '<(webrtc_root)/system_wrappers/system_wrappers.gyp:system_wrappers_default',
-            '<(webrtc_root)/test/test.gyp:channel_transport',
-            '<(webrtc_root)/test/test.gyp:test_support',
-            '<(webrtc_root)/voice_engine/voice_engine.gyp:voice_engine',
-          ],
-          'sources': [
-            'agc/agc_harness.cc',
-          ],
-        },  # agc_harness
-        {
-          'target_name': 'activity_metric',
-          'type': 'executable',
-          'dependencies': [
-            '<(DEPTH)/testing/gtest.gyp:gtest',
-            '<(DEPTH)/third_party/gflags/gflags.gyp:gflags',
-            '<(webrtc_root)/modules/modules.gyp:audio_processing',
-=======
           'target_name': 'chart_proto',
           'type': 'static_library',
           'sources': [
@@ -155,7 +124,6 @@
             '<(webrtc_root)/modules/modules.gyp:rtp_rtcp',
             '<(webrtc_root)/system_wrappers/system_wrappers.gyp:metrics_default',
             ':chart_proto',
->>>>>>> a17af05f
           ],
           'sources': [
             'event_log_visualizer/analyzer.cc',
