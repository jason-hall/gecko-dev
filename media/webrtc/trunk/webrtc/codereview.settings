
Creating CLs from this location is not supported! Please make sure the current
working directory is the parent directory of this directory.
If you're working with a Chromium checkout, you'll have to create a full WebRTC
<<<<<<< HEAD
checkout and upload a CL from that. See http://www.webrtc.org for instructions.
=======
checkout and upload a CL from that. See
https://webrtc.org/native-code/development/ for instructions.
>>>>>>> a17af05f
<|MERGE_RESOLUTION|>--- conflicted
+++ resolved
@@ -2,9 +2,5 @@
 Creating CLs from this location is not supported! Please make sure the current
 working directory is the parent directory of this directory.
 If you're working with a Chromium checkout, you'll have to create a full WebRTC
-<<<<<<< HEAD
-checkout and upload a CL from that. See http://www.webrtc.org for instructions.
-=======
 checkout and upload a CL from that. See
-https://webrtc.org/native-code/development/ for instructions.
->>>>>>> a17af05f
+https://webrtc.org/native-code/development/ for instructions.