--- conflicted
+++ resolved
@@ -11,10 +11,7 @@
 #include "webrtc/base/natsocketfactory.h"
 
 #include "webrtc/base/arraysize.h"
-<<<<<<< HEAD
-=======
 #include "webrtc/base/checks.h"
->>>>>>> a17af05f
 #include "webrtc/base/logging.h"
 #include "webrtc/base/natserver.h"
 #include "webrtc/base/virtualsocketserver.h"
@@ -239,11 +236,7 @@
 
   void OnConnectEvent(AsyncSocket* socket) {
     // If we're NATed, we need to send a message with the real addr to use.
-<<<<<<< HEAD
-    ASSERT(socket == socket_);
-=======
     RTC_DCHECK(socket == socket_);
->>>>>>> a17af05f
     if (server_addr_.IsNil()) {
       connected_ = true;
       SignalConnectEvent(this);
