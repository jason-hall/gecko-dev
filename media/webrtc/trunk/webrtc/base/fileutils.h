/*
 *  Copyright 2004 The WebRTC Project Authors. All rights reserved.
 *
 *  Use of this source code is governed by a BSD-style license
 *  that can be found in the LICENSE file in the root of the source
 *  tree. An additional intellectual property rights grant can be found
 *  in the file PATENTS.  All contributing project authors may
 *  be found in the AUTHORS file in the root of the source tree.
 */

#ifndef WEBRTC_BASE_FILEUTILS_H_
#define WEBRTC_BASE_FILEUTILS_H_

#include <string>

#if !defined(WEBRTC_WIN)
#include <dirent.h>
#include <stdio.h>
#include <sys/stat.h>
#include <sys/types.h>
#include <unistd.h>
#endif

#include "webrtc/base/checks.h"
#include "webrtc/base/constructormagic.h"
#include "webrtc/base/platform_file.h"

namespace rtc {

class FileStream;
class Pathname;

//////////////////////////
// Directory Iterator   //
//////////////////////////

// A DirectoryIterator is created with a given directory. It originally points
// to the first file in the directory, and can be advanecd with Next(). This
// allows you to get information about each file.

class DirectoryIterator {
  friend class Filesystem;
 public:
  // Constructor
  DirectoryIterator();
  // Destructor
  virtual ~DirectoryIterator();

  // Starts traversing a directory
  // dir is the directory to traverse
  // returns true if the directory exists and is valid
  // The iterator will point to the first entry in the directory
  virtual bool Iterate(const Pathname &path);

  // Advances to the next file
  // returns true if there were more files in the directory.
  virtual bool Next();

  // returns true if the file currently pointed to is a directory
  virtual bool IsDirectory() const;

  // returns the name of the file currently pointed to
  virtual std::string Name() const;

 private:
  std::string directory_;
#if defined(WEBRTC_WIN)
  WIN32_FIND_DATA data_;
  HANDLE handle_;
#else
  DIR *dir_;
  struct dirent *dirent_;
  struct stat stat_;
#endif
};

enum FileTimeType { FTT_CREATED, FTT_MODIFIED, FTT_ACCESSED };

class FilesystemInterface {
 public:
  virtual ~FilesystemInterface() {}

  // Returns a DirectoryIterator for a given pathname.
  // TODO: Do fancy abstracted stuff
  virtual DirectoryIterator* IterateDirectory();

  // Opens a file. Returns an open StreamInterface if function succeeds.
  // Otherwise, returns NULL.
  // TODO: Add an error param to indicate failure reason, similar to
  // FileStream::Open
  virtual FileStream *OpenFile(const Pathname &filename,
                               const std::string &mode) = 0;

  // This will attempt to delete the path located at filename.
  // It ASSERTS and returns false if the path points to a folder or a
  // non-existent file.
  virtual bool DeleteFile(const Pathname &filename) = 0;

  // This will attempt to delete the empty folder located at 'folder'
  // It ASSERTS and returns false if the path points to a file or a non-existent
  // folder. It fails normally if the folder is not empty or can otherwise
  // not be deleted.
  virtual bool DeleteEmptyFolder(const Pathname &folder) = 0;

  // This will call IterateDirectory, to get a directory iterator, and then
  // call DeleteFolderAndContents and DeleteFile on every path contained in this
  // folder. If the folder is empty, this returns true.
  virtual bool DeleteFolderContents(const Pathname &folder);

  // This deletes the contents of a folder, recursively, and then deletes
  // the folder itself.
  virtual bool DeleteFolderAndContents(const Pathname& folder);

  // Creates a directory. This will call itself recursively to create /foo/bar
  // even if /foo does not exist. Returns true if the function succeeds.
  virtual bool CreateFolder(const Pathname &pathname) = 0;

  // This moves a file from old_path to new_path, where "old_path" is a
  // plain file. This ASSERTs and returns false if old_path points to a
  // directory, and returns true if the function succeeds.
  // If the new path is on a different volume than the old path, this function
  // will attempt to copy and, if that succeeds, delete the old path.
  virtual bool MoveFile(const Pathname &old_path, const Pathname &new_path) = 0;

  // This copies a file from old_path to new_path. This method ASSERTs and
  // returns false if old_path is a folder, and returns true if the copy
  // succeeds.
  virtual bool CopyFile(const Pathname &old_path, const Pathname &new_path) = 0;

  // Returns true if pathname refers to a directory
  virtual bool IsFolder(const Pathname& pathname) = 0;

  // Returns true if pathname refers to a file
  virtual bool IsFile(const Pathname& pathname) = 0;

  // Returns true if pathname refers to no filesystem object, every parent
  // directory either exists, or is also absent.
  virtual bool IsAbsent(const Pathname& pathname) = 0;

  // Returns true if pathname represents a temporary location on the system.
  virtual bool IsTemporaryPath(const Pathname& pathname) = 0;

  // A folder appropriate for storing temporary files (Contents are
  // automatically deleted when the program exits)
  virtual bool GetTemporaryFolder(Pathname &path, bool create,
                                  const std::string *append) = 0;

  virtual std::string TempFilename(const Pathname &dir,
                                   const std::string &prefix) = 0;

  // Determines the size of the file indicated by path.
  virtual bool GetFileSize(const Pathname& path, size_t* size) = 0;

  // Determines a timestamp associated with the file indicated by path.
  virtual bool GetFileTime(const Pathname& path, FileTimeType which,
                           time_t* time) = 0;

  // Get a folder that is unique to the current application, which is suitable
  // for sharing data between executions of the app.  If the per_user arg is
  // true, the folder is also specific to the current user.
  virtual bool GetAppDataFolder(Pathname* path, bool per_user) = 0;

  // Get a temporary folder that is unique to the current user and application.
  // TODO: Re-evaluate the goals of this function.  We probably just need any
  // directory that won't collide with another existing directory, and which
  // will be cleaned up when the program exits.
  virtual bool GetAppTempFolder(Pathname* path) = 0;

<<<<<<< HEAD
  // Delete the contents of the folder returned by GetAppTempFolder
  bool CleanAppTempFolder();

  virtual bool GetDiskFreeSpace(const Pathname& path, int64_t* freebytes) = 0;

  // Returns the absolute path of the current directory.
  virtual Pathname GetCurrentDirectory() = 0;
=======
  virtual bool GetDiskFreeSpace(const Pathname& path, int64_t* freebytes) = 0;
>>>>>>> a17af05f

  // Note: These might go into some shared config section later, but they're
  // used by some methods in this interface, so we're leaving them here for now.
  void SetOrganizationName(const std::string& organization) {
    organization_name_ = organization;
  }
  void GetOrganizationName(std::string* organization) {
    RTC_DCHECK(organization);
    *organization = organization_name_;
  }
  void SetApplicationName(const std::string& application) {
    application_name_ = application;
  }
  void GetApplicationName(std::string* application) {
    RTC_DCHECK(application);
    *application = application_name_;
  }

 protected:
  std::string organization_name_;
  std::string application_name_;
};

class Filesystem {
 public:
  static FilesystemInterface *default_filesystem() {
    RTC_DCHECK(default_filesystem_);
    return default_filesystem_;
  }

  static void set_default_filesystem(FilesystemInterface *filesystem) {
    default_filesystem_ = filesystem;
  }

  static FilesystemInterface *swap_default_filesystem(
      FilesystemInterface *filesystem) {
    FilesystemInterface *cur = default_filesystem_;
    default_filesystem_ = filesystem;
    return cur;
  }

  static DirectoryIterator *IterateDirectory() {
    return EnsureDefaultFilesystem()->IterateDirectory();
  }

  static bool CreateFolder(const Pathname &pathname) {
    return EnsureDefaultFilesystem()->CreateFolder(pathname);
  }

  static FileStream *OpenFile(const Pathname &filename,
                              const std::string &mode) {
    return EnsureDefaultFilesystem()->OpenFile(filename, mode);
  }

  static bool DeleteFile(const Pathname &filename) {
    return EnsureDefaultFilesystem()->DeleteFile(filename);
  }

  static bool DeleteFolderContents(const Pathname &folder) {
    return EnsureDefaultFilesystem()->DeleteFolderContents(folder);
  }

  static bool DeleteFolderAndContents(const Pathname &folder) {
    return EnsureDefaultFilesystem()->DeleteFolderAndContents(folder);
  }

  static bool MoveFile(const Pathname &old_path, const Pathname &new_path) {
    return EnsureDefaultFilesystem()->MoveFile(old_path, new_path);
  }

  static bool CopyFile(const Pathname &old_path, const Pathname &new_path) {
    return EnsureDefaultFilesystem()->CopyFile(old_path, new_path);
  }

  static bool IsFolder(const Pathname& pathname) {
    return EnsureDefaultFilesystem()->IsFolder(pathname);
  }

  static bool IsFile(const Pathname &pathname) {
    return EnsureDefaultFilesystem()->IsFile(pathname);
  }

  static bool IsAbsent(const Pathname &pathname) {
    return EnsureDefaultFilesystem()->IsAbsent(pathname);
  }

  static bool IsTemporaryPath(const Pathname& pathname) {
    return EnsureDefaultFilesystem()->IsTemporaryPath(pathname);
  }

  static bool GetTemporaryFolder(Pathname &path, bool create,
                                 const std::string *append) {
    return EnsureDefaultFilesystem()->GetTemporaryFolder(path, create, append);
  }

  static std::string TempFilename(const Pathname &dir,
                                  const std::string &prefix) {
    return EnsureDefaultFilesystem()->TempFilename(dir, prefix);
  }

  static bool GetFileSize(const Pathname& path, size_t* size) {
    return EnsureDefaultFilesystem()->GetFileSize(path, size);
  }

  static bool GetFileTime(const Pathname& path, FileTimeType which,
                          time_t* time) {
    return EnsureDefaultFilesystem()->GetFileTime(path, which, time);
  }

  static bool GetAppDataFolder(Pathname* path, bool per_user) {
    return EnsureDefaultFilesystem()->GetAppDataFolder(path, per_user);
  }

  static bool GetAppTempFolder(Pathname* path) {
    return EnsureDefaultFilesystem()->GetAppTempFolder(path);
  }

<<<<<<< HEAD
  static bool CleanAppTempFolder() {
    return EnsureDefaultFilesystem()->CleanAppTempFolder();
  }

=======
>>>>>>> a17af05f
  static bool GetDiskFreeSpace(const Pathname& path, int64_t* freebytes) {
    return EnsureDefaultFilesystem()->GetDiskFreeSpace(path, freebytes);
  }

  static void SetOrganizationName(const std::string& organization) {
    EnsureDefaultFilesystem()->SetOrganizationName(organization);
  }

  static void GetOrganizationName(std::string* organization) {
    EnsureDefaultFilesystem()->GetOrganizationName(organization);
  }

  static void SetApplicationName(const std::string& application) {
    EnsureDefaultFilesystem()->SetApplicationName(application);
  }

  static void GetApplicationName(std::string* application) {
    EnsureDefaultFilesystem()->GetApplicationName(application);
  }

 private:
  static FilesystemInterface* default_filesystem_;

  static FilesystemInterface *EnsureDefaultFilesystem();
  RTC_DISALLOW_IMPLICIT_CONSTRUCTORS(Filesystem);
};

class FilesystemScope{
 public:
  explicit FilesystemScope(FilesystemInterface *new_fs) {
    old_fs_ = Filesystem::swap_default_filesystem(new_fs);
  }
  ~FilesystemScope() {
    Filesystem::set_default_filesystem(old_fs_);
  }
 private:
  FilesystemInterface* old_fs_;
  RTC_DISALLOW_IMPLICIT_CONSTRUCTORS(FilesystemScope);
};

}  // namespace rtc

#endif  // WEBRTC_BASE_FILEUTILS_H_<|MERGE_RESOLUTION|>--- conflicted
+++ resolved
@@ -166,17 +166,7 @@
   // will be cleaned up when the program exits.
   virtual bool GetAppTempFolder(Pathname* path) = 0;
 
-<<<<<<< HEAD
-  // Delete the contents of the folder returned by GetAppTempFolder
-  bool CleanAppTempFolder();
-
   virtual bool GetDiskFreeSpace(const Pathname& path, int64_t* freebytes) = 0;
-
-  // Returns the absolute path of the current directory.
-  virtual Pathname GetCurrentDirectory() = 0;
-=======
-  virtual bool GetDiskFreeSpace(const Pathname& path, int64_t* freebytes) = 0;
->>>>>>> a17af05f
 
   // Note: These might go into some shared config section later, but they're
   // used by some methods in this interface, so we're leaving them here for now.
@@ -294,13 +284,6 @@
     return EnsureDefaultFilesystem()->GetAppTempFolder(path);
   }
 
-<<<<<<< HEAD
-  static bool CleanAppTempFolder() {
-    return EnsureDefaultFilesystem()->CleanAppTempFolder();
-  }
-
-=======
->>>>>>> a17af05f
   static bool GetDiskFreeSpace(const Pathname& path, int64_t* freebytes) {
     return EnsureDefaultFilesystem()->GetDiskFreeSpace(path, freebytes);
   }
