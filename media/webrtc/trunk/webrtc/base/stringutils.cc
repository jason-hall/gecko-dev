--- conflicted
+++ resolved
@@ -57,11 +57,7 @@
     if (n-- == 0) return 0;
     c1 = transformation(*s1);
     // Double check that characters are not UTF-8
-<<<<<<< HEAD
-    RTC_DCHECK_LT(static_cast<unsigned char>(*s2), 128);
-=======
     RTC_DCHECK_LT(*s2, 128);
->>>>>>> a17af05f
     // Note: *s2 gets implicitly promoted to wchar_t
     c2 = transformation(*s2);
     if (c1 != c2) return (c1 < c2) ? -1 : 1;
@@ -81,17 +77,10 @@
   } else if (srclen >= buflen) {
     srclen = buflen - 1;
   }
-<<<<<<< HEAD
-#if !defined(NDEBUG)
-  // Double check that characters are not UTF-8
-  for (size_t pos = 0; pos < srclen; ++pos)
-    RTC_DCHECK_LT(static_cast<unsigned char>(source[pos]), 128);
-=======
 #if RTC_DCHECK_IS_ON
   // Double check that characters are not UTF-8
   for (size_t pos = 0; pos < srclen; ++pos)
     RTC_DCHECK_LT(source[pos], 128);
->>>>>>> a17af05f
 #endif
   std::copy(source, source + srclen, buffer);
   buffer[srclen] = 0;
