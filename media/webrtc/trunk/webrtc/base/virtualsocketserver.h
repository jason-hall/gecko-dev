--- conflicted
+++ resolved
@@ -135,12 +135,9 @@
   // its own OnClose invoked.
   bool CloseTcpConnections(const SocketAddress& addr_local,
                            const SocketAddress& addr_remote);
-<<<<<<< HEAD
-=======
 
   // For testing purpose only. Fired when a client socket is created.
   sigslot::signal1<VirtualSocket*> SignalSocketCreated;
->>>>>>> a17af05f
 
  protected:
   // Returns a new IP not used before in this network.
@@ -189,35 +186,22 @@
   // Places a packet on the network.
   void AddPacketToNetwork(VirtualSocket* socket,
                           VirtualSocket* recipient,
-<<<<<<< HEAD
-                          uint32_t cur_time,
-=======
                           int64_t cur_time,
->>>>>>> a17af05f
                           const char* data,
                           size_t data_size,
                           size_t header_size,
                           bool ordered);
 
   // Removes stale packets from the network
-<<<<<<< HEAD
-  void PurgeNetworkPackets(VirtualSocket* socket, uint32_t cur_time);
-=======
   void PurgeNetworkPackets(VirtualSocket* socket, int64_t cur_time);
->>>>>>> a17af05f
 
   // Computes the number of milliseconds required to send a packet of this size.
   uint32_t SendDelay(uint32_t size);
 
-<<<<<<< HEAD
-  // Returns a random transit delay chosen from the appropriate distribution.
-  uint32_t GetRandomTransitDelay();
-=======
   // If the delay has been set for the address of the socket, returns the set
   // delay. Otherwise, returns a random transit delay chosen from the
   // appropriate distribution.
   uint32_t GetTransitDelay(Socket* socket);
->>>>>>> a17af05f
 
   // Basic operations on functions.  Those that return a function also take
   // ownership of the function given (and hence, may modify or delete it).
@@ -265,10 +249,6 @@
   bool server_owned_;
   MessageQueue* msg_queue_;
   bool stop_on_idle_;
-<<<<<<< HEAD
-  uint32_t network_delay_;
-=======
->>>>>>> a17af05f
   in_addr next_ipv4_;
   in6_addr next_ipv6_;
   uint16_t next_port_;
@@ -285,12 +265,6 @@
   uint32_t delay_mean_;
   uint32_t delay_stddev_;
   uint32_t delay_samples_;
-<<<<<<< HEAD
-  Function* delay_dist_;
-  CriticalSection delay_crit_;
-
-  double drop_prob_;
-=======
 
   std::map<rtc::IPAddress, int> delay_by_ip_;
   std::unique_ptr<Function> delay_dist_;
@@ -299,7 +273,6 @@
 
   double drop_prob_;
   bool sending_blocked_ = false;
->>>>>>> a17af05f
   RTC_DISALLOW_COPY_AND_ASSIGN(VirtualSocketServer);
 };
 
@@ -350,11 +323,7 @@
  private:
   struct NetworkEntry {
     size_t size;
-<<<<<<< HEAD
-    uint32_t done_time;
-=======
     int64_t done_time;
->>>>>>> a17af05f
   };
 
   typedef std::deque<SocketAddress> ListenQueue;
@@ -371,11 +340,8 @@
   // Used by server sockets to set the local address without binding.
   void SetLocalAddress(const SocketAddress& addr);
 
-<<<<<<< HEAD
-=======
   void OnSocketServerReadyToSend();
 
->>>>>>> a17af05f
   VirtualSocketServer* server_;
   int type_;
   bool async_;
