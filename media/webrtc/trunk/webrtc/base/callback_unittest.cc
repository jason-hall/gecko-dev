--- conflicted
+++ resolved
@@ -34,11 +34,7 @@
   int AddRef() const override {
     return ++count_;
   }
-<<<<<<< HEAD
-  int Release() const {
-=======
   int Release() const override {
->>>>>>> a17af05f
     return --count_;
   }
   int RefCount() const { return count_; }
