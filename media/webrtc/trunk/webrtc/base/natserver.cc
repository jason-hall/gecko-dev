/*
 *  Copyright 2004 The WebRTC Project Authors. All rights reserved.
 *
 *  Use of this source code is governed by a BSD-style license
 *  that can be found in the LICENSE file in the root of the source
 *  tree. An additional intellectual property rights grant can be found
 *  in the file PATENTS.  All contributing project authors may
 *  be found in the AUTHORS file in the root of the source tree.
 */

#include <memory>

#include "webrtc/base/checks.h"
#include "webrtc/base/natsocketfactory.h"
#include "webrtc/base/natserver.h"
#include "webrtc/base/logging.h"
#include "webrtc/base/socketadapters.h"

namespace rtc {

RouteCmp::RouteCmp(NAT* nat) : symmetric(nat->IsSymmetric()) {
}

size_t RouteCmp::operator()(const SocketAddressPair& r) const {
  size_t h = r.source().Hash();
  if (symmetric)
    h ^= r.destination().Hash();
  return h;
}

bool RouteCmp::operator()(
      const SocketAddressPair& r1, const SocketAddressPair& r2) const {
  if (r1.source() < r2.source())
    return true;
  if (r2.source() < r1.source())
    return false;
  if (symmetric && (r1.destination() < r2.destination()))
    return true;
  if (symmetric && (r2.destination() < r1.destination()))
    return false;
  return false;
}

AddrCmp::AddrCmp(NAT* nat)
    : use_ip(nat->FiltersIP()), use_port(nat->FiltersPort()) {
}

size_t AddrCmp::operator()(const SocketAddress& a) const {
  size_t h = 0;
  if (use_ip)
    h ^= HashIP(a.ipaddr());
  if (use_port)
    h ^= a.port() | (a.port() << 16);
  return h;
}

bool AddrCmp::operator()(
      const SocketAddress& a1, const SocketAddress& a2) const {
  if (use_ip && (a1.ipaddr() < a2.ipaddr()))
    return true;
  if (use_ip && (a2.ipaddr() < a1.ipaddr()))
    return false;
  if (use_port && (a1.port() < a2.port()))
    return true;
  if (use_port && (a2.port() < a1.port()))
    return false;
  return false;
}

// Proxy socket that will capture the external destination address intended for
// a TCP connection to the NAT server.
class NATProxyServerSocket : public AsyncProxyServerSocket {
 public:
  NATProxyServerSocket(AsyncSocket* socket)
      : AsyncProxyServerSocket(socket, kNATEncodedIPv6AddressSize) {
    BufferInput(true);
  }

  void SendConnectResult(int err, const SocketAddress& addr) override {
    char code = err ? 1 : 0;
    BufferedReadAdapter::DirectSend(&code, sizeof(char));
  }

 protected:
  void ProcessInput(char* data, size_t* len) override {
    if (*len < 2) {
      return;
    }

    int family = data[1];
<<<<<<< HEAD
    ASSERT(family == AF_INET || family == AF_INET6);
=======
    RTC_DCHECK(family == AF_INET || family == AF_INET6);
>>>>>>> a17af05f
    if ((family == AF_INET && *len < kNATEncodedIPv4AddressSize) ||
        (family == AF_INET6 && *len < kNATEncodedIPv6AddressSize)) {
      return;
    }

    SocketAddress dest_addr;
    size_t address_length = UnpackAddressFromNAT(data, *len, &dest_addr);

    *len -= address_length;
    if (*len > 0) {
      memmove(data, data + address_length, *len);
    }

    bool remainder = (*len > 0);
    BufferInput(false);
    SignalConnectRequest(this, dest_addr);
    if (remainder) {
      SignalReadEvent(this);
    }
  }

};

class NATProxyServer : public ProxyServer {
 public:
  NATProxyServer(SocketFactory* int_factory, const SocketAddress& int_addr,
                 SocketFactory* ext_factory, const SocketAddress& ext_ip)
      : ProxyServer(int_factory, int_addr, ext_factory, ext_ip) {
  }

 protected:
  AsyncProxyServerSocket* WrapSocket(AsyncSocket* socket) override {
    return new NATProxyServerSocket(socket);
  }
};

NATServer::NATServer(
    NATType type, SocketFactory* internal,
    const SocketAddress& internal_udp_addr,
    const SocketAddress& internal_tcp_addr,
    SocketFactory* external, const SocketAddress& external_ip)
    : external_(external), external_ip_(external_ip.ipaddr(), 0) {
  nat_ = NAT::Create(type);

  udp_server_socket_ = AsyncUDPSocket::Create(internal, internal_udp_addr);
  udp_server_socket_->SignalReadPacket.connect(this,
                                               &NATServer::OnInternalUDPPacket);
  tcp_proxy_server_ = new NATProxyServer(internal, internal_tcp_addr, external,
                                         external_ip);

  int_map_ = new InternalMap(RouteCmp(nat_));
  ext_map_ = new ExternalMap();
}

NATServer::~NATServer() {
  for (InternalMap::iterator iter = int_map_->begin();
       iter != int_map_->end();
       iter++)
    delete iter->second;

  delete nat_;
  delete udp_server_socket_;
  delete tcp_proxy_server_;
  delete int_map_;
  delete ext_map_;
}

void NATServer::OnInternalUDPPacket(
    AsyncPacketSocket* socket, const char* buf, size_t size,
    const SocketAddress& addr, const PacketTime& packet_time) {
  // Read the intended destination from the wire.
  SocketAddress dest_addr;
  size_t length = UnpackAddressFromNAT(buf, size, &dest_addr);

  // Find the translation for these addresses (allocating one if necessary).
  SocketAddressPair route(addr, dest_addr);
  InternalMap::iterator iter = int_map_->find(route);
  if (iter == int_map_->end()) {
    Translate(route);
    iter = int_map_->find(route);
  }
  RTC_DCHECK(iter != int_map_->end());

  // Allow the destination to send packets back to the source.
  iter->second->WhitelistInsert(dest_addr);

  // Send the packet to its intended destination.
  rtc::PacketOptions options;
  iter->second->socket->SendTo(buf + length, size - length, dest_addr, options);
}

void NATServer::OnExternalUDPPacket(
    AsyncPacketSocket* socket, const char* buf, size_t size,
    const SocketAddress& remote_addr, const PacketTime& packet_time) {
  SocketAddress local_addr = socket->GetLocalAddress();

  // Find the translation for this addresses.
  ExternalMap::iterator iter = ext_map_->find(local_addr);
  RTC_DCHECK(iter != ext_map_->end());

  // Allow the NAT to reject this packet.
  if (ShouldFilterOut(iter->second, remote_addr)) {
    LOG(LS_INFO) << "Packet from " << remote_addr.ToSensitiveString()
                 << " was filtered out by the NAT.";
    return;
  }

  // Forward this packet to the internal address.
  // First prepend the address in a quasi-STUN format.
  std::unique_ptr<char[]> real_buf(new char[size + kNATEncodedIPv6AddressSize]);
  size_t addrlength = PackAddressForNAT(real_buf.get(),
                                        size + kNATEncodedIPv6AddressSize,
                                        remote_addr);
  // Copy the data part after the address.
  rtc::PacketOptions options;
  memcpy(real_buf.get() + addrlength, buf, size);
  udp_server_socket_->SendTo(real_buf.get(), size + addrlength,
                             iter->second->route.source(), options);
}

void NATServer::Translate(const SocketAddressPair& route) {
  AsyncUDPSocket* socket = AsyncUDPSocket::Create(external_, external_ip_);

  if (!socket) {
    LOG(LS_ERROR) << "Couldn't find a free port!";
    return;
  }

  TransEntry* entry = new TransEntry(route, socket, nat_);
  (*int_map_)[route] = entry;
  (*ext_map_)[socket->GetLocalAddress()] = entry;
  socket->SignalReadPacket.connect(this, &NATServer::OnExternalUDPPacket);
}

bool NATServer::ShouldFilterOut(TransEntry* entry,
                                const SocketAddress& ext_addr) {
  return entry->WhitelistContains(ext_addr);
}

NATServer::TransEntry::TransEntry(
    const SocketAddressPair& r, AsyncUDPSocket* s, NAT* nat)
    : route(r), socket(s) {
  whitelist = new AddressSet(AddrCmp(nat));
}

NATServer::TransEntry::~TransEntry() {
  delete whitelist;
  delete socket;
}

void NATServer::TransEntry::WhitelistInsert(const SocketAddress& addr) {
  CritScope cs(&crit_);
  whitelist->insert(addr);
}

bool NATServer::TransEntry::WhitelistContains(const SocketAddress& ext_addr) {
  CritScope cs(&crit_);
  return whitelist->find(ext_addr) == whitelist->end();
}

}  // namespace rtc<|MERGE_RESOLUTION|>--- conflicted
+++ resolved
@@ -88,11 +88,7 @@
     }
 
     int family = data[1];
-<<<<<<< HEAD
-    ASSERT(family == AF_INET || family == AF_INET6);
-=======
     RTC_DCHECK(family == AF_INET || family == AF_INET6);
->>>>>>> a17af05f
     if ((family == AF_INET && *len < kNATEncodedIPv4AddressSize) ||
         (family == AF_INET6 && *len < kNATEncodedIPv6AddressSize)) {
       return;
