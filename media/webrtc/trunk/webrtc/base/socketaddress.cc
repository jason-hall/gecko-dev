/*
 *  Copyright 2004 The WebRTC Project Authors. All rights reserved.
 *
 *  Use of this source code is governed by a BSD-style license
 *  that can be found in the LICENSE file in the root of the source
 *  tree. An additional intellectual property rights grant can be found
 *  in the file PATENTS.  All contributing project authors may
 *  be found in the AUTHORS file in the root of the source tree.
 */

#include "webrtc/base/socketaddress.h"

#if defined(WEBRTC_POSIX)
#include <sys/types.h>
#include <sys/socket.h>
#include <netinet/in.h>
#if defined(OPENBSD)
#include <netinet/in_systm.h>
#endif
#if !defined(__native_client__)
#include <netinet/ip.h>
#endif
#include <arpa/inet.h>
#include <netdb.h>
#include <unistd.h>
#endif

#include <sstream>

#include "webrtc/base/byteorder.h"
#include "webrtc/base/checks.h"
#include "webrtc/base/common.h"
#include "webrtc/base/logging.h"
#include "webrtc/base/nethelpers.h"

#if defined(WEBRTC_WIN)
#include "webrtc/base/win32.h"
#endif

namespace rtc {

SocketAddress::SocketAddress() {
  Clear();
}

SocketAddress::SocketAddress(const std::string& hostname, int port) {
  SetIP(hostname);
  SetPort(port);
}

SocketAddress::SocketAddress(uint32_t ip_as_host_order_integer, int port) {
  SetIP(IPAddress(ip_as_host_order_integer));
  SetPort(port);
}

SocketAddress::SocketAddress(const IPAddress& ip, int port) {
  SetIP(ip);
  SetPort(port);
}

SocketAddress::SocketAddress(const SocketAddress& addr) {
  this->operator=(addr);
}

void SocketAddress::Clear() {
  hostname_.clear();
  literal_ = false;
  ip_ = IPAddress();
  port_ = 0;
  scope_id_ = 0;
}

bool SocketAddress::IsNil() const {
  return hostname_.empty() && IPIsUnspec(ip_) && 0 == port_;
}

bool SocketAddress::IsComplete() const {
  return (!IPIsAny(ip_)) && (0 != port_);
}

SocketAddress& SocketAddress::operator=(const SocketAddress& addr) {
  hostname_ = addr.hostname_;
  ip_ = addr.ip_;
  port_ = addr.port_;
  literal_ = addr.literal_;
  scope_id_ = addr.scope_id_;
  return *this;
}

void SocketAddress::SetIP(uint32_t ip_as_host_order_integer) {
  hostname_.clear();
  literal_ = false;
  ip_ = IPAddress(ip_as_host_order_integer);
  scope_id_ = 0;
}

void SocketAddress::SetIP(const IPAddress& ip) {
  hostname_.clear();
  literal_ = false;
  ip_ = ip;
  scope_id_ = 0;
}

void SocketAddress::SetIP(const std::string& hostname) {
  hostname_ = hostname;
  literal_ = IPFromString(hostname, &ip_);
  if (!literal_) {
    ip_ = IPAddress();
  }
  scope_id_ = 0;
}

void SocketAddress::SetResolvedIP(uint32_t ip_as_host_order_integer) {
  ip_ = IPAddress(ip_as_host_order_integer);
  scope_id_ = 0;
}

void SocketAddress::SetResolvedIP(const IPAddress& ip) {
  ip_ = ip;
  scope_id_ = 0;
}

void SocketAddress::SetPort(int port) {
<<<<<<< HEAD
  ASSERT((0 <= port) && (port < 65536));
=======
  RTC_DCHECK((0 <= port) && (port < 65536));
>>>>>>> a17af05f
  port_ = static_cast<uint16_t>(port);
}

uint32_t SocketAddress::ip() const {
  return ip_.v4AddressAsHostOrderInteger();
}

const IPAddress& SocketAddress::ipaddr() const {
  return ip_;
}

uint16_t SocketAddress::port() const {
  return port_;
}

std::string SocketAddress::HostAsURIString() const {
  // If the hostname was a literal IP string, it may need to have square
  // brackets added (for SocketAddress::ToString()).
  if (!literal_ && !hostname_.empty())
    return hostname_;
  if (ip_.family() == AF_INET6) {
    return "[" + ip_.ToString() + "]";
  } else {
    return ip_.ToString();
  }
}

std::string SocketAddress::HostAsSensitiveURIString() const {
  // If the hostname was a literal IP string, it may need to have square
  // brackets added (for SocketAddress::ToString()).
  if (!literal_ && !hostname_.empty())
    return hostname_;
  if (ip_.family() == AF_INET6) {
    return "[" + ip_.ToSensitiveString() + "]";
  } else {
    return ip_.ToSensitiveString();
  }
}

std::string SocketAddress::PortAsString() const {
  std::ostringstream ost;
  ost << port_;
  return ost.str();
}

std::string SocketAddress::ToString() const {
  std::ostringstream ost;
  ost << *this;
  return ost.str();
}

std::string SocketAddress::ToSensitiveString() const {
  std::ostringstream ost;
  ost << HostAsSensitiveURIString() << ":" << port();
  return ost.str();
}

bool SocketAddress::FromString(const std::string& str) {
  if (str.at(0) == '[') {
    std::string::size_type closebracket = str.rfind(']');
    if (closebracket != std::string::npos) {
      std::string::size_type colon = str.find(':', closebracket);
      if (colon != std::string::npos && colon > closebracket) {
        SetPort(strtoul(str.substr(colon + 1).c_str(), NULL, 10));
        SetIP(str.substr(1, closebracket - 1));
      } else {
        return false;
      }
    }
  } else {
    std::string::size_type pos = str.find(':');
    if (std::string::npos == pos)
      return false;
    SetPort(strtoul(str.substr(pos + 1).c_str(), NULL, 10));
    SetIP(str.substr(0, pos));
  }
  return true;
}

std::ostream& operator<<(std::ostream& os, const SocketAddress& addr) {
  os << addr.HostAsURIString() << ":" << addr.port();
  return os;
}

bool SocketAddress::IsAnyIP() const {
  return IPIsAny(ip_);
}

bool SocketAddress::IsLoopbackIP() const {
  return IPIsLoopback(ip_) || (IPIsAny(ip_) &&
                               0 == strcmp(hostname_.c_str(), "localhost"));
}

bool SocketAddress::IsPrivateIP() const {
  return IPIsPrivate(ip_);
}

bool SocketAddress::IsUnresolvedIP() const {
  return IPIsUnspec(ip_) && !literal_ && !hostname_.empty();
}

bool SocketAddress::operator==(const SocketAddress& addr) const {
  return EqualIPs(addr) && EqualPorts(addr);
}

bool SocketAddress::operator<(const SocketAddress& addr) const {
  if (ip_ != addr.ip_)
    return ip_ < addr.ip_;

  // We only check hostnames if both IPs are ANY or unspecified.  This matches
  // EqualIPs().
  if ((IPIsAny(ip_) || IPIsUnspec(ip_)) && hostname_ != addr.hostname_)
    return hostname_ < addr.hostname_;

  return port_ < addr.port_;
}

bool SocketAddress::EqualIPs(const SocketAddress& addr) const {
  return (ip_ == addr.ip_) &&
      ((!IPIsAny(ip_) && !IPIsUnspec(ip_)) || (hostname_ == addr.hostname_));
}

bool SocketAddress::EqualPorts(const SocketAddress& addr) const {
  return (port_ == addr.port_);
}

size_t SocketAddress::Hash() const {
  size_t h = 0;
  h ^= HashIP(ip_);
  h ^= port_ | (port_ << 16);
  return h;
}

void SocketAddress::ToSockAddr(sockaddr_in* saddr) const {
  memset(saddr, 0, sizeof(*saddr));
  if (ip_.family() != AF_INET) {
    saddr->sin_family = AF_UNSPEC;
    return;
  }
  saddr->sin_family = AF_INET;
  saddr->sin_port = HostToNetwork16(port_);
  if (IPIsAny(ip_)) {
    saddr->sin_addr.s_addr = INADDR_ANY;
  } else {
    saddr->sin_addr = ip_.ipv4_address();
  }
}

bool SocketAddress::FromSockAddr(const sockaddr_in& saddr) {
  if (saddr.sin_family != AF_INET)
    return false;
  SetIP(NetworkToHost32(saddr.sin_addr.s_addr));
  SetPort(NetworkToHost16(saddr.sin_port));
  literal_ = false;
  return true;
}

static size_t ToSockAddrStorageHelper(sockaddr_storage* addr,
                                      IPAddress ip,
                                      uint16_t port,
                                      int scope_id) {
  memset(addr, 0, sizeof(sockaddr_storage));
  addr->ss_family = static_cast<unsigned short>(ip.family());
  if (addr->ss_family == AF_INET6) {
    sockaddr_in6* saddr = reinterpret_cast<sockaddr_in6*>(addr);
    saddr->sin6_addr = ip.ipv6_address();
    saddr->sin6_port = HostToNetwork16(port);
    saddr->sin6_scope_id = scope_id;
    return sizeof(sockaddr_in6);
  } else if (addr->ss_family == AF_INET) {
    sockaddr_in* saddr = reinterpret_cast<sockaddr_in*>(addr);
    saddr->sin_addr = ip.ipv4_address();
    saddr->sin_port = HostToNetwork16(port);
    return sizeof(sockaddr_in);
  }
  return 0;
}

size_t SocketAddress::ToDualStackSockAddrStorage(sockaddr_storage *addr) const {
  return ToSockAddrStorageHelper(addr, ip_.AsIPv6Address(), port_, scope_id_);
}

size_t SocketAddress::ToSockAddrStorage(sockaddr_storage* addr) const {
  return ToSockAddrStorageHelper(addr, ip_, port_, scope_id_);
}

bool SocketAddressFromSockAddrStorage(const sockaddr_storage& addr,
                                      SocketAddress* out) {
  if (!out) {
    return false;
  }
  if (addr.ss_family == AF_INET) {
    const sockaddr_in* saddr = reinterpret_cast<const sockaddr_in*>(&addr);
    *out = SocketAddress(IPAddress(saddr->sin_addr),
                         NetworkToHost16(saddr->sin_port));
    return true;
  } else if (addr.ss_family == AF_INET6) {
    const sockaddr_in6* saddr = reinterpret_cast<const sockaddr_in6*>(&addr);
    *out = SocketAddress(IPAddress(saddr->sin6_addr),
                         NetworkToHost16(saddr->sin6_port));
    out->SetScopeID(saddr->sin6_scope_id);
    return true;
  }
  return false;
}

SocketAddress EmptySocketAddressWithFamily(int family) {
  if (family == AF_INET) {
    return SocketAddress(IPAddress(INADDR_ANY), 0);
  } else if (family == AF_INET6) {
    return SocketAddress(IPAddress(in6addr_any), 0);
  }
  return SocketAddress();
}

}  // namespace rtc<|MERGE_RESOLUTION|>--- conflicted
+++ resolved
@@ -121,11 +121,7 @@
 }
 
 void SocketAddress::SetPort(int port) {
-<<<<<<< HEAD
-  ASSERT((0 <= port) && (port < 65536));
-=======
   RTC_DCHECK((0 <= port) && (port < 65536));
->>>>>>> a17af05f
   port_ = static_cast<uint16_t>(port);
 }
 
