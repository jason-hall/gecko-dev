--- conflicted
+++ resolved
@@ -22,46 +22,6 @@
         }],
       ],
     }],
-    # TODO(tkchin): Mac support. There are a bunch of problems right now because
-    # of some settings pulled down from Chromium.
-    ['OS=="ios"', {
-      'targets': [
-        {
-          'target_name': 'rtc_base_objc',
-          'type': 'static_library',
-          'dependencies': [
-            'rtc_base',
-          ],
-          'sources': [
-            'objc/NSString+StdString.h',
-            'objc/NSString+StdString.mm',
-            'objc/RTCDispatcher.h',
-            'objc/RTCDispatcher.m',
-            'objc/RTCLogging.h',
-            'objc/RTCLogging.mm',
-          ],
-          'conditions': [
-            ['OS=="ios"', {
-              'sources': [
-                'objc/RTCCameraPreviewView.h',
-                'objc/RTCCameraPreviewView.m',
-              ],
-              'all_dependent_settings': {
-                'xcode_settings': {
-                  'OTHER_LDFLAGS': [
-                    '-framework AVFoundation',
-                  ],
-                },
-              },
-            }],
-          ],
-          'xcode_settings': {
-            'CLANG_ENABLE_OBJC_ARC': 'YES',
-            'CLANG_WARN_OBJC_MISSING_PROPERTY_SYNTHESIS': 'YES',
-          },
-        }
-      ],
-    }], # OS=="ios"
   ],
   'targets': [
     {
@@ -69,10 +29,6 @@
       'target_name': 'rtc_base_approved',
       'type': 'static_library',
       'sources': [
-<<<<<<< HEAD
-        'array_view.h',
-        'atomicops.h',
-=======
         'arraysize.h',
         'array_view.h',
         'atomicops.h',
@@ -80,7 +36,6 @@
         'base64.cc',
         'base64.h',
         'bind.h',
->>>>>>> a17af05f
         'bitbuffer.cc',
         'bitbuffer.h',
         'buffer.h',
@@ -94,11 +49,8 @@
         'common.cc',
         'common.h',
         'constructormagic.h',
-<<<<<<< HEAD
-=======
         'copyonwritebuffer.cc',
         'copyonwritebuffer.h',
->>>>>>> a17af05f
         'criticalsection.cc',
         'criticalsection.h',
         'deprecation.h',
@@ -106,12 +58,6 @@
         'event.h',
         'event_tracer.cc',
         'event_tracer.h',
-<<<<<<< HEAD
-        'exp_filter.cc',
-        'exp_filter.h',
-        'logging.cc',
-        'logging.h',
-=======
         'numerics/exp_filter.cc',
         'numerics/exp_filter.h',
         'numerics/percentile_filter.h',
@@ -124,35 +70,21 @@
         'ignore_wundef.h',
         'location.h',
         'location.cc',
->>>>>>> a17af05f
         'md5.cc',
         'md5.h',
         'md5digest.cc',
         'md5digest.h',
-<<<<<<< HEAD
-        'optional.h',
-=======
         'mod_ops.h',
         'onetimeevent.h',
         'optional.cc',
         'optional.h',
         'pathutils.cc',
         'pathutils.h',
->>>>>>> a17af05f
         'platform_file.cc',
         'platform_file.h',
         'platform_thread.cc',
         'platform_thread.h',
         'platform_thread_types.h',
-<<<<<<< HEAD
-        'random.cc',
-        'random.h',
-        'ratetracker.cc',
-        'ratetracker.h',
-        'safe_conversions.h',
-        'safe_conversions_impl.h',
-        'scoped_ptr.h',
-=======
         'race_checker.cc',
         'race_checker.h',
         'random.cc',
@@ -170,17 +102,11 @@
         'safe_conversions_impl.h',
         'sanitizer.h',
         'scoped_ref_ptr.h',
->>>>>>> a17af05f
         'stringencode.cc',
         'stringencode.h',
         'stringutils.cc',
         'stringutils.h',
-<<<<<<< HEAD
-        'systeminfo.cc',
-        'systeminfo.h',
-=======
         'swap_queue.h',
->>>>>>> a17af05f
         'template_util.h',
         'thread_annotations.h',
         'thread_checker.h',
@@ -194,27 +120,7 @@
         'type_traits.h',
       ],
       'conditions': [
-<<<<<<< HEAD
-        ['build_with_chromium==1', {
-          'dependencies': [
-            '<(DEPTH)/base/base.gyp:base',
-          ],
-          'include_dirs': [
-            '../../webrtc_overrides',
-          ],
-          'sources': [
-            '../../webrtc_overrides/webrtc/base/logging.cc',
-            '../../webrtc_overrides/webrtc/base/logging.h',
-          ],
-          'sources!': [
-            'logging.cc',
-            'logging.h',
-          ],
-        }],
-        ['OS=="mac"', {
-=======
         ['os_posix==1', {
->>>>>>> a17af05f
           'sources': [
             'file_posix.cc',
           ],
@@ -382,13 +288,7 @@
         'LOGGING=1',
       ],
       'sources': [
-<<<<<<< HEAD
-        'arraysize.h',
-        'asyncfile.cc',
-        'asyncfile.h',
-=======
         'applefilesystem.mm',
->>>>>>> a17af05f
         'asyncinvoker.cc',
         'asyncinvoker.h',
         'asyncinvoker-inl.h',
@@ -404,26 +304,12 @@
         'asyncudpsocket.h',
         'autodetectproxy.cc',
         'autodetectproxy.h',
-<<<<<<< HEAD
-        'bandwidthsmoother.cc',
-        'bandwidthsmoother.h',
-        'base64.cc',
-        'base64.h',
-        'bind.h',
-        'callback.h',
-=======
->>>>>>> a17af05f
         'crc32.cc',
         'crc32.h',
         'cryptstring.cc',
         'cryptstring.h',
         'diskcache.cc',
         'diskcache.h',
-<<<<<<< HEAD
-        'diskcache_win32.cc',
-        'diskcache_win32.h',
-=======
->>>>>>> a17af05f
         'filerotatingstream.cc',
         'filerotatingstream.h',
         'fileutils.cc',
@@ -440,53 +326,9 @@
         'httpcommon-inl.h',
         'httpcommon.cc',
         'httpcommon.h',
-<<<<<<< HEAD
-        'httprequest.cc',
-        'httprequest.h',
-        'httpserver.cc',
-        'httpserver.h',
-        'ifaddrs-android.cc',
-        'ifaddrs-android.h',
-        'ifaddrs_converter.cc',
-        'ifaddrs_converter.h',
-        'macifaddrs_converter.cc',
-        'iosfilesystem.mm',
-        'ipaddress.cc',
-        'ipaddress.h',
-        'json.cc',
-        'json.h',
-        'latebindingsymboltable.cc',
-        'latebindingsymboltable.h',
-        'libdbusglibsymboltable.cc',
-        'libdbusglibsymboltable.h',
-        'linux.cc',
-        'linux.h',
-        'linuxfdwalk.c',
-        'linuxfdwalk.h',
-        'linked_ptr.h',
-        'logsinks.cc',
-        'logsinks.h',
-        'macasyncsocket.cc',
-        'macasyncsocket.h',
-        'maccocoasocketserver.h',
-        'maccocoasocketserver.mm',
-        'maccocoathreadhelper.h',
-        'maccocoathreadhelper.mm',
-        'macconversion.cc',
-        'macconversion.h',
-        'macsocketserver.cc',
-        'macsocketserver.h',
-# moved by mozilla
-#        'macutils.cc',
-#        'macutils.h',
-        'macwindowpicker.cc',
-        'macwindowpicker.h',
-        'mathutils.h',
-=======
         'ipaddress.cc',
         'ipaddress.h',
         'linked_ptr.h',
->>>>>>> a17af05f
         'messagedigest.cc',
         'messagedigest.h',
         'messagehandler.cc',
@@ -499,10 +341,7 @@
         'network.h',
         'networkmonitor.cc',
         'networkmonitor.h',
-<<<<<<< HEAD
-=======
         'nullsocketserver.cc',
->>>>>>> a17af05f
         'nullsocketserver.h',
         'openssl.h',
         'openssladapter.cc',
@@ -513,13 +352,6 @@
         'opensslidentity.h',
         'opensslstreamadapter.cc',
         'opensslstreamadapter.h',
-<<<<<<< HEAD
-        'optionsfile.cc',
-        'optionsfile.h',
-        'pathutils.cc',
-        'pathutils.h',
-=======
->>>>>>> a17af05f
         'physicalsocketserver.cc',
         'physicalsocketserver.h',
         'proxydetect.cc',
@@ -528,23 +360,10 @@
         'proxyinfo.h',
         'ratelimiter.cc',
         'ratelimiter.h',
-<<<<<<< HEAD
-        'refcount.h',
-        'referencecountedsingletonfactory.h',
-        'rollingaccumulator.h',
-        'rtccertificate.cc',
-        'rtccertificate.h',
-        'scoped_autorelease_pool.h',
-        'scoped_autorelease_pool.mm',
-        'scoped_ref_ptr.h',
-        'scopedptrcollection.h',
-        'sec_buffer.h',
-=======
         'rtccertificate.cc',
         'rtccertificate.h',
         'rtccertificategenerator.cc',
         'rtccertificategenerator.h',
->>>>>>> a17af05f
         'sha1.cc',
         'sha1.h',
         'sha1digest.cc',
@@ -589,47 +408,6 @@
         'taskrunner.h',
         'thread.cc',
         'thread.h',
-<<<<<<< HEAD
-        'timing.cc',
-        'timing.h',
-        'transformadapter.cc',
-        'transformadapter.h',
-        'unixfilesystem.cc',
-        'unixfilesystem.h',
-        'urlencode.cc',
-        'urlencode.h',
-        'versionparsing.cc',
-        'versionparsing.h',
-        'virtualsocketserver.cc',
-        'virtualsocketserver.h',
-#        'win32.cc',
-#        'win32.h',
-        'win32filesystem.cc',
-        'win32filesystem.h',
-        'win32regkey.cc',
-        'win32regkey.h',
-        'win32securityerrors.cc',
-        'win32socketinit.cc',
-        'win32socketinit.h',
-        'win32socketserver.cc',
-        'win32socketserver.h',
-        'win32window.cc',
-        'win32window.h',
-        'win32windowpicker.cc',
-        'win32windowpicker.h',
-        'window.h',
-        'windowpicker.h',
-        'windowpickerfactory.h',
-        'winfirewall.cc',
-        'winfirewall.h',
-        'winping.cc',
-        'winping.h',
-        'worker.cc',
-        'worker.h',
-        'x11windowpicker.cc',
-        'x11windowpicker.h',
-=======
->>>>>>> a17af05f
       ],
       # TODO(henrike): issue 3307, make rtc_base build without disabling
       # these flags.
@@ -650,23 +428,6 @@
             '../../webrtc_overrides',
             '../../boringssl/src/include',
           ],
-<<<<<<< HEAD
-          'sources': [
-            '../../webrtc_overrides/webrtc/base/win32socketinit.cc',
-          ],
-          'sources!': [
-            'atomicops.h',
-            'bandwidthsmoother.cc',
-            'bandwidthsmoother.h',
-            'bind.h',
-            'callback.h',
-            'dbus.cc',
-            'dbus.h',
-            'diskcache_win32.cc',
-            'diskcache_win32.h',
-            'fileutils_mock.h',
-            'genericslot.h',
-=======
           'conditions': [
             ['OS=="win"', {
               'sources': [
@@ -686,36 +447,12 @@
           'sources': [
             'callback.h',
             'fileutils_mock.h',
->>>>>>> a17af05f
             'httpserver.cc',
             'httpserver.h',
             'json.cc',
             'json.h',
-<<<<<<< HEAD
-            'latebindingsymboltable.cc',
-            'latebindingsymboltable.h',
-            'libdbusglibsymboltable.cc',
-            'libdbusglibsymboltable.h',
-            'linuxfdwalk.c',
-            'linuxfdwalk.h',
-            'x11windowpicker.cc',
-            'x11windowpicker.h',
-            'logging.cc',
-            'logging.h',
             'logsinks.cc',
             'logsinks.h',
-            'macasyncsocket.cc',
-            'macasyncsocket.h',
-            'maccocoasocketserver.h',
-            'maccocoasocketserver.mm',
-            'macsocketserver.cc',
-            'macsocketserver.h',
-            'macwindowpicker.cc',
-            'macwindowpicker.h',
-=======
-            'logsinks.cc',
-            'logsinks.h',
->>>>>>> a17af05f
             'mathutils.h',
             'natserver.cc',
             'natserver.h',
@@ -759,8 +496,6 @@
                 'WEBRTC_EXTERNAL_JSON',
               ],
             }],
-<<<<<<< HEAD
-=======
             ['OS=="mac"', {
               'sources': [
                 'macasyncsocket.cc',
@@ -785,17 +520,13 @@
                 'win32socketserver.h',
               ],
             }],
->>>>>>> a17af05f
             ['OS=="win" and clang==1', {
               'msvs_settings': {
                 'VCCLCompilerTool': {
                   'AdditionalOptions': [
                     # Disable warnings failing when compiling with Clang on Windows.
                     # https://bugs.chromium.org/p/webrtc/issues/detail?id=5366
-<<<<<<< HEAD
-=======
                     '-Wno-sign-compare',
->>>>>>> a17af05f
                     '-Wno-missing-braces',
                   ],
                 },
@@ -827,9 +558,6 @@
           ],
         }],
         ['OS=="ios"', {
-          'sources/': [
-            ['include', 'macconversion.*'],
-          ],
           'all_dependent_settings': {
             'xcode_settings': {
               'OTHER_LDFLAGS': [
@@ -884,11 +612,6 @@
             },
           },
         }],
-<<<<<<< HEAD
-        ['OS=="win"', {
-          'sources!': [
-            'ifaddrs_converter.cc',
-=======
         ['OS=="win" and nacl_untrusted_build==0', {
           'sources': [
 # moved by mozilla
@@ -905,7 +628,6 @@
             'winfirewall.h',
             'winping.cc',
             'winping.h',
->>>>>>> a17af05f
           ],
           'link_settings': {
             'libraries': [
@@ -919,19 +641,6 @@
           'defines': [
             '_CRT_NONSTDC_NO_DEPRECATE',
           ],
-<<<<<<< HEAD
-        }, {
-          'sources/': [
-            ['exclude', 'win32[a-z0-9]*\\.(h|cc)$'],
-          ],
-          'sources!': [
-              'winping.cc',
-              'winping.h',
-              'winfirewall.cc',
-              'winfirewall.h',
-            ],
-=======
->>>>>>> a17af05f
         }],
         ['os_posix==1', {
           'sources': [
@@ -951,27 +660,6 @@
             },
           }
         }],
-<<<<<<< HEAD
-        ['OS=="ios" or (OS=="mac" and target_arch!="ia32")', {
-          'defines': [
-            'CARBON_DEPRECATED=YES',
-          ],
-        }],
-        ['OS!="ios" and OS!="mac"', {
-          'sources!': [
-            'macifaddrs_converter.cc',
-            'scoped_autorelease_pool.mm',
-=======
-        ['build_ssl==1', {
-          'dependencies': [
-            '<(DEPTH)/third_party/boringssl/boringssl.gyp:boringssl',
->>>>>>> a17af05f
-          ],
-        }, {
-          'include_dirs': [
-            '<(ssl_root)',
-          ],
-        }],
         ['build_ssl==1', {
           'dependencies': [
             '<(DEPTH)/third_party/boringssl/boringssl.gyp:boringssl',
