/*
 *  Copyright (c) 2014 The WebRTC project authors. All Rights Reserved.
 *
 *  Use of this source code is governed by a BSD-style license
 *  that can be found in the LICENSE file in the root of the source
 *  tree. An additional intellectual property rights grant can be found
 *  in the file PATENTS.  All contributing project authors may
 *  be found in the AUTHORS file in the root of the source tree.
 */

// Borrowed from Chromium's src/base/threading/thread_checker.h.

#ifndef WEBRTC_BASE_THREAD_CHECKER_H_
#define WEBRTC_BASE_THREAD_CHECKER_H_

// Apart from debug builds, we also enable the thread checker in
// builds with RTC_DCHECK_IS_ON so that trybots and waterfall bots
// with this define will get the same level of thread checking as
// debug bots.
<<<<<<< HEAD
//
// Note that this does not perfectly match situations where RTC_DCHECK is
// enabled.  For example a non-official release build may have
// DCHECK_ALWAYS_ON undefined (and therefore ThreadChecker would be
// disabled) but have RTC_DCHECKs enabled at runtime.
#if (!defined(NDEBUG) || defined(DCHECK_ALWAYS_ON))
#define ENABLE_THREAD_CHECKER 1
#else
#define ENABLE_THREAD_CHECKER 0
#endif
=======
#define ENABLE_THREAD_CHECKER RTC_DCHECK_IS_ON
>>>>>>> a17af05f

#include "webrtc/base/checks.h"
#include "webrtc/base/constructormagic.h"
#include "webrtc/base/thread_annotations.h"
#include "webrtc/base/thread_checker_impl.h"

namespace rtc {

// Do nothing implementation, for use in release mode.
//
// Note: You should almost always use the ThreadChecker class to get the
// right version for your build configuration.
class ThreadCheckerDoNothing {
 public:
  bool CalledOnValidThread() const {
    return true;
  }

  void DetachFromThread() {}
};

// ThreadChecker is a helper class used to help verify that some methods of a
// class are called from the same thread. It provides identical functionality to
// base::NonThreadSafe, but it is meant to be held as a member variable, rather
// than inherited from base::NonThreadSafe.
//
// While inheriting from base::NonThreadSafe may give a clear indication about
// the thread-safety of a class, it may also lead to violations of the style
// guide with regard to multiple inheritance. The choice between having a
// ThreadChecker member and inheriting from base::NonThreadSafe should be based
// on whether:
//  - Derived classes need to know the thread they belong to, as opposed to
//    having that functionality fully encapsulated in the base class.
//  - Derived classes should be able to reassign the base class to another
//    thread, via DetachFromThread.
//
// If neither of these are true, then having a ThreadChecker member and calling
// CalledOnValidThread is the preferable solution.
//
// Example:
// class MyClass {
//  public:
//   void Foo() {
//     RTC_DCHECK(thread_checker_.CalledOnValidThread());
//     ... (do stuff) ...
//   }
//
//  private:
//   ThreadChecker thread_checker_;
// }
//
// In Release mode, CalledOnValidThread will always return true.
#if ENABLE_THREAD_CHECKER
class LOCKABLE ThreadChecker : public ThreadCheckerImpl {
};
#else
class LOCKABLE ThreadChecker : public ThreadCheckerDoNothing {
};
#endif  // ENABLE_THREAD_CHECKER

#undef ENABLE_THREAD_CHECKER

namespace internal {
class SCOPED_LOCKABLE AnnounceOnThread {
 public:
  template<typename ThreadLikeObject>
  explicit AnnounceOnThread(const ThreadLikeObject* thread_like_object)
      EXCLUSIVE_LOCK_FUNCTION(thread_like_object) {}
  ~AnnounceOnThread() UNLOCK_FUNCTION() {}

  template<typename ThreadLikeObject>
  static bool IsCurrent(const ThreadLikeObject* thread_like_object) {
    return thread_like_object->IsCurrent();
  }
  static bool IsCurrent(const rtc::ThreadChecker* checker) {
    return checker->CalledOnValidThread();
  }

 private:
  RTC_DISALLOW_IMPLICIT_CONSTRUCTORS(AnnounceOnThread);
};

}  // namespace internal
}  // namespace rtc

// RUN_ON/ACCESS_ON/RTC_DCHECK_RUN_ON macros allows to annotate variables are
// accessed from same thread/task queue.
// Using tools designed to check mutexes, it checks at compile time everywhere
// variable is access, there is a run-time dcheck thread/task queue is correct.
//
// class ExampleThread {
//  public:
//   void NeedVar1() {
//     RTC_DCHECK_RUN_ON(network_thread_);
//     transport_->Send();
//   }
//
//  private:
//   rtc::Thread* network_thread_;
//   int transport_ ACCESS_ON(network_thread_);
// };
//
// class ExampleThreadChecker {
//  public:
//   int CalledFromPacer() RUN_ON(pacer_thread_checker_) {
//     return var2_;
//   }
//
//   void CallMeFromPacer() {
//     RTC_DCHECK_RUN_ON(&pacer_thread_checker_)
//        << "Should be called from pacer";
//     CalledFromPacer();
//   }
//
//  private:
//   int pacer_var_ ACCESS_ON(pacer_thread_checker_);
//   rtc::ThreadChecker pacer_thread_checker_;
// };
//
// class TaskQueueExample {
//  public:
//   class Encoder {
//    public:
//     rtc::TaskQueue* Queue() { return encoder_queue_; }
//     void Encode() {
//       RTC_DCHECK_RUN_ON(encoder_queue_);
//       DoSomething(var_);
//     }
//
//    private:
//     rtc::TaskQueue* const encoder_queue_;
//     Frame var_ ACCESS_ON(encoder_queue_);
//   };
//
//   void Encode() {
//     // Will fail at runtime when DCHECK is enabled:
//     // encoder_->Encode();
//     // Will work:
//     rtc::scoped_ref_ptr<Encoder> encoder = encoder_;
//     encoder_->Queue()->PostTask([encoder] { encoder->Encode(); });
//   }
//
//  private:
//   rtc::scoped_ref_ptr<Encoder> encoder_;
// }

// Document if a variable/field is not shared and should be accessed from
// same thread/task queue.
#define ACCESS_ON(x) THREAD_ANNOTATION_ATTRIBUTE__(guarded_by(x))

// Document if a function expected to be called from same thread/task queue.
#define RUN_ON(x) THREAD_ANNOTATION_ATTRIBUTE__(exclusive_locks_required(x))

#define RTC_DCHECK_RUN_ON(thread_like_object) \
  rtc::internal::AnnounceOnThread thread_announcer(thread_like_object); \
  RTC_DCHECK(rtc::internal::AnnounceOnThread::IsCurrent(thread_like_object))

#endif  // WEBRTC_BASE_THREAD_CHECKER_H_<|MERGE_RESOLUTION|>--- conflicted
+++ resolved
@@ -17,20 +17,7 @@
 // builds with RTC_DCHECK_IS_ON so that trybots and waterfall bots
 // with this define will get the same level of thread checking as
 // debug bots.
-<<<<<<< HEAD
-//
-// Note that this does not perfectly match situations where RTC_DCHECK is
-// enabled.  For example a non-official release build may have
-// DCHECK_ALWAYS_ON undefined (and therefore ThreadChecker would be
-// disabled) but have RTC_DCHECKs enabled at runtime.
-#if (!defined(NDEBUG) || defined(DCHECK_ALWAYS_ON))
-#define ENABLE_THREAD_CHECKER 1
-#else
-#define ENABLE_THREAD_CHECKER 0
-#endif
-=======
 #define ENABLE_THREAD_CHECKER RTC_DCHECK_IS_ON
->>>>>>> a17af05f
 
 #include "webrtc/base/checks.h"
 #include "webrtc/base/constructormagic.h"
