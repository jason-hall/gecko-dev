--- conflicted
+++ resolved
@@ -11,10 +11,7 @@
 
 #include <inttypes.h>
 
-<<<<<<< HEAD
-=======
 #include <string>
->>>>>>> a17af05f
 #include <vector>
 
 #include "webrtc/base/checks.h"
@@ -22,11 +19,6 @@
 #include "webrtc/base/event.h"
 #include "webrtc/base/logging.h"
 #include "webrtc/base/platform_thread.h"
-<<<<<<< HEAD
-#include "webrtc/base/timeutils.h"
-#include "webrtc/base/trace_event.h"
-
-=======
 #include "webrtc/base/stringutils.h"
 #include "webrtc/base/timeutils.h"
 #include "webrtc/base/trace_event.h"
@@ -35,7 +27,6 @@
 static const size_t kEventLoggerArgsStrBufferInitialSize = 256;
 static const size_t kTraceArgBufferLength = 32;
 
->>>>>>> a17af05f
 namespace webrtc {
 
 namespace {
@@ -105,14 +96,6 @@
   void AddTraceEvent(const char* name,
                      const unsigned char* category_enabled,
                      char phase,
-<<<<<<< HEAD
-                     uint64_t timestamp,
-                     int pid,
-                     rtc::PlatformThreadId thread_id) {
-    rtc::CritScope lock(&crit_);
-    trace_events_.push_back(
-        {name, category_enabled, phase, timestamp, 1, thread_id});
-=======
                      int num_args,
                      const char** arg_names,
                      const unsigned char* arg_types,
@@ -139,7 +122,6 @@
     rtc::CritScope lock(&crit_);
     trace_events_.push_back(
         {name, category_enabled, phase, args, timestamp, 1, thread_id});
->>>>>>> a17af05f
   }
 
 // The TraceEvent format is documented here:
@@ -156,9 +138,6 @@
         rtc::CritScope lock(&crit_);
         trace_events_.swap(events);
       }
-<<<<<<< HEAD
-      for (const TraceEvent& e : events) {
-=======
       std::string args_str;
       args_str.reserve(kEventLoggerArgsStrBufferInitialSize);
       for (TraceEvent& e : events) {
@@ -183,7 +162,6 @@
           }
           args_str += " }";
         }
->>>>>>> a17af05f
         fprintf(output_file_,
                 "%s{ \"name\": \"%s\""
                 ", \"cat\": \"%s\""
@@ -195,16 +173,10 @@
 #else
                 ", \"tid\": %d"
 #endif  // defined(WEBRTC_WIN)
-<<<<<<< HEAD
-                "}\n",
-                has_logged_event ? "," : " ", e.name, e.category_enabled,
-                e.phase, e.timestamp, e.pid, e.tid);
-=======
                 "%s"
                 "}\n",
                 has_logged_event ? "," : " ", e.name, e.category_enabled,
                 e.phase, e.timestamp, e.pid, e.tid, args_str.c_str());
->>>>>>> a17af05f
         has_logged_event = true;
       }
       if (shutting_down)
@@ -217,10 +189,7 @@
   }
 
   void Start(FILE* file, bool owned) {
-<<<<<<< HEAD
-=======
     RTC_DCHECK(thread_checker_.CalledOnValidThread());
->>>>>>> a17af05f
     RTC_DCHECK(file);
     RTC_DCHECK(!output_file_);
     output_file_ = file;
@@ -240,11 +209,6 @@
 
     // Finally start, everything should be set up now.
     logging_thread_.Start();
-<<<<<<< HEAD
-  }
-
-  void Stop() {
-=======
     TRACE_EVENT_INSTANT0("webrtc", "EventLogger::Start");
     logging_thread_.SetPriority(kLowPriority);
   }
@@ -252,7 +216,6 @@
   void Stop() {
     RTC_DCHECK(thread_checker_.CalledOnValidThread());
     TRACE_EVENT_INSTANT0("webrtc", "EventLogger::Stop");
->>>>>>> a17af05f
     // Try to stop. Abort if we're not currently logging.
     if (rtc::AtomicOps::CompareAndSwap(&g_event_logging_active, 1, 0) == 0)
       return;
@@ -264,8 +227,6 @@
   }
 
  private:
-<<<<<<< HEAD
-=======
   struct TraceArg {
     const char* name;
     unsigned char type;
@@ -286,22 +247,16 @@
                   "the uint field of that union.");
   };
 
->>>>>>> a17af05f
   struct TraceEvent {
     const char* name;
     const unsigned char* category_enabled;
     char phase;
-<<<<<<< HEAD
-=======
     std::vector<TraceArg> args;
->>>>>>> a17af05f
     uint64_t timestamp;
     int pid;
     rtc::PlatformThreadId tid;
   };
 
-<<<<<<< HEAD
-=======
   static std::string TraceArgValueAsString(TraceArg arg) {
     std::string output;
 
@@ -362,7 +317,6 @@
     return output;
   }
 
->>>>>>> a17af05f
   rtc::CriticalSection crit_;
   std::vector<TraceEvent> trace_events_ GUARDED_BY(crit_);
   rtc::PlatformThread logging_thread_;
@@ -374,13 +328,9 @@
 
 static bool EventTracingThreadFunc(void* params) {
   static_cast<EventLogger*>(params)->Log();
-<<<<<<< HEAD
-  return true;
-=======
   // False indicates that the thread function has done its job and doesn't need
   // to be restarted again. Log() runs its own internal loop.
   return false;
->>>>>>> a17af05f
 }
 
 static EventLogger* volatile g_event_logger = nullptr;
@@ -410,12 +360,8 @@
   if (rtc::AtomicOps::AcquireLoad(&g_event_logging_active) == 0)
     return;
 
-<<<<<<< HEAD
-  g_event_logger->AddTraceEvent(name, category_enabled, phase,
-=======
   g_event_logger->AddTraceEvent(name, category_enabled, phase, num_args,
                                 arg_names, arg_types, arg_values,
->>>>>>> a17af05f
                                 rtc::TimeMicros(), 1, rtc::CurrentThreadId());
 }
 
@@ -425,10 +371,6 @@
   RTC_CHECK(rtc::AtomicOps::CompareAndSwapPtr(
                 &g_event_logger, static_cast<EventLogger*>(nullptr),
                 new EventLogger()) == nullptr);
-<<<<<<< HEAD
-  g_event_logger = new EventLogger();
-=======
->>>>>>> a17af05f
   webrtc::SetupEventTracer(InternalGetCategoryEnabled, InternalAddTraceEvent);
 }
 
