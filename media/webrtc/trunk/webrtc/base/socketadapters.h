/*
 *  Copyright 2004 The WebRTC Project Authors. All rights reserved.
 *
 *  Use of this source code is governed by a BSD-style license
 *  that can be found in the LICENSE file in the root of the source
 *  tree. An additional intellectual property rights grant can be found
 *  in the file PATENTS.  All contributing project authors may
 *  be found in the AUTHORS file in the root of the source tree.
 */

#ifndef WEBRTC_BASE_SOCKETADAPTERS_H_
#define WEBRTC_BASE_SOCKETADAPTERS_H_

#include <map>
#include <string>

#include "webrtc/base/asyncsocket.h"
#include "webrtc/base/constructormagic.h"
#include "webrtc/base/cryptstring.h"
#include "webrtc/base/logging.h"

namespace rtc {

struct HttpAuthContext;
class ByteBufferReader;
class ByteBufferWriter;

///////////////////////////////////////////////////////////////////////////////

// Implements a socket adapter that can buffer and process data internally,
// as in the case of connecting to a proxy, where you must speak the proxy
// protocol before commencing normal socket behavior.
class BufferedReadAdapter : public AsyncSocketAdapter {
 public:
  BufferedReadAdapter(AsyncSocket* socket, size_t buffer_size);
  ~BufferedReadAdapter() override;

  int Send(const void* pv, size_t cb) override;
  int Recv(void* pv, size_t cb, int64_t* timestamp) override;

 protected:
  int DirectSend(const void* pv, size_t cb) {
    return AsyncSocketAdapter::Send(pv, cb);
  }

  void BufferInput(bool on = true);
  virtual void ProcessInput(char* data, size_t* len) = 0;

  void OnReadEvent(AsyncSocket* socket) override;

 private:
  char * buffer_;
  size_t buffer_size_, data_len_;
  bool buffering_;
  RTC_DISALLOW_COPY_AND_ASSIGN(BufferedReadAdapter);
};

///////////////////////////////////////////////////////////////////////////////

// Interface for implementing proxy server sockets.
class AsyncProxyServerSocket : public BufferedReadAdapter {
 public:
  AsyncProxyServerSocket(AsyncSocket* socket, size_t buffer_size);
  ~AsyncProxyServerSocket() override;
  sigslot::signal2<AsyncProxyServerSocket*,
                   const SocketAddress&>  SignalConnectRequest;
  virtual void SendConnectResult(int err, const SocketAddress& addr) = 0;
};

///////////////////////////////////////////////////////////////////////////////

// Implements a socket adapter that performs the client side of a
// fake SSL handshake. Used for "ssltcp" P2P functionality.
class AsyncSSLSocket : public BufferedReadAdapter {
 public:
  explicit AsyncSSLSocket(AsyncSocket* socket);

  int Connect(const SocketAddress& addr) override;

 protected:
  void OnConnectEvent(AsyncSocket* socket) override;
  void ProcessInput(char* data, size_t* len) override;
  RTC_DISALLOW_COPY_AND_ASSIGN(AsyncSSLSocket);
};

// Implements a socket adapter that performs the server side of a
// fake SSL handshake. Used when implementing a relay server that does "ssltcp".
class AsyncSSLServerSocket : public BufferedReadAdapter {
 public:
  explicit AsyncSSLServerSocket(AsyncSocket* socket);

 protected:
  void ProcessInput(char* data, size_t* len) override;
  RTC_DISALLOW_COPY_AND_ASSIGN(AsyncSSLServerSocket);
};

///////////////////////////////////////////////////////////////////////////////

// Implements a socket adapter that speaks the HTTP/S proxy protocol.
class AsyncHttpsProxySocket : public BufferedReadAdapter {
 public:
  AsyncHttpsProxySocket(AsyncSocket* socket, const std::string& user_agent,
    const SocketAddress& proxy,
    const std::string& username, const CryptString& password);
  ~AsyncHttpsProxySocket() override;

  // If connect is forced, the adapter will always issue an HTTP CONNECT to the
  // target address.  Otherwise, it will connect only if the destination port
  // is not port 80.
  void SetForceConnect(bool force) { force_connect_ = force; }

  int Connect(const SocketAddress& addr) override;
  SocketAddress GetRemoteAddress() const override;
  int Close() override;
  ConnState GetState() const override;

 protected:
  void OnConnectEvent(AsyncSocket* socket) override;
  void OnCloseEvent(AsyncSocket* socket, int err) override;
  void ProcessInput(char* data, size_t* len) override;

  bool ShouldIssueConnect() const;
  void SendRequest();
  void ProcessLine(char* data, size_t len);
  void EndResponse();
  void Error(int error);

 private:
  SocketAddress proxy_, dest_;
  std::string agent_, user_, headers_;
  CryptString pass_;
  bool force_connect_;
  size_t content_length_;
  int defer_error_;
  bool expect_close_;
  enum ProxyState {
    PS_INIT, PS_LEADER, PS_AUTHENTICATE, PS_SKIP_HEADERS, PS_ERROR_HEADERS,
    PS_TUNNEL_HEADERS, PS_SKIP_BODY, PS_TUNNEL, PS_WAIT_CLOSE, PS_ERROR
  } state_;
  HttpAuthContext * context_;
  std::string unknown_mechanisms_;
  RTC_DISALLOW_COPY_AND_ASSIGN(AsyncHttpsProxySocket);
};

/* TODO: Implement this.
class AsyncHttpsProxyServerSocket : public AsyncProxyServerSocket {
 public:
  explicit AsyncHttpsProxyServerSocket(AsyncSocket* socket);

 private:
  virtual void ProcessInput(char * data, size_t& len);
  void Error(int error);
  RTC_DISALLOW_COPY_AND_ASSIGN(AsyncHttpsProxyServerSocket);
};
*/

///////////////////////////////////////////////////////////////////////////////

// Implements a socket adapter that speaks the SOCKS proxy protocol.
class AsyncSocksProxySocket : public BufferedReadAdapter {
 public:
  AsyncSocksProxySocket(AsyncSocket* socket, const SocketAddress& proxy,
    const std::string& username, const CryptString& password);
  ~AsyncSocksProxySocket() override;

  int Connect(const SocketAddress& addr) override;
  SocketAddress GetRemoteAddress() const override;
  int Close() override;
  ConnState GetState() const override;

 protected:
  void OnConnectEvent(AsyncSocket* socket) override;
  void ProcessInput(char* data, size_t* len) override;

  void SendHello();
  void SendConnect();
  void SendAuth();
  void Error(int error);

 private:
  enum State {
    SS_INIT, SS_HELLO, SS_AUTH, SS_CONNECT, SS_TUNNEL, SS_ERROR
  };
  State state_;
  SocketAddress proxy_, dest_;
  std::string user_;
  CryptString pass_;
  RTC_DISALLOW_COPY_AND_ASSIGN(AsyncSocksProxySocket);
};

// Implements a proxy server socket for the SOCKS protocol.
class AsyncSocksProxyServerSocket : public AsyncProxyServerSocket {
 public:
  explicit AsyncSocksProxyServerSocket(AsyncSocket* socket);

 private:
  void ProcessInput(char* data, size_t* len) override;
  void DirectSend(const ByteBufferWriter& buf);

<<<<<<< HEAD
  void HandleHello(ByteBuffer* request);
  void SendHelloReply(uint8_t method);
  void HandleAuth(ByteBuffer* request);
  void SendAuthReply(uint8_t result);
  void HandleConnect(ByteBuffer* request);
=======
  void HandleHello(ByteBufferReader* request);
  void SendHelloReply(uint8_t method);
  void HandleAuth(ByteBufferReader* request);
  void SendAuthReply(uint8_t result);
  void HandleConnect(ByteBufferReader* request);
>>>>>>> a17af05f
  void SendConnectResult(int result, const SocketAddress& addr) override;

  void Error(int error);

  static const int kBufferSize = 1024;
  enum State {
    SS_HELLO, SS_AUTH, SS_CONNECT, SS_CONNECT_PENDING, SS_TUNNEL, SS_ERROR
  };
  State state_;
  RTC_DISALLOW_COPY_AND_ASSIGN(AsyncSocksProxyServerSocket);
};

///////////////////////////////////////////////////////////////////////////////

// Implements a socket adapter that logs everything that it sends and receives.
class LoggingSocketAdapter : public AsyncSocketAdapter {
 public:
  LoggingSocketAdapter(AsyncSocket* socket, LoggingSeverity level,
                 const char * label, bool hex_mode = false);

  int Send(const void* pv, size_t cb) override;
  int SendTo(const void* pv, size_t cb, const SocketAddress& addr) override;
  int Recv(void* pv, size_t cb, int64_t* timestamp) override;
  int RecvFrom(void* pv,
               size_t cb,
               SocketAddress* paddr,
               int64_t* timestamp) override;
  int Close() override;

 protected:
  void OnConnectEvent(AsyncSocket* socket) override;
  void OnCloseEvent(AsyncSocket* socket, int err) override;

 private:
  LoggingSeverity level_;
  std::string label_;
  bool hex_mode_;
  LogMultilineState lms_;
  RTC_DISALLOW_COPY_AND_ASSIGN(LoggingSocketAdapter);
};

///////////////////////////////////////////////////////////////////////////////

}  // namespace rtc

#endif  // WEBRTC_BASE_SOCKETADAPTERS_H_<|MERGE_RESOLUTION|>--- conflicted
+++ resolved
@@ -197,19 +197,11 @@
   void ProcessInput(char* data, size_t* len) override;
   void DirectSend(const ByteBufferWriter& buf);
 
-<<<<<<< HEAD
-  void HandleHello(ByteBuffer* request);
-  void SendHelloReply(uint8_t method);
-  void HandleAuth(ByteBuffer* request);
-  void SendAuthReply(uint8_t result);
-  void HandleConnect(ByteBuffer* request);
-=======
   void HandleHello(ByteBufferReader* request);
   void SendHelloReply(uint8_t method);
   void HandleAuth(ByteBufferReader* request);
   void SendAuthReply(uint8_t result);
   void HandleConnect(ByteBufferReader* request);
->>>>>>> a17af05f
   void SendConnectResult(int result, const SocketAddress& addr) override;
 
   void Error(int error);
