--- conflicted
+++ resolved
@@ -44,11 +44,7 @@
 //     void Test() {}
 //     void BindThis() {
 //       // The functor passed to AsyncInvoke() will keep this object alive.
-<<<<<<< HEAD
-//       invoker.AsyncInvoke(rtc::Bind(&Bar::Test, this));
-=======
 //       invoker.AsyncInvoke(RTC_FROM_HERE,rtc::Bind(&Bar::Test, this));
->>>>>>> a17af05f
 //     }
 //   };
 //
