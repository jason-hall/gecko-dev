/*
 *  Copyright 2004 The WebRTC Project Authors. All rights reserved.
 *
 *  Use of this source code is governed by a BSD-style license
 *  that can be found in the LICENSE file in the root of the source
 *  tree. An additional intellectual property rights grant can be found
 *  in the file PATENTS.  All contributing project authors may
 *  be found in the AUTHORS file in the root of the source tree.
 */

#include "webrtc/base/thread.h"

#ifndef __has_feature
#define __has_feature(x) 0  // Compatibility with non-clang or LLVM compilers.
#endif  // __has_feature

#if defined(WEBRTC_WIN)
#include <comdef.h>
#elif defined(WEBRTC_POSIX)
#include <time.h>
#endif

#include "webrtc/base/checks.h"
#include "webrtc/base/common.h"
#include "webrtc/base/logging.h"
<<<<<<< HEAD
=======
#include "webrtc/base/nullsocketserver.h"
>>>>>>> a17af05f
#include "webrtc/base/platform_thread.h"
#include "webrtc/base/stringutils.h"
#include "webrtc/base/timeutils.h"
#include "webrtc/base/trace_event.h"

#if !__has_feature(objc_arc) && (defined(WEBRTC_MAC))
#include "webrtc/base/maccocoathreadhelper.h"
#include "webrtc/base/scoped_autorelease_pool.h"
#endif

namespace rtc {

ThreadManager* ThreadManager::Instance() {
  RTC_DEFINE_STATIC_LOCAL(ThreadManager, thread_manager, ());
  return &thread_manager;
}

// static
Thread* Thread::Current() {
  return ThreadManager::Instance()->CurrentThread();
}

#if defined(WEBRTC_POSIX)
ThreadManager::ThreadManager() {
  pthread_key_create(&key_, NULL);
#ifndef NO_MAIN_THREAD_WRAPPING
  WrapCurrentThread();
#endif
#if !__has_feature(objc_arc) && (defined(WEBRTC_MAC))
  // Under Automatic Reference Counting (ARC), you cannot use autorelease pools
  // directly. Instead, you use @autoreleasepool blocks instead.  Also, we are
  // maintaining thread safety using immutability within context of GCD dispatch
  // queues in this case.
  InitCocoaMultiThreading();
#endif
}

ThreadManager::~ThreadManager() {
#if __has_feature(objc_arc)
  @autoreleasepool
#elif defined(WEBRTC_MAC)
  // This is called during exit, at which point apparently no NSAutoreleasePools
  // are available; but we might still need them to do cleanup (or we get the
  // "no autoreleasepool in place, just leaking" warning when exiting).
  ScopedAutoreleasePool pool;
#endif
  {
    UnwrapCurrentThread();
    pthread_key_delete(key_);
  }
}

Thread *ThreadManager::CurrentThread() {
  return static_cast<Thread *>(pthread_getspecific(key_));
}

void ThreadManager::SetCurrentThread(Thread *thread) {
  pthread_setspecific(key_, thread);
}
#endif

#if defined(WEBRTC_WIN)
ThreadManager::ThreadManager() {
  key_ = TlsAlloc();
#ifndef NO_MAIN_THREAD_WRAPPING
  WrapCurrentThread();
#endif
}

ThreadManager::~ThreadManager() {
  UnwrapCurrentThread();
  TlsFree(key_);
}

Thread *ThreadManager::CurrentThread() {
  return static_cast<Thread *>(TlsGetValue(key_));
}

void ThreadManager::SetCurrentThread(Thread *thread) {
  TlsSetValue(key_, thread);
}
#endif

Thread *ThreadManager::WrapCurrentThread() {
  Thread* result = CurrentThread();
  if (NULL == result) {
    result = new Thread();
    result->WrapCurrentWithThreadManager(this, true);
  }
  return result;
}

void ThreadManager::UnwrapCurrentThread() {
  Thread* t = CurrentThread();
  if (t && !(t->IsOwned())) {
    t->UnwrapCurrent();
    delete t;
  }
}

struct ThreadInit {
  Thread* thread;
  Runnable* runnable;
};

Thread::ScopedDisallowBlockingCalls::ScopedDisallowBlockingCalls()
  : thread_(Thread::Current()),
    previous_state_(thread_->SetAllowBlockingCalls(false)) {
}

Thread::ScopedDisallowBlockingCalls::~ScopedDisallowBlockingCalls() {
  RTC_DCHECK(thread_->IsCurrent());
  thread_->SetAllowBlockingCalls(previous_state_);
}

Thread::Thread() : Thread(SocketServer::CreateDefault()) {}

Thread::Thread(SocketServer* ss)
<<<<<<< HEAD
    : MessageQueue(ss),
=======
    : MessageQueue(ss, false),
      running_(true, false),
#if defined(WEBRTC_WIN)
      thread_(NULL),
      thread_id_(0),
#endif
      owned_(true),
      blocking_calls_allowed_(true) {
  SetName("Thread", this);  // default name
  DoInit();
}

Thread::Thread(std::unique_ptr<SocketServer> ss)
    : MessageQueue(std::move(ss), false),
>>>>>>> a17af05f
      running_(true, false),
#if defined(WEBRTC_WIN)
      thread_(NULL),
      thread_id_(0),
#endif
      owned_(true),
      blocking_calls_allowed_(true) {
  SetName("Thread", this);  // default name
  DoInit();
}

Thread::~Thread() {
  Stop();
  DoDestroy();
}

std::unique_ptr<Thread> Thread::CreateWithSocketServer() {
  return std::unique_ptr<Thread>(new Thread(SocketServer::CreateDefault()));
}

std::unique_ptr<Thread> Thread::Create() {
  return std::unique_ptr<Thread>(
      new Thread(std::unique_ptr<SocketServer>(new NullSocketServer())));
}

bool Thread::SleepMs(int milliseconds) {
  AssertBlockingIsAllowedOnCurrentThread();

#if defined(WEBRTC_WIN)
  ::Sleep(milliseconds);
  return true;
#else
  // POSIX has both a usleep() and a nanosleep(), but the former is deprecated,
  // so we use nanosleep() even though it has greater precision than necessary.
  struct timespec ts;
  ts.tv_sec = milliseconds / 1000;
  ts.tv_nsec = (milliseconds % 1000) * 1000000;
  int ret = nanosleep(&ts, NULL);
  if (ret != 0) {
    LOG_ERR(LS_WARNING) << "nanosleep() returning early";
    return false;
  }
  return true;
#endif
}

bool Thread::SetName(const std::string& name, const void* obj) {
  if (running()) return false;
  name_ = name;
  if (obj) {
    char buf[16];
    sprintfn(buf, sizeof(buf), " 0x%p", obj);
    name_ += buf;
  }
  return true;
}

bool Thread::Start(Runnable* runnable) {
  RTC_DCHECK(owned_);
  if (!owned_) return false;
  RTC_DCHECK(!running());
  if (running()) return false;

  Restart();  // reset IsQuitting() if the thread is being restarted

  // Make sure that ThreadManager is created on the main thread before
  // we start a new thread.
  ThreadManager::Instance();

  ThreadInit* init = new ThreadInit;
  init->thread = this;
  init->runnable = runnable;
#if defined(WEBRTC_WIN)
  thread_ = CreateThread(NULL, 0, (LPTHREAD_START_ROUTINE)PreRun, init, 0,
                         &thread_id_);
  if (thread_) {
    running_.Set();
  } else {
    return false;
  }
#elif defined(WEBRTC_POSIX)
  pthread_attr_t attr;
  pthread_attr_init(&attr);

  int error_code = pthread_create(&thread_, &attr, PreRun, init);
  if (0 != error_code) {
    LOG(LS_ERROR) << "Unable to create pthread, error " << error_code;
    return false;
  }
  running_.Set();
#endif
  return true;
}

bool Thread::WrapCurrent() {
  return WrapCurrentWithThreadManager(ThreadManager::Instance(), true);
}

void Thread::UnwrapCurrent() {
  // Clears the platform-specific thread-specific storage.
  ThreadManager::Instance()->SetCurrentThread(NULL);
#if defined(WEBRTC_WIN)
  if (thread_ != NULL) {
    if (!CloseHandle(thread_)) {
      LOG_GLE(LS_ERROR) << "When unwrapping thread, failed to close handle.";
    }
    thread_ = NULL;
  }
#endif
  running_.Reset();
}

void Thread::SafeWrapCurrent() {
  WrapCurrentWithThreadManager(ThreadManager::Instance(), false);
}

void Thread::Join() {
  if (running()) {
    RTC_DCHECK(!IsCurrent());
    if (Current() && !Current()->blocking_calls_allowed_) {
      LOG(LS_WARNING) << "Waiting for the thread to join, "
                      << "but blocking calls have been disallowed";
    }

#if defined(WEBRTC_WIN)
    RTC_DCHECK(thread_ != NULL);
    WaitForSingleObject(thread_, INFINITE);
    CloseHandle(thread_);
    thread_ = NULL;
    thread_id_ = 0;
#elif defined(WEBRTC_POSIX)
    void *pv;
    pthread_join(thread_, &pv);
#endif
    running_.Reset();
  }
}

bool Thread::SetAllowBlockingCalls(bool allow) {
  RTC_DCHECK(IsCurrent());
  bool previous = blocking_calls_allowed_;
  blocking_calls_allowed_ = allow;
  return previous;
}

// static
void Thread::AssertBlockingIsAllowedOnCurrentThread() {
#if !defined(NDEBUG)
  Thread* current = Thread::Current();
  RTC_DCHECK(!current || current->blocking_calls_allowed_);
#endif
}

void* Thread::PreRun(void* pv) {
  ThreadInit* init = static_cast<ThreadInit*>(pv);
  ThreadManager::Instance()->SetCurrentThread(init->thread);
  rtc::SetCurrentThreadName(init->thread->name_.c_str());
#if __has_feature(objc_arc)
  @autoreleasepool
#elif defined(WEBRTC_MAC)
  // Make sure the new thread has an autoreleasepool
  ScopedAutoreleasePool pool;
#endif
  {
    if (init->runnable) {
      init->runnable->Run(init->thread);
    } else {
      init->thread->Run();
    }
    delete init;
    return NULL;
  }
}

void Thread::Run() {
  ProcessMessages(kForever);
}

bool Thread::IsOwned() {
  return owned_;
}

void Thread::Stop() {
  MessageQueue::Quit();
  Join();
}

<<<<<<< HEAD
void Thread::Send(MessageHandler* phandler, uint32_t id, MessageData* pdata) {
  if (fStop_)
=======
void Thread::Send(const Location& posted_from,
                  MessageHandler* phandler,
                  uint32_t id,
                  MessageData* pdata) {
  if (IsQuitting())
>>>>>>> a17af05f
    return;

  // Sent messages are sent to the MessageHandler directly, in the context
  // of "thread", like Win32 SendMessage. If in the right context,
  // call the handler directly.
  Message msg;
  msg.posted_from = posted_from;
  msg.phandler = phandler;
  msg.message_id = id;
  msg.pdata = pdata;
  if (IsCurrent()) {
    phandler->OnMessage(&msg);
    return;
  }

  AssertBlockingIsAllowedOnCurrentThread();

  AutoThread thread;
  Thread *current_thread = Thread::Current();
  RTC_DCHECK(current_thread != NULL);  // AutoThread ensures this

  bool ready = false;
  {
    CritScope cs(&crit_);
    _SendMessage smsg;
    smsg.thread = current_thread;
    smsg.msg = msg;
    smsg.ready = &ready;
    sendlist_.push_back(smsg);
  }

  // Wait for a reply
  WakeUpSocketServer();

  bool waited = false;
  crit_.Enter();
  while (!ready) {
    crit_.Leave();
    // We need to limit "ReceiveSends" to |this| thread to avoid an arbitrary
    // thread invoking calls on the current thread.
    current_thread->ReceiveSendsFromThread(this);
    current_thread->socketserver()->Wait(kForever, false);
    waited = true;
    crit_.Enter();
  }
  crit_.Leave();

  // Our Wait loop above may have consumed some WakeUp events for this
  // MessageQueue, that weren't relevant to this Send.  Losing these WakeUps can
  // cause problems for some SocketServers.
  //
  // Concrete example:
  // Win32SocketServer on thread A calls Send on thread B.  While processing the
  // message, thread B Posts a message to A.  We consume the wakeup for that
  // Post while waiting for the Send to complete, which means that when we exit
  // this loop, we need to issue another WakeUp, or else the Posted message
  // won't be processed in a timely manner.

  if (waited) {
    current_thread->socketserver()->WakeUp();
  }
}

void Thread::ReceiveSends() {
  ReceiveSendsFromThread(NULL);
}

void Thread::ReceiveSendsFromThread(const Thread* source) {
  // Receive a sent message. Cleanup scenarios:
  // - thread sending exits: We don't allow this, since thread can exit
  //   only via Join, so Send must complete.
  // - thread receiving exits: Wakeup/set ready in Thread::Clear()
  // - object target cleared: Wakeup/set ready in Thread::Clear()
  _SendMessage smsg;

  crit_.Enter();
  while (PopSendMessageFromThread(source, &smsg)) {
    crit_.Leave();

    smsg.msg.phandler->OnMessage(&smsg.msg);

    crit_.Enter();
    *smsg.ready = true;
    smsg.thread->socketserver()->WakeUp();
  }
  crit_.Leave();
}

bool Thread::PopSendMessageFromThread(const Thread* source, _SendMessage* msg) {
  for (std::list<_SendMessage>::iterator it = sendlist_.begin();
       it != sendlist_.end(); ++it) {
    if (it->thread == source || source == NULL) {
      *msg = *it;
      sendlist_.erase(it);
      return true;
    }
  }
  return false;
}

void Thread::InvokeInternal(const Location& posted_from,
                            MessageHandler* handler) {
  TRACE_EVENT2("webrtc", "Thread::Invoke", "src_file_and_line",
               posted_from.file_and_line(), "src_func",
               posted_from.function_name());
  Send(posted_from, handler);
}

void Thread::Clear(MessageHandler* phandler,
                   uint32_t id,
                   MessageList* removed) {
  CritScope cs(&crit_);

  // Remove messages on sendlist_ with phandler
  // Object target cleared: remove from send list, wakeup/set ready
  // if sender not NULL.

  std::list<_SendMessage>::iterator iter = sendlist_.begin();
  while (iter != sendlist_.end()) {
    _SendMessage smsg = *iter;
    if (smsg.msg.Match(phandler, id)) {
      if (removed) {
        removed->push_back(smsg.msg);
      } else {
        delete smsg.msg.pdata;
      }
      iter = sendlist_.erase(iter);
      *smsg.ready = true;
      smsg.thread->socketserver()->WakeUp();
      continue;
    }
    ++iter;
  }

  MessageQueue::Clear(phandler, id, removed);
}

bool Thread::ProcessMessages(int cmsLoop) {
<<<<<<< HEAD
  uint32_t msEnd = (kForever == cmsLoop) ? 0 : TimeAfter(cmsLoop);
=======
  int64_t msEnd = (kForever == cmsLoop) ? 0 : TimeAfter(cmsLoop);
>>>>>>> a17af05f
  int cmsNext = cmsLoop;

  while (true) {
#if __has_feature(objc_arc)
    @autoreleasepool
#elif defined(WEBRTC_MAC)
    // see: http://developer.apple.com/library/mac/#documentation/Cocoa/Reference/Foundation/Classes/NSAutoreleasePool_Class/Reference/Reference.html
    // Each thread is supposed to have an autorelease pool. Also for event loops
    // like this, autorelease pool needs to be created and drained/released
    // for each cycle.
    ScopedAutoreleasePool pool;
#endif
    {
      Message msg;
      if (!Get(&msg, cmsNext))
        return !IsQuitting();
      Dispatch(&msg);

      if (cmsLoop != kForever) {
        cmsNext = static_cast<int>(TimeUntil(msEnd));
        if (cmsNext < 0)
          return true;
      }
    }
  }
}

bool Thread::WrapCurrentWithThreadManager(ThreadManager* thread_manager,
                                          bool need_synchronize_access) {
  if (running())
    return false;

#if defined(WEBRTC_WIN)
  if (need_synchronize_access) {
    // We explicitly ask for no rights other than synchronization.
    // This gives us the best chance of succeeding.
    thread_ = OpenThread(SYNCHRONIZE, FALSE, GetCurrentThreadId());
    if (!thread_) {
      LOG_GLE(LS_ERROR) << "Unable to get handle to thread.";
      return false;
    }
    thread_id_ = GetCurrentThreadId();
  }
#elif defined(WEBRTC_POSIX)
  thread_ = pthread_self();
#endif

  owned_ = false;
  running_.Set();
  thread_manager->SetCurrentThread(this);
  return true;
}

AutoThread::AutoThread() {
  if (!ThreadManager::Instance()->CurrentThread()) {
    ThreadManager::Instance()->SetCurrentThread(this);
  }
}

AutoThread::~AutoThread() {
  Stop();
  if (ThreadManager::Instance()->CurrentThread() == this) {
    ThreadManager::Instance()->SetCurrentThread(NULL);
  }
}

#if defined(WEBRTC_WIN)
void ComThread::Run() {
  HRESULT hr = CoInitializeEx(NULL, COINIT_MULTITHREADED);
  RTC_DCHECK(SUCCEEDED(hr));
  if (SUCCEEDED(hr)) {
    Thread::Run();
    CoUninitialize();
  } else {
    LOG(LS_ERROR) << "CoInitialize failed, hr=" << hr;
  }
}
#endif

}  // namespace rtc<|MERGE_RESOLUTION|>--- conflicted
+++ resolved
@@ -23,10 +23,7 @@
 #include "webrtc/base/checks.h"
 #include "webrtc/base/common.h"
 #include "webrtc/base/logging.h"
-<<<<<<< HEAD
-=======
 #include "webrtc/base/nullsocketserver.h"
->>>>>>> a17af05f
 #include "webrtc/base/platform_thread.h"
 #include "webrtc/base/stringutils.h"
 #include "webrtc/base/timeutils.h"
@@ -145,9 +142,6 @@
 Thread::Thread() : Thread(SocketServer::CreateDefault()) {}
 
 Thread::Thread(SocketServer* ss)
-<<<<<<< HEAD
-    : MessageQueue(ss),
-=======
     : MessageQueue(ss, false),
       running_(true, false),
 #if defined(WEBRTC_WIN)
@@ -162,7 +156,6 @@
 
 Thread::Thread(std::unique_ptr<SocketServer> ss)
     : MessageQueue(std::move(ss), false),
->>>>>>> a17af05f
       running_(true, false),
 #if defined(WEBRTC_WIN)
       thread_(NULL),
@@ -350,16 +343,11 @@
   Join();
 }
 
-<<<<<<< HEAD
-void Thread::Send(MessageHandler* phandler, uint32_t id, MessageData* pdata) {
-  if (fStop_)
-=======
 void Thread::Send(const Location& posted_from,
                   MessageHandler* phandler,
                   uint32_t id,
                   MessageData* pdata) {
   if (IsQuitting())
->>>>>>> a17af05f
     return;
 
   // Sent messages are sent to the MessageHandler directly, in the context
@@ -498,11 +486,7 @@
 }
 
 bool Thread::ProcessMessages(int cmsLoop) {
-<<<<<<< HEAD
-  uint32_t msEnd = (kForever == cmsLoop) ? 0 : TimeAfter(cmsLoop);
-=======
   int64_t msEnd = (kForever == cmsLoop) ? 0 : TimeAfter(cmsLoop);
->>>>>>> a17af05f
   int cmsNext = cmsLoop;
 
   while (true) {
