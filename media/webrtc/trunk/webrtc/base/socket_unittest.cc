/*
 *  Copyright 2007 The WebRTC Project Authors. All rights reserved.
 *
 *  Use of this source code is governed by a BSD-style license
 *  that can be found in the LICENSE file in the root of the source
 *  tree. An additional intellectual property rights grant can be found
 *  in the file PATENTS.  All contributing project authors may
 *  be found in the AUTHORS file in the root of the source tree.
 */

#include <memory>

#include "webrtc/base/socket_unittest.h"

#include "webrtc/base/arraysize.h"
<<<<<<< HEAD
=======
#include "webrtc/base/buffer.h"
>>>>>>> a17af05f
#include "webrtc/base/asyncudpsocket.h"
#include "webrtc/base/gunit.h"
#include "webrtc/base/nethelpers.h"
#include "webrtc/base/socketserver.h"
#include "webrtc/base/testclient.h"
#include "webrtc/base/testutils.h"
#include "webrtc/base/thread.h"

namespace rtc {

#define MAYBE_SKIP_IPV6                             \
  if (!HasIPv6Enabled()) {                          \
    LOG(LS_INFO) << "No IPv6... skipping";          \
    return;                                         \
  }

// Data size to be used in TcpInternal tests.
static const size_t kTcpInternalDataSize = 1024 * 1024;  // bytes

void SocketTest::TestConnectIPv4() {
  ConnectInternal(kIPv4Loopback);
}

void SocketTest::TestConnectIPv6() {
  MAYBE_SKIP_IPV6;
  ConnectInternal(kIPv6Loopback);
}

void SocketTest::TestConnectWithDnsLookupIPv4() {
  ConnectWithDnsLookupInternal(kIPv4Loopback, "localhost");
}

void SocketTest::TestConnectWithDnsLookupIPv6() {
  // TODO: Enable this when DNS resolution supports IPv6.
  LOG(LS_INFO) << "Skipping IPv6 DNS test";
  // ConnectWithDnsLookupInternal(kIPv6Loopback, "localhost6");
}

void SocketTest::TestConnectFailIPv4() {
  ConnectFailInternal(kIPv4Loopback);
}

void SocketTest::TestConnectFailIPv6() {
  MAYBE_SKIP_IPV6;
  ConnectFailInternal(kIPv6Loopback);
}

void SocketTest::TestConnectWithDnsLookupFailIPv4() {
  ConnectWithDnsLookupFailInternal(kIPv4Loopback);
}

void SocketTest::TestConnectWithDnsLookupFailIPv6() {
  MAYBE_SKIP_IPV6;
  ConnectWithDnsLookupFailInternal(kIPv6Loopback);
}

void SocketTest::TestConnectWithClosedSocketIPv4() {
  ConnectWithClosedSocketInternal(kIPv4Loopback);
}

void SocketTest::TestConnectWithClosedSocketIPv6() {
  MAYBE_SKIP_IPV6;
  ConnectWithClosedSocketInternal(kIPv6Loopback);
}

void SocketTest::TestConnectWhileNotClosedIPv4() {
  ConnectWhileNotClosedInternal(kIPv4Loopback);
}

void SocketTest::TestConnectWhileNotClosedIPv6() {
  MAYBE_SKIP_IPV6;
  ConnectWhileNotClosedInternal(kIPv6Loopback);
}

void SocketTest::TestServerCloseDuringConnectIPv4() {
  ServerCloseDuringConnectInternal(kIPv4Loopback);
}

void SocketTest::TestServerCloseDuringConnectIPv6() {
  MAYBE_SKIP_IPV6;
  ServerCloseDuringConnectInternal(kIPv6Loopback);
}

void SocketTest::TestClientCloseDuringConnectIPv4() {
  ClientCloseDuringConnectInternal(kIPv4Loopback);
}

void SocketTest::TestClientCloseDuringConnectIPv6() {
  MAYBE_SKIP_IPV6;
  ClientCloseDuringConnectInternal(kIPv6Loopback);
}

void SocketTest::TestServerCloseIPv4() {
  ServerCloseInternal(kIPv4Loopback);
}

void SocketTest::TestServerCloseIPv6() {
  MAYBE_SKIP_IPV6;
  ServerCloseInternal(kIPv6Loopback);
}

void SocketTest::TestCloseInClosedCallbackIPv4() {
  CloseInClosedCallbackInternal(kIPv4Loopback);
}

void SocketTest::TestCloseInClosedCallbackIPv6() {
  MAYBE_SKIP_IPV6;
  CloseInClosedCallbackInternal(kIPv6Loopback);
}

void SocketTest::TestSocketServerWaitIPv4() {
  SocketServerWaitInternal(kIPv4Loopback);
}

void SocketTest::TestSocketServerWaitIPv6() {
  MAYBE_SKIP_IPV6;
  SocketServerWaitInternal(kIPv6Loopback);
}

void SocketTest::TestTcpIPv4() {
  TcpInternal(kIPv4Loopback, kTcpInternalDataSize, -1);
}

void SocketTest::TestTcpIPv6() {
  MAYBE_SKIP_IPV6;
  TcpInternal(kIPv6Loopback, kTcpInternalDataSize, -1);
}

void SocketTest::TestSingleFlowControlCallbackIPv4() {
  SingleFlowControlCallbackInternal(kIPv4Loopback);
}

void SocketTest::TestSingleFlowControlCallbackIPv6() {
  MAYBE_SKIP_IPV6;
  SingleFlowControlCallbackInternal(kIPv6Loopback);
}

void SocketTest::TestUdpIPv4() {
  UdpInternal(kIPv4Loopback);
}

void SocketTest::TestUdpIPv6() {
  MAYBE_SKIP_IPV6;
  UdpInternal(kIPv6Loopback);
}

void SocketTest::TestUdpReadyToSendIPv4() {
#if !defined(WEBRTC_MAC)
  // TODO(ronghuawu): Enable this test on mac/ios.
  UdpReadyToSend(kIPv4Loopback);
#endif
}

void SocketTest::TestUdpReadyToSendIPv6() {
#if defined(WEBRTC_WIN)
  // TODO(ronghuawu): Enable this test (currently flakey) on mac and linux.
  MAYBE_SKIP_IPV6;
  UdpReadyToSend(kIPv6Loopback);
#endif
}

void SocketTest::TestGetSetOptionsIPv4() {
  GetSetOptionsInternal(kIPv4Loopback);
}

void SocketTest::TestGetSetOptionsIPv6() {
  MAYBE_SKIP_IPV6;
  GetSetOptionsInternal(kIPv6Loopback);
}

void SocketTest::TestSocketRecvTimestampIPv4() {
  SocketRecvTimestamp(kIPv4Loopback);
}

void SocketTest::TestSocketRecvTimestampIPv6() {
  MAYBE_SKIP_IPV6;
  SocketRecvTimestamp(kIPv6Loopback);
}

// For unbound sockets, GetLocalAddress / GetRemoteAddress return AF_UNSPEC
// values on Windows, but an empty address of the same family on Linux/MacOS X.
bool IsUnspecOrEmptyIP(const IPAddress& address) {
#if !defined(WEBRTC_WIN)
  return IPIsAny(address);
#else
  return address.family() == AF_UNSPEC;
#endif
}

void SocketTest::ConnectInternal(const IPAddress& loopback) {
  testing::StreamSink sink;
  SocketAddress accept_addr;

  // Create client.
  std::unique_ptr<AsyncSocket> client(
      ss_->CreateAsyncSocket(loopback.family(), SOCK_STREAM));
  sink.Monitor(client.get());
  EXPECT_EQ(AsyncSocket::CS_CLOSED, client->GetState());
  EXPECT_PRED1(IsUnspecOrEmptyIP, client->GetLocalAddress().ipaddr());

  // Create server and listen.
  std::unique_ptr<AsyncSocket> server(
      ss_->CreateAsyncSocket(loopback.family(), SOCK_STREAM));
  sink.Monitor(server.get());
  EXPECT_EQ(0, server->Bind(SocketAddress(loopback, 0)));
  EXPECT_EQ(0, server->Listen(5));
  EXPECT_EQ(AsyncSocket::CS_CONNECTING, server->GetState());

  // Ensure no pending server connections, since we haven't done anything yet.
  EXPECT_FALSE(sink.Check(server.get(), testing::SSE_READ));
  EXPECT_TRUE(NULL == server->Accept(&accept_addr));
  EXPECT_TRUE(accept_addr.IsNil());

  // Attempt connect to listening socket.
  EXPECT_EQ(0, client->Connect(server->GetLocalAddress()));
  EXPECT_FALSE(client->GetLocalAddress().IsNil());
  EXPECT_NE(server->GetLocalAddress(), client->GetLocalAddress());

  // Client is connecting, outcome not yet determined.
  EXPECT_EQ(AsyncSocket::CS_CONNECTING, client->GetState());
  EXPECT_FALSE(sink.Check(client.get(), testing::SSE_OPEN));
  EXPECT_FALSE(sink.Check(client.get(), testing::SSE_CLOSE));

  // Server has pending connection, accept it.
  EXPECT_TRUE_WAIT((sink.Check(server.get(), testing::SSE_READ)), kTimeout);
  std::unique_ptr<AsyncSocket> accepted(server->Accept(&accept_addr));
  ASSERT_TRUE(accepted);
  EXPECT_FALSE(accept_addr.IsNil());
  EXPECT_EQ(accepted->GetRemoteAddress(), accept_addr);

  // Connected from server perspective, check the addresses are correct.
  EXPECT_EQ(AsyncSocket::CS_CONNECTED, accepted->GetState());
  EXPECT_EQ(server->GetLocalAddress(), accepted->GetLocalAddress());
  EXPECT_EQ(client->GetLocalAddress(), accepted->GetRemoteAddress());

  // Connected from client perspective, check the addresses are correct.
  EXPECT_EQ_WAIT(AsyncSocket::CS_CONNECTED, client->GetState(), kTimeout);
  EXPECT_TRUE(sink.Check(client.get(), testing::SSE_OPEN));
  EXPECT_FALSE(sink.Check(client.get(), testing::SSE_CLOSE));
  EXPECT_EQ(client->GetRemoteAddress(), server->GetLocalAddress());
  EXPECT_EQ(client->GetRemoteAddress(), accepted->GetLocalAddress());
}

void SocketTest::ConnectWithDnsLookupInternal(const IPAddress& loopback,
                                              const std::string& host) {
  testing::StreamSink sink;
  SocketAddress accept_addr;

  // Create client.
  std::unique_ptr<AsyncSocket> client(
      ss_->CreateAsyncSocket(loopback.family(), SOCK_STREAM));
  sink.Monitor(client.get());

  // Create server and listen.
  std::unique_ptr<AsyncSocket> server(
      ss_->CreateAsyncSocket(loopback.family(), SOCK_STREAM));
  sink.Monitor(server.get());
  EXPECT_EQ(0, server->Bind(SocketAddress(loopback, 0)));
  EXPECT_EQ(0, server->Listen(5));

  // Attempt connect to listening socket.
  SocketAddress dns_addr(server->GetLocalAddress());
  dns_addr.SetIP(host);
  EXPECT_EQ(0, client->Connect(dns_addr));
  // TODO: Bind when doing DNS lookup.
  //EXPECT_NE(kEmptyAddr, client->GetLocalAddress());  // Implicit Bind

  // Client is connecting, outcome not yet determined.
  EXPECT_EQ(AsyncSocket::CS_CONNECTING, client->GetState());
  EXPECT_FALSE(sink.Check(client.get(), testing::SSE_OPEN));
  EXPECT_FALSE(sink.Check(client.get(), testing::SSE_CLOSE));

  // Server has pending connection, accept it.
  EXPECT_TRUE_WAIT((sink.Check(server.get(), testing::SSE_READ)), kTimeout);
  std::unique_ptr<AsyncSocket> accepted(server->Accept(&accept_addr));
  ASSERT_TRUE(accepted);
  EXPECT_FALSE(accept_addr.IsNil());
  EXPECT_EQ(accepted->GetRemoteAddress(), accept_addr);

  // Connected from server perspective, check the addresses are correct.
  EXPECT_EQ(AsyncSocket::CS_CONNECTED, accepted->GetState());
  EXPECT_EQ(server->GetLocalAddress(), accepted->GetLocalAddress());
  EXPECT_EQ(client->GetLocalAddress(), accepted->GetRemoteAddress());

  // Connected from client perspective, check the addresses are correct.
  EXPECT_EQ_WAIT(AsyncSocket::CS_CONNECTED, client->GetState(), kTimeout);
  EXPECT_TRUE(sink.Check(client.get(), testing::SSE_OPEN));
  EXPECT_FALSE(sink.Check(client.get(), testing::SSE_CLOSE));
  EXPECT_EQ(client->GetRemoteAddress(), server->GetLocalAddress());
  EXPECT_EQ(client->GetRemoteAddress(), accepted->GetLocalAddress());
}

void SocketTest::ConnectFailInternal(const IPAddress& loopback) {
  testing::StreamSink sink;
  SocketAddress accept_addr;

  // Create client.
  std::unique_ptr<AsyncSocket> client(
      ss_->CreateAsyncSocket(loopback.family(), SOCK_STREAM));
  sink.Monitor(client.get());

  // Create server, but don't listen yet.
  std::unique_ptr<AsyncSocket> server(
      ss_->CreateAsyncSocket(loopback.family(), SOCK_STREAM));
  sink.Monitor(server.get());
  EXPECT_EQ(0, server->Bind(SocketAddress(loopback, 0)));

  // Attempt connect to a non-existent socket.
  // We don't connect to the server socket created above, since on
  // MacOS it takes about 75 seconds to get back an error!
  SocketAddress bogus_addr(loopback, 65535);
  EXPECT_EQ(0, client->Connect(bogus_addr));

  // Wait for connection to fail (ECONNREFUSED).
  EXPECT_EQ_WAIT(AsyncSocket::CS_CLOSED, client->GetState(), kTimeout);
  EXPECT_FALSE(sink.Check(client.get(), testing::SSE_OPEN));
  EXPECT_TRUE(sink.Check(client.get(), testing::SSE_ERROR));
  EXPECT_TRUE(client->GetRemoteAddress().IsNil());

  // Should be no pending server connections.
  EXPECT_FALSE(sink.Check(server.get(), testing::SSE_READ));
  EXPECT_TRUE(NULL == server->Accept(&accept_addr));
  EXPECT_EQ(IPAddress(), accept_addr.ipaddr());
}

void SocketTest::ConnectWithDnsLookupFailInternal(const IPAddress& loopback) {
  testing::StreamSink sink;
  SocketAddress accept_addr;

  // Create client.
  std::unique_ptr<AsyncSocket> client(
      ss_->CreateAsyncSocket(loopback.family(), SOCK_STREAM));
  sink.Monitor(client.get());

  // Create server, but don't listen yet.
  std::unique_ptr<AsyncSocket> server(
      ss_->CreateAsyncSocket(loopback.family(), SOCK_STREAM));
  sink.Monitor(server.get());
  EXPECT_EQ(0, server->Bind(SocketAddress(loopback, 0)));

  // Attempt connect to a non-existent host.
  // We don't connect to the server socket created above, since on
  // MacOS it takes about 75 seconds to get back an error!
  SocketAddress bogus_dns_addr("not-a-real-hostname", 65535);
  EXPECT_EQ(0, client->Connect(bogus_dns_addr));

  // Wait for connection to fail (EHOSTNOTFOUND).
  bool dns_lookup_finished = false;
  WAIT_(client->GetState() == AsyncSocket::CS_CLOSED, kTimeout,
        dns_lookup_finished);
  if (!dns_lookup_finished) {
    LOG(LS_WARNING) << "Skipping test; DNS resolution took longer than 5 "
                    << "seconds.";
    return;
  }

  EXPECT_EQ_WAIT(AsyncSocket::CS_CLOSED, client->GetState(), kTimeout);
  EXPECT_FALSE(sink.Check(client.get(), testing::SSE_OPEN));
  EXPECT_TRUE(sink.Check(client.get(), testing::SSE_ERROR));
  EXPECT_TRUE(client->GetRemoteAddress().IsNil());
  // Should be no pending server connections.
  EXPECT_FALSE(sink.Check(server.get(), testing::SSE_READ));
  EXPECT_TRUE(NULL == server->Accept(&accept_addr));
  EXPECT_TRUE(accept_addr.IsNil());
}

void SocketTest::ConnectWithClosedSocketInternal(const IPAddress& loopback) {
  // Create server and listen.
  std::unique_ptr<AsyncSocket> server(
      ss_->CreateAsyncSocket(loopback.family(), SOCK_STREAM));
  EXPECT_EQ(0, server->Bind(SocketAddress(loopback, 0)));
  EXPECT_EQ(0, server->Listen(5));

  // Create a client and put in to CS_CLOSED state.
  std::unique_ptr<AsyncSocket> client(
      ss_->CreateAsyncSocket(loopback.family(), SOCK_STREAM));
  EXPECT_EQ(0, client->Close());
  EXPECT_EQ(AsyncSocket::CS_CLOSED, client->GetState());

  // Connect() should reinitialize the socket, and put it in to CS_CONNECTING.
  EXPECT_EQ(0, client->Connect(SocketAddress(server->GetLocalAddress())));
  EXPECT_EQ(AsyncSocket::CS_CONNECTING, client->GetState());
}

void SocketTest::ConnectWhileNotClosedInternal(const IPAddress& loopback) {
  // Create server and listen.
  testing::StreamSink sink;
  std::unique_ptr<AsyncSocket> server(
      ss_->CreateAsyncSocket(loopback.family(), SOCK_STREAM));
  sink.Monitor(server.get());
  EXPECT_EQ(0, server->Bind(SocketAddress(loopback, 0)));
  EXPECT_EQ(0, server->Listen(5));
  // Create client, connect.
  std::unique_ptr<AsyncSocket> client(
      ss_->CreateAsyncSocket(loopback.family(), SOCK_STREAM));
  EXPECT_EQ(0, client->Connect(SocketAddress(server->GetLocalAddress())));
  EXPECT_EQ(AsyncSocket::CS_CONNECTING, client->GetState());
  // Try to connect again. Should fail, but not interfere with original attempt.
  EXPECT_EQ(SOCKET_ERROR,
            client->Connect(SocketAddress(server->GetLocalAddress())));

  // Accept the original connection.
  SocketAddress accept_addr;
  EXPECT_TRUE_WAIT((sink.Check(server.get(), testing::SSE_READ)), kTimeout);
  std::unique_ptr<AsyncSocket> accepted(server->Accept(&accept_addr));
  ASSERT_TRUE(accepted);
  EXPECT_FALSE(accept_addr.IsNil());

  // Check the states and addresses.
  EXPECT_EQ(AsyncSocket::CS_CONNECTED, accepted->GetState());
  EXPECT_EQ(server->GetLocalAddress(), accepted->GetLocalAddress());
  EXPECT_EQ(client->GetLocalAddress(), accepted->GetRemoteAddress());
  EXPECT_EQ_WAIT(AsyncSocket::CS_CONNECTED, client->GetState(), kTimeout);
  EXPECT_EQ(client->GetRemoteAddress(), server->GetLocalAddress());
  EXPECT_EQ(client->GetRemoteAddress(), accepted->GetLocalAddress());

  // Try to connect again, to an unresolved hostname.
  // Shouldn't break anything.
  EXPECT_EQ(SOCKET_ERROR,
            client->Connect(SocketAddress("localhost",
                                          server->GetLocalAddress().port())));
  EXPECT_EQ(AsyncSocket::CS_CONNECTED, accepted->GetState());
  EXPECT_EQ(AsyncSocket::CS_CONNECTED, client->GetState());
  EXPECT_EQ(client->GetRemoteAddress(), server->GetLocalAddress());
  EXPECT_EQ(client->GetRemoteAddress(), accepted->GetLocalAddress());
}

void SocketTest::ServerCloseDuringConnectInternal(const IPAddress& loopback) {
  testing::StreamSink sink;

  // Create client.
  std::unique_ptr<AsyncSocket> client(
      ss_->CreateAsyncSocket(loopback.family(), SOCK_STREAM));
  sink.Monitor(client.get());

  // Create server and listen.
  std::unique_ptr<AsyncSocket> server(
      ss_->CreateAsyncSocket(loopback.family(), SOCK_STREAM));
  sink.Monitor(server.get());
  EXPECT_EQ(0, server->Bind(SocketAddress(loopback, 0)));
  EXPECT_EQ(0, server->Listen(5));

  // Attempt connect to listening socket.
  EXPECT_EQ(0, client->Connect(server->GetLocalAddress()));

  // Close down the server while the socket is in the accept queue.
  EXPECT_TRUE_WAIT(sink.Check(server.get(), testing::SSE_READ), kTimeout);
  server->Close();

  // This should fail the connection for the client. Clean up.
  EXPECT_EQ_WAIT(AsyncSocket::CS_CLOSED, client->GetState(), kTimeout);
  EXPECT_TRUE(sink.Check(client.get(), testing::SSE_ERROR));
  client->Close();
}

void SocketTest::ClientCloseDuringConnectInternal(const IPAddress& loopback) {
  testing::StreamSink sink;
  SocketAddress accept_addr;

  // Create client.
  std::unique_ptr<AsyncSocket> client(
      ss_->CreateAsyncSocket(loopback.family(), SOCK_STREAM));
  sink.Monitor(client.get());

  // Create server and listen.
  std::unique_ptr<AsyncSocket> server(
      ss_->CreateAsyncSocket(loopback.family(), SOCK_STREAM));
  sink.Monitor(server.get());
  EXPECT_EQ(0, server->Bind(SocketAddress(loopback, 0)));
  EXPECT_EQ(0, server->Listen(5));

  // Attempt connect to listening socket.
  EXPECT_EQ(0, client->Connect(server->GetLocalAddress()));

  // Close down the client while the socket is in the accept queue.
  EXPECT_TRUE_WAIT(sink.Check(server.get(), testing::SSE_READ), kTimeout);
  client->Close();

  // The connection should still be able to be accepted.
  std::unique_ptr<AsyncSocket> accepted(server->Accept(&accept_addr));
  ASSERT_TRUE(accepted);
  sink.Monitor(accepted.get());
  EXPECT_EQ(AsyncSocket::CS_CONNECTED, accepted->GetState());

  // The accepted socket should then close (possibly with err, timing-related)
  EXPECT_EQ_WAIT(AsyncSocket::CS_CLOSED, accepted->GetState(), kTimeout);
  EXPECT_TRUE(sink.Check(accepted.get(), testing::SSE_CLOSE) ||
              sink.Check(accepted.get(), testing::SSE_ERROR));

  // The client should not get a close event.
  EXPECT_FALSE(sink.Check(client.get(), testing::SSE_CLOSE));
}

void SocketTest::ServerCloseInternal(const IPAddress& loopback) {
  testing::StreamSink sink;
  SocketAddress accept_addr;

  // Create client.
  std::unique_ptr<AsyncSocket> client(
      ss_->CreateAsyncSocket(loopback.family(), SOCK_STREAM));
  sink.Monitor(client.get());

  // Create server and listen.
  std::unique_ptr<AsyncSocket> server(
      ss_->CreateAsyncSocket(loopback.family(), SOCK_STREAM));
  sink.Monitor(server.get());
  EXPECT_EQ(0, server->Bind(SocketAddress(loopback, 0)));
  EXPECT_EQ(0, server->Listen(5));

  // Attempt connection.
  EXPECT_EQ(0, client->Connect(server->GetLocalAddress()));

  // Accept connection.
  EXPECT_TRUE_WAIT((sink.Check(server.get(), testing::SSE_READ)), kTimeout);
  std::unique_ptr<AsyncSocket> accepted(server->Accept(&accept_addr));
  ASSERT_TRUE(accepted);
  sink.Monitor(accepted.get());

  // Both sides are now connected.
  EXPECT_EQ_WAIT(AsyncSocket::CS_CONNECTED, client->GetState(), kTimeout);
  EXPECT_TRUE(sink.Check(client.get(), testing::SSE_OPEN));
  EXPECT_EQ(client->GetRemoteAddress(), accepted->GetLocalAddress());
  EXPECT_EQ(accepted->GetRemoteAddress(), client->GetLocalAddress());

  // Send data to the client, and then close the connection.
  EXPECT_EQ(1, accepted->Send("a", 1));
  accepted->Close();
  EXPECT_EQ(AsyncSocket::CS_CLOSED, accepted->GetState());

  // Expect that the client is notified, and has not yet closed.
  EXPECT_TRUE_WAIT(sink.Check(client.get(), testing::SSE_READ), kTimeout);
  EXPECT_FALSE(sink.Check(client.get(), testing::SSE_CLOSE));
  EXPECT_EQ(AsyncSocket::CS_CONNECTED, client->GetState());

  // Ensure the data can be read.
  char buffer[10];
  EXPECT_EQ(1, client->Recv(buffer, sizeof(buffer), nullptr));
  EXPECT_EQ('a', buffer[0]);

  // Now we should close, but the remote address will remain.
  EXPECT_EQ_WAIT(AsyncSocket::CS_CLOSED, client->GetState(), kTimeout);
  EXPECT_TRUE(sink.Check(client.get(), testing::SSE_CLOSE));
  EXPECT_FALSE(client->GetRemoteAddress().IsAnyIP());

  // The closer should not get a close signal.
  EXPECT_FALSE(sink.Check(accepted.get(), testing::SSE_CLOSE));
  EXPECT_TRUE(accepted->GetRemoteAddress().IsNil());

  // And the closee should only get a single signal.
  Thread::Current()->ProcessMessages(0);
  EXPECT_FALSE(sink.Check(client.get(), testing::SSE_CLOSE));

  // Close down the client and ensure all is good.
  client->Close();
  EXPECT_FALSE(sink.Check(client.get(), testing::SSE_CLOSE));
  EXPECT_TRUE(client->GetRemoteAddress().IsNil());
}

class SocketCloser : public sigslot::has_slots<> {
 public:
  void OnClose(AsyncSocket* socket, int error) {
    socket->Close();  // Deleting here would blow up the vector of handlers
                      // for the socket's signal.
  }
};

void SocketTest::CloseInClosedCallbackInternal(const IPAddress& loopback) {
  testing::StreamSink sink;
  SocketCloser closer;
  SocketAddress accept_addr;

  // Create client.
  std::unique_ptr<AsyncSocket> client(
      ss_->CreateAsyncSocket(loopback.family(), SOCK_STREAM));
  sink.Monitor(client.get());
  client->SignalCloseEvent.connect(&closer, &SocketCloser::OnClose);

  // Create server and listen.
  std::unique_ptr<AsyncSocket> server(
      ss_->CreateAsyncSocket(loopback.family(), SOCK_STREAM));
  sink.Monitor(server.get());
  EXPECT_EQ(0, server->Bind(SocketAddress(loopback, 0)));
  EXPECT_EQ(0, server->Listen(5));

  // Attempt connection.
  EXPECT_EQ(0, client->Connect(server->GetLocalAddress()));

  // Accept connection.
  EXPECT_TRUE_WAIT((sink.Check(server.get(), testing::SSE_READ)), kTimeout);
  std::unique_ptr<AsyncSocket> accepted(server->Accept(&accept_addr));
  ASSERT_TRUE(accepted);
  sink.Monitor(accepted.get());

  // Both sides are now connected.
  EXPECT_EQ_WAIT(AsyncSocket::CS_CONNECTED, client->GetState(), kTimeout);
  EXPECT_TRUE(sink.Check(client.get(), testing::SSE_OPEN));
  EXPECT_EQ(client->GetRemoteAddress(), accepted->GetLocalAddress());
  EXPECT_EQ(accepted->GetRemoteAddress(), client->GetLocalAddress());

  // Send data to the client, and then close the connection.
  accepted->Close();
  EXPECT_EQ(AsyncSocket::CS_CLOSED, accepted->GetState());

  // Expect that the client is notified, and has not yet closed.
  EXPECT_FALSE(sink.Check(client.get(), testing::SSE_CLOSE));
  EXPECT_EQ(AsyncSocket::CS_CONNECTED, client->GetState());

  // Now we should be closed and invalidated
  EXPECT_EQ_WAIT(AsyncSocket::CS_CLOSED, client->GetState(), kTimeout);
  EXPECT_TRUE(sink.Check(client.get(), testing::SSE_CLOSE));
  EXPECT_TRUE(Socket::CS_CLOSED == client->GetState());
}

class Sleeper : public MessageHandler {
 public:
  Sleeper() {}
  void OnMessage(Message* msg) {
    Thread::Current()->SleepMs(500);
  }
};

void SocketTest::SocketServerWaitInternal(const IPAddress& loopback) {
  testing::StreamSink sink;
  SocketAddress accept_addr;

  // Create & connect server and client sockets.
  std::unique_ptr<AsyncSocket> client(
      ss_->CreateAsyncSocket(loopback.family(), SOCK_STREAM));
  std::unique_ptr<AsyncSocket> server(
      ss_->CreateAsyncSocket(loopback.family(), SOCK_STREAM));
  sink.Monitor(client.get());
  sink.Monitor(server.get());
  EXPECT_EQ(0, server->Bind(SocketAddress(loopback, 0)));
  EXPECT_EQ(0, server->Listen(5));

  EXPECT_EQ(0, client->Connect(server->GetLocalAddress()));
  EXPECT_TRUE_WAIT((sink.Check(server.get(), testing::SSE_READ)), kTimeout);

  std::unique_ptr<AsyncSocket> accepted(server->Accept(&accept_addr));
  ASSERT_TRUE(accepted);
  sink.Monitor(accepted.get());
  EXPECT_EQ(AsyncSocket::CS_CONNECTED, accepted->GetState());
  EXPECT_EQ(server->GetLocalAddress(), accepted->GetLocalAddress());
  EXPECT_EQ(client->GetLocalAddress(), accepted->GetRemoteAddress());

  EXPECT_EQ_WAIT(AsyncSocket::CS_CONNECTED, client->GetState(), kTimeout);
  EXPECT_TRUE(sink.Check(client.get(), testing::SSE_OPEN));
  EXPECT_FALSE(sink.Check(client.get(), testing::SSE_CLOSE));
  EXPECT_EQ(client->GetRemoteAddress(), server->GetLocalAddress());
  EXPECT_EQ(client->GetRemoteAddress(), accepted->GetLocalAddress());

  // Do an i/o operation, triggering an eventual callback.
  EXPECT_FALSE(sink.Check(accepted.get(), testing::SSE_READ));
  char buf[1024] = {0};

  EXPECT_EQ(1024, client->Send(buf, 1024));
  EXPECT_FALSE(sink.Check(accepted.get(), testing::SSE_READ));

  // Shouldn't signal when blocked in a thread Send, where process_io is false.
  std::unique_ptr<Thread> thread(new Thread());
  thread->Start();
  Sleeper sleeper;
  TypedMessageData<AsyncSocket*> data(client.get());
  thread->Send(RTC_FROM_HERE, &sleeper, 0, &data);
  EXPECT_FALSE(sink.Check(accepted.get(), testing::SSE_READ));

  // But should signal when process_io is true.
  EXPECT_TRUE_WAIT((sink.Check(accepted.get(), testing::SSE_READ)), kTimeout);
  EXPECT_LT(0, accepted->Recv(buf, 1024, nullptr));
}

void SocketTest::TcpInternal(const IPAddress& loopback, size_t data_size,
    ptrdiff_t max_send_size) {
  testing::StreamSink sink;
  SocketAddress accept_addr;

  // Create receiving client.
  std::unique_ptr<AsyncSocket> receiver(
      ss_->CreateAsyncSocket(loopback.family(), SOCK_STREAM));
  sink.Monitor(receiver.get());

  // Create server and listen.
  std::unique_ptr<AsyncSocket> server(
      ss_->CreateAsyncSocket(loopback.family(), SOCK_STREAM));
  sink.Monitor(server.get());
  EXPECT_EQ(0, server->Bind(SocketAddress(loopback, 0)));
  EXPECT_EQ(0, server->Listen(5));

  // Attempt connection.
  EXPECT_EQ(0, receiver->Connect(server->GetLocalAddress()));

  // Accept connection which will be used for sending.
  EXPECT_TRUE_WAIT((sink.Check(server.get(), testing::SSE_READ)), kTimeout);
  std::unique_ptr<AsyncSocket> sender(server->Accept(&accept_addr));
  ASSERT_TRUE(sender);
  sink.Monitor(sender.get());

  // Both sides are now connected.
  EXPECT_EQ_WAIT(AsyncSocket::CS_CONNECTED, receiver->GetState(), kTimeout);
  EXPECT_TRUE(sink.Check(receiver.get(), testing::SSE_OPEN));
  EXPECT_EQ(receiver->GetRemoteAddress(), sender->GetLocalAddress());
  EXPECT_EQ(sender->GetRemoteAddress(), receiver->GetLocalAddress());

  // Create test data.
  rtc::Buffer send_buffer(0, data_size);
  rtc::Buffer recv_buffer(0, data_size);
  for (size_t i = 0; i < data_size; ++i) {
    char ch = static_cast<char>(i % 256);
    send_buffer.AppendData(&ch, sizeof(ch));
  }
  rtc::Buffer recved_data(0, data_size);

  // Send and receive a bunch of data.
  size_t sent_size = 0;
  bool writable = true;
  bool send_called = false;
  bool readable = false;
  bool recv_called = false;
  while (recv_buffer.size() < send_buffer.size()) {
    // Send as much as we can while we're cleared to send.
    while (writable && sent_size < send_buffer.size()) {
      int unsent_size = static_cast<int>(send_buffer.size() - sent_size);
      int sent = sender->Send(send_buffer.data() + sent_size, unsent_size);
      if (!send_called) {
        // The first Send() after connecting or getting writability should
        // succeed and send some data.
        EXPECT_GT(sent, 0);
        send_called = true;
      }
      if (sent >= 0) {
        EXPECT_LE(sent, unsent_size);
        sent_size += sent;
        if (max_send_size >= 0) {
          EXPECT_LE(static_cast<ptrdiff_t>(sent), max_send_size);
          if (sent < unsent_size) {
            // If max_send_size is limiting the amount to send per call such
            // that the sent amount is less than the unsent amount, we simulate
            // that the socket is no longer writable.
            writable = false;
          }
        }
      } else {
        ASSERT_TRUE(sender->IsBlocking());
        writable = false;
      }
    }

    // Read all the sent data.
    while (recv_buffer.size() < sent_size) {
      if (!readable) {
        // Wait until data is available.
        EXPECT_TRUE_WAIT(sink.Check(receiver.get(), testing::SSE_READ),
            kTimeout);
        readable = true;
        recv_called = false;
      }

      // Receive as much as we can get in a single recv call.
      int recved_size = receiver->Recv(recved_data.data(), data_size, nullptr);

      if (!recv_called) {
        // The first Recv() after getting readability should succeed and receive
        // some data.
        // TODO: The following line is disabled due to flakey pulse
        //     builds.  Re-enable if/when possible.
        // EXPECT_GT(recved_size, 0);
        recv_called = true;
      }
      if (recved_size >= 0) {
        EXPECT_LE(static_cast<size_t>(recved_size),
            sent_size - recv_buffer.size());
        recv_buffer.AppendData(recved_data.data(), recved_size);
      } else {
        ASSERT_TRUE(receiver->IsBlocking());
        readable = false;
      }
    }

    // Once all that we've sent has been received, expect to be able to send
    // again.
    if (!writable) {
      ASSERT_TRUE_WAIT(sink.Check(sender.get(), testing::SSE_WRITE),
                       kTimeout);
      writable = true;
      send_called = false;
    }
  }

  // The received data matches the sent data.
  EXPECT_EQ(data_size, sent_size);
  EXPECT_EQ(data_size, recv_buffer.size());
  EXPECT_EQ(recv_buffer, send_buffer);

  // Close down.
  sender->Close();
  EXPECT_EQ_WAIT(AsyncSocket::CS_CLOSED, receiver->GetState(), kTimeout);
  EXPECT_TRUE(sink.Check(receiver.get(), testing::SSE_CLOSE));
  receiver->Close();
}

void SocketTest::SingleFlowControlCallbackInternal(const IPAddress& loopback) {
  testing::StreamSink sink;
  SocketAddress accept_addr;

  // Create client.
  std::unique_ptr<AsyncSocket> client(
      ss_->CreateAsyncSocket(loopback.family(), SOCK_STREAM));
  sink.Monitor(client.get());

  // Create server and listen.
  std::unique_ptr<AsyncSocket> server(
      ss_->CreateAsyncSocket(loopback.family(), SOCK_STREAM));
  sink.Monitor(server.get());
  EXPECT_EQ(0, server->Bind(SocketAddress(loopback, 0)));
  EXPECT_EQ(0, server->Listen(5));

  // Attempt connection.
  EXPECT_EQ(0, client->Connect(server->GetLocalAddress()));

  // Accept connection.
  EXPECT_TRUE_WAIT((sink.Check(server.get(), testing::SSE_READ)), kTimeout);
  std::unique_ptr<AsyncSocket> accepted(server->Accept(&accept_addr));
  ASSERT_TRUE(accepted);
  sink.Monitor(accepted.get());

  // Both sides are now connected.
  EXPECT_EQ_WAIT(AsyncSocket::CS_CONNECTED, client->GetState(), kTimeout);
  EXPECT_TRUE(sink.Check(client.get(), testing::SSE_OPEN));
  EXPECT_EQ(client->GetRemoteAddress(), accepted->GetLocalAddress());
  EXPECT_EQ(accepted->GetRemoteAddress(), client->GetLocalAddress());

  // Expect a writable callback from the connect.
  EXPECT_TRUE_WAIT(sink.Check(accepted.get(), testing::SSE_WRITE), kTimeout);

  // Fill the socket buffer.
  char buf[1024 * 16] = {0};
  int sends = 0;
  while (++sends && accepted->Send(&buf, arraysize(buf)) != -1) {}
  EXPECT_TRUE(accepted->IsBlocking());

  // Wait until data is available.
  EXPECT_TRUE_WAIT(sink.Check(client.get(), testing::SSE_READ), kTimeout);

  // Pull data.
  for (int i = 0; i < sends; ++i) {
<<<<<<< HEAD
    client->Recv(buf, arraysize(buf));
=======
    client->Recv(buf, arraysize(buf), nullptr);
>>>>>>> a17af05f
  }

  // Expect at least one additional writable callback.
  EXPECT_TRUE_WAIT(sink.Check(accepted.get(), testing::SSE_WRITE), kTimeout);

  // Adding data in response to the writeable callback shouldn't cause infinite
  // callbacks.
  int extras = 0;
  for (int i = 0; i < 100; ++i) {
    accepted->Send(&buf, arraysize(buf));
    rtc::Thread::Current()->ProcessMessages(1);
    if (sink.Check(accepted.get(), testing::SSE_WRITE)) {
      extras++;
    }
  }
  EXPECT_LT(extras, 2);

  // Close down.
  accepted->Close();
  client->Close();
}

void SocketTest::UdpInternal(const IPAddress& loopback) {
  SocketAddress empty = EmptySocketAddressWithFamily(loopback.family());
  // Test basic bind and connect behavior.
  AsyncSocket* socket =
      ss_->CreateAsyncSocket(loopback.family(), SOCK_DGRAM);
  EXPECT_EQ(AsyncSocket::CS_CLOSED, socket->GetState());
  EXPECT_EQ(0, socket->Bind(SocketAddress(loopback, 0)));
  SocketAddress addr1 = socket->GetLocalAddress();
  EXPECT_EQ(0, socket->Connect(addr1));
  EXPECT_EQ(AsyncSocket::CS_CONNECTED, socket->GetState());
  socket->Close();
  EXPECT_EQ(AsyncSocket::CS_CLOSED, socket->GetState());
  delete socket;

  // Test send/receive behavior.
  std::unique_ptr<TestClient> client1(
      new TestClient(AsyncUDPSocket::Create(ss_, addr1)));
  std::unique_ptr<TestClient> client2(
      new TestClient(AsyncUDPSocket::Create(ss_, empty)));

  SocketAddress addr2;
  EXPECT_EQ(3, client2->SendTo("foo", 3, addr1));
  EXPECT_TRUE(client1->CheckNextPacket("foo", 3, &addr2));

  SocketAddress addr3;
  EXPECT_EQ(6, client1->SendTo("bizbaz", 6, addr2));
  EXPECT_TRUE(client2->CheckNextPacket("bizbaz", 6, &addr3));
  EXPECT_EQ(addr3, addr1);
  // TODO: figure out what the intent is here
  for (int i = 0; i < 10; ++i) {
    client2.reset(new TestClient(AsyncUDPSocket::Create(ss_, empty)));

    SocketAddress addr4;
    EXPECT_EQ(3, client2->SendTo("foo", 3, addr1));
    EXPECT_TRUE(client1->CheckNextPacket("foo", 3, &addr4));
    EXPECT_EQ(addr4.ipaddr(), addr2.ipaddr());

    SocketAddress addr5;
    EXPECT_EQ(6, client1->SendTo("bizbaz", 6, addr4));
    EXPECT_TRUE(client2->CheckNextPacket("bizbaz", 6, &addr5));
    EXPECT_EQ(addr5, addr1);

    addr2 = addr4;
  }
}

void SocketTest::UdpReadyToSend(const IPAddress& loopback) {
  SocketAddress empty = EmptySocketAddressWithFamily(loopback.family());
  // RFC 5737 - The blocks 192.0.2.0/24 (TEST-NET-1) ... are provided for use in
  // documentation.
  // RFC 3849 - 2001:DB8::/32 as a documentation-only prefix.
  std::string dest = (loopback.family() == AF_INET6) ?
      "2001:db8::1" : "192.0.2.0";
  SocketAddress test_addr(dest, 2345);

  // Test send
  std::unique_ptr<TestClient> client(
      new TestClient(AsyncUDPSocket::Create(ss_, empty)));
  int test_packet_size = 1200;
  std::unique_ptr<char[]> test_packet(new char[test_packet_size]);
  // Init the test packet just to avoid memcheck warning.
  memset(test_packet.get(), 0, test_packet_size);
  // Set the send buffer size to the same size as the test packet to have a
  // better chance to get EWOULDBLOCK.
  int send_buffer_size = test_packet_size;
#if defined(WEBRTC_LINUX) && !defined(WEBRTC_ANDROID)
  send_buffer_size /= 2;
#endif
  client->SetOption(rtc::Socket::OPT_SNDBUF, send_buffer_size);

  int error = 0;
  uint32_t start_ms = Time();
  int sent_packet_num = 0;
  int expected_error = EWOULDBLOCK;
  while (start_ms + kTimeout > Time()) {
    int ret = client->SendTo(test_packet.get(), test_packet_size, test_addr);
    ++sent_packet_num;
    if (ret != test_packet_size) {
      error = client->GetError();
      if (error == expected_error) {
        LOG(LS_INFO) << "Got expected error code after sending "
                     << sent_packet_num << " packets.";
        break;
      }
    }
  }
  EXPECT_EQ(expected_error, error);
  EXPECT_FALSE(client->ready_to_send());
  EXPECT_TRUE_WAIT(client->ready_to_send(), kTimeout);
  LOG(LS_INFO) << "Got SignalReadyToSend";
}

void SocketTest::GetSetOptionsInternal(const IPAddress& loopback) {
  std::unique_ptr<AsyncSocket> socket(
      ss_->CreateAsyncSocket(loopback.family(), SOCK_DGRAM));
  socket->Bind(SocketAddress(loopback, 0));

  // Check SNDBUF/RCVBUF.
  const int desired_size = 12345;
#if defined(WEBRTC_LINUX)
  // Yes, really.  It's in the kernel source.
  const int expected_size = desired_size * 2;
#else   // !WEBRTC_LINUX
  const int expected_size = desired_size;
#endif  // !WEBRTC_LINUX
  int recv_size = 0;
  int send_size = 0;
  // get the initial sizes
  ASSERT_NE(-1, socket->GetOption(Socket::OPT_RCVBUF, &recv_size));
  ASSERT_NE(-1, socket->GetOption(Socket::OPT_SNDBUF, &send_size));
  // set our desired sizes
  ASSERT_NE(-1, socket->SetOption(Socket::OPT_RCVBUF, desired_size));
  ASSERT_NE(-1, socket->SetOption(Socket::OPT_SNDBUF, desired_size));
  // get the sizes again
  ASSERT_NE(-1, socket->GetOption(Socket::OPT_RCVBUF, &recv_size));
  ASSERT_NE(-1, socket->GetOption(Socket::OPT_SNDBUF, &send_size));
  // make sure they are right
  ASSERT_EQ(expected_size, recv_size);
  ASSERT_EQ(expected_size, send_size);

  // Check that we can't set NODELAY on a UDP socket.
  int current_nd, desired_nd = 1;
  ASSERT_EQ(-1, socket->GetOption(Socket::OPT_NODELAY, &current_nd));
  ASSERT_EQ(-1, socket->SetOption(Socket::OPT_NODELAY, desired_nd));

  // Skip the esimate MTU test for IPv6 for now.
  if (loopback.family() != AF_INET6) {
    // Try estimating MTU.
    std::unique_ptr<AsyncSocket> mtu_socket(
        ss_->CreateAsyncSocket(loopback.family(), SOCK_DGRAM));
    mtu_socket->Bind(SocketAddress(loopback, 0));
    uint16_t mtu;
    // should fail until we connect
    ASSERT_EQ(-1, mtu_socket->EstimateMTU(&mtu));
    mtu_socket->Connect(SocketAddress(loopback, 0));
#if defined(WEBRTC_WIN)
    // now it should succeed
    ASSERT_NE(-1, mtu_socket->EstimateMTU(&mtu));
    ASSERT_GE(mtu, 1492);  // should be at least the 1492 "plateau" on localhost
#elif defined(WEBRTC_MAC) && !defined(WEBRTC_IOS)
    // except on WEBRTC_MAC && !WEBRTC_IOS, where it's not yet implemented
    ASSERT_EQ(-1, mtu_socket->EstimateMTU(&mtu));
#else
    // and the behavior seems unpredictable on Linux,
    // failing on the build machine
    // but succeeding on my Ubiquity instance.
#endif
  }
}

void SocketTest::SocketRecvTimestamp(const IPAddress& loopback) {
  std::unique_ptr<Socket> socket(
      ss_->CreateSocket(loopback.family(), SOCK_DGRAM));
  EXPECT_EQ(0, socket->Bind(SocketAddress(loopback, 0)));
  SocketAddress address = socket->GetLocalAddress();

  int64_t send_time_1 = TimeMicros();
  socket->SendTo("foo", 3, address);
  int64_t recv_timestamp_1;
  char buffer[3];
  socket->RecvFrom(buffer, 3, nullptr, &recv_timestamp_1);
  EXPECT_GT(recv_timestamp_1, -1);

  const int64_t kTimeBetweenPacketsMs = 100;
  Thread::SleepMs(kTimeBetweenPacketsMs);

  int64_t send_time_2 = TimeMicros();
  socket->SendTo("bar", 3, address);
  int64_t recv_timestamp_2;
  socket->RecvFrom(buffer, 3, nullptr, &recv_timestamp_2);

  int64_t system_time_diff = send_time_2 - send_time_1;
  int64_t recv_timestamp_diff = recv_timestamp_2 - recv_timestamp_1;
  // Compare against the system time at the point of sending, because
  // SleepMs may not sleep for exactly the requested time.
  EXPECT_NEAR(system_time_diff, recv_timestamp_diff, 10000);
}

}  // namespace rtc<|MERGE_RESOLUTION|>--- conflicted
+++ resolved
@@ -13,10 +13,7 @@
 #include "webrtc/base/socket_unittest.h"
 
 #include "webrtc/base/arraysize.h"
-<<<<<<< HEAD
-=======
 #include "webrtc/base/buffer.h"
->>>>>>> a17af05f
 #include "webrtc/base/asyncudpsocket.h"
 #include "webrtc/base/gunit.h"
 #include "webrtc/base/nethelpers.h"
@@ -862,11 +859,7 @@
 
   // Pull data.
   for (int i = 0; i < sends; ++i) {
-<<<<<<< HEAD
-    client->Recv(buf, arraysize(buf));
-=======
     client->Recv(buf, arraysize(buf), nullptr);
->>>>>>> a17af05f
   }
 
   // Expect at least one additional writable callback.
