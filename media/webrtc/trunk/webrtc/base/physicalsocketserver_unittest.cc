/*
 *  Copyright 2004 The WebRTC Project Authors. All rights reserved.
 *
 *  Use of this source code is governed by a BSD-style license
 *  that can be found in the LICENSE file in the root of the source
 *  tree. An additional intellectual property rights grant can be found
 *  in the file PATENTS.  All contributing project authors may
 *  be found in the AUTHORS file in the root of the source tree.
 */

#include <memory>
#include <signal.h>
#include <stdarg.h>

#include "webrtc/base/gunit.h"
#include "webrtc/base/logging.h"
#include "webrtc/base/physicalsocketserver.h"
#include "webrtc/base/socket_unittest.h"
#include "webrtc/base/testutils.h"
#include "webrtc/base/thread.h"

namespace rtc {

<<<<<<< HEAD
=======
#define MAYBE_SKIP_IPV6                    \
  if (!HasIPv6Enabled()) {                 \
    LOG(LS_INFO) << "No IPv6... skipping"; \
    return;                                \
  }

>>>>>>> a17af05f
class PhysicalSocketTest;

class FakeSocketDispatcher : public SocketDispatcher {
 public:
  explicit FakeSocketDispatcher(PhysicalSocketServer* ss)
    : SocketDispatcher(ss) {
  }

<<<<<<< HEAD
 protected:
  SOCKET DoAccept(SOCKET socket, sockaddr* addr, socklen_t* addrlen) override;
=======
  FakeSocketDispatcher(SOCKET s, PhysicalSocketServer* ss)
    : SocketDispatcher(s, ss) {
  }

 protected:
  SOCKET DoAccept(SOCKET socket, sockaddr* addr, socklen_t* addrlen) override;
  int DoSend(SOCKET socket, const char* buf, int len, int flags) override;
  int DoSendTo(SOCKET socket, const char* buf, int len, int flags,
               const struct sockaddr* dest_addr, socklen_t addrlen) override;
>>>>>>> a17af05f
};

class FakePhysicalSocketServer : public PhysicalSocketServer {
 public:
  explicit FakePhysicalSocketServer(PhysicalSocketTest* test)
    : test_(test) {
  }

  AsyncSocket* CreateAsyncSocket(int type) override {
    SocketDispatcher* dispatcher = new FakeSocketDispatcher(this);
<<<<<<< HEAD
    if (dispatcher->Create(type)) {
      return dispatcher;
    } else {
      delete dispatcher;
      return nullptr;
    }
=======
    if (!dispatcher->Create(type)) {
      delete dispatcher;
      return nullptr;
    }
    return dispatcher;
>>>>>>> a17af05f
  }

  AsyncSocket* CreateAsyncSocket(int family, int type) override {
    SocketDispatcher* dispatcher = new FakeSocketDispatcher(this);
<<<<<<< HEAD
    if (dispatcher->Create(family, type)) {
      return dispatcher;
    } else {
      delete dispatcher;
      return nullptr;
    }
=======
    if (!dispatcher->Create(family, type)) {
      delete dispatcher;
      return nullptr;
    }
    return dispatcher;
  }

  AsyncSocket* WrapSocket(SOCKET s) override {
    SocketDispatcher* dispatcher = new FakeSocketDispatcher(s, this);
    if (!dispatcher->Initialize()) {
      delete dispatcher;
      return nullptr;
    }
    return dispatcher;
>>>>>>> a17af05f
  }

  PhysicalSocketTest* GetTest() const { return test_; }

 private:
  PhysicalSocketTest* test_;
};

class PhysicalSocketTest : public SocketTest {
 public:
  // Set flag to simluate failures when calling "::accept" on a AsyncSocket.
  void SetFailAccept(bool fail) { fail_accept_ = fail; }
  bool FailAccept() const { return fail_accept_; }

<<<<<<< HEAD
=======
  // Maximum size to ::send to a socket. Set to < 0 to disable limiting.
  void SetMaxSendSize(int max_size) { max_send_size_ = max_size; }
  int MaxSendSize() const { return max_send_size_; }

>>>>>>> a17af05f
 protected:
  PhysicalSocketTest()
    : server_(new FakePhysicalSocketServer(this)),
      scope_(server_.get()),
<<<<<<< HEAD
      fail_accept_(false) {
  }

  void ConnectInternalAcceptError(const IPAddress& loopback);

  rtc::scoped_ptr<FakePhysicalSocketServer> server_;
  SocketServerScope scope_;
  bool fail_accept_;
=======
      fail_accept_(false),
      max_send_size_(-1) {
  }

  void ConnectInternalAcceptError(const IPAddress& loopback);
  void WritableAfterPartialWrite(const IPAddress& loopback);

  std::unique_ptr<FakePhysicalSocketServer> server_;
  SocketServerScope scope_;
  bool fail_accept_;
  int max_send_size_;
>>>>>>> a17af05f
};

SOCKET FakeSocketDispatcher::DoAccept(SOCKET socket,
                                      sockaddr* addr,
                                      socklen_t* addrlen) {
  FakePhysicalSocketServer* ss =
      static_cast<FakePhysicalSocketServer*>(socketserver());
  if (ss->GetTest()->FailAccept()) {
    return INVALID_SOCKET;
  }

  return SocketDispatcher::DoAccept(socket, addr, addrlen);
}

<<<<<<< HEAD
=======
int FakeSocketDispatcher::DoSend(SOCKET socket, const char* buf, int len,
    int flags) {
  FakePhysicalSocketServer* ss =
      static_cast<FakePhysicalSocketServer*>(socketserver());
  if (ss->GetTest()->MaxSendSize() >= 0) {
    len = std::min(len, ss->GetTest()->MaxSendSize());
  }

  return SocketDispatcher::DoSend(socket, buf, len, flags);
}

int FakeSocketDispatcher::DoSendTo(SOCKET socket, const char* buf, int len,
    int flags, const struct sockaddr* dest_addr, socklen_t addrlen) {
  FakePhysicalSocketServer* ss =
      static_cast<FakePhysicalSocketServer*>(socketserver());
  if (ss->GetTest()->MaxSendSize() >= 0) {
    len = std::min(len, ss->GetTest()->MaxSendSize());
  }

  return SocketDispatcher::DoSendTo(socket, buf, len, flags, dest_addr,
      addrlen);
}

>>>>>>> a17af05f
TEST_F(PhysicalSocketTest, TestConnectIPv4) {
  SocketTest::TestConnectIPv4();
}

// Crashes on Linux. See webrtc:4923.
#if defined(WEBRTC_LINUX)
#define MAYBE_TestConnectIPv6 DISABLED_TestConnectIPv6
#else
#define MAYBE_TestConnectIPv6 TestConnectIPv6
#endif
TEST_F(PhysicalSocketTest, MAYBE_TestConnectIPv6) {
  SocketTest::TestConnectIPv6();
}

TEST_F(PhysicalSocketTest, TestConnectWithDnsLookupIPv4) {
  SocketTest::TestConnectWithDnsLookupIPv4();
}

TEST_F(PhysicalSocketTest, TestConnectWithDnsLookupIPv6) {
  SocketTest::TestConnectWithDnsLookupIPv6();
}

TEST_F(PhysicalSocketTest, TestConnectFailIPv4) {
  SocketTest::TestConnectFailIPv4();
}

void PhysicalSocketTest::ConnectInternalAcceptError(const IPAddress& loopback) {
  testing::StreamSink sink;
  SocketAddress accept_addr;

  // Create two clients.
<<<<<<< HEAD
  scoped_ptr<AsyncSocket> client1(server_->CreateAsyncSocket(loopback.family(),
                                                             SOCK_STREAM));
=======
  std::unique_ptr<AsyncSocket> client1(
      server_->CreateAsyncSocket(loopback.family(), SOCK_STREAM));
>>>>>>> a17af05f
  sink.Monitor(client1.get());
  EXPECT_EQ(AsyncSocket::CS_CLOSED, client1->GetState());
  EXPECT_PRED1(IsUnspecOrEmptyIP, client1->GetLocalAddress().ipaddr());

<<<<<<< HEAD
  scoped_ptr<AsyncSocket> client2(server_->CreateAsyncSocket(loopback.family(),
                                                             SOCK_STREAM));
=======
  std::unique_ptr<AsyncSocket> client2(
      server_->CreateAsyncSocket(loopback.family(), SOCK_STREAM));
>>>>>>> a17af05f
  sink.Monitor(client2.get());
  EXPECT_EQ(AsyncSocket::CS_CLOSED, client2->GetState());
  EXPECT_PRED1(IsUnspecOrEmptyIP, client2->GetLocalAddress().ipaddr());

  // Create server and listen.
<<<<<<< HEAD
  scoped_ptr<AsyncSocket> server(
=======
  std::unique_ptr<AsyncSocket> server(
>>>>>>> a17af05f
      server_->CreateAsyncSocket(loopback.family(), SOCK_STREAM));
  sink.Monitor(server.get());
  EXPECT_EQ(0, server->Bind(SocketAddress(loopback, 0)));
  EXPECT_EQ(0, server->Listen(5));
  EXPECT_EQ(AsyncSocket::CS_CONNECTING, server->GetState());

  // Ensure no pending server connections, since we haven't done anything yet.
  EXPECT_FALSE(sink.Check(server.get(), testing::SSE_READ));
  EXPECT_TRUE(nullptr == server->Accept(&accept_addr));
  EXPECT_TRUE(accept_addr.IsNil());

  // Attempt first connect to listening socket.
  EXPECT_EQ(0, client1->Connect(server->GetLocalAddress()));
  EXPECT_FALSE(client1->GetLocalAddress().IsNil());
  EXPECT_NE(server->GetLocalAddress(), client1->GetLocalAddress());

  // Client is connecting, outcome not yet determined.
  EXPECT_EQ(AsyncSocket::CS_CONNECTING, client1->GetState());
  EXPECT_FALSE(sink.Check(client1.get(), testing::SSE_OPEN));
  EXPECT_FALSE(sink.Check(client1.get(), testing::SSE_CLOSE));

  // Server has pending connection, try to accept it (will fail).
  EXPECT_TRUE_WAIT((sink.Check(server.get(), testing::SSE_READ)), kTimeout);
  // Simulate "::accept" returning an error.
  SetFailAccept(true);
<<<<<<< HEAD
  scoped_ptr<AsyncSocket> accepted(server->Accept(&accept_addr));
=======
  std::unique_ptr<AsyncSocket> accepted(server->Accept(&accept_addr));
>>>>>>> a17af05f
  EXPECT_FALSE(accepted);
  ASSERT_TRUE(accept_addr.IsNil());

  // Ensure no more pending server connections.
  EXPECT_FALSE(sink.Check(server.get(), testing::SSE_READ));
  EXPECT_TRUE(nullptr == server->Accept(&accept_addr));
  EXPECT_TRUE(accept_addr.IsNil());

  // Attempt second connect to listening socket.
  EXPECT_EQ(0, client2->Connect(server->GetLocalAddress()));
  EXPECT_FALSE(client2->GetLocalAddress().IsNil());
  EXPECT_NE(server->GetLocalAddress(), client2->GetLocalAddress());

  // Client is connecting, outcome not yet determined.
  EXPECT_EQ(AsyncSocket::CS_CONNECTING, client2->GetState());
  EXPECT_FALSE(sink.Check(client2.get(), testing::SSE_OPEN));
  EXPECT_FALSE(sink.Check(client2.get(), testing::SSE_CLOSE));

  // Server has pending connection, try to accept it (will succeed).
  EXPECT_TRUE_WAIT((sink.Check(server.get(), testing::SSE_READ)), kTimeout);
  SetFailAccept(false);
<<<<<<< HEAD
  scoped_ptr<AsyncSocket> accepted2(server->Accept(&accept_addr));
=======
  std::unique_ptr<AsyncSocket> accepted2(server->Accept(&accept_addr));
>>>>>>> a17af05f
  ASSERT_TRUE(accepted2);
  EXPECT_FALSE(accept_addr.IsNil());
  EXPECT_EQ(accepted2->GetRemoteAddress(), accept_addr);
}

TEST_F(PhysicalSocketTest, TestConnectAcceptErrorIPv4) {
  ConnectInternalAcceptError(kIPv4Loopback);
}

<<<<<<< HEAD
// Crashes on Linux. See webrtc:4923.
#if defined(WEBRTC_LINUX)
#define MAYBE_TestConnectAcceptErrorIPv6 DISABLED_TestConnectAcceptErrorIPv6
#else
#define MAYBE_TestConnectAcceptErrorIPv6 TestConnectAcceptErrorIPv6
#endif
TEST_F(PhysicalSocketTest, MAYBE_TestConnectAcceptErrorIPv6) {
  ConnectInternalAcceptError(kIPv6Loopback);
}

// Crashes on Linux. See webrtc:4923.
#if defined(WEBRTC_LINUX)
#define MAYBE_TestConnectFailIPv6 DISABLED_TestConnectFailIPv6
#else
#define MAYBE_TestConnectFailIPv6 TestConnectFailIPv6
#endif
TEST_F(PhysicalSocketTest, MAYBE_TestConnectFailIPv6) {
=======
TEST_F(PhysicalSocketTest, TestConnectAcceptErrorIPv6) {
  MAYBE_SKIP_IPV6;
  ConnectInternalAcceptError(kIPv6Loopback);
}

void PhysicalSocketTest::WritableAfterPartialWrite(const IPAddress& loopback) {
  // Simulate a really small maximum send size.
  const int kMaxSendSize = 128;
  SetMaxSendSize(kMaxSendSize);

  // Run the default send/receive socket tests with a smaller amount of data
  // to avoid long running times due to the small maximum send size.
  const size_t kDataSize = 128 * 1024;
  TcpInternal(loopback, kDataSize, kMaxSendSize);
}

// https://bugs.chromium.org/p/webrtc/issues/detail?id=6167
#if defined(WEBRTC_WIN)
#define MAYBE_TestWritableAfterPartialWriteIPv4 DISABLED_TestWritableAfterPartialWriteIPv4
#else
#define MAYBE_TestWritableAfterPartialWriteIPv4 TestWritableAfterPartialWriteIPv4
#endif
TEST_F(PhysicalSocketTest, MAYBE_TestWritableAfterPartialWriteIPv4) {
  WritableAfterPartialWrite(kIPv4Loopback);
}

// https://bugs.chromium.org/p/webrtc/issues/detail?id=6167
#if defined(WEBRTC_WIN)
#define MAYBE_TestWritableAfterPartialWriteIPv6 DISABLED_TestWritableAfterPartialWriteIPv6
#else
#define MAYBE_TestWritableAfterPartialWriteIPv6 TestWritableAfterPartialWriteIPv6
#endif
TEST_F(PhysicalSocketTest, MAYBE_TestWritableAfterPartialWriteIPv6) {
  MAYBE_SKIP_IPV6;
  WritableAfterPartialWrite(kIPv6Loopback);
}

TEST_F(PhysicalSocketTest, TestConnectFailIPv6) {
>>>>>>> a17af05f
  SocketTest::TestConnectFailIPv6();
}

TEST_F(PhysicalSocketTest, TestConnectWithDnsLookupFailIPv4) {
  SocketTest::TestConnectWithDnsLookupFailIPv4();
}

<<<<<<< HEAD
// Crashes on Linux. See webrtc:4923.
#if defined(WEBRTC_LINUX)
#define MAYBE_TestConnectWithDnsLookupFailIPv6 \
  DISABLED_TestConnectWithDnsLookupFailIPv6
#else
#define MAYBE_TestConnectWithDnsLookupFailIPv6 \
  TestConnectWithDnsLookupFailIPv6
#endif
TEST_F(PhysicalSocketTest, MAYBE_TestConnectWithDnsLookupFailIPv6) {
=======
TEST_F(PhysicalSocketTest, TestConnectWithDnsLookupFailIPv6) {
>>>>>>> a17af05f
  SocketTest::TestConnectWithDnsLookupFailIPv6();
}


TEST_F(PhysicalSocketTest, TestConnectWithClosedSocketIPv4) {
  SocketTest::TestConnectWithClosedSocketIPv4();
}

// Crashes on Linux. See webrtc:4923.
#if defined(WEBRTC_LINUX)
#define MAYBE_TestConnectWithClosedSocketIPv6 \
  DISABLED_TestConnectWithClosedSocketIPv6
#else
#define MAYBE_TestConnectWithClosedSocketIPv6 TestConnectWithClosedSocketIPv6
#endif
TEST_F(PhysicalSocketTest, MAYBE_TestConnectWithClosedSocketIPv6) {
  SocketTest::TestConnectWithClosedSocketIPv6();
}

TEST_F(PhysicalSocketTest, TestConnectWhileNotClosedIPv4) {
  SocketTest::TestConnectWhileNotClosedIPv4();
}

// Crashes on Linux. See webrtc:4923.
#if defined(WEBRTC_LINUX)
#define MAYBE_TestConnectWhileNotClosedIPv6 \
  DISABLED_TestConnectWhileNotClosedIPv6
#else
#define MAYBE_TestConnectWhileNotClosedIPv6 TestConnectWhileNotClosedIPv6
#endif
TEST_F(PhysicalSocketTest, MAYBE_TestConnectWhileNotClosedIPv6) {
  SocketTest::TestConnectWhileNotClosedIPv6();
}

TEST_F(PhysicalSocketTest, TestServerCloseDuringConnectIPv4) {
  SocketTest::TestServerCloseDuringConnectIPv4();
}

// Crashes on Linux. See webrtc:4923.
#if defined(WEBRTC_LINUX)
#define MAYBE_TestServerCloseDuringConnectIPv6 \
  DISABLED_TestServerCloseDuringConnectIPv6
#else
#define MAYBE_TestServerCloseDuringConnectIPv6 TestServerCloseDuringConnectIPv6
#endif
TEST_F(PhysicalSocketTest, MAYBE_TestServerCloseDuringConnectIPv6) {
  SocketTest::TestServerCloseDuringConnectIPv6();
}

TEST_F(PhysicalSocketTest, TestClientCloseDuringConnectIPv4) {
  SocketTest::TestClientCloseDuringConnectIPv4();
}

// Crashes on Linux. See webrtc:4923.
#if defined(WEBRTC_LINUX)
#define MAYBE_TestClientCloseDuringConnectIPv6 \
  DISABLED_TestClientCloseDuringConnectIPv6
#else
#define MAYBE_TestClientCloseDuringConnectIPv6 TestClientCloseDuringConnectIPv6
#endif
TEST_F(PhysicalSocketTest, MAYBE_TestClientCloseDuringConnectIPv6) {
  SocketTest::TestClientCloseDuringConnectIPv6();
}

TEST_F(PhysicalSocketTest, TestServerCloseIPv4) {
  SocketTest::TestServerCloseIPv4();
}

// Crashes on Linux. See webrtc:4923.
#if defined(WEBRTC_LINUX)
#define MAYBE_TestServerCloseIPv6 DISABLED_TestServerCloseIPv6
#else
#define MAYBE_TestServerCloseIPv6 TestServerCloseIPv6
#endif
TEST_F(PhysicalSocketTest, MAYBE_TestServerCloseIPv6) {
  SocketTest::TestServerCloseIPv6();
}

TEST_F(PhysicalSocketTest, TestCloseInClosedCallbackIPv4) {
  SocketTest::TestCloseInClosedCallbackIPv4();
}

// Crashes on Linux. See webrtc:4923.
#if defined(WEBRTC_LINUX)
#define MAYBE_TestCloseInClosedCallbackIPv6 \
  DISABLED_TestCloseInClosedCallbackIPv6
#else
#define MAYBE_TestCloseInClosedCallbackIPv6 TestCloseInClosedCallbackIPv6
#endif
TEST_F(PhysicalSocketTest, MAYBE_TestCloseInClosedCallbackIPv6) {
  SocketTest::TestCloseInClosedCallbackIPv6();
}

TEST_F(PhysicalSocketTest, TestSocketServerWaitIPv4) {
  SocketTest::TestSocketServerWaitIPv4();
}

// Crashes on Linux. See webrtc:4923.
#if defined(WEBRTC_LINUX)
#define MAYBE_TestSocketServerWaitIPv6 DISABLED_TestSocketServerWaitIPv6
#else
#define MAYBE_TestSocketServerWaitIPv6 TestSocketServerWaitIPv6
#endif
TEST_F(PhysicalSocketTest, MAYBE_TestSocketServerWaitIPv6) {
  SocketTest::TestSocketServerWaitIPv6();
}

TEST_F(PhysicalSocketTest, TestTcpIPv4) {
  SocketTest::TestTcpIPv4();
}

// Crashes on Linux. See webrtc:4923.
#if defined(WEBRTC_LINUX)
#define MAYBE_TestTcpIPv6 DISABLED_TestTcpIPv6
#else
#define MAYBE_TestTcpIPv6 TestTcpIPv6
#endif
TEST_F(PhysicalSocketTest, MAYBE_TestTcpIPv6) {
  SocketTest::TestTcpIPv6();
}

TEST_F(PhysicalSocketTest, TestUdpIPv4) {
  SocketTest::TestUdpIPv4();
}

// Crashes on Linux. See webrtc:4923.
#if defined(WEBRTC_LINUX)
#define MAYBE_TestUdpIPv6 DISABLED_TestUdpIPv6
#else
#define MAYBE_TestUdpIPv6 TestUdpIPv6
#endif
TEST_F(PhysicalSocketTest, MAYBE_TestUdpIPv6) {
  SocketTest::TestUdpIPv6();
}

// Disable for TSan v2, see
// https://code.google.com/p/webrtc/issues/detail?id=3498 for details.
// Also disable for MSan, see:
// https://code.google.com/p/webrtc/issues/detail?id=4958
// TODO(deadbeef): Enable again once test is reimplemented to be unflaky.
// Also disable for ASan.
// Disabled on Android: https://code.google.com/p/webrtc/issues/detail?id=4364
// Disabled on Linux: https://bugs.chromium.org/p/webrtc/issues/detail?id=5233
#if defined(THREAD_SANITIZER) || defined(MEMORY_SANITIZER) || \
    defined(ADDRESS_SANITIZER) || defined(WEBRTC_ANDROID) ||  \
    defined(WEBRTC_LINUX)
#define MAYBE_TestUdpReadyToSendIPv4 DISABLED_TestUdpReadyToSendIPv4
#else
#define MAYBE_TestUdpReadyToSendIPv4 TestUdpReadyToSendIPv4
#endif
TEST_F(PhysicalSocketTest, MAYBE_TestUdpReadyToSendIPv4) {
  SocketTest::TestUdpReadyToSendIPv4();
}

<<<<<<< HEAD
TEST_F(PhysicalSocketTest, TestUdpReadyToSendIPv6) {
=======
// https://bugs.chromium.org/p/webrtc/issues/detail?id=6167
#if defined(WEBRTC_WIN)
#define MAYBE_TestUdpReadyToSendIPv6 DISABLED_TestUdpReadyToSendIPv6
#else
#define MAYBE_TestUdpReadyToSendIPv6 TestUdpReadyToSendIPv6
#endif
TEST_F(PhysicalSocketTest, MAYBE_TestUdpReadyToSendIPv6) {
>>>>>>> a17af05f
  SocketTest::TestUdpReadyToSendIPv6();
}

TEST_F(PhysicalSocketTest, TestGetSetOptionsIPv4) {
  SocketTest::TestGetSetOptionsIPv4();
}

TEST_F(PhysicalSocketTest, TestGetSetOptionsIPv6) {
  SocketTest::TestGetSetOptionsIPv6();
}

#if defined(WEBRTC_POSIX)

// We don't get recv timestamps on Mac.
#if !defined(WEBRTC_MAC)
TEST_F(PhysicalSocketTest, TestSocketRecvTimestampIPv4) {
  SocketTest::TestSocketRecvTimestampIPv4();
}

TEST_F(PhysicalSocketTest, TestSocketRecvTimestampIPv6) {
  SocketTest::TestSocketRecvTimestampIPv6();
}
#endif

class PosixSignalDeliveryTest : public testing::Test {
 public:
  static void RecordSignal(int signum) {
    signals_received_.push_back(signum);
    signaled_thread_ = Thread::Current();
  }

 protected:
  void SetUp() {
    ss_.reset(new PhysicalSocketServer());
  }

  void TearDown() {
    ss_.reset(NULL);
    signals_received_.clear();
    signaled_thread_ = NULL;
  }

  bool ExpectSignal(int signum) {
    if (signals_received_.empty()) {
      LOG(LS_ERROR) << "ExpectSignal(): No signal received";
      return false;
    }
    if (signals_received_[0] != signum) {
      LOG(LS_ERROR) << "ExpectSignal(): Received signal " <<
          signals_received_[0] << ", expected " << signum;
      return false;
    }
    signals_received_.erase(signals_received_.begin());
    return true;
  }

  bool ExpectNone() {
    bool ret = signals_received_.empty();
    if (!ret) {
      LOG(LS_ERROR) << "ExpectNone(): Received signal " << signals_received_[0]
          << ", expected none";
    }
    return ret;
  }

  static std::vector<int> signals_received_;
  static Thread *signaled_thread_;

  std::unique_ptr<PhysicalSocketServer> ss_;
};

std::vector<int> PosixSignalDeliveryTest::signals_received_;
Thread *PosixSignalDeliveryTest::signaled_thread_ = NULL;

// Test receiving a synchronous signal while not in Wait() and then entering
// Wait() afterwards.
TEST_F(PosixSignalDeliveryTest, RaiseThenWait) {
  ASSERT_TRUE(ss_->SetPosixSignalHandler(SIGTERM, &RecordSignal));
  raise(SIGTERM);
  EXPECT_TRUE(ss_->Wait(0, true));
  EXPECT_TRUE(ExpectSignal(SIGTERM));
  EXPECT_TRUE(ExpectNone());
}

// Test that we can handle getting tons of repeated signals and that we see all
// the different ones.
TEST_F(PosixSignalDeliveryTest, InsanelyManySignals) {
  ss_->SetPosixSignalHandler(SIGTERM, &RecordSignal);
  ss_->SetPosixSignalHandler(SIGINT, &RecordSignal);
  for (int i = 0; i < 10000; ++i) {
    raise(SIGTERM);
  }
  raise(SIGINT);
  EXPECT_TRUE(ss_->Wait(0, true));
  // Order will be lowest signal numbers first.
  EXPECT_TRUE(ExpectSignal(SIGINT));
  EXPECT_TRUE(ExpectSignal(SIGTERM));
  EXPECT_TRUE(ExpectNone());
}

// Test that a signal during a Wait() call is detected.
TEST_F(PosixSignalDeliveryTest, SignalDuringWait) {
  ss_->SetPosixSignalHandler(SIGALRM, &RecordSignal);
  alarm(1);
  EXPECT_TRUE(ss_->Wait(1500, true));
  EXPECT_TRUE(ExpectSignal(SIGALRM));
  EXPECT_TRUE(ExpectNone());
}

class RaiseSigTermRunnable : public Runnable {
  void Run(Thread *thread) {
    thread->socketserver()->Wait(1000, false);

    // Allow SIGTERM. This will be the only thread with it not masked so it will
    // be delivered to us.
    sigset_t mask;
    sigemptyset(&mask);
    pthread_sigmask(SIG_SETMASK, &mask, NULL);

    // Raise it.
    raise(SIGTERM);
  }
};

// Test that it works no matter what thread the kernel chooses to give the
// signal to (since it's not guaranteed to be the one that Wait() runs on).
TEST_F(PosixSignalDeliveryTest, SignalOnDifferentThread) {
  ss_->SetPosixSignalHandler(SIGTERM, &RecordSignal);
  // Mask out SIGTERM so that it can't be delivered to this thread.
  sigset_t mask;
  sigemptyset(&mask);
  sigaddset(&mask, SIGTERM);
  EXPECT_EQ(0, pthread_sigmask(SIG_SETMASK, &mask, NULL));
  // Start a new thread that raises it. It will have to be delivered to that
  // thread. Our implementation should safely handle it and dispatch
  // RecordSignal() on this thread.
  std::unique_ptr<Thread> thread(new Thread());
  std::unique_ptr<RaiseSigTermRunnable> runnable(new RaiseSigTermRunnable());
  thread->Start(runnable.get());
  EXPECT_TRUE(ss_->Wait(1500, true));
  EXPECT_TRUE(ExpectSignal(SIGTERM));
  EXPECT_EQ(Thread::Current(), signaled_thread_);
  EXPECT_TRUE(ExpectNone());
}

#endif

}  // namespace rtc<|MERGE_RESOLUTION|>--- conflicted
+++ resolved
@@ -21,15 +21,12 @@
 
 namespace rtc {
 
-<<<<<<< HEAD
-=======
 #define MAYBE_SKIP_IPV6                    \
   if (!HasIPv6Enabled()) {                 \
     LOG(LS_INFO) << "No IPv6... skipping"; \
     return;                                \
   }
 
->>>>>>> a17af05f
 class PhysicalSocketTest;
 
 class FakeSocketDispatcher : public SocketDispatcher {
@@ -38,10 +35,6 @@
     : SocketDispatcher(ss) {
   }
 
-<<<<<<< HEAD
- protected:
-  SOCKET DoAccept(SOCKET socket, sockaddr* addr, socklen_t* addrlen) override;
-=======
   FakeSocketDispatcher(SOCKET s, PhysicalSocketServer* ss)
     : SocketDispatcher(s, ss) {
   }
@@ -51,7 +44,6 @@
   int DoSend(SOCKET socket, const char* buf, int len, int flags) override;
   int DoSendTo(SOCKET socket, const char* buf, int len, int flags,
                const struct sockaddr* dest_addr, socklen_t addrlen) override;
->>>>>>> a17af05f
 };
 
 class FakePhysicalSocketServer : public PhysicalSocketServer {
@@ -62,32 +54,15 @@
 
   AsyncSocket* CreateAsyncSocket(int type) override {
     SocketDispatcher* dispatcher = new FakeSocketDispatcher(this);
-<<<<<<< HEAD
-    if (dispatcher->Create(type)) {
-      return dispatcher;
-    } else {
-      delete dispatcher;
-      return nullptr;
-    }
-=======
     if (!dispatcher->Create(type)) {
       delete dispatcher;
       return nullptr;
     }
     return dispatcher;
->>>>>>> a17af05f
   }
 
   AsyncSocket* CreateAsyncSocket(int family, int type) override {
     SocketDispatcher* dispatcher = new FakeSocketDispatcher(this);
-<<<<<<< HEAD
-    if (dispatcher->Create(family, type)) {
-      return dispatcher;
-    } else {
-      delete dispatcher;
-      return nullptr;
-    }
-=======
     if (!dispatcher->Create(family, type)) {
       delete dispatcher;
       return nullptr;
@@ -102,7 +77,6 @@
       return nullptr;
     }
     return dispatcher;
->>>>>>> a17af05f
   }
 
   PhysicalSocketTest* GetTest() const { return test_; }
@@ -117,27 +91,14 @@
   void SetFailAccept(bool fail) { fail_accept_ = fail; }
   bool FailAccept() const { return fail_accept_; }
 
-<<<<<<< HEAD
-=======
   // Maximum size to ::send to a socket. Set to < 0 to disable limiting.
   void SetMaxSendSize(int max_size) { max_send_size_ = max_size; }
   int MaxSendSize() const { return max_send_size_; }
 
->>>>>>> a17af05f
  protected:
   PhysicalSocketTest()
     : server_(new FakePhysicalSocketServer(this)),
       scope_(server_.get()),
-<<<<<<< HEAD
-      fail_accept_(false) {
-  }
-
-  void ConnectInternalAcceptError(const IPAddress& loopback);
-
-  rtc::scoped_ptr<FakePhysicalSocketServer> server_;
-  SocketServerScope scope_;
-  bool fail_accept_;
-=======
       fail_accept_(false),
       max_send_size_(-1) {
   }
@@ -149,7 +110,6 @@
   SocketServerScope scope_;
   bool fail_accept_;
   int max_send_size_;
->>>>>>> a17af05f
 };
 
 SOCKET FakeSocketDispatcher::DoAccept(SOCKET socket,
@@ -164,8 +124,6 @@
   return SocketDispatcher::DoAccept(socket, addr, addrlen);
 }
 
-<<<<<<< HEAD
-=======
 int FakeSocketDispatcher::DoSend(SOCKET socket, const char* buf, int len,
     int flags) {
   FakePhysicalSocketServer* ss =
@@ -189,18 +147,11 @@
       addrlen);
 }
 
->>>>>>> a17af05f
 TEST_F(PhysicalSocketTest, TestConnectIPv4) {
   SocketTest::TestConnectIPv4();
 }
 
-// Crashes on Linux. See webrtc:4923.
-#if defined(WEBRTC_LINUX)
-#define MAYBE_TestConnectIPv6 DISABLED_TestConnectIPv6
-#else
-#define MAYBE_TestConnectIPv6 TestConnectIPv6
-#endif
-TEST_F(PhysicalSocketTest, MAYBE_TestConnectIPv6) {
+TEST_F(PhysicalSocketTest, TestConnectIPv6) {
   SocketTest::TestConnectIPv6();
 }
 
@@ -221,34 +172,20 @@
   SocketAddress accept_addr;
 
   // Create two clients.
-<<<<<<< HEAD
-  scoped_ptr<AsyncSocket> client1(server_->CreateAsyncSocket(loopback.family(),
-                                                             SOCK_STREAM));
-=======
   std::unique_ptr<AsyncSocket> client1(
       server_->CreateAsyncSocket(loopback.family(), SOCK_STREAM));
->>>>>>> a17af05f
   sink.Monitor(client1.get());
   EXPECT_EQ(AsyncSocket::CS_CLOSED, client1->GetState());
   EXPECT_PRED1(IsUnspecOrEmptyIP, client1->GetLocalAddress().ipaddr());
 
-<<<<<<< HEAD
-  scoped_ptr<AsyncSocket> client2(server_->CreateAsyncSocket(loopback.family(),
-                                                             SOCK_STREAM));
-=======
   std::unique_ptr<AsyncSocket> client2(
       server_->CreateAsyncSocket(loopback.family(), SOCK_STREAM));
->>>>>>> a17af05f
   sink.Monitor(client2.get());
   EXPECT_EQ(AsyncSocket::CS_CLOSED, client2->GetState());
   EXPECT_PRED1(IsUnspecOrEmptyIP, client2->GetLocalAddress().ipaddr());
 
   // Create server and listen.
-<<<<<<< HEAD
-  scoped_ptr<AsyncSocket> server(
-=======
   std::unique_ptr<AsyncSocket> server(
->>>>>>> a17af05f
       server_->CreateAsyncSocket(loopback.family(), SOCK_STREAM));
   sink.Monitor(server.get());
   EXPECT_EQ(0, server->Bind(SocketAddress(loopback, 0)));
@@ -274,11 +211,7 @@
   EXPECT_TRUE_WAIT((sink.Check(server.get(), testing::SSE_READ)), kTimeout);
   // Simulate "::accept" returning an error.
   SetFailAccept(true);
-<<<<<<< HEAD
-  scoped_ptr<AsyncSocket> accepted(server->Accept(&accept_addr));
-=======
   std::unique_ptr<AsyncSocket> accepted(server->Accept(&accept_addr));
->>>>>>> a17af05f
   EXPECT_FALSE(accepted);
   ASSERT_TRUE(accept_addr.IsNil());
 
@@ -300,11 +233,7 @@
   // Server has pending connection, try to accept it (will succeed).
   EXPECT_TRUE_WAIT((sink.Check(server.get(), testing::SSE_READ)), kTimeout);
   SetFailAccept(false);
-<<<<<<< HEAD
-  scoped_ptr<AsyncSocket> accepted2(server->Accept(&accept_addr));
-=======
   std::unique_ptr<AsyncSocket> accepted2(server->Accept(&accept_addr));
->>>>>>> a17af05f
   ASSERT_TRUE(accepted2);
   EXPECT_FALSE(accept_addr.IsNil());
   EXPECT_EQ(accepted2->GetRemoteAddress(), accept_addr);
@@ -314,25 +243,6 @@
   ConnectInternalAcceptError(kIPv4Loopback);
 }
 
-<<<<<<< HEAD
-// Crashes on Linux. See webrtc:4923.
-#if defined(WEBRTC_LINUX)
-#define MAYBE_TestConnectAcceptErrorIPv6 DISABLED_TestConnectAcceptErrorIPv6
-#else
-#define MAYBE_TestConnectAcceptErrorIPv6 TestConnectAcceptErrorIPv6
-#endif
-TEST_F(PhysicalSocketTest, MAYBE_TestConnectAcceptErrorIPv6) {
-  ConnectInternalAcceptError(kIPv6Loopback);
-}
-
-// Crashes on Linux. See webrtc:4923.
-#if defined(WEBRTC_LINUX)
-#define MAYBE_TestConnectFailIPv6 DISABLED_TestConnectFailIPv6
-#else
-#define MAYBE_TestConnectFailIPv6 TestConnectFailIPv6
-#endif
-TEST_F(PhysicalSocketTest, MAYBE_TestConnectFailIPv6) {
-=======
 TEST_F(PhysicalSocketTest, TestConnectAcceptErrorIPv6) {
   MAYBE_SKIP_IPV6;
   ConnectInternalAcceptError(kIPv6Loopback);
@@ -371,7 +281,6 @@
 }
 
 TEST_F(PhysicalSocketTest, TestConnectFailIPv6) {
->>>>>>> a17af05f
   SocketTest::TestConnectFailIPv6();
 }
 
@@ -379,19 +288,7 @@
   SocketTest::TestConnectWithDnsLookupFailIPv4();
 }
 
-<<<<<<< HEAD
-// Crashes on Linux. See webrtc:4923.
-#if defined(WEBRTC_LINUX)
-#define MAYBE_TestConnectWithDnsLookupFailIPv6 \
-  DISABLED_TestConnectWithDnsLookupFailIPv6
-#else
-#define MAYBE_TestConnectWithDnsLookupFailIPv6 \
-  TestConnectWithDnsLookupFailIPv6
-#endif
-TEST_F(PhysicalSocketTest, MAYBE_TestConnectWithDnsLookupFailIPv6) {
-=======
 TEST_F(PhysicalSocketTest, TestConnectWithDnsLookupFailIPv6) {
->>>>>>> a17af05f
   SocketTest::TestConnectWithDnsLookupFailIPv6();
 }
 
@@ -400,14 +297,7 @@
   SocketTest::TestConnectWithClosedSocketIPv4();
 }
 
-// Crashes on Linux. See webrtc:4923.
-#if defined(WEBRTC_LINUX)
-#define MAYBE_TestConnectWithClosedSocketIPv6 \
-  DISABLED_TestConnectWithClosedSocketIPv6
-#else
-#define MAYBE_TestConnectWithClosedSocketIPv6 TestConnectWithClosedSocketIPv6
-#endif
-TEST_F(PhysicalSocketTest, MAYBE_TestConnectWithClosedSocketIPv6) {
+TEST_F(PhysicalSocketTest, TestConnectWithClosedSocketIPv6) {
   SocketTest::TestConnectWithClosedSocketIPv6();
 }
 
@@ -415,14 +305,7 @@
   SocketTest::TestConnectWhileNotClosedIPv4();
 }
 
-// Crashes on Linux. See webrtc:4923.
-#if defined(WEBRTC_LINUX)
-#define MAYBE_TestConnectWhileNotClosedIPv6 \
-  DISABLED_TestConnectWhileNotClosedIPv6
-#else
-#define MAYBE_TestConnectWhileNotClosedIPv6 TestConnectWhileNotClosedIPv6
-#endif
-TEST_F(PhysicalSocketTest, MAYBE_TestConnectWhileNotClosedIPv6) {
+TEST_F(PhysicalSocketTest, TestConnectWhileNotClosedIPv6) {
   SocketTest::TestConnectWhileNotClosedIPv6();
 }
 
@@ -430,14 +313,7 @@
   SocketTest::TestServerCloseDuringConnectIPv4();
 }
 
-// Crashes on Linux. See webrtc:4923.
-#if defined(WEBRTC_LINUX)
-#define MAYBE_TestServerCloseDuringConnectIPv6 \
-  DISABLED_TestServerCloseDuringConnectIPv6
-#else
-#define MAYBE_TestServerCloseDuringConnectIPv6 TestServerCloseDuringConnectIPv6
-#endif
-TEST_F(PhysicalSocketTest, MAYBE_TestServerCloseDuringConnectIPv6) {
+TEST_F(PhysicalSocketTest, TestServerCloseDuringConnectIPv6) {
   SocketTest::TestServerCloseDuringConnectIPv6();
 }
 
@@ -445,14 +321,7 @@
   SocketTest::TestClientCloseDuringConnectIPv4();
 }
 
-// Crashes on Linux. See webrtc:4923.
-#if defined(WEBRTC_LINUX)
-#define MAYBE_TestClientCloseDuringConnectIPv6 \
-  DISABLED_TestClientCloseDuringConnectIPv6
-#else
-#define MAYBE_TestClientCloseDuringConnectIPv6 TestClientCloseDuringConnectIPv6
-#endif
-TEST_F(PhysicalSocketTest, MAYBE_TestClientCloseDuringConnectIPv6) {
+TEST_F(PhysicalSocketTest, TestClientCloseDuringConnectIPv6) {
   SocketTest::TestClientCloseDuringConnectIPv6();
 }
 
@@ -460,13 +329,7 @@
   SocketTest::TestServerCloseIPv4();
 }
 
-// Crashes on Linux. See webrtc:4923.
-#if defined(WEBRTC_LINUX)
-#define MAYBE_TestServerCloseIPv6 DISABLED_TestServerCloseIPv6
-#else
-#define MAYBE_TestServerCloseIPv6 TestServerCloseIPv6
-#endif
-TEST_F(PhysicalSocketTest, MAYBE_TestServerCloseIPv6) {
+TEST_F(PhysicalSocketTest, TestServerCloseIPv6) {
   SocketTest::TestServerCloseIPv6();
 }
 
@@ -474,14 +337,7 @@
   SocketTest::TestCloseInClosedCallbackIPv4();
 }
 
-// Crashes on Linux. See webrtc:4923.
-#if defined(WEBRTC_LINUX)
-#define MAYBE_TestCloseInClosedCallbackIPv6 \
-  DISABLED_TestCloseInClosedCallbackIPv6
-#else
-#define MAYBE_TestCloseInClosedCallbackIPv6 TestCloseInClosedCallbackIPv6
-#endif
-TEST_F(PhysicalSocketTest, MAYBE_TestCloseInClosedCallbackIPv6) {
+TEST_F(PhysicalSocketTest, TestCloseInClosedCallbackIPv6) {
   SocketTest::TestCloseInClosedCallbackIPv6();
 }
 
@@ -489,13 +345,7 @@
   SocketTest::TestSocketServerWaitIPv4();
 }
 
-// Crashes on Linux. See webrtc:4923.
-#if defined(WEBRTC_LINUX)
-#define MAYBE_TestSocketServerWaitIPv6 DISABLED_TestSocketServerWaitIPv6
-#else
-#define MAYBE_TestSocketServerWaitIPv6 TestSocketServerWaitIPv6
-#endif
-TEST_F(PhysicalSocketTest, MAYBE_TestSocketServerWaitIPv6) {
+TEST_F(PhysicalSocketTest, TestSocketServerWaitIPv6) {
   SocketTest::TestSocketServerWaitIPv6();
 }
 
@@ -503,13 +353,7 @@
   SocketTest::TestTcpIPv4();
 }
 
-// Crashes on Linux. See webrtc:4923.
-#if defined(WEBRTC_LINUX)
-#define MAYBE_TestTcpIPv6 DISABLED_TestTcpIPv6
-#else
-#define MAYBE_TestTcpIPv6 TestTcpIPv6
-#endif
-TEST_F(PhysicalSocketTest, MAYBE_TestTcpIPv6) {
+TEST_F(PhysicalSocketTest, TestTcpIPv6) {
   SocketTest::TestTcpIPv6();
 }
 
@@ -517,13 +361,7 @@
   SocketTest::TestUdpIPv4();
 }
 
-// Crashes on Linux. See webrtc:4923.
-#if defined(WEBRTC_LINUX)
-#define MAYBE_TestUdpIPv6 DISABLED_TestUdpIPv6
-#else
-#define MAYBE_TestUdpIPv6 TestUdpIPv6
-#endif
-TEST_F(PhysicalSocketTest, MAYBE_TestUdpIPv6) {
+TEST_F(PhysicalSocketTest, TestUdpIPv6) {
   SocketTest::TestUdpIPv6();
 }
 
@@ -546,9 +384,6 @@
   SocketTest::TestUdpReadyToSendIPv4();
 }
 
-<<<<<<< HEAD
-TEST_F(PhysicalSocketTest, TestUdpReadyToSendIPv6) {
-=======
 // https://bugs.chromium.org/p/webrtc/issues/detail?id=6167
 #if defined(WEBRTC_WIN)
 #define MAYBE_TestUdpReadyToSendIPv6 DISABLED_TestUdpReadyToSendIPv6
@@ -556,7 +391,6 @@
 #define MAYBE_TestUdpReadyToSendIPv6 TestUdpReadyToSendIPv6
 #endif
 TEST_F(PhysicalSocketTest, MAYBE_TestUdpReadyToSendIPv6) {
->>>>>>> a17af05f
   SocketTest::TestUdpReadyToSendIPv6();
 }
 
