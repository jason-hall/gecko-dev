/*
 *  Copyright 2014 The WebRTC Project Authors. All rights reserved.
 *
 *  Use of this source code is governed by a BSD-style license
 *  that can be found in the LICENSE file in the root of the source
 *  tree. An additional intellectual property rights grant can be found
 *  in the file PATENTS.  All contributing project authors may
 *  be found in the AUTHORS file in the root of the source tree.
 */

#include <memory>
#include <set>
#include <vector>

#include "webrtc/base/arraysize.h"
#include "webrtc/base/checks.h"
#include "webrtc/base/criticalsection.h"
#include "webrtc/base/event.h"
#include "webrtc/base/gunit.h"
<<<<<<< HEAD
#include "webrtc/base/scoped_ptr.h"
=======
#include "webrtc/base/platform_thread.h"
>>>>>>> a17af05f
#include "webrtc/base/scopedptrcollection.h"
#include "webrtc/base/thread.h"

namespace rtc {

namespace {

const int kLongTime = 10000;  // 10 seconds
const int kNumThreads = 16;
const int kOperationsToRun = 1000;

class UniqueValueVerifier {
 public:
  void Verify(const std::vector<int>& values) {
    for (size_t i = 0; i < values.size(); ++i) {
      std::pair<std::set<int>::iterator, bool> result =
          all_values_.insert(values[i]);
      // Each value should only be taken by one thread, so if this value
      // has already been added, something went wrong.
      EXPECT_TRUE(result.second)
          << " Thread=" << Thread::Current() << " value=" << values[i];
    }
  }

  void Finalize() {}

 private:
  std::set<int> all_values_;
};

class CompareAndSwapVerifier {
 public:
  CompareAndSwapVerifier() : zero_count_(0) {}

  void Verify(const std::vector<int>& values) {
    for (auto v : values) {
      if (v == 0) {
        EXPECT_EQ(0, zero_count_) << "Thread=" << Thread::Current();
        ++zero_count_;
      } else {
        EXPECT_EQ(1, v) << " Thread=" << Thread::Current();
      }
    }
  }

  void Finalize() {
    EXPECT_EQ(1, zero_count_);
  }
 private:
  int zero_count_;
};

class RunnerBase : public MessageHandler {
 public:
  explicit RunnerBase(int value)
      : threads_active_(0),
        start_event_(true, false),
        done_event_(true, false),
        shared_value_(value) {}

  bool Run() {
    // Signal all threads to start.
    start_event_.Set();

    // Wait for all threads to finish.
    return done_event_.Wait(kLongTime);
  }

  void SetExpectedThreadCount(int count) {
    threads_active_ = count;
  }

  int shared_value() const { return shared_value_; }

 protected:
  // Derived classes must override OnMessage, and call BeforeStart and AfterEnd
  // at the beginning and the end of OnMessage respectively.
  void BeforeStart() {
    ASSERT_TRUE(start_event_.Wait(kLongTime));
  }

  // Returns true if all threads have finished.
  bool AfterEnd() {
    if (AtomicOps::Decrement(&threads_active_) == 0) {
      done_event_.Set();
      return true;
    }
    return false;
  }

  int threads_active_;
  Event start_event_;
  Event done_event_;
  int shared_value_;
};

class LOCKABLE CriticalSectionLock {
 public:
  void Lock() EXCLUSIVE_LOCK_FUNCTION() {
    cs_.Enter();
  }
  void Unlock() UNLOCK_FUNCTION() {
    cs_.Leave();
  }

 private:
  CriticalSection cs_;
};

template <class Lock>
class LockRunner : public RunnerBase {
 public:
  LockRunner() : RunnerBase(0) {}

  void OnMessage(Message* msg) override {
    BeforeStart();

    lock_.Lock();

    EXPECT_EQ(0, shared_value_);
    int old = shared_value_;

    // Use a loop to increase the chance of race.
    for (int i = 0; i < kOperationsToRun; ++i) {
      ++shared_value_;
    }
    EXPECT_EQ(old + kOperationsToRun, shared_value_);
    shared_value_ = 0;

    lock_.Unlock();

    AfterEnd();
  }

 private:
  Lock lock_;
};

template <class Op, class Verifier>
class AtomicOpRunner : public RunnerBase {
 public:
  explicit AtomicOpRunner(int initial_value) : RunnerBase(initial_value) {}

  void OnMessage(Message* msg) override {
    BeforeStart();

    std::vector<int> values;
    values.reserve(kOperationsToRun);

    // Generate a bunch of values by updating shared_value_ atomically.
    for (int i = 0; i < kOperationsToRun; ++i) {
      values.push_back(Op::AtomicOp(&shared_value_));
    }

    { // Add them all to the set.
      CritScope cs(&all_values_crit_);
      verifier_.Verify(values);
    }

    if (AfterEnd()) {
      verifier_.Finalize();
    }
  }

 private:
  CriticalSection all_values_crit_;
  Verifier verifier_;
};

struct IncrementOp {
  static int AtomicOp(int* i) { return AtomicOps::Increment(i); }
};

struct DecrementOp {
  static int AtomicOp(int* i) { return AtomicOps::Decrement(i); }
};

struct CompareAndSwapOp {
  static int AtomicOp(int* i) { return AtomicOps::CompareAndSwap(i, 0, 1); }
};

void StartThreads(ScopedPtrCollection<Thread>* threads,
                  MessageHandler* handler) {
  for (int i = 0; i < kNumThreads; ++i) {
    Thread* thread = new Thread();
    thread->Start();
    thread->Post(RTC_FROM_HERE, handler);
    threads->PushBack(thread);
  }
}

}  // namespace

TEST(AtomicOpsTest, Simple) {
  int value = 0;
  EXPECT_EQ(1, AtomicOps::Increment(&value));
  EXPECT_EQ(1, value);
  EXPECT_EQ(2, AtomicOps::Increment(&value));
  EXPECT_EQ(2, value);
  EXPECT_EQ(1, AtomicOps::Decrement(&value));
  EXPECT_EQ(1, value);
  EXPECT_EQ(0, AtomicOps::Decrement(&value));
  EXPECT_EQ(0, value);
}

TEST(AtomicOpsTest, SimplePtr) {
  class Foo {};
  Foo* volatile foo = nullptr;
<<<<<<< HEAD
  scoped_ptr<Foo> a(new Foo());
  scoped_ptr<Foo> b(new Foo());
=======
  std::unique_ptr<Foo> a(new Foo());
  std::unique_ptr<Foo> b(new Foo());
>>>>>>> a17af05f
  // Reading the initial value should work as expected.
  EXPECT_TRUE(rtc::AtomicOps::AcquireLoadPtr(&foo) == nullptr);
  // Setting using compare and swap should work.
  EXPECT_TRUE(rtc::AtomicOps::CompareAndSwapPtr(
                  &foo, static_cast<Foo*>(nullptr), a.get()) == nullptr);
  EXPECT_TRUE(rtc::AtomicOps::AcquireLoadPtr(&foo) == a.get());
  // Setting another value but with the wrong previous pointer should fail
  // (remain a).
  EXPECT_TRUE(rtc::AtomicOps::CompareAndSwapPtr(
                  &foo, static_cast<Foo*>(nullptr), b.get()) == a.get());
  EXPECT_TRUE(rtc::AtomicOps::AcquireLoadPtr(&foo) == a.get());
  // Replacing a with b should work.
  EXPECT_TRUE(rtc::AtomicOps::CompareAndSwapPtr(&foo, a.get(), b.get()) ==
              a.get());
  EXPECT_TRUE(rtc::AtomicOps::AcquireLoadPtr(&foo) == b.get());
}

TEST(AtomicOpsTest, Increment) {
  // Create and start lots of threads.
  AtomicOpRunner<IncrementOp, UniqueValueVerifier> runner(0);
  ScopedPtrCollection<Thread> threads;
  StartThreads(&threads, &runner);
  runner.SetExpectedThreadCount(kNumThreads);

  // Release the hounds!
  EXPECT_TRUE(runner.Run());
  EXPECT_EQ(kOperationsToRun * kNumThreads, runner.shared_value());
}

TEST(AtomicOpsTest, Decrement) {
  // Create and start lots of threads.
  AtomicOpRunner<DecrementOp, UniqueValueVerifier> runner(
      kOperationsToRun * kNumThreads);
  ScopedPtrCollection<Thread> threads;
  StartThreads(&threads, &runner);
  runner.SetExpectedThreadCount(kNumThreads);

  // Release the hounds!
  EXPECT_TRUE(runner.Run());
  EXPECT_EQ(0, runner.shared_value());
}

TEST(AtomicOpsTest, CompareAndSwap) {
  // Create and start lots of threads.
  AtomicOpRunner<CompareAndSwapOp, CompareAndSwapVerifier> runner(0);
  ScopedPtrCollection<Thread> threads;
  StartThreads(&threads, &runner);
  runner.SetExpectedThreadCount(kNumThreads);

  // Release the hounds!
  EXPECT_TRUE(runner.Run());
  EXPECT_EQ(1, runner.shared_value());
}

TEST(GlobalLockTest, Basic) {
  // Create and start lots of threads.
  LockRunner<GlobalLock> runner;
  ScopedPtrCollection<Thread> threads;
  StartThreads(&threads, &runner);
  runner.SetExpectedThreadCount(kNumThreads);

  // Release the hounds!
  EXPECT_TRUE(runner.Run());
  EXPECT_EQ(0, runner.shared_value());
}

TEST(CriticalSectionTest, Basic) {
  // Create and start lots of threads.
  LockRunner<CriticalSectionLock> runner;
  ScopedPtrCollection<Thread> threads;
  StartThreads(&threads, &runner);
  runner.SetExpectedThreadCount(kNumThreads);

  // Release the hounds!
  EXPECT_TRUE(runner.Run());
  EXPECT_EQ(0, runner.shared_value());
}

<<<<<<< HEAD
#if !defined(NDEBUG) || defined(DCHECK_ALWAYS_ON)
TEST(CriticalSectionTest, IsLocked) {
  // Simple single-threaded test of IsLocked.
  CriticalSection cs;
  EXPECT_FALSE(cs.IsLocked());
  cs.Enter();
  EXPECT_TRUE(cs.IsLocked());
  cs.Leave();
  EXPECT_FALSE(cs.IsLocked());
  if (!cs.TryEnter())
    FAIL();
  EXPECT_TRUE(cs.IsLocked());
  cs.Leave();
  EXPECT_FALSE(cs.IsLocked());
}
#endif
=======
class PerfTestData {
 public:
  PerfTestData(int expected_count, Event* event)
      : cache_line_barrier_1_(), cache_line_barrier_2_(),
        expected_count_(expected_count), event_(event) {
    cache_line_barrier_1_[0]++;  // Avoid 'is not used'.
    cache_line_barrier_2_[0]++;  // Avoid 'is not used'.
  }
  ~PerfTestData() {}

  void AddToCounter(int add) {
    rtc::CritScope cs(&lock_);
    my_counter_ += add;
    if (my_counter_ == expected_count_)
      event_->Set();
  }

  int64_t total() const {
    // Assume that only one thread is running now.
    return my_counter_;
  }

 private:
  uint8_t cache_line_barrier_1_[64];
  CriticalSection lock_;
  uint8_t cache_line_barrier_2_[64];
  int64_t my_counter_ = 0;
  const int expected_count_;
  Event* const event_;
};

class PerfTestThread {
 public:
  PerfTestThread() : thread_(&ThreadFunc, this, "CsPerf") {}

  void Start(PerfTestData* data, int repeats, int id) {
    RTC_DCHECK(!thread_.IsRunning());
    RTC_DCHECK(!data_);
    data_ = data;
    repeats_ = repeats;
    my_id_ = id;
    thread_.Start();
  }

  void Stop() {
    RTC_DCHECK(thread_.IsRunning());
    RTC_DCHECK(data_);
    thread_.Stop();
    repeats_ = 0;
    data_ = nullptr;
    my_id_ = 0;
  }

 private:
  static bool ThreadFunc(void* param) {
    PerfTestThread* me = static_cast<PerfTestThread*>(param);
    for (int i = 0; i < me->repeats_; ++i)
      me->data_->AddToCounter(me->my_id_);
    return false;
  }

  PlatformThread thread_;
  PerfTestData* data_ = nullptr;
  int repeats_ = 0;
  int my_id_ = 0;
};

// Comparison of output of this test as tested on a MacBook Pro Retina, 15-inch,
// Mid 2014, 2,8 GHz Intel Core i7, 16 GB 1600 MHz DDR3,
// running OS X El Capitan, 10.11.2.
//
// Native mutex implementation:
// Approximate CPU usage:
//   System: ~16%
//   User mode: ~1.3%
//   Idle: ~82%
// Unit test output:
// [       OK ] CriticalSectionTest.Performance (234545 ms)
//
// Special partially spin lock based implementation:
// Approximate CPU usage:
//   System: ~75%
//   User mode: ~16%
//   Idle: ~8%
// Unit test output:
// [       OK ] CriticalSectionTest.Performance (2107 ms)
//
// The test is disabled by default to avoid unecessarily loading the bots.
TEST(CriticalSectionTest, DISABLED_Performance) {
  PerfTestThread threads[8];
  Event event(false, false);

  static const int kThreadRepeats = 10000000;
  static const int kExpectedCount = kThreadRepeats * arraysize(threads);
  PerfTestData test_data(kExpectedCount, &event);

  for (auto& t : threads)
    t.Start(&test_data, kThreadRepeats, 1);

  event.Wait(Event::kForever);

  for (auto& t : threads)
    t.Stop();
}
>>>>>>> a17af05f

}  // namespace rtc<|MERGE_RESOLUTION|>--- conflicted
+++ resolved
@@ -17,11 +17,7 @@
 #include "webrtc/base/criticalsection.h"
 #include "webrtc/base/event.h"
 #include "webrtc/base/gunit.h"
-<<<<<<< HEAD
-#include "webrtc/base/scoped_ptr.h"
-=======
 #include "webrtc/base/platform_thread.h"
->>>>>>> a17af05f
 #include "webrtc/base/scopedptrcollection.h"
 #include "webrtc/base/thread.h"
 
@@ -230,13 +226,8 @@
 TEST(AtomicOpsTest, SimplePtr) {
   class Foo {};
   Foo* volatile foo = nullptr;
-<<<<<<< HEAD
-  scoped_ptr<Foo> a(new Foo());
-  scoped_ptr<Foo> b(new Foo());
-=======
   std::unique_ptr<Foo> a(new Foo());
   std::unique_ptr<Foo> b(new Foo());
->>>>>>> a17af05f
   // Reading the initial value should work as expected.
   EXPECT_TRUE(rtc::AtomicOps::AcquireLoadPtr(&foo) == nullptr);
   // Setting using compare and swap should work.
@@ -315,24 +306,6 @@
   EXPECT_EQ(0, runner.shared_value());
 }
 
-<<<<<<< HEAD
-#if !defined(NDEBUG) || defined(DCHECK_ALWAYS_ON)
-TEST(CriticalSectionTest, IsLocked) {
-  // Simple single-threaded test of IsLocked.
-  CriticalSection cs;
-  EXPECT_FALSE(cs.IsLocked());
-  cs.Enter();
-  EXPECT_TRUE(cs.IsLocked());
-  cs.Leave();
-  EXPECT_FALSE(cs.IsLocked());
-  if (!cs.TryEnter())
-    FAIL();
-  EXPECT_TRUE(cs.IsLocked());
-  cs.Leave();
-  EXPECT_FALSE(cs.IsLocked());
-}
-#endif
-=======
 class PerfTestData {
  public:
   PerfTestData(int expected_count, Event* event)
@@ -437,6 +410,5 @@
   for (auto& t : threads)
     t.Stop();
 }
->>>>>>> a17af05f
 
 }  // namespace rtc