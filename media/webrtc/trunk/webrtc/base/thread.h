/*
 *  Copyright 2004 The WebRTC Project Authors. All rights reserved.
 *
 *  Use of this source code is governed by a BSD-style license
 *  that can be found in the LICENSE file in the root of the source
 *  tree. An additional intellectual property rights grant can be found
 *  in the file PATENTS.  All contributing project authors may
 *  be found in the AUTHORS file in the root of the source tree.
 */

#ifndef WEBRTC_BASE_THREAD_H_
#define WEBRTC_BASE_THREAD_H_

#include <algorithm>
#include <list>
#include <memory>
#include <string>
#include <vector>

#if defined(WEBRTC_POSIX)
#include <pthread.h>
#endif
#include "webrtc/base/constructormagic.h"
#include "webrtc/base/event.h"
#include "webrtc/base/messagequeue.h"

#if defined(WEBRTC_WIN)
#include "webrtc/base/win32.h"
#endif

namespace rtc {

class Thread;

class ThreadManager {
 public:
  static const int kForever = -1;

  ThreadManager();
  ~ThreadManager();

  static ThreadManager* Instance();

  Thread* CurrentThread();
  void SetCurrentThread(Thread* thread);

  // Returns a thread object with its thread_ ivar set
  // to whatever the OS uses to represent the thread.
  // If there already *is* a Thread object corresponding to this thread,
  // this method will return that.  Otherwise it creates a new Thread
  // object whose wrapped() method will return true, and whose
  // handle will, on Win32, be opened with only synchronization privileges -
  // if you need more privilegs, rather than changing this method, please
  // write additional code to adjust the privileges, or call a different
  // factory method of your own devising, because this one gets used in
  // unexpected contexts (like inside browser plugins) and it would be a
  // shame to break it.  It is also conceivable on Win32 that we won't even
  // be able to get synchronization privileges, in which case the result
  // will have a NULL handle.
  Thread *WrapCurrentThread();
  void UnwrapCurrentThread();

 private:
#if defined(WEBRTC_POSIX)
  pthread_key_t key_;
#endif

#if defined(WEBRTC_WIN)
  DWORD key_;
#endif

  RTC_DISALLOW_COPY_AND_ASSIGN(ThreadManager);
};

struct _SendMessage {
  _SendMessage() {}
  Thread *thread;
  Message msg;
  bool *ready;
};

class Runnable {
 public:
  virtual ~Runnable() {}
  virtual void Run(Thread* thread) = 0;

 protected:
  Runnable() {}

 private:
  RTC_DISALLOW_COPY_AND_ASSIGN(Runnable);
};

// WARNING! SUBCLASSES MUST CALL Stop() IN THEIR DESTRUCTORS!  See ~Thread().

class LOCKABLE Thread : public MessageQueue {
 public:
  // Create a new Thread and optionally assign it to the passed SocketServer.
  Thread();
  explicit Thread(SocketServer* ss);
  explicit Thread(std::unique_ptr<SocketServer> ss);

  // NOTE: ALL SUBCLASSES OF Thread MUST CALL Stop() IN THEIR DESTRUCTORS (or
  // guarantee Stop() is explicitly called before the subclass is destroyed).
  // This is required to avoid a data race between the destructor modifying the
  // vtable, and the Thread::PreRun calling the virtual method Run().
  ~Thread() override;

  static std::unique_ptr<Thread> CreateWithSocketServer();
  static std::unique_ptr<Thread> Create();
  static Thread* Current();

  // Used to catch performance regressions. Use this to disallow blocking calls
  // (Invoke) for a given scope.  If a synchronous call is made while this is in
  // effect, an assert will be triggered.
  // Note that this is a single threaded class.
  class ScopedDisallowBlockingCalls {
   public:
    ScopedDisallowBlockingCalls();
    ~ScopedDisallowBlockingCalls();
   private:
    Thread* const thread_;
    const bool previous_state_;
  };

  bool IsCurrent() const {
    return Current() == this;
  }

  // Sleeps the calling thread for the specified number of milliseconds, during
  // which time no processing is performed. Returns false if sleeping was
  // interrupted by a signal (POSIX only).
  static bool SleepMs(int millis);

  // Sets the thread's name, for debugging. Must be called before Start().
  // If |obj| is non-NULL, its value is appended to |name|.
  const std::string& name() const { return name_; }
  bool SetName(const std::string& name, const void* obj);

  // Starts the execution of the thread.
  bool Start(Runnable* runnable = NULL);

  // Tells the thread to stop and waits until it is joined.
  // Never call Stop on the current thread.  Instead use the inherited Quit
  // function which will exit the base MessageQueue without terminating the
  // underlying OS thread.
  virtual void Stop();

  // By default, Thread::Run() calls ProcessMessages(kForever).  To do other
  // work, override Run().  To receive and dispatch messages, call
  // ProcessMessages occasionally.
  virtual void Run();

<<<<<<< HEAD
  virtual void Send(MessageHandler* phandler,
=======
  virtual void Send(const Location& posted_from,
                    MessageHandler* phandler,
>>>>>>> a17af05f
                    uint32_t id = 0,
                    MessageData* pdata = NULL);

  // Convenience method to invoke a functor on another thread.  Caller must
  // provide the |ReturnT| template argument, which cannot (easily) be deduced.
  // Uses Send() internally, which blocks the current thread until execution
  // is complete.
  // Ex: bool result = thread.Invoke<bool>(RTC_FROM_HERE,
  // &MyFunctionReturningBool);
  // NOTE: This function can only be called when synchronous calls are allowed.
  // See ScopedDisallowBlockingCalls for details.
  template <class ReturnT, class FunctorT>
  ReturnT Invoke(const Location& posted_from, const FunctorT& functor) {
    FunctorMessageHandler<ReturnT, FunctorT> handler(functor);
    InvokeInternal(posted_from, &handler);
    return handler.result();
  }

  // From MessageQueue
  void Clear(MessageHandler* phandler,
             uint32_t id = MQID_ANY,
             MessageList* removed = NULL) override;
  void ReceiveSends() override;

  // ProcessMessages will process I/O and dispatch messages until:
  //  1) cms milliseconds have elapsed (returns true)
  //  2) Stop() is called (returns false)
  bool ProcessMessages(int cms);

  // Returns true if this is a thread that we created using the standard
  // constructor, false if it was created by a call to
  // ThreadManager::WrapCurrentThread().  The main thread of an application
  // is generally not owned, since the OS representation of the thread
  // obviously exists before we can get to it.
  // You cannot call Start on non-owned threads.
  bool IsOwned();

#if defined(WEBRTC_WIN)
  HANDLE GetHandle() const {
    return thread_;
  }
  DWORD GetId() const {
    return thread_id_;
  }
#elif defined(WEBRTC_POSIX)
  pthread_t GetPThread() {
    return thread_;
  }
#endif

  // Expose private method running() for tests.
  //
  // DANGER: this is a terrible public API.  Most callers that might want to
  // call this likely do not have enough control/knowledge of the Thread in
  // question to guarantee that the returned value remains true for the duration
  // of whatever code is conditionally executing because of the return value!
  bool RunningForTest() { return running(); }

  // Sets the per-thread allow-blocking-calls flag and returns the previous
  // value. Must be called on this thread.
  bool SetAllowBlockingCalls(bool allow);

  // These functions are public to avoid injecting test hooks. Don't call them
  // outside of tests.
  // This method should be called when thread is created using non standard
  // method, like derived implementation of rtc::Thread and it can not be
  // started by calling Start(). This will set started flag to true and
  // owned to false. This must be called from the current thread.
  bool WrapCurrent();
  void UnwrapCurrent();

 protected:
  // Same as WrapCurrent except that it never fails as it does not try to
  // acquire the synchronization access of the thread. The caller should never
  // call Stop() or Join() on this thread.
  void SafeWrapCurrent();

  // Blocks the calling thread until this thread has terminated.
  void Join();

  static void AssertBlockingIsAllowedOnCurrentThread();

  friend class ScopedDisallowBlockingCalls;

 private:
  static void *PreRun(void *pv);

  // ThreadManager calls this instead WrapCurrent() because
  // ThreadManager::Instance() cannot be used while ThreadManager is
  // being created.
  // The method tries to get synchronization rights of the thread on Windows if
  // |need_synchronize_access| is true.
  bool WrapCurrentWithThreadManager(ThreadManager* thread_manager,
                                    bool need_synchronize_access);

  // Return true if the thread was started and hasn't yet stopped.
  bool running() { return running_.Wait(0); }

  // Processes received "Send" requests. If |source| is not NULL, only requests
  // from |source| are processed, otherwise, all requests are processed.
  void ReceiveSendsFromThread(const Thread* source);

  // If |source| is not NULL, pops the first "Send" message from |source| in
  // |sendlist_|, otherwise, pops the first "Send" message of |sendlist_|.
  // The caller must lock |crit_| before calling.
  // Returns true if there is such a message.
  bool PopSendMessageFromThread(const Thread* source, _SendMessage* msg);

  void InvokeInternal(const Location& posted_from, MessageHandler* handler);

  std::list<_SendMessage> sendlist_;
  std::string name_;
  Event running_;  // Signalled means running.

#if defined(WEBRTC_POSIX)
  pthread_t thread_;
#endif

#if defined(WEBRTC_WIN)
  HANDLE thread_;
  DWORD thread_id_;
#endif

  bool owned_;
  bool blocking_calls_allowed_;  // By default set to |true|.

  friend class ThreadManager;

  RTC_DISALLOW_COPY_AND_ASSIGN(Thread);
};

// AutoThread automatically installs itself at construction
// uninstalls at destruction, if a Thread object is
// _not already_ associated with the current OS thread.

class AutoThread : public Thread {
 public:
  AutoThread();
  ~AutoThread() override;

 private:
  RTC_DISALLOW_COPY_AND_ASSIGN(AutoThread);
};

// Win32 extension for threads that need to use COM
#if defined(WEBRTC_WIN)
class ComThread : public Thread {
 public:
  ComThread() {}
  ~ComThread() override { Stop(); }

 protected:
  void Run() override;

 private:
  RTC_DISALLOW_COPY_AND_ASSIGN(ComThread);
};
#endif

// Provides an easy way to install/uninstall a socketserver on a thread.
class SocketServerScope {
 public:
  explicit SocketServerScope(SocketServer* ss) {
    old_ss_ = Thread::Current()->socketserver();
    Thread::Current()->set_socketserver(ss);
  }
  ~SocketServerScope() {
    Thread::Current()->set_socketserver(old_ss_);
  }

 private:
  SocketServer* old_ss_;

  RTC_DISALLOW_IMPLICIT_CONSTRUCTORS(SocketServerScope);
};

}  // namespace rtc

#endif  // WEBRTC_BASE_THREAD_H_<|MERGE_RESOLUTION|>--- conflicted
+++ resolved
@@ -151,12 +151,8 @@
   // ProcessMessages occasionally.
   virtual void Run();
 
-<<<<<<< HEAD
-  virtual void Send(MessageHandler* phandler,
-=======
   virtual void Send(const Location& posted_from,
                     MessageHandler* phandler,
->>>>>>> a17af05f
                     uint32_t id = 0,
                     MessageData* pdata = NULL);
 
