--- conflicted
+++ resolved
@@ -67,10 +67,6 @@
     TypedMessageData<int*>* message_data =
         static_cast<TypedMessageData<int*>*>(message->pdata);
 
-<<<<<<< HEAD
-    uint32_t start_time = Time();
-=======
->>>>>>> a17af05f
     {
       SharedScope ss(shared_exclusive_lock_);
       *message_data->data() = *value_;
@@ -101,10 +97,6 @@
     TypedMessageData<int>* message_data =
         static_cast<TypedMessageData<int>*>(message->pdata);
 
-<<<<<<< HEAD
-    uint32_t start_time = Time();
-=======
->>>>>>> a17af05f
     {
       ExclusiveScope es(shared_exclusive_lock_);
       *value_ = message_data->data();
