--- conflicted
+++ resolved
@@ -20,19 +20,7 @@
 namespace rtc {
 
 TaskRunner::TaskRunner()
-<<<<<<< HEAD
-  : TaskParent(this),
-    next_timeout_task_(NULL),
-    tasks_running_(false)
-#if !defined(NDEBUG)
-    , abort_count_(0),
-    deleting_task_(NULL)
-#endif
-{
-}
-=======
     : TaskParent(this) {}
->>>>>>> a17af05f
 
 TaskRunner::~TaskRunner() {
   // this kills and deletes children silently!
@@ -94,19 +82,11 @@
         need_timeout_recalc = true;
       }
 
-<<<<<<< HEAD
-#if !defined(NDEBUG)
-      deleting_task_ = task;
-#endif
-      delete task;
-#if !defined(NDEBUG)
-=======
 #if RTC_DCHECK_IS_ON
       deleting_task_ = task;
 #endif
       delete task;
 #if RTC_DCHECK_IS_ON
->>>>>>> a17af05f
       deleting_task_ = NULL;
 #endif
       tasks_[i] = NULL;
@@ -165,11 +145,7 @@
 
 void TaskRunner::UpdateTaskTimeout(Task* task,
                                    int64_t previous_task_timeout_time) {
-<<<<<<< HEAD
-  ASSERT(task != NULL);
-=======
   RTC_DCHECK(task != NULL);
->>>>>>> a17af05f
   int64_t previous_timeout_time = next_task_timeout();
   bool task_is_timeout_task = next_timeout_task_ != NULL &&
       task->unique_id() == next_timeout_task_->unique_id();
