/*
 *  Copyright 2004 The WebRTC Project Authors. All rights reserved.
 *
 *  Use of this source code is governed by a BSD-style license
 *  that can be found in the LICENSE file in the root of the source
 *  tree. An additional intellectual property rights grant can be found
 *  in the file PATENTS.  All contributing project authors may
 *  be found in the AUTHORS file in the root of the source tree.
 */

#if HAVE_OPENSSL_SSL_H

#include "webrtc/base/opensslidentity.h"

#include <memory>

// Must be included first before openssl headers.
#include "webrtc/base/win32.h"  // NOLINT

#include <openssl/bio.h>
#include <openssl/err.h>
#include <openssl/pem.h>
#include <openssl/bn.h>
#include <openssl/rsa.h>
#include <openssl/crypto.h>

#include "webrtc/base/checks.h"
#include "webrtc/base/helpers.h"
#include "webrtc/base/logging.h"
#include "webrtc/base/openssl.h"
#include "webrtc/base/openssldigest.h"

namespace rtc {

// We could have exposed a myriad of parameters for the crypto stuff,
// but keeping it simple seems best.

// Random bits for certificate serial number
static const int SERIAL_RAND_BITS = 64;

// Generate a key pair. Caller is responsible for freeing the returned object.
static EVP_PKEY* MakeKey(const KeyParams& key_params) {
  LOG(LS_INFO) << "Making key pair";
  EVP_PKEY* pkey = EVP_PKEY_new();
  if (key_params.type() == KT_RSA) {
    int key_length = key_params.rsa_params().mod_size;
    BIGNUM* exponent = BN_new();
    RSA* rsa = RSA_new();
    if (!pkey || !exponent || !rsa ||
        !BN_set_word(exponent, key_params.rsa_params().pub_exp) ||
        !RSA_generate_key_ex(rsa, key_length, exponent, NULL) ||
        !EVP_PKEY_assign_RSA(pkey, rsa)) {
      EVP_PKEY_free(pkey);
      BN_free(exponent);
      RSA_free(rsa);
      LOG(LS_ERROR) << "Failed to make RSA key pair";
      return NULL;
    }
    // ownership of rsa struct was assigned, don't free it.
    BN_free(exponent);
  } else if (key_params.type() == KT_ECDSA) {
    if (key_params.ec_curve() == EC_NIST_P256) {
      EC_KEY* ec_key = EC_KEY_new_by_curve_name(NID_X9_62_prime256v1);
<<<<<<< HEAD
=======

      // Ensure curve name is included when EC key is serialized.
      // Without this call, OpenSSL versions before 1.1.0 will create
      // certificates that don't work for TLS.
      // This is a no-op for BoringSSL and OpenSSL 1.1.0+
      EC_KEY_set_asn1_flag(ec_key, OPENSSL_EC_NAMED_CURVE);

>>>>>>> a17af05f
      if (!pkey || !ec_key || !EC_KEY_generate_key(ec_key) ||
          !EVP_PKEY_assign_EC_KEY(pkey, ec_key)) {
        EVP_PKEY_free(pkey);
        EC_KEY_free(ec_key);
        LOG(LS_ERROR) << "Failed to make EC key pair";
        return NULL;
      }
      // ownership of ec_key struct was assigned, don't free it.
    } else {
      // Add generation of any other curves here.
      EVP_PKEY_free(pkey);
      LOG(LS_ERROR) << "ECDSA key requested for unknown curve";
      return NULL;
    }
  } else {
    EVP_PKEY_free(pkey);
    LOG(LS_ERROR) << "Key type requested not understood";
    return NULL;
  }

  LOG(LS_INFO) << "Returning key pair";
  return pkey;
}

// Generate a self-signed certificate, with the public key from the
// given key pair. Caller is responsible for freeing the returned object.
static X509* MakeCertificate(EVP_PKEY* pkey, const SSLIdentityParams& params) {
  LOG(LS_INFO) << "Making certificate for " << params.common_name;
  X509* x509 = NULL;
  BIGNUM* serial_number = NULL;
  X509_NAME* name = NULL;
  time_t epoch_off = 0;  // Time offset since epoch.

  if ((x509=X509_new()) == NULL)
    goto error;

  if (!X509_set_pubkey(x509, pkey))
    goto error;

  // serial number
  // temporary reference to serial number inside x509 struct
  ASN1_INTEGER* asn1_serial_number;
  if ((serial_number = BN_new()) == NULL ||
      !BN_pseudo_rand(serial_number, SERIAL_RAND_BITS, 0, 0) ||
      (asn1_serial_number = X509_get_serialNumber(x509)) == NULL ||
      !BN_to_ASN1_INTEGER(serial_number, asn1_serial_number))
    goto error;

  if (!X509_set_version(x509, 2L))  // version 3
    goto error;

  // There are a lot of possible components for the name entries. In
  // our P2P SSL mode however, the certificates are pre-exchanged
  // (through the secure XMPP channel), and so the certificate
  // identification is arbitrary. It can't be empty, so we set some
  // arbitrary common_name. Note that this certificate goes out in
  // clear during SSL negotiation, so there may be a privacy issue in
  // putting anything recognizable here.
  if ((name = X509_NAME_new()) == NULL ||
      !X509_NAME_add_entry_by_NID(
          name, NID_commonName, MBSTRING_UTF8,
          (unsigned char*)params.common_name.c_str(), -1, -1, 0) ||
      !X509_set_subject_name(x509, name) ||
      !X509_set_issuer_name(x509, name))
    goto error;

  if (!X509_time_adj(X509_get_notBefore(x509), params.not_before, &epoch_off) ||
      !X509_time_adj(X509_get_notAfter(x509), params.not_after, &epoch_off))
    goto error;

  if (!X509_sign(x509, pkey, EVP_sha256()))
    goto error;

  BN_free(serial_number);
  X509_NAME_free(name);
  LOG(LS_INFO) << "Returning certificate";
  return x509;

 error:
  BN_free(serial_number);
  X509_NAME_free(name);
  X509_free(x509);
  return NULL;
}

// This dumps the SSL error stack to the log.
static void LogSSLErrors(const std::string& prefix) {
  char error_buf[200];
  unsigned long err;

  while ((err = ERR_get_error()) != 0) {
    ERR_error_string_n(err, error_buf, sizeof(error_buf));
    LOG(LS_ERROR) << prefix << ": " << error_buf << "\n";
  }
}

OpenSSLKeyPair* OpenSSLKeyPair::Generate(const KeyParams& key_params) {
  EVP_PKEY* pkey = MakeKey(key_params);
  if (!pkey) {
    LogSSLErrors("Generating key pair");
    return NULL;
  }
  return new OpenSSLKeyPair(pkey);
}

OpenSSLKeyPair* OpenSSLKeyPair::FromPrivateKeyPEMString(
    const std::string& pem_string) {
  BIO* bio = BIO_new_mem_buf(const_cast<char*>(pem_string.c_str()), -1);
  if (!bio) {
    LOG(LS_ERROR) << "Failed to create a new BIO buffer.";
    return nullptr;
  }
  BIO_set_mem_eof_return(bio, 0);
  EVP_PKEY* pkey =
      PEM_read_bio_PrivateKey(bio, nullptr, nullptr, const_cast<char*>("\0"));
  BIO_free(bio);  // Frees the BIO, but not the pointed-to string.
  if (!pkey) {
    LOG(LS_ERROR) << "Failed to create the private key from PEM string.";
    return nullptr;
  }
  if (EVP_PKEY_missing_parameters(pkey) != 0) {
    LOG(LS_ERROR) << "The resulting key pair is missing public key parameters.";
    EVP_PKEY_free(pkey);
    return nullptr;
  }
  return new OpenSSLKeyPair(pkey);
}

OpenSSLKeyPair::~OpenSSLKeyPair() {
  EVP_PKEY_free(pkey_);
}

OpenSSLKeyPair* OpenSSLKeyPair::GetReference() {
  AddReference();
  return new OpenSSLKeyPair(pkey_);
}

void OpenSSLKeyPair::AddReference() {
#if defined(OPENSSL_IS_BORINGSSL)
  EVP_PKEY_up_ref(pkey_);
#else
  CRYPTO_add(&pkey_->references, 1, CRYPTO_LOCK_EVP_PKEY);
#endif
<<<<<<< HEAD
=======
}

std::string OpenSSLKeyPair::PrivateKeyToPEMString() const {
  BIO* temp_memory_bio = BIO_new(BIO_s_mem());
  if (!temp_memory_bio) {
    LOG_F(LS_ERROR) << "Failed to allocate temporary memory bio";
    RTC_NOTREACHED();
    return "";
  }
  if (!PEM_write_bio_PrivateKey(
      temp_memory_bio, pkey_, nullptr, nullptr, 0, nullptr, nullptr)) {
    LOG_F(LS_ERROR) << "Failed to write private key";
    BIO_free(temp_memory_bio);
    RTC_NOTREACHED();
    return "";
  }
  BIO_write(temp_memory_bio, "\0", 1);
  char* buffer;
  BIO_get_mem_data(temp_memory_bio, &buffer);
  std::string priv_key_str = buffer;
  BIO_free(temp_memory_bio);
  return priv_key_str;
}

std::string OpenSSLKeyPair::PublicKeyToPEMString() const {
  BIO* temp_memory_bio = BIO_new(BIO_s_mem());
  if (!temp_memory_bio) {
    LOG_F(LS_ERROR) << "Failed to allocate temporary memory bio";
    RTC_NOTREACHED();
    return "";
  }
  if (!PEM_write_bio_PUBKEY(temp_memory_bio, pkey_)) {
    LOG_F(LS_ERROR) << "Failed to write public key";
    BIO_free(temp_memory_bio);
    RTC_NOTREACHED();
    return "";
  }
  BIO_write(temp_memory_bio, "\0", 1);
  char* buffer;
  BIO_get_mem_data(temp_memory_bio, &buffer);
  std::string pub_key_str = buffer;
  BIO_free(temp_memory_bio);
  return pub_key_str;
}

bool OpenSSLKeyPair::operator==(const OpenSSLKeyPair& other) const {
  return EVP_PKEY_cmp(this->pkey_, other.pkey_) == 1;
}

bool OpenSSLKeyPair::operator!=(const OpenSSLKeyPair& other) const {
  return !(*this == other);
>>>>>>> a17af05f
}

#if !defined(NDEBUG)
// Print a certificate to the log, for debugging.
static void PrintCert(X509* x509) {
  BIO* temp_memory_bio = BIO_new(BIO_s_mem());
  if (!temp_memory_bio) {
    LOG_F(LS_ERROR) << "Failed to allocate temporary memory bio";
    return;
  }
  X509_print_ex(temp_memory_bio, x509, XN_FLAG_SEP_CPLUS_SPC, 0);
  BIO_write(temp_memory_bio, "\0", 1);
  char* buffer;
  BIO_get_mem_data(temp_memory_bio, &buffer);
  LOG(LS_VERBOSE) << buffer;
  BIO_free(temp_memory_bio);
}
#endif

OpenSSLCertificate* OpenSSLCertificate::Generate(
    OpenSSLKeyPair* key_pair, const SSLIdentityParams& params) {
  SSLIdentityParams actual_params(params);
  if (actual_params.common_name.empty()) {
    // Use a random string, arbitrarily 8chars long.
    actual_params.common_name = CreateRandomString(8);
  }
  X509* x509 = MakeCertificate(key_pair->pkey(), actual_params);
  if (!x509) {
    LogSSLErrors("Generating certificate");
    return NULL;
  }
#if !defined(NDEBUG)
  PrintCert(x509);
#endif
  OpenSSLCertificate* ret = new OpenSSLCertificate(x509);
  X509_free(x509);
  return ret;
}

OpenSSLCertificate* OpenSSLCertificate::FromPEMString(
    const std::string& pem_string) {
  BIO* bio = BIO_new_mem_buf(const_cast<char*>(pem_string.c_str()), -1);
  if (!bio)
    return NULL;
  BIO_set_mem_eof_return(bio, 0);
  X509* x509 = PEM_read_bio_X509(bio, NULL, NULL, const_cast<char*>("\0"));
  BIO_free(bio);  // Frees the BIO, but not the pointed-to string.

  if (!x509)
    return NULL;

  OpenSSLCertificate* ret = new OpenSSLCertificate(x509);
  X509_free(x509);
  return ret;
}

// NOTE: This implementation only functions correctly after InitializeSSL
// and before CleanupSSL.
bool OpenSSLCertificate::GetSignatureDigestAlgorithm(
    std::string* algorithm) const {
  int nid = OBJ_obj2nid(x509_->sig_alg->algorithm);
  switch (nid) {
    case NID_md5WithRSA:
    case NID_md5WithRSAEncryption:
      *algorithm = DIGEST_MD5;
      break;
    case NID_ecdsa_with_SHA1:
    case NID_dsaWithSHA1:
    case NID_dsaWithSHA1_2:
    case NID_sha1WithRSA:
    case NID_sha1WithRSAEncryption:
      *algorithm = DIGEST_SHA_1;
      break;
    case NID_ecdsa_with_SHA224:
    case NID_sha224WithRSAEncryption:
    case NID_dsa_with_SHA224:
      *algorithm = DIGEST_SHA_224;
      break;
    case NID_ecdsa_with_SHA256:
    case NID_sha256WithRSAEncryption:
    case NID_dsa_with_SHA256:
      *algorithm = DIGEST_SHA_256;
      break;
    case NID_ecdsa_with_SHA384:
    case NID_sha384WithRSAEncryption:
      *algorithm = DIGEST_SHA_384;
      break;
    case NID_ecdsa_with_SHA512:
    case NID_sha512WithRSAEncryption:
      *algorithm = DIGEST_SHA_512;
      break;
    default:
      // Unknown algorithm.  There are several unhandled options that are less
      // common and more complex.
      LOG(LS_ERROR) << "Unknown signature algorithm NID: " << nid;
      algorithm->clear();
      return false;
  }
  return true;
}

std::unique_ptr<SSLCertChain> OpenSSLCertificate::GetChain() const {
  // Chains are not yet supported when using OpenSSL.
  // OpenSSLStreamAdapter::SSLVerifyCallback currently requires the remote
  // certificate to be self-signed.
  return nullptr;
}

bool OpenSSLCertificate::ComputeDigest(const std::string& algorithm,
                                       unsigned char* digest,
                                       size_t size,
                                       size_t* length) const {
  return ComputeDigest(x509_, algorithm, digest, size, length);
}

bool OpenSSLCertificate::ComputeDigest(const X509* x509,
                                       const std::string& algorithm,
                                       unsigned char* digest,
                                       size_t size,
                                       size_t* length) {
  const EVP_MD* md;
  unsigned int n;

  if (!OpenSSLDigest::GetDigestEVP(algorithm, &md))
    return false;

  if (size < static_cast<size_t>(EVP_MD_size(md)))
    return false;

  X509_digest(x509, md, digest, &n);

  *length = n;

  return true;
}

OpenSSLCertificate::~OpenSSLCertificate() {
  X509_free(x509_);
}

OpenSSLCertificate* OpenSSLCertificate::GetReference() const {
  return new OpenSSLCertificate(x509_);
}

std::string OpenSSLCertificate::ToPEMString() const {
  BIO* bio = BIO_new(BIO_s_mem());
  if (!bio) {
    FATAL() << "unreachable code";
  }
  if (!PEM_write_bio_X509(bio, x509_)) {
    BIO_free(bio);
    FATAL() << "unreachable code";
  }
  BIO_write(bio, "\0", 1);
  char* buffer;
  BIO_get_mem_data(bio, &buffer);
  std::string ret(buffer);
  BIO_free(bio);
  return ret;
}

void OpenSSLCertificate::ToDER(Buffer* der_buffer) const {
  // In case of failure, make sure to leave the buffer empty.
  der_buffer->SetSize(0);

  // Calculates the DER representation of the certificate, from scratch.
  BIO* bio = BIO_new(BIO_s_mem());
  if (!bio) {
    FATAL() << "unreachable code";
  }
  if (!i2d_X509_bio(bio, x509_)) {
    BIO_free(bio);
    FATAL() << "unreachable code";
  }
  char* data;
  size_t length = BIO_get_mem_data(bio, &data);
  der_buffer->SetData(data, length);
  BIO_free(bio);
}

void OpenSSLCertificate::AddReference() const {
<<<<<<< HEAD
  ASSERT(x509_ != NULL);
=======
  RTC_DCHECK(x509_ != NULL);
>>>>>>> a17af05f
#if defined(OPENSSL_IS_BORINGSSL)
  X509_up_ref(x509_);
#else
  CRYPTO_add(&x509_->references, 1, CRYPTO_LOCK_X509);
#endif
}

<<<<<<< HEAD
=======
bool OpenSSLCertificate::operator==(const OpenSSLCertificate& other) const {
  return X509_cmp(this->x509_, other.x509_) == 0;
}

bool OpenSSLCertificate::operator!=(const OpenSSLCertificate& other) const {
  return !(*this == other);
}

>>>>>>> a17af05f
// Documented in sslidentity.h.
int64_t OpenSSLCertificate::CertificateExpirationTime() const {
  ASN1_TIME* expire_time = X509_get_notAfter(x509_);
  bool long_format;

  if (expire_time->type == V_ASN1_UTCTIME) {
    long_format = false;
  } else if (expire_time->type == V_ASN1_GENERALIZEDTIME) {
    long_format = true;
  } else {
    return -1;
  }

  return ASN1TimeToSec(expire_time->data, expire_time->length, long_format);
}

OpenSSLIdentity::OpenSSLIdentity(OpenSSLKeyPair* key_pair,
                                 OpenSSLCertificate* certificate)
    : key_pair_(key_pair), certificate_(certificate) {
  RTC_DCHECK(key_pair != NULL);
  RTC_DCHECK(certificate != NULL);
}

OpenSSLIdentity::~OpenSSLIdentity() = default;

OpenSSLIdentity* OpenSSLIdentity::GenerateInternal(
    const SSLIdentityParams& params) {
  OpenSSLKeyPair* key_pair = OpenSSLKeyPair::Generate(params.key_params);
  if (key_pair) {
    OpenSSLCertificate* certificate =
        OpenSSLCertificate::Generate(key_pair, params);
    if (certificate)
      return new OpenSSLIdentity(key_pair, certificate);
    delete key_pair;
  }
  LOG(LS_INFO) << "Identity generation failed";
  return NULL;
}

<<<<<<< HEAD
OpenSSLIdentity* OpenSSLIdentity::Generate(const std::string& common_name,
                                           const KeyParams& key_params) {
=======
OpenSSLIdentity* OpenSSLIdentity::GenerateWithExpiration(
    const std::string& common_name,
    const KeyParams& key_params,
    time_t certificate_lifetime) {
>>>>>>> a17af05f
  SSLIdentityParams params;
  params.key_params = key_params;
  params.common_name = common_name;
  time_t now = time(NULL);
<<<<<<< HEAD
  params.not_before = now + CERTIFICATE_WINDOW;
  params.not_after = now + CERTIFICATE_LIFETIME;
=======
  params.not_before = now + kCertificateWindowInSeconds;
  params.not_after = now + certificate_lifetime;
  if (params.not_before > params.not_after)
    return nullptr;
>>>>>>> a17af05f
  return GenerateInternal(params);
}

OpenSSLIdentity* OpenSSLIdentity::GenerateForTest(
    const SSLIdentityParams& params) {
  return GenerateInternal(params);
}

SSLIdentity* OpenSSLIdentity::FromPEMStrings(
    const std::string& private_key,
    const std::string& certificate) {
  std::unique_ptr<OpenSSLCertificate> cert(
      OpenSSLCertificate::FromPEMString(certificate));
  if (!cert) {
    LOG(LS_ERROR) << "Failed to create OpenSSLCertificate from PEM string.";
    return nullptr;
  }

  OpenSSLKeyPair* key_pair =
      OpenSSLKeyPair::FromPrivateKeyPEMString(private_key);
  if (!key_pair) {
    LOG(LS_ERROR) << "Failed to create key pair from PEM string.";
    return nullptr;
  }
<<<<<<< HEAD
  BIO_set_mem_eof_return(bio, 0);
  EVP_PKEY* pkey =
      PEM_read_bio_PrivateKey(bio, NULL, NULL, const_cast<char*>("\0"));
  BIO_free(bio);  // Frees the BIO, but not the pointed-to string.
=======
>>>>>>> a17af05f

  return new OpenSSLIdentity(key_pair,
                             cert.release());
}

const OpenSSLCertificate& OpenSSLIdentity::certificate() const {
  return *certificate_;
}

OpenSSLIdentity* OpenSSLIdentity::GetReference() const {
  return new OpenSSLIdentity(key_pair_->GetReference(),
                             certificate_->GetReference());
}

bool OpenSSLIdentity::ConfigureIdentity(SSL_CTX* ctx) {
  // 1 is the documented success return code.
  if (SSL_CTX_use_certificate(ctx, certificate_->x509()) != 1 ||
     SSL_CTX_use_PrivateKey(ctx, key_pair_->pkey()) != 1) {
    LogSSLErrors("Configuring key and certificate");
    return false;
  }
  return true;
}

std::string OpenSSLIdentity::PrivateKeyToPEMString() const {
  return key_pair_->PrivateKeyToPEMString();
}

std::string OpenSSLIdentity::PublicKeyToPEMString() const {
  return key_pair_->PublicKeyToPEMString();
}

bool OpenSSLIdentity::operator==(const OpenSSLIdentity& other) const {
  return *this->key_pair_ == *other.key_pair_ &&
         *this->certificate_ == *other.certificate_;
}

bool OpenSSLIdentity::operator!=(const OpenSSLIdentity& other) const {
  return !(*this == other);
}

}  // namespace rtc

#endif  // HAVE_OPENSSL_SSL_H<|MERGE_RESOLUTION|>--- conflicted
+++ resolved
@@ -61,8 +61,6 @@
   } else if (key_params.type() == KT_ECDSA) {
     if (key_params.ec_curve() == EC_NIST_P256) {
       EC_KEY* ec_key = EC_KEY_new_by_curve_name(NID_X9_62_prime256v1);
-<<<<<<< HEAD
-=======
 
       // Ensure curve name is included when EC key is serialized.
       // Without this call, OpenSSL versions before 1.1.0 will create
@@ -70,7 +68,6 @@
       // This is a no-op for BoringSSL and OpenSSL 1.1.0+
       EC_KEY_set_asn1_flag(ec_key, OPENSSL_EC_NAMED_CURVE);
 
->>>>>>> a17af05f
       if (!pkey || !ec_key || !EC_KEY_generate_key(ec_key) ||
           !EVP_PKEY_assign_EC_KEY(pkey, ec_key)) {
         EVP_PKEY_free(pkey);
@@ -214,8 +211,6 @@
 #else
   CRYPTO_add(&pkey_->references, 1, CRYPTO_LOCK_EVP_PKEY);
 #endif
-<<<<<<< HEAD
-=======
 }
 
 std::string OpenSSLKeyPair::PrivateKeyToPEMString() const {
@@ -267,7 +262,6 @@
 
 bool OpenSSLKeyPair::operator!=(const OpenSSLKeyPair& other) const {
   return !(*this == other);
->>>>>>> a17af05f
 }
 
 #if !defined(NDEBUG)
@@ -449,11 +443,7 @@
 }
 
 void OpenSSLCertificate::AddReference() const {
-<<<<<<< HEAD
-  ASSERT(x509_ != NULL);
-=======
   RTC_DCHECK(x509_ != NULL);
->>>>>>> a17af05f
 #if defined(OPENSSL_IS_BORINGSSL)
   X509_up_ref(x509_);
 #else
@@ -461,8 +451,6 @@
 #endif
 }
 
-<<<<<<< HEAD
-=======
 bool OpenSSLCertificate::operator==(const OpenSSLCertificate& other) const {
   return X509_cmp(this->x509_, other.x509_) == 0;
 }
@@ -471,7 +459,6 @@
   return !(*this == other);
 }
 
->>>>>>> a17af05f
 // Documented in sslidentity.h.
 int64_t OpenSSLCertificate::CertificateExpirationTime() const {
   ASN1_TIME* expire_time = X509_get_notAfter(x509_);
@@ -511,28 +498,18 @@
   return NULL;
 }
 
-<<<<<<< HEAD
-OpenSSLIdentity* OpenSSLIdentity::Generate(const std::string& common_name,
-                                           const KeyParams& key_params) {
-=======
 OpenSSLIdentity* OpenSSLIdentity::GenerateWithExpiration(
     const std::string& common_name,
     const KeyParams& key_params,
     time_t certificate_lifetime) {
->>>>>>> a17af05f
   SSLIdentityParams params;
   params.key_params = key_params;
   params.common_name = common_name;
   time_t now = time(NULL);
-<<<<<<< HEAD
-  params.not_before = now + CERTIFICATE_WINDOW;
-  params.not_after = now + CERTIFICATE_LIFETIME;
-=======
   params.not_before = now + kCertificateWindowInSeconds;
   params.not_after = now + certificate_lifetime;
   if (params.not_before > params.not_after)
     return nullptr;
->>>>>>> a17af05f
   return GenerateInternal(params);
 }
 
@@ -557,13 +534,6 @@
     LOG(LS_ERROR) << "Failed to create key pair from PEM string.";
     return nullptr;
   }
-<<<<<<< HEAD
-  BIO_set_mem_eof_return(bio, 0);
-  EVP_PKEY* pkey =
-      PEM_read_bio_PrivateKey(bio, NULL, NULL, const_cast<char*>("\0"));
-  BIO_free(bio);  // Frees the BIO, but not the pointed-to string.
-=======
->>>>>>> a17af05f
 
   return new OpenSSLIdentity(key_pair,
                              cert.release());
