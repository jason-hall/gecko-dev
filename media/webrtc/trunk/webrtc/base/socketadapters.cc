/*
 *  Copyright 2004 The WebRTC Project Authors. All rights reserved.
 *
 *  Use of this source code is governed by a BSD-style license
 *  that can be found in the LICENSE file in the root of the source
 *  tree. An additional intellectual property rights grant can be found
 *  in the file PATENTS.  All contributing project authors may
 *  be found in the AUTHORS file in the root of the source tree.
 */

#if defined(_MSC_VER) && _MSC_VER < 1300
#pragma warning(disable:4786)
#endif

#include <time.h>
#include <errno.h>

#if defined(WEBRTC_WIN)
#define WIN32_LEAN_AND_MEAN
#include <windows.h>
#include <winsock2.h>
#include <ws2tcpip.h>
#define SECURITY_WIN32
#include <security.h>
#endif

#include <algorithm>

#include "webrtc/base/bytebuffer.h"
#include "webrtc/base/checks.h"
#include "webrtc/base/common.h"
#include "webrtc/base/httpcommon.h"
#include "webrtc/base/logging.h"
#include "webrtc/base/socketadapters.h"
#include "webrtc/base/stringencode.h"
#include "webrtc/base/stringutils.h"

namespace rtc {

BufferedReadAdapter::BufferedReadAdapter(AsyncSocket* socket, size_t size)
    : AsyncSocketAdapter(socket), buffer_size_(size),
      data_len_(0), buffering_(false) {
  buffer_ = new char[buffer_size_];
}

BufferedReadAdapter::~BufferedReadAdapter() {
  delete [] buffer_;
}

int BufferedReadAdapter::Send(const void *pv, size_t cb) {
  if (buffering_) {
    // TODO: Spoof error better; Signal Writeable
    socket_->SetError(EWOULDBLOCK);
    return -1;
  }
  return AsyncSocketAdapter::Send(pv, cb);
}

int BufferedReadAdapter::Recv(void* pv, size_t cb, int64_t* timestamp) {
  if (buffering_) {
    socket_->SetError(EWOULDBLOCK);
    return -1;
  }

  size_t read = 0;

  if (data_len_) {
    read = std::min(cb, data_len_);
    memcpy(pv, buffer_, read);
    data_len_ -= read;
    if (data_len_ > 0) {
      memmove(buffer_, buffer_ + read, data_len_);
    }
    pv = static_cast<char *>(pv) + read;
    cb -= read;
  }

  // FIX: If cb == 0, we won't generate another read event

<<<<<<< HEAD
  int res = AsyncSocketAdapter::Recv(pv, cb);
=======
  int res = AsyncSocketAdapter::Recv(pv, cb, timestamp);
>>>>>>> a17af05f
  if (res >= 0) {
    // Read from socket and possibly buffer; return combined length
    return res + static_cast<int>(read);
  }

  if (read > 0) {
    // Failed to read from socket, but still read something from buffer
    return static_cast<int>(read);
  }

  // Didn't read anything; return error from socket
  return res;
}

void BufferedReadAdapter::BufferInput(bool on) {
  buffering_ = on;
}

void BufferedReadAdapter::OnReadEvent(AsyncSocket * socket) {
  RTC_DCHECK(socket == socket_);

  if (!buffering_) {
    AsyncSocketAdapter::OnReadEvent(socket);
    return;
  }

  if (data_len_ >= buffer_size_) {
    LOG(INFO) << "Input buffer overflow";
    RTC_NOTREACHED();
    data_len_ = 0;
  }

  int len =
      socket_->Recv(buffer_ + data_len_, buffer_size_ - data_len_, nullptr);
  if (len < 0) {
    // TODO: Do something better like forwarding the error to the user.
    LOG_ERR(INFO) << "Recv";
    return;
  }

  data_len_ += len;

  ProcessInput(buffer_, &data_len_);
}

AsyncProxyServerSocket::AsyncProxyServerSocket(AsyncSocket* socket,
                                               size_t buffer_size)
    : BufferedReadAdapter(socket, buffer_size) {
}

AsyncProxyServerSocket::~AsyncProxyServerSocket() = default;

///////////////////////////////////////////////////////////////////////////////

// This is a SSL v2 CLIENT_HELLO message.
// TODO: Should this have a session id? The response doesn't have a
// certificate, so the hello should have a session id.
static const uint8_t kSslClientHello[] = {
    0x80, 0x46,                                            // msg len
    0x01,                                                  // CLIENT_HELLO
    0x03, 0x01,                                            // SSL 3.1
    0x00, 0x2d,                                            // ciphersuite len
    0x00, 0x00,                                            // session id len
    0x00, 0x10,                                            // challenge len
    0x01, 0x00, 0x80, 0x03, 0x00, 0x80, 0x07, 0x00, 0xc0,  // ciphersuites
    0x06, 0x00, 0x40, 0x02, 0x00, 0x80, 0x04, 0x00, 0x80,  //
    0x00, 0x00, 0x04, 0x00, 0xfe, 0xff, 0x00, 0x00, 0x0a,  //
    0x00, 0xfe, 0xfe, 0x00, 0x00, 0x09, 0x00, 0x00, 0x64,  //
    0x00, 0x00, 0x62, 0x00, 0x00, 0x03, 0x00, 0x00, 0x06,  //
    0x1f, 0x17, 0x0c, 0xa6, 0x2f, 0x00, 0x78, 0xfc,        // challenge
    0x46, 0x55, 0x2e, 0xb1, 0x83, 0x39, 0xf1, 0xea         //
};

// This is a TLSv1 SERVER_HELLO message.
static const uint8_t kSslServerHello[] = {
    0x16,                                            // handshake message
    0x03, 0x01,                                      // SSL 3.1
    0x00, 0x4a,                                      // message len
    0x02,                                            // SERVER_HELLO
    0x00, 0x00, 0x46,                                // handshake len
    0x03, 0x01,                                      // SSL 3.1
    0x42, 0x85, 0x45, 0xa7, 0x27, 0xa9, 0x5d, 0xa0,  // server random
    0xb3, 0xc5, 0xe7, 0x53, 0xda, 0x48, 0x2b, 0x3f,  //
    0xc6, 0x5a, 0xca, 0x89, 0xc1, 0x58, 0x52, 0xa1,  //
    0x78, 0x3c, 0x5b, 0x17, 0x46, 0x00, 0x85, 0x3f,  //
    0x20,                                            // session id len
    0x0e, 0xd3, 0x06, 0x72, 0x5b, 0x5b, 0x1b, 0x5f,  // session id
    0x15, 0xac, 0x13, 0xf9, 0x88, 0x53, 0x9d, 0x9b,  //
    0xe8, 0x3d, 0x7b, 0x0c, 0x30, 0x32, 0x6e, 0x38,  //
    0x4d, 0xa2, 0x75, 0x57, 0x41, 0x6c, 0x34, 0x5c,  //
    0x00, 0x04,                                      // RSA/RC4-128/MD5
    0x00                                             // null compression
};

AsyncSSLSocket::AsyncSSLSocket(AsyncSocket* socket)
    : BufferedReadAdapter(socket, 1024) {
}

int AsyncSSLSocket::Connect(const SocketAddress& addr) {
  // Begin buffering before we connect, so that there isn't a race condition
  // between potential senders and receiving the OnConnectEvent signal
  BufferInput(true);
  return BufferedReadAdapter::Connect(addr);
}

void AsyncSSLSocket::OnConnectEvent(AsyncSocket * socket) {
  RTC_DCHECK(socket == socket_);
  // TODO: we could buffer output too...
  VERIFY(sizeof(kSslClientHello) ==
      DirectSend(kSslClientHello, sizeof(kSslClientHello)));
}

void AsyncSSLSocket::ProcessInput(char* data, size_t* len) {
  if (*len < sizeof(kSslServerHello))
    return;

  if (memcmp(kSslServerHello, data, sizeof(kSslServerHello)) != 0) {
    Close();
    SignalCloseEvent(this, 0);  // TODO: error code?
    return;
  }

  *len -= sizeof(kSslServerHello);
  if (*len > 0) {
    memmove(data, data + sizeof(kSslServerHello), *len);
  }

  bool remainder = (*len > 0);
  BufferInput(false);
  SignalConnectEvent(this);

  // FIX: if SignalConnect causes the socket to be destroyed, we are in trouble
  if (remainder)
    SignalReadEvent(this);
}

AsyncSSLServerSocket::AsyncSSLServerSocket(AsyncSocket* socket)
     : BufferedReadAdapter(socket, 1024) {
  BufferInput(true);
}

void AsyncSSLServerSocket::ProcessInput(char* data, size_t* len) {
  // We only accept client hello messages.
  if (*len < sizeof(kSslClientHello)) {
    return;
  }

  if (memcmp(kSslClientHello, data, sizeof(kSslClientHello)) != 0) {
    Close();
    SignalCloseEvent(this, 0);
    return;
  }

  *len -= sizeof(kSslClientHello);

  // Clients should not send more data until the handshake is completed.
  RTC_DCHECK(*len == 0);

  // Send a server hello back to the client.
  DirectSend(kSslServerHello, sizeof(kSslServerHello));

  // Handshake completed for us, redirect input to our parent.
  BufferInput(false);
}

///////////////////////////////////////////////////////////////////////////////

AsyncHttpsProxySocket::AsyncHttpsProxySocket(AsyncSocket* socket,
                                             const std::string& user_agent,
                                             const SocketAddress& proxy,
                                             const std::string& username,
                                             const CryptString& password)
  : BufferedReadAdapter(socket, 1024), proxy_(proxy), agent_(user_agent),
    user_(username), pass_(password), force_connect_(false), state_(PS_ERROR),
    context_(0) {
}

AsyncHttpsProxySocket::~AsyncHttpsProxySocket() {
  delete context_;
}

int AsyncHttpsProxySocket::Connect(const SocketAddress& addr) {
  int ret;
  LOG(LS_VERBOSE) << "AsyncHttpsProxySocket::Connect("
                  << proxy_.ToSensitiveString() << ")";
  dest_ = addr;
  state_ = PS_INIT;
  if (ShouldIssueConnect()) {
    BufferInput(true);
  }
  ret = BufferedReadAdapter::Connect(proxy_);
  // TODO: Set state_ appropriately if Connect fails.
  return ret;
}

SocketAddress AsyncHttpsProxySocket::GetRemoteAddress() const {
  return dest_;
}

int AsyncHttpsProxySocket::Close() {
  headers_.clear();
  state_ = PS_ERROR;
  dest_.Clear();
  delete context_;
  context_ = NULL;
  return BufferedReadAdapter::Close();
}

Socket::ConnState AsyncHttpsProxySocket::GetState() const {
  if (state_ < PS_TUNNEL) {
    return CS_CONNECTING;
  } else if (state_ == PS_TUNNEL) {
    return CS_CONNECTED;
  } else {
    return CS_CLOSED;
  }
}

void AsyncHttpsProxySocket::OnConnectEvent(AsyncSocket * socket) {
  LOG(LS_VERBOSE) << "AsyncHttpsProxySocket::OnConnectEvent";
  if (!ShouldIssueConnect()) {
    state_ = PS_TUNNEL;
    BufferedReadAdapter::OnConnectEvent(socket);
    return;
  }
  SendRequest();
}

void AsyncHttpsProxySocket::OnCloseEvent(AsyncSocket * socket, int err) {
  LOG(LS_VERBOSE) << "AsyncHttpsProxySocket::OnCloseEvent(" << err << ")";
  if ((state_ == PS_WAIT_CLOSE) && (err == 0)) {
    state_ = PS_ERROR;
    Connect(dest_);
  } else {
    BufferedReadAdapter::OnCloseEvent(socket, err);
  }
}

void AsyncHttpsProxySocket::ProcessInput(char* data, size_t* len) {
  size_t start = 0;
  for (size_t pos = start; state_ < PS_TUNNEL && pos < *len;) {
    if (state_ == PS_SKIP_BODY) {
      size_t consume = std::min(*len - pos, content_length_);
      pos += consume;
      start = pos;
      content_length_ -= consume;
      if (content_length_ == 0) {
        EndResponse();
      }
      continue;
    }

    if (data[pos++] != '\n')
      continue;

    size_t len = pos - start - 1;
    if ((len > 0) && (data[start + len - 1] == '\r'))
      --len;

    data[start + len] = 0;
    ProcessLine(data + start, len);
    start = pos;
  }

  *len -= start;
  if (*len > 0) {
    memmove(data, data + start, *len);
  }

  if (state_ != PS_TUNNEL)
    return;

  bool remainder = (*len > 0);
  BufferInput(false);
  SignalConnectEvent(this);

  // FIX: if SignalConnect causes the socket to be destroyed, we are in trouble
  if (remainder)
    SignalReadEvent(this);  // TODO: signal this??
}

bool AsyncHttpsProxySocket::ShouldIssueConnect() const {
  // TODO: Think about whether a more sophisticated test
  // than dest port == 80 is needed.
  return force_connect_ || (dest_.port() != 80);
}

void AsyncHttpsProxySocket::SendRequest() {
  std::stringstream ss;
  ss << "CONNECT " << dest_.ToString() << " HTTP/1.0\r\n";
  ss << "User-Agent: " << agent_ << "\r\n";
  ss << "Host: " << dest_.HostAsURIString() << "\r\n";
  ss << "Content-Length: 0\r\n";
  ss << "Proxy-Connection: Keep-Alive\r\n";
  ss << headers_;
  ss << "\r\n";
  std::string str = ss.str();
  DirectSend(str.c_str(), str.size());
  state_ = PS_LEADER;
  expect_close_ = true;
  content_length_ = 0;
  headers_.clear();

  LOG(LS_VERBOSE) << "AsyncHttpsProxySocket >> " << str;
}

void AsyncHttpsProxySocket::ProcessLine(char * data, size_t len) {
  LOG(LS_VERBOSE) << "AsyncHttpsProxySocket << " << data;

  if (len == 0) {
    if (state_ == PS_TUNNEL_HEADERS) {
      state_ = PS_TUNNEL;
    } else if (state_ == PS_ERROR_HEADERS) {
      Error(defer_error_);
      return;
    } else if (state_ == PS_SKIP_HEADERS) {
      if (content_length_) {
        state_ = PS_SKIP_BODY;
      } else {
        EndResponse();
        return;
      }
    } else {
      static bool report = false;
      if (!unknown_mechanisms_.empty() && !report) {
        report = true;
        std::string msg(
          "Unable to connect to the Google Talk service due to an incompatibility "
          "with your proxy.\r\nPlease help us resolve this issue by submitting the "
          "following information to us using our technical issue submission form "
          "at:\r\n\r\n"
          "http://www.google.com/support/talk/bin/request.py\r\n\r\n"
          "We apologize for the inconvenience.\r\n\r\n"
          "Information to submit to Google: "
          );
        //std::string msg("Please report the following information to foo@bar.com:\r\nUnknown methods: ");
        msg.append(unknown_mechanisms_);
#if defined(WEBRTC_WIN)
        MessageBoxA(0, msg.c_str(), "Oops!", MB_OK);
#endif
#if defined(WEBRTC_POSIX)
        // TODO: Raise a signal so the UI can be separated.
        LOG(LS_ERROR) << "Oops!\n\n" << msg;
#endif
      }
      // Unexpected end of headers
      Error(0);
      return;
    }
  } else if (state_ == PS_LEADER) {
    unsigned int code;
    if (sscanf(data, "HTTP/%*u.%*u %u", &code) != 1) {
      Error(0);
      return;
    }
    switch (code) {
    case 200:
      // connection good!
      state_ = PS_TUNNEL_HEADERS;
      return;
#if defined(HTTP_STATUS_PROXY_AUTH_REQ) && (HTTP_STATUS_PROXY_AUTH_REQ != 407)
#error Wrong code for HTTP_STATUS_PROXY_AUTH_REQ
#endif
    case 407:  // HTTP_STATUS_PROXY_AUTH_REQ
      state_ = PS_AUTHENTICATE;
      return;
    default:
      defer_error_ = 0;
      state_ = PS_ERROR_HEADERS;
      return;
    }
  } else if ((state_ == PS_AUTHENTICATE)
             && (_strnicmp(data, "Proxy-Authenticate:", 19) == 0)) {
    std::string response, auth_method;
    switch (HttpAuthenticate(data + 19, len - 19,
                             proxy_, "CONNECT", "/",
                             user_, pass_, context_, response, auth_method)) {
    case HAR_IGNORE:
      LOG(LS_VERBOSE) << "Ignoring Proxy-Authenticate: " << auth_method;
      if (!unknown_mechanisms_.empty())
        unknown_mechanisms_.append(", ");
      unknown_mechanisms_.append(auth_method);
      break;
    case HAR_RESPONSE:
      headers_ = "Proxy-Authorization: ";
      headers_.append(response);
      headers_.append("\r\n");
      state_ = PS_SKIP_HEADERS;
      unknown_mechanisms_.clear();
      break;
    case HAR_CREDENTIALS:
      defer_error_ = SOCKET_EACCES;
      state_ = PS_ERROR_HEADERS;
      unknown_mechanisms_.clear();
      break;
    case HAR_ERROR:
      defer_error_ = 0;
      state_ = PS_ERROR_HEADERS;
      unknown_mechanisms_.clear();
      break;
    }
  } else if (_strnicmp(data, "Content-Length:", 15) == 0) {
    content_length_ = strtoul(data + 15, 0, 0);
  } else if (_strnicmp(data, "Proxy-Connection: Keep-Alive", 28) == 0) {
    expect_close_ = false;
    /*
  } else if (_strnicmp(data, "Connection: close", 17) == 0) {
    expect_close_ = true;
    */
  }
}

void AsyncHttpsProxySocket::EndResponse() {
  if (!expect_close_) {
    SendRequest();
    return;
  }

  // No point in waiting for the server to close... let's close now
  // TODO: Refactor out PS_WAIT_CLOSE
  state_ = PS_WAIT_CLOSE;
  BufferedReadAdapter::Close();
  OnCloseEvent(this, 0);
}

void AsyncHttpsProxySocket::Error(int error) {
  BufferInput(false);
  Close();
  SetError(error);
  SignalCloseEvent(this, error);
}

///////////////////////////////////////////////////////////////////////////////

AsyncSocksProxySocket::AsyncSocksProxySocket(AsyncSocket* socket,
                                             const SocketAddress& proxy,
                                             const std::string& username,
                                             const CryptString& password)
    : BufferedReadAdapter(socket, 1024), state_(SS_ERROR), proxy_(proxy),
      user_(username), pass_(password) {
}

AsyncSocksProxySocket::~AsyncSocksProxySocket() = default;

int AsyncSocksProxySocket::Connect(const SocketAddress& addr) {
  int ret;
  dest_ = addr;
  state_ = SS_INIT;
  BufferInput(true);
  ret = BufferedReadAdapter::Connect(proxy_);
  // TODO: Set state_ appropriately if Connect fails.
  return ret;
}

SocketAddress AsyncSocksProxySocket::GetRemoteAddress() const {
  return dest_;
}

int AsyncSocksProxySocket::Close() {
  state_ = SS_ERROR;
  dest_.Clear();
  return BufferedReadAdapter::Close();
}

Socket::ConnState AsyncSocksProxySocket::GetState() const {
  if (state_ < SS_TUNNEL) {
    return CS_CONNECTING;
  } else if (state_ == SS_TUNNEL) {
    return CS_CONNECTED;
  } else {
    return CS_CLOSED;
  }
}

void AsyncSocksProxySocket::OnConnectEvent(AsyncSocket* socket) {
  SendHello();
}

void AsyncSocksProxySocket::ProcessInput(char* data, size_t* len) {
  RTC_DCHECK(state_ < SS_TUNNEL);

  ByteBufferReader response(data, *len);

  if (state_ == SS_HELLO) {
    uint8_t ver, method;
    if (!response.ReadUInt8(&ver) ||
        !response.ReadUInt8(&method))
      return;

    if (ver != 5) {
      Error(0);
      return;
    }

    if (method == 0) {
      SendConnect();
    } else if (method == 2) {
      SendAuth();
    } else {
      Error(0);
      return;
    }
  } else if (state_ == SS_AUTH) {
    uint8_t ver, status;
    if (!response.ReadUInt8(&ver) ||
        !response.ReadUInt8(&status))
      return;

    if ((ver != 1) || (status != 0)) {
      Error(SOCKET_EACCES);
      return;
    }

    SendConnect();
  } else if (state_ == SS_CONNECT) {
    uint8_t ver, rep, rsv, atyp;
    if (!response.ReadUInt8(&ver) ||
        !response.ReadUInt8(&rep) ||
        !response.ReadUInt8(&rsv) ||
        !response.ReadUInt8(&atyp))
      return;

    if ((ver != 5) || (rep != 0)) {
      Error(0);
      return;
    }

    uint16_t port;
    if (atyp == 1) {
      uint32_t addr;
      if (!response.ReadUInt32(&addr) ||
          !response.ReadUInt16(&port))
        return;
      LOG(LS_VERBOSE) << "Bound on " << addr << ":" << port;
    } else if (atyp == 3) {
      uint8_t len;
      std::string addr;
      if (!response.ReadUInt8(&len) ||
          !response.ReadString(&addr, len) ||
          !response.ReadUInt16(&port))
        return;
      LOG(LS_VERBOSE) << "Bound on " << addr << ":" << port;
    } else if (atyp == 4) {
      std::string addr;
      if (!response.ReadString(&addr, 16) ||
          !response.ReadUInt16(&port))
        return;
      LOG(LS_VERBOSE) << "Bound on <IPV6>:" << port;
    } else {
      Error(0);
      return;
    }

    state_ = SS_TUNNEL;
  }

  // Consume parsed data
  *len = response.Length();
  memmove(data, response.Data(), *len);

  if (state_ != SS_TUNNEL)
    return;

  bool remainder = (*len > 0);
  BufferInput(false);
  SignalConnectEvent(this);

  // FIX: if SignalConnect causes the socket to be destroyed, we are in trouble
  if (remainder)
    SignalReadEvent(this);  // TODO: signal this??
}

void AsyncSocksProxySocket::SendHello() {
  ByteBufferWriter request;
  request.WriteUInt8(5);    // Socks Version
  if (user_.empty()) {
    request.WriteUInt8(1);  // Authentication Mechanisms
    request.WriteUInt8(0);  // No authentication
  } else {
    request.WriteUInt8(2);  // Authentication Mechanisms
    request.WriteUInt8(0);  // No authentication
    request.WriteUInt8(2);  // Username/Password
  }
  DirectSend(request.Data(), request.Length());
  state_ = SS_HELLO;
}

void AsyncSocksProxySocket::SendAuth() {
  ByteBufferWriter request;
  request.WriteUInt8(1);           // Negotiation Version
  request.WriteUInt8(static_cast<uint8_t>(user_.size()));
  request.WriteString(user_);      // Username
  request.WriteUInt8(static_cast<uint8_t>(pass_.GetLength()));
  size_t len = pass_.GetLength() + 1;
  char * sensitive = new char[len];
  pass_.CopyTo(sensitive, true);
  request.WriteString(sensitive);  // Password
  memset(sensitive, 0, len);
  delete [] sensitive;
  DirectSend(request.Data(), request.Length());
  state_ = SS_AUTH;
}

void AsyncSocksProxySocket::SendConnect() {
  ByteBufferWriter request;
  request.WriteUInt8(5);              // Socks Version
  request.WriteUInt8(1);              // CONNECT
  request.WriteUInt8(0);              // Reserved
  if (dest_.IsUnresolvedIP()) {
    std::string hostname = dest_.hostname();
    request.WriteUInt8(3);            // DOMAINNAME
    request.WriteUInt8(static_cast<uint8_t>(hostname.size()));
    request.WriteString(hostname);    // Destination Hostname
  } else {
    request.WriteUInt8(1);            // IPV4
    request.WriteUInt32(dest_.ip());  // Destination IP
  }
  request.WriteUInt16(dest_.port());  // Destination Port
  DirectSend(request.Data(), request.Length());
  state_ = SS_CONNECT;
}

void AsyncSocksProxySocket::Error(int error) {
  state_ = SS_ERROR;
  BufferInput(false);
  Close();
  SetError(SOCKET_EACCES);
  SignalCloseEvent(this, error);
}

AsyncSocksProxyServerSocket::AsyncSocksProxyServerSocket(AsyncSocket* socket)
    : AsyncProxyServerSocket(socket, kBufferSize), state_(SS_HELLO) {
  BufferInput(true);
}

void AsyncSocksProxyServerSocket::ProcessInput(char* data, size_t* len) {
  // TODO: See if the whole message has arrived
  RTC_DCHECK(state_ < SS_CONNECT_PENDING);

  ByteBufferReader response(data, *len);
  if (state_ == SS_HELLO) {
    HandleHello(&response);
  } else if (state_ == SS_AUTH) {
    HandleAuth(&response);
  } else if (state_ == SS_CONNECT) {
    HandleConnect(&response);
  }

  // Consume parsed data
  *len = response.Length();
  memmove(data, response.Data(), *len);
}

void AsyncSocksProxyServerSocket::DirectSend(const ByteBufferWriter& buf) {
  BufferedReadAdapter::DirectSend(buf.Data(), buf.Length());
}

<<<<<<< HEAD
void AsyncSocksProxyServerSocket::HandleHello(ByteBuffer* request) {
=======
void AsyncSocksProxyServerSocket::HandleHello(ByteBufferReader* request) {
>>>>>>> a17af05f
  uint8_t ver, num_methods;
  if (!request->ReadUInt8(&ver) ||
      !request->ReadUInt8(&num_methods)) {
    Error(0);
    return;
  }

  if (ver != 5) {
    Error(0);
    return;
  }

  // Handle either no-auth (0) or user/pass auth (2)
  uint8_t method = 0xFF;
  if (num_methods > 0 && !request->ReadUInt8(&method)) {
    Error(0);
    return;
  }

  // TODO: Ask the server which method to use.
  SendHelloReply(method);
  if (method == 0) {
    state_ = SS_CONNECT;
  } else if (method == 2) {
    state_ = SS_AUTH;
  } else {
    state_ = SS_ERROR;
  }
}

void AsyncSocksProxyServerSocket::SendHelloReply(uint8_t method) {
<<<<<<< HEAD
  ByteBuffer response;
=======
  ByteBufferWriter response;
>>>>>>> a17af05f
  response.WriteUInt8(5);  // Socks Version
  response.WriteUInt8(method);  // Auth method
  DirectSend(response);
}

<<<<<<< HEAD
void AsyncSocksProxyServerSocket::HandleAuth(ByteBuffer* request) {
=======
void AsyncSocksProxyServerSocket::HandleAuth(ByteBufferReader* request) {
>>>>>>> a17af05f
  uint8_t ver, user_len, pass_len;
  std::string user, pass;
  if (!request->ReadUInt8(&ver) ||
      !request->ReadUInt8(&user_len) ||
      !request->ReadString(&user, user_len) ||
      !request->ReadUInt8(&pass_len) ||
      !request->ReadString(&pass, pass_len)) {
    Error(0);
    return;
  }

  // TODO: Allow for checking of credentials.
  SendAuthReply(0);
  state_ = SS_CONNECT;
}

void AsyncSocksProxyServerSocket::SendAuthReply(uint8_t result) {
<<<<<<< HEAD
  ByteBuffer response;
=======
  ByteBufferWriter response;
>>>>>>> a17af05f
  response.WriteUInt8(1);  // Negotiation Version
  response.WriteUInt8(result);
  DirectSend(response);
}

<<<<<<< HEAD
void AsyncSocksProxyServerSocket::HandleConnect(ByteBuffer* request) {
=======
void AsyncSocksProxyServerSocket::HandleConnect(ByteBufferReader* request) {
>>>>>>> a17af05f
  uint8_t ver, command, reserved, addr_type;
  uint32_t ip;
  uint16_t port;
  if (!request->ReadUInt8(&ver) ||
      !request->ReadUInt8(&command) ||
      !request->ReadUInt8(&reserved) ||
      !request->ReadUInt8(&addr_type) ||
      !request->ReadUInt32(&ip) ||
      !request->ReadUInt16(&port)) {
      Error(0);
      return;
  }

  if (ver != 5 || command != 1 ||
      reserved != 0 || addr_type != 1) {
      Error(0);
      return;
  }

  SignalConnectRequest(this, SocketAddress(ip, port));
  state_ = SS_CONNECT_PENDING;
}

void AsyncSocksProxyServerSocket::SendConnectResult(int result,
                                                    const SocketAddress& addr) {
  if (state_ != SS_CONNECT_PENDING)
    return;

  ByteBufferWriter response;
  response.WriteUInt8(5);  // Socks version
  response.WriteUInt8((result != 0));  // 0x01 is generic error
  response.WriteUInt8(0);  // reserved
  response.WriteUInt8(1);  // IPv4 address
  response.WriteUInt32(addr.ip());
  response.WriteUInt16(addr.port());
  DirectSend(response);
  BufferInput(false);
  state_ = SS_TUNNEL;
}

void AsyncSocksProxyServerSocket::Error(int error) {
  state_ = SS_ERROR;
  BufferInput(false);
  Close();
  SetError(SOCKET_EACCES);
  SignalCloseEvent(this, error);
}

///////////////////////////////////////////////////////////////////////////////

LoggingSocketAdapter::LoggingSocketAdapter(AsyncSocket* socket,
                                           LoggingSeverity level,
                                           const char * label, bool hex_mode)
    : AsyncSocketAdapter(socket), level_(level), hex_mode_(hex_mode) {
  label_.append("[");
  label_.append(label);
  label_.append("]");
}

int LoggingSocketAdapter::Send(const void *pv, size_t cb) {
  int res = AsyncSocketAdapter::Send(pv, cb);
  if (res > 0)
    LogMultiline(level_, label_.c_str(), false, pv, res, hex_mode_, &lms_);
  return res;
}

int LoggingSocketAdapter::SendTo(const void *pv, size_t cb,
                             const SocketAddress& addr) {
  int res = AsyncSocketAdapter::SendTo(pv, cb, addr);
  if (res > 0)
    LogMultiline(level_, label_.c_str(), false, pv, res, hex_mode_, &lms_);
  return res;
}

int LoggingSocketAdapter::Recv(void* pv, size_t cb, int64_t* timestamp) {
  int res = AsyncSocketAdapter::Recv(pv, cb, timestamp);
  if (res > 0)
    LogMultiline(level_, label_.c_str(), true, pv, res, hex_mode_, &lms_);
  return res;
}

int LoggingSocketAdapter::RecvFrom(void* pv,
                                   size_t cb,
                                   SocketAddress* paddr,
                                   int64_t* timestamp) {
  int res = AsyncSocketAdapter::RecvFrom(pv, cb, paddr, timestamp);
  if (res > 0)
    LogMultiline(level_, label_.c_str(), true, pv, res, hex_mode_, &lms_);
  return res;
}

int LoggingSocketAdapter::Close() {
  LogMultiline(level_, label_.c_str(), false, NULL, 0, hex_mode_, &lms_);
  LogMultiline(level_, label_.c_str(), true, NULL, 0, hex_mode_, &lms_);
  LOG_V(level_) << label_ << " Closed locally";
  return socket_->Close();
}

void LoggingSocketAdapter::OnConnectEvent(AsyncSocket * socket) {
  LOG_V(level_) << label_ << " Connected";
  AsyncSocketAdapter::OnConnectEvent(socket);
}

void LoggingSocketAdapter::OnCloseEvent(AsyncSocket * socket, int err) {
  LogMultiline(level_, label_.c_str(), false, NULL, 0, hex_mode_, &lms_);
  LogMultiline(level_, label_.c_str(), true, NULL, 0, hex_mode_, &lms_);
  LOG_V(level_) << label_ << " Closed with error: " << err;
  AsyncSocketAdapter::OnCloseEvent(socket, err);
}

///////////////////////////////////////////////////////////////////////////////

}  // namespace rtc<|MERGE_RESOLUTION|>--- conflicted
+++ resolved
@@ -77,11 +77,7 @@
 
   // FIX: If cb == 0, we won't generate another read event
 
-<<<<<<< HEAD
-  int res = AsyncSocketAdapter::Recv(pv, cb);
-=======
   int res = AsyncSocketAdapter::Recv(pv, cb, timestamp);
->>>>>>> a17af05f
   if (res >= 0) {
     // Read from socket and possibly buffer; return combined length
     return res + static_cast<int>(read);
@@ -739,11 +735,7 @@
   BufferedReadAdapter::DirectSend(buf.Data(), buf.Length());
 }
 
-<<<<<<< HEAD
-void AsyncSocksProxyServerSocket::HandleHello(ByteBuffer* request) {
-=======
 void AsyncSocksProxyServerSocket::HandleHello(ByteBufferReader* request) {
->>>>>>> a17af05f
   uint8_t ver, num_methods;
   if (!request->ReadUInt8(&ver) ||
       !request->ReadUInt8(&num_methods)) {
@@ -775,21 +767,13 @@
 }
 
 void AsyncSocksProxyServerSocket::SendHelloReply(uint8_t method) {
-<<<<<<< HEAD
-  ByteBuffer response;
-=======
   ByteBufferWriter response;
->>>>>>> a17af05f
   response.WriteUInt8(5);  // Socks Version
   response.WriteUInt8(method);  // Auth method
   DirectSend(response);
 }
 
-<<<<<<< HEAD
-void AsyncSocksProxyServerSocket::HandleAuth(ByteBuffer* request) {
-=======
 void AsyncSocksProxyServerSocket::HandleAuth(ByteBufferReader* request) {
->>>>>>> a17af05f
   uint8_t ver, user_len, pass_len;
   std::string user, pass;
   if (!request->ReadUInt8(&ver) ||
@@ -807,21 +791,13 @@
 }
 
 void AsyncSocksProxyServerSocket::SendAuthReply(uint8_t result) {
-<<<<<<< HEAD
-  ByteBuffer response;
-=======
   ByteBufferWriter response;
->>>>>>> a17af05f
   response.WriteUInt8(1);  // Negotiation Version
   response.WriteUInt8(result);
   DirectSend(response);
 }
 
-<<<<<<< HEAD
-void AsyncSocksProxyServerSocket::HandleConnect(ByteBuffer* request) {
-=======
 void AsyncSocksProxyServerSocket::HandleConnect(ByteBufferReader* request) {
->>>>>>> a17af05f
   uint8_t ver, command, reserved, addr_type;
   uint32_t ip;
   uint16_t port;
