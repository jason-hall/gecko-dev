--- conflicted
+++ resolved
@@ -64,8 +64,6 @@
 
 // Generic network manager interface. It provides list of local
 // networks.
-<<<<<<< HEAD
-=======
 //
 // Every method of NetworkManager (including the destructor) must be called on
 // the same thread, except for the constructor which may be called on any
@@ -73,7 +71,6 @@
 //
 // This allows constructing a NetworkManager subclass on one thread and
 // passing it into an object that uses it on a different thread.
->>>>>>> a17af05f
 class NetworkManager : public DefaultLocalAddressProvider {
  public:
   typedef std::vector<Network*> NetworkList;
@@ -181,11 +178,8 @@
  private:
   friend class NetworkTest;
 
-<<<<<<< HEAD
-=======
   Network* GetNetworkFromAddress(const rtc::IPAddress& ip) const;
 
->>>>>>> a17af05f
   EnumerationPermission enumeration_permission_;
 
   NetworkList networks_;
@@ -194,13 +188,6 @@
   NetworkMap networks_map_;
   bool ipv6_enabled_;
 
-<<<<<<< HEAD
-  rtc::scoped_ptr<rtc::Network> ipv4_any_address_network_;
-  rtc::scoped_ptr<rtc::Network> ipv6_any_address_network_;
-
-  IPAddress default_local_ipv4_address_;
-  IPAddress default_local_ipv6_address_;
-=======
   std::unique_ptr<rtc::Network> ipv4_any_address_network_;
   std::unique_ptr<rtc::Network> ipv6_any_address_network_;
 
@@ -211,7 +198,6 @@
   // network id 0 because we only compare the network ids in the old and the new
   // best connections in the transport channel.
   uint16_t next_available_network_id_ = 1;
->>>>>>> a17af05f
 };
 
 // Basic implementation of the NetworkManager interface that gets list
@@ -280,22 +266,15 @@
   void UpdateNetworksContinually();
   // Only updates the networks; does not reschedule the next update.
   void UpdateNetworksOnce();
-<<<<<<< HEAD
-=======
 
   AdapterType GetAdapterTypeFromName(const char* network_name) const;
->>>>>>> a17af05f
 
   Thread* thread_;
   bool sent_first_update_;
   int start_count_;
   std::vector<std::string> network_ignore_list_;
   bool ignore_non_default_routes_;
-<<<<<<< HEAD
-  scoped_ptr<NetworkMonitorInterface> network_monitor_;
-=======
   std::unique_ptr<NetworkMonitorInterface> network_monitor_;
->>>>>>> a17af05f
 };
 
 // Represents a Unix-type network interface, with a name and single address.
@@ -313,11 +292,8 @@
           AdapterType type);
   ~Network();
 
-<<<<<<< HEAD
-=======
   sigslot::signal1<const Network*> SignalTypeChanged;
 
->>>>>>> a17af05f
   const DefaultLocalAddressProvider* default_local_address_provider() {
     return default_local_address_provider_;
   }
@@ -422,15 +398,11 @@
   // we do not remove it (because it may be used elsewhere). Instead, we mark
   // it inactive, so that we can detect network changes properly.
   bool active() const { return active_; }
-<<<<<<< HEAD
-  void set_active(bool active) { active_ = active; }
-=======
   void set_active(bool active) {
     if (active_ != active) {
       active_ = active;
     }
   }
->>>>>>> a17af05f
 
   // Debugging description of this network
   std::string ToString() const;
@@ -448,10 +420,7 @@
   AdapterType type_;
   int preference_;
   bool active_ = true;
-<<<<<<< HEAD
-=======
   uint16_t id_ = 0;
->>>>>>> a17af05f
 
   friend class NetworkManager;
 };
