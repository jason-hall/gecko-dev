/*
 *  Copyright 2004 The WebRTC Project Authors. All rights reserved.
 *
 *  Use of this source code is governed by a BSD-style license
 *  that can be found in the LICENSE file in the root of the source
 *  tree. An additional intellectual property rights grant can be found
 *  in the file PATENTS.  All contributing project authors may
 *  be found in the AUTHORS file in the root of the source tree.
 */

#ifndef WEBRTC_BASE_BYTEBUFFER_H_
#define WEBRTC_BASE_BYTEBUFFER_H_

#include <string>

#include "webrtc/base/basictypes.h"
#include "webrtc/base/buffer.h"
#include "webrtc/base/constructormagic.h"

namespace rtc {

class ByteBuffer {
 public:
  enum ByteOrder {
    ORDER_NETWORK = 0,  // Default, use network byte order (big endian).
    ORDER_HOST,         // Use the native order of the host.
  };

  explicit ByteBuffer(ByteOrder byte_order) : byte_order_(byte_order) {}

  ByteOrder Order() const { return byte_order_; }

<<<<<<< HEAD
  explicit ByteBuffer(const Buffer& buf);

  ~ByteBuffer();
=======
 private:
  ByteOrder byte_order_;
>>>>>>> a17af05f

  RTC_DISALLOW_COPY_AND_ASSIGN(ByteBuffer);
};

<<<<<<< HEAD
  // Read a next value from the buffer. Return false if there isn't
  // enough data left for the specified type.
  bool ReadUInt8(uint8_t* val);
  bool ReadUInt16(uint16_t* val);
  bool ReadUInt24(uint32_t* val);
  bool ReadUInt32(uint32_t* val);
  bool ReadUInt64(uint64_t* val);
  bool ReadBytes(char* val, size_t len);
=======
class ByteBufferWriter : public ByteBuffer {
 public:
  // |byte_order| defines order of bytes in the buffer.
  ByteBufferWriter();
  explicit ByteBufferWriter(ByteOrder byte_order);
  ByteBufferWriter(const char* bytes, size_t len);
  ByteBufferWriter(const char* bytes, size_t len, ByteOrder byte_order);
>>>>>>> a17af05f

  ~ByteBufferWriter();

  const char* Data() const { return bytes_; }
  size_t Length() const { return end_; }
  size_t Capacity() const { return size_; }

  // Write value to the buffer. Resizes the buffer when it is
  // neccessary.
  void WriteUInt8(uint8_t val);
  void WriteUInt16(uint16_t val);
  void WriteUInt24(uint32_t val);
  void WriteUInt32(uint32_t val);
  void WriteUInt64(uint64_t val);
<<<<<<< HEAD
=======
  void WriteUVarint(uint64_t val);
>>>>>>> a17af05f
  void WriteString(const std::string& val);
  void WriteBytes(const char* val, size_t len);

  // Reserves the given number of bytes and returns a char* that can be written
  // into. Useful for functions that require a char* buffer and not a
  // ByteBufferWriter.
  char* ReserveWriteBuffer(size_t len);

  // Resize the buffer to the specified |size|.
  void Resize(size_t size);

  // Clears the contents of the buffer. After this, Length() will be 0.
  void Clear();

 private:
  void Construct(const char* bytes, size_t size);

  char* bytes_;
  size_t size_;
  size_t end_;

  // There are sensible ways to define these, but they aren't needed in our code
  // base.
  RTC_DISALLOW_COPY_AND_ASSIGN(ByteBufferWriter);
};

// The ByteBufferReader references the passed data, i.e. the pointer must be
// valid during the lifetime of the reader.
class ByteBufferReader : public ByteBuffer {
 public:
  ByteBufferReader(const char* bytes, size_t len);
  ByteBufferReader(const char* bytes, size_t len, ByteOrder byte_order);

  // Initializes buffer from a zero-terminated string.
  explicit ByteBufferReader(const char* bytes);

  explicit ByteBufferReader(const Buffer& buf);

  explicit ByteBufferReader(const ByteBufferWriter& buf);

  // Returns start of unprocessed data.
  const char* Data() const { return bytes_ + start_; }
  // Returns number of unprocessed bytes.
  size_t Length() const { return end_ - start_; }

  // Read a next value from the buffer. Return false if there isn't
  // enough data left for the specified type.
  bool ReadUInt8(uint8_t* val);
  bool ReadUInt16(uint16_t* val);
  bool ReadUInt24(uint32_t* val);
  bool ReadUInt32(uint32_t* val);
  bool ReadUInt64(uint64_t* val);
  bool ReadUVarint(uint64_t* val);
  bool ReadBytes(char* val, size_t len);

  // Appends next |len| bytes from the buffer to |val|. Returns false
  // if there is less than |len| bytes left.
  bool ReadString(std::string* val, size_t len);

  // Moves current position |size| bytes forward. Returns false if
  // there is less than |size| bytes left in the buffer. Consume doesn't
  // permanently remove data, so remembered read positions are still valid
  // after this call.
  bool Consume(size_t size);

 private:
  void Construct(const char* bytes, size_t size);

  const char* bytes_;
  size_t size_;
  size_t start_;
  size_t end_;

<<<<<<< HEAD
  // There are sensible ways to define these, but they aren't needed in our code
  // base.
  RTC_DISALLOW_COPY_AND_ASSIGN(ByteBuffer);
=======
  RTC_DISALLOW_COPY_AND_ASSIGN(ByteBufferReader);
>>>>>>> a17af05f
};

}  // namespace rtc

#endif  // WEBRTC_BASE_BYTEBUFFER_H_<|MERGE_RESOLUTION|>--- conflicted
+++ resolved
@@ -30,28 +30,12 @@
 
   ByteOrder Order() const { return byte_order_; }
 
-<<<<<<< HEAD
-  explicit ByteBuffer(const Buffer& buf);
-
-  ~ByteBuffer();
-=======
  private:
   ByteOrder byte_order_;
->>>>>>> a17af05f
 
   RTC_DISALLOW_COPY_AND_ASSIGN(ByteBuffer);
 };
 
-<<<<<<< HEAD
-  // Read a next value from the buffer. Return false if there isn't
-  // enough data left for the specified type.
-  bool ReadUInt8(uint8_t* val);
-  bool ReadUInt16(uint16_t* val);
-  bool ReadUInt24(uint32_t* val);
-  bool ReadUInt32(uint32_t* val);
-  bool ReadUInt64(uint64_t* val);
-  bool ReadBytes(char* val, size_t len);
-=======
 class ByteBufferWriter : public ByteBuffer {
  public:
   // |byte_order| defines order of bytes in the buffer.
@@ -59,7 +43,6 @@
   explicit ByteBufferWriter(ByteOrder byte_order);
   ByteBufferWriter(const char* bytes, size_t len);
   ByteBufferWriter(const char* bytes, size_t len, ByteOrder byte_order);
->>>>>>> a17af05f
 
   ~ByteBufferWriter();
 
@@ -74,10 +57,7 @@
   void WriteUInt24(uint32_t val);
   void WriteUInt32(uint32_t val);
   void WriteUInt64(uint64_t val);
-<<<<<<< HEAD
-=======
   void WriteUVarint(uint64_t val);
->>>>>>> a17af05f
   void WriteString(const std::string& val);
   void WriteBytes(const char* val, size_t len);
 
@@ -151,13 +131,7 @@
   size_t start_;
   size_t end_;
 
-<<<<<<< HEAD
-  // There are sensible ways to define these, but they aren't needed in our code
-  // base.
-  RTC_DISALLOW_COPY_AND_ASSIGN(ByteBuffer);
-=======
   RTC_DISALLOW_COPY_AND_ASSIGN(ByteBufferReader);
->>>>>>> a17af05f
 };
 
 }  // namespace rtc
