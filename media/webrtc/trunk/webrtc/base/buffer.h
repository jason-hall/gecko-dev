/*
 *  Copyright 2004 The WebRTC Project Authors. All rights reserved.
 *
 *  Use of this source code is governed by a BSD-style license
 *  that can be found in the LICENSE file in the root of the source
 *  tree. An additional intellectual property rights grant can be found
 *  in the file PATENTS.  All contributing project authors may
 *  be found in the AUTHORS file in the root of the source tree.
 */

#ifndef WEBRTC_BASE_BUFFER_H_
#define WEBRTC_BASE_BUFFER_H_

<<<<<<< HEAD
#include <algorithm>  // std::swap (pre-C++11)
#include <cassert>
#include <cstring>
#include <utility>  // std::swap (C++11 and later)

#include "webrtc/base/deprecation.h"
#include "webrtc/base/scoped_ptr.h"
=======
#include <algorithm>
#include <cstring>
#include <memory>
#include <type_traits>
#include <utility>

#include "webrtc/base/array_view.h"
#include "webrtc/base/checks.h"
#include "webrtc/base/type_traits.h"
>>>>>>> a17af05f

namespace rtc {

namespace internal {

<<<<<<< HEAD
// (Internal; please don't use outside this file.) ByteType<T>::t is int if T
// is uint8_t, int8_t, or char; otherwise, it's a compilation error. Use like
// this:
//
//   template <typename T, typename ByteType<T>::t = 0>
//   void foo(T* x);
//
// to let foo<T> be defined only for byte-sized integers.
template <typename T>
struct ByteType {
 private:
  static int F(uint8_t*);
  static int F(int8_t*);
  static int F(char*);

 public:
  using t = decltype(F(static_cast<T*>(nullptr)));
=======
// (Internal; please don't use outside this file.) Determines if elements of
// type U are compatible with a BufferT<T>. For most types, we just ignore
// top-level const and forbid top-level volatile and require T and U to be
// otherwise equal, but all byte-sized integers (notably char, int8_t, and
// uint8_t) are compatible with each other. (Note: We aim to get rid of this
// behavior, and treat all types the same.)
template <typename T, typename U>
struct BufferCompat {
  static constexpr bool value =
      !std::is_volatile<U>::value &&
      ((std::is_integral<T>::value && sizeof(T) == 1)
           ? (std::is_integral<U>::value && sizeof(U) == 1)
           : (std::is_same<T, typename std::remove_const<U>::type>::value));
>>>>>>> a17af05f
};

}  // namespace internal

// Basic buffer class, can be grown and shrunk dynamically.
// Unlike std::string/vector, does not initialize data when increasing size.
template <typename T>
class BufferT {
  // We want T's destructor and default constructor to be trivial, i.e. perform
  // no action, so that we don't have to touch the memory we allocate and
  // deallocate. And we want T to be trivially copyable, so that we can copy T
  // instances with std::memcpy. This is precisely the definition of a trivial
  // type.
  static_assert(std::is_trivial<T>::value, "T must be a trivial type.");

  // This class relies heavily on being able to mutate its data.
  static_assert(!std::is_const<T>::value, "T may not be const");

 public:
<<<<<<< HEAD
  Buffer();                   // An empty buffer.
  Buffer(const Buffer& buf);  // Copy size and contents of an existing buffer.
  Buffer(Buffer&& buf);       // Move contents from an existing buffer.

  // Construct a buffer with the specified number of uninitialized bytes.
  explicit Buffer(size_t size);
  Buffer(size_t size, size_t capacity);

  // Construct a buffer and copy the specified number of bytes into it. The
  // source array may be (const) uint8_t*, int8_t*, or char*.
  template <typename T, typename internal::ByteType<T>::t = 0>
  Buffer(const T* data, size_t size)
      : Buffer(data, size, size) {}
  template <typename T, typename internal::ByteType<T>::t = 0>
  Buffer(const T* data, size_t size, size_t capacity)
      : Buffer(size, capacity) {
    std::memcpy(data_.get(), data, size);
  }

  // Construct a buffer from the contents of an array.
  template <typename T, size_t N, typename internal::ByteType<T>::t = 0>
  Buffer(const T(&array)[N])
      : Buffer(array, N) {}

  ~Buffer();

  // Get a pointer to the data. Just .data() will give you a (const) uint8_t*,
  // but you may also use .data<int8_t>() and .data<char>().
  template <typename T = uint8_t, typename internal::ByteType<T>::t = 0>
  const T* data() const {
    assert(IsConsistent());
    return reinterpret_cast<T*>(data_.get());
  }
  template <typename T = uint8_t, typename internal::ByteType<T>::t = 0>
  T* data() {
    assert(IsConsistent());
    return reinterpret_cast<T*>(data_.get());
  }

  size_t size() const {
    assert(IsConsistent());
    return size_;
  }
  size_t capacity() const {
    assert(IsConsistent());
    return capacity_;
  }

  Buffer& operator=(const Buffer& buf) {
    if (&buf != this)
      SetData(buf.data(), buf.size());
    return *this;
  }
  Buffer& operator=(Buffer&& buf) {
    assert(IsConsistent());
    assert(buf.IsConsistent());
    size_ = buf.size_;
    capacity_ = buf.capacity_;
    data_ = std::move(buf.data_);
    buf.OnMovedFrom();
    return *this;
  }

  bool operator==(const Buffer& buf) const {
    assert(IsConsistent());
    return size_ == buf.size() && memcmp(data_.get(), buf.data(), size_) == 0;
  }

  bool operator!=(const Buffer& buf) const { return !(*this == buf); }

  // Replace the contents of the buffer. Accepts the same types as the
  // constructors.
  template <typename T, typename internal::ByteType<T>::t = 0>
  void SetData(const T* data, size_t size) {
    assert(IsConsistent());
    size_ = 0;
    AppendData(data, size);
  }
  template <typename T, size_t N, typename internal::ByteType<T>::t = 0>
  void SetData(const T(&array)[N]) {
    SetData(array, N);
=======
  // An empty BufferT.
  BufferT() : size_(0), capacity_(0), data_(nullptr) {
    RTC_DCHECK(IsConsistent());
  }

  // Disable copy construction and copy assignment, since copying a buffer is
  // expensive enough that we want to force the user to be explicit about it.
  BufferT(const BufferT&) = delete;
  BufferT& operator=(const BufferT&) = delete;

  BufferT(BufferT&& buf)
      : size_(buf.size()),
        capacity_(buf.capacity()),
        data_(std::move(buf.data_)) {
    RTC_DCHECK(IsConsistent());
    buf.OnMovedFrom();
  }

  // Construct a buffer with the specified number of uninitialized elements.
  explicit BufferT(size_t size) : BufferT(size, size) {}

  BufferT(size_t size, size_t capacity)
      : size_(size),
        capacity_(std::max(size, capacity)),
        data_(new T[capacity_]) {
    RTC_DCHECK(IsConsistent());
  }

  // Construct a buffer and copy the specified number of elements into it.
  template <typename U,
            typename std::enable_if<
                internal::BufferCompat<T, U>::value>::type* = nullptr>
  BufferT(const U* data, size_t size) : BufferT(data, size, size) {}

  template <typename U,
            typename std::enable_if<
                internal::BufferCompat<T, U>::value>::type* = nullptr>
  BufferT(U* data, size_t size, size_t capacity) : BufferT(size, capacity) {
    static_assert(sizeof(T) == sizeof(U), "");
    std::memcpy(data_.get(), data, size * sizeof(U));
  }

  // Construct a buffer from the contents of an array.
  template <typename U,
            size_t N,
            typename std::enable_if<
                internal::BufferCompat<T, U>::value>::type* = nullptr>
  BufferT(U (&array)[N]) : BufferT(array, N) {}

  // Get a pointer to the data. Just .data() will give you a (const) T*, but if
  // T is a byte-sized integer, you may also use .data<U>() for any other
  // byte-sized integer U.
  template <typename U = T,
            typename std::enable_if<
                internal::BufferCompat<T, U>::value>::type* = nullptr>
  const U* data() const {
    RTC_DCHECK(IsConsistent());
    return reinterpret_cast<U*>(data_.get());
  }

  template <typename U = T,
            typename std::enable_if<
                internal::BufferCompat<T, U>::value>::type* = nullptr>
  U* data() {
    RTC_DCHECK(IsConsistent());
    return reinterpret_cast<U*>(data_.get());
  }

  bool empty() const {
    RTC_DCHECK(IsConsistent());
    return size_ == 0;
  }

  size_t size() const {
    RTC_DCHECK(IsConsistent());
    return size_;
  }

  size_t capacity() const {
    RTC_DCHECK(IsConsistent());
    return capacity_;
  }

  BufferT& operator=(BufferT&& buf) {
    RTC_DCHECK(IsConsistent());
    RTC_DCHECK(buf.IsConsistent());
    size_ = buf.size_;
    capacity_ = buf.capacity_;
    data_ = std::move(buf.data_);
    buf.OnMovedFrom();
    return *this;
  }

  bool operator==(const BufferT& buf) const {
    RTC_DCHECK(IsConsistent());
    if (size_ != buf.size_) {
      return false;
    }
    if (std::is_integral<T>::value) {
      // Optimization.
      return std::memcmp(data_.get(), buf.data_.get(), size_ * sizeof(T)) == 0;
    }
    for (size_t i = 0; i < size_; ++i) {
      if (data_[i] != buf.data_[i]) {
        return false;
      }
    }
    return true;
  }

  bool operator!=(const BufferT& buf) const { return !(*this == buf); }

  T& operator[](size_t index) {
    RTC_DCHECK_LT(index, size_);
    return data()[index];
  }

  T operator[](size_t index) const {
    RTC_DCHECK_LT(index, size_);
    return data()[index];
  }

  // The SetData functions replace the contents of the buffer. They accept the
  // same input types as the constructors.
  template <typename U,
            typename std::enable_if<
                internal::BufferCompat<T, U>::value>::type* = nullptr>
  void SetData(const U* data, size_t size) {
    RTC_DCHECK(IsConsistent());
    size_ = 0;
    AppendData(data, size);
  }

  template <typename U,
            size_t N,
            typename std::enable_if<
                internal::BufferCompat<T, U>::value>::type* = nullptr>
  void SetData(const U (&array)[N]) {
    SetData(array, N);
  }

  template <typename W,
            typename std::enable_if<
                HasDataAndSize<const W, const T>::value>::type* = nullptr>
  void SetData(const W& w) {
    SetData(w.data(), w.size());
  }

  // Replace the data in the buffer with at most |max_elements| of data, using
  // the function |setter|, which should have the following signature:
  //   size_t setter(ArrayView<U> view)
  // |setter| is given an appropriately typed ArrayView of the area in which to
  // write the data (i.e. starting at the beginning of the buffer) and should
  // return the number of elements actually written. This number must be <=
  // |max_elements|.
  template <typename U = T,
            typename F,
            typename std::enable_if<
                internal::BufferCompat<T, U>::value>::type* = nullptr>
  size_t SetData(size_t max_elements, F&& setter) {
    RTC_DCHECK(IsConsistent());
    size_ = 0;
    return AppendData<U>(max_elements, std::forward<F>(setter));
  }

  // The AppendData functions add data to the end of the buffer. They accept
  // the same input types as the constructors.
  template <typename U,
            typename std::enable_if<
                internal::BufferCompat<T, U>::value>::type* = nullptr>
  void AppendData(const U* data, size_t size) {
    RTC_DCHECK(IsConsistent());
    const size_t new_size = size_ + size;
    EnsureCapacityWithHeadroom(new_size, true);
    static_assert(sizeof(T) == sizeof(U), "");
    std::memcpy(data_.get() + size_, data, size * sizeof(U));
    size_ = new_size;
    RTC_DCHECK(IsConsistent());
  }

  template <typename U,
            size_t N,
            typename std::enable_if<
                internal::BufferCompat<T, U>::value>::type* = nullptr>
  void AppendData(const U (&array)[N]) {
    AppendData(array, N);
>>>>>>> a17af05f
  }
  void SetData(const Buffer& buf) { SetData(buf.data(), buf.size()); }

<<<<<<< HEAD
  // Append data to the buffer. Accepts the same types as the constructors.
  template <typename T, typename internal::ByteType<T>::t = 0>
  void AppendData(const T* data, size_t size) {
    assert(IsConsistent());
    const size_t new_size = size_ + size;
    EnsureCapacity(new_size);
    std::memcpy(data_.get() + size_, data, size);
    size_ = new_size;
    assert(IsConsistent());
  }
  template <typename T, size_t N, typename internal::ByteType<T>::t = 0>
  void AppendData(const T(&array)[N]) {
    AppendData(array, N);
  }
  void AppendData(const Buffer& buf) { AppendData(buf.data(), buf.size()); }
=======
  template <typename W,
            typename std::enable_if<
                HasDataAndSize<const W, const T>::value>::type* = nullptr>
  void AppendData(const W& w) {
    AppendData(w.data(), w.size());
  }

  template <typename U,
            typename std::enable_if<
                internal::BufferCompat<T, U>::value>::type* = nullptr>
  void AppendData(const U& item) {
    AppendData(&item, 1);
  }

  // Append at most |max_elements| to the end of the buffer, using the function
  // |setter|, which should have the following signature:
  //   size_t setter(ArrayView<U> view)
  // |setter| is given an appropriately typed ArrayView of the area in which to
  // write the data (i.e. starting at the former end of the buffer) and should
  // return the number of elements actually written. This number must be <=
  // |max_elements|.
  template <typename U = T,
            typename F,
            typename std::enable_if<
                internal::BufferCompat<T, U>::value>::type* = nullptr>
  size_t AppendData(size_t max_elements, F&& setter) {
    RTC_DCHECK(IsConsistent());
    const size_t old_size = size_;
    SetSize(old_size + max_elements);
    U* base_ptr = data<U>() + old_size;
    size_t written_elements = setter(rtc::ArrayView<U>(base_ptr, max_elements));

    RTC_CHECK_LE(written_elements, max_elements);
    size_ = old_size + written_elements;
    RTC_DCHECK(IsConsistent());
    return written_elements;
  }
>>>>>>> a17af05f

  // Sets the size of the buffer. If the new size is smaller than the old, the
  // buffer contents will be kept but truncated; if the new size is greater,
  // the existing contents will be kept and the new space will be
  // uninitialized.
  void SetSize(size_t size) {
<<<<<<< HEAD
    EnsureCapacity(size);
=======
    EnsureCapacityWithHeadroom(size, true);
>>>>>>> a17af05f
    size_ = size;
  }

  // Ensure that the buffer size can be increased to at least capacity without
  // further reallocation. (Of course, this operation might need to reallocate
  // the buffer.)
  void EnsureCapacity(size_t capacity) {
<<<<<<< HEAD
    assert(IsConsistent());
    if (capacity <= capacity_)
      return;
    scoped_ptr<uint8_t[]> new_data(new uint8_t[capacity]);
    std::memcpy(new_data.get(), data_.get(), size_);
    data_ = std::move(new_data);
    capacity_ = capacity;
    assert(IsConsistent());
  }

  // b.Pass() does the same thing as std::move(b).
  // Deprecated; remove in March 2016 (bug 5373).
  RTC_DEPRECATED Buffer&& Pass() { return DEPRECATED_Pass(); }
  Buffer&& DEPRECATED_Pass() {
    assert(IsConsistent());
    return std::move(*this);
  }

  // Resets the buffer to zero size and capacity. Works even if the buffer has
  // been moved from.
  void Clear() {
    data_.reset();
    size_ = 0;
    capacity_ = 0;
    assert(IsConsistent());
  }

  // Swaps two buffers. Also works for buffers that have been moved from.
  friend void swap(Buffer& a, Buffer& b) {
=======
    // Don't allocate extra headroom, since the user is asking for a specific
    // capacity.
    EnsureCapacityWithHeadroom(capacity, false);
  }

  // Resets the buffer to zero size without altering capacity. Works even if the
  // buffer has been moved from.
  void Clear() {
    size_ = 0;
    RTC_DCHECK(IsConsistent());
  }

  // Swaps two buffers. Also works for buffers that have been moved from.
  friend void swap(BufferT& a, BufferT& b) {
>>>>>>> a17af05f
    using std::swap;
    swap(a.size_, b.size_);
    swap(a.capacity_, b.capacity_);
    swap(a.data_, b.data_);
<<<<<<< HEAD
  }

 private:
=======
  }

 private:
  void EnsureCapacityWithHeadroom(size_t capacity, bool extra_headroom) {
    RTC_DCHECK(IsConsistent());
    if (capacity <= capacity_)
      return;

    // If the caller asks for extra headroom, ensure that the new capacity is
    // >= 1.5 times the old capacity. Any constant > 1 is sufficient to prevent
    // quadratic behavior; as to why we pick 1.5 in particular, see
    // https://github.com/facebook/folly/blob/master/folly/docs/FBVector.md and
    // http://www.gahcep.com/cpp-internals-stl-vector-part-1/.
    const size_t new_capacity =
        extra_headroom ? std::max(capacity, capacity_ + capacity_ / 2)
                       : capacity;

    std::unique_ptr<T[]> new_data(new T[new_capacity]);
    std::memcpy(new_data.get(), data_.get(), size_ * sizeof(T));
    data_ = std::move(new_data);
    capacity_ = new_capacity;
    RTC_DCHECK(IsConsistent());
  }

>>>>>>> a17af05f
  // Precondition for all methods except Clear and the destructor.
  // Postcondition for all methods except move construction and move
  // assignment, which leave the moved-from object in a possibly inconsistent
  // state.
  bool IsConsistent() const {
    return (data_ || capacity_ == 0) && capacity_ >= size_;
  }

  // Called when *this has been moved from. Conceptually it's a no-op, but we
  // can mutate the state slightly to help subsequent sanity checks catch bugs.
  void OnMovedFrom() {
<<<<<<< HEAD
#ifdef NDEBUG
=======
#if RTC_DCHECK_IS_ON
>>>>>>> a17af05f
    // Make *this consistent and empty. Shouldn't be necessary, but better safe
    // than sorry.
    size_ = 0;
    capacity_ = 0;
#else
    // Ensure that *this is always inconsistent, to provoke bugs.
    size_ = 1;
    capacity_ = 0;
#endif
  }

  size_t size_;
  size_t capacity_;
<<<<<<< HEAD
  scoped_ptr<uint8_t[]> data_;
=======
  std::unique_ptr<T[]> data_;
>>>>>>> a17af05f
};

// By far the most common sort of buffer.
using Buffer = BufferT<uint8_t>;

}  // namespace rtc

#endif  // WEBRTC_BASE_BUFFER_H_<|MERGE_RESOLUTION|>--- conflicted
+++ resolved
@@ -11,15 +11,6 @@
 #ifndef WEBRTC_BASE_BUFFER_H_
 #define WEBRTC_BASE_BUFFER_H_
 
-<<<<<<< HEAD
-#include <algorithm>  // std::swap (pre-C++11)
-#include <cassert>
-#include <cstring>
-#include <utility>  // std::swap (C++11 and later)
-
-#include "webrtc/base/deprecation.h"
-#include "webrtc/base/scoped_ptr.h"
-=======
 #include <algorithm>
 #include <cstring>
 #include <memory>
@@ -29,31 +20,11 @@
 #include "webrtc/base/array_view.h"
 #include "webrtc/base/checks.h"
 #include "webrtc/base/type_traits.h"
->>>>>>> a17af05f
 
 namespace rtc {
 
 namespace internal {
 
-<<<<<<< HEAD
-// (Internal; please don't use outside this file.) ByteType<T>::t is int if T
-// is uint8_t, int8_t, or char; otherwise, it's a compilation error. Use like
-// this:
-//
-//   template <typename T, typename ByteType<T>::t = 0>
-//   void foo(T* x);
-//
-// to let foo<T> be defined only for byte-sized integers.
-template <typename T>
-struct ByteType {
- private:
-  static int F(uint8_t*);
-  static int F(int8_t*);
-  static int F(char*);
-
- public:
-  using t = decltype(F(static_cast<T*>(nullptr)));
-=======
 // (Internal; please don't use outside this file.) Determines if elements of
 // type U are compatible with a BufferT<T>. For most types, we just ignore
 // top-level const and forbid top-level volatile and require T and U to be
@@ -67,7 +38,6 @@
       ((std::is_integral<T>::value && sizeof(T) == 1)
            ? (std::is_integral<U>::value && sizeof(U) == 1)
            : (std::is_same<T, typename std::remove_const<U>::type>::value));
->>>>>>> a17af05f
 };
 
 }  // namespace internal
@@ -87,89 +57,6 @@
   static_assert(!std::is_const<T>::value, "T may not be const");
 
  public:
-<<<<<<< HEAD
-  Buffer();                   // An empty buffer.
-  Buffer(const Buffer& buf);  // Copy size and contents of an existing buffer.
-  Buffer(Buffer&& buf);       // Move contents from an existing buffer.
-
-  // Construct a buffer with the specified number of uninitialized bytes.
-  explicit Buffer(size_t size);
-  Buffer(size_t size, size_t capacity);
-
-  // Construct a buffer and copy the specified number of bytes into it. The
-  // source array may be (const) uint8_t*, int8_t*, or char*.
-  template <typename T, typename internal::ByteType<T>::t = 0>
-  Buffer(const T* data, size_t size)
-      : Buffer(data, size, size) {}
-  template <typename T, typename internal::ByteType<T>::t = 0>
-  Buffer(const T* data, size_t size, size_t capacity)
-      : Buffer(size, capacity) {
-    std::memcpy(data_.get(), data, size);
-  }
-
-  // Construct a buffer from the contents of an array.
-  template <typename T, size_t N, typename internal::ByteType<T>::t = 0>
-  Buffer(const T(&array)[N])
-      : Buffer(array, N) {}
-
-  ~Buffer();
-
-  // Get a pointer to the data. Just .data() will give you a (const) uint8_t*,
-  // but you may also use .data<int8_t>() and .data<char>().
-  template <typename T = uint8_t, typename internal::ByteType<T>::t = 0>
-  const T* data() const {
-    assert(IsConsistent());
-    return reinterpret_cast<T*>(data_.get());
-  }
-  template <typename T = uint8_t, typename internal::ByteType<T>::t = 0>
-  T* data() {
-    assert(IsConsistent());
-    return reinterpret_cast<T*>(data_.get());
-  }
-
-  size_t size() const {
-    assert(IsConsistent());
-    return size_;
-  }
-  size_t capacity() const {
-    assert(IsConsistent());
-    return capacity_;
-  }
-
-  Buffer& operator=(const Buffer& buf) {
-    if (&buf != this)
-      SetData(buf.data(), buf.size());
-    return *this;
-  }
-  Buffer& operator=(Buffer&& buf) {
-    assert(IsConsistent());
-    assert(buf.IsConsistent());
-    size_ = buf.size_;
-    capacity_ = buf.capacity_;
-    data_ = std::move(buf.data_);
-    buf.OnMovedFrom();
-    return *this;
-  }
-
-  bool operator==(const Buffer& buf) const {
-    assert(IsConsistent());
-    return size_ == buf.size() && memcmp(data_.get(), buf.data(), size_) == 0;
-  }
-
-  bool operator!=(const Buffer& buf) const { return !(*this == buf); }
-
-  // Replace the contents of the buffer. Accepts the same types as the
-  // constructors.
-  template <typename T, typename internal::ByteType<T>::t = 0>
-  void SetData(const T* data, size_t size) {
-    assert(IsConsistent());
-    size_ = 0;
-    AppendData(data, size);
-  }
-  template <typename T, size_t N, typename internal::ByteType<T>::t = 0>
-  void SetData(const T(&array)[N]) {
-    SetData(array, N);
-=======
   // An empty BufferT.
   BufferT() : size_(0), capacity_(0), data_(nullptr) {
     RTC_DCHECK(IsConsistent());
@@ -356,27 +243,8 @@
                 internal::BufferCompat<T, U>::value>::type* = nullptr>
   void AppendData(const U (&array)[N]) {
     AppendData(array, N);
->>>>>>> a17af05f
-  }
-  void SetData(const Buffer& buf) { SetData(buf.data(), buf.size()); }
-
-<<<<<<< HEAD
-  // Append data to the buffer. Accepts the same types as the constructors.
-  template <typename T, typename internal::ByteType<T>::t = 0>
-  void AppendData(const T* data, size_t size) {
-    assert(IsConsistent());
-    const size_t new_size = size_ + size;
-    EnsureCapacity(new_size);
-    std::memcpy(data_.get() + size_, data, size);
-    size_ = new_size;
-    assert(IsConsistent());
-  }
-  template <typename T, size_t N, typename internal::ByteType<T>::t = 0>
-  void AppendData(const T(&array)[N]) {
-    AppendData(array, N);
-  }
-  void AppendData(const Buffer& buf) { AppendData(buf.data(), buf.size()); }
-=======
+  }
+
   template <typename W,
             typename std::enable_if<
                 HasDataAndSize<const W, const T>::value>::type* = nullptr>
@@ -414,18 +282,13 @@
     RTC_DCHECK(IsConsistent());
     return written_elements;
   }
->>>>>>> a17af05f
 
   // Sets the size of the buffer. If the new size is smaller than the old, the
   // buffer contents will be kept but truncated; if the new size is greater,
   // the existing contents will be kept and the new space will be
   // uninitialized.
   void SetSize(size_t size) {
-<<<<<<< HEAD
-    EnsureCapacity(size);
-=======
     EnsureCapacityWithHeadroom(size, true);
->>>>>>> a17af05f
     size_ = size;
   }
 
@@ -433,37 +296,6 @@
   // further reallocation. (Of course, this operation might need to reallocate
   // the buffer.)
   void EnsureCapacity(size_t capacity) {
-<<<<<<< HEAD
-    assert(IsConsistent());
-    if (capacity <= capacity_)
-      return;
-    scoped_ptr<uint8_t[]> new_data(new uint8_t[capacity]);
-    std::memcpy(new_data.get(), data_.get(), size_);
-    data_ = std::move(new_data);
-    capacity_ = capacity;
-    assert(IsConsistent());
-  }
-
-  // b.Pass() does the same thing as std::move(b).
-  // Deprecated; remove in March 2016 (bug 5373).
-  RTC_DEPRECATED Buffer&& Pass() { return DEPRECATED_Pass(); }
-  Buffer&& DEPRECATED_Pass() {
-    assert(IsConsistent());
-    return std::move(*this);
-  }
-
-  // Resets the buffer to zero size and capacity. Works even if the buffer has
-  // been moved from.
-  void Clear() {
-    data_.reset();
-    size_ = 0;
-    capacity_ = 0;
-    assert(IsConsistent());
-  }
-
-  // Swaps two buffers. Also works for buffers that have been moved from.
-  friend void swap(Buffer& a, Buffer& b) {
-=======
     // Don't allocate extra headroom, since the user is asking for a specific
     // capacity.
     EnsureCapacityWithHeadroom(capacity, false);
@@ -478,16 +310,10 @@
 
   // Swaps two buffers. Also works for buffers that have been moved from.
   friend void swap(BufferT& a, BufferT& b) {
->>>>>>> a17af05f
     using std::swap;
     swap(a.size_, b.size_);
     swap(a.capacity_, b.capacity_);
     swap(a.data_, b.data_);
-<<<<<<< HEAD
-  }
-
- private:
-=======
   }
 
  private:
@@ -512,7 +338,6 @@
     RTC_DCHECK(IsConsistent());
   }
 
->>>>>>> a17af05f
   // Precondition for all methods except Clear and the destructor.
   // Postcondition for all methods except move construction and move
   // assignment, which leave the moved-from object in a possibly inconsistent
@@ -524,11 +349,7 @@
   // Called when *this has been moved from. Conceptually it's a no-op, but we
   // can mutate the state slightly to help subsequent sanity checks catch bugs.
   void OnMovedFrom() {
-<<<<<<< HEAD
-#ifdef NDEBUG
-=======
 #if RTC_DCHECK_IS_ON
->>>>>>> a17af05f
     // Make *this consistent and empty. Shouldn't be necessary, but better safe
     // than sorry.
     size_ = 0;
@@ -542,11 +363,7 @@
 
   size_t size_;
   size_t capacity_;
-<<<<<<< HEAD
-  scoped_ptr<uint8_t[]> data_;
-=======
   std::unique_ptr<T[]> data_;
->>>>>>> a17af05f
 };
 
 // By far the most common sort of buffer.
