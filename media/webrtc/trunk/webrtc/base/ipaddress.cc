--- conflicted
+++ resolved
@@ -412,13 +412,9 @@
   // http://graphics.stanford.edu/~seander/bithacks.html
   // Counts the trailing 0s in the word.
   unsigned int zeroes = 32;
-<<<<<<< HEAD
-  word_to_count &= -static_cast<int32_t>(word_to_count);
-=======
   // This could also be written word_to_count &= -word_to_count, but
   // MSVC emits warning C4146 when negating an unsigned number.
   word_to_count &= ~word_to_count + 1;  // Isolate lowest set bit.
->>>>>>> a17af05f
   if (word_to_count) zeroes--;
   if (word_to_count & 0x0000FFFF) zeroes -= 16;
   if (word_to_count & 0x00FF00FF) zeroes -= 8;
@@ -528,8 +524,4 @@
   return rtc::IPAddress();
 }
 
-<<<<<<< HEAD
-}  // Namespace rtc
-=======
-}  // namespace rtc
->>>>>>> a17af05f
+}  // namespace rtc