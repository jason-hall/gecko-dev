--- conflicted
+++ resolved
@@ -53,13 +53,10 @@
 #include <string>
 #include <utility>
 
-<<<<<<< HEAD
-=======
 #if defined(WEBRTC_MAC) && !defined(WEBRTC_IOS)
 #include <CoreServices/CoreServices.h>
 #endif
 
->>>>>>> a17af05f
 #include "webrtc/base/basictypes.h"
 #include "webrtc/base/constructormagic.h"
 #include "webrtc/base/thread_annotations.h"
@@ -161,11 +158,7 @@
   // If this is not called externally, the LogMessage ctor also calls it, in
   // which case the logging start time will be the time of the first LogMessage
   // instance is created.
-<<<<<<< HEAD
-  static uint32_t LogStartTime();
-=======
   static int64_t LogStartTime();
->>>>>>> a17af05f
 
   // Returns the wall clock equivalent of |LogStartTime|, in seconds from the
   // epoch.
