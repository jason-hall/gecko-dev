--- conflicted
+++ resolved
@@ -37,10 +37,6 @@
 #include "webrtc/base/checks.h"
 #include "webrtc/base/logging.h"
 #include "webrtc/base/networkmonitor.h"
-<<<<<<< HEAD
-#include "webrtc/base/scoped_ptr.h"
-=======
->>>>>>> a17af05f
 #include "webrtc/base/socket.h"  // includes something that makes windows happy
 #include "webrtc/base/stream.h"
 #include "webrtc/base/stringencode.h"
@@ -115,11 +111,7 @@
     case ADAPTER_TYPE_LOOPBACK:
       return "Loopback";
     default:
-<<<<<<< HEAD
-      RTC_DCHECK(false) << "Invalid type " << type;
-=======
       RTC_NOTREACHED() << "Invalid type " << type;
->>>>>>> a17af05f
       return std::string();
   }
 }
@@ -301,23 +293,16 @@
       Network* existing_net = existing->second;
       *changed = existing_net->SetIPs(kv.second.ips, *changed);
       merged_list.push_back(existing_net);
-<<<<<<< HEAD
-=======
       if (net->type() != ADAPTER_TYPE_UNKNOWN &&
           net->type() != existing_net->type()) {
         existing_net->set_type(net->type());
         *changed = true;
       }
->>>>>>> a17af05f
       // If the existing network was not active, networks have changed.
       if (!existing_net->active()) {
         *changed = true;
       }
-<<<<<<< HEAD
-      ASSERT(net->active());
-=======
       RTC_DCHECK(net->active());
->>>>>>> a17af05f
       if (existing_net != net) {
         delete net;
       }
@@ -335,18 +320,11 @@
     networks_ = merged_list;
     // Reset the active states of all networks.
     for (const auto& kv : networks_map_) {
-<<<<<<< HEAD
-      kv.second->set_active(false);
-    }
-    for (Network* network : networks_) {
-      network->set_active(true);
-=======
       Network* network = kv.second;
       // If |network| is in the newly generated |networks_|, it is active.
       bool found = std::find(networks_.begin(), networks_.end(), network) !=
                    networks_.end();
       network->set_active(found);
->>>>>>> a17af05f
     }
     std::sort(networks_.begin(), networks_.end(), SortNetworks);
     // Now network interfaces are sorted, we should set the preference value
@@ -385,9 +363,6 @@
     *ipaddr = default_local_ipv4_address_;
     return true;
   } else if (family == AF_INET6 && !default_local_ipv6_address_.IsNil()) {
-<<<<<<< HEAD
-    *ipaddr = default_local_ipv6_address_;
-=======
     Network* ipv6_network = GetNetworkFromAddress(default_local_ipv6_address_);
     if (ipv6_network) {
       // If the default ipv6 network's BestIP is different than
@@ -397,14 +372,11 @@
     } else {
       *ipaddr = default_local_ipv6_address_;
     }
->>>>>>> a17af05f
     return true;
   }
   return false;
 }
 
-<<<<<<< HEAD
-=======
 Network* NetworkManagerBase::GetNetworkFromAddress(
     const rtc::IPAddress& ip) const {
   for (Network* network : networks_) {
@@ -419,7 +391,6 @@
   return nullptr;
 }
 
->>>>>>> a17af05f
 BasicNetworkManager::BasicNetworkManager()
     : thread_(NULL), sent_first_update_(false), start_count_(0),
       ignore_non_default_routes_(false) {
@@ -429,11 +400,7 @@
 }
 
 void BasicNetworkManager::OnNetworksChanged() {
-<<<<<<< HEAD
-  LOG(LS_VERBOSE) << "Network change was observed at the network manager";
-=======
   LOG(LS_INFO) << "Network change was observed";
->>>>>>> a17af05f
   UpdateNetworksOnce();
 }
 
@@ -501,31 +468,12 @@
     prefix = TruncateIP(ip, prefix_length);
     std::string key = MakeNetworkKey(std::string(cursor->ifa_name),
                                      prefix, prefix_length);
-<<<<<<< HEAD
-    auto existing_network = current_networks.find(key);
-    if (existing_network == current_networks.end()) {
-      AdapterType adapter_type = ADAPTER_TYPE_UNKNOWN;
-      if (cursor->ifa_flags & IFF_LOOPBACK) {
-        adapter_type = ADAPTER_TYPE_LOOPBACK;
-      }
-#if defined(WEBRTC_IOS)
-      // Cell networks are pdp_ipN on iOS.
-      if (strncmp(cursor->ifa_name, "pdp_ip", 6) == 0) {
-        adapter_type = ADAPTER_TYPE_CELLULAR;
-      }
-#endif
-      // TODO(phoglund): Need to recognize other types as well.
-      scoped_ptr<Network> network(new Network(cursor->ifa_name,
-                                              cursor->ifa_name, prefix,
-                                              prefix_length, adapter_type));
-=======
     auto iter = current_networks.find(key);
     if (iter == current_networks.end()) {
       // TODO(phoglund): Need to recognize other types as well.
       std::unique_ptr<Network> network(
           new Network(cursor->ifa_name, cursor->ifa_name, prefix, prefix_length,
                       adapter_type));
->>>>>>> a17af05f
       network->set_default_local_address_provider(this);
       network->set_scope_id(scope_id);
       network->AddIP(ip);
@@ -553,11 +501,7 @@
     return false;
   }
 
-<<<<<<< HEAD
-  rtc::scoped_ptr<IfAddrsConverter> ifaddrs_converter(CreateIfAddrsConverter());
-=======
   std::unique_ptr<IfAddrsConverter> ifaddrs_converter(CreateIfAddrsConverter());
->>>>>>> a17af05f
   ConvertIfAddrs(interfaces, ifaddrs_converter.get(), include_ignored,
                  networks);
 
@@ -688,13 +632,8 @@
             // TODO(phoglund): Need to recognize other types as well.
             adapter_type = ADAPTER_TYPE_LOOPBACK;
           }
-<<<<<<< HEAD
-          scoped_ptr<Network> network(new Network(name, description, prefix,
-                                                  prefix_length, adapter_type));
-=======
           std::unique_ptr<Network> network(new Network(
               name, description, prefix, prefix_length, adapter_type));
->>>>>>> a17af05f
           network->set_default_local_address_provider(this);
           network->set_scope_id(scope_id);
           network->AddIP(ip);
@@ -794,11 +733,7 @@
     if (sent_first_update_)
       thread_->Post(RTC_FROM_HERE, this, kSignalNetworksMessage);
   } else {
-<<<<<<< HEAD
-    thread_->Post(this, kUpdateNetworksMessage);
-=======
     thread_->Post(RTC_FROM_HERE, this, kUpdateNetworksMessage);
->>>>>>> a17af05f
     StartNetworkMonitor();
   }
   ++start_count_;
@@ -822,14 +757,6 @@
   if (factory == nullptr) {
     return;
   }
-<<<<<<< HEAD
-  network_monitor_.reset(factory->CreateNetworkMonitor());
-  if (!network_monitor_) {
-    return;
-  }
-  network_monitor_->SignalNetworksChanged.connect(
-      this, &BasicNetworkManager::OnNetworksChanged);
-=======
   if (!network_monitor_) {
     network_monitor_.reset(factory->CreateNetworkMonitor());
     if (!network_monitor_) {
@@ -838,7 +765,6 @@
     network_monitor_->SignalNetworksChanged.connect(
         this, &BasicNetworkManager::OnNetworksChanged);
   }
->>>>>>> a17af05f
   network_monitor_->Start();
 }
 
@@ -847,10 +773,6 @@
     return;
   }
   network_monitor_->Stop();
-<<<<<<< HEAD
-  network_monitor_.reset();
-=======
->>>>>>> a17af05f
 }
 
 void BasicNetworkManager::OnMessage(Message* msg) {
@@ -868,22 +790,6 @@
   }
 }
 
-<<<<<<< HEAD
-IPAddress BasicNetworkManager::QueryDefaultLocalAddress(int family) const {
-  ASSERT(thread_ == Thread::Current());
-  ASSERT(thread_->socketserver() != nullptr);
-  ASSERT(family == AF_INET || family == AF_INET6);
-
-  scoped_ptr<AsyncSocket> socket(
-      thread_->socketserver()->CreateAsyncSocket(family, SOCK_DGRAM));
-  if (!socket) {
-    return IPAddress();
-  }
-
-  if (!socket->Connect(
-          SocketAddress(family == AF_INET ? kPublicIPv4Host : kPublicIPv6Host,
-                        kPublicPort))) {
-=======
 AdapterType BasicNetworkManager::GetAdapterTypeFromName(
     const char* network_name) const {
   // If there is a network_monitor, use it to get the adapter type.
@@ -940,7 +846,6 @@
       // the network is V4- or V6-only.
       LOG(LS_INFO) << "Connect failed with " << socket->GetError();
     }
->>>>>>> a17af05f
     return IPAddress();
   }
   return socket->GetLocalAddress().ipaddr();
@@ -970,12 +875,8 @@
 
 void BasicNetworkManager::UpdateNetworksContinually() {
   UpdateNetworksOnce();
-<<<<<<< HEAD
-  thread_->PostDelayed(kNetworksUpdateIntervalMs, this, kUpdateNetworksMessage);
-=======
   thread_->PostDelayed(RTC_FROM_HERE, kNetworksUpdateIntervalMs, this,
                        kUpdateNetworksMessage);
->>>>>>> a17af05f
 }
 
 void BasicNetworkManager::DumpNetworks() {
