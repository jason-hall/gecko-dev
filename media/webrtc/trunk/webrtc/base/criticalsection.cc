/*
 *  Copyright 2015 The WebRTC Project Authors. All rights reserved.
 *
 *  Use of this source code is governed by a BSD-style license
 *  that can be found in the LICENSE file in the root of the source
 *  tree. An additional intellectual property rights grant can be found
 *  in the file PATENTS.  All contributing project authors may
 *  be found in the AUTHORS file in the root of the source tree.
 */

#include "webrtc/base/criticalsection.h"

#include "webrtc/base/checks.h"
<<<<<<< HEAD
=======
#include "webrtc/base/platform_thread.h"

// TODO(tommi): Split this file up to per-platform implementation files.
>>>>>>> a17af05f

namespace rtc {

CriticalSection::CriticalSection() {
#if defined(WEBRTC_WIN)
  InitializeCriticalSection(&crit_);
#else
<<<<<<< HEAD
=======
#if defined(WEBRTC_MAC) && !USE_NATIVE_MUTEX_ON_MAC
  lock_queue_ = 0;
  owning_thread_ = 0;
  recursion_ = 0;
  semaphore_ = dispatch_semaphore_create(0);
#else
>>>>>>> a17af05f
  pthread_mutexattr_t mutex_attribute;
  pthread_mutexattr_init(&mutex_attribute);
  pthread_mutexattr_settype(&mutex_attribute, PTHREAD_MUTEX_RECURSIVE);
  pthread_mutex_init(&mutex_, &mutex_attribute);
  pthread_mutexattr_destroy(&mutex_attribute);
<<<<<<< HEAD
=======
#endif
>>>>>>> a17af05f
  CS_DEBUG_CODE(thread_ = 0);
  CS_DEBUG_CODE(recursion_count_ = 0);
#endif
}

CriticalSection::~CriticalSection() {
#if defined(WEBRTC_WIN)
  DeleteCriticalSection(&crit_);
#else
<<<<<<< HEAD
  pthread_mutex_destroy(&mutex_);
#endif
}

void CriticalSection::Enter() EXCLUSIVE_LOCK_FUNCTION() {
#if defined(WEBRTC_WIN)
  EnterCriticalSection(&crit_);
#else
  pthread_mutex_lock(&mutex_);
#if CS_DEBUG_CHECKS
  if (!recursion_count_) {
    RTC_DCHECK(!thread_);
    thread_ = pthread_self();
=======
#if defined(WEBRTC_MAC) && !USE_NATIVE_MUTEX_ON_MAC
  dispatch_release(semaphore_);
#else
  pthread_mutex_destroy(&mutex_);
#endif
#endif
}

void CriticalSection::Enter() const EXCLUSIVE_LOCK_FUNCTION() {
#if defined(WEBRTC_WIN)
  EnterCriticalSection(&crit_);
#else
#if defined(WEBRTC_MAC) && !USE_NATIVE_MUTEX_ON_MAC
  int spin = 3000;
  PlatformThreadRef self = CurrentThreadRef();
  bool have_lock = false;
  do {
    // Instead of calling TryEnter() in this loop, we do two interlocked
    // operations, first a read-only one in order to avoid affecting the lock
    // cache-line while spinning, in case another thread is using the lock.
    if (!IsThreadRefEqual(owning_thread_, self)) {
      if (AtomicOps::AcquireLoad(&lock_queue_) == 0) {
        if (AtomicOps::CompareAndSwap(&lock_queue_, 0, 1) == 0) {
          have_lock = true;
          break;
        }
      }
    } else {
      AtomicOps::Increment(&lock_queue_);
      have_lock = true;
      break;
    }

    sched_yield();
  } while (--spin);

  if (!have_lock && AtomicOps::Increment(&lock_queue_) > 1) {
    // Owning thread cannot be the current thread since TryEnter() would
    // have succeeded.
    RTC_DCHECK(!IsThreadRefEqual(owning_thread_, self));
    // Wait for the lock to become available.
    dispatch_semaphore_wait(semaphore_, DISPATCH_TIME_FOREVER);
    RTC_DCHECK(owning_thread_ == 0);
    RTC_DCHECK(!recursion_);
  }

  owning_thread_ = self;
  ++recursion_;

#else
  pthread_mutex_lock(&mutex_);
#endif

#if CS_DEBUG_CHECKS
  if (!recursion_count_) {
    RTC_DCHECK(!thread_);
    thread_ = CurrentThreadRef();
>>>>>>> a17af05f
  } else {
    RTC_DCHECK(CurrentThreadIsOwner());
  }
  ++recursion_count_;
#endif
#endif
}

<<<<<<< HEAD
bool CriticalSection::TryEnter() EXCLUSIVE_TRYLOCK_FUNCTION(true) {
#if defined(WEBRTC_WIN)
  return TryEnterCriticalSection(&crit_) != FALSE;
#else
  if (pthread_mutex_trylock(&mutex_) != 0)
    return false;
#if CS_DEBUG_CHECKS
  if (!recursion_count_) {
    RTC_DCHECK(!thread_);
    thread_ = pthread_self();
=======
bool CriticalSection::TryEnter() const EXCLUSIVE_TRYLOCK_FUNCTION(true) {
#if defined(WEBRTC_WIN)
  return TryEnterCriticalSection(&crit_) != FALSE;
#else
#if defined(WEBRTC_MAC) && !USE_NATIVE_MUTEX_ON_MAC
  if (!IsThreadRefEqual(owning_thread_, CurrentThreadRef())) {
    if (AtomicOps::CompareAndSwap(&lock_queue_, 0, 1) != 0)
      return false;
    owning_thread_ = CurrentThreadRef();
    RTC_DCHECK(!recursion_);
  } else {
    AtomicOps::Increment(&lock_queue_);
  }
  ++recursion_;
#else
  if (pthread_mutex_trylock(&mutex_) != 0)
    return false;
#endif
#if CS_DEBUG_CHECKS
  if (!recursion_count_) {
    RTC_DCHECK(!thread_);
    thread_ = CurrentThreadRef();
>>>>>>> a17af05f
  } else {
    RTC_DCHECK(CurrentThreadIsOwner());
  }
  ++recursion_count_;
#endif
  return true;
#endif
}
<<<<<<< HEAD
void CriticalSection::Leave() UNLOCK_FUNCTION() {
=======
void CriticalSection::Leave() const UNLOCK_FUNCTION() {
>>>>>>> a17af05f
  RTC_DCHECK(CurrentThreadIsOwner());
#if defined(WEBRTC_WIN)
  LeaveCriticalSection(&crit_);
#else
#if CS_DEBUG_CHECKS
  --recursion_count_;
  RTC_DCHECK(recursion_count_ >= 0);
  if (!recursion_count_)
    thread_ = 0;
#endif
<<<<<<< HEAD
  pthread_mutex_unlock(&mutex_);
#endif
=======
#if defined(WEBRTC_MAC) && !USE_NATIVE_MUTEX_ON_MAC
  RTC_DCHECK(IsThreadRefEqual(owning_thread_, CurrentThreadRef()));
  RTC_DCHECK_GE(recursion_, 0);
  --recursion_;
  if (!recursion_)
    owning_thread_ = 0;

  if (AtomicOps::Decrement(&lock_queue_) > 0 && !recursion_)
    dispatch_semaphore_signal(semaphore_);
#else
  pthread_mutex_unlock(&mutex_);
#endif
#endif
>>>>>>> a17af05f
}

bool CriticalSection::CurrentThreadIsOwner() const {
#if defined(WEBRTC_WIN)
  // OwningThread has type HANDLE but actually contains the Thread ID:
  // http://stackoverflow.com/questions/12675301/why-is-the-owningthread-member-of-critical-section-of-type-handle-when-it-is-de
  // Converting through size_t avoids the VS 2015 warning C4312: conversion from
  // 'type1' to 'type2' of greater size
  return crit_.OwningThread ==
         reinterpret_cast<HANDLE>(static_cast<size_t>(GetCurrentThreadId()));
#else
#if CS_DEBUG_CHECKS
<<<<<<< HEAD
  return pthread_equal(thread_, pthread_self());
=======
  return IsThreadRefEqual(thread_, CurrentThreadRef());
>>>>>>> a17af05f
#else
  return true;
#endif  // CS_DEBUG_CHECKS
#endif
}

<<<<<<< HEAD
bool CriticalSection::IsLocked() const {
#if defined(WEBRTC_WIN)
  return crit_.LockCount != -1;
#else
#if CS_DEBUG_CHECKS
  return thread_ != 0;
#else
  return true;
#endif
#endif
}

CritScope::CritScope(CriticalSection* cs) : cs_(cs) { cs_->Enter(); }
CritScope::~CritScope() { cs_->Leave(); }

TryCritScope::TryCritScope(CriticalSection* cs)
=======
CritScope::CritScope(const CriticalSection* cs) : cs_(cs) { cs_->Enter(); }
CritScope::~CritScope() { cs_->Leave(); }

TryCritScope::TryCritScope(const CriticalSection* cs)
>>>>>>> a17af05f
    : cs_(cs), locked_(cs->TryEnter()) {
  CS_DEBUG_CODE(lock_was_called_ = false);
}

TryCritScope::~TryCritScope() {
  CS_DEBUG_CODE(RTC_DCHECK(lock_was_called_));
  if (locked_)
    cs_->Leave();
}

bool TryCritScope::locked() const {
  CS_DEBUG_CODE(lock_was_called_ = true);
  return locked_;
}

void GlobalLockPod::Lock() {
<<<<<<< HEAD
#if !defined(WEBRTC_WIN)
=======
#if !defined(WEBRTC_WIN) && (!defined(WEBRTC_MAC) || USE_NATIVE_MUTEX_ON_MAC)
>>>>>>> a17af05f
  const struct timespec ts_null = {0};
#endif

  while (AtomicOps::CompareAndSwap(&lock_acquired, 0, 1)) {
#if defined(WEBRTC_WIN)
    ::Sleep(0);
<<<<<<< HEAD
=======
#elif defined(WEBRTC_MAC) && !USE_NATIVE_MUTEX_ON_MAC
    sched_yield();
>>>>>>> a17af05f
#else
    nanosleep(&ts_null, nullptr);
#endif
  }
}

void GlobalLockPod::Unlock() {
  int old_value = AtomicOps::CompareAndSwap(&lock_acquired, 1, 0);
  RTC_DCHECK_EQ(1, old_value) << "Unlock called without calling Lock first";
}

GlobalLock::GlobalLock() {
  lock_acquired = 0;
}

GlobalLockScope::GlobalLockScope(GlobalLockPod* lock)
    : lock_(lock) {
  lock_->Lock();
}

GlobalLockScope::~GlobalLockScope() {
  lock_->Unlock();
}

}  // namespace rtc<|MERGE_RESOLUTION|>--- conflicted
+++ resolved
@@ -11,12 +11,9 @@
 #include "webrtc/base/criticalsection.h"
 
 #include "webrtc/base/checks.h"
-<<<<<<< HEAD
-=======
 #include "webrtc/base/platform_thread.h"
 
 // TODO(tommi): Split this file up to per-platform implementation files.
->>>>>>> a17af05f
 
 namespace rtc {
 
@@ -24,24 +21,18 @@
 #if defined(WEBRTC_WIN)
   InitializeCriticalSection(&crit_);
 #else
-<<<<<<< HEAD
-=======
 #if defined(WEBRTC_MAC) && !USE_NATIVE_MUTEX_ON_MAC
   lock_queue_ = 0;
   owning_thread_ = 0;
   recursion_ = 0;
   semaphore_ = dispatch_semaphore_create(0);
 #else
->>>>>>> a17af05f
   pthread_mutexattr_t mutex_attribute;
   pthread_mutexattr_init(&mutex_attribute);
   pthread_mutexattr_settype(&mutex_attribute, PTHREAD_MUTEX_RECURSIVE);
   pthread_mutex_init(&mutex_, &mutex_attribute);
   pthread_mutexattr_destroy(&mutex_attribute);
-<<<<<<< HEAD
-=======
-#endif
->>>>>>> a17af05f
+#endif
   CS_DEBUG_CODE(thread_ = 0);
   CS_DEBUG_CODE(recursion_count_ = 0);
 #endif
@@ -51,21 +42,6 @@
 #if defined(WEBRTC_WIN)
   DeleteCriticalSection(&crit_);
 #else
-<<<<<<< HEAD
-  pthread_mutex_destroy(&mutex_);
-#endif
-}
-
-void CriticalSection::Enter() EXCLUSIVE_LOCK_FUNCTION() {
-#if defined(WEBRTC_WIN)
-  EnterCriticalSection(&crit_);
-#else
-  pthread_mutex_lock(&mutex_);
-#if CS_DEBUG_CHECKS
-  if (!recursion_count_) {
-    RTC_DCHECK(!thread_);
-    thread_ = pthread_self();
-=======
 #if defined(WEBRTC_MAC) && !USE_NATIVE_MUTEX_ON_MAC
   dispatch_release(semaphore_);
 #else
@@ -123,7 +99,6 @@
   if (!recursion_count_) {
     RTC_DCHECK(!thread_);
     thread_ = CurrentThreadRef();
->>>>>>> a17af05f
   } else {
     RTC_DCHECK(CurrentThreadIsOwner());
   }
@@ -132,18 +107,6 @@
 #endif
 }
 
-<<<<<<< HEAD
-bool CriticalSection::TryEnter() EXCLUSIVE_TRYLOCK_FUNCTION(true) {
-#if defined(WEBRTC_WIN)
-  return TryEnterCriticalSection(&crit_) != FALSE;
-#else
-  if (pthread_mutex_trylock(&mutex_) != 0)
-    return false;
-#if CS_DEBUG_CHECKS
-  if (!recursion_count_) {
-    RTC_DCHECK(!thread_);
-    thread_ = pthread_self();
-=======
 bool CriticalSection::TryEnter() const EXCLUSIVE_TRYLOCK_FUNCTION(true) {
 #if defined(WEBRTC_WIN)
   return TryEnterCriticalSection(&crit_) != FALSE;
@@ -166,7 +129,6 @@
   if (!recursion_count_) {
     RTC_DCHECK(!thread_);
     thread_ = CurrentThreadRef();
->>>>>>> a17af05f
   } else {
     RTC_DCHECK(CurrentThreadIsOwner());
   }
@@ -175,11 +137,7 @@
   return true;
 #endif
 }
-<<<<<<< HEAD
-void CriticalSection::Leave() UNLOCK_FUNCTION() {
-=======
 void CriticalSection::Leave() const UNLOCK_FUNCTION() {
->>>>>>> a17af05f
   RTC_DCHECK(CurrentThreadIsOwner());
 #if defined(WEBRTC_WIN)
   LeaveCriticalSection(&crit_);
@@ -190,10 +148,6 @@
   if (!recursion_count_)
     thread_ = 0;
 #endif
-<<<<<<< HEAD
-  pthread_mutex_unlock(&mutex_);
-#endif
-=======
 #if defined(WEBRTC_MAC) && !USE_NATIVE_MUTEX_ON_MAC
   RTC_DCHECK(IsThreadRefEqual(owning_thread_, CurrentThreadRef()));
   RTC_DCHECK_GE(recursion_, 0);
@@ -207,7 +161,6 @@
   pthread_mutex_unlock(&mutex_);
 #endif
 #endif
->>>>>>> a17af05f
 }
 
 bool CriticalSection::CurrentThreadIsOwner() const {
@@ -220,40 +173,17 @@
          reinterpret_cast<HANDLE>(static_cast<size_t>(GetCurrentThreadId()));
 #else
 #if CS_DEBUG_CHECKS
-<<<<<<< HEAD
-  return pthread_equal(thread_, pthread_self());
-=======
   return IsThreadRefEqual(thread_, CurrentThreadRef());
->>>>>>> a17af05f
 #else
   return true;
 #endif  // CS_DEBUG_CHECKS
 #endif
 }
 
-<<<<<<< HEAD
-bool CriticalSection::IsLocked() const {
-#if defined(WEBRTC_WIN)
-  return crit_.LockCount != -1;
-#else
-#if CS_DEBUG_CHECKS
-  return thread_ != 0;
-#else
-  return true;
-#endif
-#endif
-}
-
-CritScope::CritScope(CriticalSection* cs) : cs_(cs) { cs_->Enter(); }
-CritScope::~CritScope() { cs_->Leave(); }
-
-TryCritScope::TryCritScope(CriticalSection* cs)
-=======
 CritScope::CritScope(const CriticalSection* cs) : cs_(cs) { cs_->Enter(); }
 CritScope::~CritScope() { cs_->Leave(); }
 
 TryCritScope::TryCritScope(const CriticalSection* cs)
->>>>>>> a17af05f
     : cs_(cs), locked_(cs->TryEnter()) {
   CS_DEBUG_CODE(lock_was_called_ = false);
 }
@@ -270,22 +200,15 @@
 }
 
 void GlobalLockPod::Lock() {
-<<<<<<< HEAD
-#if !defined(WEBRTC_WIN)
-=======
 #if !defined(WEBRTC_WIN) && (!defined(WEBRTC_MAC) || USE_NATIVE_MUTEX_ON_MAC)
->>>>>>> a17af05f
   const struct timespec ts_null = {0};
 #endif
 
   while (AtomicOps::CompareAndSwap(&lock_acquired, 0, 1)) {
 #if defined(WEBRTC_WIN)
     ::Sleep(0);
-<<<<<<< HEAD
-=======
 #elif defined(WEBRTC_MAC) && !USE_NATIVE_MUTEX_ON_MAC
     sched_yield();
->>>>>>> a17af05f
 #else
     nanosleep(&ts_null, nullptr);
 #endif
