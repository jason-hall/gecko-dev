--- conflicted
+++ resolved
@@ -62,12 +62,6 @@
 static SrtpCipherMapEntry SrtpCipherMap[] = {
     {"SRTP_AES128_CM_SHA1_80", SRTP_AES128_CM_SHA1_80},
     {"SRTP_AES128_CM_SHA1_32", SRTP_AES128_CM_SHA1_32},
-<<<<<<< HEAD
-    {nullptr, 0}};
-#endif
-
-#ifndef OPENSSL_IS_BORINGSSL
-=======
     {"SRTP_AEAD_AES_128_GCM", SRTP_AEAD_AES_128_GCM},
     {"SRTP_AEAD_AES_256_GCM", SRTP_AEAD_AES_256_GCM},
     {nullptr, 0}};
@@ -81,7 +75,6 @@
   out_clock->tv_usec = (time % kNumNanosecsPerSec) / kNumNanosecsPerMicrosec;
 }
 #else  // #ifdef OPENSSL_IS_BORINGSSL
->>>>>>> a17af05f
 
 // Cipher name table. Maps internal OpenSSL cipher ids to the RFC name.
 struct SslCipherMapEntry {
@@ -170,35 +163,6 @@
 #pragma warning(disable : 4310)
 #endif  // defined(_MSC_VER)
 
-<<<<<<< HEAD
-// Default cipher used between OpenSSL/BoringSSL stream adapters.
-// This needs to be updated when the default of the SSL library changes.
-// static_cast<uint16_t> causes build warnings on windows platform.
-static int kDefaultSslCipher10 =
-    static_cast<uint16_t>(TLS1_CK_ECDHE_RSA_WITH_AES_256_CBC_SHA);
-static int kDefaultSslEcCipher10 =
-    static_cast<uint16_t>(TLS1_CK_ECDHE_ECDSA_WITH_AES_256_CBC_SHA);
-#ifdef OPENSSL_IS_BORINGSSL
-static int kDefaultSslCipher12 =
-    static_cast<uint16_t>(TLS1_CK_ECDHE_RSA_WITH_AES_128_GCM_SHA256);
-static int kDefaultSslEcCipher12 =
-    static_cast<uint16_t>(TLS1_CK_ECDHE_ECDSA_WITH_AES_128_GCM_SHA256);
-// Fallback cipher for DTLS 1.2 if hardware-accelerated AES-GCM is unavailable.
-static int kDefaultSslCipher12NoAesGcm =
-    static_cast<uint16_t>(TLS1_CK_ECDHE_RSA_WITH_CHACHA20_POLY1305_SHA256);
-static int kDefaultSslEcCipher12NoAesGcm =
-    static_cast<uint16_t>(TLS1_CK_ECDHE_ECDSA_WITH_CHACHA20_POLY1305_SHA256);
-#else  // !OPENSSL_IS_BORINGSSL
-// OpenSSL sorts differently than BoringSSL, so the default cipher doesn't
-// change between TLS 1.0 and TLS 1.2 with the current setup.
-static int kDefaultSslCipher12 =
-    static_cast<uint16_t>(TLS1_CK_ECDHE_RSA_WITH_AES_256_CBC_SHA);
-static int kDefaultSslEcCipher12 =
-    static_cast<uint16_t>(TLS1_CK_ECDHE_ECDSA_WITH_AES_256_CBC_SHA);
-#endif  // OPENSSL_IS_BORINGSSL
-
-=======
->>>>>>> a17af05f
 #if defined(_MSC_VER)
 #pragma warning(pop)
 #endif  // defined(_MSC_VER)
@@ -329,10 +293,6 @@
       ssl_write_needs_read_(false),
       ssl_(NULL),
       ssl_ctx_(NULL),
-<<<<<<< HEAD
-      custom_verification_succeeded_(false),
-=======
->>>>>>> a17af05f
       ssl_mode_(SSL_MODE_TLS),
       ssl_max_version_(SSL_PROTOCOL_TLS_12) {}
 
@@ -441,8 +401,6 @@
 
   *cipher_suite = static_cast<uint16_t>(SSL_CIPHER_get_id(current_cipher));
   return true;
-<<<<<<< HEAD
-=======
 }
 
 int OpenSSLStreamAdapter::GetSslVersion() const {
@@ -465,7 +423,6 @@
   }
 
   return -1;
->>>>>>> a17af05f
 }
 
 // Key Extractor interface
@@ -542,11 +499,7 @@
     return false;
 
   *crypto_suite = srtp_profile->id;
-<<<<<<< HEAD
-  ASSERT(!SrtpCryptoSuiteToName(*crypto_suite).empty());
-=======
   RTC_DCHECK(!SrtpCryptoSuiteToName(*crypto_suite).empty());
->>>>>>> a17af05f
   return true;
 #else
   return false;
@@ -583,11 +536,7 @@
 }
 
 void OpenSSLStreamAdapter::SetMaxProtocolVersion(SSLProtocolVersion version) {
-<<<<<<< HEAD
-  ASSERT(ssl_ctx_ == NULL);
-=======
   RTC_DCHECK(ssl_ctx_ == NULL);
->>>>>>> a17af05f
   ssl_max_version_ = version;
 }
 
@@ -866,15 +815,6 @@
   SSL_set_app_data(ssl_, this);
 
   SSL_set_bio(ssl_, bio, bio);  // the SSL object owns the bio now.
-<<<<<<< HEAD
-#ifndef OPENSSL_IS_BORINGSSL
-  if (ssl_mode_ == SSL_MODE_DTLS) {
-    // Enable read-ahead for DTLS so whole packets are read from internal BIO
-    // before parsing. This is done internally by BoringSSL for DTLS.
-    SSL_set_read_ahead(ssl_, 1);
-  }
-#endif
-=======
   if (ssl_mode_ == SSL_MODE_DTLS) {
 #ifdef OPENSSL_IS_BORINGSSL
     // Change the initial retransmission timer from 1 second to 50ms.
@@ -888,7 +828,6 @@
     SSL_set_read_ahead(ssl_, 1);
 #endif
   }
->>>>>>> a17af05f
 
   SSL_set_mode(ssl_, SSL_MODE_ENABLE_PARTIAL_WRITE |
                SSL_MODE_ACCEPT_MOVING_WRITE_BUFFER);
@@ -1109,17 +1048,6 @@
     return NULL;
 
 #ifdef OPENSSL_IS_BORINGSSL
-<<<<<<< HEAD
-  SSL_CTX_set_min_version(ctx, ssl_mode_ == SSL_MODE_DTLS ?
-      DTLS1_VERSION : TLS1_VERSION);
-  switch (ssl_max_version_) {
-    case SSL_PROTOCOL_TLS_10:
-      SSL_CTX_set_max_version(ctx, ssl_mode_ == SSL_MODE_DTLS ?
-          DTLS1_VERSION : TLS1_VERSION);
-      break;
-    case SSL_PROTOCOL_TLS_11:
-      SSL_CTX_set_max_version(ctx, ssl_mode_ == SSL_MODE_DTLS ?
-=======
   SSL_CTX_set_min_proto_version(ctx, ssl_mode_ == SSL_MODE_DTLS ?
       DTLS1_VERSION : TLS1_VERSION);
   switch (ssl_max_version_) {
@@ -1129,17 +1057,10 @@
       break;
     case SSL_PROTOCOL_TLS_11:
       SSL_CTX_set_max_proto_version(ctx, ssl_mode_ == SSL_MODE_DTLS ?
->>>>>>> a17af05f
           DTLS1_VERSION : TLS1_1_VERSION);
       break;
     case SSL_PROTOCOL_TLS_12:
     default:
-<<<<<<< HEAD
-      SSL_CTX_set_max_version(ctx, ssl_mode_ == SSL_MODE_DTLS ?
-          DTLS1_2_VERSION : TLS1_2_VERSION);
-      break;
-  }
-=======
       SSL_CTX_set_max_proto_version(ctx, ssl_mode_ == SSL_MODE_DTLS ?
           DTLS1_2_VERSION : TLS1_2_VERSION);
       break;
@@ -1147,7 +1068,6 @@
   if (g_use_time_callback_for_testing) {
     SSL_CTX_set_current_time_cb(ctx, &TimeCallbackForTesting);
   }
->>>>>>> a17af05f
 #endif
 
   if (identity_ && !identity_->ConfigureIdentity(ctx)) {
@@ -1188,35 +1108,10 @@
   return ctx;
 }
 
-<<<<<<< HEAD
-int OpenSSLStreamAdapter::SSLVerifyCallback(int ok, X509_STORE_CTX* store) {
-  // Get our SSL structure from the store
-  SSL* ssl = reinterpret_cast<SSL*>(X509_STORE_CTX_get_ex_data(
-                                        store,
-                                        SSL_get_ex_data_X509_STORE_CTX_idx()));
-  OpenSSLStreamAdapter* stream =
-    reinterpret_cast<OpenSSLStreamAdapter*>(SSL_get_app_data(ssl));
-
-  if (stream->peer_certificate_digest_algorithm_.empty()) {
-    return 0;
-  }
-  X509* cert = X509_STORE_CTX_get_current_cert(store);
-  int depth = X509_STORE_CTX_get_error_depth(store);
-
-  // For now We ignore the parent certificates and verify the leaf against
-  // the digest.
-  //
-  // TODO(jiayl): Verify the chain is a proper chain and report the chain to
-  // |stream->peer_certificate_|.
-  if (depth > 0) {
-    LOG(LS_INFO) << "Ignored chained certificate at depth " << depth;
-    return 1;
-=======
 bool OpenSSLStreamAdapter::VerifyPeerCertificate() {
   if (!has_peer_certificate_digest() || !peer_certificate_) {
     LOG(LS_WARNING) << "Missing digest or peer certificate.";
     return false;
->>>>>>> a17af05f
   }
 
   unsigned char digest[EVP_MAX_MD_SIZE];
@@ -1294,48 +1189,6 @@
 #endif
 }
 
-<<<<<<< HEAD
-int OpenSSLStreamAdapter::GetDefaultSslCipherForTest(SSLProtocolVersion version,
-                                                     KeyType key_type) {
-  if (key_type == KT_RSA) {
-    switch (version) {
-      case SSL_PROTOCOL_TLS_10:
-      case SSL_PROTOCOL_TLS_11:
-        return kDefaultSslCipher10;
-      case SSL_PROTOCOL_TLS_12:
-      default:
-#ifdef OPENSSL_IS_BORINGSSL
-        if (EVP_has_aes_hardware()) {
-          return kDefaultSslCipher12;
-        } else {
-          return kDefaultSslCipher12NoAesGcm;
-        }
-#else  // !OPENSSL_IS_BORINGSSL
-        return kDefaultSslCipher12;
-#endif
-    }
-  } else if (key_type == KT_ECDSA) {
-    switch (version) {
-      case SSL_PROTOCOL_TLS_10:
-      case SSL_PROTOCOL_TLS_11:
-        return kDefaultSslEcCipher10;
-      case SSL_PROTOCOL_TLS_12:
-      default:
-#ifdef OPENSSL_IS_BORINGSSL
-        if (EVP_has_aes_hardware()) {
-          return kDefaultSslEcCipher12;
-        } else {
-          return kDefaultSslEcCipher12NoAesGcm;
-        }
-#else  // !OPENSSL_IS_BORINGSSL
-        return kDefaultSslEcCipher12;
-#endif
-    }
-  } else {
-    RTC_NOTREACHED();
-    return kDefaultSslEcCipher12;
-  }
-=======
 bool OpenSSLStreamAdapter::IsBoringSsl() {
 #ifdef OPENSSL_IS_BORINGSSL
   return true;
@@ -1417,7 +1270,6 @@
 
 void OpenSSLStreamAdapter::enable_time_callback_for_testing() {
   g_use_time_callback_for_testing = true;
->>>>>>> a17af05f
 }
 
 }  // namespace rtc
