/*
 *  Copyright 2004 The WebRTC Project Authors. All rights reserved.
 *
 *  Use of this source code is governed by a BSD-style license
 *  that can be found in the LICENSE file in the root of the source
 *  tree. An additional intellectual property rights grant can be found
 *  in the file PATENTS.  All contributing project authors may
 *  be found in the AUTHORS file in the root of the source tree.
 */

#include "webrtc/base/sslstreamadapter.h"
#include "webrtc/base/sslconfig.h"

#if SSL_USE_OPENSSL

#include "webrtc/base/opensslstreamadapter.h"

#endif  // SSL_USE_OPENSSL

///////////////////////////////////////////////////////////////////////////////

namespace rtc {

// TODO(guoweis): Move this to SDP layer and use int form internally.
// webrtc:5043.
const char CS_AES_CM_128_HMAC_SHA1_80[] = "AES_CM_128_HMAC_SHA1_80";
const char CS_AES_CM_128_HMAC_SHA1_32[] = "AES_CM_128_HMAC_SHA1_32";
<<<<<<< HEAD

std::string SrtpCryptoSuiteToName(int crypto_suite) {
  if (crypto_suite == SRTP_AES128_CM_SHA1_32)
    return CS_AES_CM_128_HMAC_SHA1_32;
  if (crypto_suite == SRTP_AES128_CM_SHA1_80)
    return CS_AES_CM_128_HMAC_SHA1_80;
  return std::string();
=======
const char CS_AEAD_AES_128_GCM[] = "AEAD_AES_128_GCM";
const char CS_AEAD_AES_256_GCM[] = "AEAD_AES_256_GCM";

std::string SrtpCryptoSuiteToName(int crypto_suite) {
  switch (crypto_suite) {
  case SRTP_AES128_CM_SHA1_32:
    return CS_AES_CM_128_HMAC_SHA1_32;
  case SRTP_AES128_CM_SHA1_80:
    return CS_AES_CM_128_HMAC_SHA1_80;
  case SRTP_AEAD_AES_128_GCM:
    return CS_AEAD_AES_128_GCM;
  case SRTP_AEAD_AES_256_GCM:
    return CS_AEAD_AES_256_GCM;
  default:
    return std::string();
  }
>>>>>>> a17af05f
}

int SrtpCryptoSuiteFromName(const std::string& crypto_suite) {
  if (crypto_suite == CS_AES_CM_128_HMAC_SHA1_32)
    return SRTP_AES128_CM_SHA1_32;
  if (crypto_suite == CS_AES_CM_128_HMAC_SHA1_80)
    return SRTP_AES128_CM_SHA1_80;
<<<<<<< HEAD
  return SRTP_INVALID_CRYPTO_SUITE;
}

=======
  if (crypto_suite == CS_AEAD_AES_128_GCM)
    return SRTP_AEAD_AES_128_GCM;
  if (crypto_suite == CS_AEAD_AES_256_GCM)
    return SRTP_AEAD_AES_256_GCM;
  return SRTP_INVALID_CRYPTO_SUITE;
}

bool GetSrtpKeyAndSaltLengths(int crypto_suite, int *key_length,
    int *salt_length) {
  switch (crypto_suite) {
  case SRTP_AES128_CM_SHA1_32:
  case SRTP_AES128_CM_SHA1_80:
    // SRTP_AES128_CM_HMAC_SHA1_32 and SRTP_AES128_CM_HMAC_SHA1_80 are defined
    // in RFC 5764 to use a 128 bits key and 112 bits salt for the cipher.
    *key_length = 16;
    *salt_length = 14;
    break;
  case SRTP_AEAD_AES_128_GCM:
    // SRTP_AEAD_AES_128_GCM is defined in RFC 7714 to use a 128 bits key and
    // a 96 bits salt for the cipher.
    *key_length = 16;
    *salt_length = 12;
    break;
  case SRTP_AEAD_AES_256_GCM:
    // SRTP_AEAD_AES_256_GCM is defined in RFC 7714 to use a 256 bits key and
    // a 96 bits salt for the cipher.
    *key_length = 32;
    *salt_length = 12;
    break;
  default:
    return false;
  }
  return true;
}

bool IsGcmCryptoSuite(int crypto_suite) {
  return (crypto_suite == SRTP_AEAD_AES_256_GCM ||
          crypto_suite == SRTP_AEAD_AES_128_GCM);
}

bool IsGcmCryptoSuiteName(const std::string& crypto_suite) {
  return (crypto_suite == CS_AEAD_AES_256_GCM ||
          crypto_suite == CS_AEAD_AES_128_GCM);
}

// static
CryptoOptions CryptoOptions::NoGcm() {
  CryptoOptions options;
  options.enable_gcm_crypto_suites = false;
  return options;
}

>>>>>>> a17af05f
SSLStreamAdapter* SSLStreamAdapter::Create(StreamInterface* stream) {
#if SSL_USE_OPENSSL
  return new OpenSSLStreamAdapter(stream);
#else  // !SSL_USE_OPENSSL
  return NULL;
#endif  // SSL_USE_OPENSSL
}

<<<<<<< HEAD
=======
SSLStreamAdapter::SSLStreamAdapter(StreamInterface* stream)
    : StreamAdapterInterface(stream),
      ignore_bad_cert_(false),
      client_auth_enabled_(true) {}

SSLStreamAdapter::~SSLStreamAdapter() {}

>>>>>>> a17af05f
bool SSLStreamAdapter::GetSslCipherSuite(int* cipher_suite) {
  return false;
}

bool SSLStreamAdapter::ExportKeyingMaterial(const std::string& label,
                                            const uint8_t* context,
                                            size_t context_len,
                                            bool use_context,
                                            uint8_t* result,
                                            size_t result_len) {
  return false;  // Default is unsupported
}

bool SSLStreamAdapter::SetDtlsSrtpCryptoSuites(
    const std::vector<int>& crypto_suites) {
  return false;
}

bool SSLStreamAdapter::GetDtlsSrtpCryptoSuite(int* crypto_suite) {
  return false;
}

#if SSL_USE_OPENSSL
bool SSLStreamAdapter::HaveDtls() {
  return OpenSSLStreamAdapter::HaveDtls();
}
bool SSLStreamAdapter::HaveDtlsSrtp() {
  return OpenSSLStreamAdapter::HaveDtlsSrtp();
}
bool SSLStreamAdapter::HaveExporter() {
  return OpenSSLStreamAdapter::HaveExporter();
}
<<<<<<< HEAD
int SSLStreamAdapter::GetDefaultSslCipherForTest(SSLProtocolVersion version,
                                                 KeyType key_type) {
  return OpenSSLStreamAdapter::GetDefaultSslCipherForTest(version, key_type);
}

std::string SSLStreamAdapter::SslCipherSuiteToName(int cipher_suite) {
  return OpenSSLStreamAdapter::SslCipherSuiteToName(cipher_suite);
=======
bool SSLStreamAdapter::IsBoringSsl() {
  return OpenSSLStreamAdapter::IsBoringSsl();
}
bool SSLStreamAdapter::IsAcceptableCipher(int cipher, KeyType key_type) {
  return OpenSSLStreamAdapter::IsAcceptableCipher(cipher, key_type);
}
bool SSLStreamAdapter::IsAcceptableCipher(const std::string& cipher,
                                          KeyType key_type) {
  return OpenSSLStreamAdapter::IsAcceptableCipher(cipher, key_type);
}
std::string SSLStreamAdapter::SslCipherSuiteToName(int cipher_suite) {
  return OpenSSLStreamAdapter::SslCipherSuiteToName(cipher_suite);
}
void SSLStreamAdapter::enable_time_callback_for_testing() {
  OpenSSLStreamAdapter::enable_time_callback_for_testing();
>>>>>>> a17af05f
}
#endif  // SSL_USE_OPENSSL

///////////////////////////////////////////////////////////////////////////////

}  // namespace rtc<|MERGE_RESOLUTION|>--- conflicted
+++ resolved
@@ -25,15 +25,6 @@
 // webrtc:5043.
 const char CS_AES_CM_128_HMAC_SHA1_80[] = "AES_CM_128_HMAC_SHA1_80";
 const char CS_AES_CM_128_HMAC_SHA1_32[] = "AES_CM_128_HMAC_SHA1_32";
-<<<<<<< HEAD
-
-std::string SrtpCryptoSuiteToName(int crypto_suite) {
-  if (crypto_suite == SRTP_AES128_CM_SHA1_32)
-    return CS_AES_CM_128_HMAC_SHA1_32;
-  if (crypto_suite == SRTP_AES128_CM_SHA1_80)
-    return CS_AES_CM_128_HMAC_SHA1_80;
-  return std::string();
-=======
 const char CS_AEAD_AES_128_GCM[] = "AEAD_AES_128_GCM";
 const char CS_AEAD_AES_256_GCM[] = "AEAD_AES_256_GCM";
 
@@ -50,7 +41,6 @@
   default:
     return std::string();
   }
->>>>>>> a17af05f
 }
 
 int SrtpCryptoSuiteFromName(const std::string& crypto_suite) {
@@ -58,11 +48,6 @@
     return SRTP_AES128_CM_SHA1_32;
   if (crypto_suite == CS_AES_CM_128_HMAC_SHA1_80)
     return SRTP_AES128_CM_SHA1_80;
-<<<<<<< HEAD
-  return SRTP_INVALID_CRYPTO_SUITE;
-}
-
-=======
   if (crypto_suite == CS_AEAD_AES_128_GCM)
     return SRTP_AEAD_AES_128_GCM;
   if (crypto_suite == CS_AEAD_AES_256_GCM)
@@ -115,7 +100,6 @@
   return options;
 }
 
->>>>>>> a17af05f
 SSLStreamAdapter* SSLStreamAdapter::Create(StreamInterface* stream) {
 #if SSL_USE_OPENSSL
   return new OpenSSLStreamAdapter(stream);
@@ -124,8 +108,6 @@
 #endif  // SSL_USE_OPENSSL
 }
 
-<<<<<<< HEAD
-=======
 SSLStreamAdapter::SSLStreamAdapter(StreamInterface* stream)
     : StreamAdapterInterface(stream),
       ignore_bad_cert_(false),
@@ -133,7 +115,6 @@
 
 SSLStreamAdapter::~SSLStreamAdapter() {}
 
->>>>>>> a17af05f
 bool SSLStreamAdapter::GetSslCipherSuite(int* cipher_suite) {
   return false;
 }
@@ -166,15 +147,6 @@
 bool SSLStreamAdapter::HaveExporter() {
   return OpenSSLStreamAdapter::HaveExporter();
 }
-<<<<<<< HEAD
-int SSLStreamAdapter::GetDefaultSslCipherForTest(SSLProtocolVersion version,
-                                                 KeyType key_type) {
-  return OpenSSLStreamAdapter::GetDefaultSslCipherForTest(version, key_type);
-}
-
-std::string SSLStreamAdapter::SslCipherSuiteToName(int cipher_suite) {
-  return OpenSSLStreamAdapter::SslCipherSuiteToName(cipher_suite);
-=======
 bool SSLStreamAdapter::IsBoringSsl() {
   return OpenSSLStreamAdapter::IsBoringSsl();
 }
@@ -190,7 +162,6 @@
 }
 void SSLStreamAdapter::enable_time_callback_for_testing() {
   OpenSSLStreamAdapter::enable_time_callback_for_testing();
->>>>>>> a17af05f
 }
 #endif  // SSL_USE_OPENSSL
 
