/*
 *  Copyright 2014 The WebRTC Project Authors. All rights reserved.
 *
 *  Use of this source code is governed by a BSD-style license
 *  that can be found in the LICENSE file in the root of the source
 *  tree. An additional intellectual property rights grant can be found
 *  in the file PATENTS.  All contributing project authors may
 *  be found in the AUTHORS file in the root of the source tree.
 */

#include "webrtc/base/asyncinvoker.h"

#include "webrtc/base/checks.h"
#include "webrtc/base/logging.h"

namespace rtc {

AsyncInvoker::AsyncInvoker() : destroying_(false) {}

AsyncInvoker::~AsyncInvoker() {
  destroying_ = true;
  SignalInvokerDestroyed();
  // Messages for this need to be cleared *before* our destructor is complete.
  MessageQueueManager::Clear(this);
}

void AsyncInvoker::OnMessage(Message* msg) {
  // Get the AsyncClosure shared ptr from this message's data.
  ScopedRefMessageData<AsyncClosure>* data =
      static_cast<ScopedRefMessageData<AsyncClosure>*>(msg->pdata);
  scoped_refptr<AsyncClosure> closure = data->data();
  delete msg->pdata;
  msg->pdata = NULL;

  // Execute the closure and trigger the return message if needed.
  closure->Execute();
}

void AsyncInvoker::Flush(Thread* thread, uint32_t id /*= MQID_ANY*/) {
  if (destroying_) return;

  // Run this on |thread| to reduce the number of context switches.
  if (Thread::Current() != thread) {
    thread->Invoke<void>(RTC_FROM_HERE,
                         Bind(&AsyncInvoker::Flush, this, thread, id));
    return;
  }

  MessageList removed;
  thread->Clear(this, id, &removed);
  for (MessageList::iterator it = removed.begin(); it != removed.end(); ++it) {
    // This message was pending on this thread, so run it now.
    thread->Send(it->posted_from, it->phandler, it->message_id, it->pdata);
  }
}

void AsyncInvoker::DoInvoke(const Location& posted_from,
                            Thread* thread,
                            const scoped_refptr<AsyncClosure>& closure,
                            uint32_t id) {
  if (destroying_) {
    LOG(LS_WARNING) << "Tried to invoke while destroying the invoker.";
    return;
  }
  thread->Post(posted_from, this, id,
               new ScopedRefMessageData<AsyncClosure>(closure));
}

<<<<<<< HEAD
void AsyncInvoker::DoInvokeDelayed(Thread* thread,
=======
void AsyncInvoker::DoInvokeDelayed(const Location& posted_from,
                                   Thread* thread,
>>>>>>> a17af05f
                                   const scoped_refptr<AsyncClosure>& closure,
                                   uint32_t delay_ms,
                                   uint32_t id) {
  if (destroying_) {
    LOG(LS_WARNING) << "Tried to invoke while destroying the invoker.";
    return;
  }
<<<<<<< HEAD
  thread->PostDelayed(delay_ms, this, id,
=======
  thread->PostDelayed(posted_from, delay_ms, this, id,
>>>>>>> a17af05f
                      new ScopedRefMessageData<AsyncClosure>(closure));
}

GuardedAsyncInvoker::GuardedAsyncInvoker() : thread_(Thread::Current()) {
  thread_->SignalQueueDestroyed.connect(this,
                                        &GuardedAsyncInvoker::ThreadDestroyed);
}

GuardedAsyncInvoker::~GuardedAsyncInvoker() {
}

bool GuardedAsyncInvoker::Flush(uint32_t id) {
  rtc::CritScope cs(&crit_);
  if (thread_ == nullptr)
    return false;
  invoker_.Flush(thread_, id);
  return true;
}

void GuardedAsyncInvoker::ThreadDestroyed() {
  rtc::CritScope cs(&crit_);
  // We should never get more than one notification about the thread dying.
  RTC_DCHECK(thread_ != nullptr);
  thread_ = nullptr;
}

<<<<<<< HEAD
NotifyingAsyncClosureBase::NotifyingAsyncClosureBase(AsyncInvoker* invoker,
                                                     Thread* calling_thread)
    : invoker_(invoker), calling_thread_(calling_thread) {
=======
NotifyingAsyncClosureBase::NotifyingAsyncClosureBase(
    AsyncInvoker* invoker,
    const Location& callback_posted_from,
    Thread* calling_thread)
    : invoker_(invoker),
      callback_posted_from_(callback_posted_from),
      calling_thread_(calling_thread) {
>>>>>>> a17af05f
  calling_thread->SignalQueueDestroyed.connect(
      this, &NotifyingAsyncClosureBase::CancelCallback);
  invoker->SignalInvokerDestroyed.connect(
      this, &NotifyingAsyncClosureBase::CancelCallback);
}

NotifyingAsyncClosureBase::~NotifyingAsyncClosureBase() {
  disconnect_all();
}

void NotifyingAsyncClosureBase::TriggerCallback() {
  CritScope cs(&crit_);
  if (!CallbackCanceled() && !callback_.empty()) {
    invoker_->AsyncInvoke<void>(callback_posted_from_, calling_thread_,
                                callback_);
  }
}

void NotifyingAsyncClosureBase::CancelCallback() {
  // If the callback is triggering when this is called, block the
  // destructor of the dying object here by waiting until the callback
  // is done triggering.
  CritScope cs(&crit_);
  // calling_thread_ == NULL means do not trigger the callback.
  calling_thread_ = NULL;
}

}  // namespace rtc<|MERGE_RESOLUTION|>--- conflicted
+++ resolved
@@ -66,12 +66,8 @@
                new ScopedRefMessageData<AsyncClosure>(closure));
 }
 
-<<<<<<< HEAD
-void AsyncInvoker::DoInvokeDelayed(Thread* thread,
-=======
 void AsyncInvoker::DoInvokeDelayed(const Location& posted_from,
                                    Thread* thread,
->>>>>>> a17af05f
                                    const scoped_refptr<AsyncClosure>& closure,
                                    uint32_t delay_ms,
                                    uint32_t id) {
@@ -79,11 +75,7 @@
     LOG(LS_WARNING) << "Tried to invoke while destroying the invoker.";
     return;
   }
-<<<<<<< HEAD
-  thread->PostDelayed(delay_ms, this, id,
-=======
   thread->PostDelayed(posted_from, delay_ms, this, id,
->>>>>>> a17af05f
                       new ScopedRefMessageData<AsyncClosure>(closure));
 }
 
@@ -110,11 +102,6 @@
   thread_ = nullptr;
 }
 
-<<<<<<< HEAD
-NotifyingAsyncClosureBase::NotifyingAsyncClosureBase(AsyncInvoker* invoker,
-                                                     Thread* calling_thread)
-    : invoker_(invoker), calling_thread_(calling_thread) {
-=======
 NotifyingAsyncClosureBase::NotifyingAsyncClosureBase(
     AsyncInvoker* invoker,
     const Location& callback_posted_from,
@@ -122,7 +109,6 @@
     : invoker_(invoker),
       callback_posted_from_(callback_posted_from),
       calling_thread_(calling_thread) {
->>>>>>> a17af05f
   calling_thread->SignalQueueDestroyed.connect(
       this, &NotifyingAsyncClosureBase::CancelCallback);
   invoker->SignalInvokerDestroyed.connect(
