/*
 *  Copyright 2004 The WebRTC Project Authors. All rights reserved.
 *
 *  Use of this source code is governed by a BSD-style license
 *  that can be found in the LICENSE file in the root of the source
 *  tree. An additional intellectual property rights grant can be found
 *  in the file PATENTS.  All contributing project authors may
 *  be found in the AUTHORS file in the root of the source tree.
 */

#include "webrtc/base/buffer.h"

#include "webrtc/base/array_view.h"
#include "webrtc/base/gunit.h"

<<<<<<< HEAD
#include <algorithm>  // std::swap (pre-C++11)
#include <utility>  // std::swap (C++11 and later)
=======
#include <type_traits>
#include <utility>
>>>>>>> a17af05f

namespace rtc {

namespace {

// clang-format off
const uint8_t kTestData[] = {0x0, 0x1, 0x2, 0x3, 0x4, 0x5, 0x6, 0x7,
                             0x8, 0x9, 0xa, 0xb, 0xc, 0xd, 0xe, 0xf};
// clang-format on

void TestBuf(const Buffer& b1, size_t size, size_t capacity) {
  EXPECT_EQ(b1.size(), size);
  EXPECT_EQ(b1.capacity(), capacity);
}

}  // namespace

TEST(BufferTest, TestConstructEmpty) {
  TestBuf(Buffer(), 0, 0);
  TestBuf(Buffer(Buffer()), 0, 0);
  TestBuf(Buffer(0), 0, 0);

  // We can't use a literal 0 for the first argument, because C++ will allow
  // that to be considered a null pointer, which makes the call ambiguous.
  TestBuf(Buffer(0 + 0, 10), 0, 10);

  TestBuf(Buffer(kTestData, 0), 0, 0);
  TestBuf(Buffer(kTestData, 0, 20), 0, 20);
}

TEST(BufferTest, TestConstructData) {
  Buffer buf(kTestData, 7);
  EXPECT_EQ(buf.size(), 7u);
  EXPECT_EQ(buf.capacity(), 7u);
<<<<<<< HEAD
=======
  EXPECT_FALSE(buf.empty());
>>>>>>> a17af05f
  EXPECT_EQ(0, memcmp(buf.data(), kTestData, 7));
}

TEST(BufferTest, TestConstructDataWithCapacity) {
  Buffer buf(kTestData, 7, 14);
  EXPECT_EQ(buf.size(), 7u);
  EXPECT_EQ(buf.capacity(), 14u);
<<<<<<< HEAD
  EXPECT_EQ(0, memcmp(buf.data(), kTestData, 7));
}

TEST(BufferTest, TestConstructArray) {
  Buffer buf(kTestData);
  EXPECT_EQ(buf.size(), 16u);
  EXPECT_EQ(buf.capacity(), 16u);
  EXPECT_EQ(0, memcmp(buf.data(), kTestData, 16));
}

TEST(BufferTest, TestConstructCopy) {
  Buffer buf1(kTestData), buf2(buf1);
  EXPECT_EQ(buf2.size(), 16u);
  EXPECT_EQ(buf2.capacity(), 16u);
  EXPECT_EQ(0, memcmp(buf2.data(), kTestData, 16));
  EXPECT_NE(buf1.data(), buf2.data());
  EXPECT_EQ(buf1, buf2);
}

TEST(BufferTest, TestAssign) {
  Buffer buf1, buf2(kTestData, sizeof(kTestData), 256);
  EXPECT_NE(buf1, buf2);
  buf1 = buf2;
  EXPECT_EQ(buf1, buf2);
  EXPECT_NE(buf1.data(), buf2.data());
=======
  EXPECT_FALSE(buf.empty());
  EXPECT_EQ(0, memcmp(buf.data(), kTestData, 7));
}

TEST(BufferTest, TestConstructArray) {
  Buffer buf(kTestData);
  EXPECT_EQ(buf.size(), 16u);
  EXPECT_EQ(buf.capacity(), 16u);
  EXPECT_FALSE(buf.empty());
  EXPECT_EQ(0, memcmp(buf.data(), kTestData, 16));
>>>>>>> a17af05f
}

TEST(BufferTest, TestSetData) {
  Buffer buf(kTestData + 4, 7);
  buf.SetData(kTestData, 9);
  EXPECT_EQ(buf.size(), 9u);
<<<<<<< HEAD
  EXPECT_EQ(buf.capacity(), 9u);
=======
  EXPECT_EQ(buf.capacity(), 7u * 3 / 2);
  EXPECT_FALSE(buf.empty());
  EXPECT_EQ(0, memcmp(buf.data(), kTestData, 9));
  Buffer buf2;
  buf2.SetData(buf);
  EXPECT_EQ(buf.size(), 9u);
  EXPECT_EQ(buf.capacity(), 7u * 3 / 2);
>>>>>>> a17af05f
  EXPECT_EQ(0, memcmp(buf.data(), kTestData, 9));
}

TEST(BufferTest, TestAppendData) {
  Buffer buf(kTestData + 4, 3);
  buf.AppendData(kTestData + 10, 2);
  const int8_t exp[] = {0x4, 0x5, 0x6, 0xa, 0xb};
  EXPECT_EQ(buf, Buffer(exp));
<<<<<<< HEAD
=======
  Buffer buf2;
  buf2.AppendData(buf);
  buf2.AppendData(rtc::ArrayView<uint8_t>(buf));
  const int8_t exp2[] = {0x4, 0x5, 0x6, 0xa, 0xb, 0x4, 0x5, 0x6, 0xa, 0xb};
  EXPECT_EQ(buf2, Buffer(exp2));
}

TEST(BufferTest, TestSetAndAppendWithUnknownArg) {
  struct TestDataContainer {
    size_t size() const { return 3; }
    const uint8_t* data() const { return kTestData; }
  };
  Buffer buf;
  buf.SetData(TestDataContainer());
  EXPECT_EQ(3u, buf.size());
  EXPECT_EQ(Buffer(kTestData, 3), buf);
  buf.AppendData(TestDataContainer());
  EXPECT_EQ(6u, buf.size());
  EXPECT_EQ(0, memcmp(buf.data(), kTestData, 3));
  EXPECT_EQ(0, memcmp(buf.data() + 3, kTestData, 3));
>>>>>>> a17af05f
}

TEST(BufferTest, TestSetSizeSmaller) {
  Buffer buf;
  buf.SetData(kTestData, 15);
  buf.SetSize(10);
  EXPECT_EQ(buf.size(), 10u);
  EXPECT_EQ(buf.capacity(), 15u);  // Hasn't shrunk.
<<<<<<< HEAD
=======
  EXPECT_FALSE(buf.empty());
>>>>>>> a17af05f
  EXPECT_EQ(buf, Buffer(kTestData, 10));
}

TEST(BufferTest, TestSetSizeLarger) {
  Buffer buf;
  buf.SetData(kTestData, 15);
  EXPECT_EQ(buf.size(), 15u);
  EXPECT_EQ(buf.capacity(), 15u);
<<<<<<< HEAD
  buf.SetSize(20);
  EXPECT_EQ(buf.size(), 20u);
  EXPECT_EQ(buf.capacity(), 20u);  // Has grown.
  EXPECT_EQ(0, memcmp(buf.data(), kTestData, 15));
}

TEST(BufferTest, TestEnsureCapacitySmaller) {
  Buffer buf(kTestData);
  const char* data = buf.data<char>();
  buf.EnsureCapacity(4);
  EXPECT_EQ(buf.capacity(), 16u);     // Hasn't shrunk.
  EXPECT_EQ(buf.data<char>(), data);  // No reallocation.
  EXPECT_EQ(buf, Buffer(kTestData));
}

TEST(BufferTest, TestEnsureCapacityLarger) {
  Buffer buf(kTestData, 5);
  buf.EnsureCapacity(10);
  const int8_t* data = buf.data<int8_t>();
  EXPECT_EQ(buf.capacity(), 10u);
  buf.AppendData(kTestData + 5, 5);
  EXPECT_EQ(buf.data<int8_t>(), data);  // No reallocation.
  EXPECT_EQ(buf, Buffer(kTestData, 10));
}

TEST(BufferTest, TestMoveConstruct) {
  Buffer buf1(kTestData, 3, 40);
  const uint8_t* data = buf1.data();
  Buffer buf2(buf1.DEPRECATED_Pass());
  EXPECT_EQ(buf2.size(), 3u);
  EXPECT_EQ(buf2.capacity(), 40u);
  EXPECT_EQ(buf2.data(), data);
=======
  EXPECT_FALSE(buf.empty());
  buf.SetSize(20);
  EXPECT_EQ(buf.size(), 20u);
  EXPECT_EQ(buf.capacity(), 15u * 3 / 2);  // Has grown.
  EXPECT_FALSE(buf.empty());
  EXPECT_EQ(0, memcmp(buf.data(), kTestData, 15));
}

TEST(BufferTest, TestEnsureCapacitySmaller) {
  Buffer buf(kTestData);
  const char* data = buf.data<char>();
  buf.EnsureCapacity(4);
  EXPECT_EQ(buf.capacity(), 16u);     // Hasn't shrunk.
  EXPECT_EQ(buf.data<char>(), data);  // No reallocation.
  EXPECT_FALSE(buf.empty());
  EXPECT_EQ(buf, Buffer(kTestData));
}

TEST(BufferTest, TestEnsureCapacityLarger) {
  Buffer buf(kTestData, 5);
  buf.EnsureCapacity(10);
  const int8_t* data = buf.data<int8_t>();
  EXPECT_EQ(buf.capacity(), 10u);
  buf.AppendData(kTestData + 5, 5);
  EXPECT_EQ(buf.data<int8_t>(), data);  // No reallocation.
  EXPECT_FALSE(buf.empty());
  EXPECT_EQ(buf, Buffer(kTestData, 10));
}

TEST(BufferTest, TestMoveConstruct) {
  Buffer buf1(kTestData, 3, 40);
  const uint8_t* data = buf1.data();
  Buffer buf2(std::move(buf1));
  EXPECT_EQ(buf2.size(), 3u);
  EXPECT_EQ(buf2.capacity(), 40u);
  EXPECT_EQ(buf2.data(), data);
  EXPECT_FALSE(buf2.empty());
>>>>>>> a17af05f
  buf1.Clear();
  EXPECT_EQ(buf1.size(), 0u);
  EXPECT_EQ(buf1.capacity(), 0u);
  EXPECT_EQ(buf1.data(), nullptr);
<<<<<<< HEAD
=======
  EXPECT_TRUE(buf1.empty());
>>>>>>> a17af05f
}

TEST(BufferTest, TestMoveAssign) {
  Buffer buf1(kTestData, 3, 40);
  const uint8_t* data = buf1.data();
  Buffer buf2(kTestData);
<<<<<<< HEAD
  buf2 = buf1.DEPRECATED_Pass();
  EXPECT_EQ(buf2.size(), 3u);
  EXPECT_EQ(buf2.capacity(), 40u);
  EXPECT_EQ(buf2.data(), data);
=======
  buf2 = std::move(buf1);
  EXPECT_EQ(buf2.size(), 3u);
  EXPECT_EQ(buf2.capacity(), 40u);
  EXPECT_EQ(buf2.data(), data);
  EXPECT_FALSE(buf2.empty());
>>>>>>> a17af05f
  buf1.Clear();
  EXPECT_EQ(buf1.size(), 0u);
  EXPECT_EQ(buf1.capacity(), 0u);
  EXPECT_EQ(buf1.data(), nullptr);
<<<<<<< HEAD
=======
  EXPECT_TRUE(buf1.empty());
>>>>>>> a17af05f
}

TEST(BufferTest, TestSwap) {
  Buffer buf1(kTestData, 3);
  Buffer buf2(kTestData, 6, 40);
  uint8_t* data1 = buf1.data();
  uint8_t* data2 = buf2.data();
  using std::swap;
  swap(buf1, buf2);
  EXPECT_EQ(buf1.size(), 6u);
  EXPECT_EQ(buf1.capacity(), 40u);
  EXPECT_EQ(buf1.data(), data2);
<<<<<<< HEAD
  EXPECT_EQ(buf2.size(), 3u);
  EXPECT_EQ(buf2.capacity(), 3u);
  EXPECT_EQ(buf2.data(), data1);
=======
  EXPECT_FALSE(buf1.empty());
  EXPECT_EQ(buf2.size(), 3u);
  EXPECT_EQ(buf2.capacity(), 3u);
  EXPECT_EQ(buf2.data(), data1);
  EXPECT_FALSE(buf2.empty());
}

TEST(BufferTest, TestClear) {
  Buffer buf;
  buf.SetData(kTestData, 15);
  EXPECT_EQ(buf.size(), 15u);
  EXPECT_EQ(buf.capacity(), 15u);
  EXPECT_FALSE(buf.empty());
  const char *data = buf.data<char>();
  buf.Clear();
  EXPECT_EQ(buf.size(), 0u);
  EXPECT_EQ(buf.capacity(), 15u);  // Hasn't shrunk.
  EXPECT_EQ(buf.data<char>(), data); // No reallocation.
  EXPECT_TRUE(buf.empty());
}

TEST(BufferTest, TestLambdaSetAppend) {
  auto setter = [] (rtc::ArrayView<uint8_t> av) {
    for (int i = 0; i != 15; ++i)
      av[i] = kTestData[i];
    return 15;
  };

  Buffer buf1;
  buf1.SetData(kTestData, 15);
  buf1.AppendData(kTestData, 15);

  Buffer buf2;
  EXPECT_EQ(buf2.SetData(15, setter), 15u);
  EXPECT_EQ(buf2.AppendData(15, setter), 15u);
  EXPECT_EQ(buf1, buf2);
  EXPECT_EQ(buf1.capacity(), buf2.capacity());
  EXPECT_FALSE(buf1.empty());
  EXPECT_FALSE(buf2.empty());
}

TEST(BufferTest, TestLambdaSetAppendSigned) {
  auto setter = [] (rtc::ArrayView<int8_t> av) {
    for (int i = 0; i != 15; ++i)
      av[i] = kTestData[i];
    return 15;
  };

  Buffer buf1;
  buf1.SetData(kTestData, 15);
  buf1.AppendData(kTestData, 15);

  Buffer buf2;
  EXPECT_EQ(buf2.SetData<int8_t>(15, setter), 15u);
  EXPECT_EQ(buf2.AppendData<int8_t>(15, setter), 15u);
  EXPECT_EQ(buf1, buf2);
  EXPECT_EQ(buf1.capacity(), buf2.capacity());
  EXPECT_FALSE(buf1.empty());
  EXPECT_FALSE(buf2.empty());
}

TEST(BufferTest, TestLambdaAppendEmpty) {
  auto setter = [] (rtc::ArrayView<uint8_t> av) {
    for (int i = 0; i != 15; ++i)
      av[i] = kTestData[i];
    return 15;
  };

  Buffer buf1;
  buf1.SetData(kTestData, 15);

  Buffer buf2;
  EXPECT_EQ(buf2.AppendData(15, setter), 15u);
  EXPECT_EQ(buf1, buf2);
  EXPECT_EQ(buf1.capacity(), buf2.capacity());
  EXPECT_FALSE(buf1.empty());
  EXPECT_FALSE(buf2.empty());
}

TEST(BufferTest, TestLambdaAppendPartial) {
  auto setter = [] (rtc::ArrayView<uint8_t> av) {
    for (int i = 0; i != 7; ++i)
      av[i] = kTestData[i];
    return 7;
  };

  Buffer buf;
  EXPECT_EQ(buf.AppendData(15, setter), 7u);
  EXPECT_EQ(buf.size(), 7u);            // Size is exactly what we wrote.
  EXPECT_GE(buf.capacity(), 7u);        // Capacity is valid.
  EXPECT_NE(buf.data<char>(), nullptr); // Data is actually stored.
  EXPECT_FALSE(buf.empty());
}

TEST(BufferTest, TestMutableLambdaSetAppend) {
  uint8_t magic_number = 17;
  auto setter = [magic_number] (rtc::ArrayView<uint8_t> av) mutable {
    for (int i = 0; i != 15; ++i) {
      av[i] = magic_number;
      ++magic_number;
    }
    return 15;
  };

  EXPECT_EQ(magic_number, 17);

  Buffer buf;
  EXPECT_EQ(buf.SetData(15, setter), 15u);
  EXPECT_EQ(buf.AppendData(15, setter), 15u);
  EXPECT_EQ(buf.size(), 30u);           // Size is exactly what we wrote.
  EXPECT_GE(buf.capacity(), 30u);       // Capacity is valid.
  EXPECT_NE(buf.data<char>(), nullptr); // Data is actually stored.
  EXPECT_FALSE(buf.empty());

  for (uint8_t i = 0; i != buf.size(); ++i) {
    EXPECT_EQ(buf.data()[i], magic_number + i);
  }
}

TEST(BufferTest, TestBracketRead) {
  Buffer buf(kTestData, 7);
  EXPECT_EQ(buf.size(), 7u);
  EXPECT_EQ(buf.capacity(), 7u);
  EXPECT_NE(buf.data(), nullptr);
  EXPECT_FALSE(buf.empty());

  for (size_t i = 0; i != 7u; ++i) {
    EXPECT_EQ(buf[i], kTestData[i]);
  }
}

TEST(BufferTest, TestBracketReadConst) {
  Buffer buf(kTestData, 7);
  EXPECT_EQ(buf.size(), 7u);
  EXPECT_EQ(buf.capacity(), 7u);
  EXPECT_NE(buf.data(), nullptr);
  EXPECT_FALSE(buf.empty());

  const Buffer& cbuf = buf;

  for (size_t i = 0; i != 7u; ++i) {
    EXPECT_EQ(cbuf[i], kTestData[i]);
  }
}

TEST(BufferTest, TestBracketWrite) {
  Buffer buf(7);
  EXPECT_EQ(buf.size(), 7u);
  EXPECT_EQ(buf.capacity(), 7u);
  EXPECT_NE(buf.data(), nullptr);
  EXPECT_FALSE(buf.empty());

  for (size_t i = 0; i != 7u; ++i) {
    buf[i] = kTestData[i];
  }

  for (size_t i = 0; i != 7u; ++i) {
    EXPECT_EQ(buf[i], kTestData[i]);
  }
}

TEST(BufferTest, TestInt16) {
  static constexpr int16_t test_data[] = {14, 15, 16, 17, 18};
  BufferT<int16_t> buf(test_data);
  EXPECT_EQ(buf.size(), 5u);
  EXPECT_EQ(buf.capacity(), 5u);
  EXPECT_NE(buf.data(), nullptr);
  EXPECT_FALSE(buf.empty());
  for (size_t i = 0; i != buf.size(); ++i) {
    EXPECT_EQ(test_data[i], buf[i]);
  }
  BufferT<int16_t> buf2(test_data);
  EXPECT_EQ(buf, buf2);
  buf2[0] = 9;
  EXPECT_NE(buf, buf2);
}

TEST(BufferTest, TestFloat) {
  static constexpr float test_data[] = {14, 15, 16, 17, 18};
  BufferT<float> buf;
  EXPECT_EQ(buf.size(), 0u);
  EXPECT_EQ(buf.capacity(), 0u);
  EXPECT_EQ(buf.data(), nullptr);
  EXPECT_TRUE(buf.empty());
  buf.SetData(test_data);
  EXPECT_EQ(buf.size(), 5u);
  EXPECT_EQ(buf.capacity(), 5u);
  EXPECT_NE(buf.data(), nullptr);
  EXPECT_FALSE(buf.empty());
  float* p1 = buf.data();
  while (buf.data() == p1) {
    buf.AppendData(test_data);
  }
  EXPECT_EQ(buf.size(), buf.capacity());
  EXPECT_GT(buf.size(), 5u);
  EXPECT_EQ(buf.size() % 5, 0u);
  EXPECT_NE(buf.data(), nullptr);
  for (size_t i = 0; i != buf.size(); ++i) {
    EXPECT_EQ(test_data[i % 5], buf[i]);
  }
}

TEST(BufferTest, TestStruct) {
  struct BloodStone {
    bool blood;
    const char* stone;
  };
  BufferT<BloodStone> buf(4);
  EXPECT_EQ(buf.size(), 4u);
  EXPECT_EQ(buf.capacity(), 4u);
  EXPECT_NE(buf.data(), nullptr);
  EXPECT_FALSE(buf.empty());
  BufferT<BloodStone*> buf2(4);
  for (size_t i = 0; i < buf2.size(); ++i) {
    buf2[i] = &buf[i];
  }
  static const char kObsidian[] = "obsidian";
  buf2[2]->stone = kObsidian;
  EXPECT_EQ(kObsidian, buf[2].stone);
>>>>>>> a17af05f
}

}  // namespace rtc<|MERGE_RESOLUTION|>--- conflicted
+++ resolved
@@ -13,13 +13,8 @@
 #include "webrtc/base/array_view.h"
 #include "webrtc/base/gunit.h"
 
-<<<<<<< HEAD
-#include <algorithm>  // std::swap (pre-C++11)
-#include <utility>  // std::swap (C++11 and later)
-=======
 #include <type_traits>
 #include <utility>
->>>>>>> a17af05f
 
 namespace rtc {
 
@@ -54,10 +49,7 @@
   Buffer buf(kTestData, 7);
   EXPECT_EQ(buf.size(), 7u);
   EXPECT_EQ(buf.capacity(), 7u);
-<<<<<<< HEAD
-=======
-  EXPECT_FALSE(buf.empty());
->>>>>>> a17af05f
+  EXPECT_FALSE(buf.empty());
   EXPECT_EQ(0, memcmp(buf.data(), kTestData, 7));
 }
 
@@ -65,7 +57,7 @@
   Buffer buf(kTestData, 7, 14);
   EXPECT_EQ(buf.size(), 7u);
   EXPECT_EQ(buf.capacity(), 14u);
-<<<<<<< HEAD
+  EXPECT_FALSE(buf.empty());
   EXPECT_EQ(0, memcmp(buf.data(), kTestData, 7));
 }
 
@@ -73,45 +65,14 @@
   Buffer buf(kTestData);
   EXPECT_EQ(buf.size(), 16u);
   EXPECT_EQ(buf.capacity(), 16u);
+  EXPECT_FALSE(buf.empty());
   EXPECT_EQ(0, memcmp(buf.data(), kTestData, 16));
-}
-
-TEST(BufferTest, TestConstructCopy) {
-  Buffer buf1(kTestData), buf2(buf1);
-  EXPECT_EQ(buf2.size(), 16u);
-  EXPECT_EQ(buf2.capacity(), 16u);
-  EXPECT_EQ(0, memcmp(buf2.data(), kTestData, 16));
-  EXPECT_NE(buf1.data(), buf2.data());
-  EXPECT_EQ(buf1, buf2);
-}
-
-TEST(BufferTest, TestAssign) {
-  Buffer buf1, buf2(kTestData, sizeof(kTestData), 256);
-  EXPECT_NE(buf1, buf2);
-  buf1 = buf2;
-  EXPECT_EQ(buf1, buf2);
-  EXPECT_NE(buf1.data(), buf2.data());
-=======
-  EXPECT_FALSE(buf.empty());
-  EXPECT_EQ(0, memcmp(buf.data(), kTestData, 7));
-}
-
-TEST(BufferTest, TestConstructArray) {
-  Buffer buf(kTestData);
-  EXPECT_EQ(buf.size(), 16u);
-  EXPECT_EQ(buf.capacity(), 16u);
-  EXPECT_FALSE(buf.empty());
-  EXPECT_EQ(0, memcmp(buf.data(), kTestData, 16));
->>>>>>> a17af05f
 }
 
 TEST(BufferTest, TestSetData) {
   Buffer buf(kTestData + 4, 7);
   buf.SetData(kTestData, 9);
   EXPECT_EQ(buf.size(), 9u);
-<<<<<<< HEAD
-  EXPECT_EQ(buf.capacity(), 9u);
-=======
   EXPECT_EQ(buf.capacity(), 7u * 3 / 2);
   EXPECT_FALSE(buf.empty());
   EXPECT_EQ(0, memcmp(buf.data(), kTestData, 9));
@@ -119,7 +80,6 @@
   buf2.SetData(buf);
   EXPECT_EQ(buf.size(), 9u);
   EXPECT_EQ(buf.capacity(), 7u * 3 / 2);
->>>>>>> a17af05f
   EXPECT_EQ(0, memcmp(buf.data(), kTestData, 9));
 }
 
@@ -128,8 +88,6 @@
   buf.AppendData(kTestData + 10, 2);
   const int8_t exp[] = {0x4, 0x5, 0x6, 0xa, 0xb};
   EXPECT_EQ(buf, Buffer(exp));
-<<<<<<< HEAD
-=======
   Buffer buf2;
   buf2.AppendData(buf);
   buf2.AppendData(rtc::ArrayView<uint8_t>(buf));
@@ -150,7 +108,6 @@
   EXPECT_EQ(6u, buf.size());
   EXPECT_EQ(0, memcmp(buf.data(), kTestData, 3));
   EXPECT_EQ(0, memcmp(buf.data() + 3, kTestData, 3));
->>>>>>> a17af05f
 }
 
 TEST(BufferTest, TestSetSizeSmaller) {
@@ -159,10 +116,7 @@
   buf.SetSize(10);
   EXPECT_EQ(buf.size(), 10u);
   EXPECT_EQ(buf.capacity(), 15u);  // Hasn't shrunk.
-<<<<<<< HEAD
-=======
-  EXPECT_FALSE(buf.empty());
->>>>>>> a17af05f
+  EXPECT_FALSE(buf.empty());
   EXPECT_EQ(buf, Buffer(kTestData, 10));
 }
 
@@ -171,10 +125,11 @@
   buf.SetData(kTestData, 15);
   EXPECT_EQ(buf.size(), 15u);
   EXPECT_EQ(buf.capacity(), 15u);
-<<<<<<< HEAD
+  EXPECT_FALSE(buf.empty());
   buf.SetSize(20);
   EXPECT_EQ(buf.size(), 20u);
-  EXPECT_EQ(buf.capacity(), 20u);  // Has grown.
+  EXPECT_EQ(buf.capacity(), 15u * 3 / 2);  // Has grown.
+  EXPECT_FALSE(buf.empty());
   EXPECT_EQ(0, memcmp(buf.data(), kTestData, 15));
 }
 
@@ -184,6 +139,7 @@
   buf.EnsureCapacity(4);
   EXPECT_EQ(buf.capacity(), 16u);     // Hasn't shrunk.
   EXPECT_EQ(buf.data<char>(), data);  // No reallocation.
+  EXPECT_FALSE(buf.empty());
   EXPECT_EQ(buf, Buffer(kTestData));
 }
 
@@ -194,42 +150,6 @@
   EXPECT_EQ(buf.capacity(), 10u);
   buf.AppendData(kTestData + 5, 5);
   EXPECT_EQ(buf.data<int8_t>(), data);  // No reallocation.
-  EXPECT_EQ(buf, Buffer(kTestData, 10));
-}
-
-TEST(BufferTest, TestMoveConstruct) {
-  Buffer buf1(kTestData, 3, 40);
-  const uint8_t* data = buf1.data();
-  Buffer buf2(buf1.DEPRECATED_Pass());
-  EXPECT_EQ(buf2.size(), 3u);
-  EXPECT_EQ(buf2.capacity(), 40u);
-  EXPECT_EQ(buf2.data(), data);
-=======
-  EXPECT_FALSE(buf.empty());
-  buf.SetSize(20);
-  EXPECT_EQ(buf.size(), 20u);
-  EXPECT_EQ(buf.capacity(), 15u * 3 / 2);  // Has grown.
-  EXPECT_FALSE(buf.empty());
-  EXPECT_EQ(0, memcmp(buf.data(), kTestData, 15));
-}
-
-TEST(BufferTest, TestEnsureCapacitySmaller) {
-  Buffer buf(kTestData);
-  const char* data = buf.data<char>();
-  buf.EnsureCapacity(4);
-  EXPECT_EQ(buf.capacity(), 16u);     // Hasn't shrunk.
-  EXPECT_EQ(buf.data<char>(), data);  // No reallocation.
-  EXPECT_FALSE(buf.empty());
-  EXPECT_EQ(buf, Buffer(kTestData));
-}
-
-TEST(BufferTest, TestEnsureCapacityLarger) {
-  Buffer buf(kTestData, 5);
-  buf.EnsureCapacity(10);
-  const int8_t* data = buf.data<int8_t>();
-  EXPECT_EQ(buf.capacity(), 10u);
-  buf.AppendData(kTestData + 5, 5);
-  EXPECT_EQ(buf.data<int8_t>(), data);  // No reallocation.
   EXPECT_FALSE(buf.empty());
   EXPECT_EQ(buf, Buffer(kTestData, 10));
 }
@@ -242,41 +162,27 @@
   EXPECT_EQ(buf2.capacity(), 40u);
   EXPECT_EQ(buf2.data(), data);
   EXPECT_FALSE(buf2.empty());
->>>>>>> a17af05f
   buf1.Clear();
   EXPECT_EQ(buf1.size(), 0u);
   EXPECT_EQ(buf1.capacity(), 0u);
   EXPECT_EQ(buf1.data(), nullptr);
-<<<<<<< HEAD
-=======
   EXPECT_TRUE(buf1.empty());
->>>>>>> a17af05f
 }
 
 TEST(BufferTest, TestMoveAssign) {
   Buffer buf1(kTestData, 3, 40);
   const uint8_t* data = buf1.data();
   Buffer buf2(kTestData);
-<<<<<<< HEAD
-  buf2 = buf1.DEPRECATED_Pass();
-  EXPECT_EQ(buf2.size(), 3u);
-  EXPECT_EQ(buf2.capacity(), 40u);
-  EXPECT_EQ(buf2.data(), data);
-=======
   buf2 = std::move(buf1);
   EXPECT_EQ(buf2.size(), 3u);
   EXPECT_EQ(buf2.capacity(), 40u);
   EXPECT_EQ(buf2.data(), data);
   EXPECT_FALSE(buf2.empty());
->>>>>>> a17af05f
   buf1.Clear();
   EXPECT_EQ(buf1.size(), 0u);
   EXPECT_EQ(buf1.capacity(), 0u);
   EXPECT_EQ(buf1.data(), nullptr);
-<<<<<<< HEAD
-=======
   EXPECT_TRUE(buf1.empty());
->>>>>>> a17af05f
 }
 
 TEST(BufferTest, TestSwap) {
@@ -289,11 +195,6 @@
   EXPECT_EQ(buf1.size(), 6u);
   EXPECT_EQ(buf1.capacity(), 40u);
   EXPECT_EQ(buf1.data(), data2);
-<<<<<<< HEAD
-  EXPECT_EQ(buf2.size(), 3u);
-  EXPECT_EQ(buf2.capacity(), 3u);
-  EXPECT_EQ(buf2.data(), data1);
-=======
   EXPECT_FALSE(buf1.empty());
   EXPECT_EQ(buf2.size(), 3u);
   EXPECT_EQ(buf2.capacity(), 3u);
@@ -513,7 +414,6 @@
   static const char kObsidian[] = "obsidian";
   buf2[2]->stone = kObsidian;
   EXPECT_EQ(kObsidian, buf[2].stone);
->>>>>>> a17af05f
 }
 
 }  // namespace rtc