/*
 *  Copyright 2006 The WebRTC Project Authors. All rights reserved.
 *
 *  Use of this source code is governed by a BSD-style license
 *  that can be found in the LICENSE file in the root of the source
 *  tree. An additional intellectual property rights grant can be found
 *  in the file PATENTS.  All contributing project authors may
 *  be found in the AUTHORS file in the root of the source tree.
 */

#include "webrtc/base/flags.h"

#include <stdio.h>
#include <stdlib.h>
#include <string.h>

#include "webrtc/base/checks.h"

#if defined(WEBRTC_WIN)
#include "webrtc/base/win32.h"
#include <shellapi.h>
#endif

namespace rtc {
// -----------------------------------------------------------------------------
// Implementation of Flag

Flag::Flag(const char* file, const char* name, const char* comment,
           Type type, void* variable, FlagValue default__)
    : file_(file),
      name_(name),
      comment_(comment),
      type_(type),
      variable_(reinterpret_cast<FlagValue*>(variable)),
      default_(default__) {
  FlagList::Register(this);
}


void Flag::SetToDefault() {
  // Note that we cannot simply do '*variable_ = default_;' since
  // flag variables are not really of type FlagValue and thus may
  // be smaller! The FlagValue union is simply 'overlayed' on top
  // of a flag variable for convenient access. Since union members
  // are guarantee to be aligned at the beginning, this works.
  switch (type_) {
    case Flag::BOOL:
      variable_->b = default_.b;
      return;
    case Flag::INT:
      variable_->i = default_.i;
      return;
    case Flag::FLOAT:
      variable_->f = default_.f;
      return;
    case Flag::STRING:
      variable_->s = default_.s;
      return;
  }
  FATAL() << "unreachable code";
}


static const char* Type2String(Flag::Type type) {
  switch (type) {
    case Flag::BOOL: return "bool";
    case Flag::INT: return "int";
    case Flag::FLOAT: return "float";
    case Flag::STRING: return "string";
  }
  FATAL() << "unreachable code";
}


static void PrintFlagValue(Flag::Type type, FlagValue* p) {
  switch (type) {
    case Flag::BOOL:
      printf("%s", (p->b ? "true" : "false"));
      return;
    case Flag::INT:
      printf("%d", p->i);
      return;
    case Flag::FLOAT:
      printf("%f", p->f);
      return;
    case Flag::STRING:
      printf("%s", p->s);
      return;
  }
  FATAL() << "unreachable code";
}


void Flag::Print(bool print_current_value) {
  printf("  --%s (%s)  type: %s  default: ", name_, comment_,
          Type2String(type_));
  PrintFlagValue(type_, &default_);
  if (print_current_value) {
    printf("  current value: ");
    PrintFlagValue(type_, variable_);
  }
  printf("\n");
}


// -----------------------------------------------------------------------------
// Implementation of FlagList

Flag* FlagList::list_ = NULL;


FlagList::FlagList() {
  list_ = NULL;
}

void FlagList::Print(const char* file, bool print_current_value) {
  // Since flag registration is likely by file (= C++ file),
  // we don't need to sort by file and still get grouped output.
  const char* current = NULL;
  for (Flag* f = list_; f != NULL; f = f->next()) {
    if (file == NULL || file == f->file()) {
      if (current != f->file()) {
        printf("Flags from %s:\n", f->file());
        current = f->file();
      }
      f->Print(print_current_value);
    }
  }
}


Flag* FlagList::Lookup(const char* name) {
  Flag* f = list_;
  while (f != NULL && strcmp(name, f->name()) != 0)
    f = f->next();
  return f;
}


void FlagList::SplitArgument(const char* arg,
                             char* buffer, int buffer_size,
                             const char** name, const char** value,
                             bool* is_bool) {
  *name = NULL;
  *value = NULL;
  *is_bool = false;

  if (*arg == '-') {
    // find the begin of the flag name
    arg++;  // remove 1st '-'
    if (*arg == '-')
      arg++;  // remove 2nd '-'
    if (arg[0] == 'n' && arg[1] == 'o') {
      arg += 2;  // remove "no"
      *is_bool = true;
    }
    *name = arg;

    // find the end of the flag name
    while (*arg != '\0' && *arg != '=')
      arg++;

    // get the value if any
    if (*arg == '=') {
      // make a copy so we can NUL-terminate flag name
      int n = static_cast<int>(arg - *name);
      RTC_CHECK_LT(n, buffer_size);
      memcpy(buffer, *name, n * sizeof(char));
      buffer[n] = '\0';
      *name = buffer;
      // get the value
      *value = arg + 1;
    }
  }
}


int FlagList::SetFlagsFromCommandLine(int* argc, const char** argv,
                                      bool remove_flags) {
  // parse arguments
  for (int i = 1; i < *argc; /* see below */) {
    int j = i;  // j > 0
    const char* arg = argv[i++];

    // split arg into flag components
    char buffer[1024];
    const char* name;
    const char* value;
    bool is_bool;
    SplitArgument(arg, buffer, sizeof buffer, &name, &value, &is_bool);

    if (name != NULL) {
      // lookup the flag
      Flag* flag = Lookup(name);
      if (flag == NULL) {
        fprintf(stderr, "Error: unrecognized flag %s\n", arg);
        return j;
      }

      // if we still need a flag value, use the next argument if available
      if (flag->type() != Flag::BOOL && value == NULL) {
        if (i < *argc) {
          value = argv[i++];
        } else {
          fprintf(stderr, "Error: missing value for flag %s of type %s\n",
            arg, Type2String(flag->type()));
          return j;
        }
      }

      // set the flag
      char empty[] = { '\0' };
      char* endp = empty;
      switch (flag->type()) {
        case Flag::BOOL:
          *flag->bool_variable() = !is_bool;
          break;
        case Flag::INT:
          *flag->int_variable() = strtol(value, &endp, 10);
          break;
        case Flag::FLOAT:
          *flag->float_variable() = strtod(value, &endp);
          break;
        case Flag::STRING:
          *flag->string_variable() = value;
          break;
      }

      // handle errors
      if ((flag->type() == Flag::BOOL && value != NULL) ||
          (flag->type() != Flag::BOOL && is_bool) ||
          *endp != '\0') {
        fprintf(stderr, "Error: illegal value for flag %s of type %s\n",
          arg, Type2String(flag->type()));
        return j;
      }

      // remove the flag & value from the command
      if (remove_flags)
        while (j < i)
          argv[j++] = NULL;
    }
  }

  // shrink the argument list
  if (remove_flags) {
    int j = 1;
    for (int i = 1; i < *argc; i++) {
      if (argv[i] != NULL)
        argv[j++] = argv[i];
    }
    *argc = j;
  }

  // parsed all flags successfully
  return 0;
}

void FlagList::Register(Flag* flag) {
<<<<<<< HEAD
  assert(flag != NULL && strlen(flag->name()) > 0);
  RTC_CHECK(!Lookup(flag->name())) << "flag " << flag->name()
                                   << " declared twice";
=======
  RTC_DCHECK(flag);
  RTC_DCHECK_GT(strlen(flag->name()), 0);
  // NOTE: Don't call Lookup() within Register because it accesses the name_
  // of other flags in list_, and if the flags are coming from two different
  // compilation units, the initialization order between them is undefined, and
  // this will trigger an asan initialization-order-fiasco error.
>>>>>>> a17af05f
  flag->next_ = list_;
  list_ = flag;
}

#if defined(WEBRTC_WIN)
WindowsCommandLineArguments::WindowsCommandLineArguments() {
  // start by getting the command line.
  LPTSTR command_line = ::GetCommandLine();
   // now, convert it to a list of wide char strings.
  LPWSTR *wide_argv = ::CommandLineToArgvW(command_line, &argc_);
  // now allocate an array big enough to hold that many string pointers.
  argv_ = new char*[argc_];

  // iterate over the returned wide strings;
  for(int i = 0; i < argc_; ++i) {
    std::string s = rtc::ToUtf8(wide_argv[i], wcslen(wide_argv[i]));
    char *buffer = new char[s.length() + 1];
    rtc::strcpyn(buffer, s.length() + 1, s.c_str());

    // make sure the argv array has the right string at this point.
    argv_[i] = buffer;
  }
  LocalFree(wide_argv);
}

WindowsCommandLineArguments::~WindowsCommandLineArguments() {
  // need to free each string in the array, and then the array.
  for(int i = 0; i < argc_; i++) {
    delete[] argv_[i];
  }

  delete[] argv_;
}
#endif  // WEBRTC_WIN

}  // namespace rtc<|MERGE_RESOLUTION|>--- conflicted
+++ resolved
@@ -257,18 +257,12 @@
 }
 
 void FlagList::Register(Flag* flag) {
-<<<<<<< HEAD
-  assert(flag != NULL && strlen(flag->name()) > 0);
-  RTC_CHECK(!Lookup(flag->name())) << "flag " << flag->name()
-                                   << " declared twice";
-=======
   RTC_DCHECK(flag);
   RTC_DCHECK_GT(strlen(flag->name()), 0);
   // NOTE: Don't call Lookup() within Register because it accesses the name_
   // of other flags in list_, and if the flags are coming from two different
   // compilation units, the initialization order between them is undefined, and
   // this will trigger an asan initialization-order-fiasco error.
->>>>>>> a17af05f
   flag->next_ = list_;
   list_ = flag;
 }
