/*
 *  Copyright 2004 The WebRTC Project Authors. All rights reserved.
 *
 *  Use of this source code is governed by a BSD-style license
 *  that can be found in the LICENSE file in the root of the source
 *  tree. An additional intellectual property rights grant can be found
 *  in the file PATENTS.  All contributing project authors may
 *  be found in the AUTHORS file in the root of the source tree.
 */

#ifndef WEBRTC_BASE_STREAM_H_
#define WEBRTC_BASE_STREAM_H_

#include <stdio.h>

#include <memory>

#include "webrtc/base/buffer.h"
#include "webrtc/base/constructormagic.h"
#include "webrtc/base/criticalsection.h"
#include "webrtc/base/logging.h"
#include "webrtc/base/messagehandler.h"
#include "webrtc/base/messagequeue.h"
#include "webrtc/base/sigslot.h"

namespace rtc {

///////////////////////////////////////////////////////////////////////////////
// StreamInterface is a generic asynchronous stream interface, supporting read,
// write, and close operations, and asynchronous signalling of state changes.
// The interface is designed with file, memory, and socket implementations in
// mind.  Some implementations offer extended operations, such as seeking.
///////////////////////////////////////////////////////////////////////////////

// The following enumerations are declared outside of the StreamInterface
// class for brevity in use.

// The SS_OPENING state indicates that the stream will signal open or closed
// in the future.
enum StreamState { SS_CLOSED, SS_OPENING, SS_OPEN };

// Stream read/write methods return this value to indicate various success
// and failure conditions described below.
enum StreamResult { SR_ERROR, SR_SUCCESS, SR_BLOCK, SR_EOS };

// StreamEvents are used to asynchronously signal state transitionss.  The flags
// may be combined.
//  SE_OPEN: The stream has transitioned to the SS_OPEN state
//  SE_CLOSE: The stream has transitioned to the SS_CLOSED state
//  SE_READ: Data is available, so Read is likely to not return SR_BLOCK
//  SE_WRITE: Data can be written, so Write is likely to not return SR_BLOCK
enum StreamEvent { SE_OPEN = 1, SE_READ = 2, SE_WRITE = 4, SE_CLOSE = 8 };

class Thread;

struct StreamEventData : public MessageData {
  int events, error;
  StreamEventData(int ev, int er) : events(ev), error(er) { }
};

class StreamInterface : public MessageHandler {
 public:
  enum {
    MSG_POST_EVENT = 0xF1F1, MSG_MAX = MSG_POST_EVENT
  };

  ~StreamInterface() override;

  virtual StreamState GetState() const = 0;

  // Read attempts to fill buffer of size buffer_len.  Write attempts to send
  // data_len bytes stored in data.  The variables read and write are set only
  // on SR_SUCCESS (see below).  Likewise, error is only set on SR_ERROR.
  // Read and Write return a value indicating:
  //  SR_ERROR: an error occurred, which is returned in a non-null error
  //    argument.  Interpretation of the error requires knowledge of the
  //    stream's concrete type, which limits its usefulness.
  //  SR_SUCCESS: some number of bytes were successfully written, which is
  //    returned in a non-null read/write argument.
  //  SR_BLOCK: the stream is in non-blocking mode, and the operation would
  //    block, or the stream is in SS_OPENING state.
  //  SR_EOS: the end-of-stream has been reached, or the stream is in the
  //    SS_CLOSED state.
  virtual StreamResult Read(void* buffer, size_t buffer_len,
                            size_t* read, int* error) = 0;
  virtual StreamResult Write(const void* data, size_t data_len,
                             size_t* written, int* error) = 0;
  // Attempt to transition to the SS_CLOSED state.  SE_CLOSE will not be
  // signalled as a result of this call.
  virtual void Close() = 0;

  // Streams may signal one or more StreamEvents to indicate state changes.
  // The first argument identifies the stream on which the state change occured.
  // The second argument is a bit-wise combination of StreamEvents.
  // If SE_CLOSE is signalled, then the third argument is the associated error
  // code.  Otherwise, the value is undefined.
  // Note: Not all streams will support asynchronous event signalling.  However,
  // SS_OPENING and SR_BLOCK returned from stream member functions imply that
  // certain events will be raised in the future.
  sigslot::signal3<StreamInterface*, int, int> SignalEvent;

  // Like calling SignalEvent, but posts a message to the specified thread,
  // which will call SignalEvent.  This helps unroll the stack and prevent
  // re-entrancy.
  void PostEvent(Thread* t, int events, int err);
  // Like the aforementioned method, but posts to the current thread.
  void PostEvent(int events, int err);

  //
  // OPTIONAL OPERATIONS
  //
  // Not all implementations will support the following operations.  In general,
  // a stream will only support an operation if it reasonably efficient to do
  // so.  For example, while a socket could buffer incoming data to support
  // seeking, it will not do so.  Instead, a buffering stream adapter should
  // be used.
  //
  // Even though several of these operations are related, you should
  // always use whichever operation is most relevant.  For example, you may
  // be tempted to use GetSize() and GetPosition() to deduce the result of
  // GetAvailable().  However, a stream which is read-once may support the
  // latter operation but not the former.
  //

  // The following four methods are used to avoid copying data multiple times.

  // GetReadData returns a pointer to a buffer which is owned by the stream.
  // The buffer contains data_len bytes.  NULL is returned if no data is
  // available, or if the method fails.  If the caller processes the data, it
  // must call ConsumeReadData with the number of processed bytes.  GetReadData
  // does not require a matching call to ConsumeReadData if the data is not
  // processed.  Read and ConsumeReadData invalidate the buffer returned by
  // GetReadData.
  virtual const void* GetReadData(size_t* data_len);
  virtual void ConsumeReadData(size_t used) {}

  // GetWriteBuffer returns a pointer to a buffer which is owned by the stream.
  // The buffer has a capacity of buf_len bytes.  NULL is returned if there is
  // no buffer available, or if the method fails.  The call may write data to
  // the buffer, and then call ConsumeWriteBuffer with the number of bytes
  // written.  GetWriteBuffer does not require a matching call to
  // ConsumeWriteData if no data is written.  Write, ForceWrite, and
  // ConsumeWriteData invalidate the buffer returned by GetWriteBuffer.
  // TODO: Allow the caller to specify a minimum buffer size.  If the specified
  // amount of buffer is not yet available, return NULL and Signal SE_WRITE
  // when it is available.  If the requested amount is too large, return an
  // error.
  virtual void* GetWriteBuffer(size_t* buf_len);
  virtual void ConsumeWriteBuffer(size_t used) {}

  // Write data_len bytes found in data, circumventing any throttling which
  // would could cause SR_BLOCK to be returned.  Returns true if all the data
  // was written.  Otherwise, the method is unsupported, or an unrecoverable
  // error occurred, and the error value is set.  This method should be used
  // sparingly to write critical data which should not be throttled.  A stream
  // which cannot circumvent its blocking constraints should not implement this
  // method.
  // NOTE: This interface is being considered experimentally at the moment.  It
  // would be used by JUDP and BandwidthStream as a way to circumvent certain
  // soft limits in writing.
  //virtual bool ForceWrite(const void* data, size_t data_len, int* error) {
  //  if (error) *error = -1;
  //  return false;
  //}

  // Seek to a byte offset from the beginning of the stream.  Returns false if
  // the stream does not support seeking, or cannot seek to the specified
  // position.
  virtual bool SetPosition(size_t position);

  // Get the byte offset of the current position from the start of the stream.
  // Returns false if the position is not known.
  virtual bool GetPosition(size_t* position) const;

  // Get the byte length of the entire stream.  Returns false if the length
  // is not known.
  virtual bool GetSize(size_t* size) const;

  // Return the number of Read()-able bytes remaining before end-of-stream.
  // Returns false if not known.
  virtual bool GetAvailable(size_t* size) const;

  // Return the number of Write()-able bytes remaining before end-of-stream.
  // Returns false if not known.
  virtual bool GetWriteRemaining(size_t* size) const;

  // Return true if flush is successful.
  virtual bool Flush();

  // Communicates the amount of data which will be written to the stream.  The
  // stream may choose to preallocate memory to accomodate this data.  The
  // stream may return false to indicate that there is not enough room (ie,
  // Write will return SR_EOS/SR_ERROR at some point).  Note that calling this
  // function should not affect the existing state of data in the stream.
  virtual bool ReserveSize(size_t size);

  //
  // CONVENIENCE METHODS
  //
  // These methods are implemented in terms of other methods, for convenience.
  //

  // Seek to the start of the stream.
  inline bool Rewind() { return SetPosition(0); }

  // WriteAll is a helper function which repeatedly calls Write until all the
  // data is written, or something other than SR_SUCCESS is returned.  Note that
  // unlike Write, the argument 'written' is always set, and may be non-zero
  // on results other than SR_SUCCESS.  The remaining arguments have the
  // same semantics as Write.
  StreamResult WriteAll(const void* data, size_t data_len,
                        size_t* written, int* error);

  // Similar to ReadAll.  Calls Read until buffer_len bytes have been read, or
  // until a non-SR_SUCCESS result is returned.  'read' is always set.
  StreamResult ReadAll(void* buffer, size_t buffer_len,
                       size_t* read, int* error);

  // ReadLine is a helper function which repeatedly calls Read until it hits
  // the end-of-line character, or something other than SR_SUCCESS.
  // TODO: this is too inefficient to keep here.  Break this out into a buffered
  // readline object or adapter
  StreamResult ReadLine(std::string* line);

 protected:
  StreamInterface();

  // MessageHandler Interface
  void OnMessage(Message* msg) override;

 private:
  RTC_DISALLOW_COPY_AND_ASSIGN(StreamInterface);
};

///////////////////////////////////////////////////////////////////////////////
// StreamAdapterInterface is a convenient base-class for adapting a stream.
// By default, all operations are pass-through.  Override the methods that you
// require adaptation.  Streams should really be upgraded to reference-counted.
// In the meantime, use the owned flag to indicate whether the adapter should
// own the adapted stream.
///////////////////////////////////////////////////////////////////////////////

class StreamAdapterInterface : public StreamInterface,
                               public sigslot::has_slots<> {
 public:
  explicit StreamAdapterInterface(StreamInterface* stream, bool owned = true);

  // Core Stream Interface
  StreamState GetState() const override;
  StreamResult Read(void* buffer,
                    size_t buffer_len,
                    size_t* read,
                    int* error) override;
  StreamResult Write(const void* data,
                     size_t data_len,
                     size_t* written,
                     int* error) override;
  void Close() override;

  // Optional Stream Interface
  /*  Note: Many stream adapters were implemented prior to this Read/Write
      interface.  Therefore, a simple pass through of data in those cases may
      be broken.  At a later time, we should do a once-over pass of all
      adapters, and make them compliant with these interfaces, after which this
      code can be uncommented.
  virtual const void* GetReadData(size_t* data_len) {
    return stream_->GetReadData(data_len);
  }
  virtual void ConsumeReadData(size_t used) {
    stream_->ConsumeReadData(used);
  }

  virtual void* GetWriteBuffer(size_t* buf_len) {
    return stream_->GetWriteBuffer(buf_len);
  }
  virtual void ConsumeWriteBuffer(size_t used) {
    stream_->ConsumeWriteBuffer(used);
  }
  */

  /*  Note: This interface is currently undergoing evaluation.
  virtual bool ForceWrite(const void* data, size_t data_len, int* error) {
    return stream_->ForceWrite(data, data_len, error);
  }
  */

  bool SetPosition(size_t position) override;
  bool GetPosition(size_t* position) const override;
  bool GetSize(size_t* size) const override;
  bool GetAvailable(size_t* size) const override;
  bool GetWriteRemaining(size_t* size) const override;
  bool ReserveSize(size_t size) override;
  bool Flush() override;

  void Attach(StreamInterface* stream, bool owned = true);
  StreamInterface* Detach();

 protected:
  ~StreamAdapterInterface() override;

  // Note that the adapter presents itself as the origin of the stream events,
  // since users of the adapter may not recognize the adapted object.
  virtual void OnEvent(StreamInterface* stream, int events, int err);
  StreamInterface* stream() { return stream_; }

 private:
  StreamInterface* stream_;
  bool owned_;
  RTC_DISALLOW_COPY_AND_ASSIGN(StreamAdapterInterface);
};

///////////////////////////////////////////////////////////////////////////////
// StreamTap is a non-modifying, pass-through adapter, which copies all data
// in either direction to the tap.  Note that errors or blocking on writing to
// the tap will prevent further tap writes from occurring.
///////////////////////////////////////////////////////////////////////////////

class StreamTap : public StreamAdapterInterface {
 public:
  explicit StreamTap(StreamInterface* stream, StreamInterface* tap);
  ~StreamTap() override;

  void AttachTap(StreamInterface* tap);
  StreamInterface* DetachTap();
  StreamResult GetTapResult(int* error);

  // StreamAdapterInterface Interface
  StreamResult Read(void* buffer,
                    size_t buffer_len,
                    size_t* read,
                    int* error) override;
  StreamResult Write(const void* data,
                     size_t data_len,
                     size_t* written,
                     int* error) override;

 private:
  std::unique_ptr<StreamInterface> tap_;
  StreamResult tap_result_;
  int tap_error_;
  RTC_DISALLOW_COPY_AND_ASSIGN(StreamTap);
};

///////////////////////////////////////////////////////////////////////////////
// NullStream gives errors on read, and silently discards all written data.
///////////////////////////////////////////////////////////////////////////////

class NullStream : public StreamInterface {
 public:
  NullStream();
  ~NullStream() override;

  // StreamInterface Interface
  StreamState GetState() const override;
  StreamResult Read(void* buffer,
                    size_t buffer_len,
                    size_t* read,
                    int* error) override;
  StreamResult Write(const void* data,
                     size_t data_len,
                     size_t* written,
                     int* error) override;
  void Close() override;
};

///////////////////////////////////////////////////////////////////////////////
// FileStream is a simple implementation of a StreamInterface, which does not
// support asynchronous notification.
///////////////////////////////////////////////////////////////////////////////

class FileStream : public StreamInterface {
 public:
  FileStream();
  ~FileStream() override;

  // The semantics of filename and mode are the same as stdio's fopen
  virtual bool Open(const std::string& filename, const char* mode, int* error);
  virtual bool OpenShare(const std::string& filename, const char* mode,
                         int shflag, int* error);

  // By default, reads and writes are buffered for efficiency.  Disabling
  // buffering causes writes to block until the bytes on disk are updated.
  virtual bool DisableBuffering();

  StreamState GetState() const override;
  StreamResult Read(void* buffer,
                    size_t buffer_len,
                    size_t* read,
                    int* error) override;
  StreamResult Write(const void* data,
                     size_t data_len,
                     size_t* written,
                     int* error) override;
  void Close() override;
  bool SetPosition(size_t position) override;
  bool GetPosition(size_t* position) const override;
  bool GetSize(size_t* size) const override;
  bool GetAvailable(size_t* size) const override;
  bool ReserveSize(size_t size) override;

  bool Flush() override;

#if defined(WEBRTC_POSIX) && !defined(__native_client__)
  // Tries to aquire an exclusive lock on the file.
  // Use OpenShare(...) on win32 to get similar functionality.
  bool TryLock();
  bool Unlock();
#endif

  // Note: Deprecated in favor of Filesystem::GetFileSize().
  static bool GetSize(const std::string& filename, size_t* size);

 protected:
  virtual void DoClose();

  FILE* file_;

 private:
  RTC_DISALLOW_COPY_AND_ASSIGN(FileStream);
};

///////////////////////////////////////////////////////////////////////////////
// MemoryStream is a simple implementation of a StreamInterface over in-memory
// data.  Data is read and written at the current seek position.  Reads return
// end-of-stream when they reach the end of data.  Writes actually extend the
// end of data mark.
///////////////////////////////////////////////////////////////////////////////

class MemoryStreamBase : public StreamInterface {
 public:
  StreamState GetState() const override;
  StreamResult Read(void* buffer,
                    size_t bytes,
                    size_t* bytes_read,
                    int* error) override;
  StreamResult Write(const void* buffer,
                     size_t bytes,
                     size_t* bytes_written,
                     int* error) override;
  void Close() override;
  bool SetPosition(size_t position) override;
  bool GetPosition(size_t* position) const override;
  bool GetSize(size_t* size) const override;
  bool GetAvailable(size_t* size) const override;
  bool ReserveSize(size_t size) override;

  char* GetBuffer() { return buffer_; }
  const char* GetBuffer() const { return buffer_; }

 protected:
  MemoryStreamBase();

  virtual StreamResult DoReserve(size_t size, int* error);

  // Invariant: 0 <= seek_position <= data_length_ <= buffer_length_
  char* buffer_;
  size_t buffer_length_;
  size_t data_length_;
  size_t seek_position_;

 private:
  RTC_DISALLOW_COPY_AND_ASSIGN(MemoryStreamBase);
};

// MemoryStream dynamically resizes to accomodate written data.

class MemoryStream : public MemoryStreamBase {
 public:
  MemoryStream();
  explicit MemoryStream(const char* data);  // Calls SetData(data, strlen(data))
  MemoryStream(const void* data, size_t length);  // Calls SetData(data, length)
  ~MemoryStream() override;

  void SetData(const void* data, size_t length);

 protected:
  StreamResult DoReserve(size_t size, int* error) override;
  // Memory Streams are aligned for efficiency.
  static const int kAlignment = 16;
  char* buffer_alloc_;
};

// ExternalMemoryStream adapts an external memory buffer, so writes which would
// extend past the end of the buffer will return end-of-stream.

class ExternalMemoryStream : public MemoryStreamBase {
 public:
  ExternalMemoryStream();
  ExternalMemoryStream(void* data, size_t length);
  ~ExternalMemoryStream() override;

  void SetData(void* data, size_t length);
};

// FifoBuffer allows for efficient, thread-safe buffering of data between
// writer and reader. As the data can wrap around the end of the buffer,
// MemoryStreamBase can't help us here.

class FifoBuffer : public StreamInterface {
 public:
  // Creates a FIFO buffer with the specified capacity.
  explicit FifoBuffer(size_t length);
  // Creates a FIFO buffer with the specified capacity and owner
  FifoBuffer(size_t length, Thread* owner);
  ~FifoBuffer() override;
  // Gets the amount of data currently readable from the buffer.
  bool GetBuffered(size_t* data_len) const;
  // Resizes the buffer to the specified capacity. Fails if data_length_ > size
  bool SetCapacity(size_t length);

  // Read into |buffer| with an offset from the current read position, offset
  // is specified in number of bytes.
  // This method doesn't adjust read position nor the number of available
  // bytes, user has to call ConsumeReadData() to do this.
  StreamResult ReadOffset(void* buffer, size_t bytes, size_t offset,
                          size_t* bytes_read);

  // Write |buffer| with an offset from the current write position, offset is
  // specified in number of bytes.
  // This method doesn't adjust the number of buffered bytes, user has to call
  // ConsumeWriteBuffer() to do this.
  StreamResult WriteOffset(const void* buffer, size_t bytes, size_t offset,
                           size_t* bytes_written);

  // StreamInterface methods
  StreamState GetState() const override;
  StreamResult Read(void* buffer,
                    size_t bytes,
                    size_t* bytes_read,
                    int* error) override;
  StreamResult Write(const void* buffer,
                     size_t bytes,
                     size_t* bytes_written,
                     int* error) override;
  void Close() override;
  const void* GetReadData(size_t* data_len) override;
  void ConsumeReadData(size_t used) override;
  void* GetWriteBuffer(size_t* buf_len) override;
  void ConsumeWriteBuffer(size_t used) override;
  bool GetWriteRemaining(size_t* size) const override;

 private:
  // Helper method that implements ReadOffset. Caller must acquire a lock
  // when calling this method.
  StreamResult ReadOffsetLocked(void* buffer, size_t bytes, size_t offset,
                                size_t* bytes_read)
      EXCLUSIVE_LOCKS_REQUIRED(crit_);

  // Helper method that implements WriteOffset. Caller must acquire a lock
  // when calling this method.
  StreamResult WriteOffsetLocked(const void* buffer, size_t bytes,
<<<<<<< HEAD
                                 size_t offset, size_t* bytes_written);

  StreamState state_;  // keeps the opened/closed state of the stream
  scoped_ptr<char[]> buffer_;  // the allocated buffer
  size_t buffer_length_;  // size of the allocated buffer
  size_t data_length_;  // amount of readable data in the buffer
  size_t read_position_;  // offset to the readable data
  Thread* owner_;  // stream callbacks are dispatched on this thread
  mutable CriticalSection crit_;  // object lock
=======
                                 size_t offset, size_t* bytes_written)
      EXCLUSIVE_LOCKS_REQUIRED(crit_);

  // keeps the opened/closed state of the stream
  StreamState state_ GUARDED_BY(crit_);
  // the allocated buffer
  std::unique_ptr<char[]> buffer_ GUARDED_BY(crit_);
  // size of the allocated buffer
  size_t buffer_length_ GUARDED_BY(crit_);
  // amount of readable data in the buffer
  size_t data_length_ GUARDED_BY(crit_);
  // offset to the readable data
  size_t read_position_ GUARDED_BY(crit_);
  // stream callbacks are dispatched on this thread
  Thread* owner_;
  // object lock
  CriticalSection crit_;
>>>>>>> a17af05f
  RTC_DISALLOW_COPY_AND_ASSIGN(FifoBuffer);
};

///////////////////////////////////////////////////////////////////////////////

class LoggingAdapter : public StreamAdapterInterface {
 public:
  LoggingAdapter(StreamInterface* stream, LoggingSeverity level,
                 const std::string& label, bool hex_mode = false);

  void set_label(const std::string& label);

  StreamResult Read(void* buffer,
                    size_t buffer_len,
                    size_t* read,
                    int* error) override;
  StreamResult Write(const void* data,
                     size_t data_len,
                     size_t* written,
                     int* error) override;
  void Close() override;

 protected:
  void OnEvent(StreamInterface* stream, int events, int err) override;

 private:
  LoggingSeverity level_;
  std::string label_;
  bool hex_mode_;
  LogMultilineState lms_;

  RTC_DISALLOW_COPY_AND_ASSIGN(LoggingAdapter);
};

///////////////////////////////////////////////////////////////////////////////
// StringStream - Reads/Writes to an external std::string
///////////////////////////////////////////////////////////////////////////////

class StringStream : public StreamInterface {
 public:
  explicit StringStream(std::string* str);
  explicit StringStream(const std::string& str);

  StreamState GetState() const override;
  StreamResult Read(void* buffer,
                    size_t buffer_len,
                    size_t* read,
                    int* error) override;
  StreamResult Write(const void* data,
                     size_t data_len,
                     size_t* written,
                     int* error) override;
  void Close() override;
  bool SetPosition(size_t position) override;
  bool GetPosition(size_t* position) const override;
  bool GetSize(size_t* size) const override;
  bool GetAvailable(size_t* size) const override;
  bool ReserveSize(size_t size) override;

 private:
  std::string& str_;
  size_t read_pos_;
  bool read_only_;
};

///////////////////////////////////////////////////////////////////////////////
// StreamReference - A reference counting stream adapter
///////////////////////////////////////////////////////////////////////////////

// Keep in mind that the streams and adapters defined in this file are
// not thread-safe, so this has limited uses.

// A StreamRefCount holds the reference count and a pointer to the
// wrapped stream. It deletes the wrapped stream when there are no
// more references. We can then have multiple StreamReference
// instances pointing to one StreamRefCount, all wrapping the same
// stream.

class StreamReference : public StreamAdapterInterface {
  class StreamRefCount;
 public:
  // Constructor for the first reference to a stream
  // Note: get more references through NewReference(). Use this
  // constructor only once on a given stream.
  explicit StreamReference(StreamInterface* stream);
  StreamInterface* GetStream() { return stream(); }
  StreamInterface* NewReference();
  ~StreamReference() override;

 private:
  class StreamRefCount {
   public:
    explicit StreamRefCount(StreamInterface* stream)
        : stream_(stream), ref_count_(1) {
    }
    void AddReference() {
      CritScope lock(&cs_);
      ++ref_count_;
    }
    void Release() {
      int ref_count;
      {  // Atomic ops would have been a better fit here.
        CritScope lock(&cs_);
        ref_count = --ref_count_;
      }
      if (ref_count == 0) {
        delete stream_;
        delete this;
      }
    }
   private:
    StreamInterface* stream_;
    int ref_count_;
    CriticalSection cs_;
    RTC_DISALLOW_COPY_AND_ASSIGN(StreamRefCount);
  };

  // Constructor for adding references
  explicit StreamReference(StreamRefCount* stream_ref_count,
                           StreamInterface* stream);

  StreamRefCount* stream_ref_count_;
  RTC_DISALLOW_COPY_AND_ASSIGN(StreamReference);
};

///////////////////////////////////////////////////////////////////////////////

// Flow attempts to move bytes from source to sink via buffer of size
// buffer_len.  The function returns SR_SUCCESS when source reaches
// end-of-stream (returns SR_EOS), and all the data has been written successful
// to sink.  Alternately, if source returns SR_BLOCK or SR_ERROR, or if sink
// returns SR_BLOCK, SR_ERROR, or SR_EOS, then the function immediately returns
// with the unexpected StreamResult value.
// data_len is the length of the valid data in buffer. in case of error
// this is the data that read from source but can't move to destination.
// as a pass in parameter, it indicates data in buffer that should move to sink
StreamResult Flow(StreamInterface* source,
                  char* buffer, size_t buffer_len,
                  StreamInterface* sink, size_t* data_len = NULL);

///////////////////////////////////////////////////////////////////////////////

}  // namespace rtc

#endif  // WEBRTC_BASE_STREAM_H_<|MERGE_RESOLUTION|>--- conflicted
+++ resolved
@@ -549,17 +549,6 @@
   // Helper method that implements WriteOffset. Caller must acquire a lock
   // when calling this method.
   StreamResult WriteOffsetLocked(const void* buffer, size_t bytes,
-<<<<<<< HEAD
-                                 size_t offset, size_t* bytes_written);
-
-  StreamState state_;  // keeps the opened/closed state of the stream
-  scoped_ptr<char[]> buffer_;  // the allocated buffer
-  size_t buffer_length_;  // size of the allocated buffer
-  size_t data_length_;  // amount of readable data in the buffer
-  size_t read_position_;  // offset to the readable data
-  Thread* owner_;  // stream callbacks are dispatched on this thread
-  mutable CriticalSection crit_;  // object lock
-=======
                                  size_t offset, size_t* bytes_written)
       EXCLUSIVE_LOCKS_REQUIRED(crit_);
 
@@ -577,7 +566,6 @@
   Thread* owner_;
   // object lock
   CriticalSection crit_;
->>>>>>> a17af05f
   RTC_DISALLOW_COPY_AND_ASSIGN(FifoBuffer);
 };
 
