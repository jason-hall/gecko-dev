/*
 *  Copyright 2004 The WebRTC Project Authors. All rights reserved.
 *
 *  Use of this source code is governed by a BSD-style license
 *  that can be found in the LICENSE file in the root of the source
 *  tree. An additional intellectual property rights grant can be found
 *  in the file PATENTS.  All contributing project authors may
 *  be found in the AUTHORS file in the root of the source tree.
 */

#include <stdint.h>

#if defined(WEBRTC_POSIX)
#include <sys/time.h>
#if defined(WEBRTC_MAC)
#include <mach/mach_time.h>
#endif
#endif

#if defined(WEBRTC_WIN)
#ifndef WIN32_LEAN_AND_MEAN
#define WIN32_LEAN_AND_MEAN
#endif
#include <windows.h>
#include <mmsystem.h>
#include <sys/timeb.h>
#endif

#include "webrtc/base/checks.h"
#include "webrtc/base/timeutils.h"

namespace rtc {

<<<<<<< HEAD
const uint32_t HALF = 0x80000000;

uint64_t TimeNanos() {
  int64_t ticks = 0;
=======
ClockInterface* g_clock = nullptr;

ClockInterface* SetClockForTesting(ClockInterface* clock) {
  ClockInterface* prev = g_clock;
  g_clock = clock;
  return prev;
}

int64_t SystemTimeNanos() {
  int64_t ticks;
>>>>>>> a17af05f
#if defined(WEBRTC_MAC)
  static mach_timebase_info_data_t timebase;
  if (timebase.denom == 0) {
    // Get the timebase if this is the first time we run.
    // Recommended by Apple's QA1398.
    if (mach_timebase_info(&timebase) != KERN_SUCCESS) {
<<<<<<< HEAD
      RTC_DCHECK(false);
=======
      RTC_NOTREACHED();
>>>>>>> a17af05f
    }
  }
  // Use timebase to convert absolute time tick units into nanoseconds.
  ticks = mach_absolute_time() * timebase.numer / timebase.denom;
#elif defined(WEBRTC_POSIX)
  struct timespec ts;
  // TODO(deadbeef): Do we need to handle the case when CLOCK_MONOTONIC is not
  // supported?
  clock_gettime(CLOCK_MONOTONIC, &ts);
  ticks = kNumNanosecsPerSec * static_cast<int64_t>(ts.tv_sec) +
          static_cast<int64_t>(ts.tv_nsec);
#elif defined(WEBRTC_WIN)
  static volatile LONG last_timegettime = 0;
  static volatile int64_t num_wrap_timegettime = 0;
  volatile LONG* last_timegettime_ptr = &last_timegettime;
  DWORD now = timeGetTime();
  // Atomically update the last gotten time
  DWORD old = InterlockedExchange(last_timegettime_ptr, now);
  if (now < old) {
    // If now is earlier than old, there may have been a race between threads.
    // 0x0fffffff ~3.1 days, the code will not take that long to execute
    // so it must have been a wrap around.
    if (old > 0xf0000000 && now < 0x0fffffff) {
      num_wrap_timegettime++;
    }
  }
  ticks = now + (num_wrap_timegettime << 32);
  // TODO(deadbeef): Calculate with nanosecond precision. Otherwise, we're
  // just wasting a multiply and divide when doing Time() on Windows.
  ticks = ticks * kNumNanosecsPerMillisec;
#else
#error Unsupported platform.
#endif
  return ticks;
}

<<<<<<< HEAD
uint32_t Time() {
  return static_cast<uint32_t>(TimeNanos() / kNumNanosecsPerMillisec);
}

uint64_t TimeMicros() {
  return static_cast<uint64_t>(TimeNanos() / kNumNanosecsPerMicrosec);
}

#if defined(WEBRTC_WIN)
static const uint64_t kFileTimeToUnixTimeEpochOffset = 116444736000000000ULL;

struct timeval {
  long tv_sec, tv_usec;  // NOLINT
};

// Emulate POSIX gettimeofday().
// Based on breakpad/src/third_party/glog/src/utilities.cc
static int gettimeofday(struct timeval *tv, void *tz) {
  // FILETIME is measured in tens of microseconds since 1601-01-01 UTC.
  FILETIME ft;
  GetSystemTimeAsFileTime(&ft);

  LARGE_INTEGER li;
  li.LowPart = ft.dwLowDateTime;
  li.HighPart = ft.dwHighDateTime;

  // Convert to seconds and microseconds since Unix time Epoch.
  int64_t micros = (li.QuadPart - kFileTimeToUnixTimeEpochOffset) / 10;
  tv->tv_sec = static_cast<long>(micros / kNumMicrosecsPerSec);  // NOLINT
  tv->tv_usec = static_cast<long>(micros % kNumMicrosecsPerSec); // NOLINT

  return 0;
}

// Emulate POSIX gmtime_r().
static struct tm *gmtime_r(const time_t *timep, struct tm *result) {
  // On Windows, gmtime is thread safe.
  struct tm *tm = gmtime(timep);  // NOLINT
  if (tm == NULL) {
    return NULL;
=======
int64_t SystemTimeMillis() {
  return static_cast<int64_t>(SystemTimeNanos() / kNumNanosecsPerMillisec);
}

int64_t TimeNanos() {
  if (g_clock) {
    return g_clock->TimeNanos();
>>>>>>> a17af05f
  }
  return SystemTimeNanos();
}

uint32_t Time32() {
  return static_cast<uint32_t>(TimeNanos() / kNumNanosecsPerMillisec);
}

<<<<<<< HEAD
uint32_t TimeAfter(int32_t elapsed) {
  RTC_DCHECK_GE(elapsed, 0);
  RTC_DCHECK_LT(static_cast<uint32_t>(elapsed), HALF);
  return Time() + elapsed;
}

bool TimeIsBetween(uint32_t earlier, uint32_t middle, uint32_t later) {
  if (earlier <= later) {
    return ((earlier <= middle) && (middle <= later));
  } else {
    return !((later < middle) && (middle < earlier));
  }
}

bool TimeIsLaterOrEqual(uint32_t earlier, uint32_t later) {
#if EFFICIENT_IMPLEMENTATION
  int32_t diff = later - earlier;
  return (diff >= 0 && static_cast<uint32_t>(diff) < HALF);
#else
  const bool later_or_equal = TimeIsBetween(earlier, later, earlier + HALF);
  return later_or_equal;
#endif
}

bool TimeIsLater(uint32_t earlier, uint32_t later) {
#if EFFICIENT_IMPLEMENTATION
  int32_t diff = later - earlier;
  return (diff > 0 && static_cast<uint32_t>(diff) < HALF);
#else
  const bool earlier_or_equal = TimeIsBetween(later, earlier, later + HALF);
  return !earlier_or_equal;
#endif
}

int32_t TimeDiff(uint32_t later, uint32_t earlier) {
#if EFFICIENT_IMPLEMENTATION
=======
int64_t TimeMillis() {
  return TimeNanos() / kNumNanosecsPerMillisec;
}

int64_t TimeMicros() {
  return TimeNanos() / kNumNanosecsPerMicrosec;
}

int64_t TimeAfter(int64_t elapsed) {
  RTC_DCHECK_GE(elapsed, 0);
  return TimeMillis() + elapsed;
}

int32_t TimeDiff32(uint32_t later, uint32_t earlier) {
  return later - earlier;
}

int64_t TimeDiff(int64_t later, int64_t earlier) {
>>>>>>> a17af05f
  return later - earlier;
}

TimestampWrapAroundHandler::TimestampWrapAroundHandler()
    : last_ts_(0), num_wrap_(-1) {}

int64_t TimestampWrapAroundHandler::Unwrap(uint32_t ts) {
  if (num_wrap_ == -1) {
    last_ts_ = ts;
    num_wrap_ = 0;
    return ts;
  }

<<<<<<< HEAD
int64_t TimestampWrapAroundHandler::Unwrap(uint32_t ts) {
=======
>>>>>>> a17af05f
  if (ts < last_ts_) {
    if (last_ts_ >= 0xf0000000 && ts < 0x0fffffff)
      ++num_wrap_;
  } else if ((ts - last_ts_) > 0xf0000000) {
    // Backwards wrap. Unwrap with last wrap count and don't update last_ts_.
    return ts + ((num_wrap_ - 1) << 32);
  }

  last_ts_ = ts;
  return ts + (num_wrap_ << 32);
}

int64_t TmToSeconds(const std::tm& tm) {
  static short int mdays[12] = {31, 28, 31, 30, 31, 30, 31, 31, 30, 31, 30, 31};
  static short int cumul_mdays[12] = {0,   31,  59,  90,  120, 151,
                                      181, 212, 243, 273, 304, 334};
  int year = tm.tm_year + 1900;
  int month = tm.tm_mon;
  int day = tm.tm_mday - 1;  // Make 0-based like the rest.
  int hour = tm.tm_hour;
  int min = tm.tm_min;
  int sec = tm.tm_sec;

  bool expiry_in_leap_year = (year % 4 == 0 &&
                              (year % 100 != 0 || year % 400 == 0));

  if (year < 1970)
    return -1;
  if (month < 0 || month > 11)
    return -1;
  if (day < 0 || day >= mdays[month] + (expiry_in_leap_year && month == 2 - 1))
    return -1;
  if (hour < 0 || hour > 23)
    return -1;
  if (min < 0 || min > 59)
    return -1;
  if (sec < 0 || sec > 59)
    return -1;

  day += cumul_mdays[month];

  // Add number of leap days between 1970 and the expiration year, inclusive.
  day += ((year / 4 - 1970 / 4) - (year / 100 - 1970 / 100) +
          (year / 400 - 1970 / 400));

  // We will have added one day too much above if expiration is during a leap
  // year, and expiration is in January or February.
  if (expiry_in_leap_year && month <= 2 - 1) // |month| is zero based.
    day -= 1;

  // Combine all variables into seconds from 1970-01-01 00:00 (except |month|
  // which was accumulated into |day| above).
  return (((static_cast<int64_t>
            (year - 1970) * 365 + day) * 24 + hour) * 60 + min) * 60 + sec;
}

int64_t TimeUTCMicros() {
#if defined(WEBRTC_POSIX)
  struct timeval time;
  gettimeofday(&time, NULL);
  // Convert from second (1.0) and microsecond (1e-6).
  return (static_cast<int64_t>(time.tv_sec) * rtc::kNumMicrosecsPerSec +
          time.tv_usec);

#elif defined(WEBRTC_WIN)
  struct _timeb time;
  _ftime(&time);
  // Convert from second (1.0) and milliseconds (1e-3).
  return (static_cast<int64_t>(time.time) * rtc::kNumMicrosecsPerSec +
          static_cast<int64_t>(time.millitm) * rtc::kNumMicrosecsPerMillisec);
#endif
}

int64_t TmToSeconds(const std::tm& tm) {
  static short int mdays[12] = {31, 28, 31, 30, 31, 30, 31, 31, 30, 31, 30, 31};
  static short int cumul_mdays[12] = {0,   31,  59,  90,  120, 151,
                                      181, 212, 243, 273, 304, 334};
  int year = tm.tm_year + 1900;
  int month = tm.tm_mon;
  int day = tm.tm_mday - 1;  // Make 0-based like the rest.
  int hour = tm.tm_hour;
  int min = tm.tm_min;
  int sec = tm.tm_sec;

  bool expiry_in_leap_year = (year % 4 == 0 &&
                              (year % 100 != 0 || year % 400 == 0));

  if (year < 1970)
    return -1;
  if (month < 0 || month > 11)
    return -1;
  if (day < 0 || day >= mdays[month] + (expiry_in_leap_year && month == 2 - 1))
    return -1;
  if (hour < 0 || hour > 23)
    return -1;
  if (min < 0 || min > 59)
    return -1;
  if (sec < 0 || sec > 59)
    return -1;

  day += cumul_mdays[month];

  // Add number of leap days between 1970 and the expiration year, inclusive.
  day += ((year / 4 - 1970 / 4) - (year / 100 - 1970 / 100) +
          (year / 400 - 1970 / 400));

  // We will have added one day too much above if expiration is during a leap
  // year, and expiration is in January or February.
  if (expiry_in_leap_year && month <= 2 - 1) // |month| is zero based.
    day -= 1;

  // Combine all variables into seconds from 1970-01-01 00:00 (except |month|
  // which was accumulated into |day| above).
  return (((static_cast<int64_t>
            (year - 1970) * 365 + day) * 24 + hour) * 60 + min) * 60 + sec;
}

} // namespace rtc<|MERGE_RESOLUTION|>--- conflicted
+++ resolved
@@ -31,12 +31,6 @@
 
 namespace rtc {
 
-<<<<<<< HEAD
-const uint32_t HALF = 0x80000000;
-
-uint64_t TimeNanos() {
-  int64_t ticks = 0;
-=======
 ClockInterface* g_clock = nullptr;
 
 ClockInterface* SetClockForTesting(ClockInterface* clock) {
@@ -47,18 +41,13 @@
 
 int64_t SystemTimeNanos() {
   int64_t ticks;
->>>>>>> a17af05f
 #if defined(WEBRTC_MAC)
   static mach_timebase_info_data_t timebase;
   if (timebase.denom == 0) {
     // Get the timebase if this is the first time we run.
     // Recommended by Apple's QA1398.
     if (mach_timebase_info(&timebase) != KERN_SUCCESS) {
-<<<<<<< HEAD
-      RTC_DCHECK(false);
-=======
       RTC_NOTREACHED();
->>>>>>> a17af05f
     }
   }
   // Use timebase to convert absolute time tick units into nanoseconds.
@@ -95,48 +84,6 @@
   return ticks;
 }
 
-<<<<<<< HEAD
-uint32_t Time() {
-  return static_cast<uint32_t>(TimeNanos() / kNumNanosecsPerMillisec);
-}
-
-uint64_t TimeMicros() {
-  return static_cast<uint64_t>(TimeNanos() / kNumNanosecsPerMicrosec);
-}
-
-#if defined(WEBRTC_WIN)
-static const uint64_t kFileTimeToUnixTimeEpochOffset = 116444736000000000ULL;
-
-struct timeval {
-  long tv_sec, tv_usec;  // NOLINT
-};
-
-// Emulate POSIX gettimeofday().
-// Based on breakpad/src/third_party/glog/src/utilities.cc
-static int gettimeofday(struct timeval *tv, void *tz) {
-  // FILETIME is measured in tens of microseconds since 1601-01-01 UTC.
-  FILETIME ft;
-  GetSystemTimeAsFileTime(&ft);
-
-  LARGE_INTEGER li;
-  li.LowPart = ft.dwLowDateTime;
-  li.HighPart = ft.dwHighDateTime;
-
-  // Convert to seconds and microseconds since Unix time Epoch.
-  int64_t micros = (li.QuadPart - kFileTimeToUnixTimeEpochOffset) / 10;
-  tv->tv_sec = static_cast<long>(micros / kNumMicrosecsPerSec);  // NOLINT
-  tv->tv_usec = static_cast<long>(micros % kNumMicrosecsPerSec); // NOLINT
-
-  return 0;
-}
-
-// Emulate POSIX gmtime_r().
-static struct tm *gmtime_r(const time_t *timep, struct tm *result) {
-  // On Windows, gmtime is thread safe.
-  struct tm *tm = gmtime(timep);  // NOLINT
-  if (tm == NULL) {
-    return NULL;
-=======
 int64_t SystemTimeMillis() {
   return static_cast<int64_t>(SystemTimeNanos() / kNumNanosecsPerMillisec);
 }
@@ -144,7 +91,6 @@
 int64_t TimeNanos() {
   if (g_clock) {
     return g_clock->TimeNanos();
->>>>>>> a17af05f
   }
   return SystemTimeNanos();
 }
@@ -153,44 +99,6 @@
   return static_cast<uint32_t>(TimeNanos() / kNumNanosecsPerMillisec);
 }
 
-<<<<<<< HEAD
-uint32_t TimeAfter(int32_t elapsed) {
-  RTC_DCHECK_GE(elapsed, 0);
-  RTC_DCHECK_LT(static_cast<uint32_t>(elapsed), HALF);
-  return Time() + elapsed;
-}
-
-bool TimeIsBetween(uint32_t earlier, uint32_t middle, uint32_t later) {
-  if (earlier <= later) {
-    return ((earlier <= middle) && (middle <= later));
-  } else {
-    return !((later < middle) && (middle < earlier));
-  }
-}
-
-bool TimeIsLaterOrEqual(uint32_t earlier, uint32_t later) {
-#if EFFICIENT_IMPLEMENTATION
-  int32_t diff = later - earlier;
-  return (diff >= 0 && static_cast<uint32_t>(diff) < HALF);
-#else
-  const bool later_or_equal = TimeIsBetween(earlier, later, earlier + HALF);
-  return later_or_equal;
-#endif
-}
-
-bool TimeIsLater(uint32_t earlier, uint32_t later) {
-#if EFFICIENT_IMPLEMENTATION
-  int32_t diff = later - earlier;
-  return (diff > 0 && static_cast<uint32_t>(diff) < HALF);
-#else
-  const bool earlier_or_equal = TimeIsBetween(later, earlier, later + HALF);
-  return !earlier_or_equal;
-#endif
-}
-
-int32_t TimeDiff(uint32_t later, uint32_t earlier) {
-#if EFFICIENT_IMPLEMENTATION
-=======
 int64_t TimeMillis() {
   return TimeNanos() / kNumNanosecsPerMillisec;
 }
@@ -209,7 +117,6 @@
 }
 
 int64_t TimeDiff(int64_t later, int64_t earlier) {
->>>>>>> a17af05f
   return later - earlier;
 }
 
@@ -223,10 +130,6 @@
     return ts;
   }
 
-<<<<<<< HEAD
-int64_t TimestampWrapAroundHandler::Unwrap(uint32_t ts) {
-=======
->>>>>>> a17af05f
   if (ts < last_ts_) {
     if (last_ts_ >= 0xf0000000 && ts < 0x0fffffff)
       ++num_wrap_;
@@ -300,48 +203,4 @@
 #endif
 }
 
-int64_t TmToSeconds(const std::tm& tm) {
-  static short int mdays[12] = {31, 28, 31, 30, 31, 30, 31, 31, 30, 31, 30, 31};
-  static short int cumul_mdays[12] = {0,   31,  59,  90,  120, 151,
-                                      181, 212, 243, 273, 304, 334};
-  int year = tm.tm_year + 1900;
-  int month = tm.tm_mon;
-  int day = tm.tm_mday - 1;  // Make 0-based like the rest.
-  int hour = tm.tm_hour;
-  int min = tm.tm_min;
-  int sec = tm.tm_sec;
-
-  bool expiry_in_leap_year = (year % 4 == 0 &&
-                              (year % 100 != 0 || year % 400 == 0));
-
-  if (year < 1970)
-    return -1;
-  if (month < 0 || month > 11)
-    return -1;
-  if (day < 0 || day >= mdays[month] + (expiry_in_leap_year && month == 2 - 1))
-    return -1;
-  if (hour < 0 || hour > 23)
-    return -1;
-  if (min < 0 || min > 59)
-    return -1;
-  if (sec < 0 || sec > 59)
-    return -1;
-
-  day += cumul_mdays[month];
-
-  // Add number of leap days between 1970 and the expiration year, inclusive.
-  day += ((year / 4 - 1970 / 4) - (year / 100 - 1970 / 100) +
-          (year / 400 - 1970 / 400));
-
-  // We will have added one day too much above if expiration is during a leap
-  // year, and expiration is in January or February.
-  if (expiry_in_leap_year && month <= 2 - 1) // |month| is zero based.
-    day -= 1;
-
-  // Combine all variables into seconds from 1970-01-01 00:00 (except |month|
-  // which was accumulated into |day| above).
-  return (((static_cast<int64_t>
-            (year - 1970) * 365 + day) * 24 + hour) * 60 + min) * 60 + sec;
-}
-
 } // namespace rtc