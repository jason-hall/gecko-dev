/*
 *  Copyright 2004 The WebRTC Project Authors. All rights reserved.
 *
 *  Use of this source code is governed by a BSD-style license
 *  that can be found in the LICENSE file in the root of the source
 *  tree. An additional intellectual property rights grant can be found
 *  in the file PATENTS.  All contributing project authors may
 *  be found in the AUTHORS file in the root of the source tree.
 */

// Handling of certificates and keypairs for SSLStreamAdapter's peer mode.

#ifndef WEBRTC_BASE_SSLIDENTITY_H_
#define WEBRTC_BASE_SSLIDENTITY_H_

#include <algorithm>
#include <memory>
#include <string>
#include <vector>

#include "webrtc/base/buffer.h"
#include "webrtc/base/constructormagic.h"
#include "webrtc/base/messagedigest.h"
#include "webrtc/base/timeutils.h"

namespace rtc {

// Forward declaration due to circular dependency with SSLCertificate.
class SSLCertChain;

struct SSLCertificateStats {
  SSLCertificateStats(std::string&& fingerprint,
                      std::string&& fingerprint_algorithm,
                      std::string&& base64_certificate,
                      std::unique_ptr<SSLCertificateStats>&& issuer);
  ~SSLCertificateStats();
  std::string fingerprint;
  std::string fingerprint_algorithm;
  std::string base64_certificate;
  std::unique_ptr<SSLCertificateStats> issuer;
};

// Abstract interface overridden by SSL library specific
// implementations.

// A somewhat opaque type used to encapsulate a certificate.
// Wraps the SSL library's notion of a certificate, with reference counting.
// The SSLCertificate object is pretty much immutable once created.
// (The OpenSSL implementation only does reference counting and
// possibly caching of intermediate results.)
class SSLCertificate {
 public:
  // Parses and builds a certificate from a PEM encoded string.
  // Returns NULL on failure.
  // The length of the string representation of the certificate is
  // stored in *pem_length if it is non-NULL, and only if
  // parsing was successful.
  // Caller is responsible for freeing the returned object.
  static SSLCertificate* FromPEMString(const std::string& pem_string);
  virtual ~SSLCertificate() {}

  // Returns a new SSLCertificate object instance wrapping the same
  // underlying certificate, including its chain if present.
  // Caller is responsible for freeing the returned object.
  virtual SSLCertificate* GetReference() const = 0;

  // Provides the cert chain, or null. The chain includes a copy of each
  // certificate, excluding the leaf.
  virtual std::unique_ptr<SSLCertChain> GetChain() const = 0;

  // Returns a PEM encoded string representation of the certificate.
  virtual std::string ToPEMString() const = 0;

  // Provides a DER encoded binary representation of the certificate.
  virtual void ToDER(Buffer* der_buffer) const = 0;

  // Gets the name of the digest algorithm that was used to compute this
  // certificate's signature.
  virtual bool GetSignatureDigestAlgorithm(std::string* algorithm) const = 0;

  // Compute the digest of the certificate given algorithm
  virtual bool ComputeDigest(const std::string& algorithm,
                             unsigned char* digest,
                             size_t size,
                             size_t* length) const = 0;

  // Returns the time in seconds relative to epoch, 1970-01-01T00:00:00Z (UTC),
  // or -1 if an expiration time could not be retrieved.
  virtual int64_t CertificateExpirationTime() const = 0;
<<<<<<< HEAD
=======

  // Gets information (fingerprint, etc.) about this certificate and its chain
  // (if it has a certificate chain). This is used for certificate stats, see
  // https://w3c.github.io/webrtc-stats/#certificatestats-dict*.
  std::unique_ptr<SSLCertificateStats> GetStats() const;

 private:
  std::unique_ptr<SSLCertificateStats> GetStats(
    std::unique_ptr<SSLCertificateStats> issuer) const;
>>>>>>> a17af05f
};

// SSLCertChain is a simple wrapper for a vector of SSLCertificates. It serves
// primarily to ensure proper memory management (especially deletion) of the
// SSLCertificate pointers.
class SSLCertChain {
 public:
  // These constructors copy the provided SSLCertificate(s), so the caller
  // retains ownership.
  explicit SSLCertChain(const std::vector<SSLCertificate*>& certs);
  explicit SSLCertChain(const SSLCertificate* cert);
  ~SSLCertChain();

  // Vector access methods.
  size_t GetSize() const { return certs_.size(); }

  // Returns a temporary reference, only valid until the chain is destroyed.
  const SSLCertificate& Get(size_t pos) const { return *(certs_[pos]); }

  // Returns a new SSLCertChain object instance wrapping the same underlying
  // certificate chain.  Caller is responsible for freeing the returned object.
  SSLCertChain* Copy() const {
    return new SSLCertChain(certs_);
  }

 private:
  // Helper function for duplicating a vector of certificates.
  static SSLCertificate* DupCert(const SSLCertificate* cert) {
    return cert->GetReference();
  }

  // Helper function for deleting a vector of certificates.
  static void DeleteCert(SSLCertificate* cert) { delete cert; }

  std::vector<SSLCertificate*> certs_;

  RTC_DISALLOW_COPY_AND_ASSIGN(SSLCertChain);
<<<<<<< HEAD
};

// KT_DEFAULT is currently an alias for KT_RSA.  This is likely to change.
// KT_LAST is intended for vector declarations and loops over all key types;
// it does not represent any key type in itself.
// TODO(hbos,torbjorng): Don't change KT_DEFAULT without first updating
// PeerConnectionFactory_nativeCreatePeerConnection's certificate generation
// code.
enum KeyType { KT_RSA, KT_ECDSA, KT_LAST, KT_DEFAULT = KT_RSA };

static const int kRsaDefaultModSize = 1024;
static const int kRsaDefaultExponent = 0x10001;  // = 2^16+1 = 65537
static const int kRsaMinModSize = 1024;
static const int kRsaMaxModSize = 8192;

struct RSAParams {
  unsigned int mod_size;
  unsigned int pub_exp;
};

enum ECCurve { EC_NIST_P256, /* EC_FANCY, */ EC_LAST };

class KeyParams {
 public:
  // Generate a KeyParams object from a simple KeyType, using default params.
  explicit KeyParams(KeyType key_type = KT_DEFAULT);

  // Generate a a KeyParams for RSA with explicit parameters.
  static KeyParams RSA(int mod_size = kRsaDefaultModSize,
                       int pub_exp = kRsaDefaultExponent);

  // Generate a a KeyParams for ECDSA specifying the curve.
  static KeyParams ECDSA(ECCurve curve = EC_NIST_P256);

  // Check validity of a KeyParams object. Since the factory functions have
  // no way of returning errors, this function can be called after creation
  // to make sure the parameters are OK.
  bool IsValid() const;

  RSAParams rsa_params() const;

  ECCurve ec_curve() const;

  KeyType type() const { return type_; }

 private:
  KeyType type_;
  union {
    RSAParams rsa;
    ECCurve curve;
  } params_;
};

=======
};

// KT_LAST is intended for vector declarations and loops over all key types;
// it does not represent any key type in itself.
// KT_DEFAULT is used as the default KeyType for KeyParams.
enum KeyType { KT_RSA, KT_ECDSA, KT_LAST, KT_DEFAULT = KT_ECDSA };

static const int kRsaDefaultModSize = 1024;
static const int kRsaDefaultExponent = 0x10001;  // = 2^16+1 = 65537
static const int kRsaMinModSize = 1024;
static const int kRsaMaxModSize = 8192;

// Certificate default validity lifetime.
static const int kDefaultCertificateLifetimeInSeconds =
    60 * 60 * 24 * 30;  // 30 days
// Certificate validity window.
// This is to compensate for slightly incorrect system clocks.
static const int kCertificateWindowInSeconds = -60 * 60 * 24;

struct RSAParams {
  unsigned int mod_size;
  unsigned int pub_exp;
};

enum ECCurve { EC_NIST_P256, /* EC_FANCY, */ EC_LAST };

class KeyParams {
 public:
  // Generate a KeyParams object from a simple KeyType, using default params.
  explicit KeyParams(KeyType key_type = KT_DEFAULT);

  // Generate a a KeyParams for RSA with explicit parameters.
  static KeyParams RSA(int mod_size = kRsaDefaultModSize,
                       int pub_exp = kRsaDefaultExponent);

  // Generate a a KeyParams for ECDSA specifying the curve.
  static KeyParams ECDSA(ECCurve curve = EC_NIST_P256);

  // Check validity of a KeyParams object. Since the factory functions have
  // no way of returning errors, this function can be called after creation
  // to make sure the parameters are OK.
  bool IsValid() const;

  RSAParams rsa_params() const;

  ECCurve ec_curve() const;

  KeyType type() const { return type_; }

 private:
  KeyType type_;
  union {
    RSAParams rsa;
    ECCurve curve;
  } params_;
};

>>>>>>> a17af05f
// TODO(hbos): Remove once rtc::KeyType (to be modified) and
// blink::WebRTCKeyType (to be landed) match. By using this function in Chromium
// appropriately we can change KeyType enum -> class without breaking Chromium.
KeyType IntKeyTypeFamilyToKeyType(int key_type_family);

// Parameters for generating a certificate. If |common_name| is non-empty, it
// will be used for the certificate's subject and issuer name, otherwise a
// random string will be used.
struct SSLIdentityParams {
  std::string common_name;
  time_t not_before;  // Absolute time since epoch in seconds.
  time_t not_after;   // Absolute time since epoch in seconds.
  KeyParams key_params;
};

// Our identity in an SSL negotiation: a keypair and certificate (both
// with the same public key).
// This too is pretty much immutable once created.
class SSLIdentity {
 public:
  // Generates an identity (keypair and self-signed certificate). If
  // |common_name| is non-empty, it will be used for the certificate's subject
  // and issuer name, otherwise a random string will be used. The key type and
  // parameters are defined in |key_param|. The certificate's lifetime in
  // seconds from the current time is defined in |certificate_lifetime|; it
  // should be a non-negative number.
  // Returns NULL on failure.
  // Caller is responsible for freeing the returned object.
<<<<<<< HEAD
  static SSLIdentity* Generate(const std::string& common_name,
                               const KeyParams& key_param);
  static SSLIdentity* Generate(const std::string& common_name,
                               KeyType key_type) {
    return Generate(common_name, KeyParams(key_type));
  }
=======
  static SSLIdentity* GenerateWithExpiration(const std::string& common_name,
                                             const KeyParams& key_param,
                                             time_t certificate_lifetime);
  static SSLIdentity* Generate(const std::string& common_name,
                               const KeyParams& key_param);
  static SSLIdentity* Generate(const std::string& common_name,
                               KeyType key_type);
>>>>>>> a17af05f

  // Generates an identity with the specified validity period.
  // TODO(torbjorng): Now that Generate() accepts relevant params, make tests
  // use that instead of this function.
  static SSLIdentity* GenerateForTest(const SSLIdentityParams& params);

  // Construct an identity from a private key and a certificate.
  static SSLIdentity* FromPEMStrings(const std::string& private_key,
                                     const std::string& certificate);

  virtual ~SSLIdentity() {}

  // Returns a new SSLIdentity object instance wrapping the same
  // identity information.
  // Caller is responsible for freeing the returned object.
  // TODO(hbos,torbjorng): Rename to a less confusing name.
  virtual SSLIdentity* GetReference() const = 0;

  // Returns a temporary reference to the certificate.
  virtual const SSLCertificate& certificate() const = 0;
  virtual std::string PrivateKeyToPEMString() const = 0;
  virtual std::string PublicKeyToPEMString() const = 0;

  // Helpers for parsing converting between PEM and DER format.
  static bool PemToDer(const std::string& pem_type,
                       const std::string& pem_string,
                       std::string* der);
  static std::string DerToPem(const std::string& pem_type,
                              const unsigned char* data,
                              size_t length);
};

<<<<<<< HEAD
=======
bool operator==(const SSLIdentity& a, const SSLIdentity& b);
bool operator!=(const SSLIdentity& a, const SSLIdentity& b);

>>>>>>> a17af05f
// Convert from ASN1 time as restricted by RFC 5280 to seconds from 1970-01-01
// 00.00 ("epoch").  If the ASN1 time cannot be read, return -1.  The data at
// |s| is not 0-terminated; its char count is defined by |length|.
int64_t ASN1TimeToSec(const unsigned char* s, size_t length, bool long_format);

extern const char kPemTypeCertificate[];
extern const char kPemTypeRsaPrivateKey[];
extern const char kPemTypeEcPrivateKey[];

}  // namespace rtc

#endif  // WEBRTC_BASE_SSLIDENTITY_H_<|MERGE_RESOLUTION|>--- conflicted
+++ resolved
@@ -87,8 +87,6 @@
   // Returns the time in seconds relative to epoch, 1970-01-01T00:00:00Z (UTC),
   // or -1 if an expiration time could not be retrieved.
   virtual int64_t CertificateExpirationTime() const = 0;
-<<<<<<< HEAD
-=======
 
   // Gets information (fingerprint, etc.) about this certificate and its chain
   // (if it has a certificate chain). This is used for certificate stats, see
@@ -98,7 +96,6 @@
  private:
   std::unique_ptr<SSLCertificateStats> GetStats(
     std::unique_ptr<SSLCertificateStats> issuer) const;
->>>>>>> a17af05f
 };
 
 // SSLCertChain is a simple wrapper for a vector of SSLCertificates. It serves
@@ -136,21 +133,24 @@
   std::vector<SSLCertificate*> certs_;
 
   RTC_DISALLOW_COPY_AND_ASSIGN(SSLCertChain);
-<<<<<<< HEAD
-};
-
-// KT_DEFAULT is currently an alias for KT_RSA.  This is likely to change.
+};
+
 // KT_LAST is intended for vector declarations and loops over all key types;
 // it does not represent any key type in itself.
-// TODO(hbos,torbjorng): Don't change KT_DEFAULT without first updating
-// PeerConnectionFactory_nativeCreatePeerConnection's certificate generation
-// code.
-enum KeyType { KT_RSA, KT_ECDSA, KT_LAST, KT_DEFAULT = KT_RSA };
+// KT_DEFAULT is used as the default KeyType for KeyParams.
+enum KeyType { KT_RSA, KT_ECDSA, KT_LAST, KT_DEFAULT = KT_ECDSA };
 
 static const int kRsaDefaultModSize = 1024;
 static const int kRsaDefaultExponent = 0x10001;  // = 2^16+1 = 65537
 static const int kRsaMinModSize = 1024;
 static const int kRsaMaxModSize = 8192;
+
+// Certificate default validity lifetime.
+static const int kDefaultCertificateLifetimeInSeconds =
+    60 * 60 * 24 * 30;  // 30 days
+// Certificate validity window.
+// This is to compensate for slightly incorrect system clocks.
+static const int kCertificateWindowInSeconds = -60 * 60 * 24;
 
 struct RSAParams {
   unsigned int mod_size;
@@ -190,65 +190,6 @@
   } params_;
 };
 
-=======
-};
-
-// KT_LAST is intended for vector declarations and loops over all key types;
-// it does not represent any key type in itself.
-// KT_DEFAULT is used as the default KeyType for KeyParams.
-enum KeyType { KT_RSA, KT_ECDSA, KT_LAST, KT_DEFAULT = KT_ECDSA };
-
-static const int kRsaDefaultModSize = 1024;
-static const int kRsaDefaultExponent = 0x10001;  // = 2^16+1 = 65537
-static const int kRsaMinModSize = 1024;
-static const int kRsaMaxModSize = 8192;
-
-// Certificate default validity lifetime.
-static const int kDefaultCertificateLifetimeInSeconds =
-    60 * 60 * 24 * 30;  // 30 days
-// Certificate validity window.
-// This is to compensate for slightly incorrect system clocks.
-static const int kCertificateWindowInSeconds = -60 * 60 * 24;
-
-struct RSAParams {
-  unsigned int mod_size;
-  unsigned int pub_exp;
-};
-
-enum ECCurve { EC_NIST_P256, /* EC_FANCY, */ EC_LAST };
-
-class KeyParams {
- public:
-  // Generate a KeyParams object from a simple KeyType, using default params.
-  explicit KeyParams(KeyType key_type = KT_DEFAULT);
-
-  // Generate a a KeyParams for RSA with explicit parameters.
-  static KeyParams RSA(int mod_size = kRsaDefaultModSize,
-                       int pub_exp = kRsaDefaultExponent);
-
-  // Generate a a KeyParams for ECDSA specifying the curve.
-  static KeyParams ECDSA(ECCurve curve = EC_NIST_P256);
-
-  // Check validity of a KeyParams object. Since the factory functions have
-  // no way of returning errors, this function can be called after creation
-  // to make sure the parameters are OK.
-  bool IsValid() const;
-
-  RSAParams rsa_params() const;
-
-  ECCurve ec_curve() const;
-
-  KeyType type() const { return type_; }
-
- private:
-  KeyType type_;
-  union {
-    RSAParams rsa;
-    ECCurve curve;
-  } params_;
-};
-
->>>>>>> a17af05f
 // TODO(hbos): Remove once rtc::KeyType (to be modified) and
 // blink::WebRTCKeyType (to be landed) match. By using this function in Chromium
 // appropriately we can change KeyType enum -> class without breaking Chromium.
@@ -277,14 +218,6 @@
   // should be a non-negative number.
   // Returns NULL on failure.
   // Caller is responsible for freeing the returned object.
-<<<<<<< HEAD
-  static SSLIdentity* Generate(const std::string& common_name,
-                               const KeyParams& key_param);
-  static SSLIdentity* Generate(const std::string& common_name,
-                               KeyType key_type) {
-    return Generate(common_name, KeyParams(key_type));
-  }
-=======
   static SSLIdentity* GenerateWithExpiration(const std::string& common_name,
                                              const KeyParams& key_param,
                                              time_t certificate_lifetime);
@@ -292,7 +225,6 @@
                                const KeyParams& key_param);
   static SSLIdentity* Generate(const std::string& common_name,
                                KeyType key_type);
->>>>>>> a17af05f
 
   // Generates an identity with the specified validity period.
   // TODO(torbjorng): Now that Generate() accepts relevant params, make tests
@@ -325,12 +257,9 @@
                               size_t length);
 };
 
-<<<<<<< HEAD
-=======
 bool operator==(const SSLIdentity& a, const SSLIdentity& b);
 bool operator!=(const SSLIdentity& a, const SSLIdentity& b);
 
->>>>>>> a17af05f
 // Convert from ASN1 time as restricted by RFC 5280 to seconds from 1970-01-01
 // 00.00 ("epoch").  If the ASN1 time cannot be read, return -1.  The data at
 // |s| is not 0-terminated; its char count is defined by |length|.
