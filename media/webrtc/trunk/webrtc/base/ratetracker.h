/*
 *  Copyright 2015 The WebRTC Project Authors. All rights reserved.
 *
 *  Use of this source code is governed by a BSD-style license
 *  that can be found in the LICENSE file in the root of the source
 *  tree. An additional intellectual property rights grant can be found
 *  in the file PATENTS.  All contributing project authors may
 *  be found in the AUTHORS file in the root of the source tree.
 */

#ifndef WEBRTC_BASE_RATETRACKER_H_
#define WEBRTC_BASE_RATETRACKER_H_

#include <stdlib.h>
#include "webrtc/base/basictypes.h"

namespace rtc {

// Computes units per second over a given interval by tracking the units over
// each bucket of a given size and calculating the instantaneous rate assuming
// that over each bucket the rate was constant.
class RateTracker {
 public:
<<<<<<< HEAD
  RateTracker(uint32_t bucket_milliseconds, size_t bucket_count);
=======
  RateTracker(int64_t bucket_milliseconds, size_t bucket_count);
>>>>>>> a17af05f
  virtual ~RateTracker();

  // Computes the average rate over the most recent interval_milliseconds,
  // or if the first sample was added within this period, computes the rate
  // since the first sample was added.
<<<<<<< HEAD
  double ComputeRateForInterval(uint32_t interval_milliseconds) const;
=======
  double ComputeRateForInterval(int64_t interval_milliseconds) const;
>>>>>>> a17af05f

  // Computes the average rate over the rate tracker's recording interval
  // of bucket_milliseconds * bucket_count.
  double ComputeRate() const {
    return ComputeRateForInterval(bucket_milliseconds_ *
<<<<<<< HEAD
                                  static_cast<uint32_t>(bucket_count_));
=======
                                  static_cast<int64_t>(bucket_count_));
>>>>>>> a17af05f
  }

  // Computes the average rate since the first sample was added to the
  // rate tracker.
  double ComputeTotalRate() const;

  // The total number of samples added.
  size_t TotalSampleCount() const;

  // Reads the current time in order to determine the appropriate bucket for
  // these samples, and increments the count for that bucket by sample_count.
  void AddSamples(size_t sample_count);

 protected:
  // overrideable for tests
<<<<<<< HEAD
  virtual uint32_t Time() const;
=======
  virtual int64_t Time() const;
>>>>>>> a17af05f

 private:
  void EnsureInitialized();
  size_t NextBucketIndex(size_t bucket_index) const;

<<<<<<< HEAD
  const uint32_t bucket_milliseconds_;
=======
  const int64_t bucket_milliseconds_;
>>>>>>> a17af05f
  const size_t bucket_count_;
  size_t* sample_buckets_;
  size_t total_sample_count_;
  size_t current_bucket_;
<<<<<<< HEAD
  uint32_t bucket_start_time_milliseconds_;
  uint32_t initialization_time_milliseconds_;
=======
  int64_t bucket_start_time_milliseconds_;
  int64_t initialization_time_milliseconds_;
>>>>>>> a17af05f
};

}  // namespace rtc

#endif  // WEBRTC_BASE_RATETRACKER_H_<|MERGE_RESOLUTION|>--- conflicted
+++ resolved
@@ -21,31 +21,19 @@
 // that over each bucket the rate was constant.
 class RateTracker {
  public:
-<<<<<<< HEAD
-  RateTracker(uint32_t bucket_milliseconds, size_t bucket_count);
-=======
   RateTracker(int64_t bucket_milliseconds, size_t bucket_count);
->>>>>>> a17af05f
   virtual ~RateTracker();
 
   // Computes the average rate over the most recent interval_milliseconds,
   // or if the first sample was added within this period, computes the rate
   // since the first sample was added.
-<<<<<<< HEAD
-  double ComputeRateForInterval(uint32_t interval_milliseconds) const;
-=======
   double ComputeRateForInterval(int64_t interval_milliseconds) const;
->>>>>>> a17af05f
 
   // Computes the average rate over the rate tracker's recording interval
   // of bucket_milliseconds * bucket_count.
   double ComputeRate() const {
     return ComputeRateForInterval(bucket_milliseconds_ *
-<<<<<<< HEAD
-                                  static_cast<uint32_t>(bucket_count_));
-=======
                                   static_cast<int64_t>(bucket_count_));
->>>>>>> a17af05f
   }
 
   // Computes the average rate since the first sample was added to the
@@ -61,32 +49,19 @@
 
  protected:
   // overrideable for tests
-<<<<<<< HEAD
-  virtual uint32_t Time() const;
-=======
   virtual int64_t Time() const;
->>>>>>> a17af05f
 
  private:
   void EnsureInitialized();
   size_t NextBucketIndex(size_t bucket_index) const;
 
-<<<<<<< HEAD
-  const uint32_t bucket_milliseconds_;
-=======
   const int64_t bucket_milliseconds_;
->>>>>>> a17af05f
   const size_t bucket_count_;
   size_t* sample_buckets_;
   size_t total_sample_count_;
   size_t current_bucket_;
-<<<<<<< HEAD
-  uint32_t bucket_start_time_milliseconds_;
-  uint32_t initialization_time_milliseconds_;
-=======
   int64_t bucket_start_time_milliseconds_;
   int64_t initialization_time_milliseconds_;
->>>>>>> a17af05f
 };
 
 }  // namespace rtc
