--- conflicted
+++ resolved
@@ -11,11 +11,7 @@
 #ifndef WEBRTC_BASE_TIMEUTILS_H_
 #define WEBRTC_BASE_TIMEUTILS_H_
 
-<<<<<<< HEAD
-#include <ctime>
-=======
 #include <stdint.h>
->>>>>>> a17af05f
 #include <time.h>
 
 #include <ctime>
@@ -33,19 +29,6 @@
 static const int64_t kNumNanosecsPerMicrosec =
     kNumNanosecsPerSec / kNumMicrosecsPerSec;
 
-<<<<<<< HEAD
-// January 1970, in NTP milliseconds.
-static const int64_t kJan1970AsNtpMillisecs = INT64_C(2208988800000);
-
-typedef uint32_t TimeStamp;
-
-// Returns the current time in milliseconds.
-uint32_t Time();
-// Returns the current time in microseconds.
-uint64_t TimeMicros();
-// Returns the current time in nanoseconds.
-uint64_t TimeNanos();
-=======
 // TODO(honghaiz): Define a type for the time value specifically.
 
 class ClockInterface {
@@ -90,48 +73,9 @@
 
 // Returns the current time in nanoseconds.
 int64_t TimeNanos();
->>>>>>> a17af05f
 
 
 // Returns a future timestamp, 'elapsed' milliseconds from now.
-<<<<<<< HEAD
-uint32_t TimeAfter(int32_t elapsed);
-
-// Comparisons between time values, which can wrap around.
-bool TimeIsBetween(uint32_t earlier,
-                   uint32_t middle,
-                   uint32_t later);                         // Inclusive
-bool TimeIsLaterOrEqual(uint32_t earlier, uint32_t later);  // Inclusive
-bool TimeIsLater(uint32_t earlier, uint32_t later);         // Exclusive
-
-// Returns the later of two timestamps.
-inline uint32_t TimeMax(uint32_t ts1, uint32_t ts2) {
-  return TimeIsLaterOrEqual(ts1, ts2) ? ts2 : ts1;
-}
-
-// Returns the earlier of two timestamps.
-inline uint32_t TimeMin(uint32_t ts1, uint32_t ts2) {
-  return TimeIsLaterOrEqual(ts1, ts2) ? ts1 : ts2;
-}
-
-// Number of milliseconds that would elapse between 'earlier' and 'later'
-// timestamps.  The value is negative if 'later' occurs before 'earlier'.
-int32_t TimeDiff(uint32_t later, uint32_t earlier);
-
-// The number of milliseconds that have elapsed since 'earlier'.
-inline int32_t TimeSince(uint32_t earlier) {
-  return TimeDiff(Time(), earlier);
-}
-
-// The number of milliseconds that will elapse between now and 'later'.
-inline int32_t TimeUntil(uint32_t later) {
-  return TimeDiff(later, Time());
-}
-
-// Converts a unix timestamp in nanoseconds to an NTP timestamp in ms.
-inline int64_t UnixTimestampNanosecsToNtpMillisecs(int64_t unix_ts_ns) {
-  return unix_ts_ns / kNumNanosecsPerMillisec + kJan1970AsNtpMillisecs;
-=======
 int64_t TimeAfter(int64_t elapsed);
 
 // Number of milliseconds that would elapse between 'earlier' and 'later'
@@ -147,7 +91,6 @@
 // The number of milliseconds that will elapse between now and 'later'.
 inline int64_t TimeUntil(int64_t later) {
   return later - TimeMillis();
->>>>>>> a17af05f
 }
 
 class TimestampWrapAroundHandler {
@@ -166,8 +109,6 @@
 // is still 32 bits on many systems.
 int64_t TmToSeconds(const std::tm& tm);
 
-<<<<<<< HEAD
-=======
 // Return the number of microseconds since January 1, 1970, UTC.
 // Useful mainly when producing logs to be correlated with other
 // devices, and when the devices in question all have properly
@@ -180,7 +121,6 @@
 // measuring time intervals and timeouts.
 int64_t TimeUTCMicros();
 
->>>>>>> a17af05f
 }  // namespace rtc
 
 #endif  // WEBRTC_BASE_TIMEUTILS_H_