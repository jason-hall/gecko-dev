--- conflicted
+++ resolved
@@ -100,12 +100,6 @@
   bool GetAppTempFolder(Pathname* path) override;
 
   bool GetDiskFreeSpace(const Pathname& path, int64_t* freebytes) override;
-<<<<<<< HEAD
-
-  // Returns the absolute path of the current directory.
-  Pathname GetCurrentDirectory() override;
-=======
->>>>>>> a17af05f
 
  private:
 #if defined(WEBRTC_ANDROID) || defined(WEBRTC_MAC)
