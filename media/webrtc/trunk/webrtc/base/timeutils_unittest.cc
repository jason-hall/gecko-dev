/*
 *  Copyright 2004 The WebRTC Project Authors. All rights reserved.
 *
 *  Use of this source code is governed by a BSD-style license
 *  that can be found in the LICENSE file in the root of the source
 *  tree. An additional intellectual property rights grant can be found
 *  in the file PATENTS.  All contributing project authors may
 *  be found in the AUTHORS file in the root of the source tree.
 */

#include "webrtc/base/common.h"
#include "webrtc/base/event.h"
#include "webrtc/base/fakeclock.h"
#include "webrtc/base/gunit.h"
#include "webrtc/base/helpers.h"
#include "webrtc/base/thread.h"
#include "webrtc/base/timeutils.h"

namespace rtc {

TEST(TimeTest, TimeInMs) {
<<<<<<< HEAD
  uint32_t ts_earlier = Time();
  Thread::SleepMs(100);
  uint32_t ts_now = Time();
=======
  int64_t ts_earlier = TimeMillis();
  Thread::SleepMs(100);
  int64_t ts_now = TimeMillis();
>>>>>>> a17af05f
  // Allow for the thread to wakeup ~20ms early.
  EXPECT_GE(ts_now, ts_earlier + 80);
  // Make sure the Time is not returning in smaller unit like microseconds.
  EXPECT_LT(ts_now, ts_earlier + 1000);
}

TEST(TimeTest, Intervals) {
  int64_t ts_earlier = TimeMillis();
  int64_t ts_later = TimeAfter(500);

  // We can't depend on ts_later and ts_earlier to be exactly 500 apart
  // since time elapses between the calls to TimeMillis() and TimeAfter(500)
  EXPECT_LE(500,  TimeDiff(ts_later, ts_earlier));
  EXPECT_GE(-500, TimeDiff(ts_earlier, ts_later));

  // Time has elapsed since ts_earlier
  EXPECT_GE(TimeSince(ts_earlier), 0);

  // ts_earlier is earlier than now, so TimeUntil ts_earlier is -ve
  EXPECT_LE(TimeUntil(ts_earlier), 0);

  // ts_later likely hasn't happened yet, so TimeSince could be -ve
  // but within 500
  EXPECT_GE(TimeSince(ts_later), -500);

  // TimeUntil ts_later is at most 500
  EXPECT_LE(TimeUntil(ts_later), 500);
}

TEST(TimeTest, TestTimeDiff64) {
  int64_t ts_diff = 100;
  int64_t ts_earlier = rtc::TimeMillis();
  int64_t ts_later = ts_earlier + ts_diff;
  EXPECT_EQ(ts_diff, rtc::TimeDiff(ts_later, ts_earlier));
  EXPECT_EQ(-ts_diff, rtc::TimeDiff(ts_earlier, ts_later));
}

class TimestampWrapAroundHandlerTest : public testing::Test {
 public:
  TimestampWrapAroundHandlerTest() {}

 protected:
  TimestampWrapAroundHandler wraparound_handler_;
};

TEST_F(TimestampWrapAroundHandlerTest, Unwrap) {
<<<<<<< HEAD
  uint32_t ts = 0xfffffff2;
  int64_t unwrapped_ts = ts;
  EXPECT_EQ(ts, wraparound_handler_.Unwrap(ts));
=======
  // Start value.
  int64_t ts = 2;
  EXPECT_EQ(ts,
            wraparound_handler_.Unwrap(static_cast<uint32_t>(ts & 0xffffffff)));

  // Wrap backwards.
  ts = -2;
  EXPECT_EQ(ts,
            wraparound_handler_.Unwrap(static_cast<uint32_t>(ts & 0xffffffff)));

  // Forward to 2 again.
>>>>>>> a17af05f
  ts = 2;
  EXPECT_EQ(ts,
            wraparound_handler_.Unwrap(static_cast<uint32_t>(ts & 0xffffffff)));

  // Max positive skip ahead, until max value (0xffffffff).
  for (uint32_t i = 0; i <= 0xf; ++i) {
    ts = (i << 28) + 0x0fffffff;
    EXPECT_EQ(
        ts, wraparound_handler_.Unwrap(static_cast<uint32_t>(ts & 0xffffffff)));
  }

  // Wrap around.
  ts += 2;
  EXPECT_EQ(ts,
            wraparound_handler_.Unwrap(static_cast<uint32_t>(ts & 0xffffffff)));

  // Max wrap backward...
  ts -= 0x0fffffff;
  EXPECT_EQ(ts,
            wraparound_handler_.Unwrap(static_cast<uint32_t>(ts & 0xffffffff)));

  // ...and back again.
  ts += 0x0fffffff;
  EXPECT_EQ(ts,
            wraparound_handler_.Unwrap(static_cast<uint32_t>(ts & 0xffffffff)));
}

TEST_F(TimestampWrapAroundHandlerTest, NoNegativeStart) {
  int64_t ts = 0xfffffff0;
  EXPECT_EQ(ts,
            wraparound_handler_.Unwrap(static_cast<uint32_t>(ts & 0xffffffff)));
}

class TmToSeconds : public testing::Test {
 public:
  TmToSeconds() {
    // Set use of the test RNG to get deterministic expiration timestamp.
    rtc::SetRandomTestMode(true);
  }
  ~TmToSeconds() override {
    // Put it back for the next test.
    rtc::SetRandomTestMode(false);
  }

  void TestTmToSeconds(int times) {
    static char mdays[12] = {31, 28, 31, 30, 31, 30, 31, 31, 30, 31, 30, 31};
    for (int i = 0; i < times; i++) {

      // First generate something correct and check that TmToSeconds is happy.
      int year = rtc::CreateRandomId() % 400 + 1970;

      bool leap_year = false;
      if (year % 4 == 0)
        leap_year = true;
      if (year % 100 == 0)
        leap_year = false;
      if (year % 400 == 0)
        leap_year = true;

      std::tm tm;
      tm.tm_year = year - 1900;  // std::tm is year 1900 based.
      tm.tm_mon = rtc::CreateRandomId() % 12;
      tm.tm_mday = rtc::CreateRandomId() % mdays[tm.tm_mon] + 1;
      tm.tm_hour = rtc::CreateRandomId() % 24;
      tm.tm_min = rtc::CreateRandomId() % 60;
      tm.tm_sec = rtc::CreateRandomId() % 60;
      int64_t t = rtc::TmToSeconds(tm);
      EXPECT_TRUE(t >= 0);

      // Now damage a random field and check that TmToSeconds is unhappy.
      switch (rtc::CreateRandomId() % 11) {
        case 0:
          tm.tm_year = 1969 - 1900;
          break;
        case 1:
          tm.tm_mon = -1;
          break;
        case 2:
          tm.tm_mon = 12;
          break;
        case 3:
          tm.tm_mday = 0;
          break;
        case 4:
          tm.tm_mday = mdays[tm.tm_mon] + (leap_year && tm.tm_mon == 1) + 1;
          break;
        case 5:
          tm.tm_hour = -1;
          break;
        case 6:
          tm.tm_hour = 24;
          break;
        case 7:
          tm.tm_min = -1;
          break;
        case 8:
          tm.tm_min = 60;
          break;
        case 9:
          tm.tm_sec = -1;
          break;
        case 10:
          tm.tm_sec = 60;
          break;
      }
      EXPECT_EQ(rtc::TmToSeconds(tm), -1);
    }
    // Check consistency with the system gmtime_r.  With time_t, we can only
    // portably test dates until 2038, which is achieved by the % 0x80000000.
    for (int i = 0; i < times; i++) {
      time_t t = rtc::CreateRandomId() % 0x80000000;
#if defined(WEBRTC_WIN)
      std::tm* tm = std::gmtime(&t);
      EXPECT_TRUE(tm);
      EXPECT_TRUE(rtc::TmToSeconds(*tm) == t);
#else
      std::tm tm;
      EXPECT_TRUE(gmtime_r(&t, &tm));
      EXPECT_TRUE(rtc::TmToSeconds(tm) == t);
#endif
    }
  }
};

TEST_F(TmToSeconds, TestTmToSeconds) {
  TestTmToSeconds(100000);
}

TEST(TimeDelta, FromAndTo) {
  EXPECT_TRUE(TimeDelta::FromSeconds(2) == TimeDelta::FromMilliseconds(2000));
  EXPECT_TRUE(TimeDelta::FromMilliseconds(3) ==
              TimeDelta::FromMicroseconds(3000));
  EXPECT_TRUE(TimeDelta::FromMicroseconds(4) ==
              TimeDelta::FromNanoseconds(4000));
  EXPECT_EQ(13, TimeDelta::FromSeconds(13).ToSeconds());
  EXPECT_EQ(13, TimeDelta::FromMilliseconds(13).ToMilliseconds());
  EXPECT_EQ(13, TimeDelta::FromMicroseconds(13).ToMicroseconds());
  EXPECT_EQ(13, TimeDelta::FromNanoseconds(13).ToNanoseconds());
}

TEST(TimeDelta, ComparisonOperators) {
  EXPECT_LT(TimeDelta::FromSeconds(1), TimeDelta::FromSeconds(2));
  EXPECT_EQ(TimeDelta::FromSeconds(3), TimeDelta::FromSeconds(3));
  EXPECT_GT(TimeDelta::FromSeconds(5), TimeDelta::FromSeconds(4));
}

TEST(TimeDelta, NumericOperators) {
  double d = 0.5;
  EXPECT_EQ(TimeDelta::FromMilliseconds(500),
            TimeDelta::FromMilliseconds(1000) * d);
  EXPECT_EQ(TimeDelta::FromMilliseconds(2000),
            TimeDelta::FromMilliseconds(1000) / d);
  EXPECT_EQ(TimeDelta::FromMilliseconds(500),
            TimeDelta::FromMilliseconds(1000) *= d);
  EXPECT_EQ(TimeDelta::FromMilliseconds(2000),
            TimeDelta::FromMilliseconds(1000) /= d);
  EXPECT_EQ(TimeDelta::FromMilliseconds(500),
            d * TimeDelta::FromMilliseconds(1000));

  float f = 0.5;
  EXPECT_EQ(TimeDelta::FromMilliseconds(500),
            TimeDelta::FromMilliseconds(1000) * f);
  EXPECT_EQ(TimeDelta::FromMilliseconds(2000),
            TimeDelta::FromMilliseconds(1000) / f);
  EXPECT_EQ(TimeDelta::FromMilliseconds(500),
            TimeDelta::FromMilliseconds(1000) *= f);
  EXPECT_EQ(TimeDelta::FromMilliseconds(2000),
            TimeDelta::FromMilliseconds(1000) /= f);
  EXPECT_EQ(TimeDelta::FromMilliseconds(500),
            f * TimeDelta::FromMilliseconds(1000));

  int i = 2;
  EXPECT_EQ(TimeDelta::FromMilliseconds(2000),
            TimeDelta::FromMilliseconds(1000) * i);
  EXPECT_EQ(TimeDelta::FromMilliseconds(500),
            TimeDelta::FromMilliseconds(1000) / i);
  EXPECT_EQ(TimeDelta::FromMilliseconds(2000),
            TimeDelta::FromMilliseconds(1000) *= i);
  EXPECT_EQ(TimeDelta::FromMilliseconds(500),
            TimeDelta::FromMilliseconds(1000) /= i);
  EXPECT_EQ(TimeDelta::FromMilliseconds(2000),
            i * TimeDelta::FromMilliseconds(1000));

  int64_t i64 = 2;
  EXPECT_EQ(TimeDelta::FromMilliseconds(2000),
            TimeDelta::FromMilliseconds(1000) * i64);
  EXPECT_EQ(TimeDelta::FromMilliseconds(500),
            TimeDelta::FromMilliseconds(1000) / i64);
  EXPECT_EQ(TimeDelta::FromMilliseconds(2000),
            TimeDelta::FromMilliseconds(1000) *= i64);
  EXPECT_EQ(TimeDelta::FromMilliseconds(500),
            TimeDelta::FromMilliseconds(1000) /= i64);
  EXPECT_EQ(TimeDelta::FromMilliseconds(2000),
            i64 * TimeDelta::FromMilliseconds(1000));

  EXPECT_EQ(TimeDelta::FromMilliseconds(500),
            TimeDelta::FromMilliseconds(1000) * 0.5);
  EXPECT_EQ(TimeDelta::FromMilliseconds(2000),
            TimeDelta::FromMilliseconds(1000) / 0.5);
  EXPECT_EQ(TimeDelta::FromMilliseconds(500),
            TimeDelta::FromMilliseconds(1000) *= 0.5);
  EXPECT_EQ(TimeDelta::FromMilliseconds(2000),
            TimeDelta::FromMilliseconds(1000) /= 0.5);
  EXPECT_EQ(TimeDelta::FromMilliseconds(500),
            0.5 * TimeDelta::FromMilliseconds(1000));

  EXPECT_EQ(TimeDelta::FromMilliseconds(2000),
            TimeDelta::FromMilliseconds(1000) * 2);
  EXPECT_EQ(TimeDelta::FromMilliseconds(500),
            TimeDelta::FromMilliseconds(1000) / 2);
  EXPECT_EQ(TimeDelta::FromMilliseconds(2000),
            TimeDelta::FromMilliseconds(1000) *= 2);
  EXPECT_EQ(TimeDelta::FromMilliseconds(500),
            TimeDelta::FromMilliseconds(1000) /= 2);
  EXPECT_EQ(TimeDelta::FromMilliseconds(2000),
            2 * TimeDelta::FromMilliseconds(1000));
}

// Test that all the time functions exposed by TimeUtils get time from the
// fake clock when it's set.
TEST(FakeClock, TimeFunctionsUseFakeClock) {
  FakeClock clock;
  SetClockForTesting(&clock);

  clock.SetTimeNanos(987654321);
  EXPECT_EQ(987u, Time32());
  EXPECT_EQ(987, TimeMillis());
  EXPECT_EQ(987654, TimeMicros());
  EXPECT_EQ(987654321, TimeNanos());
  EXPECT_EQ(1000u, TimeAfter(13));

  SetClockForTesting(nullptr);
  // After it's unset, we should get a normal time.
  EXPECT_NE(987, TimeMillis());
}

TEST(FakeClock, InitialTime) {
  FakeClock clock;
  EXPECT_EQ(0, clock.TimeNanos());
}

TEST(FakeClock, SetTimeNanos) {
  FakeClock clock;
  clock.SetTimeNanos(123);
  EXPECT_EQ(123, clock.TimeNanos());
  clock.SetTimeNanos(456);
  EXPECT_EQ(456, clock.TimeNanos());
}

TEST(FakeClock, AdvanceTime) {
  FakeClock clock;
  clock.AdvanceTime(TimeDelta::FromNanoseconds(1111u));
  EXPECT_EQ(1111, clock.TimeNanos());
  clock.AdvanceTime(TimeDelta::FromMicroseconds(2222u));
  EXPECT_EQ(2223111, clock.TimeNanos());
  clock.AdvanceTime(TimeDelta::FromMilliseconds(3333u));
  EXPECT_EQ(3335223111, clock.TimeNanos());
  clock.AdvanceTime(TimeDelta::FromSeconds(4444u));
  EXPECT_EQ(4447335223111, clock.TimeNanos());
}

// When the clock is advanced, threads that are waiting in a socket select
// should wake up and look at the new time. This allows tests using the
// fake clock to run much faster, if the test is bound by time constraints
// (such as a test for a STUN ping timeout).
TEST(FakeClock, SettingTimeWakesThreads) {
  int64_t real_start_time_ms = TimeMillis();

  FakeClock clock;
  SetClockForTesting(&clock);

  Thread worker;
  worker.Start();

  // Post an event that won't be executed for 10 seconds.
  Event message_handler_dispatched(false, false);
  auto functor = [&message_handler_dispatched] {
    message_handler_dispatched.Set();
  };
  FunctorMessageHandler<void, decltype(functor)> handler(functor);
  worker.PostDelayed(RTC_FROM_HERE, 60000, &handler);

  // Wait for a bit for the worker thread to be started and enter its socket
  // select(). Otherwise this test would be trivial since the worker thread
  // would process the event as soon as it was started.
  Thread::Current()->SleepMs(1000);

  // Advance the fake clock, expecting the worker thread to wake up
  // and dispatch the message instantly.
  clock.AdvanceTime(TimeDelta::FromSeconds(60u));
  EXPECT_TRUE(message_handler_dispatched.Wait(0));
  worker.Stop();

  SetClockForTesting(nullptr);

  // The message should have been dispatched long before the 60 seconds fully
  // elapsed (just a sanity check).
  int64_t real_end_time_ms = TimeMillis();
  EXPECT_LT(real_end_time_ms - real_start_time_ms, 10000);
}

class TmToSeconds : public testing::Test {
 public:
  TmToSeconds() {
    // Set use of the test RNG to get deterministic expiration timestamp.
    rtc::SetRandomTestMode(true);
  }
  ~TmToSeconds() {
    // Put it back for the next test.
    rtc::SetRandomTestMode(false);
  }

  void TestTmToSeconds(int times) {
    static char mdays[12] = {31, 28, 31, 30, 31, 30, 31, 31, 30, 31, 30, 31};
    for (int i = 0; i < times; i++) {

      // First generate something correct and check that TmToSeconds is happy.
      int year = rtc::CreateRandomId() % 400 + 1970;

      bool leap_year = false;
      if (year % 4 == 0)
        leap_year = true;
      if (year % 100 == 0)
        leap_year = false;
      if (year % 400 == 0)
        leap_year = true;

      std::tm tm;
      tm.tm_year = year - 1900;  // std::tm is year 1900 based.
      tm.tm_mon = rtc::CreateRandomId() % 12;
      tm.tm_mday = rtc::CreateRandomId() % mdays[tm.tm_mon] + 1;
      tm.tm_hour = rtc::CreateRandomId() % 24;
      tm.tm_min = rtc::CreateRandomId() % 60;
      tm.tm_sec = rtc::CreateRandomId() % 60;
      int64_t t = rtc::TmToSeconds(tm);
      EXPECT_TRUE(t >= 0);

      // Now damage a random field and check that TmToSeconds is unhappy.
      switch (rtc::CreateRandomId() % 11) {
        case 0:
          tm.tm_year = 1969 - 1900;
          break;
        case 1:
          tm.tm_mon = -1;
          break;
        case 2:
          tm.tm_mon = 12;
          break;
        case 3:
          tm.tm_mday = 0;
          break;
        case 4:
          tm.tm_mday = mdays[tm.tm_mon] + (leap_year && tm.tm_mon == 1) + 1;
          break;
        case 5:
          tm.tm_hour = -1;
          break;
        case 6:
          tm.tm_hour = 24;
          break;
        case 7:
          tm.tm_min = -1;
          break;
        case 8:
          tm.tm_min = 60;
          break;
        case 9:
          tm.tm_sec = -1;
          break;
        case 10:
          tm.tm_sec = 60;
          break;
      }
      EXPECT_EQ(rtc::TmToSeconds(tm), -1);
    }
    // Check consistency with the system gmtime_r.  With time_t, we can only
    // portably test dates until 2038, which is achieved by the % 0x80000000.
    for (int i = 0; i < times; i++) {
      time_t t = rtc::CreateRandomId() % 0x80000000;
#if defined(WEBRTC_WIN)
      std::tm* tm = std::gmtime(&t);
      EXPECT_TRUE(tm);
      EXPECT_TRUE(rtc::TmToSeconds(*tm) == t);
#else
      std::tm tm;
      EXPECT_TRUE(gmtime_r(&t, &tm));
      EXPECT_TRUE(rtc::TmToSeconds(tm) == t);
#endif
    }
  }
};

TEST_F(TmToSeconds, TestTmToSeconds) {
  TestTmToSeconds(100000);
}

}  // namespace rtc<|MERGE_RESOLUTION|>--- conflicted
+++ resolved
@@ -19,15 +19,9 @@
 namespace rtc {
 
 TEST(TimeTest, TimeInMs) {
-<<<<<<< HEAD
-  uint32_t ts_earlier = Time();
-  Thread::SleepMs(100);
-  uint32_t ts_now = Time();
-=======
   int64_t ts_earlier = TimeMillis();
   Thread::SleepMs(100);
   int64_t ts_now = TimeMillis();
->>>>>>> a17af05f
   // Allow for the thread to wakeup ~20ms early.
   EXPECT_GE(ts_now, ts_earlier + 80);
   // Make sure the Time is not returning in smaller unit like microseconds.
@@ -74,11 +68,6 @@
 };
 
 TEST_F(TimestampWrapAroundHandlerTest, Unwrap) {
-<<<<<<< HEAD
-  uint32_t ts = 0xfffffff2;
-  int64_t unwrapped_ts = ts;
-  EXPECT_EQ(ts, wraparound_handler_.Unwrap(ts));
-=======
   // Start value.
   int64_t ts = 2;
   EXPECT_EQ(ts,
@@ -90,7 +79,6 @@
             wraparound_handler_.Unwrap(static_cast<uint32_t>(ts & 0xffffffff)));
 
   // Forward to 2 again.
->>>>>>> a17af05f
   ts = 2;
   EXPECT_EQ(ts,
             wraparound_handler_.Unwrap(static_cast<uint32_t>(ts & 0xffffffff)));
@@ -392,99 +380,4 @@
   EXPECT_LT(real_end_time_ms - real_start_time_ms, 10000);
 }
 
-class TmToSeconds : public testing::Test {
- public:
-  TmToSeconds() {
-    // Set use of the test RNG to get deterministic expiration timestamp.
-    rtc::SetRandomTestMode(true);
-  }
-  ~TmToSeconds() {
-    // Put it back for the next test.
-    rtc::SetRandomTestMode(false);
-  }
-
-  void TestTmToSeconds(int times) {
-    static char mdays[12] = {31, 28, 31, 30, 31, 30, 31, 31, 30, 31, 30, 31};
-    for (int i = 0; i < times; i++) {
-
-      // First generate something correct and check that TmToSeconds is happy.
-      int year = rtc::CreateRandomId() % 400 + 1970;
-
-      bool leap_year = false;
-      if (year % 4 == 0)
-        leap_year = true;
-      if (year % 100 == 0)
-        leap_year = false;
-      if (year % 400 == 0)
-        leap_year = true;
-
-      std::tm tm;
-      tm.tm_year = year - 1900;  // std::tm is year 1900 based.
-      tm.tm_mon = rtc::CreateRandomId() % 12;
-      tm.tm_mday = rtc::CreateRandomId() % mdays[tm.tm_mon] + 1;
-      tm.tm_hour = rtc::CreateRandomId() % 24;
-      tm.tm_min = rtc::CreateRandomId() % 60;
-      tm.tm_sec = rtc::CreateRandomId() % 60;
-      int64_t t = rtc::TmToSeconds(tm);
-      EXPECT_TRUE(t >= 0);
-
-      // Now damage a random field and check that TmToSeconds is unhappy.
-      switch (rtc::CreateRandomId() % 11) {
-        case 0:
-          tm.tm_year = 1969 - 1900;
-          break;
-        case 1:
-          tm.tm_mon = -1;
-          break;
-        case 2:
-          tm.tm_mon = 12;
-          break;
-        case 3:
-          tm.tm_mday = 0;
-          break;
-        case 4:
-          tm.tm_mday = mdays[tm.tm_mon] + (leap_year && tm.tm_mon == 1) + 1;
-          break;
-        case 5:
-          tm.tm_hour = -1;
-          break;
-        case 6:
-          tm.tm_hour = 24;
-          break;
-        case 7:
-          tm.tm_min = -1;
-          break;
-        case 8:
-          tm.tm_min = 60;
-          break;
-        case 9:
-          tm.tm_sec = -1;
-          break;
-        case 10:
-          tm.tm_sec = 60;
-          break;
-      }
-      EXPECT_EQ(rtc::TmToSeconds(tm), -1);
-    }
-    // Check consistency with the system gmtime_r.  With time_t, we can only
-    // portably test dates until 2038, which is achieved by the % 0x80000000.
-    for (int i = 0; i < times; i++) {
-      time_t t = rtc::CreateRandomId() % 0x80000000;
-#if defined(WEBRTC_WIN)
-      std::tm* tm = std::gmtime(&t);
-      EXPECT_TRUE(tm);
-      EXPECT_TRUE(rtc::TmToSeconds(*tm) == t);
-#else
-      std::tm tm;
-      EXPECT_TRUE(gmtime_r(&t, &tm));
-      EXPECT_TRUE(rtc::TmToSeconds(tm) == t);
-#endif
-    }
-  }
-};
-
-TEST_F(TmToSeconds, TestTmToSeconds) {
-  TestTmToSeconds(100000);
-}
-
 }  // namespace rtc