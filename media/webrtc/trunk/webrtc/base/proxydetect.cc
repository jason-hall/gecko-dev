/*
 *  Copyright 2004 The WebRTC Project Authors. All rights reserved.
 *
 *  Use of this source code is governed by a BSD-style license
 *  that can be found in the LICENSE file in the root of the source
 *  tree. An additional intellectual property rights grant can be found
 *  in the file PATENTS.  All contributing project authors may
 *  be found in the AUTHORS file in the root of the source tree.
 */

#include "webrtc/base/proxydetect.h"

#if defined(WEBRTC_WIN)
#include "webrtc/base/win32.h"
#include <shlobj.h>
#endif  // WEBRTC_WIN
<<<<<<< HEAD

#ifdef HAVE_CONFIG_H
#include "config.h"
#endif
=======
>>>>>>> a17af05f

#if defined(WEBRTC_MAC) && !defined(WEBRTC_IOS)
#include <SystemConfiguration/SystemConfiguration.h>
#include <CoreFoundation/CoreFoundation.h>
#include <CoreServices/CoreServices.h>
#include <Security/Security.h>
#include "macconversion.h"
#include "webrtc/base/unixfilesystem.h"
#endif

#ifdef WEBRTC_IOS
#include <CFNetwork/CFNetwork.h>
#include "macconversion.h"
#endif

#ifdef WEBRTC_IOS
#include <CFNetwork/CFNetwork.h>
#include "macconversion.h"
#endif

#include <map>
#include <memory>

#include "webrtc/base/arraysize.h"
<<<<<<< HEAD
=======
#include "webrtc/base/checks.h"
>>>>>>> a17af05f
#include "webrtc/base/fileutils.h"
#include "webrtc/base/httpcommon.h"
#include "webrtc/base/httpcommon-inl.h"
#include "webrtc/base/pathutils.h"
#include "webrtc/base/stringutils.h"

#define _TRY_JSPROXY 0
#define _TRY_WM_FINDPROXY 0

#if defined(WEBRTC_WIN)
#define _TRY_WINHTTP 1
#define _TRY_IE_LAN_SETTINGS 1
<<<<<<< HEAD
=======
#else
#define _TRY_WINHTTP 0
#define _TRY_IE_LAN_SETTINGS 0
>>>>>>> a17af05f
#endif  // WEBRTC_WIN

// For all platforms try Firefox.
#define _TRY_FIREFOX 1

// Use profiles.ini to find the correct profile for this user.
// If not set, we'll just look for the default one.
#define USE_FIREFOX_PROFILES_INI 1

static const size_t kMaxLineLength = 1024;
static const char kFirefoxPattern[] = "Firefox";
static const char kInternetExplorerPattern[] = "MSIE";

struct StringMap {
 public:
  void Add(const char * name, const char * value) { map_[name] = value; }
  const std::string& Get(const char * name, const char * def = "") const {
    std::map<std::string, std::string>::const_iterator it =
        map_.find(name);
    if (it != map_.end())
      return it->second;
    def_ = def;
    return def_;
  }
  bool IsSet(const char * name) const {
    return (map_.find(name) != map_.end());
  }
 private:
  std::map<std::string, std::string> map_;
  mutable std::string def_;
};

enum UserAgent {
  UA_FIREFOX,
  UA_INTERNETEXPLORER,
  UA_OTHER,
  UA_UNKNOWN
};

#if _TRY_WINHTTP
//#include <winhttp.h>
// Note: From winhttp.h

const char WINHTTP[] = "winhttp";

typedef LPVOID HINTERNET;

typedef struct {
  DWORD  dwAccessType;      // see WINHTTP_ACCESS_* types below
  LPWSTR lpszProxy;         // proxy server list
  LPWSTR lpszProxyBypass;   // proxy bypass list
} WINHTTP_PROXY_INFO, * LPWINHTTP_PROXY_INFO;

typedef struct {
  DWORD   dwFlags;
  DWORD   dwAutoDetectFlags;
  LPCWSTR lpszAutoConfigUrl;
  LPVOID  lpvReserved;
  DWORD   dwReserved;
  BOOL    fAutoLogonIfChallenged;
} WINHTTP_AUTOPROXY_OPTIONS;

typedef struct {
  BOOL    fAutoDetect;
  LPWSTR  lpszAutoConfigUrl;
  LPWSTR  lpszProxy;
  LPWSTR  lpszProxyBypass;
} WINHTTP_CURRENT_USER_IE_PROXY_CONFIG;

extern "C" {
  typedef HINTERNET (WINAPI * pfnWinHttpOpen)
      (
          IN LPCWSTR pwszUserAgent,
          IN DWORD   dwAccessType,
          IN LPCWSTR pwszProxyName   OPTIONAL,
          IN LPCWSTR pwszProxyBypass OPTIONAL,
          IN DWORD   dwFlags
          );
  typedef BOOL (STDAPICALLTYPE * pfnWinHttpCloseHandle)
      (
          IN HINTERNET hInternet
          );
  typedef BOOL (STDAPICALLTYPE * pfnWinHttpGetProxyForUrl)
      (
          IN  HINTERNET                   hSession,
          IN  LPCWSTR                     lpcwszUrl,
          IN  WINHTTP_AUTOPROXY_OPTIONS * pAutoProxyOptions,
          OUT WINHTTP_PROXY_INFO *        pProxyInfo
          );
  typedef BOOL (STDAPICALLTYPE * pfnWinHttpGetIEProxyConfig)
      (
          IN OUT WINHTTP_CURRENT_USER_IE_PROXY_CONFIG * pProxyConfig
          );

} // extern "C"

#define WINHTTP_AUTOPROXY_AUTO_DETECT           0x00000001
#define WINHTTP_AUTOPROXY_CONFIG_URL            0x00000002
#define WINHTTP_AUTOPROXY_RUN_INPROCESS         0x00010000
#define WINHTTP_AUTOPROXY_RUN_OUTPROCESS_ONLY   0x00020000
#define WINHTTP_AUTO_DETECT_TYPE_DHCP           0x00000001
#define WINHTTP_AUTO_DETECT_TYPE_DNS_A          0x00000002
#define WINHTTP_ACCESS_TYPE_DEFAULT_PROXY               0
#define WINHTTP_ACCESS_TYPE_NO_PROXY                    1
#define WINHTTP_ACCESS_TYPE_NAMED_PROXY                 3
#define WINHTTP_NO_PROXY_NAME     NULL
#define WINHTTP_NO_PROXY_BYPASS   NULL

#endif // _TRY_WINHTTP

#if _TRY_JSPROXY
extern "C" {
  typedef BOOL (STDAPICALLTYPE * pfnInternetGetProxyInfo)
      (
          LPCSTR lpszUrl,
          DWORD dwUrlLength,
          LPSTR lpszUrlHostName,
          DWORD dwUrlHostNameLength,
          LPSTR * lplpszProxyHostName,
          LPDWORD lpdwProxyHostNameLength
          );
} // extern "C"
#endif // _TRY_JSPROXY

#if _TRY_WM_FINDPROXY
#include <comutil.h>
#include <wmnetsourcecreator.h>
#include <wmsinternaladminnetsource.h>
#endif // _TRY_WM_FINDPROXY

#if _TRY_IE_LAN_SETTINGS
#include <wininet.h>
#include <string>
#endif // _TRY_IE_LAN_SETTINGS

namespace rtc {

//////////////////////////////////////////////////////////////////////
// Utility Functions
//////////////////////////////////////////////////////////////////////

#if defined(WEBRTC_WIN)
#ifdef _UNICODE

typedef std::wstring tstring;
std::string Utf8String(const tstring& str) { return ToUtf8(str); }

#else  // !_UNICODE

typedef std::string tstring;
std::string Utf8String(const tstring& str) { return str; }

#endif  // !_UNICODE
#endif  // WEBRTC_WIN

bool ProxyItemMatch(const Url<char>& url, char * item, size_t len) {
  // hostname:443
  if (char * port = ::strchr(item, ':')) {
    *port++ = '\0';
    if (url.port() != atol(port)) {
      return false;
    }
  }

  // A.B.C.D or A.B.C.D/24
  int a, b, c, d, m;
  int match = sscanf(item, "%d.%d.%d.%d/%d", &a, &b, &c, &d, &m);
  if (match >= 4) {
    uint32_t ip = ((a & 0xFF) << 24) | ((b & 0xFF) << 16) | ((c & 0xFF) << 8) |
                  (d & 0xFF);
    if ((match < 5) || (m > 32))
      m = 32;
    else if (m < 0)
      m = 0;
    uint32_t mask = (m == 0) ? 0 : (~0UL) << (32 - m);
    SocketAddress addr(url.host(), 0);
    // TODO: Support IPv6 proxyitems. This code block is IPv4 only anyway.
    return !addr.IsUnresolvedIP() &&
        ((addr.ipaddr().v4AddressAsHostOrderInteger() & mask) == (ip & mask));
  }

  // .foo.com
  if (*item == '.') {
    size_t hostlen = url.host().length();
    return (hostlen > len)
        && (stricmp(url.host().c_str() + (hostlen - len), item) == 0);
  }

  // localhost or www.*.com
  if (!string_match(url.host().c_str(), item))
    return false;

  return true;
}

bool ProxyListMatch(const Url<char>& url, const std::string& proxy_list,
                    char sep) {
  const size_t BUFSIZE = 256;
  char buffer[BUFSIZE];
  const char* list = proxy_list.c_str();
  while (*list) {
    // Remove leading space
    if (isspace(*list)) {
      ++list;
      continue;
    }
    // Break on separator
    size_t len;
    const char * start = list;
    if (const char * end = ::strchr(list, sep)) {
      len = (end - list);
      list += len + 1;
    } else {
      len = strlen(list);
      list += len;
    }
    // Remove trailing space
    while ((len > 0) && isspace(start[len-1]))
      --len;
    // Check for oversized entry
    if (len >= BUFSIZE)
      continue;
    memcpy(buffer, start, len);
    buffer[len] = 0;
    if (!ProxyItemMatch(url, buffer, len))
      continue;
    return true;
  }
  return false;
}

bool Better(ProxyType lhs, const ProxyType rhs) {
  // PROXY_NONE, PROXY_HTTPS, PROXY_SOCKS5, PROXY_UNKNOWN
  const int PROXY_VALUE[5] = { 0, 2, 3, 1 };
  return (PROXY_VALUE[lhs] > PROXY_VALUE[rhs]);
}

bool ParseProxy(const std::string& saddress, ProxyInfo* proxy) {
  const size_t kMaxAddressLength = 1024;
  // Allow semicolon, space, or tab as an address separator
  const char* const kAddressSeparator = " ;\t";

  ProxyType ptype;
  std::string host;
  uint16_t port;

  const char* address = saddress.c_str();
  while (*address) {
    size_t len;
    const char * start = address;
    if (const char * sep = strchr(address, kAddressSeparator)) {
      len = (sep - address);
      address += len + 1;
      while (*address != '\0' && ::strchr(kAddressSeparator, *address)) {
        address += 1;
      }
    } else {
      len = strlen(address);
      address += len;
    }

    if (len > kMaxAddressLength - 1) {
      LOG(LS_WARNING) << "Proxy address too long [" << start << "]";
      continue;
    }

    char buffer[kMaxAddressLength];
    memcpy(buffer, start, len);
    buffer[len] = 0;

    char * colon = ::strchr(buffer, ':');
    if (!colon) {
      LOG(LS_WARNING) << "Proxy address without port [" << buffer << "]";
      continue;
    }

    *colon = 0;
    char * endptr;
    port = static_cast<uint16_t>(strtol(colon + 1, &endptr, 0));
    if (*endptr != 0) {
      LOG(LS_WARNING) << "Proxy address with invalid port [" << buffer << "]";
      continue;
    }

    if (char * equals = ::strchr(buffer, '=')) {
      *equals = 0;
      host = equals + 1;
      if (_stricmp(buffer, "socks") == 0) {
        ptype = PROXY_SOCKS5;
      } else if (_stricmp(buffer, "https") == 0) {
        ptype = PROXY_HTTPS;
      } else {
        LOG(LS_WARNING) << "Proxy address with unknown protocol ["
                        << buffer << "]";
        ptype = PROXY_UNKNOWN;
      }
    } else {
      host = buffer;
      ptype = PROXY_UNKNOWN;
    }

    if (Better(ptype, proxy->type)) {
      proxy->type = ptype;
      proxy->address.SetIP(host);
      proxy->address.SetPort(port);
    }
  }

  return proxy->type != PROXY_NONE;
}

UserAgent GetAgent(const char* agent) {
  if (agent) {
    std::string agent_str(agent);
    if (agent_str.find(kFirefoxPattern) != std::string::npos) {
      return UA_FIREFOX;
    } else if (agent_str.find(kInternetExplorerPattern) != std::string::npos) {
      return UA_INTERNETEXPLORER;
    } else if (agent_str.empty()) {
      return UA_UNKNOWN;
    }
  }
  return UA_OTHER;
}

bool EndsWith(const std::string& a, const std::string& b) {
  if (b.size() > a.size()) {
    return false;
  }
  int result = a.compare(a.size() - b.size(), b.size(), b);
  return result == 0;
}

bool GetFirefoxProfilePath(Pathname* path) {
#if defined(WEBRTC_WIN)
  wchar_t w_path[MAX_PATH];
  if (SHGetFolderPath(0, CSIDL_APPDATA, 0, SHGFP_TYPE_CURRENT, w_path) !=
      S_OK) {
    LOG(LS_ERROR) << "SHGetFolderPath failed";
    return false;
  }
  path->SetFolder(ToUtf8(w_path, wcslen(w_path)));
  path->AppendFolder("Mozilla");
  path->AppendFolder("Firefox");
#elif defined(WEBRTC_MAC) && !defined(WEBRTC_IOS)
<<<<<<< HEAD
  FSRef fr;
  if (0 != FSFindFolder(kUserDomain, kApplicationSupportFolderType,
                        kCreateFolder, &fr)) {
    LOG(LS_ERROR) << "FSFindFolder failed";
    return false;
  }
  char buffer[NAME_MAX + 1];
  if (0 != FSRefMakePath(&fr, reinterpret_cast<uint8_t*>(buffer),
                         arraysize(buffer))) {
    LOG(LS_ERROR) << "FSRefMakePath failed";
    return false;
  }
  path->SetFolder(std::string(buffer));
  path->AppendFolder("Firefox");
=======
  rtc::UnixFilesystem filesystem;
  filesystem.SetApplicationName("Firefox");
  bool result = filesystem.GetAppDataFolder(path, true);
  return result;
>>>>>>> a17af05f
#else
  char* user_home = getenv("HOME");
  if (user_home == NULL) {
    return false;
  }
  path->SetFolder(std::string(user_home));
  path->AppendFolder(".mozilla");
  path->AppendFolder("firefox");
#endif  // WEBRTC_WIN
  return true;
}

bool GetDefaultFirefoxProfile(Pathname* profile_path) {
  RTC_DCHECK(NULL != profile_path);
  Pathname path;
  if (!GetFirefoxProfilePath(&path)) {
    return false;
  }

#if USE_FIREFOX_PROFILES_INI
  // [Profile0]
  // Name=default
  // IsRelative=1
  // Path=Profiles/2de53ejb.default
  // Default=1

  // Note: we are looking for the first entry with "Default=1", or the last
  // entry in the file
  path.SetFilename("profiles.ini");
  std::unique_ptr<FileStream> fs(Filesystem::OpenFile(path, "r"));
  if (!fs) {
    return false;
  }
  Pathname candidate;
  bool relative = true;
  std::string line;
  while (fs->ReadLine(&line) == SR_SUCCESS) {
    if (line.length() == 0) {
      continue;
    }
    if (line.at(0) == '[') {
      relative = true;
      candidate.clear();
    } else if (line.find("IsRelative=") == 0 &&
               line.length() >= 12) {
      // TODO: The initial Linux public launch revealed a fairly
      // high number of machines where IsRelative= did not have anything after
      // it. Perhaps that is legal profiles.ini syntax?
      relative = (line.at(11) != '0');
    } else if (line.find("Path=") == 0 &&
               line.length() >= 6) {
      if (relative) {
        candidate = path;
      } else {
        candidate.clear();
      }
      candidate.AppendFolder(line.substr(5));
    } else if (line.find("Default=") == 0 &&
               line.length() >= 9) {
      if ((line.at(8) != '0') && !candidate.empty()) {
        break;
      }
    }
  }
  fs->Close();
  if (candidate.empty()) {
    return false;
  }
  profile_path->SetPathname(candidate.pathname());

#else // !USE_FIREFOX_PROFILES_INI
  path.AppendFolder("Profiles");
  DirectoryIterator* it = Filesystem::IterateDirectory();
  it->Iterate(path);
  std::string extension(".default");
  while (!EndsWith(it->Name(), extension)) {
    if (!it->Next()) {
      return false;
    }
  }

  profile_path->SetPathname(path);
  profile->AppendFolder("Profiles");
  profile->AppendFolder(it->Name());
  delete it;

#endif // !USE_FIREFOX_PROFILES_INI

  return true;
}

bool ReadFirefoxPrefs(const Pathname& filename,
                      const char * prefix,
                      StringMap* settings) {
  std::unique_ptr<FileStream> fs(Filesystem::OpenFile(filename, "r"));
  if (!fs) {
    LOG(LS_ERROR) << "Failed to open file: " << filename.pathname();
    return false;
  }

  std::string line;
  while (fs->ReadLine(&line) == SR_SUCCESS) {
    size_t prefix_len = strlen(prefix);

    // Skip blank lines and too long lines.
    if ((line.length() == 0) || (line.length() > kMaxLineLength)
        || (line.at(0) == '#') || line.compare(0, 2, "/*") == 0
        || line.compare(0, 2, " *") == 0) {
      continue;
    }

    char buffer[kMaxLineLength];
    strcpyn(buffer, sizeof(buffer), line.c_str());
    int nstart = 0, nend = 0, vstart = 0, vend = 0;
    sscanf(buffer, "user_pref(\"%n%*[^\"]%n\", %n%*[^)]%n);",
           &nstart, &nend, &vstart, &vend);
    if (vend > 0) {
      char* name = buffer + nstart;
      name[nend - nstart] = 0;
      if ((vend - vstart >= 2) && (buffer[vstart] == '"')) {
        vstart += 1;
        vend -= 1;
      }
      char* value = buffer + vstart;
      value[vend - vstart] = 0;
      if ((strncmp(name, prefix, prefix_len) == 0) && *value) {
        settings->Add(name + prefix_len, value);
      }
    } else {
      LOG_F(LS_WARNING) << "Unparsed pref [" << buffer << "]";
    }
  }
  fs->Close();
  return true;
}

bool GetFirefoxProxySettings(const char* url, ProxyInfo* proxy) {
  Url<char> purl(url);
  Pathname path;
  bool success = false;
  if (GetDefaultFirefoxProfile(&path)) {
    StringMap settings;
    path.SetFilename("prefs.js");
    if (ReadFirefoxPrefs(path, "network.proxy.", &settings)) {
      success = true;
      proxy->bypass_list =
          settings.Get("no_proxies_on", "localhost, 127.0.0.1");
      if (settings.Get("type") == "1") {
        // User has manually specified a proxy, try to figure out what
        // type it is.
        if (ProxyListMatch(purl, proxy->bypass_list.c_str(), ',')) {
          // Our url is in the list of url's to bypass proxy.
        } else if (settings.Get("share_proxy_settings") == "true") {
          proxy->type = PROXY_UNKNOWN;
          proxy->address.SetIP(settings.Get("http"));
          proxy->address.SetPort(atoi(settings.Get("http_port").c_str()));
        } else if (settings.IsSet("socks")) {
          proxy->type = PROXY_SOCKS5;
          proxy->address.SetIP(settings.Get("socks"));
          proxy->address.SetPort(atoi(settings.Get("socks_port").c_str()));
        } else if (settings.IsSet("ssl")) {
          proxy->type = PROXY_HTTPS;
          proxy->address.SetIP(settings.Get("ssl"));
          proxy->address.SetPort(atoi(settings.Get("ssl_port").c_str()));
        } else if (settings.IsSet("http")) {
          proxy->type = PROXY_HTTPS;
          proxy->address.SetIP(settings.Get("http"));
          proxy->address.SetPort(atoi(settings.Get("http_port").c_str()));
        }
      } else if (settings.Get("type") == "2") {
        // Browser is configured to get proxy settings from a given url.
        proxy->autoconfig_url = settings.Get("autoconfig_url").c_str();
      } else if (settings.Get("type") == "4") {
        // Browser is configured to auto detect proxy config.
        proxy->autodetect = true;
      } else {
        // No proxy set.
      }
    }
  }
  return success;
}

#if defined(WEBRTC_WIN)  // Windows specific implementation for reading Internet
              // Explorer proxy settings.

void LogGetProxyFault() {
  LOG_GLEM(LERROR, WINHTTP) << "WinHttpGetProxyForUrl faulted!!";
}

BOOL MyWinHttpGetProxyForUrl(pfnWinHttpGetProxyForUrl pWHGPFU,
                             HINTERNET hWinHttp, LPCWSTR url,
                             WINHTTP_AUTOPROXY_OPTIONS *options,
                             WINHTTP_PROXY_INFO *info) {
  // WinHttpGetProxyForUrl() can call plugins which can crash.
  // In the case of McAfee scriptproxy.dll, it does crash in
  // older versions. Try to catch crashes here and treat as an
  // error.
  BOOL success = FALSE;

#if (_HAS_EXCEPTIONS == 0)
  __try {
    success = pWHGPFU(hWinHttp, url, options, info);
  } __except(EXCEPTION_EXECUTE_HANDLER) {
    // This is a separate function to avoid
    // Visual C++ error 2712 when compiling with C++ EH
    LogGetProxyFault();
  }
#else
  success = pWHGPFU(hWinHttp, url, options, info);
#endif  // (_HAS_EXCEPTIONS == 0)

  return success;
}

bool IsDefaultBrowserFirefox() {
  HKEY key;
  LONG result = RegOpenKeyEx(HKEY_CLASSES_ROOT, L"http\\shell\\open\\command",
                             0, KEY_READ, &key);
  if (ERROR_SUCCESS != result)
    return false;

  DWORD size, type;
  bool success = false;
  result = RegQueryValueEx(key, L"", 0, &type, NULL, &size);
  if (result == ERROR_SUCCESS && type == REG_SZ) {
    wchar_t* value = new wchar_t[size+1];
    BYTE* buffer = reinterpret_cast<BYTE*>(value);
    result = RegQueryValueEx(key, L"", 0, &type, buffer, &size);
    if (result == ERROR_SUCCESS) {
      // Size returned by RegQueryValueEx is in bytes, convert to number of
      // wchar_t's.
      size /= sizeof(value[0]);
      value[size] = L'\0';
      for (size_t i = 0; i < size; ++i) {
        value[i] = tolowercase(value[i]);
      }
      success = (NULL != strstr(value, L"firefox.exe"));
    }
    delete[] value;
  }

  RegCloseKey(key);
  return success;
}

bool GetWinHttpProxySettings(const char* url, ProxyInfo* proxy) {
  HMODULE winhttp_handle = LoadLibrary(L"winhttp.dll");
  if (winhttp_handle == NULL) {
    LOG(LS_ERROR) << "Failed to load winhttp.dll.";
    return false;
  }
  WINHTTP_CURRENT_USER_IE_PROXY_CONFIG iecfg;
  memset(&iecfg, 0, sizeof(iecfg));
  Url<char> purl(url);
  pfnWinHttpGetIEProxyConfig pWHGIEPC =
      reinterpret_cast<pfnWinHttpGetIEProxyConfig>(
          GetProcAddress(winhttp_handle,
                         "WinHttpGetIEProxyConfigForCurrentUser"));
  bool success = false;
  if (pWHGIEPC && pWHGIEPC(&iecfg)) {
    // We were read proxy config successfully.
    success = true;
    if (iecfg.fAutoDetect) {
      proxy->autodetect = true;
    }
    if (iecfg.lpszAutoConfigUrl) {
      proxy->autoconfig_url = ToUtf8(iecfg.lpszAutoConfigUrl);
      GlobalFree(iecfg.lpszAutoConfigUrl);
    }
    if (iecfg.lpszProxyBypass) {
      proxy->bypass_list = ToUtf8(iecfg.lpszProxyBypass);
      GlobalFree(iecfg.lpszProxyBypass);
    }
    if (iecfg.lpszProxy) {
      if (!ProxyListMatch(purl, proxy->bypass_list, ';')) {
        ParseProxy(ToUtf8(iecfg.lpszProxy), proxy);
      }
      GlobalFree(iecfg.lpszProxy);
    }
  }
  FreeLibrary(winhttp_handle);
  return success;
}

// Uses the WinHTTP API to auto detect proxy for the given url. Firefox and IE
// have slightly different option dialogs for proxy settings. In Firefox,
// either a location of a proxy configuration file can be specified or auto
// detection can be selected. In IE theese two options can be independently
// selected. For the case where both options are selected (only IE) we try to
// fetch the config file first, and if that fails we'll perform an auto
// detection.
//
// Returns true if we successfully performed an auto detection not depending on
// whether we found a proxy or not. Returns false on error.
bool WinHttpAutoDetectProxyForUrl(const char* agent, const char* url,
                                  ProxyInfo* proxy) {
  Url<char> purl(url);
  bool success = true;
  HMODULE winhttp_handle = LoadLibrary(L"winhttp.dll");
  if (winhttp_handle == NULL) {
    LOG(LS_ERROR) << "Failed to load winhttp.dll.";
    return false;
  }
  pfnWinHttpOpen pWHO =
      reinterpret_cast<pfnWinHttpOpen>(GetProcAddress(winhttp_handle,
                                                      "WinHttpOpen"));
  pfnWinHttpCloseHandle pWHCH =
      reinterpret_cast<pfnWinHttpCloseHandle>(
          GetProcAddress(winhttp_handle, "WinHttpCloseHandle"));
  pfnWinHttpGetProxyForUrl pWHGPFU =
      reinterpret_cast<pfnWinHttpGetProxyForUrl>(
          GetProcAddress(winhttp_handle, "WinHttpGetProxyForUrl"));
  if (pWHO && pWHCH && pWHGPFU) {
    if (HINTERNET hWinHttp = pWHO(ToUtf16(agent).c_str(),
                                  WINHTTP_ACCESS_TYPE_NO_PROXY,
                                  WINHTTP_NO_PROXY_NAME,
                                  WINHTTP_NO_PROXY_BYPASS,
                                  0)) {
      BOOL result = FALSE;
      WINHTTP_PROXY_INFO info;
      memset(&info, 0, sizeof(info));
      if (proxy->autodetect) {
        // Use DHCP and DNS to try to find any proxy to use.
        WINHTTP_AUTOPROXY_OPTIONS options;
        memset(&options, 0, sizeof(options));
        options.fAutoLogonIfChallenged = TRUE;

        options.dwFlags |= WINHTTP_AUTOPROXY_AUTO_DETECT;
        options.dwAutoDetectFlags |= WINHTTP_AUTO_DETECT_TYPE_DHCP
            | WINHTTP_AUTO_DETECT_TYPE_DNS_A;
        result = MyWinHttpGetProxyForUrl(
            pWHGPFU, hWinHttp, ToUtf16(url).c_str(), &options, &info);
      }
      if (!result && !proxy->autoconfig_url.empty()) {
        // We have the location of a proxy config file. Download it and
        // execute it to find proxy settings for our url.
        WINHTTP_AUTOPROXY_OPTIONS options;
        memset(&options, 0, sizeof(options));
        memset(&info, 0, sizeof(info));
        options.fAutoLogonIfChallenged = TRUE;

        std::wstring autoconfig_url16((ToUtf16)(proxy->autoconfig_url));
        options.dwFlags |= WINHTTP_AUTOPROXY_CONFIG_URL;
        options.lpszAutoConfigUrl = autoconfig_url16.c_str();

        result = MyWinHttpGetProxyForUrl(
            pWHGPFU, hWinHttp, ToUtf16(url).c_str(), &options, &info);
      }
      if (result) {
        // Either the given auto config url was valid or auto
        // detection found a proxy on this network.
        if (info.lpszProxy) {
          // TODO: Does this bypass list differ from the list
          // retreived from GetWinHttpProxySettings earlier?
          if (info.lpszProxyBypass) {
            proxy->bypass_list = ToUtf8(info.lpszProxyBypass);
            GlobalFree(info.lpszProxyBypass);
          } else {
            proxy->bypass_list.clear();
          }
          if (!ProxyListMatch(purl, proxy->bypass_list, ';')) {
            // Found proxy for this URL. If parsing the address turns
            // out ok then we are successful.
            success = ParseProxy(ToUtf8(info.lpszProxy), proxy);
          }
          GlobalFree(info.lpszProxy);
        }
      } else {
        // We could not find any proxy for this url.
        LOG(LS_INFO) << "No proxy detected for " << url;
      }
      pWHCH(hWinHttp);
    }
  } else {
    LOG(LS_ERROR) << "Failed loading WinHTTP functions.";
    success = false;
  }
  FreeLibrary(winhttp_handle);
  return success;
}

#if 0  // Below functions currently not used.

bool GetJsProxySettings(const char* url, ProxyInfo* proxy) {
  Url<char> purl(url);
  bool success = false;

  if (HMODULE hModJS = LoadLibrary(_T("jsproxy.dll"))) {
    pfnInternetGetProxyInfo pIGPI =
        reinterpret_cast<pfnInternetGetProxyInfo>(
            GetProcAddress(hModJS, "InternetGetProxyInfo"));
    if (pIGPI) {
      char proxy[256], host[256];
      memset(proxy, 0, sizeof(proxy));
      char * ptr = proxy;
      DWORD proxylen = sizeof(proxy);
      std::string surl = Utf8String(url);
      DWORD hostlen = _snprintf(host, sizeof(host), "http%s://%S",
                                purl.secure() ? "s" : "", purl.server());
      if (pIGPI(surl.data(), surl.size(), host, hostlen, &ptr, &proxylen)) {
        LOG(INFO) << "Proxy: " << proxy;
      } else {
        LOG_GLE(INFO) << "InternetGetProxyInfo";
      }
    }
    FreeLibrary(hModJS);
  }
  return success;
}

bool GetWmProxySettings(const char* url, ProxyInfo* proxy) {
  Url<char> purl(url);
  bool success = false;

  INSNetSourceCreator * nsc = 0;
  HRESULT hr = CoCreateInstance(CLSID_ClientNetManager, 0, CLSCTX_ALL,
                                IID_INSNetSourceCreator, (LPVOID *) &nsc);
  if (SUCCEEDED(hr)) {
    if (SUCCEEDED(hr = nsc->Initialize())) {
      VARIANT dispatch;
      VariantInit(&dispatch);
      if (SUCCEEDED(hr = nsc->GetNetSourceAdminInterface(L"http", &dispatch))) {
        IWMSInternalAdminNetSource * ians = 0;
        if (SUCCEEDED(hr = dispatch.pdispVal->QueryInterface(
                IID_IWMSInternalAdminNetSource, (LPVOID *) &ians))) {
          _bstr_t host(purl.server());
          BSTR proxy = 0;
          BOOL bProxyEnabled = FALSE;
          DWORD port, context = 0;
          if (SUCCEEDED(hr = ians->FindProxyForURL(
                  L"http", host, &bProxyEnabled, &proxy, &port, &context))) {
            success = true;
            if (bProxyEnabled) {
              _bstr_t sproxy = proxy;
              proxy->ptype = PT_HTTPS;
              proxy->host = sproxy;
              proxy->port = port;
            }
          }
          SysFreeString(proxy);
          if (FAILED(hr = ians->ShutdownProxyContext(context))) {
            LOG(LS_INFO) << "IWMSInternalAdminNetSource::ShutdownProxyContext"
                         << "failed: " << hr;
          }
          ians->Release();
        }
      }
      VariantClear(&dispatch);
      if (FAILED(hr = nsc->Shutdown())) {
        LOG(LS_INFO) << "INSNetSourceCreator::Shutdown failed: " << hr;
      }
    }
    nsc->Release();
  }
  return success;
}

bool GetIePerConnectionProxySettings(const char* url, ProxyInfo* proxy) {
  Url<char> purl(url);
  bool success = false;

  INTERNET_PER_CONN_OPTION_LIST list;
  INTERNET_PER_CONN_OPTION options[3];
  memset(&list, 0, sizeof(list));
  memset(&options, 0, sizeof(options));

  list.dwSize = sizeof(list);
  list.dwOptionCount = 3;
  list.pOptions = options;
  options[0].dwOption = INTERNET_PER_CONN_FLAGS;
  options[1].dwOption = INTERNET_PER_CONN_PROXY_SERVER;
  options[2].dwOption = INTERNET_PER_CONN_PROXY_BYPASS;
  DWORD dwSize = sizeof(list);

  if (!InternetQueryOption(0, INTERNET_OPTION_PER_CONNECTION_OPTION, &list,
                           &dwSize)) {
    LOG(LS_INFO) << "InternetQueryOption failed: " << GetLastError();
  } else if ((options[0].Value.dwValue & PROXY_TYPE_PROXY) != 0) {
    success = true;
    if (!ProxyListMatch(purl, nonnull(options[2].Value.pszValue), _T(';'))) {
      ParseProxy(nonnull(options[1].Value.pszValue), proxy);
    }
  } else if ((options[0].Value.dwValue & PROXY_TYPE_DIRECT) != 0) {
    success = true;
  } else {
    LOG(LS_INFO) << "unknown internet access type: "
                 << options[0].Value.dwValue;
  }
  if (options[1].Value.pszValue) {
    GlobalFree(options[1].Value.pszValue);
  }
  if (options[2].Value.pszValue) {
    GlobalFree(options[2].Value.pszValue);
  }
  return success;
}

#endif  // 0

// Uses the InternetQueryOption function to retrieve proxy settings
// from the registry. This will only give us the 'static' settings,
// ie, not any information about auto config etc.
bool GetIeLanProxySettings(const char* url, ProxyInfo* proxy) {
  Url<char> purl(url);
  bool success = false;

  wchar_t buffer[1024];
  memset(buffer, 0, sizeof(buffer));
  INTERNET_PROXY_INFO * info = reinterpret_cast<INTERNET_PROXY_INFO *>(buffer);
  DWORD dwSize = sizeof(buffer);

  if (!InternetQueryOption(0, INTERNET_OPTION_PROXY, info, &dwSize)) {
    LOG(LS_INFO) << "InternetQueryOption failed: " << GetLastError();
  } else if (info->dwAccessType == INTERNET_OPEN_TYPE_DIRECT) {
    success = true;
  } else if (info->dwAccessType == INTERNET_OPEN_TYPE_PROXY) {
    success = true;
    if (!ProxyListMatch(purl, nonnull(reinterpret_cast<const char*>(
            info->lpszProxyBypass)), ' ')) {
      ParseProxy(nonnull(reinterpret_cast<const char*>(info->lpszProxy)),
                 proxy);
    }
  } else {
    LOG(LS_INFO) << "unknown internet access type: " << info->dwAccessType;
  }
  return success;
}

bool GetIeProxySettings(const char* agent, const char* url, ProxyInfo* proxy) {
  bool success = GetWinHttpProxySettings(url, proxy);
  if (!success) {
    // TODO: Should always call this if no proxy were detected by
    // GetWinHttpProxySettings?
    // WinHttp failed. Try using the InternetOptionQuery method instead.
    return GetIeLanProxySettings(url, proxy);
  }
  return true;
}

#endif  // WEBRTC_WIN

#if defined(WEBRTC_MAC) && !defined(WEBRTC_IOS)  // WEBRTC_MAC && !defined(WEBRTC_IOS) specific implementation for reading system wide
            // proxy settings.

bool p_getProxyInfoForTypeFromDictWithKeys(ProxyInfo* proxy,
                                           ProxyType type,
                                           const CFDictionaryRef proxyDict,
                                           const CFStringRef enabledKey,
                                           const CFStringRef hostKey,
                                           const CFStringRef portKey) {
  // whether or not we set up the proxy info.
  bool result = false;

  // we use this as a scratch variable for determining if operations
  // succeeded.
  bool converted = false;

  // the data we need to construct the SocketAddress for the proxy.
  std::string hostname;
  int port;

  if ((proxyDict != NULL) &&
      (CFGetTypeID(proxyDict) == CFDictionaryGetTypeID())) {
    // CoreFoundation stuff that we'll have to get from
    // the dictionaries and interpret or convert into more usable formats.
    CFNumberRef enabledCFNum;
    CFNumberRef portCFNum;
    CFStringRef hostCFStr;

    enabledCFNum = (CFNumberRef)CFDictionaryGetValue(proxyDict, enabledKey);

    if (p_isCFNumberTrue(enabledCFNum)) {
      // let's see if we can get the address and port.
      hostCFStr = (CFStringRef)CFDictionaryGetValue(proxyDict, hostKey);
      converted = p_convertHostCFStringRefToCPPString(hostCFStr, hostname);
      if (converted) {
        portCFNum = (CFNumberRef)CFDictionaryGetValue(proxyDict, portKey);
        converted = p_convertCFNumberToInt(portCFNum, &port);
        if (converted) {
          // we have something enabled, with a hostname and a port.
          // That's sufficient to set up the proxy info.
          proxy->type = type;
          proxy->address.SetIP(hostname);
          proxy->address.SetPort(port);
          result = true;
        }
      }
    }
  }

  return result;
}

// Looks for proxy information in the given dictionary,
// return true if it found sufficient information to define one,
// false otherwise.  This is guaranteed to not change the values in proxy
// unless a full-fledged proxy description was discovered in the dictionary.
// However, at the present time this does not support username or password.
// Checks first for a SOCKS proxy, then for HTTPS, then HTTP.
bool GetMacProxySettingsFromDictionary(ProxyInfo* proxy,
                                       const CFDictionaryRef proxyDict) {
  // the function result.
  bool gotProxy = false;


  // first we see if there's a SOCKS proxy in place.
  gotProxy = p_getProxyInfoForTypeFromDictWithKeys(proxy,
                                                   PROXY_SOCKS5,
                                                   proxyDict,
                                                   kSCPropNetProxiesSOCKSEnable,
                                                   kSCPropNetProxiesSOCKSProxy,
                                                   kSCPropNetProxiesSOCKSPort);

  if (!gotProxy) {
    // okay, no SOCKS proxy, let's look for https.
    gotProxy = p_getProxyInfoForTypeFromDictWithKeys(proxy,
                                               PROXY_HTTPS,
                                               proxyDict,
                                               kSCPropNetProxiesHTTPSEnable,
                                               kSCPropNetProxiesHTTPSProxy,
                                               kSCPropNetProxiesHTTPSPort);
    if (!gotProxy) {
      // Finally, try HTTP proxy. Note that flute doesn't
      // differentiate between HTTPS and HTTP, hence we are using the
      // same flute type here, ie. PROXY_HTTPS.
      gotProxy = p_getProxyInfoForTypeFromDictWithKeys(
          proxy, PROXY_HTTPS, proxyDict, kSCPropNetProxiesHTTPEnable,
          kSCPropNetProxiesHTTPProxy, kSCPropNetProxiesHTTPPort);
    }
  }
  return gotProxy;
}

// TODO(hughv) Update keychain functions. They work on 10.8, but are depricated.
#pragma GCC diagnostic ignored "-Wdeprecated-declarations"
bool p_putPasswordInProxyInfo(ProxyInfo* proxy) {
  bool result = true;  // by default we assume we're good.
  // for all we know there isn't any password.  We'll set to false
  // if we find a problem.

  // Ask the keychain for an internet password search for the given protocol.
  OSStatus oss = 0;
  SecKeychainAttributeList attrList;
  attrList.count = 3;
  SecKeychainAttribute attributes[3];
  attrList.attr = attributes;

  attributes[0].tag = kSecProtocolItemAttr;
  attributes[0].length = sizeof(SecProtocolType);
  SecProtocolType protocol;
  switch (proxy->type) {
    case PROXY_HTTPS :
      protocol = kSecProtocolTypeHTTPS;
      break;
    case PROXY_SOCKS5 :
      protocol = kSecProtocolTypeSOCKS;
      break;
    default :
      LOG(LS_ERROR) << "asked for proxy password for unknown proxy type.";
      result = false;
      break;
  }
  attributes[0].data = &protocol;

  UInt32 port = proxy->address.port();
  attributes[1].tag = kSecPortItemAttr;
  attributes[1].length = sizeof(UInt32);
  attributes[1].data = &port;

  std::string ip = proxy->address.ipaddr().ToString();
  attributes[2].tag = kSecServerItemAttr;
  attributes[2].length = ip.length();
  attributes[2].data = const_cast<char*>(ip.c_str());

  if (result) {
    LOG(LS_INFO) << "trying to get proxy username/password";
    SecKeychainSearchRef sref;
    oss = SecKeychainSearchCreateFromAttributes(NULL,
                                                kSecInternetPasswordItemClass,
                                                &attrList, &sref);
    if (0 == oss) {
      LOG(LS_INFO) << "SecKeychainSearchCreateFromAttributes was good";
      // Get the first item, if there is one.
      SecKeychainItemRef iref;
      oss = SecKeychainSearchCopyNext(sref, &iref);
      if (0 == oss) {
        LOG(LS_INFO) << "...looks like we have the username/password data";
        // If there is, get the username and the password.

        SecKeychainAttributeInfo attribsToGet;
        attribsToGet.count = 1;
        UInt32 tag = kSecAccountItemAttr;
        UInt32 format = CSSM_DB_ATTRIBUTE_FORMAT_STRING;
        void *data;
        UInt32 length;
        SecKeychainAttributeList *localList;

        attribsToGet.tag = &tag;
        attribsToGet.format = &format;
        OSStatus copyres = SecKeychainItemCopyAttributesAndData(iref,
                                                                &attribsToGet,
                                                                NULL,
                                                                &localList,
                                                                &length,
                                                                &data);
        if (0 == copyres) {
          LOG(LS_INFO) << "...and we can pull it out.";
          // now, we know from experimentation (sadly not from docs)
          // that the username is in the local attribute list,
          // and the password in the data,
          // both without null termination but with info on their length.
          // grab the password from the data.
          std::string password;
          password.append(static_cast<const char*>(data), length);

          // make the password into a CryptString
          // huh, at the time of writing, you can't.
          // so we'll skip that for now and come back to it later.

          // now put the username in the proxy.
          if (1 <= localList->attr->length) {
            proxy->username.append(
                static_cast<const char*>(localList->attr->data),
                localList->attr->length);
            LOG(LS_INFO) << "username is " << proxy->username;
          } else {
            LOG(LS_ERROR) << "got keychain entry with no username";
            result = false;
          }
        } else {
          LOG(LS_ERROR) << "couldn't copy info from keychain.";
          result = false;
        }
        SecKeychainItemFreeAttributesAndData(localList, data);
      } else if (errSecItemNotFound == oss) {
        LOG(LS_INFO) << "...username/password info not found";
      } else {
        // oooh, neither 0 nor itemNotFound.
        LOG(LS_ERROR) << "Couldn't get keychain information, error code" << oss;
        result = false;
      }
    } else if (errSecItemNotFound == oss) {  // noop
    } else {
      // oooh, neither 0 nor itemNotFound.
      LOG(LS_ERROR) << "Couldn't get keychain information, error code" << oss;
      result = false;
    }
  }

  return result;
}

bool GetMacProxySettings(ProxyInfo* proxy) {
  // based on the Apple Technical Q&A QA1234
  // http://developer.apple.com/qa/qa2001/qa1234.html
  CFDictionaryRef proxyDict = SCDynamicStoreCopyProxies(NULL);
  bool result = false;

  if (proxyDict != NULL) {
    // sending it off to another function makes it easier to unit test
    // since we can make our own dictionary to hand to that function.
    result = GetMacProxySettingsFromDictionary(proxy, proxyDict);

    if (result) {
      result = p_putPasswordInProxyInfo(proxy);
    }

    CFRelease(proxyDict);
  } else {
    LOG(LS_ERROR) << "SCDynamicStoreCopyProxies failed";
  }

  return result;
}
#endif  // WEBRTC_MAC && !defined(WEBRTC_IOS)

#ifdef WEBRTC_IOS
// iOS has only http proxy
bool GetiOSProxySettings(ProxyInfo* proxy) {

  bool result = false;

  CFDictionaryRef proxy_dict = CFNetworkCopySystemProxySettings();
  if (!proxy_dict) {
    LOG(LS_ERROR) << "CFNetworkCopySystemProxySettings failed";
    return false;
  }

  CFNumberRef proxiesHTTPEnable = (CFNumberRef)CFDictionaryGetValue(
    proxy_dict, kCFNetworkProxiesHTTPEnable);
  if (!p_isCFNumberTrue(proxiesHTTPEnable)) {
    CFRelease(proxy_dict);
    return false;
  }

  CFStringRef proxy_address = (CFStringRef)CFDictionaryGetValue(
    proxy_dict, kCFNetworkProxiesHTTPProxy);
  CFNumberRef proxy_port = (CFNumberRef)CFDictionaryGetValue(
    proxy_dict, kCFNetworkProxiesHTTPPort);

  // the data we need to construct the SocketAddress for the proxy.
  std::string hostname;
  int port;
  if (p_convertHostCFStringRefToCPPString(proxy_address, hostname) &&
      p_convertCFNumberToInt(proxy_port, &port)) {
      // We have something enabled, with a hostname and a port.
      // That's sufficient to set up the proxy info.
      // Finally, try HTTP proxy. Note that flute doesn't
      // differentiate between HTTPS and HTTP, hence we are using the
      // same flute type here, ie. PROXY_HTTPS.
      proxy->type = PROXY_HTTPS;

      proxy->address.SetIP(hostname);
      proxy->address.SetPort(port);
      result = true;
  }

<<<<<<< HEAD
  // We created the dictionary with something that had the
  // word 'copy' in it, so we have to release it, according
  // to the Carbon memory management standards.
=======
>>>>>>> a17af05f
  CFRelease(proxy_dict);

  return result;
}
#endif // WEBRTC_IOS

bool AutoDetectProxySettings(const char* agent, const char* url,
                             ProxyInfo* proxy) {
#if defined(WEBRTC_WIN)
  return WinHttpAutoDetectProxyForUrl(agent, url, proxy);
#else
  LOG(LS_WARNING) << "Proxy auto-detection not implemented for this platform";
  return false;
#endif
}

bool GetSystemDefaultProxySettings(const char* agent, const char* url,
                                   ProxyInfo* proxy) {
#if defined(WEBRTC_WIN)
  return GetIeProxySettings(agent, url, proxy);
#elif defined(WEBRTC_MAC) && !defined(WEBRTC_IOS)
  return GetMacProxySettings(proxy);
#elif defined(WEBRTC_IOS)
  return GetiOSProxySettings(proxy);
#else
  // TODO: Get System settings if browser is not firefox.
  return GetFirefoxProxySettings(url, proxy);
#endif
}

bool GetProxySettingsForUrl(const char* agent, const char* url,
                            ProxyInfo* proxy, bool long_operation) {
  UserAgent a = GetAgent(agent);
  bool result;
  switch (a) {
    case UA_FIREFOX: {
      result = GetFirefoxProxySettings(url, proxy);
      break;
    }
#if defined(WEBRTC_WIN)
    case UA_INTERNETEXPLORER:
      result = GetIeProxySettings(agent, url, proxy);
      break;
    case UA_UNKNOWN:
      // Agent not defined, check default browser.
      if (IsDefaultBrowserFirefox()) {
        result = GetFirefoxProxySettings(url, proxy);
      } else {
        result = GetIeProxySettings(agent, url, proxy);
      }
      break;
#endif  // WEBRTC_WIN
    default:
      result = GetSystemDefaultProxySettings(agent, url, proxy);
      break;
  }

  // TODO: Consider using the 'long_operation' parameter to
  // decide whether to do the auto detection.
  if (result && (proxy->autodetect ||
                 !proxy->autoconfig_url.empty())) {
    // Use WinHTTP to auto detect proxy for us.
    result = AutoDetectProxySettings(agent, url, proxy);
    if (!result) {
      // Either auto detection is not supported or we simply didn't
      // find any proxy, reset type.
      proxy->type = rtc::PROXY_NONE;
    }
  }
  return result;
}

}  // namespace rtc<|MERGE_RESOLUTION|>--- conflicted
+++ resolved
@@ -14,13 +14,6 @@
 #include "webrtc/base/win32.h"
 #include <shlobj.h>
 #endif  // WEBRTC_WIN
-<<<<<<< HEAD
-
-#ifdef HAVE_CONFIG_H
-#include "config.h"
-#endif
-=======
->>>>>>> a17af05f
 
 #if defined(WEBRTC_MAC) && !defined(WEBRTC_IOS)
 #include <SystemConfiguration/SystemConfiguration.h>
@@ -36,19 +29,11 @@
 #include "macconversion.h"
 #endif
 
-#ifdef WEBRTC_IOS
-#include <CFNetwork/CFNetwork.h>
-#include "macconversion.h"
-#endif
-
 #include <map>
 #include <memory>
 
 #include "webrtc/base/arraysize.h"
-<<<<<<< HEAD
-=======
 #include "webrtc/base/checks.h"
->>>>>>> a17af05f
 #include "webrtc/base/fileutils.h"
 #include "webrtc/base/httpcommon.h"
 #include "webrtc/base/httpcommon-inl.h"
@@ -61,12 +46,9 @@
 #if defined(WEBRTC_WIN)
 #define _TRY_WINHTTP 1
 #define _TRY_IE_LAN_SETTINGS 1
-<<<<<<< HEAD
-=======
 #else
 #define _TRY_WINHTTP 0
 #define _TRY_IE_LAN_SETTINGS 0
->>>>>>> a17af05f
 #endif  // WEBRTC_WIN
 
 // For all platforms try Firefox.
@@ -412,27 +394,10 @@
   path->AppendFolder("Mozilla");
   path->AppendFolder("Firefox");
 #elif defined(WEBRTC_MAC) && !defined(WEBRTC_IOS)
-<<<<<<< HEAD
-  FSRef fr;
-  if (0 != FSFindFolder(kUserDomain, kApplicationSupportFolderType,
-                        kCreateFolder, &fr)) {
-    LOG(LS_ERROR) << "FSFindFolder failed";
-    return false;
-  }
-  char buffer[NAME_MAX + 1];
-  if (0 != FSRefMakePath(&fr, reinterpret_cast<uint8_t*>(buffer),
-                         arraysize(buffer))) {
-    LOG(LS_ERROR) << "FSRefMakePath failed";
-    return false;
-  }
-  path->SetFolder(std::string(buffer));
-  path->AppendFolder("Firefox");
-=======
   rtc::UnixFilesystem filesystem;
   filesystem.SetApplicationName("Firefox");
   bool result = filesystem.GetAppDataFolder(path, true);
   return result;
->>>>>>> a17af05f
 #else
   char* user_home = getenv("HOME");
   if (user_home == NULL) {
@@ -1251,12 +1216,6 @@
       result = true;
   }
 
-<<<<<<< HEAD
-  // We created the dictionary with something that had the
-  // word 'copy' in it, so we have to release it, according
-  // to the Carbon memory management standards.
-=======
->>>>>>> a17af05f
   CFRelease(proxy_dict);
 
   return result;
