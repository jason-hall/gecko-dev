/*
 *  Copyright 2004 The WebRTC Project Authors. All rights reserved.
 *
 *  Use of this source code is governed by a BSD-style license
 *  that can be found in the LICENSE file in the root of the source
 *  tree. An additional intellectual property rights grant can be found
 *  in the file PATENTS.  All contributing project authors may
 *  be found in the AUTHORS file in the root of the source tree.
 */

#ifndef WEBRTC_BASE_BASICTYPES_H_
#define WEBRTC_BASE_BASICTYPES_H_

#include <sys/types.h> // for pid_t
#include <stddef.h>  // for NULL, size_t
#include <stdint.h>  // for uintptr_t and (u)int_t types.

<<<<<<< HEAD
#ifdef HAVE_CONFIG_H
#include "config.h"  // NOLINT
#endif

=======
>>>>>>> a17af05f
// Detect compiler is for x86 or x64.
#if defined(__x86_64__) || defined(_M_X64) || \
    defined(__i386__) || defined(_M_IX86)
#define CPU_X86 1
#endif

// Detect compiler is for arm.
#if defined(__arm__) || defined(_M_ARM)
#define CPU_ARM 1
#endif

#if defined(CPU_X86) && defined(CPU_ARM)
#error CPU_X86 and CPU_ARM both defined.
#endif

#if !defined(RTC_ARCH_CPU_BIG_ENDIAN) && !defined(RTC_ARCH_CPU_LITTLE_ENDIAN)
// x86, arm or GCC provided __BYTE_ORDER__ macros
#if defined(CPU_X86) || defined(CPU_ARM) ||                             \
  (defined(__BYTE_ORDER__) && __BYTE_ORDER__ == __ORDER_LITTLE_ENDIAN__)
#define RTC_ARCH_CPU_LITTLE_ENDIAN
#elif defined(__BYTE_ORDER__) && __BYTE_ORDER__ == __ORDER_BIG_ENDIAN__
#define RTC_ARCH_CPU_BIG_ENDIAN
#else
#error RTC_ARCH_CPU_BIG_ENDIAN or RTC_ARCH_CPU_LITTLE_ENDIAN should be defined.
#endif
#endif

#if defined(RTC_ARCH_CPU_BIG_ENDIAN) && defined(RTC_ARCH_CPU_LITTLE_ENDIAN)
#error RTC_ARCH_CPU_BIG_ENDIAN and RTC_ARCH_CPU_LITTLE_ENDIAN both defined.
#endif

#if defined(WEBRTC_WIN)
typedef int socklen_t;
#endif

// The following only works for C++
#ifdef __cplusplus

#ifndef ALIGNP
#define ALIGNP(p, t)                                             \
  (reinterpret_cast<uint8_t*>(((reinterpret_cast<uintptr_t>(p) + \
  ((t) - 1)) & ~((t) - 1))))
#endif

#define RTC_IS_ALIGNED(p, a) (!((uintptr_t)(p) & ((a) - 1)))

// Use these to declare and define a static local variable that gets leaked so
// that its destructors are not called at exit.
#define RTC_DEFINE_STATIC_LOCAL(type, name, arguments) \
  static type& name = *new type arguments

#endif  // __cplusplus

#endif  // WEBRTC_BASE_BASICTYPES_H_<|MERGE_RESOLUTION|>--- conflicted
+++ resolved
@@ -15,13 +15,6 @@
 #include <stddef.h>  // for NULL, size_t
 #include <stdint.h>  // for uintptr_t and (u)int_t types.
 
-<<<<<<< HEAD
-#ifdef HAVE_CONFIG_H
-#include "config.h"  // NOLINT
-#endif
-
-=======
->>>>>>> a17af05f
 // Detect compiler is for x86 or x64.
 #if defined(__x86_64__) || defined(_M_X64) || \
     defined(__i386__) || defined(_M_IX86)
