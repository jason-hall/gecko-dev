--- conflicted
+++ resolved
@@ -14,11 +14,8 @@
 #include <netinet/in.h>
 #endif
 
-<<<<<<< HEAD
-=======
 #include <memory>
 
->>>>>>> a17af05f
 #include "webrtc/base/arraysize.h"
 #include "webrtc/base/logging.h"
 #include "webrtc/base/gunit.h"
@@ -38,13 +35,8 @@
         done(false),
         rate(rt),
         count(0) {
-<<<<<<< HEAD
-    last_send = rtc::Time();
-    thread->PostDelayed(NextDelay(), this, 1);
-=======
     last_send = rtc::TimeMillis();
     thread->PostDelayed(RTC_FROM_HERE, NextDelay(), this, 1);
->>>>>>> a17af05f
   }
 
   uint32_t NextDelay() {
@@ -58,15 +50,9 @@
     if (done)
       return;
 
-<<<<<<< HEAD
-    uint32_t cur_time = rtc::Time();
-    uint32_t delay = cur_time - last_send;
-    uint32_t size = rate * delay / 1000;
-=======
     int64_t cur_time = rtc::TimeMillis();
     int64_t delay = cur_time - last_send;
     uint32_t size = static_cast<uint32_t>(rate * delay / 1000);
->>>>>>> a17af05f
     size = std::min<uint32_t>(size, 4096);
     size = std::max<uint32_t>(size, sizeof(uint32_t));
 
@@ -84,11 +70,7 @@
   bool done;
   uint32_t rate;  // bytes per second
   uint32_t count;
-<<<<<<< HEAD
-  uint32_t last_send;
-=======
   int64_t last_send;
->>>>>>> a17af05f
   char dummy[4096];
 };
 
@@ -121,11 +103,7 @@
     sec_count += size;
 
     uint32_t send_time = *reinterpret_cast<const uint32_t*>(data);
-<<<<<<< HEAD
-    uint32_t recv_time = rtc::Time();
-=======
     uint32_t recv_time = rtc::TimeMillis();
->>>>>>> a17af05f
     uint32_t delay = recv_time - send_time;
     sum += delay;
     sum_sq += delay * delay;
@@ -147,11 +125,7 @@
   }
 
   Thread* thread;
-<<<<<<< HEAD
-  scoped_ptr<AsyncUDPSocket> socket;
-=======
   std::unique_ptr<AsyncUDPSocket> socket;
->>>>>>> a17af05f
   uint32_t bandwidth;
   bool done;
   size_t count;
@@ -1110,11 +1084,7 @@
 TEST_F(VirtualSocketServerTest, CreatesStandardDistribution) {
   const uint32_t kTestMean[] = {10, 100, 333, 1000};
   const double kTestDev[] = { 0.25, 0.1, 0.01 };
-<<<<<<< HEAD
-  // TODO: The current code only works for 1000 data points or more.
-=======
   // TODO(deadbeef): The current code only works for 1000 data points or more.
->>>>>>> a17af05f
   const uint32_t kTestSamples[] = {/*10, 100,*/ 1000};
   for (size_t midx = 0; midx < arraysize(kTestMean); ++midx) {
     for (size_t didx = 0; didx < arraysize(kTestDev); ++didx) {
