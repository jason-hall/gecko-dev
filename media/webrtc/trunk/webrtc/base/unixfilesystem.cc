--- conflicted
+++ resolved
@@ -45,10 +45,7 @@
 #endif
 
 #include "webrtc/base/arraysize.h"
-<<<<<<< HEAD
-=======
 #include "webrtc/base/checks.h"
->>>>>>> a17af05f
 #include "webrtc/base/fileutils.h"
 #include "webrtc/base/pathutils.h"
 #include "webrtc/base/stream.h"
@@ -159,22 +156,8 @@
 
 bool UnixFilesystem::GetTemporaryFolder(Pathname &pathname, bool create,
                                         const std::string *append) {
-<<<<<<< HEAD
-#if defined(WEBRTC_MAC) && !defined(WEBRTC_IOS)
-  FSRef fr;
-  if (0 != FSFindFolder(kOnAppropriateDisk, kTemporaryFolderType,
-                        kCreateFolder, &fr))
-    return false;
-  unsigned char buffer[NAME_MAX+1];
-  if (0 != FSRefMakePath(&fr, buffer, arraysize(buffer)))
-    return false;
-  pathname.SetPathname(reinterpret_cast<char*>(buffer), "");
-#elif defined(WEBRTC_ANDROID) || defined(WEBRTC_IOS)
-  ASSERT(provided_app_temp_folder_ != NULL);
-=======
 #if defined(WEBRTC_ANDROID) || defined(WEBRTC_MAC)
   RTC_DCHECK(provided_app_temp_folder_ != NULL);
->>>>>>> a17af05f
   pathname.SetPathname(provided_app_temp_folder_, "");
 #else
   if (const char* tmpdir = getenv("TMPDIR")) {
@@ -330,40 +313,6 @@
   return true;
 }
 
-<<<<<<< HEAD
-bool UnixFilesystem::GetAppPathname(Pathname* path) {
-#if defined(WEBRTC_MAC) && !defined(WEBRTC_IOS)
-  ProcessSerialNumber psn = { 0, kCurrentProcess };
-  CFDictionaryRef procinfo = ProcessInformationCopyDictionary(&psn,
-      kProcessDictionaryIncludeAllInformationMask);
-  if (NULL == procinfo)
-    return false;
-  CFStringRef cfpath = (CFStringRef) CFDictionaryGetValue(procinfo,
-      kIOBundleExecutableKey);
-  std::string path8;
-  bool success = ToUtf8(cfpath, &path8);
-  CFRelease(procinfo);
-  if (success)
-    path->SetPathname(path8);
-  return success;
-#elif defined(__native_client__)
-  return false;
-#elif IOS
-  IOSAppName(path);
-  return true;
-#else  // WEBRTC_MAC && !defined(WEBRTC_IOS)
-  char buffer[PATH_MAX + 2];
-  ssize_t len = readlink("/proc/self/exe", buffer, arraysize(buffer) - 1);
-  if ((len <= 0) || (len == PATH_MAX + 1))
-    return false;
-  buffer[len] = '\0';
-  path->SetPathname(buffer);
-  return true;
-#endif  // WEBRTC_MAC && !defined(WEBRTC_IOS)
-}
-
-=======
->>>>>>> a17af05f
 bool UnixFilesystem::GetAppDataFolder(Pathname* path, bool per_user) {
   // On macOS and iOS, there is no requirement that the path contains the
   // organization.
@@ -373,28 +322,8 @@
   RTC_DCHECK(!application_name_.empty());
 
   // First get the base directory for app data.
-<<<<<<< HEAD
-#if defined(WEBRTC_MAC) && !defined(WEBRTC_IOS)
-  if (per_user) {
-    // Use ~/Library/Application Support/<orgname>/<appname>/
-    FSRef fr;
-    if (0 != FSFindFolder(kUserDomain, kApplicationSupportFolderType,
-                          kCreateFolder, &fr))
-      return false;
-    unsigned char buffer[NAME_MAX+1];
-    if (0 != FSRefMakePath(&fr, buffer, arraysize(buffer)))
-      return false;
-    path->SetPathname(reinterpret_cast<char*>(buffer), "");
-  } else {
-    // TODO
-    return false;
-  }
-#elif defined(WEBRTC_ANDROID) || defined(WEBRTC_IOS)  // && !WEBRTC_MAC || WEBRTC_IOS
-  ASSERT(provided_app_data_folder_ != NULL);
-=======
 #if defined(WEBRTC_ANDROID) || defined(WEBRTC_MAC)
   RTC_DCHECK(provided_app_data_folder_ != NULL);
->>>>>>> a17af05f
   path->SetPathname(provided_app_data_folder_, "");
 #elif defined(WEBRTC_LINUX) // && !WEBRTC_MAC && !WEBRTC_ANDROID
   if (per_user) {
