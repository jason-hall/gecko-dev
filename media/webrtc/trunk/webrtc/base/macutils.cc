/*
 *  Copyright 2007 The WebRTC Project Authors. All rights reserved.
 *
 *  Use of this source code is governed by a BSD-style license
 *  that can be found in the LICENSE file in the root of the source
 *  tree. An additional intellectual property rights grant can be found
 *  in the file PATENTS.  All contributing project authors may
 *  be found in the AUTHORS file in the root of the source tree.
 */

#include <cstring>
#include <memory>
#include <sstream>

#include <sys/utsname.h>

#include "webrtc/base/checks.h"
#ifndef WEBRTC_MOZILLA_BUILD
#include "webrtc/base/common.h"
#endif
#include "webrtc/base/logging.h"
#include "webrtc/base/macutils.h"
#include "webrtc/base/stringutils.h"

namespace rtc {

///////////////////////////////////////////////////////////////////////////////

bool ToUtf8(const CFStringRef str16, std::string* str8) {
  if ((NULL == str16) || (NULL == str8)) {
    return false;
  }
  size_t maxlen = CFStringGetMaximumSizeForEncoding(CFStringGetLength(str16),
                                                    kCFStringEncodingUTF8) + 1;
  std::unique_ptr<char[]> buffer(new char[maxlen]);
  if (!buffer || !CFStringGetCString(str16, buffer.get(), maxlen,
                                     kCFStringEncodingUTF8)) {
    return false;
  }
  str8->assign(buffer.get());
  return true;
}

bool ToUtf16(const std::string& str8, CFStringRef* str16) {
  if (NULL == str16) {
    return false;
  }
  *str16 = CFStringCreateWithBytes(kCFAllocatorDefault,
                                   reinterpret_cast<const UInt8*>(str8.data()),
                                   str8.length(), kCFStringEncodingUTF8,
                                   false);
  return NULL != *str16;
}

void DecodeFourChar(UInt32 fc, std::string* out) {
  std::stringstream ss;
  ss << '\'';
  bool printable = true;
  for (int i = 3; i >= 0; --i) {
    char ch = (fc >> (8 * i)) & 0xFF;
    if (isprint(static_cast<unsigned char>(ch))) {
      ss << ch;
    } else {
      printable = false;
      break;
    }
  }
  if (printable) {
    ss << '\'';
  } else {
    ss.str("");
    ss << "0x" << std::hex << fc;
  }
  out->append(ss.str());
}

static bool GetOSVersion(int* major, int* minor, int* bugfix) {
#ifndef WEBRTC_MOZILLA_BUILD
  RTC_DCHECK(major && minor && bugfix);
#endif
  struct utsname uname_info;
  if (uname(&uname_info) != 0)
    return false;

  if (strcmp(uname_info.sysname, "Darwin") != 0)
    return false;
  *major = 10;

  // The market version of macOS is always 4 lower than the internal version.
  int minor_version = atoi(uname_info.release);
  RTC_CHECK(minor_version >= 6);
  *minor = minor_version - 4;

  const char* dot = ::strchr(uname_info.release, '.');
  if (!dot)
    return false;
  *bugfix = atoi(dot + 1);
  return true;
}

MacOSVersionName GetOSVersionName() {
  int major = 0, minor = 0, bugfix = 0;
  if (!GetOSVersion(&major, &minor, &bugfix)) {
    return kMacOSUnknown;
  }
  if (major > 10) {
    return kMacOSNewer;
  }
  if ((major < 10) || (minor < 3)) {
    return kMacOSOlder;
  }
  switch (minor) {
    case 3:
      return kMacOSPanther;
    case 4:
      return kMacOSTiger;
    case 5:
      return kMacOSLeopard;
    case 6:
      return kMacOSSnowLeopard;
    case 7:
      return kMacOSLion;
    case 8:
      return kMacOSMountainLion;
    case 9:
      return kMacOSMavericks;
  }
  return kMacOSNewer;
}
<<<<<<< HEAD

bool GetQuickTimeVersion(std::string* out) {
  int ver;
  if (!GetGestalt(gestaltQuickTimeVersion, &ver)) {
    return false;
  }

  std::stringstream ss;
  ss << std::hex << ver;
  *out = ss.str();
  return true;
}

#ifndef WEBRTC_MOZILLA_BUILD
bool RunAppleScript(const std::string& script) {
  // TODO(thaloun): Add a .mm file that contains something like this:
  // NSString source from script
  // NSAppleScript* appleScript = [[NSAppleScript alloc] initWithSource:&source]
  // if (appleScript != nil) {
  //   [appleScript executeAndReturnError:nil]
  //   [appleScript release]
#ifndef CARBON_DEPRECATED
  ComponentInstance component = NULL;
  AEDesc script_desc;
  AEDesc result_data;
  OSStatus err;
  OSAID script_id, result_id;

  AECreateDesc(typeNull, NULL, 0, &script_desc);
  AECreateDesc(typeNull, NULL, 0, &result_data);
  script_id = kOSANullScript;
  result_id = kOSANullScript;

  component = OpenDefaultComponent(kOSAComponentType, typeAppleScript);
  if (component == NULL) {
    LOG(LS_ERROR) << "Failed opening Apple Script component";
    return false;
  }
  err = AECreateDesc(typeUTF8Text, script.data(), script.size(), &script_desc);
  if (err != noErr) {
    CloseComponent(component);
    LOG(LS_ERROR) << "Failed creating Apple Script description";
    return false;
  }

  err = OSACompile(component, &script_desc, kOSAModeCanInteract, &script_id);
  if (err != noErr) {
    AEDisposeDesc(&script_desc);
    if (script_id != kOSANullScript) {
      OSADispose(component, script_id);
    }
    CloseComponent(component);
    LOG(LS_ERROR) << "Error compiling Apple Script";
    return false;
  }

  err = OSAExecute(component, script_id, kOSANullScript, kOSAModeCanInteract,
                   &result_id);

  if (err == errOSAScriptError) {
    LOG(LS_ERROR) << "Error when executing Apple Script: " << script;
    AECreateDesc(typeNull, NULL, 0, &result_data);
    OSAScriptError(component, kOSAErrorMessage, typeChar, &result_data);
    int len = AEGetDescDataSize(&result_data);
    char* data = (char*)malloc(len);
    if (data != NULL) {
      err = AEGetDescData(&result_data, data, len);
      LOG(LS_ERROR) << "Script error: " << std::string(data, len);
    }
    AEDisposeDesc(&script_desc);
    AEDisposeDesc(&result_data);
    return false;
  }
  AEDisposeDesc(&script_desc);
  if (script_id != kOSANullScript) {
    OSADispose(component, script_id);
  }
  if (result_id != kOSANullScript) {
    OSADispose(component, result_id);
  }
  CloseComponent(component);
  return true;
#else
  // TODO(thaloun): Support applescripts with the NSAppleScript API.
  return false;
#endif  // CARBON_DEPRECATED
}
#endif // !WEBRTC_MOZILLA

#endif  // WEBRTC_MAC && !defined(WEBRTC_IOS)

///////////////////////////////////////////////////////////////////////////////

=======
>>>>>>> a17af05f
}  // namespace rtc<|MERGE_RESOLUTION|>--- conflicted
+++ resolved
@@ -127,100 +127,4 @@
   }
   return kMacOSNewer;
 }
-<<<<<<< HEAD
-
-bool GetQuickTimeVersion(std::string* out) {
-  int ver;
-  if (!GetGestalt(gestaltQuickTimeVersion, &ver)) {
-    return false;
-  }
-
-  std::stringstream ss;
-  ss << std::hex << ver;
-  *out = ss.str();
-  return true;
-}
-
-#ifndef WEBRTC_MOZILLA_BUILD
-bool RunAppleScript(const std::string& script) {
-  // TODO(thaloun): Add a .mm file that contains something like this:
-  // NSString source from script
-  // NSAppleScript* appleScript = [[NSAppleScript alloc] initWithSource:&source]
-  // if (appleScript != nil) {
-  //   [appleScript executeAndReturnError:nil]
-  //   [appleScript release]
-#ifndef CARBON_DEPRECATED
-  ComponentInstance component = NULL;
-  AEDesc script_desc;
-  AEDesc result_data;
-  OSStatus err;
-  OSAID script_id, result_id;
-
-  AECreateDesc(typeNull, NULL, 0, &script_desc);
-  AECreateDesc(typeNull, NULL, 0, &result_data);
-  script_id = kOSANullScript;
-  result_id = kOSANullScript;
-
-  component = OpenDefaultComponent(kOSAComponentType, typeAppleScript);
-  if (component == NULL) {
-    LOG(LS_ERROR) << "Failed opening Apple Script component";
-    return false;
-  }
-  err = AECreateDesc(typeUTF8Text, script.data(), script.size(), &script_desc);
-  if (err != noErr) {
-    CloseComponent(component);
-    LOG(LS_ERROR) << "Failed creating Apple Script description";
-    return false;
-  }
-
-  err = OSACompile(component, &script_desc, kOSAModeCanInteract, &script_id);
-  if (err != noErr) {
-    AEDisposeDesc(&script_desc);
-    if (script_id != kOSANullScript) {
-      OSADispose(component, script_id);
-    }
-    CloseComponent(component);
-    LOG(LS_ERROR) << "Error compiling Apple Script";
-    return false;
-  }
-
-  err = OSAExecute(component, script_id, kOSANullScript, kOSAModeCanInteract,
-                   &result_id);
-
-  if (err == errOSAScriptError) {
-    LOG(LS_ERROR) << "Error when executing Apple Script: " << script;
-    AECreateDesc(typeNull, NULL, 0, &result_data);
-    OSAScriptError(component, kOSAErrorMessage, typeChar, &result_data);
-    int len = AEGetDescDataSize(&result_data);
-    char* data = (char*)malloc(len);
-    if (data != NULL) {
-      err = AEGetDescData(&result_data, data, len);
-      LOG(LS_ERROR) << "Script error: " << std::string(data, len);
-    }
-    AEDisposeDesc(&script_desc);
-    AEDisposeDesc(&result_data);
-    return false;
-  }
-  AEDisposeDesc(&script_desc);
-  if (script_id != kOSANullScript) {
-    OSADispose(component, script_id);
-  }
-  if (result_id != kOSANullScript) {
-    OSADispose(component, result_id);
-  }
-  CloseComponent(component);
-  return true;
-#else
-  // TODO(thaloun): Support applescripts with the NSAppleScript API.
-  return false;
-#endif  // CARBON_DEPRECATED
-}
-#endif // !WEBRTC_MOZILLA
-
-#endif  // WEBRTC_MAC && !defined(WEBRTC_IOS)
-
-///////////////////////////////////////////////////////////////////////////////
-
-=======
->>>>>>> a17af05f
 }  // namespace rtc