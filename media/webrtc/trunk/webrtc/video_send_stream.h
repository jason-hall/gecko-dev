/*
 *  Copyright (c) 2013 The WebRTC project authors. All Rights Reserved.
 *
 *  Use of this source code is governed by a BSD-style license
 *  that can be found in the LICENSE file in the root of the source
 *  tree. An additional intellectual property rights grant can be found
 *  in the file PATENTS.  All contributing project authors may
 *  be found in the AUTHORS file in the root of the source tree.
 */

#ifndef WEBRTC_VIDEO_SEND_STREAM_H_
#define WEBRTC_VIDEO_SEND_STREAM_H_

#include <map>
#include <string>
#include <utility>
#include <vector>
#include <utility>

#include "webrtc/api/call/transport.h"
#include "webrtc/base/platform_file.h"
#include "webrtc/common_types.h"
#include "webrtc/common_video/include/frame_callback.h"
#include "webrtc/config.h"
<<<<<<< HEAD
#include "webrtc/frame_callback.h"
#include "webrtc/stream.h"
#include "webrtc/transport.h"
#include "webrtc/video_renderer.h"
=======
#include "webrtc/media/base/videosinkinterface.h"
#include "webrtc/media/base/videosourceinterface.h"
>>>>>>> a17af05f

namespace webrtc {

class LoadObserver;
class VideoEncoder;

<<<<<<< HEAD
class EncodingTimeObserver {
 public:
  virtual ~EncodingTimeObserver() {}

  virtual void OnReportEncodedTime(int64_t ntp_time_ms, int encode_time_ms) = 0;
};

// Class to deliver captured frame to the video send stream.
class VideoCaptureInput {
 public:
  // These methods do not lock internally and must be called sequentially.
  // If your application switches input sources synchronization must be done
  // externally to make sure that any old frames are not delivered concurrently.
  virtual void IncomingCapturedFrame(const VideoFrame& video_frame) = 0;

 protected:
  virtual ~VideoCaptureInput() {}
};

class VideoSendStream : public SendStream {
=======
class VideoSendStream {
>>>>>>> a17af05f
 public:
  struct StreamStats {
    std::string ToString() const;

    FrameCounts frame_counts;
    bool is_rtx = false;
    bool is_flexfec = false;
    int width = 0;
    int height = 0;
    // TODO(holmer): Move bitrate_bps out to the webrtc::Call layer.
    int total_bitrate_bps = 0;
    int retransmit_bitrate_bps = 0;
    int avg_delay_ms = 0;
    int max_delay_ms = 0;
    StreamDataCounters rtp_stats;
    RtcpPacketTypeCounter rtcp_packet_type_counts;
    RtcpStatistics rtcp_stats;
  };

  struct Stats {
<<<<<<< HEAD
=======
    std::string ToString(int64_t time_ms) const;
>>>>>>> a17af05f
    std::string encoder_implementation_name = "unknown";
    int input_frame_rate = 0;
    int encode_frame_rate = 0;
    int avg_encode_time_ms = 0;
    int encode_usage_percent = 0;
<<<<<<< HEAD
    int target_media_bitrate_bps = 0;
    int media_bitrate_bps = 0;
    bool suspended = false;
    bool bw_limited_resolution = false;
=======
    uint32_t frames_encoded = 0;
    rtc::Optional<uint64_t> qp_sum;
    // Bitrate the encoder is currently configured to use due to bandwidth
    // limitations.
    int target_media_bitrate_bps = 0;
    // Bitrate the encoder is actually producing.
    int media_bitrate_bps = 0;
    // Media bitrate this VideoSendStream is configured to prefer if there are
    // no bandwidth limitations.
    int preferred_media_bitrate_bps = 0;
    bool suspended = false;
    bool bw_limited_resolution = false;
    bool cpu_limited_resolution = false;
    // Total number of times resolution as been requested to be changed due to
    // CPU adaptation.
    int number_of_cpu_adapt_changes = 0;
>>>>>>> a17af05f
    std::map<uint32_t, StreamStats> substreams;
  };

  struct Config {
<<<<<<< HEAD
    Config() = delete;
    explicit Config(Transport* send_transport)
        : send_transport(send_transport) {}

    std::string ToString() const;

    struct EncoderSettings {
=======
   public:
    Config() = delete;
    Config(Config&&) = default;
    explicit Config(Transport* send_transport)
        : send_transport(send_transport) {}

    Config& operator=(Config&&) = default;
    Config& operator=(const Config&) = delete;

    // Mostly used by tests.  Avoid creating copies if you can.
    Config Copy() const { return Config(*this); }

    std::string ToString() const;

    struct EncoderSettings {
      EncoderSettings() = default;
      EncoderSettings(std::string payload_name,
                      int payload_type,
                      VideoEncoder* encoder)
          : payload_name(std::move(payload_name)),
            payload_type(payload_type),
            encoder(encoder) {}
>>>>>>> a17af05f
      std::string ToString() const;

      std::string payload_name;
      int payload_type = -1;

      // TODO(sophiechang): Delete this field when no one is using internal
      // sources anymore.
      bool internal_source = false;
<<<<<<< HEAD
=======

      // Allow 100% encoder utilization. Used for HW encoders where CPU isn't
      // expected to be the limiting factor, but a chip could be running at
      // 30fps (for example) exactly.
      bool full_overuse_time = false;
>>>>>>> a17af05f

      // Uninitialized VideoEncoder instance to be used for encoding. Will be
      // initialized from inside the VideoSendStream.
      VideoEncoder* encoder = nullptr;
    } encoder_settings;

    static const size_t kDefaultMaxPacketSize = 1500 - 40;  // TCP over IPv4.
    struct Rtp {
      std::string ToString() const;

      std::vector<uint32_t> ssrcs;

      // See RtcpMode for description.
      RtcpMode rtcp_mode = RtcpMode::kCompound;

      // Max RTP packet size delivered to send transport from VideoEngine.
      size_t max_packet_size = kDefaultMaxPacketSize;

      // RTP header extensions to use for this send stream.
      std::vector<RtpExtension> extensions;

      // See NackConfig for description.
      NackConfig nack;

      // See UlpfecConfig for description.
      UlpfecConfig ulpfec;

      struct Flexfec {
        // Payload type of FlexFEC. Set to -1 to disable sending FlexFEC.
        int payload_type = -1;

        // SSRC of FlexFEC stream.
        uint32_t ssrc = 0;

        // Vector containing a single element, corresponding to the SSRC of the
        // media stream being protected by this FlexFEC stream.
        // The vector MUST have size 1.
        //
        // TODO(brandtr): Update comment above when we support
        // multistream protection.
        std::vector<uint32_t> protected_media_ssrcs;
      } flexfec;

      // Settings for RTP retransmission payload format, see RFC 4588 for
      // details.
      struct Rtx {
        std::string ToString() const;
        // SSRCs to use for the RTX streams.
        std::vector<uint32_t> ssrcs;

        // Payload type to use for the RTX stream.
        int payload_type = -1;
      } rtx;

      // RTCP CNAME, see RFC 3550.
      std::string c_name;

      std::vector<std::string> rids;
    } rtp;

    // Transport for outgoing packets.
    Transport* send_transport = nullptr;
<<<<<<< HEAD

    // Callback for overuse and normal usage based on the jitter of incoming
    // captured frames. 'nullptr' disables the callback.
    LoadObserver* overuse_callback = nullptr;

    // Called for each I420 frame before encoding the frame. Can be used for
    // effects, snapshots etc. 'nullptr' disables the callback.
    I420FrameCallback* pre_encode_callback = nullptr;

    // Called for each encoded frame, e.g. used for file storage. 'nullptr'
    // disables the callback.
    EncodedFrameObserver* post_encode_callback = nullptr;

    // Renderer for local preview. The local renderer will be called even if
    // sending hasn't started. 'nullptr' disables local rendering.
    VideoRenderer* local_renderer = nullptr;
=======

    // Called for each I420 frame before encoding the frame. Can be used for
    // effects, snapshots etc. 'nullptr' disables the callback.
    rtc::VideoSinkInterface<VideoFrame>* pre_encode_callback = nullptr;

    // Called for each encoded frame, e.g. used for file storage. 'nullptr'
    // disables the callback. Also measures timing and passes the time
    // spent on encoding. This timing will not fire if encoding takes longer
    // than the measuring window, since the sample data will have been dropped.
    EncodedFrameObserver* post_encode_callback = nullptr;
>>>>>>> a17af05f

    // Expected delay needed by the renderer, i.e. the frame will be delivered
    // this many milliseconds, if possible, earlier than expected render time.
    // Only valid if |local_renderer| is set.
    int render_delay_ms = 0;

    // Target delay in milliseconds. A positive value indicates this stream is
    // used for streaming instead of a real-time call.
    int target_delay_ms = 0;

    // True if the stream should be suspended when the available bitrate fall
    // below the minimum configured bitrate. If this variable is false, the
    // stream may send at a rate higher than the estimated available bitrate.
    bool suspend_below_min_bitrate = false;
<<<<<<< HEAD

    // Called for each encoded frame. Passes the total time spent on encoding.
    // TODO(ivica): Consolidate with post_encode_callback:
    // https://code.google.com/p/webrtc/issues/detail?id=5042
    EncodingTimeObserver* encoding_time_observer = nullptr;
  };

  // Gets interface used to insert captured frames. Valid as long as the
  // VideoSendStream is valid.
  virtual VideoCaptureInput* Input() = 0;

  // Gets interface used to signal the current CPU work level to the encoder.
  // Valid as long as the VideoSendStream is valid.
  virtual CPULoadStateObserver* LoadStateObserver() = 0;
=======

    // Enables periodic bandwidth probing in application-limited region.
    bool periodic_alr_bandwidth_probing = false;

   private:
    // Access to the copy constructor is private to force use of the Copy()
    // method for those exceptional cases where we do use it.
    Config(const Config&) = default;
  };

  // Starts stream activity.
  // When a stream is active, it can receive, process and deliver packets.
  virtual void Start() = 0;
  // Stops stream activity.
  // When a stream is stopped, it can't receive, process or deliver packets.
  virtual void Stop() = 0;
>>>>>>> a17af05f

  // Based on the spec in
  // https://w3c.github.io/webrtc-pc/#idl-def-rtcdegradationpreference.
  enum class DegradationPreference {
    kMaintainResolution,
    // TODO(perkj): Implement kMaintainFrameRate. kBalanced will drop frames
    // if the encoder overshoots or the encoder can not encode fast enough.
    kBalanced,
  };
  virtual void SetSource(
      rtc::VideoSourceInterface<webrtc::VideoFrame>* source,
      const DegradationPreference& degradation_preference) = 0;

  // Gets interface used to signal the current CPU work level to the encoder.
  // Valid as long as the VideoSendStream is valid.
  virtual CPULoadStateObserver* LoadStateObserver() = 0;

  // Set which streams to send. Must have at least as many SSRCs as configured
  // in the config. Encoder settings are passed on to the encoder instance along
  // with the VideoStream settings.
  virtual void ReconfigureVideoEncoder(VideoEncoderConfig config) = 0;

  virtual Stats GetStats() = 0;

<<<<<<< HEAD
  virtual int64_t GetRtt() const = 0;
=======
  // Takes ownership of each file, is responsible for closing them later.
  // Calling this method will close and finalize any current logs.
  // Some codecs produce multiple streams (VP8 only at present), each of these
  // streams will log to a separate file. kMaxSimulcastStreams in common_types.h
  // gives the max number of such streams. If there is no file for a stream, or
  // the file is rtc::kInvalidPlatformFileValue, frames from that stream will
  // not be logged.
  // If a frame to be written would make the log too large the write fails and
  // the log is closed and finalized. A |byte_limit| of 0 means no limit.
  virtual void EnableEncodedFrameRecording(
      const std::vector<rtc::PlatformFile>& files,
      size_t byte_limit) = 0;
  inline void DisableEncodedFrameRecording() {
    EnableEncodedFrameRecording(std::vector<rtc::PlatformFile>(), 0);
  }

 protected:
  virtual ~VideoSendStream() {}
>>>>>>> a17af05f
};

}  // namespace webrtc

#endif  // WEBRTC_VIDEO_SEND_STREAM_H_<|MERGE_RESOLUTION|>--- conflicted
+++ resolved
@@ -22,45 +22,14 @@
 #include "webrtc/common_types.h"
 #include "webrtc/common_video/include/frame_callback.h"
 #include "webrtc/config.h"
-<<<<<<< HEAD
-#include "webrtc/frame_callback.h"
-#include "webrtc/stream.h"
-#include "webrtc/transport.h"
-#include "webrtc/video_renderer.h"
-=======
 #include "webrtc/media/base/videosinkinterface.h"
 #include "webrtc/media/base/videosourceinterface.h"
->>>>>>> a17af05f
 
 namespace webrtc {
 
-class LoadObserver;
 class VideoEncoder;
 
-<<<<<<< HEAD
-class EncodingTimeObserver {
- public:
-  virtual ~EncodingTimeObserver() {}
-
-  virtual void OnReportEncodedTime(int64_t ntp_time_ms, int encode_time_ms) = 0;
-};
-
-// Class to deliver captured frame to the video send stream.
-class VideoCaptureInput {
- public:
-  // These methods do not lock internally and must be called sequentially.
-  // If your application switches input sources synchronization must be done
-  // externally to make sure that any old frames are not delivered concurrently.
-  virtual void IncomingCapturedFrame(const VideoFrame& video_frame) = 0;
-
- protected:
-  virtual ~VideoCaptureInput() {}
-};
-
-class VideoSendStream : public SendStream {
-=======
 class VideoSendStream {
->>>>>>> a17af05f
  public:
   struct StreamStats {
     std::string ToString() const;
@@ -81,21 +50,12 @@
   };
 
   struct Stats {
-<<<<<<< HEAD
-=======
     std::string ToString(int64_t time_ms) const;
->>>>>>> a17af05f
     std::string encoder_implementation_name = "unknown";
     int input_frame_rate = 0;
     int encode_frame_rate = 0;
     int avg_encode_time_ms = 0;
     int encode_usage_percent = 0;
-<<<<<<< HEAD
-    int target_media_bitrate_bps = 0;
-    int media_bitrate_bps = 0;
-    bool suspended = false;
-    bool bw_limited_resolution = false;
-=======
     uint32_t frames_encoded = 0;
     rtc::Optional<uint64_t> qp_sum;
     // Bitrate the encoder is currently configured to use due to bandwidth
@@ -112,20 +72,10 @@
     // Total number of times resolution as been requested to be changed due to
     // CPU adaptation.
     int number_of_cpu_adapt_changes = 0;
->>>>>>> a17af05f
     std::map<uint32_t, StreamStats> substreams;
   };
 
   struct Config {
-<<<<<<< HEAD
-    Config() = delete;
-    explicit Config(Transport* send_transport)
-        : send_transport(send_transport) {}
-
-    std::string ToString() const;
-
-    struct EncoderSettings {
-=======
    public:
     Config() = delete;
     Config(Config&&) = default;
@@ -148,7 +98,6 @@
           : payload_name(std::move(payload_name)),
             payload_type(payload_type),
             encoder(encoder) {}
->>>>>>> a17af05f
       std::string ToString() const;
 
       std::string payload_name;
@@ -157,14 +106,11 @@
       // TODO(sophiechang): Delete this field when no one is using internal
       // sources anymore.
       bool internal_source = false;
-<<<<<<< HEAD
-=======
 
       // Allow 100% encoder utilization. Used for HW encoders where CPU isn't
       // expected to be the limiting factor, but a chip could be running at
       // 30fps (for example) exactly.
       bool full_overuse_time = false;
->>>>>>> a17af05f
 
       // Uninitialized VideoEncoder instance to be used for encoding. Will be
       // initialized from inside the VideoSendStream.
@@ -227,24 +173,6 @@
 
     // Transport for outgoing packets.
     Transport* send_transport = nullptr;
-<<<<<<< HEAD
-
-    // Callback for overuse and normal usage based on the jitter of incoming
-    // captured frames. 'nullptr' disables the callback.
-    LoadObserver* overuse_callback = nullptr;
-
-    // Called for each I420 frame before encoding the frame. Can be used for
-    // effects, snapshots etc. 'nullptr' disables the callback.
-    I420FrameCallback* pre_encode_callback = nullptr;
-
-    // Called for each encoded frame, e.g. used for file storage. 'nullptr'
-    // disables the callback.
-    EncodedFrameObserver* post_encode_callback = nullptr;
-
-    // Renderer for local preview. The local renderer will be called even if
-    // sending hasn't started. 'nullptr' disables local rendering.
-    VideoRenderer* local_renderer = nullptr;
-=======
 
     // Called for each I420 frame before encoding the frame. Can be used for
     // effects, snapshots etc. 'nullptr' disables the callback.
@@ -255,7 +183,6 @@
     // spent on encoding. This timing will not fire if encoding takes longer
     // than the measuring window, since the sample data will have been dropped.
     EncodedFrameObserver* post_encode_callback = nullptr;
->>>>>>> a17af05f
 
     // Expected delay needed by the renderer, i.e. the frame will be delivered
     // this many milliseconds, if possible, earlier than expected render time.
@@ -270,22 +197,6 @@
     // below the minimum configured bitrate. If this variable is false, the
     // stream may send at a rate higher than the estimated available bitrate.
     bool suspend_below_min_bitrate = false;
-<<<<<<< HEAD
-
-    // Called for each encoded frame. Passes the total time spent on encoding.
-    // TODO(ivica): Consolidate with post_encode_callback:
-    // https://code.google.com/p/webrtc/issues/detail?id=5042
-    EncodingTimeObserver* encoding_time_observer = nullptr;
-  };
-
-  // Gets interface used to insert captured frames. Valid as long as the
-  // VideoSendStream is valid.
-  virtual VideoCaptureInput* Input() = 0;
-
-  // Gets interface used to signal the current CPU work level to the encoder.
-  // Valid as long as the VideoSendStream is valid.
-  virtual CPULoadStateObserver* LoadStateObserver() = 0;
-=======
 
     // Enables periodic bandwidth probing in application-limited region.
     bool periodic_alr_bandwidth_probing = false;
@@ -302,7 +213,6 @@
   // Stops stream activity.
   // When a stream is stopped, it can't receive, process or deliver packets.
   virtual void Stop() = 0;
->>>>>>> a17af05f
 
   // Based on the spec in
   // https://w3c.github.io/webrtc-pc/#idl-def-rtcdegradationpreference.
@@ -327,9 +237,6 @@
 
   virtual Stats GetStats() = 0;
 
-<<<<<<< HEAD
-  virtual int64_t GetRtt() const = 0;
-=======
   // Takes ownership of each file, is responsible for closing them later.
   // Calling this method will close and finalize any current logs.
   // Some codecs produce multiple streams (VP8 only at present), each of these
@@ -348,7 +255,6 @@
 
  protected:
   virtual ~VideoSendStream() {}
->>>>>>> a17af05f
 };
 
 }  // namespace webrtc
