/* Copyright (c) 2013 The WebRTC project authors. All Rights Reserved.
*
*  Use of this source code is governed by a BSD-style license
*  that can be found in the LICENSE file in the root of the source
*  tree. An additional intellectual property rights grant can be found
*  in the file PATENTS.  All contributing project authors may
*  be found in the AUTHORS file in the root of the source tree.
*/
#ifndef WEBRTC_MODULES_VIDEO_CODING_CODECS_VP8_SCREENSHARE_LAYERS_H_
#define WEBRTC_MODULES_VIDEO_CODING_CODECS_VP8_SCREENSHARE_LAYERS_H_

#include <vector>

<<<<<<< HEAD
=======
#include "webrtc/base/rate_statistics.h"
>>>>>>> a17af05f
#include "webrtc/base/timeutils.h"
#include "webrtc/modules/video_coding/codecs/vp8/temporal_layers.h"
#include "webrtc/modules/video_coding/utility/frame_dropper.h"
#include "webrtc/typedefs.h"

namespace webrtc {

struct CodecSpecificInfoVP8;
class Clock;

class ScreenshareLayers : public TemporalLayers {
 public:
  static const double kMaxTL0FpsReduction;
  static const double kAcceptableTargetOvershoot;
  static const int kTl0Flags;
  static const int kTl1Flags;
  static const int kTl1SyncFlags;
<<<<<<< HEAD

  ScreenshareLayers(int num_temporal_layers, uint8_t initial_tl0_pic_idx);
  virtual ~ScreenshareLayers() {}
=======
  static const int kMaxFrameIntervalMs;

  ScreenshareLayers(int num_temporal_layers,
                    uint8_t initial_tl0_pic_idx,
                    Clock* clock);
  virtual ~ScreenshareLayers();
>>>>>>> a17af05f

  // Returns the recommended VP8 encode flags needed. May refresh the decoder
  // and/or update the reference buffers.
  int EncodeFlags(uint32_t timestamp) override;
<<<<<<< HEAD

  bool ConfigureBitrates(int bitrate_kbps,
                         int max_bitrate_kbps,
                         int framerate,
                         vpx_codec_enc_cfg_t* cfg) override;
=======

  // Update state based on new bitrate target and incoming framerate.
  // Returns the bitrate allocation for the active temporal layers.
  std::vector<uint32_t> OnRatesUpdated(int bitrate_kbps,
                                       int max_bitrate_kbps,
                                       int framerate) override;

  // Update the encoder configuration with target bitrates or other parameters.
  // Returns true iff the configuration was actually modified.
  bool UpdateConfiguration(vpx_codec_enc_cfg_t* cfg) override;
>>>>>>> a17af05f

  void PopulateCodecSpecific(bool base_layer_sync,
                             CodecSpecificInfoVP8* vp8_info,
                             uint32_t timestamp) override;

  void FrameEncoded(unsigned int size, uint32_t timestamp, int qp) override;

  int CurrentLayerId() const override;
<<<<<<< HEAD

  // Allows the layers adapter to update the encoder configuration prior to a
  // frame being encoded. Return true if the configuration should be updated
  // and false if now change is needed.
  bool UpdateConfiguration(vpx_codec_enc_cfg_t* cfg) override;

 private:
  bool TimeToSync(int64_t timestamp) const;
=======

 private:
  bool TimeToSync(int64_t timestamp) const;
  uint32_t GetCodecTargetBitrateKbps() const;

  Clock* const clock_;
>>>>>>> a17af05f

  int number_of_temporal_layers_;
  bool last_base_layer_sync_;
  uint8_t tl0_pic_idx_;
  int active_layer_;
  int64_t last_timestamp_;
  int64_t last_sync_timestamp_;
<<<<<<< HEAD
=======
  int64_t last_emitted_tl0_timestamp_;
>>>>>>> a17af05f
  rtc::TimestampWrapAroundHandler time_wrap_handler_;
  int min_qp_;
  int max_qp_;
  uint32_t max_debt_bytes_;
<<<<<<< HEAD
  int frame_rate_;

  static const int kMaxNumTemporalLayers = 2;
=======

  // Configured max framerate.
  rtc::Optional<uint32_t> target_framerate_;
  // Incoming framerate from capturer.
  rtc::Optional<uint32_t> capture_framerate_;
  // Tracks what framerate we actually encode, and drops frames on overshoot.
  RateStatistics encode_framerate_;
  bool bitrate_updated_;

  static constexpr int kMaxNumTemporalLayers = 2;
>>>>>>> a17af05f
  struct TemporalLayer {
    TemporalLayer()
        : state(State::kNormal),
          enhanced_max_qp(-1),
          last_qp(-1),
          debt_bytes_(0),
          target_rate_kbps_(0) {}

    enum class State {
      kNormal,
      kDropped,
      kReencoded,
      kQualityBoost,
    } state;

    int enhanced_max_qp;
    int last_qp;
    uint32_t debt_bytes_;
    uint32_t target_rate_kbps_;

    void UpdateDebt(int64_t delta_ms);
  } layers_[kMaxNumTemporalLayers];
<<<<<<< HEAD
=======

  void UpdateHistograms();
  // Data for histogram statistics.
  struct Stats {
    int64_t first_frame_time_ms_ = -1;
    int64_t num_tl0_frames_ = 0;
    int64_t num_tl1_frames_ = 0;
    int64_t num_dropped_frames_ = 0;
    int64_t num_overshoots_ = 0;
    int64_t tl0_qp_sum_ = 0;
    int64_t tl1_qp_sum_ = 0;
    int64_t tl0_target_bitrate_sum_ = 0;
    int64_t tl1_target_bitrate_sum_ = 0;
  } stats_;
>>>>>>> a17af05f
};
}  // namespace webrtc

#endif  // WEBRTC_MODULES_VIDEO_CODING_CODECS_VP8_SCREENSHARE_LAYERS_H_<|MERGE_RESOLUTION|>--- conflicted
+++ resolved
@@ -11,10 +11,7 @@
 
 #include <vector>
 
-<<<<<<< HEAD
-=======
 #include "webrtc/base/rate_statistics.h"
->>>>>>> a17af05f
 #include "webrtc/base/timeutils.h"
 #include "webrtc/modules/video_coding/codecs/vp8/temporal_layers.h"
 #include "webrtc/modules/video_coding/utility/frame_dropper.h"
@@ -32,29 +29,16 @@
   static const int kTl0Flags;
   static const int kTl1Flags;
   static const int kTl1SyncFlags;
-<<<<<<< HEAD
-
-  ScreenshareLayers(int num_temporal_layers, uint8_t initial_tl0_pic_idx);
-  virtual ~ScreenshareLayers() {}
-=======
   static const int kMaxFrameIntervalMs;
 
   ScreenshareLayers(int num_temporal_layers,
                     uint8_t initial_tl0_pic_idx,
                     Clock* clock);
   virtual ~ScreenshareLayers();
->>>>>>> a17af05f
 
   // Returns the recommended VP8 encode flags needed. May refresh the decoder
   // and/or update the reference buffers.
   int EncodeFlags(uint32_t timestamp) override;
-<<<<<<< HEAD
-
-  bool ConfigureBitrates(int bitrate_kbps,
-                         int max_bitrate_kbps,
-                         int framerate,
-                         vpx_codec_enc_cfg_t* cfg) override;
-=======
 
   // Update state based on new bitrate target and incoming framerate.
   // Returns the bitrate allocation for the active temporal layers.
@@ -65,7 +49,6 @@
   // Update the encoder configuration with target bitrates or other parameters.
   // Returns true iff the configuration was actually modified.
   bool UpdateConfiguration(vpx_codec_enc_cfg_t* cfg) override;
->>>>>>> a17af05f
 
   void PopulateCodecSpecific(bool base_layer_sync,
                              CodecSpecificInfoVP8* vp8_info,
@@ -74,23 +57,12 @@
   void FrameEncoded(unsigned int size, uint32_t timestamp, int qp) override;
 
   int CurrentLayerId() const override;
-<<<<<<< HEAD
-
-  // Allows the layers adapter to update the encoder configuration prior to a
-  // frame being encoded. Return true if the configuration should be updated
-  // and false if now change is needed.
-  bool UpdateConfiguration(vpx_codec_enc_cfg_t* cfg) override;
-
- private:
-  bool TimeToSync(int64_t timestamp) const;
-=======
 
  private:
   bool TimeToSync(int64_t timestamp) const;
   uint32_t GetCodecTargetBitrateKbps() const;
 
   Clock* const clock_;
->>>>>>> a17af05f
 
   int number_of_temporal_layers_;
   bool last_base_layer_sync_;
@@ -98,19 +70,11 @@
   int active_layer_;
   int64_t last_timestamp_;
   int64_t last_sync_timestamp_;
-<<<<<<< HEAD
-=======
   int64_t last_emitted_tl0_timestamp_;
->>>>>>> a17af05f
   rtc::TimestampWrapAroundHandler time_wrap_handler_;
   int min_qp_;
   int max_qp_;
   uint32_t max_debt_bytes_;
-<<<<<<< HEAD
-  int frame_rate_;
-
-  static const int kMaxNumTemporalLayers = 2;
-=======
 
   // Configured max framerate.
   rtc::Optional<uint32_t> target_framerate_;
@@ -121,7 +85,6 @@
   bool bitrate_updated_;
 
   static constexpr int kMaxNumTemporalLayers = 2;
->>>>>>> a17af05f
   struct TemporalLayer {
     TemporalLayer()
         : state(State::kNormal),
@@ -144,8 +107,6 @@
 
     void UpdateDebt(int64_t delta_ms);
   } layers_[kMaxNumTemporalLayers];
-<<<<<<< HEAD
-=======
 
   void UpdateHistograms();
   // Data for histogram statistics.
@@ -160,7 +121,6 @@
     int64_t tl0_target_bitrate_sum_ = 0;
     int64_t tl1_target_bitrate_sum_ = 0;
   } stats_;
->>>>>>> a17af05f
 };
 }  // namespace webrtc
 
