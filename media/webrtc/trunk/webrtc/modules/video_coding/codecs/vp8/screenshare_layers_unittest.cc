/*
 *  Copyright (c) 2013 The WebRTC project authors. All Rights Reserved.
 *
 *  Use of this source code is governed by a BSD-style license
 *  that can be found in the LICENSE file in the root of the source
 *  tree. An additional intellectual property rights grant can be found
 *  in the file PATENTS.  All contributing project authors may
 *  be found in the AUTHORS file in the root of the source tree.
 */

#include <memory>
#include <vector>

#include "vpx/vp8cx.h"
<<<<<<< HEAD
#include "webrtc/base/scoped_ptr.h"
#include "webrtc/modules/video_coding/include/video_codec_interface.h"
#include "webrtc/modules/video_coding/codecs/vp8/screenshare_layers.h"
#include "webrtc/modules/video_coding/utility/mock/mock_frame_dropper.h"
=======
#include "vpx/vpx_encoder.h"
#include "webrtc/modules/video_coding/codecs/vp8/screenshare_layers.h"
#include "webrtc/modules/video_coding/include/video_codec_interface.h"
#include "webrtc/modules/video_coding/utility/mock/mock_frame_dropper.h"
#include "webrtc/system_wrappers/include/clock.h"
#include "webrtc/system_wrappers/include/metrics.h"
#include "webrtc/system_wrappers/include/metrics_default.h"
#include "webrtc/test/gtest.h"
>>>>>>> a17af05f

using ::testing::_;
using ::testing::ElementsAre;
using ::testing::NiceMock;
using ::testing::Return;

namespace webrtc {

// 5 frames per second at 90 kHz.
const uint32_t kTimestampDelta5Fps = 90000 / 5;
const int kDefaultQp = 54;
const int kDefaultTl0BitrateKbps = 200;
const int kDefaultTl1BitrateKbps = 2000;
const int kFrameRate = 5;
const int kSyncPeriodSeconds = 5;
const int kMaxSyncPeriodSeconds = 10;

class ScreenshareLayerTest : public ::testing::Test {
 protected:
<<<<<<< HEAD
  ScreenshareLayerTest() : min_qp_(2), max_qp_(kDefaultQp), frame_size_(-1) {}
  virtual ~ScreenshareLayerTest() {}
=======
  ScreenshareLayerTest()
      : min_qp_(2), max_qp_(kDefaultQp), frame_size_(-1), clock_(1) {}
  virtual ~ScreenshareLayerTest() {}

  void SetUp() override { layers_.reset(new ScreenshareLayers(2, 0, &clock_)); }
>>>>>>> a17af05f

  void EncodeFrame(uint32_t timestamp,
                   bool base_sync,
                   CodecSpecificInfoVP8* vp8_info,
                   int* flags) {
    *flags = layers_->EncodeFlags(timestamp);
    if (*flags == -1)
      return;
    layers_->PopulateCodecSpecific(base_sync, vp8_info, timestamp);
    ASSERT_NE(-1, frame_size_);
    layers_->FrameEncoded(frame_size_, timestamp, kDefaultQp);
<<<<<<< HEAD
  }

  void ConfigureBitrates() {
    vpx_codec_enc_cfg_t vpx_cfg;
    memset(&vpx_cfg, 0, sizeof(vpx_codec_enc_cfg_t));
    vpx_cfg.rc_min_quantizer = min_qp_;
    vpx_cfg.rc_max_quantizer = max_qp_;
    EXPECT_TRUE(layers_->ConfigureBitrates(
        kDefaultTl0BitrateKbps, kDefaultTl1BitrateKbps, kFrameRate, &vpx_cfg));
    frame_size_ = ((vpx_cfg.rc_target_bitrate * 1000) / 8) / kFrameRate;
  }

  void WithQpLimits(int min_qp, int max_qp) {
    min_qp_ = min_qp;
    max_qp_ = max_qp;
  }

  int RunGracePeriod() {
    int flags = 0;
    uint32_t timestamp = 0;
    CodecSpecificInfoVP8 vp8_info;
    bool got_tl0 = false;
    bool got_tl1 = false;
    for (int i = 0; i < 10; ++i) {
      EncodeFrame(timestamp, false, &vp8_info, &flags);
      timestamp += kTimestampDelta5Fps;
      if (vp8_info.temporalIdx == 0) {
        got_tl0 = true;
      } else {
        got_tl1 = true;
      }
      if (got_tl0 && got_tl1)
        return timestamp;
    }
    ADD_FAILURE() << "Frames from both layers not received in time.";
    return 0;
  }

=======
  }

  void ConfigureBitrates() {
    vpx_codec_enc_cfg_t vpx_cfg;
    memset(&vpx_cfg, 0, sizeof(vpx_codec_enc_cfg_t));
    vpx_cfg.rc_min_quantizer = min_qp_;
    vpx_cfg.rc_max_quantizer = max_qp_;
    EXPECT_THAT(layers_->OnRatesUpdated(kDefaultTl0BitrateKbps,
                                        kDefaultTl1BitrateKbps, kFrameRate),
                ElementsAre(kDefaultTl0BitrateKbps,
                            kDefaultTl1BitrateKbps - kDefaultTl0BitrateKbps));
    EXPECT_TRUE(layers_->UpdateConfiguration(&vpx_cfg));
    frame_size_ = ((vpx_cfg.rc_target_bitrate * 1000) / 8) / kFrameRate;
  }

  void WithQpLimits(int min_qp, int max_qp) {
    min_qp_ = min_qp;
    max_qp_ = max_qp;
  }

  int RunGracePeriod() {
    int flags = 0;
    uint32_t timestamp = 0;
    CodecSpecificInfoVP8 vp8_info;
    bool got_tl0 = false;
    bool got_tl1 = false;
    for (int i = 0; i < 10; ++i) {
      EncodeFrame(timestamp, false, &vp8_info, &flags);
      timestamp += kTimestampDelta5Fps;
      if (vp8_info.temporalIdx == 0) {
        got_tl0 = true;
      } else {
        got_tl1 = true;
      }
      if (got_tl0 && got_tl1)
        return timestamp;
    }
    ADD_FAILURE() << "Frames from both layers not received in time.";
    return 0;
  }

>>>>>>> a17af05f
  int SkipUntilTl(int layer, int timestamp) {
    CodecSpecificInfoVP8 vp8_info;
    for (int i = 0; i < 5; ++i) {
      layers_->EncodeFlags(timestamp);
      timestamp += kTimestampDelta5Fps;
      layers_->PopulateCodecSpecific(false, &vp8_info, timestamp);
      if (vp8_info.temporalIdx != layer) {
        layers_->FrameEncoded(frame_size_, timestamp, kDefaultQp);
      } else {
        return timestamp;
      }
    }
    ADD_FAILURE() << "Did not get a frame of TL" << layer << " in time.";
    return 0;
  }

<<<<<<< HEAD
  int min_qp_;
  int max_qp_;
  int frame_size_;
  rtc::scoped_ptr<ScreenshareLayers> layers_;
};

TEST_F(ScreenshareLayerTest, 1Layer) {
  layers_.reset(new ScreenshareLayers(1, 0));
=======
  vpx_codec_enc_cfg_t GetConfig() {
    vpx_codec_enc_cfg_t cfg;
    memset(&cfg, 0, sizeof(cfg));
    cfg.rc_min_quantizer = 2;
    cfg.rc_max_quantizer = kDefaultQp;
    return cfg;
  }

  int min_qp_;
  int max_qp_;
  int frame_size_;
  SimulatedClock clock_;
  std::unique_ptr<ScreenshareLayers> layers_;
};

TEST_F(ScreenshareLayerTest, 1Layer) {
  layers_.reset(new ScreenshareLayers(1, 0, &clock_));
>>>>>>> a17af05f
  ConfigureBitrates();
  int flags = 0;
  uint32_t timestamp = 0;
  CodecSpecificInfoVP8 vp8_info;
  // One layer screenshare should not use the frame dropper as all frames will
  // belong to the base layer.
  const int kSingleLayerFlags = 0;
  flags = layers_->EncodeFlags(timestamp);
  EXPECT_EQ(kSingleLayerFlags, flags);
  layers_->PopulateCodecSpecific(false, &vp8_info, timestamp);
  EXPECT_EQ(static_cast<uint8_t>(kNoTemporalIdx), vp8_info.temporalIdx);
  EXPECT_FALSE(vp8_info.layerSync);
  EXPECT_EQ(kNoTl0PicIdx, vp8_info.tl0PicIdx);
  layers_->FrameEncoded(frame_size_, timestamp, kDefaultQp);
  flags = layers_->EncodeFlags(timestamp);
  EXPECT_EQ(kSingleLayerFlags, flags);
  timestamp += kTimestampDelta5Fps;
  layers_->PopulateCodecSpecific(false, &vp8_info, timestamp);
  EXPECT_EQ(static_cast<uint8_t>(kNoTemporalIdx), vp8_info.temporalIdx);
  EXPECT_FALSE(vp8_info.layerSync);
  EXPECT_EQ(kNoTl0PicIdx, vp8_info.tl0PicIdx);
  layers_->FrameEncoded(frame_size_, timestamp, kDefaultQp);
}

TEST_F(ScreenshareLayerTest, 2Layer) {
<<<<<<< HEAD
  layers_.reset(new ScreenshareLayers(2, 0));
=======
>>>>>>> a17af05f
  ConfigureBitrates();
  int flags = 0;
  uint32_t timestamp = 0;
  uint8_t expected_tl0_idx = 0;
  CodecSpecificInfoVP8 vp8_info;
  EncodeFrame(timestamp, false, &vp8_info, &flags);
  EXPECT_EQ(ScreenshareLayers::kTl0Flags, flags);
  EXPECT_EQ(0, vp8_info.temporalIdx);
  EXPECT_FALSE(vp8_info.layerSync);
  ++expected_tl0_idx;
  EXPECT_EQ(expected_tl0_idx, vp8_info.tl0PicIdx);

  // Insert 5 frames, cover grace period. All should be in TL0.
  for (int i = 0; i < 5; ++i) {
    timestamp += kTimestampDelta5Fps;
    EncodeFrame(timestamp, false, &vp8_info, &flags);
    EXPECT_EQ(0, vp8_info.temporalIdx);
    EXPECT_FALSE(vp8_info.layerSync);
    ++expected_tl0_idx;
    EXPECT_EQ(expected_tl0_idx, vp8_info.tl0PicIdx);
  }

  // First frame in TL0.
  timestamp += kTimestampDelta5Fps;
  EncodeFrame(timestamp, false, &vp8_info, &flags);
  EXPECT_EQ(ScreenshareLayers::kTl0Flags, flags);
  EXPECT_EQ(0, vp8_info.temporalIdx);
  EXPECT_FALSE(vp8_info.layerSync);
  ++expected_tl0_idx;
  EXPECT_EQ(expected_tl0_idx, vp8_info.tl0PicIdx);

  // Drop two frames from TL0, thus being coded in TL1.
  timestamp += kTimestampDelta5Fps;
  EncodeFrame(timestamp, false, &vp8_info, &flags);
  // First frame is sync frame.
  EXPECT_EQ(ScreenshareLayers::kTl1SyncFlags, flags);
  EXPECT_EQ(1, vp8_info.temporalIdx);
  EXPECT_TRUE(vp8_info.layerSync);
  EXPECT_EQ(expected_tl0_idx, vp8_info.tl0PicIdx);

  timestamp += kTimestampDelta5Fps;
  EncodeFrame(timestamp, false, &vp8_info, &flags);
  EXPECT_EQ(ScreenshareLayers::kTl1Flags, flags);
  EXPECT_EQ(1, vp8_info.temporalIdx);
  EXPECT_FALSE(vp8_info.layerSync);
  EXPECT_EQ(expected_tl0_idx, vp8_info.tl0PicIdx);
}

TEST_F(ScreenshareLayerTest, 2LayersPeriodicSync) {
<<<<<<< HEAD
  layers_.reset(new ScreenshareLayers(2, 0));
=======
>>>>>>> a17af05f
  ConfigureBitrates();
  int flags = 0;
  uint32_t timestamp = 0;
  CodecSpecificInfoVP8 vp8_info;
  std::vector<int> sync_times;

  const int kNumFrames = kSyncPeriodSeconds * kFrameRate * 2 - 1;
  for (int i = 0; i < kNumFrames; ++i) {
    timestamp += kTimestampDelta5Fps;
    EncodeFrame(timestamp, false, &vp8_info, &flags);
    if (vp8_info.temporalIdx == 1 && vp8_info.layerSync) {
      sync_times.push_back(timestamp);
    }
  }

  ASSERT_EQ(2u, sync_times.size());
  EXPECT_GE(sync_times[1] - sync_times[0], 90000 * kSyncPeriodSeconds);
}

TEST_F(ScreenshareLayerTest, 2LayersSyncAfterTimeout) {
<<<<<<< HEAD
  layers_.reset(new ScreenshareLayers(2, 0));
=======
>>>>>>> a17af05f
  ConfigureBitrates();
  uint32_t timestamp = 0;
  CodecSpecificInfoVP8 vp8_info;
  std::vector<int> sync_times;

  const int kNumFrames = kMaxSyncPeriodSeconds * kFrameRate * 2 - 1;
  for (int i = 0; i < kNumFrames; ++i) {
    timestamp += kTimestampDelta5Fps;
    layers_->EncodeFlags(timestamp);
    layers_->PopulateCodecSpecific(false, &vp8_info, timestamp);

    // Simulate TL1 being at least 8 qp steps better.
    if (vp8_info.temporalIdx == 0) {
      layers_->FrameEncoded(frame_size_, timestamp, kDefaultQp);
    } else {
      layers_->FrameEncoded(frame_size_, timestamp, kDefaultQp - 8);
    }

    if (vp8_info.temporalIdx == 1 && vp8_info.layerSync)
      sync_times.push_back(timestamp);
  }

  ASSERT_EQ(2u, sync_times.size());
  EXPECT_GE(sync_times[1] - sync_times[0], 90000 * kMaxSyncPeriodSeconds);
}

TEST_F(ScreenshareLayerTest, 2LayersSyncAfterSimilarQP) {
<<<<<<< HEAD
  layers_.reset(new ScreenshareLayers(2, 0));
=======
>>>>>>> a17af05f
  ConfigureBitrates();
  uint32_t timestamp = 0;
  CodecSpecificInfoVP8 vp8_info;
  std::vector<int> sync_times;

  const int kNumFrames = (kSyncPeriodSeconds +
                          ((kMaxSyncPeriodSeconds - kSyncPeriodSeconds) / 2)) *
                         kFrameRate;
  for (int i = 0; i < kNumFrames; ++i) {
    timestamp += kTimestampDelta5Fps;
    layers_->EncodeFlags(timestamp);
    layers_->PopulateCodecSpecific(false, &vp8_info, timestamp);

    // Simulate TL1 being at least 8 qp steps better.
    if (vp8_info.temporalIdx == 0) {
      layers_->FrameEncoded(frame_size_, timestamp, kDefaultQp);
    } else {
      layers_->FrameEncoded(frame_size_, timestamp, kDefaultQp - 8);
    }

    if (vp8_info.temporalIdx == 1 && vp8_info.layerSync)
      sync_times.push_back(timestamp);
  }

  ASSERT_EQ(1u, sync_times.size());

  bool bumped_tl0_quality = false;
  for (int i = 0; i < 3; ++i) {
    timestamp += kTimestampDelta5Fps;
    int flags = layers_->EncodeFlags(timestamp);
    layers_->PopulateCodecSpecific(false, &vp8_info, timestamp);

    if (vp8_info.temporalIdx == 0) {
      // Bump TL0 to same quality as TL1.
      layers_->FrameEncoded(frame_size_, timestamp, kDefaultQp - 8);
      bumped_tl0_quality = true;
    } else {
      layers_->FrameEncoded(frame_size_, timestamp, kDefaultQp - 8);
      if (bumped_tl0_quality) {
        EXPECT_TRUE(vp8_info.layerSync);
        EXPECT_EQ(ScreenshareLayers::kTl1SyncFlags, flags);
        return;
      }
    }
  }
  ADD_FAILURE() << "No TL1 frame arrived within time limit.";
}

TEST_F(ScreenshareLayerTest, 2LayersToggling) {
<<<<<<< HEAD
  layers_.reset(new ScreenshareLayers(2, 0));
=======
>>>>>>> a17af05f
  ConfigureBitrates();
  int flags = 0;
  CodecSpecificInfoVP8 vp8_info;
  uint32_t timestamp = RunGracePeriod();

  // Insert 50 frames. 2/5 should be TL0.
  int tl0_frames = 0;
  int tl1_frames = 0;
  for (int i = 0; i < 50; ++i) {
    timestamp += kTimestampDelta5Fps;
    EncodeFrame(timestamp, false, &vp8_info, &flags);
    switch (vp8_info.temporalIdx) {
      case 0:
        ++tl0_frames;
        break;
      case 1:
        ++tl1_frames;
        break;
      default:
        abort();
    }
  }
  EXPECT_EQ(20, tl0_frames);
  EXPECT_EQ(30, tl1_frames);
}

TEST_F(ScreenshareLayerTest, AllFitsLayer0) {
<<<<<<< HEAD
  layers_.reset(new ScreenshareLayers(2, 0));
=======
>>>>>>> a17af05f
  ConfigureBitrates();
  frame_size_ = ((kDefaultTl0BitrateKbps * 1000) / 8) / kFrameRate;

  int flags = 0;
  uint32_t timestamp = 0;
  CodecSpecificInfoVP8 vp8_info;
  // Insert 50 frames, small enough that all fits in TL0.
  for (int i = 0; i < 50; ++i) {
    EncodeFrame(timestamp, false, &vp8_info, &flags);
    timestamp += kTimestampDelta5Fps;
    EXPECT_EQ(ScreenshareLayers::kTl0Flags, flags);
    EXPECT_EQ(0, vp8_info.temporalIdx);
  }
}

TEST_F(ScreenshareLayerTest, TooHighBitrate) {
<<<<<<< HEAD
  layers_.reset(new ScreenshareLayers(2, 0));
=======
>>>>>>> a17af05f
  ConfigureBitrates();
  frame_size_ = 2 * ((kDefaultTl1BitrateKbps * 1000) / 8) / kFrameRate;
  int flags = 0;
  CodecSpecificInfoVP8 vp8_info;
  uint32_t timestamp = RunGracePeriod();

  // Insert 100 frames. Half should be dropped.
  int tl0_frames = 0;
  int tl1_frames = 0;
  int dropped_frames = 0;
  for (int i = 0; i < 100; ++i) {
    timestamp += kTimestampDelta5Fps;
    EncodeFrame(timestamp, false, &vp8_info, &flags);
    if (flags == -1) {
      ++dropped_frames;
    } else {
      switch (vp8_info.temporalIdx) {
        case 0:
          ++tl0_frames;
          break;
        case 1:
          ++tl1_frames;
          break;
        default:
          abort();
      }
    }
  }

<<<<<<< HEAD
  EXPECT_EQ(5, tl0_frames);
  EXPECT_EQ(45, tl1_frames);
=======
  EXPECT_EQ(50, tl0_frames + tl1_frames);
>>>>>>> a17af05f
  EXPECT_EQ(50, dropped_frames);
}

TEST_F(ScreenshareLayerTest, TargetBitrateCappedByTL0) {
<<<<<<< HEAD
  layers_.reset(new ScreenshareLayers(2, 0));
=======
  vpx_codec_enc_cfg_t cfg = GetConfig();
  const int kTl0_kbps = 100;
  const int kTl1_kbps = 1000;
  layers_->OnRatesUpdated(kTl0_kbps, kTl1_kbps, 5);
>>>>>>> a17af05f

  EXPECT_THAT(layers_->OnRatesUpdated(kTl0_kbps, kTl1_kbps, 5),
              ElementsAre(kTl0_kbps, kTl1_kbps - kTl0_kbps));
  EXPECT_TRUE(layers_->UpdateConfiguration(&cfg));

  EXPECT_EQ(static_cast<unsigned int>(
                ScreenshareLayers::kMaxTL0FpsReduction * kTl0_kbps + 0.5),
            cfg.rc_target_bitrate);
}

TEST_F(ScreenshareLayerTest, TargetBitrateCappedByTL1) {
<<<<<<< HEAD
  layers_.reset(new ScreenshareLayers(2, 0));
  vpx_codec_enc_cfg_t cfg;
  layers_->ConfigureBitrates(100, 450, 5, &cfg);
=======
  vpx_codec_enc_cfg_t cfg = GetConfig();
  const int kTl0_kbps = 100;
  const int kTl1_kbps = 450;
  EXPECT_THAT(layers_->OnRatesUpdated(kTl0_kbps, kTl1_kbps, 5),
              ElementsAre(kTl0_kbps, kTl1_kbps - kTl0_kbps));
  EXPECT_TRUE(layers_->UpdateConfiguration(&cfg));
>>>>>>> a17af05f

  EXPECT_EQ(static_cast<unsigned int>(
                kTl1_kbps / ScreenshareLayers::kAcceptableTargetOvershoot),
            cfg.rc_target_bitrate);
}

TEST_F(ScreenshareLayerTest, TargetBitrateBelowTL0) {
<<<<<<< HEAD
  layers_.reset(new ScreenshareLayers(2, 0));
  vpx_codec_enc_cfg_t cfg;
  layers_->ConfigureBitrates(100, 100, 5, &cfg);
=======
  vpx_codec_enc_cfg_t cfg = GetConfig();
  const int kTl0_kbps = 100;
  const int kTl1_kbps = 100;
  EXPECT_THAT(layers_->OnRatesUpdated(kTl0_kbps, kTl1_kbps, 5),
              ElementsAre(kTl0_kbps));
  EXPECT_TRUE(layers_->UpdateConfiguration(&cfg));

  EXPECT_EQ(static_cast<uint32_t>(kTl1_kbps), cfg.rc_target_bitrate);
}

TEST_F(ScreenshareLayerTest, EncoderDrop) {
  ConfigureBitrates();
  CodecSpecificInfoVP8 vp8_info;
  vpx_codec_enc_cfg_t cfg = GetConfig();
  // Updates cfg with current target bitrate.
  EXPECT_TRUE(layers_->UpdateConfiguration(&cfg));

  uint32_t timestamp = RunGracePeriod();
  timestamp = SkipUntilTl(0, timestamp);

  // Size 0 indicates dropped frame.
  layers_->FrameEncoded(0, timestamp, kDefaultQp);
  timestamp += kTimestampDelta5Fps;
  EXPECT_FALSE(layers_->UpdateConfiguration(&cfg));
  EXPECT_EQ(ScreenshareLayers::kTl0Flags, layers_->EncodeFlags(timestamp));
  layers_->PopulateCodecSpecific(false, &vp8_info, timestamp);
  layers_->FrameEncoded(frame_size_, timestamp, kDefaultQp);

  timestamp = SkipUntilTl(0, timestamp);
  EXPECT_TRUE(layers_->UpdateConfiguration(&cfg));
  EXPECT_LT(cfg.rc_max_quantizer, static_cast<unsigned int>(kDefaultQp));
  layers_->FrameEncoded(frame_size_, timestamp, kDefaultQp);

  layers_->EncodeFlags(timestamp);
  timestamp += kTimestampDelta5Fps;
  EXPECT_TRUE(layers_->UpdateConfiguration(&cfg));
  layers_->PopulateCodecSpecific(false, &vp8_info, timestamp);
  EXPECT_EQ(cfg.rc_max_quantizer, static_cast<unsigned int>(kDefaultQp));
  layers_->FrameEncoded(frame_size_, timestamp, kDefaultQp);

  // Next drop in TL1.

  timestamp = SkipUntilTl(1, timestamp);
  layers_->FrameEncoded(0, timestamp, kDefaultQp);
  timestamp += kTimestampDelta5Fps;
  EXPECT_FALSE(layers_->UpdateConfiguration(&cfg));
  EXPECT_EQ(ScreenshareLayers::kTl1Flags, layers_->EncodeFlags(timestamp));
  layers_->PopulateCodecSpecific(false, &vp8_info, timestamp);
  layers_->FrameEncoded(frame_size_, timestamp, kDefaultQp);

  timestamp = SkipUntilTl(1, timestamp);
  EXPECT_TRUE(layers_->UpdateConfiguration(&cfg));
  EXPECT_LT(cfg.rc_max_quantizer, static_cast<unsigned int>(kDefaultQp));
  layers_->FrameEncoded(frame_size_, timestamp, kDefaultQp);

  layers_->EncodeFlags(timestamp);
  timestamp += kTimestampDelta5Fps;
  EXPECT_TRUE(layers_->UpdateConfiguration(&cfg));
  layers_->PopulateCodecSpecific(false, &vp8_info, timestamp);
  EXPECT_EQ(cfg.rc_max_quantizer, static_cast<unsigned int>(kDefaultQp));
  layers_->FrameEncoded(frame_size_, timestamp, kDefaultQp);
}

TEST_F(ScreenshareLayerTest, RespectsMaxIntervalBetweenFrames) {
  const int kLowBitrateKbps = 50;
  const int kLargeFrameSizeBytes = 100000;
  const uint32_t kStartTimestamp = 1234;

  vpx_codec_enc_cfg_t cfg = GetConfig();
  layers_->OnRatesUpdated(kLowBitrateKbps, kLowBitrateKbps, 5);
  layers_->UpdateConfiguration(&cfg);

  EXPECT_EQ(ScreenshareLayers::kTl0Flags,
            layers_->EncodeFlags(kStartTimestamp));
  layers_->FrameEncoded(kLargeFrameSizeBytes, kStartTimestamp, kDefaultQp);

  const uint32_t kTwoSecondsLater =
      kStartTimestamp + (ScreenshareLayers::kMaxFrameIntervalMs * 90);

  // Sanity check, repayment time should exceed kMaxFrameIntervalMs.
  ASSERT_GT(kStartTimestamp + 90 * (kLargeFrameSizeBytes * 8) / kLowBitrateKbps,
            kStartTimestamp + (ScreenshareLayers::kMaxFrameIntervalMs * 90));

  EXPECT_EQ(-1, layers_->EncodeFlags(kTwoSecondsLater));
  // More than two seconds has passed since last frame, one should be emitted
  // even if bitrate target is then exceeded.
  EXPECT_EQ(ScreenshareLayers::kTl0Flags,
            layers_->EncodeFlags(kTwoSecondsLater + 90));
}

TEST_F(ScreenshareLayerTest, UpdatesHistograms) {
  metrics::Reset();
  ConfigureBitrates();
  vpx_codec_enc_cfg_t cfg = GetConfig();
  bool trigger_drop = false;
  bool dropped_frame = false;
  bool overshoot = false;
  const int kTl0Qp = 35;
  const int kTl1Qp = 30;
  for (int64_t timestamp = 0;
       timestamp < kTimestampDelta5Fps * 5 * metrics::kMinRunTimeInSeconds;
       timestamp += kTimestampDelta5Fps) {
    int flags = layers_->EncodeFlags(timestamp);
    if (flags != -1)
      layers_->UpdateConfiguration(&cfg);

    if (timestamp >= kTimestampDelta5Fps * 5 && !overshoot && flags != -1) {
      // Simulate one overshoot.
      layers_->FrameEncoded(0, timestamp, 0);
      overshoot = true;
      flags = layers_->EncodeFlags(timestamp);
    }

    if (flags == ScreenshareLayers::kTl0Flags) {
      if (timestamp >= kTimestampDelta5Fps * 20 && !trigger_drop) {
        // Simulate a too large frame, to cause frame drop.
        layers_->FrameEncoded(frame_size_ * 5, timestamp, kTl0Qp);
        trigger_drop = true;
      } else {
        layers_->FrameEncoded(frame_size_, timestamp, kTl0Qp);
      }
    } else if (flags == ScreenshareLayers::kTl1Flags ||
               flags == ScreenshareLayers::kTl1SyncFlags) {
      layers_->FrameEncoded(frame_size_, timestamp, kTl1Qp);
    } else if (flags == -1) {
      dropped_frame = true;
    } else {
      RTC_NOTREACHED() << "Unexpected flags";
    }
    clock_.AdvanceTimeMilliseconds(1000 / 5);
  }

  EXPECT_TRUE(overshoot);
  EXPECT_TRUE(dropped_frame);

  layers_.reset();  // Histograms are reported on destruction.
>>>>>>> a17af05f

  EXPECT_EQ(1,
            metrics::NumSamples("WebRTC.Video.Screenshare.Layer0.FrameRate"));
  EXPECT_EQ(1,
            metrics::NumSamples("WebRTC.Video.Screenshare.Layer1.FrameRate"));
  EXPECT_EQ(1, metrics::NumSamples("WebRTC.Video.Screenshare.FramesPerDrop"));
  EXPECT_EQ(1,
            metrics::NumSamples("WebRTC.Video.Screenshare.FramesPerOvershoot"));
  EXPECT_EQ(1, metrics::NumSamples("WebRTC.Video.Screenshare.Layer0.Qp"));
  EXPECT_EQ(1, metrics::NumSamples("WebRTC.Video.Screenshare.Layer1.Qp"));
  EXPECT_EQ(
      1, metrics::NumSamples("WebRTC.Video.Screenshare.Layer0.TargetBitrate"));
  EXPECT_EQ(
      1, metrics::NumSamples("WebRTC.Video.Screenshare.Layer1.TargetBitrate"));

  EXPECT_GT(metrics::MinSample("WebRTC.Video.Screenshare.Layer0.FrameRate"), 1);
  EXPECT_GT(metrics::MinSample("WebRTC.Video.Screenshare.Layer1.FrameRate"), 1);
  EXPECT_GT(metrics::MinSample("WebRTC.Video.Screenshare.FramesPerDrop"), 1);
  EXPECT_GT(metrics::MinSample("WebRTC.Video.Screenshare.FramesPerOvershoot"),
            1);
  EXPECT_EQ(1,
            metrics::NumEvents("WebRTC.Video.Screenshare.Layer0.Qp", kTl0Qp));
  EXPECT_EQ(1,
            metrics::NumEvents("WebRTC.Video.Screenshare.Layer1.Qp", kTl1Qp));
  EXPECT_EQ(1,
            metrics::NumEvents("WebRTC.Video.Screenshare.Layer0.TargetBitrate",
                               kDefaultTl0BitrateKbps));
  EXPECT_EQ(1,
            metrics::NumEvents("WebRTC.Video.Screenshare.Layer1.TargetBitrate",
                               kDefaultTl1BitrateKbps));
}

TEST_F(ScreenshareLayerTest, AllowsUpdateConfigBeforeSetRates) {
  vpx_codec_enc_cfg_t cfg = GetConfig();
  EXPECT_FALSE(layers_->UpdateConfiguration(&cfg));
}

<<<<<<< HEAD
TEST_F(ScreenshareLayerTest, EncoderDrop) {
  layers_.reset(new ScreenshareLayers(2, 0));
  ConfigureBitrates();
  CodecSpecificInfoVP8 vp8_info;
  vpx_codec_enc_cfg_t cfg;
  cfg.rc_max_quantizer = kDefaultQp;

  uint32_t timestamp = RunGracePeriod();
  timestamp = SkipUntilTl(0, timestamp);

  // Size 0 indicates dropped frame.
  layers_->FrameEncoded(0, timestamp, kDefaultQp);
  timestamp += kTimestampDelta5Fps;
  EXPECT_FALSE(layers_->UpdateConfiguration(&cfg));
  EXPECT_EQ(ScreenshareLayers::kTl0Flags, layers_->EncodeFlags(timestamp));
  layers_->PopulateCodecSpecific(false, &vp8_info, timestamp);
  layers_->FrameEncoded(frame_size_, timestamp, kDefaultQp);

  timestamp = SkipUntilTl(0, timestamp);
  EXPECT_TRUE(layers_->UpdateConfiguration(&cfg));
  EXPECT_LT(cfg.rc_max_quantizer, static_cast<unsigned int>(kDefaultQp));
  layers_->FrameEncoded(frame_size_, timestamp, kDefaultQp);

  layers_->EncodeFlags(timestamp);
  timestamp += kTimestampDelta5Fps;
  EXPECT_TRUE(layers_->UpdateConfiguration(&cfg));
  layers_->PopulateCodecSpecific(false, &vp8_info, timestamp);
  EXPECT_EQ(cfg.rc_max_quantizer, static_cast<unsigned int>(kDefaultQp));
  layers_->FrameEncoded(frame_size_, timestamp, kDefaultQp);

  // Next drop in TL1.

  timestamp = SkipUntilTl(1, timestamp);
  layers_->FrameEncoded(0, timestamp, kDefaultQp);
  timestamp += kTimestampDelta5Fps;
  EXPECT_FALSE(layers_->UpdateConfiguration(&cfg));
  EXPECT_EQ(ScreenshareLayers::kTl1Flags, layers_->EncodeFlags(timestamp));
  layers_->PopulateCodecSpecific(false, &vp8_info, timestamp);
  layers_->FrameEncoded(frame_size_, timestamp, kDefaultQp);

  timestamp = SkipUntilTl(1, timestamp);
  EXPECT_TRUE(layers_->UpdateConfiguration(&cfg));
  EXPECT_LT(cfg.rc_max_quantizer, static_cast<unsigned int>(kDefaultQp));
  layers_->FrameEncoded(frame_size_, timestamp, kDefaultQp);

  layers_->EncodeFlags(timestamp);
  timestamp += kTimestampDelta5Fps;
  EXPECT_TRUE(layers_->UpdateConfiguration(&cfg));
  layers_->PopulateCodecSpecific(false, &vp8_info, timestamp);
  EXPECT_EQ(cfg.rc_max_quantizer, static_cast<unsigned int>(kDefaultQp));
  layers_->FrameEncoded(frame_size_, timestamp, kDefaultQp);
}

=======
TEST_F(ScreenshareLayerTest, RespectsConfiguredFramerate) {
  ConfigureBitrates();

  int64_t kTestSpanMs = 2000;
  int64_t kFrameIntervalsMs = 1000 / kFrameRate;

  uint32_t timestamp = 1234;
  int num_input_frames = 0;
  int num_discarded_frames = 0;

  // Send at regular rate - no drops expected.
  for (int64_t i = 0; i < kTestSpanMs; i += kFrameIntervalsMs) {
    if (layers_->EncodeFlags(timestamp) == -1) {
      ++num_discarded_frames;
    } else {
      size_t frame_size_bytes = kDefaultTl0BitrateKbps * kFrameIntervalsMs / 8;
      layers_->FrameEncoded(frame_size_bytes, timestamp, kDefaultQp);
    }
    timestamp += kFrameIntervalsMs * 90;
    clock_.AdvanceTimeMilliseconds(kFrameIntervalsMs);
    ++num_input_frames;
  }
  EXPECT_EQ(0, num_discarded_frames);

  // Send at twice the configured rate - drop every other frame.
  num_input_frames = 0;
  num_discarded_frames = 0;
  for (int64_t i = 0; i < kTestSpanMs; i += kFrameIntervalsMs / 2) {
    if (layers_->EncodeFlags(timestamp) == -1) {
      ++num_discarded_frames;
    } else {
      size_t frame_size_bytes = kDefaultTl0BitrateKbps * kFrameIntervalsMs / 8;
      layers_->FrameEncoded(frame_size_bytes, timestamp, kDefaultQp);
    }
    timestamp += kFrameIntervalsMs * 90 / 2;
    clock_.AdvanceTimeMilliseconds(kFrameIntervalsMs / 2);
    ++num_input_frames;
  }

  // Allow for some rounding errors in the measurements.
  EXPECT_NEAR(num_discarded_frames, num_input_frames / 2, 2);
}
>>>>>>> a17af05f
}  // namespace webrtc<|MERGE_RESOLUTION|>--- conflicted
+++ resolved
@@ -12,12 +12,6 @@
 #include <vector>
 
 #include "vpx/vp8cx.h"
-<<<<<<< HEAD
-#include "webrtc/base/scoped_ptr.h"
-#include "webrtc/modules/video_coding/include/video_codec_interface.h"
-#include "webrtc/modules/video_coding/codecs/vp8/screenshare_layers.h"
-#include "webrtc/modules/video_coding/utility/mock/mock_frame_dropper.h"
-=======
 #include "vpx/vpx_encoder.h"
 #include "webrtc/modules/video_coding/codecs/vp8/screenshare_layers.h"
 #include "webrtc/modules/video_coding/include/video_codec_interface.h"
@@ -26,7 +20,6 @@
 #include "webrtc/system_wrappers/include/metrics.h"
 #include "webrtc/system_wrappers/include/metrics_default.h"
 #include "webrtc/test/gtest.h"
->>>>>>> a17af05f
 
 using ::testing::_;
 using ::testing::ElementsAre;
@@ -46,16 +39,11 @@
 
 class ScreenshareLayerTest : public ::testing::Test {
  protected:
-<<<<<<< HEAD
-  ScreenshareLayerTest() : min_qp_(2), max_qp_(kDefaultQp), frame_size_(-1) {}
-  virtual ~ScreenshareLayerTest() {}
-=======
   ScreenshareLayerTest()
       : min_qp_(2), max_qp_(kDefaultQp), frame_size_(-1), clock_(1) {}
   virtual ~ScreenshareLayerTest() {}
 
   void SetUp() override { layers_.reset(new ScreenshareLayers(2, 0, &clock_)); }
->>>>>>> a17af05f
 
   void EncodeFrame(uint32_t timestamp,
                    bool base_sync,
@@ -67,7 +55,6 @@
     layers_->PopulateCodecSpecific(base_sync, vp8_info, timestamp);
     ASSERT_NE(-1, frame_size_);
     layers_->FrameEncoded(frame_size_, timestamp, kDefaultQp);
-<<<<<<< HEAD
   }
 
   void ConfigureBitrates() {
@@ -75,8 +62,11 @@
     memset(&vpx_cfg, 0, sizeof(vpx_codec_enc_cfg_t));
     vpx_cfg.rc_min_quantizer = min_qp_;
     vpx_cfg.rc_max_quantizer = max_qp_;
-    EXPECT_TRUE(layers_->ConfigureBitrates(
-        kDefaultTl0BitrateKbps, kDefaultTl1BitrateKbps, kFrameRate, &vpx_cfg));
+    EXPECT_THAT(layers_->OnRatesUpdated(kDefaultTl0BitrateKbps,
+                                        kDefaultTl1BitrateKbps, kFrameRate),
+                ElementsAre(kDefaultTl0BitrateKbps,
+                            kDefaultTl1BitrateKbps - kDefaultTl0BitrateKbps));
+    EXPECT_TRUE(layers_->UpdateConfiguration(&vpx_cfg));
     frame_size_ = ((vpx_cfg.rc_target_bitrate * 1000) / 8) / kFrameRate;
   }
 
@@ -106,49 +96,6 @@
     return 0;
   }
 
-=======
-  }
-
-  void ConfigureBitrates() {
-    vpx_codec_enc_cfg_t vpx_cfg;
-    memset(&vpx_cfg, 0, sizeof(vpx_codec_enc_cfg_t));
-    vpx_cfg.rc_min_quantizer = min_qp_;
-    vpx_cfg.rc_max_quantizer = max_qp_;
-    EXPECT_THAT(layers_->OnRatesUpdated(kDefaultTl0BitrateKbps,
-                                        kDefaultTl1BitrateKbps, kFrameRate),
-                ElementsAre(kDefaultTl0BitrateKbps,
-                            kDefaultTl1BitrateKbps - kDefaultTl0BitrateKbps));
-    EXPECT_TRUE(layers_->UpdateConfiguration(&vpx_cfg));
-    frame_size_ = ((vpx_cfg.rc_target_bitrate * 1000) / 8) / kFrameRate;
-  }
-
-  void WithQpLimits(int min_qp, int max_qp) {
-    min_qp_ = min_qp;
-    max_qp_ = max_qp;
-  }
-
-  int RunGracePeriod() {
-    int flags = 0;
-    uint32_t timestamp = 0;
-    CodecSpecificInfoVP8 vp8_info;
-    bool got_tl0 = false;
-    bool got_tl1 = false;
-    for (int i = 0; i < 10; ++i) {
-      EncodeFrame(timestamp, false, &vp8_info, &flags);
-      timestamp += kTimestampDelta5Fps;
-      if (vp8_info.temporalIdx == 0) {
-        got_tl0 = true;
-      } else {
-        got_tl1 = true;
-      }
-      if (got_tl0 && got_tl1)
-        return timestamp;
-    }
-    ADD_FAILURE() << "Frames from both layers not received in time.";
-    return 0;
-  }
-
->>>>>>> a17af05f
   int SkipUntilTl(int layer, int timestamp) {
     CodecSpecificInfoVP8 vp8_info;
     for (int i = 0; i < 5; ++i) {
@@ -165,16 +112,6 @@
     return 0;
   }
 
-<<<<<<< HEAD
-  int min_qp_;
-  int max_qp_;
-  int frame_size_;
-  rtc::scoped_ptr<ScreenshareLayers> layers_;
-};
-
-TEST_F(ScreenshareLayerTest, 1Layer) {
-  layers_.reset(new ScreenshareLayers(1, 0));
-=======
   vpx_codec_enc_cfg_t GetConfig() {
     vpx_codec_enc_cfg_t cfg;
     memset(&cfg, 0, sizeof(cfg));
@@ -192,7 +129,6 @@
 
 TEST_F(ScreenshareLayerTest, 1Layer) {
   layers_.reset(new ScreenshareLayers(1, 0, &clock_));
->>>>>>> a17af05f
   ConfigureBitrates();
   int flags = 0;
   uint32_t timestamp = 0;
@@ -218,10 +154,6 @@
 }
 
 TEST_F(ScreenshareLayerTest, 2Layer) {
-<<<<<<< HEAD
-  layers_.reset(new ScreenshareLayers(2, 0));
-=======
->>>>>>> a17af05f
   ConfigureBitrates();
   int flags = 0;
   uint32_t timestamp = 0;
@@ -271,10 +203,6 @@
 }
 
 TEST_F(ScreenshareLayerTest, 2LayersPeriodicSync) {
-<<<<<<< HEAD
-  layers_.reset(new ScreenshareLayers(2, 0));
-=======
->>>>>>> a17af05f
   ConfigureBitrates();
   int flags = 0;
   uint32_t timestamp = 0;
@@ -295,10 +223,6 @@
 }
 
 TEST_F(ScreenshareLayerTest, 2LayersSyncAfterTimeout) {
-<<<<<<< HEAD
-  layers_.reset(new ScreenshareLayers(2, 0));
-=======
->>>>>>> a17af05f
   ConfigureBitrates();
   uint32_t timestamp = 0;
   CodecSpecificInfoVP8 vp8_info;
@@ -326,10 +250,6 @@
 }
 
 TEST_F(ScreenshareLayerTest, 2LayersSyncAfterSimilarQP) {
-<<<<<<< HEAD
-  layers_.reset(new ScreenshareLayers(2, 0));
-=======
->>>>>>> a17af05f
   ConfigureBitrates();
   uint32_t timestamp = 0;
   CodecSpecificInfoVP8 vp8_info;
@@ -379,10 +299,6 @@
 }
 
 TEST_F(ScreenshareLayerTest, 2LayersToggling) {
-<<<<<<< HEAD
-  layers_.reset(new ScreenshareLayers(2, 0));
-=======
->>>>>>> a17af05f
   ConfigureBitrates();
   int flags = 0;
   CodecSpecificInfoVP8 vp8_info;
@@ -410,10 +326,6 @@
 }
 
 TEST_F(ScreenshareLayerTest, AllFitsLayer0) {
-<<<<<<< HEAD
-  layers_.reset(new ScreenshareLayers(2, 0));
-=======
->>>>>>> a17af05f
   ConfigureBitrates();
   frame_size_ = ((kDefaultTl0BitrateKbps * 1000) / 8) / kFrameRate;
 
@@ -430,10 +342,6 @@
 }
 
 TEST_F(ScreenshareLayerTest, TooHighBitrate) {
-<<<<<<< HEAD
-  layers_.reset(new ScreenshareLayers(2, 0));
-=======
->>>>>>> a17af05f
   ConfigureBitrates();
   frame_size_ = 2 * ((kDefaultTl1BitrateKbps * 1000) / 8) / kFrameRate;
   int flags = 0;
@@ -463,24 +371,15 @@
     }
   }
 
-<<<<<<< HEAD
-  EXPECT_EQ(5, tl0_frames);
-  EXPECT_EQ(45, tl1_frames);
-=======
   EXPECT_EQ(50, tl0_frames + tl1_frames);
->>>>>>> a17af05f
   EXPECT_EQ(50, dropped_frames);
 }
 
 TEST_F(ScreenshareLayerTest, TargetBitrateCappedByTL0) {
-<<<<<<< HEAD
-  layers_.reset(new ScreenshareLayers(2, 0));
-=======
   vpx_codec_enc_cfg_t cfg = GetConfig();
   const int kTl0_kbps = 100;
   const int kTl1_kbps = 1000;
   layers_->OnRatesUpdated(kTl0_kbps, kTl1_kbps, 5);
->>>>>>> a17af05f
 
   EXPECT_THAT(layers_->OnRatesUpdated(kTl0_kbps, kTl1_kbps, 5),
               ElementsAre(kTl0_kbps, kTl1_kbps - kTl0_kbps));
@@ -492,18 +391,12 @@
 }
 
 TEST_F(ScreenshareLayerTest, TargetBitrateCappedByTL1) {
-<<<<<<< HEAD
-  layers_.reset(new ScreenshareLayers(2, 0));
-  vpx_codec_enc_cfg_t cfg;
-  layers_->ConfigureBitrates(100, 450, 5, &cfg);
-=======
   vpx_codec_enc_cfg_t cfg = GetConfig();
   const int kTl0_kbps = 100;
   const int kTl1_kbps = 450;
   EXPECT_THAT(layers_->OnRatesUpdated(kTl0_kbps, kTl1_kbps, 5),
               ElementsAre(kTl0_kbps, kTl1_kbps - kTl0_kbps));
   EXPECT_TRUE(layers_->UpdateConfiguration(&cfg));
->>>>>>> a17af05f
 
   EXPECT_EQ(static_cast<unsigned int>(
                 kTl1_kbps / ScreenshareLayers::kAcceptableTargetOvershoot),
@@ -511,11 +404,6 @@
 }
 
 TEST_F(ScreenshareLayerTest, TargetBitrateBelowTL0) {
-<<<<<<< HEAD
-  layers_.reset(new ScreenshareLayers(2, 0));
-  vpx_codec_enc_cfg_t cfg;
-  layers_->ConfigureBitrates(100, 100, 5, &cfg);
-=======
   vpx_codec_enc_cfg_t cfg = GetConfig();
   const int kTl0_kbps = 100;
   const int kTl1_kbps = 100;
@@ -652,7 +540,6 @@
   EXPECT_TRUE(dropped_frame);
 
   layers_.reset();  // Histograms are reported on destruction.
->>>>>>> a17af05f
 
   EXPECT_EQ(1,
             metrics::NumSamples("WebRTC.Video.Screenshare.Layer0.FrameRate"));
@@ -690,61 +577,6 @@
   EXPECT_FALSE(layers_->UpdateConfiguration(&cfg));
 }
 
-<<<<<<< HEAD
-TEST_F(ScreenshareLayerTest, EncoderDrop) {
-  layers_.reset(new ScreenshareLayers(2, 0));
-  ConfigureBitrates();
-  CodecSpecificInfoVP8 vp8_info;
-  vpx_codec_enc_cfg_t cfg;
-  cfg.rc_max_quantizer = kDefaultQp;
-
-  uint32_t timestamp = RunGracePeriod();
-  timestamp = SkipUntilTl(0, timestamp);
-
-  // Size 0 indicates dropped frame.
-  layers_->FrameEncoded(0, timestamp, kDefaultQp);
-  timestamp += kTimestampDelta5Fps;
-  EXPECT_FALSE(layers_->UpdateConfiguration(&cfg));
-  EXPECT_EQ(ScreenshareLayers::kTl0Flags, layers_->EncodeFlags(timestamp));
-  layers_->PopulateCodecSpecific(false, &vp8_info, timestamp);
-  layers_->FrameEncoded(frame_size_, timestamp, kDefaultQp);
-
-  timestamp = SkipUntilTl(0, timestamp);
-  EXPECT_TRUE(layers_->UpdateConfiguration(&cfg));
-  EXPECT_LT(cfg.rc_max_quantizer, static_cast<unsigned int>(kDefaultQp));
-  layers_->FrameEncoded(frame_size_, timestamp, kDefaultQp);
-
-  layers_->EncodeFlags(timestamp);
-  timestamp += kTimestampDelta5Fps;
-  EXPECT_TRUE(layers_->UpdateConfiguration(&cfg));
-  layers_->PopulateCodecSpecific(false, &vp8_info, timestamp);
-  EXPECT_EQ(cfg.rc_max_quantizer, static_cast<unsigned int>(kDefaultQp));
-  layers_->FrameEncoded(frame_size_, timestamp, kDefaultQp);
-
-  // Next drop in TL1.
-
-  timestamp = SkipUntilTl(1, timestamp);
-  layers_->FrameEncoded(0, timestamp, kDefaultQp);
-  timestamp += kTimestampDelta5Fps;
-  EXPECT_FALSE(layers_->UpdateConfiguration(&cfg));
-  EXPECT_EQ(ScreenshareLayers::kTl1Flags, layers_->EncodeFlags(timestamp));
-  layers_->PopulateCodecSpecific(false, &vp8_info, timestamp);
-  layers_->FrameEncoded(frame_size_, timestamp, kDefaultQp);
-
-  timestamp = SkipUntilTl(1, timestamp);
-  EXPECT_TRUE(layers_->UpdateConfiguration(&cfg));
-  EXPECT_LT(cfg.rc_max_quantizer, static_cast<unsigned int>(kDefaultQp));
-  layers_->FrameEncoded(frame_size_, timestamp, kDefaultQp);
-
-  layers_->EncodeFlags(timestamp);
-  timestamp += kTimestampDelta5Fps;
-  EXPECT_TRUE(layers_->UpdateConfiguration(&cfg));
-  layers_->PopulateCodecSpecific(false, &vp8_info, timestamp);
-  EXPECT_EQ(cfg.rc_max_quantizer, static_cast<unsigned int>(kDefaultQp));
-  layers_->FrameEncoded(frame_size_, timestamp, kDefaultQp);
-}
-
-=======
 TEST_F(ScreenshareLayerTest, RespectsConfiguredFramerate) {
   ConfigureBitrates();
 
@@ -787,5 +619,4 @@
   // Allow for some rounding errors in the measurements.
   EXPECT_NEAR(num_discarded_frames, num_input_frames / 2, 2);
 }
->>>>>>> a17af05f
 }  // namespace webrtc