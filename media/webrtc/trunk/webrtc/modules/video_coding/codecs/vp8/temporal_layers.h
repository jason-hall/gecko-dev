--- conflicted
+++ resolved
@@ -14,10 +14,6 @@
 
 #include <vector>
 
-<<<<<<< HEAD
-#include "webrtc/common.h"
-=======
->>>>>>> a17af05f
 #include "webrtc/common_video/include/video_image.h"
 #include "webrtc/typedefs.h"
 
@@ -32,18 +28,6 @@
  public:
   // Factory for TemporalLayer strategy. Default behavior is a fixed pattern
   // of temporal layers. See default_temporal_layers.cc
-<<<<<<< HEAD
-  struct Factory {
-    Factory() {}
-    virtual ~Factory() {}
-    virtual TemporalLayers* Create(int temporal_layers,
-                                   uint8_t initial_tl0_pic_idx) const;
-    static const ConfigOptionID identifier =
-        ConfigOptionID::kTemporalLayersFactory;
-  };
-
-=======
->>>>>>> a17af05f
   virtual ~TemporalLayers() {}
 
   // Returns the recommended VP8 encode flags needed. May refresh the decoder
@@ -67,8 +51,6 @@
   virtual void FrameEncoded(unsigned int size, uint32_t timestamp, int qp) = 0;
 
   virtual int CurrentLayerId() const = 0;
-
-  virtual bool UpdateConfiguration(vpx_codec_enc_cfg_t* cfg) = 0;
 };
 
 class TemporalLayersListener;
