--- conflicted
+++ resolved
@@ -8,15 +8,6 @@
  *  be found in the AUTHORS file in the root of the source tree.
  */
 
-<<<<<<< HEAD
-#include "testing/gtest/include/gtest/gtest.h"
-#include "webrtc/base/checks.h"
-#include "webrtc/base/scoped_ptr.h"
-#include "webrtc/common_video/include/video_image.h"
-#include "webrtc/common_video/libyuv/include/webrtc_libyuv.h"
-#include "webrtc/modules/video_coding/codecs/vp8/include/vp8.h"
-#include "webrtc/system_wrappers/include/tick_util.h"
-=======
 #include <memory>
 
 #include "webrtc/api/video/video_frame.h"
@@ -26,7 +17,6 @@
 #include "webrtc/common_video/libyuv/include/webrtc_libyuv.h"
 #include "webrtc/modules/video_coding/codecs/vp8/include/vp8.h"
 #include "webrtc/test/gtest.h"
->>>>>>> a17af05f
 #include "webrtc/test/testsupport/fileutils.h"
 #include "webrtc/test/testsupport/metrics/video_metrics.h"
 #include "webrtc/tools/simple_command_line_parser.h"
@@ -159,11 +149,7 @@
     return -1;
   }
   EXPECT_EQ(0, decoder->InitDecode(&inst, 1));
-<<<<<<< HEAD
-  webrtc::VideoFrame input_frame;
-=======
-
->>>>>>> a17af05f
+
   size_t length = webrtc::CalcBufferSize(webrtc::kI420, width, height);
   std::unique_ptr<uint8_t[]> frame_buffer(new uint8_t[length]);
 
@@ -178,13 +164,6 @@
   int64_t starttime = rtc::TimeMillis();
   int frame_cnt = 1;
   int frames_processed = 0;
-<<<<<<< HEAD
-  input_frame.CreateEmptyFrame(width, height, width, half_width, half_width);
-  while (!feof(input_file) &&
-         (num_frames == -1 || frames_processed < num_frames)) {
-    if (fread(frame_buffer.get(), 1, length, input_file) != length)
-      continue;
-=======
   while (num_frames == -1 || frames_processed < num_frames) {
     rtc::scoped_refptr<VideoFrameBuffer> buffer(
         test::ReadI420Buffer(width, height, input_file));
@@ -192,7 +171,6 @@
       // EOF or read error.
       break;
     }
->>>>>>> a17af05f
     if (frame_cnt >= start_frame) {
       encoder->Encode(VideoFrame(buffer, webrtc::kVideoRotation_0, 0),
                       NULL, NULL);
