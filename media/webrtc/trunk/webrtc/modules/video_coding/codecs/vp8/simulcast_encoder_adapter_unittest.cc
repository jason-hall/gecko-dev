--- conflicted
+++ resolved
@@ -11,12 +11,7 @@
 #include <memory>
 #include <vector>
 
-<<<<<<< HEAD
-#include "testing/gmock/include/gmock/gmock.h"
-#include "webrtc/modules/video_coding/include/video_codec_interface.h"
-=======
 #include "webrtc/common_video/include/video_frame_buffer.h"
->>>>>>> a17af05f
 #include "webrtc/modules/video_coding/codecs/vp8/simulcast_encoder_adapter.h"
 #include "webrtc/modules/video_coding/codecs/vp8/simulcast_unittest.h"
 #include "webrtc/modules/video_coding/include/video_codec_interface.h"
@@ -28,16 +23,6 @@
 class TestSimulcastEncoderAdapter : public TestVp8Simulcast {
  public:
   TestSimulcastEncoderAdapter()
-<<<<<<< HEAD
-      : TestVp8Simulcast(CreateTestEncoderAdapter(), VP8Decoder::Create()) {}
-
- protected:
-  virtual void SetUp() { TestVp8Simulcast::SetUp(); }
-  virtual void TearDown() {
-    TestVp8Simulcast::TearDown();
-    VP8EncoderFactoryConfig::set_use_simulcast_adapter(false);
-  }
-=======
       : TestVp8Simulcast(new SimulcastEncoderAdapter(new Vp8EncoderFactory()),
                          VP8Decoder::Create()) {}
 
@@ -53,7 +38,6 @@
 
   virtual void SetUp() { TestVp8Simulcast::SetUp(); }
   virtual void TearDown() { TestVp8Simulcast::TearDown(); }
->>>>>>> a17af05f
 };
 
 TEST_F(TestSimulcastEncoderAdapter, TestKeyFrameRequestsOnAllStreams) {
@@ -112,15 +96,6 @@
   TestVp8Simulcast::TestSpatioTemporalLayers321PatternEncoder();
 }
 
-<<<<<<< HEAD
-// TODO(ronghuawu): Enable this test when SkipEncodingUnusedStreams option is
-// implemented for SimulcastEncoderAdapter.
-TEST_F(TestSimulcastEncoderAdapter, DISABLED_TestSkipEncodingUnusedStreams) {
-  TestVp8Simulcast::TestSkipEncodingUnusedStreams();
-}
-
-=======
->>>>>>> a17af05f
 TEST_F(TestSimulcastEncoderAdapter, DISABLED_TestRPSIEncoder) {
   TestVp8Simulcast::TestRPSIEncoder();
 }
@@ -133,32 +108,11 @@
   // http://crbug.com/428099.
   int32_t InitEncode(const VideoCodec* codecSettings,
                      int32_t numberOfCores,
-<<<<<<< HEAD
-                     size_t maxPayloadSize) override {
-=======
                      size_t maxPayloadSize) /* override */ {
->>>>>>> a17af05f
     codec_ = *codecSettings;
     return init_encode_return_value_;
   }
 
-<<<<<<< HEAD
-  int32_t Encode(const VideoFrame& inputImage,
-                 const CodecSpecificInfo* codecSpecificInfo,
-                 const std::vector<FrameType>* frame_types) override {
-    return 0;
-  }
-
-  int32_t RegisterEncodeCompleteCallback(
-      EncodedImageCallback* callback) override {
-    callback_ = callback;
-    return 0;
-  }
-
-  int32_t Release() override { return 0; }
-
-  int32_t SetRates(uint32_t newBitRate, uint32_t frameRate) override {
-=======
   MOCK_METHOD3(
       Encode,
       int32_t(const VideoFrame& inputImage,
@@ -176,21 +130,14 @@
   int32_t SetRateAllocation(const BitrateAllocation& bitrate_allocation,
                             uint32_t framerate) {
     last_set_bitrate_ = bitrate_allocation;
->>>>>>> a17af05f
     return 0;
   }
 
   MOCK_METHOD2(SetChannelParameters, int32_t(uint32_t packetLoss, int64_t rtt));
 
-<<<<<<< HEAD
-  bool SupportsNativeHandle() const override { return supports_native_handle_; }
-
-  virtual ~MockVideoEncoder() {}
-=======
   bool SupportsNativeHandle() const /* override */ {
     return supports_native_handle_;
   }
->>>>>>> a17af05f
 
   virtual ~MockVideoEncoder() {}
 
@@ -201,40 +148,28 @@
     EncodedImage image;
     image._encodedWidth = width;
     image._encodedHeight = height;
-<<<<<<< HEAD
-    CodecSpecificInfo codecSpecificInfo;
-    memset(&codecSpecificInfo, 0, sizeof(codecSpecificInfo));
-    callback_->Encoded(image, &codecSpecificInfo, NULL);
-=======
     CodecSpecificInfo codec_specific_info;
     memset(&codec_specific_info, 0, sizeof(codec_specific_info));
     callback_->OnEncodedImage(image, &codec_specific_info, NULL);
->>>>>>> a17af05f
   }
 
   void set_supports_native_handle(bool enabled) {
     supports_native_handle_ = enabled;
   }
 
-<<<<<<< HEAD
-=======
   void set_init_encode_return_value(int32_t value) {
     init_encode_return_value_ = value;
   }
 
   BitrateAllocation last_set_bitrate() const { return last_set_bitrate_; }
 
->>>>>>> a17af05f
   MOCK_CONST_METHOD0(ImplementationName, const char*());
 
  private:
   bool supports_native_handle_ = false;
-<<<<<<< HEAD
-=======
   int32_t init_encode_return_value_ = 0;
   BitrateAllocation last_set_bitrate_;
 
->>>>>>> a17af05f
   VideoCodec codec_;
   EncodedImageCallback* callback_;
 };
@@ -242,13 +177,9 @@
 class MockVideoEncoderFactory : public VideoEncoderFactory {
  public:
   VideoEncoder* Create() override {
-<<<<<<< HEAD
-    MockVideoEncoder* encoder = new MockVideoEncoder();
-=======
     MockVideoEncoder* encoder = new
         ::testing::NiceMock<MockVideoEncoder>();
     encoder->set_init_encode_return_value(init_encode_return_value_);
->>>>>>> a17af05f
     const char* encoder_name = encoder_names_.empty()
                                    ? "codec_implementation_name"
                                    : encoder_names_[encoders_.size()];
@@ -273,12 +204,9 @@
   void SetEncoderNames(const std::vector<const char*>& encoder_names) {
     encoder_names_ = encoder_names;
   }
-<<<<<<< HEAD
-=======
   void set_init_encode_return_value(int32_t value) {
     init_encode_return_value_ = value;
   }
->>>>>>> a17af05f
 
  private:
   int32_t init_encode_return_value_ = 0;
@@ -325,18 +253,6 @@
         last_encoded_image_simulcast_index_(-1) {}
   virtual ~TestSimulcastEncoderAdapterFake() {}
 
-<<<<<<< HEAD
-  int32_t Encoded(const EncodedImage& encodedImage,
-                  const CodecSpecificInfo* codecSpecificInfo = NULL,
-                  const RTPFragmentationHeader* fragmentation = NULL) override {
-    last_encoded_image_width_ = encodedImage._encodedWidth;
-    last_encoded_image_height_ = encodedImage._encodedHeight;
-    if (codecSpecificInfo) {
-      last_encoded_image_simulcast_index_ =
-          codecSpecificInfo->codecSpecific.VP8.simulcastIdx;
-    }
-    return 0;
-=======
   Result OnEncodedImage(const EncodedImage& encoded_image,
                         const CodecSpecificInfo* codec_specific_info,
                         const RTPFragmentationHeader* fragmentation) override {
@@ -347,7 +263,6 @@
           codec_specific_info->codecSpecific.VP8.simulcastIdx;
     }
     return Result(Result::OK, encoded_image._timeStamp);
->>>>>>> a17af05f
   }
 
   bool GetLastEncodedImageInfo(int* out_width,
@@ -365,12 +280,9 @@
   void SetupCodec() {
     TestVp8Simulcast::DefaultSettings(
         &codec_, static_cast<const int*>(kTestTemporalLayerProfile));
-<<<<<<< HEAD
-=======
     rate_allocator_.reset(new SimulcastRateAllocator(codec_, nullptr));
     tl_factory_.SetListener(rate_allocator_.get());
     codec_.VP8()->tl_factory = &tl_factory_;
->>>>>>> a17af05f
     EXPECT_EQ(0, adapter_->InitEncode(&codec_, 1, 1200));
     adapter_->RegisterEncodeCompleteCallback(this);
   }
@@ -433,11 +345,7 @@
 
     // stream 1
     InitRefCodec(1, &ref_codec);
-<<<<<<< HEAD
-    ref_codec.codecSpecific.VP8.denoisingOn = false;
-=======
     ref_codec.VP8()->denoisingOn = false;
->>>>>>> a17af05f
     // The start bitrate (300kbit) minus what we have for the lower layers
     // (100kbit).
     ref_codec.startBitrate = 200;
@@ -459,11 +367,8 @@
   int last_encoded_image_width_;
   int last_encoded_image_height_;
   int last_encoded_image_simulcast_index_;
-<<<<<<< HEAD
-=======
   TemporalLayersFactory tl_factory_;
   std::unique_ptr<SimulcastRateAllocator> rate_allocator_;
->>>>>>> a17af05f
 };
 
 TEST_F(TestSimulcastEncoderAdapterFake, InitEncode) {
@@ -483,11 +388,7 @@
   SetupCodec();
 
   // Set bitrates so that we send all layers.
-<<<<<<< HEAD
-  adapter_->SetRates(1200, 30);
-=======
   adapter_->SetRateAllocation(rate_allocator_->GetAllocation(1200, 30), 30);
->>>>>>> a17af05f
 
   // At this point, the simulcast encoder adapter should have 3 streams: HD,
   // quarter HD, and quarter quarter HD. We're going to mostly ignore the exact
@@ -520,10 +421,7 @@
 TEST_F(TestSimulcastEncoderAdapterFake, SupportsNativeHandleForSingleStreams) {
   TestVp8Simulcast::DefaultSettings(
       &codec_, static_cast<const int*>(kTestTemporalLayerProfile));
-<<<<<<< HEAD
-=======
-  codec_.VP8()->tl_factory = &tl_factory_;
->>>>>>> a17af05f
+  codec_.VP8()->tl_factory = &tl_factory_;
   codec_.numberOfSimulcastStreams = 1;
   EXPECT_EQ(0, adapter_->InitEncode(&codec_, 1, 1200));
   adapter_->RegisterEncodeCompleteCallback(this);
@@ -534,8 +432,6 @@
   EXPECT_FALSE(adapter_->SupportsNativeHandle());
 }
 
-<<<<<<< HEAD
-=======
 TEST_F(TestSimulcastEncoderAdapterFake, SetRatesUnderMinBitrate) {
   TestVp8Simulcast::DefaultSettings(
       &codec_, static_cast<const int*>(kTestTemporalLayerProfile));
@@ -565,15 +461,11 @@
             helper_->factory()->encoders()[0]->last_set_bitrate());
 }
 
->>>>>>> a17af05f
 TEST_F(TestSimulcastEncoderAdapterFake, SupportsImplementationName) {
   EXPECT_STREQ("SimulcastEncoderAdapter", adapter_->ImplementationName());
   TestVp8Simulcast::DefaultSettings(
       &codec_, static_cast<const int*>(kTestTemporalLayerProfile));
-<<<<<<< HEAD
-=======
-  codec_.VP8()->tl_factory = &tl_factory_;
->>>>>>> a17af05f
+  codec_.VP8()->tl_factory = &tl_factory_;
   std::vector<const char*> encoder_names;
   encoder_names.push_back("codec1");
   encoder_names.push_back("codec2");
@@ -582,16 +474,6 @@
   EXPECT_EQ(0, adapter_->InitEncode(&codec_, 1, 1200));
   EXPECT_STREQ("SimulcastEncoderAdapter (codec1, codec2, codec3)",
                adapter_->ImplementationName());
-<<<<<<< HEAD
-}
-
-TEST_F(TestSimulcastEncoderAdapterFake,
-       SupportsNativeHandleDisabledForMultipleStreams) {
-  // TODO(pbos): Implement actual test (verify that it works) when implemented
-  // for multiple streams.
-  TestVp8Simulcast::DefaultSettings(
-      &codec_, static_cast<const int*>(kTestTemporalLayerProfile));
-=======
 
   // Single streams should not expose "SimulcastEncoderAdapter" in name.
   adapter_->Release();
@@ -607,16 +489,12 @@
   TestVp8Simulcast::DefaultSettings(
       &codec_, static_cast<const int*>(kTestTemporalLayerProfile));
   codec_.VP8()->tl_factory = &tl_factory_;
->>>>>>> a17af05f
   codec_.numberOfSimulcastStreams = 3;
   EXPECT_EQ(0, adapter_->InitEncode(&codec_, 1, 1200));
   adapter_->RegisterEncodeCompleteCallback(this);
   ASSERT_EQ(3u, helper_->factory()->encoders().size());
   for (MockVideoEncoder* encoder : helper_->factory()->encoders())
     encoder->set_supports_native_handle(true);
-<<<<<<< HEAD
-  EXPECT_FALSE(adapter_->SupportsNativeHandle());
-=======
   // If one encoder doesn't support it, then overall support is disabled.
   helper_->factory()->encoders()[0]->set_supports_native_handle(false);
   EXPECT_FALSE(adapter_->SupportsNativeHandle());
@@ -695,7 +573,6 @@
   EXPECT_EQ(WEBRTC_VIDEO_CODEC_FALLBACK_SOFTWARE,
             adapter_->InitEncode(&codec_, 1, 1200));
   EXPECT_TRUE(helper_->factory()->encoders().empty());
->>>>>>> a17af05f
 }
 
 }  // namespace testing
