--- conflicted
+++ resolved
@@ -13,13 +13,10 @@
 #include <stdlib.h>
 #include <string.h>
 
-<<<<<<< HEAD
-=======
 #include <algorithm>
 #include <vector>
 
 #include "webrtc/base/checks.h"
->>>>>>> a17af05f
 #include "webrtc/modules/include/module_common_types.h"
 #include "webrtc/modules/video_coding/include/video_codec_interface.h"
 #include "webrtc/modules/video_coding/codecs/vp8/include/vp8_common_types.h"
@@ -50,8 +47,6 @@
   assert(index >= 0);
   return temporal_ids_[index];
 }
-<<<<<<< HEAD
-=======
 
 std::vector<uint32_t> DefaultTemporalLayers::OnRatesUpdated(
     int bitrate_kbps,
@@ -87,7 +82,6 @@
 bool DefaultTemporalLayers::UpdateConfiguration(vpx_codec_enc_cfg_t* cfg) {
   if (!new_bitrates_kbps_)
     return false;
->>>>>>> a17af05f
 
   switch (number_of_temporal_layers_) {
     case 0:
