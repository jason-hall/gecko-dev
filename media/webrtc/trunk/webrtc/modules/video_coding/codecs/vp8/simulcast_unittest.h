/*
 *  Copyright (c) 2014 The WebRTC project authors. All Rights Reserved.
 *
 *  Use of this source code is governed by a BSD-style license
 *  that can be found in the LICENSE file in the root of the source
 *  tree. An additional intellectual property rights grant can be found
 *  in the file PATENTS.  All contributing project authors may
 *  be found in the AUTHORS file in the root of the source tree.
 */

#ifndef WEBRTC_MODULES_VIDEO_CODING_CODECS_VP8_SIMULCAST_UNITTEST_H_
#define WEBRTC_MODULES_VIDEO_CODING_CODECS_VP8_SIMULCAST_UNITTEST_H_

#include <algorithm>
#include <map>
#include <memory>
#include <vector>

<<<<<<< HEAD
#include "webrtc/base/checks.h"
#include "webrtc/base/scoped_ptr.h"
#include "webrtc/common.h"
#include "webrtc/common_video/libyuv/include/webrtc_libyuv.h"
#include "webrtc/modules/video_coding/include/mock/mock_video_codec_interface.h"
#include "webrtc/modules/video_coding/codecs/vp8/include/vp8.h"
#include "webrtc/modules/video_coding/codecs/vp8/temporal_layers.h"
#include "webrtc/video_frame.h"

#include "gtest/gtest.h"
=======
#include "webrtc/api/video/i420_buffer.h"
#include "webrtc/api/video/video_frame.h"
#include "webrtc/base/checks.h"
#include "webrtc/common_video/libyuv/include/webrtc_libyuv.h"
#include "webrtc/modules/video_coding/codecs/vp8/include/vp8.h"
#include "webrtc/modules/video_coding/codecs/vp8/temporal_layers.h"
#include "webrtc/modules/video_coding/include/mock/mock_video_codec_interface.h"
#include "webrtc/modules/video_coding/utility/simulcast_rate_allocator.h"
#include "webrtc/test/gtest.h"
#include "webrtc/video_frame.h"
>>>>>>> a17af05f

using ::testing::_;
using ::testing::AllOf;
using ::testing::Field;
using ::testing::Return;

namespace webrtc {
namespace testing {

const int kDefaultWidth = 1280;
const int kDefaultHeight = 720;
const int kNumberOfSimulcastStreams = 3;
const int kColorY = 66;
const int kColorU = 22;
const int kColorV = 33;
const int kMaxBitrates[kNumberOfSimulcastStreams] = {150, 600, 1200};
const int kMinBitrates[kNumberOfSimulcastStreams] = {50, 150, 600};
const int kTargetBitrates[kNumberOfSimulcastStreams] = {100, 450, 1000};
const int kDefaultTemporalLayerProfile[3] = {3, 3, 3};

template <typename T>
void SetExpectedValues3(T value0, T value1, T value2, T* expected_values) {
  expected_values[0] = value0;
  expected_values[1] = value1;
  expected_values[2] = value2;
}

enum PlaneType {
  kYPlane = 0,
  kUPlane = 1,
  kVPlane = 2,
  kNumOfPlanes = 3,
};

class Vp8TestEncodedImageCallback : public EncodedImageCallback {
 public:
  Vp8TestEncodedImageCallback() : picture_id_(-1) {
    memset(temporal_layer_, -1, sizeof(temporal_layer_));
    memset(layer_sync_, false, sizeof(layer_sync_));
  }

  ~Vp8TestEncodedImageCallback() {
    delete[] encoded_key_frame_._buffer;
    delete[] encoded_frame_._buffer;
  }

  virtual Result OnEncodedImage(const EncodedImage& encoded_image,
                                const CodecSpecificInfo* codec_specific_info,
                                const RTPFragmentationHeader* fragmentation) {
    // Only store the base layer.
    if (codec_specific_info->codecSpecific.VP8.simulcastIdx == 0) {
      if (encoded_image._frameType == kVideoFrameKey) {
        delete[] encoded_key_frame_._buffer;
        encoded_key_frame_._buffer = new uint8_t[encoded_image._size];
        encoded_key_frame_._size = encoded_image._size;
        encoded_key_frame_._length = encoded_image._length;
        encoded_key_frame_._frameType = kVideoFrameKey;
        encoded_key_frame_._completeFrame = encoded_image._completeFrame;
        memcpy(encoded_key_frame_._buffer, encoded_image._buffer,
               encoded_image._length);
      } else {
        delete[] encoded_frame_._buffer;
        encoded_frame_._buffer = new uint8_t[encoded_image._size];
        encoded_frame_._size = encoded_image._size;
        encoded_frame_._length = encoded_image._length;
        memcpy(encoded_frame_._buffer, encoded_image._buffer,
               encoded_image._length);
      }
    }
    picture_id_ = codec_specific_info->codecSpecific.VP8.pictureId;
    layer_sync_[codec_specific_info->codecSpecific.VP8.simulcastIdx] =
        codec_specific_info->codecSpecific.VP8.layerSync;
    temporal_layer_[codec_specific_info->codecSpecific.VP8.simulcastIdx] =
        codec_specific_info->codecSpecific.VP8.temporalIdx;
    return Result(Result::OK, encoded_image._timeStamp);
  }
  void GetLastEncodedFrameInfo(int* picture_id,
                               int* temporal_layer,
                               bool* layer_sync,
                               int stream) {
    *picture_id = picture_id_;
    *temporal_layer = temporal_layer_[stream];
    *layer_sync = layer_sync_[stream];
  }
  void GetLastEncodedKeyFrame(EncodedImage* encoded_key_frame) {
    *encoded_key_frame = encoded_key_frame_;
  }
  void GetLastEncodedFrame(EncodedImage* encoded_frame) {
    *encoded_frame = encoded_frame_;
  }

 private:
  EncodedImage encoded_key_frame_;
  EncodedImage encoded_frame_;
  int picture_id_;
  int temporal_layer_[kNumberOfSimulcastStreams];
  bool layer_sync_[kNumberOfSimulcastStreams];
};

class Vp8TestDecodedImageCallback : public DecodedImageCallback {
 public:
  Vp8TestDecodedImageCallback() : decoded_frames_(0) {}
  int32_t Decoded(VideoFrame& decoded_image) override {
    for (int i = 0; i < decoded_image.width(); ++i) {
      EXPECT_NEAR(kColorY, decoded_image.video_frame_buffer()->DataY()[i], 1);
    }

    // TODO(mikhal): Verify the difference between U,V and the original.
    for (int i = 0; i < ((decoded_image.width() + 1) / 2); ++i) {
      EXPECT_NEAR(kColorU, decoded_image.video_frame_buffer()->DataU()[i], 4);
      EXPECT_NEAR(kColorV, decoded_image.video_frame_buffer()->DataV()[i], 4);
    }
    decoded_frames_++;
    return 0;
  }
  int32_t Decoded(VideoFrame& decoded_image, int64_t decode_time_ms) override {
    RTC_NOTREACHED();
    return -1;
  }
  int DecodedFrames() { return decoded_frames_; }

 private:
  int decoded_frames_;
};

<<<<<<< HEAD
class SkipEncodingUnusedStreamsTest {
 public:
  std::vector<unsigned int> RunTest(VP8Encoder* encoder,
                                    VideoCodec* settings,
                                    uint32_t target_bitrate) {
    Config options;
    SpyingTemporalLayersFactory* spy_factory =
        new SpyingTemporalLayersFactory();
    options.Set<TemporalLayers::Factory>(spy_factory);
    settings->extra_options = &options;
    EXPECT_EQ(0, encoder->InitEncode(settings, 1, 1200));

    encoder->SetRates(target_bitrate, 30);

    std::vector<unsigned int> configured_bitrates;
    for (std::vector<TemporalLayers*>::const_iterator it =
             spy_factory->spying_layers_.begin();
         it != spy_factory->spying_layers_.end(); ++it) {
      configured_bitrates.push_back(
          static_cast<SpyingTemporalLayers*>(*it)->configured_bitrate_);
    }
    return configured_bitrates;
  }

  class SpyingTemporalLayers : public TemporalLayers {
   public:
    explicit SpyingTemporalLayers(TemporalLayers* layers)
        : configured_bitrate_(0), layers_(layers) {}

    virtual ~SpyingTemporalLayers() { delete layers_; }

    virtual int EncodeFlags(uint32_t timestamp) {
      return layers_->EncodeFlags(timestamp);
    }

    bool ConfigureBitrates(int bitrate_kbit,
                           int max_bitrate_kbit,
                           int framerate,
                           vpx_codec_enc_cfg_t* cfg) override {
      configured_bitrate_ = bitrate_kbit;
      return layers_->ConfigureBitrates(bitrate_kbit, max_bitrate_kbit,
                                        framerate, cfg);
    }

    void PopulateCodecSpecific(bool base_layer_sync,
                               CodecSpecificInfoVP8* vp8_info,
                               uint32_t timestamp) override {
      layers_->PopulateCodecSpecific(base_layer_sync, vp8_info, timestamp);
    }

    void FrameEncoded(unsigned int size, uint32_t timestamp, int qp) override {
      layers_->FrameEncoded(size, timestamp, qp);
    }

    int CurrentLayerId() const override { return layers_->CurrentLayerId(); }

    bool UpdateConfiguration(vpx_codec_enc_cfg_t* cfg) override {
      return false;
    }

    int configured_bitrate_;
    TemporalLayers* layers_;
  };

  class SpyingTemporalLayersFactory : public TemporalLayers::Factory {
   public:
    virtual ~SpyingTemporalLayersFactory() {}
    TemporalLayers* Create(int temporal_layers,
                           uint8_t initial_tl0_pic_idx) const override {
      SpyingTemporalLayers* layers =
          new SpyingTemporalLayers(TemporalLayers::Factory::Create(
              temporal_layers, initial_tl0_pic_idx));
      spying_layers_.push_back(layers);
      return layers;
    }

    mutable std::vector<TemporalLayers*> spying_layers_;
  };
};

=======
>>>>>>> a17af05f
class TestVp8Simulcast : public ::testing::Test {
 public:
  TestVp8Simulcast(VP8Encoder* encoder, VP8Decoder* decoder)
      : encoder_(encoder), decoder_(decoder) {}

<<<<<<< HEAD
  // Creates an VideoFrame from |plane_colors|.
  static void CreateImage(VideoFrame* frame, int plane_colors[kNumOfPlanes]) {
    for (int plane_num = 0; plane_num < kNumOfPlanes; ++plane_num) {
      int width =
          (plane_num != kYPlane ? (frame->width() + 1) / 2 : frame->width());
      int height =
          (plane_num != kYPlane ? (frame->height() + 1) / 2 : frame->height());
      PlaneType plane_type = static_cast<PlaneType>(plane_num);
      uint8_t* data = frame->buffer(plane_type);
=======
  static void SetPlane(uint8_t* data,
                       uint8_t value,
                       int width,
                       int height,
                       int stride) {
    for (int i = 0; i < height; i++, data += stride) {
>>>>>>> a17af05f
      // Setting allocated area to zero - setting only image size to
      // requested values - will make it easier to distinguish between image
      // size and frame size (accounting for stride).
      memset(data, value, width);
      memset(data + width, 0, stride - width);
    }
  }

  // Fills in an I420Buffer from |plane_colors|.
  static void CreateImage(const rtc::scoped_refptr<I420Buffer>& buffer,
                          int plane_colors[kNumOfPlanes]) {
    int width = buffer->width();
    int height = buffer->height();
    int chroma_width = (width + 1) / 2;
    int chroma_height = (height + 1) / 2;

    SetPlane(buffer->MutableDataY(), plane_colors[0],
             width, height, buffer->StrideY());

    SetPlane(buffer->MutableDataU(), plane_colors[1],
             chroma_width, chroma_height,
             buffer->StrideU());

    SetPlane(buffer->MutableDataV(), plane_colors[2],
             chroma_width, chroma_height,
             buffer->StrideV());
  }

  static void DefaultSettings(VideoCodec* settings,
                              const int* temporal_layer_profile) {
    RTC_CHECK(settings);
    memset(settings, 0, sizeof(VideoCodec));
    strncpy(settings->plName, "VP8", 4);
    settings->codecType = kVideoCodecVP8;
    // 96 to 127 dynamic payload types for video codecs
    settings->plType = 120;
    settings->startBitrate = 300;
    settings->minBitrate = 30;
    settings->maxBitrate = 0;
    settings->maxFramerate = 30;
    settings->width = kDefaultWidth;
    settings->height = kDefaultHeight;
    settings->numberOfSimulcastStreams = kNumberOfSimulcastStreams;
    ASSERT_EQ(3, kNumberOfSimulcastStreams);
    ConfigureStream(kDefaultWidth / 4, kDefaultHeight / 4, kMaxBitrates[0],
                    kMinBitrates[0], kTargetBitrates[0],
                    &settings->simulcastStream[0], temporal_layer_profile[0]);
    ConfigureStream(kDefaultWidth / 2, kDefaultHeight / 2, kMaxBitrates[1],
                    kMinBitrates[1], kTargetBitrates[1],
                    &settings->simulcastStream[1], temporal_layer_profile[1]);
    ConfigureStream(kDefaultWidth, kDefaultHeight, kMaxBitrates[2],
                    kMinBitrates[2], kTargetBitrates[2],
                    &settings->simulcastStream[2], temporal_layer_profile[2]);
<<<<<<< HEAD
    settings->codecSpecific.VP8.resilience = kResilientStream;
    settings->codecSpecific.VP8.denoisingOn = true;
    settings->codecSpecific.VP8.errorConcealmentOn = false;
    settings->codecSpecific.VP8.automaticResizeOn = false;
    settings->codecSpecific.VP8.feedbackModeOn = false;
    settings->codecSpecific.VP8.frameDroppingOn = true;
    settings->codecSpecific.VP8.keyFrameInterval = 3000;
=======
    settings->VP8()->resilience = kResilientStream;
    settings->VP8()->denoisingOn = true;
    settings->VP8()->errorConcealmentOn = false;
    settings->VP8()->automaticResizeOn = false;
    settings->VP8()->feedbackModeOn = false;
    settings->VP8()->frameDroppingOn = true;
    settings->VP8()->keyFrameInterval = 3000;
>>>>>>> a17af05f
  }

  static void ConfigureStream(int width,
                              int height,
                              int max_bitrate,
                              int min_bitrate,
                              int target_bitrate,
                              SimulcastStream* stream,
                              int num_temporal_layers) {
    assert(stream);
    stream->width = width;
    stream->height = height;
    stream->maxBitrate = max_bitrate;
    stream->minBitrate = min_bitrate;
    stream->targetBitrate = target_bitrate;
    stream->numberOfTemporalLayers = num_temporal_layers;
    stream->qpMax = 45;
  }

 protected:
<<<<<<< HEAD
  virtual void SetUp() { SetUpCodec(kDefaultTemporalLayerProfile); }
=======
  void SetUp() override { SetUpCodec(kDefaultTemporalLayerProfile); }

  void TearDown() override {
    encoder_->Release();
    decoder_->Release();
  }
>>>>>>> a17af05f

  void SetUpCodec(const int* temporal_layer_profile) {
    encoder_->RegisterEncodeCompleteCallback(&encoder_callback_);
    decoder_->RegisterDecodeCompleteCallback(&decoder_callback_);
    DefaultSettings(&settings_, temporal_layer_profile);
    SetUpRateAllocator();
    EXPECT_EQ(0, encoder_->InitEncode(&settings_, 1, 1200));
    EXPECT_EQ(0, decoder_->InitDecode(&settings_, 1));
    int half_width = (kDefaultWidth + 1) / 2;
<<<<<<< HEAD
    input_frame_.CreateEmptyFrame(kDefaultWidth, kDefaultHeight, kDefaultWidth,
                                  half_width, half_width);
    memset(input_frame_.buffer(kYPlane), 0,
           input_frame_.allocated_size(kYPlane));
    memset(input_frame_.buffer(kUPlane), 0,
           input_frame_.allocated_size(kUPlane));
    memset(input_frame_.buffer(kVPlane), 0,
           input_frame_.allocated_size(kVPlane));
=======
    input_buffer_ = I420Buffer::Create(kDefaultWidth, kDefaultHeight,
                                       kDefaultWidth, half_width, half_width);
    input_buffer_->InitializeData();
    input_frame_.reset(
        new VideoFrame(input_buffer_, 0, 0, webrtc::kVideoRotation_0));
>>>>>>> a17af05f
  }

  void SetUpRateAllocator() {
    TemporalLayersFactory* tl_factory = new TemporalLayersFactory();
    rate_allocator_.reset(new SimulcastRateAllocator(
        settings_, std::unique_ptr<TemporalLayersFactory>(tl_factory)));
    settings_.VP8()->tl_factory = tl_factory;
  }

<<<<<<< HEAD
=======
  void SetRates(uint32_t bitrate_kbps, uint32_t fps) {
    encoder_->SetRateAllocation(
        rate_allocator_->GetAllocation(bitrate_kbps * 1000, fps), fps);
  }

>>>>>>> a17af05f
  void ExpectStreams(FrameType frame_type, int expected_video_streams) {
    ASSERT_GE(expected_video_streams, 0);
    ASSERT_LE(expected_video_streams, kNumberOfSimulcastStreams);
    if (expected_video_streams >= 1) {
      EXPECT_CALL(
          encoder_callback_,
<<<<<<< HEAD
          Encoded(
=======
          OnEncodedImage(
>>>>>>> a17af05f
              AllOf(Field(&EncodedImage::_frameType, frame_type),
                    Field(&EncodedImage::_encodedWidth, kDefaultWidth / 4),
                    Field(&EncodedImage::_encodedHeight, kDefaultHeight / 4)),
              _, _))
          .Times(1)
          .WillRepeatedly(Return(EncodedImageCallback::Result(
              EncodedImageCallback::Result::OK, 0)));
    }
    if (expected_video_streams >= 2) {
      EXPECT_CALL(
          encoder_callback_,
<<<<<<< HEAD
          Encoded(
=======
          OnEncodedImage(
>>>>>>> a17af05f
              AllOf(Field(&EncodedImage::_frameType, frame_type),
                    Field(&EncodedImage::_encodedWidth, kDefaultWidth / 2),
                    Field(&EncodedImage::_encodedHeight, kDefaultHeight / 2)),
              _, _))
          .Times(1)
          .WillRepeatedly(Return(EncodedImageCallback::Result(
              EncodedImageCallback::Result::OK, 0)));
    }
    if (expected_video_streams >= 3) {
      EXPECT_CALL(
          encoder_callback_,
<<<<<<< HEAD
          Encoded(AllOf(Field(&EncodedImage::_frameType, frame_type),
                        Field(&EncodedImage::_encodedWidth, kDefaultWidth),
                        Field(&EncodedImage::_encodedHeight, kDefaultHeight)),
                  _, _))
          .Times(1)
          .WillRepeatedly(Return(0));
=======
          OnEncodedImage(
              AllOf(Field(&EncodedImage::_frameType, frame_type),
                    Field(&EncodedImage::_encodedWidth, kDefaultWidth),
                    Field(&EncodedImage::_encodedHeight, kDefaultHeight)),
              _, _))
          .Times(1)
          .WillRepeatedly(Return(EncodedImageCallback::Result(
              EncodedImageCallback::Result::OK, 0)));
>>>>>>> a17af05f
    }
  }

  void VerifyTemporalIdxAndSyncForAllSpatialLayers(
      Vp8TestEncodedImageCallback* encoder_callback,
      const int* expected_temporal_idx,
      const bool* expected_layer_sync,
      int num_spatial_layers) {
    int picture_id = -1;
    int temporal_layer = -1;
    bool layer_sync = false;
    for (int i = 0; i < num_spatial_layers; i++) {
      encoder_callback->GetLastEncodedFrameInfo(&picture_id, &temporal_layer,
                                                &layer_sync, i);
      EXPECT_EQ(expected_temporal_idx[i], temporal_layer);
      EXPECT_EQ(expected_layer_sync[i], layer_sync);
    }
  }

  // We currently expect all active streams to generate a key frame even though
  // a key frame was only requested for some of them.
  void TestKeyFrameRequestsOnAllStreams() {
<<<<<<< HEAD
    encoder_->SetRates(kMaxBitrates[2], 30);  // To get all three streams.
    std::vector<FrameType> frame_types(kNumberOfSimulcastStreams,
                                       kVideoFrameDelta);
    ExpectStreams(kVideoFrameKey, kNumberOfSimulcastStreams);
    EXPECT_EQ(0, encoder_->Encode(input_frame_, NULL, &frame_types));

    ExpectStreams(kVideoFrameDelta, kNumberOfSimulcastStreams);
    input_frame_.set_timestamp(input_frame_.timestamp() + 3000);
    EXPECT_EQ(0, encoder_->Encode(input_frame_, NULL, &frame_types));

    frame_types[0] = kVideoFrameKey;
    ExpectStreams(kVideoFrameKey, kNumberOfSimulcastStreams);
    input_frame_.set_timestamp(input_frame_.timestamp() + 3000);
    EXPECT_EQ(0, encoder_->Encode(input_frame_, NULL, &frame_types));
=======
    SetRates(kMaxBitrates[2], 30);  // To get all three streams.
    std::vector<FrameType> frame_types(kNumberOfSimulcastStreams,
                                       kVideoFrameDelta);
    ExpectStreams(kVideoFrameKey, kNumberOfSimulcastStreams);
    EXPECT_EQ(0, encoder_->Encode(*input_frame_, NULL, &frame_types));

    ExpectStreams(kVideoFrameDelta, kNumberOfSimulcastStreams);
    input_frame_->set_timestamp(input_frame_->timestamp() + 3000);
    EXPECT_EQ(0, encoder_->Encode(*input_frame_, NULL, &frame_types));

    frame_types[0] = kVideoFrameKey;
    ExpectStreams(kVideoFrameKey, kNumberOfSimulcastStreams);
    input_frame_->set_timestamp(input_frame_->timestamp() + 3000);
    EXPECT_EQ(0, encoder_->Encode(*input_frame_, NULL, &frame_types));
>>>>>>> a17af05f

    std::fill(frame_types.begin(), frame_types.end(), kVideoFrameDelta);
    frame_types[1] = kVideoFrameKey;
    ExpectStreams(kVideoFrameKey, kNumberOfSimulcastStreams);
<<<<<<< HEAD
    input_frame_.set_timestamp(input_frame_.timestamp() + 3000);
    EXPECT_EQ(0, encoder_->Encode(input_frame_, NULL, &frame_types));
=======
    input_frame_->set_timestamp(input_frame_->timestamp() + 3000);
    EXPECT_EQ(0, encoder_->Encode(*input_frame_, NULL, &frame_types));
>>>>>>> a17af05f

    std::fill(frame_types.begin(), frame_types.end(), kVideoFrameDelta);
    frame_types[2] = kVideoFrameKey;
    ExpectStreams(kVideoFrameKey, kNumberOfSimulcastStreams);
<<<<<<< HEAD
    input_frame_.set_timestamp(input_frame_.timestamp() + 3000);
    EXPECT_EQ(0, encoder_->Encode(input_frame_, NULL, &frame_types));

    std::fill(frame_types.begin(), frame_types.end(), kVideoFrameDelta);
    ExpectStreams(kVideoFrameDelta, kNumberOfSimulcastStreams);
    input_frame_.set_timestamp(input_frame_.timestamp() + 3000);
    EXPECT_EQ(0, encoder_->Encode(input_frame_, NULL, &frame_types));
=======
    input_frame_->set_timestamp(input_frame_->timestamp() + 3000);
    EXPECT_EQ(0, encoder_->Encode(*input_frame_, NULL, &frame_types));

    std::fill(frame_types.begin(), frame_types.end(), kVideoFrameDelta);
    ExpectStreams(kVideoFrameDelta, kNumberOfSimulcastStreams);
    input_frame_->set_timestamp(input_frame_->timestamp() + 3000);
    EXPECT_EQ(0, encoder_->Encode(*input_frame_, NULL, &frame_types));
>>>>>>> a17af05f
  }

  void TestPaddingAllStreams() {
    // We should always encode the base layer.
<<<<<<< HEAD
    encoder_->SetRates(kMinBitrates[0] - 1, 30);
    std::vector<FrameType> frame_types(kNumberOfSimulcastStreams,
                                       kVideoFrameDelta);
    ExpectStreams(kVideoFrameKey, 1);
    EXPECT_EQ(0, encoder_->Encode(input_frame_, NULL, &frame_types));

    ExpectStreams(kVideoFrameDelta, 1);
    input_frame_.set_timestamp(input_frame_.timestamp() + 3000);
    EXPECT_EQ(0, encoder_->Encode(input_frame_, NULL, &frame_types));
=======
    SetRates(kMinBitrates[0] - 1, 30);
    std::vector<FrameType> frame_types(kNumberOfSimulcastStreams,
                                       kVideoFrameDelta);
    ExpectStreams(kVideoFrameKey, 1);
    EXPECT_EQ(0, encoder_->Encode(*input_frame_, NULL, &frame_types));

    ExpectStreams(kVideoFrameDelta, 1);
    input_frame_->set_timestamp(input_frame_->timestamp() + 3000);
    EXPECT_EQ(0, encoder_->Encode(*input_frame_, NULL, &frame_types));
>>>>>>> a17af05f
  }

  void TestPaddingTwoStreams() {
    // We have just enough to get only the first stream and padding for two.
<<<<<<< HEAD
    encoder_->SetRates(kMinBitrates[0], 30);
    std::vector<FrameType> frame_types(kNumberOfSimulcastStreams,
                                       kVideoFrameDelta);
    ExpectStreams(kVideoFrameKey, 1);
    EXPECT_EQ(0, encoder_->Encode(input_frame_, NULL, &frame_types));

    ExpectStreams(kVideoFrameDelta, 1);
    input_frame_.set_timestamp(input_frame_.timestamp() + 3000);
    EXPECT_EQ(0, encoder_->Encode(input_frame_, NULL, &frame_types));
=======
    SetRates(kMinBitrates[0], 30);
    std::vector<FrameType> frame_types(kNumberOfSimulcastStreams,
                                       kVideoFrameDelta);
    ExpectStreams(kVideoFrameKey, 1);
    EXPECT_EQ(0, encoder_->Encode(*input_frame_, NULL, &frame_types));

    ExpectStreams(kVideoFrameDelta, 1);
    input_frame_->set_timestamp(input_frame_->timestamp() + 3000);
    EXPECT_EQ(0, encoder_->Encode(*input_frame_, NULL, &frame_types));
>>>>>>> a17af05f
  }

  void TestPaddingTwoStreamsOneMaxedOut() {
    // We are just below limit of sending second stream, so we should get
    // the first stream maxed out (at |maxBitrate|), and padding for two.
<<<<<<< HEAD
    encoder_->SetRates(kTargetBitrates[0] + kMinBitrates[1] - 1, 30);
    std::vector<FrameType> frame_types(kNumberOfSimulcastStreams,
                                       kVideoFrameDelta);
    ExpectStreams(kVideoFrameKey, 1);
    EXPECT_EQ(0, encoder_->Encode(input_frame_, NULL, &frame_types));

    ExpectStreams(kVideoFrameDelta, 1);
    input_frame_.set_timestamp(input_frame_.timestamp() + 3000);
    EXPECT_EQ(0, encoder_->Encode(input_frame_, NULL, &frame_types));
=======
    SetRates(kTargetBitrates[0] + kMinBitrates[1] - 1, 30);
    std::vector<FrameType> frame_types(kNumberOfSimulcastStreams,
                                       kVideoFrameDelta);
    ExpectStreams(kVideoFrameKey, 1);
    EXPECT_EQ(0, encoder_->Encode(*input_frame_, NULL, &frame_types));

    ExpectStreams(kVideoFrameDelta, 1);
    input_frame_->set_timestamp(input_frame_->timestamp() + 3000);
    EXPECT_EQ(0, encoder_->Encode(*input_frame_, NULL, &frame_types));
>>>>>>> a17af05f
  }

  void TestPaddingOneStream() {
    // We have just enough to send two streams, so padding for one stream.
<<<<<<< HEAD
    encoder_->SetRates(kTargetBitrates[0] + kMinBitrates[1], 30);
    std::vector<FrameType> frame_types(kNumberOfSimulcastStreams,
                                       kVideoFrameDelta);
    ExpectStreams(kVideoFrameKey, 2);
    EXPECT_EQ(0, encoder_->Encode(input_frame_, NULL, &frame_types));

    ExpectStreams(kVideoFrameDelta, 2);
    input_frame_.set_timestamp(input_frame_.timestamp() + 3000);
    EXPECT_EQ(0, encoder_->Encode(input_frame_, NULL, &frame_types));
=======
    SetRates(kTargetBitrates[0] + kMinBitrates[1], 30);
    std::vector<FrameType> frame_types(kNumberOfSimulcastStreams,
                                       kVideoFrameDelta);
    ExpectStreams(kVideoFrameKey, 2);
    EXPECT_EQ(0, encoder_->Encode(*input_frame_, NULL, &frame_types));

    ExpectStreams(kVideoFrameDelta, 2);
    input_frame_->set_timestamp(input_frame_->timestamp() + 3000);
    EXPECT_EQ(0, encoder_->Encode(*input_frame_, NULL, &frame_types));
>>>>>>> a17af05f
  }

  void TestPaddingOneStreamTwoMaxedOut() {
    // We are just below limit of sending third stream, so we should get
    // first stream's rate maxed out at |targetBitrate|, second at |maxBitrate|.
<<<<<<< HEAD
    encoder_->SetRates(
        kTargetBitrates[0] + kTargetBitrates[1] + kMinBitrates[2] - 1, 30);
    std::vector<FrameType> frame_types(kNumberOfSimulcastStreams,
                                       kVideoFrameDelta);
    ExpectStreams(kVideoFrameKey, 2);
    EXPECT_EQ(0, encoder_->Encode(input_frame_, NULL, &frame_types));

    ExpectStreams(kVideoFrameDelta, 2);
    input_frame_.set_timestamp(input_frame_.timestamp() + 3000);
    EXPECT_EQ(0, encoder_->Encode(input_frame_, NULL, &frame_types));
=======
    SetRates(kTargetBitrates[0] + kTargetBitrates[1] + kMinBitrates[2] - 1, 30);
    std::vector<FrameType> frame_types(kNumberOfSimulcastStreams,
                                       kVideoFrameDelta);
    ExpectStreams(kVideoFrameKey, 2);
    EXPECT_EQ(0, encoder_->Encode(*input_frame_, NULL, &frame_types));

    ExpectStreams(kVideoFrameDelta, 2);
    input_frame_->set_timestamp(input_frame_->timestamp() + 3000);
    EXPECT_EQ(0, encoder_->Encode(*input_frame_, NULL, &frame_types));
>>>>>>> a17af05f
  }

  void TestSendAllStreams() {
    // We have just enough to send all streams.
<<<<<<< HEAD
    encoder_->SetRates(
        kTargetBitrates[0] + kTargetBitrates[1] + kMinBitrates[2], 30);
    std::vector<FrameType> frame_types(kNumberOfSimulcastStreams,
                                       kVideoFrameDelta);
    ExpectStreams(kVideoFrameKey, 3);
    EXPECT_EQ(0, encoder_->Encode(input_frame_, NULL, &frame_types));

    ExpectStreams(kVideoFrameDelta, 3);
    input_frame_.set_timestamp(input_frame_.timestamp() + 3000);
    EXPECT_EQ(0, encoder_->Encode(input_frame_, NULL, &frame_types));
=======
    SetRates(kTargetBitrates[0] + kTargetBitrates[1] + kMinBitrates[2], 30);
    std::vector<FrameType> frame_types(kNumberOfSimulcastStreams,
                                       kVideoFrameDelta);
    ExpectStreams(kVideoFrameKey, 3);
    EXPECT_EQ(0, encoder_->Encode(*input_frame_, NULL, &frame_types));

    ExpectStreams(kVideoFrameDelta, 3);
    input_frame_->set_timestamp(input_frame_->timestamp() + 3000);
    EXPECT_EQ(0, encoder_->Encode(*input_frame_, NULL, &frame_types));
>>>>>>> a17af05f
  }

  void TestDisablingStreams() {
    // We should get three media streams.
<<<<<<< HEAD
    encoder_->SetRates(kMaxBitrates[0] + kMaxBitrates[1] + kMaxBitrates[2], 30);
    std::vector<FrameType> frame_types(kNumberOfSimulcastStreams,
                                       kVideoFrameDelta);
    ExpectStreams(kVideoFrameKey, 3);
    EXPECT_EQ(0, encoder_->Encode(input_frame_, NULL, &frame_types));

    ExpectStreams(kVideoFrameDelta, 3);
    input_frame_.set_timestamp(input_frame_.timestamp() + 3000);
    EXPECT_EQ(0, encoder_->Encode(input_frame_, NULL, &frame_types));

    // We should only get two streams and padding for one.
    encoder_->SetRates(
        kTargetBitrates[0] + kTargetBitrates[1] + kMinBitrates[2] / 2, 30);
    ExpectStreams(kVideoFrameDelta, 2);
    input_frame_.set_timestamp(input_frame_.timestamp() + 3000);
    EXPECT_EQ(0, encoder_->Encode(input_frame_, NULL, &frame_types));

    // We should only get the first stream and padding for two.
    encoder_->SetRates(kTargetBitrates[0] + kMinBitrates[1] / 2, 30);
    ExpectStreams(kVideoFrameDelta, 1);
    input_frame_.set_timestamp(input_frame_.timestamp() + 3000);
    EXPECT_EQ(0, encoder_->Encode(input_frame_, NULL, &frame_types));

    // We don't have enough bitrate for the thumbnail stream, but we should get
    // it anyway with current configuration.
    encoder_->SetRates(kTargetBitrates[0] - 1, 30);
    ExpectStreams(kVideoFrameDelta, 1);
    input_frame_.set_timestamp(input_frame_.timestamp() + 3000);
    EXPECT_EQ(0, encoder_->Encode(input_frame_, NULL, &frame_types));

    // We should only get two streams and padding for one.
    encoder_->SetRates(
        kTargetBitrates[0] + kTargetBitrates[1] + kMinBitrates[2] / 2, 30);
    // We get a key frame because a new stream is being enabled.
    ExpectStreams(kVideoFrameKey, 2);
    input_frame_.set_timestamp(input_frame_.timestamp() + 3000);
    EXPECT_EQ(0, encoder_->Encode(input_frame_, NULL, &frame_types));

    // We should get all three streams.
    encoder_->SetRates(
        kTargetBitrates[0] + kTargetBitrates[1] + kTargetBitrates[2], 30);
    // We get a key frame because a new stream is being enabled.
    ExpectStreams(kVideoFrameKey, 3);
    input_frame_.set_timestamp(input_frame_.timestamp() + 3000);
    EXPECT_EQ(0, encoder_->Encode(input_frame_, NULL, &frame_types));
=======
    SetRates(kMaxBitrates[0] + kMaxBitrates[1] + kMaxBitrates[2], 30);
    std::vector<FrameType> frame_types(kNumberOfSimulcastStreams,
                                       kVideoFrameDelta);
    ExpectStreams(kVideoFrameKey, 3);
    EXPECT_EQ(0, encoder_->Encode(*input_frame_, NULL, &frame_types));

    ExpectStreams(kVideoFrameDelta, 3);
    input_frame_->set_timestamp(input_frame_->timestamp() + 3000);
    EXPECT_EQ(0, encoder_->Encode(*input_frame_, NULL, &frame_types));

    // We should only get two streams and padding for one.
    SetRates(kTargetBitrates[0] + kTargetBitrates[1] + kMinBitrates[2] / 2, 30);
    ExpectStreams(kVideoFrameDelta, 2);
    input_frame_->set_timestamp(input_frame_->timestamp() + 3000);
    EXPECT_EQ(0, encoder_->Encode(*input_frame_, NULL, &frame_types));

    // We should only get the first stream and padding for two.
    SetRates(kTargetBitrates[0] + kMinBitrates[1] / 2, 30);
    ExpectStreams(kVideoFrameDelta, 1);
    input_frame_->set_timestamp(input_frame_->timestamp() + 3000);
    EXPECT_EQ(0, encoder_->Encode(*input_frame_, NULL, &frame_types));

    // We don't have enough bitrate for the thumbnail stream, but we should get
    // it anyway with current configuration.
    SetRates(kTargetBitrates[0] - 1, 30);
    ExpectStreams(kVideoFrameDelta, 1);
    input_frame_->set_timestamp(input_frame_->timestamp() + 3000);
    EXPECT_EQ(0, encoder_->Encode(*input_frame_, NULL, &frame_types));

    // We should only get two streams and padding for one.
    SetRates(kTargetBitrates[0] + kTargetBitrates[1] + kMinBitrates[2] / 2, 30);
    // We get a key frame because a new stream is being enabled.
    ExpectStreams(kVideoFrameKey, 2);
    input_frame_->set_timestamp(input_frame_->timestamp() + 3000);
    EXPECT_EQ(0, encoder_->Encode(*input_frame_, NULL, &frame_types));

    // We should get all three streams.
    SetRates(kTargetBitrates[0] + kTargetBitrates[1] + kTargetBitrates[2], 30);
    // We get a key frame because a new stream is being enabled.
    ExpectStreams(kVideoFrameKey, 3);
    input_frame_->set_timestamp(input_frame_->timestamp() + 3000);
    EXPECT_EQ(0, encoder_->Encode(*input_frame_, NULL, &frame_types));
>>>>>>> a17af05f
  }

  void SwitchingToOneStream(int width, int height) {
    // Disable all streams except the last and set the bitrate of the last to
    // 100 kbps. This verifies the way GTP switches to screenshare mode.
    settings_.VP8()->numberOfTemporalLayers = 1;
    settings_.maxBitrate = 100;
    settings_.startBitrate = 100;
    settings_.width = width;
    settings_.height = height;
    for (int i = 0; i < settings_.numberOfSimulcastStreams - 1; ++i) {
      settings_.simulcastStream[i].maxBitrate = 0;
      settings_.simulcastStream[i].width = settings_.width;
      settings_.simulcastStream[i].height = settings_.height;
    }
    // Setting input image to new resolution.
    int half_width = (settings_.width + 1) / 2;
<<<<<<< HEAD
    input_frame_.CreateEmptyFrame(settings_.width, settings_.height,
                                  settings_.width, half_width, half_width);
    memset(input_frame_.buffer(kYPlane), 0,
           input_frame_.allocated_size(kYPlane));
    memset(input_frame_.buffer(kUPlane), 0,
           input_frame_.allocated_size(kUPlane));
    memset(input_frame_.buffer(kVPlane), 0,
           input_frame_.allocated_size(kVPlane));
=======
    input_buffer_ = I420Buffer::Create(settings_.width, settings_.height,
                                       settings_.width, half_width, half_width);
    input_buffer_->InitializeData();

    input_frame_.reset(
        new VideoFrame(input_buffer_, 0, 0, webrtc::kVideoRotation_0));
>>>>>>> a17af05f

    // The for loop above did not set the bitrate of the highest layer.
    settings_.simulcastStream[settings_.numberOfSimulcastStreams - 1]
        .maxBitrate = 0;
    // The highest layer has to correspond to the non-simulcast resolution.
    settings_.simulcastStream[settings_.numberOfSimulcastStreams - 1].width =
        settings_.width;
    settings_.simulcastStream[settings_.numberOfSimulcastStreams - 1].height =
        settings_.height;
<<<<<<< HEAD
    EXPECT_EQ(0, encoder_->InitEncode(&settings_, 1, 1200));

    // Encode one frame and verify.
    encoder_->SetRates(kMaxBitrates[0] + kMaxBitrates[1], 30);
    std::vector<FrameType> frame_types(kNumberOfSimulcastStreams,
                                       kVideoFrameDelta);
    EXPECT_CALL(encoder_callback_,
                Encoded(AllOf(Field(&EncodedImage::_frameType, kVideoFrameKey),
                              Field(&EncodedImage::_encodedWidth, width),
                              Field(&EncodedImage::_encodedHeight, height)),
                        _, _))
=======
    SetUpRateAllocator();
    EXPECT_EQ(0, encoder_->InitEncode(&settings_, 1, 1200));

    // Encode one frame and verify.
    SetRates(kMaxBitrates[0] + kMaxBitrates[1], 30);
    std::vector<FrameType> frame_types(kNumberOfSimulcastStreams,
                                       kVideoFrameDelta);
    EXPECT_CALL(
        encoder_callback_,
        OnEncodedImage(AllOf(Field(&EncodedImage::_frameType, kVideoFrameKey),
                             Field(&EncodedImage::_encodedWidth, width),
                             Field(&EncodedImage::_encodedHeight, height)),
                       _, _))
>>>>>>> a17af05f
        .Times(1)
        .WillRepeatedly(Return(
            EncodedImageCallback::Result(EncodedImageCallback::Result::OK, 0)));
    EXPECT_EQ(0, encoder_->Encode(*input_frame_, NULL, &frame_types));

    // Switch back.
    DefaultSettings(&settings_, kDefaultTemporalLayerProfile);
    // Start at the lowest bitrate for enabling base stream.
    settings_.startBitrate = kMinBitrates[0];
    SetUpRateAllocator();
    EXPECT_EQ(0, encoder_->InitEncode(&settings_, 1, 1200));
<<<<<<< HEAD
    encoder_->SetRates(settings_.startBitrate, 30);
    ExpectStreams(kVideoFrameKey, 1);
    // Resize |input_frame_| to the new resolution.
    half_width = (settings_.width + 1) / 2;
    input_frame_.CreateEmptyFrame(settings_.width, settings_.height,
                                  settings_.width, half_width, half_width);
    memset(input_frame_.buffer(kYPlane), 0,
           input_frame_.allocated_size(kYPlane));
    memset(input_frame_.buffer(kUPlane), 0,
           input_frame_.allocated_size(kUPlane));
    memset(input_frame_.buffer(kVPlane), 0,
           input_frame_.allocated_size(kVPlane));
    EXPECT_EQ(0, encoder_->Encode(input_frame_, NULL, &frame_types));
=======
    SetRates(settings_.startBitrate, 30);
    ExpectStreams(kVideoFrameKey, 1);
    // Resize |input_frame_| to the new resolution.
    half_width = (settings_.width + 1) / 2;
    input_buffer_ = I420Buffer::Create(settings_.width, settings_.height,
                                       settings_.width, half_width, half_width);
    input_buffer_->InitializeData();
    input_frame_.reset(
        new VideoFrame(input_buffer_, 0, 0, webrtc::kVideoRotation_0));
    EXPECT_EQ(0, encoder_->Encode(*input_frame_, NULL, &frame_types));
>>>>>>> a17af05f
  }

  void TestSwitchingToOneStream() { SwitchingToOneStream(1024, 768); }

  void TestSwitchingToOneOddStream() { SwitchingToOneStream(1023, 769); }

  void TestSwitchingToOneSmallStream() { SwitchingToOneStream(4, 4); }

  void TestRPSIEncoder() {
    Vp8TestEncodedImageCallback encoder_callback;
    encoder_->RegisterEncodeCompleteCallback(&encoder_callback);

    SetRates(kMaxBitrates[2], 30);  // To get all three streams.

    EXPECT_EQ(0, encoder_->Encode(*input_frame_, NULL, NULL));
    int picture_id = -1;
    int temporal_layer = -1;
    bool layer_sync = false;
    encoder_callback.GetLastEncodedFrameInfo(&picture_id, &temporal_layer,
                                             &layer_sync, 0);
    EXPECT_EQ(0, temporal_layer);
    EXPECT_TRUE(layer_sync);
    int key_frame_picture_id = picture_id;

    input_frame_->set_timestamp(input_frame_->timestamp() + 3000);
    EXPECT_EQ(0, encoder_->Encode(*input_frame_, NULL, NULL));
    encoder_callback.GetLastEncodedFrameInfo(&picture_id, &temporal_layer,
                                             &layer_sync, 0);
    EXPECT_EQ(2, temporal_layer);
    EXPECT_TRUE(layer_sync);

    input_frame_->set_timestamp(input_frame_->timestamp() + 3000);
    EXPECT_EQ(0, encoder_->Encode(*input_frame_, NULL, NULL));
    encoder_callback.GetLastEncodedFrameInfo(&picture_id, &temporal_layer,
                                             &layer_sync, 0);
    EXPECT_EQ(1, temporal_layer);
    EXPECT_TRUE(layer_sync);

    input_frame_->set_timestamp(input_frame_->timestamp() + 3000);
    EXPECT_EQ(0, encoder_->Encode(*input_frame_, NULL, NULL));
    encoder_callback.GetLastEncodedFrameInfo(&picture_id, &temporal_layer,
                                             &layer_sync, 0);
    EXPECT_EQ(2, temporal_layer);
    EXPECT_FALSE(layer_sync);

    CodecSpecificInfo codec_specific;
    codec_specific.codecType = kVideoCodecVP8;
    codec_specific.codecSpecific.VP8.hasReceivedRPSI = true;

    // Must match last key frame to trigger.
    codec_specific.codecSpecific.VP8.pictureIdRPSI = key_frame_picture_id;

    input_frame_->set_timestamp(input_frame_->timestamp() + 3000);
    EXPECT_EQ(0, encoder_->Encode(*input_frame_, &codec_specific, NULL));
    encoder_callback.GetLastEncodedFrameInfo(&picture_id, &temporal_layer,
                                             &layer_sync, 0);

    EXPECT_EQ(0, temporal_layer);
    EXPECT_TRUE(layer_sync);

    // Must match last key frame to trigger, test bad id.
    codec_specific.codecSpecific.VP8.pictureIdRPSI = key_frame_picture_id + 17;

    input_frame_->set_timestamp(input_frame_->timestamp() + 3000);
    EXPECT_EQ(0, encoder_->Encode(*input_frame_, &codec_specific, NULL));
    encoder_callback.GetLastEncodedFrameInfo(&picture_id, &temporal_layer,
                                             &layer_sync, 0);

    EXPECT_EQ(2, temporal_layer);
    // The previous frame was a base layer sync (since it was a frame that
    // only predicts from key frame and hence resets the temporal pattern),
    // so this frame (the next one) must have |layer_sync| set to true.
    EXPECT_TRUE(layer_sync);
  }

  void TestRPSIEncodeDecode() {
    Vp8TestEncodedImageCallback encoder_callback;
    Vp8TestDecodedImageCallback decoder_callback;
    encoder_->RegisterEncodeCompleteCallback(&encoder_callback);
    decoder_->RegisterDecodeCompleteCallback(&decoder_callback);

    SetRates(kMaxBitrates[2], 30);  // To get all three streams.

    // Set color.
    int plane_offset[kNumOfPlanes];
    plane_offset[kYPlane] = kColorY;
    plane_offset[kUPlane] = kColorU;
    plane_offset[kVPlane] = kColorV;
    CreateImage(input_buffer_, plane_offset);

    EXPECT_EQ(0, encoder_->Encode(*input_frame_, NULL, NULL));
    int picture_id = -1;
    int temporal_layer = -1;
    bool layer_sync = false;
    encoder_callback.GetLastEncodedFrameInfo(&picture_id, &temporal_layer,
                                             &layer_sync, 0);
    EXPECT_EQ(0, temporal_layer);
    EXPECT_TRUE(layer_sync);
    int key_frame_picture_id = picture_id;

    // Change color.
    plane_offset[kYPlane] += 1;
    plane_offset[kUPlane] += 1;
    plane_offset[kVPlane] += 1;
    CreateImage(input_buffer_, plane_offset);
    input_frame_->set_timestamp(input_frame_->timestamp() + 3000);
    EXPECT_EQ(0, encoder_->Encode(*input_frame_, NULL, NULL));

    // Change color.
    plane_offset[kYPlane] += 1;
    plane_offset[kUPlane] += 1;
    plane_offset[kVPlane] += 1;
    CreateImage(input_buffer_, plane_offset);

    input_frame_->set_timestamp(input_frame_->timestamp() + 3000);
    EXPECT_EQ(0, encoder_->Encode(*input_frame_, NULL, NULL));

    // Change color.
    plane_offset[kYPlane] += 1;
    plane_offset[kUPlane] += 1;
    plane_offset[kVPlane] += 1;
    CreateImage(input_buffer_, plane_offset);

    input_frame_->set_timestamp(input_frame_->timestamp() + 3000);
    EXPECT_EQ(0, encoder_->Encode(*input_frame_, NULL, NULL));

    CodecSpecificInfo codec_specific;
    codec_specific.codecType = kVideoCodecVP8;
    codec_specific.codecSpecific.VP8.hasReceivedRPSI = true;
    // Must match last key frame to trigger.
    codec_specific.codecSpecific.VP8.pictureIdRPSI = key_frame_picture_id;

    // Change color back to original.
    plane_offset[kYPlane] = kColorY;
    plane_offset[kUPlane] = kColorU;
    plane_offset[kVPlane] = kColorV;
    CreateImage(input_buffer_, plane_offset);

    input_frame_->set_timestamp(input_frame_->timestamp() + 3000);
    EXPECT_EQ(0, encoder_->Encode(*input_frame_, &codec_specific, NULL));

    EncodedImage encoded_frame;
    encoder_callback.GetLastEncodedKeyFrame(&encoded_frame);
    decoder_->Decode(encoded_frame, false, NULL);
    encoder_callback.GetLastEncodedFrame(&encoded_frame);
    decoder_->Decode(encoded_frame, false, NULL);
    EXPECT_EQ(2, decoder_callback.DecodedFrames());
  }

  // Test the layer pattern and sync flag for various spatial-temporal patterns.
  // 3-3-3 pattern: 3 temporal layers for all spatial streams, so same
  // temporal_layer id and layer_sync is expected for all streams.
  void TestSaptioTemporalLayers333PatternEncoder() {
    Vp8TestEncodedImageCallback encoder_callback;
    encoder_->RegisterEncodeCompleteCallback(&encoder_callback);
    SetRates(kMaxBitrates[2], 30);  // To get all three streams.

    int expected_temporal_idx[3] = {-1, -1, -1};
    bool expected_layer_sync[3] = {false, false, false};

    // First frame: #0.
    EXPECT_EQ(0, encoder_->Encode(*input_frame_, NULL, NULL));
    SetExpectedValues3<int>(0, 0, 0, expected_temporal_idx);
    SetExpectedValues3<bool>(true, true, true, expected_layer_sync);
    VerifyTemporalIdxAndSyncForAllSpatialLayers(
        &encoder_callback, expected_temporal_idx, expected_layer_sync, 3);

    // Next frame: #1.
    input_frame_->set_timestamp(input_frame_->timestamp() + 3000);
    EXPECT_EQ(0, encoder_->Encode(*input_frame_, NULL, NULL));
    SetExpectedValues3<int>(2, 2, 2, expected_temporal_idx);
    SetExpectedValues3<bool>(true, true, true, expected_layer_sync);
    VerifyTemporalIdxAndSyncForAllSpatialLayers(
        &encoder_callback, expected_temporal_idx, expected_layer_sync, 3);

    // Next frame: #2.
    input_frame_->set_timestamp(input_frame_->timestamp() + 3000);
    EXPECT_EQ(0, encoder_->Encode(*input_frame_, NULL, NULL));
    SetExpectedValues3<int>(1, 1, 1, expected_temporal_idx);
    SetExpectedValues3<bool>(true, true, true, expected_layer_sync);
    VerifyTemporalIdxAndSyncForAllSpatialLayers(
        &encoder_callback, expected_temporal_idx, expected_layer_sync, 3);

    // Next frame: #3.
    input_frame_->set_timestamp(input_frame_->timestamp() + 3000);
    EXPECT_EQ(0, encoder_->Encode(*input_frame_, NULL, NULL));
    SetExpectedValues3<int>(2, 2, 2, expected_temporal_idx);
    SetExpectedValues3<bool>(false, false, false, expected_layer_sync);
    VerifyTemporalIdxAndSyncForAllSpatialLayers(
        &encoder_callback, expected_temporal_idx, expected_layer_sync, 3);

    // Next frame: #4.
    input_frame_->set_timestamp(input_frame_->timestamp() + 3000);
    EXPECT_EQ(0, encoder_->Encode(*input_frame_, NULL, NULL));
    SetExpectedValues3<int>(0, 0, 0, expected_temporal_idx);
    SetExpectedValues3<bool>(false, false, false, expected_layer_sync);
    VerifyTemporalIdxAndSyncForAllSpatialLayers(
        &encoder_callback, expected_temporal_idx, expected_layer_sync, 3);

    // Next frame: #5.
    input_frame_->set_timestamp(input_frame_->timestamp() + 3000);
    EXPECT_EQ(0, encoder_->Encode(*input_frame_, NULL, NULL));
    SetExpectedValues3<int>(2, 2, 2, expected_temporal_idx);
    SetExpectedValues3<bool>(false, false, false, expected_layer_sync);
    VerifyTemporalIdxAndSyncForAllSpatialLayers(
        &encoder_callback, expected_temporal_idx, expected_layer_sync, 3);
  }

  // Test the layer pattern and sync flag for various spatial-temporal patterns.
  // 3-2-1 pattern: 3 temporal layers for lowest resolution, 2 for middle, and
  // 1 temporal layer for highest resolution.
  // For this profile, we expect the temporal index pattern to be:
  // 1st stream: 0, 2, 1, 2, ....
  // 2nd stream: 0, 1, 0, 1, ...
  // 3rd stream: -1, -1, -1, -1, ....
  // Regarding the 3rd stream, note that a stream/encoder with 1 temporal layer
  // should always have temporal layer idx set to kNoTemporalIdx = -1.
  // Since CodecSpecificInfoVP8.temporalIdx is uint8_t, this will wrap to 255.
  // TODO(marpan): Although this seems safe for now, we should fix this.
  void TestSpatioTemporalLayers321PatternEncoder() {
    int temporal_layer_profile[3] = {3, 2, 1};
    SetUpCodec(temporal_layer_profile);
    Vp8TestEncodedImageCallback encoder_callback;
    encoder_->RegisterEncodeCompleteCallback(&encoder_callback);
    SetRates(kMaxBitrates[2], 30);  // To get all three streams.

    int expected_temporal_idx[3] = {-1, -1, -1};
    bool expected_layer_sync[3] = {false, false, false};

    // First frame: #0.
    EXPECT_EQ(0, encoder_->Encode(*input_frame_, NULL, NULL));
    SetExpectedValues3<int>(0, 0, 255, expected_temporal_idx);
    SetExpectedValues3<bool>(true, true, false, expected_layer_sync);
    VerifyTemporalIdxAndSyncForAllSpatialLayers(
        &encoder_callback, expected_temporal_idx, expected_layer_sync, 3);

    // Next frame: #1.
    input_frame_->set_timestamp(input_frame_->timestamp() + 3000);
    EXPECT_EQ(0, encoder_->Encode(*input_frame_, NULL, NULL));
    SetExpectedValues3<int>(2, 1, 255, expected_temporal_idx);
    SetExpectedValues3<bool>(true, true, false, expected_layer_sync);
    VerifyTemporalIdxAndSyncForAllSpatialLayers(
        &encoder_callback, expected_temporal_idx, expected_layer_sync, 3);

    // Next frame: #2.
    input_frame_->set_timestamp(input_frame_->timestamp() + 3000);
    EXPECT_EQ(0, encoder_->Encode(*input_frame_, NULL, NULL));
    SetExpectedValues3<int>(1, 0, 255, expected_temporal_idx);
    SetExpectedValues3<bool>(true, false, false, expected_layer_sync);
    VerifyTemporalIdxAndSyncForAllSpatialLayers(
        &encoder_callback, expected_temporal_idx, expected_layer_sync, 3);

    // Next frame: #3.
    input_frame_->set_timestamp(input_frame_->timestamp() + 3000);
    EXPECT_EQ(0, encoder_->Encode(*input_frame_, NULL, NULL));
    SetExpectedValues3<int>(2, 1, 255, expected_temporal_idx);
    SetExpectedValues3<bool>(false, false, false, expected_layer_sync);
    VerifyTemporalIdxAndSyncForAllSpatialLayers(
        &encoder_callback, expected_temporal_idx, expected_layer_sync, 3);

    // Next frame: #4.
    input_frame_->set_timestamp(input_frame_->timestamp() + 3000);
    EXPECT_EQ(0, encoder_->Encode(*input_frame_, NULL, NULL));
    SetExpectedValues3<int>(0, 0, 255, expected_temporal_idx);
    SetExpectedValues3<bool>(false, false, false, expected_layer_sync);
    VerifyTemporalIdxAndSyncForAllSpatialLayers(
        &encoder_callback, expected_temporal_idx, expected_layer_sync, 3);

    // Next frame: #5.
    input_frame_->set_timestamp(input_frame_->timestamp() + 3000);
    EXPECT_EQ(0, encoder_->Encode(*input_frame_, NULL, NULL));
    SetExpectedValues3<int>(2, 1, 255, expected_temporal_idx);
    SetExpectedValues3<bool>(false, false, false, expected_layer_sync);
    VerifyTemporalIdxAndSyncForAllSpatialLayers(
        &encoder_callback, expected_temporal_idx, expected_layer_sync, 3);
  }

  void TestStrideEncodeDecode() {
    Vp8TestEncodedImageCallback encoder_callback;
    Vp8TestDecodedImageCallback decoder_callback;
    encoder_->RegisterEncodeCompleteCallback(&encoder_callback);
    decoder_->RegisterDecodeCompleteCallback(&decoder_callback);

    SetRates(kMaxBitrates[2], 30);  // To get all three streams.
    // Setting two (possibly) problematic use cases for stride:
    // 1. stride > width 2. stride_y != stride_uv/2
    int stride_y = kDefaultWidth + 20;
    int stride_uv = ((kDefaultWidth + 1) / 2) + 5;
<<<<<<< HEAD
    input_frame_.CreateEmptyFrame(kDefaultWidth, kDefaultHeight, stride_y,
                                  stride_uv, stride_uv);
=======
    input_buffer_ = I420Buffer::Create(kDefaultWidth, kDefaultHeight, stride_y,
                                       stride_uv, stride_uv);
    input_frame_.reset(
        new VideoFrame(input_buffer_, 0, 0, webrtc::kVideoRotation_0));

>>>>>>> a17af05f
    // Set color.
    int plane_offset[kNumOfPlanes];
    plane_offset[kYPlane] = kColorY;
    plane_offset[kUPlane] = kColorU;
    plane_offset[kVPlane] = kColorV;
    CreateImage(input_buffer_, plane_offset);

    EXPECT_EQ(0, encoder_->Encode(*input_frame_, NULL, NULL));

    // Change color.
    plane_offset[kYPlane] += 1;
    plane_offset[kUPlane] += 1;
    plane_offset[kVPlane] += 1;
    CreateImage(input_buffer_, plane_offset);
    input_frame_->set_timestamp(input_frame_->timestamp() + 3000);
    EXPECT_EQ(0, encoder_->Encode(*input_frame_, NULL, NULL));

    EncodedImage encoded_frame;
    // Only encoding one frame - so will be a key frame.
    encoder_callback.GetLastEncodedKeyFrame(&encoded_frame);
    EXPECT_EQ(0, decoder_->Decode(encoded_frame, false, NULL));
    encoder_callback.GetLastEncodedFrame(&encoded_frame);
    decoder_->Decode(encoded_frame, false, NULL);
    EXPECT_EQ(2, decoder_callback.DecodedFrames());
  }

<<<<<<< HEAD
  void TestSkipEncodingUnusedStreams() {
    SkipEncodingUnusedStreamsTest test;
    std::vector<unsigned int> configured_bitrate =
        test.RunTest(encoder_.get(), &settings_,
                     1);  // Target bit rate 1, to force all streams but the
                          // base one to be exceeding bandwidth constraints.
    EXPECT_EQ(static_cast<size_t>(kNumberOfSimulcastStreams),
              configured_bitrate.size());

    unsigned int min_bitrate =
        std::max(settings_.simulcastStream[0].minBitrate, settings_.minBitrate);
    int stream = 0;
    for (std::vector<unsigned int>::const_iterator it =
             configured_bitrate.begin();
         it != configured_bitrate.end(); ++it) {
      if (stream == 0) {
        EXPECT_EQ(min_bitrate, *it);
      } else {
        EXPECT_EQ(0u, *it);
      }
      ++stream;
    }
  }

  rtc::scoped_ptr<VP8Encoder> encoder_;
=======
  std::unique_ptr<VP8Encoder> encoder_;
>>>>>>> a17af05f
  MockEncodedImageCallback encoder_callback_;
  std::unique_ptr<VP8Decoder> decoder_;
  MockDecodedImageCallback decoder_callback_;
  VideoCodec settings_;
<<<<<<< HEAD
  VideoFrame input_frame_;
=======
  rtc::scoped_refptr<I420Buffer> input_buffer_;
  std::unique_ptr<VideoFrame> input_frame_;
  std::unique_ptr<SimulcastRateAllocator> rate_allocator_;
>>>>>>> a17af05f
};

}  // namespace testing
}  // namespace webrtc

#endif  // WEBRTC_MODULES_VIDEO_CODING_CODECS_VP8_SIMULCAST_UNITTEST_H_<|MERGE_RESOLUTION|>--- conflicted
+++ resolved
@@ -16,18 +16,6 @@
 #include <memory>
 #include <vector>
 
-<<<<<<< HEAD
-#include "webrtc/base/checks.h"
-#include "webrtc/base/scoped_ptr.h"
-#include "webrtc/common.h"
-#include "webrtc/common_video/libyuv/include/webrtc_libyuv.h"
-#include "webrtc/modules/video_coding/include/mock/mock_video_codec_interface.h"
-#include "webrtc/modules/video_coding/codecs/vp8/include/vp8.h"
-#include "webrtc/modules/video_coding/codecs/vp8/temporal_layers.h"
-#include "webrtc/video_frame.h"
-
-#include "gtest/gtest.h"
-=======
 #include "webrtc/api/video/i420_buffer.h"
 #include "webrtc/api/video/video_frame.h"
 #include "webrtc/base/checks.h"
@@ -38,7 +26,6 @@
 #include "webrtc/modules/video_coding/utility/simulcast_rate_allocator.h"
 #include "webrtc/test/gtest.h"
 #include "webrtc/video_frame.h"
->>>>>>> a17af05f
 
 using ::testing::_;
 using ::testing::AllOf;
@@ -164,112 +151,17 @@
   int decoded_frames_;
 };
 
-<<<<<<< HEAD
-class SkipEncodingUnusedStreamsTest {
- public:
-  std::vector<unsigned int> RunTest(VP8Encoder* encoder,
-                                    VideoCodec* settings,
-                                    uint32_t target_bitrate) {
-    Config options;
-    SpyingTemporalLayersFactory* spy_factory =
-        new SpyingTemporalLayersFactory();
-    options.Set<TemporalLayers::Factory>(spy_factory);
-    settings->extra_options = &options;
-    EXPECT_EQ(0, encoder->InitEncode(settings, 1, 1200));
-
-    encoder->SetRates(target_bitrate, 30);
-
-    std::vector<unsigned int> configured_bitrates;
-    for (std::vector<TemporalLayers*>::const_iterator it =
-             spy_factory->spying_layers_.begin();
-         it != spy_factory->spying_layers_.end(); ++it) {
-      configured_bitrates.push_back(
-          static_cast<SpyingTemporalLayers*>(*it)->configured_bitrate_);
-    }
-    return configured_bitrates;
-  }
-
-  class SpyingTemporalLayers : public TemporalLayers {
-   public:
-    explicit SpyingTemporalLayers(TemporalLayers* layers)
-        : configured_bitrate_(0), layers_(layers) {}
-
-    virtual ~SpyingTemporalLayers() { delete layers_; }
-
-    virtual int EncodeFlags(uint32_t timestamp) {
-      return layers_->EncodeFlags(timestamp);
-    }
-
-    bool ConfigureBitrates(int bitrate_kbit,
-                           int max_bitrate_kbit,
-                           int framerate,
-                           vpx_codec_enc_cfg_t* cfg) override {
-      configured_bitrate_ = bitrate_kbit;
-      return layers_->ConfigureBitrates(bitrate_kbit, max_bitrate_kbit,
-                                        framerate, cfg);
-    }
-
-    void PopulateCodecSpecific(bool base_layer_sync,
-                               CodecSpecificInfoVP8* vp8_info,
-                               uint32_t timestamp) override {
-      layers_->PopulateCodecSpecific(base_layer_sync, vp8_info, timestamp);
-    }
-
-    void FrameEncoded(unsigned int size, uint32_t timestamp, int qp) override {
-      layers_->FrameEncoded(size, timestamp, qp);
-    }
-
-    int CurrentLayerId() const override { return layers_->CurrentLayerId(); }
-
-    bool UpdateConfiguration(vpx_codec_enc_cfg_t* cfg) override {
-      return false;
-    }
-
-    int configured_bitrate_;
-    TemporalLayers* layers_;
-  };
-
-  class SpyingTemporalLayersFactory : public TemporalLayers::Factory {
-   public:
-    virtual ~SpyingTemporalLayersFactory() {}
-    TemporalLayers* Create(int temporal_layers,
-                           uint8_t initial_tl0_pic_idx) const override {
-      SpyingTemporalLayers* layers =
-          new SpyingTemporalLayers(TemporalLayers::Factory::Create(
-              temporal_layers, initial_tl0_pic_idx));
-      spying_layers_.push_back(layers);
-      return layers;
-    }
-
-    mutable std::vector<TemporalLayers*> spying_layers_;
-  };
-};
-
-=======
->>>>>>> a17af05f
 class TestVp8Simulcast : public ::testing::Test {
  public:
   TestVp8Simulcast(VP8Encoder* encoder, VP8Decoder* decoder)
       : encoder_(encoder), decoder_(decoder) {}
 
-<<<<<<< HEAD
-  // Creates an VideoFrame from |plane_colors|.
-  static void CreateImage(VideoFrame* frame, int plane_colors[kNumOfPlanes]) {
-    for (int plane_num = 0; plane_num < kNumOfPlanes; ++plane_num) {
-      int width =
-          (plane_num != kYPlane ? (frame->width() + 1) / 2 : frame->width());
-      int height =
-          (plane_num != kYPlane ? (frame->height() + 1) / 2 : frame->height());
-      PlaneType plane_type = static_cast<PlaneType>(plane_num);
-      uint8_t* data = frame->buffer(plane_type);
-=======
   static void SetPlane(uint8_t* data,
                        uint8_t value,
                        int width,
                        int height,
                        int stride) {
     for (int i = 0; i < height; i++, data += stride) {
->>>>>>> a17af05f
       // Setting allocated area to zero - setting only image size to
       // requested values - will make it easier to distinguish between image
       // size and frame size (accounting for stride).
@@ -323,15 +215,6 @@
     ConfigureStream(kDefaultWidth, kDefaultHeight, kMaxBitrates[2],
                     kMinBitrates[2], kTargetBitrates[2],
                     &settings->simulcastStream[2], temporal_layer_profile[2]);
-<<<<<<< HEAD
-    settings->codecSpecific.VP8.resilience = kResilientStream;
-    settings->codecSpecific.VP8.denoisingOn = true;
-    settings->codecSpecific.VP8.errorConcealmentOn = false;
-    settings->codecSpecific.VP8.automaticResizeOn = false;
-    settings->codecSpecific.VP8.feedbackModeOn = false;
-    settings->codecSpecific.VP8.frameDroppingOn = true;
-    settings->codecSpecific.VP8.keyFrameInterval = 3000;
-=======
     settings->VP8()->resilience = kResilientStream;
     settings->VP8()->denoisingOn = true;
     settings->VP8()->errorConcealmentOn = false;
@@ -339,7 +222,6 @@
     settings->VP8()->feedbackModeOn = false;
     settings->VP8()->frameDroppingOn = true;
     settings->VP8()->keyFrameInterval = 3000;
->>>>>>> a17af05f
   }
 
   static void ConfigureStream(int width,
@@ -360,16 +242,12 @@
   }
 
  protected:
-<<<<<<< HEAD
-  virtual void SetUp() { SetUpCodec(kDefaultTemporalLayerProfile); }
-=======
   void SetUp() override { SetUpCodec(kDefaultTemporalLayerProfile); }
 
   void TearDown() override {
     encoder_->Release();
     decoder_->Release();
   }
->>>>>>> a17af05f
 
   void SetUpCodec(const int* temporal_layer_profile) {
     encoder_->RegisterEncodeCompleteCallback(&encoder_callback_);
@@ -379,22 +257,11 @@
     EXPECT_EQ(0, encoder_->InitEncode(&settings_, 1, 1200));
     EXPECT_EQ(0, decoder_->InitDecode(&settings_, 1));
     int half_width = (kDefaultWidth + 1) / 2;
-<<<<<<< HEAD
-    input_frame_.CreateEmptyFrame(kDefaultWidth, kDefaultHeight, kDefaultWidth,
-                                  half_width, half_width);
-    memset(input_frame_.buffer(kYPlane), 0,
-           input_frame_.allocated_size(kYPlane));
-    memset(input_frame_.buffer(kUPlane), 0,
-           input_frame_.allocated_size(kUPlane));
-    memset(input_frame_.buffer(kVPlane), 0,
-           input_frame_.allocated_size(kVPlane));
-=======
     input_buffer_ = I420Buffer::Create(kDefaultWidth, kDefaultHeight,
                                        kDefaultWidth, half_width, half_width);
     input_buffer_->InitializeData();
     input_frame_.reset(
         new VideoFrame(input_buffer_, 0, 0, webrtc::kVideoRotation_0));
->>>>>>> a17af05f
   }
 
   void SetUpRateAllocator() {
@@ -404,25 +271,18 @@
     settings_.VP8()->tl_factory = tl_factory;
   }
 
-<<<<<<< HEAD
-=======
   void SetRates(uint32_t bitrate_kbps, uint32_t fps) {
     encoder_->SetRateAllocation(
         rate_allocator_->GetAllocation(bitrate_kbps * 1000, fps), fps);
   }
 
->>>>>>> a17af05f
   void ExpectStreams(FrameType frame_type, int expected_video_streams) {
     ASSERT_GE(expected_video_streams, 0);
     ASSERT_LE(expected_video_streams, kNumberOfSimulcastStreams);
     if (expected_video_streams >= 1) {
       EXPECT_CALL(
           encoder_callback_,
-<<<<<<< HEAD
-          Encoded(
-=======
           OnEncodedImage(
->>>>>>> a17af05f
               AllOf(Field(&EncodedImage::_frameType, frame_type),
                     Field(&EncodedImage::_encodedWidth, kDefaultWidth / 4),
                     Field(&EncodedImage::_encodedHeight, kDefaultHeight / 4)),
@@ -434,11 +294,7 @@
     if (expected_video_streams >= 2) {
       EXPECT_CALL(
           encoder_callback_,
-<<<<<<< HEAD
-          Encoded(
-=======
           OnEncodedImage(
->>>>>>> a17af05f
               AllOf(Field(&EncodedImage::_frameType, frame_type),
                     Field(&EncodedImage::_encodedWidth, kDefaultWidth / 2),
                     Field(&EncodedImage::_encodedHeight, kDefaultHeight / 2)),
@@ -450,14 +306,6 @@
     if (expected_video_streams >= 3) {
       EXPECT_CALL(
           encoder_callback_,
-<<<<<<< HEAD
-          Encoded(AllOf(Field(&EncodedImage::_frameType, frame_type),
-                        Field(&EncodedImage::_encodedWidth, kDefaultWidth),
-                        Field(&EncodedImage::_encodedHeight, kDefaultHeight)),
-                  _, _))
-          .Times(1)
-          .WillRepeatedly(Return(0));
-=======
           OnEncodedImage(
               AllOf(Field(&EncodedImage::_frameType, frame_type),
                     Field(&EncodedImage::_encodedWidth, kDefaultWidth),
@@ -466,7 +314,6 @@
           .Times(1)
           .WillRepeatedly(Return(EncodedImageCallback::Result(
               EncodedImageCallback::Result::OK, 0)));
->>>>>>> a17af05f
     }
   }
 
@@ -489,22 +336,6 @@
   // We currently expect all active streams to generate a key frame even though
   // a key frame was only requested for some of them.
   void TestKeyFrameRequestsOnAllStreams() {
-<<<<<<< HEAD
-    encoder_->SetRates(kMaxBitrates[2], 30);  // To get all three streams.
-    std::vector<FrameType> frame_types(kNumberOfSimulcastStreams,
-                                       kVideoFrameDelta);
-    ExpectStreams(kVideoFrameKey, kNumberOfSimulcastStreams);
-    EXPECT_EQ(0, encoder_->Encode(input_frame_, NULL, &frame_types));
-
-    ExpectStreams(kVideoFrameDelta, kNumberOfSimulcastStreams);
-    input_frame_.set_timestamp(input_frame_.timestamp() + 3000);
-    EXPECT_EQ(0, encoder_->Encode(input_frame_, NULL, &frame_types));
-
-    frame_types[0] = kVideoFrameKey;
-    ExpectStreams(kVideoFrameKey, kNumberOfSimulcastStreams);
-    input_frame_.set_timestamp(input_frame_.timestamp() + 3000);
-    EXPECT_EQ(0, encoder_->Encode(input_frame_, NULL, &frame_types));
-=======
     SetRates(kMaxBitrates[2], 30);  // To get all three streams.
     std::vector<FrameType> frame_types(kNumberOfSimulcastStreams,
                                        kVideoFrameDelta);
@@ -519,54 +350,27 @@
     ExpectStreams(kVideoFrameKey, kNumberOfSimulcastStreams);
     input_frame_->set_timestamp(input_frame_->timestamp() + 3000);
     EXPECT_EQ(0, encoder_->Encode(*input_frame_, NULL, &frame_types));
->>>>>>> a17af05f
 
     std::fill(frame_types.begin(), frame_types.end(), kVideoFrameDelta);
     frame_types[1] = kVideoFrameKey;
     ExpectStreams(kVideoFrameKey, kNumberOfSimulcastStreams);
-<<<<<<< HEAD
-    input_frame_.set_timestamp(input_frame_.timestamp() + 3000);
-    EXPECT_EQ(0, encoder_->Encode(input_frame_, NULL, &frame_types));
-=======
-    input_frame_->set_timestamp(input_frame_->timestamp() + 3000);
-    EXPECT_EQ(0, encoder_->Encode(*input_frame_, NULL, &frame_types));
->>>>>>> a17af05f
+    input_frame_->set_timestamp(input_frame_->timestamp() + 3000);
+    EXPECT_EQ(0, encoder_->Encode(*input_frame_, NULL, &frame_types));
 
     std::fill(frame_types.begin(), frame_types.end(), kVideoFrameDelta);
     frame_types[2] = kVideoFrameKey;
     ExpectStreams(kVideoFrameKey, kNumberOfSimulcastStreams);
-<<<<<<< HEAD
-    input_frame_.set_timestamp(input_frame_.timestamp() + 3000);
-    EXPECT_EQ(0, encoder_->Encode(input_frame_, NULL, &frame_types));
+    input_frame_->set_timestamp(input_frame_->timestamp() + 3000);
+    EXPECT_EQ(0, encoder_->Encode(*input_frame_, NULL, &frame_types));
 
     std::fill(frame_types.begin(), frame_types.end(), kVideoFrameDelta);
     ExpectStreams(kVideoFrameDelta, kNumberOfSimulcastStreams);
-    input_frame_.set_timestamp(input_frame_.timestamp() + 3000);
-    EXPECT_EQ(0, encoder_->Encode(input_frame_, NULL, &frame_types));
-=======
-    input_frame_->set_timestamp(input_frame_->timestamp() + 3000);
-    EXPECT_EQ(0, encoder_->Encode(*input_frame_, NULL, &frame_types));
-
-    std::fill(frame_types.begin(), frame_types.end(), kVideoFrameDelta);
-    ExpectStreams(kVideoFrameDelta, kNumberOfSimulcastStreams);
-    input_frame_->set_timestamp(input_frame_->timestamp() + 3000);
-    EXPECT_EQ(0, encoder_->Encode(*input_frame_, NULL, &frame_types));
->>>>>>> a17af05f
+    input_frame_->set_timestamp(input_frame_->timestamp() + 3000);
+    EXPECT_EQ(0, encoder_->Encode(*input_frame_, NULL, &frame_types));
   }
 
   void TestPaddingAllStreams() {
     // We should always encode the base layer.
-<<<<<<< HEAD
-    encoder_->SetRates(kMinBitrates[0] - 1, 30);
-    std::vector<FrameType> frame_types(kNumberOfSimulcastStreams,
-                                       kVideoFrameDelta);
-    ExpectStreams(kVideoFrameKey, 1);
-    EXPECT_EQ(0, encoder_->Encode(input_frame_, NULL, &frame_types));
-
-    ExpectStreams(kVideoFrameDelta, 1);
-    input_frame_.set_timestamp(input_frame_.timestamp() + 3000);
-    EXPECT_EQ(0, encoder_->Encode(input_frame_, NULL, &frame_types));
-=======
     SetRates(kMinBitrates[0] - 1, 30);
     std::vector<FrameType> frame_types(kNumberOfSimulcastStreams,
                                        kVideoFrameDelta);
@@ -576,22 +380,10 @@
     ExpectStreams(kVideoFrameDelta, 1);
     input_frame_->set_timestamp(input_frame_->timestamp() + 3000);
     EXPECT_EQ(0, encoder_->Encode(*input_frame_, NULL, &frame_types));
->>>>>>> a17af05f
   }
 
   void TestPaddingTwoStreams() {
     // We have just enough to get only the first stream and padding for two.
-<<<<<<< HEAD
-    encoder_->SetRates(kMinBitrates[0], 30);
-    std::vector<FrameType> frame_types(kNumberOfSimulcastStreams,
-                                       kVideoFrameDelta);
-    ExpectStreams(kVideoFrameKey, 1);
-    EXPECT_EQ(0, encoder_->Encode(input_frame_, NULL, &frame_types));
-
-    ExpectStreams(kVideoFrameDelta, 1);
-    input_frame_.set_timestamp(input_frame_.timestamp() + 3000);
-    EXPECT_EQ(0, encoder_->Encode(input_frame_, NULL, &frame_types));
-=======
     SetRates(kMinBitrates[0], 30);
     std::vector<FrameType> frame_types(kNumberOfSimulcastStreams,
                                        kVideoFrameDelta);
@@ -601,23 +393,11 @@
     ExpectStreams(kVideoFrameDelta, 1);
     input_frame_->set_timestamp(input_frame_->timestamp() + 3000);
     EXPECT_EQ(0, encoder_->Encode(*input_frame_, NULL, &frame_types));
->>>>>>> a17af05f
   }
 
   void TestPaddingTwoStreamsOneMaxedOut() {
     // We are just below limit of sending second stream, so we should get
     // the first stream maxed out (at |maxBitrate|), and padding for two.
-<<<<<<< HEAD
-    encoder_->SetRates(kTargetBitrates[0] + kMinBitrates[1] - 1, 30);
-    std::vector<FrameType> frame_types(kNumberOfSimulcastStreams,
-                                       kVideoFrameDelta);
-    ExpectStreams(kVideoFrameKey, 1);
-    EXPECT_EQ(0, encoder_->Encode(input_frame_, NULL, &frame_types));
-
-    ExpectStreams(kVideoFrameDelta, 1);
-    input_frame_.set_timestamp(input_frame_.timestamp() + 3000);
-    EXPECT_EQ(0, encoder_->Encode(input_frame_, NULL, &frame_types));
-=======
     SetRates(kTargetBitrates[0] + kMinBitrates[1] - 1, 30);
     std::vector<FrameType> frame_types(kNumberOfSimulcastStreams,
                                        kVideoFrameDelta);
@@ -627,22 +407,10 @@
     ExpectStreams(kVideoFrameDelta, 1);
     input_frame_->set_timestamp(input_frame_->timestamp() + 3000);
     EXPECT_EQ(0, encoder_->Encode(*input_frame_, NULL, &frame_types));
->>>>>>> a17af05f
   }
 
   void TestPaddingOneStream() {
     // We have just enough to send two streams, so padding for one stream.
-<<<<<<< HEAD
-    encoder_->SetRates(kTargetBitrates[0] + kMinBitrates[1], 30);
-    std::vector<FrameType> frame_types(kNumberOfSimulcastStreams,
-                                       kVideoFrameDelta);
-    ExpectStreams(kVideoFrameKey, 2);
-    EXPECT_EQ(0, encoder_->Encode(input_frame_, NULL, &frame_types));
-
-    ExpectStreams(kVideoFrameDelta, 2);
-    input_frame_.set_timestamp(input_frame_.timestamp() + 3000);
-    EXPECT_EQ(0, encoder_->Encode(input_frame_, NULL, &frame_types));
-=======
     SetRates(kTargetBitrates[0] + kMinBitrates[1], 30);
     std::vector<FrameType> frame_types(kNumberOfSimulcastStreams,
                                        kVideoFrameDelta);
@@ -652,24 +420,11 @@
     ExpectStreams(kVideoFrameDelta, 2);
     input_frame_->set_timestamp(input_frame_->timestamp() + 3000);
     EXPECT_EQ(0, encoder_->Encode(*input_frame_, NULL, &frame_types));
->>>>>>> a17af05f
   }
 
   void TestPaddingOneStreamTwoMaxedOut() {
     // We are just below limit of sending third stream, so we should get
     // first stream's rate maxed out at |targetBitrate|, second at |maxBitrate|.
-<<<<<<< HEAD
-    encoder_->SetRates(
-        kTargetBitrates[0] + kTargetBitrates[1] + kMinBitrates[2] - 1, 30);
-    std::vector<FrameType> frame_types(kNumberOfSimulcastStreams,
-                                       kVideoFrameDelta);
-    ExpectStreams(kVideoFrameKey, 2);
-    EXPECT_EQ(0, encoder_->Encode(input_frame_, NULL, &frame_types));
-
-    ExpectStreams(kVideoFrameDelta, 2);
-    input_frame_.set_timestamp(input_frame_.timestamp() + 3000);
-    EXPECT_EQ(0, encoder_->Encode(input_frame_, NULL, &frame_types));
-=======
     SetRates(kTargetBitrates[0] + kTargetBitrates[1] + kMinBitrates[2] - 1, 30);
     std::vector<FrameType> frame_types(kNumberOfSimulcastStreams,
                                        kVideoFrameDelta);
@@ -679,23 +434,10 @@
     ExpectStreams(kVideoFrameDelta, 2);
     input_frame_->set_timestamp(input_frame_->timestamp() + 3000);
     EXPECT_EQ(0, encoder_->Encode(*input_frame_, NULL, &frame_types));
->>>>>>> a17af05f
   }
 
   void TestSendAllStreams() {
     // We have just enough to send all streams.
-<<<<<<< HEAD
-    encoder_->SetRates(
-        kTargetBitrates[0] + kTargetBitrates[1] + kMinBitrates[2], 30);
-    std::vector<FrameType> frame_types(kNumberOfSimulcastStreams,
-                                       kVideoFrameDelta);
-    ExpectStreams(kVideoFrameKey, 3);
-    EXPECT_EQ(0, encoder_->Encode(input_frame_, NULL, &frame_types));
-
-    ExpectStreams(kVideoFrameDelta, 3);
-    input_frame_.set_timestamp(input_frame_.timestamp() + 3000);
-    EXPECT_EQ(0, encoder_->Encode(input_frame_, NULL, &frame_types));
-=======
     SetRates(kTargetBitrates[0] + kTargetBitrates[1] + kMinBitrates[2], 30);
     std::vector<FrameType> frame_types(kNumberOfSimulcastStreams,
                                        kVideoFrameDelta);
@@ -705,58 +447,10 @@
     ExpectStreams(kVideoFrameDelta, 3);
     input_frame_->set_timestamp(input_frame_->timestamp() + 3000);
     EXPECT_EQ(0, encoder_->Encode(*input_frame_, NULL, &frame_types));
->>>>>>> a17af05f
   }
 
   void TestDisablingStreams() {
     // We should get three media streams.
-<<<<<<< HEAD
-    encoder_->SetRates(kMaxBitrates[0] + kMaxBitrates[1] + kMaxBitrates[2], 30);
-    std::vector<FrameType> frame_types(kNumberOfSimulcastStreams,
-                                       kVideoFrameDelta);
-    ExpectStreams(kVideoFrameKey, 3);
-    EXPECT_EQ(0, encoder_->Encode(input_frame_, NULL, &frame_types));
-
-    ExpectStreams(kVideoFrameDelta, 3);
-    input_frame_.set_timestamp(input_frame_.timestamp() + 3000);
-    EXPECT_EQ(0, encoder_->Encode(input_frame_, NULL, &frame_types));
-
-    // We should only get two streams and padding for one.
-    encoder_->SetRates(
-        kTargetBitrates[0] + kTargetBitrates[1] + kMinBitrates[2] / 2, 30);
-    ExpectStreams(kVideoFrameDelta, 2);
-    input_frame_.set_timestamp(input_frame_.timestamp() + 3000);
-    EXPECT_EQ(0, encoder_->Encode(input_frame_, NULL, &frame_types));
-
-    // We should only get the first stream and padding for two.
-    encoder_->SetRates(kTargetBitrates[0] + kMinBitrates[1] / 2, 30);
-    ExpectStreams(kVideoFrameDelta, 1);
-    input_frame_.set_timestamp(input_frame_.timestamp() + 3000);
-    EXPECT_EQ(0, encoder_->Encode(input_frame_, NULL, &frame_types));
-
-    // We don't have enough bitrate for the thumbnail stream, but we should get
-    // it anyway with current configuration.
-    encoder_->SetRates(kTargetBitrates[0] - 1, 30);
-    ExpectStreams(kVideoFrameDelta, 1);
-    input_frame_.set_timestamp(input_frame_.timestamp() + 3000);
-    EXPECT_EQ(0, encoder_->Encode(input_frame_, NULL, &frame_types));
-
-    // We should only get two streams and padding for one.
-    encoder_->SetRates(
-        kTargetBitrates[0] + kTargetBitrates[1] + kMinBitrates[2] / 2, 30);
-    // We get a key frame because a new stream is being enabled.
-    ExpectStreams(kVideoFrameKey, 2);
-    input_frame_.set_timestamp(input_frame_.timestamp() + 3000);
-    EXPECT_EQ(0, encoder_->Encode(input_frame_, NULL, &frame_types));
-
-    // We should get all three streams.
-    encoder_->SetRates(
-        kTargetBitrates[0] + kTargetBitrates[1] + kTargetBitrates[2], 30);
-    // We get a key frame because a new stream is being enabled.
-    ExpectStreams(kVideoFrameKey, 3);
-    input_frame_.set_timestamp(input_frame_.timestamp() + 3000);
-    EXPECT_EQ(0, encoder_->Encode(input_frame_, NULL, &frame_types));
-=======
     SetRates(kMaxBitrates[0] + kMaxBitrates[1] + kMaxBitrates[2], 30);
     std::vector<FrameType> frame_types(kNumberOfSimulcastStreams,
                                        kVideoFrameDelta);
@@ -799,7 +493,6 @@
     ExpectStreams(kVideoFrameKey, 3);
     input_frame_->set_timestamp(input_frame_->timestamp() + 3000);
     EXPECT_EQ(0, encoder_->Encode(*input_frame_, NULL, &frame_types));
->>>>>>> a17af05f
   }
 
   void SwitchingToOneStream(int width, int height) {
@@ -817,23 +510,12 @@
     }
     // Setting input image to new resolution.
     int half_width = (settings_.width + 1) / 2;
-<<<<<<< HEAD
-    input_frame_.CreateEmptyFrame(settings_.width, settings_.height,
-                                  settings_.width, half_width, half_width);
-    memset(input_frame_.buffer(kYPlane), 0,
-           input_frame_.allocated_size(kYPlane));
-    memset(input_frame_.buffer(kUPlane), 0,
-           input_frame_.allocated_size(kUPlane));
-    memset(input_frame_.buffer(kVPlane), 0,
-           input_frame_.allocated_size(kVPlane));
-=======
     input_buffer_ = I420Buffer::Create(settings_.width, settings_.height,
                                        settings_.width, half_width, half_width);
     input_buffer_->InitializeData();
 
     input_frame_.reset(
         new VideoFrame(input_buffer_, 0, 0, webrtc::kVideoRotation_0));
->>>>>>> a17af05f
 
     // The for loop above did not set the bitrate of the highest layer.
     settings_.simulcastStream[settings_.numberOfSimulcastStreams - 1]
@@ -843,19 +525,6 @@
         settings_.width;
     settings_.simulcastStream[settings_.numberOfSimulcastStreams - 1].height =
         settings_.height;
-<<<<<<< HEAD
-    EXPECT_EQ(0, encoder_->InitEncode(&settings_, 1, 1200));
-
-    // Encode one frame and verify.
-    encoder_->SetRates(kMaxBitrates[0] + kMaxBitrates[1], 30);
-    std::vector<FrameType> frame_types(kNumberOfSimulcastStreams,
-                                       kVideoFrameDelta);
-    EXPECT_CALL(encoder_callback_,
-                Encoded(AllOf(Field(&EncodedImage::_frameType, kVideoFrameKey),
-                              Field(&EncodedImage::_encodedWidth, width),
-                              Field(&EncodedImage::_encodedHeight, height)),
-                        _, _))
-=======
     SetUpRateAllocator();
     EXPECT_EQ(0, encoder_->InitEncode(&settings_, 1, 1200));
 
@@ -869,7 +538,6 @@
                              Field(&EncodedImage::_encodedWidth, width),
                              Field(&EncodedImage::_encodedHeight, height)),
                        _, _))
->>>>>>> a17af05f
         .Times(1)
         .WillRepeatedly(Return(
             EncodedImageCallback::Result(EncodedImageCallback::Result::OK, 0)));
@@ -881,21 +549,6 @@
     settings_.startBitrate = kMinBitrates[0];
     SetUpRateAllocator();
     EXPECT_EQ(0, encoder_->InitEncode(&settings_, 1, 1200));
-<<<<<<< HEAD
-    encoder_->SetRates(settings_.startBitrate, 30);
-    ExpectStreams(kVideoFrameKey, 1);
-    // Resize |input_frame_| to the new resolution.
-    half_width = (settings_.width + 1) / 2;
-    input_frame_.CreateEmptyFrame(settings_.width, settings_.height,
-                                  settings_.width, half_width, half_width);
-    memset(input_frame_.buffer(kYPlane), 0,
-           input_frame_.allocated_size(kYPlane));
-    memset(input_frame_.buffer(kUPlane), 0,
-           input_frame_.allocated_size(kUPlane));
-    memset(input_frame_.buffer(kVPlane), 0,
-           input_frame_.allocated_size(kVPlane));
-    EXPECT_EQ(0, encoder_->Encode(input_frame_, NULL, &frame_types));
-=======
     SetRates(settings_.startBitrate, 30);
     ExpectStreams(kVideoFrameKey, 1);
     // Resize |input_frame_| to the new resolution.
@@ -906,7 +559,6 @@
     input_frame_.reset(
         new VideoFrame(input_buffer_, 0, 0, webrtc::kVideoRotation_0));
     EXPECT_EQ(0, encoder_->Encode(*input_frame_, NULL, &frame_types));
->>>>>>> a17af05f
   }
 
   void TestSwitchingToOneStream() { SwitchingToOneStream(1024, 768); }
@@ -1195,16 +847,11 @@
     // 1. stride > width 2. stride_y != stride_uv/2
     int stride_y = kDefaultWidth + 20;
     int stride_uv = ((kDefaultWidth + 1) / 2) + 5;
-<<<<<<< HEAD
-    input_frame_.CreateEmptyFrame(kDefaultWidth, kDefaultHeight, stride_y,
-                                  stride_uv, stride_uv);
-=======
     input_buffer_ = I420Buffer::Create(kDefaultWidth, kDefaultHeight, stride_y,
                                        stride_uv, stride_uv);
     input_frame_.reset(
         new VideoFrame(input_buffer_, 0, 0, webrtc::kVideoRotation_0));
 
->>>>>>> a17af05f
     // Set color.
     int plane_offset[kNumOfPlanes];
     plane_offset[kYPlane] = kColorY;
@@ -1231,46 +878,14 @@
     EXPECT_EQ(2, decoder_callback.DecodedFrames());
   }
 
-<<<<<<< HEAD
-  void TestSkipEncodingUnusedStreams() {
-    SkipEncodingUnusedStreamsTest test;
-    std::vector<unsigned int> configured_bitrate =
-        test.RunTest(encoder_.get(), &settings_,
-                     1);  // Target bit rate 1, to force all streams but the
-                          // base one to be exceeding bandwidth constraints.
-    EXPECT_EQ(static_cast<size_t>(kNumberOfSimulcastStreams),
-              configured_bitrate.size());
-
-    unsigned int min_bitrate =
-        std::max(settings_.simulcastStream[0].minBitrate, settings_.minBitrate);
-    int stream = 0;
-    for (std::vector<unsigned int>::const_iterator it =
-             configured_bitrate.begin();
-         it != configured_bitrate.end(); ++it) {
-      if (stream == 0) {
-        EXPECT_EQ(min_bitrate, *it);
-      } else {
-        EXPECT_EQ(0u, *it);
-      }
-      ++stream;
-    }
-  }
-
-  rtc::scoped_ptr<VP8Encoder> encoder_;
-=======
   std::unique_ptr<VP8Encoder> encoder_;
->>>>>>> a17af05f
   MockEncodedImageCallback encoder_callback_;
   std::unique_ptr<VP8Decoder> decoder_;
   MockDecodedImageCallback decoder_callback_;
   VideoCodec settings_;
-<<<<<<< HEAD
-  VideoFrame input_frame_;
-=======
   rtc::scoped_refptr<I420Buffer> input_buffer_;
   std::unique_ptr<VideoFrame> input_frame_;
   std::unique_ptr<SimulcastRateAllocator> rate_allocator_;
->>>>>>> a17af05f
 };
 
 }  // namespace testing
