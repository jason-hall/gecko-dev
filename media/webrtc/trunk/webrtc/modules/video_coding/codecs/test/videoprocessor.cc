--- conflicted
+++ resolved
@@ -17,15 +17,12 @@
 #include <utility>
 #include <vector>
 
-<<<<<<< HEAD
-=======
 #include "webrtc/api/video/i420_buffer.h"
 #include "webrtc/base/checks.h"
 #include "webrtc/base/timeutils.h"
 #include "webrtc/modules/video_coding/include/video_codec_initializer.h"
 #include "webrtc/modules/video_coding/utility/default_video_bitrate_allocator.h"
 #include "webrtc/modules/video_coding/utility/simulcast_rate_allocator.h"
->>>>>>> a17af05f
 #include "webrtc/system_wrappers/include/cpu_info.h"
 
 namespace webrtc {
@@ -199,11 +196,7 @@
 }
 
 bool VideoProcessorImpl::ProcessFrame(int frame_number) {
-<<<<<<< HEAD
-  assert(frame_number >= 0);
-=======
   RTC_DCHECK_GE(frame_number, 0);
->>>>>>> a17af05f
   if (!initialized_) {
     fprintf(stderr, "Attempting to use uninitialized VideoProcessor!\n");
     return false;
@@ -212,17 +205,10 @@
   if (frame_number == 0) {
     prev_time_stamp_ = -1;
   }
-<<<<<<< HEAD
-  if (frame_reader_->ReadFrame(source_buffer_)) {
-    // Copy the source frame to the newly read frame data.
-    source_frame_.CreateFrame(source_buffer_, config_.codec_settings->width,
-                              config_.codec_settings->height, kVideoRotation_0);
-=======
   rtc::scoped_refptr<VideoFrameBuffer> buffer(frame_reader_->ReadFrame());
   if (buffer) {
     // Use the frame number as "timestamp" to identify frames
     VideoFrame source_frame(buffer, frame_number, 0, webrtc::kVideoRotation_0);
->>>>>>> a17af05f
 
     // Ensure we have a new statistics data object we can fill:
     FrameStatistic& stat = stats_->NewFrame(frame_number);
@@ -275,19 +261,11 @@
 
   encoded_frame_type_ = encoded_image._frameType;
 
-<<<<<<< HEAD
-  TickTime encode_stop = TickTime::Now();
-  int frame_number = encoded_image._timeStamp;
-  FrameStatistic& stat = stats_->stats_[frame_number];
-  stat.encode_time_in_us =
-      GetElapsedTimeMicroseconds(encode_start_, encode_stop);
-=======
   int64_t encode_stop_ns = rtc::TimeNanos();
   int frame_number = encoded_image._timeStamp;
   FrameStatistic& stat = stats_->stats_[frame_number];
   stat.encode_time_in_us =
       GetElapsedTimeMicroseconds(encode_start_ns_, encode_stop_ns);
->>>>>>> a17af05f
   stat.encoding_successful = true;
   stat.encoded_frame_length_in_bytes = encoded_image._length;
   stat.frame_number = encoded_image._timeStamp;
@@ -350,20 +328,12 @@
 }
 
 void VideoProcessorImpl::FrameDecoded(const VideoFrame& image) {
-<<<<<<< HEAD
-  TickTime decode_stop = TickTime::Now();
-=======
   int64_t decode_stop_ns = rtc::TimeNanos();
->>>>>>> a17af05f
   int frame_number = image.timestamp();
   // Report stats
   FrameStatistic& stat = stats_->stats_[frame_number];
   stat.decode_time_in_us =
-<<<<<<< HEAD
-      GetElapsedTimeMicroseconds(decode_start_, decode_stop);
-=======
       GetElapsedTimeMicroseconds(decode_start_ns_, decode_stop_ns);
->>>>>>> a17af05f
   stat.decoding_successful = true;
 
   // Check for resize action (either down or up):
@@ -377,23 +347,6 @@
   // upsample back to original size: needed for PSNR and SSIM computations.
   if (image.width() != config_.codec_settings->width ||
       image.height() != config_.codec_settings->height) {
-<<<<<<< HEAD
-    VideoFrame up_image;
-    int ret_val = scaler_.Set(
-        image.width(), image.height(), config_.codec_settings->width,
-        config_.codec_settings->height, kI420, kI420, kScaleBilinear);
-    assert(ret_val >= 0);
-    if (ret_val < 0) {
-      fprintf(stderr, "Failed to set scalar for frame: %d, return code: %d\n",
-              frame_number, ret_val);
-    }
-    ret_val = scaler_.Scale(image, &up_image);
-    assert(ret_val >= 0);
-    if (ret_val < 0) {
-      fprintf(stderr, "Failed to scale frame: %d, return code: %d\n",
-              frame_number, ret_val);
-    }
-=======
     rtc::scoped_refptr<I420Buffer> up_image(
         I420Buffer::Create(config_.codec_settings->width,
                            config_.codec_settings->height));
@@ -401,7 +354,6 @@
     // Should be the same aspect ratio, no cropping needed.
     up_image->ScaleFrom(*image.video_frame_buffer());
 
->>>>>>> a17af05f
     // TODO(mikhal): Extracting the buffer for now - need to update test.
     size_t length =
         CalcBufferSize(kI420, up_image->width(), up_image->height());
@@ -432,20 +384,11 @@
   }
 }
 
-<<<<<<< HEAD
-int VideoProcessorImpl::GetElapsedTimeMicroseconds(
-    const webrtc::TickTime& start,
-    const webrtc::TickTime& stop) {
-  uint64_t encode_time = (stop - start).Microseconds();
-  assert(encode_time <
-         static_cast<unsigned int>(std::numeric_limits<int>::max()));
-=======
 int VideoProcessorImpl::GetElapsedTimeMicroseconds(int64_t start,
                                                    int64_t stop) {
   int64_t encode_time = (stop - start) / rtc::kNumNanosecsPerMicrosec;
   RTC_DCHECK_GE(encode_time, std::numeric_limits<int>::min());
   RTC_DCHECK_LE(encode_time, std::numeric_limits<int>::max());
->>>>>>> a17af05f
   return static_cast<int>(encode_time);
 }
 
@@ -462,12 +405,8 @@
 }
 
 // Callbacks
-<<<<<<< HEAD
-int32_t VideoProcessorImpl::VideoProcessorEncodeCompleteCallback::Encoded(
-=======
 EncodedImageCallback::Result
 VideoProcessorImpl::VideoProcessorEncodeCompleteCallback::OnEncodedImage(
->>>>>>> a17af05f
     const EncodedImage& encoded_image,
     const webrtc::CodecSpecificInfo* codec_specific_info,
     const webrtc::RTPFragmentationHeader* fragmentation) {
@@ -480,12 +419,8 @@
 }
 int32_t VideoProcessorImpl::VideoProcessorDecodeCompleteCallback::Decoded(
     VideoFrame& image) {
-<<<<<<< HEAD
-  video_processor_->FrameDecoded(image);  // forward to parent class
-=======
   // Forward to parent class.
   video_processor_->FrameDecoded(image);
->>>>>>> a17af05f
   return 0;
 }
 
