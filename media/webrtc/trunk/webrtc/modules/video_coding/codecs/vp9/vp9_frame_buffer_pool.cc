/*
 *  Copyright (c) 2015 The WebRTC project authors. All Rights Reserved.
 *
 *  Use of this source code is governed by a BSD-style license
 *  that can be found in the LICENSE file in the root of the source
 *  tree. An additional intellectual property rights grant can be found
 *  in the file PATENTS.  All contributing project authors may
 *  be found in the AUTHORS file in the root of the source tree.
 *
 */

#include "webrtc/modules/video_coding/codecs/vp9/vp9_frame_buffer_pool.h"

#include "vpx/vpx_codec.h"
#include "vpx/vpx_decoder.h"
#include "vpx/vpx_frame_buffer.h"

#include "webrtc/base/checks.h"
#include "webrtc/base/logging.h"

namespace webrtc {

uint8_t* Vp9FrameBufferPool::Vp9FrameBuffer::GetData() {
  return data_.data<uint8_t>();
}

size_t Vp9FrameBufferPool::Vp9FrameBuffer::GetDataSize() const {
  return data_.size();
}

void Vp9FrameBufferPool::Vp9FrameBuffer::SetSize(size_t size) {
  data_.SetSize(size);
}

bool Vp9FrameBufferPool::InitializeVpxUsePool(
    vpx_codec_ctx* vpx_codec_context) {
  RTC_DCHECK(vpx_codec_context);
  // Tell libvpx to use this pool.
  if (vpx_codec_set_frame_buffer_functions(
          // In which context to use these callback functions.
          vpx_codec_context,
          // Called by libvpx when it needs another frame buffer.
          &Vp9FrameBufferPool::VpxGetFrameBuffer,
          // Called by libvpx when it no longer uses a frame buffer.
          &Vp9FrameBufferPool::VpxReleaseFrameBuffer,
          // |this| will be passed as |user_priv| to VpxGetFrameBuffer.
          this)) {
    // Failed to configure libvpx to use Vp9FrameBufferPool.
    return false;
  }
  return true;
}

rtc::scoped_refptr<Vp9FrameBufferPool::Vp9FrameBuffer>
Vp9FrameBufferPool::GetFrameBuffer(size_t min_size) {
<<<<<<< HEAD
  RTC_DCHECK_GT(min_size, 0u);
=======
  RTC_DCHECK_GT(min_size, 0);
>>>>>>> a17af05f
  rtc::scoped_refptr<Vp9FrameBuffer> available_buffer = nullptr;
  {
    rtc::CritScope cs(&buffers_lock_);
    // Do we have a buffer we can recycle?
    for (const auto& buffer : allocated_buffers_) {
      if (buffer->HasOneRef()) {
        available_buffer = buffer;
        break;
      }
    }
    // Otherwise create one.
    if (available_buffer == nullptr) {
      available_buffer = new rtc::RefCountedObject<Vp9FrameBuffer>();
      allocated_buffers_.push_back(available_buffer);
      if (allocated_buffers_.size() > max_num_buffers_) {
        LOG(LS_WARNING)
            << allocated_buffers_.size() << " Vp9FrameBuffers have been "
            << "allocated by a Vp9FrameBufferPool (exceeding what is "
            << "considered reasonable, " << max_num_buffers_ << ").";

        // TODO(phoglund): this limit is being hit in tests since Oct 5 2016.
        // See https://bugs.chromium.org/p/webrtc/issues/detail?id=6484.
        // RTC_NOTREACHED();
      }
    }
  }

  available_buffer->SetSize(min_size);
  return available_buffer;
}

int Vp9FrameBufferPool::GetNumBuffersInUse() const {
  int num_buffers_in_use = 0;
  rtc::CritScope cs(&buffers_lock_);
  for (const auto& buffer : allocated_buffers_) {
    if (!buffer->HasOneRef())
      ++num_buffers_in_use;
  }
  return num_buffers_in_use;
}

void Vp9FrameBufferPool::ClearPool() {
  rtc::CritScope cs(&buffers_lock_);
  allocated_buffers_.clear();
}

// static
int32_t Vp9FrameBufferPool::VpxGetFrameBuffer(void* user_priv,
                                              size_t min_size,
                                              vpx_codec_frame_buffer* fb) {
  RTC_DCHECK(user_priv);
  RTC_DCHECK(fb);
  Vp9FrameBufferPool* pool = static_cast<Vp9FrameBufferPool*>(user_priv);

  rtc::scoped_refptr<Vp9FrameBuffer> buffer = pool->GetFrameBuffer(min_size);
  fb->data = buffer->GetData();
  fb->size = buffer->GetDataSize();
  // Store Vp9FrameBuffer* in |priv| for use in VpxReleaseFrameBuffer.
  // This also makes vpx_codec_get_frame return images with their |fb_priv| set
  // to |buffer| which is important for external reference counting.
  // Release from refptr so that the buffer's |ref_count_| remains 1 when
  // |buffer| goes out of scope.
  fb->priv = static_cast<void*>(buffer.release());
  return 0;
}

// static
int32_t Vp9FrameBufferPool::VpxReleaseFrameBuffer(void* user_priv,
                                                  vpx_codec_frame_buffer* fb) {
  RTC_DCHECK(user_priv);
  RTC_DCHECK(fb);
  Vp9FrameBuffer* buffer = static_cast<Vp9FrameBuffer*>(fb->priv);
  if (buffer != nullptr) {
    buffer->Release();
    // When libvpx fails to decode and you continue to try to decode (and fail)
    // libvpx can for some reason try to release the same buffer multiple times.
    // Setting |priv| to null protects against trying to Release multiple times.
    fb->priv = nullptr;
  }
  return 0;
}

}  // namespace webrtc<|MERGE_RESOLUTION|>--- conflicted
+++ resolved
@@ -53,11 +53,7 @@
 
 rtc::scoped_refptr<Vp9FrameBufferPool::Vp9FrameBuffer>
 Vp9FrameBufferPool::GetFrameBuffer(size_t min_size) {
-<<<<<<< HEAD
-  RTC_DCHECK_GT(min_size, 0u);
-=======
   RTC_DCHECK_GT(min_size, 0);
->>>>>>> a17af05f
   rtc::scoped_refptr<Vp9FrameBuffer> available_buffer = nullptr;
   {
     rtc::CritScope cs(&buffers_lock_);
