/*
 *  Copyright (c) 2014 The WebRTC project authors. All Rights Reserved.
 *
 *  Use of this source code is governed by a BSD-style license
 *  that can be found in the LICENSE file in the root of the source
 *  tree. An additional intellectual property rights grant can be found
 *  in the file PATENTS.  All contributing project authors may
 *  be found in the AUTHORS file in the root of the source tree.
 *
 */

#include "webrtc/modules/video_coding/codecs/vp9/vp9_impl.h"

#include <stdlib.h>
#include <string.h>
#include <time.h>
#include <vector>

#include "vpx/vpx_encoder.h"
#include "vpx/vpx_decoder.h"
#include "vpx/vp8cx.h"
#include "vpx/vp8dx.h"

#include "webrtc/base/checks.h"
<<<<<<< HEAD
=======
#include "webrtc/base/timeutils.h"
>>>>>>> a17af05f
#include "webrtc/base/keep_ref_until_done.h"
#include "webrtc/base/logging.h"
#include "webrtc/base/trace_event.h"
#include "webrtc/common_video/include/video_frame_buffer.h"
#include "webrtc/common_video/libyuv/include/webrtc_libyuv.h"
#include "webrtc/modules/include/module_common_types.h"
#include "webrtc/modules/video_coding/codecs/vp9/screenshare_layers.h"
<<<<<<< HEAD
#include "webrtc/system_wrappers/include/tick_util.h"
=======
>>>>>>> a17af05f

namespace webrtc {

// Only positive speeds, range for real-time coding currently is: 5 - 8.
// Lower means slower/better quality, higher means fastest/lower quality.
int GetCpuSpeed(int width, int height) {
<<<<<<< HEAD
#if defined(WEBRTC_ARCH_ARM) || defined(WEBRTC_ARCH_ARM64)
=======
#if defined(WEBRTC_ARCH_ARM) || defined(WEBRTC_ARCH_ARM64) || defined(ANDROID)
>>>>>>> a17af05f
  return 8;
#else
  // For smaller resolutions, use lower speed setting (get some coding gain at
  // the cost of increased encoding complexity).
  if (width * height <= 352 * 288)
    return 5;
  else
    return 7;
#endif
<<<<<<< HEAD
=======
}

bool VP9Encoder::IsSupported() {
  return true;
>>>>>>> a17af05f
}

VP9Encoder* VP9Encoder::Create() {
  return new VP9EncoderImpl();
}

void VP9EncoderImpl::EncoderOutputCodedPacketCallback(vpx_codec_cx_pkt* pkt,
                                                      void* user_data) {
  VP9EncoderImpl* enc = static_cast<VP9EncoderImpl*>(user_data);
  enc->GetEncodedLayerFrame(pkt);
}

VP9EncoderImpl::VP9EncoderImpl()
    : encoded_image_(),
      encoded_complete_callback_(NULL),
      inited_(false),
      timestamp_(0),
      picture_id_(0),
      cpu_speed_(3),
      rc_max_intra_target_(0),
      encoder_(NULL),
      config_(NULL),
      raw_(NULL),
      input_image_(NULL),
      tl0_pic_idx_(0),
      frames_since_kf_(0),
      num_temporal_layers_(0),
      num_spatial_layers_(0),
      num_cores_(0),
<<<<<<< HEAD
=======
      is_flexible_mode_(false),
>>>>>>> a17af05f
      frames_encoded_(0),
      // Use two spatial when screensharing with flexible mode.
      spatial_layer_(new ScreenshareLayersVP9(2)) {
  memset(&codec_, 0, sizeof(codec_));
  memset(&svc_params_, 0, sizeof(vpx_svc_extra_cfg_t));
<<<<<<< HEAD
  uint32_t seed = static_cast<uint32_t>(TickTime::MillisecondTimestamp());
=======
  uint32_t seed = rtc::Time32();
>>>>>>> a17af05f
  srand(seed);
}

VP9EncoderImpl::~VP9EncoderImpl() {
  Release();
}

int VP9EncoderImpl::Release() {
  if (encoded_image_._buffer != NULL) {
    delete[] encoded_image_._buffer;
    encoded_image_._buffer = NULL;
  }
  if (encoder_ != NULL) {
    if (vpx_codec_destroy(encoder_)) {
      return WEBRTC_VIDEO_CODEC_MEMORY;
    }
    delete encoder_;
    encoder_ = NULL;
  }
  if (config_ != NULL) {
    delete config_;
    config_ = NULL;
  }
  if (raw_ != NULL) {
    vpx_img_free(raw_);
    raw_ = NULL;
  }
  inited_ = false;
  return WEBRTC_VIDEO_CODEC_OK;
}

bool VP9EncoderImpl::ExplicitlyConfiguredSpatialLayers() const {
  // We check target_bitrate_bps of the 0th layer to see if the spatial layers
  // (i.e. bitrates) were explicitly configured.
  return num_spatial_layers_ > 1 &&
         codec_.spatialLayers[0].target_bitrate_bps > 0;
}

bool VP9EncoderImpl::SetSvcRates() {
  uint8_t i = 0;

  if (ExplicitlyConfiguredSpatialLayers()) {
    if (num_temporal_layers_ > 1) {
      LOG(LS_ERROR) << "Multiple temporal layers when manually specifying "
                       "spatial layers not implemented yet!";
      return false;
    }
    int total_bitrate_bps = 0;
    for (i = 0; i < num_spatial_layers_; ++i)
      total_bitrate_bps += codec_.spatialLayers[i].target_bitrate_bps;
    // If total bitrate differs now from what has been specified at the
    // beginning, update the bitrates in the same ratio as before.
    for (i = 0; i < num_spatial_layers_; ++i) {
      config_->ss_target_bitrate[i] = config_->layer_target_bitrate[i] =
          static_cast<int>(static_cast<int64_t>(config_->rc_target_bitrate) *
                           codec_.spatialLayers[i].target_bitrate_bps /
                           total_bitrate_bps);
    }
  } else {
    float rate_ratio[VPX_MAX_LAYERS] = {0};
    float total = 0;

    for (i = 0; i < num_spatial_layers_; ++i) {
      if (svc_params_.scaling_factor_num[i] <= 0 ||
          svc_params_.scaling_factor_den[i] <= 0) {
        LOG(LS_ERROR) << "Scaling factors not specified!";
        return false;
      }
      rate_ratio[i] =
          static_cast<float>(svc_params_.scaling_factor_num[i]) /
          svc_params_.scaling_factor_den[i];
      total += rate_ratio[i];
    }

    for (i = 0; i < num_spatial_layers_; ++i) {
      config_->ss_target_bitrate[i] = static_cast<unsigned int>(
          config_->rc_target_bitrate * rate_ratio[i] / total);
      if (num_temporal_layers_ == 1) {
        config_->layer_target_bitrate[i] = config_->ss_target_bitrate[i];
      } else if (num_temporal_layers_ == 2) {
        config_->layer_target_bitrate[i * num_temporal_layers_] =
            config_->ss_target_bitrate[i] * 2 / 3;
        config_->layer_target_bitrate[i * num_temporal_layers_ + 1] =
            config_->ss_target_bitrate[i];
      } else if (num_temporal_layers_ == 3) {
        config_->layer_target_bitrate[i * num_temporal_layers_] =
            config_->ss_target_bitrate[i] / 2;
        config_->layer_target_bitrate[i * num_temporal_layers_ + 1] =
            config_->layer_target_bitrate[i * num_temporal_layers_] +
            (config_->ss_target_bitrate[i] / 4);
        config_->layer_target_bitrate[i * num_temporal_layers_ + 2] =
            config_->ss_target_bitrate[i];
      } else {
        LOG(LS_ERROR) << "Unsupported number of temporal layers: "
                      << num_temporal_layers_;
        return false;
      }
    }
  }

  // For now, temporal layers only supported when having one spatial layer.
  if (num_spatial_layers_ == 1) {
    for (i = 0; i < num_temporal_layers_; ++i) {
      config_->ts_target_bitrate[i] = config_->layer_target_bitrate[i];
    }
  }

  return true;
}

int VP9EncoderImpl::SetRateAllocation(
    const BitrateAllocation& bitrate_allocation,
    uint32_t frame_rate) {
  if (!inited_) {
    return WEBRTC_VIDEO_CODEC_UNINITIALIZED;
  }
  if (encoder_->err) {
    return WEBRTC_VIDEO_CODEC_ERROR;
  }
  if (frame_rate < 1) {
    return WEBRTC_VIDEO_CODEC_ERR_PARAMETER;
  }
  // Update bit rate
  if (codec_.maxBitrate > 0 &&
      bitrate_allocation.get_sum_kbps() > codec_.maxBitrate) {
    return WEBRTC_VIDEO_CODEC_ERR_PARAMETER;
  }

  // TODO(sprang): Actually use BitrateAllocation layer info.
  config_->rc_target_bitrate = bitrate_allocation.get_sum_kbps();
  codec_.maxFramerate = frame_rate;
  spatial_layer_->ConfigureBitrate(bitrate_allocation.get_sum_kbps(), 0);

  if (!SetSvcRates()) {
    return WEBRTC_VIDEO_CODEC_ERR_PARAMETER;
  }

  // Update encoder context
  if (vpx_codec_enc_config_set(encoder_, config_)) {
    return WEBRTC_VIDEO_CODEC_ERROR;
  }
  return WEBRTC_VIDEO_CODEC_OK;
}

int VP9EncoderImpl::InitEncode(const VideoCodec* inst,
                               int number_of_cores,
                               size_t /*max_payload_size*/) {
  if (inst == NULL) {
    return WEBRTC_VIDEO_CODEC_ERR_PARAMETER;
  }
  if (inst->maxFramerate < 1) {
    return WEBRTC_VIDEO_CODEC_ERR_PARAMETER;
  }
  // Allow zero to represent an unspecified maxBitRate
  if (inst->maxBitrate > 0 && inst->startBitrate > inst->maxBitrate) {
    return WEBRTC_VIDEO_CODEC_ERR_PARAMETER;
  }
  if (inst->width < 1 || inst->height < 1) {
    return WEBRTC_VIDEO_CODEC_ERR_PARAMETER;
  }
  if (number_of_cores < 1 || number_of_cores > UINT8_MAX) {
    return WEBRTC_VIDEO_CODEC_ERR_PARAMETER;
  }
  if (inst->VP9().numberOfTemporalLayers > 3) {
    return WEBRTC_VIDEO_CODEC_ERR_PARAMETER;
  }
  // libvpx currently supports only one or two spatial layers.
  if (inst->VP9().numberOfSpatialLayers > 2) {
    return WEBRTC_VIDEO_CODEC_ERR_PARAMETER;
  }

  int ret_val = Release();
  if (ret_val < 0) {
    return ret_val;
  }
  if (encoder_ == NULL) {
    encoder_ = new vpx_codec_ctx_t;
    // Only randomize pid/tl0 the first time the encoder is initialized
    // in order to not make random jumps mid-stream.
    picture_id_ = static_cast<uint16_t>(rand()) & 0x7FFF;  // NOLINT
    tl0_pic_idx_ = static_cast<uint8_t>(rand());           // NOLINT
  }
  if (config_ == NULL) {
    config_ = new vpx_codec_enc_cfg_t;
  }
  timestamp_ = 0;
  if (&codec_ != inst) {
    codec_ = *inst;
  }

  num_cores_ = number_of_cores;
<<<<<<< HEAD
  num_spatial_layers_ = inst->codecSpecific.VP9.numberOfSpatialLayers;
  num_temporal_layers_ = inst->codecSpecific.VP9.numberOfTemporalLayers;
  if (num_temporal_layers_ == 0)
    num_temporal_layers_ = 1;

  // Random start 16 bits is enough.
  picture_id_ = static_cast<uint16_t>(rand()) & 0x7FFF;  // NOLINT
=======
  num_spatial_layers_ = inst->VP9().numberOfSpatialLayers;
  num_temporal_layers_ = inst->VP9().numberOfTemporalLayers;
  if (num_temporal_layers_ == 0)
    num_temporal_layers_ = 1;

>>>>>>> a17af05f
  // Allocate memory for encoded image
  if (encoded_image_._buffer != NULL) {
    delete[] encoded_image_._buffer;
  }
  encoded_image_._size = CalcBufferSize(kI420, codec_.width, codec_.height);
  encoded_image_._buffer = new uint8_t[encoded_image_._size];
  encoded_image_._completeFrame = true;
  // Creating a wrapper to the image - setting image data to NULL. Actual
  // pointer will be set in encode. Setting align to 1, as it is meaningless
  // (actual memory is not allocated).
  raw_ = vpx_img_wrap(NULL, VPX_IMG_FMT_I420, codec_.width, codec_.height, 1,
                      NULL);
  // Populate encoder configuration with default values.
  if (vpx_codec_enc_config_default(vpx_codec_vp9_cx(), config_, 0)) {
    return WEBRTC_VIDEO_CODEC_ERROR;
  }
  config_->g_w = codec_.width;
  config_->g_h = codec_.height;
  config_->rc_target_bitrate = inst->startBitrate;  // in kbit/s
  config_->g_error_resilient = 1;
  // Setting the time base of the codec.
  config_->g_timebase.num = 1;
  config_->g_timebase.den = 90000;
  config_->g_lag_in_frames = 0;  // 0- no frame lagging
  config_->g_threads = 1;
  // Rate control settings.
<<<<<<< HEAD
  config_->rc_dropframe_thresh =
      inst->codecSpecific.VP9.frameDroppingOn ? 30 : 0;
=======
  config_->rc_dropframe_thresh = inst->VP9().frameDroppingOn ? 30 : 0;
>>>>>>> a17af05f
  config_->rc_end_usage = VPX_CBR;
  config_->g_pass = VPX_RC_ONE_PASS;
  config_->rc_min_quantizer = 2;
  config_->rc_max_quantizer = 52;
  config_->rc_undershoot_pct = 50;
  config_->rc_overshoot_pct = 50;
  config_->rc_buf_initial_sz = 500;
  config_->rc_buf_optimal_sz = 600;
  config_->rc_buf_sz = 1000;
  // Set the maximum target size of any key-frame.
  rc_max_intra_target_ = MaxIntraTarget(config_->rc_buf_optimal_sz);
<<<<<<< HEAD
  if (inst->codecSpecific.VP9.keyFrameInterval > 0) {
    config_->kf_mode = VPX_KF_AUTO;
    config_->kf_max_dist = inst->codecSpecific.VP9.keyFrameInterval;
=======
  if (inst->VP9().keyFrameInterval > 0) {
    config_->kf_mode = VPX_KF_AUTO;
    config_->kf_max_dist = inst->VP9().keyFrameInterval;
>>>>>>> a17af05f
    // Needs to be set (in svc mode) to get correct periodic key frame interval
    // (will have no effect in non-svc).
    config_->kf_min_dist = config_->kf_max_dist;
  } else {
    config_->kf_mode = VPX_KF_DISABLED;
  }
<<<<<<< HEAD
  config_->rc_resize_allowed =
      inst->codecSpecific.VP9.automaticResizeOn ? 1 : 0;
=======
  config_->rc_resize_allowed = inst->VP9().automaticResizeOn ? 1 : 0;
>>>>>>> a17af05f
  // Determine number of threads based on the image size and #cores.
  config_->g_threads =
      NumberOfThreads(config_->g_w, config_->g_h, number_of_cores);

  cpu_speed_ = GetCpuSpeed(config_->g_w, config_->g_h);

  // TODO(asapersson): Check configuration of temporal switch up and increase
  // pattern length.
  is_flexible_mode_ = inst->VP9().flexibleMode;
  if (is_flexible_mode_) {
    config_->temporal_layering_mode = VP9E_TEMPORAL_LAYERING_MODE_BYPASS;
    config_->ts_number_layers = num_temporal_layers_;
    if (codec_.mode == kScreensharing)
      spatial_layer_->ConfigureBitrate(inst->startBitrate, 0);
  } else if (num_temporal_layers_ == 1) {
    gof_.SetGofInfoVP9(kTemporalStructureMode1);
    config_->temporal_layering_mode = VP9E_TEMPORAL_LAYERING_MODE_NOLAYERING;
    config_->ts_number_layers = 1;
    config_->ts_rate_decimator[0] = 1;
    config_->ts_periodicity = 1;
    config_->ts_layer_id[0] = 0;
  } else if (num_temporal_layers_ == 2) {
    gof_.SetGofInfoVP9(kTemporalStructureMode2);
    config_->temporal_layering_mode = VP9E_TEMPORAL_LAYERING_MODE_0101;
    config_->ts_number_layers = 2;
    config_->ts_rate_decimator[0] = 2;
    config_->ts_rate_decimator[1] = 1;
    config_->ts_periodicity = 2;
    config_->ts_layer_id[0] = 0;
    config_->ts_layer_id[1] = 1;
  } else if (num_temporal_layers_ == 3) {
    gof_.SetGofInfoVP9(kTemporalStructureMode3);
    config_->temporal_layering_mode = VP9E_TEMPORAL_LAYERING_MODE_0212;
    config_->ts_number_layers = 3;
    config_->ts_rate_decimator[0] = 4;
    config_->ts_rate_decimator[1] = 2;
    config_->ts_rate_decimator[2] = 1;
    config_->ts_periodicity = 4;
    config_->ts_layer_id[0] = 0;
    config_->ts_layer_id[1] = 2;
    config_->ts_layer_id[2] = 1;
    config_->ts_layer_id[3] = 2;
  } else {
    return WEBRTC_VIDEO_CODEC_ERR_PARAMETER;
  }

<<<<<<< HEAD
  tl0_pic_idx_ = static_cast<uint8_t>(rand());  // NOLINT

=======
>>>>>>> a17af05f
  return InitAndSetControlSettings(inst);
}

int VP9EncoderImpl::NumberOfThreads(int width,
                                    int height,
                                    int number_of_cores) {
  // Keep the number of encoder threads equal to the possible number of column
  // tiles, which is (1, 2, 4, 8). See comments below for VP9E_SET_TILE_COLUMNS.
  if (width * height >= 1280 * 720 && number_of_cores > 4) {
    return 4;
  } else if (width * height >= 640 * 480 && number_of_cores > 2) {
    return 2;
  } else {
    // 1 thread less than VGA.
    return 1;
  }
}

int VP9EncoderImpl::InitAndSetControlSettings(const VideoCodec* inst) {
  // Set QP-min/max per spatial and temporal layer.
  int tot_num_layers = num_spatial_layers_ * num_temporal_layers_;
  for (int i = 0; i < tot_num_layers; ++i) {
    svc_params_.max_quantizers[i] = config_->rc_max_quantizer;
    svc_params_.min_quantizers[i] = config_->rc_min_quantizer;
  }
  config_->ss_number_layers = num_spatial_layers_;
  if (ExplicitlyConfiguredSpatialLayers()) {
    for (int i = 0; i < num_spatial_layers_; ++i) {
      const auto& layer = codec_.spatialLayers[i];
      svc_params_.scaling_factor_num[i] = layer.scaling_factor_num;
      svc_params_.scaling_factor_den[i] = layer.scaling_factor_den;
    }
  } else {
    int scaling_factor_num = 256;
    for (int i = num_spatial_layers_ - 1; i >= 0; --i) {
      // 1:2 scaling in each dimension.
      svc_params_.scaling_factor_num[i] = scaling_factor_num;
      svc_params_.scaling_factor_den[i] = 256;
      if (codec_.mode != kScreensharing)
        scaling_factor_num /= 2;
    }
  }

  if (!SetSvcRates()) {
    return WEBRTC_VIDEO_CODEC_ERR_PARAMETER;
  }

  if (vpx_codec_enc_init(encoder_, vpx_codec_vp9_cx(), config_, 0)) {
    return WEBRTC_VIDEO_CODEC_UNINITIALIZED;
  }
  vpx_codec_control(encoder_, VP8E_SET_CPUUSED, cpu_speed_);
  vpx_codec_control(encoder_, VP8E_SET_MAX_INTRA_BITRATE_PCT,
                    rc_max_intra_target_);
  vpx_codec_control(encoder_, VP9E_SET_AQ_MODE,
                    inst->VP9().adaptiveQpMode ? 3 : 0);

  vpx_codec_control(
      encoder_, VP9E_SET_SVC,
      (num_temporal_layers_ > 1 || num_spatial_layers_ > 1) ? 1 : 0);
  if (num_temporal_layers_ > 1 || num_spatial_layers_ > 1) {
    vpx_codec_control(encoder_, VP9E_SET_SVC_PARAMETERS,
                      &svc_params_);
  }
  // Register callback for getting each spatial layer.
  vpx_codec_priv_output_cx_pkt_cb_pair_t cbp = {
      VP9EncoderImpl::EncoderOutputCodedPacketCallback,
      reinterpret_cast<void*>(this)};
  vpx_codec_control(encoder_, VP9E_REGISTER_CX_CALLBACK,
                    reinterpret_cast<void*>(&cbp));

  // Control function to set the number of column tiles in encoding a frame, in
  // log2 unit: e.g., 0 = 1 tile column, 1 = 2 tile columns, 2 = 4 tile columns.
  // The number tile columns will be capped by the encoder based on image size
  // (minimum width of tile column is 256 pixels, maximum is 4096).
  vpx_codec_control(encoder_, VP9E_SET_TILE_COLUMNS, (config_->g_threads >> 1));
#if !defined(WEBRTC_ARCH_ARM) && !defined(WEBRTC_ARCH_ARM64) && \
  !defined(ANDROID)
  // Note denoiser is still off by default until further testing/optimization,
  // i.e., VP9().denoisingOn == 0.
  vpx_codec_control(encoder_, VP9E_SET_NOISE_SENSITIVITY,
                    inst->VP9().denoisingOn ? 1 : 0);
#endif
  if (codec_.mode == kScreensharing) {
    // Adjust internal parameters to screen content.
    vpx_codec_control(encoder_, VP9E_SET_TUNE_CONTENT, 1);
  }
  // Enable encoder skip of static/low content blocks.
  vpx_codec_control(encoder_, VP8E_SET_STATIC_THRESHOLD, 1);
  inited_ = true;
  return WEBRTC_VIDEO_CODEC_OK;
}

uint32_t VP9EncoderImpl::MaxIntraTarget(uint32_t optimal_buffer_size) {
  // Set max to the optimal buffer level (normalized by target BR),
  // and scaled by a scale_par.
  // Max target size = scale_par * optimal_buffer_size * targetBR[Kbps].
  // This value is presented in percentage of perFrameBw:
  // perFrameBw = targetBR[Kbps] * 1000 / framerate.
  // The target in % is as follows:
  float scale_par = 0.5;
  uint32_t target_pct =
      optimal_buffer_size * scale_par * codec_.maxFramerate / 10;
  // Don't go below 3 times the per frame bandwidth.
  const uint32_t min_intra_size = 300;
  return (target_pct < min_intra_size) ? min_intra_size : target_pct;
}

int VP9EncoderImpl::Encode(const VideoFrame& input_image,
                           const CodecSpecificInfo* codec_specific_info,
                           const std::vector<FrameType>* frame_types) {
  if (!inited_) {
    return WEBRTC_VIDEO_CODEC_UNINITIALIZED;
  }
  if (encoded_complete_callback_ == NULL) {
    return WEBRTC_VIDEO_CODEC_UNINITIALIZED;
  }
  FrameType frame_type = kVideoFrameDelta;
  // We only support one stream at the moment.
  if (frame_types && frame_types->size() > 0) {
    frame_type = (*frame_types)[0];
  }
  if (input_image.width() != codec_.width ||
      input_image.height() != codec_.height) {
    int ret = UpdateCodecFrameSize(input_image);
    if (ret < 0) {
      return ret;
    }
  }
<<<<<<< HEAD
  RTC_DCHECK_EQ(input_image.width(), static_cast<int>(raw_->d_w));
  RTC_DCHECK_EQ(input_image.height(), static_cast<int>(raw_->d_h));
=======
  RTC_DCHECK_EQ(input_image.width(), raw_->d_w);
  RTC_DCHECK_EQ(input_image.height(), raw_->d_h);
>>>>>>> a17af05f

  // Set input image for use in the callback.
  // This was necessary since you need some information from input_image.
  // You can save only the necessary information (such as timestamp) instead of
  // doing this.
  input_image_ = &input_image;

  // Image in vpx_image_t format.
  // Input image is const. VPX's raw image is not defined as const.
  raw_->planes[VPX_PLANE_Y] =
      const_cast<uint8_t*>(input_image.video_frame_buffer()->DataY());
  raw_->planes[VPX_PLANE_U] =
      const_cast<uint8_t*>(input_image.video_frame_buffer()->DataU());
  raw_->planes[VPX_PLANE_V] =
      const_cast<uint8_t*>(input_image.video_frame_buffer()->DataV());
  raw_->stride[VPX_PLANE_Y] = input_image.video_frame_buffer()->StrideY();
  raw_->stride[VPX_PLANE_U] = input_image.video_frame_buffer()->StrideU();
  raw_->stride[VPX_PLANE_V] = input_image.video_frame_buffer()->StrideV();

  vpx_enc_frame_flags_t flags = 0;
  bool send_keyframe = (frame_type == kVideoFrameKey);
  if (send_keyframe) {
    // Key frame request from caller.
    flags = VPX_EFLAG_FORCE_KF;
  }

  if (is_flexible_mode_) {
    SuperFrameRefSettings settings;

    // These structs are copied when calling vpx_codec_control,
    // therefore it is ok for them to go out of scope.
    vpx_svc_ref_frame_config enc_layer_conf;
    vpx_svc_layer_id layer_id;

    if (codec_.mode == kRealtimeVideo) {
      // Real time video not yet implemented in flexible mode.
      RTC_NOTREACHED();
    } else {
      settings = spatial_layer_->GetSuperFrameSettings(input_image.timestamp(),
                                                       send_keyframe);
    }
    enc_layer_conf = GenerateRefsAndFlags(settings);
    layer_id.temporal_layer_id = 0;
    layer_id.spatial_layer_id = settings.start_layer;
    vpx_codec_control(encoder_, VP9E_SET_SVC_LAYER_ID, &layer_id);
    vpx_codec_control(encoder_, VP9E_SET_SVC_REF_FRAME_CONFIG, &enc_layer_conf);
  }

  assert(codec_.maxFramerate > 0);
  uint32_t duration = 90000 / codec_.maxFramerate;
  if (vpx_codec_encode(encoder_, raw_, timestamp_, duration, flags,
                       VPX_DL_REALTIME)) {
    return WEBRTC_VIDEO_CODEC_ERROR;
  }
  timestamp_ += duration;

  return WEBRTC_VIDEO_CODEC_OK;
}

int VP9EncoderImpl::UpdateCodecFrameSize(
    const VideoFrame& input_image) {
  fprintf(stderr, "Reconfiging VP( from %dx%d to %dx%d\n",
          codec_.width, codec_.height, input_image.width(), input_image.height());
  // Preserve latest bitrate/framerate setting
  uint32_t old_bitrate_kbit = config_->rc_target_bitrate;
  uint32_t old_framerate = codec_.maxFramerate;

  codec_.width = input_image.width();
  codec_.height = input_image.height();

  vpx_img_free(raw_);
  raw_ = vpx_img_wrap(NULL, VPX_IMG_FMT_I420, codec_.width, codec_.height,
                      1, NULL);
  // Update encoder context for new frame size.
  config_->g_w = codec_.width;
  config_->g_h = codec_.height;

  // Determine number of threads based on the image size and #cores.
  config_->g_threads = NumberOfThreads(codec_.width, codec_.height,
                                       num_cores_);
  // Update the cpu_speed setting for resolution change.
  cpu_speed_ = GetCpuSpeed(codec_.width, codec_.height);

  // NOTE: We would like to do this the same way vp8 does it
  // (with vpx_codec_enc_config_set()), but that causes asserts
  // in AQ 3 (cyclic); and in AQ 0 it works, but on a resize to smaller
  // than 1/2 x 1/2 original it asserts in convolve().  Given these
  // bugs in trying to do it the "right" way, we basically re-do
  // the initialization.
  vpx_codec_destroy(encoder_); // clean up old state
  int result = InitAndSetControlSettings(&codec_);
  if (result == WEBRTC_VIDEO_CODEC_OK) {
    return SetRates(old_bitrate_kbit, old_framerate);
  }
  return result;
}

void VP9EncoderImpl::PopulateCodecSpecific(CodecSpecificInfo* codec_specific,
                                           const vpx_codec_cx_pkt& pkt,
                                           uint32_t timestamp) {
  assert(codec_specific != NULL);
  codec_specific->codecType = kVideoCodecVP9;
<<<<<<< HEAD
=======
  codec_specific->codec_name = ImplementationName();
>>>>>>> a17af05f
  CodecSpecificInfoVP9* vp9_info = &(codec_specific->codecSpecific.VP9);
  // TODO(asapersson): Set correct value.
  vp9_info->inter_pic_predicted =
      (pkt.data.frame.flags & VPX_FRAME_IS_KEY) ? false : true;
  vp9_info->flexible_mode = codec_.VP9()->flexibleMode;
  vp9_info->ss_data_available =
      ((pkt.data.frame.flags & VPX_FRAME_IS_KEY) && !codec_.VP9()->flexibleMode)
          ? true
          : false;

  vpx_svc_layer_id_t layer_id = {0};
  vpx_codec_control(encoder_, VP9E_GET_SVC_LAYER_ID, &layer_id);

  assert(num_temporal_layers_ > 0);
  assert(num_spatial_layers_ > 0);
  if (num_temporal_layers_ == 1) {
    assert(layer_id.temporal_layer_id == 0);
    vp9_info->temporal_idx = kNoTemporalIdx;
  } else {
    vp9_info->temporal_idx = layer_id.temporal_layer_id;
  }
  if (num_spatial_layers_ == 1) {
    assert(layer_id.spatial_layer_id == 0);
    vp9_info->spatial_idx = kNoSpatialIdx;
  } else {
    vp9_info->spatial_idx = layer_id.spatial_layer_id;
  }
  if (layer_id.spatial_layer_id != 0) {
    vp9_info->ss_data_available = false;
  }

  // TODO(asapersson): this info has to be obtained from the encoder.
  vp9_info->temporal_up_switch = false;

  bool is_first_frame = false;
  if (is_flexible_mode_) {
    is_first_frame =
        layer_id.spatial_layer_id == spatial_layer_->GetStartLayer();
  } else {
    is_first_frame = layer_id.spatial_layer_id == 0;
  }

  if (is_first_frame) {
    picture_id_ = (picture_id_ + 1) & 0x7FFF;
    // TODO(asapersson): this info has to be obtained from the encoder.
    vp9_info->inter_layer_predicted = false;
    ++frames_since_kf_;
  } else {
    // TODO(asapersson): this info has to be obtained from the encoder.
    vp9_info->inter_layer_predicted = true;
  }

  if (pkt.data.frame.flags & VPX_FRAME_IS_KEY) {
    frames_since_kf_ = 0;
  }

  vp9_info->picture_id = picture_id_;

  if (!vp9_info->flexible_mode) {
    if (layer_id.temporal_layer_id == 0 && layer_id.spatial_layer_id == 0) {
      tl0_pic_idx_++;
    }
    vp9_info->tl0_pic_idx = tl0_pic_idx_;
  }

  // Always populate this, so that the packetizer can properly set the marker
  // bit.
  vp9_info->num_spatial_layers = num_spatial_layers_;

  vp9_info->num_ref_pics = 0;
  if (vp9_info->flexible_mode) {
    vp9_info->gof_idx = kNoGofIdx;
    vp9_info->num_ref_pics = num_ref_pics_[layer_id.spatial_layer_id];
    for (int i = 0; i < num_ref_pics_[layer_id.spatial_layer_id]; ++i) {
      vp9_info->p_diff[i] = p_diff_[layer_id.spatial_layer_id][i];
    }
  } else {
    vp9_info->gof_idx =
        static_cast<uint8_t>(frames_since_kf_ % gof_.num_frames_in_gof);
    vp9_info->temporal_up_switch = gof_.temporal_up_switch[vp9_info->gof_idx];
  }

  if (vp9_info->ss_data_available) {
    vp9_info->spatial_layer_resolution_present = true;
    for (size_t i = 0; i < vp9_info->num_spatial_layers; ++i) {
      vp9_info->width[i] = codec_.width *
                           svc_params_.scaling_factor_num[i] /
                           svc_params_.scaling_factor_den[i];
      vp9_info->height[i] = codec_.height *
                            svc_params_.scaling_factor_num[i] /
                            svc_params_.scaling_factor_den[i];
    }
    if (!vp9_info->flexible_mode) {
      vp9_info->gof.CopyGofInfoVP9(gof_);
    }
  }
}

int VP9EncoderImpl::GetEncodedLayerFrame(const vpx_codec_cx_pkt* pkt) {
<<<<<<< HEAD
  encoded_image_._length = 0;
  encoded_image_._frameType = kVideoFrameDelta;
=======
  RTC_DCHECK_EQ(pkt->kind, VPX_CODEC_CX_FRAME_PKT);

  if (pkt->data.frame.sz > encoded_image_._size) {
    delete[] encoded_image_._buffer;
    encoded_image_._size = pkt->data.frame.sz;
    encoded_image_._buffer = new uint8_t[encoded_image_._size];
  }
  memcpy(encoded_image_._buffer, pkt->data.frame.buf, pkt->data.frame.sz);
  encoded_image_._length = pkt->data.frame.sz;

  // No data partitioning in VP9, so 1 partition only.
  int part_idx = 0;
>>>>>>> a17af05f
  RTPFragmentationHeader frag_info;
  frag_info.VerifyAndAllocateFragmentationHeader(1);
<<<<<<< HEAD
  int part_idx = 0;
  CodecSpecificInfo codec_specific;

  if (pkt->data.frame.sz > encoded_image_._size) {
    delete[] encoded_image_._buffer;
    encoded_image_._size = pkt->data.frame.sz;
    encoded_image_._buffer = new uint8_t[encoded_image_._size];
  }

  assert(pkt->kind == VPX_CODEC_CX_FRAME_PKT);
  memcpy(&encoded_image_._buffer[encoded_image_._length], pkt->data.frame.buf,
         pkt->data.frame.sz);
  frag_info.fragmentationOffset[part_idx] = encoded_image_._length;
  frag_info.fragmentationLength[part_idx] =
      static_cast<uint32_t>(pkt->data.frame.sz);
=======
  frag_info.fragmentationOffset[part_idx] = 0;
  frag_info.fragmentationLength[part_idx] = pkt->data.frame.sz;
>>>>>>> a17af05f
  frag_info.fragmentationPlType[part_idx] = 0;
  frag_info.fragmentationTimeDiff[part_idx] = 0;

  vpx_svc_layer_id_t layer_id = {0};
  vpx_codec_control(encoder_, VP9E_GET_SVC_LAYER_ID, &layer_id);
  if (is_flexible_mode_ && codec_.mode == kScreensharing)
    spatial_layer_->LayerFrameEncoded(
        static_cast<unsigned int>(encoded_image_._length),
        layer_id.spatial_layer_id);

  // End of frame.
  // Check if encoded frame is a key frame.
  encoded_image_._frameType = kVideoFrameDelta;
  if (pkt->data.frame.flags & VPX_FRAME_IS_KEY) {
    encoded_image_._frameType = kVideoFrameKey;
  }
  RTC_DCHECK_LE(encoded_image_._length, encoded_image_._size);

  CodecSpecificInfo codec_specific;
  PopulateCodecSpecific(&codec_specific, *pkt, input_image_->timestamp());

  if (encoded_image_._length > 0) {
    TRACE_COUNTER1("webrtc", "EncodedFrameSize", encoded_image_._length);
    encoded_image_._timeStamp = input_image_->timestamp();
    encoded_image_.capture_time_ms_ = input_image_->render_time_ms();
    encoded_image_.rotation_ = input_image_->rotation();
    encoded_image_._encodedHeight = raw_->d_h;
    encoded_image_._encodedWidth = raw_->d_w;
    int qp = -1;
    vpx_codec_control(encoder_, VP8E_GET_LAST_QUANTIZER, &qp);
    encoded_image_.qp_ = qp;
    encoded_complete_callback_->OnEncodedImage(encoded_image_, &codec_specific,
                                               &frag_info);
  }
  return WEBRTC_VIDEO_CODEC_OK;
}

vpx_svc_ref_frame_config VP9EncoderImpl::GenerateRefsAndFlags(
    const SuperFrameRefSettings& settings) {
  static const vpx_enc_frame_flags_t kAllFlags =
      VP8_EFLAG_NO_REF_ARF | VP8_EFLAG_NO_REF_GF | VP8_EFLAG_NO_REF_LAST |
      VP8_EFLAG_NO_UPD_LAST | VP8_EFLAG_NO_UPD_ARF | VP8_EFLAG_NO_UPD_GF;
  vpx_svc_ref_frame_config sf_conf = {};
  if (settings.is_keyframe) {
    // Used later on to make sure we don't make any invalid references.
    memset(buffer_updated_at_frame_, -1, sizeof(buffer_updated_at_frame_));
    for (int layer = settings.start_layer; layer <= settings.stop_layer;
         ++layer) {
      num_ref_pics_[layer] = 0;
      buffer_updated_at_frame_[settings.layer[layer].upd_buf] = frames_encoded_;
      // When encoding a keyframe only the alt_fb_idx is used
      // to specify which layer ends up in which buffer.
      sf_conf.alt_fb_idx[layer] = settings.layer[layer].upd_buf;
    }
  } else {
    for (int layer_idx = settings.start_layer; layer_idx <= settings.stop_layer;
         ++layer_idx) {
      vpx_enc_frame_flags_t layer_flags = kAllFlags;
      num_ref_pics_[layer_idx] = 0;
      int8_t refs[3] = {settings.layer[layer_idx].ref_buf1,
                        settings.layer[layer_idx].ref_buf2,
                        settings.layer[layer_idx].ref_buf3};

      for (unsigned int ref_idx = 0; ref_idx < kMaxVp9RefPics; ++ref_idx) {
        if (refs[ref_idx] == -1)
          continue;

        RTC_DCHECK_GE(refs[ref_idx], 0);
        RTC_DCHECK_LE(refs[ref_idx], 7);
        // Easier to remove flags from all flags rather than having to
        // build the flags from 0.
        switch (num_ref_pics_[layer_idx]) {
          case 0: {
            sf_conf.lst_fb_idx[layer_idx] = refs[ref_idx];
            layer_flags &= ~VP8_EFLAG_NO_REF_LAST;
            break;
          }
          case 1: {
            sf_conf.gld_fb_idx[layer_idx] = refs[ref_idx];
            layer_flags &= ~VP8_EFLAG_NO_REF_GF;
            break;
          }
          case 2: {
            sf_conf.alt_fb_idx[layer_idx] = refs[ref_idx];
            layer_flags &= ~VP8_EFLAG_NO_REF_ARF;
            break;
          }
        }
        // Make sure we don't reference a buffer that hasn't been
        // used at all or hasn't been used since a keyframe.
        RTC_DCHECK_NE(buffer_updated_at_frame_[refs[ref_idx]], -1);

        p_diff_[layer_idx][num_ref_pics_[layer_idx]] =
            frames_encoded_ - buffer_updated_at_frame_[refs[ref_idx]];
        num_ref_pics_[layer_idx]++;
      }

      bool upd_buf_same_as_a_ref = false;
      if (settings.layer[layer_idx].upd_buf != -1) {
        for (unsigned int ref_idx = 0; ref_idx < kMaxVp9RefPics; ++ref_idx) {
          if (settings.layer[layer_idx].upd_buf == refs[ref_idx]) {
            switch (ref_idx) {
              case 0: {
                layer_flags &= ~VP8_EFLAG_NO_UPD_LAST;
                break;
              }
              case 1: {
                layer_flags &= ~VP8_EFLAG_NO_UPD_GF;
                break;
              }
              case 2: {
                layer_flags &= ~VP8_EFLAG_NO_UPD_ARF;
                break;
              }
            }
            upd_buf_same_as_a_ref = true;
            break;
          }
        }
        if (!upd_buf_same_as_a_ref) {
          // If we have three references and a buffer is specified to be
          // updated, then that buffer must be the same as one of the
          // three references.
          RTC_CHECK_LT(num_ref_pics_[layer_idx], kMaxVp9RefPics);

          sf_conf.alt_fb_idx[layer_idx] = settings.layer[layer_idx].upd_buf;
          layer_flags ^= VP8_EFLAG_NO_UPD_ARF;
        }

        int updated_buffer = settings.layer[layer_idx].upd_buf;
        buffer_updated_at_frame_[updated_buffer] = frames_encoded_;
        sf_conf.frame_flags[layer_idx] = layer_flags;
      }
    }
  }
  ++frames_encoded_;
  return sf_conf;
}

int VP9EncoderImpl::SetChannelParameters(uint32_t packet_loss, int64_t rtt) {
  return WEBRTC_VIDEO_CODEC_OK;
}

int VP9EncoderImpl::RegisterEncodeCompleteCallback(
    EncodedImageCallback* callback) {
  encoded_complete_callback_ = callback;
  return WEBRTC_VIDEO_CODEC_OK;
}

const char* VP9EncoderImpl::ImplementationName() const {
  return "libvpx";
}

<<<<<<< HEAD
=======
bool VP9Decoder::IsSupported() {
  return true;
}

>>>>>>> a17af05f
VP9Decoder* VP9Decoder::Create() {
  return new VP9DecoderImpl();
}

VP9DecoderImpl::VP9DecoderImpl()
    : decode_complete_callback_(NULL),
      inited_(false),
      decoder_(NULL),
      key_frame_required_(true) {
  memset(&codec_, 0, sizeof(codec_));
}

VP9DecoderImpl::~VP9DecoderImpl() {
  inited_ = true;  // in order to do the actual release
  Release();
  int num_buffers_in_use = frame_buffer_pool_.GetNumBuffersInUse();
  if (num_buffers_in_use > 0) {
    // The frame buffers are reference counted and frames are exposed after
    // decoding. There may be valid usage cases where previous frames are still
    // referenced after ~VP9DecoderImpl that is not a leak.
    LOG(LS_INFO) << num_buffers_in_use << " Vp9FrameBuffers are still "
                 << "referenced during ~VP9DecoderImpl.";
  }
}

int VP9DecoderImpl::InitDecode(const VideoCodec* inst, int number_of_cores) {
  if (inst == NULL) {
    return WEBRTC_VIDEO_CODEC_ERR_PARAMETER;
  }
  int ret_val = Release();
  if (ret_val < 0) {
    return ret_val;
  }
  if (decoder_ == NULL) {
    decoder_ = new vpx_codec_ctx_t;
  }
  vpx_codec_dec_cfg_t cfg;
  // Setting number of threads to a constant value (1)
  cfg.threads = 1;
  cfg.h = cfg.w = 0;  // set after decode
  vpx_codec_flags_t flags = 0;
  if (vpx_codec_dec_init(decoder_, vpx_codec_vp9_dx(), &cfg, flags)) {
    return WEBRTC_VIDEO_CODEC_MEMORY;
  }
  if (&codec_ != inst) {
    // Save VideoCodec instance for later; mainly for duplicating the decoder.
    codec_ = *inst;
  }

  if (!frame_buffer_pool_.InitializeVpxUsePool(decoder_)) {
    return WEBRTC_VIDEO_CODEC_MEMORY;
  }

  inited_ = true;
  // Always start with a complete key frame.
  key_frame_required_ = true;
  return WEBRTC_VIDEO_CODEC_OK;
}

int VP9DecoderImpl::Decode(const EncodedImage& input_image,
                           bool missing_frames,
                           const RTPFragmentationHeader* fragmentation,
                           const CodecSpecificInfo* codec_specific_info,
                           int64_t /*render_time_ms*/) {
  if (!inited_) {
    return WEBRTC_VIDEO_CODEC_UNINITIALIZED;
  }
  if (decode_complete_callback_ == NULL) {
    return WEBRTC_VIDEO_CODEC_UNINITIALIZED;
  }
  // Always start with a complete key frame.
  if (key_frame_required_) {
    if (input_image._frameType != kVideoFrameKey)
      return WEBRTC_VIDEO_CODEC_ERROR;
    // We have a key frame - is it complete?
    if (input_image._completeFrame) {
      key_frame_required_ = false;
    } else {
      return WEBRTC_VIDEO_CODEC_ERROR;
    }
  }
  vpx_codec_iter_t iter = NULL;
  vpx_image_t* img;
  uint8_t* buffer = input_image._buffer;
  if (input_image._length == 0) {
    buffer = NULL;  // Triggers full frame concealment.
  }
  // During decode libvpx may get and release buffers from |frame_buffer_pool_|.
  // In practice libvpx keeps a few (~3-4) buffers alive at a time.
  if (vpx_codec_decode(decoder_, buffer,
                       static_cast<unsigned int>(input_image._length), 0,
                       VPX_DL_REALTIME)) {
    return WEBRTC_VIDEO_CODEC_ERROR;
  }
  // |img->fb_priv| contains the image data, a reference counted Vp9FrameBuffer.
  // It may be released by libvpx during future vpx_codec_decode or
  // vpx_codec_destroy calls.
  img = vpx_codec_get_frame(decoder_, &iter);
  int ret = ReturnFrame(img, input_image._timeStamp, input_image.ntp_time_ms_);
  if (ret != 0) {
    return ret;
  }
  return WEBRTC_VIDEO_CODEC_OK;
}

int VP9DecoderImpl::ReturnFrame(const vpx_image_t* img,
                                uint32_t timestamp,
                                int64_t ntp_time_ms) {
  if (img == NULL) {
    // Decoder OK and NULL image => No show frame.
    return WEBRTC_VIDEO_CODEC_NO_OUTPUT;
  }

  // This buffer contains all of |img|'s image data, a reference counted
  // Vp9FrameBuffer. (libvpx is done with the buffers after a few
  // vpx_codec_decode calls or vpx_codec_destroy).
  Vp9FrameBufferPool::Vp9FrameBuffer* img_buffer =
      static_cast<Vp9FrameBufferPool::Vp9FrameBuffer*>(img->fb_priv);
  // The buffer can be used directly by the VideoFrame (without copy) by
  // using a WrappedI420Buffer.
  rtc::scoped_refptr<WrappedI420Buffer> img_wrapped_buffer(
      new rtc::RefCountedObject<webrtc::WrappedI420Buffer>(
<<<<<<< HEAD
          img->d_w, img->d_h,
=======
>>>>>>> a17af05f
          img->d_w, img->d_h, img->planes[VPX_PLANE_Y],
          img->stride[VPX_PLANE_Y], img->planes[VPX_PLANE_U],
          img->stride[VPX_PLANE_U], img->planes[VPX_PLANE_V],
          img->stride[VPX_PLANE_V],
          // WrappedI420Buffer's mechanism for allowing the release of its frame
          // buffer is through a callback function. This is where we should
          // release |img_buffer|.
          rtc::KeepRefUntilDone(img_buffer)));

<<<<<<< HEAD
  VideoFrame decoded_image_;
  decoded_image_.set_video_frame_buffer(img_wrapped_buffer);
#else
  decoded_image_.CreateFrame(img->planes[VPX_PLANE_Y],
                             img->planes[VPX_PLANE_U],
                             img->planes[VPX_PLANE_V],
                             img->d_w, img->d_h,
                             img->stride[VPX_PLANE_Y],
                             img->stride[VPX_PLANE_U],
                             img->stride[VPX_PLANE_V]);
#endif
  decoded_image_.set_timestamp(timestamp);
  int ret = decode_complete_callback_->Decoded(decoded_image_);
=======
  VideoFrame decoded_image(img_wrapped_buffer, timestamp,
                           0 /* render_time_ms */, webrtc::kVideoRotation_0);
  decoded_image.set_ntp_time_ms(ntp_time_ms);
  int ret = decode_complete_callback_->Decoded(decoded_image);
>>>>>>> a17af05f
  if (ret != 0)
    return ret;
  return WEBRTC_VIDEO_CODEC_OK;
}

int VP9DecoderImpl::RegisterDecodeCompleteCallback(
    DecodedImageCallback* callback) {
  decode_complete_callback_ = callback;
  return WEBRTC_VIDEO_CODEC_OK;
}

int VP9DecoderImpl::Release() {
  if (decoder_ != NULL) {
    // When a codec is destroyed libvpx will release any buffers of
    // |frame_buffer_pool_| it is currently using.
    if (vpx_codec_destroy(decoder_)) {
      return WEBRTC_VIDEO_CODEC_MEMORY;
    }
    delete decoder_;
    decoder_ = NULL;
  }
  // Releases buffers from the pool. Any buffers not in use are deleted. Buffers
  // still referenced externally are deleted once fully released, not returning
  // to the pool.
  frame_buffer_pool_.ClearPool();
  inited_ = false;
  return WEBRTC_VIDEO_CODEC_OK;
}

const char* VP9DecoderImpl::ImplementationName() const {
  return "libvpx";
}

}  // namespace webrtc<|MERGE_RESOLUTION|>--- conflicted
+++ resolved
@@ -22,10 +22,7 @@
 #include "vpx/vp8dx.h"
 
 #include "webrtc/base/checks.h"
-<<<<<<< HEAD
-=======
 #include "webrtc/base/timeutils.h"
->>>>>>> a17af05f
 #include "webrtc/base/keep_ref_until_done.h"
 #include "webrtc/base/logging.h"
 #include "webrtc/base/trace_event.h"
@@ -33,21 +30,13 @@
 #include "webrtc/common_video/libyuv/include/webrtc_libyuv.h"
 #include "webrtc/modules/include/module_common_types.h"
 #include "webrtc/modules/video_coding/codecs/vp9/screenshare_layers.h"
-<<<<<<< HEAD
-#include "webrtc/system_wrappers/include/tick_util.h"
-=======
->>>>>>> a17af05f
 
 namespace webrtc {
 
 // Only positive speeds, range for real-time coding currently is: 5 - 8.
 // Lower means slower/better quality, higher means fastest/lower quality.
 int GetCpuSpeed(int width, int height) {
-<<<<<<< HEAD
-#if defined(WEBRTC_ARCH_ARM) || defined(WEBRTC_ARCH_ARM64)
-=======
 #if defined(WEBRTC_ARCH_ARM) || defined(WEBRTC_ARCH_ARM64) || defined(ANDROID)
->>>>>>> a17af05f
   return 8;
 #else
   // For smaller resolutions, use lower speed setting (get some coding gain at
@@ -57,13 +46,10 @@
   else
     return 7;
 #endif
-<<<<<<< HEAD
-=======
 }
 
 bool VP9Encoder::IsSupported() {
   return true;
->>>>>>> a17af05f
 }
 
 VP9Encoder* VP9Encoder::Create() {
@@ -93,20 +79,13 @@
       num_temporal_layers_(0),
       num_spatial_layers_(0),
       num_cores_(0),
-<<<<<<< HEAD
-=======
       is_flexible_mode_(false),
->>>>>>> a17af05f
       frames_encoded_(0),
       // Use two spatial when screensharing with flexible mode.
       spatial_layer_(new ScreenshareLayersVP9(2)) {
   memset(&codec_, 0, sizeof(codec_));
   memset(&svc_params_, 0, sizeof(vpx_svc_extra_cfg_t));
-<<<<<<< HEAD
-  uint32_t seed = static_cast<uint32_t>(TickTime::MillisecondTimestamp());
-=======
   uint32_t seed = rtc::Time32();
->>>>>>> a17af05f
   srand(seed);
 }
 
@@ -298,21 +277,11 @@
   }
 
   num_cores_ = number_of_cores;
-<<<<<<< HEAD
-  num_spatial_layers_ = inst->codecSpecific.VP9.numberOfSpatialLayers;
-  num_temporal_layers_ = inst->codecSpecific.VP9.numberOfTemporalLayers;
-  if (num_temporal_layers_ == 0)
-    num_temporal_layers_ = 1;
-
-  // Random start 16 bits is enough.
-  picture_id_ = static_cast<uint16_t>(rand()) & 0x7FFF;  // NOLINT
-=======
   num_spatial_layers_ = inst->VP9().numberOfSpatialLayers;
   num_temporal_layers_ = inst->VP9().numberOfTemporalLayers;
   if (num_temporal_layers_ == 0)
     num_temporal_layers_ = 1;
 
->>>>>>> a17af05f
   // Allocate memory for encoded image
   if (encoded_image_._buffer != NULL) {
     delete[] encoded_image_._buffer;
@@ -339,12 +308,7 @@
   config_->g_lag_in_frames = 0;  // 0- no frame lagging
   config_->g_threads = 1;
   // Rate control settings.
-<<<<<<< HEAD
-  config_->rc_dropframe_thresh =
-      inst->codecSpecific.VP9.frameDroppingOn ? 30 : 0;
-=======
   config_->rc_dropframe_thresh = inst->VP9().frameDroppingOn ? 30 : 0;
->>>>>>> a17af05f
   config_->rc_end_usage = VPX_CBR;
   config_->g_pass = VPX_RC_ONE_PASS;
   config_->rc_min_quantizer = 2;
@@ -356,27 +320,16 @@
   config_->rc_buf_sz = 1000;
   // Set the maximum target size of any key-frame.
   rc_max_intra_target_ = MaxIntraTarget(config_->rc_buf_optimal_sz);
-<<<<<<< HEAD
-  if (inst->codecSpecific.VP9.keyFrameInterval > 0) {
-    config_->kf_mode = VPX_KF_AUTO;
-    config_->kf_max_dist = inst->codecSpecific.VP9.keyFrameInterval;
-=======
   if (inst->VP9().keyFrameInterval > 0) {
     config_->kf_mode = VPX_KF_AUTO;
     config_->kf_max_dist = inst->VP9().keyFrameInterval;
->>>>>>> a17af05f
     // Needs to be set (in svc mode) to get correct periodic key frame interval
     // (will have no effect in non-svc).
     config_->kf_min_dist = config_->kf_max_dist;
   } else {
     config_->kf_mode = VPX_KF_DISABLED;
   }
-<<<<<<< HEAD
-  config_->rc_resize_allowed =
-      inst->codecSpecific.VP9.automaticResizeOn ? 1 : 0;
-=======
   config_->rc_resize_allowed = inst->VP9().automaticResizeOn ? 1 : 0;
->>>>>>> a17af05f
   // Determine number of threads based on the image size and #cores.
   config_->g_threads =
       NumberOfThreads(config_->g_w, config_->g_h, number_of_cores);
@@ -423,11 +376,6 @@
     return WEBRTC_VIDEO_CODEC_ERR_PARAMETER;
   }
 
-<<<<<<< HEAD
-  tl0_pic_idx_ = static_cast<uint8_t>(rand());  // NOLINT
-
-=======
->>>>>>> a17af05f
   return InitAndSetControlSettings(inst);
 }
 
@@ -556,13 +504,8 @@
       return ret;
     }
   }
-<<<<<<< HEAD
-  RTC_DCHECK_EQ(input_image.width(), static_cast<int>(raw_->d_w));
-  RTC_DCHECK_EQ(input_image.height(), static_cast<int>(raw_->d_h));
-=======
   RTC_DCHECK_EQ(input_image.width(), raw_->d_w);
   RTC_DCHECK_EQ(input_image.height(), raw_->d_h);
->>>>>>> a17af05f
 
   // Set input image for use in the callback.
   // This was necessary since you need some information from input_image.
@@ -665,10 +608,7 @@
                                            uint32_t timestamp) {
   assert(codec_specific != NULL);
   codec_specific->codecType = kVideoCodecVP9;
-<<<<<<< HEAD
-=======
   codec_specific->codec_name = ImplementationName();
->>>>>>> a17af05f
   CodecSpecificInfoVP9* vp9_info = &(codec_specific->codecSpecific.VP9);
   // TODO(asapersson): Set correct value.
   vp9_info->inter_pic_predicted =
@@ -768,10 +708,6 @@
 }
 
 int VP9EncoderImpl::GetEncodedLayerFrame(const vpx_codec_cx_pkt* pkt) {
-<<<<<<< HEAD
-  encoded_image_._length = 0;
-  encoded_image_._frameType = kVideoFrameDelta;
-=======
   RTC_DCHECK_EQ(pkt->kind, VPX_CODEC_CX_FRAME_PKT);
 
   if (pkt->data.frame.sz > encoded_image_._size) {
@@ -784,29 +720,10 @@
 
   // No data partitioning in VP9, so 1 partition only.
   int part_idx = 0;
->>>>>>> a17af05f
   RTPFragmentationHeader frag_info;
   frag_info.VerifyAndAllocateFragmentationHeader(1);
-<<<<<<< HEAD
-  int part_idx = 0;
-  CodecSpecificInfo codec_specific;
-
-  if (pkt->data.frame.sz > encoded_image_._size) {
-    delete[] encoded_image_._buffer;
-    encoded_image_._size = pkt->data.frame.sz;
-    encoded_image_._buffer = new uint8_t[encoded_image_._size];
-  }
-
-  assert(pkt->kind == VPX_CODEC_CX_FRAME_PKT);
-  memcpy(&encoded_image_._buffer[encoded_image_._length], pkt->data.frame.buf,
-         pkt->data.frame.sz);
-  frag_info.fragmentationOffset[part_idx] = encoded_image_._length;
-  frag_info.fragmentationLength[part_idx] =
-      static_cast<uint32_t>(pkt->data.frame.sz);
-=======
   frag_info.fragmentationOffset[part_idx] = 0;
   frag_info.fragmentationLength[part_idx] = pkt->data.frame.sz;
->>>>>>> a17af05f
   frag_info.fragmentationPlType[part_idx] = 0;
   frag_info.fragmentationTimeDiff[part_idx] = 0;
 
@@ -960,13 +877,10 @@
   return "libvpx";
 }
 
-<<<<<<< HEAD
-=======
 bool VP9Decoder::IsSupported() {
   return true;
 }
 
->>>>>>> a17af05f
 VP9Decoder* VP9Decoder::Create() {
   return new VP9DecoderImpl();
 }
@@ -1089,10 +1003,6 @@
   // using a WrappedI420Buffer.
   rtc::scoped_refptr<WrappedI420Buffer> img_wrapped_buffer(
       new rtc::RefCountedObject<webrtc::WrappedI420Buffer>(
-<<<<<<< HEAD
-          img->d_w, img->d_h,
-=======
->>>>>>> a17af05f
           img->d_w, img->d_h, img->planes[VPX_PLANE_Y],
           img->stride[VPX_PLANE_Y], img->planes[VPX_PLANE_U],
           img->stride[VPX_PLANE_U], img->planes[VPX_PLANE_V],
@@ -1102,26 +1012,10 @@
           // release |img_buffer|.
           rtc::KeepRefUntilDone(img_buffer)));
 
-<<<<<<< HEAD
-  VideoFrame decoded_image_;
-  decoded_image_.set_video_frame_buffer(img_wrapped_buffer);
-#else
-  decoded_image_.CreateFrame(img->planes[VPX_PLANE_Y],
-                             img->planes[VPX_PLANE_U],
-                             img->planes[VPX_PLANE_V],
-                             img->d_w, img->d_h,
-                             img->stride[VPX_PLANE_Y],
-                             img->stride[VPX_PLANE_U],
-                             img->stride[VPX_PLANE_V]);
-#endif
-  decoded_image_.set_timestamp(timestamp);
-  int ret = decode_complete_callback_->Decoded(decoded_image_);
-=======
   VideoFrame decoded_image(img_wrapped_buffer, timestamp,
                            0 /* render_time_ms */, webrtc::kVideoRotation_0);
   decoded_image.set_ntp_time_ms(ntp_time_ms);
   int ret = decode_complete_callback_->Decoded(decoded_image);
->>>>>>> a17af05f
   if (ret != 0)
     return ret;
   return WEBRTC_VIDEO_CODEC_OK;
