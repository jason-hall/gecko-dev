# Copyright (c) 2014 The WebRTC project authors. All Rights Reserved.
#
# Use of this source code is governed by a BSD-style license
# that can be found in the LICENSE file in the root of the source
# tree. An additional intellectual property rights grant can be found
# in the file PATENTS.  All contributing project authors may
# be found in the AUTHORS file in the root of the source tree.

{
  'includes': [
    '../../../../build/common.gypi',
  ],
  'targets': [
    {
      'target_name': 'webrtc_vp9',
      'type': 'static_library',
      'conditions': [
        ['build_libvpx==1', {
          'dependencies': [
            '<(libvpx_dir)/libvpx.gyp:libvpx',
          ],
        }, {
          'include_dirs': [
            '$(MOZ_LIBVPX_CFLAGS)',
            '<(libvpx_dir)',
          ],
<<<<<<< HEAD
	}],
=======
        }],
        ['libvpx_build_vp9==1', {
          'sources': [
            'screenshare_layers.cc',
            'screenshare_layers.h',
            'vp9_frame_buffer_pool.cc',
            'vp9_frame_buffer_pool.h',
            'vp9_impl.cc',
            'vp9_impl.h',
          ],
        }, {
          'sources': [
            'vp9_noop.cc',
          ],
        }
        ],
>>>>>>> a17af05f
      ],
      'dependencies': [
        '<(webrtc_root)/common_video/common_video.gyp:common_video',
        '<(webrtc_root)/modules/video_coding/utility/video_coding_utility.gyp:video_coding_utility',
        '<(webrtc_root)/system_wrappers/system_wrappers.gyp:system_wrappers',
      ],
      'sources': [
        'include/vp9.h',
<<<<<<< HEAD
        'screenshare_layers.cc',
        'screenshare_layers.h',
        'vp9_frame_buffer_pool.cc',
        'vp9_frame_buffer_pool.h',
        'vp9_impl.cc',
        'vp9_impl.h',
=======
>>>>>>> a17af05f
      ],
    },
  ],
}<|MERGE_RESOLUTION|>--- conflicted
+++ resolved
@@ -24,9 +24,6 @@
             '$(MOZ_LIBVPX_CFLAGS)',
             '<(libvpx_dir)',
           ],
-<<<<<<< HEAD
-	}],
-=======
         }],
         ['libvpx_build_vp9==1', {
           'sources': [
@@ -43,7 +40,6 @@
           ],
         }
         ],
->>>>>>> a17af05f
       ],
       'dependencies': [
         '<(webrtc_root)/common_video/common_video.gyp:common_video',
@@ -52,15 +48,6 @@
       ],
       'sources': [
         'include/vp9.h',
-<<<<<<< HEAD
-        'screenshare_layers.cc',
-        'screenshare_layers.h',
-        'vp9_frame_buffer_pool.cc',
-        'vp9_frame_buffer_pool.h',
-        'vp9_impl.cc',
-        'vp9_impl.h',
-=======
->>>>>>> a17af05f
       ],
     },
   ],
