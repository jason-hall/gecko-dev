--- conflicted
+++ resolved
@@ -22,22 +22,16 @@
         'default_video_bitrate_allocator.cc',
         'frame_dropper.cc',
         'frame_dropper.h',
-<<<<<<< HEAD
-=======
         'ivf_file_writer.cc',
         'ivf_file_writer.h',
         'moving_average.cc',
->>>>>>> a17af05f
         'moving_average.h',
         'qp_parser.cc',
         'qp_parser.h',
         'quality_scaler.cc',
         'quality_scaler.h',
-<<<<<<< HEAD
-=======
         'simulcast_rate_allocator.cc',
         'simulcast_rate_allocator.h',
->>>>>>> a17af05f
         'vp8_header_parser.cc',
         'vp8_header_parser.h',
       ],
