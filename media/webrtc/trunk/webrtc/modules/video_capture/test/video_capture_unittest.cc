--- conflicted
+++ resolved
@@ -14,32 +14,19 @@
 #include <memory>
 #include <sstream>
 
-<<<<<<< HEAD
-#include "testing/gtest/include/gtest/gtest.h"
-#include "webrtc/base/scoped_ptr.h"
-#include "webrtc/base/scoped_ref_ptr.h"
-=======
 #include "webrtc/api/video/i420_buffer.h"
 #include "webrtc/api/video/video_frame.h"
 #include "webrtc/base/scoped_ref_ptr.h"
 #include "webrtc/base/timeutils.h"
->>>>>>> a17af05f
 #include "webrtc/common_video/libyuv/include/webrtc_libyuv.h"
 #include "webrtc/modules/utility/include/process_thread.h"
 #include "webrtc/modules/video_capture/video_capture.h"
 #include "webrtc/modules/video_capture/video_capture_factory.h"
 #include "webrtc/system_wrappers/include/critical_section_wrapper.h"
 #include "webrtc/system_wrappers/include/sleep.h"
-<<<<<<< HEAD
-#include "webrtc/system_wrappers/include/tick_util.h"
-#include "webrtc/video_frame.h"
-
-using rtc::scoped_ptr;
-=======
 #include "webrtc/test/frame_utils.h"
 #include "webrtc/test/gtest.h"
 
->>>>>>> a17af05f
 using webrtc::CriticalSectionWrapper;
 using webrtc::CriticalSectionScoped;
 using webrtc::SleepMs;
@@ -71,38 +58,8 @@
 static const int kTestWidth = 352;
 static const int kTestFramerate = 30;
 
-<<<<<<< HEAD
-// Compares the content of two video frames.
-static bool CompareFrames(const webrtc::VideoFrame& frame1,
-                          const webrtc::VideoFrame& frame2) {
-  bool result =
-      (frame1.stride(webrtc::kYPlane) == frame2.stride(webrtc::kYPlane)) &&
-      (frame1.stride(webrtc::kUPlane) == frame2.stride(webrtc::kUPlane)) &&
-      (frame1.stride(webrtc::kVPlane) == frame2.stride(webrtc::kVPlane)) &&
-      (frame1.width() == frame2.width()) &&
-      (frame1.height() == frame2.height());
-
-  if (!result)
-    return false;
-  for (int plane = 0; plane < webrtc::kNumOfPlanes; plane ++) {
-      webrtc::PlaneType plane_type = static_cast<webrtc::PlaneType>(plane);
-      int allocated_size1 = frame1.allocated_size(plane_type);
-      int allocated_size2 = frame2.allocated_size(plane_type);
-      if (allocated_size1 != allocated_size2)
-        return false;
-      const uint8_t* plane_buffer1 = frame1.buffer(plane_type);
-      const uint8_t* plane_buffer2 = frame2.buffer(plane_type);
-      if (memcmp(plane_buffer1, plane_buffer2, allocated_size1))
-        return false;
-    }
-    return true;
-}
-
-class TestVideoCaptureCallback : public VideoCaptureDataCallback {
-=======
 class TestVideoCaptureCallback
     : public rtc::VideoSinkInterface<webrtc::VideoFrame> {
->>>>>>> a17af05f
  public:
   TestVideoCaptureCallback()
       : capture_cs_(CriticalSectionWrapper::CreateCriticalSection()),
@@ -116,12 +73,7 @@
       printf("No of timing warnings %d\n", timing_warnings_);
   }
 
-<<<<<<< HEAD
-  virtual void OnIncomingCapturedFrame(const int32_t id,
-                                       const webrtc::VideoFrame& videoFrame) {
-=======
   void OnFrame(const webrtc::VideoFrame& videoFrame) override {
->>>>>>> a17af05f
     CriticalSectionScoped cs(capture_cs_.get());
     int height = videoFrame.height();
     int width = videoFrame.width();
@@ -191,11 +143,7 @@
   int64_t last_render_time_ms_;
   int incoming_frames_;
   int timing_warnings_;
-<<<<<<< HEAD
-  webrtc::VideoFrame last_frame_;
-=======
   rtc::scoped_refptr<webrtc::VideoFrameBuffer> last_frame_;
->>>>>>> a17af05f
   webrtc::VideoRotation rotate_frame_;
 };
 
@@ -204,11 +152,7 @@
   VideoCaptureTest() : number_of_devices_(0) {}
 
   void SetUp() {
-<<<<<<< HEAD
-    device_info_.reset(VideoCaptureFactory::CreateDeviceInfo(0));
-=======
     device_info_.reset(VideoCaptureFactory::CreateDeviceInfo());
->>>>>>> a17af05f
     assert(device_info_.get());
     number_of_devices_ = device_info_->NumberOfDevices();
     ASSERT_GT(number_of_devices_, 0u);
@@ -224,11 +168,7 @@
         device, device_name, 256, unique_name, 256));
 
     rtc::scoped_refptr<VideoCaptureModule> module(
-<<<<<<< HEAD
-        VideoCaptureFactory::Create(device, unique_name));
-=======
         VideoCaptureFactory::Create(unique_name));
->>>>>>> a17af05f
     if (module.get() == NULL)
       return NULL;
 
@@ -416,14 +356,7 @@
 class VideoCaptureExternalTest : public testing::Test {
  public:
   void SetUp() {
-<<<<<<< HEAD
-    capture_module_ = VideoCaptureFactory::Create(0, capture_input_interface_);
-    process_module_ = webrtc::ProcessThread::Create("ProcessThread");
-    process_module_->Start();
-    process_module_->RegisterModule(capture_module_);
-=======
     capture_module_ = VideoCaptureFactory::Create(capture_input_interface_);
->>>>>>> a17af05f
 
     VideoCaptureCapability capability;
     capability.width = kTestWidth;
@@ -454,12 +387,7 @@
 
   webrtc::VideoCaptureExternal* capture_input_interface_;
   rtc::scoped_refptr<VideoCaptureModule> capture_module_;
-<<<<<<< HEAD
-  rtc::scoped_ptr<webrtc::ProcessThread> process_module_;
-  webrtc::VideoFrame test_frame_;
-=======
   std::unique_ptr<webrtc::VideoFrame> test_frame_;
->>>>>>> a17af05f
   TestVideoCaptureCallback capture_callback_;
 };
 
@@ -472,55 +400,7 @@
   webrtc::ExtractBuffer(*test_frame_, length, test_buffer.get());
   EXPECT_EQ(0, capture_input_interface_->IncomingFrame(test_buffer.get(),
       length, capture_callback_.capability(), 0));
-<<<<<<< HEAD
-  EXPECT_TRUE(capture_callback_.CompareLastFrame(test_frame_));
-}
-
-// Test frame rate and no picture alarm.
-// Flaky on Win32, see webrtc:3270.
-#if defined(WEBRTC_WIN)
-#define MAYBE_FrameRate DISABLED_FrameRate
-#else
-#define MAYBE_FrameRate FrameRate
-#endif
-TEST_F(VideoCaptureExternalTest, MAYBE_FrameRate) {
-  int64_t testTime = 3;
-  TickTime startTime = TickTime::Now();
-
-  while ((TickTime::Now() - startTime).Milliseconds() < testTime * 1000) {
-     size_t length = webrtc::CalcBufferSize(webrtc::kI420,
-                                            test_frame_.width(),
-                                            test_frame_.height());
-     scoped_ptr<uint8_t[]> test_buffer(new uint8_t[length]);
-     webrtc::ExtractBuffer(test_frame_, length, test_buffer.get());
-     EXPECT_EQ(0, capture_input_interface_->IncomingFrame(test_buffer.get(),
-       length, capture_callback_.capability(), 0));
-    SleepMs(100);
-  }
-  EXPECT_TRUE(capture_feedback_.frame_rate() >= 8 &&
-              capture_feedback_.frame_rate() <= 10);
-  SleepMs(500);
-  EXPECT_EQ(webrtc::Raised, capture_feedback_.alarm());
-
-  startTime = TickTime::Now();
-  while ((TickTime::Now() - startTime).Milliseconds() < testTime * 1000) {
-    size_t length = webrtc::CalcBufferSize(webrtc::kI420,
-                                           test_frame_.width(),
-                                           test_frame_.height());
-    scoped_ptr<uint8_t[]> test_buffer(new uint8_t[length]);
-    webrtc::ExtractBuffer(test_frame_, length, test_buffer.get());
-    EXPECT_EQ(0, capture_input_interface_->IncomingFrame(test_buffer.get(),
-      length, capture_callback_.capability(), 0));
-    SleepMs(1000 / 30);
-  }
-  EXPECT_EQ(webrtc::Cleared, capture_feedback_.alarm());
-  // Frame rate might be less than 33 since we have paused providing
-  // frames for a while.
-  EXPECT_TRUE(capture_feedback_.frame_rate() >= 25 &&
-              capture_feedback_.frame_rate() <= 33);
-=======
   EXPECT_TRUE(capture_callback_.CompareLastFrame(*test_frame_));
->>>>>>> a17af05f
 }
 
 // Disabled, see Bug 1368816
