/*
 *  Copyright (c) 2012 The WebRTC project authors. All Rights Reserved.
 *
 *  Use of this source code is governed by a BSD-style license
 *  that can be found in the LICENSE file in the root of the source
 *  tree. An additional intellectual property rights grant can be found
 *  in the file PATENTS.  All contributing project authors may
 *  be found in the AUTHORS file in the root of the source tree.
 */

package org.webrtc.videoengine;

import java.io.IOException;
import java.util.List;
import java.util.concurrent.Exchanger;

import android.content.Context;
import android.graphics.ImageFormat;
import android.graphics.SurfaceTexture;
import android.hardware.Camera.Parameters;
import android.hardware.Camera.PreviewCallback;
import android.hardware.Camera;
import android.opengl.GLES11Ext;
import android.opengl.GLES20;
import android.os.Handler;
import android.os.Looper;
import android.os.SystemClock;
import android.util.Log;
import android.view.Surface;
import android.view.SurfaceHolder.Callback;
import android.view.SurfaceHolder;
import android.view.WindowManager;

import org.mozilla.gecko.annotation.WebRTCJNITarget;

// Wrapper for android Camera, with support for direct local preview rendering.
// Threading notes: this class is called from ViE C++ code, and from Camera &
// SurfaceHolder Java callbacks.  Since these calls happen on different threads,
// the entry points to this class are all synchronized.  This shouldn't present
// a performance bottleneck because only onPreviewFrame() is called more than
// once (and is called serially on a single thread), so the lock should be
// uncontended.  Note that each of these synchronized methods must check
// |camera| for null to account for having possibly waited for stopCapture() to
// complete.
public class VideoCaptureAndroid implements PreviewCallback, Callback {
  private final static String TAG = "WEBRTC-JC";

  private static SurfaceHolder localPreview;
  private Camera camera;  // Only non-null while capturing.
  private CameraThread cameraThread;
  private Handler cameraThreadHandler;
  private Context context;
  private final int id;
  private final Camera.CameraInfo info;
  private volatile long native_capturer;  // |VideoCaptureAndroid*| in C++.
  private SurfaceTexture cameraSurfaceTexture;
  private int[] cameraGlTextures = null;
  // Arbitrary queue depth.  Higher number means more memory allocated & held,
  // lower number means more sensitivity to processing time in the client (and
  // potentially stalling the capturer if it runs out of buffers to write to).
  private final int numCaptureBuffers = 3;
  private double averageDurationMs;
  private long lastCaptureTimeMs;
  private int frameCount;
  private int frameDropRatio;

  // Requests future capturers to send their frames to |localPreview| directly.
  public static void setLocalPreview(SurfaceHolder localPreview) {
    // It is a gross hack that this is a class-static.  Doing it right would
    // mean plumbing this through the C++ API and using it from
    // webrtc/examples/android/media_demo's MediaEngine class.
    VideoCaptureAndroid.localPreview = localPreview;
  }

 @WebRTCJNITarget
 public VideoCaptureAndroid(int id, long native_capturer) {
    this.id = id;
    this.native_capturer = native_capturer;
    this.context = GetContext();
    this.info = new Camera.CameraInfo();
    Camera.getCameraInfo(id, info);
  }

  // Return the global application context.
  @WebRTCJNITarget
  private static native Context GetContext();

  private class CameraThread extends Thread {
    private Exchanger<Handler> handlerExchanger;
    public CameraThread(Exchanger<Handler> handlerExchanger) {
      this.handlerExchanger = handlerExchanger;
    }

    @Override public void run() {
      Looper.prepare();
      exchange(handlerExchanger, new Handler());
      Looper.loop();
    }
  }

  // Called by native code.  Returns true if capturer is started.
  //
  // Note that this actually opens the camera, and Camera callbacks run on the
  // thread that calls open(), so this is done on the CameraThread.  Since ViE
  // API needs a synchronous success return value we wait for the result.
  @WebRTCJNITarget
  private synchronized boolean startCapture(
      final int width, final int height,
      final int min_mfps, final int max_mfps) {
    Log.d(TAG, "startCapture: " + width + "x" + height + "@" +
        min_mfps + ":" + max_mfps);
    if (cameraThread != null || cameraThreadHandler != null) {
      throw new RuntimeException("Camera thread already started!");
    }
    Exchanger<Handler> handlerExchanger = new Exchanger<Handler>();
    cameraThread = new CameraThread(handlerExchanger);
    cameraThread.start();
    cameraThreadHandler = exchange(handlerExchanger, null);

    final Exchanger<Boolean> result = new Exchanger<Boolean>();
    cameraThreadHandler.post(new Runnable() {
        @Override public void run() {
          startCaptureOnCameraThread(width, height, min_mfps, max_mfps, result);
        }
      });
    boolean startResult = exchange(result, false); // |false| is a dummy value.
    return startResult;
  }

  @WebRTCJNITarget
  private void unlinkCapturer() {
    // stopCapture might fail. That might leave the callbacks dangling, so make
    // sure those don't call into dead code.
    // Note that onPreviewCameraFrame isn't synchronized, so there's no point in
    // synchronizing us either. ProvideCameraFrame has to do the null check.
    native_capturer = 0;
  }

  private void startCaptureOnCameraThread(
      int width, int height, int min_mfps, int max_mfps,
      Exchanger<Boolean> result) {
    Throwable error = null;
    try {
      camera = Camera.open(id);

      if (localPreview != null) {
        localPreview.addCallback(this);
        if (localPreview.getSurface() != null &&
            localPreview.getSurface().isValid()) {
	  try {
	    camera.setPreviewDisplay(localPreview);
	  } catch (IOException e) {
	    throw new RuntimeException(e);
	  }
        }
      } else {
        // No local renderer (we only care about onPreviewFrame() buffers, not a
        // directly-displayed UI element).  Camera won't capture without
        // setPreview{Texture,Display}, so we create a SurfaceTexture and hand
        // it over to Camera, but never listen for frame-ready callbacks,
        // and never call updateTexImage on it.
        try {
          cameraGlTextures = new int[1];
          // Generate one texture pointer and bind it as an external texture.
          GLES20.glGenTextures(1, cameraGlTextures, 0);
          GLES20.glBindTexture(GLES11Ext.GL_TEXTURE_EXTERNAL_OES,
              cameraGlTextures[0]);
          GLES20.glTexParameterf(GLES11Ext.GL_TEXTURE_EXTERNAL_OES,
              GLES20.GL_TEXTURE_MIN_FILTER, GLES20.GL_LINEAR);
          GLES20.glTexParameterf(GLES11Ext.GL_TEXTURE_EXTERNAL_OES,
              GLES20.GL_TEXTURE_MAG_FILTER, GLES20.GL_LINEAR);
          GLES20.glTexParameteri(GLES11Ext.GL_TEXTURE_EXTERNAL_OES,
              GLES20.GL_TEXTURE_WRAP_S, GLES20.GL_CLAMP_TO_EDGE);
          GLES20.glTexParameteri(GLES11Ext.GL_TEXTURE_EXTERNAL_OES,
              GLES20.GL_TEXTURE_WRAP_T, GLES20.GL_CLAMP_TO_EDGE);

          cameraSurfaceTexture = new SurfaceTexture(cameraGlTextures[0]);
          cameraSurfaceTexture.setOnFrameAvailableListener(null);
          camera.setPreviewTexture(cameraSurfaceTexture);
        } catch (IOException e) {
          throw new RuntimeException(e);
        }
      }

      Log.d(TAG, "Camera orientation: " + info.orientation +
          " .Device orientation: " + getDeviceOrientation());
      Camera.Parameters parameters = camera.getParameters();
      Log.d(TAG, "isVideoStabilizationSupported: " +
          parameters.isVideoStabilizationSupported());
      if (parameters.isVideoStabilizationSupported()) {
        parameters.setVideoStabilization(true);
      }
      parameters.setPictureSize(width, height);
      parameters.setPreviewSize(width, height);

      // Check if requested fps range is supported by camera,
      // otherwise calculate frame drop ratio.
      List<int[]> supportedFpsRanges = parameters.getSupportedPreviewFpsRange();
      frameDropRatio = Integer.MAX_VALUE;
      for (int i = 0; i < supportedFpsRanges.size(); i++) {
        int[] range = supportedFpsRanges.get(i);
        if (range[Parameters.PREVIEW_FPS_MIN_INDEX] == min_mfps &&
            range[Parameters.PREVIEW_FPS_MAX_INDEX] == max_mfps) {
          frameDropRatio = 1;
          break;
        }
        if (range[Parameters.PREVIEW_FPS_MIN_INDEX] % min_mfps == 0 &&
            range[Parameters.PREVIEW_FPS_MAX_INDEX] % max_mfps == 0) {
          int dropRatio = range[Parameters.PREVIEW_FPS_MAX_INDEX] / max_mfps;
          frameDropRatio = Math.min(dropRatio, frameDropRatio);
        }
      }
      if (frameDropRatio == Integer.MAX_VALUE) {
        Log.e(TAG, "Can not find camera fps range");
        error = new RuntimeException("Can not find camera fps range");
        exchange(result, false);
        return;
      }
      if (frameDropRatio > 1) {
        Log.d(TAG, "Frame dropper is enabled. Ratio: " + frameDropRatio);
      }
      min_mfps *= frameDropRatio;
      max_mfps *= frameDropRatio;
      Log.d(TAG, "Camera preview mfps range: " + min_mfps + " - " + max_mfps);
      parameters.setPreviewFpsRange(min_mfps, max_mfps);

      int format = ImageFormat.NV21;
      parameters.setPreviewFormat(format);
      camera.setParameters(parameters);
      int bufSize = width * height * ImageFormat.getBitsPerPixel(format) / 8;
      for (int i = 0; i < numCaptureBuffers; i++) {
        camera.addCallbackBuffer(new byte[bufSize]);
      }
      camera.setPreviewCallbackWithBuffer(this);
      frameCount = 0;
      averageDurationMs = 1000000.0f / (max_mfps / frameDropRatio);
      camera.startPreview();
      exchange(result, true);
      return;
    } catch (RuntimeException e) {
      error = e;
    }
    Log.e(TAG, "startCapture failed", error);
    if (camera != null) {
      Exchanger<Boolean> resultDropper = new Exchanger<Boolean>();
      stopCaptureOnCameraThread(resultDropper);
      exchange(resultDropper, false);
    }
    exchange(result, false);
    return;
  }

  // Called by native code.  Returns true when camera is known to be stopped.
  @WebRTCJNITarget
  private synchronized boolean stopCapture() {
    Log.d(TAG, "stopCapture");
    final Exchanger<Boolean> result = new Exchanger<Boolean>();
    cameraThreadHandler.post(new Runnable() {
        @Override public void run() {
          stopCaptureOnCameraThread(result);
        }
      });
    boolean status = exchange(result, false);  // |false| is a dummy value here.
    try {
      cameraThread.join();
    } catch (InterruptedException e) {
      throw new RuntimeException(e);
    }
    cameraThreadHandler = null;
    cameraThread = null;
    Log.d(TAG, "stopCapture done");
    return status;
  }

  private void stopCaptureOnCameraThread(
      Exchanger<Boolean> result) {
    if (camera == null) {
<<<<<<< HEAD
      throw new RuntimeException("Camera is already stopped!");
=======
      Log.e(TAG, "Camera is already stopped!");
      return;
>>>>>>> a17af05f
    }
    Throwable error = null;
    try {
      camera.stopPreview();
      camera.setPreviewCallbackWithBuffer(null);
      camera.setPreviewTexture(null);
      cameraSurfaceTexture = null;
      if (cameraGlTextures != null) {
        GLES20.glDeleteTextures(1, cameraGlTextures, 0);
        cameraGlTextures = null;
      }
      camera.release();
      camera = null;
      exchange(result, true);
      Looper.myLooper().quit();
      return;
    } catch (IOException e) {
      error = e;
    } catch (RuntimeException e) {
      error = e;
    }
    Log.e(TAG, "Failed to stop camera", error);
    exchange(result, false);
    Looper.myLooper().quit();
    return;
  }

  @WebRTCJNITarget
  private int getDeviceOrientation() {
    int orientation = 0;
    if (context != null) {
      WindowManager wm = (WindowManager) context.getSystemService(
          Context.WINDOW_SERVICE);
      switch(wm.getDefaultDisplay().getRotation()) {
        case Surface.ROTATION_90:
          orientation = 90;
          break;
        case Surface.ROTATION_180:
          orientation = 180;
          break;
        case Surface.ROTATION_270:
          orientation = 270;
          break;
        case Surface.ROTATION_0:
        default:
          orientation = 0;
          break;
      }
    }
    return orientation;
  }

  @WebRTCJNITarget
  private native void ProvideCameraFrame(
      byte[] data, int length, int rotation, long timeStamp, long captureObject);

  // Called on cameraThread so must not "synchronized".
  @WebRTCJNITarget
  @Override
  public void onPreviewFrame(byte[] data, Camera callbackCamera) {
    if (Thread.currentThread() != cameraThread) {
      throw new RuntimeException("Camera callback not on camera thread?!?");
    }
    if (camera == null) {
      return;
    }
    if (camera != callbackCamera) {
      throw new RuntimeException("Unexpected camera in callback!");
    }
    frameCount++;
    // Check if frame needs to be dropped.
    if ((frameDropRatio > 1) && (frameCount % frameDropRatio) > 0) {
      camera.addCallbackBuffer(data);
      return;
    }
    long captureTimeMs = SystemClock.elapsedRealtime();
    if (frameCount > frameDropRatio) {
      double durationMs = captureTimeMs - lastCaptureTimeMs;
      averageDurationMs = 0.9 * averageDurationMs + 0.1 * durationMs;
      if ((frameCount % 30) == 0) {
        Log.d(TAG, "Camera TS " + captureTimeMs +
            ". Duration: " + (int)durationMs + " ms. FPS: " +
            (int) (1000 / averageDurationMs + 0.5));
      }
    }
    lastCaptureTimeMs = captureTimeMs;

    int rotation = getDeviceOrientation();
    if (info.facing == Camera.CameraInfo.CAMERA_FACING_BACK) {
      rotation = 360 - rotation;
    }
    rotation = (info.orientation + rotation) % 360;

    ProvideCameraFrame(data, data.length, rotation,
        captureTimeMs, native_capturer);
    camera.addCallbackBuffer(data);
  }

  // Sets the rotation of the preview render window.
  // Does not affect the captured video image.
  // Called by native code.
  private synchronized void setPreviewRotation(final int rotation) {
    if (camera == null || cameraThreadHandler == null) {
      return;
    }
    final Exchanger<IOException> result = new Exchanger<IOException>();
    cameraThreadHandler.post(new Runnable() {
        @Override public void run() {
          setPreviewRotationOnCameraThread(rotation, result);
        }
      });
    // Use the exchanger below to block this function until
    // setPreviewRotationOnCameraThread() completes, holding the synchronized
    // lock for the duration.  The exchanged value itself is ignored.
    exchange(result, null);
  }

  private void setPreviewRotationOnCameraThread(
      int rotation, Exchanger<IOException> result) {
    Log.v(TAG, "setPreviewRotation:" + rotation);

    int resultRotation = 0;
    if (info.facing == Camera.CameraInfo.CAMERA_FACING_FRONT) {
      // This is a front facing camera.  SetDisplayOrientation will flip
      // the image horizontally before doing the rotation.
      resultRotation = ( 360 - rotation ) % 360; // Compensate for the mirror.
    } else {
      // Back-facing camera.
      resultRotation = rotation;
    }
    camera.setDisplayOrientation(resultRotation);
    exchange(result, null);
  }

  @WebRTCJNITarget
  @Override
  public synchronized void surfaceChanged(
      SurfaceHolder holder, int format, int width, int height) {
    Log.d(TAG, "VideoCaptureAndroid::surfaceChanged ignored: " +
        format + ": " + width + "x" + height);
  }

  @WebRTCJNITarget
  @Override
  public synchronized void surfaceCreated(final SurfaceHolder holder) {
    Log.d(TAG, "VideoCaptureAndroid::surfaceCreated");
    if (camera == null || cameraThreadHandler == null) {
      return;
    }
    final Exchanger<IOException> result = new Exchanger<IOException>();
    cameraThreadHandler.post(new Runnable() {
        @Override public void run() {
          setPreviewDisplayOnCameraThread(holder, result);
        }
      });
    IOException e = exchange(result, null);  // |null| is a dummy value here.
    if (e != null) {
      throw new RuntimeException(e);
    }
  }

  @WebRTCJNITarget
  @Override
  public synchronized void surfaceDestroyed(SurfaceHolder holder) {
    Log.d(TAG, "VideoCaptureAndroid::surfaceDestroyed");
    if (camera == null || cameraThreadHandler == null) {
      return;
    }
    final Exchanger<IOException> result = new Exchanger<IOException>();
    cameraThreadHandler.post(new Runnable() {
        @Override public void run() {
          setPreviewDisplayOnCameraThread(null, result);
        }
      });
    IOException e = exchange(result, null);  // |null| is a dummy value here.
    if (e != null) {
      throw new RuntimeException(e);
    }
  }

  private void setPreviewDisplayOnCameraThread(
      SurfaceHolder holder, Exchanger<IOException> result) {
    try {
      camera.setPreviewDisplay(holder);
    } catch (IOException e) {
      exchange(result, e);
      return;
    }
    exchange(result, null);
    return;
  }

  // Exchanges |value| with |exchanger|, converting InterruptedExceptions to
  // RuntimeExceptions (since we expect never to see these).
  private static <T> T exchange(Exchanger<T> exchanger, T value) {
    try {
      return exchanger.exchange(value);
    } catch (InterruptedException e) {
      throw new RuntimeException(e);
    }
  }
}<|MERGE_RESOLUTION|>--- conflicted
+++ resolved
@@ -275,12 +275,8 @@
   private void stopCaptureOnCameraThread(
       Exchanger<Boolean> result) {
     if (camera == null) {
-<<<<<<< HEAD
-      throw new RuntimeException("Camera is already stopped!");
-=======
       Log.e(TAG, "Camera is already stopped!");
       return;
->>>>>>> a17af05f
     }
     Throwable error = null;
     try {
