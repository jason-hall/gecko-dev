/*
 *  Copyright (c) 2012 The WebRTC project authors. All Rights Reserved.
 *
 *  Use of this source code is governed by a BSD-style license
 *  that can be found in the LICENSE file in the root of the source
 *  tree. An additional intellectual property rights grant can be found
 *  in the file PATENTS.  All contributing project authors may
 *  be found in the AUTHORS file in the root of the source tree.
 */

#ifndef WEBRTC_MODULES_VIDEO_CAPTURE_MAIN_SOURCE_LINUX_DEVICE_INFO_LINUX_H_
#define WEBRTC_MODULES_VIDEO_CAPTURE_MAIN_SOURCE_LINUX_DEVICE_INFO_LINUX_H_

#include "webrtc/modules/video_capture/device_info_impl.h"
#include "webrtc/modules/video_capture/video_capture_impl.h"
#ifdef WEBRTC_LINUX
<<<<<<< HEAD
=======
#include <memory>

>>>>>>> a17af05f
#include "webrtc/base/platform_thread.h"
#include "webrtc/system_wrappers/include/atomic32.h"
#include <sys/inotify.h>
#endif

namespace webrtc
{
namespace videocapturemodule
{
class DeviceInfoLinux: public DeviceInfoImpl
{
public:
    DeviceInfoLinux();
    virtual ~DeviceInfoLinux();
    virtual uint32_t NumberOfDevices();
    virtual int32_t GetDeviceName(
        uint32_t deviceNumber,
        char* deviceNameUTF8,
        uint32_t deviceNameLength,
        char* deviceUniqueIdUTF8,
        uint32_t deviceUniqueIdUTF8Length,
        char* productUniqueIdUTF8=0,
        uint32_t productUniqueIdUTF8Length=0,
        pid_t* pid=0);
    /*
    * Fills the membervariable _captureCapabilities with capabilites for the given device name.
    */
    virtual int32_t CreateCapabilityMap (const char* deviceUniqueIdUTF8);
    virtual int32_t DisplayCaptureSettingsDialogBox(
        const char* /*deviceUniqueIdUTF8*/,
        const char* /*dialogTitleUTF8*/,
        void* /*parentWindow*/,
        uint32_t /*positionX*/,
        uint32_t /*positionY*/) { return -1;}
    int32_t FillCapabilities(int fd);
    int32_t Init();
private:

    bool IsDeviceNameMatches(const char* name, const char* deviceUniqueIdUTF8);

#ifdef WEBRTC_LINUX
    void HandleEvent(inotify_event* event, int fd);
    int EventCheck(int fd);
    int HandleEvents(int fd);
    int ProcessInotifyEvents();
<<<<<<< HEAD
    rtc::scoped_ptr<rtc::PlatformThread> _inotifyEventThread;
=======
    std::unique_ptr<rtc::PlatformThread> _inotifyEventThread;
>>>>>>> a17af05f
    static bool InotifyEventThread(void*);
    bool InotifyProcess();
    int _fd_v4l, _fd_snd, _fd_dev, _wd_v4l, _wd_snd, _wd_dev; /* accessed on InotifyEventThread thread */
    Atomic32 _isShutdown;
#endif
};
}  // namespace videocapturemodule
}  // namespace webrtc
#endif // WEBRTC_MODULES_VIDEO_CAPTURE_MAIN_SOURCE_LINUX_DEVICE_INFO_LINUX_H_<|MERGE_RESOLUTION|>--- conflicted
+++ resolved
@@ -14,11 +14,8 @@
 #include "webrtc/modules/video_capture/device_info_impl.h"
 #include "webrtc/modules/video_capture/video_capture_impl.h"
 #ifdef WEBRTC_LINUX
-<<<<<<< HEAD
-=======
 #include <memory>
 
->>>>>>> a17af05f
 #include "webrtc/base/platform_thread.h"
 #include "webrtc/system_wrappers/include/atomic32.h"
 #include <sys/inotify.h>
@@ -64,11 +61,7 @@
     int EventCheck(int fd);
     int HandleEvents(int fd);
     int ProcessInotifyEvents();
-<<<<<<< HEAD
-    rtc::scoped_ptr<rtc::PlatformThread> _inotifyEventThread;
-=======
     std::unique_ptr<rtc::PlatformThread> _inotifyEventThread;
->>>>>>> a17af05f
     static bool InotifyEventThread(void*);
     bool InotifyProcess();
     int _fd_v4l, _fd_snd, _fd_dev, _wd_v4l, _wd_snd, _wd_dev; /* accessed on InotifyEventThread thread */
