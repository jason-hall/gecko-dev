--- conflicted
+++ resolved
@@ -12,12 +12,9 @@
 
 #include <stdlib.h>
 
-<<<<<<< HEAD
-=======
 #include "webrtc/api/video/i420_buffer.h"
 #include "webrtc/base/refcount.h"
 #include "webrtc/base/timeutils.h"
->>>>>>> a17af05f
 #include "webrtc/base/trace_event.h"
 #include "webrtc/common_video/libyuv/include/webrtc_libyuv.h"
 #include "webrtc/modules/include/module_common_types.h"
@@ -25,24 +22,6 @@
 #include "webrtc/system_wrappers/include/clock.h"
 #include "webrtc/system_wrappers/include/critical_section_wrapper.h"
 #include "webrtc/system_wrappers/include/logging.h"
-<<<<<<< HEAD
-#include "webrtc/system_wrappers/include/ref_count.h"
-#include "webrtc/system_wrappers/include/tick_util.h"
-
-namespace webrtc
-{
-
-namespace videocapturemodule
-{
-VideoCaptureModule* VideoCaptureImpl::Create(
-    const int32_t id,
-    VideoCaptureExternal*& externalCapture)
-{
-    RefCountImpl<VideoCaptureImpl>* implementation =
-        new RefCountImpl<VideoCaptureImpl>(id);
-    externalCapture = implementation;
-    return implementation;
-=======
 
 namespace webrtc {
 namespace videocapturemodule {
@@ -52,7 +31,6 @@
       new rtc::RefCountedObject<VideoCaptureImpl>());
   externalCapture = implementation.get();
   return implementation;
->>>>>>> a17af05f
 }
 
 const char* VideoCaptureImpl::CurrentDeviceName() const
@@ -139,31 +117,6 @@
     CriticalSectionScoped cs(&_apiCs);
     _dataCallBack = NULL;
 }
-<<<<<<< HEAD
-void VideoCaptureImpl::RegisterCaptureCallback(VideoCaptureFeedBack& callBack) {
-
-    CriticalSectionScoped cs(&_apiCs);
-    CriticalSectionScoped cs2(&_callBackCs);
-    _captureCallBack = &callBack;
-}
-void VideoCaptureImpl::DeRegisterCaptureCallback() {
-
-    CriticalSectionScoped cs(&_apiCs);
-    CriticalSectionScoped cs2(&_callBackCs);
-    _captureCallBack = NULL;
-}
-void VideoCaptureImpl::SetCaptureDelay(int32_t delayMS) {
-    CriticalSectionScoped cs(&_apiCs);
-    _captureDelay = delayMS;
-}
-int32_t VideoCaptureImpl::CaptureDelay()
-{
-    CriticalSectionScoped cs(&_apiCs);
-    return _setCaptureDelay;
-}
-
-=======
->>>>>>> a17af05f
 int32_t VideoCaptureImpl::DeliverCapturedFrame(VideoFrame& captureFrame) {
   UpdateFrameCount();  // frame count used for local frame rate callback.
 
