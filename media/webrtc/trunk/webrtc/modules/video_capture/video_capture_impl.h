--- conflicted
+++ resolved
@@ -15,24 +15,14 @@
  * video_capture_impl.h
  */
 
-<<<<<<< HEAD
-#include "webrtc/common_video/libyuv/include/webrtc_libyuv.h"
-#include "webrtc/common_video/rotation.h"
-#include "webrtc/modules/video_capture/video_capture.h"
-#include "webrtc/modules/video_capture/video_capture_config.h"
-#include "webrtc/system_wrappers/include/tick_util.h"
-#include "webrtc/video_frame.h"
-=======
 #include "webrtc/api/video/video_frame.h"
 #include "webrtc/base/scoped_ref_ptr.h"
 #include "webrtc/common_video/libyuv/include/webrtc_libyuv.h"
 #include "webrtc/modules/video_capture/video_capture.h"
 #include "webrtc/modules/video_capture/video_capture_config.h"
->>>>>>> a17af05f
 
 namespace webrtc
 {
-
 class CriticalSectionWrapper;
 
 namespace videocapturemodule {
@@ -123,11 +113,6 @@
     VideoRotation _rotateFrame;  // Set if the frame should be rotated by the
                                  // capture module.
 
-<<<<<<< HEAD
-    VideoFrame _captureFrame;
-
-=======
->>>>>>> a17af05f
     // Indicate whether rotation should be applied before delivered externally.
     bool apply_rotation_;
 };
