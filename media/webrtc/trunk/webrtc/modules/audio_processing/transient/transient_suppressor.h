--- conflicted
+++ resolved
@@ -86,13 +86,8 @@
   std::unique_ptr<float[]> out_buffer_;
 
   // Arrays for fft.
-<<<<<<< HEAD
-  rtc::scoped_ptr<size_t[]> ip_;
-  rtc::scoped_ptr<float[]> wfft_;
-=======
   std::unique_ptr<size_t[]> ip_;
   std::unique_ptr<float[]> wfft_;
->>>>>>> a17af05f
 
   std::unique_ptr<float[]> spectral_mean_;
 
