--- conflicted
+++ resolved
@@ -15,14 +15,8 @@
 #include <memory>
 #include <vector>
 
-<<<<<<< HEAD
-#include "testing/gtest/include/gtest/gtest.h"
-#include "webrtc/base/scoped_ptr.h"
-#include "webrtc/system_wrappers/include/file_wrapper.h"
-=======
 #include "webrtc/system_wrappers/include/file_wrapper.h"
 #include "webrtc/test/gtest.h"
->>>>>>> a17af05f
 #include "webrtc/test/testsupport/fileutils.h"
 #include "webrtc/typedefs.h"
 
@@ -129,11 +123,7 @@
 #define MAYBE_ConvertFloatToByteArray ConvertFloatToByteArray
 #endif
 TEST_F(TransientFileUtilsTest, MAYBE_ConvertFloatToByteArray) {
-<<<<<<< HEAD
-  rtc::scoped_ptr<uint8_t[]> bytes(new uint8_t[4]);
-=======
   std::unique_ptr<uint8_t[]> bytes(new uint8_t[4]);
->>>>>>> a17af05f
 
   EXPECT_EQ(0, ConvertFloatToByteArray(kPi, bytes.get()));
   EXPECT_EQ(0, memcmp(bytes.get(), kPiBytesf, 4));
@@ -151,11 +141,7 @@
 #define MAYBE_ConvertDoubleToByteArray ConvertDoubleToByteArray
 #endif
 TEST_F(TransientFileUtilsTest, MAYBE_ConvertDoubleToByteArray) {
-<<<<<<< HEAD
-  rtc::scoped_ptr<uint8_t[]> bytes(new uint8_t[8]);
-=======
   std::unique_ptr<uint8_t[]> bytes(new uint8_t[8]);
->>>>>>> a17af05f
 
   EXPECT_EQ(0, ConvertDoubleToByteArray(kPi, bytes.get()));
   EXPECT_EQ(0, memcmp(bytes.get(), kPiBytes, 8));
@@ -378,11 +364,7 @@
 #define MAYBE_WriteInt16BufferToFile WriteInt16BufferToFile
 #endif
 TEST_F(TransientFileUtilsTest, MAYBE_WriteInt16BufferToFile) {
-<<<<<<< HEAD
-  rtc::scoped_ptr<FileWrapper> file(FileWrapper::Create());
-=======
-  std::unique_ptr<FileWrapper> file(FileWrapper::Create());
->>>>>>> a17af05f
+  std::unique_ptr<FileWrapper> file(FileWrapper::Create());
 
   std::string kOutFileName = CreateTempFilename(test::OutputPath(),
                                                 "utils_test");
@@ -423,11 +405,7 @@
 #define MAYBE_WriteFloatBufferToFile WriteFloatBufferToFile
 #endif
 TEST_F(TransientFileUtilsTest, MAYBE_WriteFloatBufferToFile) {
-<<<<<<< HEAD
-  rtc::scoped_ptr<FileWrapper> file(FileWrapper::Create());
-=======
-  std::unique_ptr<FileWrapper> file(FileWrapper::Create());
->>>>>>> a17af05f
+  std::unique_ptr<FileWrapper> file(FileWrapper::Create());
 
   std::string kOutFileName = CreateTempFilename(test::OutputPath(),
                                                 "utils_test");
@@ -468,11 +446,7 @@
 #define MAYBE_WriteDoubleBufferToFile WriteDoubleBufferToFile
 #endif
 TEST_F(TransientFileUtilsTest, MAYBE_WriteDoubleBufferToFile) {
-<<<<<<< HEAD
-  rtc::scoped_ptr<FileWrapper> file(FileWrapper::Create());
-=======
-  std::unique_ptr<FileWrapper> file(FileWrapper::Create());
->>>>>>> a17af05f
+  std::unique_ptr<FileWrapper> file(FileWrapper::Create());
 
   std::string kOutFileName = CreateTempFilename(test::OutputPath(),
                                                 "utils_test");
