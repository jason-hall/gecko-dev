--- conflicted
+++ resolved
@@ -215,11 +215,7 @@
                                uint32_t* priorLocSnr,
                                uint32_t* postLocSnr);
 
-<<<<<<< HEAD
-#if (defined WEBRTC_DETECT_NEON || defined WEBRTC_HAS_NEON)
-=======
 #if defined(WEBRTC_HAS_NEON)
->>>>>>> a17af05f
 // For the above function pointers, functions for generic platforms are declared
 // and defined as static in file nsx_core.c, while those for ARM Neon platforms
 // are declared below and defined in file nsx_core_neon.c.
