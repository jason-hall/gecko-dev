/*
 *  Copyright (c) 2013 The WebRTC project authors. All Rights Reserved.
 *
 *  Use of this source code is governed by a BSD-style license
 *  that can be found in the LICENSE file in the root of the source
 *  tree. An additional intellectual property rights grant can be found
 *  in the file PATENTS.  All contributing project authors may
 *  be found in the AUTHORS file in the root of the source tree.
 */

<<<<<<< HEAD
#include <assert.h>
#include <string.h>

=======
#include <string.h>

#include "webrtc/base/checks.h"
>>>>>>> a17af05f
#include "webrtc/modules/audio_processing/ns/noise_suppression_x.h"
#include "webrtc/modules/audio_processing/ns/nsx_core.h"

static const int16_t kIndicatorTable[17] = {
  0, 2017, 3809, 5227, 6258, 6963, 7424, 7718,
  7901, 8014, 8084, 8126, 8152, 8168, 8177, 8183, 8187
};

// Compute speech/noise probability
// speech/noise probability is returned in: probSpeechFinal
//snrLocPrior is the prior SNR for each frequency (in Q11)
//snrLocPost is the post SNR for each frequency (in Q11)
void WebRtcNsx_SpeechNoiseProb(NoiseSuppressionFixedC* inst,
                               uint16_t* nonSpeechProbFinal,
                               uint32_t* priorLocSnr,
                               uint32_t* postLocSnr) {
  uint32_t tmpU32no1, tmpU32no2, tmpU32no3;
  int32_t indPriorFX, tmp32no1;
  int32_t logLrtTimeAvgKsumFX;
  int16_t indPriorFX16;
  int16_t tmp16, tmp16no1, tmp16no2, tmpIndFX, tableIndex, frac;
  size_t i;
  int normTmp, nShifts;

  int32_t r0, r1, r2, r3, r4, r5, r6, r7, r8, r9;
  int32_t const_max = 0x7fffffff;
  int32_t const_neg43 = -43;
  int32_t const_5412 = 5412;
  int32_t const_11rsh12 = (11 << 12);
  int32_t const_178 = 178;


  // compute feature based on average LR factor
  // this is the average over all frequencies of the smooth log LRT
  logLrtTimeAvgKsumFX = 0;
  for (i = 0; i < inst->magnLen; i++) {
    r0 = postLocSnr[i]; // Q11
    r1 = priorLocSnr[i];
    r2 = inst->logLrtTimeAvgW32[i];

    __asm __volatile(
      ".set       push                                    \n\t"
      ".set       noreorder                               \n\t"
      "clz        %[r3],    %[r0]                         \n\t"
      "clz        %[r5],    %[r1]                         \n\t"
      "slti       %[r4],    %[r3],    32                  \n\t"
      "slti       %[r6],    %[r5],    32                  \n\t"
      "movz       %[r3],    $0,       %[r4]               \n\t"
      "movz       %[r5],    $0,       %[r6]               \n\t"
      "slti       %[r4],    %[r3],    11                  \n\t"
      "addiu      %[r6],    %[r3],    -11                 \n\t"
      "neg        %[r7],    %[r6]                         \n\t"
      "sllv       %[r6],    %[r1],    %[r6]               \n\t"
      "srav       %[r7],    %[r1],    %[r7]               \n\t"
      "movn       %[r6],    %[r7],    %[r4]               \n\t"
      "sllv       %[r1],    %[r1],    %[r5]               \n\t"
      "and        %[r1],    %[r1],    %[const_max]        \n\t"
      "sra        %[r1],    %[r1],    19                  \n\t"
      "mul        %[r7],    %[r1],    %[r1]               \n\t"
      "sllv       %[r3],    %[r0],    %[r3]               \n\t"
      "divu       %[r8],    %[r3],    %[r6]               \n\t"
      "slti       %[r6],    %[r6],    1                   \n\t"
      "mul        %[r7],    %[r7],    %[const_neg43]      \n\t"
      "sra        %[r7],    %[r7],    19                  \n\t"
      "movz       %[r3],    %[r8],    %[r6]               \n\t"
      "subu       %[r0],    %[r0],    %[r3]               \n\t"
      "movn       %[r0],    $0,       %[r6]               \n\t"
      "mul        %[r1],    %[r1],    %[const_5412]       \n\t"
      "sra        %[r1],    %[r1],    12                  \n\t"
      "addu       %[r7],    %[r7],    %[r1]               \n\t"
      "addiu      %[r1],    %[r7],    37                  \n\t"
      "addiu      %[r5],    %[r5],    -31                 \n\t"
      "neg        %[r5],    %[r5]                         \n\t"
      "sll        %[r5],    %[r5],    12                  \n\t"
      "addu       %[r5],    %[r5],    %[r1]               \n\t"
      "subu       %[r7],    %[r5],    %[const_11rsh12]    \n\t"
      "mul        %[r7],    %[r7],    %[const_178]        \n\t"
      "sra        %[r7],    %[r7],    8                   \n\t"
      "addu       %[r7],    %[r7],    %[r2]               \n\t"
      "sra        %[r7],    %[r7],    1                   \n\t"
      "subu       %[r2],    %[r2],    %[r7]               \n\t"
      "addu       %[r2],    %[r2],    %[r0]               \n\t"
      ".set       pop                                     \n\t"
      : [r0] "+r" (r0), [r1] "+r" (r1), [r2] "+r" (r2),
        [r3] "=&r" (r3), [r4] "=&r" (r4), [r5] "=&r" (r5),
        [r6] "=&r" (r6), [r7] "=&r" (r7), [r8] "=&r" (r8)
      : [const_max] "r" (const_max), [const_neg43] "r" (const_neg43),
        [const_5412] "r" (const_5412), [const_11rsh12] "r" (const_11rsh12),
        [const_178] "r" (const_178)
      : "hi", "lo"
    );
    inst->logLrtTimeAvgW32[i] = r2;
    logLrtTimeAvgKsumFX += r2;
  }

  inst->featureLogLrt = (logLrtTimeAvgKsumFX * BIN_SIZE_LRT) >>
      (inst->stages + 11);

  // done with computation of LR factor

  //
  // compute the indicator functions
  //

  // average LRT feature
  // FLOAT code
  // indicator0 = 0.5 * (tanh(widthPrior *
  //                      (logLrtTimeAvgKsum - threshPrior0)) + 1.0);
  tmpIndFX = 16384; // Q14(1.0)
  tmp32no1 = logLrtTimeAvgKsumFX - inst->thresholdLogLrt; // Q12
  nShifts = 7 - inst->stages; // WIDTH_PR_MAP_SHIFT - inst->stages + 5;
  //use larger width in tanh map for pause regions
  if (tmp32no1 < 0) {
    tmpIndFX = 0;
    tmp32no1 = -tmp32no1;
    //widthPrior = widthPrior * 2.0;
    nShifts++;
  }
  tmp32no1 = WEBRTC_SPL_SHIFT_W32(tmp32no1, nShifts); // Q14
  // compute indicator function: sigmoid map
  if (tmp32no1 < (16 << 14) && tmp32no1 >= 0) {
    tableIndex = (int16_t)(tmp32no1 >> 14);
    tmp16no2 = kIndicatorTable[tableIndex];
    tmp16no1 = kIndicatorTable[tableIndex + 1] - kIndicatorTable[tableIndex];
    frac = (int16_t)(tmp32no1 & 0x00003fff); // Q14
    tmp16no2 += (int16_t)((tmp16no1 * frac) >> 14);
    if (tmpIndFX == 0) {
      tmpIndFX = 8192 - tmp16no2; // Q14
    } else {
      tmpIndFX = 8192 + tmp16no2; // Q14
    }
  }
  indPriorFX = inst->weightLogLrt * tmpIndFX;  // 6*Q14

  //spectral flatness feature
  if (inst->weightSpecFlat) {
    tmpU32no1 = WEBRTC_SPL_UMUL(inst->featureSpecFlat, 400); // Q10
    tmpIndFX = 16384; // Q14(1.0)
    //use larger width in tanh map for pause regions
    tmpU32no2 = inst->thresholdSpecFlat - tmpU32no1; //Q10
    nShifts = 4;
    if (inst->thresholdSpecFlat < tmpU32no1) {
      tmpIndFX = 0;
      tmpU32no2 = tmpU32no1 - inst->thresholdSpecFlat;
      //widthPrior = widthPrior * 2.0;
      nShifts++;
    }
    tmpU32no1 = WebRtcSpl_DivU32U16(tmpU32no2 << nShifts, 25);  //Q14
    // compute indicator function: sigmoid map
    // FLOAT code
    // indicator1 = 0.5 * (tanh(sgnMap * widthPrior *
    //                          (threshPrior1 - tmpFloat1)) + 1.0);
    if (tmpU32no1 < (16 << 14)) {
      tableIndex = (int16_t)(tmpU32no1 >> 14);
      tmp16no2 = kIndicatorTable[tableIndex];
      tmp16no1 = kIndicatorTable[tableIndex + 1] - kIndicatorTable[tableIndex];
      frac = (int16_t)(tmpU32no1 & 0x00003fff); // Q14
      tmp16no2 += (int16_t)((tmp16no1 * frac) >> 14);
      if (tmpIndFX) {
        tmpIndFX = 8192 + tmp16no2; // Q14
      } else {
        tmpIndFX = 8192 - tmp16no2; // Q14
      }
    }
    indPriorFX += inst->weightSpecFlat * tmpIndFX;  // 6*Q14
  }

  //for template spectral-difference
  if (inst->weightSpecDiff) {
    tmpU32no1 = 0;
    if (inst->featureSpecDiff) {
      normTmp = WEBRTC_SPL_MIN(20 - inst->stages,
                               WebRtcSpl_NormU32(inst->featureSpecDiff));
      RTC_DCHECK_GE(normTmp, 0);
      tmpU32no1 = inst->featureSpecDiff << normTmp;  // Q(normTmp-2*stages)
      tmpU32no2 = inst->timeAvgMagnEnergy >> (20 - inst->stages - normTmp);
      if (tmpU32no2 > 0) {
        // Q(20 - inst->stages)
        tmpU32no1 /= tmpU32no2;
      } else {
        tmpU32no1 = (uint32_t)(0x7fffffff);
      }
    }
    tmpU32no3 = (inst->thresholdSpecDiff << 17) / 25;
    tmpU32no2 = tmpU32no1 - tmpU32no3;
    nShifts = 1;
    tmpIndFX = 16384; // Q14(1.0)
    //use larger width in tanh map for pause regions
    if (tmpU32no2 & 0x80000000) {
      tmpIndFX = 0;
      tmpU32no2 = tmpU32no3 - tmpU32no1;
      //widthPrior = widthPrior * 2.0;
      nShifts--;
    }
    tmpU32no1 = tmpU32no2 >> nShifts;
    // compute indicator function: sigmoid map
    /* FLOAT code
     indicator2 = 0.5 * (tanh(widthPrior * (tmpFloat1 - threshPrior2)) + 1.0);
     */
    if (tmpU32no1 < (16 << 14)) {
      tableIndex = (int16_t)(tmpU32no1 >> 14);
      tmp16no2 = kIndicatorTable[tableIndex];
      tmp16no1 = kIndicatorTable[tableIndex + 1] - kIndicatorTable[tableIndex];
      frac = (int16_t)(tmpU32no1 & 0x00003fff); // Q14
      tmp16no2 += (int16_t)WEBRTC_SPL_MUL_16_16_RSFT_WITH_ROUND(
                    tmp16no1, frac, 14);
      if (tmpIndFX) {
        tmpIndFX = 8192 + tmp16no2;
      } else {
        tmpIndFX = 8192 - tmp16no2;
      }
    }
    indPriorFX += inst->weightSpecDiff * tmpIndFX;  // 6*Q14
  }

  //combine the indicator function with the feature weights
  // FLOAT code
  // indPrior = 1 - (weightIndPrior0 * indicator0 + weightIndPrior1 *
  //                 indicator1 + weightIndPrior2 * indicator2);
  indPriorFX16 = WebRtcSpl_DivW32W16ResW16(98307 - indPriorFX, 6); // Q14
  // done with computing indicator function

  //compute the prior probability
  // FLOAT code
  // inst->priorNonSpeechProb += PRIOR_UPDATE *
  //                             (indPriorNonSpeech - inst->priorNonSpeechProb);
  tmp16 = indPriorFX16 - inst->priorNonSpeechProb; // Q14
  inst->priorNonSpeechProb += (int16_t)((PRIOR_UPDATE_Q14 * tmp16) >> 14);

  //final speech probability: combine prior model with LR factor:

  memset(nonSpeechProbFinal, 0, sizeof(uint16_t) * inst->magnLen);

  if (inst->priorNonSpeechProb > 0) {
    r0 = inst->priorNonSpeechProb;
    r1 = 16384 - r0;
    int32_t const_23637 = 23637;
    int32_t const_44 = 44;
    int32_t const_84 = 84;
    int32_t const_1 = 1;
    int32_t const_neg8 = -8;
    for (i = 0; i < inst->magnLen; i++) {
      r2 = inst->logLrtTimeAvgW32[i];
      if (r2 < 65300) {
        __asm __volatile(
          ".set         push                                      \n\t"
          ".set         noreorder                                 \n\t"
          "mul          %[r2],    %[r2],          %[const_23637]  \n\t"
          "sll          %[r6],    %[r1],          16              \n\t"
          "clz          %[r7],    %[r6]                           \n\t"
          "clo          %[r8],    %[r6]                           \n\t"
          "slt          %[r9],    %[r6],          $0              \n\t"
          "movn         %[r7],    %[r8],          %[r9]           \n\t"
          "sra          %[r2],    %[r2],          14              \n\t"
          "andi         %[r3],    %[r2],          0xfff           \n\t"
          "mul          %[r4],    %[r3],          %[r3]           \n\t"
          "mul          %[r3],    %[r3],          %[const_84]     \n\t"
          "sra          %[r2],    %[r2],          12              \n\t"
          "slt          %[r5],    %[r2],          %[const_neg8]   \n\t"
          "movn         %[r2],    %[const_neg8],  %[r5]           \n\t"
          "mul          %[r4],    %[r4],          %[const_44]     \n\t"
          "sra          %[r3],    %[r3],          7               \n\t"
          "addiu        %[r7],    %[r7],          -1              \n\t"
          "slti         %[r9],    %[r7],          31              \n\t"
          "movz         %[r7],    $0,             %[r9]           \n\t"
          "sra          %[r4],    %[r4],          19              \n\t"
          "addu         %[r4],    %[r4],          %[r3]           \n\t"
          "addiu        %[r3],    %[r2],          8               \n\t"
          "addiu        %[r2],    %[r2],          -4              \n\t"
          "neg          %[r5],    %[r2]                           \n\t"
          "sllv         %[r6],    %[r4],          %[r2]           \n\t"
          "srav         %[r5],    %[r4],          %[r5]           \n\t"
          "slt          %[r2],    %[r2],          $0              \n\t"
          "movn         %[r6],    %[r5],          %[r2]           \n\t"
          "sllv         %[r3],    %[const_1],     %[r3]           \n\t"
          "addu         %[r2],    %[r3],          %[r6]           \n\t"
          "clz          %[r4],    %[r2]                           \n\t"
          "clo          %[r5],    %[r2]                           \n\t"
          "slt          %[r8],    %[r2],          $0              \n\t"
          "movn         %[r4],    %[r5],          %[r8]           \n\t"
          "addiu        %[r4],    %[r4],          -1              \n\t"
          "slt          %[r5],    $0,             %[r2]           \n\t"
          "or           %[r5],    %[r5],          %[r7]           \n\t"
          "movz         %[r4],    $0,             %[r5]           \n\t"
          "addiu        %[r6],    %[r7],          -7              \n\t"
          "addu         %[r6],    %[r6],          %[r4]           \n\t"
          "bltz         %[r6],    1f                              \n\t"
          " nop                                                   \n\t"
          "addiu        %[r4],    %[r6],          -8              \n\t"
          "neg          %[r3],    %[r4]                           \n\t"
          "srav         %[r5],    %[r2],          %[r3]           \n\t"
          "mul          %[r5],    %[r5],          %[r1]           \n\t"
          "mul          %[r2],    %[r2],          %[r1]           \n\t"
          "slt          %[r4],    %[r4],          $0              \n\t"
          "srav         %[r5],    %[r5],          %[r6]           \n\t"
          "sra          %[r2],    %[r2],          8               \n\t"
          "movn         %[r2],    %[r5],          %[r4]           \n\t"
          "sll          %[r3],    %[r0],          8               \n\t"
          "addu         %[r2],    %[r0],          %[r2]           \n\t"
          "divu         %[r3],    %[r3],          %[r2]           \n\t"
         "1:                                                      \n\t"
          ".set         pop                                       \n\t"
          : [r2] "+r" (r2), [r3] "=&r" (r3), [r4] "=&r" (r4),
            [r5] "=&r" (r5), [r6] "=&r" (r6), [r7] "=&r" (r7),
            [r8] "=&r" (r8), [r9] "=&r" (r9)
          : [r0] "r" (r0), [r1] "r" (r1), [const_23637] "r" (const_23637),
            [const_neg8] "r" (const_neg8), [const_84] "r" (const_84),
            [const_1] "r" (const_1), [const_44] "r" (const_44)
          : "hi", "lo"
        );
        nonSpeechProbFinal[i] = r3;
      }
    }
  }
}

// Update analysis buffer for lower band, and window data before FFT.
void WebRtcNsx_AnalysisUpdate_mips(NoiseSuppressionFixedC* inst,
                                   int16_t* out,
                                   int16_t* new_speech) {
  int iters, after;
  int anaLen = (int)inst->anaLen;
  int *window = (int*)inst->window;
  int *anaBuf = (int*)inst->analysisBuffer;
  int *outBuf = (int*)out;
  int r0, r1, r2, r3, r4, r5, r6, r7;
#if defined(MIPS_DSP_R1_LE)
  int r8;
#endif

  // For lower band update analysis buffer.
  memcpy(inst->analysisBuffer, inst->analysisBuffer + inst->blockLen10ms,
      (inst->anaLen - inst->blockLen10ms) * sizeof(*inst->analysisBuffer));
  memcpy(inst->analysisBuffer + inst->anaLen - inst->blockLen10ms, new_speech,
      inst->blockLen10ms * sizeof(*inst->analysisBuffer));

  // Window data before FFT.
#if defined(MIPS_DSP_R1_LE)
  __asm __volatile(
    ".set              push                                \n\t"
    ".set              noreorder                           \n\t"
    "sra               %[iters],   %[anaLen],    3         \n\t"
   "1:                                                     \n\t"
    "blez              %[iters],   2f                      \n\t"
    " nop                                                  \n\t"
    "lw                %[r0],      0(%[window])            \n\t"
    "lw                %[r1],      0(%[anaBuf])            \n\t"
    "lw                %[r2],      4(%[window])            \n\t"
    "lw                %[r3],      4(%[anaBuf])            \n\t"
    "lw                %[r4],      8(%[window])            \n\t"
    "lw                %[r5],      8(%[anaBuf])            \n\t"
    "lw                %[r6],      12(%[window])           \n\t"
    "lw                %[r7],      12(%[anaBuf])           \n\t"
    "muleq_s.w.phl     %[r8],      %[r0],        %[r1]     \n\t"
    "muleq_s.w.phr     %[r0],      %[r0],        %[r1]     \n\t"
    "muleq_s.w.phl     %[r1],      %[r2],        %[r3]     \n\t"
    "muleq_s.w.phr     %[r2],      %[r2],        %[r3]     \n\t"
    "muleq_s.w.phl     %[r3],      %[r4],        %[r5]     \n\t"
    "muleq_s.w.phr     %[r4],      %[r4],        %[r5]     \n\t"
    "muleq_s.w.phl     %[r5],      %[r6],        %[r7]     \n\t"
    "muleq_s.w.phr     %[r6],      %[r6],        %[r7]     \n\t"
#if defined(MIPS_DSP_R2_LE)
    "precr_sra_r.ph.w  %[r8],      %[r0],        15        \n\t"
    "precr_sra_r.ph.w  %[r1],      %[r2],        15        \n\t"
    "precr_sra_r.ph.w  %[r3],      %[r4],        15        \n\t"
    "precr_sra_r.ph.w  %[r5],      %[r6],        15        \n\t"
    "sw                %[r8],      0(%[outBuf])            \n\t"
    "sw                %[r1],      4(%[outBuf])            \n\t"
    "sw                %[r3],      8(%[outBuf])            \n\t"
    "sw                %[r5],      12(%[outBuf])           \n\t"
#else
    "shra_r.w          %[r8],      %[r8],        15        \n\t"
    "shra_r.w          %[r0],      %[r0],        15        \n\t"
    "shra_r.w          %[r1],      %[r1],        15        \n\t"
    "shra_r.w          %[r2],      %[r2],        15        \n\t"
    "shra_r.w          %[r3],      %[r3],        15        \n\t"
    "shra_r.w          %[r4],      %[r4],        15        \n\t"
    "shra_r.w          %[r5],      %[r5],        15        \n\t"
    "shra_r.w          %[r6],      %[r6],        15        \n\t"
    "sll               %[r0],      %[r0],        16        \n\t"
    "sll               %[r2],      %[r2],        16        \n\t"
    "sll               %[r4],      %[r4],        16        \n\t"
    "sll               %[r6],      %[r6],        16        \n\t"
    "packrl.ph         %[r0],      %[r8],        %[r0]     \n\t"
    "packrl.ph         %[r2],      %[r1],        %[r2]     \n\t"
    "packrl.ph         %[r4],      %[r3],        %[r4]     \n\t"
    "packrl.ph         %[r6],      %[r5],        %[r6]     \n\t"
    "sw                %[r0],      0(%[outBuf])            \n\t"
    "sw                %[r2],      4(%[outBuf])            \n\t"
    "sw                %[r4],      8(%[outBuf])            \n\t"
    "sw                %[r6],      12(%[outBuf])           \n\t"
#endif
    "addiu             %[window],  %[window],    16        \n\t"
    "addiu             %[anaBuf],  %[anaBuf],    16        \n\t"
    "addiu             %[outBuf],  %[outBuf],    16        \n\t"
    "b                 1b                                  \n\t"
    " addiu            %[iters],   %[iters],     -1        \n\t"
   "2:                                                     \n\t"
    "andi              %[after],   %[anaLen],    7         \n\t"
   "3:                                                     \n\t"
    "blez              %[after],   4f                      \n\t"
    " nop                                                  \n\t"
    "lh                %[r0],      0(%[window])            \n\t"
    "lh                %[r1],      0(%[anaBuf])            \n\t"
    "mul               %[r0],      %[r0],        %[r1]     \n\t"
    "addiu             %[window],  %[window],    2         \n\t"
    "addiu             %[anaBuf],  %[anaBuf],    2         \n\t"
    "addiu             %[outBuf],  %[outBuf],    2         \n\t"
    "shra_r.w          %[r0],      %[r0],        14        \n\t"
    "sh                %[r0],      -2(%[outBuf])           \n\t"
    "b                 3b                                  \n\t"
    " addiu            %[after],   %[after],     -1        \n\t"
   "4:                                                     \n\t"
    ".set              pop                                 \n\t"
    : [r0] "=&r" (r0), [r1] "=&r" (r1), [r2] "=&r" (r2),
      [r3] "=&r" (r3), [r4] "=&r" (r4), [r5] "=&r" (r5),
      [r6] "=&r" (r6), [r7] "=&r" (r7), [r8] "=&r" (r8),
      [iters] "=&r" (iters), [after] "=&r" (after),
      [window] "+r" (window),[anaBuf] "+r" (anaBuf),
      [outBuf] "+r" (outBuf)
    : [anaLen] "r" (anaLen)
    : "memory", "hi", "lo"
  );
#else
  __asm  __volatile(
    ".set           push                                    \n\t"
    ".set           noreorder                               \n\t"
    "sra            %[iters],   %[anaLen],      2           \n\t"
   "1:                                                      \n\t"
    "blez           %[iters],   2f                          \n\t"
    " nop                                                   \n\t"
    "lh             %[r0],      0(%[window])                \n\t"
    "lh             %[r1],      0(%[anaBuf])                \n\t"
    "lh             %[r2],      2(%[window])                \n\t"
    "lh             %[r3],      2(%[anaBuf])                \n\t"
    "lh             %[r4],      4(%[window])                \n\t"
    "lh             %[r5],      4(%[anaBuf])                \n\t"
    "lh             %[r6],      6(%[window])                \n\t"
    "lh             %[r7],      6(%[anaBuf])                \n\t"
    "mul            %[r0],      %[r0],          %[r1]       \n\t"
    "mul            %[r2],      %[r2],          %[r3]       \n\t"
    "mul            %[r4],      %[r4],          %[r5]       \n\t"
    "mul            %[r6],      %[r6],          %[r7]       \n\t"
    "addiu          %[window],  %[window],      8           \n\t"
    "addiu          %[anaBuf],  %[anaBuf],      8           \n\t"
    "addiu          %[r0],      %[r0],          0x2000      \n\t"
    "addiu          %[r2],      %[r2],          0x2000      \n\t"
    "addiu          %[r4],      %[r4],          0x2000      \n\t"
    "addiu          %[r6],      %[r6],          0x2000      \n\t"
    "sra            %[r0],      %[r0],          14          \n\t"
    "sra            %[r2],      %[r2],          14          \n\t"
    "sra            %[r4],      %[r4],          14          \n\t"
    "sra            %[r6],      %[r6],          14          \n\t"
    "sh             %[r0],      0(%[outBuf])                \n\t"
    "sh             %[r2],      2(%[outBuf])                \n\t"
    "sh             %[r4],      4(%[outBuf])                \n\t"
    "sh             %[r6],      6(%[outBuf])                \n\t"
    "addiu          %[outBuf],  %[outBuf],      8           \n\t"
    "b              1b                                      \n\t"
    " addiu         %[iters],   %[iters],       -1          \n\t"
   "2:                                                      \n\t"
    "andi           %[after],   %[anaLen],      3           \n\t"
   "3:                                                      \n\t"
    "blez           %[after],   4f                          \n\t"
    " nop                                                   \n\t"
    "lh             %[r0],      0(%[window])                \n\t"
    "lh             %[r1],      0(%[anaBuf])                \n\t"
    "mul            %[r0],      %[r0],          %[r1]       \n\t"
    "addiu          %[window],  %[window],      2           \n\t"
    "addiu          %[anaBuf],  %[anaBuf],      2           \n\t"
    "addiu          %[outBuf],  %[outBuf],      2           \n\t"
    "addiu          %[r0],      %[r0],          0x2000      \n\t"
    "sra            %[r0],      %[r0],          14          \n\t"
    "sh             %[r0],      -2(%[outBuf])               \n\t"
    "b              3b                                      \n\t"
    " addiu         %[after],   %[after],       -1          \n\t"
   "4:                                                      \n\t"
    ".set           pop                                     \n\t"
    : [r0] "=&r" (r0), [r1] "=&r" (r1), [r2] "=&r" (r2),
      [r3] "=&r" (r3), [r4] "=&r" (r4), [r5] "=&r" (r5),
      [r6] "=&r" (r6), [r7] "=&r" (r7), [iters] "=&r" (iters),
      [after] "=&r" (after), [window] "+r" (window),
      [anaBuf] "+r" (anaBuf), [outBuf] "+r" (outBuf)
    : [anaLen] "r" (anaLen)
    : "memory", "hi", "lo"
  );
#endif
}

// For the noise supression process, synthesis, read out fully processed
// segment, and update synthesis buffer.
void WebRtcNsx_SynthesisUpdate_mips(NoiseSuppressionFixedC* inst,
                                    int16_t* out_frame,
                                    int16_t gain_factor) {
  int iters = (int)inst->blockLen10ms >> 2;
  int after = inst->blockLen10ms & 3;
  int r0, r1, r2, r3, r4, r5, r6, r7;
  int16_t *window = (int16_t*)inst->window;
  int16_t *real = inst->real;
  int16_t *synthBuf = inst->synthesisBuffer;
  int16_t *out = out_frame;
  int sat_pos = 0x7fff;
  int sat_neg = 0xffff8000;
  int block10 = (int)inst->blockLen10ms;
  int anaLen = (int)inst->anaLen;

  __asm __volatile(
    ".set       push                                        \n\t"
    ".set       noreorder                                   \n\t"
   "1:                                                      \n\t"
    "blez       %[iters],   2f                              \n\t"
    " nop                                                   \n\t"
    "lh         %[r0],      0(%[window])                    \n\t"
    "lh         %[r1],      0(%[real])                      \n\t"
    "lh         %[r2],      2(%[window])                    \n\t"
    "lh         %[r3],      2(%[real])                      \n\t"
    "lh         %[r4],      4(%[window])                    \n\t"
    "lh         %[r5],      4(%[real])                      \n\t"
    "lh         %[r6],      6(%[window])                    \n\t"
    "lh         %[r7],      6(%[real])                      \n\t"
    "mul        %[r0],      %[r0],          %[r1]           \n\t"
    "mul        %[r2],      %[r2],          %[r3]           \n\t"
    "mul        %[r4],      %[r4],          %[r5]           \n\t"
    "mul        %[r6],      %[r6],          %[r7]           \n\t"
    "addiu      %[r0],      %[r0],          0x2000          \n\t"
    "addiu      %[r2],      %[r2],          0x2000          \n\t"
    "addiu      %[r4],      %[r4],          0x2000          \n\t"
    "addiu      %[r6],      %[r6],          0x2000          \n\t"
    "sra        %[r0],      %[r0],          14              \n\t"
    "sra        %[r2],      %[r2],          14              \n\t"
    "sra        %[r4],      %[r4],          14              \n\t"
    "sra        %[r6],      %[r6],          14              \n\t"
    "mul        %[r0],      %[r0],          %[gain_factor]  \n\t"
    "mul        %[r2],      %[r2],          %[gain_factor]  \n\t"
    "mul        %[r4],      %[r4],          %[gain_factor]  \n\t"
    "mul        %[r6],      %[r6],          %[gain_factor]  \n\t"
    "addiu      %[r0],      %[r0],          0x1000          \n\t"
    "addiu      %[r2],      %[r2],          0x1000          \n\t"
    "addiu      %[r4],      %[r4],          0x1000          \n\t"
    "addiu      %[r6],      %[r6],          0x1000          \n\t"
    "sra        %[r0],      %[r0],          13              \n\t"
    "sra        %[r2],      %[r2],          13              \n\t"
    "sra        %[r4],      %[r4],          13              \n\t"
    "sra        %[r6],      %[r6],          13              \n\t"
    "slt        %[r1],      %[r0],          %[sat_pos]      \n\t"
    "slt        %[r3],      %[r2],          %[sat_pos]      \n\t"
    "slt        %[r5],      %[r4],          %[sat_pos]      \n\t"
    "slt        %[r7],      %[r6],          %[sat_pos]      \n\t"
    "movz       %[r0],      %[sat_pos],     %[r1]           \n\t"
    "movz       %[r2],      %[sat_pos],     %[r3]           \n\t"
    "movz       %[r4],      %[sat_pos],     %[r5]           \n\t"
    "movz       %[r6],      %[sat_pos],     %[r7]           \n\t"
    "lh         %[r1],      0(%[synthBuf])                  \n\t"
    "lh         %[r3],      2(%[synthBuf])                  \n\t"
    "lh         %[r5],      4(%[synthBuf])                  \n\t"
    "lh         %[r7],      6(%[synthBuf])                  \n\t"
    "addu       %[r0],      %[r0],          %[r1]           \n\t"
    "addu       %[r2],      %[r2],          %[r3]           \n\t"
    "addu       %[r4],      %[r4],          %[r5]           \n\t"
    "addu       %[r6],      %[r6],          %[r7]           \n\t"
    "slt        %[r1],      %[r0],          %[sat_pos]      \n\t"
    "slt        %[r3],      %[r2],          %[sat_pos]      \n\t"
    "slt        %[r5],      %[r4],          %[sat_pos]      \n\t"
    "slt        %[r7],      %[r6],          %[sat_pos]      \n\t"
    "movz       %[r0],      %[sat_pos],     %[r1]           \n\t"
    "movz       %[r2],      %[sat_pos],     %[r3]           \n\t"
    "movz       %[r4],      %[sat_pos],     %[r5]           \n\t"
    "movz       %[r6],      %[sat_pos],     %[r7]           \n\t"
    "slt        %[r1],      %[r0],          %[sat_neg]      \n\t"
    "slt        %[r3],      %[r2],          %[sat_neg]      \n\t"
    "slt        %[r5],      %[r4],          %[sat_neg]      \n\t"
    "slt        %[r7],      %[r6],          %[sat_neg]      \n\t"
    "movn       %[r0],      %[sat_neg],     %[r1]           \n\t"
    "movn       %[r2],      %[sat_neg],     %[r3]           \n\t"
    "movn       %[r4],      %[sat_neg],     %[r5]           \n\t"
    "movn       %[r6],      %[sat_neg],     %[r7]           \n\t"
    "sh         %[r0],      0(%[synthBuf])                  \n\t"
    "sh         %[r2],      2(%[synthBuf])                  \n\t"
    "sh         %[r4],      4(%[synthBuf])                  \n\t"
    "sh         %[r6],      6(%[synthBuf])                  \n\t"
    "sh         %[r0],      0(%[out])                       \n\t"
    "sh         %[r2],      2(%[out])                       \n\t"
    "sh         %[r4],      4(%[out])                       \n\t"
    "sh         %[r6],      6(%[out])                       \n\t"
    "addiu      %[window],  %[window],      8               \n\t"
    "addiu      %[real],    %[real],        8               \n\t"
    "addiu      %[synthBuf],%[synthBuf],    8               \n\t"
    "addiu      %[out],     %[out],         8               \n\t"
    "b          1b                                          \n\t"
    " addiu     %[iters],   %[iters],       -1              \n\t"
   "2:                                                      \n\t"
    "blez       %[after],   3f                              \n\t"
    " subu      %[block10], %[anaLen],      %[block10]      \n\t"
    "lh         %[r0],      0(%[window])                    \n\t"
    "lh         %[r1],      0(%[real])                      \n\t"
    "mul        %[r0],      %[r0],          %[r1]           \n\t"
    "addiu      %[window],  %[window],      2               \n\t"
    "addiu      %[real],    %[real],        2               \n\t"
    "addiu      %[r0],      %[r0],          0x2000          \n\t"
    "sra        %[r0],      %[r0],          14              \n\t"
    "mul        %[r0],      %[r0],          %[gain_factor]  \n\t"
    "addiu      %[r0],      %[r0],          0x1000          \n\t"
    "sra        %[r0],      %[r0],          13              \n\t"
    "slt        %[r1],      %[r0],          %[sat_pos]      \n\t"
    "movz       %[r0],      %[sat_pos],     %[r1]           \n\t"
    "lh         %[r1],      0(%[synthBuf])                  \n\t"
    "addu       %[r0],      %[r0],          %[r1]           \n\t"
    "slt        %[r1],      %[r0],          %[sat_pos]      \n\t"
    "movz       %[r0],      %[sat_pos],     %[r1]           \n\t"
    "slt        %[r1],      %[r0],          %[sat_neg]      \n\t"
    "movn       %[r0],      %[sat_neg],     %[r1]           \n\t"
    "sh         %[r0],      0(%[synthBuf])                  \n\t"
    "sh         %[r0],      0(%[out])                       \n\t"
    "addiu      %[synthBuf],%[synthBuf],    2               \n\t"
    "addiu      %[out],     %[out],         2               \n\t"
    "b          2b                                          \n\t"
    " addiu     %[after],   %[after],       -1              \n\t"
   "3:                                                      \n\t"
    "sra        %[iters],   %[block10],     2               \n\t"
   "4:                                                      \n\t"
    "blez       %[iters],   5f                              \n\t"
    " andi      %[after],   %[block10],     3               \n\t"
    "lh         %[r0],      0(%[window])                    \n\t"
    "lh         %[r1],      0(%[real])                      \n\t"
    "lh         %[r2],      2(%[window])                    \n\t"
    "lh         %[r3],      2(%[real])                      \n\t"
    "lh         %[r4],      4(%[window])                    \n\t"
    "lh         %[r5],      4(%[real])                      \n\t"
    "lh         %[r6],      6(%[window])                    \n\t"
    "lh         %[r7],      6(%[real])                      \n\t"
    "mul        %[r0],      %[r0],          %[r1]           \n\t"
    "mul        %[r2],      %[r2],          %[r3]           \n\t"
    "mul        %[r4],      %[r4],          %[r5]           \n\t"
    "mul        %[r6],      %[r6],          %[r7]           \n\t"
    "addiu      %[r0],      %[r0],          0x2000          \n\t"
    "addiu      %[r2],      %[r2],          0x2000          \n\t"
    "addiu      %[r4],      %[r4],          0x2000          \n\t"
    "addiu      %[r6],      %[r6],          0x2000          \n\t"
    "sra        %[r0],      %[r0],          14              \n\t"
    "sra        %[r2],      %[r2],          14              \n\t"
    "sra        %[r4],      %[r4],          14              \n\t"
    "sra        %[r6],      %[r6],          14              \n\t"
    "mul        %[r0],      %[r0],          %[gain_factor]  \n\t"
    "mul        %[r2],      %[r2],          %[gain_factor]  \n\t"
    "mul        %[r4],      %[r4],          %[gain_factor]  \n\t"
    "mul        %[r6],      %[r6],          %[gain_factor]  \n\t"
    "addiu      %[r0],      %[r0],          0x1000          \n\t"
    "addiu      %[r2],      %[r2],          0x1000          \n\t"
    "addiu      %[r4],      %[r4],          0x1000          \n\t"
    "addiu      %[r6],      %[r6],          0x1000          \n\t"
    "sra        %[r0],      %[r0],          13              \n\t"
    "sra        %[r2],      %[r2],          13              \n\t"
    "sra        %[r4],      %[r4],          13              \n\t"
    "sra        %[r6],      %[r6],          13              \n\t"
    "slt        %[r1],      %[r0],          %[sat_pos]      \n\t"
    "slt        %[r3],      %[r2],          %[sat_pos]      \n\t"
    "slt        %[r5],      %[r4],          %[sat_pos]      \n\t"
    "slt        %[r7],      %[r6],          %[sat_pos]      \n\t"
    "movz       %[r0],      %[sat_pos],     %[r1]           \n\t"
    "movz       %[r2],      %[sat_pos],     %[r3]           \n\t"
    "movz       %[r4],      %[sat_pos],     %[r5]           \n\t"
    "movz       %[r6],      %[sat_pos],     %[r7]           \n\t"
    "lh         %[r1],      0(%[synthBuf])                  \n\t"
    "lh         %[r3],      2(%[synthBuf])                  \n\t"
    "lh         %[r5],      4(%[synthBuf])                  \n\t"
    "lh         %[r7],      6(%[synthBuf])                  \n\t"
    "addu       %[r0],      %[r0],          %[r1]           \n\t"
    "addu       %[r2],      %[r2],          %[r3]           \n\t"
    "addu       %[r4],      %[r4],          %[r5]           \n\t"
    "addu       %[r6],      %[r6],          %[r7]           \n\t"
    "slt        %[r1],      %[r0],          %[sat_pos]      \n\t"
    "slt        %[r3],      %[r2],          %[sat_pos]      \n\t"
    "slt        %[r5],      %[r4],          %[sat_pos]      \n\t"
    "slt        %[r7],      %[r6],          %[sat_pos]      \n\t"
    "movz       %[r0],      %[sat_pos],     %[r1]           \n\t"
    "movz       %[r2],      %[sat_pos],     %[r3]           \n\t"
    "movz       %[r4],      %[sat_pos],     %[r5]           \n\t"
    "movz       %[r6],      %[sat_pos],     %[r7]           \n\t"
    "slt        %[r1],      %[r0],          %[sat_neg]      \n\t"
    "slt        %[r3],      %[r2],          %[sat_neg]      \n\t"
    "slt        %[r5],      %[r4],          %[sat_neg]      \n\t"
    "slt        %[r7],      %[r6],          %[sat_neg]      \n\t"
    "movn       %[r0],      %[sat_neg],     %[r1]           \n\t"
    "movn       %[r2],      %[sat_neg],     %[r3]           \n\t"
    "movn       %[r4],      %[sat_neg],     %[r5]           \n\t"
    "movn       %[r6],      %[sat_neg],     %[r7]           \n\t"
    "sh         %[r0],      0(%[synthBuf])                  \n\t"
    "sh         %[r2],      2(%[synthBuf])                  \n\t"
    "sh         %[r4],      4(%[synthBuf])                  \n\t"
    "sh         %[r6],      6(%[synthBuf])                  \n\t"
    "addiu      %[window],  %[window],      8               \n\t"
    "addiu      %[real],    %[real],        8               \n\t"
    "addiu      %[synthBuf],%[synthBuf],    8               \n\t"
    "b          4b                                          \n\t"
    " addiu     %[iters],   %[iters],       -1              \n\t"
   "5:                                                      \n\t"
    "blez       %[after],   6f                              \n\t"
    " nop                                                   \n\t"
    "lh         %[r0],      0(%[window])                    \n\t"
    "lh         %[r1],      0(%[real])                      \n\t"
    "mul        %[r0],      %[r0],          %[r1]           \n\t"
    "addiu      %[window],  %[window],      2               \n\t"
    "addiu      %[real],    %[real],        2               \n\t"
    "addiu      %[r0],      %[r0],          0x2000          \n\t"
    "sra        %[r0],      %[r0],          14              \n\t"
    "mul        %[r0],      %[r0],          %[gain_factor]  \n\t"
    "addiu      %[r0],      %[r0],          0x1000          \n\t"
    "sra        %[r0],      %[r0],          13              \n\t"
    "slt        %[r1],      %[r0],          %[sat_pos]      \n\t"
    "movz       %[r0],      %[sat_pos],     %[r1]           \n\t"
    "lh         %[r1],      0(%[synthBuf])                  \n\t"
    "addu       %[r0],      %[r0],          %[r1]           \n\t"
    "slt        %[r1],      %[r0],          %[sat_pos]      \n\t"
    "movz       %[r0],      %[sat_pos],     %[r1]           \n\t"
    "slt        %[r1],      %[r0],          %[sat_neg]      \n\t"
    "movn       %[r0],      %[sat_neg],     %[r1]           \n\t"
    "sh         %[r0],      0(%[synthBuf])                  \n\t"
    "addiu      %[synthBuf],%[synthBuf],    2               \n\t"
    "b          2b                                          \n\t"
    " addiu     %[after],   %[after],       -1              \n\t"
   "6:                                                      \n\t"
    ".set       pop                                         \n\t"
    : [r0] "=&r" (r0), [r1] "=&r" (r1), [r2] "=&r" (r2),
      [r3] "=&r" (r3), [r4] "=&r" (r4), [r5] "=&r" (r5),
      [r6] "=&r" (r6), [r7] "=&r" (r7), [iters] "+r" (iters),
      [after] "+r" (after), [block10] "+r" (block10),
      [window] "+r" (window), [real] "+r" (real),
      [synthBuf] "+r" (synthBuf), [out] "+r" (out)
    : [gain_factor] "r" (gain_factor), [sat_pos] "r" (sat_pos),
      [sat_neg] "r" (sat_neg), [anaLen] "r" (anaLen)
    : "memory", "hi", "lo"
  );

  // update synthesis buffer
  memcpy(inst->synthesisBuffer, inst->synthesisBuffer + inst->blockLen10ms,
      (inst->anaLen - inst->blockLen10ms) * sizeof(*inst->synthesisBuffer));
  WebRtcSpl_ZerosArrayW16(inst->synthesisBuffer
      + inst->anaLen - inst->blockLen10ms, inst->blockLen10ms);
}

// Filter the data in the frequency domain, and create spectrum.
void WebRtcNsx_PrepareSpectrum_mips(NoiseSuppressionFixedC* inst,
                                    int16_t* freq_buf) {
  uint16_t *noiseSupFilter = inst->noiseSupFilter;
  int16_t *real = inst->real;
  int16_t *imag = inst->imag;
  int32_t loop_count = 2;
  int16_t tmp_1, tmp_2, tmp_3, tmp_4, tmp_5, tmp_6;
  int16_t tmp16 = (int16_t)(inst->anaLen << 1) - 4;
  int16_t* freq_buf_f = freq_buf;
  int16_t* freq_buf_s = &freq_buf[tmp16];

  __asm __volatile (
    ".set       push                                                 \n\t"
    ".set       noreorder                                            \n\t"
    //first sample
    "lh         %[tmp_1],           0(%[noiseSupFilter])             \n\t"
    "lh         %[tmp_2],           0(%[real])                       \n\t"
    "lh         %[tmp_3],           0(%[imag])                       \n\t"
    "mul        %[tmp_2],           %[tmp_2],             %[tmp_1]   \n\t"
    "mul        %[tmp_3],           %[tmp_3],             %[tmp_1]   \n\t"
    "sra        %[tmp_2],           %[tmp_2],             14         \n\t"
    "sra        %[tmp_3],           %[tmp_3],             14         \n\t"
    "sh         %[tmp_2],           0(%[real])                       \n\t"
    "sh         %[tmp_3],           0(%[imag])                       \n\t"
    "negu       %[tmp_3],           %[tmp_3]                         \n\t"
    "sh         %[tmp_2],           0(%[freq_buf_f])                 \n\t"
    "sh         %[tmp_3],           2(%[freq_buf_f])                 \n\t"
    "addiu      %[real],            %[real],              2          \n\t"
    "addiu      %[imag],            %[imag],              2          \n\t"
    "addiu      %[noiseSupFilter],  %[noiseSupFilter],    2          \n\t"
    "addiu      %[freq_buf_f],      %[freq_buf_f],        4          \n\t"
   "1:                                                               \n\t"
    "lh         %[tmp_1],           0(%[noiseSupFilter])             \n\t"
    "lh         %[tmp_2],           0(%[real])                       \n\t"
    "lh         %[tmp_3],           0(%[imag])                       \n\t"
    "lh         %[tmp_4],           2(%[noiseSupFilter])             \n\t"
    "lh         %[tmp_5],           2(%[real])                       \n\t"
    "lh         %[tmp_6],           2(%[imag])                       \n\t"
    "mul        %[tmp_2],           %[tmp_2],             %[tmp_1]   \n\t"
    "mul        %[tmp_3],           %[tmp_3],             %[tmp_1]   \n\t"
    "mul        %[tmp_5],           %[tmp_5],             %[tmp_4]   \n\t"
    "mul        %[tmp_6],           %[tmp_6],             %[tmp_4]   \n\t"
    "addiu      %[loop_count],      %[loop_count],        2          \n\t"
    "sra        %[tmp_2],           %[tmp_2],             14         \n\t"
    "sra        %[tmp_3],           %[tmp_3],             14         \n\t"
    "sra        %[tmp_5],           %[tmp_5],             14         \n\t"
    "sra        %[tmp_6],           %[tmp_6],             14         \n\t"
    "addiu      %[noiseSupFilter],  %[noiseSupFilter],    4          \n\t"
    "sh         %[tmp_2],           0(%[real])                       \n\t"
    "sh         %[tmp_2],           4(%[freq_buf_s])                 \n\t"
    "sh         %[tmp_3],           0(%[imag])                       \n\t"
    "sh         %[tmp_3],           6(%[freq_buf_s])                 \n\t"
    "negu       %[tmp_3],           %[tmp_3]                         \n\t"
    "sh         %[tmp_5],           2(%[real])                       \n\t"
    "sh         %[tmp_5],           0(%[freq_buf_s])                 \n\t"
    "sh         %[tmp_6],           2(%[imag])                       \n\t"
    "sh         %[tmp_6],           2(%[freq_buf_s])                 \n\t"
    "negu       %[tmp_6],           %[tmp_6]                         \n\t"
    "addiu      %[freq_buf_s],      %[freq_buf_s],        -8         \n\t"
    "addiu      %[real],            %[real],              4          \n\t"
    "addiu      %[imag],            %[imag],              4          \n\t"
    "sh         %[tmp_2],           0(%[freq_buf_f])                 \n\t"
    "sh         %[tmp_3],           2(%[freq_buf_f])                 \n\t"
    "sh         %[tmp_5],           4(%[freq_buf_f])                 \n\t"
    "sh         %[tmp_6],           6(%[freq_buf_f])                 \n\t"
    "blt        %[loop_count],      %[loop_size],         1b         \n\t"
    " addiu     %[freq_buf_f],      %[freq_buf_f],        8          \n\t"
    //last two samples:
    "lh         %[tmp_1],           0(%[noiseSupFilter])             \n\t"
    "lh         %[tmp_2],           0(%[real])                       \n\t"
    "lh         %[tmp_3],           0(%[imag])                       \n\t"
    "lh         %[tmp_4],           2(%[noiseSupFilter])             \n\t"
    "lh         %[tmp_5],           2(%[real])                       \n\t"
    "lh         %[tmp_6],           2(%[imag])                       \n\t"
    "mul        %[tmp_2],           %[tmp_2],             %[tmp_1]   \n\t"
    "mul        %[tmp_3],           %[tmp_3],             %[tmp_1]   \n\t"
    "mul        %[tmp_5],           %[tmp_5],             %[tmp_4]   \n\t"
    "mul        %[tmp_6],           %[tmp_6],             %[tmp_4]   \n\t"
    "sra        %[tmp_2],           %[tmp_2],             14         \n\t"
    "sra        %[tmp_3],           %[tmp_3],             14         \n\t"
    "sra        %[tmp_5],           %[tmp_5],             14         \n\t"
    "sra        %[tmp_6],           %[tmp_6],             14         \n\t"
    "sh         %[tmp_2],           0(%[real])                       \n\t"
    "sh         %[tmp_2],           4(%[freq_buf_s])                 \n\t"
    "sh         %[tmp_3],           0(%[imag])                       \n\t"
    "sh         %[tmp_3],           6(%[freq_buf_s])                 \n\t"
    "negu       %[tmp_3],           %[tmp_3]                         \n\t"
    "sh         %[tmp_2],           0(%[freq_buf_f])                 \n\t"
    "sh         %[tmp_3],           2(%[freq_buf_f])                 \n\t"
    "sh         %[tmp_5],           4(%[freq_buf_f])                 \n\t"
    "sh         %[tmp_6],           6(%[freq_buf_f])                 \n\t"
    "sh         %[tmp_5],           2(%[real])                       \n\t"
    "sh         %[tmp_6],           2(%[imag])                       \n\t"
    ".set       pop                                                  \n\t"
    : [real] "+r" (real), [imag] "+r" (imag),
      [freq_buf_f] "+r" (freq_buf_f), [freq_buf_s] "+r" (freq_buf_s),
      [loop_count] "+r" (loop_count), [noiseSupFilter] "+r" (noiseSupFilter),
      [tmp_1] "=&r" (tmp_1), [tmp_2] "=&r" (tmp_2), [tmp_3] "=&r" (tmp_3),
      [tmp_4] "=&r" (tmp_4), [tmp_5] "=&r" (tmp_5), [tmp_6] "=&r" (tmp_6)
    : [loop_size] "r" (inst->anaLen2)
    : "memory", "hi", "lo"
  );
}

#if defined(MIPS_DSP_R1_LE)
// Denormalize the real-valued signal |in|, the output from inverse FFT.
void WebRtcNsx_Denormalize_mips(NoiseSuppressionFixedC* inst,
                                int16_t* in,
                                int factor) {
  int32_t r0, r1, r2, r3, t0;
  int len = (int)inst->anaLen;
  int16_t *out = &inst->real[0];
  int shift = factor - inst->normData;

  __asm __volatile (
    ".set          push                                \n\t"
    ".set          noreorder                           \n\t"
    "beqz          %[len],     8f                      \n\t"
    " nop                                              \n\t"
    "bltz          %[shift],   4f                      \n\t"
    " sra          %[t0],      %[len],      2          \n\t"
    "beqz          %[t0],      2f                      \n\t"
    " andi         %[len],     %[len],      3          \n\t"
   "1:                                                 \n\t"
    "lh            %[r0],      0(%[in])                \n\t"
    "lh            %[r1],      2(%[in])                \n\t"
    "lh            %[r2],      4(%[in])                \n\t"
    "lh            %[r3],      6(%[in])                \n\t"
    "shllv_s.ph    %[r0],      %[r0],       %[shift]   \n\t"
    "shllv_s.ph    %[r1],      %[r1],       %[shift]   \n\t"
    "shllv_s.ph    %[r2],      %[r2],       %[shift]   \n\t"
    "shllv_s.ph    %[r3],      %[r3],       %[shift]   \n\t"
    "addiu         %[in],      %[in],       8          \n\t"
    "addiu         %[t0],      %[t0],       -1         \n\t"
    "sh            %[r0],      0(%[out])               \n\t"
    "sh            %[r1],      2(%[out])               \n\t"
    "sh            %[r2],      4(%[out])               \n\t"
    "sh            %[r3],      6(%[out])               \n\t"
    "bgtz          %[t0],      1b                      \n\t"
    " addiu        %[out],     %[out],      8          \n\t"
   "2:                                                 \n\t"
    "beqz          %[len],     8f                      \n\t"
    " nop                                              \n\t"
   "3:                                                 \n\t"
    "lh            %[r0],      0(%[in])                \n\t"
    "addiu         %[in],      %[in],       2          \n\t"
    "addiu         %[len],     %[len],      -1         \n\t"
    "shllv_s.ph    %[r0],      %[r0],       %[shift]   \n\t"
    "addiu         %[out],     %[out],      2          \n\t"
    "bgtz          %[len],     3b                      \n\t"
    " sh           %[r0],      -2(%[out])              \n\t"
    "b             8f                                  \n\t"
   "4:                                                 \n\t"
    "negu          %[shift],   %[shift]                \n\t"
    "beqz          %[t0],      6f                      \n\t"
    " andi         %[len],     %[len],      3          \n\t"
   "5:                                                 \n\t"
    "lh            %[r0],      0(%[in])                \n\t"
    "lh            %[r1],      2(%[in])                \n\t"
    "lh            %[r2],      4(%[in])                \n\t"
    "lh            %[r3],      6(%[in])                \n\t"
    "srav          %[r0],      %[r0],       %[shift]   \n\t"
    "srav          %[r1],      %[r1],       %[shift]   \n\t"
    "srav          %[r2],      %[r2],       %[shift]   \n\t"
    "srav          %[r3],      %[r3],       %[shift]   \n\t"
    "addiu         %[in],      %[in],       8          \n\t"
    "addiu         %[t0],      %[t0],       -1         \n\t"
    "sh            %[r0],      0(%[out])               \n\t"
    "sh            %[r1],      2(%[out])               \n\t"
    "sh            %[r2],      4(%[out])               \n\t"
    "sh            %[r3],      6(%[out])               \n\t"
    "bgtz          %[t0],      5b                      \n\t"
    " addiu        %[out],     %[out],      8          \n\t"
   "6:                                                 \n\t"
    "beqz          %[len],     8f                      \n\t"
    " nop                                              \n\t"
   "7:                                                 \n\t"
    "lh            %[r0],      0(%[in])                \n\t"
    "addiu         %[in],      %[in],       2          \n\t"
    "addiu         %[len],     %[len],      -1         \n\t"
    "srav          %[r0],      %[r0],       %[shift]   \n\t"
    "addiu         %[out],     %[out],      2          \n\t"
    "bgtz          %[len],     7b                      \n\t"
    " sh           %[r0],      -2(%[out])              \n\t"
   "8:                                                 \n\t"
    ".set          pop                                 \n\t"
    : [t0] "=&r" (t0), [r0] "=&r" (r0), [r1] "=&r" (r1),
      [r2] "=&r" (r2), [r3] "=&r" (r3)
    : [len] "r" (len), [shift] "r" (shift), [in] "r" (in),
      [out] "r" (out)
    : "memory"
  );
}
#endif

// Normalize the real-valued signal |in|, the input to forward FFT.
void WebRtcNsx_NormalizeRealBuffer_mips(NoiseSuppressionFixedC* inst,
                                        const int16_t* in,
                                        int16_t* out) {
  int32_t r0, r1, r2, r3, t0;
  int len = (int)inst->anaLen;
  int shift = inst->normData;

  __asm __volatile (
    ".set          push                                \n\t"
    ".set          noreorder                           \n\t"
    "beqz          %[len],     4f                      \n\t"
    " sra          %[t0],      %[len],      2          \n\t"
    "beqz          %[t0],      2f                      \n\t"
    " andi         %[len],     %[len],      3          \n\t"
   "1:                                                 \n\t"
    "lh            %[r0],      0(%[in])                \n\t"
    "lh            %[r1],      2(%[in])                \n\t"
    "lh            %[r2],      4(%[in])                \n\t"
    "lh            %[r3],      6(%[in])                \n\t"
    "sllv          %[r0],      %[r0],       %[shift]   \n\t"
    "sllv          %[r1],      %[r1],       %[shift]   \n\t"
    "sllv          %[r2],      %[r2],       %[shift]   \n\t"
    "sllv          %[r3],      %[r3],       %[shift]   \n\t"
    "addiu         %[in],      %[in],       8          \n\t"
    "addiu         %[t0],      %[t0],       -1         \n\t"
    "sh            %[r0],      0(%[out])               \n\t"
    "sh            %[r1],      2(%[out])               \n\t"
    "sh            %[r2],      4(%[out])               \n\t"
    "sh            %[r3],      6(%[out])               \n\t"
    "bgtz          %[t0],      1b                      \n\t"
    " addiu        %[out],     %[out],      8          \n\t"
   "2:                                                 \n\t"
    "beqz          %[len],     4f                      \n\t"
    " nop                                              \n\t"
   "3:                                                 \n\t"
    "lh            %[r0],      0(%[in])                \n\t"
    "addiu         %[in],      %[in],       2          \n\t"
    "addiu         %[len],     %[len],      -1         \n\t"
    "sllv          %[r0],      %[r0],       %[shift]   \n\t"
    "addiu         %[out],     %[out],      2          \n\t"
    "bgtz          %[len],     3b                      \n\t"
    " sh           %[r0],      -2(%[out])              \n\t"
   "4:                                                 \n\t"
    ".set          pop                                 \n\t"
    : [t0] "=&r" (t0), [r0] "=&r" (r0), [r1] "=&r" (r1),
      [r2] "=&r" (r2), [r3] "=&r" (r3)
    : [len] "r" (len), [shift] "r" (shift), [in] "r" (in),
      [out] "r" (out)
    : "memory"
  );
}
<|MERGE_RESOLUTION|>--- conflicted
+++ resolved
@@ -8,15 +8,9 @@
  *  be found in the AUTHORS file in the root of the source tree.
  */
 
-<<<<<<< HEAD
-#include <assert.h>
 #include <string.h>
 
-=======
-#include <string.h>
-
 #include "webrtc/base/checks.h"
->>>>>>> a17af05f
 #include "webrtc/modules/audio_processing/ns/noise_suppression_x.h"
 #include "webrtc/modules/audio_processing/ns/nsx_core.h"
 
