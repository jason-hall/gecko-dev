/*
 *  Copyright (c) 2014 The WebRTC project authors. All Rights Reserved.
 *
 *  Use of this source code is governed by a BSD-style license
 *  that can be found in the LICENSE file in the root of the source
 *  tree. An additional intellectual property rights grant can be found
 *  in the file PATENTS.  All contributing project authors may
 *  be found in the AUTHORS file in the root of the source tree.
 */

#ifndef _USE_MATH_DEFINES
#define _USE_MATH_DEFINES
#endif

#include <cmath>

#include "webrtc/modules/audio_processing/beamformer/covariance_matrix_generator.h"

namespace webrtc {
namespace {

float BesselJ0(float x) {
#ifdef WEBRTC_WIN
  return _j0(x);
#else
  return j0(x);
#endif
}

// Calculates the Euclidean norm for a row vector.
float Norm(const ComplexMatrix<float>& x) {
<<<<<<< HEAD
  RTC_CHECK_EQ(1u, x.num_rows());
=======
  RTC_CHECK_EQ(1, x.num_rows());
>>>>>>> a17af05f
  const size_t length = x.num_columns();
  const complex<float>* elems = x.elements()[0];
  float result = 0.f;
  for (size_t i = 0u; i < length; ++i) {
    result += std::norm(elems[i]);
  }
  return std::sqrt(result);
}

}  // namespace

void CovarianceMatrixGenerator::UniformCovarianceMatrix(
    float wave_number,
    const std::vector<Point>& geometry,
    ComplexMatrix<float>* mat) {
  RTC_CHECK_EQ(geometry.size(), mat->num_rows());
  RTC_CHECK_EQ(geometry.size(), mat->num_columns());

  complex<float>* const* mat_els = mat->elements();
  for (size_t i = 0; i < geometry.size(); ++i) {
    for (size_t j = 0; j < geometry.size(); ++j) {
      if (wave_number > 0.f) {
        mat_els[i][j] =
            BesselJ0(wave_number * Distance(geometry[i], geometry[j]));
      } else {
        mat_els[i][j] = i == j ? 1.f : 0.f;
      }
    }
  }
}

void CovarianceMatrixGenerator::AngledCovarianceMatrix(
    float sound_speed,
    float angle,
    size_t frequency_bin,
    size_t fft_size,
    size_t num_freq_bins,
    int sample_rate,
    const std::vector<Point>& geometry,
    ComplexMatrix<float>* mat) {
  RTC_CHECK_EQ(geometry.size(), mat->num_rows());
  RTC_CHECK_EQ(geometry.size(), mat->num_columns());

  ComplexMatrix<float> interf_cov_vector(1, geometry.size());
  ComplexMatrix<float> interf_cov_vector_transposed(geometry.size(), 1);
  PhaseAlignmentMasks(frequency_bin,
                      fft_size,
                      sample_rate,
                      sound_speed,
                      geometry,
                      angle,
                      &interf_cov_vector);
  interf_cov_vector.Scale(1.f / Norm(interf_cov_vector));
  interf_cov_vector_transposed.Transpose(interf_cov_vector);
  interf_cov_vector.PointwiseConjugate();
  mat->Multiply(interf_cov_vector_transposed, interf_cov_vector);
}

void CovarianceMatrixGenerator::PhaseAlignmentMasks(
    size_t frequency_bin,
    size_t fft_size,
    int sample_rate,
    float sound_speed,
    const std::vector<Point>& geometry,
    float angle,
    ComplexMatrix<float>* mat) {
<<<<<<< HEAD
  RTC_CHECK_EQ(1u, mat->num_rows());
=======
  RTC_CHECK_EQ(1, mat->num_rows());
>>>>>>> a17af05f
  RTC_CHECK_EQ(geometry.size(), mat->num_columns());

  float freq_in_hertz =
      (static_cast<float>(frequency_bin) / fft_size) * sample_rate;

  complex<float>* const* mat_els = mat->elements();
  for (size_t c_ix = 0; c_ix < geometry.size(); ++c_ix) {
    float distance = std::cos(angle) * geometry[c_ix].x() +
                     std::sin(angle) * geometry[c_ix].y();
    float phase_shift = -2.f * M_PI * distance * freq_in_hertz / sound_speed;

    // Euler's formula for mat[0][c_ix] = e^(j * phase_shift).
    mat_els[0][c_ix] = complex<float>(cos(phase_shift), sin(phase_shift));
  }
}

}  // namespace webrtc<|MERGE_RESOLUTION|>--- conflicted
+++ resolved
@@ -29,11 +29,7 @@
 
 // Calculates the Euclidean norm for a row vector.
 float Norm(const ComplexMatrix<float>& x) {
-<<<<<<< HEAD
-  RTC_CHECK_EQ(1u, x.num_rows());
-=======
   RTC_CHECK_EQ(1, x.num_rows());
->>>>>>> a17af05f
   const size_t length = x.num_columns();
   const complex<float>* elems = x.elements()[0];
   float result = 0.f;
@@ -100,11 +96,7 @@
     const std::vector<Point>& geometry,
     float angle,
     ComplexMatrix<float>* mat) {
-<<<<<<< HEAD
-  RTC_CHECK_EQ(1u, mat->num_rows());
-=======
   RTC_CHECK_EQ(1, mat->num_rows());
->>>>>>> a17af05f
   RTC_CHECK_EQ(geometry.size(), mat->num_columns());
 
   float freq_in_hertz =
