--- conflicted
+++ resolved
@@ -17,22 +17,14 @@
 #endif
 
 #include <math.h>
-<<<<<<< HEAD
-=======
 
 #include <memory>
->>>>>>> a17af05f
 #include <vector>
 
 #include "webrtc/common_audio/lapped_transform.h"
 #include "webrtc/common_audio/channel_buffer.h"
-<<<<<<< HEAD
-#include "webrtc/modules/audio_processing/beamformer/beamformer.h"
-=======
 #include "webrtc/modules/audio_processing/beamformer/array_util.h"
->>>>>>> a17af05f
 #include "webrtc/modules/audio_processing/beamformer/complex_matrix.h"
-#include "webrtc/system_wrappers/include/scoped_vector.h"
 
 namespace webrtc {
 
@@ -64,27 +56,16 @@
 //
 // The implemented nonlinear postfilter algorithm taken from "A Robust Nonlinear
 // Beamforming Postprocessor" by Bastiaan Kleijn.
-<<<<<<< HEAD
-class NonlinearBeamformer
-  : public Beamformer<float>,
-    public LappedTransform::Callback {
-=======
 class NonlinearBeamformer : public LappedTransform::Callback {
->>>>>>> a17af05f
  public:
   static const float kHalfBeamWidthRadians;
 
   explicit NonlinearBeamformer(
       const std::vector<Point>& array_geometry,
-<<<<<<< HEAD
-      SphericalPointf target_direction =
-          SphericalPointf(static_cast<float>(M_PI) / 2.f, 0.f, 1.f));
-=======
       size_t num_postfilter_channels = 1u,
       SphericalPointf target_direction =
           SphericalPointf(static_cast<float>(M_PI) / 2.f, 0.f, 1.f));
   ~NonlinearBeamformer() override;
->>>>>>> a17af05f
 
   // Sample rate corresponds to the lower band.
   // Needs to be called before the NonlinearBeamformer can be used.
@@ -103,10 +84,6 @@
   virtual void AimAt(const SphericalPointf& target_direction);
 
   virtual bool IsInBeam(const SphericalPointf& spherical_point);
-
-  void AimAt(const SphericalPointf& target_direction) override;
-
-  bool IsInBeam(const SphericalPointf& spherical_point) override;
 
   // After processing each block |is_target_present_| is set to true if the
   // target signal es present and to false otherwise. This methods can be called
@@ -166,13 +143,8 @@
   // Compute the means needed for the above frequency correction.
   float MaskRangeMean(size_t start_bin, size_t end_bin);
 
-<<<<<<< HEAD
-  // Applies both sets of masks to |input| and store in |output|.
-  void ApplyMasks(const complex_f* const* input, complex_f* const* output);
-=======
   // Applies post-filter mask to |input| and store in |output|.
   void ApplyPostFilter(const complex_f* input, complex_f* output);
->>>>>>> a17af05f
 
   void EstimateTargetPresence();
 
@@ -181,20 +153,13 @@
 
   // Deals with the fft transform and blocking.
   size_t chunk_length_;
-<<<<<<< HEAD
-  rtc::scoped_ptr<LappedTransform> lapped_transform_;
-=======
   std::unique_ptr<LappedTransform> process_transform_;
   std::unique_ptr<PostFilterTransform> postfilter_transform_;
->>>>>>> a17af05f
   float window_[kFftSize];
 
   // Parameters exposed to the user.
   const size_t num_input_channels_;
-<<<<<<< HEAD
-=======
   const size_t num_postfilter_channels_;
->>>>>>> a17af05f
   int sample_rate_hz_;
 
   const std::vector<Point> array_geometry_;
@@ -231,15 +196,9 @@
   ComplexMatrixF target_cov_mats_[kNumFreqBins];
   ComplexMatrixF uniform_cov_mat_[kNumFreqBins];
   // Array of length |kNumFreqBins|, Matrix of size |num_input_channels_| x
-<<<<<<< HEAD
-  // |num_input_channels_|. ScopedVector has a size equal to the number of
-  // interferer scenarios.
-  ScopedVector<ComplexMatrixF> interf_cov_mats_[kNumFreqBins];
-=======
   // |num_input_channels_|. The vector has a size equal to the number of
   // interferer scenarios.
   std::vector<std::unique_ptr<ComplexMatrixF>> interf_cov_mats_[kNumFreqBins];
->>>>>>> a17af05f
 
   // Of length |kNumFreqBins|.
   float wave_numbers_[kNumFreqBins];
