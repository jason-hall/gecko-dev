/*
 *  Copyright (c) 2014 The WebRTC project authors. All Rights Reserved.
 *
 *  Use of this source code is governed by a BSD-style license
 *  that can be found in the LICENSE file in the root of the source
 *  tree. An additional intellectual property rights grant can be found
 *  in the file PATENTS.  All contributing project authors may
 *  be found in the AUTHORS file in the root of the source tree.
 */

#ifndef _USE_MATH_DEFINES
#define _USE_MATH_DEFINES
#endif

#include "webrtc/modules/audio_processing/beamformer/nonlinear_beamformer.h"

#include <algorithm>
#include <cmath>
#include <numeric>
#include <vector>

#include "webrtc/base/arraysize.h"
#include "webrtc/common_audio/window_generator.h"
#include "webrtc/modules/audio_processing/beamformer/covariance_matrix_generator.h"

namespace webrtc {
namespace {

// Alpha for the Kaiser Bessel Derived window.
const float kKbdAlpha = 1.5f;

const float kSpeedOfSoundMeterSeconds = 343;

// The minimum separation in radians between the target direction and an
// interferer scenario.
const float kMinAwayRadians = 0.2f;

// The separation between the target direction and the closest interferer
// scenario is proportional to this constant.
const float kAwaySlope = 0.008f;

// When calculating the interference covariance matrix, this is the weight for
// the weighted average between the uniform covariance matrix and the angled
// covariance matrix.
// Rpsi = Rpsi_angled * kBalance + Rpsi_uniform * (1 - kBalance)
const float kBalance = 0.95f;

// Alpha coefficients for mask smoothing.
const float kMaskTimeSmoothAlpha = 0.2f;
const float kMaskFrequencySmoothAlpha = 0.6f;

// The average mask is computed from masks in this mid-frequency range. If these
// ranges are changed |kMaskQuantile| might need to be adjusted.
const int kLowMeanStartHz = 200;
const int kLowMeanEndHz = 400;

// Range limiter for subtractive terms in the nominator and denominator of the
// postfilter expression. It handles the scenario mismatch between the true and
// model sources (target and interference).
const float kCutOffConstant = 0.9999f;

// Quantile of mask values which is used to estimate target presence.
const float kMaskQuantile = 0.7f;
// Mask threshold over which the data is considered signal and not interference.
// It has to be updated every time the postfilter calculation is changed
// significantly.
// TODO(aluebs): Write a tool to tune the target threshold automatically based
// on files annotated with target and interference ground truth.
const float kMaskTargetThreshold = 0.01f;
// Time in seconds after which the data is considered interference if the mask
// does not pass |kMaskTargetThreshold|.
const float kHoldTargetSeconds = 0.25f;

// To compensate for the attenuation this algorithm introduces to the target
// signal. It was estimated empirically from a low-noise low-reverberation
// recording from broadside.
const float kCompensationGain = 2.f;

// Does conjugate(|norm_mat|) * |mat| * transpose(|norm_mat|). No extra space is
// used; to accomplish this, we compute both multiplications in the same loop.
// The returned norm is clamped to be non-negative.
float Norm(const ComplexMatrix<float>& mat,
           const ComplexMatrix<float>& norm_mat) {
<<<<<<< HEAD
  RTC_CHECK_EQ(1u, norm_mat.num_rows());
=======
  RTC_CHECK_EQ(1, norm_mat.num_rows());
>>>>>>> a17af05f
  RTC_CHECK_EQ(norm_mat.num_columns(), mat.num_rows());
  RTC_CHECK_EQ(norm_mat.num_columns(), mat.num_columns());

  complex<float> first_product = complex<float>(0.f, 0.f);
  complex<float> second_product = complex<float>(0.f, 0.f);

  const complex<float>* const* mat_els = mat.elements();
  const complex<float>* const* norm_mat_els = norm_mat.elements();

  for (size_t i = 0; i < norm_mat.num_columns(); ++i) {
    for (size_t j = 0; j < norm_mat.num_columns(); ++j) {
      first_product += conj(norm_mat_els[0][j]) * mat_els[j][i];
    }
    second_product += first_product * norm_mat_els[0][i];
    first_product = 0.f;
  }
  return std::max(second_product.real(), 0.f);
}

// Does conjugate(|lhs|) * |rhs| for row vectors |lhs| and |rhs|.
complex<float> ConjugateDotProduct(const ComplexMatrix<float>& lhs,
                                   const ComplexMatrix<float>& rhs) {
<<<<<<< HEAD
  RTC_CHECK_EQ(1u, lhs.num_rows());
  RTC_CHECK_EQ(1u, rhs.num_rows());
=======
  RTC_CHECK_EQ(1, lhs.num_rows());
  RTC_CHECK_EQ(1, rhs.num_rows());
>>>>>>> a17af05f
  RTC_CHECK_EQ(lhs.num_columns(), rhs.num_columns());

  const complex<float>* const* lhs_elements = lhs.elements();
  const complex<float>* const* rhs_elements = rhs.elements();

  complex<float> result = complex<float>(0.f, 0.f);
  for (size_t i = 0; i < lhs.num_columns(); ++i) {
    result += conj(lhs_elements[0][i]) * rhs_elements[0][i];
  }

  return result;
}

// Works for positive numbers only.
size_t Round(float x) {
  return static_cast<size_t>(std::floor(x + 0.5f));
<<<<<<< HEAD
}

// Calculates the sum of absolute values of a complex matrix.
float SumAbs(const ComplexMatrix<float>& mat) {
  float sum_abs = 0.f;
  const complex<float>* const* mat_els = mat.elements();
  for (size_t i = 0; i < mat.num_rows(); ++i) {
    for (size_t j = 0; j < mat.num_columns(); ++j) {
      sum_abs += std::abs(mat_els[i][j]);
    }
  }
  return sum_abs;
=======
>>>>>>> a17af05f
}

// Calculates the sum of squares of a complex matrix.
float SumSquares(const ComplexMatrix<float>& mat) {
  float sum_squares = 0.f;
  const complex<float>* const* mat_els = mat.elements();
  for (size_t i = 0; i < mat.num_rows(); ++i) {
    for (size_t j = 0; j < mat.num_columns(); ++j) {
      float abs_value = std::abs(mat_els[i][j]);
      sum_squares += abs_value * abs_value;
    }
  }
  return sum_squares;
}

// Does |out| = |in|.' * conj(|in|) for row vector |in|.
void TransposedConjugatedProduct(const ComplexMatrix<float>& in,
                                 ComplexMatrix<float>* out) {
<<<<<<< HEAD
  RTC_CHECK_EQ(1u, in.num_rows());
=======
  RTC_CHECK_EQ(1, in.num_rows());
>>>>>>> a17af05f
  RTC_CHECK_EQ(out->num_rows(), in.num_columns());
  RTC_CHECK_EQ(out->num_columns(), in.num_columns());
  const complex<float>* in_elements = in.elements()[0];
  complex<float>* const* out_elements = out->elements();
  for (size_t i = 0; i < out->num_rows(); ++i) {
    for (size_t j = 0; j < out->num_columns(); ++j) {
      out_elements[i][j] = in_elements[i] * conj(in_elements[j]);
    }
  }
}

std::vector<Point> GetCenteredArray(std::vector<Point> array_geometry) {
  for (size_t dim = 0; dim < 3; ++dim) {
    float center = 0.f;
    for (size_t i = 0; i < array_geometry.size(); ++i) {
      center += array_geometry[i].c[dim];
    }
    center /= array_geometry.size();
    for (size_t i = 0; i < array_geometry.size(); ++i) {
      array_geometry[i].c[dim] -= center;
    }
  }
  return array_geometry;
}

}  // namespace

const float NonlinearBeamformer::kHalfBeamWidthRadians = DegreesToRadians(20.f);

// static
const size_t NonlinearBeamformer::kNumFreqBins;

<<<<<<< HEAD
NonlinearBeamformer::NonlinearBeamformer(
    const std::vector<Point>& array_geometry,
    SphericalPointf target_direction)
    : num_input_channels_(array_geometry.size()),
=======
PostFilterTransform::PostFilterTransform(size_t num_channels,
                                         size_t chunk_length,
                                         float* window,
                                         size_t fft_size)
    : transform_(num_channels,
                 num_channels,
                 chunk_length,
                 window,
                 fft_size,
                 fft_size / 2,
                 this),
      num_freq_bins_(fft_size / 2 + 1) {}

void PostFilterTransform::ProcessChunk(float* const* data, float* final_mask) {
  final_mask_ = final_mask;
  transform_.ProcessChunk(data, data);
}

void PostFilterTransform::ProcessAudioBlock(const complex<float>* const* input,
                                            size_t num_input_channels,
                                            size_t num_freq_bins,
                                            size_t num_output_channels,
                                            complex<float>* const* output) {
  RTC_DCHECK_EQ(num_freq_bins_, num_freq_bins);
  RTC_DCHECK_EQ(num_input_channels, num_output_channels);

  for (size_t ch = 0; ch < num_input_channels; ++ch) {
    for (size_t f_ix = 0; f_ix < num_freq_bins_; ++f_ix) {
      output[ch][f_ix] =
          kCompensationGain * final_mask_[f_ix] * input[ch][f_ix];
    }
  }
}

NonlinearBeamformer::NonlinearBeamformer(
    const std::vector<Point>& array_geometry,
    size_t num_postfilter_channels,
    SphericalPointf target_direction)
    : num_input_channels_(array_geometry.size()),
      num_postfilter_channels_(num_postfilter_channels),
>>>>>>> a17af05f
      array_geometry_(GetCenteredArray(array_geometry)),
      array_normal_(GetArrayNormalIfExists(array_geometry)),
      min_mic_spacing_(GetMinimumSpacing(array_geometry)),
      target_angle_radians_(target_direction.azimuth()),
      away_radians_(std::min(
          static_cast<float>(M_PI),
          std::max(kMinAwayRadians,
                   kAwaySlope * static_cast<float>(M_PI) / min_mic_spacing_))) {
  WindowGenerator::KaiserBesselDerived(kKbdAlpha, kFftSize, window_);
}

NonlinearBeamformer::~NonlinearBeamformer() = default;

void NonlinearBeamformer::Initialize(int chunk_size_ms, int sample_rate_hz) {
  chunk_length_ =
      static_cast<size_t>(sample_rate_hz / (1000.f / chunk_size_ms));
  sample_rate_hz_ = sample_rate_hz;

  high_pass_postfilter_mask_ = 1.f;
  is_target_present_ = false;
  hold_target_blocks_ = kHoldTargetSeconds * 2 * sample_rate_hz / kFftSize;
  interference_blocks_count_ = hold_target_blocks_;

<<<<<<< HEAD
  lapped_transform_.reset(new LappedTransform(num_input_channels_,
                                              1,
                                              chunk_length_,
                                              window_,
                                              kFftSize,
                                              kFftSize / 2,
                                              this));
  for (size_t i = 0; i < kNumFreqBins; ++i) {
    time_smooth_mask_[i] = 1.f;
    final_mask_[i] = 1.f;
    float freq_hz = (static_cast<float>(i) / kFftSize) * sample_rate_hz_;
    wave_numbers_[i] = 2 * M_PI * freq_hz / kSpeedOfSoundMeterSeconds;
=======
  process_transform_.reset(new LappedTransform(num_input_channels_,
                                               0u,
                                               chunk_length_,
                                               window_,
                                               kFftSize,
                                               kFftSize / 2,
                                               this));
  postfilter_transform_.reset(new PostFilterTransform(
      num_postfilter_channels_, chunk_length_, window_, kFftSize));
  const float wave_number_step =
      (2.f * M_PI * sample_rate_hz_) / (kFftSize * kSpeedOfSoundMeterSeconds);
  for (size_t i = 0; i < kNumFreqBins; ++i) {
    time_smooth_mask_[i] = 1.f;
    final_mask_[i] = 1.f;
    wave_numbers_[i] = i * wave_number_step;
>>>>>>> a17af05f
  }

  InitLowFrequencyCorrectionRanges();
  InitDiffuseCovMats();
  AimAt(SphericalPointf(target_angle_radians_, 0.f, 1.f));
}

// These bin indexes determine the regions over which a mean is taken. This is
// applied as a constant value over the adjacent end "frequency correction"
// regions.
//
//             low_mean_start_bin_     high_mean_start_bin_
//                   v                         v              constant
// |----------------|--------|----------------|-------|----------------|
//   constant               ^                        ^
//             low_mean_end_bin_       high_mean_end_bin_
//
void NonlinearBeamformer::InitLowFrequencyCorrectionRanges() {
  low_mean_start_bin_ = Round(kLowMeanStartHz * kFftSize / sample_rate_hz_);
  low_mean_end_bin_ = Round(kLowMeanEndHz * kFftSize / sample_rate_hz_);

  RTC_DCHECK_GT(low_mean_start_bin_, 0U);
  RTC_DCHECK_LT(low_mean_start_bin_, low_mean_end_bin_);
}

void NonlinearBeamformer::InitHighFrequencyCorrectionRanges() {
  const float kAliasingFreqHz =
      kSpeedOfSoundMeterSeconds /
      (min_mic_spacing_ * (1.f + std::abs(std::cos(target_angle_radians_))));
  const float kHighMeanStartHz = std::min(0.5f *  kAliasingFreqHz,
                                          sample_rate_hz_ / 2.f);
  const float kHighMeanEndHz = std::min(0.75f *  kAliasingFreqHz,
                                        sample_rate_hz_ / 2.f);
  high_mean_start_bin_ = Round(kHighMeanStartHz * kFftSize / sample_rate_hz_);
  high_mean_end_bin_ = Round(kHighMeanEndHz * kFftSize / sample_rate_hz_);

  RTC_DCHECK_LT(low_mean_end_bin_, high_mean_end_bin_);
  RTC_DCHECK_LT(high_mean_start_bin_, high_mean_end_bin_);
  RTC_DCHECK_LT(high_mean_end_bin_, kNumFreqBins - 1);
}

void NonlinearBeamformer::InitInterfAngles() {
  interf_angles_radians_.clear();
  const Point target_direction = AzimuthToPoint(target_angle_radians_);
  const Point clockwise_interf_direction =
      AzimuthToPoint(target_angle_radians_ - away_radians_);
  if (!array_normal_ ||
      DotProduct(*array_normal_, target_direction) *
              DotProduct(*array_normal_, clockwise_interf_direction) >=
          0.f) {
    // The target and clockwise interferer are in the same half-plane defined
    // by the array.
    interf_angles_radians_.push_back(target_angle_radians_ - away_radians_);
  } else {
    // Otherwise, the interferer will begin reflecting back at the target.
    // Instead rotate it away 180 degrees.
    interf_angles_radians_.push_back(target_angle_radians_ - away_radians_ +
                                     M_PI);
  }
  const Point counterclock_interf_direction =
      AzimuthToPoint(target_angle_radians_ + away_radians_);
  if (!array_normal_ ||
      DotProduct(*array_normal_, target_direction) *
              DotProduct(*array_normal_, counterclock_interf_direction) >=
          0.f) {
    // The target and counter-clockwise interferer are in the same half-plane
    // defined by the array.
    interf_angles_radians_.push_back(target_angle_radians_ + away_radians_);
  } else {
    // Otherwise, the interferer will begin reflecting back at the target.
    // Instead rotate it away 180 degrees.
    interf_angles_radians_.push_back(target_angle_radians_ + away_radians_ -
                                     M_PI);
  }
}

void NonlinearBeamformer::InitDelaySumMasks() {
  for (size_t f_ix = 0; f_ix < kNumFreqBins; ++f_ix) {
    delay_sum_masks_[f_ix].Resize(1, num_input_channels_);
    CovarianceMatrixGenerator::PhaseAlignmentMasks(
        f_ix, kFftSize, sample_rate_hz_, kSpeedOfSoundMeterSeconds,
        array_geometry_, target_angle_radians_, &delay_sum_masks_[f_ix]);

    complex_f norm_factor = sqrt(
        ConjugateDotProduct(delay_sum_masks_[f_ix], delay_sum_masks_[f_ix]));
    delay_sum_masks_[f_ix].Scale(1.f / norm_factor);
  }
}

void NonlinearBeamformer::InitTargetCovMats() {
  for (size_t i = 0; i < kNumFreqBins; ++i) {
    target_cov_mats_[i].Resize(num_input_channels_, num_input_channels_);
    TransposedConjugatedProduct(delay_sum_masks_[i], &target_cov_mats_[i]);
  }
}

void NonlinearBeamformer::InitDiffuseCovMats() {
  for (size_t i = 0; i < kNumFreqBins; ++i) {
    uniform_cov_mat_[i].Resize(num_input_channels_, num_input_channels_);
    CovarianceMatrixGenerator::UniformCovarianceMatrix(
        wave_numbers_[i], array_geometry_, &uniform_cov_mat_[i]);
    complex_f normalization_factor = uniform_cov_mat_[i].elements()[0][0];
    uniform_cov_mat_[i].Scale(1.f / normalization_factor);
    uniform_cov_mat_[i].Scale(1 - kBalance);
  }
}

void NonlinearBeamformer::InitInterfCovMats() {
  for (size_t i = 0; i < kNumFreqBins; ++i) {
    interf_cov_mats_[i].clear();
    for (size_t j = 0; j < interf_angles_radians_.size(); ++j) {
<<<<<<< HEAD
      interf_cov_mats_[i].push_back(new ComplexMatrixF(num_input_channels_,
                                                       num_input_channels_));
=======
      interf_cov_mats_[i].push_back(std::unique_ptr<ComplexMatrixF>(
          new ComplexMatrixF(num_input_channels_, num_input_channels_)));
>>>>>>> a17af05f
      ComplexMatrixF angled_cov_mat(num_input_channels_, num_input_channels_);
      CovarianceMatrixGenerator::AngledCovarianceMatrix(
          kSpeedOfSoundMeterSeconds,
          interf_angles_radians_[j],
          i,
          kFftSize,
          kNumFreqBins,
          sample_rate_hz_,
          array_geometry_,
          &angled_cov_mat);
      // Normalize matrices before averaging them.
      complex_f normalization_factor = angled_cov_mat.elements()[0][0];
      angled_cov_mat.Scale(1.f / normalization_factor);
      // Weighted average of matrices.
      angled_cov_mat.Scale(kBalance);
      interf_cov_mats_[i][j]->Add(uniform_cov_mat_[i], angled_cov_mat);
    }
  }
}

void NonlinearBeamformer::NormalizeCovMats() {
  for (size_t i = 0; i < kNumFreqBins; ++i) {
    rxiws_[i] = Norm(target_cov_mats_[i], delay_sum_masks_[i]);
    rpsiws_[i].clear();
    for (size_t j = 0; j < interf_angles_radians_.size(); ++j) {
      rpsiws_[i].push_back(Norm(*interf_cov_mats_[i][j], delay_sum_masks_[i]));
    }
  }
}

<<<<<<< HEAD
void NonlinearBeamformer::ProcessChunk(const ChannelBuffer<float>& input,
                                       ChannelBuffer<float>* output) {
  RTC_DCHECK_EQ(input.num_channels(), num_input_channels_);
  RTC_DCHECK_EQ(input.num_frames_per_band(), chunk_length_);
=======
void NonlinearBeamformer::AnalyzeChunk(const ChannelBuffer<float>& data) {
  RTC_DCHECK_EQ(data.num_channels(), num_input_channels_);
  RTC_DCHECK_EQ(data.num_frames_per_band(), chunk_length_);

  old_high_pass_mask_ = high_pass_postfilter_mask_;
  process_transform_->ProcessChunk(data.channels(0), nullptr);
}
>>>>>>> a17af05f

void NonlinearBeamformer::PostFilter(ChannelBuffer<float>* data) {
  RTC_DCHECK_EQ(data->num_frames_per_band(), chunk_length_);
  // TODO(aluebs): Change to RTC_CHECK_EQ once the ChannelBuffer is updated.
  RTC_DCHECK_GE(data->num_channels(), num_postfilter_channels_);

  postfilter_transform_->ProcessChunk(data->channels(0), final_mask_);

  // Ramp up/down for smoothing is needed in order to avoid discontinuities in
  // the transitions between 10 ms frames.
  const float ramp_increment =
<<<<<<< HEAD
      (high_pass_postfilter_mask_ - old_high_pass_mask) /
      input.num_frames_per_band();
  // Apply the smoothed high-pass mask to the first channel of each band.
  // This can be done because the effect of the linear beamformer is negligible
  // compared to the post-filter.
  for (size_t i = 1; i < input.num_bands(); ++i) {
    float smoothed_mask = old_high_pass_mask;
    for (size_t j = 0; j < input.num_frames_per_band(); ++j) {
      smoothed_mask += ramp_increment;
      output->channels(i)[0][j] = input.channels(i)[0][j] * smoothed_mask;
=======
      (high_pass_postfilter_mask_ - old_high_pass_mask_) /
      data->num_frames_per_band();
  for (size_t i = 1; i < data->num_bands(); ++i) {
    float smoothed_mask = old_high_pass_mask_;
    for (size_t j = 0; j < data->num_frames_per_band(); ++j) {
      smoothed_mask += ramp_increment;
      for (size_t k = 0; k < num_postfilter_channels_; ++k) {
        data->channels(i)[k][j] *= smoothed_mask;
      }
>>>>>>> a17af05f
    }
  }
}

void NonlinearBeamformer::AimAt(const SphericalPointf& target_direction) {
  target_angle_radians_ = target_direction.azimuth();
  InitHighFrequencyCorrectionRanges();
  InitInterfAngles();
  InitDelaySumMasks();
  InitTargetCovMats();
  InitInterfCovMats();
  NormalizeCovMats();
}

bool NonlinearBeamformer::IsInBeam(const SphericalPointf& spherical_point) {
  // If more than half-beamwidth degrees away from the beam's center,
  // you are out of the beam.
  return fabs(spherical_point.azimuth() - target_angle_radians_) <
         kHalfBeamWidthRadians;
}

<<<<<<< HEAD
=======
bool NonlinearBeamformer::is_target_present() { return is_target_present_; }

>>>>>>> a17af05f
void NonlinearBeamformer::ProcessAudioBlock(const complex_f* const* input,
                                            size_t num_input_channels,
                                            size_t num_freq_bins,
                                            size_t num_output_channels,
                                            complex_f* const* output) {
  RTC_CHECK_EQ(kNumFreqBins, num_freq_bins);
  RTC_CHECK_EQ(num_input_channels_, num_input_channels);
<<<<<<< HEAD
  RTC_CHECK_EQ(1u, num_output_channels);
=======
  RTC_CHECK_EQ(0, num_output_channels);
>>>>>>> a17af05f

  // Calculating the post-filter masks. Note that we need two for each
  // frequency bin to account for the positive and negative interferer
  // angle.
  for (size_t i = low_mean_start_bin_; i <= high_mean_end_bin_; ++i) {
    eig_m_.CopyFromColumn(input, i, num_input_channels_);
    float eig_m_norm_factor = std::sqrt(SumSquares(eig_m_));
    if (eig_m_norm_factor != 0.f) {
      eig_m_.Scale(1.f / eig_m_norm_factor);
    }

    float rxim = Norm(target_cov_mats_[i], eig_m_);
    float ratio_rxiw_rxim = 0.f;
    if (rxim > 0.f) {
      ratio_rxiw_rxim = rxiws_[i] / rxim;
    }

    complex_f rmw = abs(ConjugateDotProduct(delay_sum_masks_[i], eig_m_));
    rmw *= rmw;
    float rmw_r = rmw.real();

    new_mask_[i] = CalculatePostfilterMask(*interf_cov_mats_[i][0],
                                           rpsiws_[i][0],
                                           ratio_rxiw_rxim,
                                           rmw_r);
    for (size_t j = 1; j < interf_angles_radians_.size(); ++j) {
      float tmp_mask = CalculatePostfilterMask(*interf_cov_mats_[i][j],
                                               rpsiws_[i][j],
                                               ratio_rxiw_rxim,
                                               rmw_r);
      if (tmp_mask < new_mask_[i]) {
        new_mask_[i] = tmp_mask;
      }
    }
  }

  ApplyMaskTimeSmoothing();
  EstimateTargetPresence();
  ApplyLowFrequencyCorrection();
  ApplyHighFrequencyCorrection();
  ApplyMaskFrequencySmoothing();
<<<<<<< HEAD
  ApplyMasks(input, output);
=======
>>>>>>> a17af05f
}

float NonlinearBeamformer::CalculatePostfilterMask(
    const ComplexMatrixF& interf_cov_mat,
    float rpsiw,
    float ratio_rxiw_rxim,
    float rmw_r) {
  float rpsim = Norm(interf_cov_mat, eig_m_);

  float ratio = 0.f;
  if (rpsim > 0.f) {
    ratio = rpsiw / rpsim;
  }

<<<<<<< HEAD
  return (1.f - std::min(kCutOffConstant, ratio / rmw_r)) /
         (1.f - std::min(kCutOffConstant, ratio / ratio_rxiw_rxim));
}

void NonlinearBeamformer::ApplyMasks(const complex_f* const* input,
                                     complex_f* const* output) {
  complex_f* output_channel = output[0];
  for (size_t f_ix = 0; f_ix < kNumFreqBins; ++f_ix) {
    output_channel[f_ix] = complex_f(0.f, 0.f);

    const complex_f* delay_sum_mask_els =
        normalized_delay_sum_masks_[f_ix].elements()[0];
    for (size_t c_ix = 0; c_ix < num_input_channels_; ++c_ix) {
      output_channel[f_ix] += input[c_ix][f_ix] * delay_sum_mask_els[c_ix];
    }

    output_channel[f_ix] *= kCompensationGain * final_mask_[f_ix];
  }
}

// Smooth new_mask_ into time_smooth_mask_.
void NonlinearBeamformer::ApplyMaskTimeSmoothing() {
  for (size_t i = low_mean_start_bin_; i <= high_mean_end_bin_; ++i) {
    time_smooth_mask_[i] = kMaskTimeSmoothAlpha * new_mask_[i] +
                           (1 - kMaskTimeSmoothAlpha) * time_smooth_mask_[i];
  }
}

// Copy time_smooth_mask_ to final_mask_ and smooth over frequency.
void NonlinearBeamformer::ApplyMaskFrequencySmoothing() {
  // Smooth over frequency in both directions. The "frequency correction"
  // regions have constant value, but we enter them to smooth over the jump
  // that exists at the boundary. However, this does mean when smoothing "away"
  // from the region that we only need to use the last element.
  //
  // Upward smoothing:
  //   low_mean_start_bin_
  //         v
  // |------|------------|------|
  //       ^------------------>^
  //
  // Downward smoothing:
  //         high_mean_end_bin_
  //                    v
  // |------|------------|------|
  //  ^<------------------^
  std::copy(time_smooth_mask_, time_smooth_mask_ + kNumFreqBins, final_mask_);
  for (size_t i = low_mean_start_bin_; i < kNumFreqBins; ++i) {
    final_mask_[i] = kMaskFrequencySmoothAlpha * final_mask_[i] +
                     (1 - kMaskFrequencySmoothAlpha) * final_mask_[i - 1];
  }
  for (size_t i = high_mean_end_bin_ + 1; i > 0; --i) {
    final_mask_[i - 1] = kMaskFrequencySmoothAlpha * final_mask_[i - 1] +
                         (1 - kMaskFrequencySmoothAlpha) * final_mask_[i];
  }
}

// Apply low frequency correction to time_smooth_mask_.
void NonlinearBeamformer::ApplyLowFrequencyCorrection() {
  const float low_frequency_mask =
      MaskRangeMean(low_mean_start_bin_, low_mean_end_bin_ + 1);
  std::fill(time_smooth_mask_, time_smooth_mask_ + low_mean_start_bin_,
            low_frequency_mask);
}

=======
  float numerator = 1.f - kCutOffConstant;
  if (rmw_r > 0.f) {
    numerator = 1.f - std::min(kCutOffConstant, ratio / rmw_r);
  }

  float denominator = 1.f - kCutOffConstant;
  if (ratio_rxiw_rxim > 0.f) {
    denominator = 1.f - std::min(kCutOffConstant, ratio / ratio_rxiw_rxim);
  }

  return numerator / denominator;
}

// Smooth new_mask_ into time_smooth_mask_.
void NonlinearBeamformer::ApplyMaskTimeSmoothing() {
  for (size_t i = low_mean_start_bin_; i <= high_mean_end_bin_; ++i) {
    time_smooth_mask_[i] = kMaskTimeSmoothAlpha * new_mask_[i] +
                           (1 - kMaskTimeSmoothAlpha) * time_smooth_mask_[i];
  }
}

// Copy time_smooth_mask_ to final_mask_ and smooth over frequency.
void NonlinearBeamformer::ApplyMaskFrequencySmoothing() {
  // Smooth over frequency in both directions. The "frequency correction"
  // regions have constant value, but we enter them to smooth over the jump
  // that exists at the boundary. However, this does mean when smoothing "away"
  // from the region that we only need to use the last element.
  //
  // Upward smoothing:
  //   low_mean_start_bin_
  //         v
  // |------|------------|------|
  //       ^------------------>^
  //
  // Downward smoothing:
  //         high_mean_end_bin_
  //                    v
  // |------|------------|------|
  //  ^<------------------^
  std::copy(time_smooth_mask_, time_smooth_mask_ + kNumFreqBins, final_mask_);
  for (size_t i = low_mean_start_bin_; i < kNumFreqBins; ++i) {
    final_mask_[i] = kMaskFrequencySmoothAlpha * final_mask_[i] +
                     (1 - kMaskFrequencySmoothAlpha) * final_mask_[i - 1];
  }
  for (size_t i = high_mean_end_bin_ + 1; i > 0; --i) {
    final_mask_[i - 1] = kMaskFrequencySmoothAlpha * final_mask_[i - 1] +
                         (1 - kMaskFrequencySmoothAlpha) * final_mask_[i];
  }
}

// Apply low frequency correction to time_smooth_mask_.
void NonlinearBeamformer::ApplyLowFrequencyCorrection() {
  const float low_frequency_mask =
      MaskRangeMean(low_mean_start_bin_, low_mean_end_bin_ + 1);
  std::fill(time_smooth_mask_, time_smooth_mask_ + low_mean_start_bin_,
            low_frequency_mask);
}

>>>>>>> a17af05f
// Apply high frequency correction to time_smooth_mask_. Update
// high_pass_postfilter_mask_ to use for the high frequency time-domain bands.
void NonlinearBeamformer::ApplyHighFrequencyCorrection() {
  high_pass_postfilter_mask_ =
      MaskRangeMean(high_mean_start_bin_, high_mean_end_bin_ + 1);
  std::fill(time_smooth_mask_ + high_mean_end_bin_ + 1,
            time_smooth_mask_ + kNumFreqBins, high_pass_postfilter_mask_);
}

// Compute mean over the given range of time_smooth_mask_, [first, last).
float NonlinearBeamformer::MaskRangeMean(size_t first, size_t last) {
  RTC_DCHECK_GT(last, first);
  const float sum = std::accumulate(time_smooth_mask_ + first,
                                    time_smooth_mask_ + last, 0.f);
  return sum / (last - first);
}

void NonlinearBeamformer::EstimateTargetPresence() {
  const size_t quantile = static_cast<size_t>(
      (high_mean_end_bin_ - low_mean_start_bin_) * kMaskQuantile +
      low_mean_start_bin_);
  std::nth_element(new_mask_ + low_mean_start_bin_, new_mask_ + quantile,
                   new_mask_ + high_mean_end_bin_ + 1);
  if (new_mask_[quantile] > kMaskTargetThreshold) {
    is_target_present_ = true;
    interference_blocks_count_ = 0;
  } else {
    is_target_present_ = interference_blocks_count_++ < hold_target_blocks_;
  }
}

}  // namespace webrtc<|MERGE_RESOLUTION|>--- conflicted
+++ resolved
@@ -81,11 +81,7 @@
 // The returned norm is clamped to be non-negative.
 float Norm(const ComplexMatrix<float>& mat,
            const ComplexMatrix<float>& norm_mat) {
-<<<<<<< HEAD
-  RTC_CHECK_EQ(1u, norm_mat.num_rows());
-=======
   RTC_CHECK_EQ(1, norm_mat.num_rows());
->>>>>>> a17af05f
   RTC_CHECK_EQ(norm_mat.num_columns(), mat.num_rows());
   RTC_CHECK_EQ(norm_mat.num_columns(), mat.num_columns());
 
@@ -108,13 +104,8 @@
 // Does conjugate(|lhs|) * |rhs| for row vectors |lhs| and |rhs|.
 complex<float> ConjugateDotProduct(const ComplexMatrix<float>& lhs,
                                    const ComplexMatrix<float>& rhs) {
-<<<<<<< HEAD
-  RTC_CHECK_EQ(1u, lhs.num_rows());
-  RTC_CHECK_EQ(1u, rhs.num_rows());
-=======
   RTC_CHECK_EQ(1, lhs.num_rows());
   RTC_CHECK_EQ(1, rhs.num_rows());
->>>>>>> a17af05f
   RTC_CHECK_EQ(lhs.num_columns(), rhs.num_columns());
 
   const complex<float>* const* lhs_elements = lhs.elements();
@@ -131,21 +122,6 @@
 // Works for positive numbers only.
 size_t Round(float x) {
   return static_cast<size_t>(std::floor(x + 0.5f));
-<<<<<<< HEAD
-}
-
-// Calculates the sum of absolute values of a complex matrix.
-float SumAbs(const ComplexMatrix<float>& mat) {
-  float sum_abs = 0.f;
-  const complex<float>* const* mat_els = mat.elements();
-  for (size_t i = 0; i < mat.num_rows(); ++i) {
-    for (size_t j = 0; j < mat.num_columns(); ++j) {
-      sum_abs += std::abs(mat_els[i][j]);
-    }
-  }
-  return sum_abs;
-=======
->>>>>>> a17af05f
 }
 
 // Calculates the sum of squares of a complex matrix.
@@ -164,11 +140,7 @@
 // Does |out| = |in|.' * conj(|in|) for row vector |in|.
 void TransposedConjugatedProduct(const ComplexMatrix<float>& in,
                                  ComplexMatrix<float>* out) {
-<<<<<<< HEAD
-  RTC_CHECK_EQ(1u, in.num_rows());
-=======
   RTC_CHECK_EQ(1, in.num_rows());
->>>>>>> a17af05f
   RTC_CHECK_EQ(out->num_rows(), in.num_columns());
   RTC_CHECK_EQ(out->num_columns(), in.num_columns());
   const complex<float>* in_elements = in.elements()[0];
@@ -201,12 +173,6 @@
 // static
 const size_t NonlinearBeamformer::kNumFreqBins;
 
-<<<<<<< HEAD
-NonlinearBeamformer::NonlinearBeamformer(
-    const std::vector<Point>& array_geometry,
-    SphericalPointf target_direction)
-    : num_input_channels_(array_geometry.size()),
-=======
 PostFilterTransform::PostFilterTransform(size_t num_channels,
                                          size_t chunk_length,
                                          float* window,
@@ -247,7 +213,6 @@
     SphericalPointf target_direction)
     : num_input_channels_(array_geometry.size()),
       num_postfilter_channels_(num_postfilter_channels),
->>>>>>> a17af05f
       array_geometry_(GetCenteredArray(array_geometry)),
       array_normal_(GetArrayNormalIfExists(array_geometry)),
       min_mic_spacing_(GetMinimumSpacing(array_geometry)),
@@ -271,20 +236,6 @@
   hold_target_blocks_ = kHoldTargetSeconds * 2 * sample_rate_hz / kFftSize;
   interference_blocks_count_ = hold_target_blocks_;
 
-<<<<<<< HEAD
-  lapped_transform_.reset(new LappedTransform(num_input_channels_,
-                                              1,
-                                              chunk_length_,
-                                              window_,
-                                              kFftSize,
-                                              kFftSize / 2,
-                                              this));
-  for (size_t i = 0; i < kNumFreqBins; ++i) {
-    time_smooth_mask_[i] = 1.f;
-    final_mask_[i] = 1.f;
-    float freq_hz = (static_cast<float>(i) / kFftSize) * sample_rate_hz_;
-    wave_numbers_[i] = 2 * M_PI * freq_hz / kSpeedOfSoundMeterSeconds;
-=======
   process_transform_.reset(new LappedTransform(num_input_channels_,
                                                0u,
                                                chunk_length_,
@@ -300,7 +251,6 @@
     time_smooth_mask_[i] = 1.f;
     final_mask_[i] = 1.f;
     wave_numbers_[i] = i * wave_number_step;
->>>>>>> a17af05f
   }
 
   InitLowFrequencyCorrectionRanges();
@@ -412,13 +362,8 @@
   for (size_t i = 0; i < kNumFreqBins; ++i) {
     interf_cov_mats_[i].clear();
     for (size_t j = 0; j < interf_angles_radians_.size(); ++j) {
-<<<<<<< HEAD
-      interf_cov_mats_[i].push_back(new ComplexMatrixF(num_input_channels_,
-                                                       num_input_channels_));
-=======
       interf_cov_mats_[i].push_back(std::unique_ptr<ComplexMatrixF>(
           new ComplexMatrixF(num_input_channels_, num_input_channels_)));
->>>>>>> a17af05f
       ComplexMatrixF angled_cov_mat(num_input_channels_, num_input_channels_);
       CovarianceMatrixGenerator::AngledCovarianceMatrix(
           kSpeedOfSoundMeterSeconds,
@@ -449,12 +394,6 @@
   }
 }
 
-<<<<<<< HEAD
-void NonlinearBeamformer::ProcessChunk(const ChannelBuffer<float>& input,
-                                       ChannelBuffer<float>* output) {
-  RTC_DCHECK_EQ(input.num_channels(), num_input_channels_);
-  RTC_DCHECK_EQ(input.num_frames_per_band(), chunk_length_);
-=======
 void NonlinearBeamformer::AnalyzeChunk(const ChannelBuffer<float>& data) {
   RTC_DCHECK_EQ(data.num_channels(), num_input_channels_);
   RTC_DCHECK_EQ(data.num_frames_per_band(), chunk_length_);
@@ -462,7 +401,6 @@
   old_high_pass_mask_ = high_pass_postfilter_mask_;
   process_transform_->ProcessChunk(data.channels(0), nullptr);
 }
->>>>>>> a17af05f
 
 void NonlinearBeamformer::PostFilter(ChannelBuffer<float>* data) {
   RTC_DCHECK_EQ(data->num_frames_per_band(), chunk_length_);
@@ -474,18 +412,6 @@
   // Ramp up/down for smoothing is needed in order to avoid discontinuities in
   // the transitions between 10 ms frames.
   const float ramp_increment =
-<<<<<<< HEAD
-      (high_pass_postfilter_mask_ - old_high_pass_mask) /
-      input.num_frames_per_band();
-  // Apply the smoothed high-pass mask to the first channel of each band.
-  // This can be done because the effect of the linear beamformer is negligible
-  // compared to the post-filter.
-  for (size_t i = 1; i < input.num_bands(); ++i) {
-    float smoothed_mask = old_high_pass_mask;
-    for (size_t j = 0; j < input.num_frames_per_band(); ++j) {
-      smoothed_mask += ramp_increment;
-      output->channels(i)[0][j] = input.channels(i)[0][j] * smoothed_mask;
-=======
       (high_pass_postfilter_mask_ - old_high_pass_mask_) /
       data->num_frames_per_band();
   for (size_t i = 1; i < data->num_bands(); ++i) {
@@ -495,7 +421,6 @@
       for (size_t k = 0; k < num_postfilter_channels_; ++k) {
         data->channels(i)[k][j] *= smoothed_mask;
       }
->>>>>>> a17af05f
     }
   }
 }
@@ -517,11 +442,8 @@
          kHalfBeamWidthRadians;
 }
 
-<<<<<<< HEAD
-=======
 bool NonlinearBeamformer::is_target_present() { return is_target_present_; }
 
->>>>>>> a17af05f
 void NonlinearBeamformer::ProcessAudioBlock(const complex_f* const* input,
                                             size_t num_input_channels,
                                             size_t num_freq_bins,
@@ -529,11 +451,7 @@
                                             complex_f* const* output) {
   RTC_CHECK_EQ(kNumFreqBins, num_freq_bins);
   RTC_CHECK_EQ(num_input_channels_, num_input_channels);
-<<<<<<< HEAD
-  RTC_CHECK_EQ(1u, num_output_channels);
-=======
   RTC_CHECK_EQ(0, num_output_channels);
->>>>>>> a17af05f
 
   // Calculating the post-filter masks. Note that we need two for each
   // frequency bin to account for the positive and negative interferer
@@ -575,10 +493,6 @@
   ApplyLowFrequencyCorrection();
   ApplyHighFrequencyCorrection();
   ApplyMaskFrequencySmoothing();
-<<<<<<< HEAD
-  ApplyMasks(input, output);
-=======
->>>>>>> a17af05f
 }
 
 float NonlinearBeamformer::CalculatePostfilterMask(
@@ -593,25 +507,17 @@
     ratio = rpsiw / rpsim;
   }
 
-<<<<<<< HEAD
-  return (1.f - std::min(kCutOffConstant, ratio / rmw_r)) /
-         (1.f - std::min(kCutOffConstant, ratio / ratio_rxiw_rxim));
-}
-
-void NonlinearBeamformer::ApplyMasks(const complex_f* const* input,
-                                     complex_f* const* output) {
-  complex_f* output_channel = output[0];
-  for (size_t f_ix = 0; f_ix < kNumFreqBins; ++f_ix) {
-    output_channel[f_ix] = complex_f(0.f, 0.f);
-
-    const complex_f* delay_sum_mask_els =
-        normalized_delay_sum_masks_[f_ix].elements()[0];
-    for (size_t c_ix = 0; c_ix < num_input_channels_; ++c_ix) {
-      output_channel[f_ix] += input[c_ix][f_ix] * delay_sum_mask_els[c_ix];
-    }
-
-    output_channel[f_ix] *= kCompensationGain * final_mask_[f_ix];
-  }
+  float numerator = 1.f - kCutOffConstant;
+  if (rmw_r > 0.f) {
+    numerator = 1.f - std::min(kCutOffConstant, ratio / rmw_r);
+  }
+
+  float denominator = 1.f - kCutOffConstant;
+  if (ratio_rxiw_rxim > 0.f) {
+    denominator = 1.f - std::min(kCutOffConstant, ratio / ratio_rxiw_rxim);
+  }
+
+  return numerator / denominator;
 }
 
 // Smooth new_mask_ into time_smooth_mask_.
@@ -659,66 +565,6 @@
             low_frequency_mask);
 }
 
-=======
-  float numerator = 1.f - kCutOffConstant;
-  if (rmw_r > 0.f) {
-    numerator = 1.f - std::min(kCutOffConstant, ratio / rmw_r);
-  }
-
-  float denominator = 1.f - kCutOffConstant;
-  if (ratio_rxiw_rxim > 0.f) {
-    denominator = 1.f - std::min(kCutOffConstant, ratio / ratio_rxiw_rxim);
-  }
-
-  return numerator / denominator;
-}
-
-// Smooth new_mask_ into time_smooth_mask_.
-void NonlinearBeamformer::ApplyMaskTimeSmoothing() {
-  for (size_t i = low_mean_start_bin_; i <= high_mean_end_bin_; ++i) {
-    time_smooth_mask_[i] = kMaskTimeSmoothAlpha * new_mask_[i] +
-                           (1 - kMaskTimeSmoothAlpha) * time_smooth_mask_[i];
-  }
-}
-
-// Copy time_smooth_mask_ to final_mask_ and smooth over frequency.
-void NonlinearBeamformer::ApplyMaskFrequencySmoothing() {
-  // Smooth over frequency in both directions. The "frequency correction"
-  // regions have constant value, but we enter them to smooth over the jump
-  // that exists at the boundary. However, this does mean when smoothing "away"
-  // from the region that we only need to use the last element.
-  //
-  // Upward smoothing:
-  //   low_mean_start_bin_
-  //         v
-  // |------|------------|------|
-  //       ^------------------>^
-  //
-  // Downward smoothing:
-  //         high_mean_end_bin_
-  //                    v
-  // |------|------------|------|
-  //  ^<------------------^
-  std::copy(time_smooth_mask_, time_smooth_mask_ + kNumFreqBins, final_mask_);
-  for (size_t i = low_mean_start_bin_; i < kNumFreqBins; ++i) {
-    final_mask_[i] = kMaskFrequencySmoothAlpha * final_mask_[i] +
-                     (1 - kMaskFrequencySmoothAlpha) * final_mask_[i - 1];
-  }
-  for (size_t i = high_mean_end_bin_ + 1; i > 0; --i) {
-    final_mask_[i - 1] = kMaskFrequencySmoothAlpha * final_mask_[i - 1] +
-                         (1 - kMaskFrequencySmoothAlpha) * final_mask_[i];
-  }
-}
-
-// Apply low frequency correction to time_smooth_mask_.
-void NonlinearBeamformer::ApplyLowFrequencyCorrection() {
-  const float low_frequency_mask =
-      MaskRangeMean(low_mean_start_bin_, low_mean_end_bin_ + 1);
-  std::fill(time_smooth_mask_, time_smooth_mask_ + low_mean_start_bin_,
-            low_frequency_mask);
-}
-
->>>>>>> a17af05f
 // Apply high frequency correction to time_smooth_mask_. Update
 // high_pass_postfilter_mask_ to use for the high frequency time-domain bands.
 void NonlinearBeamformer::ApplyHighFrequencyCorrection() {
