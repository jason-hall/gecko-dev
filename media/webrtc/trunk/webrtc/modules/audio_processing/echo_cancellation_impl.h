/*
 *  Copyright (c) 2012 The WebRTC project authors. All Rights Reserved.
 *
 *  Use of this source code is governed by a BSD-style license
 *  that can be found in the LICENSE file in the root of the source
 *  tree. An additional intellectual property rights grant can be found
 *  in the file PATENTS.  All contributing project authors may
 *  be found in the AUTHORS file in the root of the source tree.
 */

#ifndef WEBRTC_MODULES_AUDIO_PROCESSING_ECHO_CANCELLATION_IMPL_H_
#define WEBRTC_MODULES_AUDIO_PROCESSING_ECHO_CANCELLATION_IMPL_H_

<<<<<<< HEAD
#include "webrtc/base/criticalsection.h"
#include "webrtc/base/scoped_ptr.h"
#include "webrtc/common_audio/swap_queue.h"
=======
#include <memory>
#include <vector>

#include "webrtc/base/constructormagic.h"
#include "webrtc/base/criticalsection.h"
>>>>>>> a17af05f
#include "webrtc/modules/audio_processing/include/audio_processing.h"

namespace webrtc {

class AudioBuffer;

class EchoCancellationImpl : public EchoCancellation {
 public:
<<<<<<< HEAD
  EchoCancellationImpl(const AudioProcessing* apm,
                       rtc::CriticalSection* crit_render,
                       rtc::CriticalSection* crit_capture);
  virtual ~EchoCancellationImpl();
=======
  EchoCancellationImpl(rtc::CriticalSection* crit_render,
                       rtc::CriticalSection* crit_capture);
  ~EchoCancellationImpl() override;
>>>>>>> a17af05f

  void ProcessRenderAudio(rtc::ArrayView<const float> packed_render_audio);
  int ProcessCaptureAudio(AudioBuffer* audio, int stream_delay_ms);

  // EchoCancellation implementation.
  bool is_enabled() const override;
  int stream_drift_samples() const override;
  SuppressionLevel suppression_level() const override;
  bool is_drift_compensation_enabled() const override;

<<<<<<< HEAD
  // ProcessingComponent implementation.
  int Initialize() override;
  void SetExtraOptions(const Config& config) override;
=======
  void Initialize(int sample_rate_hz,
                  size_t num_reverse_channels_,
                  size_t num_output_channels_,
                  size_t num_proc_channels_);
  void SetExtraOptions(const webrtc::Config& config);
>>>>>>> a17af05f
  bool is_delay_agnostic_enabled() const;
  bool is_extended_filter_enabled() const;
  std::string GetExperimentsDescription();
  bool is_refined_adaptive_filter_enabled() const;

  // Returns the system delay of the first AEC component.
  int GetSystemDelayInSamples() const;

  static void PackRenderAudioBuffer(const AudioBuffer* audio,
                                    size_t num_output_channels,
                                    size_t num_channels,
                                    std::vector<float>* packed_buffer);
  static size_t NumCancellersRequired(size_t num_output_channels,
                                      size_t num_reverse_channels);

  // Enable logging of various AEC statistics.
  int enable_metrics(bool enable) override;

  // Provides various statistics about the AEC.
  int GetMetrics(Metrics* metrics) override;

  // Enable logging of delay metrics.
  int enable_delay_logging(bool enable) override;

  // Provides delay metrics.
  int GetDelayMetrics(int* median,
                      int* std,
                      float* fraction_poor_delays) override;

  // Reads render side data that has been queued on the render call.
  // Called holding the capture lock.
  void ReadQueuedRenderData();

 private:
  class Canceller;
  struct StreamProperties;

  // EchoCancellation implementation.
  int Enable(bool enable) override;
  int enable_drift_compensation(bool enable) override;
  void set_stream_drift_samples(int drift) override;
  int set_suppression_level(SuppressionLevel level) override;
  bool are_metrics_enabled() const override;
  bool stream_has_echo() const override;
  bool is_delay_logging_enabled() const override;
  int GetDelayMetrics(int* median, int* std) override;
<<<<<<< HEAD
  int GetDelayMetrics(int* median,
                      int* std,
                      float* fraction_poor_delays) override;

  struct AecCore* aec_core() const override;

  // ProcessingComponent implementation.
  void* CreateHandle() const override;
  int InitializeHandle(void* handle) const override;
  int ConfigureHandle(void* handle) const override;
  void DestroyHandle(void* handle) const override;
  size_t num_handles_required() const override;
  int GetHandleError(void* handle) const override;

  void AllocateRenderQueue();

  // Not guarded as its public API is thread safe.
  const AudioProcessing* apm_;
=======

  struct AecCore* aec_core() const override;

  void AllocateRenderQueue();
  int Configure();
>>>>>>> a17af05f

  rtc::CriticalSection* const crit_render_ ACQUIRED_BEFORE(crit_capture_);
  rtc::CriticalSection* const crit_capture_;

<<<<<<< HEAD
=======
  bool enabled_ = false;
>>>>>>> a17af05f
  bool drift_compensation_enabled_ GUARDED_BY(crit_capture_);
  bool metrics_enabled_ GUARDED_BY(crit_capture_);
  SuppressionLevel suppression_level_ GUARDED_BY(crit_capture_);
  int stream_drift_samples_ GUARDED_BY(crit_capture_);
  bool was_stream_drift_set_ GUARDED_BY(crit_capture_);
  bool stream_has_echo_ GUARDED_BY(crit_capture_);
  bool delay_logging_enabled_ GUARDED_BY(crit_capture_);
  bool extended_filter_enabled_ GUARDED_BY(crit_capture_);
  bool delay_agnostic_enabled_ GUARDED_BY(crit_capture_);
<<<<<<< HEAD

  size_t render_queue_element_max_size_ GUARDED_BY(crit_render_)
      GUARDED_BY(crit_capture_);
  std::vector<float> render_queue_buffer_ GUARDED_BY(crit_render_);
  std::vector<float> capture_queue_buffer_ GUARDED_BY(crit_capture_);

  // Lock protection not needed.
  rtc::scoped_ptr<SwapQueue<std::vector<float>, RenderQueueItemVerifier<float>>>
      render_signal_queue_;
=======
  bool refined_adaptive_filter_enabled_ GUARDED_BY(crit_capture_) = false;

  std::vector<std::unique_ptr<Canceller>> cancellers_;
  std::unique_ptr<StreamProperties> stream_properties_;

  RTC_DISALLOW_IMPLICIT_CONSTRUCTORS(EchoCancellationImpl);
>>>>>>> a17af05f
};

}  // namespace webrtc

#endif  // WEBRTC_MODULES_AUDIO_PROCESSING_ECHO_CANCELLATION_IMPL_H_<|MERGE_RESOLUTION|>--- conflicted
+++ resolved
@@ -11,17 +11,11 @@
 #ifndef WEBRTC_MODULES_AUDIO_PROCESSING_ECHO_CANCELLATION_IMPL_H_
 #define WEBRTC_MODULES_AUDIO_PROCESSING_ECHO_CANCELLATION_IMPL_H_
 
-<<<<<<< HEAD
-#include "webrtc/base/criticalsection.h"
-#include "webrtc/base/scoped_ptr.h"
-#include "webrtc/common_audio/swap_queue.h"
-=======
 #include <memory>
 #include <vector>
 
 #include "webrtc/base/constructormagic.h"
 #include "webrtc/base/criticalsection.h"
->>>>>>> a17af05f
 #include "webrtc/modules/audio_processing/include/audio_processing.h"
 
 namespace webrtc {
@@ -30,16 +24,9 @@
 
 class EchoCancellationImpl : public EchoCancellation {
  public:
-<<<<<<< HEAD
-  EchoCancellationImpl(const AudioProcessing* apm,
-                       rtc::CriticalSection* crit_render,
-                       rtc::CriticalSection* crit_capture);
-  virtual ~EchoCancellationImpl();
-=======
   EchoCancellationImpl(rtc::CriticalSection* crit_render,
                        rtc::CriticalSection* crit_capture);
   ~EchoCancellationImpl() override;
->>>>>>> a17af05f
 
   void ProcessRenderAudio(rtc::ArrayView<const float> packed_render_audio);
   int ProcessCaptureAudio(AudioBuffer* audio, int stream_delay_ms);
@@ -50,17 +37,11 @@
   SuppressionLevel suppression_level() const override;
   bool is_drift_compensation_enabled() const override;
 
-<<<<<<< HEAD
-  // ProcessingComponent implementation.
-  int Initialize() override;
-  void SetExtraOptions(const Config& config) override;
-=======
   void Initialize(int sample_rate_hz,
                   size_t num_reverse_channels_,
                   size_t num_output_channels_,
                   size_t num_proc_channels_);
   void SetExtraOptions(const webrtc::Config& config);
->>>>>>> a17af05f
   bool is_delay_agnostic_enabled() const;
   bool is_extended_filter_enabled() const;
   std::string GetExperimentsDescription();
@@ -90,10 +71,6 @@
                       int* std,
                       float* fraction_poor_delays) override;
 
-  // Reads render side data that has been queued on the render call.
-  // Called holding the capture lock.
-  void ReadQueuedRenderData();
-
  private:
   class Canceller;
   struct StreamProperties;
@@ -107,40 +84,16 @@
   bool stream_has_echo() const override;
   bool is_delay_logging_enabled() const override;
   int GetDelayMetrics(int* median, int* std) override;
-<<<<<<< HEAD
-  int GetDelayMetrics(int* median,
-                      int* std,
-                      float* fraction_poor_delays) override;
-
-  struct AecCore* aec_core() const override;
-
-  // ProcessingComponent implementation.
-  void* CreateHandle() const override;
-  int InitializeHandle(void* handle) const override;
-  int ConfigureHandle(void* handle) const override;
-  void DestroyHandle(void* handle) const override;
-  size_t num_handles_required() const override;
-  int GetHandleError(void* handle) const override;
-
-  void AllocateRenderQueue();
-
-  // Not guarded as its public API is thread safe.
-  const AudioProcessing* apm_;
-=======
 
   struct AecCore* aec_core() const override;
 
   void AllocateRenderQueue();
   int Configure();
->>>>>>> a17af05f
 
   rtc::CriticalSection* const crit_render_ ACQUIRED_BEFORE(crit_capture_);
   rtc::CriticalSection* const crit_capture_;
 
-<<<<<<< HEAD
-=======
   bool enabled_ = false;
->>>>>>> a17af05f
   bool drift_compensation_enabled_ GUARDED_BY(crit_capture_);
   bool metrics_enabled_ GUARDED_BY(crit_capture_);
   SuppressionLevel suppression_level_ GUARDED_BY(crit_capture_);
@@ -150,24 +103,12 @@
   bool delay_logging_enabled_ GUARDED_BY(crit_capture_);
   bool extended_filter_enabled_ GUARDED_BY(crit_capture_);
   bool delay_agnostic_enabled_ GUARDED_BY(crit_capture_);
-<<<<<<< HEAD
-
-  size_t render_queue_element_max_size_ GUARDED_BY(crit_render_)
-      GUARDED_BY(crit_capture_);
-  std::vector<float> render_queue_buffer_ GUARDED_BY(crit_render_);
-  std::vector<float> capture_queue_buffer_ GUARDED_BY(crit_capture_);
-
-  // Lock protection not needed.
-  rtc::scoped_ptr<SwapQueue<std::vector<float>, RenderQueueItemVerifier<float>>>
-      render_signal_queue_;
-=======
   bool refined_adaptive_filter_enabled_ GUARDED_BY(crit_capture_) = false;
 
   std::vector<std::unique_ptr<Canceller>> cancellers_;
   std::unique_ptr<StreamProperties> stream_properties_;
 
   RTC_DISALLOW_IMPLICIT_CONSTRUCTORS(EchoCancellationImpl);
->>>>>>> a17af05f
 };
 
 }  // namespace webrtc
