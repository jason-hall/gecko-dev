--- conflicted
+++ resolved
@@ -18,11 +18,7 @@
 namespace webrtc {
 
 LevelEstimatorImpl::LevelEstimatorImpl(rtc::CriticalSection* crit)
-<<<<<<< HEAD
-    : crit_(crit), rms_(new RMSLevel()) {
-=======
     : crit_(crit), rms_(new RmsLevel()) {
->>>>>>> a17af05f
   RTC_DCHECK(crit);
 }
 
@@ -41,12 +37,8 @@
   }
 
   for (size_t i = 0; i < audio->num_channels(); i++) {
-<<<<<<< HEAD
-    rms_->Process(audio->channels_const()[i], audio->num_frames());
-=======
     rms_->Analyze(rtc::ArrayView<const int16_t>(audio->channels_const()[i],
                                                 audio->num_frames()));
->>>>>>> a17af05f
   }
 }
 
@@ -70,10 +62,6 @@
     return AudioProcessing::kNotEnabledError;
   }
 
-<<<<<<< HEAD
-  return rms_->RMS();
-=======
   return rms_->Average();
->>>>>>> a17af05f
 }
 }  // namespace webrtc