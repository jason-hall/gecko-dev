--- conflicted
+++ resolved
@@ -12,10 +12,7 @@
 
 #include <string.h>
 
-<<<<<<< HEAD
-=======
 #include "webrtc/base/constructormagic.h"
->>>>>>> a17af05f
 #include "webrtc/modules/audio_processing/aecm/echo_control_mobile.h"
 #include "webrtc/modules/audio_processing/audio_buffer.h"
 #include "webrtc/system_wrappers/include/logging.h"
@@ -40,14 +37,6 @@
   return -1;
 }
 
-<<<<<<< HEAD
-// Maximum length that a frame of samples can have.
-static const size_t kMaxAllowedValuesOfSamplesPerFrame = 160;
-// Maximum number of frames to buffer in the render queue.
-// TODO(peah): Decrease this once we properly handle hugely unbalanced
-// reverse and forward call numbers.
-static const size_t kMaxNumFramesToBuffer = 100;
-=======
 AudioProcessing::Error MapError(int err) {
   switch (err) {
     case AECM_UNSUPPORTED_FUNCTION_ERROR:
@@ -64,27 +53,12 @@
       return AudioProcessing::kUnspecifiedError;
   }
 }
->>>>>>> a17af05f
 }  // namespace
 
 size_t EchoControlMobile::echo_path_size_bytes() {
   return WebRtcAecm_echo_path_size_bytes();
 }
 
-<<<<<<< HEAD
-EchoControlMobileImpl::EchoControlMobileImpl(const AudioProcessing* apm,
-                                             rtc::CriticalSection* crit_render,
-                                             rtc::CriticalSection* crit_capture)
-    : ProcessingComponent(),
-      apm_(apm),
-      crit_render_(crit_render),
-      crit_capture_(crit_capture),
-      routing_mode_(kSpeakerphone),
-      comfort_noise_enabled_(true),
-      external_echo_path_(NULL),
-      render_queue_element_max_size_(0) {
-  RTC_DCHECK(apm);
-=======
 struct EchoControlMobileImpl::StreamProperties {
   StreamProperties() = delete;
   StreamProperties(int sample_rate_hz,
@@ -141,7 +115,6 @@
       routing_mode_(kSpeakerphone),
       comfort_noise_enabled_(true),
       external_echo_path_(NULL) {
->>>>>>> a17af05f
   RTC_DCHECK(crit_render);
   RTC_DCHECK(crit_capture);
 }
@@ -153,44 +126,15 @@
     }
 }
 
-<<<<<<< HEAD
-int EchoControlMobileImpl::ProcessRenderAudio(const AudioBuffer* audio) {
-  rtc::CritScope cs_render(crit_render_);
-
-  if (!is_component_enabled()) {
-    return AudioProcessing::kNoError;
-=======
 void EchoControlMobileImpl::ProcessRenderAudio(
     rtc::ArrayView<const int16_t> packed_render_audio) {
   rtc::CritScope cs_capture(crit_capture_);
   if (!enabled_) {
     return;
->>>>>>> a17af05f
   }
 
   RTC_DCHECK(stream_properties_);
 
-<<<<<<< HEAD
-  int err = AudioProcessing::kNoError;
-  // The ordering convention must be followed to pass to the correct AECM.
-  size_t handle_index = 0;
-  render_queue_buffer_.clear();
-  for (size_t i = 0; i < apm_->num_output_channels(); i++) {
-    for (size_t j = 0; j < audio->num_channels(); j++) {
-      Handle* my_handle = static_cast<Handle*>(handle(handle_index));
-      err = WebRtcAecm_GetBufferFarendError(
-          my_handle, audio->split_bands_const(j)[kBand0To8kHz],
-          audio->num_frames_per_band());
-
-      if (err != AudioProcessing::kNoError)
-        return AudioProcessing::kUnspecifiedError;
-
-      // Buffer the samples in the render queue.
-      render_queue_buffer_.insert(render_queue_buffer_.end(),
-                                  audio->split_bands_const(j)[kBand0To8kHz],
-                                  (audio->split_bands_const(j)[kBand0To8kHz] +
-                                   audio->num_frames_per_band()));
-=======
   size_t buffer_index = 0;
   size_t num_frames_per_band =
       packed_render_audio.size() / (stream_properties_->num_output_channels *
@@ -200,58 +144,9 @@
     WebRtcAecm_BufferFarend(canceller->state(),
                             &packed_render_audio[buffer_index],
                             num_frames_per_band);
->>>>>>> a17af05f
 
     buffer_index += num_frames_per_band;
   }
-<<<<<<< HEAD
-
-  // Insert the samples into the queue.
-  if (!render_signal_queue_->Insert(&render_queue_buffer_)) {
-    // The data queue is full and needs to be emptied.
-    ReadQueuedRenderData();
-
-    // Retry the insert (should always work).
-    RTC_DCHECK_EQ(render_signal_queue_->Insert(&render_queue_buffer_), true);
-  }
-
-  return AudioProcessing::kNoError;
-}
-
-// Read chunks of data that were received and queued on the render side from
-// a queue. All the data chunks are buffered into the farend signal of the AEC.
-void EchoControlMobileImpl::ReadQueuedRenderData() {
-  rtc::CritScope cs_capture(crit_capture_);
-
-  if (!is_component_enabled()) {
-    return;
-  }
-
-  while (render_signal_queue_->Remove(&capture_queue_buffer_)) {
-    size_t handle_index = 0;
-    size_t buffer_index = 0;
-    const size_t num_frames_per_band =
-        capture_queue_buffer_.size() /
-        (apm_->num_output_channels() * apm_->num_reverse_channels());
-    for (size_t i = 0; i < apm_->num_output_channels(); i++) {
-      for (size_t j = 0; j < apm_->num_reverse_channels(); j++) {
-        Handle* my_handle = static_cast<Handle*>(handle(handle_index));
-        WebRtcAecm_BufferFarend(my_handle, &capture_queue_buffer_[buffer_index],
-                                num_frames_per_band);
-
-        buffer_index += num_frames_per_band;
-        handle_index++;
-      }
-    }
-  }
-}
-
-int EchoControlMobileImpl::ProcessCaptureAudio(AudioBuffer* audio) {
-  rtc::CritScope cs_capture(crit_capture_);
-
-  if (!is_component_enabled()) {
-    return AudioProcessing::kNoError;
-=======
 }
 
 void EchoControlMobileImpl::PackRenderAudioBuffer(
@@ -275,7 +170,6 @@
            audio->num_frames_per_band()));
       render_channel = (render_channel + 1) % audio->num_channels();
     }
->>>>>>> a17af05f
   }
 }
 
@@ -285,16 +179,11 @@
   return num_output_channels * num_reverse_channels;
 }
 
-<<<<<<< HEAD
-  if (!apm_->was_stream_delay_set()) {
-    return AudioProcessing::kStreamParameterNotSetError;
-=======
 int EchoControlMobileImpl::ProcessCaptureAudio(AudioBuffer* audio,
                                                int stream_delay_ms) {
   rtc::CritScope cs_capture(crit_capture_);
   if (!enabled_) {
     return AudioProcessing::kNoError;
->>>>>>> a17af05f
   }
 
   RTC_DCHECK(stream_properties_);
@@ -307,11 +196,7 @@
 
   // The ordering convention must be followed to pass to the correct AECM.
   size_t handle_index = 0;
-<<<<<<< HEAD
-  for (size_t i = 0; i < audio->num_channels(); i++) {
-=======
   for (size_t capture = 0; capture < audio->num_channels(); ++capture) {
->>>>>>> a17af05f
     // TODO(ajm): improve how this works, possibly inside AECM.
     //            This is kind of hacked up.
     const int16_t* noisy = audio->low_pass_reference(capture);
@@ -320,20 +205,6 @@
       noisy = clean;
       clean = NULL;
     }
-<<<<<<< HEAD
-    for (size_t j = 0; j < apm_->num_reverse_channels(); j++) {
-      Handle* my_handle = static_cast<Handle*>(handle(handle_index));
-      err = WebRtcAecm_Process(
-          my_handle,
-          noisy,
-          clean,
-          audio->split_bands(i)[kBand0To8kHz],
-          audio->num_frames_per_band(),
-          apm_->stream_delay_ms());
-
-      if (err != AudioProcessing::kNoError)
-        return AudioProcessing::kUnspecifiedError;
-=======
     for (size_t render = 0; render < stream_properties_->num_reverse_channels;
          ++render) {
       err = WebRtcAecm_Process(cancellers_[handle_index]->state(), noisy, clean,
@@ -343,7 +214,6 @@
       if (err != AudioProcessing::kNoError) {
         return MapError(err);
       }
->>>>>>> a17af05f
 
       ++handle_index;
     }
@@ -354,10 +224,6 @@
                  sizeof(audio->split_bands(capture)[band][0]));
     }
   }
-<<<<<<< HEAD
-
-=======
->>>>>>> a17af05f
   return AudioProcessing::kNoError;
 }
 
@@ -365,18 +231,11 @@
   // Ensure AEC and AECM are not both enabled.
   rtc::CritScope cs_render(crit_render_);
   rtc::CritScope cs_capture(crit_capture_);
-<<<<<<< HEAD
-  // The is_enabled call is safe from a deadlock perspective
-  // as both locks are allready held in the correct order.
-  if (enable && apm_->echo_cancellation()->is_enabled()) {
-    return AudioProcessing::kBadParameterError;
-=======
   RTC_DCHECK(stream_properties_);
 
   if (enable &&
       stream_properties_->sample_rate_hz > AudioProcessing::kSampleRate16kHz) {
     return AudioProcessing::kBadSampleRateError;
->>>>>>> a17af05f
   }
 
   if (enable && !enabled_) {
@@ -395,11 +254,7 @@
 
 bool EchoControlMobileImpl::is_enabled() const {
   rtc::CritScope cs(crit_capture_);
-<<<<<<< HEAD
-  return is_component_enabled();
-=======
   return enabled_;
->>>>>>> a17af05f
 }
 
 int EchoControlMobileImpl::set_routing_mode(RoutingMode mode) {
@@ -471,106 +326,20 @@
     // Size mismatch
     return AudioProcessing::kBadParameterError;
   }
-<<<<<<< HEAD
-  if (!is_component_enabled()) {
-=======
   if (!enabled_) {
->>>>>>> a17af05f
     return AudioProcessing::kNotEnabledError;
   }
 
   // Get the echo path from the first channel
-<<<<<<< HEAD
-  Handle* my_handle = static_cast<Handle*>(handle(0));
-  int32_t err = WebRtcAecm_GetEchoPath(my_handle, echo_path, size_bytes);
-  if (err != 0)
-    return AudioProcessing::kUnspecifiedError;
-=======
   int32_t err =
       WebRtcAecm_GetEchoPath(cancellers_[0]->state(), echo_path, size_bytes);
   if (err != 0) {
     return MapError(err);
   }
->>>>>>> a17af05f
 
   return AudioProcessing::kNoError;
 }
 
-<<<<<<< HEAD
-int EchoControlMobileImpl::Initialize() {
-  {
-    rtc::CritScope cs_capture(crit_capture_);
-    if (!is_component_enabled()) {
-      return AudioProcessing::kNoError;
-    }
-  }
-
-  if (apm_->proc_sample_rate_hz() > AudioProcessing::kSampleRate16kHz) {
-    LOG(LS_ERROR) << "AECM only supports 16 kHz or lower sample rates";
-    return AudioProcessing::kBadSampleRateError;
-  }
-
-  int err = ProcessingComponent::Initialize();
-  if (err != AudioProcessing::kNoError) {
-    return err;
-  }
-
-  AllocateRenderQueue();
-
-  return AudioProcessing::kNoError;
-}
-
-void EchoControlMobileImpl::AllocateRenderQueue() {
-  const size_t new_render_queue_element_max_size = std::max<size_t>(
-      static_cast<size_t>(1),
-      kMaxAllowedValuesOfSamplesPerFrame * num_handles_required());
-
-  rtc::CritScope cs_render(crit_render_);
-  rtc::CritScope cs_capture(crit_capture_);
-
-  // Reallocate the queue if the queue item size is too small to fit the
-  // data to put in the queue.
-  if (render_queue_element_max_size_ < new_render_queue_element_max_size) {
-    render_queue_element_max_size_ = new_render_queue_element_max_size;
-
-    std::vector<int16_t> template_queue_element(render_queue_element_max_size_);
-
-    render_signal_queue_.reset(
-        new SwapQueue<std::vector<int16_t>, RenderQueueItemVerifier<int16_t>>(
-            kMaxNumFramesToBuffer, template_queue_element,
-            RenderQueueItemVerifier<int16_t>(render_queue_element_max_size_)));
-
-    render_queue_buffer_.resize(render_queue_element_max_size_);
-    capture_queue_buffer_.resize(render_queue_element_max_size_);
-  } else {
-    render_signal_queue_->Clear();
-  }
-}
-
-void* EchoControlMobileImpl::CreateHandle() const {
-  return WebRtcAecm_Create();
-}
-
-void EchoControlMobileImpl::DestroyHandle(void* handle) const {
-  // This method is only called in a non-concurrent manner during APM
-  // destruction.
-  WebRtcAecm_Free(static_cast<Handle*>(handle));
-}
-
-int EchoControlMobileImpl::InitializeHandle(void* handle) const {
-  rtc::CritScope cs_render(crit_render_);
-  rtc::CritScope cs_capture(crit_capture_);
-  assert(handle != NULL);
-  Handle* my_handle = static_cast<Handle*>(handle);
-  if (WebRtcAecm_Init(my_handle, apm_->proc_sample_rate_hz()) != 0) {
-    return GetHandleError(my_handle);
-  }
-  if (external_echo_path_ != NULL) {
-    if (WebRtcAecm_InitEchoPath(my_handle,
-                                external_echo_path_,
-                                echo_path_size_bytes()) != 0) {
-      return GetHandleError(my_handle);
-=======
 void EchoControlMobileImpl::Initialize(int sample_rate_hz,
                                        size_t num_reverse_channels,
                                        size_t num_output_channels) {
@@ -595,44 +364,20 @@
   for (auto& canceller : cancellers_) {
     if (!canceller) {
       canceller.reset(new Canceller());
->>>>>>> a17af05f
     }
     canceller->Initialize(sample_rate_hz, external_echo_path_,
                           echo_path_size_bytes());
   }
 
-<<<<<<< HEAD
-  return AudioProcessing::kNoError;
-}
-
-int EchoControlMobileImpl::ConfigureHandle(void* handle) const {
-=======
   Configure();
 }
 
 int EchoControlMobileImpl::Configure() {
->>>>>>> a17af05f
   rtc::CritScope cs_render(crit_render_);
   rtc::CritScope cs_capture(crit_capture_);
   AecmConfig config;
   config.cngMode = comfort_noise_enabled_;
   config.echoMode = MapSetting(routing_mode_);
-<<<<<<< HEAD
-
-  return WebRtcAecm_set_config(static_cast<Handle*>(handle), config);
-}
-
-size_t EchoControlMobileImpl::num_handles_required() const {
-  // Not locked as it only relies on APM public API which is threadsafe.
-  return apm_->num_output_channels() * apm_->num_reverse_channels();
-}
-
-int EchoControlMobileImpl::GetHandleError(void* handle) const {
-  // Not locked as it does not rely on anything in the state.
-  assert(handle != NULL);
-  return AudioProcessing::kUnspecifiedError;
-}
-=======
   int error = AudioProcessing::kNoError;
   for (auto& canceller : cancellers_) {
     int handle_error = WebRtcAecm_set_config(canceller->state(), config);
@@ -643,5 +388,4 @@
   return error;
 }
 
->>>>>>> a17af05f
 }  // namespace webrtc