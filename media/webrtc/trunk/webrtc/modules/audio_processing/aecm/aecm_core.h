/*
 *  Copyright (c) 2012 The WebRTC project authors. All Rights Reserved.
 *
 *  Use of this source code is governed by a BSD-style license
 *  that can be found in the LICENSE file in the root of the source
 *  tree. An additional intellectual property rights grant can be found
 *  in the file PATENTS.  All contributing project authors may
 *  be found in the AUTHORS file in the root of the source tree.
 */

// Performs echo control (suppression) with fft routines in fixed-point.

#ifndef WEBRTC_MODULES_AUDIO_PROCESSING_AECM_AECM_CORE_H_
#define WEBRTC_MODULES_AUDIO_PROCESSING_AECM_AECM_CORE_H_

extern "C" {
#include "webrtc/common_audio/ring_buffer.h"
#include "webrtc/common_audio/signal_processing/include/signal_processing_library.h"
}
#include "webrtc/modules/audio_processing/aecm/aecm_defines.h"
#include "webrtc/typedefs.h"

#ifdef _MSC_VER  // visual c++
#define ALIGN8_BEG __declspec(align(8))
#define ALIGN8_END
#else  // gcc or icc
#define ALIGN8_BEG
#define ALIGN8_END __attribute__((aligned(8)))
#endif

typedef struct {
    int16_t real;
    int16_t imag;
} ComplexInt16;

typedef struct {
    int farBufWritePos;
    int farBufReadPos;
    int knownDelay;
    int lastKnownDelay;
    int firstVAD;  // Parameter to control poorly initialized channels

    RingBuffer* farFrameBuf;
    RingBuffer* nearNoisyFrameBuf;
    RingBuffer* nearCleanFrameBuf;
    RingBuffer* outFrameBuf;

    int16_t farBuf[FAR_BUF_LEN];

    int16_t mult;
    uint32_t seed;

    // Delay estimation variables
    void* delay_estimator_farend;
    void* delay_estimator;
    uint16_t currentDelay;
    // Far end history variables
    // TODO(bjornv): Replace |far_history| with ring_buffer.
    uint16_t far_history[PART_LEN1 * MAX_DELAY];
    int far_history_pos;
    int far_q_domains[MAX_DELAY];

    int16_t nlpFlag;
    int16_t fixedDelay;

    uint32_t totCount;

    int16_t dfaCleanQDomain;
    int16_t dfaCleanQDomainOld;
    int16_t dfaNoisyQDomain;
    int16_t dfaNoisyQDomainOld;

    int16_t nearLogEnergy[MAX_BUF_LEN];
    int16_t farLogEnergy;
    int16_t echoAdaptLogEnergy[MAX_BUF_LEN];
    int16_t echoStoredLogEnergy[MAX_BUF_LEN];

    // The extra 16 or 32 bytes in the following buffers are for alignment based
    // Neon code.
    // It's designed this way since the current GCC compiler can't align a
    // buffer in 16 or 32 byte boundaries properly.
    int16_t channelStored_buf[PART_LEN1 + 8];
    int16_t channelAdapt16_buf[PART_LEN1 + 8];
    int32_t channelAdapt32_buf[PART_LEN1 + 8];
    int16_t xBuf_buf[PART_LEN2 + 16];  // farend
    int16_t dBufClean_buf[PART_LEN2 + 16];  // nearend
    int16_t dBufNoisy_buf[PART_LEN2 + 16];  // nearend
    int16_t outBuf_buf[PART_LEN + 8];

    // Pointers to the above buffers
    int16_t *channelStored;
    int16_t *channelAdapt16;
    int32_t *channelAdapt32;
    int16_t *xBuf;
    int16_t *dBufClean;
    int16_t *dBufNoisy;
    int16_t *outBuf;

    int32_t echoFilt[PART_LEN1];
    int16_t nearFilt[PART_LEN1];
    int32_t noiseEst[PART_LEN1];
    int           noiseEstTooLowCtr[PART_LEN1];
    int           noiseEstTooHighCtr[PART_LEN1];
    int16_t noiseEstCtr;
    int16_t cngMode;

    int32_t mseAdaptOld;
    int32_t mseStoredOld;
    int32_t mseThreshold;

    int16_t farEnergyMin;
    int16_t farEnergyMax;
    int16_t farEnergyMaxMin;
    int16_t farEnergyVAD;
    int16_t farEnergyMSE;
    int currentVADValue;
    int16_t vadUpdateCount;

    int16_t startupState;
    int16_t mseChannelCount;
    int16_t supGain;
    int16_t supGainOld;

    int16_t supGainErrParamA;
    int16_t supGainErrParamD;
    int16_t supGainErrParamDiffAB;
    int16_t supGainErrParamDiffBD;

    struct RealFFT* real_fft;

#ifdef AEC_DEBUG
    FILE *farFile;
    FILE *nearFile;
    FILE *outFile;
#endif
} AecmCore;

////////////////////////////////////////////////////////////////////////////////
// WebRtcAecm_CreateCore()
//
// Allocates the memory needed by the AECM. The memory needs to be
// initialized separately using the WebRtcAecm_InitCore() function.
// Returns a pointer to the instance and a nullptr at failure.
AecmCore* WebRtcAecm_CreateCore();

////////////////////////////////////////////////////////////////////////////////
// WebRtcAecm_InitCore(...)
//
// This function initializes the AECM instant created with
// WebRtcAecm_CreateCore()
// Input:
//      - aecm          : Pointer to the AECM instance
//      - samplingFreq  : Sampling Frequency
//
// Output:
//      - aecm          : Initialized instance
//
// Return value         :  0 - Ok
//                        -1 - Error
//
int WebRtcAecm_InitCore(AecmCore* const aecm, int samplingFreq);

////////////////////////////////////////////////////////////////////////////////
// WebRtcAecm_FreeCore(...)
//
// This function releases the memory allocated by WebRtcAecm_CreateCore()
// Input:
//      - aecm          : Pointer to the AECM instance
//
void WebRtcAecm_FreeCore(AecmCore* aecm);

int WebRtcAecm_Control(AecmCore* aecm, int delay, int nlpFlag);

////////////////////////////////////////////////////////////////////////////////
// WebRtcAecm_InitEchoPathCore(...)
//
// This function resets the echo channel adaptation with the specified channel.
// Input:
//      - aecm          : Pointer to the AECM instance
//      - echo_path     : Pointer to the data that should initialize the echo
//                        path
//
// Output:
//      - aecm          : Initialized instance
//
void WebRtcAecm_InitEchoPathCore(AecmCore* aecm, const int16_t* echo_path);

////////////////////////////////////////////////////////////////////////////////
// WebRtcAecm_ProcessFrame(...)
//
// This function processes frames and sends blocks to
// WebRtcAecm_ProcessBlock(...)
//
// Inputs:
//      - aecm          : Pointer to the AECM instance
//      - farend        : In buffer containing one frame of echo signal
//      - nearendNoisy  : In buffer containing one frame of nearend+echo signal
//                        without NS
//      - nearendClean  : In buffer containing one frame of nearend+echo signal
//                        with NS
//
// Output:
//      - out           : Out buffer, one frame of nearend signal          :
//
//
int WebRtcAecm_ProcessFrame(AecmCore* aecm,
                            const int16_t* farend,
                            const int16_t* nearendNoisy,
                            const int16_t* nearendClean,
                            int16_t* out);

////////////////////////////////////////////////////////////////////////////////
// WebRtcAecm_ProcessBlock(...)
//
// This function is called for every block within one frame
// This function is called by WebRtcAecm_ProcessFrame(...)
//
// Inputs:
//      - aecm          : Pointer to the AECM instance
//      - farend        : In buffer containing one block of echo signal
//      - nearendNoisy  : In buffer containing one frame of nearend+echo signal
//                        without NS
//      - nearendClean  : In buffer containing one frame of nearend+echo signal
//                        with NS
//
// Output:
//      - out           : Out buffer, one block of nearend signal          :
//
//
int WebRtcAecm_ProcessBlock(AecmCore* aecm,
                            const int16_t* farend,
                            const int16_t* nearendNoisy,
                            const int16_t* noisyClean,
                            int16_t* out);

////////////////////////////////////////////////////////////////////////////////
// WebRtcAecm_BufferFarFrame()
//
// Inserts a frame of data into farend buffer.
//
// Inputs:
//      - aecm          : Pointer to the AECM instance
//      - farend        : In buffer containing one frame of farend signal
//      - farLen        : Length of frame
//
void WebRtcAecm_BufferFarFrame(AecmCore* const aecm,
                               const int16_t* const farend,
                               const int farLen);

////////////////////////////////////////////////////////////////////////////////
// WebRtcAecm_FetchFarFrame()
//
// Read the farend buffer to account for known delay
//
// Inputs:
//      - aecm          : Pointer to the AECM instance
//      - farend        : In buffer containing one frame of farend signal
//      - farLen        : Length of frame
//      - knownDelay    : known delay
//
void WebRtcAecm_FetchFarFrame(AecmCore* const aecm,
                              int16_t* const farend,
                              const int farLen,
                              const int knownDelay);

// All the functions below are intended to be private

////////////////////////////////////////////////////////////////////////////////
// WebRtcAecm_UpdateFarHistory()
//
// Moves the pointer to the next entry and inserts |far_spectrum| and
// corresponding Q-domain in its buffer.
//
// Inputs:
//      - self          : Pointer to the delay estimation instance
//      - far_spectrum  : Pointer to the far end spectrum
//      - far_q         : Q-domain of far end spectrum
//
void WebRtcAecm_UpdateFarHistory(AecmCore* self,
                                 uint16_t* far_spectrum,
                                 int far_q);

////////////////////////////////////////////////////////////////////////////////
// WebRtcAecm_AlignedFarend()
//
// Returns a pointer to the far end spectrum aligned to current near end
// spectrum. The function WebRtc_DelayEstimatorProcessFix(...) should have been
// called before AlignedFarend(...). Otherwise, you get the pointer to the
// previous frame. The memory is only valid until the next call of
// WebRtc_DelayEstimatorProcessFix(...).
//
// Inputs:
//      - self              : Pointer to the AECM instance.
//      - delay             : Current delay estimate.
//
// Output:
//      - far_q             : The Q-domain of the aligned far end spectrum
//
// Return value:
//      - far_spectrum      : Pointer to the aligned far end spectrum
//                            NULL - Error
//
const uint16_t* WebRtcAecm_AlignedFarend(AecmCore* self, int* far_q, int delay);

///////////////////////////////////////////////////////////////////////////////
// WebRtcAecm_CalcSuppressionGain()
//
// This function calculates the suppression gain that is used in the
// Wiener filter.
//
// Inputs:
//      - aecm              : Pointer to the AECM instance.
//
// Return value:
//      - supGain           : Suppression gain with which to scale the noise
//                            level (Q14).
//
int16_t WebRtcAecm_CalcSuppressionGain(AecmCore* const aecm);

///////////////////////////////////////////////////////////////////////////////
// WebRtcAecm_CalcEnergies()
//
// This function calculates the log of energies for nearend, farend and
// estimated echoes. There is also an update of energy decision levels,
// i.e. internal VAD.
//
// Inputs:
//      - aecm              : Pointer to the AECM instance.
//      - far_spectrum      : Pointer to farend spectrum.
//      - far_q             : Q-domain of farend spectrum.
//      - nearEner          : Near end energy for current block in
//                            Q(aecm->dfaQDomain).
//
// Output:
//     - echoEst            : Estimated echo in Q(xfa_q+RESOLUTION_CHANNEL16).
//
void WebRtcAecm_CalcEnergies(AecmCore* aecm,
                             const uint16_t* far_spectrum,
                             const int16_t far_q,
                             const uint32_t nearEner,
                             int32_t* echoEst);

///////////////////////////////////////////////////////////////////////////////
// WebRtcAecm_CalcStepSize()
//
// This function calculates the step size used in channel estimation
//
// Inputs:
//      - aecm              : Pointer to the AECM instance.
//
// Return value:
//      - mu                : Stepsize in log2(), i.e. number of shifts.
//
int16_t WebRtcAecm_CalcStepSize(AecmCore* const aecm);

///////////////////////////////////////////////////////////////////////////////
// WebRtcAecm_UpdateChannel(...)
//
// This function performs channel estimation.
// NLMS and decision on channel storage.
//
// Inputs:
//      - aecm              : Pointer to the AECM instance.
//      - far_spectrum      : Absolute value of the farend signal in Q(far_q)
//      - far_q             : Q-domain of the farend signal
//      - dfa               : Absolute value of the nearend signal
//                            (Q[aecm->dfaQDomain])
//      - mu                : NLMS step size.
// Input/Output:
//      - echoEst           : Estimated echo in Q(far_q+RESOLUTION_CHANNEL16).
//
void WebRtcAecm_UpdateChannel(AecmCore* aecm,
                              const uint16_t* far_spectrum,
                              const int16_t far_q,
                              const uint16_t* const dfa,
                              const int16_t mu,
                              int32_t* echoEst);

extern const int16_t WebRtcAecm_kCosTable[];
extern const int16_t WebRtcAecm_kSinTable[];

///////////////////////////////////////////////////////////////////////////////
// Some function pointers, for internal functions shared by ARM NEON and
// generic C code.
//
typedef void (*CalcLinearEnergies)(AecmCore* aecm,
                                   const uint16_t* far_spectrum,
                                   int32_t* echoEst,
                                   uint32_t* far_energy,
                                   uint32_t* echo_energy_adapt,
                                   uint32_t* echo_energy_stored);
extern CalcLinearEnergies WebRtcAecm_CalcLinearEnergies;

typedef void (*StoreAdaptiveChannel)(AecmCore* aecm,
                                     const uint16_t* far_spectrum,
                                     int32_t* echo_est);
extern StoreAdaptiveChannel WebRtcAecm_StoreAdaptiveChannel;

typedef void (*ResetAdaptiveChannel)(AecmCore* aecm);
extern ResetAdaptiveChannel WebRtcAecm_ResetAdaptiveChannel;

// For the above function pointers, functions for generic platforms are declared
// and defined as static in file aecm_core.c, while those for ARM Neon platforms
// are declared below and defined in file aecm_core_neon.c.
<<<<<<< HEAD
#if defined(WEBRTC_DETECT_NEON) || defined(WEBRTC_HAS_NEON)
=======
#if defined(WEBRTC_HAS_NEON)
>>>>>>> a17af05f
void WebRtcAecm_CalcLinearEnergiesNeon(AecmCore* aecm,
                                       const uint16_t* far_spectrum,
                                       int32_t* echo_est,
                                       uint32_t* far_energy,
                                       uint32_t* echo_energy_adapt,
                                       uint32_t* echo_energy_stored);

void WebRtcAecm_StoreAdaptiveChannelNeon(AecmCore* aecm,
                                         const uint16_t* far_spectrum,
                                         int32_t* echo_est);

void WebRtcAecm_ResetAdaptiveChannelNeon(AecmCore* aecm);
#endif

#if defined(MIPS32_LE)
void WebRtcAecm_CalcLinearEnergies_mips(AecmCore* aecm,
                                        const uint16_t* far_spectrum,
                                        int32_t* echo_est,
                                        uint32_t* far_energy,
                                        uint32_t* echo_energy_adapt,
                                        uint32_t* echo_energy_stored);
#if defined(MIPS_DSP_R1_LE)
void WebRtcAecm_StoreAdaptiveChannel_mips(AecmCore* aecm,
                                          const uint16_t* far_spectrum,
                                          int32_t* echo_est);

void WebRtcAecm_ResetAdaptiveChannel_mips(AecmCore* aecm);
#endif
#endif

#endif<|MERGE_RESOLUTION|>--- conflicted
+++ resolved
@@ -402,11 +402,7 @@
 // For the above function pointers, functions for generic platforms are declared
 // and defined as static in file aecm_core.c, while those for ARM Neon platforms
 // are declared below and defined in file aecm_core_neon.c.
-<<<<<<< HEAD
-#if defined(WEBRTC_DETECT_NEON) || defined(WEBRTC_HAS_NEON)
-=======
 #if defined(WEBRTC_HAS_NEON)
->>>>>>> a17af05f
 void WebRtcAecm_CalcLinearEnergiesNeon(AecmCore* aecm,
                                        const uint16_t* far_spectrum,
                                        int32_t* echo_est,
