# Copyright (c) 2012 The WebRTC project authors. All Rights Reserved.
#
# Use of this source code is governed by a BSD-style license
# that can be found in the LICENSE file in the root of the source
# tree. An additional intellectual property rights grant can be found
# in the file PATENTS.  All contributing project authors may
# be found in the AUTHORS file in the root of the source tree.

{
  'includes': [
    '../../build/common.gypi',
  ],
  'variables': {
    'shared_generated_dir': '<(SHARED_INTERMEDIATE_DIR)/audio_processing/asm_offsets',
    'apm_debug_dump%': 1,
  },
  'targets': [
    {
      'target_name': 'audio_processing',
      'type': 'static_library',
      'variables': {
        # Outputs some low-level debug files.
        'agc_debug_dump%': 0,

        # Disables the usual mode where we trust the reported system delay
        # values the AEC receives. The corresponding define is set appropriately
        # in the code, but it can be force-enabled here for testing.
        'aec_untrusted_delay_for_testing%': 0,
      },
      'dependencies': [
        '<(webrtc_root)/base/base.gyp:rtc_base_approved',
        '<(webrtc_root)/common.gyp:webrtc_common',
        '<(webrtc_root)/common_audio/common_audio.gyp:common_audio',
#        '<(webrtc_root)/modules/modules.gyp:isac',
        '<(webrtc_root)/system_wrappers/system_wrappers.gyp:system_wrappers',
      ],
      'sources': [
        'aec/aec_core.cc',
        'aec/aec_core.h',
        'aec/aec_core_optimized_methods.h',
        'aec/aec_resampler.cc',
        'aec/aec_resampler.h',
<<<<<<< HEAD
        'aec/echo_cancellation.c',
        'aec/echo_cancellation_internal.h',
        'aec/echo_cancellation.h',
        'aecm/aecm_core.c',
        'aecm/aecm_core.h',
        'aecm/echo_control_mobile.c',
=======
        'aec/echo_cancellation.cc',
        'aec/echo_cancellation.h',
        'aec3/aec3_constants.h',
        'aec3/block_framer.cc',
        'aec3/block_framer.h',
        'aec3/block_processor.cc',
        'aec3/block_processor.h',
        'aec3/cascaded_biquad_filter.cc',
        'aec3/cascaded_biquad_filter.h',
        'aec3/echo_canceller3.cc',
        'aec3/echo_canceller3.h',
        'aec3/frame_blocker.cc',
        'aec3/frame_blocker.h',
        'aecm/aecm_core.cc',
        'aecm/aecm_core.h',
        'aecm/echo_control_mobile.cc',
>>>>>>> a17af05f
        'aecm/echo_control_mobile.h',
        'agc/agc.cc',
        'agc/agc.h',
        'agc/agc_manager_direct.cc',
        'agc/agc_manager_direct.h',
        'agc/gain_map_internal.h',
<<<<<<< HEAD
        'agc/histogram.cc',
        'agc/histogram.h',
=======
>>>>>>> a17af05f
        'agc/legacy/analog_agc.c',
        'agc/legacy/analog_agc.h',
        'agc/legacy/digital_agc.c',
        'agc/legacy/digital_agc.h',
        'agc/legacy/gain_control.h',
<<<<<<< HEAD
=======
        'agc/loudness_histogram.cc',
        'agc/loudness_histogram.h',
        'agc/legacy/gain_control.h',
>>>>>>> a17af05f
        'agc/utility.cc',
        'agc/utility.h',
        'audio_buffer.cc',
        'audio_buffer.h',
        'audio_processing_impl.cc',
        'audio_processing_impl.h',
        'beamformer/array_util.cc',
        'beamformer/array_util.h',
<<<<<<< HEAD
        'beamformer/beamformer.h',
=======
>>>>>>> a17af05f
        'beamformer/complex_matrix.h',
        'beamformer/covariance_matrix_generator.cc',
        'beamformer/covariance_matrix_generator.h',
        'beamformer/matrix.h',
        'beamformer/nonlinear_beamformer.cc',
        'beamformer/nonlinear_beamformer.h',
        'common.h',
        'echo_cancellation_impl.cc',
        'echo_cancellation_impl.h',
        'echo_control_mobile_impl.cc',
        'echo_control_mobile_impl.h',
        'echo_detector/circular_buffer.cc',
        'echo_detector/circular_buffer.h',
        'echo_detector/mean_variance_estimator.cc',
        'echo_detector/mean_variance_estimator.h',
        'echo_detector/moving_max.cc',
        'echo_detector/moving_max.h',
        'echo_detector/normalized_covariance_estimator.cc',
        'echo_detector/normalized_covariance_estimator.h',
        'gain_control_for_experimental_agc.cc',
        'gain_control_for_experimental_agc.h',
        'gain_control_impl.cc',
        'gain_control_impl.h',
        'include/audio_processing.cc',
        'include/audio_processing.h',
<<<<<<< HEAD
        'intelligibility/intelligibility_enhancer.cc',
        'intelligibility/intelligibility_enhancer.h',
        'intelligibility/intelligibility_utils.cc',
        'intelligibility/intelligibility_utils.h',
        'level_estimator_impl.cc',
        'level_estimator_impl.h',
        'logging/aec_logging.h',
        'logging/aec_logging_file_handling.cc',
        'logging/aec_logging_file_handling.h',
=======
        'include/config.cc',
        'include/config.h',
        'level_controller/biquad_filter.cc',
        'level_controller/biquad_filter.h',
        'level_controller/down_sampler.cc',
        'level_controller/down_sampler.h',
        'level_controller/gain_applier.cc',
        'level_controller/gain_applier.h',
        'level_controller/gain_selector.cc',
        'level_controller/gain_selector.h',
        'level_controller/lc_constants.h',
        'level_controller/level_controller.cc',
        'level_controller/level_controller.h',
        'level_controller/noise_spectrum_estimator.cc',
        'level_controller/noise_spectrum_estimator.h',
        'level_controller/noise_level_estimator.cc',
        'level_controller/noise_level_estimator.h',
        'level_controller/peak_level_estimator.cc',
        'level_controller/peak_level_estimator.h',
        'level_controller/saturating_gain_estimator.cc',
        'level_controller/saturating_gain_estimator.h',
        'level_controller/signal_classifier.cc',
        'level_controller/signal_classifier.h',
        'level_estimator_impl.cc',
        'level_estimator_impl.h',
        'logging/apm_data_dumper.cc',
        'logging/apm_data_dumper.h',
        'low_cut_filter.cc',
        'low_cut_filter.h',
>>>>>>> a17af05f
        'noise_suppression_impl.cc',
        'noise_suppression_impl.h',
        'render_queue_item_verifier.h',
        'residual_echo_detector.cc',
        'residual_echo_detector.h',
        'rms_level.cc',
        'rms_level.h',
        'splitting_filter.cc',
        'splitting_filter.h',
        'three_band_filter_bank.cc',
        'three_band_filter_bank.h',
        'transient/common.h',
        'transient/daubechies_8_wavelet_coeffs.h',
        'transient/dyadic_decimator.h',
        'transient/moving_moments.cc',
        'transient/moving_moments.h',
        'transient/transient_detector.cc',
        'transient/transient_detector.h',
        'transient/transient_suppressor.cc',
        'transient/transient_suppressor.h',
        'transient/wpd_node.cc',
        'transient/wpd_node.h',
        'transient/wpd_tree.cc',
        'transient/wpd_tree.h',
        'typing_detection.cc',
        'typing_detection.h',
        'utility/block_mean_calculator.cc',
        'utility/block_mean_calculator.h',
        'utility/delay_estimator.cc',
        'utility/delay_estimator.h',
        'utility/delay_estimator_internal.h',
        'utility/delay_estimator_wrapper.cc',
        'utility/delay_estimator_wrapper.h',
<<<<<<< HEAD
=======
        'utility/ooura_fft.cc',
        'utility/ooura_fft.h',
        'utility/ooura_fft_tables_common.h',
>>>>>>> a17af05f
        'vad/common.h',
        'vad/gmm.cc',
        'vad/gmm.h',
        'vad/noise_gmm_tables.h',
        'vad/pitch_based_vad.cc',
        'vad/pitch_based_vad.h',
        'vad/pitch_internal.cc',
        'vad/pitch_internal.h',
        'vad/pole_zero_filter.cc',
        'vad/pole_zero_filter.h',
        'vad/standalone_vad.cc',
        'vad/standalone_vad.h',
        'vad/vad_audio_proc.cc',
        'vad/vad_audio_proc.h',
        'vad/vad_audio_proc_internal.h',
        'vad/vad_circular_buffer.cc',
        'vad/vad_circular_buffer.h',
        'vad/voice_activity_detector.cc',
        'vad/voice_activity_detector.h',
        'vad/voice_gmm_tables.h',
        'voice_detection_impl.cc',
        'voice_detection_impl.h',
      ],
      'conditions': [
        ['apm_debug_dump==1', {
          'defines': ['WEBRTC_APM_DEBUG_DUMP=1',],
        }, {
          'defines': ['WEBRTC_APM_DEBUG_DUMP=0',],
        }],
        ['aec_untrusted_delay_for_testing==1', {
          'defines': ['WEBRTC_UNTRUSTED_DELAY',],
        }],
        ['agc_debug_dump==1', {
          'defines': ['WEBRTC_AGC_DEBUG_DUMP',],
        }],
        ['enable_protobuf==1', {
          'dependencies': ['audioproc_debug_proto'],
          'defines': ['WEBRTC_AUDIOPROC_DEBUG_DUMP'],
        }],
        ['enable_intelligibility_enhancer==1', {
          'defines': ['WEBRTC_INTELLIGIBILITY_ENHANCER=1',],
          'sources': [
            'intelligibility/intelligibility_enhancer.cc',
            'intelligibility/intelligibility_enhancer.h',
            'intelligibility/intelligibility_utils.cc',
            'intelligibility/intelligibility_utils.h',
          ],
        }, {
          'defines': ['WEBRTC_INTELLIGIBILITY_ENHANCER=0',],
        }],
        ['prefer_fixed_point==1', {
          'defines': ['WEBRTC_NS_FIXED'],
          'sources': [
            'ns/noise_suppression_x.h',
            'ns/noise_suppression_x.c',
            'ns/nsx_core.c',
            'ns/nsx_core.h',
            'ns/nsx_defines.h',
          ],
          'conditions': [
            ['target_arch=="mipsel" and mips_arch_variant!="r6"', {
              'sources': [
                'ns/nsx_core_mips.c',
              ],
            }, {
              'sources': [
                'ns/nsx_core_c.c',
              ],
            }],
          ],
        }, {
          'defines': ['WEBRTC_NS_FLOAT'],
          'sources': [
            'ns/defines.h',
            'ns/noise_suppression.h',
            'ns/noise_suppression.c',
            'ns/ns_core.c',
            'ns/ns_core.h',
            'ns/windows_private.h',
          ],
        }],
        ['target_arch=="ia32" or target_arch=="x64"', {
          'dependencies': ['audio_processing_sse2',],
        }],
        ['build_with_neon==1', {
          'dependencies': ['audio_processing_neon',],
        }],
        ['target_arch=="mipsel" and mips_arch_variant!="r6"', {
          'sources': [
            'aecm/aecm_core_mips.cc',
          ],
          'conditions': [
            ['mips_float_abi=="hard"', {
              'sources': [
                'aec/aec_core_mips.cc',
                'aec/aec_rdft_mips.cc',
                'utility/ooura_fft_mips.cc',
              ],
            }],
          ],
        }, {
          'sources': [
            'aecm/aecm_core_c.cc',
          ],
        }],
      ],
      # TODO(jschuh): Bug 1348: fix size_t to int truncations.
      'msvs_disabled_warnings': [ 4267, ],
    },
  ],
  'conditions': [
    ['enable_protobuf==1', {
      'targets': [
        {
          'target_name': 'audioproc_debug_proto',
          'type': 'static_library',
          'sources': ['debug.proto',],
          'variables': {
            'proto_in_dir': '.',
            # Workaround to protect against gyp's pathname relativization when
            # this file is included by modules.gyp.
            'proto_out_protected': 'webrtc/modules/audio_processing',
            'proto_out_dir': '<(proto_out_protected)',
          },
          'includes': ['../../build/protoc.gypi',],
        },
      ],
    }],
    ['target_arch=="ia32" or target_arch=="x64"', {
      'targets': [
        {
          'target_name': 'audio_processing_sse2',
          'type': 'static_library',
          'sources': [
            'aec/aec_core_sse2.cc',
            'utility/ooura_fft_sse2.cc',
            'utility/ooura_fft_tables_neon_sse2.h',
          ],
          'conditions': [
<<<<<<< HEAD
            ['os_posix==1', {
              'cflags': [ '-msse2', ],
              'cflags_mozilla': ['-msse2',],
=======
            ['apm_debug_dump==1', {
              'defines': ['WEBRTC_APM_DEBUG_DUMP=1',],
            }, {
              'defines': ['WEBRTC_APM_DEBUG_DUMP=0',],
            }],
            ['os_posix==1', {
              'cflags': [ '-msse2', ],
              'cflags_mozilla': [ '-msse2', ],
>>>>>>> a17af05f
              'xcode_settings': {
                'OTHER_CFLAGS': [ '-msse2', ],
              },
            }],
          ],
        },
      ],
    }],
    ['build_with_neon==1', {
      'targets': [{
        'target_name': 'audio_processing_neon',
        'type': 'static_library',
        'includes': ['../../build/arm_neon.gypi',],
        'dependencies': [
          '<(webrtc_root)/common_audio/common_audio.gyp:common_audio',
        ],
        'sources': [
          'aec/aec_core_neon.cc',
          'aecm/aecm_core_neon.cc',
          'ns/nsx_core_neon.c',
          'utility/ooura_fft_neon.cc',
        ],
<<<<<<< HEAD
=======
        'conditions': [
          ['apm_debug_dump==1', {
            'defines': ['WEBRTC_APM_DEBUG_DUMP=1',],
          }],
          ['apm_debug_dump==0', {
            'defines': ['WEBRTC_APM_DEBUG_DUMP=0',],
          }],
        ],
>>>>>>> a17af05f
      }],
    }],
  ],
}<|MERGE_RESOLUTION|>--- conflicted
+++ resolved
@@ -40,14 +40,6 @@
         'aec/aec_core_optimized_methods.h',
         'aec/aec_resampler.cc',
         'aec/aec_resampler.h',
-<<<<<<< HEAD
-        'aec/echo_cancellation.c',
-        'aec/echo_cancellation_internal.h',
-        'aec/echo_cancellation.h',
-        'aecm/aecm_core.c',
-        'aecm/aecm_core.h',
-        'aecm/echo_control_mobile.c',
-=======
         'aec/echo_cancellation.cc',
         'aec/echo_cancellation.h',
         'aec3/aec3_constants.h',
@@ -64,29 +56,20 @@
         'aecm/aecm_core.cc',
         'aecm/aecm_core.h',
         'aecm/echo_control_mobile.cc',
->>>>>>> a17af05f
         'aecm/echo_control_mobile.h',
         'agc/agc.cc',
         'agc/agc.h',
         'agc/agc_manager_direct.cc',
         'agc/agc_manager_direct.h',
         'agc/gain_map_internal.h',
-<<<<<<< HEAD
-        'agc/histogram.cc',
-        'agc/histogram.h',
-=======
->>>>>>> a17af05f
         'agc/legacy/analog_agc.c',
         'agc/legacy/analog_agc.h',
         'agc/legacy/digital_agc.c',
         'agc/legacy/digital_agc.h',
         'agc/legacy/gain_control.h',
-<<<<<<< HEAD
-=======
         'agc/loudness_histogram.cc',
         'agc/loudness_histogram.h',
         'agc/legacy/gain_control.h',
->>>>>>> a17af05f
         'agc/utility.cc',
         'agc/utility.h',
         'audio_buffer.cc',
@@ -95,10 +78,6 @@
         'audio_processing_impl.h',
         'beamformer/array_util.cc',
         'beamformer/array_util.h',
-<<<<<<< HEAD
-        'beamformer/beamformer.h',
-=======
->>>>>>> a17af05f
         'beamformer/complex_matrix.h',
         'beamformer/covariance_matrix_generator.cc',
         'beamformer/covariance_matrix_generator.h',
@@ -124,17 +103,6 @@
         'gain_control_impl.h',
         'include/audio_processing.cc',
         'include/audio_processing.h',
-<<<<<<< HEAD
-        'intelligibility/intelligibility_enhancer.cc',
-        'intelligibility/intelligibility_enhancer.h',
-        'intelligibility/intelligibility_utils.cc',
-        'intelligibility/intelligibility_utils.h',
-        'level_estimator_impl.cc',
-        'level_estimator_impl.h',
-        'logging/aec_logging.h',
-        'logging/aec_logging_file_handling.cc',
-        'logging/aec_logging_file_handling.h',
-=======
         'include/config.cc',
         'include/config.h',
         'level_controller/biquad_filter.cc',
@@ -164,7 +132,6 @@
         'logging/apm_data_dumper.h',
         'low_cut_filter.cc',
         'low_cut_filter.h',
->>>>>>> a17af05f
         'noise_suppression_impl.cc',
         'noise_suppression_impl.h',
         'render_queue_item_verifier.h',
@@ -198,12 +165,9 @@
         'utility/delay_estimator_internal.h',
         'utility/delay_estimator_wrapper.cc',
         'utility/delay_estimator_wrapper.h',
-<<<<<<< HEAD
-=======
         'utility/ooura_fft.cc',
         'utility/ooura_fft.h',
         'utility/ooura_fft_tables_common.h',
->>>>>>> a17af05f
         'vad/common.h',
         'vad/gmm.cc',
         'vad/gmm.h',
@@ -343,11 +307,6 @@
             'utility/ooura_fft_tables_neon_sse2.h',
           ],
           'conditions': [
-<<<<<<< HEAD
-            ['os_posix==1', {
-              'cflags': [ '-msse2', ],
-              'cflags_mozilla': ['-msse2',],
-=======
             ['apm_debug_dump==1', {
               'defines': ['WEBRTC_APM_DEBUG_DUMP=1',],
             }, {
@@ -356,7 +315,6 @@
             ['os_posix==1', {
               'cflags': [ '-msse2', ],
               'cflags_mozilla': [ '-msse2', ],
->>>>>>> a17af05f
               'xcode_settings': {
                 'OTHER_CFLAGS': [ '-msse2', ],
               },
@@ -379,8 +337,6 @@
           'ns/nsx_core_neon.c',
           'utility/ooura_fft_neon.cc',
         ],
-<<<<<<< HEAD
-=======
         'conditions': [
           ['apm_debug_dump==1', {
             'defines': ['WEBRTC_APM_DEBUG_DUMP=1',],
@@ -389,7 +345,6 @@
             'defines': ['WEBRTC_APM_DEBUG_DUMP=0',],
           }],
         ],
->>>>>>> a17af05f
       }],
     }],
   ],
