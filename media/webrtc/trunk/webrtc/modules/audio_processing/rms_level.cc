/*
 *  Copyright (c) 2014 The WebRTC project authors. All Rights Reserved.
 *
 *  Use of this source code is governed by a BSD-style license
 *  that can be found in the LICENSE file in the root of the source
 *  tree. An additional intellectual property rights grant can be found
 *  in the file PATENTS.  All contributing project authors may
 *  be found in the AUTHORS file in the root of the source tree.
 */

#include "webrtc/modules/audio_processing/rms_level.h"

#include <math.h>
#include <algorithm>
#include <numeric>

#include "webrtc/base/checks.h"

namespace webrtc {
namespace {
static constexpr float kMaxSquaredLevel = 32768 * 32768;
// kMinLevel is the level corresponding to kMinLevelDb, that is 10^(-127/10).
static constexpr float kMinLevel = 1.995262314968883e-13f;

// Calculates the normalized RMS value from a mean square value. The input
// should be the sum of squared samples divided by the number of samples. The
// value will be normalized to full range before computing the RMS, wich is
// returned as a negated dBfs. That is, 0 is full amplitude while 127 is very
// faint.
int ComputeRms(float mean_square) {
  if (mean_square <= kMinLevel * kMaxSquaredLevel) {
    // Very faint; simply return the minimum value.
    return RmsLevel::kMinLevelDb;
  }
  // Normalize by the max level.
  const float mean_square_norm = mean_square / kMaxSquaredLevel;
  RTC_DCHECK_GT(mean_square_norm, kMinLevel);
  // 20log_10(x^0.5) = 10log_10(x)
  const float rms = 10.f * log10(mean_square_norm);
  RTC_DCHECK_LE(rms, 0.f);
  RTC_DCHECK_GT(rms, -RmsLevel::kMinLevelDb);
  // Return the negated value.
  return static_cast<int>(-rms + 0.5f);
}
}  // namespace

RmsLevel::RmsLevel() {
  Reset();
}

RmsLevel::~RmsLevel() = default;

void RmsLevel::Reset() {
  sum_square_ = 0.f;
  sample_count_ = 0;
  max_sum_square_ = 0.f;
  block_size_ = rtc::Optional<size_t>();
}

<<<<<<< HEAD
void RMSLevel::Process(const int16_t* data, size_t length) {
  for (size_t i = 0; i < length; ++i) {
    sum_square_ += data[i] * data[i];
=======
void RmsLevel::Analyze(rtc::ArrayView<const int16_t> data) {
  if (data.empty()) {
    return;
>>>>>>> a17af05f
  }

  CheckBlockSize(data.size());

  const float sum_square =
      std::accumulate(data.begin(), data.end(), 0.f,
                      [](float a, int16_t b) { return a + b * b; });
  RTC_DCHECK_GE(sum_square, 0.f);
  sum_square_ += sum_square;
  sample_count_ += data.size();

  max_sum_square_ = std::max(max_sum_square_, sum_square);
}

<<<<<<< HEAD
void RMSLevel::ProcessMuted(size_t length) {
=======
void RmsLevel::AnalyzeMuted(size_t length) {
  CheckBlockSize(length);
>>>>>>> a17af05f
  sample_count_ += length;
}

int RmsLevel::Average() {
  int rms = (sample_count_ == 0) ? RmsLevel::kMinLevelDb
                                 : ComputeRms(sum_square_ / sample_count_);
  Reset();
  return rms;
}

RmsLevel::Levels RmsLevel::AverageAndPeak() {
  // Note that block_size_ should by design always be non-empty when
  // sample_count_ != 0. Also, the * operator of rtc::Optional enforces this
  // with a DCHECK.
  Levels levels = (sample_count_ == 0)
                      ? Levels{RmsLevel::kMinLevelDb, RmsLevel::kMinLevelDb}
                      : Levels{ComputeRms(sum_square_ / sample_count_),
                               ComputeRms(max_sum_square_ / *block_size_)};
  Reset();
  return levels;
}

void RmsLevel::CheckBlockSize(size_t block_size) {
  if (block_size_ != rtc::Optional<size_t>(block_size)) {
    Reset();
    block_size_ = rtc::Optional<size_t>(block_size);
  }
}
}  // namespace webrtc<|MERGE_RESOLUTION|>--- conflicted
+++ resolved
@@ -57,15 +57,9 @@
   block_size_ = rtc::Optional<size_t>();
 }
 
-<<<<<<< HEAD
-void RMSLevel::Process(const int16_t* data, size_t length) {
-  for (size_t i = 0; i < length; ++i) {
-    sum_square_ += data[i] * data[i];
-=======
 void RmsLevel::Analyze(rtc::ArrayView<const int16_t> data) {
   if (data.empty()) {
     return;
->>>>>>> a17af05f
   }
 
   CheckBlockSize(data.size());
@@ -80,12 +74,8 @@
   max_sum_square_ = std::max(max_sum_square_, sum_square);
 }
 
-<<<<<<< HEAD
-void RMSLevel::ProcessMuted(size_t length) {
-=======
 void RmsLevel::AnalyzeMuted(size_t length) {
   CheckBlockSize(length);
->>>>>>> a17af05f
   sample_count_ += length;
 }
 
