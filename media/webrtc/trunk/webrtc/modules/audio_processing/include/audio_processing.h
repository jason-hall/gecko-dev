/*
 *  Copyright (c) 2012 The WebRTC project authors. All Rights Reserved.
 *
 *  Use of this source code is governed by a BSD-style license
 *  that can be found in the LICENSE file in the root of the source
 *  tree. An additional intellectual property rights grant can be found
 *  in the file PATENTS.  All contributing project authors may
 *  be found in the AUTHORS file in the root of the source tree.
 */

#ifndef WEBRTC_MODULES_AUDIO_PROCESSING_INCLUDE_AUDIO_PROCESSING_H_
#define WEBRTC_MODULES_AUDIO_PROCESSING_INCLUDE_AUDIO_PROCESSING_H_

// MSVC++ requires this to be set before any other includes to get M_PI.
#ifndef _USE_MATH_DEFINES
#define _USE_MATH_DEFINES
#endif

#include <math.h>
#include <stddef.h>  // size_t
#include <stdio.h>  // FILE
#include <vector>

#include "webrtc/base/arraysize.h"
#include "webrtc/base/platform_file.h"
#include "webrtc/modules/audio_processing/beamformer/array_util.h"
#include "webrtc/modules/audio_processing/include/config.h"
#include "webrtc/typedefs.h"

namespace webrtc {

struct AecCore;

class AudioFrame;

class NonlinearBeamformer;

class StreamConfig;
class ProcessingConfig;

class StreamConfig;
class ProcessingConfig;

class EchoCancellation;
class EchoControlMobile;
class GainControl;
class HighPassFilter;
class LevelEstimator;
class NoiseSuppression;
class VoiceDetection;

// Use to enable the extended filter mode in the AEC, along with robustness
// measures around the reported system delays. It comes with a significant
// increase in AEC complexity, but is much more robust to unreliable reported
// delays.
//
// Detailed changes to the algorithm:
// - The filter length is changed from 48 to 128 ms. This comes with tuning of
//   several parameters: i) filter adaptation stepsize and error threshold;
//   ii) non-linear processing smoothing and overdrive.
// - Option to ignore the reported delays on platforms which we deem
//   sufficiently unreliable. See WEBRTC_UNTRUSTED_DELAY in echo_cancellation.c.
// - Faster startup times by removing the excessive "startup phase" processing
//   of reported delays.
// - Much more conservative adjustments to the far-end read pointer. We smooth
//   the delay difference more heavily, and back off from the difference more.
//   Adjustments force a readaptation of the filter, so they should be avoided
//   except when really necessary.
struct ExtendedFilter {
  ExtendedFilter() : enabled(false) {}
  explicit ExtendedFilter(bool enabled) : enabled(enabled) {}
  static const ConfigOptionID identifier = ConfigOptionID::kExtendedFilter;
<<<<<<< HEAD
=======
  bool enabled;
};

// Enables the refined linear filter adaptation in the echo canceller.
// This configuration only applies to EchoCancellation and not
// EchoControlMobile. It can be set in the constructor
// or using AudioProcessing::SetExtraOptions().
struct RefinedAdaptiveFilter {
  RefinedAdaptiveFilter() : enabled(false) {}
  explicit RefinedAdaptiveFilter(bool enabled) : enabled(enabled) {}
  static const ConfigOptionID identifier =
      ConfigOptionID::kAecRefinedAdaptiveFilter;
>>>>>>> a17af05f
  bool enabled;
};

// Enables delay-agnostic echo cancellation. This feature relies on internally
// estimated delays between the process and reverse streams, thus not relying
// on reported system delays. This configuration only applies to
// EchoCancellation and not EchoControlMobile. It can be set in the constructor
// or using AudioProcessing::SetExtraOptions().
struct DelayAgnostic {
  DelayAgnostic() : enabled(false) {}
  explicit DelayAgnostic(bool enabled) : enabled(enabled) {}
  static const ConfigOptionID identifier = ConfigOptionID::kDelayAgnostic;
  bool enabled;
};

// Use to enable experimental gain control (AGC). At startup the experimental
// AGC moves the microphone volume up to |startup_min_volume| if the current
// microphone volume is set too low. The value is clamped to its operating range
// [12, 255]. Here, 255 maps to 100%.
//
// Must be provided through AudioProcessing::Create(Confg&).
#if defined(WEBRTC_CHROMIUM_BUILD)
static const int kAgcStartupMinVolume = 85;
#else
static const int kAgcStartupMinVolume = 0;
#endif  // defined(WEBRTC_CHROMIUM_BUILD)
<<<<<<< HEAD
struct ExperimentalAgc {
  ExperimentalAgc() : enabled(true), startup_min_volume(kAgcStartupMinVolume) {}
  explicit ExperimentalAgc(bool enabled)
      : enabled(enabled), startup_min_volume(kAgcStartupMinVolume) {}
  ExperimentalAgc(bool enabled, int startup_min_volume)
      : enabled(enabled), startup_min_volume(startup_min_volume) {}
  static const ConfigOptionID identifier = ConfigOptionID::kExperimentalAgc;
  bool enabled;
  int startup_min_volume;
=======
static constexpr int kClippedLevelMin = 170;
struct ExperimentalAgc {
  ExperimentalAgc() = default;
  explicit ExperimentalAgc(bool enabled) : enabled(enabled) {}
  ExperimentalAgc(bool enabled, int startup_min_volume)
      : enabled(enabled), startup_min_volume(startup_min_volume) {}
  ExperimentalAgc(bool enabled, int startup_min_volume, int clipped_level_min)
      : enabled(enabled),
        startup_min_volume(startup_min_volume),
        clipped_level_min(clipped_level_min) {}
  static const ConfigOptionID identifier = ConfigOptionID::kExperimentalAgc;
  bool enabled = true;
  int startup_min_volume = kAgcStartupMinVolume;
  // Lowest microphone level that will be applied in response to clipping.
  int clipped_level_min = kClippedLevelMin;
>>>>>>> a17af05f
};

// Use to enable experimental noise suppression. It can be set in the
// constructor or using AudioProcessing::SetExtraOptions().
struct ExperimentalNs {
  ExperimentalNs() : enabled(false) {}
  explicit ExperimentalNs(bool enabled) : enabled(enabled) {}
  static const ConfigOptionID identifier = ConfigOptionID::kExperimentalNs;
  bool enabled;
};

// Use to enable beamforming. Must be provided through the constructor. It will
// have no impact if used with AudioProcessing::SetExtraOptions().
struct Beamforming {
<<<<<<< HEAD
  Beamforming()
      : enabled(false),
        array_geometry(),
        target_direction(
            SphericalPointf(static_cast<float>(M_PI) / 2.f, 0.f, 1.f)) {}
  Beamforming(bool enabled, const std::vector<Point>& array_geometry)
      : Beamforming(enabled,
                    array_geometry,
                    SphericalPointf(static_cast<float>(M_PI) / 2.f, 0.f, 1.f)) {
  }
  Beamforming(bool enabled,
              const std::vector<Point>& array_geometry,
              SphericalPointf target_direction)
      : enabled(enabled),
        array_geometry(array_geometry),
        target_direction(target_direction) {}
=======
  Beamforming();
  Beamforming(bool enabled, const std::vector<Point>& array_geometry);
  Beamforming(bool enabled,
              const std::vector<Point>& array_geometry,
              SphericalPointf target_direction);
  ~Beamforming();

>>>>>>> a17af05f
  static const ConfigOptionID identifier = ConfigOptionID::kBeamforming;
  const bool enabled;
  const std::vector<Point> array_geometry;
  const SphericalPointf target_direction;
};

<<<<<<< HEAD
// Use to enable intelligibility enhancer in audio processing. Must be provided
// though the constructor. It will have no impact if used with
// AudioProcessing::SetExtraOptions().
=======
// Use to enable intelligibility enhancer in audio processing.
>>>>>>> a17af05f
//
// Note: If enabled and the reverse stream has more than one output channel,
// the reverse stream will become an upmixed mono signal.
struct Intelligibility {
  Intelligibility() : enabled(false) {}
  explicit Intelligibility(bool enabled) : enabled(enabled) {}
  static const ConfigOptionID identifier = ConfigOptionID::kIntelligibility;
  bool enabled;
};

// The Audio Processing Module (APM) provides a collection of voice processing
// components designed for real-time communications software.
//
// APM operates on two audio streams on a frame-by-frame basis. Frames of the
// primary stream, on which all processing is applied, are passed to
// |ProcessStream()|. Frames of the reverse direction stream are passed to
// |ProcessReverseStream()|. On the client-side, this will typically be the
// near-end (capture) and far-end (render) streams, respectively. APM should be
// placed in the signal chain as close to the audio hardware abstraction layer
// (HAL) as possible.
//
// On the server-side, the reverse stream will normally not be used, with
// processing occurring on each incoming stream.
//
// Component interfaces follow a similar pattern and are accessed through
// corresponding getters in APM. All components are disabled at create-time,
// with default settings that are recommended for most situations. New settings
// can be applied without enabling a component. Enabling a component triggers
// memory allocation and initialization to allow it to start processing the
// streams.
//
// Thread safety is provided with the following assumptions to reduce locking
// overhead:
//   1. The stream getters and setters are called from the same thread as
//      ProcessStream(). More precisely, stream functions are never called
//      concurrently with ProcessStream().
//   2. Parameter getters are never called concurrently with the corresponding
//      setter.
//
// APM accepts only linear PCM audio data in chunks of 10 ms. The int16
// interfaces use interleaved data, while the float interfaces use deinterleaved
// data.
//
// Usage example, omitting error checking:
// AudioProcessing* apm = AudioProcessing::Create(0);
//
// AudioProcessing::Config config;
// config.level_controller.enabled = true;
// config.high_pass_filter.enabled = true;
// apm->ApplyConfig(config)
//
// apm->echo_cancellation()->enable_drift_compensation(false);
// apm->echo_cancellation()->Enable(true);
//
// apm->noise_reduction()->set_level(kHighSuppression);
// apm->noise_reduction()->Enable(true);
//
// apm->gain_control()->set_analog_level_limits(0, 255);
// apm->gain_control()->set_mode(kAdaptiveAnalog);
// apm->gain_control()->Enable(true);
//
// apm->voice_detection()->Enable(true);
//
// // Start a voice call...
//
// // ... Render frame arrives bound for the audio HAL ...
// apm->ProcessReverseStream(render_frame);
//
// // ... Capture frame arrives from the audio HAL ...
// // Call required set_stream_ functions.
// apm->set_stream_delay_ms(delay_ms);
// apm->gain_control()->set_stream_analog_level(analog_level);
//
// apm->ProcessStream(capture_frame);
//
// // Call required stream_ functions.
// analog_level = apm->gain_control()->stream_analog_level();
// has_voice = apm->stream_has_voice();
//
// // Repeate render and capture processing for the duration of the call...
// // Start a new call...
// apm->Initialize();
//
// // Close the application...
// delete apm;
//
class AudioProcessing {
 public:
<<<<<<< HEAD
=======
  // The struct below constitutes the new parameter scheme for the audio
  // processing. It is being introduced gradually and until it is fully
  // introduced, it is prone to change.
  // TODO(peah): Remove this comment once the new config scheme is fully rolled
  // out.
  //
  // The parameters and behavior of the audio processing module are controlled
  // by changing the default values in the AudioProcessing::Config struct.
  // The config is applied by passing the struct to the ApplyConfig method.
  struct Config {
    struct LevelController {
      bool enabled = false;

      // Sets the initial peak level to use inside the level controller in order
      // to compute the signal gain. The unit for the peak level is dBFS and
      // the allowed range is [-100, 0].
      float initial_peak_level_dbfs = -6.0206f;
    } level_controller;
    struct ResidualEchoDetector {
      bool enabled = true;
    } residual_echo_detector;

    struct HighPassFilter {
      bool enabled = false;
    } high_pass_filter;

    // Enables the next generation AEC functionality. This feature replaces the
    // standard methods for echo removal in the AEC.
    // The functionality is not yet activated in the code and turning this on
    // does not yet have the desired behavior.
    struct EchoCanceller3 {
      bool enabled = false;
    } echo_canceller3;
  };

>>>>>>> a17af05f
  // TODO(mgraczyk): Remove once all methods that use ChannelLayout are gone.
  enum ChannelLayout {
    kMono,
    // Left, right.
    kStereo,
    // Mono, keyboard, and mic.
    kMonoAndKeyboard,
    // Left, right, keyboard, and mic.
    kStereoAndKeyboard
  };

  // Creates an APM instance. Use one instance for every primary audio stream
  // requiring processing. On the client-side, this would typically be one
  // instance for the near-end stream, and additional instances for each far-end
  // stream which requires processing. On the server-side, this would typically
  // be one instance for every incoming stream.
  static AudioProcessing* Create();
  // Allows passing in an optional configuration at create-time.
  static AudioProcessing* Create(const webrtc::Config& config);
  // Only for testing.
  static AudioProcessing* Create(const webrtc::Config& config,
                                 NonlinearBeamformer* beamformer);
  virtual ~AudioProcessing() {}

  // Initializes internal states, while retaining all user settings. This
  // should be called before beginning to process a new audio stream. However,
  // it is not necessary to call before processing the first stream after
  // creation.
  //
  // It is also not necessary to call if the audio parameters (sample
  // rate and number of channels) have changed. Passing updated parameters
  // directly to |ProcessStream()| and |ProcessReverseStream()| is permissible.
  // If the parameters are known at init-time though, they may be provided.
  virtual int Initialize() = 0;

  // The int16 interfaces require:
  //   - only |NativeRate|s be used
  //   - that the input, output and reverse rates must match
  //   - that |processing_config.output_stream()| matches
  //     |processing_config.input_stream()|.
<<<<<<< HEAD
  //
  // The float interfaces accept arbitrary rates and support differing input and
  // output layouts, but the output must have either one channel or the same
  // number of channels as the input.
  virtual int Initialize(const ProcessingConfig& processing_config) = 0;

  // Initialize with unpacked parameters. See Initialize() above for details.
  //
  // TODO(mgraczyk): Remove once clients are updated to use the new interface.
  virtual int Initialize(int input_sample_rate_hz,
                         int output_sample_rate_hz,
                         int reverse_sample_rate_hz,
                         ChannelLayout input_layout,
                         ChannelLayout output_layout,
                         ChannelLayout reverse_layout) = 0;

  // Pass down additional options which don't have explicit setters. This
  // ensures the options are applied immediately.
  virtual void SetExtraOptions(const Config& config) = 0;

  // TODO(peah): Remove after voice engine no longer requires it to resample
  // the reverse stream to the forward rate.
  virtual int input_sample_rate_hz() const = 0;
=======
  //
  // The float interfaces accept arbitrary rates and support differing input and
  // output layouts, but the output must have either one channel or the same
  // number of channels as the input.
  virtual int Initialize(const ProcessingConfig& processing_config) = 0;

  // Initialize with unpacked parameters. See Initialize() above for details.
  //
  // TODO(mgraczyk): Remove once clients are updated to use the new interface.
  virtual int Initialize(int capture_input_sample_rate_hz,
                         int capture_output_sample_rate_hz,
                         int render_sample_rate_hz,
                         ChannelLayout capture_input_layout,
                         ChannelLayout capture_output_layout,
                         ChannelLayout render_input_layout) = 0;

  // TODO(peah): This method is a temporary solution used to take control
  // over the parameters in the audio processing module and is likely to change.
  virtual void ApplyConfig(const Config& config) = 0;

  // Pass down additional options which don't have explicit setters. This
  // ensures the options are applied immediately.
  virtual void SetExtraOptions(const webrtc::Config& config) = 0;
>>>>>>> a17af05f

  // TODO(ajm): Only intended for internal use. Make private and friend the
  // necessary classes?
  virtual int proc_sample_rate_hz() const = 0;
  virtual int proc_split_sample_rate_hz() const = 0;
  virtual size_t num_input_channels() const = 0;
  virtual size_t num_proc_channels() const = 0;
  virtual size_t num_output_channels() const = 0;
  virtual size_t num_reverse_channels() const = 0;

  // Set to true when the output of AudioProcessing will be muted or in some
  // other way not used. Ideally, the captured audio would still be processed,
  // but some components may change behavior based on this information.
  // Default false.
  virtual void set_output_will_be_muted(bool muted) = 0;

  // Processes a 10 ms |frame| of the primary audio stream. On the client-side,
  // this is the near-end (or captured) audio.
  //
  // If needed for enabled functionality, any function with the set_stream_ tag
  // must be called prior to processing the current frame. Any getter function
  // with the stream_ tag which is needed should be called after processing.
  //
  // The |sample_rate_hz_|, |num_channels_|, and |samples_per_channel_|
  // members of |frame| must be valid. If changed from the previous call to this
  // method, it will trigger an initialization.
  virtual int ProcessStream(AudioFrame* frame) = 0;

  // Accepts deinterleaved float audio with the range [-1, 1]. Each element
  // of |src| points to a channel buffer, arranged according to
  // |input_layout|. At output, the channels will be arranged according to
  // |output_layout| at |output_sample_rate_hz| in |dest|.
  //
  // The output layout must have one channel or as many channels as the input.
  // |src| and |dest| may use the same memory, if desired.
  //
  // TODO(mgraczyk): Remove once clients are updated to use the new interface.
  virtual int ProcessStream(const float* const* src,
                            size_t samples_per_channel,
                            int input_sample_rate_hz,
                            ChannelLayout input_layout,
                            int output_sample_rate_hz,
                            ChannelLayout output_layout,
                            float* const* dest) = 0;

  // Accepts deinterleaved float audio with the range [-1, 1]. Each element of
  // |src| points to a channel buffer, arranged according to |input_stream|. At
  // output, the channels will be arranged according to |output_stream| in
  // |dest|.
  //
  // The output must have one channel or as many channels as the input. |src|
  // and |dest| may use the same memory, if desired.
  virtual int ProcessStream(const float* const* src,
                            const StreamConfig& input_config,
                            const StreamConfig& output_config,
                            float* const* dest) = 0;

<<<<<<< HEAD
  // Analyzes a 10 ms |frame| of the reverse direction audio stream. The frame
  // will not be modified. On the client-side, this is the far-end (or to be
=======
  // Processes a 10 ms |frame| of the reverse direction audio stream. The frame
  // may be modified. On the client-side, this is the far-end (or to be
>>>>>>> a17af05f
  // rendered) audio.
  //
  // It is necessary to provide this if echo processing is enabled, as the
  // reverse stream forms the echo reference signal. It is recommended, but not
  // necessary, to provide if gain control is enabled. On the server-side this
  // typically will not be used. If you're not sure what to pass in here,
  // chances are you don't need to use it.
  //
  // The |sample_rate_hz_|, |num_channels_|, and |samples_per_channel_|
<<<<<<< HEAD
  // members of |frame| must be valid. |sample_rate_hz_| must correspond to
  // |input_sample_rate_hz()|
  //
  // TODO(ajm): add const to input; requires an implementation fix.
  // DEPRECATED: Use |ProcessReverseStream| instead.
  // TODO(ekm): Remove once all users have updated to |ProcessReverseStream|.
  virtual int AnalyzeReverseStream(AudioFrame* frame) = 0;
=======
  // members of |frame| must be valid.
  virtual int ProcessReverseStream(AudioFrame* frame) = 0;
>>>>>>> a17af05f

  // Same as |AnalyzeReverseStream|, but may modify |frame| if intelligibility
  // is enabled.
  virtual int ProcessReverseStream(AudioFrame* frame) = 0;

  // Accepts deinterleaved float audio with the range [-1, 1]. Each element
  // of |data| points to a channel buffer, arranged according to |layout|.
  // TODO(mgraczyk): Remove once clients are updated to use the new interface.
  virtual int AnalyzeReverseStream(const float* const* data,
                                   size_t samples_per_channel,
<<<<<<< HEAD
                                   int rev_sample_rate_hz,
=======
                                   int sample_rate_hz,
>>>>>>> a17af05f
                                   ChannelLayout layout) = 0;

  // Accepts deinterleaved float audio with the range [-1, 1]. Each element of
  // |data| points to a channel buffer, arranged according to |reverse_config|.
  virtual int ProcessReverseStream(const float* const* src,
<<<<<<< HEAD
                                   const StreamConfig& reverse_input_config,
                                   const StreamConfig& reverse_output_config,
=======
                                   const StreamConfig& input_config,
                                   const StreamConfig& output_config,
>>>>>>> a17af05f
                                   float* const* dest) = 0;

  // This must be called if and only if echo processing is enabled.
  //
  // Sets the |delay| in ms between ProcessReverseStream() receiving a far-end
  // frame and ProcessStream() receiving a near-end frame containing the
  // corresponding echo. On the client-side this can be expressed as
  //   delay = (t_render - t_analyze) + (t_process - t_capture)
  // where,
  //   - t_analyze is the time a frame is passed to ProcessReverseStream() and
  //     t_render is the time the first sample of the same frame is rendered by
  //     the audio hardware.
  //   - t_capture is the time the first sample of a frame is captured by the
  //     audio hardware and t_pull is the time the same frame is passed to
  //     ProcessStream().
  virtual int set_stream_delay_ms(int delay) = 0;
  virtual int stream_delay_ms() const = 0;
  virtual bool was_stream_delay_set() const = 0;

  // Call to signal that a key press occurred (true) or did not occur (false)
  // with this chunk of audio.
  virtual void set_stream_key_pressed(bool key_pressed) = 0;

  // Sets a delay |offset| in ms to add to the values passed in through
  // set_stream_delay_ms(). May be positive or negative.
  //
  // Note that this could cause an otherwise valid value passed to
  // set_stream_delay_ms() to return an error.
  virtual void set_delay_offset_ms(int offset) = 0;
  virtual int delay_offset_ms() const = 0;

  // Starts recording debugging information to a file specified by |filename|,
  // a NULL-terminated string. If there is an ongoing recording, the old file
  // will be closed, and recording will continue in the newly specified file.
  // An already existing file will be overwritten without warning. A maximum
  // file size (in bytes) for the log can be specified. The logging is stopped
  // once the limit has been reached. If max_log_size_bytes is set to a value
  // <= 0, no limit will be used.
  static const size_t kMaxFilenameSize = 1024;
  virtual int StartDebugRecording(const char filename[kMaxFilenameSize],
                                  int64_t max_log_size_bytes) = 0;

  // Same as above but uses an existing file handle. Takes ownership
  // of |handle| and closes it at StopDebugRecording().
  virtual int StartDebugRecording(FILE* handle, int64_t max_log_size_bytes) = 0;

  // TODO(ivoc): Remove this function after Chrome stops using it.
  virtual int StartDebugRecording(FILE* handle) = 0;

  // Same as above but uses an existing PlatformFile handle. Takes ownership
  // of |handle| and closes it at StopDebugRecording().
  // TODO(xians): Make this interface pure virtual.
  virtual int StartDebugRecordingForPlatformFile(rtc::PlatformFile handle) = 0;

  // Stops recording debugging information, and closes the file. Recording
  // cannot be resumed in the same file (without overwriting it).
  virtual int StopDebugRecording() = 0;

  // Use to send UMA histograms at end of a call. Note that all histogram
  // specific member variables are reset.
  virtual void UpdateHistogramsOnCallEnd() = 0;

<<<<<<< HEAD
=======
  // TODO(ivoc): Remove when the calling code no longer uses the old Statistics
  //             API.
  struct Statistic {
    int instant = 0;  // Instantaneous value.
    int average = 0;  // Long-term average.
    int maximum = 0;  // Long-term maximum.
    int minimum = 0;  // Long-term minimum.
  };

  struct Stat {
    void Set(const Statistic& other) {
      Set(other.instant, other.average, other.maximum, other.minimum);
    }
    void Set(float instant, float average, float maximum, float minimum) {
      instant_ = instant;
      average_ = average;
      maximum_ = maximum;
      minimum_ = minimum;
    }
    float instant() const { return instant_; }
    float average() const { return average_; }
    float maximum() const { return maximum_; }
    float minimum() const { return minimum_; }

   private:
    float instant_ = 0.0f;  // Instantaneous value.
    float average_ = 0.0f;  // Long-term average.
    float maximum_ = 0.0f;  // Long-term maximum.
    float minimum_ = 0.0f;  // Long-term minimum.
  };

  struct AudioProcessingStatistics {
    AudioProcessingStatistics();
    AudioProcessingStatistics(const AudioProcessingStatistics& other);
    ~AudioProcessingStatistics();

    // AEC Statistics.
    // RERL = ERL + ERLE
    Stat residual_echo_return_loss;
    // ERL = 10log_10(P_far / P_echo)
    Stat echo_return_loss;
    // ERLE = 10log_10(P_echo / P_out)
    Stat echo_return_loss_enhancement;
    // (Pre non-linear processing suppression) A_NLP = 10log_10(P_echo / P_a)
    Stat a_nlp;
    // Fraction of time that the AEC linear filter is divergent, in a 1-second
    // non-overlapped aggregation window.
    float divergent_filter_fraction = -1.0f;

    // The delay metrics consists of the delay median and standard deviation. It
    // also consists of the fraction of delay estimates that can make the echo
    // cancellation perform poorly. The values are aggregated until the first
    // call to |GetStatistics()| and afterwards aggregated and updated every
    // second. Note that if there are several clients pulling metrics from
    // |GetStatistics()| during a session the first call from any of them will
    // change to one second aggregation window for all.
    int delay_median = -1;
    int delay_standard_deviation = -1;
    float fraction_poor_delays = -1.0f;

    // Residual echo detector likelihood.
    float residual_echo_likelihood = -1.0f;
    // Maximum residual echo likelihood from the last time period.
    float residual_echo_likelihood_recent_max = -1.0f;
  };

  // TODO(ivoc): Make this pure virtual when all subclasses have been updated.
  virtual AudioProcessingStatistics GetStatistics() const;

>>>>>>> a17af05f
  // These provide access to the component interfaces and should never return
  // NULL. The pointers will be valid for the lifetime of the APM instance.
  // The memory for these objects is entirely managed internally.
  virtual EchoCancellation* echo_cancellation() const = 0;
  virtual EchoControlMobile* echo_control_mobile() const = 0;
  virtual GainControl* gain_control() const = 0;
  // TODO(peah): Deprecate this API call.
  virtual HighPassFilter* high_pass_filter() const = 0;
  virtual LevelEstimator* level_estimator() const = 0;
  virtual NoiseSuppression* noise_suppression() const = 0;
  virtual VoiceDetection* voice_detection() const = 0;

  enum Error {
    // Fatal errors.
    kNoError = 0,
    kUnspecifiedError = -1,
    kCreationFailedError = -2,
    kUnsupportedComponentError = -3,
    kUnsupportedFunctionError = -4,
    kNullPointerError = -5,
    kBadParameterError = -6,
    kBadSampleRateError = -7,
    kBadDataLengthError = -8,
    kBadNumberChannelsError = -9,
    kFileError = -10,
    kStreamParameterNotSetError = -11,
    kNotEnabledError = -12,

    // Warnings are non-fatal.
    // This results when a set_stream_ parameter is out of range. Processing
    // will continue, but the parameter may have been truncated.
    kBadStreamParameterWarning = -13
  };

  enum NativeRate {
    kSampleRate8kHz = 8000,
    kSampleRate16kHz = 16000,
    kSampleRate32kHz = 32000,
    kSampleRate44_1kHz = 44100,
    kSampleRate48kHz = 48000
  };

<<<<<<< HEAD
  static const int kNativeSampleRatesHz[];
  static const size_t kNumNativeSampleRates;
  static const int kMaxNativeSampleRateHz;
  static const int kMaxAECMSampleRateHz;
=======
  // TODO(kwiberg): We currently need to support a compiler (Visual C++) that
  // complains if we don't explicitly state the size of the array here. Remove
  // the size when that's no longer the case.
  static constexpr int kNativeSampleRatesHz[4] = {
      kSampleRate8kHz, kSampleRate16kHz, kSampleRate32kHz, kSampleRate48kHz};
  static constexpr size_t kNumNativeSampleRates =
      arraysize(kNativeSampleRatesHz);
  static constexpr int kMaxNativeSampleRateHz =
      kNativeSampleRatesHz[kNumNativeSampleRates - 1];
>>>>>>> a17af05f

  static const int kChunkSizeMs = 10;
};

class StreamConfig {
 public:
  // sample_rate_hz: The sampling rate of the stream.
  //
  // num_channels: The number of audio channels in the stream, excluding the
  //               keyboard channel if it is present. When passing a
  //               StreamConfig with an array of arrays T*[N],
  //
  //                N == {num_channels + 1  if  has_keyboard
  //                     {num_channels      if  !has_keyboard
  //
  // has_keyboard: True if the stream has a keyboard channel. When has_keyboard
  //               is true, the last channel in any corresponding list of
  //               channels is the keyboard channel.
  StreamConfig(int sample_rate_hz = 0,
               size_t num_channels = 0,
               bool has_keyboard = false)
      : sample_rate_hz_(sample_rate_hz),
        num_channels_(num_channels),
        has_keyboard_(has_keyboard),
        num_frames_(calculate_frames(sample_rate_hz)) {}

  void set_sample_rate_hz(int value) {
    sample_rate_hz_ = value;
    num_frames_ = calculate_frames(value);
  }
  void set_num_channels(size_t value) { num_channels_ = value; }
  void set_has_keyboard(bool value) { has_keyboard_ = value; }

  int sample_rate_hz() const { return sample_rate_hz_; }

  // The number of channels in the stream, not including the keyboard channel if
  // present.
  size_t num_channels() const { return num_channels_; }

  bool has_keyboard() const { return has_keyboard_; }
  size_t num_frames() const { return num_frames_; }
  size_t num_samples() const { return num_channels_ * num_frames_; }

  bool operator==(const StreamConfig& other) const {
    return sample_rate_hz_ == other.sample_rate_hz_ &&
           num_channels_ == other.num_channels_ &&
           has_keyboard_ == other.has_keyboard_;
  }

  bool operator!=(const StreamConfig& other) const { return !(*this == other); }

 private:
  static size_t calculate_frames(int sample_rate_hz) {
    return static_cast<size_t>(
        AudioProcessing::kChunkSizeMs * sample_rate_hz / 1000);
  }

  int sample_rate_hz_;
  size_t num_channels_;
  bool has_keyboard_;
  size_t num_frames_;
};

class ProcessingConfig {
 public:
  enum StreamName {
    kInputStream,
    kOutputStream,
    kReverseInputStream,
    kReverseOutputStream,
    kNumStreamNames,
  };

  const StreamConfig& input_stream() const {
    return streams[StreamName::kInputStream];
  }
  const StreamConfig& output_stream() const {
    return streams[StreamName::kOutputStream];
  }
  const StreamConfig& reverse_input_stream() const {
    return streams[StreamName::kReverseInputStream];
  }
  const StreamConfig& reverse_output_stream() const {
    return streams[StreamName::kReverseOutputStream];
  }

  StreamConfig& input_stream() { return streams[StreamName::kInputStream]; }
  StreamConfig& output_stream() { return streams[StreamName::kOutputStream]; }
  StreamConfig& reverse_input_stream() {
    return streams[StreamName::kReverseInputStream];
  }
  StreamConfig& reverse_output_stream() {
    return streams[StreamName::kReverseOutputStream];
  }

  bool operator==(const ProcessingConfig& other) const {
    for (int i = 0; i < StreamName::kNumStreamNames; ++i) {
      if (this->streams[i] != other.streams[i]) {
        return false;
      }
    }
    return true;
  }

  bool operator!=(const ProcessingConfig& other) const {
    return !(*this == other);
  }

  StreamConfig streams[StreamName::kNumStreamNames];
};

// The acoustic echo cancellation (AEC) component provides better performance
// than AECM but also requires more processing power and is dependent on delay
// stability and reporting accuracy. As such it is well-suited and recommended
// for PC and IP phone applications.
//
// Not recommended to be enabled on the server-side.
class EchoCancellation {
 public:
  // EchoCancellation and EchoControlMobile may not be enabled simultaneously.
  // Enabling one will disable the other.
  virtual int Enable(bool enable) = 0;
  virtual bool is_enabled() const = 0;

  // Differences in clock speed on the primary and reverse streams can impact
  // the AEC performance. On the client-side, this could be seen when different
  // render and capture devices are used, particularly with webcams.
  //
  // This enables a compensation mechanism, and requires that
  // set_stream_drift_samples() be called.
  virtual int enable_drift_compensation(bool enable) = 0;
  virtual bool is_drift_compensation_enabled() const = 0;

  // Sets the difference between the number of samples rendered and captured by
  // the audio devices since the last call to |ProcessStream()|. Must be called
  // if drift compensation is enabled, prior to |ProcessStream()|.
  virtual void set_stream_drift_samples(int drift) = 0;
  virtual int stream_drift_samples() const = 0;

  enum SuppressionLevel {
    kLowSuppression,
    kModerateSuppression,
    kHighSuppression
  };

  // Sets the aggressiveness of the suppressor. A higher level trades off
  // double-talk performance for increased echo suppression.
  virtual int set_suppression_level(SuppressionLevel level) = 0;
  virtual SuppressionLevel suppression_level() const = 0;

  // Returns false if the current frame almost certainly contains no echo
  // and true if it _might_ contain echo.
  virtual bool stream_has_echo() const = 0;

  // Enables the computation of various echo metrics. These are obtained
  // through |GetMetrics()|.
  virtual int enable_metrics(bool enable) = 0;
  virtual bool are_metrics_enabled() const = 0;

  // Each statistic is reported in dB.
  // P_far:  Far-end (render) signal power.
  // P_echo: Near-end (capture) echo signal power.
  // P_out:  Signal power at the output of the AEC.
  // P_a:    Internal signal power at the point before the AEC's non-linear
  //         processor.
  struct Metrics {
    // RERL = ERL + ERLE
    AudioProcessing::Statistic residual_echo_return_loss;

    // ERL = 10log_10(P_far / P_echo)
    AudioProcessing::Statistic echo_return_loss;

    // ERLE = 10log_10(P_echo / P_out)
    AudioProcessing::Statistic echo_return_loss_enhancement;

    // (Pre non-linear processing suppression) A_NLP = 10log_10(P_echo / P_a)
    AudioProcessing::Statistic a_nlp;

    // Fraction of time that the AEC linear filter is divergent, in a 1-second
    // non-overlapped aggregation window.
    float divergent_filter_fraction;
  };

  // Deprecated. Use GetStatistics on the AudioProcessing interface instead.
  // TODO(ajm): discuss the metrics update period.
  virtual int GetMetrics(Metrics* metrics) = 0;

  // Enables computation and logging of delay values. Statistics are obtained
  // through |GetDelayMetrics()|.
  virtual int enable_delay_logging(bool enable) = 0;
  virtual bool is_delay_logging_enabled() const = 0;

  // The delay metrics consists of the delay |median| and the delay standard
  // deviation |std|. It also consists of the fraction of delay estimates
  // |fraction_poor_delays| that can make the echo cancellation perform poorly.
  // The values are aggregated until the first call to |GetDelayMetrics()| and
  // afterwards aggregated and updated every second.
  // Note that if there are several clients pulling metrics from
  // |GetDelayMetrics()| during a session the first call from any of them will
  // change to one second aggregation window for all.
  // Deprecated. Use GetStatistics on the AudioProcessing interface instead.
  virtual int GetDelayMetrics(int* median, int* std) = 0;
  // Deprecated. Use GetStatistics on the AudioProcessing interface instead.
  virtual int GetDelayMetrics(int* median, int* std,
                              float* fraction_poor_delays) = 0;

  // Returns a pointer to the low level AEC component.  In case of multiple
  // channels, the pointer to the first one is returned.  A NULL pointer is
  // returned when the AEC component is disabled or has not been initialized
  // successfully.
  virtual struct AecCore* aec_core() const = 0;

 protected:
  virtual ~EchoCancellation() {}
};

// The acoustic echo control for mobile (AECM) component is a low complexity
// robust option intended for use on mobile devices.
//
// Not recommended to be enabled on the server-side.
class EchoControlMobile {
 public:
  // EchoCancellation and EchoControlMobile may not be enabled simultaneously.
  // Enabling one will disable the other.
  virtual int Enable(bool enable) = 0;
  virtual bool is_enabled() const = 0;

  // Recommended settings for particular audio routes. In general, the louder
  // the echo is expected to be, the higher this value should be set. The
  // preferred setting may vary from device to device.
  enum RoutingMode {
    kQuietEarpieceOrHeadset,
    kEarpiece,
    kLoudEarpiece,
    kSpeakerphone,
    kLoudSpeakerphone
  };

  // Sets echo control appropriate for the audio routing |mode| on the device.
  // It can and should be updated during a call if the audio routing changes.
  virtual int set_routing_mode(RoutingMode mode) = 0;
  virtual RoutingMode routing_mode() const = 0;

  // Comfort noise replaces suppressed background noise to maintain a
  // consistent signal level.
  virtual int enable_comfort_noise(bool enable) = 0;
  virtual bool is_comfort_noise_enabled() const = 0;

  // A typical use case is to initialize the component with an echo path from a
  // previous call. The echo path is retrieved using |GetEchoPath()|, typically
  // at the end of a call. The data can then be stored for later use as an
  // initializer before the next call, using |SetEchoPath()|.
  //
  // Controlling the echo path this way requires the data |size_bytes| to match
  // the internal echo path size. This size can be acquired using
  // |echo_path_size_bytes()|. |SetEchoPath()| causes an entire reset, worth
  // noting if it is to be called during an ongoing call.
  //
  // It is possible that version incompatibilities may result in a stored echo
  // path of the incorrect size. In this case, the stored path should be
  // discarded.
  virtual int SetEchoPath(const void* echo_path, size_t size_bytes) = 0;
  virtual int GetEchoPath(void* echo_path, size_t size_bytes) const = 0;

  // The returned path size is guaranteed not to change for the lifetime of
  // the application.
  static size_t echo_path_size_bytes();

 protected:
  virtual ~EchoControlMobile() {}
};

// The automatic gain control (AGC) component brings the signal to an
// appropriate range. This is done by applying a digital gain directly and, in
// the analog mode, prescribing an analog gain to be applied at the audio HAL.
//
// Recommended to be enabled on the client-side.
class GainControl {
 public:
  virtual int Enable(bool enable) = 0;
  virtual bool is_enabled() const = 0;

  // When an analog mode is set, this must be called prior to |ProcessStream()|
  // to pass the current analog level from the audio HAL. Must be within the
  // range provided to |set_analog_level_limits()|.
  virtual int set_stream_analog_level(int level) = 0;

  // When an analog mode is set, this should be called after |ProcessStream()|
  // to obtain the recommended new analog level for the audio HAL. It is the
  // users responsibility to apply this level.
  virtual int stream_analog_level() = 0;

  enum Mode {
    // Adaptive mode intended for use if an analog volume control is available
    // on the capture device. It will require the user to provide coupling
    // between the OS mixer controls and AGC through the |stream_analog_level()|
    // functions.
    //
    // It consists of an analog gain prescription for the audio device and a
    // digital compression stage.
    kAdaptiveAnalog,

    // Adaptive mode intended for situations in which an analog volume control
    // is unavailable. It operates in a similar fashion to the adaptive analog
    // mode, but with scaling instead applied in the digital domain. As with
    // the analog mode, it additionally uses a digital compression stage.
    kAdaptiveDigital,

    // Fixed mode which enables only the digital compression stage also used by
    // the two adaptive modes.
    //
    // It is distinguished from the adaptive modes by considering only a
    // short time-window of the input signal. It applies a fixed gain through
    // most of the input level range, and compresses (gradually reduces gain
    // with increasing level) the input signal at higher levels. This mode is
    // preferred on embedded devices where the capture signal level is
    // predictable, so that a known gain can be applied.
    kFixedDigital
  };

  virtual int set_mode(Mode mode) = 0;
  virtual Mode mode() const = 0;

  // Sets the target peak |level| (or envelope) of the AGC in dBFs (decibels
  // from digital full-scale). The convention is to use positive values. For
  // instance, passing in a value of 3 corresponds to -3 dBFs, or a target
  // level 3 dB below full-scale. Limited to [0, 31].
  //
  // TODO(ajm): use a negative value here instead, if/when VoE will similarly
  //            update its interface.
  virtual int set_target_level_dbfs(int level) = 0;
  virtual int target_level_dbfs() const = 0;

  // Sets the maximum |gain| the digital compression stage may apply, in dB. A
  // higher number corresponds to greater compression, while a value of 0 will
  // leave the signal uncompressed. Limited to [0, 90].
  virtual int set_compression_gain_db(int gain) = 0;
  virtual int compression_gain_db() const = 0;

  // When enabled, the compression stage will hard limit the signal to the
  // target level. Otherwise, the signal will be compressed but not limited
  // above the target level.
  virtual int enable_limiter(bool enable) = 0;
  virtual bool is_limiter_enabled() const = 0;

  // Sets the |minimum| and |maximum| analog levels of the audio capture device.
  // Must be set if and only if an analog mode is used. Limited to [0, 65535].
  virtual int set_analog_level_limits(int minimum,
                                      int maximum) = 0;
  virtual int analog_level_minimum() const = 0;
  virtual int analog_level_maximum() const = 0;

  // Returns true if the AGC has detected a saturation event (period where the
  // signal reaches digital full-scale) in the current frame and the analog
  // level cannot be reduced.
  //
  // This could be used as an indicator to reduce or disable analog mic gain at
  // the audio HAL.
  virtual bool stream_is_saturated() const = 0;

 protected:
  virtual ~GainControl() {}
};
// TODO(peah): Remove this interface.
// A filtering component which removes DC offset and low-frequency noise.
// Recommended to be enabled on the client-side.
class HighPassFilter {
 public:
  virtual int Enable(bool enable) = 0;
  virtual bool is_enabled() const = 0;

  virtual ~HighPassFilter() {}
};

// An estimation component used to retrieve level metrics.
class LevelEstimator {
 public:
  virtual int Enable(bool enable) = 0;
  virtual bool is_enabled() const = 0;

  // Returns the root mean square (RMS) level in dBFs (decibels from digital
  // full-scale), or alternately dBov. It is computed over all primary stream
  // frames since the last call to RMS(). The returned value is positive but
  // should be interpreted as negative. It is constrained to [0, 127].
  //
  // The computation follows: https://tools.ietf.org/html/rfc6465
  // with the intent that it can provide the RTP audio level indication.
  //
  // Frames passed to ProcessStream() with an |_energy| of zero are considered
  // to have been muted. The RMS of the frame will be interpreted as -127.
  virtual int RMS() = 0;

 protected:
  virtual ~LevelEstimator() {}
};

// The noise suppression (NS) component attempts to remove noise while
// retaining speech. Recommended to be enabled on the client-side.
//
// Recommended to be enabled on the client-side.
class NoiseSuppression {
 public:
  virtual int Enable(bool enable) = 0;
  virtual bool is_enabled() const = 0;

  // Determines the aggressiveness of the suppression. Increasing the level
  // will reduce the noise level at the expense of a higher speech distortion.
  enum Level {
    kLow,
    kModerate,
    kHigh,
    kVeryHigh
  };

  virtual int set_level(Level level) = 0;
  virtual Level level() const = 0;

  // Returns the internally computed prior speech probability of current frame
  // averaged over output channels. This is not supported in fixed point, for
  // which |kUnsupportedFunctionError| is returned.
  virtual float speech_probability() const = 0;

  // Returns the noise estimate per frequency bin averaged over all channels.
  virtual std::vector<float> NoiseEstimate() = 0;

 protected:
  virtual ~NoiseSuppression() {}
};

// The voice activity detection (VAD) component analyzes the stream to
// determine if voice is present. A facility is also provided to pass in an
// external VAD decision.
//
// In addition to |stream_has_voice()| the VAD decision is provided through the
// |AudioFrame| passed to |ProcessStream()|. The |vad_activity_| member will be
// modified to reflect the current decision.
class VoiceDetection {
 public:
  virtual int Enable(bool enable) = 0;
  virtual bool is_enabled() const = 0;

  // Returns true if voice is detected in the current frame. Should be called
  // after |ProcessStream()|.
  virtual bool stream_has_voice() const = 0;

  // Some of the APM functionality requires a VAD decision. In the case that
  // a decision is externally available for the current frame, it can be passed
  // in here, before |ProcessStream()| is called.
  //
  // VoiceDetection does _not_ need to be enabled to use this. If it happens to
  // be enabled, detection will be skipped for any frame in which an external
  // VAD decision is provided.
  virtual int set_stream_has_voice(bool has_voice) = 0;

  // Specifies the likelihood that a frame will be declared to contain voice.
  // A higher value makes it more likely that speech will not be clipped, at
  // the expense of more noise being detected as voice.
  enum Likelihood {
    kVeryLowLikelihood,
    kLowLikelihood,
    kModerateLikelihood,
    kHighLikelihood
  };

  virtual int set_likelihood(Likelihood likelihood) = 0;
  virtual Likelihood likelihood() const = 0;

  // Sets the |size| of the frames in ms on which the VAD will operate. Larger
  // frames will improve detection accuracy, but reduce the frequency of
  // updates.
  //
  // This does not impact the size of frames passed to |ProcessStream()|.
  virtual int set_frame_size_ms(int size) = 0;
  virtual int frame_size_ms() const = 0;

 protected:
  virtual ~VoiceDetection() {}
};
}  // namespace webrtc

#endif  // WEBRTC_MODULES_AUDIO_PROCESSING_INCLUDE_AUDIO_PROCESSING_H_<|MERGE_RESOLUTION|>--- conflicted
+++ resolved
@@ -34,9 +34,6 @@
 class AudioFrame;
 
 class NonlinearBeamformer;
-
-class StreamConfig;
-class ProcessingConfig;
 
 class StreamConfig;
 class ProcessingConfig;
@@ -70,8 +67,6 @@
   ExtendedFilter() : enabled(false) {}
   explicit ExtendedFilter(bool enabled) : enabled(enabled) {}
   static const ConfigOptionID identifier = ConfigOptionID::kExtendedFilter;
-<<<<<<< HEAD
-=======
   bool enabled;
 };
 
@@ -84,7 +79,6 @@
   explicit RefinedAdaptiveFilter(bool enabled) : enabled(enabled) {}
   static const ConfigOptionID identifier =
       ConfigOptionID::kAecRefinedAdaptiveFilter;
->>>>>>> a17af05f
   bool enabled;
 };
 
@@ -111,17 +105,6 @@
 #else
 static const int kAgcStartupMinVolume = 0;
 #endif  // defined(WEBRTC_CHROMIUM_BUILD)
-<<<<<<< HEAD
-struct ExperimentalAgc {
-  ExperimentalAgc() : enabled(true), startup_min_volume(kAgcStartupMinVolume) {}
-  explicit ExperimentalAgc(bool enabled)
-      : enabled(enabled), startup_min_volume(kAgcStartupMinVolume) {}
-  ExperimentalAgc(bool enabled, int startup_min_volume)
-      : enabled(enabled), startup_min_volume(startup_min_volume) {}
-  static const ConfigOptionID identifier = ConfigOptionID::kExperimentalAgc;
-  bool enabled;
-  int startup_min_volume;
-=======
 static constexpr int kClippedLevelMin = 170;
 struct ExperimentalAgc {
   ExperimentalAgc() = default;
@@ -137,7 +120,6 @@
   int startup_min_volume = kAgcStartupMinVolume;
   // Lowest microphone level that will be applied in response to clipping.
   int clipped_level_min = kClippedLevelMin;
->>>>>>> a17af05f
 };
 
 // Use to enable experimental noise suppression. It can be set in the
@@ -152,24 +134,6 @@
 // Use to enable beamforming. Must be provided through the constructor. It will
 // have no impact if used with AudioProcessing::SetExtraOptions().
 struct Beamforming {
-<<<<<<< HEAD
-  Beamforming()
-      : enabled(false),
-        array_geometry(),
-        target_direction(
-            SphericalPointf(static_cast<float>(M_PI) / 2.f, 0.f, 1.f)) {}
-  Beamforming(bool enabled, const std::vector<Point>& array_geometry)
-      : Beamforming(enabled,
-                    array_geometry,
-                    SphericalPointf(static_cast<float>(M_PI) / 2.f, 0.f, 1.f)) {
-  }
-  Beamforming(bool enabled,
-              const std::vector<Point>& array_geometry,
-              SphericalPointf target_direction)
-      : enabled(enabled),
-        array_geometry(array_geometry),
-        target_direction(target_direction) {}
-=======
   Beamforming();
   Beamforming(bool enabled, const std::vector<Point>& array_geometry);
   Beamforming(bool enabled,
@@ -177,20 +141,13 @@
               SphericalPointf target_direction);
   ~Beamforming();
 
->>>>>>> a17af05f
   static const ConfigOptionID identifier = ConfigOptionID::kBeamforming;
   const bool enabled;
   const std::vector<Point> array_geometry;
   const SphericalPointf target_direction;
 };
 
-<<<<<<< HEAD
-// Use to enable intelligibility enhancer in audio processing. Must be provided
-// though the constructor. It will have no impact if used with
-// AudioProcessing::SetExtraOptions().
-=======
 // Use to enable intelligibility enhancer in audio processing.
->>>>>>> a17af05f
 //
 // Note: If enabled and the reverse stream has more than one output channel,
 // the reverse stream will become an upmixed mono signal.
@@ -279,8 +236,6 @@
 //
 class AudioProcessing {
  public:
-<<<<<<< HEAD
-=======
   // The struct below constitutes the new parameter scheme for the audio
   // processing. It is being introduced gradually and until it is fully
   // introduced, it is prone to change.
@@ -316,7 +271,6 @@
     } echo_canceller3;
   };
 
->>>>>>> a17af05f
   // TODO(mgraczyk): Remove once all methods that use ChannelLayout are gone.
   enum ChannelLayout {
     kMono,
@@ -357,31 +311,6 @@
   //   - that the input, output and reverse rates must match
   //   - that |processing_config.output_stream()| matches
   //     |processing_config.input_stream()|.
-<<<<<<< HEAD
-  //
-  // The float interfaces accept arbitrary rates and support differing input and
-  // output layouts, but the output must have either one channel or the same
-  // number of channels as the input.
-  virtual int Initialize(const ProcessingConfig& processing_config) = 0;
-
-  // Initialize with unpacked parameters. See Initialize() above for details.
-  //
-  // TODO(mgraczyk): Remove once clients are updated to use the new interface.
-  virtual int Initialize(int input_sample_rate_hz,
-                         int output_sample_rate_hz,
-                         int reverse_sample_rate_hz,
-                         ChannelLayout input_layout,
-                         ChannelLayout output_layout,
-                         ChannelLayout reverse_layout) = 0;
-
-  // Pass down additional options which don't have explicit setters. This
-  // ensures the options are applied immediately.
-  virtual void SetExtraOptions(const Config& config) = 0;
-
-  // TODO(peah): Remove after voice engine no longer requires it to resample
-  // the reverse stream to the forward rate.
-  virtual int input_sample_rate_hz() const = 0;
-=======
   //
   // The float interfaces accept arbitrary rates and support differing input and
   // output layouts, but the output must have either one channel or the same
@@ -405,7 +334,6 @@
   // Pass down additional options which don't have explicit setters. This
   // ensures the options are applied immediately.
   virtual void SetExtraOptions(const webrtc::Config& config) = 0;
->>>>>>> a17af05f
 
   // TODO(ajm): Only intended for internal use. Make private and friend the
   // necessary classes?
@@ -463,13 +391,8 @@
                             const StreamConfig& output_config,
                             float* const* dest) = 0;
 
-<<<<<<< HEAD
-  // Analyzes a 10 ms |frame| of the reverse direction audio stream. The frame
-  // will not be modified. On the client-side, this is the far-end (or to be
-=======
   // Processes a 10 ms |frame| of the reverse direction audio stream. The frame
   // may be modified. On the client-side, this is the far-end (or to be
->>>>>>> a17af05f
   // rendered) audio.
   //
   // It is necessary to provide this if echo processing is enabled, as the
@@ -479,21 +402,7 @@
   // chances are you don't need to use it.
   //
   // The |sample_rate_hz_|, |num_channels_|, and |samples_per_channel_|
-<<<<<<< HEAD
-  // members of |frame| must be valid. |sample_rate_hz_| must correspond to
-  // |input_sample_rate_hz()|
-  //
-  // TODO(ajm): add const to input; requires an implementation fix.
-  // DEPRECATED: Use |ProcessReverseStream| instead.
-  // TODO(ekm): Remove once all users have updated to |ProcessReverseStream|.
-  virtual int AnalyzeReverseStream(AudioFrame* frame) = 0;
-=======
   // members of |frame| must be valid.
-  virtual int ProcessReverseStream(AudioFrame* frame) = 0;
->>>>>>> a17af05f
-
-  // Same as |AnalyzeReverseStream|, but may modify |frame| if intelligibility
-  // is enabled.
   virtual int ProcessReverseStream(AudioFrame* frame) = 0;
 
   // Accepts deinterleaved float audio with the range [-1, 1]. Each element
@@ -501,23 +410,14 @@
   // TODO(mgraczyk): Remove once clients are updated to use the new interface.
   virtual int AnalyzeReverseStream(const float* const* data,
                                    size_t samples_per_channel,
-<<<<<<< HEAD
-                                   int rev_sample_rate_hz,
-=======
                                    int sample_rate_hz,
->>>>>>> a17af05f
                                    ChannelLayout layout) = 0;
 
   // Accepts deinterleaved float audio with the range [-1, 1]. Each element of
   // |data| points to a channel buffer, arranged according to |reverse_config|.
   virtual int ProcessReverseStream(const float* const* src,
-<<<<<<< HEAD
-                                   const StreamConfig& reverse_input_config,
-                                   const StreamConfig& reverse_output_config,
-=======
                                    const StreamConfig& input_config,
                                    const StreamConfig& output_config,
->>>>>>> a17af05f
                                    float* const* dest) = 0;
 
   // This must be called if and only if echo processing is enabled.
@@ -580,8 +480,6 @@
   // specific member variables are reset.
   virtual void UpdateHistogramsOnCallEnd() = 0;
 
-<<<<<<< HEAD
-=======
   // TODO(ivoc): Remove when the calling code no longer uses the old Statistics
   //             API.
   struct Statistic {
@@ -651,7 +549,6 @@
   // TODO(ivoc): Make this pure virtual when all subclasses have been updated.
   virtual AudioProcessingStatistics GetStatistics() const;
 
->>>>>>> a17af05f
   // These provide access to the component interfaces and should never return
   // NULL. The pointers will be valid for the lifetime of the APM instance.
   // The memory for these objects is entirely managed internally.
@@ -694,12 +591,6 @@
     kSampleRate48kHz = 48000
   };
 
-<<<<<<< HEAD
-  static const int kNativeSampleRatesHz[];
-  static const size_t kNumNativeSampleRates;
-  static const int kMaxNativeSampleRateHz;
-  static const int kMaxAECMSampleRateHz;
-=======
   // TODO(kwiberg): We currently need to support a compiler (Visual C++) that
   // complains if we don't explicitly state the size of the array here. Remove
   // the size when that's no longer the case.
@@ -709,7 +600,6 @@
       arraysize(kNativeSampleRatesHz);
   static constexpr int kMaxNativeSampleRateHz =
       kNativeSampleRatesHz[kNumNativeSampleRates - 1];
->>>>>>> a17af05f
 
   static const int kChunkSizeMs = 10;
 };
