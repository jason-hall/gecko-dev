--- conflicted
+++ resolved
@@ -128,88 +128,6 @@
         voice_detection_(new testing::NiceMock<MockVoiceDetection>()) {
   }
 
-<<<<<<< HEAD
-  MOCK_METHOD0(Initialize,
-      int());
-  MOCK_METHOD6(Initialize,
-      int(int sample_rate_hz,
-          int output_sample_rate_hz,
-          int reverse_sample_rate_hz,
-          ChannelLayout input_layout,
-          ChannelLayout output_layout,
-          ChannelLayout reverse_layout));
-  MOCK_METHOD1(Initialize,
-      int(const ProcessingConfig& processing_config));
-  MOCK_METHOD1(SetExtraOptions,
-      void(const Config& config));
-  MOCK_METHOD1(set_sample_rate_hz,
-      int(int rate));
-  MOCK_CONST_METHOD0(input_sample_rate_hz,
-      int());
-  MOCK_CONST_METHOD0(sample_rate_hz,
-      int());
-  MOCK_CONST_METHOD0(proc_sample_rate_hz,
-      int());
-  MOCK_CONST_METHOD0(proc_split_sample_rate_hz,
-      int());
-  MOCK_CONST_METHOD0(num_input_channels,
-      size_t());
-  MOCK_CONST_METHOD0(num_output_channels,
-      size_t());
-  MOCK_CONST_METHOD0(num_reverse_channels,
-      size_t());
-  MOCK_METHOD1(set_output_will_be_muted,
-      void(bool muted));
-  MOCK_CONST_METHOD0(output_will_be_muted,
-      bool());
-  MOCK_METHOD1(ProcessStream,
-      int(AudioFrame* frame));
-  MOCK_METHOD7(ProcessStream,
-      int(const float* const* src,
-          size_t samples_per_channel,
-          int input_sample_rate_hz,
-          ChannelLayout input_layout,
-          int output_sample_rate_hz,
-          ChannelLayout output_layout,
-          float* const* dest));
-  MOCK_METHOD4(ProcessStream,
-               int(const float* const* src,
-                   const StreamConfig& input_config,
-                   const StreamConfig& output_config,
-                   float* const* dest));
-  MOCK_METHOD1(AnalyzeReverseStream,
-      int(AudioFrame* frame));
-  MOCK_METHOD1(ProcessReverseStream, int(AudioFrame* frame));
-  MOCK_METHOD4(AnalyzeReverseStream,
-      int(const float* const* data, size_t frames, int sample_rate_hz,
-          ChannelLayout input_layout));
-  MOCK_METHOD4(ProcessReverseStream,
-               int(const float* const* src,
-                   const StreamConfig& input_config,
-                   const StreamConfig& output_config,
-                   float* const* dest));
-  MOCK_METHOD1(set_stream_delay_ms,
-      int(int delay));
-  MOCK_CONST_METHOD0(stream_delay_ms,
-      int());
-  MOCK_CONST_METHOD0(was_stream_delay_set,
-      bool());
-  MOCK_METHOD1(set_stream_key_pressed,
-      void(bool key_pressed));
-  MOCK_CONST_METHOD0(stream_key_pressed,
-      bool());
-  MOCK_METHOD1(set_delay_offset_ms,
-      void(int offset));
-  MOCK_CONST_METHOD0(delay_offset_ms,
-      int());
-  MOCK_METHOD1(StartDebugRecording,
-      int(const char filename[kMaxFilenameSize]));
-  MOCK_METHOD1(StartDebugRecording,
-      int(FILE* handle));
-  MOCK_METHOD0(StopDebugRecording,
-      int());
-  MOCK_METHOD0(UpdateHistogramsOnCallEnd, void());
-=======
   virtual ~MockAudioProcessing() {}
 
   MOCK_METHOD0(Initialize, int());
@@ -266,7 +184,6 @@
   MOCK_METHOD0(StopDebugRecording, int());
   MOCK_METHOD0(UpdateHistogramsOnCallEnd, void());
   MOCK_CONST_METHOD0(GetStatistics, AudioProcessingStatistics());
->>>>>>> a17af05f
   virtual MockEchoCancellation* echo_cancellation() const {
     return echo_cancellation_.get();
   }
