/*
 *  Copyright (c) 2014 The WebRTC project authors. All Rights Reserved.
 *
 *  Use of this source code is governed by a BSD-style license
 *  that can be found in the LICENSE file in the root of the source
 *  tree. An additional intellectual property rights grant can be found
 *  in the file PATENTS.  All contributing project authors may
 *  be found in the AUTHORS file in the root of the source tree.
 */

#ifndef WEBRTC_MODULES_AUDIO_PROCESSING_TEST_TEST_UTILS_H_
#define WEBRTC_MODULES_AUDIO_PROCESSING_TEST_TEST_UTILS_H_

#include <math.h>
#include <iterator>
#include <limits>
<<<<<<< HEAD
=======
#include <memory>
>>>>>>> a17af05f
#include <string>
#include <vector>

#include "webrtc/base/constructormagic.h"
<<<<<<< HEAD
#include "webrtc/base/scoped_ptr.h"
=======
>>>>>>> a17af05f
#include "webrtc/common_audio/channel_buffer.h"
#include "webrtc/common_audio/wav_file.h"
#include "webrtc/modules/audio_processing/include/audio_processing.h"
#include "webrtc/modules/include/module_common_types.h"

namespace webrtc {

static const AudioProcessing::Error kNoErr = AudioProcessing::kNoError;
#define EXPECT_NOERR(expr) EXPECT_EQ(kNoErr, (expr))

class RawFile final {
 public:
  explicit RawFile(const std::string& filename);
  ~RawFile();

  void WriteSamples(const int16_t* samples, size_t num_samples);
  void WriteSamples(const float* samples, size_t num_samples);

 private:
  FILE* file_handle_;

  RTC_DISALLOW_COPY_AND_ASSIGN(RawFile);
};

// Reads ChannelBuffers from a provided WavReader.
class ChannelBufferWavReader final {
 public:
<<<<<<< HEAD
  explicit ChannelBufferWavReader(rtc::scoped_ptr<WavReader> file);
=======
  explicit ChannelBufferWavReader(std::unique_ptr<WavReader> file);
  ~ChannelBufferWavReader();
>>>>>>> a17af05f

  // Reads data from the file according to the |buffer| format. Returns false if
  // a full buffer can't be read from the file.
  bool Read(ChannelBuffer<float>* buffer);

 private:
<<<<<<< HEAD
  rtc::scoped_ptr<WavReader> file_;
=======
  std::unique_ptr<WavReader> file_;
>>>>>>> a17af05f
  std::vector<float> interleaved_;

  RTC_DISALLOW_COPY_AND_ASSIGN(ChannelBufferWavReader);
};

// Writes ChannelBuffers to a provided WavWriter.
class ChannelBufferWavWriter final {
 public:
<<<<<<< HEAD
  explicit ChannelBufferWavWriter(rtc::scoped_ptr<WavWriter> file);
  void Write(const ChannelBuffer<float>& buffer);

 private:
  rtc::scoped_ptr<WavWriter> file_;
=======
  explicit ChannelBufferWavWriter(std::unique_ptr<WavWriter> file);
  ~ChannelBufferWavWriter();

  void Write(const ChannelBuffer<float>& buffer);

 private:
  std::unique_ptr<WavWriter> file_;
>>>>>>> a17af05f
  std::vector<float> interleaved_;

  RTC_DISALLOW_COPY_AND_ASSIGN(ChannelBufferWavWriter);
};

void WriteIntData(const int16_t* data,
                  size_t length,
                  WavWriter* wav_file,
                  RawFile* raw_file);

void WriteFloatData(const float* const* data,
                    size_t samples_per_channel,
                    size_t num_channels,
                    WavWriter* wav_file,
                    RawFile* raw_file);

// Exits on failure; do not use in unit tests.
FILE* OpenFile(const std::string& filename, const char* mode);

size_t SamplesFromRate(int rate);

void SetFrameSampleRate(AudioFrame* frame,
                        int sample_rate_hz);

template <typename T>
void SetContainerFormat(int sample_rate_hz,
                        size_t num_channels,
                        AudioFrame* frame,
                        std::unique_ptr<ChannelBuffer<T> >* cb) {
  SetFrameSampleRate(frame, sample_rate_hz);
  frame->num_channels_ = num_channels;
  cb->reset(new ChannelBuffer<T>(frame->samples_per_channel_, num_channels));
}

AudioProcessing::ChannelLayout LayoutFromChannels(size_t num_channels);

template <typename T>
float ComputeSNR(const T* ref, const T* test, size_t length, float* variance) {
  float mse = 0;
  float mean = 0;
  *variance = 0;
  for (size_t i = 0; i < length; ++i) {
    T error = ref[i] - test[i];
    mse += error * error;
    *variance += ref[i] * ref[i];
    mean += ref[i];
  }
  mse /= length;
  *variance /= length;
  mean /= length;
  *variance -= mean * mean;

  float snr = 100;  // We assign 100 dB to the zero-error case.
  if (mse > 0)
    snr = 10 * log10(*variance / mse);
  return snr;
}

// Returns a vector<T> parsed from whitespace delimited values in to_parse,
// or an empty vector if the string could not be parsed.
template<typename T>
std::vector<T> ParseList(const std::string& to_parse) {
  std::vector<T> values;

  std::istringstream str(to_parse);
  std::copy(
      std::istream_iterator<T>(str),
      std::istream_iterator<T>(),
      std::back_inserter(values));

  return values;
}

// Parses the array geometry from the command line.
//
// If a vector with size != num_mics is returned, an error has occurred and an
// appropriate error message has been printed to stdout.
std::vector<Point> ParseArrayGeometry(const std::string& mic_positions,
                                      size_t num_mics);

// Same as above, but without the num_mics check for when it isn't available.
std::vector<Point> ParseArrayGeometry(const std::string& mic_positions);

}  // namespace webrtc

#endif  // WEBRTC_MODULES_AUDIO_PROCESSING_TEST_TEST_UTILS_H_<|MERGE_RESOLUTION|>--- conflicted
+++ resolved
@@ -14,18 +14,11 @@
 #include <math.h>
 #include <iterator>
 #include <limits>
-<<<<<<< HEAD
-=======
 #include <memory>
->>>>>>> a17af05f
 #include <string>
 #include <vector>
 
 #include "webrtc/base/constructormagic.h"
-<<<<<<< HEAD
-#include "webrtc/base/scoped_ptr.h"
-=======
->>>>>>> a17af05f
 #include "webrtc/common_audio/channel_buffer.h"
 #include "webrtc/common_audio/wav_file.h"
 #include "webrtc/modules/audio_processing/include/audio_processing.h"
@@ -53,23 +46,15 @@
 // Reads ChannelBuffers from a provided WavReader.
 class ChannelBufferWavReader final {
  public:
-<<<<<<< HEAD
-  explicit ChannelBufferWavReader(rtc::scoped_ptr<WavReader> file);
-=======
   explicit ChannelBufferWavReader(std::unique_ptr<WavReader> file);
   ~ChannelBufferWavReader();
->>>>>>> a17af05f
 
   // Reads data from the file according to the |buffer| format. Returns false if
   // a full buffer can't be read from the file.
   bool Read(ChannelBuffer<float>* buffer);
 
  private:
-<<<<<<< HEAD
-  rtc::scoped_ptr<WavReader> file_;
-=======
   std::unique_ptr<WavReader> file_;
->>>>>>> a17af05f
   std::vector<float> interleaved_;
 
   RTC_DISALLOW_COPY_AND_ASSIGN(ChannelBufferWavReader);
@@ -78,13 +63,6 @@
 // Writes ChannelBuffers to a provided WavWriter.
 class ChannelBufferWavWriter final {
  public:
-<<<<<<< HEAD
-  explicit ChannelBufferWavWriter(rtc::scoped_ptr<WavWriter> file);
-  void Write(const ChannelBuffer<float>& buffer);
-
- private:
-  rtc::scoped_ptr<WavWriter> file_;
-=======
   explicit ChannelBufferWavWriter(std::unique_ptr<WavWriter> file);
   ~ChannelBufferWavWriter();
 
@@ -92,7 +70,6 @@
 
  private:
   std::unique_ptr<WavWriter> file_;
->>>>>>> a17af05f
   std::vector<float> interleaved_;
 
   RTC_DISALLOW_COPY_AND_ASSIGN(ChannelBufferWavWriter);
