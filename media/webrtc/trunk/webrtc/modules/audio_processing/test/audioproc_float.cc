/*
 *  Copyright (c) 2014 The WebRTC project authors. All Rights Reserved.
 *
 *  Use of this source code is governed by a BSD-style license
 *  that can be found in the LICENSE file in the root of the source
 *  tree. An additional intellectual property rights grant can be found
 *  in the file PATENTS.  All contributing project authors may
 *  be found in the AUTHORS file in the root of the source tree.
 */

<<<<<<< HEAD
#include <stdio.h>
#include <iostream>
#include <sstream>
#include <string>
#include <utility>

#include "gflags/gflags.h"
#include "webrtc/base/checks.h"
#include "webrtc/base/format_macros.h"
#include "webrtc/base/scoped_ptr.h"
#include "webrtc/common_audio/channel_buffer.h"
#include "webrtc/common_audio/wav_file.h"
#include "webrtc/modules/audio_processing/include/audio_processing.h"
#include "webrtc/modules/audio_processing/test/audio_file_processor.h"
#include "webrtc/modules/audio_processing/test/protobuf_utils.h"
#include "webrtc/modules/audio_processing/test/test_utils.h"
#include "webrtc/system_wrappers/include/tick_util.h"
#include "webrtc/test/testsupport/trace_to_stderr.h"

namespace {

bool ValidateOutChannels(const char* flagname, int32_t value) {
  return value >= 0;
}

}  // namespace

DEFINE_string(dump, "", "Name of the aecdump debug file to read from.");
DEFINE_string(i, "", "Name of the capture input stream file to read from.");
DEFINE_string(
    o,
    "out.wav",
    "Name of the output file to write the processed capture stream to.");
DEFINE_int32(out_channels, 1, "Number of output channels.");
const bool out_channels_dummy =
    google::RegisterFlagValidator(&FLAGS_out_channels, &ValidateOutChannels);
DEFINE_int32(out_sample_rate, 48000, "Output sample rate in Hz.");
DEFINE_string(mic_positions, "",
    "Space delimited cartesian coordinates of microphones in meters. "
    "The coordinates of each point are contiguous. "
    "For a two element array: \"x1 y1 z1 x2 y2 z2\"");
DEFINE_double(
    target_angle_degrees,
    90,
    "The azimuth of the target in degrees. Only applies to beamforming.");

DEFINE_bool(aec, false, "Enable echo cancellation.");
DEFINE_bool(agc, false, "Enable automatic gain control.");
DEFINE_bool(hpf, false, "Enable high-pass filtering.");
DEFINE_bool(ns, false, "Enable noise suppression.");
DEFINE_bool(ts, false, "Enable transient suppression.");
DEFINE_bool(bf, false, "Enable beamforming.");
DEFINE_bool(ie, false, "Enable intelligibility enhancer.");
DEFINE_bool(all, false, "Enable all components.");

DEFINE_int32(ns_level, -1, "Noise suppression level [0 - 3].");

DEFINE_bool(perf, false, "Enable performance tests.");

namespace webrtc {
namespace {

const int kChunksPerSecond = 100;
const char kUsage[] =
    "Command-line tool to run audio processing on WAV files. Accepts either\n"
    "an input capture WAV file or protobuf debug dump and writes to an output\n"
    "WAV file.\n"
    "\n"
    "All components are disabled by default. If any bi-directional components\n"
    "are enabled, only debug dump files are permitted.";

}  // namespace

int main(int argc, char* argv[]) {
  google::SetUsageMessage(kUsage);
  google::ParseCommandLineFlags(&argc, &argv, true);

  if (!((FLAGS_i.empty()) ^ (FLAGS_dump.empty()))) {
    fprintf(stderr,
            "An input file must be specified with either -i or -dump.\n");
    return 1;
  }
  if (FLAGS_dump.empty() && (FLAGS_aec || FLAGS_ie)) {
    fprintf(stderr, "-aec and -ie require a -dump file.\n");
    return 1;
  }
  if (FLAGS_ie) {
    fprintf(stderr,
            "FIXME(ajm): The intelligibility enhancer output is not dumped.\n");
    return 1;
  }

  test::TraceToStderr trace_to_stderr(true);
  Config config;
  if (FLAGS_bf || FLAGS_all) {
    if (FLAGS_mic_positions.empty()) {
      fprintf(stderr, "-mic_positions must be specified when -bf is used.\n");
      return 1;
    }
    config.Set<Beamforming>(new Beamforming(
        true, ParseArrayGeometry(FLAGS_mic_positions),
        SphericalPointf(DegreesToRadians(FLAGS_target_angle_degrees), 0.f,
                        1.f)));
=======
#include <iostream>
#include <memory>

#include <string.h>

#include "gflags/gflags.h"
#include "webrtc/modules/audio_processing/include/audio_processing.h"
#include "webrtc/modules/audio_processing/test/aec_dump_based_simulator.h"
#include "webrtc/modules/audio_processing/test/audio_processing_simulator.h"
#include "webrtc/modules/audio_processing/test/wav_based_simulator.h"

namespace webrtc {
namespace test {
namespace {

const int kParameterNotSpecifiedValue = -10000;

const char kUsageDescription[] =
    "Usage: audioproc_f [options] -i <input.wav>\n"
    "                   or\n"
    "       audioproc_f [options] -dump_input <aec_dump>\n"
    "\n\n"
    "Command-line tool to simulate a call using the audio "
    "processing module, either based on wav files or "
    "protobuf debug dump recordings.";

DEFINE_string(dump_input, "", "Aec dump input filename");
DEFINE_string(dump_output, "", "Aec dump output filename");
DEFINE_string(i, "", "Forward stream input wav filename");
DEFINE_string(o, "", "Forward stream output wav filename");
DEFINE_string(ri, "", "Reverse stream input wav filename");
DEFINE_string(ro, "", "Reverse stream output wav filename");
DEFINE_string(artificial_nearend, "", "Artificial nearend wav filename");
DEFINE_int32(output_num_channels,
             kParameterNotSpecifiedValue,
             "Number of forward stream output channels");
DEFINE_int32(reverse_output_num_channels,
             kParameterNotSpecifiedValue,
             "Number of Reverse stream output channels");
DEFINE_int32(output_sample_rate_hz,
             kParameterNotSpecifiedValue,
             "Forward stream output sample rate in Hz");
DEFINE_int32(reverse_output_sample_rate_hz,
             kParameterNotSpecifiedValue,
             "Reverse stream output sample rate in Hz");
DEFINE_string(mic_positions,
              "",
              "Space delimited cartesian coordinates of microphones in "
              "meters. The coordinates of each point are contiguous. For a "
              "two element array: \"x1 y1 z1 x2 y2 z2\"");
DEFINE_int32(target_angle_degrees,
             90,
             "The azimuth of the target in degrees (0-359). Only applies to "
             "beamforming.");
DEFINE_bool(fixed_interface,
            false,
            "Use the fixed interface when operating on wav files");
DEFINE_int32(aec,
             kParameterNotSpecifiedValue,
             "Activate (1) or deactivate(0) the echo canceller");
DEFINE_int32(aecm,
             kParameterNotSpecifiedValue,
             "Activate (1) or deactivate(0) the mobile echo controller");
DEFINE_int32(ed,
             kParameterNotSpecifiedValue,
             "Activate (1) or deactivate (0) the residual echo detector");
DEFINE_string(ed_graph, "", "Output filename for graph of echo likelihood");
DEFINE_int32(agc,
             kParameterNotSpecifiedValue,
             "Activate (1) or deactivate(0) the AGC");
DEFINE_int32(hpf,
             kParameterNotSpecifiedValue,
             "Activate (1) or deactivate(0) the high-pass filter");
DEFINE_int32(ns,
             kParameterNotSpecifiedValue,
             "Activate (1) or deactivate(0) the noise suppressor");
DEFINE_int32(ts,
             kParameterNotSpecifiedValue,
             "Activate (1) or deactivate(0) the transient suppressor");
DEFINE_int32(bf,
             kParameterNotSpecifiedValue,
             "Activate (1) or deactivate(0) the beamformer");
DEFINE_int32(ie,
             kParameterNotSpecifiedValue,
             "Activate (1) or deactivate(0) the intelligibility enhancer");
DEFINE_int32(vad,
             kParameterNotSpecifiedValue,
             "Activate (1) or deactivate(0) the voice activity detector");
DEFINE_int32(le,
             kParameterNotSpecifiedValue,
             "Activate (1) or deactivate(0) the level estimator");
DEFINE_bool(all_default,
            false,
            "Activate all of the default components (will be overridden by any "
            "other settings)");
DEFINE_int32(aec_suppression_level,
             kParameterNotSpecifiedValue,
             "Set the aec suppression level (0-2)");
DEFINE_int32(delay_agnostic,
             kParameterNotSpecifiedValue,
             "Activate (1) or deactivate(0) the AEC delay agnostic mode");
DEFINE_int32(extended_filter,
             kParameterNotSpecifiedValue,
             "Activate (1) or deactivate(0) the AEC extended filter mode");
DEFINE_int32(drift_compensation,
             kParameterNotSpecifiedValue,
             "Activate (1) or deactivate(0) the drift compensation");
DEFINE_int32(aec3,
             kParameterNotSpecifiedValue,
             "Activate (1) or deactivate(0) the experimental AEC mode AEC3");
DEFINE_int32(lc,
             kParameterNotSpecifiedValue,
             "Activate (1) or deactivate(0) the level control");
DEFINE_int32(
    refined_adaptive_filter,
    kParameterNotSpecifiedValue,
    "Activate (1) or deactivate(0) the refined adaptive filter functionality");
DEFINE_int32(aecm_routing_mode,
             kParameterNotSpecifiedValue,
             "Specify the AECM routing mode (0-4)");
DEFINE_int32(aecm_comfort_noise,
             kParameterNotSpecifiedValue,
             "Activate (1) or deactivate(0) the AECM comfort noise");
DEFINE_int32(agc_mode,
             kParameterNotSpecifiedValue,
             "Specify the AGC mode (0-2)");
DEFINE_int32(agc_target_level,
             kParameterNotSpecifiedValue,
             "Specify the AGC target level (0-31)");
DEFINE_int32(agc_limiter,
             kParameterNotSpecifiedValue,
             "Activate (1) or deactivate(0) the level estimator");
DEFINE_int32(agc_compression_gain,
             kParameterNotSpecifiedValue,
             "Specify the AGC compression gain (0-90)");
DEFINE_int32(vad_likelihood,
             kParameterNotSpecifiedValue,
             "Specify the VAD likelihood (0-3)");
DEFINE_int32(ns_level,
             kParameterNotSpecifiedValue,
             "Specify the NS level (0-3)");
DEFINE_int32(stream_delay,
             kParameterNotSpecifiedValue,
             "Specify the stream delay in ms to use");
DEFINE_int32(stream_drift_samples,
             kParameterNotSpecifiedValue,
             "Specify the number of stream drift samples to use");
DEFINE_bool(performance_report, false, "Report the APM performance ");
DEFINE_bool(verbose, false, "Produce verbose output");
DEFINE_bool(bitexactness_report,
            false,
            "Report bitexactness for aec dump result reproduction");
DEFINE_bool(discard_settings_in_aecdump,
            false,
            "Discard any config settings specified in the aec dump");
DEFINE_bool(store_intermediate_output,
            false,
            "Creates new output files after each init");
DEFINE_string(custom_call_order_file, "", "Custom process API call order file");

void SetSettingIfSpecified(const std::string value,
                           rtc::Optional<std::string>* parameter) {
  if (value.compare("") != 0) {
    *parameter = rtc::Optional<std::string>(value);
  }
}

void SetSettingIfSpecified(int value, rtc::Optional<int>* parameter) {
  if (value != kParameterNotSpecifiedValue) {
    *parameter = rtc::Optional<int>(value);
  }
}

void SetSettingIfFlagSet(int32_t flag, rtc::Optional<bool>* parameter) {
  if (flag == 0) {
    *parameter = rtc::Optional<bool>(false);
  } else if (flag == 1) {
    *parameter = rtc::Optional<bool>(true);
  }
}

SimulationSettings CreateSettings() {
  SimulationSettings settings;
  if (FLAGS_all_default) {
    settings.use_le = rtc::Optional<bool>(true);
    settings.use_vad = rtc::Optional<bool>(true);
    settings.use_ie = rtc::Optional<bool>(false);
    settings.use_bf = rtc::Optional<bool>(false);
    settings.use_ts = rtc::Optional<bool>(true);
    settings.use_ns = rtc::Optional<bool>(true);
    settings.use_hpf = rtc::Optional<bool>(true);
    settings.use_agc = rtc::Optional<bool>(true);
    settings.use_aec = rtc::Optional<bool>(true);
    settings.use_aecm = rtc::Optional<bool>(false);
    settings.use_ed = rtc::Optional<bool>(false);
  }
  SetSettingIfSpecified(FLAGS_dump_input, &settings.aec_dump_input_filename);
  SetSettingIfSpecified(FLAGS_dump_output, &settings.aec_dump_output_filename);
  SetSettingIfSpecified(FLAGS_i, &settings.input_filename);
  SetSettingIfSpecified(FLAGS_o, &settings.output_filename);
  SetSettingIfSpecified(FLAGS_ri, &settings.reverse_input_filename);
  SetSettingIfSpecified(FLAGS_ro, &settings.reverse_output_filename);
  SetSettingIfSpecified(FLAGS_artificial_nearend,
                        &settings.artificial_nearend_filename);
  SetSettingIfSpecified(FLAGS_output_num_channels,
                        &settings.output_num_channels);
  SetSettingIfSpecified(FLAGS_reverse_output_num_channels,
                        &settings.reverse_output_num_channels);
  SetSettingIfSpecified(FLAGS_output_sample_rate_hz,
                        &settings.output_sample_rate_hz);
  SetSettingIfSpecified(FLAGS_reverse_output_sample_rate_hz,
                        &settings.reverse_output_sample_rate_hz);
  SetSettingIfSpecified(FLAGS_mic_positions, &settings.microphone_positions);
  settings.target_angle_degrees = FLAGS_target_angle_degrees;
  SetSettingIfFlagSet(FLAGS_aec, &settings.use_aec);
  SetSettingIfFlagSet(FLAGS_aecm, &settings.use_aecm);
  SetSettingIfFlagSet(FLAGS_ed, &settings.use_ed);
  SetSettingIfSpecified(FLAGS_ed_graph, &settings.ed_graph_output_filename);
  SetSettingIfFlagSet(FLAGS_agc, &settings.use_agc);
  SetSettingIfFlagSet(FLAGS_hpf, &settings.use_hpf);
  SetSettingIfFlagSet(FLAGS_ns, &settings.use_ns);
  SetSettingIfFlagSet(FLAGS_ts, &settings.use_ts);
  SetSettingIfFlagSet(FLAGS_bf, &settings.use_bf);
  SetSettingIfFlagSet(FLAGS_ie, &settings.use_ie);
  SetSettingIfFlagSet(FLAGS_vad, &settings.use_vad);
  SetSettingIfFlagSet(FLAGS_le, &settings.use_le);
  SetSettingIfSpecified(FLAGS_aec_suppression_level,
                        &settings.aec_suppression_level);
  SetSettingIfFlagSet(FLAGS_delay_agnostic, &settings.use_delay_agnostic);
  SetSettingIfFlagSet(FLAGS_extended_filter, &settings.use_extended_filter);
  SetSettingIfFlagSet(FLAGS_drift_compensation,
                      &settings.use_drift_compensation);
  SetSettingIfFlagSet(FLAGS_refined_adaptive_filter,
                      &settings.use_refined_adaptive_filter);

  SetSettingIfFlagSet(FLAGS_aec3, &settings.use_aec3);
  SetSettingIfFlagSet(FLAGS_lc, &settings.use_lc);
  SetSettingIfSpecified(FLAGS_aecm_routing_mode, &settings.aecm_routing_mode);
  SetSettingIfFlagSet(FLAGS_aecm_comfort_noise,
                      &settings.use_aecm_comfort_noise);
  SetSettingIfSpecified(FLAGS_agc_mode, &settings.agc_mode);
  SetSettingIfSpecified(FLAGS_agc_target_level, &settings.agc_target_level);
  SetSettingIfFlagSet(FLAGS_agc_limiter, &settings.use_agc_limiter);
  SetSettingIfSpecified(FLAGS_agc_compression_gain,
                        &settings.agc_compression_gain);
  SetSettingIfSpecified(FLAGS_vad_likelihood, &settings.vad_likelihood);
  SetSettingIfSpecified(FLAGS_ns_level, &settings.ns_level);
  SetSettingIfSpecified(FLAGS_stream_delay, &settings.stream_delay);
  SetSettingIfSpecified(FLAGS_stream_drift_samples,
                        &settings.stream_drift_samples);
  SetSettingIfSpecified(FLAGS_custom_call_order_file,
                        &settings.custom_call_order_filename);
  settings.report_performance = FLAGS_performance_report;
  settings.use_verbose_logging = FLAGS_verbose;
  settings.report_bitexactness = FLAGS_bitexactness_report;
  settings.discard_all_settings_in_aecdump = FLAGS_discard_settings_in_aecdump;
  settings.fixed_interface = FLAGS_fixed_interface;
  settings.store_intermediate_output = FLAGS_store_intermediate_output;

  return settings;
}

void ReportConditionalErrorAndExit(bool condition, std::string message) {
  if (condition) {
    std::cerr << message << std::endl;
    exit(1);
  }
}

void PerformBasicParameterSanityChecks(const SimulationSettings& settings) {
  if (settings.input_filename || settings.reverse_input_filename) {
    ReportConditionalErrorAndExit(!!settings.aec_dump_input_filename,
                                  "Error: The aec dump cannot be specified "
                                  "together with input wav files!\n");

    ReportConditionalErrorAndExit(!!settings.artificial_nearend_filename,
                                  "Error: The artificial nearend cannot be "
                                  "specified together with input wav files!\n");

    ReportConditionalErrorAndExit(!settings.input_filename,
                                  "Error: When operating at wav files, the "
                                  "input wav filename must be "
                                  "specified!\n");

    ReportConditionalErrorAndExit(
        settings.reverse_output_filename && !settings.reverse_input_filename,
        "Error: When operating at wav files, the reverse input wav filename "
        "must be specified if the reverse output wav filename is specified!\n");
  } else {
    ReportConditionalErrorAndExit(!settings.aec_dump_input_filename,
                                  "Error: Either the aec dump or the wav "
                                  "input files must be specified!\n");
  }

  ReportConditionalErrorAndExit(
      settings.use_aec && *settings.use_aec && settings.use_aecm &&
          *settings.use_aecm,
      "Error: The AEC and the AECM cannot be activated at the same time!\n");

  ReportConditionalErrorAndExit(
      settings.output_sample_rate_hz && *settings.output_sample_rate_hz <= 0,
      "Error: --output_sample_rate_hz must be positive!\n");

  ReportConditionalErrorAndExit(
      settings.reverse_output_sample_rate_hz &&
          settings.output_sample_rate_hz &&
          *settings.output_sample_rate_hz <= 0,
      "Error: --reverse_output_sample_rate_hz must be positive!\n");

  ReportConditionalErrorAndExit(
      settings.output_num_channels && *settings.output_num_channels <= 0,
      "Error: --output_num_channels must be positive!\n");

  ReportConditionalErrorAndExit(
      settings.reverse_output_num_channels &&
          *settings.reverse_output_num_channels <= 0,
      "Error: --reverse_output_num_channels must be positive!\n");

  ReportConditionalErrorAndExit(
      settings.use_bf && *settings.use_bf && !settings.microphone_positions,
      "Error: --mic_positions must be specified when the beamformer is "
      "activated.\n");

  ReportConditionalErrorAndExit(
      settings.target_angle_degrees < 0 || settings.target_angle_degrees > 359,
      "Error: -target_angle_degrees must be specified between 0 and 359.\n");

  ReportConditionalErrorAndExit(
      settings.aec_suppression_level &&
          ((*settings.aec_suppression_level) < 0 ||
           (*settings.aec_suppression_level) > 2),
      "Error: --aec_suppression_level must be specified between 0 and 2.\n");

  ReportConditionalErrorAndExit(
      settings.aecm_routing_mode && ((*settings.aecm_routing_mode) < 0 ||
                                     (*settings.aecm_routing_mode) > 4),
      "Error: --aecm_routing_mode must be specified between 0 and 4.\n");

  ReportConditionalErrorAndExit(
      settings.agc_target_level && ((*settings.agc_target_level) < 0 ||
                                    (*settings.agc_target_level) > 31),
      "Error: --agc_target_level must be specified between 0 and 31.\n");

  ReportConditionalErrorAndExit(
      settings.agc_compression_gain && ((*settings.agc_compression_gain) < 0 ||
                                        (*settings.agc_compression_gain) > 90),
      "Error: --agc_compression_gain must be specified between 0 and 90.\n");

  ReportConditionalErrorAndExit(
      settings.vad_likelihood &&
          ((*settings.vad_likelihood) < 0 || (*settings.vad_likelihood) > 3),
      "Error: --vad_likelihood must be specified between 0 and 3.\n");

  ReportConditionalErrorAndExit(
      settings.ns_level &&
          ((*settings.ns_level) < 0 || (*settings.ns_level) > 3),
      "Error: --ns_level must be specified between 0 and 3.\n");

  ReportConditionalErrorAndExit(
      settings.report_bitexactness && !settings.aec_dump_input_filename,
      "Error: --bitexactness_report can only be used when operating on an "
      "aecdump\n");

  ReportConditionalErrorAndExit(
      settings.custom_call_order_filename && settings.aec_dump_input_filename,
      "Error: --custom_call_order_file cannot be used when operating on an "
      "aecdump\n");

  auto valid_wav_name = [](const std::string& wav_file_name) {
    if (wav_file_name.size() < 5) {
      return false;
    }
    if ((wav_file_name.compare(wav_file_name.size() - 4, 4, ".wav") == 0) ||
        (wav_file_name.compare(wav_file_name.size() - 4, 4, ".WAV") == 0)) {
      return true;
    }
    return false;
  };

  ReportConditionalErrorAndExit(
      settings.input_filename && (!valid_wav_name(*settings.input_filename)),
      "Error: --i must be a valid .wav file name.\n");

  ReportConditionalErrorAndExit(
      settings.output_filename && (!valid_wav_name(*settings.output_filename)),
      "Error: --o must be a valid .wav file name.\n");

  ReportConditionalErrorAndExit(
      settings.reverse_input_filename &&
          (!valid_wav_name(*settings.reverse_input_filename)),
      "Error: --ri must be a valid .wav file name.\n");

  ReportConditionalErrorAndExit(
      settings.reverse_output_filename &&
          (!valid_wav_name(*settings.reverse_output_filename)),
      "Error: --ro must be a valid .wav file name.\n");

  ReportConditionalErrorAndExit(
      settings.artificial_nearend_filename &&
          !valid_wav_name(*settings.artificial_nearend_filename),
      "Error: --artifical_nearend must be a valid .wav file name.\n");
}

}  // namespace

int main(int argc, char* argv[]) {
  google::SetUsageMessage(kUsageDescription);
  google::ParseCommandLineFlags(&argc, &argv, true);

  SimulationSettings settings = CreateSettings();
  PerformBasicParameterSanityChecks(settings);
  std::unique_ptr<AudioProcessingSimulator> processor;

  if (settings.aec_dump_input_filename) {
    processor.reset(new AecDumpBasedSimulator(settings));
  } else {
    processor.reset(new WavBasedSimulator(settings));
  }

  processor->Process();

  if (settings.report_performance) {
    const auto& proc_time = processor->proc_time();
    int64_t exec_time_us = proc_time.sum / rtc::kNumNanosecsPerMicrosec;
    std::cout << std::endl
              << "Execution time: " << exec_time_us * 1e-6 << " s, File time: "
              << processor->get_num_process_stream_calls() * 1.f /
                     AudioProcessingSimulator::kChunksPerSecond
              << std::endl
              << "Time per fwd stream chunk (mean, max, min): " << std::endl
              << exec_time_us * 1.f / processor->get_num_process_stream_calls()
              << " us, " << 1.f * proc_time.max / rtc::kNumNanosecsPerMicrosec
              << " us, " << 1.f * proc_time.min / rtc::kNumNanosecsPerMicrosec
              << " us" << std::endl;
>>>>>>> a17af05f
  }
  config.Set<ExperimentalNs>(new ExperimentalNs(FLAGS_ts || FLAGS_all));
  config.Set<Intelligibility>(new Intelligibility(FLAGS_ie || FLAGS_all));

<<<<<<< HEAD
  rtc::scoped_ptr<AudioProcessing> ap(AudioProcessing::Create(config));
  RTC_CHECK_EQ(kNoErr, ap->echo_cancellation()->Enable(FLAGS_aec || FLAGS_all));
  RTC_CHECK_EQ(kNoErr, ap->gain_control()->Enable(FLAGS_agc || FLAGS_all));
  RTC_CHECK_EQ(kNoErr, ap->high_pass_filter()->Enable(FLAGS_hpf || FLAGS_all));
  RTC_CHECK_EQ(kNoErr, ap->noise_suppression()->Enable(FLAGS_ns || FLAGS_all));
  if (FLAGS_ns_level != -1) {
    RTC_CHECK_EQ(kNoErr,
                 ap->noise_suppression()->set_level(
                     static_cast<NoiseSuppression::Level>(FLAGS_ns_level)));
  }
  ap->set_stream_key_pressed(FLAGS_ts);

  rtc::scoped_ptr<AudioFileProcessor> processor;
  auto out_file = rtc_make_scoped_ptr(new WavWriter(
      FLAGS_o, FLAGS_out_sample_rate, static_cast<size_t>(FLAGS_out_channels)));
  std::cout << FLAGS_o << ": " << out_file->FormatAsString() << std::endl;
  if (FLAGS_dump.empty()) {
    auto in_file = rtc_make_scoped_ptr(new WavReader(FLAGS_i));
    std::cout << FLAGS_i << ": " << in_file->FormatAsString() << std::endl;
    processor.reset(new WavFileProcessor(std::move(ap), std::move(in_file),
                                         std::move(out_file)));

  } else {
    processor.reset(new AecDumpFileProcessor(
        std::move(ap), fopen(FLAGS_dump.c_str(), "rb"), std::move(out_file)));
  }

  int num_chunks = 0;
  while (processor->ProcessChunk()) {
    trace_to_stderr.SetTimeSeconds(num_chunks * 1.f / kChunksPerSecond);
    ++num_chunks;
  }

  if (FLAGS_perf) {
    const auto& proc_time = processor->proc_time();
    int64_t exec_time_us = proc_time.sum.Microseconds();
    printf(
        "\nExecution time: %.3f s, File time: %.2f s\n"
        "Time per chunk (mean, max, min):\n%.0f us, %.0f us, %.0f us\n",
        exec_time_us * 1e-6, num_chunks * 1.f / kChunksPerSecond,
        exec_time_us * 1.f / num_chunks, 1.f * proc_time.max.Microseconds(),
        1.f * proc_time.min.Microseconds());
=======
  if (settings.report_bitexactness && settings.aec_dump_input_filename) {
    if (processor->OutputWasBitexact()) {
      std::cout << "The processing was bitexact.";
    } else {
      std::cout << "The processing was not bitexact.";
    }
>>>>>>> a17af05f
  }

  return 0;
}

}  // namespace test
}  // namespace webrtc

int main(int argc, char* argv[]) {
  return webrtc::test::main(argc, argv);
}<|MERGE_RESOLUTION|>--- conflicted
+++ resolved
@@ -8,111 +8,6 @@
  *  be found in the AUTHORS file in the root of the source tree.
  */
 
-<<<<<<< HEAD
-#include <stdio.h>
-#include <iostream>
-#include <sstream>
-#include <string>
-#include <utility>
-
-#include "gflags/gflags.h"
-#include "webrtc/base/checks.h"
-#include "webrtc/base/format_macros.h"
-#include "webrtc/base/scoped_ptr.h"
-#include "webrtc/common_audio/channel_buffer.h"
-#include "webrtc/common_audio/wav_file.h"
-#include "webrtc/modules/audio_processing/include/audio_processing.h"
-#include "webrtc/modules/audio_processing/test/audio_file_processor.h"
-#include "webrtc/modules/audio_processing/test/protobuf_utils.h"
-#include "webrtc/modules/audio_processing/test/test_utils.h"
-#include "webrtc/system_wrappers/include/tick_util.h"
-#include "webrtc/test/testsupport/trace_to_stderr.h"
-
-namespace {
-
-bool ValidateOutChannels(const char* flagname, int32_t value) {
-  return value >= 0;
-}
-
-}  // namespace
-
-DEFINE_string(dump, "", "Name of the aecdump debug file to read from.");
-DEFINE_string(i, "", "Name of the capture input stream file to read from.");
-DEFINE_string(
-    o,
-    "out.wav",
-    "Name of the output file to write the processed capture stream to.");
-DEFINE_int32(out_channels, 1, "Number of output channels.");
-const bool out_channels_dummy =
-    google::RegisterFlagValidator(&FLAGS_out_channels, &ValidateOutChannels);
-DEFINE_int32(out_sample_rate, 48000, "Output sample rate in Hz.");
-DEFINE_string(mic_positions, "",
-    "Space delimited cartesian coordinates of microphones in meters. "
-    "The coordinates of each point are contiguous. "
-    "For a two element array: \"x1 y1 z1 x2 y2 z2\"");
-DEFINE_double(
-    target_angle_degrees,
-    90,
-    "The azimuth of the target in degrees. Only applies to beamforming.");
-
-DEFINE_bool(aec, false, "Enable echo cancellation.");
-DEFINE_bool(agc, false, "Enable automatic gain control.");
-DEFINE_bool(hpf, false, "Enable high-pass filtering.");
-DEFINE_bool(ns, false, "Enable noise suppression.");
-DEFINE_bool(ts, false, "Enable transient suppression.");
-DEFINE_bool(bf, false, "Enable beamforming.");
-DEFINE_bool(ie, false, "Enable intelligibility enhancer.");
-DEFINE_bool(all, false, "Enable all components.");
-
-DEFINE_int32(ns_level, -1, "Noise suppression level [0 - 3].");
-
-DEFINE_bool(perf, false, "Enable performance tests.");
-
-namespace webrtc {
-namespace {
-
-const int kChunksPerSecond = 100;
-const char kUsage[] =
-    "Command-line tool to run audio processing on WAV files. Accepts either\n"
-    "an input capture WAV file or protobuf debug dump and writes to an output\n"
-    "WAV file.\n"
-    "\n"
-    "All components are disabled by default. If any bi-directional components\n"
-    "are enabled, only debug dump files are permitted.";
-
-}  // namespace
-
-int main(int argc, char* argv[]) {
-  google::SetUsageMessage(kUsage);
-  google::ParseCommandLineFlags(&argc, &argv, true);
-
-  if (!((FLAGS_i.empty()) ^ (FLAGS_dump.empty()))) {
-    fprintf(stderr,
-            "An input file must be specified with either -i or -dump.\n");
-    return 1;
-  }
-  if (FLAGS_dump.empty() && (FLAGS_aec || FLAGS_ie)) {
-    fprintf(stderr, "-aec and -ie require a -dump file.\n");
-    return 1;
-  }
-  if (FLAGS_ie) {
-    fprintf(stderr,
-            "FIXME(ajm): The intelligibility enhancer output is not dumped.\n");
-    return 1;
-  }
-
-  test::TraceToStderr trace_to_stderr(true);
-  Config config;
-  if (FLAGS_bf || FLAGS_all) {
-    if (FLAGS_mic_positions.empty()) {
-      fprintf(stderr, "-mic_positions must be specified when -bf is used.\n");
-      return 1;
-    }
-    config.Set<Beamforming>(new Beamforming(
-        true, ParseArrayGeometry(FLAGS_mic_positions),
-        SphericalPointf(DegreesToRadians(FLAGS_target_angle_degrees), 0.f,
-                        1.f)));
-=======
 #include <iostream>
 #include <memory>
 
@@ -547,62 +442,14 @@
               << " us, " << 1.f * proc_time.max / rtc::kNumNanosecsPerMicrosec
               << " us, " << 1.f * proc_time.min / rtc::kNumNanosecsPerMicrosec
               << " us" << std::endl;
->>>>>>> a17af05f
-  }
-  config.Set<ExperimentalNs>(new ExperimentalNs(FLAGS_ts || FLAGS_all));
-  config.Set<Intelligibility>(new Intelligibility(FLAGS_ie || FLAGS_all));
-
-<<<<<<< HEAD
-  rtc::scoped_ptr<AudioProcessing> ap(AudioProcessing::Create(config));
-  RTC_CHECK_EQ(kNoErr, ap->echo_cancellation()->Enable(FLAGS_aec || FLAGS_all));
-  RTC_CHECK_EQ(kNoErr, ap->gain_control()->Enable(FLAGS_agc || FLAGS_all));
-  RTC_CHECK_EQ(kNoErr, ap->high_pass_filter()->Enable(FLAGS_hpf || FLAGS_all));
-  RTC_CHECK_EQ(kNoErr, ap->noise_suppression()->Enable(FLAGS_ns || FLAGS_all));
-  if (FLAGS_ns_level != -1) {
-    RTC_CHECK_EQ(kNoErr,
-                 ap->noise_suppression()->set_level(
-                     static_cast<NoiseSuppression::Level>(FLAGS_ns_level)));
-  }
-  ap->set_stream_key_pressed(FLAGS_ts);
-
-  rtc::scoped_ptr<AudioFileProcessor> processor;
-  auto out_file = rtc_make_scoped_ptr(new WavWriter(
-      FLAGS_o, FLAGS_out_sample_rate, static_cast<size_t>(FLAGS_out_channels)));
-  std::cout << FLAGS_o << ": " << out_file->FormatAsString() << std::endl;
-  if (FLAGS_dump.empty()) {
-    auto in_file = rtc_make_scoped_ptr(new WavReader(FLAGS_i));
-    std::cout << FLAGS_i << ": " << in_file->FormatAsString() << std::endl;
-    processor.reset(new WavFileProcessor(std::move(ap), std::move(in_file),
-                                         std::move(out_file)));
-
-  } else {
-    processor.reset(new AecDumpFileProcessor(
-        std::move(ap), fopen(FLAGS_dump.c_str(), "rb"), std::move(out_file)));
-  }
-
-  int num_chunks = 0;
-  while (processor->ProcessChunk()) {
-    trace_to_stderr.SetTimeSeconds(num_chunks * 1.f / kChunksPerSecond);
-    ++num_chunks;
-  }
-
-  if (FLAGS_perf) {
-    const auto& proc_time = processor->proc_time();
-    int64_t exec_time_us = proc_time.sum.Microseconds();
-    printf(
-        "\nExecution time: %.3f s, File time: %.2f s\n"
-        "Time per chunk (mean, max, min):\n%.0f us, %.0f us, %.0f us\n",
-        exec_time_us * 1e-6, num_chunks * 1.f / kChunksPerSecond,
-        exec_time_us * 1.f / num_chunks, 1.f * proc_time.max.Microseconds(),
-        1.f * proc_time.min.Microseconds());
-=======
+  }
+
   if (settings.report_bitexactness && settings.aec_dump_input_filename) {
     if (processor->OutputWasBitexact()) {
       std::cout << "The processing was bitexact.";
     } else {
       std::cout << "The processing was not bitexact.";
     }
->>>>>>> a17af05f
   }
 
   return 0;
