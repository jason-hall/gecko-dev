/*
 *  Copyright (c) 2012 The WebRTC project authors. All Rights Reserved.
 *
 *  Use of this source code is governed by a BSD-style license
 *  that can be found in the LICENSE file in the root of the source
 *  tree. An additional intellectual property rights grant can be found
 *  in the file PATENTS.  All contributing project authors may
 *  be found in the AUTHORS file in the root of the source tree.
 */

#ifndef WEBRTC_MODULES_AUDIO_PROCESSING_AUDIO_PROCESSING_IMPL_H_
#define WEBRTC_MODULES_AUDIO_PROCESSING_AUDIO_PROCESSING_IMPL_H_

#include <list>
#include <memory>
#include <string>
#include <vector>

#include "webrtc/base/criticalsection.h"
<<<<<<< HEAD
#include "webrtc/base/scoped_ptr.h"
#include "webrtc/base/thread_annotations.h"
#include "webrtc/modules/audio_processing/audio_buffer.h"
#include "webrtc/modules/audio_processing/include/audio_processing.h"
=======
#include "webrtc/base/function_view.h"
#include "webrtc/base/gtest_prod_util.h"
#include "webrtc/base/ignore_wundef.h"
#include "webrtc/base/swap_queue.h"
#include "webrtc/base/thread_annotations.h"
#include "webrtc/modules/audio_processing/audio_buffer.h"
#include "webrtc/modules/audio_processing/include/audio_processing.h"
#include "webrtc/modules/audio_processing/render_queue_item_verifier.h"
#include "webrtc/modules/audio_processing/rms_level.h"
>>>>>>> a17af05f
#include "webrtc/system_wrappers/include/file_wrapper.h"

#ifdef WEBRTC_AUDIOPROC_DEBUG_DUMP
// Files generated at build-time by the protobuf compiler.
<<<<<<< HEAD
#ifdef WEBRTC_ANDROID_PLATFORM_BUILD
#include "external/webrtc/webrtc/modules/audio_processing/debug.pb.h"
#else
#include "webrtc/audio_processing/debug.pb.h"
#endif
=======
RTC_PUSH_IGNORING_WUNDEF()
#ifdef WEBRTC_ANDROID_PLATFORM_BUILD
#include "external/webrtc/webrtc/modules/audio_processing/debug.pb.h"
#else
#include "webrtc/modules/audio_processing/debug.pb.h"
#endif
RTC_POP_IGNORING_WUNDEF()
>>>>>>> a17af05f
#endif  // WEBRTC_AUDIOPROC_DEBUG_DUMP

namespace webrtc {

class AgcManagerDirect;
class AudioConverter;

<<<<<<< HEAD
template<typename T>
class Beamformer;
=======
class NonlinearBeamformer;
>>>>>>> a17af05f

class AudioProcessingImpl : public AudioProcessing {
 public:
  // Methods forcing APM to run in a single-threaded manner.
  // Acquires both the render and capture locks.
<<<<<<< HEAD
  explicit AudioProcessingImpl(const Config& config);
  // AudioProcessingImpl takes ownership of beamformer.
  AudioProcessingImpl(const Config& config, Beamformer<float>* beamformer);
  virtual ~AudioProcessingImpl();
  int Initialize() override;
  int Initialize(int input_sample_rate_hz,
                 int output_sample_rate_hz,
                 int reverse_sample_rate_hz,
                 ChannelLayout input_layout,
                 ChannelLayout output_layout,
                 ChannelLayout reverse_layout) override;
  int Initialize(const ProcessingConfig& processing_config) override;
  void SetExtraOptions(const Config& config) override;
  void UpdateHistogramsOnCallEnd() override;
  int StartDebugRecording(const char filename[kMaxFilenameSize]) override;
=======
  explicit AudioProcessingImpl(const webrtc::Config& config);
  // AudioProcessingImpl takes ownership of beamformer.
  AudioProcessingImpl(const webrtc::Config& config,
                      NonlinearBeamformer* beamformer);
  ~AudioProcessingImpl() override;
  int Initialize() override;
  int Initialize(int capture_input_sample_rate_hz,
                 int capture_output_sample_rate_hz,
                 int render_sample_rate_hz,
                 ChannelLayout capture_input_layout,
                 ChannelLayout capture_output_layout,
                 ChannelLayout render_input_layout) override;
  int Initialize(const ProcessingConfig& processing_config) override;
  void ApplyConfig(const AudioProcessing::Config& config) override;
  void SetExtraOptions(const webrtc::Config& config) override;
  void UpdateHistogramsOnCallEnd() override;
  int StartDebugRecording(const char filename[kMaxFilenameSize],
                          int64_t max_log_size_bytes) override;
  int StartDebugRecording(FILE* handle, int64_t max_log_size_bytes) override;
>>>>>>> a17af05f
  int StartDebugRecording(FILE* handle) override;
  int StartDebugRecordingForPlatformFile(rtc::PlatformFile handle) override;
  int StopDebugRecording() override;

  // Capture-side exclusive methods possibly running APM in a
  // multi-threaded manner. Acquire the capture lock.
  int ProcessStream(AudioFrame* frame) override;
  int ProcessStream(const float* const* src,
                    size_t samples_per_channel,
                    int input_sample_rate_hz,
                    ChannelLayout input_layout,
                    int output_sample_rate_hz,
                    ChannelLayout output_layout,
                    float* const* dest) override;
  int ProcessStream(const float* const* src,
                    const StreamConfig& input_config,
                    const StreamConfig& output_config,
                    float* const* dest) override;
  void set_output_will_be_muted(bool muted) override;
  int set_stream_delay_ms(int delay) override;
  void set_delay_offset_ms(int offset) override;
  int delay_offset_ms() const override;
  void set_stream_key_pressed(bool key_pressed) override;
<<<<<<< HEAD
  int input_sample_rate_hz() const override;

  // Render-side exclusive methods possibly running APM in a
  // multi-threaded manner. Acquire the render lock.
  int AnalyzeReverseStream(AudioFrame* frame) override;
=======

  // Render-side exclusive methods possibly running APM in a
  // multi-threaded manner. Acquire the render lock.
>>>>>>> a17af05f
  int ProcessReverseStream(AudioFrame* frame) override;
  int AnalyzeReverseStream(const float* const* data,
                           size_t samples_per_channel,
                           int sample_rate_hz,
                           ChannelLayout layout) override;
  int ProcessReverseStream(const float* const* src,
<<<<<<< HEAD
                           const StreamConfig& reverse_input_config,
                           const StreamConfig& reverse_output_config,
=======
                           const StreamConfig& input_config,
                           const StreamConfig& output_config,
>>>>>>> a17af05f
                           float* const* dest) override;

  // Methods only accessed from APM submodules or
  // from AudioProcessing tests in a single-threaded manner.
  // Hence there is no need for locks in these.
  int proc_sample_rate_hz() const override;
  int proc_split_sample_rate_hz() const override;
  size_t num_input_channels() const override;
  size_t num_proc_channels() const override;
  size_t num_output_channels() const override;
  size_t num_reverse_channels() const override;
  int stream_delay_ms() const override;
  bool was_stream_delay_set() const override
      EXCLUSIVE_LOCKS_REQUIRED(crit_capture_);

<<<<<<< HEAD
=======
  AudioProcessingStatistics GetStatistics() const override;

>>>>>>> a17af05f
  // Methods returning pointers to APM submodules.
  // No locks are aquired in those, as those locks
  // would offer no protection (the submodules are
  // created only once in a single-treaded manner
  // during APM creation).
  EchoCancellation* echo_cancellation() const override;
  EchoControlMobile* echo_control_mobile() const override;
  GainControl* gain_control() const override;
  // TODO(peah): Deprecate this API call.
  HighPassFilter* high_pass_filter() const override;
  LevelEstimator* level_estimator() const override;
  NoiseSuppression* noise_suppression() const override;
  VoiceDetection* voice_detection() const override;

  // TODO(peah): Remove these two methods once the new API allows that.
  void MutateConfig(rtc::FunctionView<void(AudioProcessing::Config*)> mutator);
  AudioProcessing::Config GetConfig() const;

 protected:
  // Overridden in a mock.
  virtual int InitializeLocked()
      EXCLUSIVE_LOCKS_REQUIRED(crit_render_, crit_capture_);

 private:
<<<<<<< HEAD
  struct ApmPublicSubmodules;
  struct ApmPrivateSubmodules;

#ifdef WEBRTC_AUDIOPROC_DEBUG_DUMP
  // State for the debug dump.
  struct ApmDebugDumpThreadState {
    ApmDebugDumpThreadState() : event_msg(new audioproc::Event()) {}
    rtc::scoped_ptr<audioproc::Event> event_msg;  // Protobuf message.
=======
  // TODO(peah): These friend classes should be removed as soon as the new
  // parameter setting scheme allows.
  FRIEND_TEST_ALL_PREFIXES(ApmConfiguration, DefaultBehavior);
  FRIEND_TEST_ALL_PREFIXES(ApmConfiguration, ValidConfigBehavior);
  FRIEND_TEST_ALL_PREFIXES(ApmConfiguration, InValidConfigBehavior);
  struct ApmPublicSubmodules;
  struct ApmPrivateSubmodules;

  // Submodule interface implementations.
  std::unique_ptr<HighPassFilter> high_pass_filter_impl_;

  class ApmSubmoduleStates {
   public:
    ApmSubmoduleStates();
    // Updates the submodule state and returns true if it has changed.
    bool Update(bool low_cut_filter_enabled,
                bool echo_canceller_enabled,
                bool mobile_echo_controller_enabled,
                bool residual_echo_detector_enabled,
                bool noise_suppressor_enabled,
                bool intelligibility_enhancer_enabled,
                bool beamformer_enabled,
                bool adaptive_gain_controller_enabled,
                bool level_controller_enabled,
                bool echo_canceller3_enabled,
                bool voice_activity_detector_enabled,
                bool level_estimator_enabled,
                bool transient_suppressor_enabled);
    bool CaptureMultiBandSubModulesActive() const;
    bool CaptureMultiBandProcessingActive() const;
    bool RenderMultiBandSubModulesActive() const;
    bool RenderMultiBandProcessingActive() const;

   private:
    bool low_cut_filter_enabled_ = false;
    bool echo_canceller_enabled_ = false;
    bool mobile_echo_controller_enabled_ = false;
    bool residual_echo_detector_enabled_ = false;
    bool noise_suppressor_enabled_ = false;
    bool intelligibility_enhancer_enabled_ = false;
    bool beamformer_enabled_ = false;
    bool adaptive_gain_controller_enabled_ = false;
    bool level_controller_enabled_ = false;
    bool echo_canceller3_enabled_ = false;
    bool level_estimator_enabled_ = false;
    bool voice_activity_detector_enabled_ = false;
    bool transient_suppressor_enabled_ = false;
    bool first_update_ = true;
  };

#ifdef WEBRTC_AUDIOPROC_DEBUG_DUMP
  // State for the debug dump.
  struct ApmDebugDumpThreadState {
    ApmDebugDumpThreadState();
    ~ApmDebugDumpThreadState();
    std::unique_ptr<audioproc::Event> event_msg;  // Protobuf message.
>>>>>>> a17af05f
    std::string event_str;  // Memory for protobuf serialization.

    // Serialized string of last saved APM configuration.
    std::string last_serialized_config;
  };

  struct ApmDebugDumpState {
<<<<<<< HEAD
    ApmDebugDumpState() : debug_file(FileWrapper::Create()) {}
    rtc::scoped_ptr<FileWrapper> debug_file;
=======
    ApmDebugDumpState();
    ~ApmDebugDumpState();
    // Number of bytes that can still be written to the log before the maximum
    // size is reached. A value of <= 0 indicates that no limit is used.
    int64_t num_bytes_left_for_log_ = -1;
    std::unique_ptr<FileWrapper> debug_file;
>>>>>>> a17af05f
    ApmDebugDumpThreadState render;
    ApmDebugDumpThreadState capture;
  };
#endif

  // Method for modifying the formats struct that are called from both
  // the render and capture threads. The check for whether modifications
  // are needed is done while holding the render lock only, thereby avoiding
  // that the capture thread blocks the render thread.
  // The struct is modified in a single-threaded manner by holding both the
  // render and capture locks.
<<<<<<< HEAD
  int MaybeInitialize(const ProcessingConfig& config)
=======
  int MaybeInitialize(const ProcessingConfig& config, bool force_initialization)
>>>>>>> a17af05f
      EXCLUSIVE_LOCKS_REQUIRED(crit_render_);

  int MaybeInitializeRender(const ProcessingConfig& processing_config)
      EXCLUSIVE_LOCKS_REQUIRED(crit_render_);

<<<<<<< HEAD
  int MaybeInitializeCapture(const ProcessingConfig& processing_config)
      EXCLUSIVE_LOCKS_REQUIRED(crit_render_);

  // Method for checking for the need of conversion. Accesses the formats
  // structs in a read manner but the requirement for the render lock to be held
  // was added as it currently anyway is always called in that manner.
  bool rev_conversion_needed() const EXCLUSIVE_LOCKS_REQUIRED(crit_render_);
  bool render_check_rev_conversion_needed() const
      EXCLUSIVE_LOCKS_REQUIRED(crit_render_);
=======
  int MaybeInitializeCapture(const ProcessingConfig& processing_config,
                             bool force_initialization)
      EXCLUSIVE_LOCKS_REQUIRED(crit_render_);

  // Method for updating the state keeping track of the active submodules.
  // Returns a bool indicating whether the state has changed.
  bool UpdateActiveSubmoduleStates() EXCLUSIVE_LOCKS_REQUIRED(crit_capture_);
>>>>>>> a17af05f

  // Methods requiring APM running in a single-threaded manner.
  // Are called with both the render and capture locks already
  // acquired.
<<<<<<< HEAD
  void InitializeExperimentalAgc()
      EXCLUSIVE_LOCKS_REQUIRED(crit_render_, crit_capture_);
=======
>>>>>>> a17af05f
  void InitializeTransient()
      EXCLUSIVE_LOCKS_REQUIRED(crit_render_, crit_capture_);
  void InitializeBeamformer()
      EXCLUSIVE_LOCKS_REQUIRED(crit_render_, crit_capture_);
  void InitializeIntelligibility()
      EXCLUSIVE_LOCKS_REQUIRED(crit_render_, crit_capture_);
<<<<<<< HEAD
  void InitializeHighPassFilter()
      EXCLUSIVE_LOCKS_REQUIRED(crit_capture_);
  void InitializeNoiseSuppression()
      EXCLUSIVE_LOCKS_REQUIRED(crit_capture_);
  void InitializeLevelEstimator()
      EXCLUSIVE_LOCKS_REQUIRED(crit_capture_);
  void InitializeVoiceDetection()
      EXCLUSIVE_LOCKS_REQUIRED(crit_capture_);
  int InitializeLocked(const ProcessingConfig& config)
      EXCLUSIVE_LOCKS_REQUIRED(crit_render_, crit_capture_);

  // Capture-side exclusive methods possibly running APM in a multi-threaded
  // manner that are called with the render lock already acquired.
  int ProcessStreamLocked() EXCLUSIVE_LOCKS_REQUIRED(crit_capture_);
  bool output_copy_needed(bool is_data_processed) const
      EXCLUSIVE_LOCKS_REQUIRED(crit_capture_);
  bool is_data_processed() const EXCLUSIVE_LOCKS_REQUIRED(crit_capture_);
  bool synthesis_needed(bool is_data_processed) const
      EXCLUSIVE_LOCKS_REQUIRED(crit_capture_);
  bool analysis_needed(bool is_data_processed) const
      EXCLUSIVE_LOCKS_REQUIRED(crit_capture_);
=======
  int InitializeLocked(const ProcessingConfig& config)
      EXCLUSIVE_LOCKS_REQUIRED(crit_render_, crit_capture_);
  void InitializeLevelController() EXCLUSIVE_LOCKS_REQUIRED(crit_capture_);
  void InitializeResidualEchoDetector()
      EXCLUSIVE_LOCKS_REQUIRED(crit_render_, crit_capture_);
  void InitializeLowCutFilter() EXCLUSIVE_LOCKS_REQUIRED(crit_capture_);
  void InitializeEchoCanceller3() EXCLUSIVE_LOCKS_REQUIRED(crit_capture_);

  void EmptyQueuedRenderAudio();
  void AllocateRenderQueue()
      EXCLUSIVE_LOCKS_REQUIRED(crit_render_, crit_capture_);
  void QueueRenderAudio(AudioBuffer* audio)
      EXCLUSIVE_LOCKS_REQUIRED(crit_render_);

  // Capture-side exclusive methods possibly running APM in a multi-threaded
  // manner that are called with the render lock already acquired.
  int ProcessCaptureStreamLocked() EXCLUSIVE_LOCKS_REQUIRED(crit_capture_);
>>>>>>> a17af05f
  void MaybeUpdateHistograms() EXCLUSIVE_LOCKS_REQUIRED(crit_capture_);

  // Render-side exclusive methods possibly running APM in a multi-threaded
  // manner that are called with the render lock already acquired.
  // TODO(ekm): Remove once all clients updated to new interface.
  int AnalyzeReverseStreamLocked(const float* const* src,
                                 const StreamConfig& input_config,
                                 const StreamConfig& output_config)
      EXCLUSIVE_LOCKS_REQUIRED(crit_render_);
<<<<<<< HEAD
  bool is_rev_processed() const EXCLUSIVE_LOCKS_REQUIRED(crit_render_);
  int ProcessReverseStreamLocked() EXCLUSIVE_LOCKS_REQUIRED(crit_render_);
=======
  int ProcessRenderStreamLocked() EXCLUSIVE_LOCKS_REQUIRED(crit_render_);
>>>>>>> a17af05f

// Debug dump methods that are internal and called without locks.
// TODO(peah): Make thread safe.
#ifdef WEBRTC_AUDIOPROC_DEBUG_DUMP
  // TODO(andrew): make this more graceful. Ideally we would split this stuff
  // out into a separate class with an "enabled" and "disabled" implementation.
  static int WriteMessageToDebugFile(FileWrapper* debug_file,
<<<<<<< HEAD
=======
                                     int64_t* filesize_limit_bytes,
>>>>>>> a17af05f
                                     rtc::CriticalSection* crit_debug,
                                     ApmDebugDumpThreadState* debug_state);
  int WriteInitMessage() EXCLUSIVE_LOCKS_REQUIRED(crit_render_, crit_capture_);

  // Writes Config message. If not |forced|, only writes the current config if
  // it is different from the last saved one; if |forced|, writes the config
  // regardless of the last saved.
  int WriteConfigMessage(bool forced) EXCLUSIVE_LOCKS_REQUIRED(crit_capture_)
      EXCLUSIVE_LOCKS_REQUIRED(crit_capture_);

  // Critical section.
<<<<<<< HEAD
  mutable rtc::CriticalSection crit_debug_;
=======
  rtc::CriticalSection crit_debug_;
>>>>>>> a17af05f

  // Debug dump state.
  ApmDebugDumpState debug_dump_;
#endif

  // Critical sections.
<<<<<<< HEAD
  mutable rtc::CriticalSection crit_render_ ACQUIRED_BEFORE(crit_capture_);
  mutable rtc::CriticalSection crit_capture_;

  // Structs containing the pointers to the submodules.
  rtc::scoped_ptr<ApmPublicSubmodules> public_submodules_;
  rtc::scoped_ptr<ApmPrivateSubmodules> private_submodules_
      GUARDED_BY(crit_capture_);
=======
  rtc::CriticalSection crit_render_ ACQUIRED_BEFORE(crit_capture_);
  rtc::CriticalSection crit_capture_;

  // Struct containing the Config specifying the behavior of APM.
  AudioProcessing::Config config_;

  // Class containing information about what submodules are active.
  ApmSubmoduleStates submodule_states_;

  // Structs containing the pointers to the submodules.
  std::unique_ptr<ApmPublicSubmodules> public_submodules_;
  std::unique_ptr<ApmPrivateSubmodules> private_submodules_;
>>>>>>> a17af05f

  // State that is written to while holding both the render and capture locks
  // but can be read without any lock being held.
  // As this is only accessed internally of APM, and all internal methods in APM
  // either are holding the render or capture locks, this construct is safe as
  // it is not possible to read the variables while writing them.
  struct ApmFormatState {
    ApmFormatState()
        :  // Format of processing streams at input/output call sites.
          api_format({{{kSampleRate16kHz, 1, false},
                       {kSampleRate16kHz, 1, false},
                       {kSampleRate16kHz, 1, false},
                       {kSampleRate16kHz, 1, false}}}),
<<<<<<< HEAD
          rev_proc_format(kSampleRate16kHz, 1) {}
    ProcessingConfig api_format;
    StreamConfig rev_proc_format;
=======
          render_processing_format(kSampleRate16kHz, 1) {}
    ProcessingConfig api_format;
    StreamConfig render_processing_format;
>>>>>>> a17af05f
  } formats_;

  // APM constants.
  const struct ApmConstants {
    ApmConstants(int agc_startup_min_volume,
<<<<<<< HEAD
                 bool use_new_agc,
                 bool intelligibility_enabled)
        :  // Format of processing streams at input/output call sites.
          agc_startup_min_volume(agc_startup_min_volume),
          use_new_agc(use_new_agc),
          intelligibility_enabled(intelligibility_enabled) {}
    int agc_startup_min_volume;
    bool use_new_agc;
    bool intelligibility_enabled;
=======
                 int agc_clipped_level_min,
                 bool use_experimental_agc)
        :  // Format of processing streams at input/output call sites.
          agc_startup_min_volume(agc_startup_min_volume),
          agc_clipped_level_min(agc_clipped_level_min),
          use_experimental_agc(use_experimental_agc) {}
    int agc_startup_min_volume;
    int agc_clipped_level_min;
    bool use_experimental_agc;
>>>>>>> a17af05f
  } constants_;

  struct ApmCaptureState {
    ApmCaptureState(bool transient_suppressor_enabled,
                    const std::vector<Point>& array_geometry,
<<<<<<< HEAD
                    SphericalPointf target_direction)
        : aec_system_delay_jumps(-1),
          delay_offset_ms(0),
          was_stream_delay_set(false),
          last_stream_delay_ms(0),
          last_aec_system_delay_ms(0),
          stream_delay_jumps(-1),
          output_will_be_muted(false),
          key_pressed(false),
          transient_suppressor_enabled(transient_suppressor_enabled),
          array_geometry(array_geometry),
          target_direction(target_direction),
          fwd_proc_format(kSampleRate16kHz),
          split_rate(kSampleRate16kHz) {}
=======
                    SphericalPointf target_direction);
    ~ApmCaptureState();
>>>>>>> a17af05f
    int aec_system_delay_jumps;
    int delay_offset_ms;
    bool was_stream_delay_set;
    int last_stream_delay_ms;
    int last_aec_system_delay_ms;
    int stream_delay_jumps;
    bool output_will_be_muted;
    bool key_pressed;
    bool transient_suppressor_enabled;
    std::vector<Point> array_geometry;
    SphericalPointf target_direction;
<<<<<<< HEAD
    rtc::scoped_ptr<AudioBuffer> capture_audio;
    // Only the rate and samples fields of fwd_proc_format_ are used because the
    // forward processing number of channels is mutable and is tracked by the
    // capture_audio_.
    StreamConfig fwd_proc_format;
=======
    std::unique_ptr<AudioBuffer> capture_audio;
    // Only the rate and samples fields of capture_processing_format_ are used
    // because the capture processing number of channels is mutable and is
    // tracked by the capture_audio_.
    StreamConfig capture_processing_format;
>>>>>>> a17af05f
    int split_rate;
  } capture_ GUARDED_BY(crit_capture_);

  struct ApmCaptureNonLockedState {
<<<<<<< HEAD
    ApmCaptureNonLockedState(bool beamformer_enabled)
        : fwd_proc_format(kSampleRate16kHz),
          split_rate(kSampleRate16kHz),
          stream_delay_ms(0),
          beamformer_enabled(beamformer_enabled) {}
    // Only the rate and samples fields of fwd_proc_format_ are used because the
    // forward processing number of channels is mutable and is tracked by the
    // capture_audio_.
    StreamConfig fwd_proc_format;
    int split_rate;
    int stream_delay_ms;
    bool beamformer_enabled;
  } capture_nonlocked_;

  struct ApmRenderState {
    rtc::scoped_ptr<AudioConverter> render_converter;
    rtc::scoped_ptr<AudioBuffer> render_audio;
  } render_ GUARDED_BY(crit_render_);
=======
    ApmCaptureNonLockedState(bool beamformer_enabled,
                             bool intelligibility_enabled)
        : capture_processing_format(kSampleRate16kHz),
          split_rate(kSampleRate16kHz),
          stream_delay_ms(0),
          beamformer_enabled(beamformer_enabled),
          intelligibility_enabled(intelligibility_enabled) {}
    // Only the rate and samples fields of capture_processing_format_ are used
    // because the forward processing number of channels is mutable and is
    // tracked by the capture_audio_.
    StreamConfig capture_processing_format;
    int split_rate;
    int stream_delay_ms;
    bool beamformer_enabled;
    bool intelligibility_enabled;
    bool level_controller_enabled = false;
    bool echo_canceller3_enabled = false;
  } capture_nonlocked_;

  struct ApmRenderState {
    ApmRenderState();
    ~ApmRenderState();
    std::unique_ptr<AudioConverter> render_converter;
    std::unique_ptr<AudioBuffer> render_audio;
  } render_ GUARDED_BY(crit_render_);

  size_t aec_render_queue_element_max_size_ GUARDED_BY(crit_render_)
      GUARDED_BY(crit_capture_) = 0;
  std::vector<float> aec_render_queue_buffer_ GUARDED_BY(crit_render_);
  std::vector<float> aec_capture_queue_buffer_ GUARDED_BY(crit_capture_);

  size_t aecm_render_queue_element_max_size_ GUARDED_BY(crit_render_)
      GUARDED_BY(crit_capture_) = 0;
  std::vector<int16_t> aecm_render_queue_buffer_ GUARDED_BY(crit_render_);
  std::vector<int16_t> aecm_capture_queue_buffer_ GUARDED_BY(crit_capture_);

  size_t agc_render_queue_element_max_size_ GUARDED_BY(crit_render_)
      GUARDED_BY(crit_capture_) = 0;
  std::vector<int16_t> agc_render_queue_buffer_ GUARDED_BY(crit_render_);
  std::vector<int16_t> agc_capture_queue_buffer_ GUARDED_BY(crit_capture_);

  size_t red_render_queue_element_max_size_ GUARDED_BY(crit_render_)
      GUARDED_BY(crit_capture_) = 0;
  std::vector<float> red_render_queue_buffer_ GUARDED_BY(crit_render_);
  std::vector<float> red_capture_queue_buffer_ GUARDED_BY(crit_capture_);

  RmsLevel capture_input_rms_ GUARDED_BY(crit_capture_);
  RmsLevel capture_output_rms_ GUARDED_BY(crit_capture_);
  int capture_rms_interval_counter_ GUARDED_BY(crit_capture_) = 0;

  // Lock protection not needed.
  std::unique_ptr<SwapQueue<std::vector<float>, RenderQueueItemVerifier<float>>>
      aec_render_signal_queue_;
  std::unique_ptr<
      SwapQueue<std::vector<int16_t>, RenderQueueItemVerifier<int16_t>>>
      aecm_render_signal_queue_;
  std::unique_ptr<
      SwapQueue<std::vector<int16_t>, RenderQueueItemVerifier<int16_t>>>
      agc_render_signal_queue_;
  std::unique_ptr<SwapQueue<std::vector<float>, RenderQueueItemVerifier<float>>>
      red_render_signal_queue_;
>>>>>>> a17af05f
};

}  // namespace webrtc

#endif  // WEBRTC_MODULES_AUDIO_PROCESSING_AUDIO_PROCESSING_IMPL_H_<|MERGE_RESOLUTION|>--- conflicted
+++ resolved
@@ -17,12 +17,6 @@
 #include <vector>
 
 #include "webrtc/base/criticalsection.h"
-<<<<<<< HEAD
-#include "webrtc/base/scoped_ptr.h"
-#include "webrtc/base/thread_annotations.h"
-#include "webrtc/modules/audio_processing/audio_buffer.h"
-#include "webrtc/modules/audio_processing/include/audio_processing.h"
-=======
 #include "webrtc/base/function_view.h"
 #include "webrtc/base/gtest_prod_util.h"
 #include "webrtc/base/ignore_wundef.h"
@@ -32,18 +26,10 @@
 #include "webrtc/modules/audio_processing/include/audio_processing.h"
 #include "webrtc/modules/audio_processing/render_queue_item_verifier.h"
 #include "webrtc/modules/audio_processing/rms_level.h"
->>>>>>> a17af05f
 #include "webrtc/system_wrappers/include/file_wrapper.h"
 
 #ifdef WEBRTC_AUDIOPROC_DEBUG_DUMP
 // Files generated at build-time by the protobuf compiler.
-<<<<<<< HEAD
-#ifdef WEBRTC_ANDROID_PLATFORM_BUILD
-#include "external/webrtc/webrtc/modules/audio_processing/debug.pb.h"
-#else
-#include "webrtc/audio_processing/debug.pb.h"
-#endif
-=======
 RTC_PUSH_IGNORING_WUNDEF()
 #ifdef WEBRTC_ANDROID_PLATFORM_BUILD
 #include "external/webrtc/webrtc/modules/audio_processing/debug.pb.h"
@@ -51,7 +37,6 @@
 #include "webrtc/modules/audio_processing/debug.pb.h"
 #endif
 RTC_POP_IGNORING_WUNDEF()
->>>>>>> a17af05f
 #endif  // WEBRTC_AUDIOPROC_DEBUG_DUMP
 
 namespace webrtc {
@@ -59,34 +44,12 @@
 class AgcManagerDirect;
 class AudioConverter;
 
-<<<<<<< HEAD
-template<typename T>
-class Beamformer;
-=======
 class NonlinearBeamformer;
->>>>>>> a17af05f
 
 class AudioProcessingImpl : public AudioProcessing {
  public:
   // Methods forcing APM to run in a single-threaded manner.
   // Acquires both the render and capture locks.
-<<<<<<< HEAD
-  explicit AudioProcessingImpl(const Config& config);
-  // AudioProcessingImpl takes ownership of beamformer.
-  AudioProcessingImpl(const Config& config, Beamformer<float>* beamformer);
-  virtual ~AudioProcessingImpl();
-  int Initialize() override;
-  int Initialize(int input_sample_rate_hz,
-                 int output_sample_rate_hz,
-                 int reverse_sample_rate_hz,
-                 ChannelLayout input_layout,
-                 ChannelLayout output_layout,
-                 ChannelLayout reverse_layout) override;
-  int Initialize(const ProcessingConfig& processing_config) override;
-  void SetExtraOptions(const Config& config) override;
-  void UpdateHistogramsOnCallEnd() override;
-  int StartDebugRecording(const char filename[kMaxFilenameSize]) override;
-=======
   explicit AudioProcessingImpl(const webrtc::Config& config);
   // AudioProcessingImpl takes ownership of beamformer.
   AudioProcessingImpl(const webrtc::Config& config,
@@ -106,7 +69,6 @@
   int StartDebugRecording(const char filename[kMaxFilenameSize],
                           int64_t max_log_size_bytes) override;
   int StartDebugRecording(FILE* handle, int64_t max_log_size_bytes) override;
->>>>>>> a17af05f
   int StartDebugRecording(FILE* handle) override;
   int StartDebugRecordingForPlatformFile(rtc::PlatformFile handle) override;
   int StopDebugRecording() override;
@@ -130,30 +92,17 @@
   void set_delay_offset_ms(int offset) override;
   int delay_offset_ms() const override;
   void set_stream_key_pressed(bool key_pressed) override;
-<<<<<<< HEAD
-  int input_sample_rate_hz() const override;
 
   // Render-side exclusive methods possibly running APM in a
   // multi-threaded manner. Acquire the render lock.
-  int AnalyzeReverseStream(AudioFrame* frame) override;
-=======
-
-  // Render-side exclusive methods possibly running APM in a
-  // multi-threaded manner. Acquire the render lock.
->>>>>>> a17af05f
   int ProcessReverseStream(AudioFrame* frame) override;
   int AnalyzeReverseStream(const float* const* data,
                            size_t samples_per_channel,
                            int sample_rate_hz,
                            ChannelLayout layout) override;
   int ProcessReverseStream(const float* const* src,
-<<<<<<< HEAD
-                           const StreamConfig& reverse_input_config,
-                           const StreamConfig& reverse_output_config,
-=======
                            const StreamConfig& input_config,
                            const StreamConfig& output_config,
->>>>>>> a17af05f
                            float* const* dest) override;
 
   // Methods only accessed from APM submodules or
@@ -169,11 +118,8 @@
   bool was_stream_delay_set() const override
       EXCLUSIVE_LOCKS_REQUIRED(crit_capture_);
 
-<<<<<<< HEAD
-=======
   AudioProcessingStatistics GetStatistics() const override;
 
->>>>>>> a17af05f
   // Methods returning pointers to APM submodules.
   // No locks are aquired in those, as those locks
   // would offer no protection (the submodules are
@@ -198,16 +144,6 @@
       EXCLUSIVE_LOCKS_REQUIRED(crit_render_, crit_capture_);
 
  private:
-<<<<<<< HEAD
-  struct ApmPublicSubmodules;
-  struct ApmPrivateSubmodules;
-
-#ifdef WEBRTC_AUDIOPROC_DEBUG_DUMP
-  // State for the debug dump.
-  struct ApmDebugDumpThreadState {
-    ApmDebugDumpThreadState() : event_msg(new audioproc::Event()) {}
-    rtc::scoped_ptr<audioproc::Event> event_msg;  // Protobuf message.
-=======
   // TODO(peah): These friend classes should be removed as soon as the new
   // parameter setting scheme allows.
   FRIEND_TEST_ALL_PREFIXES(ApmConfiguration, DefaultBehavior);
@@ -264,7 +200,6 @@
     ApmDebugDumpThreadState();
     ~ApmDebugDumpThreadState();
     std::unique_ptr<audioproc::Event> event_msg;  // Protobuf message.
->>>>>>> a17af05f
     std::string event_str;  // Memory for protobuf serialization.
 
     // Serialized string of last saved APM configuration.
@@ -272,17 +207,12 @@
   };
 
   struct ApmDebugDumpState {
-<<<<<<< HEAD
-    ApmDebugDumpState() : debug_file(FileWrapper::Create()) {}
-    rtc::scoped_ptr<FileWrapper> debug_file;
-=======
     ApmDebugDumpState();
     ~ApmDebugDumpState();
     // Number of bytes that can still be written to the log before the maximum
     // size is reached. A value of <= 0 indicates that no limit is used.
     int64_t num_bytes_left_for_log_ = -1;
     std::unique_ptr<FileWrapper> debug_file;
->>>>>>> a17af05f
     ApmDebugDumpThreadState render;
     ApmDebugDumpThreadState capture;
   };
@@ -294,27 +224,12 @@
   // that the capture thread blocks the render thread.
   // The struct is modified in a single-threaded manner by holding both the
   // render and capture locks.
-<<<<<<< HEAD
-  int MaybeInitialize(const ProcessingConfig& config)
-=======
   int MaybeInitialize(const ProcessingConfig& config, bool force_initialization)
->>>>>>> a17af05f
       EXCLUSIVE_LOCKS_REQUIRED(crit_render_);
 
   int MaybeInitializeRender(const ProcessingConfig& processing_config)
       EXCLUSIVE_LOCKS_REQUIRED(crit_render_);
 
-<<<<<<< HEAD
-  int MaybeInitializeCapture(const ProcessingConfig& processing_config)
-      EXCLUSIVE_LOCKS_REQUIRED(crit_render_);
-
-  // Method for checking for the need of conversion. Accesses the formats
-  // structs in a read manner but the requirement for the render lock to be held
-  // was added as it currently anyway is always called in that manner.
-  bool rev_conversion_needed() const EXCLUSIVE_LOCKS_REQUIRED(crit_render_);
-  bool render_check_rev_conversion_needed() const
-      EXCLUSIVE_LOCKS_REQUIRED(crit_render_);
-=======
   int MaybeInitializeCapture(const ProcessingConfig& processing_config,
                              bool force_initialization)
       EXCLUSIVE_LOCKS_REQUIRED(crit_render_);
@@ -322,45 +237,16 @@
   // Method for updating the state keeping track of the active submodules.
   // Returns a bool indicating whether the state has changed.
   bool UpdateActiveSubmoduleStates() EXCLUSIVE_LOCKS_REQUIRED(crit_capture_);
->>>>>>> a17af05f
 
   // Methods requiring APM running in a single-threaded manner.
   // Are called with both the render and capture locks already
   // acquired.
-<<<<<<< HEAD
-  void InitializeExperimentalAgc()
-      EXCLUSIVE_LOCKS_REQUIRED(crit_render_, crit_capture_);
-=======
->>>>>>> a17af05f
   void InitializeTransient()
       EXCLUSIVE_LOCKS_REQUIRED(crit_render_, crit_capture_);
   void InitializeBeamformer()
       EXCLUSIVE_LOCKS_REQUIRED(crit_render_, crit_capture_);
   void InitializeIntelligibility()
       EXCLUSIVE_LOCKS_REQUIRED(crit_render_, crit_capture_);
-<<<<<<< HEAD
-  void InitializeHighPassFilter()
-      EXCLUSIVE_LOCKS_REQUIRED(crit_capture_);
-  void InitializeNoiseSuppression()
-      EXCLUSIVE_LOCKS_REQUIRED(crit_capture_);
-  void InitializeLevelEstimator()
-      EXCLUSIVE_LOCKS_REQUIRED(crit_capture_);
-  void InitializeVoiceDetection()
-      EXCLUSIVE_LOCKS_REQUIRED(crit_capture_);
-  int InitializeLocked(const ProcessingConfig& config)
-      EXCLUSIVE_LOCKS_REQUIRED(crit_render_, crit_capture_);
-
-  // Capture-side exclusive methods possibly running APM in a multi-threaded
-  // manner that are called with the render lock already acquired.
-  int ProcessStreamLocked() EXCLUSIVE_LOCKS_REQUIRED(crit_capture_);
-  bool output_copy_needed(bool is_data_processed) const
-      EXCLUSIVE_LOCKS_REQUIRED(crit_capture_);
-  bool is_data_processed() const EXCLUSIVE_LOCKS_REQUIRED(crit_capture_);
-  bool synthesis_needed(bool is_data_processed) const
-      EXCLUSIVE_LOCKS_REQUIRED(crit_capture_);
-  bool analysis_needed(bool is_data_processed) const
-      EXCLUSIVE_LOCKS_REQUIRED(crit_capture_);
-=======
   int InitializeLocked(const ProcessingConfig& config)
       EXCLUSIVE_LOCKS_REQUIRED(crit_render_, crit_capture_);
   void InitializeLevelController() EXCLUSIVE_LOCKS_REQUIRED(crit_capture_);
@@ -378,7 +264,6 @@
   // Capture-side exclusive methods possibly running APM in a multi-threaded
   // manner that are called with the render lock already acquired.
   int ProcessCaptureStreamLocked() EXCLUSIVE_LOCKS_REQUIRED(crit_capture_);
->>>>>>> a17af05f
   void MaybeUpdateHistograms() EXCLUSIVE_LOCKS_REQUIRED(crit_capture_);
 
   // Render-side exclusive methods possibly running APM in a multi-threaded
@@ -388,12 +273,7 @@
                                  const StreamConfig& input_config,
                                  const StreamConfig& output_config)
       EXCLUSIVE_LOCKS_REQUIRED(crit_render_);
-<<<<<<< HEAD
-  bool is_rev_processed() const EXCLUSIVE_LOCKS_REQUIRED(crit_render_);
-  int ProcessReverseStreamLocked() EXCLUSIVE_LOCKS_REQUIRED(crit_render_);
-=======
   int ProcessRenderStreamLocked() EXCLUSIVE_LOCKS_REQUIRED(crit_render_);
->>>>>>> a17af05f
 
 // Debug dump methods that are internal and called without locks.
 // TODO(peah): Make thread safe.
@@ -401,10 +281,7 @@
   // TODO(andrew): make this more graceful. Ideally we would split this stuff
   // out into a separate class with an "enabled" and "disabled" implementation.
   static int WriteMessageToDebugFile(FileWrapper* debug_file,
-<<<<<<< HEAD
-=======
                                      int64_t* filesize_limit_bytes,
->>>>>>> a17af05f
                                      rtc::CriticalSection* crit_debug,
                                      ApmDebugDumpThreadState* debug_state);
   int WriteInitMessage() EXCLUSIVE_LOCKS_REQUIRED(crit_render_, crit_capture_);
@@ -416,26 +293,13 @@
       EXCLUSIVE_LOCKS_REQUIRED(crit_capture_);
 
   // Critical section.
-<<<<<<< HEAD
-  mutable rtc::CriticalSection crit_debug_;
-=======
   rtc::CriticalSection crit_debug_;
->>>>>>> a17af05f
 
   // Debug dump state.
   ApmDebugDumpState debug_dump_;
 #endif
 
   // Critical sections.
-<<<<<<< HEAD
-  mutable rtc::CriticalSection crit_render_ ACQUIRED_BEFORE(crit_capture_);
-  mutable rtc::CriticalSection crit_capture_;
-
-  // Structs containing the pointers to the submodules.
-  rtc::scoped_ptr<ApmPublicSubmodules> public_submodules_;
-  rtc::scoped_ptr<ApmPrivateSubmodules> private_submodules_
-      GUARDED_BY(crit_capture_);
-=======
   rtc::CriticalSection crit_render_ ACQUIRED_BEFORE(crit_capture_);
   rtc::CriticalSection crit_capture_;
 
@@ -448,7 +312,6 @@
   // Structs containing the pointers to the submodules.
   std::unique_ptr<ApmPublicSubmodules> public_submodules_;
   std::unique_ptr<ApmPrivateSubmodules> private_submodules_;
->>>>>>> a17af05f
 
   // State that is written to while holding both the render and capture locks
   // but can be read without any lock being held.
@@ -462,31 +325,14 @@
                        {kSampleRate16kHz, 1, false},
                        {kSampleRate16kHz, 1, false},
                        {kSampleRate16kHz, 1, false}}}),
-<<<<<<< HEAD
-          rev_proc_format(kSampleRate16kHz, 1) {}
-    ProcessingConfig api_format;
-    StreamConfig rev_proc_format;
-=======
           render_processing_format(kSampleRate16kHz, 1) {}
     ProcessingConfig api_format;
     StreamConfig render_processing_format;
->>>>>>> a17af05f
   } formats_;
 
   // APM constants.
   const struct ApmConstants {
     ApmConstants(int agc_startup_min_volume,
-<<<<<<< HEAD
-                 bool use_new_agc,
-                 bool intelligibility_enabled)
-        :  // Format of processing streams at input/output call sites.
-          agc_startup_min_volume(agc_startup_min_volume),
-          use_new_agc(use_new_agc),
-          intelligibility_enabled(intelligibility_enabled) {}
-    int agc_startup_min_volume;
-    bool use_new_agc;
-    bool intelligibility_enabled;
-=======
                  int agc_clipped_level_min,
                  bool use_experimental_agc)
         :  // Format of processing streams at input/output call sites.
@@ -496,31 +342,13 @@
     int agc_startup_min_volume;
     int agc_clipped_level_min;
     bool use_experimental_agc;
->>>>>>> a17af05f
   } constants_;
 
   struct ApmCaptureState {
     ApmCaptureState(bool transient_suppressor_enabled,
                     const std::vector<Point>& array_geometry,
-<<<<<<< HEAD
-                    SphericalPointf target_direction)
-        : aec_system_delay_jumps(-1),
-          delay_offset_ms(0),
-          was_stream_delay_set(false),
-          last_stream_delay_ms(0),
-          last_aec_system_delay_ms(0),
-          stream_delay_jumps(-1),
-          output_will_be_muted(false),
-          key_pressed(false),
-          transient_suppressor_enabled(transient_suppressor_enabled),
-          array_geometry(array_geometry),
-          target_direction(target_direction),
-          fwd_proc_format(kSampleRate16kHz),
-          split_rate(kSampleRate16kHz) {}
-=======
                     SphericalPointf target_direction);
     ~ApmCaptureState();
->>>>>>> a17af05f
     int aec_system_delay_jumps;
     int delay_offset_ms;
     bool was_stream_delay_set;
@@ -532,43 +360,15 @@
     bool transient_suppressor_enabled;
     std::vector<Point> array_geometry;
     SphericalPointf target_direction;
-<<<<<<< HEAD
-    rtc::scoped_ptr<AudioBuffer> capture_audio;
-    // Only the rate and samples fields of fwd_proc_format_ are used because the
-    // forward processing number of channels is mutable and is tracked by the
-    // capture_audio_.
-    StreamConfig fwd_proc_format;
-=======
     std::unique_ptr<AudioBuffer> capture_audio;
     // Only the rate and samples fields of capture_processing_format_ are used
     // because the capture processing number of channels is mutable and is
     // tracked by the capture_audio_.
     StreamConfig capture_processing_format;
->>>>>>> a17af05f
     int split_rate;
   } capture_ GUARDED_BY(crit_capture_);
 
   struct ApmCaptureNonLockedState {
-<<<<<<< HEAD
-    ApmCaptureNonLockedState(bool beamformer_enabled)
-        : fwd_proc_format(kSampleRate16kHz),
-          split_rate(kSampleRate16kHz),
-          stream_delay_ms(0),
-          beamformer_enabled(beamformer_enabled) {}
-    // Only the rate and samples fields of fwd_proc_format_ are used because the
-    // forward processing number of channels is mutable and is tracked by the
-    // capture_audio_.
-    StreamConfig fwd_proc_format;
-    int split_rate;
-    int stream_delay_ms;
-    bool beamformer_enabled;
-  } capture_nonlocked_;
-
-  struct ApmRenderState {
-    rtc::scoped_ptr<AudioConverter> render_converter;
-    rtc::scoped_ptr<AudioBuffer> render_audio;
-  } render_ GUARDED_BY(crit_render_);
-=======
     ApmCaptureNonLockedState(bool beamformer_enabled,
                              bool intelligibility_enabled)
         : capture_processing_format(kSampleRate16kHz),
@@ -630,7 +430,6 @@
       agc_render_signal_queue_;
   std::unique_ptr<SwapQueue<std::vector<float>, RenderQueueItemVerifier<float>>>
       red_render_signal_queue_;
->>>>>>> a17af05f
 };
 
 }  // namespace webrtc
