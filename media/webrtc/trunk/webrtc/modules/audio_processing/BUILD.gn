--- conflicted
+++ resolved
@@ -24,14 +24,6 @@
     "aec/aec_core_optimized_methods.h",
     "aec/aec_resampler.cc",
     "aec/aec_resampler.h",
-<<<<<<< HEAD
-    "aec/echo_cancellation.c",
-    "aec/echo_cancellation.h",
-    "aec/echo_cancellation_internal.h",
-    "aecm/aecm_core.c",
-    "aecm/aecm_core.h",
-    "aecm/echo_control_mobile.c",
-=======
     "aec/echo_cancellation.cc",
     "aec/echo_cancellation.h",
     "aec3/aec3_constants.h",
@@ -48,25 +40,14 @@
     "aecm/aecm_core.cc",
     "aecm/aecm_core.h",
     "aecm/echo_control_mobile.cc",
->>>>>>> a17af05f
     "aecm/echo_control_mobile.h",
     "agc/agc.cc",
     "agc/agc.h",
     "agc/agc_manager_direct.cc",
     "agc/agc_manager_direct.h",
     "agc/gain_map_internal.h",
-<<<<<<< HEAD
-    "agc/histogram.cc",
-    "agc/histogram.h",
-    "agc/legacy/analog_agc.c",
-    "agc/legacy/analog_agc.h",
-    "agc/legacy/digital_agc.c",
-    "agc/legacy/digital_agc.h",
-    "agc/legacy/gain_control.h",
-=======
     "agc/loudness_histogram.cc",
     "agc/loudness_histogram.h",
->>>>>>> a17af05f
     "agc/utility.cc",
     "agc/utility.h",
     "audio_buffer.cc",
@@ -75,10 +56,6 @@
     "audio_processing_impl.h",
     "beamformer/array_util.cc",
     "beamformer/array_util.h",
-<<<<<<< HEAD
-    "beamformer/beamformer.h",
-=======
->>>>>>> a17af05f
     "beamformer/complex_matrix.h",
     "beamformer/covariance_matrix_generator.cc",
     "beamformer/covariance_matrix_generator.h",
@@ -104,17 +81,6 @@
     "gain_control_impl.h",
     "include/audio_processing.cc",
     "include/audio_processing.h",
-<<<<<<< HEAD
-    "intelligibility/intelligibility_enhancer.cc",
-    "intelligibility/intelligibility_enhancer.h",
-    "intelligibility/intelligibility_utils.cc",
-    "intelligibility/intelligibility_utils.h",
-    "level_estimator_impl.cc",
-    "level_estimator_impl.h",
-    "logging/aec_logging.h",
-    "logging/aec_logging_file_handling.cc",
-    "logging/aec_logging_file_handling.h",
-=======
     "include/config.cc",
     "include/config.h",
     "level_controller/biquad_filter.cc",
@@ -144,7 +110,6 @@
     "logging/apm_data_dumper.h",
     "low_cut_filter.cc",
     "low_cut_filter.h",
->>>>>>> a17af05f
     "noise_suppression_impl.cc",
     "noise_suppression_impl.h",
     "render_queue_item_verifier.h",
@@ -178,12 +143,9 @@
     "utility/delay_estimator_internal.h",
     "utility/delay_estimator_wrapper.cc",
     "utility/delay_estimator_wrapper.h",
-<<<<<<< HEAD
-=======
     "utility/ooura_fft.cc",
     "utility/ooura_fft.h",
     "utility/ooura_fft_tables_common.h",
->>>>>>> a17af05f
     "vad/common.h",
     "vad/gmm.cc",
     "vad/gmm.h",
@@ -211,10 +173,6 @@
   defines = []
   deps = [
     "../..:webrtc_common",
-<<<<<<< HEAD
-    "../audio_coding:isac",
-  ]
-=======
     "../../audio/utility:audio_frame_operations",
     "../../base:gtest_prod",
     "../audio_coding:isac",
@@ -222,7 +180,6 @@
   public_deps = [
     ":audio_processing_c",
   ]
->>>>>>> a17af05f
 
   if (apm_debug_dump) {
     defines += [ "WEBRTC_APM_DEBUG_DUMP=1" ]
@@ -242,18 +199,10 @@
   if (rtc_enable_intelligibility_enhancer) {
     defines += [ "WEBRTC_INTELLIGIBILITY_ENHANCER=1" ]
     sources += [
-<<<<<<< HEAD
-      "ns/noise_suppression_x.c",
-      "ns/noise_suppression_x.h",
-      "ns/nsx_core.c",
-      "ns/nsx_core.h",
-      "ns/nsx_defines.h",
-=======
       "intelligibility/intelligibility_enhancer.cc",
       "intelligibility/intelligibility_enhancer.h",
       "intelligibility/intelligibility_utils.cc",
       "intelligibility/intelligibility_utils.h",
->>>>>>> a17af05f
     ]
   } else {
     defines += [ "WEBRTC_INTELLIGIBILITY_ENHANCER=0" ]
@@ -263,17 +212,6 @@
     defines += [ "WEBRTC_NS_FIXED" ]
   } else {
     defines += [ "WEBRTC_NS_FLOAT" ]
-<<<<<<< HEAD
-    sources += [
-      "ns/defines.h",
-      "ns/noise_suppression.c",
-      "ns/noise_suppression.h",
-      "ns/ns_core.c",
-      "ns/ns_core.h",
-      "ns/windows_private.h",
-    ]
-=======
->>>>>>> a17af05f
   }
 
   if (current_cpu == "x86" || current_cpu == "x64") {
@@ -383,15 +321,11 @@
 }
 
 if (rtc_build_with_neon) {
-<<<<<<< HEAD
-  source_set("audio_processing_neon") {
-=======
   rtc_static_library("audio_processing_neon") {
     # TODO(ehmaldonado): Remove (bugs.webrtc.org/6828)
     # Errors on cyclic dependency with :audio_processing if enabled.
     check_includes = false
 
->>>>>>> a17af05f
     sources = [
       "aec/aec_core_neon.cc",
       "aecm/aecm_core_neon.cc",
@@ -399,8 +333,6 @@
       "utility/ooura_fft_tables_neon_sse2.h",
     ]
 
-<<<<<<< HEAD
-=======
     if (current_cpu != "arm64") {
       # Enable compilation for the NEON instruction set. This is needed
       # since //build/config/arm.gni only enables NEON for iOS, not Android.
@@ -437,16 +369,11 @@
       "ns/nsx_core_neon.c",
     ]
 
->>>>>>> a17af05f
     if (current_cpu != "arm64") {
       # Enable compilation for the NEON instruction set. This is needed
       # since //build/config/arm.gni only enables NEON for iOS, not Android.
       # This provides the same functionality as webrtc/build/arm_neon.gypi.
-<<<<<<< HEAD
-      configs -= [ "//build/config/compiler:compiler_arm_fpu" ]
-=======
       suppressed_configs += [ "//build/config/compiler:compiler_arm_fpu" ]
->>>>>>> a17af05f
       cflags = [ "-mfpu=neon" ]
     }
 
@@ -458,15 +385,6 @@
         "-ffat-lto-objects",
       ]
     }
-<<<<<<< HEAD
-
-    configs += [ "../..:common_config" ]
-    public_configs = [ "../..:common_inherited_config" ]
-
-    deps = [
-      "../../common_audio",
-    ]
-=======
     deps = [
       ":audio_processing_c",
       "../../base:rtc_base_approved",
@@ -681,6 +599,5 @@
         "../../base:rtc_base_approved",
       ]
     }
->>>>>>> a17af05f
   }
 }