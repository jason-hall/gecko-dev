/*
 *  Copyright (c) 2013 The WebRTC project authors. All Rights Reserved.
 *
 *  Use of this source code is governed by a BSD-style license
 *  that can be found in the LICENSE file in the root of the source
 *  tree. An additional intellectual property rights grant can be found
 *  in the file PATENTS.  All contributing project authors may
 *  be found in the AUTHORS file in the root of the source tree.
 */

#include "webrtc/modules/audio_processing/agc/agc_manager_direct.h"

#include <cmath>

#ifdef WEBRTC_AGC_DEBUG_DUMP
#include <cstdio>
#endif

#include "webrtc/base/checks.h"
#include "webrtc/modules/audio_processing/agc/gain_map_internal.h"
#include "webrtc/modules/audio_processing/gain_control_impl.h"
#include "webrtc/modules/include/module_common_types.h"
#include "webrtc/system_wrappers/include/logging.h"
<<<<<<< HEAD
=======
#include "webrtc/system_wrappers/include/metrics.h"
>>>>>>> a17af05f

namespace webrtc {

namespace {

// Amount the microphone level is lowered with every clipping event.
const int kClippedLevelStep = 15;
// Proportion of clipped samples required to declare a clipping event.
const float kClippedRatioThreshold = 0.1f;
// Time in frames to wait after a clipping event before checking again.
const int kClippedWaitFrames = 300;

// Amount of error we tolerate in the microphone level (presumably due to OS
// quantization) before we assume the user has manually adjusted the microphone.
const int kLevelQuantizationSlack = 25;

const int kDefaultCompressionGain = 7;
const int kMaxCompressionGain = 12;
const int kMinCompressionGain = 2;
// Controls the rate of compression changes towards the target.
const float kCompressionGainStep = 0.05f;

const int kMaxMicLevel = 255;
static_assert(kGainMapSize > kMaxMicLevel, "gain map too small");
const int kMinMicLevel = 12;

// Prevent very large microphone level changes.
const int kMaxResidualGainChange = 15;

// Maximum additional gain allowed to compensate for microphone level
// restrictions from clipping events.
const int kSurplusCompressionGain = 6;

int ClampLevel(int mic_level) {
  return std::min(std::max(kMinMicLevel, mic_level), kMaxMicLevel);
}

int LevelFromGainError(int gain_error, int level) {
  RTC_DCHECK_GE(level, 0);
  RTC_DCHECK_LE(level, kMaxMicLevel);
  if (gain_error == 0) {
    return level;
  }
  // TODO(ajm): Could be made more efficient with a binary search.
  int new_level = level;
  if (gain_error > 0) {
    while (kGainMap[new_level] - kGainMap[level] < gain_error &&
          new_level < kMaxMicLevel) {
      ++new_level;
    }
  } else {
    while (kGainMap[new_level] - kGainMap[level] > gain_error &&
          new_level > kMinMicLevel) {
      --new_level;
    }
  }
  return new_level;
}

}  // namespace

// Facility for dumping debug audio files. All methods are no-ops in the
// default case where WEBRTC_AGC_DEBUG_DUMP is undefined.
class DebugFile {
#ifdef WEBRTC_AGC_DEBUG_DUMP
 public:
  explicit DebugFile(const char* filename)
      : file_(fopen(filename, "wb")) {
    RTC_DCHECK(file_);
  }
  ~DebugFile() {
    fclose(file_);
  }
  void Write(const int16_t* data, size_t length_samples) {
    fwrite(data, 1, length_samples * sizeof(int16_t), file_);
  }
 private:
  FILE* file_;
#else
 public:
  explicit DebugFile(const char* filename) {
  }
  ~DebugFile() {
  }
  void Write(const int16_t* data, size_t length_samples) {
  }
#endif  // WEBRTC_AGC_DEBUG_DUMP
};

AgcManagerDirect::AgcManagerDirect(GainControl* gctrl,
                                   VolumeCallbacks* volume_callbacks,
<<<<<<< HEAD
                                   int startup_min_level)
=======
                                   int startup_min_level,
                                   int clipped_level_min)
>>>>>>> a17af05f
    : agc_(new Agc()),
      gctrl_(gctrl),
      volume_callbacks_(volume_callbacks),
      frames_since_clipped_(kClippedWaitFrames),
      level_(0),
      max_level_(kMaxMicLevel),
      max_compression_gain_(kMaxCompressionGain),
      target_compression_(kDefaultCompressionGain),
      compression_(target_compression_),
      compression_accumulator_(compression_),
      capture_muted_(false),
      check_volume_on_next_process_(true),  // Check at startup.
      startup_(true),
      startup_min_level_(ClampLevel(startup_min_level)),
<<<<<<< HEAD
=======
      clipped_level_min_(clipped_level_min),
>>>>>>> a17af05f
      file_preproc_(new DebugFile("agc_preproc.pcm")),
      file_postproc_(new DebugFile("agc_postproc.pcm")) {}

AgcManagerDirect::AgcManagerDirect(Agc* agc,
                                   GainControl* gctrl,
                                   VolumeCallbacks* volume_callbacks,
<<<<<<< HEAD
                                   int startup_min_level)
=======
                                   int startup_min_level,
                                   int clipped_level_min)
>>>>>>> a17af05f
    : agc_(agc),
      gctrl_(gctrl),
      volume_callbacks_(volume_callbacks),
      frames_since_clipped_(kClippedWaitFrames),
      level_(0),
      max_level_(kMaxMicLevel),
      max_compression_gain_(kMaxCompressionGain),
      target_compression_(kDefaultCompressionGain),
      compression_(target_compression_),
      compression_accumulator_(compression_),
      capture_muted_(false),
      check_volume_on_next_process_(true),  // Check at startup.
      startup_(true),
      startup_min_level_(ClampLevel(startup_min_level)),
<<<<<<< HEAD
=======
      clipped_level_min_(clipped_level_min),
>>>>>>> a17af05f
      file_preproc_(new DebugFile("agc_preproc.pcm")),
      file_postproc_(new DebugFile("agc_postproc.pcm")) {}

AgcManagerDirect::~AgcManagerDirect() {}

int AgcManagerDirect::Initialize() {
  max_level_ = kMaxMicLevel;
  max_compression_gain_ = kMaxCompressionGain;
  target_compression_ = kDefaultCompressionGain;
  compression_ = target_compression_;
  compression_accumulator_ = compression_;
  capture_muted_ = false;
  check_volume_on_next_process_ = true;
  // TODO(bjornv): Investigate if we need to reset |startup_| as well. For
  // example, what happens when we change devices.

  if (gctrl_->set_mode(GainControl::kFixedDigital) != 0) {
    LOG(LS_ERROR) << "set_mode(GainControl::kFixedDigital) failed.";
    return -1;
  }
  if (gctrl_->set_target_level_dbfs(2) != 0) {
    LOG(LS_ERROR) << "set_target_level_dbfs(2) failed.";
    return -1;
  }
  if (gctrl_->set_compression_gain_db(kDefaultCompressionGain) != 0) {
    LOG(LS_ERROR) << "set_compression_gain_db(kDefaultCompressionGain) failed.";
    return -1;
  }
  if (gctrl_->enable_limiter(true) != 0) {
    LOG(LS_ERROR) << "enable_limiter(true) failed.";
    return -1;
  }
  return 0;
}

void AgcManagerDirect::AnalyzePreProcess(int16_t* audio,
                                         int num_channels,
                                         size_t samples_per_channel) {
  size_t length = num_channels * samples_per_channel;
  if (capture_muted_) {
    return;
  }

  file_preproc_->Write(audio, length);

  if (frames_since_clipped_ < kClippedWaitFrames) {
    ++frames_since_clipped_;
    return;
  }

  // Check for clipped samples, as the AGC has difficulty detecting pitch
  // under clipping distortion. We do this in the preprocessing phase in order
  // to catch clipped echo as well.
  //
  // If we find a sufficiently clipped frame, drop the current microphone level
  // and enforce a new maximum level, dropped the same amount from the current
  // maximum. This harsh treatment is an effort to avoid repeated clipped echo
  // events. As compensation for this restriction, the maximum compression
  // gain is increased, through SetMaxLevel().
  float clipped_ratio = agc_->AnalyzePreproc(audio, length);
  if (clipped_ratio > kClippedRatioThreshold) {
    LOG(LS_INFO) << "[agc] Clipping detected. clipped_ratio="
                 << clipped_ratio;
    // Always decrease the maximum level, even if the current level is below
    // threshold.
    SetMaxLevel(std::max(clipped_level_min_, max_level_ - kClippedLevelStep));
    RTC_HISTOGRAM_BOOLEAN("WebRTC.Audio.AgcClippingAdjustmentAllowed",
                          level_ - kClippedLevelStep >= clipped_level_min_);
    if (level_ > clipped_level_min_) {
      // Don't try to adjust the level if we're already below the limit. As
      // a consequence, if the user has brought the level above the limit, we
      // will still not react until the postproc updates the level.
      SetLevel(std::max(clipped_level_min_, level_ - kClippedLevelStep));
      // Reset the AGC since the level has changed.
      agc_->Reset();
    }
    frames_since_clipped_ = 0;
  }
}

void AgcManagerDirect::Process(const int16_t* audio,
                               size_t length,
                               int sample_rate_hz) {
  if (capture_muted_) {
    return;
  }

  if (check_volume_on_next_process_) {
    check_volume_on_next_process_ = false;
    // We have to wait until the first process call to check the volume,
    // because Chromium doesn't guarantee it to be valid any earlier.
    CheckVolumeAndReset();
  }

  if (agc_->Process(audio, length, sample_rate_hz) != 0) {
    LOG(LS_ERROR) << "Agc::Process failed";
<<<<<<< HEAD
    assert(false);
=======
    RTC_NOTREACHED();
>>>>>>> a17af05f
  }

  UpdateGain();
  UpdateCompressor();

  file_postproc_->Write(audio, length);
}

void AgcManagerDirect::SetLevel(int new_level) {
  int voe_level = volume_callbacks_->GetMicVolume();
  if (voe_level < 0) {
    return;
  }
  if (voe_level == 0) {
    LOG(LS_INFO) << "[agc] VolumeCallbacks returned level=0, taking no action.";
    return;
  }
  if (voe_level > kMaxMicLevel) {
    LOG(LS_ERROR) << "VolumeCallbacks returned an invalid level=" << voe_level;
    return;
  }

  if (voe_level > level_ + kLevelQuantizationSlack ||
      voe_level < level_ - kLevelQuantizationSlack) {
    LOG(LS_INFO) << "[agc] Mic volume was manually adjusted. Updating "
                 << "stored level from " << level_ << " to " << voe_level;
    level_ = voe_level;
    // Always allow the user to increase the volume.
    if (level_ > max_level_) {
      SetMaxLevel(level_);
    }
    // Take no action in this case, since we can't be sure when the volume
    // was manually adjusted. The compressor will still provide some of the
    // desired gain change.
    agc_->Reset();
    return;
  }

  new_level = std::min(new_level, max_level_);
  if (new_level == level_) {
    return;
  }

  volume_callbacks_->SetMicVolume(new_level);
  LOG(LS_INFO) << "[agc] voe_level=" << voe_level << ", "
               << "level_=" << level_ << ", "
               << "new_level=" << new_level;
  level_ = new_level;
}

void AgcManagerDirect::SetMaxLevel(int level) {
  RTC_DCHECK_GE(level, clipped_level_min_);
  max_level_ = level;
  // Scale the |kSurplusCompressionGain| linearly across the restricted
  // level range.
  max_compression_gain_ =
      kMaxCompressionGain + std::floor((1.f * kMaxMicLevel - max_level_) /
                                           (kMaxMicLevel - clipped_level_min_) *
                                           kSurplusCompressionGain +
                                       0.5f);
  LOG(LS_INFO) << "[agc] max_level_=" << max_level_
               << ", max_compression_gain_="  << max_compression_gain_;
}

void AgcManagerDirect::SetCaptureMuted(bool muted) {
  if (capture_muted_ == muted) {
    return;
  }
  capture_muted_ = muted;

  if (!muted) {
    // When we unmute, we should reset things to be safe.
    check_volume_on_next_process_ = true;
  }
}

float AgcManagerDirect::voice_probability() {
  return agc_->voice_probability();
}

int AgcManagerDirect::CheckVolumeAndReset() {
  int level = volume_callbacks_->GetMicVolume();
  if (level < 0) {
    return -1;
  }
  // Reasons for taking action at startup:
  // 1) A person starting a call is expected to be heard.
  // 2) Independent of interpretation of |level| == 0 we should raise it so the
  // AGC can do its job properly.
  if (level == 0 && !startup_) {
    LOG(LS_INFO) << "[agc] VolumeCallbacks returned level=0, taking no action.";
    return 0;
  }
  if (level > kMaxMicLevel) {
    LOG(LS_ERROR) << "VolumeCallbacks returned an invalid level=" << level;
    return -1;
  }
  LOG(LS_INFO) << "[agc] Initial GetMicVolume()=" << level;

  int minLevel = startup_ ? startup_min_level_ : kMinMicLevel;
  if (level < minLevel) {
    level = minLevel;
    LOG(LS_INFO) << "[agc] Initial volume too low, raising to " << level;
    volume_callbacks_->SetMicVolume(level);
  }
  agc_->Reset();
  level_ = level;
  startup_ = false;
  return 0;
}

// Requests the RMS error from AGC and distributes the required gain change
// between the digital compression stage and volume slider. We use the
// compressor first, providing a slack region around the current slider
// position to reduce movement.
//
// If the slider needs to be moved, we check first if the user has adjusted
// it, in which case we take no action and cache the updated level.
void AgcManagerDirect::UpdateGain() {
  int rms_error = 0;
  if (!agc_->GetRmsErrorDb(&rms_error)) {
    // No error update ready.
    return;
  }
  // The compressor will always add at least kMinCompressionGain. In effect,
  // this adjusts our target gain upward by the same amount and rms_error
  // needs to reflect that.
  rms_error += kMinCompressionGain;

  // Handle as much error as possible with the compressor first.
  int raw_compression = std::max(std::min(rms_error, max_compression_gain_),
                                 kMinCompressionGain);
  // Deemphasize the compression gain error. Move halfway between the current
  // target and the newly received target. This serves to soften perceptible
  // intra-talkspurt adjustments, at the cost of some adaptation speed.
  if ((raw_compression == max_compression_gain_ &&
      target_compression_ == max_compression_gain_ - 1) ||
      (raw_compression == kMinCompressionGain &&
      target_compression_ == kMinCompressionGain + 1)) {
    // Special case to allow the target to reach the endpoints of the
    // compression range. The deemphasis would otherwise halt it at 1 dB shy.
    target_compression_ = raw_compression;
  } else {
    target_compression_ = (raw_compression - target_compression_) / 2
        + target_compression_;
  }

  // Residual error will be handled by adjusting the volume slider. Use the
  // raw rather than deemphasized compression here as we would otherwise
  // shrink the amount of slack the compressor provides.
  int residual_gain = rms_error - raw_compression;
  residual_gain = std::min(std::max(residual_gain, -kMaxResidualGainChange),
      kMaxResidualGainChange);
  LOG(LS_INFO) << "[agc] rms_error=" << rms_error << ", "
               << "target_compression=" << target_compression_ << ", "
               << "residual_gain=" << residual_gain;
  if (residual_gain == 0)
    return;

  int old_level = level_;
  SetLevel(LevelFromGainError(residual_gain, level_));
  if (old_level != level_) {
    // level_ was updated by SetLevel; log the new value.
    RTC_HISTOGRAM_COUNTS_LINEAR("WebRTC.Audio.AgcSetLevel", level_, 1,
                                kMaxMicLevel, 50);
  }
}

void AgcManagerDirect::UpdateCompressor() {
  if (compression_ == target_compression_) {
    return;
  }

  // Adapt the compression gain slowly towards the target, in order to avoid
  // highly perceptible changes.
  if (target_compression_ > compression_) {
    compression_accumulator_ += kCompressionGainStep;
  } else {
    compression_accumulator_ -= kCompressionGainStep;
  }

  // The compressor accepts integer gains in dB. Adjust the gain when
  // we've come within half a stepsize of the nearest integer.  (We don't
  // check for equality due to potential floating point imprecision).
  int new_compression = compression_;
  int nearest_neighbor = std::floor(compression_accumulator_ + 0.5);
  if (std::fabs(compression_accumulator_ - nearest_neighbor) <
      kCompressionGainStep / 2) {
    new_compression = nearest_neighbor;
  }

  // Set the new compression gain.
  if (new_compression != compression_) {
    compression_ = new_compression;
    compression_accumulator_ = new_compression;
    if (gctrl_->set_compression_gain_db(compression_) != 0) {
      LOG(LS_ERROR) << "set_compression_gain_db(" << compression_
                    << ") failed.";
    }
  }
}

}  // namespace webrtc<|MERGE_RESOLUTION|>--- conflicted
+++ resolved
@@ -21,10 +21,7 @@
 #include "webrtc/modules/audio_processing/gain_control_impl.h"
 #include "webrtc/modules/include/module_common_types.h"
 #include "webrtc/system_wrappers/include/logging.h"
-<<<<<<< HEAD
-=======
 #include "webrtc/system_wrappers/include/metrics.h"
->>>>>>> a17af05f
 
 namespace webrtc {
 
@@ -116,12 +113,8 @@
 
 AgcManagerDirect::AgcManagerDirect(GainControl* gctrl,
                                    VolumeCallbacks* volume_callbacks,
-<<<<<<< HEAD
-                                   int startup_min_level)
-=======
                                    int startup_min_level,
                                    int clipped_level_min)
->>>>>>> a17af05f
     : agc_(new Agc()),
       gctrl_(gctrl),
       volume_callbacks_(volume_callbacks),
@@ -136,22 +129,15 @@
       check_volume_on_next_process_(true),  // Check at startup.
       startup_(true),
       startup_min_level_(ClampLevel(startup_min_level)),
-<<<<<<< HEAD
-=======
       clipped_level_min_(clipped_level_min),
->>>>>>> a17af05f
       file_preproc_(new DebugFile("agc_preproc.pcm")),
       file_postproc_(new DebugFile("agc_postproc.pcm")) {}
 
 AgcManagerDirect::AgcManagerDirect(Agc* agc,
                                    GainControl* gctrl,
                                    VolumeCallbacks* volume_callbacks,
-<<<<<<< HEAD
-                                   int startup_min_level)
-=======
                                    int startup_min_level,
                                    int clipped_level_min)
->>>>>>> a17af05f
     : agc_(agc),
       gctrl_(gctrl),
       volume_callbacks_(volume_callbacks),
@@ -166,10 +152,7 @@
       check_volume_on_next_process_(true),  // Check at startup.
       startup_(true),
       startup_min_level_(ClampLevel(startup_min_level)),
-<<<<<<< HEAD
-=======
       clipped_level_min_(clipped_level_min),
->>>>>>> a17af05f
       file_preproc_(new DebugFile("agc_preproc.pcm")),
       file_postproc_(new DebugFile("agc_postproc.pcm")) {}
 
@@ -266,11 +249,7 @@
 
   if (agc_->Process(audio, length, sample_rate_hz) != 0) {
     LOG(LS_ERROR) << "Agc::Process failed";
-<<<<<<< HEAD
-    assert(false);
-=======
     RTC_NOTREACHED();
->>>>>>> a17af05f
   }
 
   UpdateGain();
