--- conflicted
+++ resolved
@@ -11,23 +11,15 @@
 #ifndef WEBRTC_MODULES_AUDIO_PROCESSING_AGC_AGC_H_
 #define WEBRTC_MODULES_AUDIO_PROCESSING_AGC_AGC_H_
 
-<<<<<<< HEAD
-#include "webrtc/base/scoped_ptr.h"
-=======
 #include <memory>
 
->>>>>>> a17af05f
 #include "webrtc/modules/audio_processing/vad/voice_activity_detector.h"
 #include "webrtc/typedefs.h"
 
 namespace webrtc {
 
 class AudioFrame;
-<<<<<<< HEAD
-class Histogram;
-=======
 class LoudnessHistogram;
->>>>>>> a17af05f
 
 class Agc {
  public:
@@ -48,27 +40,14 @@
   virtual void Reset();
 
   virtual int set_target_level_dbfs(int level);
-<<<<<<< HEAD
-  virtual int target_level_dbfs() const { return target_level_dbfs_; }
-
-  virtual float voice_probability() const {
-    return vad_.last_voice_probability();
-  }
-=======
   virtual int target_level_dbfs() const;
   virtual float voice_probability() const;
->>>>>>> a17af05f
 
  private:
   double target_level_loudness_;
   int target_level_dbfs_;
-<<<<<<< HEAD
-  rtc::scoped_ptr<Histogram> histogram_;
-  rtc::scoped_ptr<Histogram> inactive_histogram_;
-=======
   std::unique_ptr<LoudnessHistogram> histogram_;
   std::unique_ptr<LoudnessHistogram> inactive_histogram_;
->>>>>>> a17af05f
   VoiceActivityDetector vad_;
 };
 
