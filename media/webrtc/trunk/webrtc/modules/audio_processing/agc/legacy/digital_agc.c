/*
 *  Copyright (c) 2011 The WebRTC project authors. All Rights Reserved.
 *
 *  Use of this source code is governed by a BSD-style license
 *  that can be found in the LICENSE file in the root of the source
 *  tree. An additional intellectual property rights grant can be found
 *  in the file PATENTS.  All contributing project authors may
 *  be found in the AUTHORS file in the root of the source tree.
 */

/* digital_agc.c
 *
 */

#include "webrtc/modules/audio_processing/agc/legacy/digital_agc.h"

#include <string.h>
#ifdef WEBRTC_AGC_DEBUG_DUMP
#include <stdio.h>
#endif

#include "webrtc/base/checks.h"
#include "webrtc/modules/audio_processing/agc/legacy/gain_control.h"

// To generate the gaintable, copy&paste the following lines to a Matlab window:
// MaxGain = 6; MinGain = 0; CompRatio = 3; Knee = 1;
// zeros = 0:31; lvl = 2.^(1-zeros);
// A = -10*log10(lvl) * (CompRatio - 1) / CompRatio;
// B = MaxGain - MinGain;
// gains = round(2^16*10.^(0.05 * (MinGain + B * (
// log(exp(-Knee*A)+exp(-Knee*B)) - log(1+exp(-Knee*B)) ) /
// log(1/(1+exp(Knee*B))))));
// fprintf(1, '\t%i, %i, %i, %i,\n', gains);
// % Matlab code for plotting the gain and input/output level characteristic
// (copy/paste the following 3 lines):
// in = 10*log10(lvl); out = 20*log10(gains/65536);
// subplot(121); plot(in, out); axis([-30, 0, -5, 20]); grid on; xlabel('Input
// (dB)'); ylabel('Gain (dB)');
// subplot(122); plot(in, in+out); axis([-30, 0, -30, 5]); grid on;
// xlabel('Input (dB)'); ylabel('Output (dB)');
// zoom on;

// Generator table for y=log2(1+e^x) in Q8.
enum { kGenFuncTableSize = 128 };
static const uint16_t kGenFuncTable[kGenFuncTableSize] = {
    256,   485,   786,   1126,  1484,  1849,  2217,  2586,  2955,  3324,  3693,
    4063,  4432,  4801,  5171,  5540,  5909,  6279,  6648,  7017,  7387,  7756,
    8125,  8495,  8864,  9233,  9603,  9972,  10341, 10711, 11080, 11449, 11819,
    12188, 12557, 12927, 13296, 13665, 14035, 14404, 14773, 15143, 15512, 15881,
    16251, 16620, 16989, 17359, 17728, 18097, 18466, 18836, 19205, 19574, 19944,
    20313, 20682, 21052, 21421, 21790, 22160, 22529, 22898, 23268, 23637, 24006,
    24376, 24745, 25114, 25484, 25853, 26222, 26592, 26961, 27330, 27700, 28069,
    28438, 28808, 29177, 29546, 29916, 30285, 30654, 31024, 31393, 31762, 32132,
    32501, 32870, 33240, 33609, 33978, 34348, 34717, 35086, 35456, 35825, 36194,
    36564, 36933, 37302, 37672, 38041, 38410, 38780, 39149, 39518, 39888, 40257,
    40626, 40996, 41365, 41734, 42104, 42473, 42842, 43212, 43581, 43950, 44320,
    44689, 45058, 45428, 45797, 46166, 46536, 46905};

static const int16_t kAvgDecayTime = 250;  // frames; < 3000

int32_t WebRtcAgc_CalculateGainTable(int32_t* gainTable,       // Q16
                                     int16_t digCompGaindB,    // Q0
                                     int16_t targetLevelDbfs,  // Q0
                                     uint8_t limiterEnable,
                                     int16_t analogTarget)  // Q0
{
  // This function generates the compressor gain table used in the fixed digital
  // part.
  uint32_t tmpU32no1, tmpU32no2, absInLevel, logApprox;
  int32_t inLevel, limiterLvl;
  int32_t tmp32, tmp32no1, tmp32no2, numFIX, den, y32;
  const uint16_t kLog10 = 54426;    // log2(10)     in Q14
  const uint16_t kLog10_2 = 49321;  // 10*log10(2)  in Q14
  const uint16_t kLogE_1 = 23637;   // log2(e)      in Q14
  uint16_t constMaxGain;
  uint16_t tmpU16, intPart, fracPart;
  const int16_t kCompRatio = 3;
  const int16_t kSoftLimiterLeft = 1;
  int16_t limiterOffset = 0;  // Limiter offset
  int16_t limiterIdx, limiterLvlX;
  int16_t constLinApprox, zeroGainLvl, maxGain, diffGain;
  int16_t i, tmp16, tmp16no1;
  int zeros, zerosScale;

  // Constants
  //    kLogE_1 = 23637; // log2(e)      in Q14
  //    kLog10 = 54426; // log2(10)     in Q14
  //    kLog10_2 = 49321; // 10*log10(2)  in Q14

  // Calculate maximum digital gain and zero gain level
  tmp32no1 = (digCompGaindB - analogTarget) * (kCompRatio - 1);
  tmp16no1 = analogTarget - targetLevelDbfs;
  tmp16no1 +=
      WebRtcSpl_DivW32W16ResW16(tmp32no1 + (kCompRatio >> 1), kCompRatio);
  maxGain = WEBRTC_SPL_MAX(tmp16no1, (analogTarget - targetLevelDbfs));
  tmp32no1 = maxGain * kCompRatio;
  zeroGainLvl = digCompGaindB;
  zeroGainLvl -= WebRtcSpl_DivW32W16ResW16(tmp32no1 + ((kCompRatio - 1) >> 1),
                                           kCompRatio - 1);
  if ((digCompGaindB <= analogTarget) && (limiterEnable)) {
    zeroGainLvl += (analogTarget - digCompGaindB + kSoftLimiterLeft);
    limiterOffset = 0;
  }

  // Calculate the difference between maximum gain and gain at 0dB0v:
  //  diffGain = maxGain + (compRatio-1)*zeroGainLvl/compRatio
  //           = (compRatio-1)*digCompGaindB/compRatio
  tmp32no1 = digCompGaindB * (kCompRatio - 1);
  diffGain =
      WebRtcSpl_DivW32W16ResW16(tmp32no1 + (kCompRatio >> 1), kCompRatio);
  if (diffGain < 0 || diffGain >= kGenFuncTableSize) {
    RTC_DCHECK(0);
    return -1;
  }

  // Calculate the limiter level and index:
  //  limiterLvlX = analogTarget - limiterOffset
  //  limiterLvl  = targetLevelDbfs + limiterOffset/compRatio
  limiterLvlX = analogTarget - limiterOffset;
  limiterIdx = 2 + WebRtcSpl_DivW32W16ResW16((int32_t)limiterLvlX * (1 << 13),
                                             kLog10_2 / 2);
  tmp16no1 =
      WebRtcSpl_DivW32W16ResW16(limiterOffset + (kCompRatio >> 1), kCompRatio);
  limiterLvl = targetLevelDbfs + tmp16no1;

  // Calculate (through table lookup):
  //  constMaxGain = log2(1+2^(log2(e)*diffGain)); (in Q8)
  constMaxGain = kGenFuncTable[diffGain];  // in Q8

  // Calculate a parameter used to approximate the fractional part of 2^x with a
  // piecewise linear function in Q14:
  //  constLinApprox = round(3/2*(4*(3-2*sqrt(2))/(log(2)^2)-0.5)*2^14);
  constLinApprox = 22817;  // in Q14

  // Calculate a denominator used in the exponential part to convert from dB to
  // linear scale:
  //  den = 20*constMaxGain (in Q8)
  den = WEBRTC_SPL_MUL_16_U16(20, constMaxGain);  // in Q8

  for (i = 0; i < 32; i++) {
    // Calculate scaled input level (compressor):
    //  inLevel =
    //  fix((-constLog10_2*(compRatio-1)*(1-i)+fix(compRatio/2))/compRatio)
    tmp16 = (int16_t)((kCompRatio - 1) * (i - 1));       // Q0
    tmp32 = WEBRTC_SPL_MUL_16_U16(tmp16, kLog10_2) + 1;  // Q14
    inLevel = WebRtcSpl_DivW32W16(tmp32, kCompRatio);    // Q14

    // Calculate diffGain-inLevel, to map using the genFuncTable
    inLevel = (int32_t)diffGain * (1 << 14) - inLevel;  // Q14

    // Make calculations on abs(inLevel) and compensate for the sign afterwards.
    absInLevel = (uint32_t)WEBRTC_SPL_ABS_W32(inLevel);  // Q14

    // LUT with interpolation
    intPart = (uint16_t)(absInLevel >> 14);
    fracPart =
        (uint16_t)(absInLevel & 0x00003FFF);  // extract the fractional part
    tmpU16 = kGenFuncTable[intPart + 1] - kGenFuncTable[intPart];  // Q8
    tmpU32no1 = tmpU16 * fracPart;                                 // Q22
    tmpU32no1 += (uint32_t)kGenFuncTable[intPart] << 14;           // Q22
    logApprox = tmpU32no1 >> 8;                                    // Q14
    // Compensate for negative exponent using the relation:
    //  log2(1 + 2^-x) = log2(1 + 2^x) - x
    if (inLevel < 0) {
      zeros = WebRtcSpl_NormU32(absInLevel);
      zerosScale = 0;
      if (zeros < 15) {
        // Not enough space for multiplication
        tmpU32no2 = absInLevel >> (15 - zeros);                 // Q(zeros-1)
        tmpU32no2 = WEBRTC_SPL_UMUL_32_16(tmpU32no2, kLogE_1);  // Q(zeros+13)
        if (zeros < 9) {
          zerosScale = 9 - zeros;
          tmpU32no1 >>= zerosScale;  // Q(zeros+13)
        } else {
          tmpU32no2 >>= zeros - 9;  // Q22
        }
      } else {
        tmpU32no2 = WEBRTC_SPL_UMUL_32_16(absInLevel, kLogE_1);  // Q28
        tmpU32no2 >>= 6;                                         // Q22
      }
      logApprox = 0;
      if (tmpU32no2 < tmpU32no1) {
        logApprox = (tmpU32no1 - tmpU32no2) >> (8 - zerosScale);  // Q14
      }
    }
    numFIX = (maxGain * constMaxGain) * (1 << 6);  // Q14
    numFIX -= (int32_t)logApprox * diffGain;       // Q14

    // Calculate ratio
    // Shift |numFIX| as much as possible.
    // Ensure we avoid wrap-around in |den| as well.
    if (numFIX > (den >> 8) || -numFIX > (den >> 8))  // |den| is Q8.
    {
      zeros = WebRtcSpl_NormW32(numFIX);
    } else {
      zeros = WebRtcSpl_NormW32(den) + 8;
    }
    numFIX *= 1 << zeros;  // Q(14+zeros)

    // Shift den so we end up in Qy1
    tmp32no1 = WEBRTC_SPL_SHIFT_W32(den, zeros - 9);  // Q(zeros - 1)
    y32 = numFIX / tmp32no1;  // in Q15
    // This is to do rounding in Q14.
    y32 = y32 >= 0 ? (y32 + 1) >> 1 : -((-y32 + 1) >> 1);

    if (limiterEnable && (i < limiterIdx)) {
      tmp32 = WEBRTC_SPL_MUL_16_U16(i - 1, kLog10_2);  // Q14
      tmp32 -= limiterLvl * (1 << 14);                 // Q14
      y32 = WebRtcSpl_DivW32W16(tmp32 + 10, 20);
    }
    if (y32 > 39000) {
      tmp32 = (y32 >> 1) * kLog10 + 4096;  // in Q27
      tmp32 >>= 13;                        // In Q14.
    } else {
      tmp32 = y32 * kLog10 + 8192;  // in Q28
      tmp32 >>= 14;                 // In Q14.
    }
    tmp32 += 16 << 14;  // in Q14 (Make sure final output is in Q16)

    // Calculate power
    if (tmp32 > 0) {
      intPart = (int16_t)(tmp32 >> 14);
      fracPart = (uint16_t)(tmp32 & 0x00003FFF);  // in Q14
      if ((fracPart >> 13) != 0) {
        tmp16 = (2 << 14) - constLinApprox;
        tmp32no2 = (1 << 14) - fracPart;
        tmp32no2 *= tmp16;
        tmp32no2 >>= 13;
        tmp32no2 = (1 << 14) - tmp32no2;
      } else {
        tmp16 = constLinApprox - (1 << 14);
        tmp32no2 = (fracPart * tmp16) >> 13;
      }
      fracPart = (uint16_t)tmp32no2;
      gainTable[i] =
          (1 << intPart) + WEBRTC_SPL_SHIFT_W32(fracPart, intPart - 14);
    } else {
      gainTable[i] = 0;
    }
  }

  return 0;
}

int32_t WebRtcAgc_InitDigital(DigitalAgc* stt, int16_t agcMode) {
  if (agcMode == kAgcModeFixedDigital) {
    // start at minimum to find correct gain faster
    stt->capacitorSlow = 0;
  } else {
    // start out with 0 dB gain
    stt->capacitorSlow = 134217728;  // (int32_t)(0.125f * 32768.0f * 32768.0f);
  }
  stt->capacitorFast = 0;
  stt->gain = 65536;
  stt->gatePrevious = 0;
  stt->agcMode = agcMode;
#ifdef WEBRTC_AGC_DEBUG_DUMP
  stt->frameCounter = 0;
#endif

  // initialize VADs
  WebRtcAgc_InitVad(&stt->vadNearend);
  WebRtcAgc_InitVad(&stt->vadFarend);

  return 0;
}

int32_t WebRtcAgc_AddFarendToDigital(DigitalAgc* stt,
                                     const int16_t* in_far,
                                     size_t nrSamples) {
<<<<<<< HEAD
    assert(stt != NULL);
    // VAD for far end
    WebRtcAgc_ProcessVad(&stt->vadFarend, in_far, nrSamples);
=======
  RTC_DCHECK(stt);
  // VAD for far end
  WebRtcAgc_ProcessVad(&stt->vadFarend, in_far, nrSamples);
>>>>>>> a17af05f

  return 0;
}

int32_t WebRtcAgc_ProcessDigital(DigitalAgc* stt,
                                 const int16_t* const* in_near,
                                 size_t num_bands,
                                 int16_t* const* out,
                                 uint32_t FS,
                                 int16_t lowlevelSignal) {
<<<<<<< HEAD
    // array for gains (one value per ms, incl start & end)
    int32_t gains[11];

    int32_t out_tmp, tmp32;
    int32_t env[10];
    int32_t max_nrg;
    int32_t cur_level;
    int32_t gain32, delta;
    int16_t logratio;
    int16_t lower_thr, upper_thr;
    int16_t zeros = 0, zeros_fast, frac = 0;
    int16_t decay;
    int16_t gate, gain_adj;
    int16_t k;
    size_t n, i, L;
    int16_t L2; // samples/subframe

    // determine number of samples per ms
    if (FS == 8000)
    {
        L = 8;
        L2 = 3;
    } else if (FS == 16000 || FS == 32000 || FS == 48000)
    {
        L = 16;
        L2 = 4;
    } else
    {
        return -1;
=======
  // array for gains (one value per ms, incl start & end)
  int32_t gains[11];

  int32_t out_tmp, tmp32;
  int32_t env[10];
  int32_t max_nrg;
  int32_t cur_level;
  int32_t gain32, delta;
  int16_t logratio;
  int16_t lower_thr, upper_thr;
  int16_t zeros = 0, zeros_fast, frac = 0;
  int16_t decay;
  int16_t gate, gain_adj;
  int16_t k;
  size_t n, i, L;
  int16_t L2;  // samples/subframe

  // determine number of samples per ms
  if (FS == 8000) {
    L = 8;
    L2 = 3;
  } else if (FS == 16000 || FS == 32000 || FS == 48000) {
    L = 16;
    L2 = 4;
  } else {
    return -1;
  }

  for (i = 0; i < num_bands; ++i) {
    if (in_near[i] != out[i]) {
      // Only needed if they don't already point to the same place.
      memcpy(out[i], in_near[i], 10 * L * sizeof(in_near[i][0]));
>>>>>>> a17af05f
    }
  }
  // VAD for near end
  logratio = WebRtcAgc_ProcessVad(&stt->vadNearend, out[0], L * 10);

  // Account for far end VAD
  if (stt->vadFarend.counter > 10) {
    tmp32 = 3 * logratio;
    logratio = (int16_t)((tmp32 - stt->vadFarend.logRatio) >> 2);
  }

  // Determine decay factor depending on VAD
  //  upper_thr = 1.0f;
  //  lower_thr = 0.25f;
  upper_thr = 1024;  // Q10
  lower_thr = 0;     // Q10
  if (logratio > upper_thr) {
    // decay = -2^17 / DecayTime;  ->  -65
    decay = -65;
  } else if (logratio < lower_thr) {
    decay = 0;
  } else {
    // decay = (int16_t)(((lower_thr - logratio)
    //       * (2^27/(DecayTime*(upper_thr-lower_thr)))) >> 10);
    // SUBSTITUTED: 2^27/(DecayTime*(upper_thr-lower_thr))  ->  65
    tmp32 = (lower_thr - logratio) * 65;
    decay = (int16_t)(tmp32 >> 10);
  }

  // adjust decay factor for long silence (detected as low standard deviation)
  // This is only done in the adaptive modes
  if (stt->agcMode != kAgcModeFixedDigital) {
    if (stt->vadNearend.stdLongTerm < 4000) {
      decay = 0;
    } else if (stt->vadNearend.stdLongTerm < 8096) {
      // decay = (int16_t)(((stt->vadNearend.stdLongTerm - 4000) * decay) >>
      // 12);
      tmp32 = (stt->vadNearend.stdLongTerm - 4000) * decay;
      decay = (int16_t)(tmp32 >> 12);
    }

    if (lowlevelSignal != 0) {
      decay = 0;
    }
  }
#ifdef WEBRTC_AGC_DEBUG_DUMP
  stt->frameCounter++;
  fprintf(stt->logFile, "%5.2f\t%d\t%d\t%d\t", (float)(stt->frameCounter) / 100,
          logratio, decay, stt->vadNearend.stdLongTerm);
#endif
  // Find max amplitude per sub frame
  // iterate over sub frames
  for (k = 0; k < 10; k++) {
    // iterate over samples
    max_nrg = 0;
    for (n = 0; n < L; n++) {
      int32_t nrg = out[0][k * L + n] * out[0][k * L + n];
      if (nrg > max_nrg) {
        max_nrg = nrg;
      }
    }
    env[k] = max_nrg;
  }

  // Calculate gain per sub frame
  gains[0] = stt->gain;
  for (k = 0; k < 10; k++) {
    // Fast envelope follower
    //  decay time = -131000 / -1000 = 131 (ms)
    stt->capacitorFast =
        AGC_SCALEDIFF32(-1000, stt->capacitorFast, stt->capacitorFast);
    if (env[k] > stt->capacitorFast) {
      stt->capacitorFast = env[k];
    }
    // Slow envelope follower
    if (env[k] > stt->capacitorSlow) {
      // increase capacitorSlow
      stt->capacitorSlow = AGC_SCALEDIFF32(500, (env[k] - stt->capacitorSlow),
                                           stt->capacitorSlow);
    } else {
      // decrease capacitorSlow
      stt->capacitorSlow =
          AGC_SCALEDIFF32(decay, stt->capacitorSlow, stt->capacitorSlow);
    }

    // use maximum of both capacitors as current level
    if (stt->capacitorFast > stt->capacitorSlow) {
      cur_level = stt->capacitorFast;
    } else {
      cur_level = stt->capacitorSlow;
    }
    // Translate signal level into gain, using a piecewise linear approximation
    // find number of leading zeros
    zeros = WebRtcSpl_NormU32((uint32_t)cur_level);
    if (cur_level == 0) {
      zeros = 31;
    }
    tmp32 = (cur_level << zeros) & 0x7FFFFFFF;
    frac = (int16_t)(tmp32 >> 19);  // Q12.
    tmp32 = (stt->gainTable[zeros - 1] - stt->gainTable[zeros]) * frac;
    gains[k + 1] = stt->gainTable[zeros] + (tmp32 >> 12);
#ifdef WEBRTC_AGC_DEBUG_DUMP
    if (k == 0) {
      fprintf(stt->logFile, "%d\t%d\t%d\t%d\t%d\n", env[0], cur_level,
              stt->capacitorFast, stt->capacitorSlow, zeros);
    }
#endif
  }

  // Gate processing (lower gain during absence of speech)
  zeros = (zeros << 9) - (frac >> 3);
  // find number of leading zeros
  zeros_fast = WebRtcSpl_NormU32((uint32_t)stt->capacitorFast);
  if (stt->capacitorFast == 0) {
    zeros_fast = 31;
  }
  tmp32 = (stt->capacitorFast << zeros_fast) & 0x7FFFFFFF;
  zeros_fast <<= 9;
  zeros_fast -= (int16_t)(tmp32 >> 22);

  gate = 1000 + zeros_fast - zeros - stt->vadNearend.stdShortTerm;

  if (gate < 0) {
    stt->gatePrevious = 0;
  } else {
    tmp32 = stt->gatePrevious * 7;
    gate = (int16_t)((gate + tmp32) >> 3);
    stt->gatePrevious = gate;
  }
  // gate < 0     -> no gate
  // gate > 2500  -> max gate
  if (gate > 0) {
    if (gate < 2500) {
      gain_adj = (2500 - gate) >> 5;
    } else {
      gain_adj = 0;
    }
    for (k = 0; k < 10; k++) {
      if ((gains[k + 1] - stt->gainTable[0]) > 8388608) {
        // To prevent wraparound
        tmp32 = (gains[k + 1] - stt->gainTable[0]) >> 8;
        tmp32 *= 178 + gain_adj;
      } else {
        tmp32 = (gains[k + 1] - stt->gainTable[0]) * (178 + gain_adj);
        tmp32 >>= 8;
      }
      gains[k + 1] = stt->gainTable[0] + tmp32;
    }
  }

  // Limit gain to avoid overload distortion
  for (k = 0; k < 10; k++) {
    // To prevent wrap around
    zeros = 10;
    if (gains[k + 1] > 47453132) {
      zeros = 16 - WebRtcSpl_NormW32(gains[k + 1]);
    }
    gain32 = (gains[k + 1] >> zeros) + 1;
    gain32 *= gain32;
    // check for overflow
    while (AGC_MUL32((env[k] >> 12) + 1, gain32) >
           WEBRTC_SPL_SHIFT_W32((int32_t)32767, 2 * (1 - zeros + 10))) {
      // multiply by 253/256 ==> -0.1 dB
      if (gains[k + 1] > 8388607) {
        // Prevent wrap around
        gains[k + 1] = (gains[k + 1] / 256) * 253;
      } else {
        gains[k + 1] = (gains[k + 1] * 253) / 256;
      }
      gain32 = (gains[k + 1] >> zeros) + 1;
      gain32 *= gain32;
    }
  }
  // gain reductions should be done 1 ms earlier than gain increases
  for (k = 1; k < 10; k++) {
    if (gains[k] > gains[k + 1]) {
      gains[k] = gains[k + 1];
    }
  }
  // save start gain for next frame
  stt->gain = gains[10];

  // Apply gain
  // handle first sub frame separately
  delta = (gains[1] - gains[0]) * (1 << (4 - L2));
  gain32 = gains[0] * (1 << 4);
  // iterate over samples
  for (n = 0; n < L; n++) {
    for (i = 0; i < num_bands; ++i) {
      tmp32 = out[i][n] * ((gain32 + 127) >> 7);
      out_tmp = tmp32 >> 16;
      if (out_tmp > 4095) {
        out[i][n] = (int16_t)32767;
      } else if (out_tmp < -4096) {
        out[i][n] = (int16_t)-32768;
      } else {
        tmp32 = out[i][n] * (gain32 >> 4);
        out[i][n] = (int16_t)(tmp32 >> 16);
      }
    }
    //

    gain32 += delta;
  }
  // iterate over subframes
  for (k = 1; k < 10; k++) {
    delta = (gains[k + 1] - gains[k]) * (1 << (4 - L2));
    gain32 = gains[k] * (1 << 4);
    // iterate over samples
    for (n = 0; n < L; n++) {
      for (i = 0; i < num_bands; ++i) {
        tmp32 = out[i][k * L + n] * (gain32 >> 4);
        out[i][k * L + n] = (int16_t)(tmp32 >> 16);
      }
      gain32 += delta;
    }
  }

  return 0;
}

void WebRtcAgc_InitVad(AgcVad* state) {
  int16_t k;

  state->HPstate = 0;   // state of high pass filter
  state->logRatio = 0;  // log( P(active) / P(inactive) )
  // average input level (Q10)
  state->meanLongTerm = 15 << 10;

  // variance of input level (Q8)
  state->varianceLongTerm = 500 << 8;

  state->stdLongTerm = 0;  // standard deviation of input level in dB
  // short-term average input level (Q10)
  state->meanShortTerm = 15 << 10;

  // short-term variance of input level (Q8)
  state->varianceShortTerm = 500 << 8;

  state->stdShortTerm =
      0;               // short-term standard deviation of input level in dB
  state->counter = 3;  // counts updates
  for (k = 0; k < 8; k++) {
    // downsampling filter
    state->downState[k] = 0;
  }
}

int16_t WebRtcAgc_ProcessVad(AgcVad* state,      // (i) VAD state
                             const int16_t* in,  // (i) Speech signal
<<<<<<< HEAD
                             size_t nrSamples)  // (i) number of samples
=======
                             size_t nrSamples)   // (i) number of samples
>>>>>>> a17af05f
{
  int32_t out, nrg, tmp32, tmp32b;
  uint16_t tmpU16;
  int16_t k, subfr, tmp16;
  int16_t buf1[8];
  int16_t buf2[4];
  int16_t HPstate;
  int16_t zeros, dB;

  // process in 10 sub frames of 1 ms (to save on memory)
  nrg = 0;
  HPstate = state->HPstate;
  for (subfr = 0; subfr < 10; subfr++) {
    // downsample to 4 kHz
    if (nrSamples == 160) {
      for (k = 0; k < 8; k++) {
        tmp32 = (int32_t)in[2 * k] + (int32_t)in[2 * k + 1];
        tmp32 >>= 1;
        buf1[k] = (int16_t)tmp32;
      }
      in += 16;

      WebRtcSpl_DownsampleBy2(buf1, 8, buf2, state->downState);
    } else {
      WebRtcSpl_DownsampleBy2(in, 8, buf2, state->downState);
      in += 8;
    }

    // high pass filter and compute energy
    for (k = 0; k < 4; k++) {
      out = buf2[k] + HPstate;
      tmp32 = 600 * out;
      HPstate = (int16_t)((tmp32 >> 10) - buf2[k]);
      nrg += (out * out) >> 6;
    }
  }
  state->HPstate = HPstate;

  // find number of leading zeros
  if (!(0xFFFF0000 & nrg)) {
    zeros = 16;
  } else {
    zeros = 0;
  }
  if (!(0xFF000000 & (nrg << zeros))) {
    zeros += 8;
  }
  if (!(0xF0000000 & (nrg << zeros))) {
    zeros += 4;
  }
  if (!(0xC0000000 & (nrg << zeros))) {
    zeros += 2;
  }
  if (!(0x80000000 & (nrg << zeros))) {
    zeros += 1;
  }

  // energy level (range {-32..30}) (Q10)
  dB = (15 - zeros) << 11;

  // Update statistics

  if (state->counter < kAvgDecayTime) {
    // decay time = AvgDecTime * 10 ms
    state->counter++;
  }

  // update short-term estimate of mean energy level (Q10)
  tmp32 = state->meanShortTerm * 15 + dB;
  state->meanShortTerm = (int16_t)(tmp32 >> 4);

  // update short-term estimate of variance in energy level (Q8)
  tmp32 = (dB * dB) >> 12;
  tmp32 += state->varianceShortTerm * 15;
  state->varianceShortTerm = tmp32 / 16;

  // update short-term estimate of standard deviation in energy level (Q10)
  tmp32 = state->meanShortTerm * state->meanShortTerm;
  tmp32 = (state->varianceShortTerm << 12) - tmp32;
  state->stdShortTerm = (int16_t)WebRtcSpl_Sqrt(tmp32);

  // update long-term estimate of mean energy level (Q10)
  tmp32 = state->meanLongTerm * state->counter + dB;
  state->meanLongTerm =
      WebRtcSpl_DivW32W16ResW16(tmp32, WebRtcSpl_AddSatW16(state->counter, 1));

  // update long-term estimate of variance in energy level (Q8)
  tmp32 = (dB * dB) >> 12;
  tmp32 += state->varianceLongTerm * state->counter;
  state->varianceLongTerm =
      WebRtcSpl_DivW32W16(tmp32, WebRtcSpl_AddSatW16(state->counter, 1));

  // update long-term estimate of standard deviation in energy level (Q10)
  tmp32 = state->meanLongTerm * state->meanLongTerm;
  tmp32 = (state->varianceLongTerm << 12) - tmp32;
  state->stdLongTerm = (int16_t)WebRtcSpl_Sqrt(tmp32);

  // update voice activity measure (Q10)
  tmp16 = 3 << 12;
  // TODO(bjornv): (dB - state->meanLongTerm) can overflow, e.g., in
  // ApmTest.Process unit test. Previously the macro WEBRTC_SPL_MUL_16_16()
  // was used, which did an intermediate cast to (int16_t), hence losing
  // significant bits. This cause logRatio to max out positive, rather than
  // negative. This is a bug, but has very little significance.
  tmp32 = tmp16 * (int16_t)(dB - state->meanLongTerm);
  tmp32 = WebRtcSpl_DivW32W16(tmp32, state->stdLongTerm);
  tmpU16 = (13 << 12);
  tmp32b = WEBRTC_SPL_MUL_16_U16(state->logRatio, tmpU16);
  tmp32 += tmp32b >> 10;

  state->logRatio = (int16_t)(tmp32 >> 6);

  // limit
  if (state->logRatio > 2048) {
    state->logRatio = 2048;
  }
  if (state->logRatio < -2048) {
    state->logRatio = -2048;
  }

  return state->logRatio;  // Q10
}<|MERGE_RESOLUTION|>--- conflicted
+++ resolved
@@ -268,15 +268,9 @@
 int32_t WebRtcAgc_AddFarendToDigital(DigitalAgc* stt,
                                      const int16_t* in_far,
                                      size_t nrSamples) {
-<<<<<<< HEAD
-    assert(stt != NULL);
-    // VAD for far end
-    WebRtcAgc_ProcessVad(&stt->vadFarend, in_far, nrSamples);
-=======
   RTC_DCHECK(stt);
   // VAD for far end
   WebRtcAgc_ProcessVad(&stt->vadFarend, in_far, nrSamples);
->>>>>>> a17af05f
 
   return 0;
 }
@@ -287,37 +281,6 @@
                                  int16_t* const* out,
                                  uint32_t FS,
                                  int16_t lowlevelSignal) {
-<<<<<<< HEAD
-    // array for gains (one value per ms, incl start & end)
-    int32_t gains[11];
-
-    int32_t out_tmp, tmp32;
-    int32_t env[10];
-    int32_t max_nrg;
-    int32_t cur_level;
-    int32_t gain32, delta;
-    int16_t logratio;
-    int16_t lower_thr, upper_thr;
-    int16_t zeros = 0, zeros_fast, frac = 0;
-    int16_t decay;
-    int16_t gate, gain_adj;
-    int16_t k;
-    size_t n, i, L;
-    int16_t L2; // samples/subframe
-
-    // determine number of samples per ms
-    if (FS == 8000)
-    {
-        L = 8;
-        L2 = 3;
-    } else if (FS == 16000 || FS == 32000 || FS == 48000)
-    {
-        L = 16;
-        L2 = 4;
-    } else
-    {
-        return -1;
-=======
   // array for gains (one value per ms, incl start & end)
   int32_t gains[11];
 
@@ -350,7 +313,6 @@
     if (in_near[i] != out[i]) {
       // Only needed if they don't already point to the same place.
       memcpy(out[i], in_near[i], 10 * L * sizeof(in_near[i][0]));
->>>>>>> a17af05f
     }
   }
   // VAD for near end
@@ -601,11 +563,7 @@
 
 int16_t WebRtcAgc_ProcessVad(AgcVad* state,      // (i) VAD state
                              const int16_t* in,  // (i) Speech signal
-<<<<<<< HEAD
-                             size_t nrSamples)  // (i) number of samples
-=======
                              size_t nrSamples)   // (i) number of samples
->>>>>>> a17af05f
 {
   int32_t out, nrg, tmp32, tmp32b;
   uint16_t tmpU16;
