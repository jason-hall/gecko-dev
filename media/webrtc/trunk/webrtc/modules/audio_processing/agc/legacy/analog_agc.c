--- conflicted
+++ resolved
@@ -113,86 +113,6 @@
 
 /* Table for target energy levels. Values in Q(-7)
  * Matlab code
-<<<<<<< HEAD
- * targetLevelTable = fprintf('%d,\t%d,\t%d,\t%d,\n', round((32767*10.^(-(0:63)'/20)).^2*16/2^7) */
-
-static const int32_t kTargetLevelTable[64] = {134209536, 106606424, 84680493, 67264106,
-        53429779, 42440782, 33711911, 26778323, 21270778, 16895980, 13420954, 10660642,
-        8468049, 6726411, 5342978, 4244078, 3371191, 2677832, 2127078, 1689598, 1342095,
-        1066064, 846805, 672641, 534298, 424408, 337119, 267783, 212708, 168960, 134210,
-        106606, 84680, 67264, 53430, 42441, 33712, 26778, 21271, 16896, 13421, 10661, 8468,
-        6726, 5343, 4244, 3371, 2678, 2127, 1690, 1342, 1066, 847, 673, 534, 424, 337, 268,
-        213, 169, 134, 107, 85, 67};
-
-int WebRtcAgc_AddMic(void *state, int16_t* const* in_mic, size_t num_bands,
-                     size_t samples)
-{
-    int32_t nrg, max_nrg, sample, tmp32;
-    int32_t *ptr;
-    uint16_t targetGainIdx, gain;
-    size_t i;
-    int16_t n, L, tmp16, tmp_speech[16];
-    LegacyAgc* stt;
-    stt = (LegacyAgc*)state;
-
-    if (stt->fs == 8000) {
-        L = 8;
-        if (samples != 80) {
-            return -1;
-        }
-    } else {
-        L = 16;
-        if (samples != 160) {
-            return -1;
-        }
-    }
-
-    /* apply slowly varying digital gain */
-    if (stt->micVol > stt->maxAnalog)
-    {
-        /* |maxLevel| is strictly >= |micVol|, so this condition should be
-         * satisfied here, ensuring there is no divide-by-zero. */
-        assert(stt->maxLevel > stt->maxAnalog);
-
-        /* Q1 */
-        tmp16 = (int16_t)(stt->micVol - stt->maxAnalog);
-        tmp32 = (GAIN_TBL_LEN - 1) * tmp16;
-        tmp16 = (int16_t)(stt->maxLevel - stt->maxAnalog);
-        targetGainIdx = tmp32 / tmp16;
-        assert(targetGainIdx < GAIN_TBL_LEN);
-
-        /* Increment through the table towards the target gain.
-         * If micVol drops below maxAnalog, we allow the gain
-         * to be dropped immediately. */
-        if (stt->gainTableIdx < targetGainIdx)
-        {
-            stt->gainTableIdx++;
-        } else if (stt->gainTableIdx > targetGainIdx)
-        {
-            stt->gainTableIdx--;
-        }
-
-        /* Q12 */
-        gain = kGainTableAnalog[stt->gainTableIdx];
-
-        for (i = 0; i < samples; i++)
-        {
-            size_t j;
-            for (j = 0; j < num_bands; ++j)
-            {
-                sample = (in_mic[j][i] * gain) >> 12;
-                if (sample > 32767)
-                {
-                    in_mic[j][i] = 32767;
-                } else if (sample < -32768)
-                {
-                    in_mic[j][i] = -32768;
-                } else
-                {
-                    in_mic[j][i] = (int16_t)sample;
-                }
-            }
-=======
  * targetLevelTable = fprintf('%d,\t%d,\t%d,\t%d,\n',
  * round((32767*10.^(-(0:63)'/20)).^2*16/2^7) */
 
@@ -267,7 +187,6 @@
           in_mic[j][i] = -32768;
         } else {
           in_mic[j][i] = (int16_t)sample;
->>>>>>> a17af05f
         }
       }
     }
@@ -336,22 +255,7 @@
   return WebRtcAgc_AddFarendToDigital(&stt->digitalAgc, in_far, samples);
 }
 
-<<<<<<< HEAD
-int WebRtcAgc_AddFarend(void *state, const int16_t *in_far, size_t samples) {
-  LegacyAgc* stt = (LegacyAgc*)state;
-
-    int err =  WebRtcAgc_GetAddFarendError(state, samples);
-
-    if (err != 0)
-      return err;
-
-    return WebRtcAgc_AddFarendToDigital(&stt->digitalAgc, in_far, samples);
-}
-
-int WebRtcAgc_GetAddFarendError(void *state, size_t samples) {
-=======
 int WebRtcAgc_GetAddFarendError(void* state, size_t samples) {
->>>>>>> a17af05f
   LegacyAgc* stt;
   stt = (LegacyAgc*)state;
 
@@ -371,48 +275,6 @@
   return 0;
 }
 
-<<<<<<< HEAD
-int WebRtcAgc_VirtualMic(void *agcInst, int16_t* const* in_near,
-                         size_t num_bands, size_t samples, int32_t micLevelIn,
-                         int32_t *micLevelOut)
-{
-    int32_t tmpFlt, micLevelTmp, gainIdx;
-    uint16_t gain;
-    size_t ii, j;
-    LegacyAgc* stt;
-
-    uint32_t nrg;
-    size_t sampleCntr;
-    uint32_t frameNrg = 0;
-    uint32_t frameNrgLimit = 5500;
-    int16_t numZeroCrossing = 0;
-    const int16_t kZeroCrossingLowLim = 15;
-    const int16_t kZeroCrossingHighLim = 20;
-
-    stt = (LegacyAgc*)agcInst;
-
-    /*
-     *  Before applying gain decide if this is a low-level signal.
-     *  The idea is that digital AGC will not adapt to low-level
-     *  signals.
-     */
-    if (stt->fs != 8000)
-    {
-        frameNrgLimit = frameNrgLimit << 1;
-    }
-
-    frameNrg = (uint32_t)(in_near[0][0] * in_near[0][0]);
-    for (sampleCntr = 1; sampleCntr < samples; sampleCntr++)
-    {
-
-        // increment frame energy if it is less than the limit
-        // the correct value of the energy is not important
-        if (frameNrg < frameNrgLimit)
-        {
-          nrg = (uint32_t)(in_near[0][sampleCntr] * in_near[0][sampleCntr]);
-          frameNrg += nrg;
-        }
-=======
 int WebRtcAgc_VirtualMic(void* agcInst,
                          int16_t* const* in_near,
                          size_t num_bands,
@@ -423,7 +285,6 @@
   uint16_t gain;
   size_t ii, j;
   LegacyAgc* stt;
->>>>>>> a17af05f
 
   uint32_t nrg;
   size_t sampleCntr;
@@ -1180,14 +1041,6 @@
   return 0;
 }
 
-<<<<<<< HEAD
-int WebRtcAgc_Process(void *agcInst, const int16_t* const* in_near,
-                      size_t num_bands, size_t samples,
-                      int16_t* const* out, int32_t inMicLevel,
-                      int32_t *outMicLevel, int16_t echo,
-                      uint8_t *saturationWarning)
-{
-=======
 int WebRtcAgc_Process(void* agcInst,
                       const int16_t* const* in_near,
                       size_t num_bands,
@@ -1197,7 +1050,6 @@
                       int32_t* outMicLevel,
                       int16_t echo,
                       uint8_t* saturationWarning) {
->>>>>>> a17af05f
   LegacyAgc* stt;
 
   stt = (LegacyAgc*)agcInst;
@@ -1354,11 +1206,7 @@
   return stt;
 }
 
-<<<<<<< HEAD
-void WebRtcAgc_Free(void *state) {
-=======
 void WebRtcAgc_Free(void* state) {
->>>>>>> a17af05f
   LegacyAgc* stt;
 
   stt = (LegacyAgc*)state;
