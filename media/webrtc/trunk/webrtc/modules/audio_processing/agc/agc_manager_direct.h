/*
 *  Copyright (c) 2013 The WebRTC project authors. All Rights Reserved.
 *
 *  Use of this source code is governed by a BSD-style license
 *  that can be found in the LICENSE file in the root of the source
 *  tree. An additional intellectual property rights grant can be found
 *  in the file PATENTS.  All contributing project authors may
 *  be found in the AUTHORS file in the root of the source tree.
 */

#ifndef WEBRTC_MODULES_AUDIO_PROCESSING_AGC_AGC_MANAGER_DIRECT_H_
#define WEBRTC_MODULES_AUDIO_PROCESSING_AGC_AGC_MANAGER_DIRECT_H_

#include <memory>

#include "webrtc/base/constructormagic.h"
#include "webrtc/modules/audio_processing/agc/agc.h"

namespace webrtc {

class AudioFrame;
class DebugFile;
class GainControl;

// Callbacks that need to be injected into AgcManagerDirect to read and control
// the volume values. This is done to remove the VoiceEngine dependency in
// AgcManagerDirect.
// TODO(aluebs): Remove VolumeCallbacks.
class VolumeCallbacks {
 public:
  virtual ~VolumeCallbacks() {}
  virtual void SetMicVolume(int volume) = 0;
  virtual int GetMicVolume() = 0;
};

// Direct interface to use AGC to set volume and compression values.
// AudioProcessing uses this interface directly to integrate the callback-less
// AGC.
//
// This class is not thread-safe.
class AgcManagerDirect final {
 public:
  // AgcManagerDirect will configure GainControl internally. The user is
  // responsible for processing the audio using it after the call to Process.
  // The operating range of startup_min_level is [12, 255] and any input value
  // outside that range will be clamped.
  AgcManagerDirect(GainControl* gctrl,
                   VolumeCallbacks* volume_callbacks,
<<<<<<< HEAD
                   int startup_min_level);
=======
                   int startup_min_level,
                   int clipped_level_min);
>>>>>>> a17af05f
  // Dependency injection for testing. Don't delete |agc| as the memory is owned
  // by the manager.
  AgcManagerDirect(Agc* agc,
                   GainControl* gctrl,
                   VolumeCallbacks* volume_callbacks,
<<<<<<< HEAD
                   int startup_min_level);
=======
                   int startup_min_level,
                   int clipped_level_min);
>>>>>>> a17af05f
  ~AgcManagerDirect();

  int Initialize();
  void AnalyzePreProcess(int16_t* audio,
                         int num_channels,
                         size_t samples_per_channel);
  void Process(const int16_t* audio, size_t length, int sample_rate_hz);
<<<<<<< HEAD

  // Call when the capture stream has been muted/unmuted. This causes the
  // manager to disregard all incoming audio; chances are good it's background
  // noise to which we'd like to avoid adapting.
  void SetCaptureMuted(bool muted);
  bool capture_muted() { return capture_muted_; }

=======

  // Call when the capture stream has been muted/unmuted. This causes the
  // manager to disregard all incoming audio; chances are good it's background
  // noise to which we'd like to avoid adapting.
  void SetCaptureMuted(bool muted);
  bool capture_muted() { return capture_muted_; }

>>>>>>> a17af05f
  float voice_probability();

 private:
  // Sets a new microphone level, after first checking that it hasn't been
  // updated by the user, in which case no action is taken.
  void SetLevel(int new_level);

  // Set the maximum level the AGC is allowed to apply. Also updates the
  // maximum compression gain to compensate. The level must be at least
  // |kClippedLevelMin|.
  void SetMaxLevel(int level);

  int CheckVolumeAndReset();
  void UpdateGain();
  void UpdateCompressor();

  std::unique_ptr<Agc> agc_;
  GainControl* gctrl_;
  VolumeCallbacks* volume_callbacks_;

  int frames_since_clipped_;
  int level_;
  int max_level_;
  int max_compression_gain_;
  int target_compression_;
  int compression_;
  float compression_accumulator_;
  bool capture_muted_;
  bool check_volume_on_next_process_;
  bool startup_;
  int startup_min_level_;
<<<<<<< HEAD

  rtc::scoped_ptr<DebugFile> file_preproc_;
  rtc::scoped_ptr<DebugFile> file_postproc_;

=======
  const int clipped_level_min_;

  std::unique_ptr<DebugFile> file_preproc_;
  std::unique_ptr<DebugFile> file_postproc_;

>>>>>>> a17af05f
  RTC_DISALLOW_COPY_AND_ASSIGN(AgcManagerDirect);
};

}  // namespace webrtc

#endif  // WEBRTC_MODULES_AUDIO_PROCESSING_AGC_AGC_MANAGER_DIRECT_H_<|MERGE_RESOLUTION|>--- conflicted
+++ resolved
@@ -46,23 +46,15 @@
   // outside that range will be clamped.
   AgcManagerDirect(GainControl* gctrl,
                    VolumeCallbacks* volume_callbacks,
-<<<<<<< HEAD
-                   int startup_min_level);
-=======
                    int startup_min_level,
                    int clipped_level_min);
->>>>>>> a17af05f
   // Dependency injection for testing. Don't delete |agc| as the memory is owned
   // by the manager.
   AgcManagerDirect(Agc* agc,
                    GainControl* gctrl,
                    VolumeCallbacks* volume_callbacks,
-<<<<<<< HEAD
-                   int startup_min_level);
-=======
                    int startup_min_level,
                    int clipped_level_min);
->>>>>>> a17af05f
   ~AgcManagerDirect();
 
   int Initialize();
@@ -70,7 +62,6 @@
                          int num_channels,
                          size_t samples_per_channel);
   void Process(const int16_t* audio, size_t length, int sample_rate_hz);
-<<<<<<< HEAD
 
   // Call when the capture stream has been muted/unmuted. This causes the
   // manager to disregard all incoming audio; chances are good it's background
@@ -78,15 +69,6 @@
   void SetCaptureMuted(bool muted);
   bool capture_muted() { return capture_muted_; }
 
-=======
-
-  // Call when the capture stream has been muted/unmuted. This causes the
-  // manager to disregard all incoming audio; chances are good it's background
-  // noise to which we'd like to avoid adapting.
-  void SetCaptureMuted(bool muted);
-  bool capture_muted() { return capture_muted_; }
-
->>>>>>> a17af05f
   float voice_probability();
 
  private:
@@ -118,18 +100,11 @@
   bool check_volume_on_next_process_;
   bool startup_;
   int startup_min_level_;
-<<<<<<< HEAD
-
-  rtc::scoped_ptr<DebugFile> file_preproc_;
-  rtc::scoped_ptr<DebugFile> file_postproc_;
-
-=======
   const int clipped_level_min_;
 
   std::unique_ptr<DebugFile> file_preproc_;
   std::unique_ptr<DebugFile> file_postproc_;
 
->>>>>>> a17af05f
   RTC_DISALLOW_COPY_AND_ASSIGN(AgcManagerDirect);
 };
 
