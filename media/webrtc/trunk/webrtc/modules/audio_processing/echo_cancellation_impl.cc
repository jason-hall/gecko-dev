--- conflicted
+++ resolved
@@ -14,10 +14,6 @@
 
 #include "webrtc/base/checks.h"
 #include "webrtc/modules/audio_processing/aec/aec_core.h"
-<<<<<<< HEAD
-}
-=======
->>>>>>> a17af05f
 #include "webrtc/modules/audio_processing/aec/echo_cancellation.h"
 #include "webrtc/modules/audio_processing/audio_buffer.h"
 
@@ -53,44 +49,6 @@
   }
 }
 
-<<<<<<< HEAD
-// Maximum length that a frame of samples can have.
-static const size_t kMaxAllowedValuesOfSamplesPerFrame = 160;
-// Maximum number of frames to buffer in the render queue.
-// TODO(peah): Decrease this once we properly handle hugely unbalanced
-// reverse and forward call numbers.
-static const size_t kMaxNumFramesToBuffer = 100;
-}  // namespace
-
-EchoCancellationImpl::EchoCancellationImpl(const AudioProcessing* apm,
-                                           rtc::CriticalSection* crit_render,
-                                           rtc::CriticalSection* crit_capture)
-    : ProcessingComponent(),
-      apm_(apm),
-      crit_render_(crit_render),
-      crit_capture_(crit_capture),
-      drift_compensation_enabled_(false),
-      metrics_enabled_(false),
-      suppression_level_(kModerateSuppression),
-      stream_drift_samples_(0),
-      was_stream_drift_set_(false),
-      stream_has_echo_(false),
-      delay_logging_enabled_(false),
-      extended_filter_enabled_(false),
-      delay_agnostic_enabled_(false),
-      render_queue_element_max_size_(0) {
-  RTC_DCHECK(apm);
-  RTC_DCHECK(crit_render);
-  RTC_DCHECK(crit_capture);
-}
-
-EchoCancellationImpl::~EchoCancellationImpl() {}
-
-int EchoCancellationImpl::ProcessRenderAudio(const AudioBuffer* audio) {
-  rtc::CritScope cs_render(crit_render_);
-  if (!is_component_enabled()) {
-    return AudioProcessing::kNoError;
-=======
 }  // namespace
 
 struct EchoCancellationImpl::StreamProperties {
@@ -115,7 +73,6 @@
   Canceller() {
     state_ = WebRtcAec_Create();
     RTC_DCHECK(state_);
->>>>>>> a17af05f
   }
 
   ~Canceller() {
@@ -123,81 +80,6 @@
     WebRtcAec_Free(state_);
   }
 
-<<<<<<< HEAD
-  int err = AudioProcessing::kNoError;
-
-  // The ordering convention must be followed to pass to the correct AEC.
-  size_t handle_index = 0;
-  render_queue_buffer_.clear();
-  for (size_t i = 0; i < apm_->num_output_channels(); i++) {
-    for (size_t j = 0; j < audio->num_channels(); j++) {
-      Handle* my_handle = static_cast<Handle*>(handle(handle_index));
-      // Retrieve any error code produced by the buffering of the farend
-      // signal
-      err = WebRtcAec_GetBufferFarendError(
-          my_handle, audio->split_bands_const_f(j)[kBand0To8kHz],
-          audio->num_frames_per_band());
-
-      if (err != AudioProcessing::kNoError) {
-        return MapError(err);  // TODO(ajm): warning possible?
-      }
-
-      // Buffer the samples in the render queue.
-      render_queue_buffer_.insert(render_queue_buffer_.end(),
-                                  audio->split_bands_const_f(j)[kBand0To8kHz],
-                                  (audio->split_bands_const_f(j)[kBand0To8kHz] +
-                                   audio->num_frames_per_band()));
-    }
-  }
-
-  // Insert the samples into the queue.
-  if (!render_signal_queue_->Insert(&render_queue_buffer_)) {
-    // The data queue is full and needs to be emptied.
-    ReadQueuedRenderData();
-
-    // Retry the insert (should always work).
-    RTC_DCHECK_EQ(render_signal_queue_->Insert(&render_queue_buffer_), true);
-  }
-
-  return AudioProcessing::kNoError;
-}
-
-// Read chunks of data that were received and queued on the render side from
-// a queue. All the data chunks are buffered into the farend signal of the AEC.
-void EchoCancellationImpl::ReadQueuedRenderData() {
-  rtc::CritScope cs_capture(crit_capture_);
-  if (!is_component_enabled()) {
-    return;
-  }
-
-  while (render_signal_queue_->Remove(&capture_queue_buffer_)) {
-    size_t handle_index = 0;
-    size_t buffer_index = 0;
-    const size_t num_frames_per_band =
-        capture_queue_buffer_.size() /
-        (apm_->num_output_channels() * apm_->num_reverse_channels());
-    for (size_t i = 0; i < apm_->num_output_channels(); i++) {
-      for (size_t j = 0; j < apm_->num_reverse_channels(); j++) {
-        Handle* my_handle = static_cast<Handle*>(handle(handle_index));
-        WebRtcAec_BufferFarend(my_handle, &capture_queue_buffer_[buffer_index],
-                               num_frames_per_band);
-
-        buffer_index += num_frames_per_band;
-        handle_index++;
-      }
-    }
-  }
-}
-
-int EchoCancellationImpl::ProcessCaptureAudio(AudioBuffer* audio) {
-  rtc::CritScope cs_capture(crit_capture_);
-  if (!is_component_enabled()) {
-    return AudioProcessing::kNoError;
-  }
-
-  if (!apm_->was_stream_delay_set()) {
-    return AudioProcessing::kStreamParameterNotSetError;
-=======
   void* state() { return state_; }
 
   void Initialize(int sample_rate_hz) {
@@ -261,21 +143,15 @@
   rtc::CritScope cs_capture(crit_capture_);
   if (!enabled_) {
     return AudioProcessing::kNoError;
->>>>>>> a17af05f
   }
 
   if (drift_compensation_enabled_ && !was_stream_drift_set_) {
     return AudioProcessing::kStreamParameterNotSetError;
   }
 
-<<<<<<< HEAD
-  assert(audio->num_frames_per_band() <= 160);
-  assert(audio->num_channels() == apm_->num_proc_channels());
-=======
   RTC_DCHECK(stream_properties_);
   RTC_DCHECK_GE(160, audio->num_frames_per_band());
   RTC_DCHECK_EQ(audio->num_channels(), stream_properties_->num_proc_channels);
->>>>>>> a17af05f
 
   int err = AudioProcessing::kNoError;
 
@@ -283,20 +159,11 @@
   size_t handle_index = 0;
   stream_has_echo_ = false;
   for (size_t i = 0; i < audio->num_channels(); i++) {
-<<<<<<< HEAD
-    for (size_t j = 0; j < apm_->num_reverse_channels(); j++) {
-      Handle* my_handle = handle(handle_index);
-      err = WebRtcAec_Process(my_handle, audio->split_bands_const_f(i),
-                              audio->num_bands(), audio->split_bands_f(i),
-                              audio->num_frames_per_band(),
-                              apm_->stream_delay_ms(), stream_drift_samples_);
-=======
     for (size_t j = 0; j < stream_properties_->num_reverse_channels; j++) {
       err = WebRtcAec_Process(
           cancellers_[handle_index]->state(), audio->split_bands_const_f(i),
           audio->num_bands(), audio->split_bands_f(i),
           audio->num_frames_per_band(), stream_delay_ms, stream_drift_samples_);
->>>>>>> a17af05f
 
       if (err != AudioProcessing::kNoError) {
         err = MapError(err);
@@ -307,12 +174,8 @@
       }
 
       int status = 0;
-<<<<<<< HEAD
-      err = WebRtcAec_get_echo_status(my_handle, &status);
-=======
       err = WebRtcAec_get_echo_status(cancellers_[handle_index]->state(),
                                       &status);
->>>>>>> a17af05f
       if (err != AudioProcessing::kNoError) {
         return MapError(err);
       }
@@ -333,13 +196,6 @@
   // Run in a single-threaded manner.
   rtc::CritScope cs_render(crit_render_);
   rtc::CritScope cs_capture(crit_capture_);
-<<<<<<< HEAD
-  // Ensure AEC and AECM are not both enabled.
-  // The is_enabled call is safe from a deadlock perspective
-  // as both locks are already held in the correct order.
-  if (enable && apm_->echo_control_mobile()->is_enabled()) {
-    return AudioProcessing::kBadParameterError;
-=======
 
   if (enable && !enabled_) {
     enabled_ = enable;  // Must be set before Initialize() is called.
@@ -353,18 +209,13 @@
                stream_properties_->num_proc_channels);
   } else {
     enabled_ = enable;
->>>>>>> a17af05f
   }
   return AudioProcessing::kNoError;
 }
 
 bool EchoCancellationImpl::is_enabled() const {
   rtc::CritScope cs(crit_capture_);
-<<<<<<< HEAD
-  return is_component_enabled();
-=======
   return enabled_;
->>>>>>> a17af05f
 }
 
 int EchoCancellationImpl::set_suppression_level(SuppressionLevel level) {
@@ -418,11 +269,7 @@
 
 bool EchoCancellationImpl::are_metrics_enabled() const {
   rtc::CritScope cs(crit_capture_);
-<<<<<<< HEAD
-  return metrics_enabled_;
-=======
   return enabled_ && metrics_enabled_;
->>>>>>> a17af05f
 }
 
 // TODO(ajm): we currently just use the metrics from the first AEC. Think more
@@ -433,11 +280,7 @@
     return AudioProcessing::kNullPointerError;
   }
 
-<<<<<<< HEAD
-  if (!is_component_enabled() || !metrics_enabled_) {
-=======
   if (!enabled_ || !metrics_enabled_) {
->>>>>>> a17af05f
     return AudioProcessing::kNotEnabledError;
   }
 
@@ -445,12 +288,7 @@
   memset(&my_metrics, 0, sizeof(my_metrics));
   memset(metrics, 0, sizeof(Metrics));
 
-<<<<<<< HEAD
-  Handle* my_handle = static_cast<Handle*>(handle(0));
-  int err = WebRtcAec_GetMetrics(my_handle, &my_metrics);
-=======
   const int err = WebRtcAec_GetMetrics(cancellers_[0]->state(), &my_metrics);
->>>>>>> a17af05f
   if (err != AudioProcessing::kNoError) {
     return MapError(err);
   }
@@ -475,10 +313,7 @@
   metrics->a_nlp.maximum = my_metrics.aNlp.max;
   metrics->a_nlp.minimum = my_metrics.aNlp.min;
 
-<<<<<<< HEAD
-=======
   metrics->divergent_filter_fraction = my_metrics.divergent_filter_fraction;
->>>>>>> a17af05f
   return AudioProcessing::kNoError;
 }
 
@@ -497,11 +332,7 @@
 
 bool EchoCancellationImpl::is_delay_logging_enabled() const {
   rtc::CritScope cs(crit_capture_);
-<<<<<<< HEAD
-  return delay_logging_enabled_;
-=======
   return enabled_ && delay_logging_enabled_;
->>>>>>> a17af05f
 }
 
 bool EchoCancellationImpl::is_delay_agnostic_enabled() const {
@@ -541,22 +372,12 @@
     return AudioProcessing::kNullPointerError;
   }
 
-<<<<<<< HEAD
-  if (!is_component_enabled() || !delay_logging_enabled_) {
-    return AudioProcessing::kNotEnabledError;
-  }
-
-  Handle* my_handle = static_cast<Handle*>(handle(0));
-  const int err =
-      WebRtcAec_GetDelayMetrics(my_handle, median, std, fraction_poor_delays);
-=======
   if (!enabled_ || !delay_logging_enabled_) {
     return AudioProcessing::kNotEnabledError;
   }
 
   const int err = WebRtcAec_GetDelayMetrics(cancellers_[0]->state(), median,
                                             std, fraction_poor_delays);
->>>>>>> a17af05f
   if (err != AudioProcessing::kNoError) {
     return MapError(err);
   }
@@ -566,67 +387,12 @@
 
 struct AecCore* EchoCancellationImpl::aec_core() const {
   rtc::CritScope cs(crit_capture_);
-<<<<<<< HEAD
-  if (!is_component_enabled()) {
-=======
   if (!enabled_) {
->>>>>>> a17af05f
     return NULL;
   }
   return WebRtcAec_aec_core(cancellers_[0]->state());
 }
 
-<<<<<<< HEAD
-int EchoCancellationImpl::Initialize() {
-  int err = ProcessingComponent::Initialize();
-  {
-    rtc::CritScope cs(crit_capture_);
-    if (err != AudioProcessing::kNoError || !is_component_enabled()) {
-      return err;
-    }
-  }
-
-  AllocateRenderQueue();
-
-  return AudioProcessing::kNoError;
-}
-
-void EchoCancellationImpl::AllocateRenderQueue() {
-  const size_t new_render_queue_element_max_size = std::max<size_t>(
-      static_cast<size_t>(1),
-      kMaxAllowedValuesOfSamplesPerFrame * num_handles_required());
-
-  rtc::CritScope cs_render(crit_render_);
-  rtc::CritScope cs_capture(crit_capture_);
-
-  // Reallocate the queue if the queue item size is too small to fit the
-  // data to put in the queue.
-  if (render_queue_element_max_size_ < new_render_queue_element_max_size) {
-    render_queue_element_max_size_ = new_render_queue_element_max_size;
-
-    std::vector<float> template_queue_element(render_queue_element_max_size_);
-
-    render_signal_queue_.reset(
-        new SwapQueue<std::vector<float>, RenderQueueItemVerifier<float>>(
-            kMaxNumFramesToBuffer, template_queue_element,
-            RenderQueueItemVerifier<float>(render_queue_element_max_size_)));
-
-    render_queue_buffer_.resize(render_queue_element_max_size_);
-    capture_queue_buffer_.resize(render_queue_element_max_size_);
-  } else {
-    render_signal_queue_->Clear();
-  }
-}
-
-void EchoCancellationImpl::SetExtraOptions(const Config& config) {
-  {
-    rtc::CritScope cs(crit_capture_);
-    extended_filter_enabled_ = config.Get<ExtendedFilter>().enabled;
-    delay_agnostic_enabled_ = config.Get<DelayAgnostic>().enabled;
-  }
-  Configure();
-}
-=======
 void EchoCancellationImpl::Initialize(int sample_rate_hz,
                                       size_t num_reverse_channels,
                                       size_t num_output_channels,
@@ -653,7 +419,6 @@
       cancellers_[i].reset(new Canceller());
     }
   }
->>>>>>> a17af05f
 
   for (auto& canceller : cancellers_) {
     canceller->Initialize(sample_rate_hz);
@@ -691,23 +456,6 @@
   }
 }
 
-<<<<<<< HEAD
-int EchoCancellationImpl::InitializeHandle(void* handle) const {
-  // Not locked as it only relies on APM public API which is threadsafe.
-
-  assert(handle != NULL);
-  // TODO(ajm): Drift compensation is disabled in practice. If restored, it
-  // should be managed internally and not depend on the hardware sample rate.
-  // For now, just hardcode a 48 kHz value.
-  return WebRtcAec_Init(static_cast<Handle*>(handle),
-                        apm_->proc_sample_rate_hz(), 48000);
-}
-
-int EchoCancellationImpl::ConfigureHandle(void* handle) const {
-  rtc::CritScope cs_render(crit_render_);
-  rtc::CritScope cs_capture(crit_capture_);
-  assert(handle != NULL);
-=======
 void EchoCancellationImpl::SetExtraOptions(const webrtc::Config& config) {
   {
     rtc::CritScope cs(crit_capture_);
@@ -722,33 +470,11 @@
 int EchoCancellationImpl::Configure() {
   rtc::CritScope cs_render(crit_render_);
   rtc::CritScope cs_capture(crit_capture_);
->>>>>>> a17af05f
   AecConfig config;
   config.metricsMode = metrics_enabled_;
   config.nlpMode = MapSetting(suppression_level_);
   config.skewMode = drift_compensation_enabled_;
   config.delay_logging = delay_logging_enabled_;
-<<<<<<< HEAD
-  WebRtcAec_enable_extended_filter(
-      WebRtcAec_aec_core(static_cast<Handle*>(handle)),
-      extended_filter_enabled_ ? 1 : 0);
-  WebRtcAec_enable_delay_agnostic(
-      WebRtcAec_aec_core(static_cast<Handle*>(handle)),
-      delay_agnostic_enabled_ ? 1 : 0);
-  return WebRtcAec_set_config(static_cast<Handle*>(handle), config);
-}
-
-size_t EchoCancellationImpl::num_handles_required() const {
-  // Not locked as it only relies on APM public API which is threadsafe.
-  return apm_->num_output_channels() * apm_->num_reverse_channels();
-}
-
-int EchoCancellationImpl::GetHandleError(void* handle) const {
-  // Not locked as it does not rely on anything in the state.
-  assert(handle != NULL);
-  return AudioProcessing::kUnspecifiedError;
-}
-=======
 
   int error = AudioProcessing::kNoError;
   for (auto& canceller : cancellers_) {
@@ -773,5 +499,4 @@
   return num_output_channels * num_reverse_channels;
 }
 
->>>>>>> a17af05f
 }  // namespace webrtc