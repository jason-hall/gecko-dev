--- conflicted
+++ resolved
@@ -28,13 +28,6 @@
                       DecoderDatabase* decoder_database,
                       const PacketBuffer& packet_buffer,
                       DelayManager* delay_manager,
-<<<<<<< HEAD
-                      BufferLevelFilter* buffer_level_filter)
-      : DecisionLogic(fs_hz, output_size_samples, playout_mode,
-                      decoder_database, packet_buffer, delay_manager,
-                      buffer_level_filter) {
-  }
-=======
                       BufferLevelFilter* buffer_level_filter,
                       const TickTimer* tick_timer)
       : DecisionLogic(fs_hz,
@@ -45,30 +38,11 @@
                       delay_manager,
                       buffer_level_filter,
                       tick_timer) {}
->>>>>>> a17af05f
 
  protected:
   static const int kReinitAfterExpands = 100;
   static const int kMaxWaitForPacket = 10;
 
-<<<<<<< HEAD
-  // Returns the operation that should be done next. |sync_buffer| and |expand|
-  // are provided for reference. |decoder_frame_length| is the number of samples
-  // obtained from the last decoded frame. If there is a packet available, the
-  // packet header should be supplied in |packet_header|; otherwise it should
-  // be NULL. The mode resulting form the last call to NetEqImpl::GetAudio is
-  // supplied in |prev_mode|. If there is a DTMF event to play, |play_dtmf|
-  // should be set to true. The output variable |reset_decoder| will be set to
-  // true if a reset is required; otherwise it is left unchanged (i.e., it can
-  // remain true if it was true before the call).
-  Operations GetDecisionSpecialized(const SyncBuffer& sync_buffer,
-                                    const Expand& expand,
-                                    size_t decoder_frame_length,
-                                    const RTPHeader* packet_header,
-                                    Modes prev_mode,
-                                    bool play_dtmf,
-                                    bool* reset_decoder) override;
-=======
   Operations GetDecisionSpecialized(const SyncBuffer& sync_buffer,
                                     const Expand& expand,
                                     size_t decoder_frame_length,
@@ -77,7 +51,6 @@
                                     bool play_dtmf,
                                     bool* reset_decoder,
                                     size_t generated_noise_samples) override;
->>>>>>> a17af05f
 
   // Returns the operation to do given that the expected packet is not
   // available, but a packet further into the future is at hand.
