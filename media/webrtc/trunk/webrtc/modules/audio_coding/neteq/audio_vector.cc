--- conflicted
+++ resolved
@@ -21,18 +21,6 @@
 namespace webrtc {
 
 AudioVector::AudioVector()
-<<<<<<< HEAD
-    : array_(new int16_t[kDefaultInitialSize]),
-      first_free_ix_(0),
-      capacity_(kDefaultInitialSize) {
-}
-
-AudioVector::AudioVector(size_t initial_size)
-    : array_(new int16_t[initial_size]),
-      first_free_ix_(initial_size),
-      capacity_(initial_size) {
-  memset(array_.get(), 0, initial_size * sizeof(int16_t));
-=======
     : AudioVector(kDefaultInitialSize) {
   Clear();
 }
@@ -43,7 +31,6 @@
       begin_index_(0),
       end_index_(capacity_ - 1) {
   memset(array_.get(), 0, capacity_ * sizeof(int16_t));
->>>>>>> a17af05f
 }
 
 AudioVector::~AudioVector() = default;
@@ -297,16 +284,6 @@
   return begin_index_ == end_index_;
 }
 
-// Returns the number of elements in this AudioVector.
-size_t AudioVector::Size() const {
-  return first_free_ix_;
-}
-
-// Returns true if this AudioVector is empty.
-bool AudioVector::Empty() const {
-  return first_free_ix_ == 0;
-}
-
 const int16_t& AudioVector::operator[](size_t index) const {
   return array_[(begin_index_ + index) % capacity_];
 }
