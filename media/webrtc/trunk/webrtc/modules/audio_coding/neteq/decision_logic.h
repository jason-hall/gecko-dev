/*
 *  Copyright (c) 2013 The WebRTC project authors. All Rights Reserved.
 *
 *  Use of this source code is governed by a BSD-style license
 *  that can be found in the LICENSE file in the root of the source
 *  tree. An additional intellectual property rights grant can be found
 *  in the file PATENTS.  All contributing project authors may
 *  be found in the AUTHORS file in the root of the source tree.
 */

#ifndef WEBRTC_MODULES_AUDIO_CODING_NETEQ_DECISION_LOGIC_H_
#define WEBRTC_MODULES_AUDIO_CODING_NETEQ_DECISION_LOGIC_H_

#include "webrtc/base/constructormagic.h"
#include "webrtc/modules/audio_coding/neteq/defines.h"
#include "webrtc/modules/audio_coding/neteq/include/neteq.h"
<<<<<<< HEAD
=======
#include "webrtc/modules/audio_coding/neteq/tick_timer.h"
>>>>>>> a17af05f
#include "webrtc/typedefs.h"

namespace webrtc {

// Forward declarations.
class BufferLevelFilter;
class DecoderDatabase;
class DelayManager;
class Expand;
class PacketBuffer;
class SyncBuffer;
struct Packet;

// This is the base class for the decision tree implementations. Derived classes
// must implement the method GetDecisionSpecialized().
class DecisionLogic {
 public:
  // Static factory function which creates different types of objects depending
  // on the |playout_mode|.
  static DecisionLogic* Create(int fs_hz,
                               size_t output_size_samples,
                               NetEqPlayoutMode playout_mode,
                               DecoderDatabase* decoder_database,
                               const PacketBuffer& packet_buffer,
                               DelayManager* delay_manager,
                               BufferLevelFilter* buffer_level_filter,
                               const TickTimer* tick_timer);

  // Constructor.
  DecisionLogic(int fs_hz,
                size_t output_size_samples,
                NetEqPlayoutMode playout_mode,
                DecoderDatabase* decoder_database,
                const PacketBuffer& packet_buffer,
                DelayManager* delay_manager,
                BufferLevelFilter* buffer_level_filter,
                const TickTimer* tick_timer);

  virtual ~DecisionLogic();

  // Resets object to a clean state.
  void Reset();

  // Resets parts of the state. Typically done when switching codecs.
  void SoftReset();

  // Sets the sample rate and the output block size.
  void SetSampleRate(int fs_hz, size_t output_size_samples);

  // Returns the operation that should be done next. |sync_buffer| and |expand|
  // are provided for reference. |decoder_frame_length| is the number of samples
  // obtained from the last decoded frame. If there is a packet available, it
  // should be supplied in |next_packet|; otherwise it should be NULL. The mode
  // resulting from the last call to NetEqImpl::GetAudio is supplied in
  // |prev_mode|. If there is a DTMF event to play, |play_dtmf| should be set to
  // true. The output variable |reset_decoder| will be set to true if a reset is
  // required; otherwise it is left unchanged (i.e., it can remain true if it
  // was true before the call).  This method end with calling
  // GetDecisionSpecialized to get the actual return value.
  Operations GetDecision(const SyncBuffer& sync_buffer,
                         const Expand& expand,
                         size_t decoder_frame_length,
<<<<<<< HEAD
                         const RTPHeader* packet_header,
=======
                         const Packet* next_packet,
>>>>>>> a17af05f
                         Modes prev_mode,
                         bool play_dtmf,
                         size_t generated_noise_samples,
                         bool* reset_decoder);

  // These methods test the |cng_state_| for different conditions.
  bool CngRfc3389On() const { return cng_state_ == kCngRfc3389On; }
  bool CngOff() const { return cng_state_ == kCngOff; }

  // Resets the |cng_state_| to kCngOff.
  void SetCngOff() { cng_state_ = kCngOff; }

  // Reports back to DecisionLogic whether the decision to do expand remains or
  // not. Note that this is necessary, since an expand decision can be changed
  // to kNormal in NetEqImpl::GetDecision if there is still enough data in the
  // sync buffer.
  virtual void ExpandDecision(Operations operation);

  // Adds |value| to |sample_memory_|.
  void AddSampleMemory(int32_t value) {
    sample_memory_ += value;
  }

  // Accessors and mutators.
  void set_sample_memory(int32_t value) { sample_memory_ = value; }
<<<<<<< HEAD
  size_t generated_noise_samples() const { return generated_noise_samples_; }
  void set_generated_noise_samples(size_t value) {
    generated_noise_samples_ = value;
  }
=======
  size_t noise_fast_forward() const { return noise_fast_forward_; }
>>>>>>> a17af05f
  size_t packet_length_samples() const { return packet_length_samples_; }
  void set_packet_length_samples(size_t value) {
    packet_length_samples_ = value;
  }
  void set_prev_time_scale(bool value) { prev_time_scale_ = value; }
  NetEqPlayoutMode playout_mode() const { return playout_mode_; }

 protected:
  // The value 5 sets maximum time-stretch rate to about 100 ms/s.
  static const int kMinTimescaleInterval = 5;

  enum CngState {
    kCngOff,
    kCngRfc3389On,
    kCngInternalOn
  };

  // Returns the operation that should be done next. |sync_buffer| and |expand|
  // are provided for reference. |decoder_frame_length| is the number of samples
  // obtained from the last decoded frame. If there is a packet available, it
  // should be supplied in |next_packet|; otherwise it should be NULL. The mode
  // resulting from the last call to NetEqImpl::GetAudio is supplied in
  // |prev_mode|. If there is a DTMF event to play, |play_dtmf| should be set to
  // true. The output variable |reset_decoder| will be set to true if a reset is
  // required; otherwise it is left unchanged (i.e., it can remain true if it
  // was true before the call).  Should be implemented by derived classes.
  virtual Operations GetDecisionSpecialized(const SyncBuffer& sync_buffer,
                                            const Expand& expand,
                                            size_t decoder_frame_length,
<<<<<<< HEAD
                                            const RTPHeader* packet_header,
=======
                                            const Packet* next_packet,
>>>>>>> a17af05f
                                            Modes prev_mode,
                                            bool play_dtmf,
                                            bool* reset_decoder,
                                            size_t generated_noise_samples) = 0;

  // Updates the |buffer_level_filter_| with the current buffer level
  // |buffer_size_packets|.
  void FilterBufferLevel(size_t buffer_size_packets, Modes prev_mode);

  DecoderDatabase* decoder_database_;
  const PacketBuffer& packet_buffer_;
  DelayManager* delay_manager_;
  BufferLevelFilter* buffer_level_filter_;
  const TickTimer* tick_timer_;
  int fs_mult_;
  size_t output_size_samples_;
  CngState cng_state_;  // Remember if comfort noise is interrupted by other
                        // event (e.g., DTMF).
<<<<<<< HEAD
  size_t generated_noise_samples_;
=======
  size_t noise_fast_forward_ = 0;
>>>>>>> a17af05f
  size_t packet_length_samples_;
  int sample_memory_;
  bool prev_time_scale_;
  std::unique_ptr<TickTimer::Countdown> timescale_countdown_;
  int num_consecutive_expands_;
  const NetEqPlayoutMode playout_mode_;

 private:
  RTC_DISALLOW_COPY_AND_ASSIGN(DecisionLogic);
};

}  // namespace webrtc
#endif  // WEBRTC_MODULES_AUDIO_CODING_NETEQ_DECISION_LOGIC_H_<|MERGE_RESOLUTION|>--- conflicted
+++ resolved
@@ -14,10 +14,7 @@
 #include "webrtc/base/constructormagic.h"
 #include "webrtc/modules/audio_coding/neteq/defines.h"
 #include "webrtc/modules/audio_coding/neteq/include/neteq.h"
-<<<<<<< HEAD
-=======
 #include "webrtc/modules/audio_coding/neteq/tick_timer.h"
->>>>>>> a17af05f
 #include "webrtc/typedefs.h"
 
 namespace webrtc {
@@ -80,11 +77,7 @@
   Operations GetDecision(const SyncBuffer& sync_buffer,
                          const Expand& expand,
                          size_t decoder_frame_length,
-<<<<<<< HEAD
-                         const RTPHeader* packet_header,
-=======
                          const Packet* next_packet,
->>>>>>> a17af05f
                          Modes prev_mode,
                          bool play_dtmf,
                          size_t generated_noise_samples,
@@ -110,14 +103,7 @@
 
   // Accessors and mutators.
   void set_sample_memory(int32_t value) { sample_memory_ = value; }
-<<<<<<< HEAD
-  size_t generated_noise_samples() const { return generated_noise_samples_; }
-  void set_generated_noise_samples(size_t value) {
-    generated_noise_samples_ = value;
-  }
-=======
   size_t noise_fast_forward() const { return noise_fast_forward_; }
->>>>>>> a17af05f
   size_t packet_length_samples() const { return packet_length_samples_; }
   void set_packet_length_samples(size_t value) {
     packet_length_samples_ = value;
@@ -147,11 +133,7 @@
   virtual Operations GetDecisionSpecialized(const SyncBuffer& sync_buffer,
                                             const Expand& expand,
                                             size_t decoder_frame_length,
-<<<<<<< HEAD
-                                            const RTPHeader* packet_header,
-=======
                                             const Packet* next_packet,
->>>>>>> a17af05f
                                             Modes prev_mode,
                                             bool play_dtmf,
                                             bool* reset_decoder,
@@ -170,11 +152,7 @@
   size_t output_size_samples_;
   CngState cng_state_;  // Remember if comfort noise is interrupted by other
                         // event (e.g., DTMF).
-<<<<<<< HEAD
-  size_t generated_noise_samples_;
-=======
   size_t noise_fast_forward_ = 0;
->>>>>>> a17af05f
   size_t packet_length_samples_;
   int sample_memory_;
   bool prev_time_scale_;
