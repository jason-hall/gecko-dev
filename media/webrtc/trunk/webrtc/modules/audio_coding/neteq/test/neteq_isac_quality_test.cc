--- conflicted
+++ resolved
@@ -43,13 +43,8 @@
   NetEqIsacQualityTest();
   void SetUp() override;
   void TearDown() override;
-<<<<<<< HEAD
-  virtual int EncodeBlock(int16_t* in_data, size_t block_size_samples,
-                          uint8_t* payload, size_t max_bytes);
-=======
   int EncodeBlock(int16_t* in_data, size_t block_size_samples,
                   rtc::Buffer* payload, size_t max_bytes) override;
->>>>>>> a17af05f
  private:
   ISACFIX_MainStruct* isac_encoder_;
   int bit_rate_kbps_;
@@ -83,11 +78,7 @@
 
 int NetEqIsacQualityTest::EncodeBlock(int16_t* in_data,
                                       size_t block_size_samples,
-<<<<<<< HEAD
-                                      uint8_t* payload, size_t max_bytes) {
-=======
                                       rtc::Buffer* payload, size_t max_bytes) {
->>>>>>> a17af05f
   // ISAC takes 10 ms for every call.
   const int subblocks = kIsacBlockDurationMs / 10;
   const int subblock_length = 10 * kIsacInputSamplingKhz;
