/*
 *  Copyright (c) 2013 The WebRTC project authors. All Rights Reserved.
 *
 *  Use of this source code is governed by a BSD-style license
 *  that can be found in the LICENSE file in the root of the source
 *  tree. An additional intellectual property rights grant can be found
 *  in the file PATENTS.  All contributing project authors may
 *  be found in the AUTHORS file in the root of the source tree.
 */

#include "webrtc/modules/audio_coding/neteq/decision_logic_fax.h"

#include <assert.h>

#include <algorithm>

#include "webrtc/modules/audio_coding/neteq/decoder_database.h"
#include "webrtc/modules/audio_coding/neteq/sync_buffer.h"

namespace webrtc {

Operations DecisionLogicFax::GetDecisionSpecialized(
    const SyncBuffer& sync_buffer,
    const Expand& expand,
    size_t decoder_frame_length,
<<<<<<< HEAD
    const RTPHeader* packet_header,
=======
    const Packet* next_packet,
>>>>>>> a17af05f
    Modes prev_mode,
    bool play_dtmf,
    bool* reset_decoder,
    size_t generated_noise_samples) {
  assert(playout_mode_ == kPlayoutFax || playout_mode_ == kPlayoutOff);
  uint32_t target_timestamp = sync_buffer.end_timestamp();
  uint32_t available_timestamp = 0;
  int is_cng_packet = 0;
  if (next_packet) {
    available_timestamp = next_packet->timestamp;
    is_cng_packet =
        decoder_database_->IsComfortNoise(next_packet->payload_type);
  }
  if (is_cng_packet) {
    if (static_cast<int32_t>((generated_noise_samples + target_timestamp)
        - available_timestamp) >= 0) {
      // Time to play this packet now.
      return kRfc3389Cng;
    } else {
      // Wait before playing this packet.
      return kRfc3389CngNoPacket;
    }
  }
  if (!next_packet) {
    // No packet. If in CNG mode, play as usual. Otherwise, use other method to
    // generate data.
    if (cng_state_ == kCngRfc3389On) {
      // Continue playing comfort noise.
      return kRfc3389CngNoPacket;
    } else if (cng_state_ == kCngInternalOn) {
      // Continue playing codec-internal comfort noise.
      return kCodecInternalCng;
    } else {
      // Nothing to play. Generate some data to play out.
      switch (playout_mode_) {
        case kPlayoutOff:
          return kAlternativePlc;
        case kPlayoutFax:
          return kAudioRepetition;
        default:
          assert(false);
          return kUndefined;
      }
    }
  } else if (target_timestamp == available_timestamp) {
    return kNormal;
  } else {
    if (static_cast<int32_t>((generated_noise_samples + target_timestamp)
        - available_timestamp) >= 0) {
      return kNormal;
    } else {
      // If currently playing comfort noise, continue with that. Do not
      // increase the timestamp counter since generated_noise_stopwatch_ in
      // NetEqImpl will take care of the time-keeping.
      if (cng_state_ == kCngRfc3389On) {
        return kRfc3389CngNoPacket;
      } else if (cng_state_ == kCngInternalOn) {
        return kCodecInternalCng;
      } else {
        // Otherwise, do packet-loss concealment and increase the
        // timestamp while waiting for the time to play this packet.
        switch (playout_mode_) {
          case kPlayoutOff:
            return kAlternativePlcIncreaseTimestamp;
          case kPlayoutFax:
            return kAudioRepetitionIncreaseTimestamp;
          default:
            assert(0);
            return kUndefined;
        }
      }
    }
  }
}


}  // namespace webrtc<|MERGE_RESOLUTION|>--- conflicted
+++ resolved
@@ -23,11 +23,7 @@
     const SyncBuffer& sync_buffer,
     const Expand& expand,
     size_t decoder_frame_length,
-<<<<<<< HEAD
-    const RTPHeader* packet_header,
-=======
     const Packet* next_packet,
->>>>>>> a17af05f
     Modes prev_mode,
     bool play_dtmf,
     bool* reset_decoder,
