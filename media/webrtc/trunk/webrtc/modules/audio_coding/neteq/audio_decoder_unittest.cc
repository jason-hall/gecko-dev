/*
 *  Copyright (c) 2012 The WebRTC project authors. All Rights Reserved.
 *
 *  Use of this source code is governed by a BSD-style license
 *  that can be found in the LICENSE file in the root of the source
 *  tree. An additional intellectual property rights grant can be found
 *  in the file PATENTS.  All contributing project authors may
 *  be found in the AUTHORS file in the root of the source tree.
 */

#include "webrtc/modules/audio_coding/neteq/audio_decoder_impl.h"

#include <assert.h>
#include <stdlib.h>

#include <memory>
#include <string>
#include <vector>

<<<<<<< HEAD
#include "testing/gtest/include/gtest/gtest.h"
#include "webrtc/base/scoped_ptr.h"
=======
>>>>>>> a17af05f
#include "webrtc/modules/audio_coding/codecs/g711/audio_decoder_pcm.h"
#include "webrtc/modules/audio_coding/codecs/g711/audio_encoder_pcm.h"
#include "webrtc/modules/audio_coding/codecs/g722/audio_decoder_g722.h"
#include "webrtc/modules/audio_coding/codecs/g722/audio_encoder_g722.h"
#include "webrtc/modules/audio_coding/codecs/ilbc/audio_decoder_ilbc.h"
#include "webrtc/modules/audio_coding/codecs/ilbc/audio_encoder_ilbc.h"
#include "webrtc/modules/audio_coding/codecs/isac/fix/include/audio_decoder_isacfix.h"
#include "webrtc/modules/audio_coding/codecs/isac/fix/include/audio_encoder_isacfix.h"
#include "webrtc/modules/audio_coding/codecs/isac/main/include/audio_decoder_isac.h"
#include "webrtc/modules/audio_coding/codecs/isac/main/include/audio_encoder_isac.h"
#include "webrtc/modules/audio_coding/codecs/opus/audio_decoder_opus.h"
#include "webrtc/modules/audio_coding/codecs/opus/audio_encoder_opus.h"
#include "webrtc/modules/audio_coding/codecs/pcm16b/audio_decoder_pcm16b.h"
#include "webrtc/modules/audio_coding/codecs/pcm16b/audio_encoder_pcm16b.h"
#include "webrtc/modules/audio_coding/neteq/tools/resample_input_audio_file.h"
<<<<<<< HEAD
#include "webrtc/system_wrappers/include/data_log.h"
=======
#include "webrtc/test/gtest.h"
>>>>>>> a17af05f
#include "webrtc/test/testsupport/fileutils.h"

namespace webrtc {

namespace {
// The absolute difference between the input and output (the first channel) is
// compared vs |tolerance|. The parameter |delay| is used to correct for codec
// delays.
void CompareInputOutput(const std::vector<int16_t>& input,
                        const std::vector<int16_t>& output,
                        size_t num_samples,
                        size_t channels,
                        int tolerance,
                        int delay) {
  ASSERT_LE(num_samples, input.size());
  ASSERT_LE(num_samples * channels, output.size());
  for (unsigned int n = 0; n < num_samples - delay; ++n) {
    ASSERT_NEAR(input[n], output[channels * n + delay], tolerance)
        << "Exit test on first diff; n = " << n;
  }
}

// The absolute difference between the first two channels in |output| is
// compared vs |tolerance|.
void CompareTwoChannels(const std::vector<int16_t>& output,
                        size_t samples_per_channel,
                        size_t channels,
                        int tolerance) {
  ASSERT_GE(channels, 2u);
  ASSERT_LE(samples_per_channel * channels, output.size());
  for (unsigned int n = 0; n < samples_per_channel; ++n)
    ASSERT_NEAR(output[channels * n], output[channels * n + 1], tolerance)
        << "Stereo samples differ.";
}

// Calculates mean-squared error between input and output (the first channel).
// The parameter |delay| is used to correct for codec delays.
double MseInputOutput(const std::vector<int16_t>& input,
                      const std::vector<int16_t>& output,
                      size_t num_samples,
                      size_t channels,
                      int delay) {
  assert(delay < static_cast<int>(num_samples));
  assert(num_samples <= input.size());
  assert(num_samples * channels <= output.size());
  if (num_samples == 0)
    return 0.0;
  double squared_sum = 0.0;
  for (unsigned int n = 0; n < num_samples - delay; ++n) {
    squared_sum += (input[n] - output[channels * n + delay]) *
                   (input[n] - output[channels * n + delay]);
  }
  return squared_sum / (num_samples - delay);
}
}  // namespace

class AudioDecoderTest : public ::testing::Test {
 protected:
  AudioDecoderTest()
      : input_audio_(
            webrtc::test::ResourcePath("audio_coding/testfile32kHz", "pcm"),
            32000),
        codec_input_rate_hz_(32000),  // Legacy default value.
        frame_size_(0),
        data_length_(0),
        channels_(1),
        payload_type_(17),
        decoder_(NULL) {}

  virtual ~AudioDecoderTest() {}

  virtual void SetUp() {
    if (audio_encoder_)
      codec_input_rate_hz_ = audio_encoder_->SampleRateHz();
    // Create arrays.
    ASSERT_GT(data_length_, 0u) << "The test must set data_length_ > 0";
  }

  virtual void TearDown() {
    delete decoder_;
    decoder_ = NULL;
  }

  virtual void InitEncoder() { }

  // TODO(henrik.lundin) Change return type to size_t once most/all overriding
  // implementations are gone.
  virtual int EncodeFrame(const int16_t* input,
                          size_t input_len_samples,
                          rtc::Buffer* output) {
    AudioEncoder::EncodedInfo encoded_info;
    const size_t samples_per_10ms = audio_encoder_->SampleRateHz() / 100;
    RTC_CHECK_EQ(samples_per_10ms * audio_encoder_->Num10MsFramesInNextPacket(),
                 input_len_samples);
<<<<<<< HEAD
    rtc::scoped_ptr<int16_t[]> interleaved_input(
        new int16_t[channels_ * samples_per_10ms]);
    for (size_t i = 0; i < audio_encoder_->Num10MsFramesInNextPacket(); ++i) {
      EXPECT_EQ(0u, encoded_info_.encoded_bytes);
=======
    std::unique_ptr<int16_t[]> interleaved_input(
        new int16_t[channels_ * samples_per_10ms]);
    for (size_t i = 0; i < audio_encoder_->Num10MsFramesInNextPacket(); ++i) {
      EXPECT_EQ(0u, encoded_info.encoded_bytes);
>>>>>>> a17af05f

      // Duplicate the mono input signal to however many channels the test
      // wants.
      test::InputAudioFile::DuplicateInterleaved(input + i * samples_per_10ms,
                                                 samples_per_10ms, channels_,
                                                 interleaved_input.get());

<<<<<<< HEAD
      encoded_info_ = audio_encoder_->Encode(
=======
      encoded_info = audio_encoder_->Encode(
>>>>>>> a17af05f
          0, rtc::ArrayView<const int16_t>(interleaved_input.get(),
                                           audio_encoder_->NumChannels() *
                                               audio_encoder_->SampleRateHz() /
                                               100),
<<<<<<< HEAD
          data_length_ * 2, output);
=======
          output);
>>>>>>> a17af05f
    }
    EXPECT_EQ(payload_type_, encoded_info.payload_type);
    return static_cast<int>(encoded_info.encoded_bytes);
  }

  // Encodes and decodes audio. The absolute difference between the input and
  // output is compared vs |tolerance|, and the mean-squared error is compared
  // with |mse|. The encoded stream should contain |expected_bytes|. For stereo
  // audio, the absolute difference between the two channels is compared vs
  // |channel_diff_tolerance|.
  void EncodeDecodeTest(size_t expected_bytes, int tolerance, double mse,
                        int delay = 0, int channel_diff_tolerance = 0) {
    ASSERT_GE(tolerance, 0) << "Test must define a tolerance >= 0";
    ASSERT_GE(channel_diff_tolerance, 0) <<
        "Test must define a channel_diff_tolerance >= 0";
    size_t processed_samples = 0u;
    rtc::Buffer encoded;
    size_t encoded_bytes = 0u;
    InitEncoder();
    std::vector<int16_t> input;
    std::vector<int16_t> decoded;
    while (processed_samples + frame_size_ <= data_length_) {
      // Extend input vector with |frame_size_|.
      input.resize(input.size() + frame_size_, 0);
      // Read from input file.
      ASSERT_GE(input.size() - processed_samples, frame_size_);
      ASSERT_TRUE(input_audio_.Read(
          frame_size_, codec_input_rate_hz_, &input[processed_samples]));
      size_t enc_len = EncodeFrame(
          &input[processed_samples], frame_size_, &encoded);
      // Make sure that frame_size_ * channels_ samples are allocated and free.
      decoded.resize((processed_samples + frame_size_) * channels_, 0);
      AudioDecoder::SpeechType speech_type;
      size_t dec_len = decoder_->Decode(
          &encoded.data()[encoded_bytes], enc_len, codec_input_rate_hz_,
          frame_size_ * channels_ * sizeof(int16_t),
          &decoded[processed_samples * channels_], &speech_type);
      EXPECT_EQ(frame_size_ * channels_, dec_len);
      encoded_bytes += enc_len;
      processed_samples += frame_size_;
    }
    // For some codecs it doesn't make sense to check expected number of bytes,
    // since the number can vary for different platforms. Opus and iSAC are
    // such codecs. In this case expected_bytes is set to 0.
    if (expected_bytes) {
      EXPECT_EQ(expected_bytes, encoded_bytes);
    }
    CompareInputOutput(
        input, decoded, processed_samples, channels_, tolerance, delay);
    if (channels_ == 2)
      CompareTwoChannels(
          decoded, processed_samples, channels_, channel_diff_tolerance);
    EXPECT_LE(
        MseInputOutput(input, decoded, processed_samples, channels_, delay),
        mse);
  }

  // Encodes a payload and decodes it twice with decoder re-init before each
  // decode. Verifies that the decoded result is the same.
  void ReInitTest() {
    InitEncoder();
    std::unique_ptr<int16_t[]> input(new int16_t[frame_size_]);
    ASSERT_TRUE(
        input_audio_.Read(frame_size_, codec_input_rate_hz_, input.get()));
    rtc::Buffer encoded;
    size_t enc_len = EncodeFrame(input.get(), frame_size_, &encoded);
    size_t dec_len;
    AudioDecoder::SpeechType speech_type1, speech_type2;
    decoder_->Reset();
<<<<<<< HEAD
    rtc::scoped_ptr<int16_t[]> output1(new int16_t[frame_size_ * channels_]);
    dec_len = decoder_->Decode(encoded_, enc_len, codec_input_rate_hz_,
=======
    std::unique_ptr<int16_t[]> output1(new int16_t[frame_size_ * channels_]);
    dec_len = decoder_->Decode(encoded.data(), enc_len, codec_input_rate_hz_,
>>>>>>> a17af05f
                               frame_size_ * channels_ * sizeof(int16_t),
                               output1.get(), &speech_type1);
    ASSERT_LE(dec_len, frame_size_ * channels_);
    EXPECT_EQ(frame_size_ * channels_, dec_len);
    // Re-init decoder and decode again.
    decoder_->Reset();
<<<<<<< HEAD
    rtc::scoped_ptr<int16_t[]> output2(new int16_t[frame_size_ * channels_]);
    dec_len = decoder_->Decode(encoded_, enc_len, codec_input_rate_hz_,
=======
    std::unique_ptr<int16_t[]> output2(new int16_t[frame_size_ * channels_]);
    dec_len = decoder_->Decode(encoded.data(), enc_len, codec_input_rate_hz_,
>>>>>>> a17af05f
                               frame_size_ * channels_ * sizeof(int16_t),
                               output2.get(), &speech_type2);
    ASSERT_LE(dec_len, frame_size_ * channels_);
    EXPECT_EQ(frame_size_ * channels_, dec_len);
    for (unsigned int n = 0; n < frame_size_; ++n) {
      ASSERT_EQ(output1[n], output2[n]) << "Exit test on first diff; n = " << n;
    }
    EXPECT_EQ(speech_type1, speech_type2);
  }

  // Call DecodePlc and verify that the correct number of samples is produced.
  void DecodePlcTest() {
    InitEncoder();
    std::unique_ptr<int16_t[]> input(new int16_t[frame_size_]);
    ASSERT_TRUE(
        input_audio_.Read(frame_size_, codec_input_rate_hz_, input.get()));
    rtc::Buffer encoded;
    size_t enc_len = EncodeFrame(input.get(), frame_size_, &encoded);
    AudioDecoder::SpeechType speech_type;
    decoder_->Reset();
<<<<<<< HEAD
    rtc::scoped_ptr<int16_t[]> output(new int16_t[frame_size_ * channels_]);
    size_t dec_len = decoder_->Decode(encoded_, enc_len, codec_input_rate_hz_,
=======
    std::unique_ptr<int16_t[]> output(new int16_t[frame_size_ * channels_]);
    size_t dec_len = decoder_->Decode(encoded.data(), enc_len,
                                      codec_input_rate_hz_,
>>>>>>> a17af05f
                                      frame_size_ * channels_ * sizeof(int16_t),
                                      output.get(), &speech_type);
    EXPECT_EQ(frame_size_ * channels_, dec_len);
    // Call DecodePlc and verify that we get one frame of data.
    // (Overwrite the output from the above Decode call, but that does not
    // matter.)
    dec_len = decoder_->DecodePlc(1, output.get());
    EXPECT_EQ(frame_size_ * channels_, dec_len);
  }

  test::ResampleInputAudioFile input_audio_;
  int codec_input_rate_hz_;
  size_t frame_size_;
  size_t data_length_;
  size_t channels_;
  const int payload_type_;
  AudioDecoder* decoder_;
  std::unique_ptr<AudioEncoder> audio_encoder_;
};

class AudioDecoderPcmUTest : public AudioDecoderTest {
 protected:
  AudioDecoderPcmUTest() : AudioDecoderTest() {
    frame_size_ = 160;
    data_length_ = 10 * frame_size_;
    decoder_ = new AudioDecoderPcmU(1);
    AudioEncoderPcmU::Config config;
    config.frame_size_ms = static_cast<int>(frame_size_ / 8);
    config.payload_type = payload_type_;
    audio_encoder_.reset(new AudioEncoderPcmU(config));
  }
};

class AudioDecoderPcmATest : public AudioDecoderTest {
 protected:
  AudioDecoderPcmATest() : AudioDecoderTest() {
    frame_size_ = 160;
    data_length_ = 10 * frame_size_;
    decoder_ = new AudioDecoderPcmA(1);
    AudioEncoderPcmA::Config config;
    config.frame_size_ms = static_cast<int>(frame_size_ / 8);
    config.payload_type = payload_type_;
    audio_encoder_.reset(new AudioEncoderPcmA(config));
  }
};

class AudioDecoderPcm16BTest : public AudioDecoderTest {
 protected:
  AudioDecoderPcm16BTest() : AudioDecoderTest() {
    codec_input_rate_hz_ = 16000;
    frame_size_ = 20 * codec_input_rate_hz_ / 1000;
    data_length_ = 10 * frame_size_;
<<<<<<< HEAD
    decoder_ = new AudioDecoderPcm16B(1);
=======
    decoder_ = new AudioDecoderPcm16B(codec_input_rate_hz_, 1);
>>>>>>> a17af05f
    assert(decoder_);
    AudioEncoderPcm16B::Config config;
    config.sample_rate_hz = codec_input_rate_hz_;
    config.frame_size_ms =
        static_cast<int>(frame_size_ / (config.sample_rate_hz / 1000));
    config.payload_type = payload_type_;
    audio_encoder_.reset(new AudioEncoderPcm16B(config));
  }
};

class AudioDecoderIlbcTest : public AudioDecoderTest {
 protected:
  AudioDecoderIlbcTest() : AudioDecoderTest() {
    codec_input_rate_hz_ = 8000;
    frame_size_ = 240;
    data_length_ = 10 * frame_size_;
    decoder_ = new AudioDecoderIlbc;
    assert(decoder_);
    AudioEncoderIlbc::Config config;
    config.frame_size_ms = 30;
    config.payload_type = payload_type_;
    audio_encoder_.reset(new AudioEncoderIlbc(config));
  }

  // Overload the default test since iLBC's function WebRtcIlbcfix_NetEqPlc does
  // not return any data. It simply resets a few states and returns 0.
  void DecodePlcTest() {
    InitEncoder();
    std::unique_ptr<int16_t[]> input(new int16_t[frame_size_]);
    ASSERT_TRUE(
        input_audio_.Read(frame_size_, codec_input_rate_hz_, input.get()));
    rtc::Buffer encoded;
    size_t enc_len = EncodeFrame(input.get(), frame_size_, &encoded);
    AudioDecoder::SpeechType speech_type;
    decoder_->Reset();
<<<<<<< HEAD
    rtc::scoped_ptr<int16_t[]> output(new int16_t[frame_size_ * channels_]);
    size_t dec_len = decoder_->Decode(encoded_, enc_len, codec_input_rate_hz_,
=======
    std::unique_ptr<int16_t[]> output(new int16_t[frame_size_ * channels_]);
    size_t dec_len = decoder_->Decode(encoded.data(), enc_len,
                                      codec_input_rate_hz_,
>>>>>>> a17af05f
                                      frame_size_ * channels_ * sizeof(int16_t),
                                      output.get(), &speech_type);
    EXPECT_EQ(frame_size_, dec_len);
    // Simply call DecodePlc and verify that we get 0 as return value.
    EXPECT_EQ(0U, decoder_->DecodePlc(1, output.get()));
  }
};

class AudioDecoderIsacFloatTest : public AudioDecoderTest {
 protected:
  AudioDecoderIsacFloatTest() : AudioDecoderTest() {
    codec_input_rate_hz_ = 16000;
    frame_size_ = 480;
    data_length_ = 10 * frame_size_;
    AudioEncoderIsac::Config config;
    config.payload_type = payload_type_;
    config.sample_rate_hz = codec_input_rate_hz_;
    config.adaptive_mode = false;
    config.frame_size_ms =
        1000 * static_cast<int>(frame_size_) / codec_input_rate_hz_;
    audio_encoder_.reset(new AudioEncoderIsac(config));
<<<<<<< HEAD
    decoder_ = new AudioDecoderIsac();
=======
    decoder_ = new AudioDecoderIsac(codec_input_rate_hz_);
>>>>>>> a17af05f
  }
};

class AudioDecoderIsacSwbTest : public AudioDecoderTest {
 protected:
  AudioDecoderIsacSwbTest() : AudioDecoderTest() {
    codec_input_rate_hz_ = 32000;
    frame_size_ = 960;
    data_length_ = 10 * frame_size_;
    AudioEncoderIsac::Config config;
    config.payload_type = payload_type_;
    config.sample_rate_hz = codec_input_rate_hz_;
    config.adaptive_mode = false;
    config.frame_size_ms =
        1000 * static_cast<int>(frame_size_) / codec_input_rate_hz_;
    audio_encoder_.reset(new AudioEncoderIsac(config));
<<<<<<< HEAD
    decoder_ = new AudioDecoderIsac();
=======
    decoder_ = new AudioDecoderIsac(codec_input_rate_hz_);
>>>>>>> a17af05f
  }
};

class AudioDecoderIsacFixTest : public AudioDecoderTest {
 protected:
  AudioDecoderIsacFixTest() : AudioDecoderTest() {
    codec_input_rate_hz_ = 16000;
    frame_size_ = 480;
    data_length_ = 10 * frame_size_;
    AudioEncoderIsacFix::Config config;
    config.payload_type = payload_type_;
    config.sample_rate_hz = codec_input_rate_hz_;
    config.adaptive_mode = false;
    config.frame_size_ms =
        1000 * static_cast<int>(frame_size_) / codec_input_rate_hz_;
    audio_encoder_.reset(new AudioEncoderIsacFix(config));
<<<<<<< HEAD
    decoder_ = new AudioDecoderIsacFix();
=======
    decoder_ = new AudioDecoderIsacFix(codec_input_rate_hz_);
>>>>>>> a17af05f
  }
};

class AudioDecoderG722Test : public AudioDecoderTest {
 protected:
  AudioDecoderG722Test() : AudioDecoderTest() {
    codec_input_rate_hz_ = 16000;
    frame_size_ = 160;
    data_length_ = 10 * frame_size_;
    decoder_ = new AudioDecoderG722;
    assert(decoder_);
    AudioEncoderG722::Config config;
    config.frame_size_ms = 10;
    config.payload_type = payload_type_;
    config.num_channels = 1;
    audio_encoder_.reset(new AudioEncoderG722(config));
  }
};

class AudioDecoderG722StereoTest : public AudioDecoderTest {
 protected:
  AudioDecoderG722StereoTest() : AudioDecoderTest() {
    channels_ = 2;
    codec_input_rate_hz_ = 16000;
    frame_size_ = 160;
    data_length_ = 10 * frame_size_;
    decoder_ = new AudioDecoderG722Stereo;
    assert(decoder_);
    AudioEncoderG722::Config config;
    config.frame_size_ms = 10;
    config.payload_type = payload_type_;
    config.num_channels = 2;
    audio_encoder_.reset(new AudioEncoderG722(config));
  }
};

class AudioDecoderOpusTest : public AudioDecoderTest {
 protected:
  AudioDecoderOpusTest() : AudioDecoderTest() {
    codec_input_rate_hz_ = 48000;
    frame_size_ = 480;
    data_length_ = 10 * frame_size_;
    decoder_ = new AudioDecoderOpus(1);
    AudioEncoderOpus::Config config;
    config.frame_size_ms = static_cast<int>(frame_size_) / 48;
    config.payload_type = payload_type_;
    config.application = AudioEncoderOpus::kVoip;
    audio_encoder_.reset(new AudioEncoderOpus(config));
  }
};

class AudioDecoderOpusStereoTest : public AudioDecoderOpusTest {
 protected:
  AudioDecoderOpusStereoTest() : AudioDecoderOpusTest() {
    channels_ = 2;
    delete decoder_;
    decoder_ = new AudioDecoderOpus(2);
    AudioEncoderOpus::Config config;
    config.frame_size_ms = static_cast<int>(frame_size_) / 48;
    config.num_channels = 2;
    config.payload_type = payload_type_;
    config.application = AudioEncoderOpus::kAudio;
    audio_encoder_.reset(new AudioEncoderOpus(config));
  }
};

TEST_F(AudioDecoderPcmUTest, EncodeDecode) {
  int tolerance = 251;
  double mse = 1734.0;
  EncodeDecodeTest(data_length_, tolerance, mse);
  ReInitTest();
  EXPECT_FALSE(decoder_->HasDecodePlc());
}

namespace {
int SetAndGetTargetBitrate(AudioEncoder* audio_encoder, int rate) {
<<<<<<< HEAD
  audio_encoder->SetTargetBitrate(rate);
=======
  audio_encoder->OnReceivedUplinkBandwidth(rate, rtc::Optional<int64_t>());
>>>>>>> a17af05f
  return audio_encoder->GetTargetBitrate();
}
void TestSetAndGetTargetBitratesWithFixedCodec(AudioEncoder* audio_encoder,
                                               int fixed_rate) {
  EXPECT_EQ(fixed_rate, SetAndGetTargetBitrate(audio_encoder, 32000));
  EXPECT_EQ(fixed_rate, SetAndGetTargetBitrate(audio_encoder, fixed_rate - 1));
  EXPECT_EQ(fixed_rate, SetAndGetTargetBitrate(audio_encoder, fixed_rate));
  EXPECT_EQ(fixed_rate, SetAndGetTargetBitrate(audio_encoder, fixed_rate + 1));
}
}  // namespace

TEST_F(AudioDecoderPcmUTest, SetTargetBitrate) {
  TestSetAndGetTargetBitratesWithFixedCodec(audio_encoder_.get(), 64000);
}

TEST_F(AudioDecoderPcmATest, EncodeDecode) {
  int tolerance = 308;
  double mse = 1931.0;
  EncodeDecodeTest(data_length_, tolerance, mse);
  ReInitTest();
  EXPECT_FALSE(decoder_->HasDecodePlc());
}

TEST_F(AudioDecoderPcmATest, SetTargetBitrate) {
  TestSetAndGetTargetBitratesWithFixedCodec(audio_encoder_.get(), 64000);
}

TEST_F(AudioDecoderPcm16BTest, EncodeDecode) {
  int tolerance = 0;
  double mse = 0.0;
  EncodeDecodeTest(2 * data_length_, tolerance, mse);
  ReInitTest();
  EXPECT_FALSE(decoder_->HasDecodePlc());
}

TEST_F(AudioDecoderPcm16BTest, SetTargetBitrate) {
  TestSetAndGetTargetBitratesWithFixedCodec(audio_encoder_.get(),
                                            codec_input_rate_hz_ * 16);
}

TEST_F(AudioDecoderIlbcTest, EncodeDecode) {
  int tolerance = 6808;
  double mse = 2.13e6;
  int delay = 80;  // Delay from input to output.
  EncodeDecodeTest(500, tolerance, mse, delay);
  ReInitTest();
  EXPECT_TRUE(decoder_->HasDecodePlc());
  DecodePlcTest();
}

TEST_F(AudioDecoderIlbcTest, SetTargetBitrate) {
  TestSetAndGetTargetBitratesWithFixedCodec(audio_encoder_.get(), 13333);
}

TEST_F(AudioDecoderIsacFloatTest, EncodeDecode) {
  int tolerance = 3399;
  double mse = 434951.0;
  int delay = 48;  // Delay from input to output.
  EncodeDecodeTest(0, tolerance, mse, delay);
  ReInitTest();
  EXPECT_FALSE(decoder_->HasDecodePlc());
}

TEST_F(AudioDecoderIsacFloatTest, SetTargetBitrate) {
  TestSetAndGetTargetBitratesWithFixedCodec(audio_encoder_.get(), 32000);
}

TEST_F(AudioDecoderIsacSwbTest, EncodeDecode) {
  int tolerance = 19757;
  double mse = 8.18e6;
  int delay = 160;  // Delay from input to output.
  EncodeDecodeTest(0, tolerance, mse, delay);
  ReInitTest();
  EXPECT_FALSE(decoder_->HasDecodePlc());
}

TEST_F(AudioDecoderIsacSwbTest, SetTargetBitrate) {
  TestSetAndGetTargetBitratesWithFixedCodec(audio_encoder_.get(), 32000);
}

TEST_F(AudioDecoderIsacFixTest, EncodeDecode) {
  int tolerance = 11034;
  double mse = 3.46e6;
  int delay = 54;  // Delay from input to output.
#if defined(WEBRTC_ANDROID) && defined(WEBRTC_ARCH_ARM)
  static const int kEncodedBytes = 685;
#elif defined(WEBRTC_ANDROID) && defined(WEBRTC_ARCH_ARM64)
  static const int kEncodedBytes = 673;
#else
  static const int kEncodedBytes = 671;
#endif
  EncodeDecodeTest(kEncodedBytes, tolerance, mse, delay);
  ReInitTest();
  EXPECT_FALSE(decoder_->HasDecodePlc());
}

TEST_F(AudioDecoderIsacFixTest, SetTargetBitrate) {
  TestSetAndGetTargetBitratesWithFixedCodec(audio_encoder_.get(), 32000);
}

TEST_F(AudioDecoderG722Test, EncodeDecode) {
  int tolerance = 6176;
  double mse = 238630.0;
  int delay = 22;  // Delay from input to output.
  EncodeDecodeTest(data_length_ / 2, tolerance, mse, delay);
  ReInitTest();
  EXPECT_FALSE(decoder_->HasDecodePlc());
}

TEST_F(AudioDecoderG722Test, SetTargetBitrate) {
  TestSetAndGetTargetBitratesWithFixedCodec(audio_encoder_.get(), 64000);
}

TEST_F(AudioDecoderG722StereoTest, EncodeDecode) {
  int tolerance = 6176;
  int channel_diff_tolerance = 0;
  double mse = 238630.0;
  int delay = 22;  // Delay from input to output.
  EncodeDecodeTest(data_length_, tolerance, mse, delay, channel_diff_tolerance);
  ReInitTest();
  EXPECT_FALSE(decoder_->HasDecodePlc());
}

TEST_F(AudioDecoderG722StereoTest, SetTargetBitrate) {
  TestSetAndGetTargetBitratesWithFixedCodec(audio_encoder_.get(), 128000);
}

TEST_F(AudioDecoderOpusTest, EncodeDecode) {
  int tolerance = 6176;
  double mse = 238630.0;
  int delay = 22;  // Delay from input to output.
  EncodeDecodeTest(0, tolerance, mse, delay);
  ReInitTest();
  EXPECT_FALSE(decoder_->HasDecodePlc());
}

namespace {
void TestOpusSetTargetBitrates(AudioEncoder* audio_encoder) {
  EXPECT_EQ(500, SetAndGetTargetBitrate(audio_encoder, 499));
  EXPECT_EQ(500, SetAndGetTargetBitrate(audio_encoder, 500));
  EXPECT_EQ(32000, SetAndGetTargetBitrate(audio_encoder, 32000));
  EXPECT_EQ(512000, SetAndGetTargetBitrate(audio_encoder, 512000));
  EXPECT_EQ(512000, SetAndGetTargetBitrate(audio_encoder, 513000));
}
}  // namespace

TEST_F(AudioDecoderOpusTest, SetTargetBitrate) {
  TestOpusSetTargetBitrates(audio_encoder_.get());
}

TEST_F(AudioDecoderOpusStereoTest, EncodeDecode) {
  int tolerance = 6176;
  int channel_diff_tolerance = 0;
  double mse = 238630.0;
  int delay = 22;  // Delay from input to output.
  EncodeDecodeTest(0, tolerance, mse, delay, channel_diff_tolerance);
  ReInitTest();
  EXPECT_FALSE(decoder_->HasDecodePlc());
}

TEST_F(AudioDecoderOpusStereoTest, SetTargetBitrate) {
  TestOpusSetTargetBitrates(audio_encoder_.get());
<<<<<<< HEAD
}

namespace {
#ifdef WEBRTC_CODEC_ILBC
const bool has_ilbc = true;
#else
const bool has_ilbc = false;
#endif
#if defined(WEBRTC_CODEC_ISAC) || defined(WEBRTC_CODEC_ISACFX)
const bool has_isac = true;
#else
const bool has_isac = false;
#endif
#ifdef WEBRTC_CODEC_ISAC
const bool has_isac_swb = true;
#else
const bool has_isac_swb = false;
#endif
#ifdef WEBRTC_CODEC_G722
const bool has_g722 = true;
#else
const bool has_g722 = false;
#endif
#ifdef WEBRTC_CODEC_OPUS
const bool has_opus = true;
#else
const bool has_opus = false;
#endif
}  // namespace

TEST(AudioDecoder, CodecSampleRateHz) {
  EXPECT_EQ(8000, CodecSampleRateHz(NetEqDecoder::kDecoderPCMu));
  EXPECT_EQ(8000, CodecSampleRateHz(NetEqDecoder::kDecoderPCMa));
  EXPECT_EQ(8000, CodecSampleRateHz(NetEqDecoder::kDecoderPCMu_2ch));
  EXPECT_EQ(8000, CodecSampleRateHz(NetEqDecoder::kDecoderPCMa_2ch));
  EXPECT_EQ(has_ilbc ? 8000 : -1,
            CodecSampleRateHz(NetEqDecoder::kDecoderILBC));
  EXPECT_EQ(has_isac ? 16000 : -1,
            CodecSampleRateHz(NetEqDecoder::kDecoderISAC));
  EXPECT_EQ(has_isac_swb ? 32000 : -1,
            CodecSampleRateHz(NetEqDecoder::kDecoderISACswb));
  EXPECT_EQ(8000, CodecSampleRateHz(NetEqDecoder::kDecoderPCM16B));
  EXPECT_EQ(16000, CodecSampleRateHz(NetEqDecoder::kDecoderPCM16Bwb));
  EXPECT_EQ(32000, CodecSampleRateHz(NetEqDecoder::kDecoderPCM16Bswb32kHz));
  EXPECT_EQ(48000, CodecSampleRateHz(NetEqDecoder::kDecoderPCM16Bswb48kHz));
  EXPECT_EQ(8000, CodecSampleRateHz(NetEqDecoder::kDecoderPCM16B_2ch));
  EXPECT_EQ(16000, CodecSampleRateHz(NetEqDecoder::kDecoderPCM16Bwb_2ch));
  EXPECT_EQ(32000, CodecSampleRateHz(NetEqDecoder::kDecoderPCM16Bswb32kHz_2ch));
  EXPECT_EQ(48000, CodecSampleRateHz(NetEqDecoder::kDecoderPCM16Bswb48kHz_2ch));
  EXPECT_EQ(8000, CodecSampleRateHz(NetEqDecoder::kDecoderPCM16B_5ch));
  EXPECT_EQ(has_g722 ? 16000 : -1,
            CodecSampleRateHz(NetEqDecoder::kDecoderG722));
  EXPECT_EQ(has_g722 ? 16000 : -1,
            CodecSampleRateHz(NetEqDecoder::kDecoderG722_2ch));
  EXPECT_EQ(-1, CodecSampleRateHz(NetEqDecoder::kDecoderRED));
  EXPECT_EQ(-1, CodecSampleRateHz(NetEqDecoder::kDecoderAVT));
  EXPECT_EQ(8000, CodecSampleRateHz(NetEqDecoder::kDecoderCNGnb));
  EXPECT_EQ(16000, CodecSampleRateHz(NetEqDecoder::kDecoderCNGwb));
  EXPECT_EQ(32000, CodecSampleRateHz(NetEqDecoder::kDecoderCNGswb32kHz));
  EXPECT_EQ(has_opus ? 48000 : -1,
            CodecSampleRateHz(NetEqDecoder::kDecoderOpus));
  EXPECT_EQ(has_opus ? 48000 : -1,
            CodecSampleRateHz(NetEqDecoder::kDecoderOpus_2ch));
  EXPECT_EQ(48000, CodecSampleRateHz(NetEqDecoder::kDecoderOpus));
  EXPECT_EQ(48000, CodecSampleRateHz(NetEqDecoder::kDecoderOpus_2ch));
  // TODO(tlegrand): Change 32000 to 48000 below once ACM has 48 kHz support.
  EXPECT_EQ(32000, CodecSampleRateHz(NetEqDecoder::kDecoderCNGswb48kHz));
  EXPECT_EQ(-1, CodecSampleRateHz(NetEqDecoder::kDecoderArbitrary));
=======
>>>>>>> a17af05f
}

namespace {
#ifdef WEBRTC_CODEC_ILBC
const bool has_ilbc = true;
#else
const bool has_ilbc = false;
#endif
#if defined(WEBRTC_CODEC_ISAC) || defined(WEBRTC_CODEC_ISACFX)
const bool has_isac = true;
#else
const bool has_isac = false;
#endif
#ifdef WEBRTC_CODEC_ISAC
const bool has_isac_swb = true;
#else
const bool has_isac_swb = false;
#endif
#ifdef WEBRTC_CODEC_G722
const bool has_g722 = true;
#else
const bool has_g722 = false;
#endif
#ifdef WEBRTC_CODEC_OPUS
const bool has_opus = true;
#else
const bool has_opus = false;
#endif
}  // namespace

TEST(AudioDecoder, CodecSupported) {
  EXPECT_TRUE(CodecSupported(NetEqDecoder::kDecoderPCMu));
  EXPECT_TRUE(CodecSupported(NetEqDecoder::kDecoderPCMa));
  EXPECT_TRUE(CodecSupported(NetEqDecoder::kDecoderPCMu_2ch));
  EXPECT_TRUE(CodecSupported(NetEqDecoder::kDecoderPCMa_2ch));
  EXPECT_EQ(has_ilbc, CodecSupported(NetEqDecoder::kDecoderILBC));
  EXPECT_EQ(has_isac, CodecSupported(NetEqDecoder::kDecoderISAC));
  EXPECT_EQ(has_isac_swb, CodecSupported(NetEqDecoder::kDecoderISACswb));
  EXPECT_TRUE(CodecSupported(NetEqDecoder::kDecoderPCM16B));
  EXPECT_TRUE(CodecSupported(NetEqDecoder::kDecoderPCM16Bwb));
  EXPECT_TRUE(CodecSupported(NetEqDecoder::kDecoderPCM16Bswb32kHz));
  EXPECT_TRUE(CodecSupported(NetEqDecoder::kDecoderPCM16Bswb48kHz));
  EXPECT_TRUE(CodecSupported(NetEqDecoder::kDecoderPCM16B_2ch));
  EXPECT_TRUE(CodecSupported(NetEqDecoder::kDecoderPCM16Bwb_2ch));
  EXPECT_TRUE(CodecSupported(NetEqDecoder::kDecoderPCM16Bswb32kHz_2ch));
  EXPECT_TRUE(CodecSupported(NetEqDecoder::kDecoderPCM16Bswb48kHz_2ch));
  EXPECT_TRUE(CodecSupported(NetEqDecoder::kDecoderPCM16B_5ch));
  EXPECT_EQ(has_g722, CodecSupported(NetEqDecoder::kDecoderG722));
  EXPECT_EQ(has_g722, CodecSupported(NetEqDecoder::kDecoderG722_2ch));
  EXPECT_TRUE(CodecSupported(NetEqDecoder::kDecoderRED));
  EXPECT_TRUE(CodecSupported(NetEqDecoder::kDecoderAVT));
<<<<<<< HEAD
=======
  EXPECT_TRUE(CodecSupported(NetEqDecoder::kDecoderAVT16kHz));
  EXPECT_TRUE(CodecSupported(NetEqDecoder::kDecoderAVT32kHz));
  EXPECT_TRUE(CodecSupported(NetEqDecoder::kDecoderAVT48kHz));
>>>>>>> a17af05f
  EXPECT_TRUE(CodecSupported(NetEqDecoder::kDecoderCNGnb));
  EXPECT_TRUE(CodecSupported(NetEqDecoder::kDecoderCNGwb));
  EXPECT_TRUE(CodecSupported(NetEqDecoder::kDecoderCNGswb32kHz));
  EXPECT_TRUE(CodecSupported(NetEqDecoder::kDecoderCNGswb48kHz));
  EXPECT_TRUE(CodecSupported(NetEqDecoder::kDecoderArbitrary));
  EXPECT_EQ(has_opus, CodecSupported(NetEqDecoder::kDecoderOpus));
  EXPECT_EQ(has_opus, CodecSupported(NetEqDecoder::kDecoderOpus_2ch));
}

}  // namespace webrtc<|MERGE_RESOLUTION|>--- conflicted
+++ resolved
@@ -17,11 +17,6 @@
 #include <string>
 #include <vector>
 
-<<<<<<< HEAD
-#include "testing/gtest/include/gtest/gtest.h"
-#include "webrtc/base/scoped_ptr.h"
-=======
->>>>>>> a17af05f
 #include "webrtc/modules/audio_coding/codecs/g711/audio_decoder_pcm.h"
 #include "webrtc/modules/audio_coding/codecs/g711/audio_encoder_pcm.h"
 #include "webrtc/modules/audio_coding/codecs/g722/audio_decoder_g722.h"
@@ -37,11 +32,7 @@
 #include "webrtc/modules/audio_coding/codecs/pcm16b/audio_decoder_pcm16b.h"
 #include "webrtc/modules/audio_coding/codecs/pcm16b/audio_encoder_pcm16b.h"
 #include "webrtc/modules/audio_coding/neteq/tools/resample_input_audio_file.h"
-<<<<<<< HEAD
-#include "webrtc/system_wrappers/include/data_log.h"
-=======
 #include "webrtc/test/gtest.h"
->>>>>>> a17af05f
 #include "webrtc/test/testsupport/fileutils.h"
 
 namespace webrtc {
@@ -136,17 +127,10 @@
     const size_t samples_per_10ms = audio_encoder_->SampleRateHz() / 100;
     RTC_CHECK_EQ(samples_per_10ms * audio_encoder_->Num10MsFramesInNextPacket(),
                  input_len_samples);
-<<<<<<< HEAD
-    rtc::scoped_ptr<int16_t[]> interleaved_input(
-        new int16_t[channels_ * samples_per_10ms]);
-    for (size_t i = 0; i < audio_encoder_->Num10MsFramesInNextPacket(); ++i) {
-      EXPECT_EQ(0u, encoded_info_.encoded_bytes);
-=======
     std::unique_ptr<int16_t[]> interleaved_input(
         new int16_t[channels_ * samples_per_10ms]);
     for (size_t i = 0; i < audio_encoder_->Num10MsFramesInNextPacket(); ++i) {
       EXPECT_EQ(0u, encoded_info.encoded_bytes);
->>>>>>> a17af05f
 
       // Duplicate the mono input signal to however many channels the test
       // wants.
@@ -154,20 +138,12 @@
                                                  samples_per_10ms, channels_,
                                                  interleaved_input.get());
 
-<<<<<<< HEAD
-      encoded_info_ = audio_encoder_->Encode(
-=======
       encoded_info = audio_encoder_->Encode(
->>>>>>> a17af05f
           0, rtc::ArrayView<const int16_t>(interleaved_input.get(),
                                            audio_encoder_->NumChannels() *
                                                audio_encoder_->SampleRateHz() /
                                                100),
-<<<<<<< HEAD
-          data_length_ * 2, output);
-=======
           output);
->>>>>>> a17af05f
     }
     EXPECT_EQ(payload_type_, encoded_info.payload_type);
     return static_cast<int>(encoded_info.encoded_bytes);
@@ -237,26 +213,16 @@
     size_t dec_len;
     AudioDecoder::SpeechType speech_type1, speech_type2;
     decoder_->Reset();
-<<<<<<< HEAD
-    rtc::scoped_ptr<int16_t[]> output1(new int16_t[frame_size_ * channels_]);
-    dec_len = decoder_->Decode(encoded_, enc_len, codec_input_rate_hz_,
-=======
     std::unique_ptr<int16_t[]> output1(new int16_t[frame_size_ * channels_]);
     dec_len = decoder_->Decode(encoded.data(), enc_len, codec_input_rate_hz_,
->>>>>>> a17af05f
                                frame_size_ * channels_ * sizeof(int16_t),
                                output1.get(), &speech_type1);
     ASSERT_LE(dec_len, frame_size_ * channels_);
     EXPECT_EQ(frame_size_ * channels_, dec_len);
     // Re-init decoder and decode again.
     decoder_->Reset();
-<<<<<<< HEAD
-    rtc::scoped_ptr<int16_t[]> output2(new int16_t[frame_size_ * channels_]);
-    dec_len = decoder_->Decode(encoded_, enc_len, codec_input_rate_hz_,
-=======
     std::unique_ptr<int16_t[]> output2(new int16_t[frame_size_ * channels_]);
     dec_len = decoder_->Decode(encoded.data(), enc_len, codec_input_rate_hz_,
->>>>>>> a17af05f
                                frame_size_ * channels_ * sizeof(int16_t),
                                output2.get(), &speech_type2);
     ASSERT_LE(dec_len, frame_size_ * channels_);
@@ -277,14 +243,9 @@
     size_t enc_len = EncodeFrame(input.get(), frame_size_, &encoded);
     AudioDecoder::SpeechType speech_type;
     decoder_->Reset();
-<<<<<<< HEAD
-    rtc::scoped_ptr<int16_t[]> output(new int16_t[frame_size_ * channels_]);
-    size_t dec_len = decoder_->Decode(encoded_, enc_len, codec_input_rate_hz_,
-=======
     std::unique_ptr<int16_t[]> output(new int16_t[frame_size_ * channels_]);
     size_t dec_len = decoder_->Decode(encoded.data(), enc_len,
                                       codec_input_rate_hz_,
->>>>>>> a17af05f
                                       frame_size_ * channels_ * sizeof(int16_t),
                                       output.get(), &speech_type);
     EXPECT_EQ(frame_size_ * channels_, dec_len);
@@ -337,11 +298,7 @@
     codec_input_rate_hz_ = 16000;
     frame_size_ = 20 * codec_input_rate_hz_ / 1000;
     data_length_ = 10 * frame_size_;
-<<<<<<< HEAD
-    decoder_ = new AudioDecoderPcm16B(1);
-=======
     decoder_ = new AudioDecoderPcm16B(codec_input_rate_hz_, 1);
->>>>>>> a17af05f
     assert(decoder_);
     AudioEncoderPcm16B::Config config;
     config.sample_rate_hz = codec_input_rate_hz_;
@@ -377,14 +334,9 @@
     size_t enc_len = EncodeFrame(input.get(), frame_size_, &encoded);
     AudioDecoder::SpeechType speech_type;
     decoder_->Reset();
-<<<<<<< HEAD
-    rtc::scoped_ptr<int16_t[]> output(new int16_t[frame_size_ * channels_]);
-    size_t dec_len = decoder_->Decode(encoded_, enc_len, codec_input_rate_hz_,
-=======
     std::unique_ptr<int16_t[]> output(new int16_t[frame_size_ * channels_]);
     size_t dec_len = decoder_->Decode(encoded.data(), enc_len,
                                       codec_input_rate_hz_,
->>>>>>> a17af05f
                                       frame_size_ * channels_ * sizeof(int16_t),
                                       output.get(), &speech_type);
     EXPECT_EQ(frame_size_, dec_len);
@@ -406,11 +358,7 @@
     config.frame_size_ms =
         1000 * static_cast<int>(frame_size_) / codec_input_rate_hz_;
     audio_encoder_.reset(new AudioEncoderIsac(config));
-<<<<<<< HEAD
-    decoder_ = new AudioDecoderIsac();
-=======
     decoder_ = new AudioDecoderIsac(codec_input_rate_hz_);
->>>>>>> a17af05f
   }
 };
 
@@ -427,11 +375,7 @@
     config.frame_size_ms =
         1000 * static_cast<int>(frame_size_) / codec_input_rate_hz_;
     audio_encoder_.reset(new AudioEncoderIsac(config));
-<<<<<<< HEAD
-    decoder_ = new AudioDecoderIsac();
-=======
     decoder_ = new AudioDecoderIsac(codec_input_rate_hz_);
->>>>>>> a17af05f
   }
 };
 
@@ -448,11 +392,7 @@
     config.frame_size_ms =
         1000 * static_cast<int>(frame_size_) / codec_input_rate_hz_;
     audio_encoder_.reset(new AudioEncoderIsacFix(config));
-<<<<<<< HEAD
-    decoder_ = new AudioDecoderIsacFix();
-=======
     decoder_ = new AudioDecoderIsacFix(codec_input_rate_hz_);
->>>>>>> a17af05f
   }
 };
 
@@ -529,11 +469,7 @@
 
 namespace {
 int SetAndGetTargetBitrate(AudioEncoder* audio_encoder, int rate) {
-<<<<<<< HEAD
-  audio_encoder->SetTargetBitrate(rate);
-=======
   audio_encoder->OnReceivedUplinkBandwidth(rate, rtc::Optional<int64_t>());
->>>>>>> a17af05f
   return audio_encoder->GetTargetBitrate();
 }
 void TestSetAndGetTargetBitratesWithFixedCodec(AudioEncoder* audio_encoder,
@@ -696,7 +632,6 @@
 
 TEST_F(AudioDecoderOpusStereoTest, SetTargetBitrate) {
   TestOpusSetTargetBitrates(audio_encoder_.get());
-<<<<<<< HEAD
 }
 
 namespace {
@@ -727,76 +662,6 @@
 #endif
 }  // namespace
 
-TEST(AudioDecoder, CodecSampleRateHz) {
-  EXPECT_EQ(8000, CodecSampleRateHz(NetEqDecoder::kDecoderPCMu));
-  EXPECT_EQ(8000, CodecSampleRateHz(NetEqDecoder::kDecoderPCMa));
-  EXPECT_EQ(8000, CodecSampleRateHz(NetEqDecoder::kDecoderPCMu_2ch));
-  EXPECT_EQ(8000, CodecSampleRateHz(NetEqDecoder::kDecoderPCMa_2ch));
-  EXPECT_EQ(has_ilbc ? 8000 : -1,
-            CodecSampleRateHz(NetEqDecoder::kDecoderILBC));
-  EXPECT_EQ(has_isac ? 16000 : -1,
-            CodecSampleRateHz(NetEqDecoder::kDecoderISAC));
-  EXPECT_EQ(has_isac_swb ? 32000 : -1,
-            CodecSampleRateHz(NetEqDecoder::kDecoderISACswb));
-  EXPECT_EQ(8000, CodecSampleRateHz(NetEqDecoder::kDecoderPCM16B));
-  EXPECT_EQ(16000, CodecSampleRateHz(NetEqDecoder::kDecoderPCM16Bwb));
-  EXPECT_EQ(32000, CodecSampleRateHz(NetEqDecoder::kDecoderPCM16Bswb32kHz));
-  EXPECT_EQ(48000, CodecSampleRateHz(NetEqDecoder::kDecoderPCM16Bswb48kHz));
-  EXPECT_EQ(8000, CodecSampleRateHz(NetEqDecoder::kDecoderPCM16B_2ch));
-  EXPECT_EQ(16000, CodecSampleRateHz(NetEqDecoder::kDecoderPCM16Bwb_2ch));
-  EXPECT_EQ(32000, CodecSampleRateHz(NetEqDecoder::kDecoderPCM16Bswb32kHz_2ch));
-  EXPECT_EQ(48000, CodecSampleRateHz(NetEqDecoder::kDecoderPCM16Bswb48kHz_2ch));
-  EXPECT_EQ(8000, CodecSampleRateHz(NetEqDecoder::kDecoderPCM16B_5ch));
-  EXPECT_EQ(has_g722 ? 16000 : -1,
-            CodecSampleRateHz(NetEqDecoder::kDecoderG722));
-  EXPECT_EQ(has_g722 ? 16000 : -1,
-            CodecSampleRateHz(NetEqDecoder::kDecoderG722_2ch));
-  EXPECT_EQ(-1, CodecSampleRateHz(NetEqDecoder::kDecoderRED));
-  EXPECT_EQ(-1, CodecSampleRateHz(NetEqDecoder::kDecoderAVT));
-  EXPECT_EQ(8000, CodecSampleRateHz(NetEqDecoder::kDecoderCNGnb));
-  EXPECT_EQ(16000, CodecSampleRateHz(NetEqDecoder::kDecoderCNGwb));
-  EXPECT_EQ(32000, CodecSampleRateHz(NetEqDecoder::kDecoderCNGswb32kHz));
-  EXPECT_EQ(has_opus ? 48000 : -1,
-            CodecSampleRateHz(NetEqDecoder::kDecoderOpus));
-  EXPECT_EQ(has_opus ? 48000 : -1,
-            CodecSampleRateHz(NetEqDecoder::kDecoderOpus_2ch));
-  EXPECT_EQ(48000, CodecSampleRateHz(NetEqDecoder::kDecoderOpus));
-  EXPECT_EQ(48000, CodecSampleRateHz(NetEqDecoder::kDecoderOpus_2ch));
-  // TODO(tlegrand): Change 32000 to 48000 below once ACM has 48 kHz support.
-  EXPECT_EQ(32000, CodecSampleRateHz(NetEqDecoder::kDecoderCNGswb48kHz));
-  EXPECT_EQ(-1, CodecSampleRateHz(NetEqDecoder::kDecoderArbitrary));
-=======
->>>>>>> a17af05f
-}
-
-namespace {
-#ifdef WEBRTC_CODEC_ILBC
-const bool has_ilbc = true;
-#else
-const bool has_ilbc = false;
-#endif
-#if defined(WEBRTC_CODEC_ISAC) || defined(WEBRTC_CODEC_ISACFX)
-const bool has_isac = true;
-#else
-const bool has_isac = false;
-#endif
-#ifdef WEBRTC_CODEC_ISAC
-const bool has_isac_swb = true;
-#else
-const bool has_isac_swb = false;
-#endif
-#ifdef WEBRTC_CODEC_G722
-const bool has_g722 = true;
-#else
-const bool has_g722 = false;
-#endif
-#ifdef WEBRTC_CODEC_OPUS
-const bool has_opus = true;
-#else
-const bool has_opus = false;
-#endif
-}  // namespace
-
 TEST(AudioDecoder, CodecSupported) {
   EXPECT_TRUE(CodecSupported(NetEqDecoder::kDecoderPCMu));
   EXPECT_TRUE(CodecSupported(NetEqDecoder::kDecoderPCMa));
@@ -818,12 +683,9 @@
   EXPECT_EQ(has_g722, CodecSupported(NetEqDecoder::kDecoderG722_2ch));
   EXPECT_TRUE(CodecSupported(NetEqDecoder::kDecoderRED));
   EXPECT_TRUE(CodecSupported(NetEqDecoder::kDecoderAVT));
-<<<<<<< HEAD
-=======
   EXPECT_TRUE(CodecSupported(NetEqDecoder::kDecoderAVT16kHz));
   EXPECT_TRUE(CodecSupported(NetEqDecoder::kDecoderAVT32kHz));
   EXPECT_TRUE(CodecSupported(NetEqDecoder::kDecoderAVT48kHz));
->>>>>>> a17af05f
   EXPECT_TRUE(CodecSupported(NetEqDecoder::kDecoderCNGnb));
   EXPECT_TRUE(CodecSupported(NetEqDecoder::kDecoderCNGwb));
   EXPECT_TRUE(CodecSupported(NetEqDecoder::kDecoderCNGswb32kHz));
