/*
 *  Copyright (c) 2012 The WebRTC project authors. All Rights Reserved.
 *
 *  Use of this source code is governed by a BSD-style license
 *  that can be found in the LICENSE file in the root of the source
 *  tree. An additional intellectual property rights grant can be found
 *  in the file PATENTS.  All contributing project authors may
 *  be found in the AUTHORS file in the root of the source tree.
 */

#include "webrtc/modules/audio_coding/neteq/decoder_database.h"

#include <utility>  // pair

#include "webrtc/base/checks.h"
#include "webrtc/base/logging.h"
#include "webrtc/modules/audio_coding/codecs/audio_decoder.h"

namespace webrtc {

DecoderDatabase::DecoderDatabase(
    const rtc::scoped_refptr<AudioDecoderFactory>& decoder_factory)
    : active_decoder_type_(-1),
      active_cng_decoder_type_(-1),
      decoder_factory_(decoder_factory) {}

DecoderDatabase::~DecoderDatabase() = default;

DecoderDatabase::DecoderInfo::DecoderInfo(const SdpAudioFormat& audio_format,
                                          AudioDecoderFactory* factory,
                                          const std::string& codec_name)
    : name_(codec_name),
      audio_format_(audio_format),
      factory_(factory),
      external_decoder_(nullptr),
      cng_decoder_(CngDecoder::Create(audio_format)),
      subtype_(SubtypeFromFormat(audio_format)) {}

DecoderDatabase::DecoderInfo::DecoderInfo(const SdpAudioFormat& audio_format,
                                          AudioDecoderFactory* factory)
    : DecoderInfo(audio_format, factory, audio_format.name) {}

DecoderDatabase::DecoderInfo::DecoderInfo(NetEqDecoder ct,
                                          AudioDecoderFactory* factory)
    : DecoderInfo(*acm2::RentACodec::NetEqDecoderToSdpAudioFormat(ct),
                  factory) {}

DecoderDatabase::DecoderInfo::DecoderInfo(const SdpAudioFormat& audio_format,
                                          AudioDecoder* ext_dec,
                                          const std::string& codec_name)
    : name_(codec_name),
      audio_format_(audio_format),
      factory_(nullptr),
      external_decoder_(ext_dec),
      subtype_(Subtype::kNormal) {
  RTC_CHECK(ext_dec);
}

DecoderDatabase::DecoderInfo::DecoderInfo(DecoderInfo&&) = default;
DecoderDatabase::DecoderInfo::~DecoderInfo() = default;

AudioDecoder* DecoderDatabase::DecoderInfo::GetDecoder() const {
  if (subtype_ != Subtype::kNormal) {
    // These are handled internally, so they have no AudioDecoder objects.
    return nullptr;
  }
  if (external_decoder_) {
    RTC_DCHECK(!decoder_);
    RTC_DCHECK(!cng_decoder_);
    return external_decoder_;
  }
  if (!decoder_) {
    // TODO(ossu): Keep a check here for now, since a number of tests create
    // DecoderInfos without factories.
    RTC_DCHECK(factory_);
    decoder_ = factory_->MakeAudioDecoder(audio_format_);
  }
  RTC_DCHECK(decoder_) << "Failed to create: " << audio_format_;
  return decoder_.get();
}

bool DecoderDatabase::DecoderInfo::IsType(const char* name) const {
  return STR_CASE_CMP(audio_format_.name.c_str(), name) == 0;
}

bool DecoderDatabase::DecoderInfo::IsType(const std::string& name) const {
  return IsType(name.c_str());
}

rtc::Optional<DecoderDatabase::DecoderInfo::CngDecoder>
DecoderDatabase::DecoderInfo::CngDecoder::Create(const SdpAudioFormat& format) {
  if (STR_CASE_CMP(format.name.c_str(), "CN") == 0) {
    // CN has a 1:1 RTP clock rate to sample rate ratio.
    const int sample_rate_hz = format.clockrate_hz;
    RTC_DCHECK(sample_rate_hz == 8000 || sample_rate_hz == 16000 ||
               sample_rate_hz == 32000 || sample_rate_hz == 48000);
    return rtc::Optional<DecoderDatabase::DecoderInfo::CngDecoder>(
        {sample_rate_hz});
  } else {
    return rtc::Optional<CngDecoder>();
  }
}

DecoderDatabase::DecoderInfo::Subtype
DecoderDatabase::DecoderInfo::SubtypeFromFormat(const SdpAudioFormat& format) {
  if (STR_CASE_CMP(format.name.c_str(), "CN") == 0) {
    return Subtype::kComfortNoise;
  } else if (STR_CASE_CMP(format.name.c_str(), "telephone-event") == 0) {
    return Subtype::kDtmf;
  } else if (STR_CASE_CMP(format.name.c_str(), "red") == 0) {
    return Subtype::kRed;
  }

  return Subtype::kNormal;
}

bool DecoderDatabase::Empty() const { return decoders_.empty(); }

int DecoderDatabase::Size() const { return static_cast<int>(decoders_.size()); }

void DecoderDatabase::Reset() {
  decoders_.clear();
  active_decoder_type_ = -1;
  active_cng_decoder_type_ = -1;
}

int DecoderDatabase::RegisterPayload(uint8_t rtp_payload_type,
                                     NetEqDecoder codec_type,
                                     const std::string& name) {
  if (rtp_payload_type > 0x7F) {
    return kInvalidRtpPayloadType;
  }
  // kCodecArbitrary is only supported through InsertExternal.
  if (codec_type == NetEqDecoder::kDecoderArbitrary ||
      !CodecSupported(codec_type)) {
    return kCodecNotSupported;
  }
<<<<<<< HEAD
  const int fs_hz = CodecSampleRateHz(codec_type);
  DecoderInfo info(codec_type, name, fs_hz, NULL, false);
  auto ret = decoders_.insert(std::make_pair(rtp_payload_type, info));
=======
  const auto opt_format =
      acm2::RentACodec::NetEqDecoderToSdpAudioFormat(codec_type);
  if (!opt_format) {
    return kCodecNotSupported;
  }
  DecoderInfo info(*opt_format, decoder_factory_, name);
  auto ret =
      decoders_.insert(std::make_pair(rtp_payload_type, std::move(info)));
  if (ret.second == false) {
    // Database already contains a decoder with type |rtp_payload_type|.
    return kDecoderExists;
  }
  return kOK;
}

int DecoderDatabase::RegisterPayload(int rtp_payload_type,
                                     const SdpAudioFormat& audio_format) {
  if (rtp_payload_type < 0 || rtp_payload_type > 0x7f) {
    return kInvalidRtpPayloadType;
  }
  const auto ret = decoders_.insert(std::make_pair(
      rtp_payload_type, DecoderInfo(audio_format, decoder_factory_.get())));
>>>>>>> a17af05f
  if (ret.second == false) {
    // Database already contains a decoder with type |rtp_payload_type|.
    return kDecoderExists;
  }
  return kOK;
}

int DecoderDatabase::InsertExternal(uint8_t rtp_payload_type,
                                    NetEqDecoder codec_type,
                                    const std::string& codec_name,
<<<<<<< HEAD
                                    int fs_hz,
=======
>>>>>>> a17af05f
                                    AudioDecoder* decoder) {
  if (rtp_payload_type > 0x7F) {
    return kInvalidRtpPayloadType;
  }
  if (!decoder) {
    return kInvalidPointer;
  }
<<<<<<< HEAD
  std::pair<DecoderMap::iterator, bool> ret;
  DecoderInfo info(codec_type, codec_name, fs_hz, decoder, true);
  ret = decoders_.insert(std::make_pair(rtp_payload_type, info));
=======

  const auto opt_db_format =
      acm2::RentACodec::NetEqDecoderToSdpAudioFormat(codec_type);
  const SdpAudioFormat format = opt_db_format.value_or({"arbitrary", 0, 0});

  std::pair<DecoderMap::iterator, bool> ret;
  DecoderInfo info(format, decoder, codec_name);
  ret = decoders_.insert(std::make_pair(rtp_payload_type, std::move(info)));
>>>>>>> a17af05f
  if (ret.second == false) {
    // Database already contains a decoder with type |rtp_payload_type|.
    return kDecoderExists;
  }
  return kOK;
}

int DecoderDatabase::Remove(uint8_t rtp_payload_type) {
  if (decoders_.erase(rtp_payload_type) == 0) {
    // No decoder with that |rtp_payload_type|.
    return kDecoderNotFound;
  }
  if (active_decoder_type_ == rtp_payload_type) {
    active_decoder_type_ = -1;  // No active decoder.
  }
  if (active_cng_decoder_type_ == rtp_payload_type) {
    active_cng_decoder_type_ = -1;  // No active CNG decoder.
  }
  return kOK;
}

void DecoderDatabase::RemoveAll() {
  decoders_.clear();
  active_decoder_type_ = -1;      // No active decoder.
  active_cng_decoder_type_ = -1;  // No active CNG decoder.
}

const DecoderDatabase::DecoderInfo* DecoderDatabase::GetDecoderInfo(
    uint8_t rtp_payload_type) const {
  DecoderMap::const_iterator it = decoders_.find(rtp_payload_type);
  if (it == decoders_.end()) {
    // Decoder not found.
    return NULL;
  }
<<<<<<< HEAD
  return &(*it).second;
}

uint8_t DecoderDatabase::GetRtpPayloadType(
    NetEqDecoder codec_type) const {
  DecoderMap::const_iterator it;
  for (it = decoders_.begin(); it != decoders_.end(); ++it) {
    if ((*it).second.codec_type == codec_type) {
      // Match found.
      return (*it).first;
    }
  }
  // No match.
  return kRtpPayloadTypeError;
}

AudioDecoder* DecoderDatabase::GetDecoder(uint8_t rtp_payload_type) {
  if (IsDtmf(rtp_payload_type) || IsRed(rtp_payload_type)) {
    // These are not real decoders.
    return NULL;
  }
  DecoderMap::iterator it = decoders_.find(rtp_payload_type);
  if (it == decoders_.end()) {
    // Decoder not found.
    return NULL;
  }
  DecoderInfo* info = &(*it).second;
  if (!info->decoder) {
    // Create the decoder object.
    AudioDecoder* decoder = CreateAudioDecoder(info->codec_type);
    assert(decoder);  // Should not be able to have an unsupported codec here.
    info->decoder = decoder;
  }
  return info->decoder;
}

bool DecoderDatabase::IsType(uint8_t rtp_payload_type,
                             NetEqDecoder codec_type) const {
  DecoderMap::const_iterator it = decoders_.find(rtp_payload_type);
  if (it == decoders_.end()) {
    // Decoder not found.
    return false;
  }
  return ((*it).second.codec_type == codec_type);
}

bool DecoderDatabase::IsComfortNoise(uint8_t rtp_payload_type) const {
  if (IsType(rtp_payload_type, NetEqDecoder::kDecoderCNGnb) ||
      IsType(rtp_payload_type, NetEqDecoder::kDecoderCNGwb) ||
      IsType(rtp_payload_type, NetEqDecoder::kDecoderCNGswb32kHz) ||
      IsType(rtp_payload_type, NetEqDecoder::kDecoderCNGswb48kHz)) {
    return true;
  } else {
    return false;
  }
}

bool DecoderDatabase::IsDtmf(uint8_t rtp_payload_type) const {
  return IsType(rtp_payload_type, NetEqDecoder::kDecoderAVT);
}

bool DecoderDatabase::IsRed(uint8_t rtp_payload_type) const {
  return IsType(rtp_payload_type, NetEqDecoder::kDecoderRED);
=======
  return &it->second;
>>>>>>> a17af05f
}

int DecoderDatabase::SetActiveDecoder(uint8_t rtp_payload_type,
                                      bool* new_decoder) {
  // Check that |rtp_payload_type| exists in the database.
  const DecoderInfo *info = GetDecoderInfo(rtp_payload_type);
  if (!info) {
    // Decoder not found.
    return kDecoderNotFound;
  }
  RTC_CHECK(!info->IsComfortNoise());
  RTC_DCHECK(new_decoder);
  *new_decoder = false;
  if (active_decoder_type_ < 0) {
    // This is the first active decoder.
    *new_decoder = true;
  } else if (active_decoder_type_ != rtp_payload_type) {
    // Moving from one active decoder to another. Delete the first one.
    const DecoderInfo *old_info = GetDecoderInfo(active_decoder_type_);
    RTC_DCHECK(old_info);
    old_info->DropDecoder();
    *new_decoder = true;
  }
  active_decoder_type_ = rtp_payload_type;
  return kOK;
}

AudioDecoder* DecoderDatabase::GetActiveDecoder() const {
  if (active_decoder_type_ < 0) {
    // No active decoder.
    return NULL;
  }
  return GetDecoder(active_decoder_type_);
}

int DecoderDatabase::SetActiveCngDecoder(uint8_t rtp_payload_type) {
  // Check that |rtp_payload_type| exists in the database.
  const DecoderInfo *info = GetDecoderInfo(rtp_payload_type);
  if (!info) {
    // Decoder not found.
    return kDecoderNotFound;
  }
  if (active_cng_decoder_type_ >= 0 &&
      active_cng_decoder_type_ != rtp_payload_type) {
    // Moving from one active CNG decoder to another. Delete the first one.
    RTC_DCHECK(active_cng_decoder_);
    active_cng_decoder_.reset();
  }
  active_cng_decoder_type_ = rtp_payload_type;
  return kOK;
}

ComfortNoiseDecoder* DecoderDatabase::GetActiveCngDecoder() const {
  if (active_cng_decoder_type_ < 0) {
    // No active CNG decoder.
    return NULL;
  }
  if (!active_cng_decoder_) {
    active_cng_decoder_.reset(new ComfortNoiseDecoder);
  }
  return active_cng_decoder_.get();
}

AudioDecoder* DecoderDatabase::GetDecoder(uint8_t rtp_payload_type) const {
  const DecoderInfo *info = GetDecoderInfo(rtp_payload_type);
  return info ? info->GetDecoder() : nullptr;
}

bool DecoderDatabase::IsType(uint8_t rtp_payload_type, const char* name) const {
  const DecoderInfo* info = GetDecoderInfo(rtp_payload_type);
  return info && info->IsType(name);
}

bool DecoderDatabase::IsType(uint8_t rtp_payload_type,
                             const std::string& name) const {
  return IsType(rtp_payload_type, name.c_str());
}

bool DecoderDatabase::IsComfortNoise(uint8_t rtp_payload_type) const {
  const DecoderInfo *info = GetDecoderInfo(rtp_payload_type);
  return info && info->IsComfortNoise();
}

bool DecoderDatabase::IsDtmf(uint8_t rtp_payload_type) const {
  const DecoderInfo *info = GetDecoderInfo(rtp_payload_type);
  return info && info->IsDtmf();
}

bool DecoderDatabase::IsRed(uint8_t rtp_payload_type) const {
  const DecoderInfo *info = GetDecoderInfo(rtp_payload_type);
  return info && info->IsRed();
}

int DecoderDatabase::CheckPayloadTypes(const PacketList& packet_list) const {
  PacketList::const_iterator it;
  for (it = packet_list.begin(); it != packet_list.end(); ++it) {
    if (!GetDecoderInfo(it->payload_type)) {
      // Payload type is not found.
      LOG(LS_WARNING) << "CheckPayloadTypes: unknown RTP payload type "
<<<<<<< HEAD
                      << static_cast<int>((*it)->header.payloadType);
=======
                      << static_cast<int>(it->payload_type);
>>>>>>> a17af05f
      return kDecoderNotFound;
    }
  }
  return kOK;
}

}  // namespace webrtc<|MERGE_RESOLUTION|>--- conflicted
+++ resolved
@@ -135,11 +135,6 @@
       !CodecSupported(codec_type)) {
     return kCodecNotSupported;
   }
-<<<<<<< HEAD
-  const int fs_hz = CodecSampleRateHz(codec_type);
-  DecoderInfo info(codec_type, name, fs_hz, NULL, false);
-  auto ret = decoders_.insert(std::make_pair(rtp_payload_type, info));
-=======
   const auto opt_format =
       acm2::RentACodec::NetEqDecoderToSdpAudioFormat(codec_type);
   if (!opt_format) {
@@ -162,7 +157,6 @@
   }
   const auto ret = decoders_.insert(std::make_pair(
       rtp_payload_type, DecoderInfo(audio_format, decoder_factory_.get())));
->>>>>>> a17af05f
   if (ret.second == false) {
     // Database already contains a decoder with type |rtp_payload_type|.
     return kDecoderExists;
@@ -173,10 +167,6 @@
 int DecoderDatabase::InsertExternal(uint8_t rtp_payload_type,
                                     NetEqDecoder codec_type,
                                     const std::string& codec_name,
-<<<<<<< HEAD
-                                    int fs_hz,
-=======
->>>>>>> a17af05f
                                     AudioDecoder* decoder) {
   if (rtp_payload_type > 0x7F) {
     return kInvalidRtpPayloadType;
@@ -184,11 +174,6 @@
   if (!decoder) {
     return kInvalidPointer;
   }
-<<<<<<< HEAD
-  std::pair<DecoderMap::iterator, bool> ret;
-  DecoderInfo info(codec_type, codec_name, fs_hz, decoder, true);
-  ret = decoders_.insert(std::make_pair(rtp_payload_type, info));
-=======
 
   const auto opt_db_format =
       acm2::RentACodec::NetEqDecoderToSdpAudioFormat(codec_type);
@@ -197,7 +182,6 @@
   std::pair<DecoderMap::iterator, bool> ret;
   DecoderInfo info(format, decoder, codec_name);
   ret = decoders_.insert(std::make_pair(rtp_payload_type, std::move(info)));
->>>>>>> a17af05f
   if (ret.second == false) {
     // Database already contains a decoder with type |rtp_payload_type|.
     return kDecoderExists;
@@ -232,73 +216,7 @@
     // Decoder not found.
     return NULL;
   }
-<<<<<<< HEAD
-  return &(*it).second;
-}
-
-uint8_t DecoderDatabase::GetRtpPayloadType(
-    NetEqDecoder codec_type) const {
-  DecoderMap::const_iterator it;
-  for (it = decoders_.begin(); it != decoders_.end(); ++it) {
-    if ((*it).second.codec_type == codec_type) {
-      // Match found.
-      return (*it).first;
-    }
-  }
-  // No match.
-  return kRtpPayloadTypeError;
-}
-
-AudioDecoder* DecoderDatabase::GetDecoder(uint8_t rtp_payload_type) {
-  if (IsDtmf(rtp_payload_type) || IsRed(rtp_payload_type)) {
-    // These are not real decoders.
-    return NULL;
-  }
-  DecoderMap::iterator it = decoders_.find(rtp_payload_type);
-  if (it == decoders_.end()) {
-    // Decoder not found.
-    return NULL;
-  }
-  DecoderInfo* info = &(*it).second;
-  if (!info->decoder) {
-    // Create the decoder object.
-    AudioDecoder* decoder = CreateAudioDecoder(info->codec_type);
-    assert(decoder);  // Should not be able to have an unsupported codec here.
-    info->decoder = decoder;
-  }
-  return info->decoder;
-}
-
-bool DecoderDatabase::IsType(uint8_t rtp_payload_type,
-                             NetEqDecoder codec_type) const {
-  DecoderMap::const_iterator it = decoders_.find(rtp_payload_type);
-  if (it == decoders_.end()) {
-    // Decoder not found.
-    return false;
-  }
-  return ((*it).second.codec_type == codec_type);
-}
-
-bool DecoderDatabase::IsComfortNoise(uint8_t rtp_payload_type) const {
-  if (IsType(rtp_payload_type, NetEqDecoder::kDecoderCNGnb) ||
-      IsType(rtp_payload_type, NetEqDecoder::kDecoderCNGwb) ||
-      IsType(rtp_payload_type, NetEqDecoder::kDecoderCNGswb32kHz) ||
-      IsType(rtp_payload_type, NetEqDecoder::kDecoderCNGswb48kHz)) {
-    return true;
-  } else {
-    return false;
-  }
-}
-
-bool DecoderDatabase::IsDtmf(uint8_t rtp_payload_type) const {
-  return IsType(rtp_payload_type, NetEqDecoder::kDecoderAVT);
-}
-
-bool DecoderDatabase::IsRed(uint8_t rtp_payload_type) const {
-  return IsType(rtp_payload_type, NetEqDecoder::kDecoderRED);
-=======
   return &it->second;
->>>>>>> a17af05f
 }
 
 int DecoderDatabase::SetActiveDecoder(uint8_t rtp_payload_type,
@@ -398,11 +316,7 @@
     if (!GetDecoderInfo(it->payload_type)) {
       // Payload type is not found.
       LOG(LS_WARNING) << "CheckPayloadTypes: unknown RTP payload type "
-<<<<<<< HEAD
-                      << static_cast<int>((*it)->header.payloadType);
-=======
                       << static_cast<int>(it->payload_type);
->>>>>>> a17af05f
       return kDecoderNotFound;
     }
   }
