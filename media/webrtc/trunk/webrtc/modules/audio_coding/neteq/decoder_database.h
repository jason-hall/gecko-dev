--- conflicted
+++ resolved
@@ -12,14 +12,10 @@
 #define WEBRTC_MODULES_AUDIO_CODING_NETEQ_DECODER_DATABASE_H_
 
 #include <map>
-<<<<<<< HEAD
-=======
 #include <memory>
->>>>>>> a17af05f
 #include <string>
 
 #include "webrtc/base/constructormagic.h"
-#include "webrtc/base/scoped_ptr.h"
 #include "webrtc/common_types.h"  // NULL
 #include "webrtc/modules/audio_coding/codecs/audio_decoder_factory.h"
 #include "webrtc/modules/audio_coding/codecs/audio_format.h"
@@ -42,32 +38,6 @@
     kInvalidPointer = -6
   };
 
-<<<<<<< HEAD
-  // Struct used to store decoder info in the database.
-  struct DecoderInfo {
-    DecoderInfo() = default;
-    DecoderInfo(NetEqDecoder ct, int fs, AudioDecoder* dec, bool ext)
-        : DecoderInfo(ct, "", fs, dec, ext) {}
-    DecoderInfo(NetEqDecoder ct,
-                const std::string& nm,
-                int fs,
-                AudioDecoder* dec,
-                bool ext)
-        : codec_type(ct),
-          name(nm),
-          fs_hz(fs),
-          rtp_sample_rate_hz(fs),
-          decoder(dec),
-          external(ext) {}
-    ~DecoderInfo();
-
-    NetEqDecoder codec_type = NetEqDecoder::kDecoderArbitrary;
-    std::string name;
-    int fs_hz = 8000;
-    int rtp_sample_rate_hz = 8000;
-    AudioDecoder* decoder = nullptr;
-    bool external = false;
-=======
   // Class that stores decoder info in the database.
   class DecoderInfo {
    public:
@@ -156,7 +126,6 @@
     static Subtype SubtypeFromFormat(const SdpAudioFormat& format);
 
     const Subtype subtype_;
->>>>>>> a17af05f
   };
 
   // Maximum value for 8 bits, and an invalid RTP payload type (since it is
@@ -186,24 +155,17 @@
   virtual int RegisterPayload(uint8_t rtp_payload_type,
                               NetEqDecoder codec_type,
                               const std::string& name);
-<<<<<<< HEAD
-=======
 
   // Registers a decoder for the given payload type. Returns kOK on success;
   // otherwise an error code.
   virtual int RegisterPayload(int rtp_payload_type,
                               const SdpAudioFormat& audio_format);
->>>>>>> a17af05f
 
   // Registers an externally created AudioDecoder object, and associates it
   // as a decoder of type |codec_type| with |rtp_payload_type|.
   virtual int InsertExternal(uint8_t rtp_payload_type,
                              NetEqDecoder codec_type,
                              const std::string& codec_name,
-<<<<<<< HEAD
-                             int fs_hz,
-=======
->>>>>>> a17af05f
                              AudioDecoder* decoder);
 
   // Removes the entry for |rtp_payload_type| from the database.
