/*
 *  Copyright (c) 2012 The WebRTC project authors. All Rights Reserved.
 *
 *  Use of this source code is governed by a BSD-style license
 *  that can be found in the LICENSE file in the root of the source
 *  tree. An additional intellectual property rights grant can be found
 *  in the file PATENTS.  All contributing project authors may
 *  be found in the AUTHORS file in the root of the source tree.
 */

#include "webrtc/modules/audio_coding/neteq/delay_manager.h"

#include <assert.h>
#include <math.h>

#include <algorithm>  // max, min

#include "webrtc/base/safe_conversions.h"
#include "webrtc/common_audio/signal_processing/include/signal_processing_library.h"
#include "webrtc/modules/audio_coding/neteq/delay_peak_detector.h"
#include "webrtc/modules/include/module_common_types.h"
#include "webrtc/system_wrappers/include/logging.h"

namespace webrtc {

DelayManager::DelayManager(size_t max_packets_in_buffer,
<<<<<<< HEAD
                           DelayPeakDetector* peak_detector)
=======
                           DelayPeakDetector* peak_detector,
                           const TickTimer* tick_timer)
>>>>>>> a17af05f
    : first_packet_received_(false),
      max_packets_in_buffer_(max_packets_in_buffer),
      iat_vector_(kMaxIat + 1, 0),
      iat_factor_(0),
      tick_timer_(tick_timer),
      base_target_level_(4),  // In Q0 domain.
      target_level_(base_target_level_ << 8),  // In Q8 domain.
      packet_len_ms_(0),
      streaming_mode_(false),
      last_seq_no_(0),
      last_timestamp_(0),
      minimum_delay_ms_(0),
      least_required_delay_ms_(target_level_),
      maximum_delay_ms_(target_level_),
      iat_cumulative_sum_(0),
      max_iat_cumulative_sum_(0),
      peak_detector_(*peak_detector),
      last_pack_cng_or_dtmf_(1) {
  assert(peak_detector);  // Should never be NULL.
  Reset();
}

DelayManager::~DelayManager() {}

const DelayManager::IATVector& DelayManager::iat_vector() const {
  return iat_vector_;
}

// Set the histogram vector to an exponentially decaying distribution
// iat_vector_[i] = 0.5^(i+1), i = 0, 1, 2, ...
// iat_vector_ is in Q30.
void DelayManager::ResetHistogram() {
  // Set temp_prob to (slightly more than) 1 in Q14. This ensures that the sum
  // of iat_vector_ is 1.
  uint16_t temp_prob = 0x4002;  // 16384 + 2 = 100000000000010 binary.
  IATVector::iterator it = iat_vector_.begin();
  for (; it < iat_vector_.end(); it++) {
    temp_prob >>= 1;
    (*it) = temp_prob << 16;
  }
  base_target_level_ = 4;
  target_level_ = base_target_level_ << 8;
}

int DelayManager::Update(uint16_t sequence_number,
                         uint32_t timestamp,
                         int sample_rate_hz) {
  if (sample_rate_hz <= 0) {
    return -1;
  }

  if (!first_packet_received_) {
    // Prepare for next packet arrival.
    packet_iat_stopwatch_ = tick_timer_->GetNewStopwatch();
    last_seq_no_ = sequence_number;
    last_timestamp_ = timestamp;
    first_packet_received_ = true;
    return 0;
  }

  // Try calculating packet length from current and previous timestamps.
  int packet_len_ms;
  if (!IsNewerTimestamp(timestamp, last_timestamp_) ||
      !IsNewerSequenceNumber(sequence_number, last_seq_no_)) {
    // Wrong timestamp or sequence order; use stored value.
    packet_len_ms = packet_len_ms_;
  } else {
    // Calculate timestamps per packet and derive packet length in ms.
    int64_t packet_len_samp =
        static_cast<uint32_t>(timestamp - last_timestamp_) /
        static_cast<uint16_t>(sequence_number - last_seq_no_);
    packet_len_ms =
        rtc::saturated_cast<int>(1000 * packet_len_samp / sample_rate_hz);
  }

  if (packet_len_ms > 0) {
    // Cannot update statistics unless |packet_len_ms| is valid.
    // Calculate inter-arrival time (IAT) in integer "packet times"
    // (rounding down). This is the value used as index to the histogram
    // vector |iat_vector_|.
    int iat_packets = packet_iat_stopwatch_->ElapsedMs() / packet_len_ms;

    if (streaming_mode_) {
      UpdateCumulativeSums(packet_len_ms, sequence_number);
    }

    // Check for discontinuous packet sequence and re-ordering.
    if (IsNewerSequenceNumber(sequence_number, last_seq_no_ + 1)) {
      // Compensate for gap in the sequence numbers. Reduce IAT with the
      // expected extra time due to lost packets, but ensure that the IAT is
      // not negative.
      iat_packets -= static_cast<uint16_t>(sequence_number - last_seq_no_ - 1);
      iat_packets = std::max(iat_packets, 0);
    } else if (!IsNewerSequenceNumber(sequence_number, last_seq_no_)) {
      iat_packets += static_cast<uint16_t>(last_seq_no_ + 1 - sequence_number);
    }

    // Saturate IAT at maximum value.
    const int max_iat = kMaxIat;
    iat_packets = std::min(iat_packets, max_iat);
    UpdateHistogram(iat_packets);
    // Calculate new |target_level_| based on updated statistics.
    target_level_ = CalculateTargetLevel(iat_packets);
    if (streaming_mode_) {
      target_level_ = std::max(target_level_, max_iat_cumulative_sum_);
    }

    LimitTargetLevel();
  }  // End if (packet_len_ms > 0).

  // Prepare for next packet arrival.
  packet_iat_stopwatch_ = tick_timer_->GetNewStopwatch();
  last_seq_no_ = sequence_number;
  last_timestamp_ = timestamp;
  return 0;
}

void DelayManager::UpdateCumulativeSums(int packet_len_ms,
                                        uint16_t sequence_number) {
  // Calculate IAT in Q8, including fractions of a packet (i.e., more
  // accurate than |iat_packets|.
  int iat_packets_q8 =
      (packet_iat_stopwatch_->ElapsedMs() << 8) / packet_len_ms;
  // Calculate cumulative sum IAT with sequence number compensation. The sum
  // is zero if there is no clock-drift.
  iat_cumulative_sum_ += (iat_packets_q8 -
      (static_cast<int>(sequence_number - last_seq_no_) << 8));
  // Subtract drift term.
  iat_cumulative_sum_ -= kCumulativeSumDrift;
  // Ensure not negative.
  iat_cumulative_sum_ = std::max(iat_cumulative_sum_, 0);
  if (iat_cumulative_sum_ > max_iat_cumulative_sum_) {
    // Found a new maximum.
    max_iat_cumulative_sum_ = iat_cumulative_sum_;
    max_iat_stopwatch_ = tick_timer_->GetNewStopwatch();
  }
  if (max_iat_stopwatch_->ElapsedMs() > kMaxStreamingPeakPeriodMs) {
    // Too long since the last maximum was observed; decrease max value.
    max_iat_cumulative_sum_ -= kCumulativeSumDrift;
  }
}

// Each element in the vector is first multiplied by the forgetting factor
// |iat_factor_|. Then the vector element indicated by |iat_packets| is then
// increased (additive) by 1 - |iat_factor_|. This way, the probability of
// |iat_packets| is slightly increased, while the sum of the histogram remains
// constant (=1).
// Due to inaccuracies in the fixed-point arithmetic, the histogram may no
// longer sum up to 1 (in Q30) after the update. To correct this, a correction
// term is added or subtracted from the first element (or elements) of the
// vector.
// The forgetting factor |iat_factor_| is also updated. When the DelayManager
// is reset, the factor is set to 0 to facilitate rapid convergence in the
// beginning. With each update of the histogram, the factor is increased towards
// the steady-state value |kIatFactor_|.
void DelayManager::UpdateHistogram(size_t iat_packets) {
  assert(iat_packets < iat_vector_.size());
  int vector_sum = 0;  // Sum up the vector elements as they are processed.
  // Multiply each element in |iat_vector_| with |iat_factor_|.
  for (IATVector::iterator it = iat_vector_.begin();
      it != iat_vector_.end(); ++it) {
    *it = (static_cast<int64_t>(*it) * iat_factor_) >> 15;
    vector_sum += *it;
  }

  // Increase the probability for the currently observed inter-arrival time
  // by 1 - |iat_factor_|. The factor is in Q15, |iat_vector_| in Q30.
  // Thus, left-shift 15 steps to obtain result in Q30.
  iat_vector_[iat_packets] += (32768 - iat_factor_) << 15;
  vector_sum += (32768 - iat_factor_) << 15;  // Add to vector sum.

  // |iat_vector_| should sum up to 1 (in Q30), but it may not due to
  // fixed-point rounding errors.
  vector_sum -= 1 << 30;  // Should be zero. Compensate if not.
  if (vector_sum != 0) {
    // Modify a few values early in |iat_vector_|.
    int flip_sign = vector_sum > 0 ? -1 : 1;
    IATVector::iterator it = iat_vector_.begin();
    while (it != iat_vector_.end() && abs(vector_sum) > 0) {
      // Add/subtract 1/16 of the element, but not more than |vector_sum|.
      int correction = flip_sign * std::min(abs(vector_sum), (*it) >> 4);
      *it += correction;
      vector_sum += correction;
      ++it;
    }
  }
  assert(vector_sum == 0);  // Verify that the above is correct.

  // Update |iat_factor_| (changes only during the first seconds after a reset).
  // The factor converges to |kIatFactor_|.
  iat_factor_ += (kIatFactor_ - iat_factor_ + 3) >> 2;
}

// Enforces upper and lower limits for |target_level_|. The upper limit is
// chosen to be minimum of i) 75% of |max_packets_in_buffer_|, to leave some
// headroom for natural fluctuations around the target, and ii) equivalent of
// |maximum_delay_ms_| in packets. Note that in practice, if no
// |maximum_delay_ms_| is specified, this does not have any impact, since the
// target level is far below the buffer capacity in all reasonable cases.
// The lower limit is equivalent of |minimum_delay_ms_| in packets. We update
// |least_required_level_| while the above limits are applied.
// TODO(hlundin): Move this check to the buffer logistics class.
void DelayManager::LimitTargetLevel() {
  least_required_delay_ms_ = (target_level_ * packet_len_ms_) >> 8;

  if (packet_len_ms_ > 0 && minimum_delay_ms_ > 0) {
    int minimum_delay_packet_q8 =  (minimum_delay_ms_ << 8) / packet_len_ms_;
    target_level_ = std::max(target_level_, minimum_delay_packet_q8);
  }

  if (maximum_delay_ms_ > 0 && packet_len_ms_ > 0) {
    int maximum_delay_packet_q8 = (maximum_delay_ms_ << 8) / packet_len_ms_;
    target_level_ = std::min(target_level_, maximum_delay_packet_q8);
  }

  // Shift to Q8, then 75%.;
  int max_buffer_packets_q8 =
      static_cast<int>((3 * (max_packets_in_buffer_ << 8)) / 4);
  target_level_ = std::min(target_level_, max_buffer_packets_q8);

  // Sanity check, at least 1 packet (in Q8).
  target_level_ = std::max(target_level_, 1 << 8);
}

int DelayManager::CalculateTargetLevel(int iat_packets) {
  int limit_probability = kLimitProbability;
  if (streaming_mode_) {
    limit_probability = kLimitProbabilityStreaming;
  }

  // Calculate target buffer level from inter-arrival time histogram.
  // Find the |iat_index| for which the probability of observing an
  // inter-arrival time larger than or equal to |iat_index| is less than or
  // equal to |limit_probability|. The sought probability is estimated using
  // the histogram as the reverse cumulant PDF, i.e., the sum of elements from
  // the end up until |iat_index|. Now, since the sum of all elements is 1
  // (in Q30) by definition, and since the solution is often a low value for
  // |iat_index|, it is more efficient to start with |sum| = 1 and subtract
  // elements from the start of the histogram.
  size_t index = 0;  // Start from the beginning of |iat_vector_|.
  int sum = 1 << 30;  // Assign to 1 in Q30.
  sum -= iat_vector_[index];  // Ensure that target level is >= 1.

  do {
    // Subtract the probabilities one by one until the sum is no longer greater
    // than limit_probability.
    ++index;
    sum -= iat_vector_[index];
  } while ((sum > limit_probability) && (index < iat_vector_.size() - 1));

  // This is the base value for the target buffer level.
  int target_level = static_cast<int>(index);
  base_target_level_ = static_cast<int>(index);

  // Update detector for delay peaks.
  bool delay_peak_found = peak_detector_.Update(iat_packets, target_level);
  if (delay_peak_found) {
    target_level = std::max(target_level, peak_detector_.MaxPeakHeight());
  }

  // Sanity check. |target_level| must be strictly positive.
  target_level = std::max(target_level, 1);
  // Scale to Q8 and assign to member variable.
  target_level_ = target_level << 8;
  return target_level_;
}

int DelayManager::SetPacketAudioLength(int length_ms) {
  if (length_ms <= 0) {
    LOG_F(LS_ERROR) << "length_ms = " << length_ms;
    return -1;
  }
  packet_len_ms_ = length_ms;
  peak_detector_.SetPacketAudioLength(packet_len_ms_);
  packet_iat_stopwatch_ = tick_timer_->GetNewStopwatch();
  last_pack_cng_or_dtmf_ = 1;  // TODO(hlundin): Legacy. Remove?
  return 0;
}


void DelayManager::Reset() {
  packet_len_ms_ = 0;  // Packet size unknown.
  streaming_mode_ = false;
  peak_detector_.Reset();
  ResetHistogram();  // Resets target levels too.
  iat_factor_ = 0;  // Adapt the histogram faster for the first few packets.
  packet_iat_stopwatch_ = tick_timer_->GetNewStopwatch();
  max_iat_stopwatch_ = tick_timer_->GetNewStopwatch();
  iat_cumulative_sum_ = 0;
  max_iat_cumulative_sum_ = 0;
  last_pack_cng_or_dtmf_ = 1;
}

double DelayManager::EstimatedClockDriftPpm() const {
  double sum = 0.0;
  // Calculate the expected value based on the probabilities in |iat_vector_|.
  for (size_t i = 0; i < iat_vector_.size(); ++i) {
    sum += static_cast<double>(iat_vector_[i]) * i;
  }
  // The probabilities in |iat_vector_| are in Q30. Divide by 1 << 30 to convert
  // to Q0; subtract the nominal inter-arrival time (1) to make a zero
  // clockdrift represent as 0; mulitply by 1000000 to produce parts-per-million
  // (ppm).
  return (sum / (1 << 30) - 1) * 1e6;
}

bool DelayManager::PeakFound() const {
  return peak_detector_.peak_found();
}

void DelayManager::ResetPacketIatCount() {
  packet_iat_stopwatch_ = tick_timer_->GetNewStopwatch();
}

// Note that |low_limit| and |higher_limit| are not assigned to
// |minimum_delay_ms_| and |maximum_delay_ms_| defined by the client of this
// class. They are computed from |target_level_| and used for decision making.
void DelayManager::BufferLimits(int* lower_limit, int* higher_limit) const {
  if (!lower_limit || !higher_limit) {
    LOG_F(LS_ERROR) << "NULL pointers supplied as input";
    assert(false);
    return;
  }

  int window_20ms = 0x7FFF;  // Default large value for legacy bit-exactness.
  if (packet_len_ms_ > 0) {
    window_20ms = (20 << 8) / packet_len_ms_;
  }

  // |target_level_| is in Q8 already.
  *lower_limit = (target_level_ * 3) / 4;
  // |higher_limit| is equal to |target_level_|, but should at
  // least be 20 ms higher than |lower_limit_|.
  *higher_limit = std::max(target_level_, *lower_limit + window_20ms);
}

int DelayManager::TargetLevel() const {
  return target_level_;
}

<<<<<<< HEAD
void DelayManager::LastDecoderType(NetEqDecoder decoder_type) {
  if (decoder_type == NetEqDecoder::kDecoderAVT ||
      decoder_type == NetEqDecoder::kDecoderCNGnb ||
      decoder_type == NetEqDecoder::kDecoderCNGwb ||
      decoder_type == NetEqDecoder::kDecoderCNGswb32kHz ||
      decoder_type == NetEqDecoder::kDecoderCNGswb48kHz) {
=======
void DelayManager::LastDecodedWasCngOrDtmf(bool it_was) {
  if (it_was) {
>>>>>>> a17af05f
    last_pack_cng_or_dtmf_ = 1;
  } else if (last_pack_cng_or_dtmf_ != 0) {
    last_pack_cng_or_dtmf_ = -1;
  }
}

bool DelayManager::SetMinimumDelay(int delay_ms) {
  // Minimum delay shouldn't be more than maximum delay, if any maximum is set.
  // Also, if possible check |delay| to less than 75% of
  // |max_packets_in_buffer_|.
  if ((maximum_delay_ms_ > 0 && delay_ms > maximum_delay_ms_) ||
      (packet_len_ms_ > 0 &&
       delay_ms >
           static_cast<int>(3 * max_packets_in_buffer_ * packet_len_ms_ / 4))) {
    return false;
  }
  minimum_delay_ms_ = delay_ms;
  return true;
}

bool DelayManager::SetMaximumDelay(int delay_ms) {
  if (delay_ms == 0) {
    // Zero input unsets the maximum delay.
    maximum_delay_ms_ = 0;
    return true;
  } else if (delay_ms < minimum_delay_ms_ || delay_ms < packet_len_ms_) {
    // Maximum delay shouldn't be less than minimum delay or less than a packet.
    return false;
  }
  maximum_delay_ms_ = delay_ms;
  return true;
}

int DelayManager::least_required_delay_ms() const {
  return least_required_delay_ms_;
}

int DelayManager::base_target_level() const { return base_target_level_; }
void DelayManager::set_streaming_mode(bool value) { streaming_mode_ = value; }
int DelayManager::last_pack_cng_or_dtmf() const {
  return last_pack_cng_or_dtmf_;
}

void DelayManager::set_last_pack_cng_or_dtmf(int value) {
  last_pack_cng_or_dtmf_ = value;
}
}  // namespace webrtc<|MERGE_RESOLUTION|>--- conflicted
+++ resolved
@@ -24,12 +24,8 @@
 namespace webrtc {
 
 DelayManager::DelayManager(size_t max_packets_in_buffer,
-<<<<<<< HEAD
-                           DelayPeakDetector* peak_detector)
-=======
                            DelayPeakDetector* peak_detector,
                            const TickTimer* tick_timer)
->>>>>>> a17af05f
     : first_packet_received_(false),
       max_packets_in_buffer_(max_packets_in_buffer),
       iat_vector_(kMaxIat + 1, 0),
@@ -370,17 +366,8 @@
   return target_level_;
 }
 
-<<<<<<< HEAD
-void DelayManager::LastDecoderType(NetEqDecoder decoder_type) {
-  if (decoder_type == NetEqDecoder::kDecoderAVT ||
-      decoder_type == NetEqDecoder::kDecoderCNGnb ||
-      decoder_type == NetEqDecoder::kDecoderCNGwb ||
-      decoder_type == NetEqDecoder::kDecoderCNGswb32kHz ||
-      decoder_type == NetEqDecoder::kDecoderCNGswb48kHz) {
-=======
 void DelayManager::LastDecodedWasCngOrDtmf(bool it_was) {
   if (it_was) {
->>>>>>> a17af05f
     last_pack_cng_or_dtmf_ = 1;
   } else if (last_pack_cng_or_dtmf_ != 0) {
     last_pack_cng_or_dtmf_ = -1;
