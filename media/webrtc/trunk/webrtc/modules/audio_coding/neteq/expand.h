/*
 *  Copyright (c) 2012 The WebRTC project authors. All Rights Reserved.
 *
 *  Use of this source code is governed by a BSD-style license
 *  that can be found in the LICENSE file in the root of the source
 *  tree. An additional intellectual property rights grant can be found
 *  in the file PATENTS.  All contributing project authors may
 *  be found in the AUTHORS file in the root of the source tree.
 */

#ifndef WEBRTC_MODULES_AUDIO_CODING_NETEQ_EXPAND_H_
#define WEBRTC_MODULES_AUDIO_CODING_NETEQ_EXPAND_H_

#include <assert.h>
#include <memory>

#include "webrtc/base/constructormagic.h"
#include "webrtc/modules/audio_coding/neteq/audio_multi_vector.h"
#include "webrtc/typedefs.h"

namespace webrtc {

// Forward declarations.
class BackgroundNoise;
class RandomVector;
class StatisticsCalculator;
class SyncBuffer;

// This class handles extrapolation of audio data from the sync_buffer to
// produce packet-loss concealment.
// TODO(hlundin): Refactor this class to divide the long methods into shorter
// ones.
class Expand {
 public:
  Expand(BackgroundNoise* background_noise,
         SyncBuffer* sync_buffer,
         RandomVector* random_vector,
         StatisticsCalculator* statistics,
         int fs,
         size_t num_channels);

  virtual ~Expand();

  // Resets the object.
  virtual void Reset();

  // The main method to produce concealment data. The data is appended to the
  // end of |output|.
  virtual int Process(AudioMultiVector* output);

  // Prepare the object to do extra expansion during normal operation following
  // a period of expands.
  virtual void SetParametersForNormalAfterExpand();

  // Prepare the object to do extra expansion during merge operation following
  // a period of expands.
  virtual void SetParametersForMergeAfterExpand();

  // Returns the mute factor for |channel|.
  int16_t MuteFactor(size_t channel) {
    assert(channel < num_channels_);
    return channel_parameters_[channel].mute_factor;
  }

  // Returns true if expansion has been faded down to zero amplitude (for all
  // channels); false otherwise.
  bool Muted() const;

  // Accessors and mutators.
  virtual size_t overlap_length() const;
  size_t max_lag() const { return max_lag_; }

 protected:
  static const int kMaxConsecutiveExpands = 200;
  void GenerateRandomVector(int16_t seed_increment,
                            size_t length,
                            int16_t* random_vector);

  void GenerateBackgroundNoise(int16_t* random_vector,
                               size_t channel,
                               int mute_slope,
                               bool too_many_expands,
                               size_t num_noise_samples,
                               int16_t* buffer);

  // Initializes member variables at the beginning of an expand period.
  void InitializeForAnExpandPeriod();

  bool TooManyExpands();

  // Analyzes the signal history in |sync_buffer_|, and set up all parameters
  // necessary to produce concealment data.
  void AnalyzeSignal(int16_t* random_vector);

  RandomVector* const random_vector_;
  SyncBuffer* const sync_buffer_;
  bool first_expand_;
  const int fs_hz_;
  const size_t num_channels_;
  int consecutive_expands_;

 private:
  static const size_t kUnvoicedLpcOrder = 6;
  static const size_t kNumCorrelationCandidates = 3;
  static const size_t kDistortionLength = 20;
  static const size_t kLpcAnalysisLength = 160;
  static const size_t kMaxSampleRate = 48000;
  static const int kNumLags = 3;

  struct ChannelParameters {
    ChannelParameters();
    int16_t mute_factor;
    int16_t ar_filter[kUnvoicedLpcOrder + 1];
    int16_t ar_filter_state[kUnvoicedLpcOrder];
    int16_t ar_gain;
    int16_t ar_gain_scale;
    int16_t voice_mix_factor; /* Q14 */
    int16_t current_voice_mix_factor; /* Q14 */
    AudioVector expand_vector0;
    AudioVector expand_vector1;
    bool onset;
    int mute_slope; /* Q20 */
  };

  // Calculate the auto-correlation of |input|, with length |input_length|
  // samples. The correlation is calculated from a downsampled version of
<<<<<<< HEAD
  // |input|, and is written to |output|. The scale factor is written to
  // |output_scale|.
  void Correlation(const int16_t* input,
                   size_t input_length,
                   int16_t* output,
                   int* output_scale) const;
=======
  // |input|, and is written to |output|.
  void Correlation(const int16_t* input,
                   size_t input_length,
                   int16_t* output) const;
>>>>>>> a17af05f

  void UpdateLagIndex();

  BackgroundNoise* const background_noise_;
  StatisticsCalculator* const statistics_;
  const size_t overlap_length_;
  size_t max_lag_;
  size_t expand_lags_[kNumLags];
  int lag_index_direction_;
  int current_lag_index_;
  bool stop_muting_;
  size_t expand_duration_samples_;
<<<<<<< HEAD
  rtc::scoped_ptr<ChannelParameters[]> channel_parameters_;
=======
  std::unique_ptr<ChannelParameters[]> channel_parameters_;
>>>>>>> a17af05f

  RTC_DISALLOW_COPY_AND_ASSIGN(Expand);
};

struct ExpandFactory {
  ExpandFactory() {}
  virtual ~ExpandFactory() {}

  virtual Expand* Create(BackgroundNoise* background_noise,
                         SyncBuffer* sync_buffer,
                         RandomVector* random_vector,
                         StatisticsCalculator* statistics,
                         int fs,
                         size_t num_channels) const;
};

}  // namespace webrtc
#endif  // WEBRTC_MODULES_AUDIO_CODING_NETEQ_EXPAND_H_<|MERGE_RESOLUTION|>--- conflicted
+++ resolved
@@ -124,19 +124,10 @@
 
   // Calculate the auto-correlation of |input|, with length |input_length|
   // samples. The correlation is calculated from a downsampled version of
-<<<<<<< HEAD
-  // |input|, and is written to |output|. The scale factor is written to
-  // |output_scale|.
-  void Correlation(const int16_t* input,
-                   size_t input_length,
-                   int16_t* output,
-                   int* output_scale) const;
-=======
   // |input|, and is written to |output|.
   void Correlation(const int16_t* input,
                    size_t input_length,
                    int16_t* output) const;
->>>>>>> a17af05f
 
   void UpdateLagIndex();
 
@@ -149,11 +140,7 @@
   int current_lag_index_;
   bool stop_muting_;
   size_t expand_duration_samples_;
-<<<<<<< HEAD
-  rtc::scoped_ptr<ChannelParameters[]> channel_parameters_;
-=======
   std::unique_ptr<ChannelParameters[]> channel_parameters_;
->>>>>>> a17af05f
 
   RTC_DISALLOW_COPY_AND_ASSIGN(Expand);
 };
