/*
 *  Copyright (c) 2012 The WebRTC project authors. All Rights Reserved.
 *
 *  Use of this source code is governed by a BSD-style license
 *  that can be found in the LICENSE file in the root of the source
 *  tree. An additional intellectual property rights grant can be found
 *  in the file PATENTS.  All contributing project authors may
 *  be found in the AUTHORS file in the root of the source tree.
 */

// This is the implementation of the PacketBuffer class. It is mostly based on
// an STL list. The list is kept sorted at all times so that the next packet to
// decode is at the beginning of the list.

#include "webrtc/modules/audio_coding/neteq/packet_buffer.h"

#include <algorithm>  // find_if()

#include "webrtc/base/logging.h"
#include "webrtc/modules/audio_coding/codecs/audio_decoder.h"
#include "webrtc/modules/audio_coding/neteq/decoder_database.h"
#include "webrtc/modules/audio_coding/neteq/tick_timer.h"

namespace webrtc {
namespace {
// Predicate used when inserting packets in the buffer list.
// Operator() returns true when |packet| goes before |new_packet|.
class NewTimestampIsLarger {
 public:
  explicit NewTimestampIsLarger(const Packet& new_packet)
      : new_packet_(new_packet) {
  }
  bool operator()(const Packet& packet) {
    return (new_packet_ >= packet);
  }

 private:
  const Packet& new_packet_;
};

// Returns true if both payload types are known to the decoder database, and
// have the same sample rate.
bool EqualSampleRates(uint8_t pt1,
                      uint8_t pt2,
                      const DecoderDatabase& decoder_database) {
  auto di1 = decoder_database.GetDecoderInfo(pt1);
  auto di2 = decoder_database.GetDecoderInfo(pt2);
  return di1 && di2 && di1->SampleRateHz() == di2->SampleRateHz();
}
}  // namespace

PacketBuffer::PacketBuffer(size_t max_number_of_packets,
                           const TickTimer* tick_timer)
    : max_number_of_packets_(max_number_of_packets), tick_timer_(tick_timer) {}

// Destructor. All packets in the buffer will be destroyed.
PacketBuffer::~PacketBuffer() {
  Flush();
}

// Flush the buffer. All packets in the buffer will be destroyed.
void PacketBuffer::Flush() {
  buffer_.clear();
}

bool PacketBuffer::Empty() const {
  return buffer_.empty();
}

<<<<<<< HEAD
int PacketBuffer::InsertPacket(Packet* packet) {
  if (!packet || !packet->payload) {
    if (packet) {
      delete packet;
    }
=======
int PacketBuffer::InsertPacket(Packet&& packet) {
  if (packet.empty()) {
>>>>>>> a17af05f
    LOG(LS_WARNING) << "InsertPacket invalid packet";
    return kInvalidPacket;
  }

  RTC_DCHECK_GE(packet.priority.codec_level, 0);
  RTC_DCHECK_GE(packet.priority.red_level, 0);

  int return_val = kOK;

  packet.waiting_time = tick_timer_->GetNewStopwatch();

  if (buffer_.size() >= max_number_of_packets_) {
    // Buffer is full. Flush it.
    Flush();
    LOG(LS_WARNING) << "Packet buffer flushed";
    return_val = kFlushed;
  }

  // Get an iterator pointing to the place in the buffer where the new packet
  // should be inserted. The list is searched from the back, since the most
  // likely case is that the new packet should be near the end of the list.
  PacketList::reverse_iterator rit = std::find_if(
      buffer_.rbegin(), buffer_.rend(),
      NewTimestampIsLarger(packet));

  // The new packet is to be inserted to the right of |rit|. If it has the same
  // timestamp as |rit|, which has a higher priority, do not insert the new
  // packet to list.
  if (rit != buffer_.rend() && packet.timestamp == rit->timestamp) {
    return return_val;
  }

  // The new packet is to be inserted to the left of |it|. If it has the same
  // timestamp as |it|, which has a lower priority, replace |it| with the new
  // packet.
  PacketList::iterator it = rit.base();
  if (it != buffer_.end() && packet.timestamp == it->timestamp) {
    it = buffer_.erase(it);
  }
  buffer_.insert(it, std::move(packet));  // Insert the packet at that position.

  return return_val;
}

int PacketBuffer::InsertPacketList(
    PacketList* packet_list,
    const DecoderDatabase& decoder_database,
    rtc::Optional<uint8_t>* current_rtp_payload_type,
    rtc::Optional<uint8_t>* current_cng_rtp_payload_type) {
  bool flushed = false;
  for (auto& packet : *packet_list) {
    if (decoder_database.IsComfortNoise(packet.payload_type)) {
      if (*current_cng_rtp_payload_type &&
          **current_cng_rtp_payload_type != packet.payload_type) {
        // New CNG payload type implies new codec type.
        *current_rtp_payload_type = rtc::Optional<uint8_t>();
        Flush();
        flushed = true;
      }
      *current_cng_rtp_payload_type =
          rtc::Optional<uint8_t>(packet.payload_type);
    } else if (!decoder_database.IsDtmf(packet.payload_type)) {
      // This must be speech.
      if ((*current_rtp_payload_type &&
           **current_rtp_payload_type != packet.payload_type) ||
          (*current_cng_rtp_payload_type &&
           !EqualSampleRates(packet.payload_type,
                             **current_cng_rtp_payload_type,
                             decoder_database))) {
        *current_cng_rtp_payload_type = rtc::Optional<uint8_t>();
        Flush();
        flushed = true;
      }
      *current_rtp_payload_type = rtc::Optional<uint8_t>(packet.payload_type);
    }
    int return_val = InsertPacket(std::move(packet));
    if (return_val == kFlushed) {
      // The buffer flushed, but this is not an error. We can still continue.
      flushed = true;
    } else if (return_val != kOK) {
      // An error occurred. Delete remaining packets in list and return.
      packet_list->clear();
      return return_val;
    }
  }
  packet_list->clear();
  return flushed ? kFlushed : kOK;
}

int PacketBuffer::NextTimestamp(uint32_t* next_timestamp) const {
  if (Empty()) {
    return kBufferEmpty;
  }
  if (!next_timestamp) {
    return kInvalidPointer;
  }
  *next_timestamp = buffer_.front().timestamp;
  return kOK;
}

int PacketBuffer::NextHigherTimestamp(uint32_t timestamp,
                                      uint32_t* next_timestamp) const {
  if (Empty()) {
    return kBufferEmpty;
  }
  if (!next_timestamp) {
    return kInvalidPointer;
  }
  PacketList::const_iterator it;
  for (it = buffer_.begin(); it != buffer_.end(); ++it) {
    if (it->timestamp >= timestamp) {
      // Found a packet matching the search.
      *next_timestamp = it->timestamp;
      return kOK;
    }
  }
  return kNotFound;
}

const Packet* PacketBuffer::PeekNextPacket() const {
  return buffer_.empty() ? nullptr : &buffer_.front();
}

<<<<<<< HEAD
Packet* PacketBuffer::GetNextPacket(size_t* discard_count) {
=======
rtc::Optional<Packet> PacketBuffer::GetNextPacket() {
>>>>>>> a17af05f
  if (Empty()) {
    // Buffer is empty.
    return rtc::Optional<Packet>();
  }

  rtc::Optional<Packet> packet(std::move(buffer_.front()));
  // Assert that the packet sanity checks in InsertPacket method works.
  RTC_DCHECK(!packet->empty());
  buffer_.pop_front();

<<<<<<< HEAD
  // Discard other packets with the same timestamp. These are duplicates or
  // redundant payloads that should not be used.
  size_t discards = 0;

  while (!Empty() &&
      buffer_.front()->header.timestamp == packet->header.timestamp) {
    if (DiscardNextPacket() != kOK) {
      assert(false);  // Must be ok by design.
    }
    ++discards;
  }
  // The way of inserting packet should not cause any packet discarding here.
  // TODO(minyue): remove |discard_count|.
  assert(discards == 0);
  if (discard_count)
    *discard_count = discards;

=======
>>>>>>> a17af05f
  return packet;
}

int PacketBuffer::DiscardNextPacket() {
  if (Empty()) {
    return kBufferEmpty;
  }
  // Assert that the packet sanity checks in InsertPacket method works.
  RTC_DCHECK(!buffer_.front().empty());
  buffer_.pop_front();
  return kOK;
}

int PacketBuffer::DiscardOldPackets(uint32_t timestamp_limit,
                                    uint32_t horizon_samples) {
  while (!Empty() && timestamp_limit != buffer_.front().timestamp &&
         IsObsoleteTimestamp(buffer_.front().timestamp, timestamp_limit,
                             horizon_samples)) {
    if (DiscardNextPacket() != kOK) {
      assert(false);  // Must be ok by design.
    }
  }
  return 0;
}

int PacketBuffer::DiscardAllOldPackets(uint32_t timestamp_limit) {
  return DiscardOldPackets(timestamp_limit, 0);
<<<<<<< HEAD
}

size_t PacketBuffer::NumPacketsInBuffer() const {
  return buffer_.size();
}

size_t PacketBuffer::NumSamplesInBuffer(DecoderDatabase* decoder_database,
                                        size_t last_decoded_length) const {
  PacketList::const_iterator it;
  size_t num_samples = 0;
  size_t last_duration = last_decoded_length;
  for (it = buffer_.begin(); it != buffer_.end(); ++it) {
    Packet* packet = (*it);
    AudioDecoder* decoder =
        decoder_database->GetDecoder(packet->header.payloadType);
    if (decoder && !packet->sync_packet) {
      if (!packet->primary) {
        continue;
      }
      int duration =
          decoder->PacketDuration(packet->payload, packet->payload_length);
      if (duration >= 0) {
        last_duration = duration;  // Save the most up-to-date (valid) duration.
      }
    }
    num_samples += last_duration;
  }
  return num_samples;
=======
>>>>>>> a17af05f
}

void PacketBuffer::DiscardPacketsWithPayloadType(uint8_t payload_type) {
  for (auto it = buffer_.begin(); it != buffer_.end(); /* */) {
    const Packet& packet = *it;
    if (packet.payload_type == payload_type) {
      it = buffer_.erase(it);
    } else {
      ++it;
    }
  }
}

size_t PacketBuffer::NumPacketsInBuffer() const {
  return buffer_.size();
}

size_t PacketBuffer::NumSamplesInBuffer(size_t last_decoded_length) const {
  size_t num_samples = 0;
  size_t last_duration = last_decoded_length;
  for (const Packet& packet : buffer_) {
    if (packet.frame) {
      // TODO(hlundin): Verify that it's fine to count all packets and remove
      // this check.
      if (packet.priority != Packet::Priority(0, 0)) {
        continue;
      }
      size_t duration = packet.frame->Duration();
      if (duration > 0) {
        last_duration = duration;  // Save the most up-to-date (valid) duration.
      }
    }
    num_samples += last_duration;
  }
  return num_samples;
}

void PacketBuffer::BufferStat(int* num_packets, int* max_num_packets) const {
  *num_packets = static_cast<int>(buffer_.size());
  *max_num_packets = static_cast<int>(max_number_of_packets_);
}

}  // namespace webrtc<|MERGE_RESOLUTION|>--- conflicted
+++ resolved
@@ -67,16 +67,8 @@
   return buffer_.empty();
 }
 
-<<<<<<< HEAD
-int PacketBuffer::InsertPacket(Packet* packet) {
-  if (!packet || !packet->payload) {
-    if (packet) {
-      delete packet;
-    }
-=======
 int PacketBuffer::InsertPacket(Packet&& packet) {
   if (packet.empty()) {
->>>>>>> a17af05f
     LOG(LS_WARNING) << "InsertPacket invalid packet";
     return kInvalidPacket;
   }
@@ -200,11 +192,7 @@
   return buffer_.empty() ? nullptr : &buffer_.front();
 }
 
-<<<<<<< HEAD
-Packet* PacketBuffer::GetNextPacket(size_t* discard_count) {
-=======
 rtc::Optional<Packet> PacketBuffer::GetNextPacket() {
->>>>>>> a17af05f
   if (Empty()) {
     // Buffer is empty.
     return rtc::Optional<Packet>();
@@ -215,26 +203,6 @@
   RTC_DCHECK(!packet->empty());
   buffer_.pop_front();
 
-<<<<<<< HEAD
-  // Discard other packets with the same timestamp. These are duplicates or
-  // redundant payloads that should not be used.
-  size_t discards = 0;
-
-  while (!Empty() &&
-      buffer_.front()->header.timestamp == packet->header.timestamp) {
-    if (DiscardNextPacket() != kOK) {
-      assert(false);  // Must be ok by design.
-    }
-    ++discards;
-  }
-  // The way of inserting packet should not cause any packet discarding here.
-  // TODO(minyue): remove |discard_count|.
-  assert(discards == 0);
-  if (discard_count)
-    *discard_count = discards;
-
-=======
->>>>>>> a17af05f
   return packet;
 }
 
@@ -262,37 +230,6 @@
 
 int PacketBuffer::DiscardAllOldPackets(uint32_t timestamp_limit) {
   return DiscardOldPackets(timestamp_limit, 0);
-<<<<<<< HEAD
-}
-
-size_t PacketBuffer::NumPacketsInBuffer() const {
-  return buffer_.size();
-}
-
-size_t PacketBuffer::NumSamplesInBuffer(DecoderDatabase* decoder_database,
-                                        size_t last_decoded_length) const {
-  PacketList::const_iterator it;
-  size_t num_samples = 0;
-  size_t last_duration = last_decoded_length;
-  for (it = buffer_.begin(); it != buffer_.end(); ++it) {
-    Packet* packet = (*it);
-    AudioDecoder* decoder =
-        decoder_database->GetDecoder(packet->header.payloadType);
-    if (decoder && !packet->sync_packet) {
-      if (!packet->primary) {
-        continue;
-      }
-      int duration =
-          decoder->PacketDuration(packet->payload, packet->payload_length);
-      if (duration >= 0) {
-        last_duration = duration;  // Save the most up-to-date (valid) duration.
-      }
-    }
-    num_samples += last_duration;
-  }
-  return num_samples;
-=======
->>>>>>> a17af05f
 }
 
 void PacketBuffer::DiscardPacketsWithPayloadType(uint8_t payload_type) {
