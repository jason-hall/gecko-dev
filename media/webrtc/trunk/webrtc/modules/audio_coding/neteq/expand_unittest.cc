/*
 *  Copyright (c) 2012 The WebRTC project authors. All Rights Reserved.
 *
 *  Use of this source code is governed by a BSD-style license
 *  that can be found in the LICENSE file in the root of the source
 *  tree. An additional intellectual property rights grant can be found
 *  in the file PATENTS.  All contributing project authors may
 *  be found in the AUTHORS file in the root of the source tree.
 */

// Unit tests for Expand class.

#include "webrtc/modules/audio_coding/neteq/expand.h"

<<<<<<< HEAD
#include "testing/gtest/include/gtest/gtest.h"
=======
>>>>>>> a17af05f
#include "webrtc/base/safe_conversions.h"
#include "webrtc/common_audio/signal_processing/include/signal_processing_library.h"
#include "webrtc/modules/audio_coding/neteq/background_noise.h"
#include "webrtc/modules/audio_coding/neteq/random_vector.h"
#include "webrtc/modules/audio_coding/neteq/statistics_calculator.h"
#include "webrtc/modules/audio_coding/neteq/sync_buffer.h"
#include "webrtc/modules/audio_coding/neteq/tools/resample_input_audio_file.h"
<<<<<<< HEAD
=======
#include "webrtc/test/gtest.h"
>>>>>>> a17af05f
#include "webrtc/test/testsupport/fileutils.h"

namespace webrtc {

TEST(Expand, CreateAndDestroy) {
  int fs = 8000;
  size_t channels = 1;
  BackgroundNoise bgn(channels);
  SyncBuffer sync_buffer(1, 1000);
  RandomVector random_vector;
  StatisticsCalculator statistics;
  Expand expand(&bgn, &sync_buffer, &random_vector, &statistics, fs, channels);
}

TEST(Expand, CreateUsingFactory) {
  int fs = 8000;
  size_t channels = 1;
  BackgroundNoise bgn(channels);
  SyncBuffer sync_buffer(1, 1000);
  RandomVector random_vector;
  StatisticsCalculator statistics;
  ExpandFactory expand_factory;
  Expand* expand = expand_factory.Create(&bgn, &sync_buffer, &random_vector,
                                         &statistics, fs, channels);
  EXPECT_TRUE(expand != NULL);
  delete expand;
}

namespace {
class FakeStatisticsCalculator : public StatisticsCalculator {
 public:
  void LogDelayedPacketOutageEvent(int outage_duration_ms) override {
    last_outage_duration_ms_ = outage_duration_ms;
  }

  int last_outage_duration_ms() const { return last_outage_duration_ms_; }

 private:
  int last_outage_duration_ms_ = 0;
};

// This is the same size that is given to the SyncBuffer object in NetEq.
const size_t kNetEqSyncBufferLengthMs = 720;
}  // namespace

class ExpandTest : public ::testing::Test {
 protected:
  ExpandTest()
      : input_file_(test::ResourcePath("audio_coding/testfile32kHz", "pcm"),
                    32000),
        test_sample_rate_hz_(32000),
        num_channels_(1),
        background_noise_(num_channels_),
        sync_buffer_(num_channels_,
                     kNetEqSyncBufferLengthMs * test_sample_rate_hz_ / 1000),
        expand_(&background_noise_,
                &sync_buffer_,
                &random_vector_,
                &statistics_,
                test_sample_rate_hz_,
                num_channels_) {
    WebRtcSpl_Init();
    input_file_.set_output_rate_hz(test_sample_rate_hz_);
  }

  void SetUp() override {
    // Fast-forward the input file until there is speech (about 1.1 second into
    // the file).
    const size_t speech_start_samples =
        static_cast<size_t>(test_sample_rate_hz_ * 1.1f);
    ASSERT_TRUE(input_file_.Seek(speech_start_samples));

    // Pre-load the sync buffer with speech data.
<<<<<<< HEAD
    ASSERT_TRUE(
        input_file_.Read(sync_buffer_.Size(), &sync_buffer_.Channel(0)[0]));
=======
    std::unique_ptr<int16_t[]> temp(new int16_t[sync_buffer_.Size()]);
    ASSERT_TRUE(input_file_.Read(sync_buffer_.Size(), temp.get()));
    sync_buffer_.Channel(0).OverwriteAt(temp.get(), sync_buffer_.Size(), 0);
>>>>>>> a17af05f
    ASSERT_EQ(1u, num_channels_) << "Fix: Must populate all channels.";
  }

  test::ResampleInputAudioFile input_file_;
  int test_sample_rate_hz_;
  size_t num_channels_;
  BackgroundNoise background_noise_;
  SyncBuffer sync_buffer_;
  RandomVector random_vector_;
  FakeStatisticsCalculator statistics_;
  Expand expand_;
};

// This test calls the expand object to produce concealment data a few times,
// and then ends by calling SetParametersForNormalAfterExpand. This simulates
// the situation where the packet next up for decoding was just delayed, not
// lost.
TEST_F(ExpandTest, DelayedPacketOutage) {
  AudioMultiVector output(num_channels_);
  size_t sum_output_len_samples = 0;
  for (int i = 0; i < 10; ++i) {
    EXPECT_EQ(0, expand_.Process(&output));
    EXPECT_GT(output.Size(), 0u);
    sum_output_len_samples += output.Size();
    EXPECT_EQ(0, statistics_.last_outage_duration_ms());
  }
  expand_.SetParametersForNormalAfterExpand();
  // Convert |sum_output_len_samples| to milliseconds.
  EXPECT_EQ(rtc::checked_cast<int>(sum_output_len_samples /
                                   (test_sample_rate_hz_ / 1000)),
            statistics_.last_outage_duration_ms());
}

// This test is similar to DelayedPacketOutage, but ends by calling
// SetParametersForMergeAfterExpand. This simulates the situation where the
// packet next up for decoding was actually lost (or at least a later packet
// arrived before it).
TEST_F(ExpandTest, LostPacketOutage) {
  AudioMultiVector output(num_channels_);
  size_t sum_output_len_samples = 0;
  for (int i = 0; i < 10; ++i) {
    EXPECT_EQ(0, expand_.Process(&output));
    EXPECT_GT(output.Size(), 0u);
    sum_output_len_samples += output.Size();
    EXPECT_EQ(0, statistics_.last_outage_duration_ms());
  }
  expand_.SetParametersForMergeAfterExpand();
  EXPECT_EQ(0, statistics_.last_outage_duration_ms());
}

// This test is similar to the DelayedPacketOutage test above, but with the
// difference that Expand::Reset() is called after 5 calls to Expand::Process().
// This should reset the statistics, and will in the end lead to an outage of
// 5 periods instead of 10.
TEST_F(ExpandTest, CheckOutageStatsAfterReset) {
  AudioMultiVector output(num_channels_);
  size_t sum_output_len_samples = 0;
  for (int i = 0; i < 10; ++i) {
    EXPECT_EQ(0, expand_.Process(&output));
    EXPECT_GT(output.Size(), 0u);
    sum_output_len_samples += output.Size();
    if (i == 5) {
      expand_.Reset();
      sum_output_len_samples = 0;
    }
    EXPECT_EQ(0, statistics_.last_outage_duration_ms());
  }
  expand_.SetParametersForNormalAfterExpand();
  // Convert |sum_output_len_samples| to milliseconds.
  EXPECT_EQ(rtc::checked_cast<int>(sum_output_len_samples /
                                   (test_sample_rate_hz_ / 1000)),
            statistics_.last_outage_duration_ms());
}

<<<<<<< HEAD
=======
namespace {
// Runs expand until Muted() returns true. Times out after 1000 calls.
void ExpandUntilMuted(size_t num_channels, Expand* expand) {
  EXPECT_FALSE(expand->Muted()) << "Instance is muted from the start";
  AudioMultiVector output(num_channels);
  int num_calls = 0;
  while (!expand->Muted()) {
    ASSERT_LT(num_calls++, 1000) << "Test timed out";
    EXPECT_EQ(0, expand->Process(&output));
  }
}
}  // namespace

// Verifies that Muted() returns true after a long expand period. Also verifies
// that Muted() is reset to false after calling Reset(),
// SetParametersForMergeAfterExpand() and SetParametersForNormalAfterExpand().
TEST_F(ExpandTest, Muted) {
  ExpandUntilMuted(num_channels_, &expand_);
  expand_.Reset();
  EXPECT_FALSE(expand_.Muted());  // Should be back to unmuted.

  ExpandUntilMuted(num_channels_, &expand_);
  expand_.SetParametersForMergeAfterExpand();
  EXPECT_FALSE(expand_.Muted());  // Should be back to unmuted.

  expand_.Reset();  // Must reset in order to start a new expand period.
  ExpandUntilMuted(num_channels_, &expand_);
  expand_.SetParametersForNormalAfterExpand();
  EXPECT_FALSE(expand_.Muted());  // Should be back to unmuted.
}

>>>>>>> a17af05f
// TODO(hlundin): Write more tests.

}  // namespace webrtc<|MERGE_RESOLUTION|>--- conflicted
+++ resolved
@@ -12,10 +12,6 @@
 
 #include "webrtc/modules/audio_coding/neteq/expand.h"
 
-<<<<<<< HEAD
-#include "testing/gtest/include/gtest/gtest.h"
-=======
->>>>>>> a17af05f
 #include "webrtc/base/safe_conversions.h"
 #include "webrtc/common_audio/signal_processing/include/signal_processing_library.h"
 #include "webrtc/modules/audio_coding/neteq/background_noise.h"
@@ -23,10 +19,7 @@
 #include "webrtc/modules/audio_coding/neteq/statistics_calculator.h"
 #include "webrtc/modules/audio_coding/neteq/sync_buffer.h"
 #include "webrtc/modules/audio_coding/neteq/tools/resample_input_audio_file.h"
-<<<<<<< HEAD
-=======
 #include "webrtc/test/gtest.h"
->>>>>>> a17af05f
 #include "webrtc/test/testsupport/fileutils.h"
 
 namespace webrtc {
@@ -100,14 +93,9 @@
     ASSERT_TRUE(input_file_.Seek(speech_start_samples));
 
     // Pre-load the sync buffer with speech data.
-<<<<<<< HEAD
-    ASSERT_TRUE(
-        input_file_.Read(sync_buffer_.Size(), &sync_buffer_.Channel(0)[0]));
-=======
     std::unique_ptr<int16_t[]> temp(new int16_t[sync_buffer_.Size()]);
     ASSERT_TRUE(input_file_.Read(sync_buffer_.Size(), temp.get()));
     sync_buffer_.Channel(0).OverwriteAt(temp.get(), sync_buffer_.Size(), 0);
->>>>>>> a17af05f
     ASSERT_EQ(1u, num_channels_) << "Fix: Must populate all channels.";
   }
 
@@ -182,8 +170,6 @@
             statistics_.last_outage_duration_ms());
 }
 
-<<<<<<< HEAD
-=======
 namespace {
 // Runs expand until Muted() returns true. Times out after 1000 calls.
 void ExpandUntilMuted(size_t num_channels, Expand* expand) {
@@ -215,7 +201,6 @@
   EXPECT_FALSE(expand_.Muted());  // Should be back to unmuted.
 }
 
->>>>>>> a17af05f
 // TODO(hlundin): Write more tests.
 
 }  // namespace webrtc