/*
 *  Copyright (c) 2012 The WebRTC project authors. All Rights Reserved.
 *
 *  Use of this source code is governed by a BSD-style license
 *  that can be found in the LICENSE file in the root of the source
 *  tree. An additional intellectual property rights grant can be found
 *  in the file PATENTS.  All contributing project authors may
 *  be found in the AUTHORS file in the root of the source tree.
 */

#include "webrtc/modules/audio_coding/neteq/delay_peak_detector.h"

#include <algorithm>  // max

#include "webrtc/base/checks.h"
#include "webrtc/base/safe_conversions.h"

namespace webrtc {

// The DelayPeakDetector keeps track of severe inter-arrival times, called
// delay peaks. When a peak is observed, the "height" (the time elapsed since
// the previous packet arrival) and the peak "period" (the time since the last
// observed peak) is recorded in a vector. When enough peaks have been observed,
// peak-mode is engaged and the DelayManager asks the DelayPeakDetector for
// the worst peak height.

DelayPeakDetector::~DelayPeakDetector() = default;

<<<<<<< HEAD
DelayPeakDetector::DelayPeakDetector()
  : peak_found_(false),
    peak_detection_threshold_(0),
    peak_period_counter_ms_(-1) {
=======
DelayPeakDetector::DelayPeakDetector(const TickTimer* tick_timer)
    : peak_found_(false),
      peak_detection_threshold_(0),
      tick_timer_(tick_timer) {
  RTC_DCHECK(!peak_period_stopwatch_);
>>>>>>> a17af05f
}

void DelayPeakDetector::Reset() {
  peak_period_stopwatch_.reset();
  peak_found_ = false;
  peak_history_.clear();
}

// Calculates the threshold in number of packets.
void DelayPeakDetector::SetPacketAudioLength(int length_ms) {
  if (length_ms > 0) {
    peak_detection_threshold_ = kPeakHeightMs / length_ms;
  }
}

bool DelayPeakDetector::peak_found() {
  return peak_found_;
}

int DelayPeakDetector::MaxPeakHeight() const {
  int max_height = -1;  // Returns -1 for an empty history.
  std::list<Peak>::const_iterator it;
  for (it = peak_history_.begin(); it != peak_history_.end(); ++it) {
    max_height = std::max(max_height, it->peak_height_packets);
  }
  return max_height;
}

uint64_t DelayPeakDetector::MaxPeakPeriod() const {
  auto max_period_element = std::max_element(
      peak_history_.begin(), peak_history_.end(),
      [](Peak a, Peak b) { return a.period_ms < b.period_ms; });
  if (max_period_element == peak_history_.end()) {
    return 0;  // |peak_history_| is empty.
  }
  RTC_DCHECK_GT(max_period_element->period_ms, 0);
  return max_period_element->period_ms;
}

bool DelayPeakDetector::Update(int inter_arrival_time, int target_level) {
  if (inter_arrival_time > target_level + peak_detection_threshold_ ||
      inter_arrival_time > 2 * target_level) {
    // A delay peak is observed.
    if (!peak_period_stopwatch_) {
      // This is the first peak. Reset the period counter.
      peak_period_stopwatch_ = tick_timer_->GetNewStopwatch();
    } else if (peak_period_stopwatch_->ElapsedMs() > 0) {
      if (peak_period_stopwatch_->ElapsedMs() <= kMaxPeakPeriodMs) {
        // This is not the first peak, and the period is valid.
        // Store peak data in the vector.
        Peak peak_data;
        peak_data.period_ms = peak_period_stopwatch_->ElapsedMs();
        peak_data.peak_height_packets = inter_arrival_time;
        peak_history_.push_back(peak_data);
        while (peak_history_.size() > kMaxNumPeaks) {
          // Delete the oldest data point.
          peak_history_.pop_front();
        }
        peak_period_stopwatch_ = tick_timer_->GetNewStopwatch();
      } else if (peak_period_stopwatch_->ElapsedMs() <= 2 * kMaxPeakPeriodMs) {
        // Invalid peak due to too long period. Reset period counter and start
        // looking for next peak.
        peak_period_stopwatch_ = tick_timer_->GetNewStopwatch();
      } else {
        // More than 2 times the maximum period has elapsed since the last peak
        // was registered. It seams that the network conditions have changed.
        // Reset the peak statistics.
        Reset();
      }
    }
  }
  return CheckPeakConditions();
}

bool DelayPeakDetector::CheckPeakConditions() {
  size_t s = peak_history_.size();
  if (s >= kMinPeaksToTrigger &&
      peak_period_stopwatch_->ElapsedMs() <= 2 * MaxPeakPeriod()) {
    peak_found_ = true;
  } else {
    peak_found_ = false;
  }
  return peak_found_;
}
}  // namespace webrtc<|MERGE_RESOLUTION|>--- conflicted
+++ resolved
@@ -26,18 +26,11 @@
 
 DelayPeakDetector::~DelayPeakDetector() = default;
 
-<<<<<<< HEAD
-DelayPeakDetector::DelayPeakDetector()
-  : peak_found_(false),
-    peak_detection_threshold_(0),
-    peak_period_counter_ms_(-1) {
-=======
 DelayPeakDetector::DelayPeakDetector(const TickTimer* tick_timer)
     : peak_found_(false),
       peak_detection_threshold_(0),
       tick_timer_(tick_timer) {
   RTC_DCHECK(!peak_period_stopwatch_);
->>>>>>> a17af05f
 }
 
 void DelayPeakDetector::Reset() {
