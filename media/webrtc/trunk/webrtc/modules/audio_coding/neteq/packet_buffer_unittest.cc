/*
 *  Copyright (c) 2012 The WebRTC project authors. All Rights Reserved.
 *
 *  Use of this source code is governed by a BSD-style license
 *  that can be found in the LICENSE file in the root of the source
 *  tree. An additional intellectual property rights grant can be found
 *  in the file PATENTS.  All contributing project authors may
 *  be found in the AUTHORS file in the root of the source tree.
 */

// Unit tests for PacketBuffer class.

#include "webrtc/modules/audio_coding/neteq/packet_buffer.h"

#include "webrtc/modules/audio_coding/codecs/builtin_audio_decoder_factory.h"
#include "webrtc/modules/audio_coding/neteq/mock/mock_decoder_database.h"
#include "webrtc/modules/audio_coding/neteq/packet.h"
#include "webrtc/modules/audio_coding/neteq/tick_timer.h"
#include "webrtc/test/gmock.h"
#include "webrtc/test/gtest.h"

using ::testing::Return;
using ::testing::_;

namespace webrtc {

// Helper class to generate packets. Packets must be deleted by the user.
class PacketGenerator {
 public:
  PacketGenerator(uint16_t seq_no, uint32_t ts, uint8_t pt, int frame_size);
  virtual ~PacketGenerator() {}
  void Reset(uint16_t seq_no, uint32_t ts, uint8_t pt, int frame_size);
  Packet NextPacket(int payload_size_bytes);

  uint16_t seq_no_;
  uint32_t ts_;
  uint8_t pt_;
  int frame_size_;
};

PacketGenerator::PacketGenerator(uint16_t seq_no, uint32_t ts, uint8_t pt,
                                 int frame_size) {
  Reset(seq_no, ts, pt, frame_size);
}

void PacketGenerator::Reset(uint16_t seq_no, uint32_t ts, uint8_t pt,
                            int frame_size) {
  seq_no_ = seq_no;
  ts_ = ts;
  pt_ = pt;
  frame_size_ = frame_size;
}

Packet PacketGenerator::NextPacket(int payload_size_bytes) {
  Packet packet;
  packet.sequence_number = seq_no_;
  packet.timestamp = ts_;
  packet.payload_type = pt_;
  packet.payload.SetSize(payload_size_bytes);
  ++seq_no_;
  ts_ += frame_size_;
  return packet;
}

struct PacketsToInsert {
  uint16_t sequence_number;
  uint32_t timestamp;
  uint8_t payload_type;
  bool primary;
  // Order of this packet to appear upon extraction, after inserting a series
  // of packets. A negative number means that it should have been discarded
  // before extraction.
  int extract_order;
};

// Start of test definitions.

TEST(PacketBuffer, CreateAndDestroy) {
  TickTimer tick_timer;
  PacketBuffer* buffer = new PacketBuffer(10, &tick_timer);  // 10 packets.
  EXPECT_TRUE(buffer->Empty());
  delete buffer;
}

TEST(PacketBuffer, InsertPacket) {
  TickTimer tick_timer;
  PacketBuffer buffer(10, &tick_timer);  // 10 packets.
  PacketGenerator gen(17u, 4711u, 0, 10);

  const int payload_len = 100;
  const Packet packet = gen.NextPacket(payload_len);
  EXPECT_EQ(0, buffer.InsertPacket(packet.Clone()));
  uint32_t next_ts;
  EXPECT_EQ(PacketBuffer::kOK, buffer.NextTimestamp(&next_ts));
  EXPECT_EQ(4711u, next_ts);
  EXPECT_FALSE(buffer.Empty());
  EXPECT_EQ(1u, buffer.NumPacketsInBuffer());
<<<<<<< HEAD
  const RTPHeader* hdr = buffer.NextRtpHeader();
  EXPECT_EQ(&(packet->header), hdr);  // Compare pointer addresses.
=======
  const Packet* next_packet = buffer.PeekNextPacket();
  EXPECT_EQ(packet, *next_packet);  // Compare contents.
>>>>>>> a17af05f

  // Do not explicitly flush buffer or delete packet to test that it is deleted
  // with the buffer. (Tested with Valgrind or similar tool.)
}

// Test to flush buffer.
TEST(PacketBuffer, FlushBuffer) {
  TickTimer tick_timer;
  PacketBuffer buffer(10, &tick_timer);  // 10 packets.
  PacketGenerator gen(0, 0, 0, 10);
  const int payload_len = 10;

  // Insert 10 small packets; should be ok.
  for (int i = 0; i < 10; ++i) {
    EXPECT_EQ(PacketBuffer::kOK,
              buffer.InsertPacket(gen.NextPacket(payload_len)));
  }
  EXPECT_EQ(10u, buffer.NumPacketsInBuffer());
  EXPECT_FALSE(buffer.Empty());

  buffer.Flush();
  // Buffer should delete the payloads itself.
  EXPECT_EQ(0u, buffer.NumPacketsInBuffer());
  EXPECT_TRUE(buffer.Empty());
}

// Test to fill the buffer over the limits, and verify that it flushes.
TEST(PacketBuffer, OverfillBuffer) {
  TickTimer tick_timer;
  PacketBuffer buffer(10, &tick_timer);  // 10 packets.
  PacketGenerator gen(0, 0, 0, 10);

  // Insert 10 small packets; should be ok.
  const int payload_len = 10;
  int i;
  for (i = 0; i < 10; ++i) {
    EXPECT_EQ(PacketBuffer::kOK,
              buffer.InsertPacket(gen.NextPacket(payload_len)));
  }
  EXPECT_EQ(10u, buffer.NumPacketsInBuffer());
  uint32_t next_ts;
  EXPECT_EQ(PacketBuffer::kOK, buffer.NextTimestamp(&next_ts));
  EXPECT_EQ(0u, next_ts);  // Expect first inserted packet to be first in line.

  const Packet packet = gen.NextPacket(payload_len);
  // Insert 11th packet; should flush the buffer and insert it after flushing.
<<<<<<< HEAD
  Packet* packet = gen.NextPacket(payload_len);
  EXPECT_EQ(PacketBuffer::kFlushed, buffer.InsertPacket(packet));
=======
  EXPECT_EQ(PacketBuffer::kFlushed, buffer.InsertPacket(packet.Clone()));
>>>>>>> a17af05f
  EXPECT_EQ(1u, buffer.NumPacketsInBuffer());
  EXPECT_EQ(PacketBuffer::kOK, buffer.NextTimestamp(&next_ts));
  // Expect last inserted packet to be first in line.
  EXPECT_EQ(packet.timestamp, next_ts);

  // Flush buffer to delete all packets.
  buffer.Flush();
}

// Test inserting a list of packets.
TEST(PacketBuffer, InsertPacketList) {
  TickTimer tick_timer;
  PacketBuffer buffer(10, &tick_timer);  // 10 packets.
  PacketGenerator gen(0, 0, 0, 10);
  PacketList list;
  const int payload_len = 10;

  // Insert 10 small packets.
  for (int i = 0; i < 10; ++i) {
    list.push_back(gen.NextPacket(payload_len));
  }

  MockDecoderDatabase decoder_database;
  auto factory = CreateBuiltinAudioDecoderFactory();
  const DecoderDatabase::DecoderInfo info(NetEqDecoder::kDecoderPCMu, factory);
  EXPECT_CALL(decoder_database, GetDecoderInfo(0))
      .WillRepeatedly(Return(&info));
  rtc::Optional<uint8_t> current_pt;
  rtc::Optional<uint8_t> current_cng_pt;
  EXPECT_EQ(PacketBuffer::kOK, buffer.InsertPacketList(&list,
                                                       decoder_database,
                                                       &current_pt,
                                                       &current_cng_pt));
  EXPECT_TRUE(list.empty());  // The PacketBuffer should have depleted the list.
  EXPECT_EQ(10u, buffer.NumPacketsInBuffer());
<<<<<<< HEAD
  EXPECT_EQ(0, current_pt);  // Current payload type changed to 0.
  EXPECT_EQ(0xFF, current_cng_pt);  // CNG payload type not changed.
=======
  EXPECT_EQ(rtc::Optional<uint8_t>(0),
            current_pt);         // Current payload type changed to 0.
  EXPECT_FALSE(current_cng_pt);  // CNG payload type not changed.
>>>>>>> a17af05f

  buffer.Flush();  // Clean up.

  EXPECT_CALL(decoder_database, Die());  // Called when object is deleted.
}

// Test inserting a list of packets. Last packet is of a different payload type.
// Expecting the buffer to flush.
// TODO(hlundin): Remove this test when legacy operation is no longer needed.
TEST(PacketBuffer, InsertPacketListChangePayloadType) {
  TickTimer tick_timer;
  PacketBuffer buffer(10, &tick_timer);  // 10 packets.
  PacketGenerator gen(0, 0, 0, 10);
  PacketList list;
  const int payload_len = 10;

  // Insert 10 small packets.
  for (int i = 0; i < 10; ++i) {
    list.push_back(gen.NextPacket(payload_len));
  }
  // Insert 11th packet of another payload type (not CNG).
  {
    Packet packet = gen.NextPacket(payload_len);
    packet.payload_type = 1;
    list.push_back(std::move(packet));
  }

  MockDecoderDatabase decoder_database;
  auto factory = CreateBuiltinAudioDecoderFactory();
  const DecoderDatabase::DecoderInfo info0(NetEqDecoder::kDecoderPCMu, factory);
  EXPECT_CALL(decoder_database, GetDecoderInfo(0))
      .WillRepeatedly(Return(&info0));
  const DecoderDatabase::DecoderInfo info1(NetEqDecoder::kDecoderPCMa, factory);
  EXPECT_CALL(decoder_database, GetDecoderInfo(1))
      .WillRepeatedly(Return(&info1));
  rtc::Optional<uint8_t> current_pt;
  rtc::Optional<uint8_t> current_cng_pt;
  EXPECT_EQ(PacketBuffer::kFlushed, buffer.InsertPacketList(&list,
                                                            decoder_database,
                                                            &current_pt,
                                                            &current_cng_pt));
  EXPECT_TRUE(list.empty());  // The PacketBuffer should have depleted the list.
  EXPECT_EQ(1u, buffer.NumPacketsInBuffer());  // Only the last packet.
<<<<<<< HEAD
  EXPECT_EQ(1, current_pt);  // Current payload type changed to 0.
  EXPECT_EQ(0xFF, current_cng_pt);  // CNG payload type not changed.
=======
  EXPECT_EQ(rtc::Optional<uint8_t>(1),
            current_pt);         // Current payload type changed to 1.
  EXPECT_FALSE(current_cng_pt);  // CNG payload type not changed.
>>>>>>> a17af05f

  buffer.Flush();  // Clean up.

  EXPECT_CALL(decoder_database, Die());  // Called when object is deleted.
}

TEST(PacketBuffer, ExtractOrderRedundancy) {
  TickTimer tick_timer;
  PacketBuffer buffer(100, &tick_timer);  // 100 packets.
  const int kPackets = 18;
  const int kFrameSize = 10;
  const int kPayloadLength = 10;

  PacketsToInsert packet_facts[kPackets] = {
    {0xFFFD, 0xFFFFFFD7, 0, true, 0},
    {0xFFFE, 0xFFFFFFE1, 0, true, 1},
    {0xFFFE, 0xFFFFFFD7, 1, false, -1},
    {0xFFFF, 0xFFFFFFEB, 0, true, 2},
    {0xFFFF, 0xFFFFFFE1, 1, false, -1},
    {0x0000, 0xFFFFFFF5, 0, true, 3},
    {0x0000, 0xFFFFFFEB, 1, false, -1},
    {0x0001, 0xFFFFFFFF, 0, true, 4},
    {0x0001, 0xFFFFFFF5, 1, false, -1},
    {0x0002, 0x0000000A, 0, true, 5},
    {0x0002, 0xFFFFFFFF, 1, false, -1},
    {0x0003, 0x0000000A, 1, false, -1},
    {0x0004, 0x0000001E, 0, true, 7},
    {0x0004, 0x00000014, 1, false, 6},
    {0x0005, 0x0000001E, 0, true, -1},
    {0x0005, 0x00000014, 1, false, -1},
    {0x0006, 0x00000028, 0, true, 8},
    {0x0006, 0x0000001E, 1, false, -1},
  };

  const size_t kExpectPacketsInBuffer = 9;

  std::vector<Packet> expect_order(kExpectPacketsInBuffer);

  PacketGenerator gen(0, 0, 0, kFrameSize);

  for (int i = 0; i < kPackets; ++i) {
    gen.Reset(packet_facts[i].sequence_number,
              packet_facts[i].timestamp,
              packet_facts[i].payload_type,
              kFrameSize);
    Packet packet = gen.NextPacket(kPayloadLength);
    packet.priority.red_level = packet_facts[i].primary ? 0 : 1;
    EXPECT_EQ(PacketBuffer::kOK, buffer.InsertPacket(packet.Clone()));
    if (packet_facts[i].extract_order >= 0) {
      expect_order[packet_facts[i].extract_order] = std::move(packet);
    }
  }

  EXPECT_EQ(kExpectPacketsInBuffer, buffer.NumPacketsInBuffer());

<<<<<<< HEAD
  size_t drop_count;
  for (size_t i = 0; i < kExpectPacketsInBuffer; ++i) {
    Packet* packet = buffer.GetNextPacket(&drop_count);
    EXPECT_EQ(0u, drop_count);
    EXPECT_EQ(packet, expect_order[i]);  // Compare pointer addresses.
    delete[] packet->payload;
    delete packet;
=======
  for (size_t i = 0; i < kExpectPacketsInBuffer; ++i) {
    const rtc::Optional<Packet> packet = buffer.GetNextPacket();
    EXPECT_EQ(packet, expect_order[i]);  // Compare contents.
>>>>>>> a17af05f
  }
  EXPECT_TRUE(buffer.Empty());
}

TEST(PacketBuffer, DiscardPackets) {
  TickTimer tick_timer;
  PacketBuffer buffer(100, &tick_timer);  // 100 packets.
  const uint16_t start_seq_no = 17;
  const uint32_t start_ts = 4711;
  const uint32_t ts_increment = 10;
  PacketGenerator gen(start_seq_no, start_ts, 0, ts_increment);
  PacketList list;
  const int payload_len = 10;

  // Insert 10 small packets.
  for (int i = 0; i < 10; ++i) {
    buffer.InsertPacket(gen.NextPacket(payload_len));
  }
  EXPECT_EQ(10u, buffer.NumPacketsInBuffer());

  // Discard them one by one and make sure that the right packets are at the
  // front of the buffer.
  uint32_t current_ts = start_ts;
  for (int i = 0; i < 10; ++i) {
    uint32_t ts;
    EXPECT_EQ(PacketBuffer::kOK, buffer.NextTimestamp(&ts));
    EXPECT_EQ(current_ts, ts);
    EXPECT_EQ(PacketBuffer::kOK, buffer.DiscardNextPacket());
    current_ts += ts_increment;
  }
  EXPECT_TRUE(buffer.Empty());
}

TEST(PacketBuffer, Reordering) {
  TickTimer tick_timer;
  PacketBuffer buffer(100, &tick_timer);  // 100 packets.
  const uint16_t start_seq_no = 17;
  const uint32_t start_ts = 4711;
  const uint32_t ts_increment = 10;
  PacketGenerator gen(start_seq_no, start_ts, 0, ts_increment);
  const int payload_len = 10;

  // Generate 10 small packets and insert them into a PacketList. Insert every
  // odd packet to the front, and every even packet to the back, thus creating
  // a (rather strange) reordering.
  PacketList list;
  for (int i = 0; i < 10; ++i) {
    Packet packet = gen.NextPacket(payload_len);
    if (i % 2) {
      list.push_front(std::move(packet));
    } else {
      list.push_back(std::move(packet));
    }
  }

  MockDecoderDatabase decoder_database;
  auto factory = CreateBuiltinAudioDecoderFactory();
  const DecoderDatabase::DecoderInfo info(NetEqDecoder::kDecoderPCMu, factory);
  EXPECT_CALL(decoder_database, GetDecoderInfo(0))
      .WillRepeatedly(Return(&info));
  rtc::Optional<uint8_t> current_pt;
  rtc::Optional<uint8_t> current_cng_pt;

  EXPECT_EQ(PacketBuffer::kOK, buffer.InsertPacketList(&list,
                                                       decoder_database,
                                                       &current_pt,
                                                       &current_cng_pt));
  EXPECT_EQ(10u, buffer.NumPacketsInBuffer());

  // Extract them and make sure that come out in the right order.
  uint32_t current_ts = start_ts;
  for (int i = 0; i < 10; ++i) {
    const rtc::Optional<Packet> packet = buffer.GetNextPacket();
    ASSERT_TRUE(packet);
    EXPECT_EQ(current_ts, packet->timestamp);
    current_ts += ts_increment;
  }
  EXPECT_TRUE(buffer.Empty());

  EXPECT_CALL(decoder_database, Die());  // Called when object is deleted.
}

// The test first inserts a packet with narrow-band CNG, then a packet with
// wide-band speech. The expected behavior of the packet buffer is to detect a
// change in sample rate, even though no speech packet has been inserted before,
// and flush out the CNG packet.
TEST(PacketBuffer, CngFirstThenSpeechWithNewSampleRate) {
  TickTimer tick_timer;
  PacketBuffer buffer(10, &tick_timer);  // 10 packets.
  const uint8_t kCngPt = 13;
  const int kPayloadLen = 10;
  const uint8_t kSpeechPt = 100;

  MockDecoderDatabase decoder_database;
  auto factory = CreateBuiltinAudioDecoderFactory();
  const DecoderDatabase::DecoderInfo info_cng(NetEqDecoder::kDecoderCNGnb,
                                              factory);
  EXPECT_CALL(decoder_database, GetDecoderInfo(kCngPt))
      .WillRepeatedly(Return(&info_cng));
  const DecoderDatabase::DecoderInfo info_speech(NetEqDecoder::kDecoderPCM16Bwb,
                                                 factory);
  EXPECT_CALL(decoder_database, GetDecoderInfo(kSpeechPt))
      .WillRepeatedly(Return(&info_speech));

  // Insert first packet, which is narrow-band CNG.
  PacketGenerator gen(0, 0, kCngPt, 10);
  PacketList list;
  list.push_back(gen.NextPacket(kPayloadLen));
  rtc::Optional<uint8_t> current_pt;
  rtc::Optional<uint8_t> current_cng_pt;
  EXPECT_EQ(PacketBuffer::kOK,
            buffer.InsertPacketList(&list, decoder_database, &current_pt,
                                    &current_cng_pt));
  EXPECT_TRUE(list.empty());
  EXPECT_EQ(1u, buffer.NumPacketsInBuffer());
  ASSERT_TRUE(buffer.PeekNextPacket());
  EXPECT_EQ(kCngPt, buffer.PeekNextPacket()->payload_type);
  EXPECT_FALSE(current_pt);  // Current payload type not set.
  EXPECT_EQ(rtc::Optional<uint8_t>(kCngPt),
            current_cng_pt);  // CNG payload type set.

  // Insert second packet, which is wide-band speech.
  {
    Packet packet = gen.NextPacket(kPayloadLen);
    packet.payload_type = kSpeechPt;
    list.push_back(std::move(packet));
  }
  // Expect the buffer to flush out the CNG packet, since it does not match the
  // new speech sample rate.
  EXPECT_EQ(PacketBuffer::kFlushed,
            buffer.InsertPacketList(&list, decoder_database, &current_pt,
                                    &current_cng_pt));
  EXPECT_TRUE(list.empty());
  EXPECT_EQ(1u, buffer.NumPacketsInBuffer());
  ASSERT_TRUE(buffer.PeekNextPacket());
  EXPECT_EQ(kSpeechPt, buffer.PeekNextPacket()->payload_type);

  EXPECT_EQ(rtc::Optional<uint8_t>(kSpeechPt),
            current_pt);         // Current payload type set.
  EXPECT_FALSE(current_cng_pt);  // CNG payload type reset.

  buffer.Flush();                        // Clean up.
  EXPECT_CALL(decoder_database, Die());  // Called when object is deleted.
}

TEST(PacketBuffer, Failures) {
  const uint16_t start_seq_no = 17;
  const uint32_t start_ts = 4711;
  const uint32_t ts_increment = 10;
  int payload_len = 100;
  PacketGenerator gen(start_seq_no, start_ts, 0, ts_increment);
  TickTimer tick_timer;

  PacketBuffer* buffer = new PacketBuffer(100, &tick_timer);  // 100 packets.
  {
    Packet packet = gen.NextPacket(payload_len);
    packet.payload.Clear();
    EXPECT_EQ(PacketBuffer::kInvalidPacket,
              buffer->InsertPacket(std::move(packet)));
  }
  // Buffer should still be empty. Test all empty-checks.
  uint32_t temp_ts;
  EXPECT_EQ(PacketBuffer::kBufferEmpty, buffer->NextTimestamp(&temp_ts));
  EXPECT_EQ(PacketBuffer::kBufferEmpty,
            buffer->NextHigherTimestamp(0, &temp_ts));
  EXPECT_EQ(NULL, buffer->PeekNextPacket());
  EXPECT_FALSE(buffer->GetNextPacket());
  EXPECT_EQ(PacketBuffer::kBufferEmpty, buffer->DiscardNextPacket());
  EXPECT_EQ(0, buffer->DiscardAllOldPackets(0));  // 0 packets discarded.

  // Insert one packet to make the buffer non-empty.
  EXPECT_EQ(PacketBuffer::kOK,
            buffer->InsertPacket(gen.NextPacket(payload_len)));
  EXPECT_EQ(PacketBuffer::kInvalidPointer, buffer->NextTimestamp(NULL));
  EXPECT_EQ(PacketBuffer::kInvalidPointer,
            buffer->NextHigherTimestamp(0, NULL));
  delete buffer;

  // Insert packet list of three packets, where the second packet has an invalid
  // payload.  Expect first packet to be inserted, and the remaining two to be
  // discarded.
  buffer = new PacketBuffer(100, &tick_timer);  // 100 packets.
  PacketList list;
  list.push_back(gen.NextPacket(payload_len));  // Valid packet.
  {
    Packet packet = gen.NextPacket(payload_len);
    packet.payload.Clear();  // Invalid.
    list.push_back(std::move(packet));
  }
  list.push_back(gen.NextPacket(payload_len));  // Valid packet.
  MockDecoderDatabase decoder_database;
  auto factory = CreateBuiltinAudioDecoderFactory();
  const DecoderDatabase::DecoderInfo info(NetEqDecoder::kDecoderPCMu, factory);
  EXPECT_CALL(decoder_database, GetDecoderInfo(0))
      .WillRepeatedly(Return(&info));
  rtc::Optional<uint8_t> current_pt;
  rtc::Optional<uint8_t> current_cng_pt;
  EXPECT_EQ(PacketBuffer::kInvalidPacket,
            buffer->InsertPacketList(&list,
                                     decoder_database,
                                     &current_pt,
                                     &current_cng_pt));
  EXPECT_TRUE(list.empty());  // The PacketBuffer should have depleted the list.
  EXPECT_EQ(1u, buffer->NumPacketsInBuffer());
  delete buffer;
  EXPECT_CALL(decoder_database, Die());  // Called when object is deleted.
}

// Test packet comparison function.
// The function should return true if the first packet "goes before" the second.
TEST(PacketBuffer, ComparePackets) {
  PacketGenerator gen(0, 0, 0, 10);
  Packet a(gen.NextPacket(10));  // SN = 0, TS = 0.
  Packet b(gen.NextPacket(10));  // SN = 1, TS = 10.
  EXPECT_FALSE(a == b);
  EXPECT_TRUE(a != b);
  EXPECT_TRUE(a < b);
  EXPECT_FALSE(a > b);
  EXPECT_TRUE(a <= b);
  EXPECT_FALSE(a >= b);

  // Testing wrap-around case; 'a' is earlier but has a larger timestamp value.
  a.timestamp = 0xFFFFFFFF - 10;
  EXPECT_FALSE(a == b);
  EXPECT_TRUE(a != b);
  EXPECT_TRUE(a < b);
  EXPECT_FALSE(a > b);
  EXPECT_TRUE(a <= b);
  EXPECT_FALSE(a >= b);

  // Test equal packets.
  EXPECT_TRUE(a == a);
  EXPECT_FALSE(a != a);
  EXPECT_FALSE(a < a);
  EXPECT_FALSE(a > a);
  EXPECT_TRUE(a <= a);
  EXPECT_TRUE(a >= a);

  // Test equal timestamps but different sequence numbers (0 and 1).
  a.timestamp = b.timestamp;
  EXPECT_FALSE(a == b);
  EXPECT_TRUE(a != b);
  EXPECT_TRUE(a < b);
  EXPECT_FALSE(a > b);
  EXPECT_TRUE(a <= b);
  EXPECT_FALSE(a >= b);

  // Test equal timestamps but different sequence numbers (32767 and 1).
  a.sequence_number = 0xFFFF;
  EXPECT_FALSE(a == b);
  EXPECT_TRUE(a != b);
  EXPECT_TRUE(a < b);
  EXPECT_FALSE(a > b);
  EXPECT_TRUE(a <= b);
  EXPECT_FALSE(a >= b);

  // Test equal timestamps and sequence numbers, but differing priorities.
  a.sequence_number = b.sequence_number;
  a.priority = {1, 0};
  b.priority = {0, 0};
  // a after b
  EXPECT_FALSE(a == b);
  EXPECT_TRUE(a != b);
  EXPECT_FALSE(a < b);
  EXPECT_TRUE(a > b);
  EXPECT_FALSE(a <= b);
  EXPECT_TRUE(a >= b);

  Packet c(gen.NextPacket(0));  // SN = 2, TS = 20.
  Packet d(gen.NextPacket(0));  // SN = 3, TS = 20.
  c.timestamp = b.timestamp;
  d.timestamp = b.timestamp;
  c.sequence_number = b.sequence_number;
  d.sequence_number = b.sequence_number;
  c.priority = {1, 1};
  d.priority = {0, 1};
  // c after d
  EXPECT_FALSE(c == d);
  EXPECT_TRUE(c != d);
  EXPECT_FALSE(c < d);
  EXPECT_TRUE(c > d);
  EXPECT_FALSE(c <= d);
  EXPECT_TRUE(c >= d);

  // c after a
  EXPECT_FALSE(c == a);
  EXPECT_TRUE(c != a);
  EXPECT_FALSE(c < a);
  EXPECT_TRUE(c > a);
  EXPECT_FALSE(c <= a);
  EXPECT_TRUE(c >= a);

  // c after b
  EXPECT_FALSE(c == b);
  EXPECT_TRUE(c != b);
  EXPECT_FALSE(c < b);
  EXPECT_TRUE(c > b);
  EXPECT_FALSE(c <= b);
  EXPECT_TRUE(c >= b);

  // a after d
  EXPECT_FALSE(a == d);
  EXPECT_TRUE(a != d);
  EXPECT_FALSE(a < d);
  EXPECT_TRUE(a > d);
  EXPECT_FALSE(a <= d);
  EXPECT_TRUE(a >= d);

  // d after b
  EXPECT_FALSE(d == b);
  EXPECT_TRUE(d != b);
  EXPECT_FALSE(d < b);
  EXPECT_TRUE(d > b);
  EXPECT_FALSE(d <= b);
  EXPECT_TRUE(d >= b);
}

namespace {
void TestIsObsoleteTimestamp(uint32_t limit_timestamp) {
  // Check with zero horizon, which implies that the horizon is at 2^31, i.e.,
  // half the timestamp range.
  static const uint32_t kZeroHorizon = 0;
  static const uint32_t k2Pow31Minus1 = 0x7FFFFFFF;
  // Timestamp on the limit is not old.
  EXPECT_FALSE(PacketBuffer::IsObsoleteTimestamp(
      limit_timestamp, limit_timestamp, kZeroHorizon));
  // 1 sample behind is old.
  EXPECT_TRUE(PacketBuffer::IsObsoleteTimestamp(
      limit_timestamp - 1, limit_timestamp, kZeroHorizon));
  // 2^31 - 1 samples behind is old.
  EXPECT_TRUE(PacketBuffer::IsObsoleteTimestamp(
      limit_timestamp - k2Pow31Minus1, limit_timestamp, kZeroHorizon));
  // 1 sample ahead is not old.
  EXPECT_FALSE(PacketBuffer::IsObsoleteTimestamp(
      limit_timestamp + 1, limit_timestamp, kZeroHorizon));
  // If |t1-t2|=2^31 and t1>t2, t2 is older than t1 but not the opposite.
  uint32_t other_timestamp = limit_timestamp + (1 << 31);
  uint32_t lowest_timestamp = std::min(limit_timestamp, other_timestamp);
  uint32_t highest_timestamp = std::max(limit_timestamp, other_timestamp);
  EXPECT_TRUE(PacketBuffer::IsObsoleteTimestamp(
      lowest_timestamp, highest_timestamp, kZeroHorizon));
  EXPECT_FALSE(PacketBuffer::IsObsoleteTimestamp(
      highest_timestamp, lowest_timestamp, kZeroHorizon));

  // Fixed horizon at 10 samples.
  static const uint32_t kHorizon = 10;
  // Timestamp on the limit is not old.
  EXPECT_FALSE(PacketBuffer::IsObsoleteTimestamp(
      limit_timestamp, limit_timestamp, kHorizon));
  // 1 sample behind is old.
  EXPECT_TRUE(PacketBuffer::IsObsoleteTimestamp(
      limit_timestamp - 1, limit_timestamp, kHorizon));
  // 9 samples behind is old.
  EXPECT_TRUE(PacketBuffer::IsObsoleteTimestamp(
      limit_timestamp - 9, limit_timestamp, kHorizon));
  // 10 samples behind is not old.
  EXPECT_FALSE(PacketBuffer::IsObsoleteTimestamp(
      limit_timestamp - 10, limit_timestamp, kHorizon));
  // 2^31 - 1 samples behind is not old.
  EXPECT_FALSE(PacketBuffer::IsObsoleteTimestamp(
      limit_timestamp - k2Pow31Minus1, limit_timestamp, kHorizon));
  // 1 sample ahead is not old.
  EXPECT_FALSE(PacketBuffer::IsObsoleteTimestamp(
      limit_timestamp + 1, limit_timestamp, kHorizon));
  // 2^31 samples ahead is not old.
  EXPECT_FALSE(PacketBuffer::IsObsoleteTimestamp(
      limit_timestamp + (1 << 31), limit_timestamp, kHorizon));
}
}  // namespace

// Test the IsObsoleteTimestamp method with different limit timestamps.
TEST(PacketBuffer, IsObsoleteTimestamp) {
  TestIsObsoleteTimestamp(0);
  TestIsObsoleteTimestamp(1);
  TestIsObsoleteTimestamp(0xFFFFFFFF);  // -1 in uint32_t.
  TestIsObsoleteTimestamp(0x80000000);  // 2^31.
  TestIsObsoleteTimestamp(0x80000001);  // 2^31 + 1.
  TestIsObsoleteTimestamp(0x7FFFFFFF);  // 2^31 - 1.
}
}  // namespace webrtc<|MERGE_RESOLUTION|>--- conflicted
+++ resolved
@@ -95,13 +95,8 @@
   EXPECT_EQ(4711u, next_ts);
   EXPECT_FALSE(buffer.Empty());
   EXPECT_EQ(1u, buffer.NumPacketsInBuffer());
-<<<<<<< HEAD
-  const RTPHeader* hdr = buffer.NextRtpHeader();
-  EXPECT_EQ(&(packet->header), hdr);  // Compare pointer addresses.
-=======
   const Packet* next_packet = buffer.PeekNextPacket();
   EXPECT_EQ(packet, *next_packet);  // Compare contents.
->>>>>>> a17af05f
 
   // Do not explicitly flush buffer or delete packet to test that it is deleted
   // with the buffer. (Tested with Valgrind or similar tool.)
@@ -148,12 +143,7 @@
 
   const Packet packet = gen.NextPacket(payload_len);
   // Insert 11th packet; should flush the buffer and insert it after flushing.
-<<<<<<< HEAD
-  Packet* packet = gen.NextPacket(payload_len);
-  EXPECT_EQ(PacketBuffer::kFlushed, buffer.InsertPacket(packet));
-=======
   EXPECT_EQ(PacketBuffer::kFlushed, buffer.InsertPacket(packet.Clone()));
->>>>>>> a17af05f
   EXPECT_EQ(1u, buffer.NumPacketsInBuffer());
   EXPECT_EQ(PacketBuffer::kOK, buffer.NextTimestamp(&next_ts));
   // Expect last inserted packet to be first in line.
@@ -189,14 +179,9 @@
                                                        &current_cng_pt));
   EXPECT_TRUE(list.empty());  // The PacketBuffer should have depleted the list.
   EXPECT_EQ(10u, buffer.NumPacketsInBuffer());
-<<<<<<< HEAD
-  EXPECT_EQ(0, current_pt);  // Current payload type changed to 0.
-  EXPECT_EQ(0xFF, current_cng_pt);  // CNG payload type not changed.
-=======
   EXPECT_EQ(rtc::Optional<uint8_t>(0),
             current_pt);         // Current payload type changed to 0.
   EXPECT_FALSE(current_cng_pt);  // CNG payload type not changed.
->>>>>>> a17af05f
 
   buffer.Flush();  // Clean up.
 
@@ -240,14 +225,9 @@
                                                             &current_cng_pt));
   EXPECT_TRUE(list.empty());  // The PacketBuffer should have depleted the list.
   EXPECT_EQ(1u, buffer.NumPacketsInBuffer());  // Only the last packet.
-<<<<<<< HEAD
-  EXPECT_EQ(1, current_pt);  // Current payload type changed to 0.
-  EXPECT_EQ(0xFF, current_cng_pt);  // CNG payload type not changed.
-=======
   EXPECT_EQ(rtc::Optional<uint8_t>(1),
             current_pt);         // Current payload type changed to 1.
   EXPECT_FALSE(current_cng_pt);  // CNG payload type not changed.
->>>>>>> a17af05f
 
   buffer.Flush();  // Clean up.
 
@@ -303,19 +283,9 @@
 
   EXPECT_EQ(kExpectPacketsInBuffer, buffer.NumPacketsInBuffer());
 
-<<<<<<< HEAD
-  size_t drop_count;
-  for (size_t i = 0; i < kExpectPacketsInBuffer; ++i) {
-    Packet* packet = buffer.GetNextPacket(&drop_count);
-    EXPECT_EQ(0u, drop_count);
-    EXPECT_EQ(packet, expect_order[i]);  // Compare pointer addresses.
-    delete[] packet->payload;
-    delete packet;
-=======
   for (size_t i = 0; i < kExpectPacketsInBuffer; ++i) {
     const rtc::Optional<Packet> packet = buffer.GetNextPacket();
     EXPECT_EQ(packet, expect_order[i]);  // Compare contents.
->>>>>>> a17af05f
   }
   EXPECT_TRUE(buffer.Empty());
 }
