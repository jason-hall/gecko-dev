--- conflicted
+++ resolved
@@ -132,8 +132,6 @@
 
   size_t capacity_;  // Allocated number of samples in the array.
 
-<<<<<<< HEAD
-=======
   // The index of the first sample in |array_|, except when
   // |begin_index_ == end_index_|, which indicates an empty buffer.
   size_t begin_index_;
@@ -141,7 +139,6 @@
   // The index of the sample after the last sample in |array_|.
   size_t end_index_;
 
->>>>>>> a17af05f
   RTC_DISALLOW_COPY_AND_ASSIGN(AudioVector);
 };
 
