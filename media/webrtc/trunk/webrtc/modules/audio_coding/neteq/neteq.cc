/*
 *  Copyright (c) 2012 The WebRTC project authors. All Rights Reserved.
 *
 *  Use of this source code is governed by a BSD-style license
 *  that can be found in the LICENSE file in the root of the source
 *  tree. An additional intellectual property rights grant can be found
 *  in the file PATENTS.  All contributing project authors may
 *  be found in the AUTHORS file in the root of the source tree.
 */

#include "webrtc/modules/audio_coding/neteq/include/neteq.h"

<<<<<<< HEAD
=======
#include <memory>
>>>>>>> a17af05f
#include <sstream>

#include "webrtc/modules/audio_coding/neteq/neteq_impl.h"

namespace webrtc {

std::string NetEq::Config::ToString() const {
  std::stringstream ss;
<<<<<<< HEAD
  ss << "sample_rate_hz=" << sample_rate_hz << ", enable_audio_classifier="
     << (enable_audio_classifier ? "true" : "false")
=======
  ss << "sample_rate_hz=" << sample_rate_hz
>>>>>>> a17af05f
     << ", enable_post_decode_vad="
     << (enable_post_decode_vad ? "true" : "false")
     << ", max_packets_in_buffer=" << max_packets_in_buffer
     << ", background_noise_mode=" << background_noise_mode
     << ", playout_mode=" << playout_mode
<<<<<<< HEAD
     << ", enable_fast_accelerate=" << enable_fast_accelerate;
=======
     << ", enable_fast_accelerate="
     << (enable_fast_accelerate ? " true": "false")
     << ", enable_muted_state=" << (enable_muted_state ? " true": "false");
>>>>>>> a17af05f
  return ss.str();
}

// Creates all classes needed and inject them into a new NetEqImpl object.
// Return the new object.
NetEq* NetEq::Create(
    const NetEq::Config& config,
    const rtc::scoped_refptr<AudioDecoderFactory>& decoder_factory) {
  return new NetEqImpl(config,
                       NetEqImpl::Dependencies(config, decoder_factory));
}

}  // namespace webrtc<|MERGE_RESOLUTION|>--- conflicted
+++ resolved
@@ -10,10 +10,7 @@
 
 #include "webrtc/modules/audio_coding/neteq/include/neteq.h"
 
-<<<<<<< HEAD
-=======
 #include <memory>
->>>>>>> a17af05f
 #include <sstream>
 
 #include "webrtc/modules/audio_coding/neteq/neteq_impl.h"
@@ -22,24 +19,15 @@
 
 std::string NetEq::Config::ToString() const {
   std::stringstream ss;
-<<<<<<< HEAD
-  ss << "sample_rate_hz=" << sample_rate_hz << ", enable_audio_classifier="
-     << (enable_audio_classifier ? "true" : "false")
-=======
   ss << "sample_rate_hz=" << sample_rate_hz
->>>>>>> a17af05f
      << ", enable_post_decode_vad="
      << (enable_post_decode_vad ? "true" : "false")
      << ", max_packets_in_buffer=" << max_packets_in_buffer
      << ", background_noise_mode=" << background_noise_mode
      << ", playout_mode=" << playout_mode
-<<<<<<< HEAD
-     << ", enable_fast_accelerate=" << enable_fast_accelerate;
-=======
      << ", enable_fast_accelerate="
      << (enable_fast_accelerate ? " true": "false")
      << ", enable_muted_state=" << (enable_muted_state ? " true": "false");
->>>>>>> a17af05f
   return ss.str();
 }
 
