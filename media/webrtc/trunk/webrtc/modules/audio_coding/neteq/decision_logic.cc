--- conflicted
+++ resolved
@@ -103,11 +103,7 @@
 Operations DecisionLogic::GetDecision(const SyncBuffer& sync_buffer,
                                       const Expand& expand,
                                       size_t decoder_frame_length,
-<<<<<<< HEAD
-                                      const RTPHeader* packet_header,
-=======
                                       const Packet* next_packet,
->>>>>>> a17af05f
                                       Modes prev_mode,
                                       bool play_dtmf,
                                       size_t generated_noise_samples,
@@ -124,12 +120,7 @@
   const size_t samples_left =
       sync_buffer.FutureLength() - expand.overlap_length();
   const size_t cur_size_samples =
-<<<<<<< HEAD
-      samples_left + packet_buffer_.NumSamplesInBuffer(decoder_database_,
-                                                       decoder_frame_length);
-=======
       samples_left + packet_buffer_.NumSamplesInBuffer(decoder_frame_length);
->>>>>>> a17af05f
 
   prev_time_scale_ = prev_time_scale_ &&
       (prev_mode == kModeAccelerateSuccess ||
@@ -154,13 +145,6 @@
 
 void DecisionLogic::FilterBufferLevel(size_t buffer_size_samples,
                                       Modes prev_mode) {
-<<<<<<< HEAD
-  const int elapsed_time_ms =
-      static_cast<int>(output_size_samples_ / (8 * fs_mult_));
-  delay_manager_->UpdateCounters(elapsed_time_ms);
-
-=======
->>>>>>> a17af05f
   // Do not update buffer history if currently playing CNG since it will bias
   // the filtered buffer level.
   if ((prev_mode != kModeRfc3389Cng) && (prev_mode != kModeCodecInternalCng)) {
