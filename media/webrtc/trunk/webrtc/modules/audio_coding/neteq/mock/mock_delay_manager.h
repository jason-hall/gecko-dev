--- conflicted
+++ resolved
@@ -20,14 +20,9 @@
 class MockDelayManager : public DelayManager {
  public:
   MockDelayManager(size_t max_packets_in_buffer,
-<<<<<<< HEAD
-                   DelayPeakDetector* peak_detector)
-      : DelayManager(max_packets_in_buffer, peak_detector) {}
-=======
                    DelayPeakDetector* peak_detector,
                    const TickTimer* tick_timer)
       : DelayManager(max_packets_in_buffer, peak_detector, tick_timer) {}
->>>>>>> a17af05f
   virtual ~MockDelayManager() { Die(); }
   MOCK_METHOD0(Die, void());
   MOCK_CONST_METHOD0(iat_vector,
