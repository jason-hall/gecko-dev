--- conflicted
+++ resolved
@@ -17,10 +17,6 @@
 #include "webrtc/base/checks.h"
 #include "webrtc/common_audio/signal_processing/include/signal_processing_library.h"
 #include "webrtc/modules/audio_coding/codecs/audio_decoder.h"
-<<<<<<< HEAD
-#include "webrtc/modules/audio_coding/codecs/cng/webrtc_cng.h"
-=======
->>>>>>> a17af05f
 #include "webrtc/modules/audio_coding/neteq/audio_multi_vector.h"
 #include "webrtc/modules/audio_coding/neteq/background_noise.h"
 #include "webrtc/modules/audio_coding/neteq/decoder_database.h"
@@ -49,11 +45,7 @@
   output->PushBackInterleaved(input, length);
 
   const int fs_mult = fs_hz_ / 8000;
-<<<<<<< HEAD
-  assert(fs_mult > 0);
-=======
   RTC_DCHECK_GT(fs_mult, 0);
->>>>>>> a17af05f
   // fs_shift = log2(fs_mult), rounded down.
   // Note that |fs_shift| is not "exact" for 48 kHz.
   // TODO(hlundin): Investigate this further.
@@ -83,11 +75,7 @@
 
       // Find largest absolute value in new data.
       int16_t decoded_max =
-<<<<<<< HEAD
-          WebRtcSpl_MaxAbsValueW16(signal, length_per_channel);
-=======
           WebRtcSpl_MaxAbsValueW16(signal.get(), length_per_channel);
->>>>>>> a17af05f
       // Adjust muting factor if needed (to BGN level).
       size_t energy_length =
           std::min(static_cast<size_t>(fs_mult * 64), length_per_channel);
@@ -110,16 +98,10 @@
         // Normalize new frame energy to 15 bits.
         scaling = WebRtcSpl_NormW32(energy) - 16;
         // We want background_noise_.energy() / energy in Q14.
-<<<<<<< HEAD
-        int32_t bgn_energy =
-            background_noise_.Energy(channel_ix) << (scaling+14);
-        int16_t energy_scaled = static_cast<int16_t>(energy << scaling);
-=======
         int32_t bgn_energy = WEBRTC_SPL_SHIFT_W32(
             background_noise_.Energy(channel_ix), scaling + 14);
         int16_t energy_scaled =
             static_cast<int16_t>(WEBRTC_SPL_SHIFT_W32(energy, scaling));
->>>>>>> a17af05f
         int32_t ratio = WebRtcSpl_DivW32W16(bgn_energy, energy_scaled);
         mute_factor = WebRtcSpl_SqrtFloor(ratio << 14);
       } else {
@@ -151,16 +133,12 @@
       RTC_DCHECK_LT(fs_shift, 3);  // Will always be 0, 1, or, 2.
       increment = 4 >> fs_shift;
       int fraction = increment;
-<<<<<<< HEAD
-      for (size_t i = 0; i < static_cast<size_t>(8 * fs_mult); i++) {
-=======
       // Don't interpolate over more samples than what is in output. When this
       // cap strikes, the interpolation will likely sound worse, but this is an
       // emergency operation in response to unexpected input.
       const size_t interp_len_samples =
           std::min(static_cast<size_t>(8 * fs_mult), output->Size());
       for (size_t i = 0; i < interp_len_samples; ++i) {
->>>>>>> a17af05f
         // TODO(hlundin): Add 16 instead of 8 for correct rounding. Keeping 8
         // now for legacy bit-exactness.
         RTC_DCHECK_LT(channel_ix, output->Channels());
@@ -172,14 +150,9 @@
       }
     }
   } else if (last_mode == kModeRfc3389Cng) {
-<<<<<<< HEAD
-    assert(output->Channels() == 1);  // Not adapted for multi-channel yet.
-    static const size_t kCngLength = 32;
-=======
     RTC_DCHECK_EQ(output->Channels(), 1);  // Not adapted for multi-channel yet.
     static const size_t kCngLength = 48;
     RTC_DCHECK_LE(8 * fs_mult, kCngLength);
->>>>>>> a17af05f
     int16_t cng_output[kCngLength];
     // Reset mute factor and start up fresh.
     external_mute_factor_array[0] = 16384;
