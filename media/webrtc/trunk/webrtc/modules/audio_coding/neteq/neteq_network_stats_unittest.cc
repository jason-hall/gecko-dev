--- conflicted
+++ resolved
@@ -8,13 +8,8 @@
  *  be found in the AUTHORS file in the root of the source tree.
  */
 
-<<<<<<< HEAD
-#include "testing/gmock/include/gmock/gmock.h"
-#include "webrtc/base/scoped_ptr.h"
-=======
 #include <memory>
 
->>>>>>> a17af05f
 #include "webrtc/modules/audio_coding/neteq/tools/neteq_external_decoder_test.h"
 #include "webrtc/modules/audio_coding/neteq/tools/rtp_generator.h"
 #include "webrtc/modules/include/module_common_types.h"
@@ -35,15 +30,6 @@
   // http://crbug.com/428099.
   static const int kPacketDuration = 960;  // 48 kHz * 20 ms
 
-<<<<<<< HEAD
-  explicit MockAudioDecoder(size_t num_channels)
-      : num_channels_(num_channels), fec_enabled_(false) {
-  }
-  ~MockAudioDecoder() override { Die(); }
-  MOCK_METHOD0(Die, void());
-
-  MOCK_METHOD0(Reset, void());
-=======
   MockAudioDecoder(int sample_rate_hz, size_t num_channels)
       : sample_rate_hz_(sample_rate_hz),
         num_channels_(num_channels),
@@ -87,7 +73,6 @@
       results.emplace_back(timestamp - kPacketDuration, 1,
                            std::move(fec_frame));
     }
->>>>>>> a17af05f
 
     std::unique_ptr<MockFrame> frame(new MockFrame(num_channels_));
     results.emplace_back(timestamp, 0, std::move(frame));
@@ -108,13 +93,9 @@
     return fec_enabled_;
   }
 
-<<<<<<< HEAD
-  size_t Channels() const override { return num_channels_; }
-=======
   int SampleRateHz() const /* override */ { return sample_rate_hz_; }
 
   size_t Channels() const /* override */ { return num_channels_; }
->>>>>>> a17af05f
 
   void set_fec_enabled(bool enable_fec) { fec_enabled_ = enable_fec; }
 
@@ -132,10 +113,7 @@
   }
 
  private:
-<<<<<<< HEAD
-=======
   const int sample_rate_hz_;
->>>>>>> a17af05f
   const size_t num_channels_;
   bool fec_enabled_;
 };
@@ -144,10 +122,6 @@
  public:
   static const int kPayloadSizeByte = 30;
   static const int kFrameSizeMs = 20;
-<<<<<<< HEAD
-  static const int kMaxOutputSize = 960;  // 10 ms * 48 kHz * 2 channels.
-=======
->>>>>>> a17af05f
 
 enum logic {
   kIgnore,
@@ -172,18 +146,6 @@
   NetEqNetworkStatistics stats_ref;
 };
 
-<<<<<<< HEAD
-  NetEqNetworkStatsTest(NetEqDecoder codec,
-                        MockAudioDecoder* decoder)
-      : NetEqExternalDecoderTest(codec, decoder),
-        external_decoder_(decoder),
-        samples_per_ms_(CodecSampleRateHz(codec) / 1000),
-        frame_size_samples_(kFrameSizeMs * samples_per_ms_),
-        rtp_generator_(new test::RtpGenerator(samples_per_ms_)),
-        last_lost_time_(0),
-        packet_loss_interval_(0xffffffff) {
-    Init();
-=======
 NetEqNetworkStatsTest(NetEqDecoder codec,
                       int sample_rate_hz,
                       MockAudioDecoder* decoder)
@@ -195,7 +157,6 @@
       last_lost_time_(0),
       packet_loss_interval_(0xffffffff) {
   Init();
->>>>>>> a17af05f
   }
 
   bool Lost(uint32_t send_time) {
@@ -269,12 +230,8 @@
                                                       frame_size_samples_,
                                                       &rtp_header_);
         if (!Lost(next_send_time)) {
-<<<<<<< HEAD
-          InsertPacket(rtp_header_, payload_, next_send_time);
-=======
           static const uint8_t payload[kPayloadSizeByte] = {0};
           InsertPacket(rtp_header_, payload, next_send_time);
->>>>>>> a17af05f
         }
       }
       GetOutputAudio(&output_frame_);
@@ -354,37 +311,22 @@
 };
 
 TEST(NetEqNetworkStatsTest, DecodeFec) {
-<<<<<<< HEAD
-  MockAudioDecoder decoder(1);
-  NetEqNetworkStatsTest test(NetEqDecoder::kDecoderOpus, &decoder);
-=======
   MockAudioDecoder decoder(48000, 1);
   NetEqNetworkStatsTest test(NetEqDecoder::kDecoderOpus, 48000, &decoder);
->>>>>>> a17af05f
   test.DecodeFecTest();
   EXPECT_CALL(decoder, Die()).Times(1);
 }
 
 TEST(NetEqNetworkStatsTest, StereoDecodeFec) {
-<<<<<<< HEAD
-  MockAudioDecoder decoder(2);
-  NetEqNetworkStatsTest test(NetEqDecoder::kDecoderOpus, &decoder);
-=======
   MockAudioDecoder decoder(48000, 2);
   NetEqNetworkStatsTest test(NetEqDecoder::kDecoderOpus, 48000, &decoder);
->>>>>>> a17af05f
   test.DecodeFecTest();
   EXPECT_CALL(decoder, Die()).Times(1);
 }
 
 TEST(NetEqNetworkStatsTest, NoiseExpansionTest) {
-<<<<<<< HEAD
-  MockAudioDecoder decoder(1);
-  NetEqNetworkStatsTest test(NetEqDecoder::kDecoderOpus, &decoder);
-=======
   MockAudioDecoder decoder(48000, 1);
   NetEqNetworkStatsTest test(NetEqDecoder::kDecoderOpus, 48000, &decoder);
->>>>>>> a17af05f
   test.NoiseExpansionTest();
   EXPECT_CALL(decoder, Die()).Times(1);
 }
