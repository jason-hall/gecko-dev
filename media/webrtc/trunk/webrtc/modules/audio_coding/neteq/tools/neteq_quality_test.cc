--- conflicted
+++ resolved
@@ -11,10 +11,7 @@
 #include <math.h>
 #include <stdio.h>
 #include "webrtc/base/checks.h"
-<<<<<<< HEAD
-=======
 #include "webrtc/modules/audio_coding/codecs/builtin_audio_decoder_factory.h"
->>>>>>> a17af05f
 #include "webrtc/modules/audio_coding/neteq/tools/neteq_quality_test.h"
 #include "webrtc/modules/audio_coding/neteq/tools/output_audio_file.h"
 #include "webrtc/modules/audio_coding/neteq/tools/output_wav_file.h"
@@ -224,10 +221,6 @@
       out_sampling_khz_(out_sampling_khz),
       in_size_samples_(
           static_cast<size_t>(in_sampling_khz_ * block_duration_ms_)),
-<<<<<<< HEAD
-      out_size_samples_(static_cast<size_t>(out_sampling_khz_ * kOutputSizeMs)),
-=======
->>>>>>> a17af05f
       payload_size_bytes_(0),
       max_payload_bytes_(0),
       in_file_(new ResampleInputAudioFile(FLAGS_in_filename,
@@ -257,10 +250,6 @@
       NetEq::Create(config, webrtc::CreateBuiltinAudioDecoderFactory()));
   max_payload_bytes_ = in_size_samples_ * channels_ * sizeof(int16_t);
   in_data_.reset(new int16_t[in_size_samples_ * channels_]);
-}
-
-NetEqQualityTest::~NetEqQualityTest() {
-  log_file_.close();
 }
 
 NetEqQualityTest::~NetEqQualityTest() {
@@ -392,11 +381,7 @@
     if (!PacketLost()) {
       int ret = neteq_->InsertPacket(
           rtp_header_,
-<<<<<<< HEAD
-          rtc::ArrayView<const uint8_t>(payload_.get(), payload_size_bytes_),
-=======
           rtc::ArrayView<const uint8_t>(payload_.data(), payload_size_bytes_),
->>>>>>> a17af05f
           packet_input_time_ms * in_sampling_khz_);
       if (ret != NetEq::kOK)
         return -1;
@@ -410,26 +395,13 @@
 }
 
 int NetEqQualityTest::DecodeBlock() {
-<<<<<<< HEAD
-  size_t channels;
-  size_t samples;
-  int ret = neteq_->GetAudio(out_size_samples_ * channels_, &out_data_[0],
-                             &samples, &channels, NULL);
-=======
   bool muted;
   int ret = neteq_->GetAudio(&out_frame_, &muted);
   RTC_CHECK(!muted);
->>>>>>> a17af05f
 
   if (ret != NetEq::kOK) {
     return -1;
   } else {
-<<<<<<< HEAD
-    assert(channels == channels_);
-    assert(samples == static_cast<size_t>(kOutputSizeMs * out_sampling_khz_));
-    RTC_CHECK(output_->WriteArray(out_data_.get(), samples * channels));
-    return static_cast<int>(samples);
-=======
     RTC_DCHECK_EQ(out_frame_.num_channels_, channels_);
     RTC_DCHECK_EQ(out_frame_.samples_per_channel_,
                   static_cast<size_t>(kOutputSizeMs * out_sampling_khz_));
@@ -437,7 +409,6 @@
         out_frame_.data_,
         out_frame_.samples_per_channel_ * out_frame_.num_channels_));
     return static_cast<int>(out_frame_.samples_per_channel_);
->>>>>>> a17af05f
   }
 }
 
