/*
 *  Copyright (c) 2014 The WebRTC project authors. All Rights Reserved.
 *
 *  Use of this source code is governed by a BSD-style license
 *  that can be found in the LICENSE file in the root of the source
 *  tree. An additional intellectual property rights grant can be found
 *  in the file PATENTS.  All contributing project authors may
 *  be found in the AUTHORS file in the root of the source tree.
 */

#include "webrtc/modules/audio_coding/neteq/tools/constant_pcm_packet_source.h"

#include <algorithm>

#include "webrtc/base/checks.h"
#include "webrtc/modules/audio_coding/codecs/pcm16b/pcm16b.h"
#include "webrtc/modules/audio_coding/neteq/tools/packet.h"

namespace webrtc {
namespace test {

ConstantPcmPacketSource::ConstantPcmPacketSource(size_t payload_len_samples,
                                                 int16_t sample_value,
                                                 int sample_rate_hz,
                                                 int payload_type)
    : payload_len_samples_(payload_len_samples),
      packet_len_bytes_(2 * payload_len_samples_ + kHeaderLenBytes),
      samples_per_ms_(sample_rate_hz / 1000),
      next_arrival_time_ms_(0.0),
      payload_type_(payload_type),
      seq_number_(0),
      timestamp_(0),
      payload_ssrc_(0xABCD1234) {
  size_t encoded_len = WebRtcPcm16b_Encode(&sample_value, 1, encoded_sample_);
  RTC_CHECK_EQ(2U, encoded_len);
}

<<<<<<< HEAD
Packet* ConstantPcmPacketSource::NextPacket() {
=======
std::unique_ptr<Packet> ConstantPcmPacketSource::NextPacket() {
>>>>>>> a17af05f
  RTC_CHECK_GT(packet_len_bytes_, kHeaderLenBytes);
  uint8_t* packet_memory = new uint8_t[packet_len_bytes_];
  // Fill the payload part of the packet memory with the pre-encoded value.
  for (unsigned i = 0; i < 2 * payload_len_samples_; ++i)
    packet_memory[kHeaderLenBytes + i] = encoded_sample_[i % 2];
  WriteHeader(packet_memory);
  // |packet| assumes ownership of |packet_memory|.
  std::unique_ptr<Packet> packet(
      new Packet(packet_memory, packet_len_bytes_, next_arrival_time_ms_));
  next_arrival_time_ms_ += payload_len_samples_ / samples_per_ms_;
  return packet;
}

void ConstantPcmPacketSource::WriteHeader(uint8_t* packet_memory) {
  packet_memory[0] = 0x80;
  packet_memory[1] = static_cast<uint8_t>(payload_type_);
  packet_memory[2] = seq_number_ >> 8;
  packet_memory[3] = seq_number_ & 0xFF;
  packet_memory[4] = timestamp_ >> 24;
  packet_memory[5] = (timestamp_ >> 16) & 0xFF;
  packet_memory[6] = (timestamp_ >> 8) & 0xFF;
  packet_memory[7] = timestamp_ & 0xFF;
  packet_memory[8] = payload_ssrc_ >> 24;
  packet_memory[9] = (payload_ssrc_ >> 16) & 0xFF;
  packet_memory[10] = (payload_ssrc_ >> 8) & 0xFF;
  packet_memory[11] = payload_ssrc_ & 0xFF;
  ++seq_number_;
  timestamp_ += static_cast<uint32_t>(payload_len_samples_);
}

}  // namespace test
}  // namespace webrtc<|MERGE_RESOLUTION|>--- conflicted
+++ resolved
@@ -35,11 +35,7 @@
   RTC_CHECK_EQ(2U, encoded_len);
 }
 
-<<<<<<< HEAD
-Packet* ConstantPcmPacketSource::NextPacket() {
-=======
 std::unique_ptr<Packet> ConstantPcmPacketSource::NextPacket() {
->>>>>>> a17af05f
   RTC_CHECK_GT(packet_len_bytes_, kHeaderLenBytes);
   uint8_t* packet_memory = new uint8_t[packet_len_bytes_];
   // Fill the payload part of the packet memory with the pre-encoded value.
