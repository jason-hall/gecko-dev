/*
 *  Copyright (c) 2014 The WebRTC project authors. All Rights Reserved.
 *
 *  Use of this source code is governed by a BSD-style license
 *  that can be found in the LICENSE file in the root of the source
 *  tree. An additional intellectual property rights grant can be found
 *  in the file PATENTS.  All contributing project authors may
 *  be found in the AUTHORS file in the root of the source tree.
 */

#ifndef WEBRTC_MODULES_AUDIO_CODING_NETEQ_TOOLS_NETEQ_QUALITY_TEST_H_
#define WEBRTC_MODULES_AUDIO_CODING_NETEQ_TOOLS_NETEQ_QUALITY_TEST_H_

#include <fstream>
<<<<<<< HEAD
#include <gflags/gflags.h>
#include "testing/gtest/include/gtest/gtest.h"
#include "webrtc/base/scoped_ptr.h"
=======
#include <memory>
#include <gflags/gflags.h>

>>>>>>> a17af05f
#include "webrtc/modules/audio_coding/neteq/include/neteq.h"
#include "webrtc/modules/audio_coding/neteq/tools/audio_sink.h"
#include "webrtc/modules/audio_coding/neteq/tools/input_audio_file.h"
#include "webrtc/modules/audio_coding/neteq/tools/rtp_generator.h"
#include "webrtc/modules/include/module_common_types.h"
#include "webrtc/test/gtest.h"
#include "webrtc/typedefs.h"

using google::RegisterFlagValidator;

namespace webrtc {
namespace test {

class LossModel {
 public:
  virtual ~LossModel() {};
  virtual bool Lost() = 0;
};

class NoLoss : public LossModel {
 public:
  bool Lost() override;
};

class UniformLoss : public LossModel {
 public:
  UniformLoss(double loss_rate);
  bool Lost() override;
  void set_loss_rate(double loss_rate) { loss_rate_ = loss_rate; }

 private:
  double loss_rate_;
};

class GilbertElliotLoss : public LossModel {
 public:
  GilbertElliotLoss(double prob_trans_11, double prob_trans_01);
  ~GilbertElliotLoss() override;
  bool Lost() override;

 private:
  // Prob. of losing current packet, when previous packet is lost.
  double prob_trans_11_;
  // Prob. of losing current packet, when previous packet is not lost.
  double prob_trans_01_;
  bool lost_last_;
  std::unique_ptr<UniformLoss> uniform_loss_model_;
};

class NetEqQualityTest : public ::testing::Test {
 protected:
  NetEqQualityTest(int block_duration_ms,
                   int in_sampling_khz,
                   int out_sampling_khz,
                   NetEqDecoder decoder_type);
<<<<<<< HEAD
  virtual ~NetEqQualityTest();
=======
  ~NetEqQualityTest() override;
>>>>>>> a17af05f

  void SetUp() override;

  // EncodeBlock(...) does the following:
  // 1. encodes a block of audio, saved in |in_data| and has a length of
  // |block_size_samples| (samples per channel),
  // 2. save the bit stream to |payload| of |max_bytes| bytes in size,
  // 3. returns the length of the payload (in bytes),
  virtual int EncodeBlock(int16_t* in_data, size_t block_size_samples,
<<<<<<< HEAD
                          uint8_t* payload, size_t max_bytes) = 0;
=======
                          rtc::Buffer* payload, size_t max_bytes) = 0;
>>>>>>> a17af05f

  // PacketLost(...) determines weather a packet sent at an indicated time gets
  // lost or not.
  bool PacketLost();

  // DecodeBlock() decodes a block of audio using the payload stored in
  // |payload_| with the length of |payload_size_bytes_| (bytes). The decoded
  // audio is to be stored in |out_data_|.
  int DecodeBlock();

  // Transmit() uses |rtp_generator_| to generate a packet and passes it to
  // |neteq_|.
  int Transmit();

  // Runs encoding / transmitting / decoding.
  void Simulate();

  // Write to log file. Usage Log() << ...
  std::ofstream& Log();

  NetEqDecoder decoder_type_;
  const size_t channels_;

 private:
  int decoded_time_ms_;
  int decodable_time_ms_;
  double drift_factor_;
  int packet_loss_rate_;
  const int block_duration_ms_;
  const int in_sampling_khz_;
  const int out_sampling_khz_;

  // Number of samples per channel in a frame.
  const size_t in_size_samples_;
<<<<<<< HEAD

  // Expected output number of samples per channel in a frame.
  const size_t out_size_samples_;
=======
>>>>>>> a17af05f

  size_t payload_size_bytes_;
  size_t max_payload_bytes_;

<<<<<<< HEAD
  rtc::scoped_ptr<InputAudioFile> in_file_;
  rtc::scoped_ptr<AudioSink> output_;
=======
  std::unique_ptr<InputAudioFile> in_file_;
  std::unique_ptr<AudioSink> output_;
>>>>>>> a17af05f
  std::ofstream log_file_;

  std::unique_ptr<RtpGenerator> rtp_generator_;
  std::unique_ptr<NetEq> neteq_;
  std::unique_ptr<LossModel> loss_model_;

  std::unique_ptr<int16_t[]> in_data_;
  rtc::Buffer payload_;
  AudioFrame out_frame_;
  WebRtcRTPHeader rtp_header_;

  size_t total_payload_size_bytes_;
};

}  // namespace test
}  // namespace webrtc

#endif  // WEBRTC_MODULES_AUDIO_CODING_NETEQ_TOOLS_NETEQ_QUALITY_TEST_H_<|MERGE_RESOLUTION|>--- conflicted
+++ resolved
@@ -12,15 +12,9 @@
 #define WEBRTC_MODULES_AUDIO_CODING_NETEQ_TOOLS_NETEQ_QUALITY_TEST_H_
 
 #include <fstream>
-<<<<<<< HEAD
-#include <gflags/gflags.h>
-#include "testing/gtest/include/gtest/gtest.h"
-#include "webrtc/base/scoped_ptr.h"
-=======
 #include <memory>
 #include <gflags/gflags.h>
 
->>>>>>> a17af05f
 #include "webrtc/modules/audio_coding/neteq/include/neteq.h"
 #include "webrtc/modules/audio_coding/neteq/tools/audio_sink.h"
 #include "webrtc/modules/audio_coding/neteq/tools/input_audio_file.h"
@@ -76,11 +70,7 @@
                    int in_sampling_khz,
                    int out_sampling_khz,
                    NetEqDecoder decoder_type);
-<<<<<<< HEAD
-  virtual ~NetEqQualityTest();
-=======
   ~NetEqQualityTest() override;
->>>>>>> a17af05f
 
   void SetUp() override;
 
@@ -90,11 +80,7 @@
   // 2. save the bit stream to |payload| of |max_bytes| bytes in size,
   // 3. returns the length of the payload (in bytes),
   virtual int EncodeBlock(int16_t* in_data, size_t block_size_samples,
-<<<<<<< HEAD
-                          uint8_t* payload, size_t max_bytes) = 0;
-=======
                           rtc::Buffer* payload, size_t max_bytes) = 0;
->>>>>>> a17af05f
 
   // PacketLost(...) determines weather a packet sent at an indicated time gets
   // lost or not.
@@ -129,23 +115,12 @@
 
   // Number of samples per channel in a frame.
   const size_t in_size_samples_;
-<<<<<<< HEAD
-
-  // Expected output number of samples per channel in a frame.
-  const size_t out_size_samples_;
-=======
->>>>>>> a17af05f
 
   size_t payload_size_bytes_;
   size_t max_payload_bytes_;
 
-<<<<<<< HEAD
-  rtc::scoped_ptr<InputAudioFile> in_file_;
-  rtc::scoped_ptr<AudioSink> output_;
-=======
   std::unique_ptr<InputAudioFile> in_file_;
   std::unique_ptr<AudioSink> output_;
->>>>>>> a17af05f
   std::ofstream log_file_;
 
   std::unique_ptr<RtpGenerator> rtp_generator_;
