/*
 *  Copyright (c) 2013 The WebRTC project authors. All Rights Reserved.
 *
 *  Use of this source code is governed by a BSD-style license
 *  that can be found in the LICENSE file in the root of the source
 *  tree. An additional intellectual property rights grant can be found
 *  in the file PATENTS.  All contributing project authors may
 *  be found in the AUTHORS file in the root of the source tree.
 */

#include <errno.h>
#include <inttypes.h>
#include <limits.h>  // For ULONG_MAX returned by strtoul.
#include <stdio.h>
#include <stdlib.h>  // For strtoul.

#include <algorithm>
#include <ios>
#include <iostream>
<<<<<<< HEAD
#include <limits>
=======
#include <memory>
>>>>>>> a17af05f
#include <string>

#include "gflags/gflags.h"
#include "webrtc/base/checks.h"
<<<<<<< HEAD
#include "webrtc/base/safe_conversions.h"
#include "webrtc/base/scoped_ptr.h"
#include "webrtc/modules/audio_coding/codecs/pcm16b/pcm16b.h"
#include "webrtc/modules/audio_coding/neteq/include/neteq.h"
=======
#include "webrtc/modules/audio_coding/neteq/include/neteq.h"
#include "webrtc/modules/audio_coding/neteq/tools/fake_decode_from_file.h"
>>>>>>> a17af05f
#include "webrtc/modules/audio_coding/neteq/tools/input_audio_file.h"
#include "webrtc/modules/audio_coding/neteq/tools/neteq_packet_source_input.h"
#include "webrtc/modules/audio_coding/neteq/tools/neteq_replacement_input.h"
#include "webrtc/modules/audio_coding/neteq/tools/neteq_test.h"
#include "webrtc/modules/audio_coding/neteq/tools/output_audio_file.h"
#include "webrtc/modules/audio_coding/neteq/tools/output_wav_file.h"
<<<<<<< HEAD
#include "webrtc/modules/audio_coding/neteq/tools/packet.h"
#include "webrtc/modules/audio_coding/neteq/tools/rtc_event_log_source.h"
#include "webrtc/modules/audio_coding/neteq/tools/rtp_file_source.h"
#include "webrtc/modules/include/module_common_types.h"
#include "webrtc/system_wrappers/include/trace.h"
#include "webrtc/test/rtp_file_reader.h"
=======
#include "webrtc/modules/audio_coding/neteq/tools/rtp_file_source.h"
#include "webrtc/modules/include/module_common_types.h"
>>>>>>> a17af05f
#include "webrtc/test/testsupport/fileutils.h"
#include "webrtc/typedefs.h"

namespace webrtc {
namespace test {
namespace {

// Parses the input string for a valid SSRC (at the start of the string). If a
// valid SSRC is found, it is written to the output variable |ssrc|, and true is
// returned. Otherwise, false is returned.
bool ParseSsrc(const std::string& str, uint32_t* ssrc) {
  if (str.empty())
    return true;
  int base = 10;
  // Look for "0x" or "0X" at the start and change base to 16 if found.
  if ((str.compare(0, 2, "0x") == 0) || (str.compare(0, 2, "0X") == 0))
    base = 16;
  errno = 0;
  char* end_ptr;
  unsigned long value = strtoul(str.c_str(), &end_ptr, base);
  if (value == ULONG_MAX && errno == ERANGE)
    return false;  // Value out of range for unsigned long.
  if (sizeof(unsigned long) > sizeof(uint32_t) && value > 0xFFFFFFFF)
    return false;  // Value out of range for uint32_t.
  if (end_ptr - str.c_str() < static_cast<ptrdiff_t>(str.length()))
    return false;  // Part of the string was not parsed.
  *ssrc = static_cast<uint32_t>(value);
  return true;
}

// Flag validators.
bool ValidatePayloadType(const char* flagname, int32_t value) {
  if (value >= 0 && value <= 127)  // Value is ok.
    return true;
  printf("Invalid value for --%s: %d\n", flagname, static_cast<int>(value));
  return false;
}

bool ValidateSsrcValue(const char* flagname, const std::string& str) {
  uint32_t dummy_ssrc;
  return ParseSsrc(str, &dummy_ssrc);
}

static bool ValidateExtensionId(const char* flagname, int32_t value) {
  if (value > 0 && value <= 255)  // Value is ok.
    return true;
  printf("Invalid value for --%s: %d\n", flagname, static_cast<int>(value));
  return false;
}

// Define command line flags.
DEFINE_int32(pcmu, 0, "RTP payload type for PCM-u");
const bool pcmu_dummy =
    google::RegisterFlagValidator(&FLAGS_pcmu, &ValidatePayloadType);
DEFINE_int32(pcma, 8, "RTP payload type for PCM-a");
const bool pcma_dummy =
    google::RegisterFlagValidator(&FLAGS_pcma, &ValidatePayloadType);
DEFINE_int32(ilbc, 102, "RTP payload type for iLBC");
const bool ilbc_dummy =
    google::RegisterFlagValidator(&FLAGS_ilbc, &ValidatePayloadType);
DEFINE_int32(isac, 103, "RTP payload type for iSAC");
const bool isac_dummy =
    google::RegisterFlagValidator(&FLAGS_isac, &ValidatePayloadType);
DEFINE_int32(isac_swb, 104, "RTP payload type for iSAC-swb (32 kHz)");
const bool isac_swb_dummy =
    google::RegisterFlagValidator(&FLAGS_isac_swb, &ValidatePayloadType);
DEFINE_int32(opus, 111, "RTP payload type for Opus");
const bool opus_dummy =
    google::RegisterFlagValidator(&FLAGS_opus, &ValidatePayloadType);
DEFINE_int32(pcm16b, 93, "RTP payload type for PCM16b-nb (8 kHz)");
const bool pcm16b_dummy =
    google::RegisterFlagValidator(&FLAGS_pcm16b, &ValidatePayloadType);
DEFINE_int32(pcm16b_wb, 94, "RTP payload type for PCM16b-wb (16 kHz)");
const bool pcm16b_wb_dummy =
    google::RegisterFlagValidator(&FLAGS_pcm16b_wb, &ValidatePayloadType);
DEFINE_int32(pcm16b_swb32, 95, "RTP payload type for PCM16b-swb32 (32 kHz)");
const bool pcm16b_swb32_dummy =
    google::RegisterFlagValidator(&FLAGS_pcm16b_swb32, &ValidatePayloadType);
DEFINE_int32(pcm16b_swb48, 96, "RTP payload type for PCM16b-swb48 (48 kHz)");
const bool pcm16b_swb48_dummy =
    google::RegisterFlagValidator(&FLAGS_pcm16b_swb48, &ValidatePayloadType);
DEFINE_int32(g722, 9, "RTP payload type for G.722");
const bool g722_dummy =
    google::RegisterFlagValidator(&FLAGS_g722, &ValidatePayloadType);
DEFINE_int32(avt, 106, "RTP payload type for AVT/DTMF (8 kHz)");
const bool avt_dummy =
    google::RegisterFlagValidator(&FLAGS_avt, &ValidatePayloadType);
DEFINE_int32(avt_16, 114, "RTP payload type for AVT/DTMF (16 kHz)");
const bool avt_16_dummy =
    google::RegisterFlagValidator(&FLAGS_avt_16, &ValidatePayloadType);
DEFINE_int32(avt_32, 115, "RTP payload type for AVT/DTMF (32 kHz)");
const bool avt_32_dummy =
    google::RegisterFlagValidator(&FLAGS_avt_32, &ValidatePayloadType);
DEFINE_int32(avt_48, 116, "RTP payload type for AVT/DTMF (48 kHz)");
const bool avt_48_dummy =
    google::RegisterFlagValidator(&FLAGS_avt_48, &ValidatePayloadType);
DEFINE_int32(red, 117, "RTP payload type for redundant audio (RED)");
const bool red_dummy =
    google::RegisterFlagValidator(&FLAGS_red, &ValidatePayloadType);
DEFINE_int32(cn_nb, 13, "RTP payload type for comfort noise (8 kHz)");
const bool cn_nb_dummy =
    google::RegisterFlagValidator(&FLAGS_cn_nb, &ValidatePayloadType);
DEFINE_int32(cn_wb, 98, "RTP payload type for comfort noise (16 kHz)");
const bool cn_wb_dummy =
    google::RegisterFlagValidator(&FLAGS_cn_wb, &ValidatePayloadType);
DEFINE_int32(cn_swb32, 99, "RTP payload type for comfort noise (32 kHz)");
const bool cn_swb32_dummy =
    google::RegisterFlagValidator(&FLAGS_cn_swb32, &ValidatePayloadType);
DEFINE_int32(cn_swb48, 100, "RTP payload type for comfort noise (48 kHz)");
const bool cn_swb48_dummy =
    google::RegisterFlagValidator(&FLAGS_cn_swb48, &ValidatePayloadType);
DEFINE_bool(codec_map, false, "Prints the mapping between RTP payload type and "
    "codec");
DEFINE_string(replacement_audio_file, "",
              "A PCM file that will be used to populate ""dummy"" RTP packets");
DEFINE_string(ssrc,
              "",
              "Only use packets with this SSRC (decimal or hex, the latter "
              "starting with 0x)");
const bool hex_ssrc_dummy =
    google::RegisterFlagValidator(&FLAGS_ssrc, &ValidateSsrcValue);
DEFINE_int32(audio_level, 1, "Extension ID for audio level (RFC 6464)");
const bool audio_level_dummy =
    google::RegisterFlagValidator(&FLAGS_audio_level, &ValidateExtensionId);
DEFINE_int32(abs_send_time, 3, "Extension ID for absolute sender time");
const bool abs_send_time_dummy =
    google::RegisterFlagValidator(&FLAGS_abs_send_time, &ValidateExtensionId);

// Maps a codec type to a printable name string.
std::string CodecName(NetEqDecoder codec) {
  switch (codec) {
<<<<<<< HEAD
    case webrtc::NetEqDecoder::kDecoderPCMu:
      return "PCM-u";
    case webrtc::NetEqDecoder::kDecoderPCMa:
      return "PCM-a";
    case webrtc::NetEqDecoder::kDecoderILBC:
      return "iLBC";
    case webrtc::NetEqDecoder::kDecoderISAC:
      return "iSAC";
    case webrtc::NetEqDecoder::kDecoderISACswb:
      return "iSAC-swb (32 kHz)";
    case webrtc::NetEqDecoder::kDecoderOpus:
      return "Opus";
    case webrtc::NetEqDecoder::kDecoderPCM16B:
      return "PCM16b-nb (8 kHz)";
    case webrtc::NetEqDecoder::kDecoderPCM16Bwb:
      return "PCM16b-wb (16 kHz)";
    case webrtc::NetEqDecoder::kDecoderPCM16Bswb32kHz:
      return "PCM16b-swb32 (32 kHz)";
    case webrtc::NetEqDecoder::kDecoderPCM16Bswb48kHz:
      return "PCM16b-swb48 (48 kHz)";
    case webrtc::NetEqDecoder::kDecoderG722:
      return "G.722";
    case webrtc::NetEqDecoder::kDecoderRED:
      return "redundant audio (RED)";
    case webrtc::NetEqDecoder::kDecoderAVT:
      return "AVT/DTMF";
    case webrtc::NetEqDecoder::kDecoderCNGnb:
      return "comfort noise (8 kHz)";
    case webrtc::NetEqDecoder::kDecoderCNGwb:
      return "comfort noise (16 kHz)";
    case webrtc::NetEqDecoder::kDecoderCNGswb32kHz:
      return "comfort noise (32 kHz)";
    case webrtc::NetEqDecoder::kDecoderCNGswb48kHz:
=======
    case NetEqDecoder::kDecoderPCMu:
      return "PCM-u";
    case NetEqDecoder::kDecoderPCMa:
      return "PCM-a";
    case NetEqDecoder::kDecoderILBC:
      return "iLBC";
    case NetEqDecoder::kDecoderISAC:
      return "iSAC";
    case NetEqDecoder::kDecoderISACswb:
      return "iSAC-swb (32 kHz)";
    case NetEqDecoder::kDecoderOpus:
      return "Opus";
    case NetEqDecoder::kDecoderPCM16B:
      return "PCM16b-nb (8 kHz)";
    case NetEqDecoder::kDecoderPCM16Bwb:
      return "PCM16b-wb (16 kHz)";
    case NetEqDecoder::kDecoderPCM16Bswb32kHz:
      return "PCM16b-swb32 (32 kHz)";
    case NetEqDecoder::kDecoderPCM16Bswb48kHz:
      return "PCM16b-swb48 (48 kHz)";
    case NetEqDecoder::kDecoderG722:
      return "G.722";
    case NetEqDecoder::kDecoderRED:
      return "redundant audio (RED)";
    case NetEqDecoder::kDecoderAVT:
      return "AVT/DTMF (8 kHz)";
    case NetEqDecoder::kDecoderAVT16kHz:
      return "AVT/DTMF (16 kHz)";
    case NetEqDecoder::kDecoderAVT32kHz:
      return "AVT/DTMF (32 kHz)";
    case NetEqDecoder::kDecoderAVT48kHz:
      return "AVT/DTMF (48 kHz)";
    case NetEqDecoder::kDecoderCNGnb:
      return "comfort noise (8 kHz)";
    case NetEqDecoder::kDecoderCNGwb:
      return "comfort noise (16 kHz)";
    case NetEqDecoder::kDecoderCNGswb32kHz:
      return "comfort noise (32 kHz)";
    case NetEqDecoder::kDecoderCNGswb48kHz:
>>>>>>> a17af05f
      return "comfort noise (48 kHz)";
    default:
      FATAL();
      return "undefined";
  }
}

<<<<<<< HEAD
void RegisterPayloadType(NetEq* neteq,
                         webrtc::NetEqDecoder codec,
                         const std::string& name,
                         google::int32 flag) {
  if (neteq->RegisterPayloadType(codec, name, static_cast<uint8_t>(flag))) {
    std::cerr << "Cannot register payload type " << flag << " as "
              << CodecName(codec) << std::endl;
    exit(1);
  }
}

// Registers all decoders in |neteq|.
void RegisterPayloadTypes(NetEq* neteq) {
  assert(neteq);
  RegisterPayloadType(neteq, webrtc::NetEqDecoder::kDecoderPCMu, "pcmu",
                      FLAGS_pcmu);
  RegisterPayloadType(neteq, webrtc::NetEqDecoder::kDecoderPCMa, "pcma",
                      FLAGS_pcma);
  RegisterPayloadType(neteq, webrtc::NetEqDecoder::kDecoderILBC, "ilbc",
                      FLAGS_ilbc);
  RegisterPayloadType(neteq, webrtc::NetEqDecoder::kDecoderISAC, "isac",
                      FLAGS_isac);
  RegisterPayloadType(neteq, webrtc::NetEqDecoder::kDecoderISACswb, "isac-swb",
                      FLAGS_isac_swb);
  RegisterPayloadType(neteq, webrtc::NetEqDecoder::kDecoderOpus, "opus",
                      FLAGS_opus);
  RegisterPayloadType(neteq, webrtc::NetEqDecoder::kDecoderPCM16B, "pcm16-nb",
                      FLAGS_pcm16b);
  RegisterPayloadType(neteq, webrtc::NetEqDecoder::kDecoderPCM16Bwb, "pcm16-wb",
                      FLAGS_pcm16b_wb);
  RegisterPayloadType(neteq, webrtc::NetEqDecoder::kDecoderPCM16Bswb32kHz,
                      "pcm16-swb32", FLAGS_pcm16b_swb32);
  RegisterPayloadType(neteq, webrtc::NetEqDecoder::kDecoderPCM16Bswb48kHz,
                      "pcm16-swb48", FLAGS_pcm16b_swb48);
  RegisterPayloadType(neteq, webrtc::NetEqDecoder::kDecoderG722, "g722",
                      FLAGS_g722);
  RegisterPayloadType(neteq, webrtc::NetEqDecoder::kDecoderAVT, "avt",
                      FLAGS_avt);
  RegisterPayloadType(neteq, webrtc::NetEqDecoder::kDecoderRED, "red",
                      FLAGS_red);
  RegisterPayloadType(neteq, webrtc::NetEqDecoder::kDecoderCNGnb, "cng-nb",
                      FLAGS_cn_nb);
  RegisterPayloadType(neteq, webrtc::NetEqDecoder::kDecoderCNGwb, "cng-wb",
                      FLAGS_cn_wb);
  RegisterPayloadType(neteq, webrtc::NetEqDecoder::kDecoderCNGswb32kHz,
                      "cng-swb32", FLAGS_cn_swb32);
  RegisterPayloadType(neteq, webrtc::NetEqDecoder::kDecoderCNGswb48kHz,
                      "cng-swb48", FLAGS_cn_swb48);
}

void PrintCodecMappingEntry(webrtc::NetEqDecoder codec, google::int32 flag) {
=======
void PrintCodecMappingEntry(NetEqDecoder codec, google::int32 flag) {
>>>>>>> a17af05f
  std::cout << CodecName(codec) << ": " << flag << std::endl;
}

void PrintCodecMapping() {
<<<<<<< HEAD
  PrintCodecMappingEntry(webrtc::NetEqDecoder::kDecoderPCMu, FLAGS_pcmu);
  PrintCodecMappingEntry(webrtc::NetEqDecoder::kDecoderPCMa, FLAGS_pcma);
  PrintCodecMappingEntry(webrtc::NetEqDecoder::kDecoderILBC, FLAGS_ilbc);
  PrintCodecMappingEntry(webrtc::NetEqDecoder::kDecoderISAC, FLAGS_isac);
  PrintCodecMappingEntry(webrtc::NetEqDecoder::kDecoderISACswb, FLAGS_isac_swb);
  PrintCodecMappingEntry(webrtc::NetEqDecoder::kDecoderOpus, FLAGS_opus);
  PrintCodecMappingEntry(webrtc::NetEqDecoder::kDecoderPCM16B, FLAGS_pcm16b);
  PrintCodecMappingEntry(webrtc::NetEqDecoder::kDecoderPCM16Bwb,
                         FLAGS_pcm16b_wb);
  PrintCodecMappingEntry(webrtc::NetEqDecoder::kDecoderPCM16Bswb32kHz,
                         FLAGS_pcm16b_swb32);
  PrintCodecMappingEntry(webrtc::NetEqDecoder::kDecoderPCM16Bswb48kHz,
                         FLAGS_pcm16b_swb48);
  PrintCodecMappingEntry(webrtc::NetEqDecoder::kDecoderG722, FLAGS_g722);
  PrintCodecMappingEntry(webrtc::NetEqDecoder::kDecoderAVT, FLAGS_avt);
  PrintCodecMappingEntry(webrtc::NetEqDecoder::kDecoderRED, FLAGS_red);
  PrintCodecMappingEntry(webrtc::NetEqDecoder::kDecoderCNGnb, FLAGS_cn_nb);
  PrintCodecMappingEntry(webrtc::NetEqDecoder::kDecoderCNGwb, FLAGS_cn_wb);
  PrintCodecMappingEntry(webrtc::NetEqDecoder::kDecoderCNGswb32kHz,
                         FLAGS_cn_swb32);
  PrintCodecMappingEntry(webrtc::NetEqDecoder::kDecoderCNGswb48kHz,
                         FLAGS_cn_swb48);
}

bool IsComfortNoise(uint8_t payload_type) {
  return payload_type == FLAGS_cn_nb || payload_type == FLAGS_cn_wb ||
      payload_type == FLAGS_cn_swb32 || payload_type == FLAGS_cn_swb48;
=======
  PrintCodecMappingEntry(NetEqDecoder::kDecoderPCMu, FLAGS_pcmu);
  PrintCodecMappingEntry(NetEqDecoder::kDecoderPCMa, FLAGS_pcma);
  PrintCodecMappingEntry(NetEqDecoder::kDecoderILBC, FLAGS_ilbc);
  PrintCodecMappingEntry(NetEqDecoder::kDecoderISAC, FLAGS_isac);
  PrintCodecMappingEntry(NetEqDecoder::kDecoderISACswb, FLAGS_isac_swb);
  PrintCodecMappingEntry(NetEqDecoder::kDecoderOpus, FLAGS_opus);
  PrintCodecMappingEntry(NetEqDecoder::kDecoderPCM16B, FLAGS_pcm16b);
  PrintCodecMappingEntry(NetEqDecoder::kDecoderPCM16Bwb, FLAGS_pcm16b_wb);
  PrintCodecMappingEntry(NetEqDecoder::kDecoderPCM16Bswb32kHz,
                         FLAGS_pcm16b_swb32);
  PrintCodecMappingEntry(NetEqDecoder::kDecoderPCM16Bswb48kHz,
                         FLAGS_pcm16b_swb48);
  PrintCodecMappingEntry(NetEqDecoder::kDecoderG722, FLAGS_g722);
  PrintCodecMappingEntry(NetEqDecoder::kDecoderAVT, FLAGS_avt);
  PrintCodecMappingEntry(NetEqDecoder::kDecoderAVT16kHz, FLAGS_avt_16);
  PrintCodecMappingEntry(NetEqDecoder::kDecoderAVT32kHz, FLAGS_avt_32);
  PrintCodecMappingEntry(NetEqDecoder::kDecoderAVT48kHz, FLAGS_avt_48);
  PrintCodecMappingEntry(NetEqDecoder::kDecoderRED, FLAGS_red);
  PrintCodecMappingEntry(NetEqDecoder::kDecoderCNGnb, FLAGS_cn_nb);
  PrintCodecMappingEntry(NetEqDecoder::kDecoderCNGwb, FLAGS_cn_wb);
  PrintCodecMappingEntry(NetEqDecoder::kDecoderCNGswb32kHz, FLAGS_cn_swb32);
  PrintCodecMappingEntry(NetEqDecoder::kDecoderCNGswb48kHz, FLAGS_cn_swb48);
>>>>>>> a17af05f
}

int CodecSampleRate(uint8_t payload_type) {
  if (payload_type == FLAGS_pcmu || payload_type == FLAGS_pcma ||
      payload_type == FLAGS_ilbc || payload_type == FLAGS_pcm16b ||
      payload_type == FLAGS_cn_nb || payload_type == FLAGS_avt)
    return 8000;
  if (payload_type == FLAGS_isac || payload_type == FLAGS_pcm16b_wb ||
      payload_type == FLAGS_g722 || payload_type == FLAGS_cn_wb ||
      payload_type == FLAGS_avt_16)
    return 16000;
  if (payload_type == FLAGS_isac_swb || payload_type == FLAGS_pcm16b_swb32 ||
      payload_type == FLAGS_cn_swb32 || payload_type == FLAGS_avt_32)
    return 32000;
  if (payload_type == FLAGS_opus || payload_type == FLAGS_pcm16b_swb48 ||
      payload_type == FLAGS_cn_swb48 || payload_type == FLAGS_avt_48)
    return 48000;
  if (payload_type == FLAGS_red)
    return 0;
  return -1;
}

// Class to let through only the packets with a given SSRC. Should be used as an
// outer layer on another NetEqInput object.
class FilterSsrcInput : public NetEqInput {
 public:
  FilterSsrcInput(std::unique_ptr<NetEqInput> source, uint32_t ssrc)
      : source_(std::move(source)), ssrc_(ssrc) {
    FindNextWithCorrectSsrc();
    RTC_CHECK(source_->NextHeader()) << "Found no packet with SSRC = 0x"
                                     << std::hex << ssrc_;
  }

<<<<<<< HEAD
size_t ReplacePayload(webrtc::test::InputAudioFile* replacement_audio_file,
                      rtc::scoped_ptr<int16_t[]>* replacement_audio,
                      rtc::scoped_ptr<uint8_t[]>* payload,
                      size_t* payload_mem_size_bytes,
                      size_t* frame_size_samples,
                      WebRtcRTPHeader* rtp_header,
                      const webrtc::test::Packet* next_packet) {
  size_t payload_len = 0;
  // Check for CNG.
  if (IsComfortNoise(rtp_header->header.payloadType)) {
    // If CNG, simply insert a zero-energy one-byte payload.
    if (*payload_mem_size_bytes < 1) {
      (*payload).reset(new uint8_t[1]);
      *payload_mem_size_bytes = 1;
    }
    (*payload)[0] = 127;  // Max attenuation of CNG.
    payload_len = 1;
  } else {
    assert(next_packet->virtual_payload_length_bytes() > 0);
    // Check if payload length has changed.
    if (next_packet->header().sequenceNumber ==
        rtp_header->header.sequenceNumber + 1) {
      if (*frame_size_samples !=
          next_packet->header().timestamp - rtp_header->header.timestamp) {
        *frame_size_samples =
            next_packet->header().timestamp - rtp_header->header.timestamp;
        (*replacement_audio).reset(
            new int16_t[*frame_size_samples]);
        *payload_mem_size_bytes = 2 * *frame_size_samples;
        (*payload).reset(new uint8_t[*payload_mem_size_bytes]);
      }
    }
    // Get new speech.
    assert((*replacement_audio).get());
    if (CodecTimestampRate(rtp_header->header.payloadType) !=
        CodecSampleRate(rtp_header->header.payloadType) ||
        rtp_header->header.payloadType == FLAGS_red ||
        rtp_header->header.payloadType == FLAGS_avt) {
      // Some codecs have different sample and timestamp rates. And neither
      // RED nor DTMF is supported for replacement.
      std::cerr << "Codec not supported for audio replacement." <<
          std::endl;
      webrtc::Trace::ReturnTrace();
      exit(1);
    }
    assert(*frame_size_samples > 0);
    if (!replacement_audio_file->Read(*frame_size_samples,
                                      (*replacement_audio).get())) {
      std::cerr << "Could not read replacement audio file." << std::endl;
      webrtc::Trace::ReturnTrace();
      exit(1);
    }
    // Encode it as PCM16.
    assert((*payload).get());
    payload_len = WebRtcPcm16b_Encode((*replacement_audio).get(),
                                      *frame_size_samples,
                                      (*payload).get());
    assert(payload_len == 2 * *frame_size_samples);
    // Change payload type to PCM16.
    switch (CodecSampleRate(rtp_header->header.payloadType)) {
      case 8000:
        rtp_header->header.payloadType = static_cast<uint8_t>(FLAGS_pcm16b);
        break;
      case 16000:
        rtp_header->header.payloadType = static_cast<uint8_t>(FLAGS_pcm16b_wb);
        break;
      case 32000:
        rtp_header->header.payloadType =
            static_cast<uint8_t>(FLAGS_pcm16b_swb32);
        break;
      case 48000:
        rtp_header->header.payloadType =
            static_cast<uint8_t>(FLAGS_pcm16b_swb48);
        break;
      default:
        std::cerr << "Payload type " <<
            static_cast<int>(rtp_header->header.payloadType) <<
            " not supported or unknown." << std::endl;
        webrtc::Trace::ReturnTrace();
        exit(1);
    }
=======
  // All methods but PopPacket() simply relay to the |source_| object.
  rtc::Optional<int64_t> NextPacketTime() const override {
    return source_->NextPacketTime();
  }
  rtc::Optional<int64_t> NextOutputEventTime() const override {
    return source_->NextOutputEventTime();
>>>>>>> a17af05f
  }

  // Returns the next packet, and throws away upcoming packets that do not match
  // the desired SSRC.
  std::unique_ptr<PacketData> PopPacket() override {
    std::unique_ptr<PacketData> packet_to_return = source_->PopPacket();
    RTC_DCHECK(!packet_to_return ||
               packet_to_return->header.header.ssrc == ssrc_);
    // Pre-fetch the next packet with correct SSRC. Hence, |source_| will always
    // be have a valid packet (or empty if no more packets are available) when
    // this method returns.
    FindNextWithCorrectSsrc();
    return packet_to_return;
  }

<<<<<<< HEAD
int main(int argc, char* argv[]) {
  static const int kMaxChannels = 5;
  static const size_t kMaxSamplesPerMs = 48000 / 1000;
  static const int kOutputBlockSizeMs = 10;
=======
  void AdvanceOutputEvent() override { source_->AdvanceOutputEvent(); }

  bool ended() const override { return source_->ended(); }

  rtc::Optional<RTPHeader> NextHeader() const override {
    return source_->NextHeader();
  }

 private:
  void FindNextWithCorrectSsrc() {
    while (source_->NextHeader() && source_->NextHeader()->ssrc != ssrc_) {
      source_->PopPacket();
    }
  }

  std::unique_ptr<NetEqInput> source_;
  uint32_t ssrc_;
};
>>>>>>> a17af05f

int RunTest(int argc, char* argv[]) {
  std::string program_name = argv[0];
  std::string usage = "Tool for decoding an RTP dump file using NetEq.\n"
      "Run " + program_name + " --helpshort for usage.\n"
      "Example usage:\n" + program_name +
      " input.rtp output.{pcm, wav}\n";
  google::SetUsageMessage(usage);
  google::ParseCommandLineFlags(&argc, &argv, true);

  if (FLAGS_codec_map) {
    PrintCodecMapping();
  }

  if (argc != 3) {
    if (FLAGS_codec_map) {
      // We have already printed the codec map. Just end the program.
      return 0;
    }
    // Print usage information.
    std::cout << google::ProgramUsage();
    return 0;
  }

<<<<<<< HEAD
  printf("Input file: %s\n", argv[1]);

  bool is_rtp_dump = false;
  rtc::scoped_ptr<webrtc::test::PacketSource> file_source;
  webrtc::test::RtcEventLogSource* event_log_source = nullptr;
  if (webrtc::test::RtpFileSource::ValidRtpDump(argv[1]) ||
      webrtc::test::RtpFileSource::ValidPcap(argv[1])) {
    is_rtp_dump = true;
    file_source.reset(webrtc::test::RtpFileSource::Create(argv[1]));
  } else {
    event_log_source = webrtc::test::RtcEventLogSource::Create(argv[1]);
    file_source.reset(event_log_source);
  }

  assert(file_source.get());

  // Check if an SSRC value was provided.
  if (!FLAGS_ssrc.empty()) {
    uint32_t ssrc;
    RTC_CHECK(ParseSsrc(FLAGS_ssrc, &ssrc)) << "Flag verification has failed.";
    file_source->SelectSsrc(ssrc);
=======
  // Gather RTP header extensions in a map.
  NetEqPacketSourceInput::RtpHeaderExtensionMap rtp_ext_map = {
      {FLAGS_audio_level, kRtpExtensionAudioLevel},
      {FLAGS_abs_send_time, kRtpExtensionAbsoluteSendTime}};

  const std::string input_file_name = argv[1];
  std::unique_ptr<NetEqInput> input;
  if (RtpFileSource::ValidRtpDump(input_file_name) ||
      RtpFileSource::ValidPcap(input_file_name)) {
    input.reset(new NetEqRtpDumpInput(input_file_name, rtp_ext_map));
  } else {
    input.reset(new NetEqEventLogInput(input_file_name, rtp_ext_map));
>>>>>>> a17af05f
  }

  std::cout << "Input file: " << input_file_name << std::endl;
  RTC_CHECK(input) << "Cannot open input file";
  RTC_CHECK(!input->ended()) << "Input file is empty";

  // Check if an SSRC value was provided.
  if (!FLAGS_ssrc.empty()) {
    uint32_t ssrc;
    RTC_CHECK(ParseSsrc(FLAGS_ssrc, &ssrc)) << "Flag verification has failed.";
    input.reset(new FilterSsrcInput(std::move(input), ssrc));
  }
<<<<<<< HEAD
  if (packet->payload_length_bytes() == 0 && !replace_payload) {
    std::cerr << "Warning: input file contains header-only packets, but no "
              << "replacement file is specified." << std::endl;
    webrtc::Trace::ReturnTrace();
    return -1;
  }
=======
>>>>>>> a17af05f

  // Check the sample rate.
  rtc::Optional<RTPHeader> first_rtp_header = input->NextHeader();
  RTC_CHECK(first_rtp_header);
  const int sample_rate_hz = CodecSampleRate(first_rtp_header->payloadType);
  RTC_CHECK_GT(sample_rate_hz, 0);

  // Open the output file now that we know the sample rate. (Rate is only needed
  // for wav files.)
  const std::string output_file_name = argv[2];
  std::unique_ptr<AudioSink> output;
  if (output_file_name.size() >= 4 &&
      output_file_name.substr(output_file_name.size() - 4) == ".wav") {
    // Open a wav file.
    output.reset(new OutputWavFile(output_file_name, sample_rate_hz));
  } else {
    // Open a pcm file.
    output.reset(new OutputAudioFile(output_file_name));
  }

<<<<<<< HEAD
  // This is the main simulation loop.
  // Set the simulation clock to start immediately with the first packet.
  int64_t start_time_ms = rtc::checked_cast<int64_t>(packet->time_ms());
  int64_t time_now_ms = start_time_ms;
  int64_t next_input_time_ms = time_now_ms;
  int64_t next_output_time_ms = time_now_ms;
  if (time_now_ms % kOutputBlockSizeMs != 0) {
    // Make sure that next_output_time_ms is rounded up to the next multiple
    // of kOutputBlockSizeMs. (Legacy bit-exactness.)
    next_output_time_ms +=
        kOutputBlockSizeMs - time_now_ms % kOutputBlockSizeMs;
  }

  bool packet_available = true;
  bool output_event_available = true;
  if (!is_rtp_dump) {
    next_output_time_ms = event_log_source->NextAudioOutputEventMs();
    if (next_output_time_ms == std::numeric_limits<int64_t>::max())
      output_event_available = false;
    start_time_ms = time_now_ms =
        std::min(next_input_time_ms, next_output_time_ms);
  }
  while (packet_available || output_event_available) {
    // Advance time to next event.
    time_now_ms = std::min(next_input_time_ms, next_output_time_ms);
    // Check if it is time to insert packet.
    while (time_now_ms >= next_input_time_ms && packet_available) {
      assert(packet->virtual_payload_length_bytes() > 0);
      // Parse RTP header.
      WebRtcRTPHeader rtp_header;
      packet->ConvertHeader(&rtp_header);
      const uint8_t* payload_ptr = packet->payload();
      size_t payload_len = packet->payload_length_bytes();
      if (replace_payload) {
        payload_len = ReplacePayload(replacement_audio_file.get(),
                                     &replacement_audio,
                                     &payload,
                                     &payload_mem_size_bytes,
                                     &input_frame_size_timestamps,
                                     &rtp_header,
                                     next_packet.get());
        payload_ptr = payload.get();
      }
      int error = neteq->InsertPacket(
          rtp_header, rtc::ArrayView<const uint8_t>(payload_ptr, payload_len),
          static_cast<uint32_t>(packet->time_ms() * sample_rate_hz / 1000));
      if (error != NetEq::kOK) {
        if (neteq->LastError() == NetEq::kUnknownRtpPayloadType) {
          std::cerr << "RTP Payload type "
                    << static_cast<int>(rtp_header.header.payloadType)
                    << " is unknown." << std::endl;
          std::cerr << "Use --codec_map to view default mapping." << std::endl;
          std::cerr << "Use --helpshort for information on how to make custom "
                       "mappings." << std::endl;
        } else {
          std::cerr << "InsertPacket returned error code " << neteq->LastError()
                    << std::endl;
          std::cerr << "Header data:" << std::endl;
          std::cerr << "  PT = "
                    << static_cast<int>(rtp_header.header.payloadType)
                    << std::endl;
          std::cerr << "  SN = " << rtp_header.header.sequenceNumber
                    << std::endl;
          std::cerr << "  TS = " << rtp_header.header.timestamp << std::endl;
        }
      }

      // Get next packet from file.
      webrtc::test::Packet* temp_packet = file_source->NextPacket();
      if (temp_packet) {
        packet.reset(temp_packet);
        if (replace_payload) {
          // At this point |packet| contains the packet *after* |next_packet|.
          // Swap Packet objects between |packet| and |next_packet|.
          packet.swap(next_packet);
          // Swap the status indicators unless they're already the same.
          if (packet_available != next_packet_available) {
            packet_available = !packet_available;
            next_packet_available = !next_packet_available;
          }
        }
        next_input_time_ms = rtc::checked_cast<int64_t>(packet->time_ms());
      } else {
        // Set next input time to the maximum value of int64_t to prevent the
        // time_now_ms from becoming stuck at the final value.
        next_input_time_ms = std::numeric_limits<int64_t>::max();
        packet_available = false;
      }
    }

    // Check if it is time to get output audio.
    while (time_now_ms >= next_output_time_ms && output_event_available) {
      static const size_t kOutDataLen =
          kOutputBlockSizeMs * kMaxSamplesPerMs * kMaxChannels;
      int16_t out_data[kOutDataLen];
      size_t num_channels;
      size_t samples_per_channel;
      int error = neteq->GetAudio(kOutDataLen, out_data, &samples_per_channel,
                                   &num_channels, NULL);
      if (error != NetEq::kOK) {
        std::cerr << "GetAudio returned error code " <<
            neteq->LastError() << std::endl;
      } else {
        // Calculate sample rate from output size.
        sample_rate_hz = rtc::checked_cast<int>(
            1000 * samples_per_channel / kOutputBlockSizeMs);
      }

      // Write to file.
      // TODO(hlundin): Make writing to file optional.
      size_t write_len = samples_per_channel * num_channels;
      if (!output->WriteArray(out_data, write_len)) {
        std::cerr << "Error while writing to file" << std::endl;
        webrtc::Trace::ReturnTrace();
        exit(1);
      }
      if (is_rtp_dump) {
        next_output_time_ms += kOutputBlockSizeMs;
        if (!packet_available)
          output_event_available = false;
      } else {
        next_output_time_ms = event_log_source->NextAudioOutputEventMs();
        if (next_output_time_ms == std::numeric_limits<int64_t>::max())
          output_event_available = false;
      }
    }
  }
  printf("Simulation done\n");
  printf("Produced %i ms of audio\n",
         static_cast<int>(time_now_ms - start_time_ms));
=======
  std::cout << "Output file: " << output_file_name << std::endl;

  NetEqTest::DecoderMap codecs = {
      {FLAGS_pcmu, std::make_pair(NetEqDecoder::kDecoderPCMu, "pcmu")},
      {FLAGS_pcma, std::make_pair(NetEqDecoder::kDecoderPCMa, "pcma")},
      {FLAGS_ilbc, std::make_pair(NetEqDecoder::kDecoderILBC, "ilbc")},
      {FLAGS_isac, std::make_pair(NetEqDecoder::kDecoderISAC, "isac")},
      {FLAGS_isac_swb,
       std::make_pair(NetEqDecoder::kDecoderISACswb, "isac-swb")},
      {FLAGS_opus, std::make_pair(NetEqDecoder::kDecoderOpus, "opus")},
      {FLAGS_pcm16b, std::make_pair(NetEqDecoder::kDecoderPCM16B, "pcm16-nb")},
      {FLAGS_pcm16b_wb,
       std::make_pair(NetEqDecoder::kDecoderPCM16Bwb, "pcm16-wb")},
      {FLAGS_pcm16b_swb32,
       std::make_pair(NetEqDecoder::kDecoderPCM16Bswb32kHz, "pcm16-swb32")},
      {FLAGS_pcm16b_swb48,
       std::make_pair(NetEqDecoder::kDecoderPCM16Bswb48kHz, "pcm16-swb48")},
      {FLAGS_g722, std::make_pair(NetEqDecoder::kDecoderG722, "g722")},
      {FLAGS_avt, std::make_pair(NetEqDecoder::kDecoderAVT, "avt")},
      {FLAGS_avt_16, std::make_pair(NetEqDecoder::kDecoderAVT16kHz, "avt-16")},
      {FLAGS_avt_32,
       std::make_pair(NetEqDecoder::kDecoderAVT32kHz, "avt-32")},
      {FLAGS_avt_48,
       std::make_pair(NetEqDecoder::kDecoderAVT48kHz, "avt-48")},
      {FLAGS_red, std::make_pair(NetEqDecoder::kDecoderRED, "red")},
      {FLAGS_cn_nb, std::make_pair(NetEqDecoder::kDecoderCNGnb, "cng-nb")},
      {FLAGS_cn_wb, std::make_pair(NetEqDecoder::kDecoderCNGwb, "cng-wb")},
      {FLAGS_cn_swb32,
       std::make_pair(NetEqDecoder::kDecoderCNGswb32kHz, "cng-swb32")},
      {FLAGS_cn_swb48,
       std::make_pair(NetEqDecoder::kDecoderCNGswb48kHz, "cng-swb48")}};

  // Check if a replacement audio file was provided.
  std::unique_ptr<AudioDecoder> replacement_decoder;
  NetEqTest::ExtDecoderMap ext_codecs;
  if (!FLAGS_replacement_audio_file.empty()) {
    // Find largest unused payload type.
    int replacement_pt = 127;
    while (!(codecs.find(replacement_pt) == codecs.end() &&
             ext_codecs.find(replacement_pt) == ext_codecs.end())) {
      --replacement_pt;
      RTC_CHECK_GE(replacement_pt, 0);
    }

    auto std_set_int32_to_uint8 = [](const std::set<int32_t>& a) {
      std::set<uint8_t> b;
      for (auto& x : a) {
        b.insert(static_cast<uint8_t>(x));
      }
      return b;
    };

    std::set<uint8_t> cn_types = std_set_int32_to_uint8(
        {FLAGS_cn_nb, FLAGS_cn_wb, FLAGS_cn_swb32, FLAGS_cn_swb48});
    std::set<uint8_t> forbidden_types =
        std_set_int32_to_uint8({FLAGS_g722, FLAGS_red, FLAGS_avt,
                                FLAGS_avt_16, FLAGS_avt_32, FLAGS_avt_48});
    input.reset(new NetEqReplacementInput(std::move(input), replacement_pt,
                                          cn_types, forbidden_types));

    replacement_decoder.reset(new FakeDecodeFromFile(
        std::unique_ptr<InputAudioFile>(
            new InputAudioFile(FLAGS_replacement_audio_file)),
        48000, false));
    NetEqTest::ExternalDecoderInfo ext_dec_info = {
        replacement_decoder.get(), NetEqDecoder::kDecoderArbitrary,
        "replacement codec"};
    ext_codecs[replacement_pt] = ext_dec_info;
  }

  DefaultNetEqTestErrorCallback error_cb;
  NetEq::Config config;
  config.sample_rate_hz = sample_rate_hz;
  NetEqTest test(config, codecs, ext_codecs, std::move(input),
                 std::move(output), &error_cb);

  int64_t test_duration_ms = test.Run();
  NetEqNetworkStatistics stats = test.SimulationStats();

  printf("Simulation statistics:\n");
  printf("  output duration: %" PRId64 " ms\n", test_duration_ms);
  printf("  packet_loss_rate: %f %%\n",
         100.0 * stats.packet_loss_rate / 16384.0);
  printf("  packet_discard_rate: %f %%\n",
         100.0 * stats.packet_discard_rate / 16384.0);
  printf("  expand_rate: %f %%\n", 100.0 * stats.expand_rate / 16384.0);
  printf("  speech_expand_rate: %f %%\n",
         100.0 * stats.speech_expand_rate / 16384.0);
  printf("  preemptive_rate: %f %%\n", 100.0 * stats.preemptive_rate / 16384.0);
  printf("  accelerate_rate: %f %%\n", 100.0 * stats.accelerate_rate / 16384.0);
  printf("  secondary_decoded_rate: %f %%\n",
         100.0 * stats.secondary_decoded_rate / 16384.0);
  printf("  clockdrift_ppm: %d ppm\n", stats.clockdrift_ppm);
  printf("  mean_waiting_time_ms: %d ms\n", stats.mean_waiting_time_ms);
  printf("  median_waiting_time_ms: %d ms\n", stats.median_waiting_time_ms);
  printf("  min_waiting_time_ms: %d ms\n", stats.min_waiting_time_ms);
  printf("  max_waiting_time_ms: %d ms\n", stats.max_waiting_time_ms);
>>>>>>> a17af05f

  return 0;
}

}  // namespace
}  // namespace test
}  // namespace webrtc

int main(int argc, char* argv[]) {
  webrtc::test::RunTest(argc, argv);
}<|MERGE_RESOLUTION|>--- conflicted
+++ resolved
@@ -17,41 +17,21 @@
 #include <algorithm>
 #include <ios>
 #include <iostream>
-<<<<<<< HEAD
-#include <limits>
-=======
 #include <memory>
->>>>>>> a17af05f
 #include <string>
 
 #include "gflags/gflags.h"
 #include "webrtc/base/checks.h"
-<<<<<<< HEAD
-#include "webrtc/base/safe_conversions.h"
-#include "webrtc/base/scoped_ptr.h"
-#include "webrtc/modules/audio_coding/codecs/pcm16b/pcm16b.h"
-#include "webrtc/modules/audio_coding/neteq/include/neteq.h"
-=======
 #include "webrtc/modules/audio_coding/neteq/include/neteq.h"
 #include "webrtc/modules/audio_coding/neteq/tools/fake_decode_from_file.h"
->>>>>>> a17af05f
 #include "webrtc/modules/audio_coding/neteq/tools/input_audio_file.h"
 #include "webrtc/modules/audio_coding/neteq/tools/neteq_packet_source_input.h"
 #include "webrtc/modules/audio_coding/neteq/tools/neteq_replacement_input.h"
 #include "webrtc/modules/audio_coding/neteq/tools/neteq_test.h"
 #include "webrtc/modules/audio_coding/neteq/tools/output_audio_file.h"
 #include "webrtc/modules/audio_coding/neteq/tools/output_wav_file.h"
-<<<<<<< HEAD
-#include "webrtc/modules/audio_coding/neteq/tools/packet.h"
-#include "webrtc/modules/audio_coding/neteq/tools/rtc_event_log_source.h"
 #include "webrtc/modules/audio_coding/neteq/tools/rtp_file_source.h"
 #include "webrtc/modules/include/module_common_types.h"
-#include "webrtc/system_wrappers/include/trace.h"
-#include "webrtc/test/rtp_file_reader.h"
-=======
-#include "webrtc/modules/audio_coding/neteq/tools/rtp_file_source.h"
-#include "webrtc/modules/include/module_common_types.h"
->>>>>>> a17af05f
 #include "webrtc/test/testsupport/fileutils.h"
 #include "webrtc/typedefs.h"
 
@@ -183,41 +163,6 @@
 // Maps a codec type to a printable name string.
 std::string CodecName(NetEqDecoder codec) {
   switch (codec) {
-<<<<<<< HEAD
-    case webrtc::NetEqDecoder::kDecoderPCMu:
-      return "PCM-u";
-    case webrtc::NetEqDecoder::kDecoderPCMa:
-      return "PCM-a";
-    case webrtc::NetEqDecoder::kDecoderILBC:
-      return "iLBC";
-    case webrtc::NetEqDecoder::kDecoderISAC:
-      return "iSAC";
-    case webrtc::NetEqDecoder::kDecoderISACswb:
-      return "iSAC-swb (32 kHz)";
-    case webrtc::NetEqDecoder::kDecoderOpus:
-      return "Opus";
-    case webrtc::NetEqDecoder::kDecoderPCM16B:
-      return "PCM16b-nb (8 kHz)";
-    case webrtc::NetEqDecoder::kDecoderPCM16Bwb:
-      return "PCM16b-wb (16 kHz)";
-    case webrtc::NetEqDecoder::kDecoderPCM16Bswb32kHz:
-      return "PCM16b-swb32 (32 kHz)";
-    case webrtc::NetEqDecoder::kDecoderPCM16Bswb48kHz:
-      return "PCM16b-swb48 (48 kHz)";
-    case webrtc::NetEqDecoder::kDecoderG722:
-      return "G.722";
-    case webrtc::NetEqDecoder::kDecoderRED:
-      return "redundant audio (RED)";
-    case webrtc::NetEqDecoder::kDecoderAVT:
-      return "AVT/DTMF";
-    case webrtc::NetEqDecoder::kDecoderCNGnb:
-      return "comfort noise (8 kHz)";
-    case webrtc::NetEqDecoder::kDecoderCNGwb:
-      return "comfort noise (16 kHz)";
-    case webrtc::NetEqDecoder::kDecoderCNGswb32kHz:
-      return "comfort noise (32 kHz)";
-    case webrtc::NetEqDecoder::kDecoderCNGswb48kHz:
-=======
     case NetEqDecoder::kDecoderPCMu:
       return "PCM-u";
     case NetEqDecoder::kDecoderPCMa:
@@ -257,7 +202,6 @@
     case NetEqDecoder::kDecoderCNGswb32kHz:
       return "comfort noise (32 kHz)";
     case NetEqDecoder::kDecoderCNGswb48kHz:
->>>>>>> a17af05f
       return "comfort noise (48 kHz)";
     default:
       FATAL();
@@ -265,94 +209,11 @@
   }
 }
 
-<<<<<<< HEAD
-void RegisterPayloadType(NetEq* neteq,
-                         webrtc::NetEqDecoder codec,
-                         const std::string& name,
-                         google::int32 flag) {
-  if (neteq->RegisterPayloadType(codec, name, static_cast<uint8_t>(flag))) {
-    std::cerr << "Cannot register payload type " << flag << " as "
-              << CodecName(codec) << std::endl;
-    exit(1);
-  }
-}
-
-// Registers all decoders in |neteq|.
-void RegisterPayloadTypes(NetEq* neteq) {
-  assert(neteq);
-  RegisterPayloadType(neteq, webrtc::NetEqDecoder::kDecoderPCMu, "pcmu",
-                      FLAGS_pcmu);
-  RegisterPayloadType(neteq, webrtc::NetEqDecoder::kDecoderPCMa, "pcma",
-                      FLAGS_pcma);
-  RegisterPayloadType(neteq, webrtc::NetEqDecoder::kDecoderILBC, "ilbc",
-                      FLAGS_ilbc);
-  RegisterPayloadType(neteq, webrtc::NetEqDecoder::kDecoderISAC, "isac",
-                      FLAGS_isac);
-  RegisterPayloadType(neteq, webrtc::NetEqDecoder::kDecoderISACswb, "isac-swb",
-                      FLAGS_isac_swb);
-  RegisterPayloadType(neteq, webrtc::NetEqDecoder::kDecoderOpus, "opus",
-                      FLAGS_opus);
-  RegisterPayloadType(neteq, webrtc::NetEqDecoder::kDecoderPCM16B, "pcm16-nb",
-                      FLAGS_pcm16b);
-  RegisterPayloadType(neteq, webrtc::NetEqDecoder::kDecoderPCM16Bwb, "pcm16-wb",
-                      FLAGS_pcm16b_wb);
-  RegisterPayloadType(neteq, webrtc::NetEqDecoder::kDecoderPCM16Bswb32kHz,
-                      "pcm16-swb32", FLAGS_pcm16b_swb32);
-  RegisterPayloadType(neteq, webrtc::NetEqDecoder::kDecoderPCM16Bswb48kHz,
-                      "pcm16-swb48", FLAGS_pcm16b_swb48);
-  RegisterPayloadType(neteq, webrtc::NetEqDecoder::kDecoderG722, "g722",
-                      FLAGS_g722);
-  RegisterPayloadType(neteq, webrtc::NetEqDecoder::kDecoderAVT, "avt",
-                      FLAGS_avt);
-  RegisterPayloadType(neteq, webrtc::NetEqDecoder::kDecoderRED, "red",
-                      FLAGS_red);
-  RegisterPayloadType(neteq, webrtc::NetEqDecoder::kDecoderCNGnb, "cng-nb",
-                      FLAGS_cn_nb);
-  RegisterPayloadType(neteq, webrtc::NetEqDecoder::kDecoderCNGwb, "cng-wb",
-                      FLAGS_cn_wb);
-  RegisterPayloadType(neteq, webrtc::NetEqDecoder::kDecoderCNGswb32kHz,
-                      "cng-swb32", FLAGS_cn_swb32);
-  RegisterPayloadType(neteq, webrtc::NetEqDecoder::kDecoderCNGswb48kHz,
-                      "cng-swb48", FLAGS_cn_swb48);
-}
-
-void PrintCodecMappingEntry(webrtc::NetEqDecoder codec, google::int32 flag) {
-=======
 void PrintCodecMappingEntry(NetEqDecoder codec, google::int32 flag) {
->>>>>>> a17af05f
   std::cout << CodecName(codec) << ": " << flag << std::endl;
 }
 
 void PrintCodecMapping() {
-<<<<<<< HEAD
-  PrintCodecMappingEntry(webrtc::NetEqDecoder::kDecoderPCMu, FLAGS_pcmu);
-  PrintCodecMappingEntry(webrtc::NetEqDecoder::kDecoderPCMa, FLAGS_pcma);
-  PrintCodecMappingEntry(webrtc::NetEqDecoder::kDecoderILBC, FLAGS_ilbc);
-  PrintCodecMappingEntry(webrtc::NetEqDecoder::kDecoderISAC, FLAGS_isac);
-  PrintCodecMappingEntry(webrtc::NetEqDecoder::kDecoderISACswb, FLAGS_isac_swb);
-  PrintCodecMappingEntry(webrtc::NetEqDecoder::kDecoderOpus, FLAGS_opus);
-  PrintCodecMappingEntry(webrtc::NetEqDecoder::kDecoderPCM16B, FLAGS_pcm16b);
-  PrintCodecMappingEntry(webrtc::NetEqDecoder::kDecoderPCM16Bwb,
-                         FLAGS_pcm16b_wb);
-  PrintCodecMappingEntry(webrtc::NetEqDecoder::kDecoderPCM16Bswb32kHz,
-                         FLAGS_pcm16b_swb32);
-  PrintCodecMappingEntry(webrtc::NetEqDecoder::kDecoderPCM16Bswb48kHz,
-                         FLAGS_pcm16b_swb48);
-  PrintCodecMappingEntry(webrtc::NetEqDecoder::kDecoderG722, FLAGS_g722);
-  PrintCodecMappingEntry(webrtc::NetEqDecoder::kDecoderAVT, FLAGS_avt);
-  PrintCodecMappingEntry(webrtc::NetEqDecoder::kDecoderRED, FLAGS_red);
-  PrintCodecMappingEntry(webrtc::NetEqDecoder::kDecoderCNGnb, FLAGS_cn_nb);
-  PrintCodecMappingEntry(webrtc::NetEqDecoder::kDecoderCNGwb, FLAGS_cn_wb);
-  PrintCodecMappingEntry(webrtc::NetEqDecoder::kDecoderCNGswb32kHz,
-                         FLAGS_cn_swb32);
-  PrintCodecMappingEntry(webrtc::NetEqDecoder::kDecoderCNGswb48kHz,
-                         FLAGS_cn_swb48);
-}
-
-bool IsComfortNoise(uint8_t payload_type) {
-  return payload_type == FLAGS_cn_nb || payload_type == FLAGS_cn_wb ||
-      payload_type == FLAGS_cn_swb32 || payload_type == FLAGS_cn_swb48;
-=======
   PrintCodecMappingEntry(NetEqDecoder::kDecoderPCMu, FLAGS_pcmu);
   PrintCodecMappingEntry(NetEqDecoder::kDecoderPCMa, FLAGS_pcma);
   PrintCodecMappingEntry(NetEqDecoder::kDecoderILBC, FLAGS_ilbc);
@@ -375,7 +236,6 @@
   PrintCodecMappingEntry(NetEqDecoder::kDecoderCNGwb, FLAGS_cn_wb);
   PrintCodecMappingEntry(NetEqDecoder::kDecoderCNGswb32kHz, FLAGS_cn_swb32);
   PrintCodecMappingEntry(NetEqDecoder::kDecoderCNGswb48kHz, FLAGS_cn_swb48);
->>>>>>> a17af05f
 }
 
 int CodecSampleRate(uint8_t payload_type) {
@@ -409,96 +269,12 @@
                                      << std::hex << ssrc_;
   }
 
-<<<<<<< HEAD
-size_t ReplacePayload(webrtc::test::InputAudioFile* replacement_audio_file,
-                      rtc::scoped_ptr<int16_t[]>* replacement_audio,
-                      rtc::scoped_ptr<uint8_t[]>* payload,
-                      size_t* payload_mem_size_bytes,
-                      size_t* frame_size_samples,
-                      WebRtcRTPHeader* rtp_header,
-                      const webrtc::test::Packet* next_packet) {
-  size_t payload_len = 0;
-  // Check for CNG.
-  if (IsComfortNoise(rtp_header->header.payloadType)) {
-    // If CNG, simply insert a zero-energy one-byte payload.
-    if (*payload_mem_size_bytes < 1) {
-      (*payload).reset(new uint8_t[1]);
-      *payload_mem_size_bytes = 1;
-    }
-    (*payload)[0] = 127;  // Max attenuation of CNG.
-    payload_len = 1;
-  } else {
-    assert(next_packet->virtual_payload_length_bytes() > 0);
-    // Check if payload length has changed.
-    if (next_packet->header().sequenceNumber ==
-        rtp_header->header.sequenceNumber + 1) {
-      if (*frame_size_samples !=
-          next_packet->header().timestamp - rtp_header->header.timestamp) {
-        *frame_size_samples =
-            next_packet->header().timestamp - rtp_header->header.timestamp;
-        (*replacement_audio).reset(
-            new int16_t[*frame_size_samples]);
-        *payload_mem_size_bytes = 2 * *frame_size_samples;
-        (*payload).reset(new uint8_t[*payload_mem_size_bytes]);
-      }
-    }
-    // Get new speech.
-    assert((*replacement_audio).get());
-    if (CodecTimestampRate(rtp_header->header.payloadType) !=
-        CodecSampleRate(rtp_header->header.payloadType) ||
-        rtp_header->header.payloadType == FLAGS_red ||
-        rtp_header->header.payloadType == FLAGS_avt) {
-      // Some codecs have different sample and timestamp rates. And neither
-      // RED nor DTMF is supported for replacement.
-      std::cerr << "Codec not supported for audio replacement." <<
-          std::endl;
-      webrtc::Trace::ReturnTrace();
-      exit(1);
-    }
-    assert(*frame_size_samples > 0);
-    if (!replacement_audio_file->Read(*frame_size_samples,
-                                      (*replacement_audio).get())) {
-      std::cerr << "Could not read replacement audio file." << std::endl;
-      webrtc::Trace::ReturnTrace();
-      exit(1);
-    }
-    // Encode it as PCM16.
-    assert((*payload).get());
-    payload_len = WebRtcPcm16b_Encode((*replacement_audio).get(),
-                                      *frame_size_samples,
-                                      (*payload).get());
-    assert(payload_len == 2 * *frame_size_samples);
-    // Change payload type to PCM16.
-    switch (CodecSampleRate(rtp_header->header.payloadType)) {
-      case 8000:
-        rtp_header->header.payloadType = static_cast<uint8_t>(FLAGS_pcm16b);
-        break;
-      case 16000:
-        rtp_header->header.payloadType = static_cast<uint8_t>(FLAGS_pcm16b_wb);
-        break;
-      case 32000:
-        rtp_header->header.payloadType =
-            static_cast<uint8_t>(FLAGS_pcm16b_swb32);
-        break;
-      case 48000:
-        rtp_header->header.payloadType =
-            static_cast<uint8_t>(FLAGS_pcm16b_swb48);
-        break;
-      default:
-        std::cerr << "Payload type " <<
-            static_cast<int>(rtp_header->header.payloadType) <<
-            " not supported or unknown." << std::endl;
-        webrtc::Trace::ReturnTrace();
-        exit(1);
-    }
-=======
   // All methods but PopPacket() simply relay to the |source_| object.
   rtc::Optional<int64_t> NextPacketTime() const override {
     return source_->NextPacketTime();
   }
   rtc::Optional<int64_t> NextOutputEventTime() const override {
     return source_->NextOutputEventTime();
->>>>>>> a17af05f
   }
 
   // Returns the next packet, and throws away upcoming packets that do not match
@@ -514,12 +290,6 @@
     return packet_to_return;
   }
 
-<<<<<<< HEAD
-int main(int argc, char* argv[]) {
-  static const int kMaxChannels = 5;
-  static const size_t kMaxSamplesPerMs = 48000 / 1000;
-  static const int kOutputBlockSizeMs = 10;
-=======
   void AdvanceOutputEvent() override { source_->AdvanceOutputEvent(); }
 
   bool ended() const override { return source_->ended(); }
@@ -538,7 +308,6 @@
   std::unique_ptr<NetEqInput> source_;
   uint32_t ssrc_;
 };
->>>>>>> a17af05f
 
 int RunTest(int argc, char* argv[]) {
   std::string program_name = argv[0];
@@ -563,29 +332,6 @@
     return 0;
   }
 
-<<<<<<< HEAD
-  printf("Input file: %s\n", argv[1]);
-
-  bool is_rtp_dump = false;
-  rtc::scoped_ptr<webrtc::test::PacketSource> file_source;
-  webrtc::test::RtcEventLogSource* event_log_source = nullptr;
-  if (webrtc::test::RtpFileSource::ValidRtpDump(argv[1]) ||
-      webrtc::test::RtpFileSource::ValidPcap(argv[1])) {
-    is_rtp_dump = true;
-    file_source.reset(webrtc::test::RtpFileSource::Create(argv[1]));
-  } else {
-    event_log_source = webrtc::test::RtcEventLogSource::Create(argv[1]);
-    file_source.reset(event_log_source);
-  }
-
-  assert(file_source.get());
-
-  // Check if an SSRC value was provided.
-  if (!FLAGS_ssrc.empty()) {
-    uint32_t ssrc;
-    RTC_CHECK(ParseSsrc(FLAGS_ssrc, &ssrc)) << "Flag verification has failed.";
-    file_source->SelectSsrc(ssrc);
-=======
   // Gather RTP header extensions in a map.
   NetEqPacketSourceInput::RtpHeaderExtensionMap rtp_ext_map = {
       {FLAGS_audio_level, kRtpExtensionAudioLevel},
@@ -598,7 +344,6 @@
     input.reset(new NetEqRtpDumpInput(input_file_name, rtp_ext_map));
   } else {
     input.reset(new NetEqEventLogInput(input_file_name, rtp_ext_map));
->>>>>>> a17af05f
   }
 
   std::cout << "Input file: " << input_file_name << std::endl;
@@ -611,15 +356,6 @@
     RTC_CHECK(ParseSsrc(FLAGS_ssrc, &ssrc)) << "Flag verification has failed.";
     input.reset(new FilterSsrcInput(std::move(input), ssrc));
   }
-<<<<<<< HEAD
-  if (packet->payload_length_bytes() == 0 && !replace_payload) {
-    std::cerr << "Warning: input file contains header-only packets, but no "
-              << "replacement file is specified." << std::endl;
-    webrtc::Trace::ReturnTrace();
-    return -1;
-  }
-=======
->>>>>>> a17af05f
 
   // Check the sample rate.
   rtc::Optional<RTPHeader> first_rtp_header = input->NextHeader();
@@ -640,138 +376,6 @@
     output.reset(new OutputAudioFile(output_file_name));
   }
 
-<<<<<<< HEAD
-  // This is the main simulation loop.
-  // Set the simulation clock to start immediately with the first packet.
-  int64_t start_time_ms = rtc::checked_cast<int64_t>(packet->time_ms());
-  int64_t time_now_ms = start_time_ms;
-  int64_t next_input_time_ms = time_now_ms;
-  int64_t next_output_time_ms = time_now_ms;
-  if (time_now_ms % kOutputBlockSizeMs != 0) {
-    // Make sure that next_output_time_ms is rounded up to the next multiple
-    // of kOutputBlockSizeMs. (Legacy bit-exactness.)
-    next_output_time_ms +=
-        kOutputBlockSizeMs - time_now_ms % kOutputBlockSizeMs;
-  }
-
-  bool packet_available = true;
-  bool output_event_available = true;
-  if (!is_rtp_dump) {
-    next_output_time_ms = event_log_source->NextAudioOutputEventMs();
-    if (next_output_time_ms == std::numeric_limits<int64_t>::max())
-      output_event_available = false;
-    start_time_ms = time_now_ms =
-        std::min(next_input_time_ms, next_output_time_ms);
-  }
-  while (packet_available || output_event_available) {
-    // Advance time to next event.
-    time_now_ms = std::min(next_input_time_ms, next_output_time_ms);
-    // Check if it is time to insert packet.
-    while (time_now_ms >= next_input_time_ms && packet_available) {
-      assert(packet->virtual_payload_length_bytes() > 0);
-      // Parse RTP header.
-      WebRtcRTPHeader rtp_header;
-      packet->ConvertHeader(&rtp_header);
-      const uint8_t* payload_ptr = packet->payload();
-      size_t payload_len = packet->payload_length_bytes();
-      if (replace_payload) {
-        payload_len = ReplacePayload(replacement_audio_file.get(),
-                                     &replacement_audio,
-                                     &payload,
-                                     &payload_mem_size_bytes,
-                                     &input_frame_size_timestamps,
-                                     &rtp_header,
-                                     next_packet.get());
-        payload_ptr = payload.get();
-      }
-      int error = neteq->InsertPacket(
-          rtp_header, rtc::ArrayView<const uint8_t>(payload_ptr, payload_len),
-          static_cast<uint32_t>(packet->time_ms() * sample_rate_hz / 1000));
-      if (error != NetEq::kOK) {
-        if (neteq->LastError() == NetEq::kUnknownRtpPayloadType) {
-          std::cerr << "RTP Payload type "
-                    << static_cast<int>(rtp_header.header.payloadType)
-                    << " is unknown." << std::endl;
-          std::cerr << "Use --codec_map to view default mapping." << std::endl;
-          std::cerr << "Use --helpshort for information on how to make custom "
-                       "mappings." << std::endl;
-        } else {
-          std::cerr << "InsertPacket returned error code " << neteq->LastError()
-                    << std::endl;
-          std::cerr << "Header data:" << std::endl;
-          std::cerr << "  PT = "
-                    << static_cast<int>(rtp_header.header.payloadType)
-                    << std::endl;
-          std::cerr << "  SN = " << rtp_header.header.sequenceNumber
-                    << std::endl;
-          std::cerr << "  TS = " << rtp_header.header.timestamp << std::endl;
-        }
-      }
-
-      // Get next packet from file.
-      webrtc::test::Packet* temp_packet = file_source->NextPacket();
-      if (temp_packet) {
-        packet.reset(temp_packet);
-        if (replace_payload) {
-          // At this point |packet| contains the packet *after* |next_packet|.
-          // Swap Packet objects between |packet| and |next_packet|.
-          packet.swap(next_packet);
-          // Swap the status indicators unless they're already the same.
-          if (packet_available != next_packet_available) {
-            packet_available = !packet_available;
-            next_packet_available = !next_packet_available;
-          }
-        }
-        next_input_time_ms = rtc::checked_cast<int64_t>(packet->time_ms());
-      } else {
-        // Set next input time to the maximum value of int64_t to prevent the
-        // time_now_ms from becoming stuck at the final value.
-        next_input_time_ms = std::numeric_limits<int64_t>::max();
-        packet_available = false;
-      }
-    }
-
-    // Check if it is time to get output audio.
-    while (time_now_ms >= next_output_time_ms && output_event_available) {
-      static const size_t kOutDataLen =
-          kOutputBlockSizeMs * kMaxSamplesPerMs * kMaxChannels;
-      int16_t out_data[kOutDataLen];
-      size_t num_channels;
-      size_t samples_per_channel;
-      int error = neteq->GetAudio(kOutDataLen, out_data, &samples_per_channel,
-                                   &num_channels, NULL);
-      if (error != NetEq::kOK) {
-        std::cerr << "GetAudio returned error code " <<
-            neteq->LastError() << std::endl;
-      } else {
-        // Calculate sample rate from output size.
-        sample_rate_hz = rtc::checked_cast<int>(
-            1000 * samples_per_channel / kOutputBlockSizeMs);
-      }
-
-      // Write to file.
-      // TODO(hlundin): Make writing to file optional.
-      size_t write_len = samples_per_channel * num_channels;
-      if (!output->WriteArray(out_data, write_len)) {
-        std::cerr << "Error while writing to file" << std::endl;
-        webrtc::Trace::ReturnTrace();
-        exit(1);
-      }
-      if (is_rtp_dump) {
-        next_output_time_ms += kOutputBlockSizeMs;
-        if (!packet_available)
-          output_event_available = false;
-      } else {
-        next_output_time_ms = event_log_source->NextAudioOutputEventMs();
-        if (next_output_time_ms == std::numeric_limits<int64_t>::max())
-          output_event_available = false;
-      }
-    }
-  }
-  printf("Simulation done\n");
-  printf("Produced %i ms of audio\n",
-         static_cast<int>(time_now_ms - start_time_ms));
-=======
   std::cout << "Output file: " << output_file_name << std::endl;
 
   NetEqTest::DecoderMap codecs = {
@@ -869,7 +473,6 @@
   printf("  median_waiting_time_ms: %d ms\n", stats.median_waiting_time_ms);
   printf("  min_waiting_time_ms: %d ms\n", stats.min_waiting_time_ms);
   printf("  max_waiting_time_ms: %d ms\n", stats.max_waiting_time_ms);
->>>>>>> a17af05f
 
   return 0;
 }
