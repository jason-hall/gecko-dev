--- conflicted
+++ resolved
@@ -105,11 +105,7 @@
 
   uint32_t max_abs_send_time = 0;
   int cycles = -1;
-<<<<<<< HEAD
-  rtc::scoped_ptr<webrtc::test::Packet> packet;
-=======
   std::unique_ptr<webrtc::test::Packet> packet;
->>>>>>> a17af05f
   while (true) {
     packet = file_source->NextPacket();
     if (!packet.get()) {
