--- conflicted
+++ resolved
@@ -85,19 +85,9 @@
   // NULL if the buffer is empty.
   virtual const Packet* PeekNextPacket() const;
 
-<<<<<<< HEAD
-  // Extracts the first packet in the buffer and returns a pointer to it.
-  // Returns NULL if the buffer is empty. The caller is responsible for deleting
-  // the packet.
-  // Subsequent packets with the same timestamp as the one extracted will be
-  // discarded and properly deleted. The number of discarded packets will be
-  // written to the output variable |discard_count|.
-  virtual Packet* GetNextPacket(size_t* discard_count);
-=======
   // Extracts the first packet in the buffer and returns it.
   // Returns an empty optional if the buffer is empty.
   virtual rtc::Optional<Packet> GetNextPacket();
->>>>>>> a17af05f
 
   // Discards the first packet in the buffer. The packet is deleted.
   // Returns PacketBuffer::kBufferEmpty if the buffer is empty,
@@ -115,12 +105,9 @@
 
   // Discards all packets that are (strictly) older than timestamp_limit.
   virtual int DiscardAllOldPackets(uint32_t timestamp_limit);
-<<<<<<< HEAD
-=======
 
   // Removes all packets with a specific payload type from the buffer.
   virtual void DiscardPacketsWithPayloadType(uint8_t payload_type);
->>>>>>> a17af05f
 
   // Returns the number of packets in the buffer, including duplicates and
   // redundant packets.
@@ -128,16 +115,7 @@
 
   // Returns the number of samples in the buffer, including samples carried in
   // duplicate and redundant packets.
-<<<<<<< HEAD
-  virtual size_t NumSamplesInBuffer(DecoderDatabase* decoder_database,
-                                    size_t last_decoded_length) const;
-
-  // Increase the waiting time counter for every packet in the buffer by |inc|.
-  // The default value for |inc| is 1.
-  virtual void IncrementWaitingTimes(int inc = 1);
-=======
   virtual size_t NumSamplesInBuffer(size_t last_decoded_length) const;
->>>>>>> a17af05f
 
   virtual void BufferStat(int* num_packets, int* max_num_packets) const;
 
@@ -158,10 +136,7 @@
  private:
   size_t max_number_of_packets_;
   PacketList buffer_;
-<<<<<<< HEAD
-=======
   const TickTimer* tick_timer_;
->>>>>>> a17af05f
   RTC_DISALLOW_COPY_AND_ASSIGN(PacketBuffer);
 };
 
