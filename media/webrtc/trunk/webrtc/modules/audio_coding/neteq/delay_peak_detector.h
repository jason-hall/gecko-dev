--- conflicted
+++ resolved
@@ -23,11 +23,7 @@
 
 class DelayPeakDetector {
  public:
-<<<<<<< HEAD
-  DelayPeakDetector();
-=======
   DelayPeakDetector(const TickTimer* tick_timer);
->>>>>>> a17af05f
   virtual ~DelayPeakDetector();
   virtual void Reset();
 
