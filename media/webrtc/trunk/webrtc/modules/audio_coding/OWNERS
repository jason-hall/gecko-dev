turaj@webrtc.org
henrik.lundin@webrtc.org
kwiberg@webrtc.org
minyue@webrtc.org
jan.skoglund@webrtc.org
<<<<<<< HEAD
=======
ossu@webrtc.org
>>>>>>> a17af05f

# These are for the common case of adding or renaming files. If you're doing
# structural changes, please get a review from a reviewer in this file.
per-file *.gn=*
per-file *.gni=*<|MERGE_RESOLUTION|>--- conflicted
+++ resolved
@@ -3,10 +3,7 @@
 kwiberg@webrtc.org
 minyue@webrtc.org
 jan.skoglund@webrtc.org
-<<<<<<< HEAD
-=======
 ossu@webrtc.org
->>>>>>> a17af05f
 
 # These are for the common case of adding or renaming files. If you're doing
 # structural changes, please get a review from a reviewer in this file.
