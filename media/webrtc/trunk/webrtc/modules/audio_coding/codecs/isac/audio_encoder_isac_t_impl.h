--- conflicted
+++ resolved
@@ -14,21 +14,14 @@
 #include "webrtc/modules/audio_coding/codecs/isac/main/include/audio_encoder_isac.h"
 
 #include "webrtc/base/checks.h"
-<<<<<<< HEAD
-=======
 #include "webrtc/common_types.h"
->>>>>>> a17af05f
 
 namespace webrtc {
 
 template <typename T>
 typename AudioEncoderIsacT<T>::Config CreateIsacConfig(
     const CodecInst& codec_inst,
-<<<<<<< HEAD
-    LockedIsacBandwidthInfo* bwinfo) {
-=======
     const rtc::scoped_refptr<LockedIsacBandwidthInfo>& bwinfo) {
->>>>>>> a17af05f
   typename AudioEncoderIsacT<T>::Config config;
   config.bwinfo = bwinfo;
   config.payload_type = codec_inst.pltype;
@@ -69,27 +62,6 @@
       return false;
   }
 }
-<<<<<<< HEAD
-
-template <typename T>
-AudioEncoderIsacT<T>::AudioEncoderIsacT(const Config& config) {
-  RecreateEncoderInstance(config);
-}
-
-template <typename T>
-AudioEncoderIsacT<T>::AudioEncoderIsacT(const CodecInst& codec_inst,
-                                        LockedIsacBandwidthInfo* bwinfo)
-    : AudioEncoderIsacT(CreateIsacConfig<T>(codec_inst, bwinfo)) {}
-
-template <typename T>
-AudioEncoderIsacT<T>::~AudioEncoderIsacT() {
-  RTC_CHECK_EQ(0, T::Free(isac_state_));
-}
-
-template <typename T>
-size_t AudioEncoderIsacT<T>::MaxEncodedBytes() const {
-  return kSufficientEncodeBufferSizeBytes;
-=======
 
 template <typename T>
 AudioEncoderIsacT<T>::AudioEncoderIsacT(const Config& config) {
@@ -105,7 +77,6 @@
 template <typename T>
 AudioEncoderIsacT<T>::~AudioEncoderIsacT() {
   RTC_CHECK_EQ(0, T::Free(isac_state_));
->>>>>>> a17af05f
 }
 
 template <typename T>
@@ -139,18 +110,10 @@
 }
 
 template <typename T>
-<<<<<<< HEAD
-AudioEncoder::EncodedInfo AudioEncoderIsacT<T>::EncodeInternal(
-    uint32_t rtp_timestamp,
-    rtc::ArrayView<const int16_t> audio,
-    size_t max_encoded_bytes,
-    uint8_t* encoded) {
-=======
 AudioEncoder::EncodedInfo AudioEncoderIsacT<T>::EncodeImpl(
     uint32_t rtp_timestamp,
     rtc::ArrayView<const int16_t> audio,
     rtc::Buffer* encoded) {
->>>>>>> a17af05f
   if (!packet_in_progress_) {
     // Starting a new packet; remember the timestamp for later.
     packet_in_progress_ = true;
@@ -160,15 +123,6 @@
     IsacBandwidthInfo bwinfo = bwinfo_->Get();
     T::SetBandwidthInfo(isac_state_, &bwinfo);
   }
-<<<<<<< HEAD
-  int r = T::Encode(isac_state_, audio.data(), encoded);
-  RTC_CHECK_GE(r, 0) << "Encode failed (error code "
-                     << T::GetErrorCode(isac_state_) << ")";
-
-  // T::Encode doesn't allow us to tell it the size of the output
-  // buffer. All we can do is check for an overrun after the fact.
-  RTC_CHECK_LE(static_cast<size_t>(r), max_encoded_bytes);
-=======
 
   size_t encoded_bytes = encoded->AppendData(
       kSufficientEncodeBufferSizeBytes,
@@ -177,7 +131,6 @@
 
         RTC_CHECK_GE(r, 0) << "Encode failed (error code "
                            << T::GetErrorCode(isac_state_) << ")";
->>>>>>> a17af05f
 
         return static_cast<size_t>(r);
       });
@@ -192,10 +145,7 @@
   info.encoded_bytes = encoded_bytes;
   info.encoded_timestamp = packet_timestamp_;
   info.payload_type = config_.payload_type;
-<<<<<<< HEAD
-=======
   info.encoder_type = CodecType::kIsac;
->>>>>>> a17af05f
   return info;
 }
 
