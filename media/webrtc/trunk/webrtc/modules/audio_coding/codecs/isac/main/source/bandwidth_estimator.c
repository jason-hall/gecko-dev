/*
 *  Copyright (c) 2012 The WebRTC project authors. All Rights Reserved.
 *
 *  Use of this source code is governed by a BSD-style license
 *  that can be found in the LICENSE file in the root of the source
 *  tree. An additional intellectual property rights grant can be found
 *  in the file PATENTS.  All contributing project authors may
 *  be found in the AUTHORS file in the root of the source tree.
 */

/*
 * BwEstimator.c
 *
 * This file contains the code for the Bandwidth Estimator designed
 * for iSAC.
 *
 */

#include "bandwidth_estimator.h"
#include "settings.h"
#include "isac.h"
#include "webrtc/base/checks.h"

#include <assert.h>
#include <math.h>
#include <string.h>

/* array of quantization levels for bottle neck info; Matlab code: */
/* sprintf('%4.1ff, ', logspace(log10(5000), log10(40000), 12)) */
static const float kQRateTableWb[12] =
{
  10000.0f, 11115.3f, 12355.1f, 13733.1f, 15264.8f, 16967.3f,
  18859.8f, 20963.3f, 23301.4f, 25900.3f, 28789.0f, 32000.0f};


static const float kQRateTableSwb[24] =
{
  10000.0f, 11115.3f, 12355.1f, 13733.1f, 15264.8f, 16967.3f,
  18859.8f, 20963.3f, 23153.1f, 25342.9f, 27532.7f, 29722.5f,
  31912.3f, 34102.1f, 36291.9f, 38481.7f, 40671.4f, 42861.2f,
  45051.0f, 47240.8f, 49430.6f, 51620.4f, 53810.2f, 56000.0f,
};




int32_t WebRtcIsac_InitBandwidthEstimator(
    BwEstimatorstr*              bwest_str,
    enum IsacSamplingRate encoderSampRate,
    enum IsacSamplingRate decoderSampRate)
{
  switch(encoderSampRate)
  {
    case kIsacWideband:
      {
        bwest_str->send_bw_avg       = INIT_BN_EST_WB;
        break;
      }
    case kIsacSuperWideband:
      {
        bwest_str->send_bw_avg       = INIT_BN_EST_SWB;
        break;
      }
  }

  switch(decoderSampRate)
  {
    case kIsacWideband:
      {
        bwest_str->prev_frame_length = INIT_FRAME_LEN_WB;
        bwest_str->rec_bw_inv        = 1.0f /
            (INIT_BN_EST_WB + INIT_HDR_RATE_WB);
        bwest_str->rec_bw            = (int32_t)INIT_BN_EST_WB;
        bwest_str->rec_bw_avg_Q      = INIT_BN_EST_WB;
        bwest_str->rec_bw_avg        = INIT_BN_EST_WB + INIT_HDR_RATE_WB;
        bwest_str->rec_header_rate   = INIT_HDR_RATE_WB;
        break;
      }
    case kIsacSuperWideband:
      {
        bwest_str->prev_frame_length = INIT_FRAME_LEN_SWB;
        bwest_str->rec_bw_inv        = 1.0f /
            (INIT_BN_EST_SWB + INIT_HDR_RATE_SWB);
        bwest_str->rec_bw            = (int32_t)INIT_BN_EST_SWB;
        bwest_str->rec_bw_avg_Q      = INIT_BN_EST_SWB;
        bwest_str->rec_bw_avg        = INIT_BN_EST_SWB + INIT_HDR_RATE_SWB;
        bwest_str->rec_header_rate   = INIT_HDR_RATE_SWB;
        break;
      }
  }

  bwest_str->prev_rec_rtp_number       = 0;
  bwest_str->prev_rec_arr_ts           = 0;
  bwest_str->prev_rec_send_ts          = 0;
  bwest_str->prev_rec_rtp_rate         = 1.0f;
  bwest_str->last_update_ts            = 0;
  bwest_str->last_reduction_ts         = 0;
  bwest_str->count_tot_updates_rec     = -9;
  bwest_str->rec_jitter                = 10.0f;
  bwest_str->rec_jitter_short_term     = 0.0f;
  bwest_str->rec_jitter_short_term_abs = 5.0f;
  bwest_str->rec_max_delay             = 10.0f;
  bwest_str->rec_max_delay_avg_Q       = 10.0f;
  bwest_str->num_pkts_rec              = 0;

  bwest_str->send_max_delay_avg        = 10.0f;

  bwest_str->hsn_detect_rec = 0;

  bwest_str->num_consec_rec_pkts_over_30k = 0;

  bwest_str->hsn_detect_snd = 0;

  bwest_str->num_consec_snt_pkts_over_30k = 0;

  bwest_str->in_wait_period = 0;

  bwest_str->change_to_WB = 0;

  bwest_str->numConsecLatePkts = 0;
  bwest_str->consecLatency = 0;
  bwest_str->inWaitLatePkts = 0;
  bwest_str->senderTimestamp = 0;
  bwest_str->receiverTimestamp = 0;

  bwest_str->external_bw_info.in_use = 0;

  return 0;
}

/* This function updates both bottle neck rates                                                      */
/* Parameters:                                                                                       */
/* rtp_number    - value from RTP packet, from NetEq                                                 */
/* frame length  - length of signal frame in ms, from iSAC decoder                                   */
/* send_ts       - value in RTP header giving send time in samples                                     */
/* arr_ts        - value given by timeGetTime() time of arrival in samples of packet from NetEq      */
/* pksize        - size of packet in bytes, from NetEq                                               */
/* Index         - integer (range 0...23) indicating bottle neck & jitter as estimated by other side */
/* returns 0 if everything went fine, -1 otherwise                                                   */
int16_t WebRtcIsac_UpdateBandwidthEstimator(
    BwEstimatorstr* bwest_str,
    const uint16_t rtp_number,
    const int32_t frame_length,
    const uint32_t send_ts,
    const uint32_t arr_ts,
    const size_t pksize
    /*,    const uint16_t Index*/)
{
  float weight = 0.0f;
  float curr_bw_inv = 0.0f;
  float rec_rtp_rate;
  float t_diff_proj;
  float arr_ts_diff;
  float send_ts_diff;
  float arr_time_noise;
  float arr_time_noise_abs;

  float delay_correction_factor = 1;
  float late_diff = 0.0f;
  int immediate_set = 0;
  int num_pkts_expected;

<<<<<<< HEAD
  assert(!bwest_str->external_bw_info.in_use);
=======
  RTC_DCHECK(!bwest_str->external_bw_info.in_use);
>>>>>>> a17af05f

  // We have to adjust the header-rate if the first packet has a
  // frame-size different than the initialized value.
  if ( frame_length != bwest_str->prev_frame_length )
  {
    bwest_str->rec_header_rate = (float)HEADER_SIZE * 8.0f *
        1000.0f / (float)frame_length;     /* bits/s */
  }

  /* UPDATE ESTIMATES ON THIS SIDE */
  /* compute far-side transmission rate */
  rec_rtp_rate = ((float)pksize * 8.0f * 1000.0f / (float)frame_length) +
      bwest_str->rec_header_rate;
  // rec_rtp_rate packet bits/s + header bits/s

  /* check for timer wrap-around */
  if (arr_ts < bwest_str->prev_rec_arr_ts)
  {
    bwest_str->prev_rec_arr_ts   = arr_ts;
    bwest_str->last_update_ts    = arr_ts;
    bwest_str->last_reduction_ts = arr_ts + 3*FS;
    bwest_str->num_pkts_rec      = 0;

    /* store frame length */
    bwest_str->prev_frame_length = frame_length;

    /* store far-side transmission rate */
    bwest_str->prev_rec_rtp_rate = rec_rtp_rate;

    /* store far-side RTP time stamp */
    bwest_str->prev_rec_rtp_number = rtp_number;

    return 0;
  }

  bwest_str->num_pkts_rec++;

  /* check that it's not one of the first 9 packets */
  if ( bwest_str->count_tot_updates_rec > 0 )
  {
    if(bwest_str->in_wait_period > 0 )
    {
      bwest_str->in_wait_period--;
    }

    bwest_str->inWaitLatePkts -= ((bwest_str->inWaitLatePkts > 0)? 1:0);
    send_ts_diff = (float)(send_ts - bwest_str->prev_rec_send_ts);

    if (send_ts_diff <= (16 * frame_length)*2)
      //doesn't allow for a dropped packet, not sure necessary to be
      // that strict -DH
    {
      /* if not been updated for a long time, reduce the BN estimate */
      if((uint32_t)(arr_ts - bwest_str->last_update_ts) *
         1000.0f / FS > 3000)
      {
        //how many frames should have been received since the last
        // update if too many have been dropped or there have been
        // big delays won't allow this reduction may no longer need
        // the send_ts_diff here
        num_pkts_expected = (int)(((float)(arr_ts -
                                           bwest_str->last_update_ts) * 1000.0f /(float) FS) /
                                  (float)frame_length);

        if(((float)bwest_str->num_pkts_rec/(float)num_pkts_expected) >
           0.9)
        {
          float inv_bitrate = (float) pow( 0.99995,
                                           (double)((uint32_t)(arr_ts -
                                                                     bwest_str->last_reduction_ts)*1000.0f/FS) );

          if ( inv_bitrate )
          {
            bwest_str->rec_bw_inv /= inv_bitrate;

            //precautionary, likely never necessary
            if (bwest_str->hsn_detect_snd &&
                bwest_str->hsn_detect_rec)
            {
              if (bwest_str->rec_bw_inv > 0.000066f)
              {
                bwest_str->rec_bw_inv = 0.000066f;
              }
            }
          }
          else
          {
            bwest_str->rec_bw_inv = 1.0f /
                (INIT_BN_EST_WB + INIT_HDR_RATE_WB);
          }
          /* reset time-since-update counter */
          bwest_str->last_reduction_ts = arr_ts;
        }
        else
          //reset here?
        {
          bwest_str->last_reduction_ts = arr_ts + 3*FS;
          bwest_str->last_update_ts = arr_ts;
          bwest_str->num_pkts_rec = 0;
        }
      }
    }
    else
    {
      bwest_str->last_reduction_ts = arr_ts + 3*FS;
      bwest_str->last_update_ts = arr_ts;
      bwest_str->num_pkts_rec = 0;
    }


    /* temporarily speed up adaptation if frame length has changed */
    if ( frame_length != bwest_str->prev_frame_length )
    {
      bwest_str->count_tot_updates_rec = 10;
      bwest_str->rec_header_rate = (float)HEADER_SIZE * 8.0f *
          1000.0f / (float)frame_length;     /* bits/s */

      bwest_str->rec_bw_inv = 1.0f /((float)bwest_str->rec_bw +
                                     bwest_str->rec_header_rate);
    }

    ////////////////////////
    arr_ts_diff = (float)(arr_ts - bwest_str->prev_rec_arr_ts);

    if (send_ts_diff > 0 )
    {
      late_diff = arr_ts_diff - send_ts_diff;
    }
    else
    {
      late_diff = arr_ts_diff - (float)(16 * frame_length);
    }

    if((late_diff > 0) && !bwest_str->inWaitLatePkts)
    {
      bwest_str->numConsecLatePkts++;
      bwest_str->consecLatency += late_diff;
    }
    else
    {
      bwest_str->numConsecLatePkts = 0;
      bwest_str->consecLatency = 0;
    }
    if(bwest_str->numConsecLatePkts > 50)
    {
      float latencyMs = bwest_str->consecLatency/(FS/1000);
      float averageLatencyMs = latencyMs / bwest_str->numConsecLatePkts;
      delay_correction_factor = frame_length / (frame_length + averageLatencyMs);
      immediate_set = 1;
      bwest_str->inWaitLatePkts = (int16_t)((bwest_str->consecLatency/(FS/1000)) / 30);// + 150;
      bwest_str->start_wait_period = arr_ts;
    }
    ///////////////////////////////////////////////



    /*   update only if previous packet was not lost */
    if ( rtp_number == bwest_str->prev_rec_rtp_number + 1 )
    {


      if (!(bwest_str->hsn_detect_snd && bwest_str->hsn_detect_rec))
      {
        if ((arr_ts_diff > (float)(16 * frame_length)))
        {
          //1/2 second
          if ((late_diff > 8000.0f) && !bwest_str->in_wait_period)
          {
            delay_correction_factor = 0.7f;
            bwest_str->in_wait_period = 55;
            bwest_str->start_wait_period = arr_ts;
            immediate_set = 1;
          }
          //320 ms
          else if (late_diff > 5120.0f && !bwest_str->in_wait_period)
          {
            delay_correction_factor = 0.8f;
            immediate_set = 1;
            bwest_str->in_wait_period = 44;
            bwest_str->start_wait_period = arr_ts;
          }
        }
      }


      if ((bwest_str->prev_rec_rtp_rate > bwest_str->rec_bw_avg) &&
          (rec_rtp_rate > bwest_str->rec_bw_avg)                 &&
          !bwest_str->in_wait_period)
      {
        /* test if still in initiation period and increment counter */
        if (bwest_str->count_tot_updates_rec++ > 99)
        {
          /* constant weight after initiation part */
          weight = 0.01f;
        }
        else
        {
          /* weight decreases with number of updates */
          weight = 1.0f / (float) bwest_str->count_tot_updates_rec;
        }
        /* Bottle Neck Estimation */

        /* limit outliers */
        /* if more than 25 ms too much */
        if (arr_ts_diff > frame_length * FS/1000 + 400.0f)
        {
          // in samples,  why 25ms??
          arr_ts_diff = frame_length * FS/1000 + 400.0f;
        }
        if(arr_ts_diff < (frame_length * FS/1000) - 160.0f)
        {
          /* don't allow it to be less than frame rate - 10 ms */
          arr_ts_diff = (float)frame_length * FS/1000 - 160.0f;
        }

        /* compute inverse receiving rate for last packet */
        curr_bw_inv = arr_ts_diff / ((float)(pksize + HEADER_SIZE) *
                                     8.0f * FS); // (180+35)*8*16000 = 27.5 Mbit....


        if(curr_bw_inv <
           (1.0f / (MAX_ISAC_BW + bwest_str->rec_header_rate)))
        {
          // don't allow inv rate to be larger than MAX
          curr_bw_inv = (1.0f /
                         (MAX_ISAC_BW + bwest_str->rec_header_rate));
        }

        /* update bottle neck rate estimate */
        bwest_str->rec_bw_inv = weight * curr_bw_inv +
            (1.0f - weight) * bwest_str->rec_bw_inv;

        /* reset time-since-update counter */
        bwest_str->last_update_ts    = arr_ts;
        bwest_str->last_reduction_ts = arr_ts + 3 * FS;
        bwest_str->num_pkts_rec = 0;

        /* Jitter Estimation */
        /* projected difference between arrival times */
        t_diff_proj = ((float)(pksize + HEADER_SIZE) * 8.0f *
                       1000.0f) / bwest_str->rec_bw_avg;


        // difference between projected and actual
        //   arrival time differences
        arr_time_noise = (float)(arr_ts_diff*1000.0f/FS) -
            t_diff_proj;
        arr_time_noise_abs = (float) fabs( arr_time_noise );

        /* long term averaged absolute jitter */
        bwest_str->rec_jitter = weight * arr_time_noise_abs +
            (1.0f - weight) * bwest_str->rec_jitter;
        if (bwest_str->rec_jitter > 10.0f)
        {
          bwest_str->rec_jitter = 10.0f;
        }
        /* short term averaged absolute jitter */
        bwest_str->rec_jitter_short_term_abs = 0.05f *
            arr_time_noise_abs + 0.95f *
            bwest_str->rec_jitter_short_term_abs;

        /* short term averaged jitter */
        bwest_str->rec_jitter_short_term = 0.05f * arr_time_noise +
            0.95f * bwest_str->rec_jitter_short_term;
      }
    }
  }
  else
  {
    // reset time-since-update counter when
    // receiving the first 9 packets
    bwest_str->last_update_ts    = arr_ts;
    bwest_str->last_reduction_ts = arr_ts + 3*FS;
    bwest_str->num_pkts_rec = 0;

    bwest_str->count_tot_updates_rec++;
  }

  /* limit minimum bottle neck rate */
  if (bwest_str->rec_bw_inv > 1.0f / ((float)MIN_ISAC_BW +
                                      bwest_str->rec_header_rate))
  {
    bwest_str->rec_bw_inv = 1.0f / ((float)MIN_ISAC_BW +
                                    bwest_str->rec_header_rate);
  }

  // limit maximum bitrate
  if (bwest_str->rec_bw_inv < 1.0f / ((float)MAX_ISAC_BW +
                                      bwest_str->rec_header_rate))
  {
    bwest_str->rec_bw_inv = 1.0f / ((float)MAX_ISAC_BW +
                                    bwest_str->rec_header_rate);
  }

  /* store frame length */
  bwest_str->prev_frame_length = frame_length;

  /* store far-side transmission rate */
  bwest_str->prev_rec_rtp_rate = rec_rtp_rate;

  /* store far-side RTP time stamp */
  bwest_str->prev_rec_rtp_number = rtp_number;

  // Replace bwest_str->rec_max_delay by the new
  // value (atomic operation)
  bwest_str->rec_max_delay = 3.0f * bwest_str->rec_jitter;

  /* store send and arrival time stamp */
  bwest_str->prev_rec_arr_ts = arr_ts ;
  bwest_str->prev_rec_send_ts = send_ts;

  /* Replace bwest_str->rec_bw by the new value (atomic operation) */
  bwest_str->rec_bw = (int32_t)(1.0f / bwest_str->rec_bw_inv -
                                      bwest_str->rec_header_rate);

  if (immediate_set)
  {
    bwest_str->rec_bw = (int32_t) (delay_correction_factor *
                                         (float) bwest_str->rec_bw);

    if (bwest_str->rec_bw < (int32_t) MIN_ISAC_BW)
    {
      bwest_str->rec_bw = (int32_t) MIN_ISAC_BW;
    }

    bwest_str->rec_bw_avg = bwest_str->rec_bw +
        bwest_str->rec_header_rate;

    bwest_str->rec_bw_avg_Q = (float) bwest_str->rec_bw;

    bwest_str->rec_jitter_short_term = 0.0f;

    bwest_str->rec_bw_inv = 1.0f / (bwest_str->rec_bw +
                                    bwest_str->rec_header_rate);

    bwest_str->count_tot_updates_rec = 1;

    immediate_set = 0;
    bwest_str->consecLatency = 0;
    bwest_str->numConsecLatePkts = 0;
  }

  return 0;
}


/* This function updates the send bottle neck rate                                                   */
/* Index         - integer (range 0...23) indicating bottle neck & jitter as estimated by other side */
/* returns 0 if everything went fine, -1 otherwise                                                   */
int16_t WebRtcIsac_UpdateUplinkBwImpl(
    BwEstimatorstr*           bwest_str,
    int16_t               index,
    enum IsacSamplingRate encoderSamplingFreq)
{
<<<<<<< HEAD
  assert(!bwest_str->external_bw_info.in_use);
=======
  RTC_DCHECK(!bwest_str->external_bw_info.in_use);
>>>>>>> a17af05f

  if((index < 0) || (index > 23))
  {
    return -ISAC_RANGE_ERROR_BW_ESTIMATOR;
  }

  /* UPDATE ESTIMATES FROM OTHER SIDE */
  if(encoderSamplingFreq == kIsacWideband)
  {
    if(index > 11)
    {
      index -= 12;   
      /* compute the jitter estimate as decoded on the other side */
      bwest_str->send_max_delay_avg = 0.9f * bwest_str->send_max_delay_avg +
          0.1f * (float)MAX_ISAC_MD;
    }
    else
    {
      /* compute the jitter estimate as decoded on the other side */
      bwest_str->send_max_delay_avg = 0.9f * bwest_str->send_max_delay_avg +
          0.1f * (float)MIN_ISAC_MD;
    }

    /* compute the BN estimate as decoded on the other side */
    bwest_str->send_bw_avg = 0.9f * bwest_str->send_bw_avg +
        0.1f * kQRateTableWb[index];
  }
  else
  {
    /* compute the BN estimate as decoded on the other side */
    bwest_str->send_bw_avg = 0.9f * bwest_str->send_bw_avg +
        0.1f * kQRateTableSwb[index];
  }

  if (bwest_str->send_bw_avg > (float) 28000 && !bwest_str->hsn_detect_snd)
  {
    bwest_str->num_consec_snt_pkts_over_30k++;

    if (bwest_str->num_consec_snt_pkts_over_30k >= 66)
    {
      //approx 2 seconds with 30ms frames
      bwest_str->hsn_detect_snd = 1;
    }
  }
  else if (!bwest_str->hsn_detect_snd)
  {
    bwest_str->num_consec_snt_pkts_over_30k = 0;
  }
  return 0;
}

// called when there is upper-band bit-stream to update jitter
// statistics.
int16_t WebRtcIsac_UpdateUplinkJitter(
    BwEstimatorstr*              bwest_str,
    int32_t                  index)
{
<<<<<<< HEAD
  assert(!bwest_str->external_bw_info.in_use);
=======
  RTC_DCHECK(!bwest_str->external_bw_info.in_use);
>>>>>>> a17af05f

  if((index < 0) || (index > 23))
  {
    return -ISAC_RANGE_ERROR_BW_ESTIMATOR;
  }

  if(index > 0)
  {
    /* compute the jitter estimate as decoded on the other side */
    bwest_str->send_max_delay_avg = 0.9f * bwest_str->send_max_delay_avg +
        0.1f * (float)MAX_ISAC_MD;
  }
  else
  {
    /* compute the jitter estimate as decoded on the other side */
    bwest_str->send_max_delay_avg = 0.9f * bwest_str->send_max_delay_avg +
        0.1f * (float)MIN_ISAC_MD;
  }

  return 0;
}



// Returns the bandwidth/jitter estimation code (integer 0...23)
// to put in the sending iSAC payload
void
WebRtcIsac_GetDownlinkBwJitIndexImpl(
    BwEstimatorstr*           bwest_str,
    int16_t*              bottleneckIndex,
    int16_t*              jitterInfo,
    enum IsacSamplingRate decoderSamplingFreq)
{
  float MaxDelay;
  //uint16_t MaxDelayBit;

  float rate;
  float r;
  float e1, e2;
  const float weight = 0.1f;
  const float* ptrQuantizationTable;
  int16_t addJitterInfo;
  int16_t minInd;
  int16_t maxInd;
  int16_t midInd;

  if (bwest_str->external_bw_info.in_use) {
    *bottleneckIndex = bwest_str->external_bw_info.bottleneck_idx;
    *jitterInfo = bwest_str->external_bw_info.jitter_info;
    return;
  }

  /* Get Max Delay Bit */
  /* get unquantized max delay */
  MaxDelay = (float)WebRtcIsac_GetDownlinkMaxDelay(bwest_str);

  if ( ((1.f - weight) * bwest_str->rec_max_delay_avg_Q + weight *
        MAX_ISAC_MD - MaxDelay) > (MaxDelay - (1.f-weight) *
                                   bwest_str->rec_max_delay_avg_Q - weight * MIN_ISAC_MD) )
  {
    jitterInfo[0] = 0;
    /* update quantized average */
    bwest_str->rec_max_delay_avg_Q =
        (1.f - weight) * bwest_str->rec_max_delay_avg_Q + weight *
        (float)MIN_ISAC_MD;
  }
  else
  {
    jitterInfo[0] = 1;
    /* update quantized average */
    bwest_str->rec_max_delay_avg_Q =
        (1.f-weight) * bwest_str->rec_max_delay_avg_Q + weight *
        (float)MAX_ISAC_MD;
  }

  // Get unquantized rate.
  rate = (float)WebRtcIsac_GetDownlinkBandwidth(bwest_str);

  /* Get Rate Index */
  if(decoderSamplingFreq == kIsacWideband)
  {
    ptrQuantizationTable = kQRateTableWb;
    addJitterInfo = 1;
    maxInd = 11;
  }
  else
  {
    ptrQuantizationTable = kQRateTableSwb;
    addJitterInfo = 0;
    maxInd = 23;
  }

  minInd = 0;
  while(maxInd > minInd + 1)
  {
    midInd = (maxInd + minInd) >> 1;
    if(rate > ptrQuantizationTable[midInd])
    {
      minInd = midInd;
    }
    else
    {
      maxInd = midInd;
    }
  }
  // Chose the index which gives results an average which is closest
  // to rate
  r = (1 - weight) * bwest_str->rec_bw_avg_Q - rate;
  e1 = weight * ptrQuantizationTable[minInd] + r;
  e2 = weight * ptrQuantizationTable[maxInd] + r;
  e1 = (e1 > 0)? e1:-e1;
  e2 = (e2 > 0)? e2:-e2;
  if(e1 < e2)
  {
    bottleneckIndex[0] = minInd;
  }
  else
  {
    bottleneckIndex[0] = maxInd;
  }

  bwest_str->rec_bw_avg_Q = (1 - weight) * bwest_str->rec_bw_avg_Q +
      weight * ptrQuantizationTable[bottleneckIndex[0]];
  bottleneckIndex[0] += jitterInfo[0] * 12 * addJitterInfo;

  bwest_str->rec_bw_avg = (1 - weight) * bwest_str->rec_bw_avg + weight *
      (rate + bwest_str->rec_header_rate);
}



/* get the bottle neck rate from far side to here, as estimated on this side */
int32_t WebRtcIsac_GetDownlinkBandwidth( const BwEstimatorstr *bwest_str)
{
  int32_t  rec_bw;
  float   jitter_sign;
  float   bw_adjust;

<<<<<<< HEAD
  assert(!bwest_str->external_bw_info.in_use);
=======
  RTC_DCHECK(!bwest_str->external_bw_info.in_use);
>>>>>>> a17af05f

  /* create a value between -1.0 and 1.0 indicating "average sign" of jitter */
  jitter_sign = bwest_str->rec_jitter_short_term /
      bwest_str->rec_jitter_short_term_abs;

  /* adjust bw proportionally to negative average jitter sign */
  bw_adjust = 1.0f - jitter_sign * (0.15f + 0.15f * jitter_sign * jitter_sign);

  /* adjust Rate if jitter sign is mostly constant */
  rec_bw = (int32_t)(bwest_str->rec_bw * bw_adjust);

  /* limit range of bottle neck rate */
  if (rec_bw < MIN_ISAC_BW)
  {
    rec_bw = MIN_ISAC_BW;
  }
  else if (rec_bw > MAX_ISAC_BW)
  {
    rec_bw = MAX_ISAC_BW;
  }
  return rec_bw;
}

/* Returns the max delay (in ms) */
int32_t
WebRtcIsac_GetDownlinkMaxDelay(const BwEstimatorstr *bwest_str)
{
  int32_t rec_max_delay;

<<<<<<< HEAD
  assert(!bwest_str->external_bw_info.in_use);
=======
  RTC_DCHECK(!bwest_str->external_bw_info.in_use);
>>>>>>> a17af05f

  rec_max_delay = (int32_t)(bwest_str->rec_max_delay);

  /* limit range of jitter estimate */
  if (rec_max_delay < MIN_ISAC_MD)
  {
    rec_max_delay = MIN_ISAC_MD;
  }
  else if (rec_max_delay > MAX_ISAC_MD)
  {
    rec_max_delay = MAX_ISAC_MD;
  }
  return rec_max_delay;
}

/* Clamp val to the closed interval [min,max]. */
static int32_t clamp(int32_t val, int32_t min, int32_t max) {
<<<<<<< HEAD
  assert(min <= max);
=======
  RTC_DCHECK_LE(min, max);
>>>>>>> a17af05f
  return val < min ? min : (val > max ? max : val);
}

int32_t WebRtcIsac_GetUplinkBandwidth(const BwEstimatorstr* bwest_str) {
  return bwest_str->external_bw_info.in_use
             ? bwest_str->external_bw_info.send_bw_avg
             : clamp(bwest_str->send_bw_avg, MIN_ISAC_BW, MAX_ISAC_BW);
}

int32_t WebRtcIsac_GetUplinkMaxDelay(const BwEstimatorstr* bwest_str) {
  return bwest_str->external_bw_info.in_use
             ? bwest_str->external_bw_info.send_max_delay_avg
             : clamp(bwest_str->send_max_delay_avg, MIN_ISAC_MD, MAX_ISAC_MD);
}

void WebRtcIsacBw_GetBandwidthInfo(BwEstimatorstr* bwest_str,
                                   enum IsacSamplingRate decoder_sample_rate_hz,
                                   IsacBandwidthInfo* bwinfo) {
<<<<<<< HEAD
  assert(!bwest_str->external_bw_info.in_use);
=======
  RTC_DCHECK(!bwest_str->external_bw_info.in_use);
>>>>>>> a17af05f
  bwinfo->in_use = 1;
  bwinfo->send_bw_avg = WebRtcIsac_GetUplinkBandwidth(bwest_str);
  bwinfo->send_max_delay_avg = WebRtcIsac_GetUplinkMaxDelay(bwest_str);
  WebRtcIsac_GetDownlinkBwJitIndexImpl(bwest_str, &bwinfo->bottleneck_idx,
                                       &bwinfo->jitter_info,
                                       decoder_sample_rate_hz);
}

void WebRtcIsacBw_SetBandwidthInfo(BwEstimatorstr* bwest_str,
                                   const IsacBandwidthInfo* bwinfo) {
  memcpy(&bwest_str->external_bw_info, bwinfo,
         sizeof bwest_str->external_bw_info);
}

/*
 * update long-term average bitrate and amount of data in buffer
 * returns minimum payload size (bytes)
 */
int WebRtcIsac_GetMinBytes(
    RateModel*         State,
    int                StreamSize,    /* bytes in bitstream */
    const int          FrameSamples,  /* samples per frame */
    const double       BottleNeck,    /* bottle neck rate; excl headers (bps) */
    const double       DelayBuildUp,  /* max delay from bottleneck buffering (ms) */
    enum ISACBandwidth bandwidth
    /*,int16_t        frequentLargePackets*/)
{
  double MinRate = 0.0;
  int    MinBytes;
  double TransmissionTime;
  int    burstInterval = BURST_INTERVAL;

  // first 10 packets @ low rate, then INIT_BURST_LEN packets @
  // fixed rate of INIT_RATE bps
  if (State->InitCounter > 0)
  {
    if (State->InitCounter-- <= INIT_BURST_LEN)
    {
      if(bandwidth == isac8kHz)
      {
        MinRate = INIT_RATE_WB;
      }
      else
      {
        MinRate = INIT_RATE_SWB;
      }
    }
    else
    {
      MinRate = 0;
    }
  }
  else
  {
    /* handle burst */
    if (State->BurstCounter)
    {
      if (State->StillBuffered < (1.0 - 1.0/BURST_LEN) * DelayBuildUp)
      {
        /* max bps derived from BottleNeck and DelayBuildUp values */
        MinRate = (1.0 + (FS/1000) * DelayBuildUp /
                   (double)(BURST_LEN * FrameSamples)) * BottleNeck;
      }
      else
      {
        // max bps derived from StillBuffered and DelayBuildUp
        // values
        MinRate = (1.0 + (FS/1000) * (DelayBuildUp -
                                      State->StillBuffered) / (double)FrameSamples) * BottleNeck;
        if (MinRate < 1.04 * BottleNeck)
        {
          MinRate = 1.04 * BottleNeck;
        }
      }
      State->BurstCounter--;
    }
  }


  /* convert rate from bits/second to bytes/packet */
  MinBytes = (int) (MinRate * FrameSamples / (8.0 * FS));

  /* StreamSize will be adjusted if less than MinBytes */
  if (StreamSize < MinBytes)
  {
    StreamSize = MinBytes;
  }

  /* keep track of when bottle neck was last exceeded by at least 1% */
  if (StreamSize * 8.0 * FS / FrameSamples > 1.01 * BottleNeck) {
    if (State->PrevExceed) {
      /* bottle_neck exceded twice in a row, decrease ExceedAgo */
      State->ExceedAgo -= /*BURST_INTERVAL*/ burstInterval / (BURST_LEN - 1);
      if (State->ExceedAgo < 0)
        State->ExceedAgo = 0;
    }
    else
    {
      State->ExceedAgo += (FrameSamples * 1000) / FS; /* ms */
      State->PrevExceed = 1;
    }
  }
  else
  {
    State->PrevExceed = 0;
    State->ExceedAgo += (FrameSamples * 1000) / FS;     /* ms */
  }

  /* set burst flag if bottle neck not exceeded for long time */
  if ((State->ExceedAgo > burstInterval) &&
      (State->BurstCounter == 0))
  {
    if (State->PrevExceed)
    {
      State->BurstCounter = BURST_LEN - 1;
    }
    else
    {
      State->BurstCounter = BURST_LEN;
    }
  }


  /* Update buffer delay */
  TransmissionTime = StreamSize * 8.0 * 1000.0 / BottleNeck;  /* ms */
  State->StillBuffered += TransmissionTime;
  State->StillBuffered -= (FrameSamples * 1000) / FS;     /* ms */
  if (State->StillBuffered < 0.0)
  {
    State->StillBuffered = 0.0;
  }

  return MinBytes;
}


/*
 * update long-term average bitrate and amount of data in buffer
 */
void WebRtcIsac_UpdateRateModel(
    RateModel *State,
    int StreamSize,                    /* bytes in bitstream */
    const int FrameSamples,            /* samples per frame */
    const double BottleNeck)        /* bottle neck rate; excl headers (bps) */
{
  double TransmissionTime;

  /* avoid the initial "high-rate" burst */
  State->InitCounter = 0;

  /* Update buffer delay */
  TransmissionTime = StreamSize * 8.0 * 1000.0 / BottleNeck;  /* ms */
  State->StillBuffered += TransmissionTime;
  State->StillBuffered -= (FrameSamples * 1000) / FS;     /* ms */
  if (State->StillBuffered < 0.0)
    State->StillBuffered = 0.0;

}


void WebRtcIsac_InitRateModel(
    RateModel *State)
{
  State->PrevExceed      = 0;                        /* boolean */
  State->ExceedAgo       = 0;                        /* ms */
  State->BurstCounter    = 0;                        /* packets */
  State->InitCounter     = INIT_BURST_LEN + 10;    /* packets */
  State->StillBuffered   = 1.0;                    /* ms */
}

int WebRtcIsac_GetNewFrameLength(
    double bottle_neck,
    int    current_framesamples)
{
  int new_framesamples;

  const int Thld_20_30 = 20000;

  //const int Thld_30_20 = 30000;
  const int Thld_30_20 = 1000000;   // disable 20 ms frames

  const int Thld_30_60 = 18000;
  //const int Thld_30_60 = 0;      // disable 60 ms frames

  const int Thld_60_30 = 27000;


  new_framesamples = current_framesamples;

  /* find new framelength */
  switch(current_framesamples) {
    case 320:
      if (bottle_neck < Thld_20_30)
        new_framesamples = 480;
      break;
    case 480:
      if (bottle_neck < Thld_30_60)
        new_framesamples = 960;
      else if (bottle_neck > Thld_30_20)
        new_framesamples = 320;
      break;
    case 960:
      if (bottle_neck >= Thld_60_30)
        new_framesamples = 480;
      break;
  }

  return new_framesamples;
}

double WebRtcIsac_GetSnr(
    double bottle_neck,
    int    framesamples)
{
  double s2nr;

  const double a_20 = -30.0;
  const double b_20 = 0.8;
  const double c_20 = 0.0;

  const double a_30 = -23.0;
  const double b_30 = 0.48;
  const double c_30 = 0.0;

  const double a_60 = -23.0;
  const double b_60 = 0.53;
  const double c_60 = 0.0;


  /* find new SNR value */
  switch(framesamples) {
    case 320:
      s2nr = a_20 + b_20 * bottle_neck * 0.001 + c_20 * bottle_neck *
          bottle_neck * 0.000001;
      break;
    case 480:
      s2nr = a_30 + b_30 * bottle_neck * 0.001 + c_30 * bottle_neck *
          bottle_neck * 0.000001;
      break;
    case 960:
      s2nr = a_60 + b_60 * bottle_neck * 0.001 + c_60 * bottle_neck *
          bottle_neck * 0.000001;
      break;
    default:
      s2nr = 0;
  }

  return s2nr;

}<|MERGE_RESOLUTION|>--- conflicted
+++ resolved
@@ -21,7 +21,6 @@
 #include "isac.h"
 #include "webrtc/base/checks.h"
 
-#include <assert.h>
 #include <math.h>
 #include <string.h>
 
@@ -160,11 +159,7 @@
   int immediate_set = 0;
   int num_pkts_expected;
 
-<<<<<<< HEAD
-  assert(!bwest_str->external_bw_info.in_use);
-=======
   RTC_DCHECK(!bwest_str->external_bw_info.in_use);
->>>>>>> a17af05f
 
   // We have to adjust the header-rate if the first packet has a
   // frame-size different than the initialized value.
@@ -519,11 +514,7 @@
     int16_t               index,
     enum IsacSamplingRate encoderSamplingFreq)
 {
-<<<<<<< HEAD
-  assert(!bwest_str->external_bw_info.in_use);
-=======
   RTC_DCHECK(!bwest_str->external_bw_info.in_use);
->>>>>>> a17af05f
 
   if((index < 0) || (index > 23))
   {
@@ -581,11 +572,7 @@
     BwEstimatorstr*              bwest_str,
     int32_t                  index)
 {
-<<<<<<< HEAD
-  assert(!bwest_str->external_bw_info.in_use);
-=======
   RTC_DCHECK(!bwest_str->external_bw_info.in_use);
->>>>>>> a17af05f
 
   if((index < 0) || (index > 23))
   {
@@ -724,11 +711,7 @@
   float   jitter_sign;
   float   bw_adjust;
 
-<<<<<<< HEAD
-  assert(!bwest_str->external_bw_info.in_use);
-=======
   RTC_DCHECK(!bwest_str->external_bw_info.in_use);
->>>>>>> a17af05f
 
   /* create a value between -1.0 and 1.0 indicating "average sign" of jitter */
   jitter_sign = bwest_str->rec_jitter_short_term /
@@ -758,11 +741,7 @@
 {
   int32_t rec_max_delay;
 
-<<<<<<< HEAD
-  assert(!bwest_str->external_bw_info.in_use);
-=======
   RTC_DCHECK(!bwest_str->external_bw_info.in_use);
->>>>>>> a17af05f
 
   rec_max_delay = (int32_t)(bwest_str->rec_max_delay);
 
@@ -780,11 +759,7 @@
 
 /* Clamp val to the closed interval [min,max]. */
 static int32_t clamp(int32_t val, int32_t min, int32_t max) {
-<<<<<<< HEAD
-  assert(min <= max);
-=======
   RTC_DCHECK_LE(min, max);
->>>>>>> a17af05f
   return val < min ? min : (val > max ? max : val);
 }
 
@@ -803,11 +778,7 @@
 void WebRtcIsacBw_GetBandwidthInfo(BwEstimatorstr* bwest_str,
                                    enum IsacSamplingRate decoder_sample_rate_hz,
                                    IsacBandwidthInfo* bwinfo) {
-<<<<<<< HEAD
-  assert(!bwest_str->external_bw_info.in_use);
-=======
   RTC_DCHECK(!bwest_str->external_bw_info.in_use);
->>>>>>> a17af05f
   bwinfo->in_use = 1;
   bwinfo->send_bw_avg = WebRtcIsac_GetUplinkBandwidth(bwest_str);
   bwinfo->send_max_delay_avg = WebRtcIsac_GetUplinkMaxDelay(bwest_str);
