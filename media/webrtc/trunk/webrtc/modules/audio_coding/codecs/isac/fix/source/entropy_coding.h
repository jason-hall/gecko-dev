/*
 *  Copyright (c) 2011 The WebRTC project authors. All Rights Reserved.
 *
 *  Use of this source code is governed by a BSD-style license
 *  that can be found in the LICENSE file in the root of the source
 *  tree. An additional intellectual property rights grant can be found
 *  in the file PATENTS.  All contributing project authors may
 *  be found in the AUTHORS file in the root of the source tree.
 */

/*
 * entropy_coding.h
 *
 * This header file contains all of the functions used to arithmetically
 * encode the iSAC bistream
 *
 */

#ifndef WEBRTC_MODULES_AUDIO_CODING_CODECS_ISAC_FIX_SOURCE_ENTROPY_CODING_H_
#define WEBRTC_MODULES_AUDIO_CODING_CODECS_ISAC_FIX_SOURCE_ENTROPY_CODING_H_

#include "structs.h"

/* decode complex spectrum (return number of bytes in stream) */
int WebRtcIsacfix_DecodeSpec(Bitstr_dec  *streamdata,
                             int16_t *frQ7,
                             int16_t *fiQ7,
                             int16_t AvgPitchGain_Q12);

/* encode complex spectrum */
int WebRtcIsacfix_EncodeSpec(const int16_t *fr,
                             const int16_t *fi,
                             Bitstr_enc *streamdata,
                             int16_t AvgPitchGain_Q12);


/* decode & dequantize LPC Coef */
int WebRtcIsacfix_DecodeLpcCoef(Bitstr_dec  *streamdata,
                                int32_t *LPCCoefQ17,
                                int32_t *gain_lo_hiQ17,
                                int16_t *outmodel);

int WebRtcIsacfix_DecodeLpc(int32_t *gain_lo_hiQ17,
                            int16_t *LPCCoef_loQ15,
                            int16_t *LPCCoef_hiQ15,
                            Bitstr_dec  *streamdata,
                            int16_t *outmodel);

/* quantize & code LPC Coef */
int WebRtcIsacfix_EncodeLpc(int32_t *gain_lo_hiQ17,
                            int16_t *LPCCoef_loQ15,
                            int16_t *LPCCoef_hiQ15,
                            int16_t *model,
                            int32_t *sizeQ11,
                            Bitstr_enc *streamdata,
                            IsacSaveEncoderData* encData,
                            transcode_obj *transcodeParam);

int WebRtcIsacfix_EstCodeLpcGain(int32_t *gain_lo_hiQ17,
                                 Bitstr_enc *streamdata,
                                 IsacSaveEncoderData* encData);
/* decode & dequantize RC */
int WebRtcIsacfix_DecodeRcCoef(Bitstr_dec *streamdata,
                               int16_t *RCQ15);

/* quantize & code RC */
int WebRtcIsacfix_EncodeRcCoef(int16_t *RCQ15,
                               Bitstr_enc *streamdata);

/* decode & dequantize squared Gain */
int WebRtcIsacfix_DecodeGain2(Bitstr_dec *streamdata,
                              int32_t *Gain2);

/* quantize & code squared Gain (input is squared gain) */
int WebRtcIsacfix_EncodeGain2(int32_t *gain2,
                              Bitstr_enc *streamdata);

int WebRtcIsacfix_EncodePitchGain(int16_t *PitchGains_Q12,
                                  Bitstr_enc *streamdata,
                                  IsacSaveEncoderData* encData);

int WebRtcIsacfix_EncodePitchLag(int16_t *PitchLagQ7,
                                 int16_t *PitchGain_Q12,
                                 Bitstr_enc *streamdata,
                                 IsacSaveEncoderData* encData);

int WebRtcIsacfix_DecodePitchGain(Bitstr_dec *streamdata,
                                  int16_t *PitchGain_Q12);

int WebRtcIsacfix_DecodePitchLag(Bitstr_dec *streamdata,
                                 int16_t *PitchGain_Q12,
                                 int16_t *PitchLagQ7);

int WebRtcIsacfix_DecodeFrameLen(Bitstr_dec *streamdata,
                                 size_t *framelength);


int WebRtcIsacfix_EncodeFrameLen(int16_t framelength,
                                 Bitstr_enc *streamdata);

int WebRtcIsacfix_DecodeSendBandwidth(Bitstr_dec *streamdata,
                                      int16_t *BWno);


int WebRtcIsacfix_EncodeReceiveBandwidth(int16_t *BWno,
                                         Bitstr_enc *streamdata);

void WebRtcIsacfix_TranscodeLpcCoef(int32_t *tmpcoeffs_gQ6,
                                    int16_t *index_gQQ);

// Pointer functions for LPC transforms.

typedef void (*MatrixProduct1)(const int16_t matrix0[],
                               const int32_t matrix1[],
                               int32_t matrix_product[],
                               const int matrix1_index_factor1,
                               const int matrix0_index_factor1,
                               const int matrix1_index_init_case,
                               const int matrix1_index_step,
                               const int matrix0_index_step,
                               const int inner_loop_count,
                               const int mid_loop_count,
                               const int shift);
typedef void (*MatrixProduct2)(const int16_t matrix0[],
                               const int32_t matrix1[],
                               int32_t matrix_product[],
                               const int matrix0_index_factor,
                               const int matrix0_index_step);

extern MatrixProduct1 WebRtcIsacfix_MatrixProduct1;
extern MatrixProduct2 WebRtcIsacfix_MatrixProduct2;

void WebRtcIsacfix_MatrixProduct1C(const int16_t matrix0[],
                                   const int32_t matrix1[],
                                   int32_t matrix_product[],
                                   const int matrix1_index_factor1,
                                   const int matrix0_index_factor1,
                                   const int matrix1_index_init_case,
                                   const int matrix1_index_step,
                                   const int matrix0_index_step,
                                   const int inner_loop_count,
                                   const int mid_loop_count,
                                   const int shift);
void WebRtcIsacfix_MatrixProduct2C(const int16_t matrix0[],
                                   const int32_t matrix1[],
                                   int32_t matrix_product[],
                                   const int matrix0_index_factor,
                                   const int matrix0_index_step);

<<<<<<< HEAD
#if (defined WEBRTC_DETECT_NEON) || (defined WEBRTC_HAS_NEON)
=======
#if defined(WEBRTC_HAS_NEON)
>>>>>>> a17af05f
void WebRtcIsacfix_MatrixProduct1Neon(const int16_t matrix0[],
                                      const int32_t matrix1[],
                                      int32_t matrix_product[],
                                      const int matrix1_index_factor1,
                                      const int matrix0_index_factor1,
                                      const int matrix1_index_init_case,
                                      const int matrix1_index_step,
                                      const int matrix0_index_step,
                                      const int inner_loop_count,
                                      const int mid_loop_count,
                                      const int shift);
void WebRtcIsacfix_MatrixProduct2Neon(const int16_t matrix0[],
                                      const int32_t matrix1[],
                                      int32_t matrix_product[],
                                      const int matrix0_index_factor,
                                      const int matrix0_index_step);
#endif

#if defined(MIPS32_LE)
void WebRtcIsacfix_MatrixProduct1MIPS(const int16_t matrix0[],
                                      const int32_t matrix1[],
                                      int32_t matrix_product[],
                                      const int matrix1_index_factor1,
                                      const int matrix0_index_factor1,
                                      const int matrix1_index_init_case,
                                      const int matrix1_index_step,
                                      const int matrix0_index_step,
                                      const int inner_loop_count,
                                      const int mid_loop_count,
                                      const int shift);

void WebRtcIsacfix_MatrixProduct2MIPS(const int16_t matrix0[],
                                      const int32_t matrix1[],
                                      int32_t matrix_product[],
                                      const int matrix0_index_factor,
                                      const int matrix0_index_step);
#endif

#endif  // WEBRTC_MODULES_AUDIO_CODING_CODECS_ISAC_FIX_SOURCE_ENTROPY_CODING_H_<|MERGE_RESOLUTION|>--- conflicted
+++ resolved
@@ -147,11 +147,7 @@
                                    const int matrix0_index_factor,
                                    const int matrix0_index_step);
 
-<<<<<<< HEAD
-#if (defined WEBRTC_DETECT_NEON) || (defined WEBRTC_HAS_NEON)
-=======
 #if defined(WEBRTC_HAS_NEON)
->>>>>>> a17af05f
 void WebRtcIsacfix_MatrixProduct1Neon(const int16_t matrix0[],
                                       const int32_t matrix1[],
                                       int32_t matrix_product[],
