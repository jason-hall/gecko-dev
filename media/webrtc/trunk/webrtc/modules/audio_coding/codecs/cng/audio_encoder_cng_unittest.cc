--- conflicted
+++ resolved
@@ -34,13 +34,9 @@
 class AudioEncoderCngTest : public ::testing::Test {
  protected:
   AudioEncoderCngTest()
-<<<<<<< HEAD
-      : mock_vad_(new MockVad),
-=======
       : mock_encoder_owner_(new MockAudioEncoder),
         mock_encoder_(mock_encoder_owner_.get()),
         mock_vad_(new MockVad),
->>>>>>> a17af05f
         timestamp_(4711),
         num_audio_samples_10ms_(0),
         sample_rate_hz_(8000) {
@@ -54,23 +50,6 @@
     cng_.reset();
   }
 
-<<<<<<< HEAD
-  void CreateCng() {
-    // The config_ parameters may be changed by the TEST_Fs up until CreateCng()
-    // is called, thus we cannot use the values until now.
-    num_audio_samples_10ms_ = static_cast<size_t>(10 * sample_rate_hz_ / 1000);
-    ASSERT_LE(num_audio_samples_10ms_, kMaxNumSamples);
-    EXPECT_CALL(mock_encoder_, SampleRateHz())
-        .WillRepeatedly(Return(sample_rate_hz_));
-    // Max10MsFramesInAPacket() is just used to verify that the SID frame period
-    // is not too small. The return value does not matter that much, as long as
-    // it is smaller than 10.
-    EXPECT_CALL(mock_encoder_, Max10MsFramesInAPacket()).WillOnce(Return(1u));
-    EXPECT_CALL(mock_encoder_, MaxEncodedBytes())
-        .WillRepeatedly(Return(kMockMaxEncodedBytes));
-    cng_.reset(new AudioEncoderCng(config_));
-    encoded_.resize(cng_->MaxEncodedBytes(), 0);
-=======
   AudioEncoderCng::Config MakeCngConfig() {
     AudioEncoderCng::Config config;
     config.speech_encoder = std::move(mock_encoder_owner_);
@@ -97,7 +76,6 @@
           .WillOnce(Return(1u));
     }
     cng_.reset(new AudioEncoderCng(std::move(config)));
->>>>>>> a17af05f
   }
 
   void Encode() {
@@ -105,34 +83,17 @@
     encoded_info_ = cng_->Encode(
         timestamp_,
         rtc::ArrayView<const int16_t>(audio_, num_audio_samples_10ms_),
-<<<<<<< HEAD
-        encoded_.size(), &encoded_[0]);
-=======
         &encoded_);
->>>>>>> a17af05f
     timestamp_ += static_cast<uint32_t>(num_audio_samples_10ms_);
   }
 
   // Expect |num_calls| calls to the encoder, all successful. The last call
-<<<<<<< HEAD
-  // claims to have encoded |kMockMaxEncodedBytes| bytes, and all the preceding
-  // ones 0 bytes.
-=======
   // claims to have encoded |kMockReturnEncodedBytes| bytes, and all the
   // preceding ones 0 bytes.
->>>>>>> a17af05f
   void ExpectEncodeCalls(size_t num_calls) {
     InSequence s;
     AudioEncoder::EncodedInfo info;
     for (size_t j = 0; j < num_calls - 1; ++j) {
-<<<<<<< HEAD
-      EXPECT_CALL(mock_encoder_, EncodeInternal(_, _, _, _))
-          .WillOnce(Return(info));
-    }
-    info.encoded_bytes = kMockReturnEncodedBytes;
-    EXPECT_CALL(mock_encoder_, EncodeInternal(_, _, _, _))
-        .WillOnce(Return(info));
-=======
       EXPECT_CALL(*mock_encoder_, EncodeImpl(_, _, _))
           .WillOnce(Return(info));
     }
@@ -140,18 +101,13 @@
     EXPECT_CALL(*mock_encoder_, EncodeImpl(_, _, _))
         .WillOnce(
             Invoke(MockAudioEncoder::FakeEncoding(kMockReturnEncodedBytes)));
->>>>>>> a17af05f
   }
 
   // Verifies that the cng_ object waits until it has collected
   // |blocks_per_frame| blocks of audio, and then dispatches all of them to
   // the underlying codec (speech or cng).
   void CheckBlockGrouping(size_t blocks_per_frame, bool active_speech) {
-<<<<<<< HEAD
-    EXPECT_CALL(mock_encoder_, Num10MsFramesInNextPacket())
-=======
     EXPECT_CALL(*mock_encoder_, Num10MsFramesInNextPacket())
->>>>>>> a17af05f
         .WillRepeatedly(Return(blocks_per_frame));
     auto config = MakeCngConfig();
     const int num_cng_coefficients = config.num_cng_coefficients;
@@ -160,11 +116,7 @@
         .WillRepeatedly(Return(active_speech ? Vad::kActive : Vad::kPassive));
 
     // Don't expect any calls to the encoder yet.
-<<<<<<< HEAD
-    EXPECT_CALL(mock_encoder_, EncodeInternal(_, _, _, _)).Times(0);
-=======
     EXPECT_CALL(*mock_encoder_, EncodeImpl(_, _, _)).Times(0);
->>>>>>> a17af05f
     for (size_t i = 0; i < blocks_per_frame - 1; ++i) {
       Encode();
       EXPECT_EQ(0u, encoded_info_.encoded_bytes);
@@ -223,11 +175,7 @@
     // Set the speech encoder frame size to 60 ms, to ensure that the VAD will
     // be called twice.
     const size_t blocks_per_frame = 6;
-<<<<<<< HEAD
-    EXPECT_CALL(mock_encoder_, Num10MsFramesInNextPacket())
-=======
     EXPECT_CALL(*mock_encoder_, Num10MsFramesInNextPacket())
->>>>>>> a17af05f
         .WillRepeatedly(Return(blocks_per_frame));
     InSequence s;
     EXPECT_CALL(*mock_vad_, VoiceActivity(_, _, _))
@@ -263,14 +211,9 @@
 }
 
 TEST_F(AudioEncoderCngTest, CheckFrameSizePropagation) {
-<<<<<<< HEAD
-  CreateCng();
-  EXPECT_CALL(mock_encoder_, Num10MsFramesInNextPacket()).WillOnce(Return(17U));
-=======
   CreateCng(MakeCngConfig());
   EXPECT_CALL(*mock_encoder_, Num10MsFramesInNextPacket())
       .WillOnce(Return(17U));
->>>>>>> a17af05f
   EXPECT_EQ(17U, cng_->Num10MsFramesInNextPacket());
 }
 
@@ -288,15 +231,9 @@
 }
 
 TEST_F(AudioEncoderCngTest, EncodeCallsVad) {
-<<<<<<< HEAD
-  EXPECT_CALL(mock_encoder_, Num10MsFramesInNextPacket())
-      .WillRepeatedly(Return(1U));
-  CreateCng();
-=======
   EXPECT_CALL(*mock_encoder_, Num10MsFramesInNextPacket())
       .WillRepeatedly(Return(1U));
   CreateCng(MakeCngConfig());
->>>>>>> a17af05f
   EXPECT_CALL(*mock_vad_, VoiceActivity(_, _, _))
       .WillOnce(Return(Vad::kPassive));
   Encode();
@@ -328,11 +265,7 @@
 
 TEST_F(AudioEncoderCngTest, EncodePassive) {
   const size_t kBlocksPerFrame = 3;
-<<<<<<< HEAD
-  EXPECT_CALL(mock_encoder_, Num10MsFramesInNextPacket())
-=======
   EXPECT_CALL(*mock_encoder_, Num10MsFramesInNextPacket())
->>>>>>> a17af05f
       .WillRepeatedly(Return(kBlocksPerFrame));
   auto config = MakeCngConfig();
   const auto sid_frame_interval_ms = config.sid_frame_interval_ms;
@@ -422,15 +355,9 @@
 
 // Verifies that the correct payload type is set when CNG is encoded.
 TEST_F(AudioEncoderCngTest, VerifyCngPayloadType) {
-<<<<<<< HEAD
-  CreateCng();
-  EXPECT_CALL(mock_encoder_, EncodeInternal(_, _, _, _)).Times(0);
-  EXPECT_CALL(mock_encoder_, Num10MsFramesInNextPacket()).WillOnce(Return(1U));
-=======
   CreateCng(MakeCngConfig());
   EXPECT_CALL(*mock_encoder_, EncodeImpl(_, _, _)).Times(0);
   EXPECT_CALL(*mock_encoder_, Num10MsFramesInNextPacket()).WillOnce(Return(1U));
->>>>>>> a17af05f
   EXPECT_CALL(*mock_vad_, VoiceActivity(_, _, _))
       .WillOnce(Return(Vad::kPassive));
   encoded_info_.payload_type = 0;
@@ -441,15 +368,10 @@
 // Verifies that a SID frame is encoded immediately as the signal changes from
 // active speech to passive.
 TEST_F(AudioEncoderCngTest, VerifySidFrameAfterSpeech) {
-<<<<<<< HEAD
-  CreateCng();
-  EXPECT_CALL(mock_encoder_, Num10MsFramesInNextPacket())
-=======
   auto config = MakeCngConfig();
   const auto num_cng_coefficients = config.num_cng_coefficients;
   CreateCng(std::move(config));
   EXPECT_CALL(*mock_encoder_, Num10MsFramesInNextPacket())
->>>>>>> a17af05f
       .WillRepeatedly(Return(1U));
   // Start with encoding noise.
   EXPECT_CALL(*mock_vad_, VoiceActivity(_, _, _))
@@ -485,13 +407,8 @@
 
 // Resetting the CNG should reset both the VAD and the encoder.
 TEST_F(AudioEncoderCngTest, Reset) {
-<<<<<<< HEAD
-  CreateCng();
-  EXPECT_CALL(mock_encoder_, Reset()).Times(1);
-=======
   CreateCng(MakeCngConfig());
   EXPECT_CALL(*mock_encoder_, Reset()).Times(1);
->>>>>>> a17af05f
   EXPECT_CALL(*mock_vad_, Reset()).Times(1);
   cng_->Reset();
 }
@@ -575,13 +492,8 @@
 }
 
 TEST_F(AudioEncoderCngDeathTest, EncoderFrameSizeTooLarge) {
-<<<<<<< HEAD
-  CreateCng();
-  EXPECT_CALL(mock_encoder_, Num10MsFramesInNextPacket())
-=======
   CreateCng(MakeCngConfig());
   EXPECT_CALL(*mock_encoder_, Num10MsFramesInNextPacket())
->>>>>>> a17af05f
       .WillRepeatedly(Return(7U));
   for (int i = 0; i < 6; ++i)
     Encode();
