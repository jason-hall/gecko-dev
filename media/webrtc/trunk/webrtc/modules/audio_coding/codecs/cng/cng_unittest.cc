/*
 *  Copyright (c) 2011 The WebRTC project authors. All Rights Reserved.
 *
 *  Use of this source code is governed by a BSD-style license
 *  that can be found in the LICENSE file in the root of the source
 *  tree. An additional intellectual property rights grant can be found
 *  in the file PATENTS.  All contributing project authors may
 *  be found in the AUTHORS file in the root of the source tree.
 */
#include <memory>
#include <string>

#include "webrtc/modules/audio_coding/codecs/cng/webrtc_cng.h"
#include "webrtc/test/gtest.h"
#include "webrtc/test/testsupport/fileutils.h"

namespace webrtc {

enum {
  kSidShortIntervalUpdate = 1,
  kSidNormalIntervalUpdate = 100,
  kSidLongIntervalUpdate = 10000
};

enum : size_t {
  kCNGNumParamsLow = 0,
  kCNGNumParamsNormal = 8,
  kCNGNumParamsHigh = WEBRTC_CNG_MAX_LPC_ORDER,
  kCNGNumParamsTooHigh = WEBRTC_CNG_MAX_LPC_ORDER + 1
};

enum {
  kNoSid,
  kForceSid
};

class CngTest : public ::testing::Test {
 protected:
  virtual void SetUp();

  void TestCngEncode(int sample_rate_hz, int quality);

  int16_t speech_data_[640];  // Max size of CNG internal buffers.
};

void CngTest::SetUp() {
  FILE* input_file;
  const std::string file_name =
        webrtc::test::ResourcePath("audio_coding/testfile32kHz", "pcm");
  input_file = fopen(file_name.c_str(), "rb");
  ASSERT_TRUE(input_file != NULL);
  ASSERT_EQ(640, static_cast<int32_t>(fread(speech_data_, sizeof(int16_t),
                                             640, input_file)));
  fclose(input_file);
  input_file = NULL;
}

void CngTest::TestCngEncode(int sample_rate_hz, int quality) {
  const size_t num_samples_10ms = rtc::CheckedDivExact(sample_rate_hz, 100);
  rtc::Buffer sid_data;

  ComfortNoiseEncoder cng_encoder(sample_rate_hz, kSidNormalIntervalUpdate,
                                  quality);
  EXPECT_EQ(0U, cng_encoder.Encode(rtc::ArrayView<const int16_t>(
                                       speech_data_, num_samples_10ms),
                                   kNoSid, &sid_data));
  EXPECT_EQ(static_cast<size_t>(quality + 1),
            cng_encoder.Encode(
                rtc::ArrayView<const int16_t>(speech_data_, num_samples_10ms),
                kForceSid, &sid_data));
}

#if GTEST_HAS_DEATH_TEST && !defined(WEBRTC_ANDROID)
// Create CNG encoder, init with faulty values, free CNG encoder.
TEST_F(CngTest, CngInitFail) {
  // Call with too few parameters.
  EXPECT_DEATH({ ComfortNoiseEncoder(8000, kSidNormalIntervalUpdate,
                                     kCNGNumParamsLow); }, "");
  // Call with too many parameters.
<<<<<<< HEAD
  EXPECT_EQ(-1, WebRtcCng_InitEnc(cng_enc_inst_, 8000, kSidNormalIntervalUpdate,
                                  kCNGNumParamsTooHigh));
  EXPECT_EQ(6130, WebRtcCng_GetErrorCodeEnc(cng_enc_inst_));

  // Free encoder memory.
  EXPECT_EQ(0, WebRtcCng_FreeEnc(cng_enc_inst_));
}

TEST_F(CngTest, CngEncode) {
  uint8_t sid_data[WEBRTC_CNG_MAX_LPC_ORDER + 1];
  size_t number_bytes;

  // Create encoder memory.
  EXPECT_EQ(0, WebRtcCng_CreateEnc(&cng_enc_inst_));

  // 8 kHz, Normal number of parameters
  EXPECT_EQ(0, WebRtcCng_InitEnc(cng_enc_inst_, 8000, kSidNormalIntervalUpdate,
                                 kCNGNumParamsNormal));
  EXPECT_EQ(0, WebRtcCng_Encode(cng_enc_inst_, speech_data_, 80, sid_data,
                                &number_bytes, kNoSid));
  EXPECT_EQ(kCNGNumParamsNormal + 1, WebRtcCng_Encode(
      cng_enc_inst_, speech_data_, 80, sid_data, &number_bytes, kForceSid));

  // 16 kHz, Normal number of parameters
  EXPECT_EQ(0, WebRtcCng_InitEnc(cng_enc_inst_, 16000, kSidNormalIntervalUpdate,
                                 kCNGNumParamsNormal));
  EXPECT_EQ(0, WebRtcCng_Encode(cng_enc_inst_, speech_data_, 160, sid_data,
                                &number_bytes, kNoSid));
  EXPECT_EQ(kCNGNumParamsNormal + 1, WebRtcCng_Encode(
      cng_enc_inst_, speech_data_, 160, sid_data, &number_bytes, kForceSid));

  // 32 kHz, Max number of parameters
  EXPECT_EQ(0, WebRtcCng_InitEnc(cng_enc_inst_, 32000, kSidNormalIntervalUpdate,
                                 kCNGNumParamsHigh));
  EXPECT_EQ(0, WebRtcCng_Encode(cng_enc_inst_, speech_data_, 320, sid_data,
                                &number_bytes, kNoSid));
  EXPECT_EQ(kCNGNumParamsHigh + 1, WebRtcCng_Encode(
      cng_enc_inst_, speech_data_, 320, sid_data, &number_bytes, kForceSid));

  // 48 kHz, Normal number of parameters
  EXPECT_EQ(0, WebRtcCng_InitEnc(cng_enc_inst_, 48000, kSidNormalIntervalUpdate,
                                 kCNGNumParamsNormal));
  EXPECT_EQ(0, WebRtcCng_Encode(cng_enc_inst_, speech_data_, 480, sid_data,
                                &number_bytes, kNoSid));
  EXPECT_EQ(kCNGNumParamsNormal + 1, WebRtcCng_Encode(
      cng_enc_inst_, speech_data_, 480, sid_data, &number_bytes, kForceSid));

  // 64 kHz, Normal number of parameters
  EXPECT_EQ(0, WebRtcCng_InitEnc(cng_enc_inst_, 64000, kSidNormalIntervalUpdate,
                                 kCNGNumParamsNormal));
  EXPECT_EQ(0, WebRtcCng_Encode(cng_enc_inst_, speech_data_, 640, sid_data,
                                &number_bytes, kNoSid));
  EXPECT_EQ(kCNGNumParamsNormal + 1, WebRtcCng_Encode(
      cng_enc_inst_, speech_data_, 640, sid_data, &number_bytes, kForceSid));

  // Free encoder memory.
  EXPECT_EQ(0, WebRtcCng_FreeEnc(cng_enc_inst_));
=======
  EXPECT_DEATH({ ComfortNoiseEncoder(8000, kSidNormalIntervalUpdate,
                                     kCNGNumParamsTooHigh); }, "");
>>>>>>> a17af05f
}

// Encode Cng with too long input vector.
TEST_F(CngTest, CngEncodeTooLong) {
<<<<<<< HEAD
  uint8_t sid_data[WEBRTC_CNG_MAX_LPC_ORDER + 1];
  size_t number_bytes;

  // Create and init encoder memory.
  EXPECT_EQ(0, WebRtcCng_CreateEnc(&cng_enc_inst_));
  EXPECT_EQ(0, WebRtcCng_InitEnc(cng_enc_inst_, 8000, kSidNormalIntervalUpdate,
                                 kCNGNumParamsNormal));
=======
  rtc::Buffer sid_data;
>>>>>>> a17af05f

  // Create encoder.
  ComfortNoiseEncoder cng_encoder(8000, kSidNormalIntervalUpdate,
                                  kCNGNumParamsNormal);
  // Run encoder with too much data.
  EXPECT_DEATH(
      cng_encoder.Encode(rtc::ArrayView<const int16_t>(speech_data_, 641),
                         kNoSid, &sid_data),
      "");
}
#endif  // GTEST_HAS_DEATH_TEST && !defined(WEBRTC_ANDROID)

TEST_F(CngTest, CngEncode8000) {
  TestCngEncode(8000, kCNGNumParamsNormal);
}

<<<<<<< HEAD
// Call encode without calling init.
TEST_F(CngTest, CngEncodeNoInit) {
  uint8_t sid_data[WEBRTC_CNG_MAX_LPC_ORDER + 1];
  size_t number_bytes;
=======
TEST_F(CngTest, CngEncode16000) {
  TestCngEncode(16000, kCNGNumParamsNormal);
}
>>>>>>> a17af05f

TEST_F(CngTest, CngEncode32000) {
  TestCngEncode(32000, kCNGNumParamsHigh);
}

TEST_F(CngTest, CngEncode48000) {
  TestCngEncode(48000, kCNGNumParamsNormal);
}

TEST_F(CngTest, CngEncode64000) {
  TestCngEncode(64000, kCNGNumParamsNormal);
}

// Update SID parameters, for both 9 and 16 parameters.
TEST_F(CngTest, CngUpdateSid) {
<<<<<<< HEAD
  uint8_t sid_data[WEBRTC_CNG_MAX_LPC_ORDER + 1];
  size_t number_bytes;

  // Create and initialize encoder and decoder memory.
  EXPECT_EQ(0, WebRtcCng_CreateEnc(&cng_enc_inst_));
  EXPECT_EQ(0, WebRtcCng_CreateDec(&cng_dec_inst_));
  EXPECT_EQ(0, WebRtcCng_InitEnc(cng_enc_inst_, 16000, kSidNormalIntervalUpdate,
                                 kCNGNumParamsNormal));
  WebRtcCng_InitDec(cng_dec_inst_);
=======
  rtc::Buffer sid_data;

  // Create and initialize encoder and decoder.
  ComfortNoiseEncoder cng_encoder(16000, kSidNormalIntervalUpdate,
                                  kCNGNumParamsNormal);
  ComfortNoiseDecoder cng_decoder;
>>>>>>> a17af05f

  // Run normal Encode and UpdateSid.
  EXPECT_EQ(kCNGNumParamsNormal + 1,
            cng_encoder.Encode(rtc::ArrayView<const int16_t>(speech_data_, 160),
                               kForceSid, &sid_data));
  cng_decoder.UpdateSid(sid_data);

  // Reinit with new length.
<<<<<<< HEAD
  EXPECT_EQ(0, WebRtcCng_InitEnc(cng_enc_inst_, 16000, kSidNormalIntervalUpdate,
                                 kCNGNumParamsHigh));
  WebRtcCng_InitDec(cng_dec_inst_);
=======
  cng_encoder.Reset(16000, kSidNormalIntervalUpdate, kCNGNumParamsHigh);
  cng_decoder.Reset();
>>>>>>> a17af05f

  // Expect 0 because of unstable parameters after switching length.
  EXPECT_EQ(0U,
            cng_encoder.Encode(rtc::ArrayView<const int16_t>(speech_data_, 160),
                               kForceSid, &sid_data));
  EXPECT_EQ(
      kCNGNumParamsHigh + 1,
      cng_encoder.Encode(rtc::ArrayView<const int16_t>(speech_data_ + 160, 160),
                         kForceSid, &sid_data));
  cng_decoder.UpdateSid(
      rtc::ArrayView<const uint8_t>(sid_data.data(), kCNGNumParamsNormal + 1));
}

// Update SID parameters, with wrong parameters or without calling decode.
TEST_F(CngTest, CngUpdateSidErroneous) {
<<<<<<< HEAD
  uint8_t sid_data[WEBRTC_CNG_MAX_LPC_ORDER + 1];
  size_t number_bytes;

  // Create encoder and decoder memory.
  EXPECT_EQ(0, WebRtcCng_CreateEnc(&cng_enc_inst_));
  EXPECT_EQ(0, WebRtcCng_CreateDec(&cng_dec_inst_));

  // Encode.
  EXPECT_EQ(0, WebRtcCng_InitEnc(cng_enc_inst_, 16000, kSidNormalIntervalUpdate,
                                 kCNGNumParamsNormal));
  EXPECT_EQ(kCNGNumParamsNormal + 1, WebRtcCng_Encode(
      cng_enc_inst_, speech_data_, 160, sid_data, &number_bytes, kForceSid));

  // Update Sid before initializing decoder.
  EXPECT_EQ(-1, WebRtcCng_UpdateSid(cng_dec_inst_, sid_data,
                                    kCNGNumParamsNormal + 1));
  EXPECT_EQ(6220, WebRtcCng_GetErrorCodeDec(cng_dec_inst_));

  // Initialize decoder.
  WebRtcCng_InitDec(cng_dec_inst_);
=======
  rtc::Buffer sid_data;

  // Encode.
  ComfortNoiseEncoder cng_encoder(16000, kSidNormalIntervalUpdate,
                                  kCNGNumParamsNormal);
  ComfortNoiseDecoder cng_decoder;
  EXPECT_EQ(kCNGNumParamsNormal + 1,
            cng_encoder.Encode(rtc::ArrayView<const int16_t>(speech_data_, 160),
                               kForceSid, &sid_data));
>>>>>>> a17af05f

  // First run with valid parameters, then with too many CNG parameters.
  // The function will operate correctly by only reading the maximum number of
  // parameters, skipping the extra.
  EXPECT_EQ(kCNGNumParamsNormal + 1, sid_data.size());
  cng_decoder.UpdateSid(sid_data);

  // Make sure the input buffer is large enough. Since Encode() appends data, we
  // need to set the size manually only afterwards, or the buffer will be bigger
  // than anticipated.
  sid_data.SetSize(kCNGNumParamsTooHigh + 1);
  cng_decoder.UpdateSid(sid_data);
}

// Test to generate cng data, by forcing SID. Both normal and faulty condition.
TEST_F(CngTest, CngGenerate) {
  rtc::Buffer sid_data;
  int16_t out_data[640];
<<<<<<< HEAD
  size_t number_bytes;

  // Create and initialize encoder and decoder memory.
  EXPECT_EQ(0, WebRtcCng_CreateEnc(&cng_enc_inst_));
  EXPECT_EQ(0, WebRtcCng_CreateDec(&cng_dec_inst_));
  EXPECT_EQ(0, WebRtcCng_InitEnc(cng_enc_inst_, 16000, kSidNormalIntervalUpdate,
                                 kCNGNumParamsNormal));
  WebRtcCng_InitDec(cng_dec_inst_);
=======

  // Create and initialize encoder and decoder.
  ComfortNoiseEncoder cng_encoder(16000, kSidNormalIntervalUpdate,
                                  kCNGNumParamsNormal);
  ComfortNoiseDecoder cng_decoder;
>>>>>>> a17af05f

  // Normal Encode.
  EXPECT_EQ(kCNGNumParamsNormal + 1,
            cng_encoder.Encode(rtc::ArrayView<const int16_t>(speech_data_, 160),
                               kForceSid, &sid_data));

  // Normal UpdateSid.
  cng_decoder.UpdateSid(sid_data);

  // Two normal Generate, one with new_period.
  EXPECT_TRUE(cng_decoder.Generate(rtc::ArrayView<int16_t>(out_data, 640), 1));
  EXPECT_TRUE(cng_decoder.Generate(rtc::ArrayView<int16_t>(out_data, 640), 0));

  // Call Genereate with too much data.
  EXPECT_FALSE(cng_decoder.Generate(rtc::ArrayView<int16_t>(out_data, 641), 0));
}

// Test automatic SID.
TEST_F(CngTest, CngAutoSid) {
<<<<<<< HEAD
  uint8_t sid_data[WEBRTC_CNG_MAX_LPC_ORDER + 1];
  size_t number_bytes;

  // Create and initialize encoder and decoder memory.
  EXPECT_EQ(0, WebRtcCng_CreateEnc(&cng_enc_inst_));
  EXPECT_EQ(0, WebRtcCng_CreateDec(&cng_dec_inst_));
  EXPECT_EQ(0, WebRtcCng_InitEnc(cng_enc_inst_, 16000, kSidNormalIntervalUpdate,
                                 kCNGNumParamsNormal));
  WebRtcCng_InitDec(cng_dec_inst_);
=======
  rtc::Buffer sid_data;

  // Create and initialize encoder and decoder.
  ComfortNoiseEncoder cng_encoder(16000, kSidNormalIntervalUpdate,
                                  kCNGNumParamsNormal);
  ComfortNoiseDecoder cng_decoder;
>>>>>>> a17af05f

  // Normal Encode, 100 msec, where no SID data should be generated.
  for (int i = 0; i < 10; i++) {
    EXPECT_EQ(0U, cng_encoder.Encode(
        rtc::ArrayView<const int16_t>(speech_data_, 160), kNoSid, &sid_data));
  }

  // We have reached 100 msec, and SID data should be generated.
  EXPECT_EQ(kCNGNumParamsNormal + 1, cng_encoder.Encode(
      rtc::ArrayView<const int16_t>(speech_data_, 160), kNoSid, &sid_data));
}

// Test automatic SID, with very short interval.
TEST_F(CngTest, CngAutoSidShort) {
<<<<<<< HEAD
  uint8_t sid_data[WEBRTC_CNG_MAX_LPC_ORDER + 1];
  size_t number_bytes;

  // Create and initialize encoder and decoder memory.
  EXPECT_EQ(0, WebRtcCng_CreateEnc(&cng_enc_inst_));
  EXPECT_EQ(0, WebRtcCng_CreateDec(&cng_dec_inst_));
  EXPECT_EQ(0, WebRtcCng_InitEnc(cng_enc_inst_, 16000, kSidShortIntervalUpdate,
                                 kCNGNumParamsNormal));
  WebRtcCng_InitDec(cng_dec_inst_);
=======
  rtc::Buffer sid_data;

  // Create and initialize encoder and decoder.
  ComfortNoiseEncoder cng_encoder(16000, kSidShortIntervalUpdate,
                                  kCNGNumParamsNormal);
  ComfortNoiseDecoder cng_decoder;
>>>>>>> a17af05f

  // First call will never generate SID, unless forced to.
  EXPECT_EQ(0U, cng_encoder.Encode(
      rtc::ArrayView<const int16_t>(speech_data_, 160), kNoSid, &sid_data));

  // Normal Encode, 100 msec, SID data should be generated all the time.
  for (int i = 0; i < 10; i++) {
    EXPECT_EQ(kCNGNumParamsNormal + 1, cng_encoder.Encode(
        rtc::ArrayView<const int16_t>(speech_data_, 160), kNoSid, &sid_data));
  }
}

}  // namespace webrtc<|MERGE_RESOLUTION|>--- conflicted
+++ resolved
@@ -77,83 +77,13 @@
   EXPECT_DEATH({ ComfortNoiseEncoder(8000, kSidNormalIntervalUpdate,
                                      kCNGNumParamsLow); }, "");
   // Call with too many parameters.
-<<<<<<< HEAD
-  EXPECT_EQ(-1, WebRtcCng_InitEnc(cng_enc_inst_, 8000, kSidNormalIntervalUpdate,
-                                  kCNGNumParamsTooHigh));
-  EXPECT_EQ(6130, WebRtcCng_GetErrorCodeEnc(cng_enc_inst_));
-
-  // Free encoder memory.
-  EXPECT_EQ(0, WebRtcCng_FreeEnc(cng_enc_inst_));
-}
-
-TEST_F(CngTest, CngEncode) {
-  uint8_t sid_data[WEBRTC_CNG_MAX_LPC_ORDER + 1];
-  size_t number_bytes;
-
-  // Create encoder memory.
-  EXPECT_EQ(0, WebRtcCng_CreateEnc(&cng_enc_inst_));
-
-  // 8 kHz, Normal number of parameters
-  EXPECT_EQ(0, WebRtcCng_InitEnc(cng_enc_inst_, 8000, kSidNormalIntervalUpdate,
-                                 kCNGNumParamsNormal));
-  EXPECT_EQ(0, WebRtcCng_Encode(cng_enc_inst_, speech_data_, 80, sid_data,
-                                &number_bytes, kNoSid));
-  EXPECT_EQ(kCNGNumParamsNormal + 1, WebRtcCng_Encode(
-      cng_enc_inst_, speech_data_, 80, sid_data, &number_bytes, kForceSid));
-
-  // 16 kHz, Normal number of parameters
-  EXPECT_EQ(0, WebRtcCng_InitEnc(cng_enc_inst_, 16000, kSidNormalIntervalUpdate,
-                                 kCNGNumParamsNormal));
-  EXPECT_EQ(0, WebRtcCng_Encode(cng_enc_inst_, speech_data_, 160, sid_data,
-                                &number_bytes, kNoSid));
-  EXPECT_EQ(kCNGNumParamsNormal + 1, WebRtcCng_Encode(
-      cng_enc_inst_, speech_data_, 160, sid_data, &number_bytes, kForceSid));
-
-  // 32 kHz, Max number of parameters
-  EXPECT_EQ(0, WebRtcCng_InitEnc(cng_enc_inst_, 32000, kSidNormalIntervalUpdate,
-                                 kCNGNumParamsHigh));
-  EXPECT_EQ(0, WebRtcCng_Encode(cng_enc_inst_, speech_data_, 320, sid_data,
-                                &number_bytes, kNoSid));
-  EXPECT_EQ(kCNGNumParamsHigh + 1, WebRtcCng_Encode(
-      cng_enc_inst_, speech_data_, 320, sid_data, &number_bytes, kForceSid));
-
-  // 48 kHz, Normal number of parameters
-  EXPECT_EQ(0, WebRtcCng_InitEnc(cng_enc_inst_, 48000, kSidNormalIntervalUpdate,
-                                 kCNGNumParamsNormal));
-  EXPECT_EQ(0, WebRtcCng_Encode(cng_enc_inst_, speech_data_, 480, sid_data,
-                                &number_bytes, kNoSid));
-  EXPECT_EQ(kCNGNumParamsNormal + 1, WebRtcCng_Encode(
-      cng_enc_inst_, speech_data_, 480, sid_data, &number_bytes, kForceSid));
-
-  // 64 kHz, Normal number of parameters
-  EXPECT_EQ(0, WebRtcCng_InitEnc(cng_enc_inst_, 64000, kSidNormalIntervalUpdate,
-                                 kCNGNumParamsNormal));
-  EXPECT_EQ(0, WebRtcCng_Encode(cng_enc_inst_, speech_data_, 640, sid_data,
-                                &number_bytes, kNoSid));
-  EXPECT_EQ(kCNGNumParamsNormal + 1, WebRtcCng_Encode(
-      cng_enc_inst_, speech_data_, 640, sid_data, &number_bytes, kForceSid));
-
-  // Free encoder memory.
-  EXPECT_EQ(0, WebRtcCng_FreeEnc(cng_enc_inst_));
-=======
   EXPECT_DEATH({ ComfortNoiseEncoder(8000, kSidNormalIntervalUpdate,
                                      kCNGNumParamsTooHigh); }, "");
->>>>>>> a17af05f
 }
 
 // Encode Cng with too long input vector.
 TEST_F(CngTest, CngEncodeTooLong) {
-<<<<<<< HEAD
-  uint8_t sid_data[WEBRTC_CNG_MAX_LPC_ORDER + 1];
-  size_t number_bytes;
-
-  // Create and init encoder memory.
-  EXPECT_EQ(0, WebRtcCng_CreateEnc(&cng_enc_inst_));
-  EXPECT_EQ(0, WebRtcCng_InitEnc(cng_enc_inst_, 8000, kSidNormalIntervalUpdate,
-                                 kCNGNumParamsNormal));
-=======
-  rtc::Buffer sid_data;
->>>>>>> a17af05f
+  rtc::Buffer sid_data;
 
   // Create encoder.
   ComfortNoiseEncoder cng_encoder(8000, kSidNormalIntervalUpdate,
@@ -170,16 +100,9 @@
   TestCngEncode(8000, kCNGNumParamsNormal);
 }
 
-<<<<<<< HEAD
-// Call encode without calling init.
-TEST_F(CngTest, CngEncodeNoInit) {
-  uint8_t sid_data[WEBRTC_CNG_MAX_LPC_ORDER + 1];
-  size_t number_bytes;
-=======
 TEST_F(CngTest, CngEncode16000) {
   TestCngEncode(16000, kCNGNumParamsNormal);
 }
->>>>>>> a17af05f
 
 TEST_F(CngTest, CngEncode32000) {
   TestCngEncode(32000, kCNGNumParamsHigh);
@@ -195,24 +118,12 @@
 
 // Update SID parameters, for both 9 and 16 parameters.
 TEST_F(CngTest, CngUpdateSid) {
-<<<<<<< HEAD
-  uint8_t sid_data[WEBRTC_CNG_MAX_LPC_ORDER + 1];
-  size_t number_bytes;
-
-  // Create and initialize encoder and decoder memory.
-  EXPECT_EQ(0, WebRtcCng_CreateEnc(&cng_enc_inst_));
-  EXPECT_EQ(0, WebRtcCng_CreateDec(&cng_dec_inst_));
-  EXPECT_EQ(0, WebRtcCng_InitEnc(cng_enc_inst_, 16000, kSidNormalIntervalUpdate,
-                                 kCNGNumParamsNormal));
-  WebRtcCng_InitDec(cng_dec_inst_);
-=======
-  rtc::Buffer sid_data;
-
-  // Create and initialize encoder and decoder.
-  ComfortNoiseEncoder cng_encoder(16000, kSidNormalIntervalUpdate,
-                                  kCNGNumParamsNormal);
-  ComfortNoiseDecoder cng_decoder;
->>>>>>> a17af05f
+  rtc::Buffer sid_data;
+
+  // Create and initialize encoder and decoder.
+  ComfortNoiseEncoder cng_encoder(16000, kSidNormalIntervalUpdate,
+                                  kCNGNumParamsNormal);
+  ComfortNoiseDecoder cng_decoder;
 
   // Run normal Encode and UpdateSid.
   EXPECT_EQ(kCNGNumParamsNormal + 1,
@@ -221,14 +132,8 @@
   cng_decoder.UpdateSid(sid_data);
 
   // Reinit with new length.
-<<<<<<< HEAD
-  EXPECT_EQ(0, WebRtcCng_InitEnc(cng_enc_inst_, 16000, kSidNormalIntervalUpdate,
-                                 kCNGNumParamsHigh));
-  WebRtcCng_InitDec(cng_dec_inst_);
-=======
   cng_encoder.Reset(16000, kSidNormalIntervalUpdate, kCNGNumParamsHigh);
   cng_decoder.Reset();
->>>>>>> a17af05f
 
   // Expect 0 because of unstable parameters after switching length.
   EXPECT_EQ(0U,
@@ -244,38 +149,15 @@
 
 // Update SID parameters, with wrong parameters or without calling decode.
 TEST_F(CngTest, CngUpdateSidErroneous) {
-<<<<<<< HEAD
-  uint8_t sid_data[WEBRTC_CNG_MAX_LPC_ORDER + 1];
-  size_t number_bytes;
-
-  // Create encoder and decoder memory.
-  EXPECT_EQ(0, WebRtcCng_CreateEnc(&cng_enc_inst_));
-  EXPECT_EQ(0, WebRtcCng_CreateDec(&cng_dec_inst_));
+  rtc::Buffer sid_data;
 
   // Encode.
-  EXPECT_EQ(0, WebRtcCng_InitEnc(cng_enc_inst_, 16000, kSidNormalIntervalUpdate,
-                                 kCNGNumParamsNormal));
-  EXPECT_EQ(kCNGNumParamsNormal + 1, WebRtcCng_Encode(
-      cng_enc_inst_, speech_data_, 160, sid_data, &number_bytes, kForceSid));
-
-  // Update Sid before initializing decoder.
-  EXPECT_EQ(-1, WebRtcCng_UpdateSid(cng_dec_inst_, sid_data,
-                                    kCNGNumParamsNormal + 1));
-  EXPECT_EQ(6220, WebRtcCng_GetErrorCodeDec(cng_dec_inst_));
-
-  // Initialize decoder.
-  WebRtcCng_InitDec(cng_dec_inst_);
-=======
-  rtc::Buffer sid_data;
-
-  // Encode.
   ComfortNoiseEncoder cng_encoder(16000, kSidNormalIntervalUpdate,
                                   kCNGNumParamsNormal);
   ComfortNoiseDecoder cng_decoder;
   EXPECT_EQ(kCNGNumParamsNormal + 1,
             cng_encoder.Encode(rtc::ArrayView<const int16_t>(speech_data_, 160),
                                kForceSid, &sid_data));
->>>>>>> a17af05f
 
   // First run with valid parameters, then with too many CNG parameters.
   // The function will operate correctly by only reading the maximum number of
@@ -294,22 +176,11 @@
 TEST_F(CngTest, CngGenerate) {
   rtc::Buffer sid_data;
   int16_t out_data[640];
-<<<<<<< HEAD
-  size_t number_bytes;
-
-  // Create and initialize encoder and decoder memory.
-  EXPECT_EQ(0, WebRtcCng_CreateEnc(&cng_enc_inst_));
-  EXPECT_EQ(0, WebRtcCng_CreateDec(&cng_dec_inst_));
-  EXPECT_EQ(0, WebRtcCng_InitEnc(cng_enc_inst_, 16000, kSidNormalIntervalUpdate,
-                                 kCNGNumParamsNormal));
-  WebRtcCng_InitDec(cng_dec_inst_);
-=======
-
-  // Create and initialize encoder and decoder.
-  ComfortNoiseEncoder cng_encoder(16000, kSidNormalIntervalUpdate,
-                                  kCNGNumParamsNormal);
-  ComfortNoiseDecoder cng_decoder;
->>>>>>> a17af05f
+
+  // Create and initialize encoder and decoder.
+  ComfortNoiseEncoder cng_encoder(16000, kSidNormalIntervalUpdate,
+                                  kCNGNumParamsNormal);
+  ComfortNoiseDecoder cng_decoder;
 
   // Normal Encode.
   EXPECT_EQ(kCNGNumParamsNormal + 1,
@@ -329,24 +200,12 @@
 
 // Test automatic SID.
 TEST_F(CngTest, CngAutoSid) {
-<<<<<<< HEAD
-  uint8_t sid_data[WEBRTC_CNG_MAX_LPC_ORDER + 1];
-  size_t number_bytes;
-
-  // Create and initialize encoder and decoder memory.
-  EXPECT_EQ(0, WebRtcCng_CreateEnc(&cng_enc_inst_));
-  EXPECT_EQ(0, WebRtcCng_CreateDec(&cng_dec_inst_));
-  EXPECT_EQ(0, WebRtcCng_InitEnc(cng_enc_inst_, 16000, kSidNormalIntervalUpdate,
-                                 kCNGNumParamsNormal));
-  WebRtcCng_InitDec(cng_dec_inst_);
-=======
-  rtc::Buffer sid_data;
-
-  // Create and initialize encoder and decoder.
-  ComfortNoiseEncoder cng_encoder(16000, kSidNormalIntervalUpdate,
-                                  kCNGNumParamsNormal);
-  ComfortNoiseDecoder cng_decoder;
->>>>>>> a17af05f
+  rtc::Buffer sid_data;
+
+  // Create and initialize encoder and decoder.
+  ComfortNoiseEncoder cng_encoder(16000, kSidNormalIntervalUpdate,
+                                  kCNGNumParamsNormal);
+  ComfortNoiseDecoder cng_decoder;
 
   // Normal Encode, 100 msec, where no SID data should be generated.
   for (int i = 0; i < 10; i++) {
@@ -361,24 +220,12 @@
 
 // Test automatic SID, with very short interval.
 TEST_F(CngTest, CngAutoSidShort) {
-<<<<<<< HEAD
-  uint8_t sid_data[WEBRTC_CNG_MAX_LPC_ORDER + 1];
-  size_t number_bytes;
-
-  // Create and initialize encoder and decoder memory.
-  EXPECT_EQ(0, WebRtcCng_CreateEnc(&cng_enc_inst_));
-  EXPECT_EQ(0, WebRtcCng_CreateDec(&cng_dec_inst_));
-  EXPECT_EQ(0, WebRtcCng_InitEnc(cng_enc_inst_, 16000, kSidShortIntervalUpdate,
-                                 kCNGNumParamsNormal));
-  WebRtcCng_InitDec(cng_dec_inst_);
-=======
   rtc::Buffer sid_data;
 
   // Create and initialize encoder and decoder.
   ComfortNoiseEncoder cng_encoder(16000, kSidShortIntervalUpdate,
                                   kCNGNumParamsNormal);
   ComfortNoiseDecoder cng_decoder;
->>>>>>> a17af05f
 
   // First call will never generate SID, unless forced to.
   EXPECT_EQ(0U, cng_encoder.Encode(
