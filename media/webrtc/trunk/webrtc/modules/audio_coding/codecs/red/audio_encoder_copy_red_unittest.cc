--- conflicted
+++ resolved
@@ -42,13 +42,8 @@
     config.speech_encoder = std::unique_ptr<AudioEncoder>(mock_encoder_);
     red_.reset(new AudioEncoderCopyRed(std::move(config)));
     memset(audio_, 0, sizeof(audio_));
-<<<<<<< HEAD
-    EXPECT_CALL(mock_encoder_, NumChannels()).WillRepeatedly(Return(1U));
-    EXPECT_CALL(mock_encoder_, SampleRateHz())
-=======
     EXPECT_CALL(*mock_encoder_, NumChannels()).WillRepeatedly(Return(1U));
     EXPECT_CALL(*mock_encoder_, SampleRateHz())
->>>>>>> a17af05f
         .WillRepeatedly(Return(sample_rate_hz_));
   }
 
@@ -59,18 +54,11 @@
 
   void Encode() {
     ASSERT_TRUE(red_.get() != NULL);
-<<<<<<< HEAD
-    encoded_info_ = red_->Encode(
-        timestamp_,
-        rtc::ArrayView<const int16_t>(audio_, num_audio_samples_10ms),
-        encoded_.size(), &encoded_[0]);
-=======
     encoded_.Clear();
     encoded_info_ = red_->Encode(
         timestamp_,
         rtc::ArrayView<const int16_t>(audio_, num_audio_samples_10ms),
         &encoded_);
->>>>>>> a17af05f
     timestamp_ += num_audio_samples_10ms;
   }
 
@@ -85,32 +73,6 @@
   const int red_payload_type_;
 };
 
-<<<<<<< HEAD
-class MockEncodeHelper {
- public:
-  MockEncodeHelper() : write_payload_(false), payload_(NULL) {
-    memset(&info_, 0, sizeof(info_));
-  }
-
-  AudioEncoder::EncodedInfo Encode(uint32_t timestamp,
-                                   rtc::ArrayView<const int16_t> audio,
-                                   size_t max_encoded_bytes,
-                                   uint8_t* encoded) {
-    if (write_payload_) {
-      RTC_CHECK(encoded);
-      RTC_CHECK_LE(info_.encoded_bytes, max_encoded_bytes);
-      memcpy(encoded, payload_, info_.encoded_bytes);
-    }
-    return info_;
-  }
-
-  AudioEncoder::EncodedInfo info_;
-  bool write_payload_;
-  uint8_t* payload_;
-};
-
-=======
->>>>>>> a17af05f
 TEST_F(AudioEncoderCopyRedTest, CreateAndDestroy) {
 }
 
@@ -120,30 +82,18 @@
 }
 
 TEST_F(AudioEncoderCopyRedTest, CheckNumChannelsPropagation) {
-<<<<<<< HEAD
-  EXPECT_CALL(mock_encoder_, NumChannels()).WillOnce(Return(17U));
-=======
   EXPECT_CALL(*mock_encoder_, NumChannels()).WillOnce(Return(17U));
->>>>>>> a17af05f
   EXPECT_EQ(17U, red_->NumChannels());
 }
 
 TEST_F(AudioEncoderCopyRedTest, CheckFrameSizePropagation) {
-<<<<<<< HEAD
-  EXPECT_CALL(mock_encoder_, Num10MsFramesInNextPacket()).WillOnce(Return(17U));
-=======
   EXPECT_CALL(*mock_encoder_, Num10MsFramesInNextPacket())
       .WillOnce(Return(17U));
->>>>>>> a17af05f
   EXPECT_EQ(17U, red_->Num10MsFramesInNextPacket());
 }
 
 TEST_F(AudioEncoderCopyRedTest, CheckMaxFrameSizePropagation) {
-<<<<<<< HEAD
-  EXPECT_CALL(mock_encoder_, Max10MsFramesInAPacket()).WillOnce(Return(17U));
-=======
   EXPECT_CALL(*mock_encoder_, Max10MsFramesInAPacket()).WillOnce(Return(17U));
->>>>>>> a17af05f
   EXPECT_EQ(17U, red_->Max10MsFramesInAPacket());
 }
 
