/*
 *  Copyright (c) 2014 The WebRTC project authors. All Rights Reserved.
 *
 *  Use of this source code is governed by a BSD-style license
 *  that can be found in the LICENSE file in the root of the source
 *  tree. An additional intellectual property rights grant can be found
 *  in the file PATENTS.  All contributing project authors may
 *  be found in the AUTHORS file in the root of the source tree.
 */

#include "webrtc/modules/audio_coding/codecs/red/audio_encoder_copy_red.h"

#include <string.h>

#include <utility>

#include "webrtc/base/checks.h"

namespace webrtc {

<<<<<<< HEAD
AudioEncoderCopyRed::AudioEncoderCopyRed(const Config& config)
    : speech_encoder_(config.speech_encoder),
      red_payload_type_(config.payload_type) {
  RTC_CHECK(speech_encoder_) << "Speech encoder not provided.";
}

AudioEncoderCopyRed::~AudioEncoderCopyRed() = default;

size_t AudioEncoderCopyRed::MaxEncodedBytes() const {
  return 2 * speech_encoder_->MaxEncodedBytes();
=======
AudioEncoderCopyRed::Config::Config() = default;
AudioEncoderCopyRed::Config::Config(Config&&) = default;
AudioEncoderCopyRed::Config::~Config() = default;

AudioEncoderCopyRed::AudioEncoderCopyRed(Config&& config)
    : speech_encoder_(std::move(config.speech_encoder)),
      red_payload_type_(config.payload_type) {
  RTC_CHECK(speech_encoder_) << "Speech encoder not provided.";
>>>>>>> a17af05f
}

AudioEncoderCopyRed::~AudioEncoderCopyRed() = default;

int AudioEncoderCopyRed::SampleRateHz() const {
  return speech_encoder_->SampleRateHz();
}

size_t AudioEncoderCopyRed::NumChannels() const {
  return speech_encoder_->NumChannels();
}

int AudioEncoderCopyRed::RtpTimestampRateHz() const {
  return speech_encoder_->RtpTimestampRateHz();
}

size_t AudioEncoderCopyRed::Num10MsFramesInNextPacket() const {
  return speech_encoder_->Num10MsFramesInNextPacket();
}

size_t AudioEncoderCopyRed::Max10MsFramesInAPacket() const {
  return speech_encoder_->Max10MsFramesInAPacket();
}

int AudioEncoderCopyRed::GetTargetBitrate() const {
  return speech_encoder_->GetTargetBitrate();
}

AudioEncoder::EncodedInfo AudioEncoderCopyRed::EncodeImpl(
    uint32_t rtp_timestamp,
    rtc::ArrayView<const int16_t> audio,
<<<<<<< HEAD
    size_t max_encoded_bytes,
    uint8_t* encoded) {
  EncodedInfo info =
      speech_encoder_->Encode(rtp_timestamp, audio, max_encoded_bytes, encoded);
  RTC_CHECK_GE(max_encoded_bytes,
               info.encoded_bytes + secondary_info_.encoded_bytes);
  RTC_CHECK(info.redundant.empty()) << "Cannot use nested redundant encoders.";
=======
    rtc::Buffer* encoded) {

  const size_t primary_offset = encoded->size();
  EncodedInfo info =
      speech_encoder_->Encode(rtp_timestamp, audio, encoded);

  RTC_CHECK(info.redundant.empty()) << "Cannot use nested redundant encoders.";
  RTC_DCHECK_EQ(encoded->size() - primary_offset, info.encoded_bytes);
>>>>>>> a17af05f

  if (info.encoded_bytes > 0) {
    // |info| will be implicitly cast to an EncodedInfoLeaf struct, effectively
    // discarding the (empty) vector of redundant information. This is
    // intentional.
    info.redundant.push_back(info);
<<<<<<< HEAD
    RTC_DCHECK_EQ(info.redundant.size(), 1u);
    if (secondary_info_.encoded_bytes > 0) {
      memcpy(&encoded[info.encoded_bytes], secondary_encoded_.data(),
             secondary_info_.encoded_bytes);
      info.redundant.push_back(secondary_info_);
      RTC_DCHECK_EQ(info.redundant.size(), 2u);
    }
    // Save primary to secondary.
    secondary_encoded_.SetData(encoded, info.encoded_bytes);
=======
    RTC_DCHECK_EQ(info.redundant.size(), 1);
    if (secondary_info_.encoded_bytes > 0) {
      encoded->AppendData(secondary_encoded_);
      info.redundant.push_back(secondary_info_);
      RTC_DCHECK_EQ(info.redundant.size(), 2);
    }
    // Save primary to secondary.
    secondary_encoded_.SetData(encoded->data() + primary_offset,
                               info.encoded_bytes);
>>>>>>> a17af05f
    secondary_info_ = info;
    RTC_DCHECK_EQ(info.speech, info.redundant[0].speech);
  }
  // Update main EncodedInfo.
  info.payload_type = red_payload_type_;
  info.encoded_bytes = 0;
  for (std::vector<EncodedInfoLeaf>::const_iterator it = info.redundant.begin();
       it != info.redundant.end(); ++it) {
    info.encoded_bytes += it->encoded_bytes;
  }
  return info;
}

void AudioEncoderCopyRed::Reset() {
  speech_encoder_->Reset();
  secondary_encoded_.Clear();
  secondary_info_.encoded_bytes = 0;
}

bool AudioEncoderCopyRed::SetFec(bool enable) {
  return speech_encoder_->SetFec(enable);
}

bool AudioEncoderCopyRed::SetDtx(bool enable) {
  return speech_encoder_->SetDtx(enable);
}

bool AudioEncoderCopyRed::SetApplication(Application application) {
  return speech_encoder_->SetApplication(application);
}

void AudioEncoderCopyRed::SetMaxPlaybackRate(int frequency_hz) {
  speech_encoder_->SetMaxPlaybackRate(frequency_hz);
}

<<<<<<< HEAD
void AudioEncoderCopyRed::SetProjectedPacketLossRate(double fraction) {
  speech_encoder_->SetProjectedPacketLossRate(fraction);
}

void AudioEncoderCopyRed::SetTargetBitrate(int bits_per_second) {
  speech_encoder_->SetTargetBitrate(bits_per_second);
=======
rtc::ArrayView<std::unique_ptr<AudioEncoder>>
AudioEncoderCopyRed::ReclaimContainedEncoders() {
  return rtc::ArrayView<std::unique_ptr<AudioEncoder>>(&speech_encoder_, 1);
}

void AudioEncoderCopyRed::OnReceivedUplinkPacketLossFraction(
    float uplink_packet_loss_fraction) {
  speech_encoder_->OnReceivedUplinkPacketLossFraction(
      uplink_packet_loss_fraction);
}

void AudioEncoderCopyRed::OnReceivedUplinkBandwidth(
    int target_audio_bitrate_bps,
    rtc::Optional<int64_t> probing_interval_ms) {
  speech_encoder_->OnReceivedUplinkBandwidth(target_audio_bitrate_bps,
                                             probing_interval_ms);
>>>>>>> a17af05f
}

}  // namespace webrtc<|MERGE_RESOLUTION|>--- conflicted
+++ resolved
@@ -18,18 +18,6 @@
 
 namespace webrtc {
 
-<<<<<<< HEAD
-AudioEncoderCopyRed::AudioEncoderCopyRed(const Config& config)
-    : speech_encoder_(config.speech_encoder),
-      red_payload_type_(config.payload_type) {
-  RTC_CHECK(speech_encoder_) << "Speech encoder not provided.";
-}
-
-AudioEncoderCopyRed::~AudioEncoderCopyRed() = default;
-
-size_t AudioEncoderCopyRed::MaxEncodedBytes() const {
-  return 2 * speech_encoder_->MaxEncodedBytes();
-=======
 AudioEncoderCopyRed::Config::Config() = default;
 AudioEncoderCopyRed::Config::Config(Config&&) = default;
 AudioEncoderCopyRed::Config::~Config() = default;
@@ -38,7 +26,6 @@
     : speech_encoder_(std::move(config.speech_encoder)),
       red_payload_type_(config.payload_type) {
   RTC_CHECK(speech_encoder_) << "Speech encoder not provided.";
->>>>>>> a17af05f
 }
 
 AudioEncoderCopyRed::~AudioEncoderCopyRed() = default;
@@ -70,15 +57,6 @@
 AudioEncoder::EncodedInfo AudioEncoderCopyRed::EncodeImpl(
     uint32_t rtp_timestamp,
     rtc::ArrayView<const int16_t> audio,
-<<<<<<< HEAD
-    size_t max_encoded_bytes,
-    uint8_t* encoded) {
-  EncodedInfo info =
-      speech_encoder_->Encode(rtp_timestamp, audio, max_encoded_bytes, encoded);
-  RTC_CHECK_GE(max_encoded_bytes,
-               info.encoded_bytes + secondary_info_.encoded_bytes);
-  RTC_CHECK(info.redundant.empty()) << "Cannot use nested redundant encoders.";
-=======
     rtc::Buffer* encoded) {
 
   const size_t primary_offset = encoded->size();
@@ -87,24 +65,12 @@
 
   RTC_CHECK(info.redundant.empty()) << "Cannot use nested redundant encoders.";
   RTC_DCHECK_EQ(encoded->size() - primary_offset, info.encoded_bytes);
->>>>>>> a17af05f
 
   if (info.encoded_bytes > 0) {
     // |info| will be implicitly cast to an EncodedInfoLeaf struct, effectively
     // discarding the (empty) vector of redundant information. This is
     // intentional.
     info.redundant.push_back(info);
-<<<<<<< HEAD
-    RTC_DCHECK_EQ(info.redundant.size(), 1u);
-    if (secondary_info_.encoded_bytes > 0) {
-      memcpy(&encoded[info.encoded_bytes], secondary_encoded_.data(),
-             secondary_info_.encoded_bytes);
-      info.redundant.push_back(secondary_info_);
-      RTC_DCHECK_EQ(info.redundant.size(), 2u);
-    }
-    // Save primary to secondary.
-    secondary_encoded_.SetData(encoded, info.encoded_bytes);
-=======
     RTC_DCHECK_EQ(info.redundant.size(), 1);
     if (secondary_info_.encoded_bytes > 0) {
       encoded->AppendData(secondary_encoded_);
@@ -114,7 +80,6 @@
     // Save primary to secondary.
     secondary_encoded_.SetData(encoded->data() + primary_offset,
                                info.encoded_bytes);
->>>>>>> a17af05f
     secondary_info_ = info;
     RTC_DCHECK_EQ(info.speech, info.redundant[0].speech);
   }
@@ -150,14 +115,6 @@
   speech_encoder_->SetMaxPlaybackRate(frequency_hz);
 }
 
-<<<<<<< HEAD
-void AudioEncoderCopyRed::SetProjectedPacketLossRate(double fraction) {
-  speech_encoder_->SetProjectedPacketLossRate(fraction);
-}
-
-void AudioEncoderCopyRed::SetTargetBitrate(int bits_per_second) {
-  speech_encoder_->SetTargetBitrate(bits_per_second);
-=======
 rtc::ArrayView<std::unique_ptr<AudioEncoder>>
 AudioEncoderCopyRed::ReclaimContainedEncoders() {
   return rtc::ArrayView<std::unique_ptr<AudioEncoder>>(&speech_encoder_, 1);
@@ -174,7 +131,6 @@
     rtc::Optional<int64_t> probing_interval_ms) {
   speech_encoder_->OnReceivedUplinkBandwidth(target_audio_bitrate_bps,
                                              probing_interval_ms);
->>>>>>> a17af05f
 }
 
 }  // namespace webrtc