/*
 *  Copyright (c) 2014 The WebRTC project authors. All Rights Reserved.
 *
 *  Use of this source code is governed by a BSD-style license
 *  that can be found in the LICENSE file in the root of the source
 *  tree. An additional intellectual property rights grant can be found
 *  in the file PATENTS.  All contributing project authors may
 *  be found in the AUTHORS file in the root of the source tree.
 */

#include "webrtc/modules/audio_coding/codecs/audio_encoder.h"

#include "webrtc/base/checks.h"
#include "webrtc/base/trace_event.h"

namespace webrtc {

AudioEncoder::EncodedInfo::EncodedInfo() = default;
<<<<<<< HEAD

AudioEncoder::EncodedInfo::~EncodedInfo() = default;

=======
AudioEncoder::EncodedInfo::EncodedInfo(const EncodedInfo&) = default;
AudioEncoder::EncodedInfo::EncodedInfo(EncodedInfo&&) = default;
AudioEncoder::EncodedInfo::~EncodedInfo() = default;
AudioEncoder::EncodedInfo& AudioEncoder::EncodedInfo::operator=(
    const EncodedInfo&) = default;
AudioEncoder::EncodedInfo& AudioEncoder::EncodedInfo::operator=(EncodedInfo&&) =
    default;

>>>>>>> a17af05f
int AudioEncoder::RtpTimestampRateHz() const {
  return SampleRateHz();
}

AudioEncoder::EncodedInfo AudioEncoder::Encode(
    uint32_t rtp_timestamp,
    rtc::ArrayView<const int16_t> audio,
<<<<<<< HEAD
    size_t max_encoded_bytes,
    uint8_t* encoded) {
  TRACE_EVENT0("webrtc", "AudioEncoder::Encode");
  RTC_CHECK_EQ(audio.size(),
               static_cast<size_t>(NumChannels() * SampleRateHz() / 100));
  EncodedInfo info =
      EncodeInternal(rtp_timestamp, audio, max_encoded_bytes, encoded);
  RTC_CHECK_LE(info.encoded_bytes, max_encoded_bytes);
=======
    rtc::Buffer* encoded) {
  TRACE_EVENT0("webrtc", "AudioEncoder::Encode");
  RTC_CHECK_EQ(audio.size(),
               static_cast<size_t>(NumChannels() * SampleRateHz() / 100));

  const size_t old_size = encoded->size();
  EncodedInfo info = EncodeImpl(rtp_timestamp, audio, encoded);
  RTC_CHECK_EQ(encoded->size() - old_size, info.encoded_bytes);
>>>>>>> a17af05f
  return info;
}

bool AudioEncoder::SetFec(bool enable) {
  return !enable;
<<<<<<< HEAD
}

bool AudioEncoder::SetDtx(bool enable) {
  return !enable;
}

bool AudioEncoder::SetApplication(Application application) {
  return false;
}

void AudioEncoder::SetMaxPlaybackRate(int frequency_hz) {}

void AudioEncoder::SetProjectedPacketLossRate(double fraction) {}

void AudioEncoder::SetTargetBitrate(int target_bps) {}
=======
}

bool AudioEncoder::SetDtx(bool enable) {
  return !enable;
}

bool AudioEncoder::GetDtx() const {
  return false;
}

bool AudioEncoder::SetApplication(Application application) {
  return false;
}

void AudioEncoder::SetMaxPlaybackRate(int frequency_hz) {}

void AudioEncoder::SetTargetBitrate(int target_bps) {}

rtc::ArrayView<std::unique_ptr<AudioEncoder>>
AudioEncoder::ReclaimContainedEncoders() { return nullptr; }

bool AudioEncoder::EnableAudioNetworkAdaptor(const std::string& config_string,
                                             RtcEventLog* event_log,
                                             const Clock* clock) {
  return false;
}

void AudioEncoder::DisableAudioNetworkAdaptor() {}

void AudioEncoder::OnReceivedUplinkPacketLossFraction(
    float uplink_packet_loss_fraction) {}

void AudioEncoder::OnReceivedTargetAudioBitrate(int target_audio_bitrate_bps) {
  OnReceivedUplinkBandwidth(target_audio_bitrate_bps, rtc::Optional<int64_t>());
}

void AudioEncoder::OnReceivedUplinkBandwidth(
    int target_audio_bitrate_bps,
    rtc::Optional<int64_t> probing_interval_ms) {}

void AudioEncoder::OnReceivedRtt(int rtt_ms) {}

void AudioEncoder::OnReceivedOverhead(size_t overhead_bytes_per_packet) {}

void AudioEncoder::SetReceiverFrameLengthRange(int min_frame_length_ms,
                                               int max_frame_length_ms) {}
>>>>>>> a17af05f

}  // namespace webrtc<|MERGE_RESOLUTION|>--- conflicted
+++ resolved
@@ -16,11 +16,6 @@
 namespace webrtc {
 
 AudioEncoder::EncodedInfo::EncodedInfo() = default;
-<<<<<<< HEAD
-
-AudioEncoder::EncodedInfo::~EncodedInfo() = default;
-
-=======
 AudioEncoder::EncodedInfo::EncodedInfo(const EncodedInfo&) = default;
 AudioEncoder::EncodedInfo::EncodedInfo(EncodedInfo&&) = default;
 AudioEncoder::EncodedInfo::~EncodedInfo() = default;
@@ -29,7 +24,6 @@
 AudioEncoder::EncodedInfo& AudioEncoder::EncodedInfo::operator=(EncodedInfo&&) =
     default;
 
->>>>>>> a17af05f
 int AudioEncoder::RtpTimestampRateHz() const {
   return SampleRateHz();
 }
@@ -37,16 +31,6 @@
 AudioEncoder::EncodedInfo AudioEncoder::Encode(
     uint32_t rtp_timestamp,
     rtc::ArrayView<const int16_t> audio,
-<<<<<<< HEAD
-    size_t max_encoded_bytes,
-    uint8_t* encoded) {
-  TRACE_EVENT0("webrtc", "AudioEncoder::Encode");
-  RTC_CHECK_EQ(audio.size(),
-               static_cast<size_t>(NumChannels() * SampleRateHz() / 100));
-  EncodedInfo info =
-      EncodeInternal(rtp_timestamp, audio, max_encoded_bytes, encoded);
-  RTC_CHECK_LE(info.encoded_bytes, max_encoded_bytes);
-=======
     rtc::Buffer* encoded) {
   TRACE_EVENT0("webrtc", "AudioEncoder::Encode");
   RTC_CHECK_EQ(audio.size(),
@@ -55,29 +39,11 @@
   const size_t old_size = encoded->size();
   EncodedInfo info = EncodeImpl(rtp_timestamp, audio, encoded);
   RTC_CHECK_EQ(encoded->size() - old_size, info.encoded_bytes);
->>>>>>> a17af05f
   return info;
 }
 
 bool AudioEncoder::SetFec(bool enable) {
   return !enable;
-<<<<<<< HEAD
-}
-
-bool AudioEncoder::SetDtx(bool enable) {
-  return !enable;
-}
-
-bool AudioEncoder::SetApplication(Application application) {
-  return false;
-}
-
-void AudioEncoder::SetMaxPlaybackRate(int frequency_hz) {}
-
-void AudioEncoder::SetProjectedPacketLossRate(double fraction) {}
-
-void AudioEncoder::SetTargetBitrate(int target_bps) {}
-=======
 }
 
 bool AudioEncoder::SetDtx(bool enable) {
@@ -124,6 +90,5 @@
 
 void AudioEncoder::SetReceiverFrameLengthRange(int min_frame_length_ms,
                                                int max_frame_length_ms) {}
->>>>>>> a17af05f
 
 }  // namespace webrtc