/*
 *  Copyright (c) 2011 The WebRTC project authors. All Rights Reserved.
 *
 *  Use of this source code is governed by a BSD-style license
 *  that can be found in the LICENSE file in the root of the source
 *  tree. An additional intellectual property rights grant can be found
 *  in the file PATENTS.  All contributing project authors may
 *  be found in the AUTHORS file in the root of the source tree.
 */

/******************************************************************

 iLBC Speech Coder ANSI-C Source Code

 WebRtcIlbcfix_MyCorr.c

******************************************************************/

#include "defines.h"

/*----------------------------------------------------------------*
 * compute cross correlation between sequences
 *---------------------------------------------------------------*/

void WebRtcIlbcfix_MyCorr(
    int32_t* corr,  /* (o) correlation of seq1 and seq2 */
    const int16_t* seq1,  /* (i) first sequence */
    size_t dim1,  /* (i) dimension first seq1 */
    const int16_t* seq2, /* (i) second sequence */
    size_t dim2   /* (i) dimension seq2 */
                          ){
<<<<<<< HEAD
  int16_t max;
  size_t loops;
  int scale;

  /* Calculate correlation between the two sequences. Scale the
     result of the multiplcication to maximum 26 bits in order
     to avoid overflow */
  max=WebRtcSpl_MaxAbsValueW16(seq1, dim1);
  scale=WebRtcSpl_GetSizeInBits(max);

  scale = 2 * scale - 26;
  if (scale<0) {
    scale=0;
=======
  uint32_t max1, max2;
  size_t loops;
  int right_shift;

  // Calculate a right shift that will let us sum dim2 pairwise products of
  // values from the two sequences without overflowing an int32_t. (The +1 in
  // max1 and max2 are because WebRtcSpl_MaxAbsValueW16 will return 2**15 - 1
  // if the input array contains -2**15.)
  max1 = WebRtcSpl_MaxAbsValueW16(seq1, dim1) + 1;
  max2 = WebRtcSpl_MaxAbsValueW16(seq2, dim2) + 1;
  right_shift =
      (64 - 31) - WebRtcSpl_CountLeadingZeros64((max1 * max2) * (uint64_t)dim2);
  if (right_shift < 0) {
    right_shift = 0;
>>>>>>> a17af05f
  }

  loops=dim1-dim2+1;

  /* Calculate the cross correlations */
<<<<<<< HEAD
  WebRtcSpl_CrossCorrelation(corr, seq2, seq1, dim2, loops, scale, 1);
=======
  WebRtcSpl_CrossCorrelation(corr, seq2, seq1, dim2, loops, right_shift, 1);
>>>>>>> a17af05f

  return;
}<|MERGE_RESOLUTION|>--- conflicted
+++ resolved
@@ -29,21 +29,6 @@
     const int16_t* seq2, /* (i) second sequence */
     size_t dim2   /* (i) dimension seq2 */
                           ){
-<<<<<<< HEAD
-  int16_t max;
-  size_t loops;
-  int scale;
-
-  /* Calculate correlation between the two sequences. Scale the
-     result of the multiplcication to maximum 26 bits in order
-     to avoid overflow */
-  max=WebRtcSpl_MaxAbsValueW16(seq1, dim1);
-  scale=WebRtcSpl_GetSizeInBits(max);
-
-  scale = 2 * scale - 26;
-  if (scale<0) {
-    scale=0;
-=======
   uint32_t max1, max2;
   size_t loops;
   int right_shift;
@@ -58,17 +43,12 @@
       (64 - 31) - WebRtcSpl_CountLeadingZeros64((max1 * max2) * (uint64_t)dim2);
   if (right_shift < 0) {
     right_shift = 0;
->>>>>>> a17af05f
   }
 
   loops=dim1-dim2+1;
 
   /* Calculate the cross correlations */
-<<<<<<< HEAD
-  WebRtcSpl_CrossCorrelation(corr, seq2, seq1, dim2, loops, scale, 1);
-=======
   WebRtcSpl_CrossCorrelation(corr, seq2, seq1, dim2, loops, right_shift, 1);
->>>>>>> a17af05f
 
   return;
 }