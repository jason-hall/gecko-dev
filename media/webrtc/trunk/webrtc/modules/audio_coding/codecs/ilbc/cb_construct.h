--- conflicted
+++ resolved
@@ -26,17 +26,6 @@
  *  Construct decoded vector from codebook and gains.
  *---------------------------------------------------------------*/
 
-<<<<<<< HEAD
-void WebRtcIlbcfix_CbConstruct(
-    int16_t *decvector,  /* (o) Decoded vector */
-    int16_t *index,   /* (i) Codebook indices */
-    int16_t *gain_index,  /* (i) Gain quantization indices */
-    int16_t *mem,   /* (i) Buffer for codevector construction */
-    size_t lMem,   /* (i) Length of buffer */
-    size_t veclen   /* (i) Length of vector */
-                               );
-
-=======
 // Returns true on success, false on failure.
 bool WebRtcIlbcfix_CbConstruct(
     int16_t* decvector,        /* (o) Decoded vector */
@@ -46,6 +35,5 @@
     size_t lMem,               /* (i) Length of buffer */
     size_t veclen              /* (i) Length of vector */
     ) WARN_UNUSED_RESULT;
->>>>>>> a17af05f
 
 #endif