--- conflicted
+++ resolved
@@ -27,19 +27,11 @@
  *----------------------------------------------------------------*/
 
 void WebRtcIlbcfix_CreateAugmentedVec(
-<<<<<<< HEAD
-    size_t index,  /* (i) Index for the augmented vector to be created */
-    int16_t *buffer,  /* (i) Pointer to the end of the codebook memory that
-                                           is used for creation of the augmented codebook */
-    int16_t *cbVec  /* (o) The construced codebook vector */
-                                      );
-=======
     size_t index,          /* (i) Index for the augmented vector to be
                               created */
     const int16_t* buffer, /* (i) Pointer to the end of the codebook memory
                               that is used for creation of the augmented
                               codebook */
     int16_t* cbVec);       /* (o) The construced codebook vector */
->>>>>>> a17af05f
 
 #endif