/*
 *  Copyright (c) 2011 The WebRTC project authors. All Rights Reserved.
 *
 *  Use of this source code is governed by a BSD-style license
 *  that can be found in the LICENSE file in the root of the source
 *  tree. An additional intellectual property rights grant can be found
 *  in the file PATENTS.  All contributing project authors may
 *  be found in the AUTHORS file in the root of the source tree.
 */

/******************************************************************

 iLBC Speech Coder ANSI-C Source Code

 WebRtcIlbcfix_EnhancerInterface.c

******************************************************************/

#include <string.h>

#include "defines.h"
#include "constants.h"
#include "xcorr_coef.h"
#include "enhancer.h"
#include "hp_output.h"



/*----------------------------------------------------------------*
 * interface for enhancer
 *---------------------------------------------------------------*/

<<<<<<< HEAD
size_t WebRtcIlbcfix_EnhancerInterface( /* (o) Estimated lag in end of in[] */
    int16_t *out,     /* (o) enhanced signal */
    int16_t *in,      /* (i) unenhanced signal */
    IlbcDecoder *iLBCdec_inst /* (i) buffers etc */
                                        ){
=======
size_t  // (o) Estimated lag in end of in[]
    WebRtcIlbcfix_EnhancerInterface(
        int16_t* out,                 // (o) enhanced signal
        const int16_t* in,            // (i) unenhanced signal
        IlbcDecoder* iLBCdec_inst) {  // (i) buffers etc
>>>>>>> a17af05f
  size_t iblock;
  size_t lag=20, tlag=20;
  size_t inLen=iLBCdec_inst->blockl+120;
  int16_t scale, scale1;
  size_t plc_blockl;
  int16_t *enh_buf;
  size_t *enh_period;
  int32_t tmp1, tmp2, max;
  size_t new_blocks;
  int16_t *enh_bufPtr1;
  size_t i;
  size_t k;
  int16_t EnChange;
  int16_t SqrtEnChange;
  int16_t inc;
  int16_t win;
  int16_t *tmpW16ptr;
  size_t startPos;
  int16_t *plc_pred;
  const int16_t *target, *regressor;
  int16_t max16;
  int shifts;
  int32_t ener;
  int16_t enerSh;
  int16_t corrSh;
  size_t ind;
  int16_t sh;
  size_t start, stop;
  /* Stack based */
  int16_t totsh[3];
  int16_t downsampled[(BLOCKL_MAX+120)>>1]; /* length 180 */
  int32_t corr32[50];
  int32_t corrmax[3];
  int16_t corr16[3];
  int16_t en16[3];
  size_t lagmax[3];

  plc_pred = downsampled; /* Reuse memory since plc_pred[ENH_BLOCKL] and
                              downsampled are non overlapping */
  enh_buf=iLBCdec_inst->enh_buf;
  enh_period=iLBCdec_inst->enh_period;

  /* Copy in the new data into the enhancer buffer */
  memmove(enh_buf, &enh_buf[iLBCdec_inst->blockl],
          (ENH_BUFL - iLBCdec_inst->blockl) * sizeof(*enh_buf));

  WEBRTC_SPL_MEMCPY_W16(&enh_buf[ENH_BUFL-iLBCdec_inst->blockl], in,
                        iLBCdec_inst->blockl);

  /* Set variables that are dependent on frame size */
  if (iLBCdec_inst->mode==30) {
    plc_blockl=ENH_BLOCKL;
    new_blocks=3;
    startPos=320;  /* Start position for enhancement
                     (640-new_blocks*ENH_BLOCKL-80) */
  } else {
    plc_blockl=40;
    new_blocks=2;
    startPos=440;  /* Start position for enhancement
                    (640-new_blocks*ENH_BLOCKL-40) */
  }

  /* Update the pitch prediction for each enhancer block, move the old ones */
  memmove(enh_period, &enh_period[new_blocks],
          (ENH_NBLOCKS_TOT - new_blocks) * sizeof(*enh_period));

  WebRtcSpl_DownsampleFast(
      enh_buf+ENH_BUFL-inLen,    /* Input samples */
      inLen + ENH_BUFL_FILTEROVERHEAD,
      downsampled,
      inLen / 2,
      (int16_t*)WebRtcIlbcfix_kLpFiltCoefs,  /* Coefficients in Q12 */
      FILTERORDER_DS_PLUS1,    /* Length of filter (order-1) */
      FACTOR_DS,
      DELAY_DS);

  /* Estimate the pitch in the down sampled domain. */
  for(iblock = 0; iblock<new_blocks; iblock++){

    /* references */
    target = downsampled + 60 + iblock * ENH_BLOCKL_HALF;
    regressor = target - 10;

    /* scaling */
    max16 = WebRtcSpl_MaxAbsValueW16(&regressor[-50], ENH_BLOCKL_HALF + 50 - 1);
    shifts = WebRtcSpl_GetSizeInBits((uint32_t)(max16 * max16)) - 25;
    shifts = WEBRTC_SPL_MAX(0, shifts);

    /* compute cross correlation */
    WebRtcSpl_CrossCorrelation(corr32, target, regressor, ENH_BLOCKL_HALF, 50,
                               shifts, -1);

    /* Find 3 highest correlations that should be compared for the
       highest (corr*corr)/ener */

    for (i=0;i<2;i++) {
      lagmax[i] = WebRtcSpl_MaxIndexW32(corr32, 50);
      corrmax[i] = corr32[lagmax[i]];
      start = WEBRTC_SPL_MAX(2, lagmax[i]) - 2;
      stop = WEBRTC_SPL_MIN(47, lagmax[i]) + 2;
      for (k = start; k <= stop; k++) {
        corr32[k] = 0;
      }
    }
    lagmax[2] = WebRtcSpl_MaxIndexW32(corr32, 50);
    corrmax[2] = corr32[lagmax[2]];

    /* Calculate normalized corr^2 and ener */
    for (i=0;i<3;i++) {
      corrSh = 15-WebRtcSpl_GetSizeInBits(corrmax[i]);
      ener = WebRtcSpl_DotProductWithScale(regressor - lagmax[i],
                                           regressor - lagmax[i],
                                           ENH_BLOCKL_HALF, shifts);
      enerSh = 15-WebRtcSpl_GetSizeInBits(ener);
      corr16[i] = (int16_t)WEBRTC_SPL_SHIFT_W32(corrmax[i], corrSh);
      corr16[i] = (int16_t)((corr16[i] * corr16[i]) >> 16);
      en16[i] = (int16_t)WEBRTC_SPL_SHIFT_W32(ener, enerSh);
      totsh[i] = enerSh - 2 * corrSh;
    }

    /* Compare lagmax[0..3] for the (corr^2)/ener criteria */
    ind = 0;
    for (i=1; i<3; i++) {
      if (totsh[ind] > totsh[i]) {
        sh = WEBRTC_SPL_MIN(31, totsh[ind]-totsh[i]);
        if (corr16[ind] * en16[i] < (corr16[i] * en16[ind]) >> sh) {
          ind = i;
        }
      } else {
        sh = WEBRTC_SPL_MIN(31, totsh[i]-totsh[ind]);
        if ((corr16[ind] * en16[i]) >> sh < corr16[i] * en16[ind]) {
          ind = i;
        }
      }
    }

    lag = lagmax[ind] + 10;

    /* Store the estimated lag in the non-downsampled domain */
    enh_period[ENH_NBLOCKS_TOT - new_blocks + iblock] = lag * 8;

    /* Store the estimated lag for backward PLC */
    if (iLBCdec_inst->prev_enh_pl==1) {
      if (!iblock) {
        tlag = lag * 2;
      }
    } else {
      if (iblock==1) {
        tlag = lag * 2;
      }
    }

    lag *= 2;
  }

  if ((iLBCdec_inst->prev_enh_pl==1)||(iLBCdec_inst->prev_enh_pl==2)) {

    /* Calculate the best lag of the new frame
       This is used to interpolate backwards and mix with the PLC'd data
    */

    /* references */
    target=in;
    regressor=in+tlag-1;

    /* scaling */
    max16 = WebRtcSpl_MaxAbsValueW16(regressor, plc_blockl + 3 - 1);
    if (max16>5000)
      shifts=2;
    else
      shifts=0;

    /* compute cross correlation */
    WebRtcSpl_CrossCorrelation(corr32, target, regressor, plc_blockl, 3, shifts,
                               1);

    /* find lag */
    lag=WebRtcSpl_MaxIndexW32(corr32, 3);
    lag+=tlag-1;

    /* Copy the backward PLC to plc_pred */

    if (iLBCdec_inst->prev_enh_pl==1) {
      if (lag>plc_blockl) {
        WEBRTC_SPL_MEMCPY_W16(plc_pred, &in[lag-plc_blockl], plc_blockl);
      } else {
        WEBRTC_SPL_MEMCPY_W16(&plc_pred[plc_blockl-lag], in, lag);
        WEBRTC_SPL_MEMCPY_W16(
            plc_pred, &enh_buf[ENH_BUFL-iLBCdec_inst->blockl-plc_blockl+lag],
            (plc_blockl-lag));
      }
    } else {
      size_t pos;

      pos = plc_blockl;

      while (lag<pos) {
        WEBRTC_SPL_MEMCPY_W16(&plc_pred[pos-lag], in, lag);
        pos = pos - lag;
      }
      WEBRTC_SPL_MEMCPY_W16(plc_pred, &in[lag-pos], pos);

    }

    if (iLBCdec_inst->prev_enh_pl==1) {
      /* limit energy change
         if energy in backward PLC is more than 4 times higher than the forward
         PLC, then reduce the energy in the backward PLC vector:
         sample 1...len-16 set energy of the to 4 times forward PLC
         sample len-15..len interpolate between 4 times fw PLC and bw PLC energy

         Note: Compared to floating point code there is a slight change,
         the window is 16 samples long instead of 10 samples to simplify the
         calculations
      */

      max=WebRtcSpl_MaxAbsValueW16(
          &enh_buf[ENH_BUFL-iLBCdec_inst->blockl-plc_blockl], plc_blockl);
      max16=WebRtcSpl_MaxAbsValueW16(plc_pred, plc_blockl);
      max = WEBRTC_SPL_MAX(max, max16);
      scale=22-(int16_t)WebRtcSpl_NormW32(max);
      scale=WEBRTC_SPL_MAX(scale,0);

      tmp2 = WebRtcSpl_DotProductWithScale(
          &enh_buf[ENH_BUFL-iLBCdec_inst->blockl-plc_blockl],
          &enh_buf[ENH_BUFL-iLBCdec_inst->blockl-plc_blockl],
          plc_blockl, scale);
      tmp1 = WebRtcSpl_DotProductWithScale(plc_pred, plc_pred,
                                           plc_blockl, scale);

      /* Check the energy difference */
      if ((tmp1>0)&&((tmp1>>2)>tmp2)) {
        /* EnChange is now guaranteed to be <0.5
           Calculate EnChange=tmp2/tmp1 in Q16
        */

        scale1=(int16_t)WebRtcSpl_NormW32(tmp1);
        tmp1=WEBRTC_SPL_SHIFT_W32(tmp1, (scale1-16)); /* using 15 bits */

        tmp2=WEBRTC_SPL_SHIFT_W32(tmp2, (scale1));
        EnChange = (int16_t)WebRtcSpl_DivW32W16(tmp2,
                                                      (int16_t)tmp1);

        /* Calculate the Sqrt of the energy in Q15 ((14+16)/2) */
        SqrtEnChange = (int16_t)WebRtcSpl_SqrtFloor(EnChange << 14);


        /* Multiply first part of vector with 2*SqrtEnChange */
        WebRtcSpl_ScaleVector(plc_pred, plc_pred, SqrtEnChange, plc_blockl-16,
                              14);

        /* Calculate increase parameter for window part (16 last samples) */
        /* (1-2*SqrtEnChange)/16 in Q15 */
        inc = 2048 - (SqrtEnChange >> 3);

        win=0;
        tmpW16ptr=&plc_pred[plc_blockl-16];

        for (i=16;i>0;i--) {
          *tmpW16ptr = (int16_t)(
              (*tmpW16ptr * (SqrtEnChange + (win >> 1))) >> 14);
          /* multiply by (2.0*SqrtEnChange+win) */

          win += inc;
          tmpW16ptr++;
        }
      }

      /* Make the linear interpolation between the forward PLC'd data
         and the backward PLC'd data (from the new frame)
      */

      if (plc_blockl==40) {
        inc=400; /* 1/41 in Q14 */
      } else { /* plc_blockl==80 */
        inc=202; /* 1/81 in Q14 */
      }
      win=0;
      enh_bufPtr1=&enh_buf[ENH_BUFL-1-iLBCdec_inst->blockl];
      for (i=0; i<plc_blockl; i++) {
        win+=inc;
        *enh_bufPtr1 = (int16_t)((*enh_bufPtr1 * win) >> 14);
        *enh_bufPtr1 += (int16_t)(
            ((16384 - win) * plc_pred[plc_blockl - 1 - i]) >> 14);
        enh_bufPtr1--;
      }
    } else {
      int16_t *synt = &downsampled[LPC_FILTERORDER];

      enh_bufPtr1=&enh_buf[ENH_BUFL-iLBCdec_inst->blockl-plc_blockl];
      WEBRTC_SPL_MEMCPY_W16(enh_bufPtr1, plc_pred, plc_blockl);

      /* Clear fileter memory */
      WebRtcSpl_MemSetW16(iLBCdec_inst->syntMem, 0, LPC_FILTERORDER);
      WebRtcSpl_MemSetW16(iLBCdec_inst->hpimemy, 0, 4);
      WebRtcSpl_MemSetW16(iLBCdec_inst->hpimemx, 0, 2);

      /* Initialize filter memory by filtering through 2 lags */
      WEBRTC_SPL_MEMCPY_W16(&synt[-LPC_FILTERORDER], iLBCdec_inst->syntMem,
                            LPC_FILTERORDER);
      WebRtcSpl_FilterARFastQ12(
          enh_bufPtr1,
          synt,
          &iLBCdec_inst->old_syntdenum[
              (iLBCdec_inst->nsub-1)*(LPC_FILTERORDER+1)],
          LPC_FILTERORDER+1, lag);

      WEBRTC_SPL_MEMCPY_W16(&synt[-LPC_FILTERORDER], &synt[lag-LPC_FILTERORDER],
                            LPC_FILTERORDER);
      WebRtcIlbcfix_HpOutput(synt, (int16_t*)WebRtcIlbcfix_kHpOutCoefs,
                             iLBCdec_inst->hpimemy, iLBCdec_inst->hpimemx,
                             lag);
      WebRtcSpl_FilterARFastQ12(
          enh_bufPtr1, synt,
          &iLBCdec_inst->old_syntdenum[
              (iLBCdec_inst->nsub-1)*(LPC_FILTERORDER+1)],
          LPC_FILTERORDER+1, lag);

      WEBRTC_SPL_MEMCPY_W16(iLBCdec_inst->syntMem, &synt[lag-LPC_FILTERORDER],
                            LPC_FILTERORDER);
      WebRtcIlbcfix_HpOutput(synt, (int16_t*)WebRtcIlbcfix_kHpOutCoefs,
                             iLBCdec_inst->hpimemy, iLBCdec_inst->hpimemx,
                             lag);
    }
  }


  /* Perform enhancement block by block */

  for (iblock = 0; iblock<new_blocks; iblock++) {
    WebRtcIlbcfix_Enhancer(out + iblock * ENH_BLOCKL,
                           enh_buf,
                           ENH_BUFL,
                           iblock * ENH_BLOCKL + startPos,
                           enh_period,
                           WebRtcIlbcfix_kEnhPlocs, ENH_NBLOCKS_TOT);
  }

  return (lag);
}<|MERGE_RESOLUTION|>--- conflicted
+++ resolved
@@ -30,19 +30,11 @@
  * interface for enhancer
  *---------------------------------------------------------------*/
 
-<<<<<<< HEAD
-size_t WebRtcIlbcfix_EnhancerInterface( /* (o) Estimated lag in end of in[] */
-    int16_t *out,     /* (o) enhanced signal */
-    int16_t *in,      /* (i) unenhanced signal */
-    IlbcDecoder *iLBCdec_inst /* (i) buffers etc */
-                                        ){
-=======
 size_t  // (o) Estimated lag in end of in[]
     WebRtcIlbcfix_EnhancerInterface(
         int16_t* out,                 // (o) enhanced signal
         const int16_t* in,            // (i) unenhanced signal
         IlbcDecoder* iLBCdec_inst) {  // (i) buffers etc
->>>>>>> a17af05f
   size_t iblock;
   size_t lag=20, tlag=20;
   size_t inLen=iLBCdec_inst->blockl+120;
