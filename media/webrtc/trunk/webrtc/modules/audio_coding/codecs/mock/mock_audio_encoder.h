--- conflicted
+++ resolved
@@ -19,14 +19,8 @@
 
 namespace webrtc {
 
-class MockAudioEncoder final : public AudioEncoder {
+class MockAudioEncoder : public AudioEncoder {
  public:
-<<<<<<< HEAD
-  ~MockAudioEncoder() override { Die(); }
-  MOCK_METHOD0(Die, void());
-  MOCK_METHOD1(Mark, void(std::string desc));
-  MOCK_CONST_METHOD0(MaxEncodedBytes, size_t());
-=======
   // TODO(nisse): Valid overrides commented out, because the gmock
   // methods don't use any override declarations, and we want to avoid
   // warnings from -Winconsistent-missing-override. See
@@ -34,15 +28,12 @@
   ~MockAudioEncoder() /* override */ { Die(); }
   MOCK_METHOD0(Die, void());
   MOCK_METHOD1(Mark, void(std::string desc));
->>>>>>> a17af05f
   MOCK_CONST_METHOD0(SampleRateHz, int());
   MOCK_CONST_METHOD0(NumChannels, size_t());
   MOCK_CONST_METHOD0(RtpTimestampRateHz, int());
   MOCK_CONST_METHOD0(Num10MsFramesInNextPacket, size_t());
   MOCK_CONST_METHOD0(Max10MsFramesInAPacket, size_t());
   MOCK_CONST_METHOD0(GetTargetBitrate, int());
-<<<<<<< HEAD
-=======
   MOCK_METHOD0(Reset, void());
   MOCK_METHOD1(SetFec, bool(bool enable));
   MOCK_METHOD1(SetDtx, bool(bool enable));
@@ -56,24 +47,10 @@
   MOCK_METHOD1(OnReceivedUplinkPacketLossFraction,
                void(float uplink_packet_loss_fraction));
 
->>>>>>> a17af05f
   // Note, we explicitly chose not to create a mock for the Encode method.
   MOCK_METHOD3(EncodeImpl,
                EncodedInfo(uint32_t timestamp,
                            rtc::ArrayView<const int16_t> audio,
-<<<<<<< HEAD
-                           size_t max_encoded_bytes,
-                           uint8_t* encoded));
-  MOCK_METHOD0(Reset, void());
-  MOCK_METHOD1(SetFec, bool(bool enable));
-  MOCK_METHOD1(SetDtx, bool(bool enable));
-  MOCK_METHOD1(SetApplication, bool(Application application));
-  MOCK_METHOD1(SetMaxPlaybackRate, void(int frequency_hz));
-  MOCK_METHOD1(SetProjectedPacketLossRate, void(double fraction));
-  MOCK_METHOD1(SetTargetBitrate, void(int target_bps));
-  MOCK_METHOD1(SetMaxBitrate, void(int max_bps));
-  MOCK_METHOD1(SetMaxPayloadSize, void(int max_payload_size_bytes));
-=======
                            rtc::Buffer* encoded));
 
   class FakeEncoding {
@@ -117,7 +94,6 @@
     AudioEncoder::EncodedInfo info_;
     rtc::ArrayView<const uint8_t> payload_;
   };
->>>>>>> a17af05f
 };
 
 }  // namespace webrtc
