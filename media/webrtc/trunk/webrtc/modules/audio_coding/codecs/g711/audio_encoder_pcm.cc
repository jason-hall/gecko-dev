/*
 *  Copyright (c) 2014 The WebRTC project authors. All Rights Reserved.
 *
 *  Use of this source code is governed by a BSD-style license
 *  that can be found in the LICENSE file in the root of the source
 *  tree. An additional intellectual property rights grant can be found
 *  in the file PATENTS.  All contributing project authors may
 *  be found in the AUTHORS file in the root of the source tree.
 */

#include "webrtc/modules/audio_coding/codecs/g711/audio_encoder_pcm.h"

#include <limits>

#include "webrtc/base/checks.h"
#include "webrtc/common_types.h"
#include "webrtc/modules/audio_coding/codecs/g711/g711_interface.h"

namespace webrtc {

namespace {

template <typename T>
typename T::Config CreateConfig(const CodecInst& codec_inst) {
  typename T::Config config;
  config.frame_size_ms = codec_inst.pacsize / 8;
  config.num_channels = codec_inst.channels;
  config.payload_type = codec_inst.pltype;
  return config;
}

}  // namespace

bool AudioEncoderPcm::Config::IsOk() const {
  return (frame_size_ms % 10 == 0) && (num_channels >= 1);
}

AudioEncoderPcm::AudioEncoderPcm(const Config& config, int sample_rate_hz)
    : sample_rate_hz_(sample_rate_hz),
      num_channels_(config.num_channels),
      payload_type_(config.payload_type),
      num_10ms_frames_per_packet_(
          static_cast<size_t>(config.frame_size_ms / 10)),
      full_frame_samples_(
          config.num_channels * config.frame_size_ms * sample_rate_hz / 1000),
      first_timestamp_in_buffer_(0) {
  RTC_CHECK_GT(sample_rate_hz, 0) << "Sample rate must be larger than 0 Hz";
  RTC_CHECK_EQ(config.frame_size_ms % 10, 0)
      << "Frame size must be an integer multiple of 10 ms.";
  speech_buffer_.reserve(full_frame_samples_);
}

AudioEncoderPcm::~AudioEncoderPcm() = default;
<<<<<<< HEAD

size_t AudioEncoderPcm::MaxEncodedBytes() const {
  return full_frame_samples_ * BytesPerSample();
}
=======
>>>>>>> a17af05f

int AudioEncoderPcm::SampleRateHz() const {
  return sample_rate_hz_;
}

size_t AudioEncoderPcm::NumChannels() const {
  return num_channels_;
}

size_t AudioEncoderPcm::Num10MsFramesInNextPacket() const {
  return num_10ms_frames_per_packet_;
}

size_t AudioEncoderPcm::Max10MsFramesInAPacket() const {
  return num_10ms_frames_per_packet_;
}

int AudioEncoderPcm::GetTargetBitrate() const {
  return static_cast<int>(
      8 * BytesPerSample() * SampleRateHz() * NumChannels());
}

AudioEncoder::EncodedInfo AudioEncoderPcm::EncodeImpl(
    uint32_t rtp_timestamp,
    rtc::ArrayView<const int16_t> audio,
<<<<<<< HEAD
    size_t max_encoded_bytes,
    uint8_t* encoded) {
=======
    rtc::Buffer* encoded) {
>>>>>>> a17af05f
  if (speech_buffer_.empty()) {
    first_timestamp_in_buffer_ = rtp_timestamp;
  }
  speech_buffer_.insert(speech_buffer_.end(), audio.begin(), audio.end());
  if (speech_buffer_.size() < full_frame_samples_) {
    return EncodedInfo();
  }
  RTC_CHECK_EQ(speech_buffer_.size(), full_frame_samples_);
<<<<<<< HEAD
  RTC_CHECK_GE(max_encoded_bytes, full_frame_samples_);
=======
>>>>>>> a17af05f
  EncodedInfo info;
  info.encoded_timestamp = first_timestamp_in_buffer_;
  info.payload_type = payload_type_;
  info.encoded_bytes =
<<<<<<< HEAD
      EncodeCall(&speech_buffer_[0], full_frame_samples_, encoded);
  speech_buffer_.clear();
=======
      encoded->AppendData(full_frame_samples_ * BytesPerSample(),
                          [&] (rtc::ArrayView<uint8_t> encoded) {
                            return EncodeCall(&speech_buffer_[0],
                                              full_frame_samples_,
                                              encoded.data());
                          });
  speech_buffer_.clear();
  info.encoder_type = GetCodecType();
>>>>>>> a17af05f
  return info;
}

void AudioEncoderPcm::Reset() {
  speech_buffer_.clear();
}

AudioEncoderPcmA::AudioEncoderPcmA(const CodecInst& codec_inst)
    : AudioEncoderPcmA(CreateConfig<AudioEncoderPcmA>(codec_inst)) {}

size_t AudioEncoderPcmA::EncodeCall(const int16_t* audio,
                                    size_t input_len,
                                    uint8_t* encoded) {
  return WebRtcG711_EncodeA(audio, input_len, encoded);
}

size_t AudioEncoderPcmA::BytesPerSample() const {
  return 1;
}

<<<<<<< HEAD
=======
AudioEncoder::CodecType AudioEncoderPcmA::GetCodecType() const {
  return AudioEncoder::CodecType::kPcmA;
}

>>>>>>> a17af05f
AudioEncoderPcmU::AudioEncoderPcmU(const CodecInst& codec_inst)
    : AudioEncoderPcmU(CreateConfig<AudioEncoderPcmU>(codec_inst)) {}

size_t AudioEncoderPcmU::EncodeCall(const int16_t* audio,
                                    size_t input_len,
                                    uint8_t* encoded) {
  return WebRtcG711_EncodeU(audio, input_len, encoded);
<<<<<<< HEAD
}

size_t AudioEncoderPcmU::BytesPerSample() const {
  return 1;
=======
}

size_t AudioEncoderPcmU::BytesPerSample() const {
  return 1;
}

AudioEncoder::CodecType AudioEncoderPcmU::GetCodecType() const {
  return AudioEncoder::CodecType::kPcmU;
>>>>>>> a17af05f
}

}  // namespace webrtc<|MERGE_RESOLUTION|>--- conflicted
+++ resolved
@@ -51,13 +51,6 @@
 }
 
 AudioEncoderPcm::~AudioEncoderPcm() = default;
-<<<<<<< HEAD
-
-size_t AudioEncoderPcm::MaxEncodedBytes() const {
-  return full_frame_samples_ * BytesPerSample();
-}
-=======
->>>>>>> a17af05f
 
 int AudioEncoderPcm::SampleRateHz() const {
   return sample_rate_hz_;
@@ -83,12 +76,7 @@
 AudioEncoder::EncodedInfo AudioEncoderPcm::EncodeImpl(
     uint32_t rtp_timestamp,
     rtc::ArrayView<const int16_t> audio,
-<<<<<<< HEAD
-    size_t max_encoded_bytes,
-    uint8_t* encoded) {
-=======
     rtc::Buffer* encoded) {
->>>>>>> a17af05f
   if (speech_buffer_.empty()) {
     first_timestamp_in_buffer_ = rtp_timestamp;
   }
@@ -97,18 +85,10 @@
     return EncodedInfo();
   }
   RTC_CHECK_EQ(speech_buffer_.size(), full_frame_samples_);
-<<<<<<< HEAD
-  RTC_CHECK_GE(max_encoded_bytes, full_frame_samples_);
-=======
->>>>>>> a17af05f
   EncodedInfo info;
   info.encoded_timestamp = first_timestamp_in_buffer_;
   info.payload_type = payload_type_;
   info.encoded_bytes =
-<<<<<<< HEAD
-      EncodeCall(&speech_buffer_[0], full_frame_samples_, encoded);
-  speech_buffer_.clear();
-=======
       encoded->AppendData(full_frame_samples_ * BytesPerSample(),
                           [&] (rtc::ArrayView<uint8_t> encoded) {
                             return EncodeCall(&speech_buffer_[0],
@@ -117,7 +97,6 @@
                           });
   speech_buffer_.clear();
   info.encoder_type = GetCodecType();
->>>>>>> a17af05f
   return info;
 }
 
@@ -138,13 +117,10 @@
   return 1;
 }
 
-<<<<<<< HEAD
-=======
 AudioEncoder::CodecType AudioEncoderPcmA::GetCodecType() const {
   return AudioEncoder::CodecType::kPcmA;
 }
 
->>>>>>> a17af05f
 AudioEncoderPcmU::AudioEncoderPcmU(const CodecInst& codec_inst)
     : AudioEncoderPcmU(CreateConfig<AudioEncoderPcmU>(codec_inst)) {}
 
@@ -152,12 +128,6 @@
                                     size_t input_len,
                                     uint8_t* encoded) {
   return WebRtcG711_EncodeU(audio, input_len, encoded);
-<<<<<<< HEAD
-}
-
-size_t AudioEncoderPcmU::BytesPerSample() const {
-  return 1;
-=======
 }
 
 size_t AudioEncoderPcmU::BytesPerSample() const {
@@ -166,7 +136,6 @@
 
 AudioEncoder::CodecType AudioEncoderPcmU::GetCodecType() const {
   return AudioEncoder::CodecType::kPcmU;
->>>>>>> a17af05f
 }
 
 }  // namespace webrtc