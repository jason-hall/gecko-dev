# Copyright (c) 2011 The WebRTC project authors. All Rights Reserved.
#
# Use of this source code is governed by a BSD-style license
# that can be found in the LICENSE file in the root of the source
# tree. An additional intellectual property rights grant can be found
# in the file PATENTS.  All contributing project authors may
# be found in the AUTHORS file in the root of the source tree.

{
  'targets': [
    {
      'target_name': 'pcm16b',
      'type': 'static_library',
      'dependencies': [
        'audio_encoder_interface',
<<<<<<< HEAD
=======
        'audio_decoder_interface',
>>>>>>> a17af05f
        'g711',
      ],
      'sources': [
        'audio_decoder_pcm16b.cc',
        'audio_decoder_pcm16b.h',
        'audio_encoder_pcm16b.cc',
        'audio_encoder_pcm16b.h',
        'pcm16b.c',
        'pcm16b.h',
      ],
    },
  ], # targets
}<|MERGE_RESOLUTION|>--- conflicted
+++ resolved
@@ -13,10 +13,7 @@
       'type': 'static_library',
       'dependencies': [
         'audio_encoder_interface',
-<<<<<<< HEAD
-=======
         'audio_decoder_interface',
->>>>>>> a17af05f
         'g711',
       ],
       'sources': [
