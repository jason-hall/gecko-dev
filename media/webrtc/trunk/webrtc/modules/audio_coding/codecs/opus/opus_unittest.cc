/*
 *  Copyright (c) 2013 The WebRTC project authors. All Rights Reserved.
 *
 *  Use of this source code is governed by a BSD-style license
 *  that can be found in the LICENSE file in the root of the source
 *  tree. An additional intellectual property rights grant can be found
 *  in the file PATENTS.  All contributing project authors may
 *  be found in the AUTHORS file in the root of the source tree.
 */

#include <memory>
#include <string>

<<<<<<< HEAD
#include "testing/gtest/include/gtest/gtest.h"
#include "webrtc/base/checks.h"
#include "webrtc/modules/audio_coding/codecs/opus/opus_interface.h"
=======
#include "webrtc/base/checks.h"
>>>>>>> a17af05f
#include "webrtc/modules/audio_coding/codecs/opus/opus_inst.h"
#include "webrtc/modules/audio_coding/codecs/opus/opus_interface.h"
#include "webrtc/modules/audio_coding/neteq/tools/audio_loop.h"
#include "webrtc/test/gtest.h"
#include "webrtc/test/testsupport/fileutils.h"

namespace webrtc {

using test::AudioLoop;
using ::testing::TestWithParam;
using ::testing::Values;
using ::testing::Combine;

// Maximum number of bytes in output bitstream.
const size_t kMaxBytes = 1000;
// Sample rate of Opus.
const size_t kOpusRateKhz = 48;
// Number of samples-per-channel in a 20 ms frame, sampled at 48 kHz.
const size_t kOpus20msFrameSamples = kOpusRateKhz * 20;
// Number of samples-per-channel in a 10 ms frame, sampled at 48 kHz.
const size_t kOpus10msFrameSamples = kOpusRateKhz * 10;

class OpusTest : public TestWithParam<::testing::tuple<int, int>> {
 protected:
  OpusTest();

  void TestDtxEffect(bool dtx, int block_length_ms);

  // Prepare |speech_data_| for encoding, read from a hard-coded file.
  // After preparation, |speech_data_.GetNextBlock()| returns a pointer to a
  // block of |block_length_ms| milliseconds. The data is looped every
  // |loop_length_ms| milliseconds.
  void PrepareSpeechData(size_t channel,
                         int block_length_ms,
                         int loop_length_ms);

  int EncodeDecode(WebRtcOpusEncInst* encoder,
                   rtc::ArrayView<const int16_t> input_audio,
                   WebRtcOpusDecInst* decoder,
                   int16_t* output_audio,
                   int16_t* audio_type);

  void SetMaxPlaybackRate(WebRtcOpusEncInst* encoder,
                          opus_int32 expect, int32_t set);

  void CheckAudioBounded(const int16_t* audio, size_t samples, size_t channels,
                         uint16_t bound) const;

  WebRtcOpusEncInst* opus_encoder_;
  WebRtcOpusDecInst* opus_decoder_;

  AudioLoop speech_data_;
  uint8_t bitstream_[kMaxBytes];
  size_t encoded_bytes_;
  size_t channels_;
  int application_;
};

OpusTest::OpusTest()
    : opus_encoder_(NULL),
      opus_decoder_(NULL),
      encoded_bytes_(0),
      channels_(static_cast<size_t>(::testing::get<0>(GetParam()))),
      application_(::testing::get<1>(GetParam())) {
}

void OpusTest::PrepareSpeechData(size_t channel, int block_length_ms,
                                 int loop_length_ms) {
  const std::string file_name =
        webrtc::test::ResourcePath((channel == 1) ?
            "audio_coding/testfile32kHz" :
            "audio_coding/teststereo32kHz", "pcm");
  if (loop_length_ms < block_length_ms) {
    loop_length_ms = block_length_ms;
  }
  EXPECT_TRUE(speech_data_.Init(file_name,
                                loop_length_ms * kOpusRateKhz * channel,
                                block_length_ms * kOpusRateKhz * channel));
}

void OpusTest::SetMaxPlaybackRate(WebRtcOpusEncInst* encoder,
                                  opus_int32 expect,
                                  int32_t set) {
  opus_int32 bandwidth;
  EXPECT_EQ(0, WebRtcOpus_SetMaxPlaybackRate(opus_encoder_, set));
  opus_encoder_ctl(opus_encoder_->encoder,
                   OPUS_GET_MAX_BANDWIDTH(&bandwidth));
  EXPECT_EQ(expect, bandwidth);
}

void OpusTest::CheckAudioBounded(const int16_t* audio, size_t samples,
                                 size_t channels, uint16_t bound) const {
  for (size_t i = 0; i < samples; ++i) {
    for (size_t c = 0; c < channels; ++c) {
      ASSERT_GE(audio[i * channels + c], -bound);
      ASSERT_LE(audio[i * channels + c], bound);
    }
  }
}

int OpusTest::EncodeDecode(WebRtcOpusEncInst* encoder,
                           rtc::ArrayView<const int16_t> input_audio,
                           WebRtcOpusDecInst* decoder,
                           int16_t* output_audio,
                           int16_t* audio_type) {
  int encoded_bytes_int = WebRtcOpus_Encode(
      encoder, input_audio.data(),
      rtc::CheckedDivExact(input_audio.size(), channels_),
      kMaxBytes, bitstream_);
  EXPECT_GE(encoded_bytes_int, 0);
  encoded_bytes_ = static_cast<size_t>(encoded_bytes_int);
  int est_len = WebRtcOpus_DurationEst(decoder, bitstream_, encoded_bytes_);
  int act_len = WebRtcOpus_Decode(decoder, bitstream_,
                                  encoded_bytes_, output_audio,
                                  audio_type);
  EXPECT_EQ(est_len, act_len);
  return act_len;
}

// Test if encoder/decoder can enter DTX mode properly and do not enter DTX when
// they should not. This test is signal dependent.
void OpusTest::TestDtxEffect(bool dtx, int block_length_ms) {
  PrepareSpeechData(channels_, block_length_ms, 2000);
  const size_t samples = kOpusRateKhz * block_length_ms;

  // Create encoder memory.
  EXPECT_EQ(0, WebRtcOpus_EncoderCreate(&opus_encoder_,
                                        channels_,
                                        application_));
  EXPECT_EQ(0, WebRtcOpus_DecoderCreate(&opus_decoder_, channels_));

  // Set bitrate.
  EXPECT_EQ(0, WebRtcOpus_SetBitRate(opus_encoder_,
                                     channels_ == 1 ? 32000 : 64000));

  // Set input audio as silence.
  std::vector<int16_t> silence(samples * channels_, 0);

  // Setting DTX.
  EXPECT_EQ(0, dtx ? WebRtcOpus_EnableDtx(opus_encoder_) :
      WebRtcOpus_DisableDtx(opus_encoder_));

  int16_t audio_type;
  int16_t* output_data_decode = new int16_t[samples * channels_];

  for (int i = 0; i < 100; ++i) {
    EXPECT_EQ(samples,
              static_cast<size_t>(EncodeDecode(
                  opus_encoder_, speech_data_.GetNextBlock(), opus_decoder_,
                  output_data_decode, &audio_type)));
    // If not DTX, it should never enter DTX mode. If DTX, we do not care since
    // whether it enters DTX depends on the signal type.
    if (!dtx) {
      EXPECT_GT(encoded_bytes_, 1U);
      EXPECT_EQ(0, opus_encoder_->in_dtx_mode);
      EXPECT_EQ(0, opus_decoder_->in_dtx_mode);
      EXPECT_EQ(0, audio_type);  // Speech.
    }
  }

  // We input some silent segments. In DTX mode, the encoder will stop sending.
  // However, DTX may happen after a while.
  for (int i = 0; i < 30; ++i) {
    EXPECT_EQ(samples,
              static_cast<size_t>(EncodeDecode(
                  opus_encoder_, silence, opus_decoder_, output_data_decode,
                  &audio_type)));
    if (!dtx) {
      EXPECT_GT(encoded_bytes_, 1U);
      EXPECT_EQ(0, opus_encoder_->in_dtx_mode);
      EXPECT_EQ(0, opus_decoder_->in_dtx_mode);
      EXPECT_EQ(0, audio_type);  // Speech.
    } else if (encoded_bytes_ == 1) {
      EXPECT_EQ(1, opus_encoder_->in_dtx_mode);
      EXPECT_EQ(1, opus_decoder_->in_dtx_mode);
      EXPECT_EQ(2, audio_type);  // Comfort noise.
      break;
    }
  }

  // When Opus is in DTX, it wakes up in a regular basis. It sends two packets,
  // one with an arbitrary size and the other of 1-byte, then stops sending for
  // a certain number of frames.

  // |max_dtx_frames| is the maximum number of frames Opus can stay in DTX.
  const int max_dtx_frames = 400 / block_length_ms + 1;

  // We run |kRunTimeMs| milliseconds of pure silence.
<<<<<<< HEAD
  const int kRunTimeMs = 2000;
=======
  const int kRunTimeMs = 4500;
>>>>>>> a17af05f

  // We check that, after a |kCheckTimeMs| milliseconds (given that the CNG in
  // Opus needs time to adapt), the absolute values of DTX decoded signal are
  // bounded by |kOutputValueBound|.
<<<<<<< HEAD
  const int kCheckTimeMs = 1500;

#if defined(OPUS_FIXED_POINT)
  const uint16_t kOutputValueBound = 20;
=======
  const int kCheckTimeMs = 4000;

#if defined(OPUS_FIXED_POINT)
  // Fixed-point Opus generates a random (comfort) noise, which has a less
  // predictable value bound than its floating-point Opus. This value depends on
  // input signal, and the time window for checking the output values (between
  // |kCheckTimeMs| and |kRunTimeMs|).
  const uint16_t kOutputValueBound = 30;

>>>>>>> a17af05f
#else
  const uint16_t kOutputValueBound = 2;
#endif

  int time = 0;
  while (time < kRunTimeMs) {
    // DTX mode is maintained for maximum |max_dtx_frames| frames.
    int i = 0;
    for (; i < max_dtx_frames; ++i) {
      time += block_length_ms;
      EXPECT_EQ(samples,
                static_cast<size_t>(EncodeDecode(
                    opus_encoder_, silence, opus_decoder_, output_data_decode,
                    &audio_type)));
      if (dtx) {
        if (encoded_bytes_ > 1)
          break;
        EXPECT_EQ(0U, encoded_bytes_)  // Send 0 byte.
            << "Opus should have entered DTX mode.";
        EXPECT_EQ(1, opus_encoder_->in_dtx_mode);
        EXPECT_EQ(1, opus_decoder_->in_dtx_mode);
        EXPECT_EQ(2, audio_type);  // Comfort noise.
        if (time >= kCheckTimeMs) {
          CheckAudioBounded(output_data_decode, samples, channels_,
                            kOutputValueBound);
        }
      } else {
        EXPECT_GT(encoded_bytes_, 1U);
        EXPECT_EQ(0, opus_encoder_->in_dtx_mode);
        EXPECT_EQ(0, opus_decoder_->in_dtx_mode);
        EXPECT_EQ(0, audio_type);  // Speech.
      }
    }

<<<<<<< HEAD
    if (dtx) {
      // With DTX, Opus must stop transmission for some time.
      EXPECT_GT(i, 1);
    }

    // We expect a normal payload.
    EXPECT_EQ(0, opus_encoder_->in_dtx_mode);
    EXPECT_EQ(0, opus_decoder_->in_dtx_mode);
    EXPECT_EQ(0, audio_type);  // Speech.

    // Enters DTX again immediately.
    time += block_length_ms;
    EXPECT_EQ(samples,
              static_cast<size_t>(EncodeDecode(
                  opus_encoder_, silence, opus_decoder_, output_data_decode,
                  &audio_type)));
    if (dtx) {
=======
    if (dtx) {
      // With DTX, Opus must stop transmission for some time.
      EXPECT_GT(i, 1);
    }

    // We expect a normal payload.
    EXPECT_EQ(0, opus_encoder_->in_dtx_mode);
    EXPECT_EQ(0, opus_decoder_->in_dtx_mode);
    EXPECT_EQ(0, audio_type);  // Speech.

    // Enters DTX again immediately.
    time += block_length_ms;
    EXPECT_EQ(samples,
              static_cast<size_t>(EncodeDecode(
                  opus_encoder_, silence, opus_decoder_, output_data_decode,
                  &audio_type)));
    if (dtx) {
>>>>>>> a17af05f
      EXPECT_EQ(1U, encoded_bytes_);  // Send 1 byte.
      EXPECT_EQ(1, opus_encoder_->in_dtx_mode);
      EXPECT_EQ(1, opus_decoder_->in_dtx_mode);
      EXPECT_EQ(2, audio_type);  // Comfort noise.
      if (time >= kCheckTimeMs) {
        CheckAudioBounded(output_data_decode, samples, channels_,
                          kOutputValueBound);
      }
    } else {
      EXPECT_GT(encoded_bytes_, 1U);
      EXPECT_EQ(0, opus_encoder_->in_dtx_mode);
      EXPECT_EQ(0, opus_decoder_->in_dtx_mode);
      EXPECT_EQ(0, audio_type);  // Speech.
    }
  }

  silence[0] = 10000;
  if (dtx) {
    // Verify that encoder/decoder can jump out from DTX mode.
    EXPECT_EQ(samples,
              static_cast<size_t>(EncodeDecode(
                  opus_encoder_, silence, opus_decoder_, output_data_decode,
                  &audio_type)));
    EXPECT_GT(encoded_bytes_, 1U);
    EXPECT_EQ(0, opus_encoder_->in_dtx_mode);
    EXPECT_EQ(0, opus_decoder_->in_dtx_mode);
    EXPECT_EQ(0, audio_type);  // Speech.
  }

  // Free memory.
  delete[] output_data_decode;
  EXPECT_EQ(0, WebRtcOpus_EncoderFree(opus_encoder_));
  EXPECT_EQ(0, WebRtcOpus_DecoderFree(opus_decoder_));
}

// Test failing Create.
TEST(OpusTest, OpusCreateFail) {
  WebRtcOpusEncInst* opus_encoder;
  WebRtcOpusDecInst* opus_decoder;

  // Test to see that an invalid pointer is caught.
  EXPECT_EQ(-1, WebRtcOpus_EncoderCreate(NULL, 1, 0));
  // Invalid channel number.
  EXPECT_EQ(-1, WebRtcOpus_EncoderCreate(&opus_encoder, 3, 0));
  // Invalid applciation mode.
  EXPECT_EQ(-1, WebRtcOpus_EncoderCreate(&opus_encoder, 1, 2));

  EXPECT_EQ(-1, WebRtcOpus_DecoderCreate(NULL, 1));
  // Invalid channel number.
  EXPECT_EQ(-1, WebRtcOpus_DecoderCreate(&opus_decoder, 3));
}

// Test failing Free.
TEST(OpusTest, OpusFreeFail) {
  // Test to see that an invalid pointer is caught.
  EXPECT_EQ(-1, WebRtcOpus_EncoderFree(NULL));
  EXPECT_EQ(-1, WebRtcOpus_DecoderFree(NULL));
}

// Test normal Create and Free.
TEST_P(OpusTest, OpusCreateFree) {
  EXPECT_EQ(0, WebRtcOpus_EncoderCreate(&opus_encoder_,
                                        channels_,
                                        application_));
  EXPECT_EQ(0, WebRtcOpus_DecoderCreate(&opus_decoder_, channels_));
  EXPECT_TRUE(opus_encoder_ != NULL);
  EXPECT_TRUE(opus_decoder_ != NULL);
  // Free encoder and decoder memory.
  EXPECT_EQ(0, WebRtcOpus_EncoderFree(opus_encoder_));
  EXPECT_EQ(0, WebRtcOpus_DecoderFree(opus_decoder_));
}

TEST_P(OpusTest, OpusEncodeDecode) {
  PrepareSpeechData(channels_, 20, 20);

  // Create encoder memory.
  EXPECT_EQ(0, WebRtcOpus_EncoderCreate(&opus_encoder_,
                                        channels_,
                                        application_));
  EXPECT_EQ(0, WebRtcOpus_DecoderCreate(&opus_decoder_,
                                        channels_));

  // Set bitrate.
  EXPECT_EQ(0, WebRtcOpus_SetBitRate(opus_encoder_,
                                     channels_ == 1 ? 32000 : 64000));

  // Check number of channels for decoder.
  EXPECT_EQ(channels_, WebRtcOpus_DecoderChannels(opus_decoder_));

  // Check application mode.
  opus_int32 app;
  opus_encoder_ctl(opus_encoder_->encoder,
                   OPUS_GET_APPLICATION(&app));
  EXPECT_EQ(application_ == 0 ? OPUS_APPLICATION_VOIP : OPUS_APPLICATION_AUDIO,
            app);

  // Encode & decode.
  int16_t audio_type;
  int16_t* output_data_decode = new int16_t[kOpus20msFrameSamples * channels_];
  EXPECT_EQ(kOpus20msFrameSamples,
            static_cast<size_t>(
                EncodeDecode(opus_encoder_, speech_data_.GetNextBlock(),
                             opus_decoder_, output_data_decode, &audio_type)));

  // Free memory.
  delete[] output_data_decode;
  EXPECT_EQ(0, WebRtcOpus_EncoderFree(opus_encoder_));
  EXPECT_EQ(0, WebRtcOpus_DecoderFree(opus_decoder_));
}

TEST_P(OpusTest, OpusSetBitRate) {
  // Test without creating encoder memory.
  EXPECT_EQ(-1, WebRtcOpus_SetBitRate(opus_encoder_, 60000));

  // Create encoder memory, try with different bitrates.
  EXPECT_EQ(0, WebRtcOpus_EncoderCreate(&opus_encoder_,
                                        channels_,
                                        application_));
  EXPECT_EQ(0, WebRtcOpus_SetBitRate(opus_encoder_, 30000));
  EXPECT_EQ(0, WebRtcOpus_SetBitRate(opus_encoder_, 60000));
  EXPECT_EQ(0, WebRtcOpus_SetBitRate(opus_encoder_, 300000));
  EXPECT_EQ(0, WebRtcOpus_SetBitRate(opus_encoder_, 600000));

  // Free memory.
  EXPECT_EQ(0, WebRtcOpus_EncoderFree(opus_encoder_));
}

TEST_P(OpusTest, OpusSetComplexity) {
  // Test without creating encoder memory.
  EXPECT_EQ(-1, WebRtcOpus_SetComplexity(opus_encoder_, 9));

  // Create encoder memory, try with different complexities.
  EXPECT_EQ(0, WebRtcOpus_EncoderCreate(&opus_encoder_,
                                        channels_,
                                        application_));

  EXPECT_EQ(0, WebRtcOpus_SetComplexity(opus_encoder_, 0));
  EXPECT_EQ(0, WebRtcOpus_SetComplexity(opus_encoder_, 10));
  EXPECT_EQ(-1, WebRtcOpus_SetComplexity(opus_encoder_, 11));

  // Free memory.
  EXPECT_EQ(0, WebRtcOpus_EncoderFree(opus_encoder_));
}

TEST_P(OpusTest, OpusForceChannels) {
  // Test without creating encoder memory.
  EXPECT_EQ(-1, WebRtcOpus_SetForceChannels(opus_encoder_, 1));

  ASSERT_EQ(0,
            WebRtcOpus_EncoderCreate(&opus_encoder_, channels_, application_));

  if (channels_ == 2) {
    EXPECT_EQ(-1, WebRtcOpus_SetForceChannels(opus_encoder_, 3));
    EXPECT_EQ(0, WebRtcOpus_SetForceChannels(opus_encoder_, 2));
    EXPECT_EQ(0, WebRtcOpus_SetForceChannels(opus_encoder_, 1));
    EXPECT_EQ(0, WebRtcOpus_SetForceChannels(opus_encoder_, 0));
  } else {
    EXPECT_EQ(-1, WebRtcOpus_SetForceChannels(opus_encoder_, 2));
    EXPECT_EQ(0, WebRtcOpus_SetForceChannels(opus_encoder_, 1));
    EXPECT_EQ(0, WebRtcOpus_SetForceChannels(opus_encoder_, 0));
  }

  EXPECT_EQ(0, WebRtcOpus_EncoderFree(opus_encoder_));
}

// Encode and decode one frame, initialize the decoder and
// decode once more.
TEST_P(OpusTest, OpusDecodeInit) {
  PrepareSpeechData(channels_, 20, 20);

  // Create encoder memory.
  EXPECT_EQ(0, WebRtcOpus_EncoderCreate(&opus_encoder_,
                                        channels_,
                                        application_));
  EXPECT_EQ(0, WebRtcOpus_DecoderCreate(&opus_decoder_, channels_));

  // Encode & decode.
  int16_t audio_type;
  int16_t* output_data_decode = new int16_t[kOpus20msFrameSamples * channels_];
  EXPECT_EQ(kOpus20msFrameSamples,
            static_cast<size_t>(
                EncodeDecode(opus_encoder_, speech_data_.GetNextBlock(),
                             opus_decoder_, output_data_decode, &audio_type)));

  WebRtcOpus_DecoderInit(opus_decoder_);

  EXPECT_EQ(kOpus20msFrameSamples,
            static_cast<size_t>(WebRtcOpus_Decode(
                opus_decoder_, bitstream_, encoded_bytes_, output_data_decode,
                &audio_type)));

  // Free memory.
  delete[] output_data_decode;
  EXPECT_EQ(0, WebRtcOpus_EncoderFree(opus_encoder_));
  EXPECT_EQ(0, WebRtcOpus_DecoderFree(opus_decoder_));
}

TEST_P(OpusTest, OpusEnableDisableFec) {
  // Test without creating encoder memory.
  EXPECT_EQ(-1, WebRtcOpus_EnableFec(opus_encoder_));
  EXPECT_EQ(-1, WebRtcOpus_DisableFec(opus_encoder_));

  // Create encoder memory.
  EXPECT_EQ(0, WebRtcOpus_EncoderCreate(&opus_encoder_,
                                        channels_,
                                        application_));

  EXPECT_EQ(0, WebRtcOpus_EnableFec(opus_encoder_));
  EXPECT_EQ(0, WebRtcOpus_DisableFec(opus_encoder_));

  // Free memory.
  EXPECT_EQ(0, WebRtcOpus_EncoderFree(opus_encoder_));
}

TEST_P(OpusTest, OpusEnableDisableDtx) {
  // Test without creating encoder memory.
  EXPECT_EQ(-1, WebRtcOpus_EnableDtx(opus_encoder_));
  EXPECT_EQ(-1, WebRtcOpus_DisableDtx(opus_encoder_));

  // Create encoder memory.
  EXPECT_EQ(0, WebRtcOpus_EncoderCreate(&opus_encoder_,
                                        channels_,
                                        application_));

  opus_int32 dtx;

  // DTX is off by default.
  opus_encoder_ctl(opus_encoder_->encoder,
                   OPUS_GET_DTX(&dtx));
  EXPECT_EQ(0, dtx);

  // Test to enable DTX.
  EXPECT_EQ(0, WebRtcOpus_EnableDtx(opus_encoder_));
  opus_encoder_ctl(opus_encoder_->encoder,
                   OPUS_GET_DTX(&dtx));
  EXPECT_EQ(1, dtx);

  // Test to disable DTX.
  EXPECT_EQ(0, WebRtcOpus_DisableDtx(opus_encoder_));
  opus_encoder_ctl(opus_encoder_->encoder,
                   OPUS_GET_DTX(&dtx));
  EXPECT_EQ(0, dtx);


  // Free memory.
  EXPECT_EQ(0, WebRtcOpus_EncoderFree(opus_encoder_));
}

TEST_P(OpusTest, OpusDtxOff) {
  TestDtxEffect(false, 10);
  TestDtxEffect(false, 20);
  TestDtxEffect(false, 40);
}

TEST_P(OpusTest, OpusDtxOn) {
  TestDtxEffect(true, 10);
  TestDtxEffect(true, 20);
  TestDtxEffect(true, 40);
}

TEST_P(OpusTest, OpusSetPacketLossRate) {
  // Test without creating encoder memory.
  EXPECT_EQ(-1, WebRtcOpus_SetPacketLossRate(opus_encoder_, 50));

  // Create encoder memory.
  EXPECT_EQ(0, WebRtcOpus_EncoderCreate(&opus_encoder_,
                                        channels_,
                                        application_));

  EXPECT_EQ(0, WebRtcOpus_SetPacketLossRate(opus_encoder_, 50));
  EXPECT_EQ(-1, WebRtcOpus_SetPacketLossRate(opus_encoder_, -1));
  EXPECT_EQ(-1, WebRtcOpus_SetPacketLossRate(opus_encoder_, 101));

  // Free memory.
  EXPECT_EQ(0, WebRtcOpus_EncoderFree(opus_encoder_));
}

TEST_P(OpusTest, OpusSetMaxPlaybackRate) {
  // Test without creating encoder memory.
  EXPECT_EQ(-1, WebRtcOpus_SetMaxPlaybackRate(opus_encoder_, 20000));

  // Create encoder memory.
  EXPECT_EQ(0, WebRtcOpus_EncoderCreate(&opus_encoder_,
                                        channels_,
                                        application_));

  SetMaxPlaybackRate(opus_encoder_, OPUS_BANDWIDTH_FULLBAND, 48000);
  SetMaxPlaybackRate(opus_encoder_, OPUS_BANDWIDTH_FULLBAND, 24001);
  SetMaxPlaybackRate(opus_encoder_, OPUS_BANDWIDTH_SUPERWIDEBAND, 24000);
  SetMaxPlaybackRate(opus_encoder_, OPUS_BANDWIDTH_SUPERWIDEBAND, 16001);
  SetMaxPlaybackRate(opus_encoder_, OPUS_BANDWIDTH_WIDEBAND, 16000);
  SetMaxPlaybackRate(opus_encoder_, OPUS_BANDWIDTH_WIDEBAND, 12001);
  SetMaxPlaybackRate(opus_encoder_, OPUS_BANDWIDTH_MEDIUMBAND, 12000);
  SetMaxPlaybackRate(opus_encoder_, OPUS_BANDWIDTH_MEDIUMBAND, 8001);
  SetMaxPlaybackRate(opus_encoder_, OPUS_BANDWIDTH_NARROWBAND, 8000);
  SetMaxPlaybackRate(opus_encoder_, OPUS_BANDWIDTH_NARROWBAND, 4000);

  // Free memory.
  EXPECT_EQ(0, WebRtcOpus_EncoderFree(opus_encoder_));
}

// Test PLC.
TEST_P(OpusTest, OpusDecodePlc) {
  PrepareSpeechData(channels_, 20, 20);

  // Create encoder memory.
  EXPECT_EQ(0, WebRtcOpus_EncoderCreate(&opus_encoder_,
                                        channels_,
                                        application_));
  EXPECT_EQ(0, WebRtcOpus_DecoderCreate(&opus_decoder_, channels_));

  // Set bitrate.
  EXPECT_EQ(0, WebRtcOpus_SetBitRate(opus_encoder_,
                                     channels_== 1 ? 32000 : 64000));

  // Check number of channels for decoder.
  EXPECT_EQ(channels_, WebRtcOpus_DecoderChannels(opus_decoder_));

  // Encode & decode.
  int16_t audio_type;
  int16_t* output_data_decode = new int16_t[kOpus20msFrameSamples * channels_];
  EXPECT_EQ(kOpus20msFrameSamples,
            static_cast<size_t>(
                EncodeDecode(opus_encoder_, speech_data_.GetNextBlock(),
                             opus_decoder_, output_data_decode, &audio_type)));

  // Call decoder PLC.
  int16_t* plc_buffer = new int16_t[kOpus20msFrameSamples * channels_];
  EXPECT_EQ(kOpus20msFrameSamples,
            static_cast<size_t>(WebRtcOpus_DecodePlc(
                opus_decoder_, plc_buffer, 1)));

  // Free memory.
  delete[] plc_buffer;
  delete[] output_data_decode;
  EXPECT_EQ(0, WebRtcOpus_EncoderFree(opus_encoder_));
  EXPECT_EQ(0, WebRtcOpus_DecoderFree(opus_decoder_));
}

// Duration estimation.
TEST_P(OpusTest, OpusDurationEstimation) {
  PrepareSpeechData(channels_, 20, 20);

  // Create.
  EXPECT_EQ(0, WebRtcOpus_EncoderCreate(&opus_encoder_,
                                        channels_,
                                        application_));
  EXPECT_EQ(0, WebRtcOpus_DecoderCreate(&opus_decoder_, channels_));

  // 10 ms. We use only first 10 ms of a 20 ms block.
  auto speech_block = speech_data_.GetNextBlock();
  int encoded_bytes_int = WebRtcOpus_Encode(
      opus_encoder_, speech_block.data(),
      rtc::CheckedDivExact(speech_block.size(), 2 * channels_),
      kMaxBytes, bitstream_);
  EXPECT_GE(encoded_bytes_int, 0);
  EXPECT_EQ(kOpus10msFrameSamples,
            static_cast<size_t>(WebRtcOpus_DurationEst(
                opus_decoder_, bitstream_,
                static_cast<size_t>(encoded_bytes_int))));

  // 20 ms
  speech_block = speech_data_.GetNextBlock();
  encoded_bytes_int = WebRtcOpus_Encode(
      opus_encoder_, speech_block.data(),
      rtc::CheckedDivExact(speech_block.size(), channels_),
      kMaxBytes, bitstream_);
  EXPECT_GE(encoded_bytes_int, 0);
  EXPECT_EQ(kOpus20msFrameSamples,
            static_cast<size_t>(WebRtcOpus_DurationEst(
                opus_decoder_, bitstream_,
                static_cast<size_t>(encoded_bytes_int))));

  // Free memory.
  EXPECT_EQ(0, WebRtcOpus_EncoderFree(opus_encoder_));
  EXPECT_EQ(0, WebRtcOpus_DecoderFree(opus_decoder_));
}

TEST_P(OpusTest, OpusDecodeRepacketized) {
  const int kPackets = 6;

  PrepareSpeechData(channels_, 20, 20 * kPackets);

  // Create encoder memory.
  ASSERT_EQ(0, WebRtcOpus_EncoderCreate(&opus_encoder_,
                                        channels_,
                                        application_));
  ASSERT_EQ(0, WebRtcOpus_DecoderCreate(&opus_decoder_,
                                        channels_));

  // Set bitrate.
  EXPECT_EQ(0, WebRtcOpus_SetBitRate(opus_encoder_,
                                     channels_ == 1 ? 32000 : 64000));

  // Check number of channels for decoder.
  EXPECT_EQ(channels_, WebRtcOpus_DecoderChannels(opus_decoder_));

  // Encode & decode.
  int16_t audio_type;
  std::unique_ptr<int16_t[]> output_data_decode(
      new int16_t[kPackets * kOpus20msFrameSamples * channels_]);
  OpusRepacketizer* rp = opus_repacketizer_create();

  for (int idx = 0; idx < kPackets; idx++) {
    auto speech_block = speech_data_.GetNextBlock();
    encoded_bytes_ =
        WebRtcOpus_Encode(opus_encoder_, speech_block.data(),
                          rtc::CheckedDivExact(speech_block.size(), channels_),
                          kMaxBytes, bitstream_);
    EXPECT_EQ(OPUS_OK, opus_repacketizer_cat(rp, bitstream_, encoded_bytes_));
  }

  encoded_bytes_ = opus_repacketizer_out(rp, bitstream_, kMaxBytes);

  EXPECT_EQ(kOpus20msFrameSamples * kPackets,
            static_cast<size_t>(WebRtcOpus_DurationEst(
                opus_decoder_, bitstream_, encoded_bytes_)));

  EXPECT_EQ(kOpus20msFrameSamples * kPackets,
            static_cast<size_t>(WebRtcOpus_Decode(
                opus_decoder_, bitstream_, encoded_bytes_,
                output_data_decode.get(), &audio_type)));

  // Free memory.
  opus_repacketizer_destroy(rp);
  EXPECT_EQ(0, WebRtcOpus_EncoderFree(opus_encoder_));
  EXPECT_EQ(0, WebRtcOpus_DecoderFree(opus_decoder_));
}

INSTANTIATE_TEST_CASE_P(VariousMode,
                        OpusTest,
                        Combine(Values(1, 2), Values(0, 1)));


}  // namespace webrtc<|MERGE_RESOLUTION|>--- conflicted
+++ resolved
@@ -11,13 +11,7 @@
 #include <memory>
 #include <string>
 
-<<<<<<< HEAD
-#include "testing/gtest/include/gtest/gtest.h"
 #include "webrtc/base/checks.h"
-#include "webrtc/modules/audio_coding/codecs/opus/opus_interface.h"
-=======
-#include "webrtc/base/checks.h"
->>>>>>> a17af05f
 #include "webrtc/modules/audio_coding/codecs/opus/opus_inst.h"
 #include "webrtc/modules/audio_coding/codecs/opus/opus_interface.h"
 #include "webrtc/modules/audio_coding/neteq/tools/audio_loop.h"
@@ -206,21 +200,11 @@
   const int max_dtx_frames = 400 / block_length_ms + 1;
 
   // We run |kRunTimeMs| milliseconds of pure silence.
-<<<<<<< HEAD
-  const int kRunTimeMs = 2000;
-=======
   const int kRunTimeMs = 4500;
->>>>>>> a17af05f
 
   // We check that, after a |kCheckTimeMs| milliseconds (given that the CNG in
   // Opus needs time to adapt), the absolute values of DTX decoded signal are
   // bounded by |kOutputValueBound|.
-<<<<<<< HEAD
-  const int kCheckTimeMs = 1500;
-
-#if defined(OPUS_FIXED_POINT)
-  const uint16_t kOutputValueBound = 20;
-=======
   const int kCheckTimeMs = 4000;
 
 #if defined(OPUS_FIXED_POINT)
@@ -230,7 +214,6 @@
   // |kCheckTimeMs| and |kRunTimeMs|).
   const uint16_t kOutputValueBound = 30;
 
->>>>>>> a17af05f
 #else
   const uint16_t kOutputValueBound = 2;
 #endif
@@ -265,7 +248,6 @@
       }
     }
 
-<<<<<<< HEAD
     if (dtx) {
       // With DTX, Opus must stop transmission for some time.
       EXPECT_GT(i, 1);
@@ -283,25 +265,6 @@
                   opus_encoder_, silence, opus_decoder_, output_data_decode,
                   &audio_type)));
     if (dtx) {
-=======
-    if (dtx) {
-      // With DTX, Opus must stop transmission for some time.
-      EXPECT_GT(i, 1);
-    }
-
-    // We expect a normal payload.
-    EXPECT_EQ(0, opus_encoder_->in_dtx_mode);
-    EXPECT_EQ(0, opus_decoder_->in_dtx_mode);
-    EXPECT_EQ(0, audio_type);  // Speech.
-
-    // Enters DTX again immediately.
-    time += block_length_ms;
-    EXPECT_EQ(samples,
-              static_cast<size_t>(EncodeDecode(
-                  opus_encoder_, silence, opus_decoder_, output_data_decode,
-                  &audio_type)));
-    if (dtx) {
->>>>>>> a17af05f
       EXPECT_EQ(1U, encoded_bytes_);  // Send 1 byte.
       EXPECT_EQ(1, opus_encoder_->in_dtx_mode);
       EXPECT_EQ(1, opus_decoder_->in_dtx_mode);
