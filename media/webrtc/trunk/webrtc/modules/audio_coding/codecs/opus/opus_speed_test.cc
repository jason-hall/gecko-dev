/*
 *  Copyright (c) 2014 The WebRTC project authors. All Rights Reserved.
 *
 *  Use of this source code is governed by a BSD-style license
 *  that can be found in the LICENSE file in the root of the source
 *  tree. An additional intellectual property rights grant can be found
 *  in the file PATENTS.  All contributing project authors may
 *  be found in the AUTHORS file in the root of the source tree.
 */

#include "webrtc/modules/audio_coding/codecs/opus/opus_interface.h"
#include "webrtc/modules/audio_coding/codecs/tools/audio_codec_speed_test.h"

using ::std::string;

namespace webrtc {

static const int kOpusBlockDurationMs = 20;
static const int kOpusSamplingKhz = 48;

class OpusSpeedTest : public AudioCodecSpeedTest {
 protected:
  OpusSpeedTest();
  void SetUp() override;
  void TearDown() override;
<<<<<<< HEAD
  virtual float EncodeABlock(int16_t* in_data, uint8_t* bit_stream,
                             size_t max_bytes, size_t* encoded_bytes);
  virtual float DecodeABlock(const uint8_t* bit_stream, size_t encoded_bytes,
                             int16_t* out_data);
=======
  float EncodeABlock(int16_t* in_data, uint8_t* bit_stream,
                     size_t max_bytes, size_t* encoded_bytes) override;
  float DecodeABlock(const uint8_t* bit_stream, size_t encoded_bytes,
                     int16_t* out_data) override;
>>>>>>> a17af05f
  WebRtcOpusEncInst* opus_encoder_;
  WebRtcOpusDecInst* opus_decoder_;
};

OpusSpeedTest::OpusSpeedTest()
    : AudioCodecSpeedTest(kOpusBlockDurationMs,
                          kOpusSamplingKhz,
                          kOpusSamplingKhz),
      opus_encoder_(NULL),
      opus_decoder_(NULL) {
}

void OpusSpeedTest::SetUp() {
  AudioCodecSpeedTest::SetUp();
  // If channels_ == 1, use Opus VOIP mode, otherwise, audio mode.
  int app = channels_ == 1 ? 0 : 1;
  /* Create encoder memory. */
  EXPECT_EQ(0, WebRtcOpus_EncoderCreate(&opus_encoder_, channels_, app));
  EXPECT_EQ(0, WebRtcOpus_DecoderCreate(&opus_decoder_, channels_));
  /* Set bitrate. */
  EXPECT_EQ(0, WebRtcOpus_SetBitRate(opus_encoder_, bit_rate_));
}

void OpusSpeedTest::TearDown() {
  AudioCodecSpeedTest::TearDown();
  /* Free memory. */
  EXPECT_EQ(0, WebRtcOpus_EncoderFree(opus_encoder_));
  EXPECT_EQ(0, WebRtcOpus_DecoderFree(opus_decoder_));
}

float OpusSpeedTest::EncodeABlock(int16_t* in_data, uint8_t* bit_stream,
                                  size_t max_bytes, size_t* encoded_bytes) {
  clock_t clocks = clock();
  int value = WebRtcOpus_Encode(opus_encoder_, in_data,
                                input_length_sample_, max_bytes,
                                bit_stream);
  clocks = clock() - clocks;
  EXPECT_GT(value, 0);
  *encoded_bytes = static_cast<size_t>(value);
  return 1000.0 * clocks / CLOCKS_PER_SEC;
}

float OpusSpeedTest::DecodeABlock(const uint8_t* bit_stream,
                                  size_t encoded_bytes, int16_t* out_data) {
  int value;
  int16_t audio_type;
  clock_t clocks = clock();
  value = WebRtcOpus_Decode(opus_decoder_, bit_stream, encoded_bytes, out_data,
                            &audio_type);
  clocks = clock() - clocks;
  EXPECT_EQ(output_length_sample_, static_cast<size_t>(value));
  return 1000.0 * clocks / CLOCKS_PER_SEC;
}

#define ADD_TEST(complexity) \
TEST_P(OpusSpeedTest, OpusSetComplexityTest##complexity) { \
  /* Test audio length in second. */ \
  size_t kDurationSec = 400; \
  /* Set complexity. */ \
  printf("Setting complexity to %d ...\n", complexity); \
  EXPECT_EQ(0, WebRtcOpus_SetComplexity(opus_encoder_, complexity)); \
  EncodeDecode(kDurationSec); \
}

ADD_TEST(10);
ADD_TEST(9);
ADD_TEST(8);
ADD_TEST(7);
ADD_TEST(6);
ADD_TEST(5);
ADD_TEST(4);
ADD_TEST(3);
ADD_TEST(2);
ADD_TEST(1);
ADD_TEST(0);

// List all test cases: (channel, bit rat, filename, extension).
const coding_param param_set[] =
    {::std::tr1::make_tuple(1, 64000,
                            string("audio_coding/speech_mono_32_48kHz"),
                            string("pcm"), true),
     ::std::tr1::make_tuple(1, 32000,
                            string("audio_coding/speech_mono_32_48kHz"),
                            string("pcm"), true),
     ::std::tr1::make_tuple(2, 64000,
                            string("audio_coding/music_stereo_48kHz"),
                            string("pcm"), true)};

INSTANTIATE_TEST_CASE_P(AllTest, OpusSpeedTest,
                        ::testing::ValuesIn(param_set));

}  // namespace webrtc<|MERGE_RESOLUTION|>--- conflicted
+++ resolved
@@ -23,17 +23,10 @@
   OpusSpeedTest();
   void SetUp() override;
   void TearDown() override;
-<<<<<<< HEAD
-  virtual float EncodeABlock(int16_t* in_data, uint8_t* bit_stream,
-                             size_t max_bytes, size_t* encoded_bytes);
-  virtual float DecodeABlock(const uint8_t* bit_stream, size_t encoded_bytes,
-                             int16_t* out_data);
-=======
   float EncodeABlock(int16_t* in_data, uint8_t* bit_stream,
                      size_t max_bytes, size_t* encoded_bytes) override;
   float DecodeABlock(const uint8_t* bit_stream, size_t encoded_bytes,
                      int16_t* out_data) override;
->>>>>>> a17af05f
   WebRtcOpusEncInst* opus_encoder_;
   WebRtcOpusDecInst* opus_decoder_;
 };
