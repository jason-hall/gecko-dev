# Copyright (c) 2012 The WebRTC project authors. All Rights Reserved.
#
# Use of this source code is governed by a BSD-style license
# that can be found in the LICENSE file in the root of the source
# tree. An additional intellectual property rights grant can be found
# in the file PATENTS.  All contributing project authors may
# be found in the AUTHORS file in the root of the source tree.

{
  'variables': {
    'opus_complexity%': 0,
  },
  'targets': [
    {
      'target_name': 'webrtc_opus',
      'type': 'static_library',
      'conditions': [
        ['build_opus==1', {
          'dependencies': [
            '<(opus_dir)/opus.gyp:opus'
          ],
          'export_dependent_settings': [
            '<(opus_dir)/opus.gyp:opus',
          ],
          'direct_dependent_settings': {
            'include_dirs': [  # need by Neteq audio classifier.
              '<(opus_dir)/src/src',
              '<(opus_dir)/src/celt',
            ],
          },
        }, {
          'conditions': [
            ['build_with_mozilla==1', {
              # Mozilla provides its own build of the opus library.
             'include_dirs': [
                '/media/libopus/include',
                '/media/libopus/src',
                '/media/libopus/celt',
              ],
              'direct_dependent_settings': {
                'include_dirs': [
                  '/media/libopus/include',
                  '/media/libopus/src',
                  '/media/libopus/celt',
                ],
              },
            }],
          ],
        }],
      ],
      'dependencies': [
        'audio_encoder_interface',
      ],
      'defines': [
        'OPUS_COMPLEXITY=<(opus_complexity)'
      ],
      'sources': [
        'audio_decoder_opus.cc',
        'audio_decoder_opus.h',
        'audio_encoder_opus.cc',
        'audio_encoder_opus.h',
        'opus_inst.h',
        'opus_interface.c',
        'opus_interface.h',
      ],
    },
  ],
<<<<<<< HEAD
  'conditions': [
    ['include_tests==1', {
      'targets': [
        {
          'target_name': 'webrtc_opus_fec_test',
          'type': 'executable',
          'dependencies': [
            'webrtc_opus',
            '<(webrtc_root)/common_audio/common_audio.gyp:common_audio',
            '<(webrtc_root)/test/test.gyp:test_support_main',
            '<(DEPTH)/testing/gtest.gyp:gtest',
          ],
          'sources': [
            'opus_fec_test.cc',
          ],
        },
      ],
    }],
  ],
=======
>>>>>>> a17af05f
}<|MERGE_RESOLUTION|>--- conflicted
+++ resolved
@@ -65,26 +65,4 @@
       ],
     },
   ],
-<<<<<<< HEAD
-  'conditions': [
-    ['include_tests==1', {
-      'targets': [
-        {
-          'target_name': 'webrtc_opus_fec_test',
-          'type': 'executable',
-          'dependencies': [
-            'webrtc_opus',
-            '<(webrtc_root)/common_audio/common_audio.gyp:common_audio',
-            '<(webrtc_root)/test/test.gyp:test_support_main',
-            '<(DEPTH)/testing/gtest.gyp:gtest',
-          ],
-          'sources': [
-            'opus_fec_test.cc',
-          ],
-        },
-      ],
-    }],
-  ],
-=======
->>>>>>> a17af05f
 }