/*
 *  Copyright (c) 2012 The WebRTC project authors. All Rights Reserved.
 *
 *  Use of this source code is governed by a BSD-style license
 *  that can be found in the LICENSE file in the root of the source
 *  tree. An additional intellectual property rights grant can be found
 *  in the file PATENTS.  All contributing project authors may
 *  be found in the AUTHORS file in the root of the source tree.
 */

#include "webrtc/modules/audio_coding/codecs/audio_decoder.h"

#include <assert.h>
#include <memory>
#include <utility>

#include "webrtc/base/array_view.h"
#include "webrtc/base/checks.h"
<<<<<<< HEAD
#include "webrtc/base/trace_event.h"
=======
#include "webrtc/base/sanitizer.h"
#include "webrtc/base/trace_event.h"
#include "webrtc/modules/audio_coding/codecs/legacy_encoded_audio_frame.h"
>>>>>>> a17af05f

namespace webrtc {

AudioDecoder::ParseResult::ParseResult() = default;
AudioDecoder::ParseResult::ParseResult(ParseResult&& b) = default;
AudioDecoder::ParseResult::ParseResult(uint32_t timestamp,
                                       int priority,
                                       std::unique_ptr<EncodedAudioFrame> frame)
    : timestamp(timestamp), priority(priority), frame(std::move(frame)) {
  RTC_DCHECK_GE(priority, 0);
}

AudioDecoder::ParseResult::~ParseResult() = default;

AudioDecoder::ParseResult& AudioDecoder::ParseResult::operator=(
    ParseResult&& b) = default;

std::vector<AudioDecoder::ParseResult> AudioDecoder::ParsePayload(
    rtc::Buffer&& payload,
    uint32_t timestamp) {
  std::vector<ParseResult> results;
  std::unique_ptr<EncodedAudioFrame> frame(
      new LegacyEncodedAudioFrame(this, std::move(payload)));
  results.emplace_back(timestamp, 0, std::move(frame));
  return results;
}

int AudioDecoder::Decode(const uint8_t* encoded, size_t encoded_len,
                         int sample_rate_hz, size_t max_decoded_bytes,
                         int16_t* decoded, SpeechType* speech_type) {
  TRACE_EVENT0("webrtc", "AudioDecoder::Decode");
<<<<<<< HEAD
=======
  rtc::MsanCheckInitialized(rtc::MakeArrayView(encoded, encoded_len));
>>>>>>> a17af05f
  int duration = PacketDuration(encoded, encoded_len);
  if (duration >= 0 &&
      duration * Channels() * sizeof(int16_t) > max_decoded_bytes) {
    return -1;
  }
  return DecodeInternal(encoded, encoded_len, sample_rate_hz, decoded,
                        speech_type);
}

int AudioDecoder::DecodeRedundant(const uint8_t* encoded, size_t encoded_len,
                                  int sample_rate_hz, size_t max_decoded_bytes,
                                  int16_t* decoded, SpeechType* speech_type) {
  TRACE_EVENT0("webrtc", "AudioDecoder::DecodeRedundant");
<<<<<<< HEAD
=======
  rtc::MsanCheckInitialized(rtc::MakeArrayView(encoded, encoded_len));
>>>>>>> a17af05f
  int duration = PacketDurationRedundant(encoded, encoded_len);
  if (duration >= 0 &&
      duration * Channels() * sizeof(int16_t) > max_decoded_bytes) {
    return -1;
  }
  return DecodeRedundantInternal(encoded, encoded_len, sample_rate_hz, decoded,
                                 speech_type);
}

int AudioDecoder::DecodeRedundantInternal(const uint8_t* encoded,
                                          size_t encoded_len,
                                          int sample_rate_hz, int16_t* decoded,
                                          SpeechType* speech_type) {
  return DecodeInternal(encoded, encoded_len, sample_rate_hz, decoded,
                        speech_type);
}

bool AudioDecoder::HasDecodePlc() const { return false; }

size_t AudioDecoder::DecodePlc(size_t num_frames, int16_t* decoded) {
  return 0;
}

int AudioDecoder::IncomingPacket(const uint8_t* payload,
                                 size_t payload_len,
                                 uint16_t rtp_sequence_number,
                                 uint32_t rtp_timestamp,
                                 uint32_t arrival_timestamp) {
  return 0;
}

int AudioDecoder::ErrorCode() { return 0; }

int AudioDecoder::PacketDuration(const uint8_t* encoded,
                                 size_t encoded_len) const {
  return kNotImplemented;
}

int AudioDecoder::PacketDurationRedundant(const uint8_t* encoded,
                                          size_t encoded_len) const {
  return kNotImplemented;
}

bool AudioDecoder::PacketHasFec(const uint8_t* encoded,
                                size_t encoded_len) const {
  return false;
}

AudioDecoder::SpeechType AudioDecoder::ConvertSpeechType(int16_t type) {
  switch (type) {
    case 0:  // TODO(hlundin): Both iSAC and Opus return 0 for speech.
    case 1:
      return kSpeech;
    case 2:
      return kComfortNoise;
    default:
      assert(false);
      return kSpeech;
  }
}

}  // namespace webrtc<|MERGE_RESOLUTION|>--- conflicted
+++ resolved
@@ -16,13 +16,9 @@
 
 #include "webrtc/base/array_view.h"
 #include "webrtc/base/checks.h"
-<<<<<<< HEAD
-#include "webrtc/base/trace_event.h"
-=======
 #include "webrtc/base/sanitizer.h"
 #include "webrtc/base/trace_event.h"
 #include "webrtc/modules/audio_coding/codecs/legacy_encoded_audio_frame.h"
->>>>>>> a17af05f
 
 namespace webrtc {
 
@@ -54,10 +50,7 @@
                          int sample_rate_hz, size_t max_decoded_bytes,
                          int16_t* decoded, SpeechType* speech_type) {
   TRACE_EVENT0("webrtc", "AudioDecoder::Decode");
-<<<<<<< HEAD
-=======
   rtc::MsanCheckInitialized(rtc::MakeArrayView(encoded, encoded_len));
->>>>>>> a17af05f
   int duration = PacketDuration(encoded, encoded_len);
   if (duration >= 0 &&
       duration * Channels() * sizeof(int16_t) > max_decoded_bytes) {
@@ -71,10 +64,7 @@
                                   int sample_rate_hz, size_t max_decoded_bytes,
                                   int16_t* decoded, SpeechType* speech_type) {
   TRACE_EVENT0("webrtc", "AudioDecoder::DecodeRedundant");
-<<<<<<< HEAD
-=======
   rtc::MsanCheckInitialized(rtc::MakeArrayView(encoded, encoded_len));
->>>>>>> a17af05f
   int duration = PacketDurationRedundant(encoded, encoded_len);
   if (duration >= 0 &&
       duration * Channels() * sizeof(int16_t) > max_decoded_bytes) {
