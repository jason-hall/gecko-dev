--- conflicted
+++ resolved
@@ -39,20 +39,4 @@
       ],
     },
   ],
-<<<<<<< HEAD
-  'conditions': [
-    ['OS=="android"', {
-      'targets': [
-        {
-          'target_name': 'audio_codec_speed_tests_apk_target',
-          'type': 'none',
-          'dependencies': [
-            '<(apk_tests_path):audio_codec_speed_tests_apk',
-          ],
-        },
-      ],
-    }],
-  ],
-=======
->>>>>>> a17af05f
 }