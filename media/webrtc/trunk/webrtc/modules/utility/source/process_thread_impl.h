--- conflicted
+++ resolved
@@ -70,15 +70,9 @@
   rtc::CriticalSection lock_;  // Used to guard modules_, tasks_ and stop_.
 
   rtc::ThreadChecker thread_checker_;
-<<<<<<< HEAD
-  const rtc::scoped_ptr<EventWrapper> wake_up_;
-  // TODO(pbos): Remove scoped_ptr and stop recreating the thread.
-  rtc::scoped_ptr<rtc::PlatformThread> thread_;
-=======
   const std::unique_ptr<EventWrapper> wake_up_;
   // TODO(pbos): Remove unique_ptr and stop recreating the thread.
   std::unique_ptr<rtc::PlatformThread> thread_;
->>>>>>> a17af05f
 
   ModuleList modules_;
   std::queue<rtc::QueuedTask*> queue_;
