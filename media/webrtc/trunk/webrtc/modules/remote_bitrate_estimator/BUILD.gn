--- conflicted
+++ resolved
@@ -8,32 +8,18 @@
 
 import("../../build/webrtc.gni")
 
-<<<<<<< HEAD
-  configs += [ "../../:common_inherited_config" ]
-
-  deps = [
-    ":rbe_components",
-    "../..:webrtc_common",
-    "../../system_wrappers",
-  ]
-}
-=======
 rtc_static_library("remote_bitrate_estimator") {
   # TODO(mbonadei): Remove (bugs.webrtc.org/6828)
   # Errors on cyclic dependency with:
   # rtp_rtcp:rtp_rtcp if enabled.
   check_includes = false
->>>>>>> a17af05f
 
   sources = [
     "aimd_rate_control.cc",
     "aimd_rate_control.h",
-<<<<<<< HEAD
-=======
     "bwe_defines.cc",
     "include/bwe_defines.h",
     "include/remote_bitrate_estimator.h",
->>>>>>> a17af05f
     "include/send_time_history.h",
     "inter_arrival.cc",
     "inter_arrival.h",
@@ -44,20 +30,6 @@
     "remote_bitrate_estimator_abs_send_time.cc",
     "remote_bitrate_estimator_abs_send_time.h",
     "remote_bitrate_estimator_single_stream.cc",
-<<<<<<< HEAD
-    "remote_estimator_proxy.cc",
-    "remote_estimator_proxy.h",
-    "send_time_history.cc",
-    "transport_feedback_adapter.cc",
-    "transport_feedback_adapter.h",
-  ]
-
-  configs += [ "../..:common_config" ]
-  public_configs = [ "../..:common_inherited_config" ]
-  deps = [
-    "../..:webrtc_common",
-  ]
-=======
     "remote_bitrate_estimator_single_stream.h",
     "remote_estimator_proxy.cc",
     "remote_estimator_proxy.h",
@@ -152,7 +124,6 @@
       "//testing/gtest",
     ]
   }
->>>>>>> a17af05f
 
   rtc_source_set("remote_bitrate_estimator_perf_tests") {
     testonly = true
