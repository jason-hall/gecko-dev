--- conflicted
+++ resolved
@@ -55,15 +55,6 @@
                          prev_timestamp_group_.timestamp;
       *arrival_time_delta_ms = current_timestamp_group_.complete_time_ms -
                                prev_timestamp_group_.complete_time_ms;
-<<<<<<< HEAD
-      if (*arrival_time_delta_ms < 0) {
-        // The group of packets has been reordered since receiving its local
-        // arrival timestamp.
-        LOG(LS_WARNING) << "Packets are being reordered on the path from the "
-                           "socket to the bandwidth estimator. Ignoring this "
-                           "packet for bandwidth estimation.";
-        return false;
-=======
       // Check system time differences to see if we have an unproportional jump
       // in arrival time. In that case reset the inter-arrival computations.
       int64_t system_time_delta_ms =
@@ -90,7 +81,6 @@
         return false;
       } else {
         num_consecutive_reordered_packets_ = 0;
->>>>>>> a17af05f
       }
       assert(*arrival_time_delta_ms >= 0);
       *packet_size_delta = static_cast<int>(current_timestamp_group_.size) -
