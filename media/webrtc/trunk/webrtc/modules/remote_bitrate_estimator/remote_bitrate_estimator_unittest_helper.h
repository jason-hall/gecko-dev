--- conflicted
+++ resolved
@@ -20,10 +20,7 @@
 #include "webrtc/base/constructormagic.h"
 #include "webrtc/modules/remote_bitrate_estimator/include/remote_bitrate_estimator.h"
 #include "webrtc/system_wrappers/include/clock.h"
-<<<<<<< HEAD
-=======
 #include "webrtc/test/gtest.h"
->>>>>>> a17af05f
 
 namespace webrtc {
 namespace testing {
@@ -176,8 +173,7 @@
                       size_t payload_size,
                       int64_t arrival_time,
                       uint32_t rtp_timestamp,
-                      uint32_t absolute_send_time,
-                      bool was_paced);
+                      uint32_t absolute_send_time);
 
   // Generates a frame of packets belonging to a stream at a given bitrate and
   // with a given ssrc. The stream is pushed through a very simple simulated
@@ -191,21 +187,12 @@
   // until it reaches |target_bitrate|.
   // Can for instance be used to run the estimator for some time to get it
   // into a steady state.
-<<<<<<< HEAD
-  unsigned int SteadyStateRun(unsigned int ssrc,
-                              int number_of_frames,
-                              unsigned int start_bitrate,
-                              unsigned int min_bitrate,
-                              unsigned int max_bitrate,
-                              unsigned int target_bitrate);
-=======
   uint32_t SteadyStateRun(uint32_t ssrc,
                           int number_of_frames,
                           uint32_t start_bitrate,
                           uint32_t min_bitrate,
                           uint32_t max_bitrate,
                           uint32_t target_bitrate);
->>>>>>> a17af05f
 
   void TestTimestampGroupingTestHelper();
 
