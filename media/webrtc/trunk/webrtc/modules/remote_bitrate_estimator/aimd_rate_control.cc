--- conflicted
+++ resolved
@@ -17,30 +17,17 @@
 #include "webrtc/base/checks.h"
 
 #include "webrtc/modules/remote_bitrate_estimator/overuse_detector.h"
-<<<<<<< HEAD
-=======
 #include "webrtc/modules/remote_bitrate_estimator/include/bwe_defines.h"
->>>>>>> a17af05f
 #include "webrtc/modules/remote_bitrate_estimator/include/remote_bitrate_estimator.h"
 #include "webrtc/modules/remote_bitrate_estimator/test/bwe_test_logging.h"
 
 namespace webrtc {
 
 static const int64_t kDefaultRttMs = 200;
-<<<<<<< HEAD
-static const int64_t kLogIntervalMs = 1000;
-static const double kWithinIncomingBitrateHysteresis = 1.05;
-static const int64_t kMaxFeedbackIntervalMs = 1000;
-
-AimdRateControl::AimdRateControl()
-    : min_configured_bitrate_bps_(
-          RemoteBitrateEstimator::kDefaultMinBitrateBps),
-=======
 static const int64_t kMaxFeedbackIntervalMs = 1000;
 
 AimdRateControl::AimdRateControl()
     : min_configured_bitrate_bps_(congestion_controller::GetMinBitrateBps()),
->>>>>>> a17af05f
       max_configured_bitrate_bps_(30000000),
       current_bitrate_bps_(max_configured_bitrate_bps_),
       avg_max_bitrate_kbps_(-1.0f),
@@ -54,12 +41,7 @@
       bitrate_is_initialized_(false),
       beta_(0.85f),
       rtt_(kDefaultRttMs),
-<<<<<<< HEAD
-      time_of_last_log_(-1),
-      in_experiment_(AdaptiveThresholdExperimentIsEnabled()) {}
-=======
       in_experiment_(!AdaptiveThresholdExperimentIsDisabled()) {}
->>>>>>> a17af05f
 
 void AimdRateControl::SetMinBitrate(int min_bitrate_bps) {
   min_configured_bitrate_bps_ = min_bitrate_bps;
@@ -102,17 +84,9 @@
 }
 
 uint32_t AimdRateControl::UpdateBandwidthEstimate(int64_t now_ms) {
-<<<<<<< HEAD
-  current_bitrate_bps_ = ChangeBitrate(current_bitrate_bps_,
-                                       current_input_.incoming_bitrate, now_ms);
-  if (now_ms - time_of_last_log_ > kLogIntervalMs) {
-    time_of_last_log_ = now_ms;
-  }
-=======
   current_bitrate_bps_ = ChangeBitrate(
       current_bitrate_bps_,
       current_input_.incoming_bitrate.value_or(current_bitrate_bps_), now_ms);
->>>>>>> a17af05f
   return current_bitrate_bps_;
 }
 
@@ -121,11 +95,7 @@
 }
 
 void AimdRateControl::Update(const RateControlInput* input, int64_t now_ms) {
-<<<<<<< HEAD
-  assert(input);
-=======
   RTC_CHECK(input);
->>>>>>> a17af05f
 
   // Set the initial bit rate value to what we're receiving the first half
   // second.
@@ -133,20 +103,11 @@
     const int64_t kInitializationTimeMs = 5000;
     RTC_DCHECK_LE(kBitrateWindowMs, kInitializationTimeMs);
     if (time_first_incoming_estimate_ < 0) {
-<<<<<<< HEAD
-      if (input->incoming_bitrate > 0) {
-        time_first_incoming_estimate_ = now_ms;
-      }
-    } else if (now_ms - time_first_incoming_estimate_ > kInitializationTimeMs &&
-               input->incoming_bitrate > 0) {
-      current_bitrate_bps_ = input->incoming_bitrate;
-=======
       if (input->incoming_bitrate)
         time_first_incoming_estimate_ = now_ms;
     } else if (now_ms - time_first_incoming_estimate_ > kInitializationTimeMs &&
                input->incoming_bitrate) {
       current_bitrate_bps_ = *input->incoming_bitrate;
->>>>>>> a17af05f
       bitrate_is_initialized_ = true;
     }
   }
@@ -216,15 +177,8 @@
         avg_max_bitrate_kbps_ = -1.0;
       }
       if (rate_control_region_ == kRcNearMax) {
-<<<<<<< HEAD
-        // Approximate the over-use estimator delay to 100 ms.
-        const int64_t response_time = rtt_ + 100;
-        uint32_t additive_increase_bps = AdditiveRateIncrease(
-            now_ms, time_last_bitrate_change_, response_time);
-=======
         uint32_t additive_increase_bps =
             AdditiveRateIncrease(now_ms, time_last_bitrate_change_);
->>>>>>> a17af05f
         current_bitrate_bps += additive_increase_bps;
       } else {
         uint32_t multiplicative_increase_bps = MultiplicativeRateIncrease(
@@ -274,13 +228,6 @@
     default:
       assert(false);
   }
-<<<<<<< HEAD
-  if ((incoming_bitrate_bps > 100000 || current_bitrate_bps > 150000) &&
-      current_bitrate_bps > 1.5 * incoming_bitrate_bps) {
-    // Allow changing the bit rate if we are operating at very low rates
-    // Don't change the bit rate if the send side is too far off
-    current_bitrate_bps = current_bitrate_bps_;
-=======
   // Don't change the bit rate if the send side is too far off.
   // We allow a bit more lag at very low rates to not too easily get stuck if
   // the encoder produces uneven outputs.
@@ -289,7 +236,6 @@
   if (current_bitrate_bps > current_bitrate_bps_ &&
       current_bitrate_bps > max_bitrate_bps) {
     current_bitrate_bps = std::max(current_bitrate_bps_, max_bitrate_bps);
->>>>>>> a17af05f
     time_last_bitrate_change_ = now_ms;
   }
   return current_bitrate_bps;
@@ -308,29 +254,10 @@
   return multiplicative_increase_bps;
 }
 
-<<<<<<< HEAD
-uint32_t AimdRateControl::AdditiveRateIncrease(
-    int64_t now_ms, int64_t last_ms, int64_t response_time_ms) const {
-  assert(response_time_ms > 0);
-  double beta = 0.0;
-  if (last_ms > 0) {
-    beta = std::min((now_ms - last_ms) / static_cast<double>(response_time_ms),
-                    1.0);
-    if (in_experiment_)
-      beta /= 2.0;
-  }
-  double bits_per_frame = static_cast<double>(current_bitrate_bps_) / 30.0;
-  double packets_per_frame = std::ceil(bits_per_frame / (8.0 * 1200.0));
-  double avg_packet_size_bits = bits_per_frame / packets_per_frame;
-  uint32_t additive_increase_bps = std::max(
-      1000.0, beta * avg_packet_size_bits);
-  return additive_increase_bps;
-=======
 uint32_t AimdRateControl::AdditiveRateIncrease(int64_t now_ms,
                                                int64_t last_ms) const {
   return static_cast<uint32_t>((now_ms - last_ms) *
                                GetNearMaxIncreaseRateBps() / 1000);
->>>>>>> a17af05f
 }
 
 void AimdRateControl::UpdateMaxBitRateEstimate(float incoming_bitrate_kbps) {
