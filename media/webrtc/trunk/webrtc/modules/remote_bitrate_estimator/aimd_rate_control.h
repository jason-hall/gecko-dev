--- conflicted
+++ resolved
@@ -42,15 +42,12 @@
   void SetRtt(int64_t rtt);
   void Update(const RateControlInput* input, int64_t now_ms);
   void SetEstimate(int bitrate_bps, int64_t now_ms);
-<<<<<<< HEAD
-=======
 
   // Returns the increase rate which is used when used bandwidth is near the
   // maximal available bandwidth.
   virtual int GetNearMaxIncreaseRateBps() const;
 
   virtual rtc::Optional<int> GetLastBitrateDecreaseBps() const;
->>>>>>> a17af05f
 
  private:
   // Update the target bitrate according based on, among other things,
@@ -86,13 +83,8 @@
   bool bitrate_is_initialized_;
   float beta_;
   int64_t rtt_;
-<<<<<<< HEAD
-  int64_t time_of_last_log_;
-  bool in_experiment_;
-=======
   bool in_experiment_;
   rtc::Optional<int> last_decrease_;
->>>>>>> a17af05f
 };
 }  // namespace webrtc
 
