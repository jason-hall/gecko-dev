--- conflicted
+++ resolved
@@ -18,11 +18,8 @@
 #include <algorithm>
 #include <sstream>
 
-<<<<<<< HEAD
-=======
 #include "webrtc/base/checks.h"
 #include "webrtc/base/format_macros.h"
->>>>>>> a17af05f
 #include "webrtc/base/platform_thread.h"
 #include "webrtc/system_wrappers/include/critical_section_wrapper.h"
 
@@ -83,11 +80,7 @@
 void Logging::Log(const char format[], ...) {
   CriticalSectionScoped cs(crit_sect_.get());
   ThreadMap::iterator it = thread_map_.find(rtc::CurrentThreadId());
-<<<<<<< HEAD
-  assert(it != thread_map_.end());
-=======
-  RTC_DCHECK(it != thread_map_.end());
->>>>>>> a17af05f
+  RTC_DCHECK(it != thread_map_.end());
   const State& state = it->second.stack.top();
   if (state.enabled) {
     printf("%s\t", state.tag.c_str());
@@ -99,29 +92,6 @@
   }
 }
 
-<<<<<<< HEAD
-void Logging::Plot(int figure, double value) {
-  Plot(figure, value, "-");
-}
-
-void Logging::Plot(int figure, double value, const std::string& alg_name) {
-  CriticalSectionScoped cs(crit_sect_.get());
-  ThreadMap::iterator it = thread_map_.find(rtc::CurrentThreadId());
-  assert(it != thread_map_.end());
-  const State& state = it->second.stack.top();
-  std::string label = state.tag + '@' + alg_name;
-  std::string prefix("Available");
-  if (alg_name.compare(0, prefix.length(), prefix) == 0) {
-    std::string receiver("Receiver");
-    size_t start_pos = label.find(receiver);
-    if (start_pos != std::string::npos) {
-      label.replace(start_pos, receiver.length(), "Sender");
-    }
-  }
-  if (state.enabled) {
-    printf("PLOT\t%d\t%s\t%f\t%f\n", figure, label.c_str(),
-           state.timestamp_ms * 0.001, value);
-=======
 void Logging::Plot(int figure, const std::string& name, double value) {
   Plot(figure, name, value, 0, "-");
 }
@@ -152,7 +122,6 @@
   if (state.enabled) {
     printf("PLOT\t%d\t%s:%" PRIu32 "@%s\t%f\t%f\n", figure, name.c_str(), ssrc,
            alg_name.c_str(), state.timestamp_ms * 0.001, value);
->>>>>>> a17af05f
   }
 }
 
@@ -162,11 +131,7 @@
                       int flow_id) {
   CriticalSectionScoped cs(crit_sect_.get());
   ThreadMap::iterator it = thread_map_.find(rtc::CurrentThreadId());
-<<<<<<< HEAD
-  assert(it != thread_map_.end());
-=======
-  RTC_DCHECK(it != thread_map_.end());
->>>>>>> a17af05f
+  RTC_DCHECK(it != thread_map_.end());
   const State& state = it->second.stack.top();
   if (state.enabled) {
     printf("BAR\t%d\t%s_%d\t%f\n", figure, name.c_str(), flow_id, value);
@@ -179,11 +144,7 @@
                               int flow_id) {
   CriticalSectionScoped cs(crit_sect_.get());
   ThreadMap::iterator it = thread_map_.find(rtc::CurrentThreadId());
-<<<<<<< HEAD
-  assert(it != thread_map_.end());
-=======
-  RTC_DCHECK(it != thread_map_.end());
->>>>>>> a17af05f
+  RTC_DCHECK(it != thread_map_.end());
   const State& state = it->second.stack.top();
   if (state.enabled) {
     printf("BASELINE\t%d\t%s_%d\t%f\n", figure, name.c_str(), flow_id, value);
@@ -199,11 +160,7 @@
                            int flow_id) {
   CriticalSectionScoped cs(crit_sect_.get());
   ThreadMap::iterator it = thread_map_.find(rtc::CurrentThreadId());
-<<<<<<< HEAD
-  assert(it != thread_map_.end());
-=======
-  RTC_DCHECK(it != thread_map_.end());
->>>>>>> a17af05f
+  RTC_DCHECK(it != thread_map_.end());
   const State& state = it->second.stack.top();
   if (state.enabled) {
     printf("ERRORBAR\t%d\t%s_%d\t%f\t%f\t%f\t%s\n", figure, name.c_str(),
@@ -222,11 +179,7 @@
                                 int flow_id) {
   CriticalSectionScoped cs(crit_sect_.get());
   ThreadMap::iterator it = thread_map_.find(rtc::CurrentThreadId());
-<<<<<<< HEAD
-  assert(it != thread_map_.end());
-=======
-  RTC_DCHECK(it != thread_map_.end());
->>>>>>> a17af05f
+  RTC_DCHECK(it != thread_map_.end());
   const State& state = it->second.stack.top();
   if (state.enabled) {
     printf("LIMITERRORBAR\t%d\t%s_%d\t%f\t%f\t%f\t%s\t%f\t%s\n", figure,
@@ -241,11 +194,7 @@
                         int num_flows) {
   CriticalSectionScoped cs(crit_sect_.get());
   ThreadMap::iterator it = thread_map_.find(rtc::CurrentThreadId());
-<<<<<<< HEAD
-  assert(it != thread_map_.end());
-=======
-  RTC_DCHECK(it != thread_map_.end());
->>>>>>> a17af05f
+  RTC_DCHECK(it != thread_map_.end());
   const State& state = it->second.stack.top();
   if (state.enabled) {
     printf("LABEL\t%d\t%s\t%s\t%d\n", figure, title.c_str(), y_label.c_str(),
@@ -294,11 +243,7 @@
 void Logging::PopState() {
   CriticalSectionScoped cs(crit_sect_.get());
   ThreadMap::iterator it = thread_map_.find(rtc::CurrentThreadId());
-<<<<<<< HEAD
-  assert(it != thread_map_.end());
-=======
-  RTC_DCHECK(it != thread_map_.end());
->>>>>>> a17af05f
+  RTC_DCHECK(it != thread_map_.end());
   std::stack<State>* stack = &it->second.stack;
   int64_t newest_timestamp_ms = stack->top().timestamp_ms;
   stack->pop();
