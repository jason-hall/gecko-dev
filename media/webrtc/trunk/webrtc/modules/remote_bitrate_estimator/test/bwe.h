--- conflicted
+++ resolved
@@ -16,12 +16,8 @@
 #include <sstream>
 #include <string>
 
-<<<<<<< HEAD
-#include "webrtc/test/testsupport/gtest_prod_util.h"
-=======
 #include "webrtc/base/constructormagic.h"
 #include "webrtc/base/gtest_prod_util.h"
->>>>>>> a17af05f
 #include "webrtc/modules/remote_bitrate_estimator/test/packet.h"
 #include "webrtc/modules/bitrate_controller/include/bitrate_controller.h"
 #include "webrtc/modules/remote_bitrate_estimator/test/bwe_test_framework.h"
@@ -113,13 +109,8 @@
   std::list<PacketIdentifierNode*> list_;
 };
 
-<<<<<<< HEAD
-const int kMinBitrateKbps = 50;
-const int kMaxBitrateKbps = 2500;
-=======
 const int kMinBitrateKbps = 10;
 const int kMaxBitrateKbps = 25000;
->>>>>>> a17af05f
 
 class BweSender : public Module {
  public:
@@ -185,11 +176,7 @@
   kNullEstimator,
   kNadaEstimator,
   kRembEstimator,
-<<<<<<< HEAD
-  kFullSendSideEstimator,
-=======
   kSendSideEstimator,
->>>>>>> a17af05f
   kTcpEstimator
 };
 
