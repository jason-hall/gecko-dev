--- conflicted
+++ resolved
@@ -964,70 +964,12 @@
 
   // Make sure feedback has no effect on a regular video sender.
   RembFeedback* feedback = new RembFeedback(0, 0, 0, 512000, RTCPReportBlock());
-<<<<<<< HEAD
   Packets packets;
   packets.push_back(feedback);
   sender.RunFor(0, &packets);
   EXPECT_EQ(820000u, source.bits_per_second());
   TestVideoSender(&sender, 10000, 1000, 500, 1025000);
 }
-
-TEST(BweTestFramework_AdaptiveVideoSenderTest, FeedbackChangesBitrate) {
-  AdaptiveVideoSource source(0, 25.0f, 820, 0x1234, 0);
-  VideoSender sender(NULL, &source, kRembEstimator);
-  EXPECT_EQ(820000u, source.bits_per_second());
-  TestVideoSender(&sender, 9961, 1000, 500, 1025000);
-
-  // Make sure we can reduce the bitrate.
-  RembFeedback* feedback = new RembFeedback(0, 0, 0, 512000, RTCPReportBlock());
-  Packets packets;
-  packets.push_back(feedback);
-  sender.RunFor(0, &packets);
-  EXPECT_EQ(512000u, source.bits_per_second());
-  TestVideoSender(&sender, 10000, 750, 160, 640000);
-
-  // Increase the bitrate to the initial bitrate and verify that the output is
-  // the same.
-  feedback = new RembFeedback(0, 0, 0, 820000, RTCPReportBlock());
-  packets.push_back(feedback);
-  sender.RunFor(10000, &packets);
-  EXPECT_EQ(820000u, source.bits_per_second());
-
-  for (auto* packet : packets)
-    delete packet;
-}
-
-TEST(BweTestFramework_AdaptiveVideoSenderTest, Paced_FeedbackChangesBitrate) {
-  AdaptiveVideoSource source(0, 25.0f, 820, 0x1234, 0);
-  PacedVideoSender sender(NULL, &source, kRembEstimator);
-  EXPECT_EQ(820000u, source.bits_per_second());
-  TestVideoSender(&sender, 9998, 1000, 500, 1025000);
-
-  // Make sure we can reduce the bitrate.
-  RembFeedback* feedback = new RembFeedback(0, 1, 0, 512000, RTCPReportBlock());
-  Packets packets;
-  packets.push_back(feedback);
-  sender.RunFor(10000, &packets);
-  ASSERT_EQ(512000u, source.bits_per_second());
-  TestVideoSender(&sender, 10000, 750, 160, 640000);
-
-  // Increase the bitrate to the initial bitrate and verify that the output is
-  // the same.
-  feedback = new RembFeedback(0, 0, 0, 820000, RTCPReportBlock());
-  packets.push_back(feedback);
-  sender.RunFor(10000, &packets);
-  EXPECT_EQ(820000u, source.bits_per_second());
-
-  for (auto* packet : packets)
-    delete packet;
-=======
-  Packets packets;
-  packets.push_back(feedback);
-  sender.RunFor(0, &packets);
-  EXPECT_EQ(820000u, source.bits_per_second());
-  TestVideoSender(&sender, 10000, 1000, 500, 1025000);
->>>>>>> a17af05f
-}
 }  // namespace bwe
 }  // namespace testing
 }  // namespace webrtc