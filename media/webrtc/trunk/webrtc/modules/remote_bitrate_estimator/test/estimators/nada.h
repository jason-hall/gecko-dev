/*
 *  Copyright (c) 2015 The WebRTC project authors. All Rights Reserved.
 *
 *  Use of this source code is governed by a BSD-style license
 *  that can be found in the LICENSE file in the root of the source
 *  tree. An additional intellectual property rights grant can be found
 *  in the file PATENTS.  All contributing project authors may
 *  be found in the AUTHORS file in the root of the source tree.
 *
*/

//  Implementation of Network-Assisted Dynamic Adaptation's (NADA's) proposal
//  Version according to Draft Document (mentioned in references)
//  http://tools.ietf.org/html/draft-zhu-rmcat-nada-06
//  From March 26, 2015.

#ifndef WEBRTC_MODULES_REMOTE_BITRATE_ESTIMATOR_TEST_ESTIMATORS_NADA_H_
#define WEBRTC_MODULES_REMOTE_BITRATE_ESTIMATOR_TEST_ESTIMATORS_NADA_H_

#include <list>
#include <map>
<<<<<<< HEAD

=======
#include <memory>

#include "webrtc/base/constructormagic.h"
>>>>>>> a17af05f
#include "webrtc/modules/include/module_common_types.h"
#include "webrtc/modules/remote_bitrate_estimator/test/bwe.h"
#include "webrtc/voice_engine/channel.h"

namespace webrtc {

class ReceiveStatistics;

namespace testing {
namespace bwe {

class NadaBweReceiver : public BweReceiver {
 public:
  explicit NadaBweReceiver(int flow_id);
  virtual ~NadaBweReceiver();

  void ReceivePacket(int64_t arrival_time_ms,
                     const MediaPacket& media_packet) override;
  FeedbackPacket* GetFeedback(int64_t now_ms) override;

  static int64_t MedianFilter(int64_t* v, int size);
  static int64_t ExponentialSmoothingFilter(int64_t new_value,
                                            int64_t last_smoothed_value,
                                            float alpha);

  static const int64_t kReceivingRateTimeWindowMs;

 private:
  SimulatedClock clock_;
  int64_t last_feedback_ms_;
<<<<<<< HEAD
  rtc::scoped_ptr<ReceiveStatistics> recv_stats_;
=======
  std::unique_ptr<ReceiveStatistics> recv_stats_;
>>>>>>> a17af05f
  int64_t baseline_delay_ms_;  // Referred as d_f.
  int64_t delay_signal_ms_;    // Referred as d_n.
  int64_t last_congestion_signal_ms_;
  int last_delays_index_;
  int64_t exp_smoothed_delay_ms_;        // Referred as d_hat_n.
  int64_t est_queuing_delay_signal_ms_;  // Referred as d_tilde_n.
  int64_t last_delays_ms_[5];            // Used for Median Filter.
};

class NadaBweSender : public BweSender {
 public:
  static const int kMinNadaBitrateKbps;

  NadaBweSender(int kbps, BitrateObserver* observer, Clock* clock);
  NadaBweSender(BitrateObserver* observer, Clock* clock);
  virtual ~NadaBweSender();

  int GetFeedbackIntervalMs() const override;
  // Updates the min_feedback_delay_ms_ and the min_round_trip_time_ms_.
  void GiveFeedback(const FeedbackPacket& feedback) override;
  void OnPacketsSent(const Packets& packets) override {}
  int64_t TimeUntilNextProcess() override;
<<<<<<< HEAD
  int Process() override;
=======
  void Process() override;
>>>>>>> a17af05f
  void AcceleratedRampUp(const NadaFeedback& fb);
  void AcceleratedRampDown(const NadaFeedback& fb);
  void GradualRateUpdate(const NadaFeedback& fb,
                         float delta_s,
                         double smoothing_factor);

  int bitrate_kbps() const { return bitrate_kbps_; }
  void set_bitrate_kbps(int bitrate_kbps) { bitrate_kbps_ = bitrate_kbps; }
  bool original_operating_mode() const { return original_operating_mode_; }
  void set_original_operating_mode(bool original_operating_mode) {
    original_operating_mode_ = original_operating_mode;
  }
  int64_t NowMs() const { return clock_->TimeInMilliseconds(); }

 private:
  Clock* const clock_;
  BitrateObserver* const observer_;
<<<<<<< HEAD
  // Used as an upper bound for calling AcceleratedRampDown.
  const float kMaxCongestionSignalMs = 40.0f + kMinBitrateKbps / 15;
=======
>>>>>>> a17af05f
  // Referred as R_min, default initialization for bitrate R_n.
  int64_t last_feedback_ms_ = 0;
  // Referred as delta_0, initialized as an upper bound.
  int64_t min_feedback_delay_ms_ = 200;
  // Referred as RTT_0, initialized as an upper bound.
  int64_t min_round_trip_time_ms_ = 100;
  bool original_operating_mode_;

  RTC_DISALLOW_IMPLICIT_CONSTRUCTORS(NadaBweSender);
};

}  // namespace bwe
}  // namespace testing
}  // namespace webrtc

#endif  // WEBRTC_MODULES_REMOTE_BITRATE_ESTIMATOR_TEST_ESTIMATORS_NADA_H_<|MERGE_RESOLUTION|>--- conflicted
+++ resolved
@@ -19,13 +19,9 @@
 
 #include <list>
 #include <map>
-<<<<<<< HEAD
-
-=======
 #include <memory>
 
 #include "webrtc/base/constructormagic.h"
->>>>>>> a17af05f
 #include "webrtc/modules/include/module_common_types.h"
 #include "webrtc/modules/remote_bitrate_estimator/test/bwe.h"
 #include "webrtc/voice_engine/channel.h"
@@ -56,11 +52,7 @@
  private:
   SimulatedClock clock_;
   int64_t last_feedback_ms_;
-<<<<<<< HEAD
-  rtc::scoped_ptr<ReceiveStatistics> recv_stats_;
-=======
   std::unique_ptr<ReceiveStatistics> recv_stats_;
->>>>>>> a17af05f
   int64_t baseline_delay_ms_;  // Referred as d_f.
   int64_t delay_signal_ms_;    // Referred as d_n.
   int64_t last_congestion_signal_ms_;
@@ -83,11 +75,7 @@
   void GiveFeedback(const FeedbackPacket& feedback) override;
   void OnPacketsSent(const Packets& packets) override {}
   int64_t TimeUntilNextProcess() override;
-<<<<<<< HEAD
-  int Process() override;
-=======
   void Process() override;
->>>>>>> a17af05f
   void AcceleratedRampUp(const NadaFeedback& fb);
   void AcceleratedRampDown(const NadaFeedback& fb);
   void GradualRateUpdate(const NadaFeedback& fb,
@@ -105,11 +93,6 @@
  private:
   Clock* const clock_;
   BitrateObserver* const observer_;
-<<<<<<< HEAD
-  // Used as an upper bound for calling AcceleratedRampDown.
-  const float kMaxCongestionSignalMs = 40.0f + kMinBitrateKbps / 15;
-=======
->>>>>>> a17af05f
   // Referred as R_min, default initialization for bitrate R_n.
   int64_t last_feedback_ms_ = 0;
   // Referred as delta_0, initialized as an upper bound.
