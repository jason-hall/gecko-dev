/*
 *  Copyright (c) 2015 The WebRTC project authors. All Rights Reserved.
 *
 *  Use of this source code is governed by a BSD-style license
 *  that can be found in the LICENSE file in the root of the source
 *  tree. An additional intellectual property rights grant can be found
 *  in the file PATENTS.  All contributing project authors may
 *  be found in the AUTHORS file in the root of the source tree.
 */

#include <algorithm>

#include "webrtc/modules/remote_bitrate_estimator/test/estimators/remb.h"

#include "webrtc/base/common.h"
#include "webrtc/modules/bitrate_controller/include/bitrate_controller.h"
#include "webrtc/modules/remote_bitrate_estimator/remote_bitrate_estimator_abs_send_time.h"
#include "webrtc/modules/remote_bitrate_estimator/test/bwe_test_logging.h"
#include "webrtc/modules/rtp_rtcp/include/receive_statistics.h"
<<<<<<< HEAD
=======
#include "webrtc/test/gtest.h"
>>>>>>> a17af05f

namespace webrtc {
namespace testing {
namespace bwe {

RembBweSender::RembBweSender(int kbps, BitrateObserver* observer, Clock* clock)
    : bitrate_controller_(
          BitrateController::CreateBitrateController(clock,
                                                     observer,
                                                     &event_log_)),
      feedback_observer_(bitrate_controller_->CreateRtcpBandwidthObserver()),
      clock_(clock) {
  assert(kbps >= kMinBitrateKbps);
  assert(kbps <= kMaxBitrateKbps);
  bitrate_controller_->SetStartBitrate(1000 * kbps);
  bitrate_controller_->SetMinMaxBitrate(1000 * kMinBitrateKbps,
                                        1000 * kMaxBitrateKbps);
}

RembBweSender::~RembBweSender() {
}

void RembBweSender::GiveFeedback(const FeedbackPacket& feedback) {
  const RembFeedback& remb_feedback =
      static_cast<const RembFeedback&>(feedback);
  feedback_observer_->OnReceivedEstimatedBitrate(remb_feedback.estimated_bps());
  ReportBlockList report_blocks;
  report_blocks.push_back(remb_feedback.report_block());
  feedback_observer_->OnReceivedRtcpReceiverReport(
      report_blocks, 0, clock_->TimeInMilliseconds());
  bitrate_controller_->Process();
}

int64_t RembBweSender::TimeUntilNextProcess() {
  return bitrate_controller_->TimeUntilNextProcess();
}

void RembBweSender::Process() {
  bitrate_controller_->Process();
}

int RembBweSender::GetFeedbackIntervalMs() const {
  return 100;
}

RembReceiver::RembReceiver(int flow_id, bool plot)
    : BweReceiver(flow_id),
      estimate_log_prefix_(),
      plot_estimate_(plot),
      clock_(0),
      recv_stats_(ReceiveStatistics::Create(&clock_)),
      latest_estimate_bps_(-1),
      last_feedback_ms_(-1),
      estimator_(new RemoteBitrateEstimatorAbsSendTime(this, &clock_)) {
  std::stringstream ss;
  ss << "Estimate_" << flow_id_ << "#1";
  estimate_log_prefix_ = ss.str();
  // Default RTT in RemoteRateControl is 200 ms ; 50 ms is more realistic.
  estimator_->OnRttUpdate(50, 50);
  estimator_->SetMinBitrate(kRemoteBitrateEstimatorMinBitrateBps);
}

RembReceiver::~RembReceiver() {
}

void RembReceiver::ReceivePacket(int64_t arrival_time_ms,
                                 const MediaPacket& media_packet) {
  recv_stats_->IncomingPacket(media_packet.header(),
                              media_packet.payload_size(), false);

  latest_estimate_bps_ = -1;

  int64_t step_ms = std::max<int64_t>(estimator_->TimeUntilNextProcess(), 0);
  while ((clock_.TimeInMilliseconds() + step_ms) < arrival_time_ms) {
    clock_.AdvanceTimeMilliseconds(step_ms);
    estimator_->Process();
    step_ms = std::max<int64_t>(estimator_->TimeUntilNextProcess(), 0);
  }
  estimator_->IncomingPacket(arrival_time_ms, media_packet.payload_size(),
                             media_packet.header(), true);
  clock_.AdvanceTimeMilliseconds(arrival_time_ms - clock_.TimeInMilliseconds());
  ASSERT_TRUE(arrival_time_ms == clock_.TimeInMilliseconds());

  // Log received packet information.
  BweReceiver::ReceivePacket(arrival_time_ms, media_packet);
}

FeedbackPacket* RembReceiver::GetFeedback(int64_t now_ms) {
  BWE_TEST_LOGGING_CONTEXT("Remb");
  uint32_t estimated_bps = 0;
  RembFeedback* feedback = NULL;
  if (LatestEstimate(&estimated_bps)) {
    StatisticianMap statisticians = recv_stats_->GetActiveStatisticians();
    RTCPReportBlock report_block;
    if (!statisticians.empty()) {
      latest_report_block_ = BuildReportBlock(statisticians.begin()->second);
    }

    feedback = new RembFeedback(flow_id_, now_ms * 1000, last_feedback_ms_,
<<<<<<< HEAD
                                estimated_bps, report_block);
=======
                                estimated_bps, latest_report_block_);
>>>>>>> a17af05f
    last_feedback_ms_ = now_ms;

    double estimated_kbps = static_cast<double>(estimated_bps) / 1000.0;
    RTC_UNUSED(estimated_kbps);
    if (plot_estimate_) {
      BWE_TEST_LOGGING_PLOT(0, estimate_log_prefix_,
                            clock_.TimeInMilliseconds(), estimated_kbps);
    }
  }
  return feedback;
}

void RembReceiver::OnReceiveBitrateChanged(const std::vector<uint32_t>& ssrcs,
                                           uint32_t bitrate) {}

RTCPReportBlock RembReceiver::BuildReportBlock(
    StreamStatistician* statistician) {
  RTCPReportBlock report_block;
  RtcpStatistics stats;
  RTC_DCHECK(statistician->GetStatistics(&stats, true));
  report_block.fractionLost = stats.fraction_lost;
  report_block.cumulativeLost = stats.cumulative_lost;
  report_block.extendedHighSeqNum = stats.extended_max_sequence_number;
  report_block.jitter = stats.jitter;
  return report_block;
}

bool RembReceiver::LatestEstimate(uint32_t* estimate_bps) {
  if (latest_estimate_bps_ < 0) {
    std::vector<uint32_t> ssrcs;
    uint32_t bps = 0;
    if (!estimator_->LatestEstimate(&ssrcs, &bps)) {
      return false;
    }
    latest_estimate_bps_ = bps;
  }
  *estimate_bps = latest_estimate_bps_;
  return true;
}

}  // namespace bwe
}  // namespace testing
}  // namespace webrtc<|MERGE_RESOLUTION|>--- conflicted
+++ resolved
@@ -17,10 +17,7 @@
 #include "webrtc/modules/remote_bitrate_estimator/remote_bitrate_estimator_abs_send_time.h"
 #include "webrtc/modules/remote_bitrate_estimator/test/bwe_test_logging.h"
 #include "webrtc/modules/rtp_rtcp/include/receive_statistics.h"
-<<<<<<< HEAD
-=======
 #include "webrtc/test/gtest.h"
->>>>>>> a17af05f
 
 namespace webrtc {
 namespace testing {
@@ -100,7 +97,7 @@
     step_ms = std::max<int64_t>(estimator_->TimeUntilNextProcess(), 0);
   }
   estimator_->IncomingPacket(arrival_time_ms, media_packet.payload_size(),
-                             media_packet.header(), true);
+                             media_packet.header());
   clock_.AdvanceTimeMilliseconds(arrival_time_ms - clock_.TimeInMilliseconds());
   ASSERT_TRUE(arrival_time_ms == clock_.TimeInMilliseconds());
 
@@ -120,11 +117,7 @@
     }
 
     feedback = new RembFeedback(flow_id_, now_ms * 1000, last_feedback_ms_,
-<<<<<<< HEAD
-                                estimated_bps, report_block);
-=======
                                 estimated_bps, latest_report_block_);
->>>>>>> a17af05f
     last_feedback_ms_ = now_ms;
 
     double estimated_kbps = static_cast<double>(estimated_bps) / 1000.0;
