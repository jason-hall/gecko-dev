/*
 *  Copyright (c) 2013 The WebRTC project authors. All Rights Reserved.
 *
 *  Use of this source code is governed by a BSD-style license
 *  that can be found in the LICENSE file in the root of the source
 *  tree. An additional intellectual property rights grant can be found
 *  in the file PATENTS.  All contributing project authors may
 *  be found in the AUTHORS file in the root of the source tree.
 */

#ifndef WEBRTC_MODULES_REMOTE_BITRATE_ESTIMATOR_TEST_BWE_TEST_LOGGING_H_
#define WEBRTC_MODULES_REMOTE_BITRATE_ESTIMATOR_TEST_BWE_TEST_LOGGING_H_

// To enable BWE logging, run this command from trunk/ :
// build/gyp_chromium --depth=. webrtc/modules/modules.gyp
//   -Denable_bwe_test_logging=1
#ifndef BWE_TEST_LOGGING_COMPILE_TIME_ENABLE
#define BWE_TEST_LOGGING_COMPILE_TIME_ENABLE 0
#endif  // BWE_TEST_LOGGING_COMPILE_TIME_ENABLE

// BWE logging allows you to insert dynamically named log/plot points in the
// call tree. E.g. the function:
//  void f1() {
//    BWE_TEST_LOGGING_TIME(clock_->TimeInMilliseconds());
//    BWE_TEST_LOGGING_CONTEXT("stream");
//    for (uint32_t i=0; i<4; ++i) {
//      BWE_TEST_LOGGING_ENABLE(i & 1);
//      BWE_TEST_LOGGING_CONTEXT(i);
//      BWE_TEST_LOGGING_LOG1("weight", "%f tonnes", weights_[i]);
//      for (float j=0.0f; j<1.0; j+=0.4f) {
//        BWE_TEST_LOGGING_PLOT(0, "bps", -1, j);
//      }
//    }
//  }
//
// Might produce the output:
//   stream_00000001_weight 13.000000 tonnes
//   PLOT  stream_00000001_bps  1.000000  0.000000
//   PLOT  stream_00000001_bps  1.000000  0.400000
//   PLOT  stream_00000001_bps  1.000000  0.800000
//   stream_00000003_weight 39.000000 tonnes
//   PLOT  stream_00000003_bps  1.000000  0.000000
//   PLOT  stream_00000003_bps  1.000000  0.400000
//   PLOT  stream_00000003_bps  1.000000  0.800000
//
// Log *contexts* are names concatenated with '_' between them, with the name
// of the logged/plotted string/value last. Plot *time* is inherited down the
// tree. A branch is enabled by default but can be *disabled* to reduce output.
// The difference between the LOG and PLOT macros is that PLOT prefixes the line
// so it can be easily filtered, plus it outputs the current time.

#if !(BWE_TEST_LOGGING_COMPILE_TIME_ENABLE)

// Set a thread-global base logging context. This name will be prepended to all
// hierarchical contexts.
// |name| is a char*, std::string or uint32_t to name the context.
#define BWE_TEST_LOGGING_GLOBAL_CONTEXT(name)

// Thread-globally allow/disallow logging.
// |enable| is expected to be a bool.
#define BWE_TEST_LOGGING_GLOBAL_ENABLE(enabled)

// Insert a (hierarchical) logging context.
// |name| is a char*, std::string or uint32_t to name the context.
#define BWE_TEST_LOGGING_CONTEXT(name)

// Allow/disallow logging down the call tree from this point. Logging must be
// enabled all the way to the root of the call tree to take place.
// |enable| is expected to be a bool.
#define BWE_TEST_LOGGING_ENABLE(enabled)

// Set current time (only affects PLOT output). Down the call tree, the latest
// time set always takes precedence.
// |time| is an int64_t time in ms, or -1 to inherit time from previous context.
#define BWE_TEST_LOGGING_TIME(time)

// Print to stdout, e.g.:
//   Context1_Context2_Name  printf-formated-string
// |name| is a char*, std::string or uint32_t to name the log line.
// |format| is a printf format string.
// |_1...| are arguments for printf.
#define BWE_TEST_LOGGING_LOG1(name, format, _1)
#define BWE_TEST_LOGGING_LOG2(name, format, _1, _2)
#define BWE_TEST_LOGGING_LOG3(name, format, _1, _2, _3)
#define BWE_TEST_LOGGING_LOG4(name, format, _1, _2, _3, _4)
#define BWE_TEST_LOGGING_LOG5(name, format, _1, _2, _3, _4, _5)

// Print to stdout in tab-separated format suitable for plotting, e.g.:
//   PLOT figure Context1_Context2_Name  time  value
// |figure| is a figure id. Different figures are plotted in different windows.
// |name| is a char*, std::string or uint32_t to name the plotted value.
// |time| is an int64_t time in ms, or -1 to inherit time from previous context.
// |value| is a double precision float to be plotted.
<<<<<<< HEAD
// |alg_name| is an optional argument, a string
#define BWE_TEST_LOGGING_PLOT(figure, name, time, value)
#define BWE_TEST_LOGGING_PLOT_WITH_NAME(figure, name, time, value, alg_name)
=======
// |ssrc| identifies the source of a stream
// |alg_name| is an optional argument, a string
#define BWE_TEST_LOGGING_PLOT(figure, name, time, value)
#define BWE_TEST_LOGGING_PLOT_WITH_NAME(figure, name, time, value, alg_name)
#define BWE_TEST_LOGGING_PLOT_WITH_SSRC(figure, name, time, value, ssrc)
#define BWE_TEST_LOGGING_PLOT_WITH_NAME_AND_SSRC(figure, name, time, value, \
                                                 ssrc, alg_name)
>>>>>>> a17af05f

// Print to stdout in tab-separated format suitable for plotting, e.g.:
//   BAR figure Context1_Context2_Name  x_left  width  value
// |figure| is a figure id. Different figures are plotted in different windows.
// |name| is a char*, std::string or uint32_t to name the plotted value.
// |value| is a double precision float to be plotted.
// |ylow| and |yhigh| are double precision float for the error line.
// |title| is a string and refers to the error label.
// |ymax| is a double precision float for the limit horizontal line.
// |limit_title| is a string and refers to the limit label.
#define BWE_TEST_LOGGING_BAR(figure, name, value, flow_id)
#define BWE_TEST_LOGGING_ERRORBAR(figure, name, value, ylow, yhigh, \
                                  error_title, flow_id)
#define BWE_TEST_LOGGING_LIMITERRORBAR( \
    figure, name, value, ylow, yhigh, error_title, ymax, limit_title, flow_id)

#define BWE_TEST_LOGGING_BASELINEBAR(figure, name, value, flow_id)

// |num_flows| is an integer refering to the number of RMCAT flows in the
// scenario.
// Define |x_label| and |y_label| for plots.
#define BWE_TEST_LOGGING_LABEL(figure, x_label, y_label, num_flows)

#else  // BWE_TEST_LOGGING_COMPILE_TIME_ENABLE

#include <map>
#include <memory>
#include <stack>
#include <string>

#include "webrtc/base/constructormagic.h"
#include "webrtc/common_types.h"

#define BWE_TEST_LOGGING_GLOBAL_CONTEXT(name) \
    do { \
      webrtc::testing::bwe::Logging::GetInstance()->SetGlobalContext(name); \
    } while (0)

#define BWE_TEST_LOGGING_GLOBAL_ENABLE(enabled) \
    do { \
      webrtc::testing::bwe::Logging::GetInstance()->SetGlobalEnable(enabled); \
    } while (0)

#define __BWE_TEST_LOGGING_CONTEXT_NAME(ctx, line) ctx ## line
#define __BWE_TEST_LOGGING_CONTEXT_DECLARE(ctx, line, name, time, enabled) \
    webrtc::testing::bwe::Logging::Context \
        __BWE_TEST_LOGGING_CONTEXT_NAME(ctx, line)(name, time, enabled)

#define BWE_TEST_LOGGING_CONTEXT(name) \
    __BWE_TEST_LOGGING_CONTEXT_DECLARE(__bwe_log_, __LINE__, name, -1, true)
#define BWE_TEST_LOGGING_ENABLE(enabled) \
    __BWE_TEST_LOGGING_CONTEXT_DECLARE(__bwe_log_, __LINE__, "", -1, \
                                       static_cast<bool>(enabled))
#define BWE_TEST_LOGGING_TIME(time) \
    __BWE_TEST_LOGGING_CONTEXT_DECLARE(__bwe_log_, __LINE__, "", \
                                       static_cast<int64_t>(time), true)

#define BWE_TEST_LOGGING_LOG1(name, format, _1) \
    do { \
      BWE_TEST_LOGGING_CONTEXT(name); \
      webrtc::testing::bwe::Logging::GetInstance()->Log(format, _1); \
    } while (0)
#define BWE_TEST_LOGGING_LOG2(name, format, _1, _2) \
    do { \
      BWE_TEST_LOGGING_CONTEXT(name); \
      webrtc::testing::bwe::Logging::GetInstance()->Log(format, _1, _2); \
    } while (0)
#define BWE_TEST_LOGGING_LOG3(name, format, _1, _2, _3) \
    do { \
      BWE_TEST_LOGGING_CONTEXT(name); \
      webrtc::testing::bwe::Logging::GetInstance()->Log(format, _1, _2, _3); \
    } while (0)
#define BWE_TEST_LOGGING_LOG4(name, format, _1, _2, _3, _4) \
    do { \
      BWE_TEST_LOGGING_CONTEXT(name); \
      webrtc::testing::bwe::Logging::GetInstance()->Log(format, _1, _2, _3, \
                                                        _4); \
    } while (0)
#define BWE_TEST_LOGGING_LOG5(name, format, _1, _2, _3, _4, _5) \
    do {\
      BWE_TEST_LOGGING_CONTEXT(name); \
      webrtc::testing::bwe::Logging::GetInstance()->Log(format, _1, _2, _3, \
                                                        _4, _5); \
    } while (0)

<<<<<<< HEAD
#define BWE_TEST_LOGGING_PLOT(figure, name, time, value)                  \
  do {                                                                    \
    __BWE_TEST_LOGGING_CONTEXT_DECLARE(__bwe_log_, __PLOT__, name,        \
                                       static_cast<int64_t>(time), true); \
    webrtc::testing::bwe::Logging::GetInstance()->Plot(figure, value);    \
=======
#define BWE_TEST_LOGGING_PLOT(figure, name, time, value)                     \
  do {                                                                       \
    __BWE_TEST_LOGGING_CONTEXT_DECLARE(__bwe_log_, __PLOT__, name,           \
                                       static_cast<int64_t>(time), true);    \
    webrtc::testing::bwe::Logging::GetInstance()->Plot(figure, name, value); \
>>>>>>> a17af05f
  } while (0)

#define BWE_TEST_LOGGING_PLOT_WITH_NAME(figure, name, time, value, alg_name) \
  do {                                                                       \
    __BWE_TEST_LOGGING_CONTEXT_DECLARE(__bwe_log_, __PLOT__, name,           \
                                       static_cast<int64_t>(time), true);    \
<<<<<<< HEAD
    webrtc::testing::bwe::Logging::GetInstance()->Plot(figure, value,        \
                                                       alg_name);            \
  } while (0)

=======
    webrtc::testing::bwe::Logging::GetInstance()->Plot(figure, name, value,  \
                                                       alg_name);            \
  } while (0)

#define BWE_TEST_LOGGING_PLOT_WITH_SSRC(figure, name, time, value, ssrc)    \
  do {                                                                      \
    __BWE_TEST_LOGGING_CONTEXT_DECLARE(__bwe_log_, __PLOT__, name,          \
                                       static_cast<int64_t>(time), true);   \
    webrtc::testing::bwe::Logging::GetInstance()->Plot(figure, name, value, \
                                                       ssrc);               \
  } while (0)

#define BWE_TEST_LOGGING_PLOT_WITH_NAME_AND_SSRC(figure, name, time, value, \
                                                 ssrc, alg_name)            \
  do {                                                                      \
    __BWE_TEST_LOGGING_CONTEXT_DECLARE(__bwe_log_, __PLOT__, name,          \
                                       static_cast<int64_t>(time), true);   \
    webrtc::testing::bwe::Logging::GetInstance()->Plot(figure, name, value, \
                                                       ssrc, alg_name);     \
  } while (0)

>>>>>>> a17af05f
#define BWE_TEST_LOGGING_BAR(figure, name, value, flow_id)                     \
  do {                                                                         \
    BWE_TEST_LOGGING_CONTEXT(name);                                            \
    webrtc::testing::bwe::Logging::GetInstance()->PlotBar(figure, name, value, \
                                                          flow_id);            \
  } while (0)

#define BWE_TEST_LOGGING_BASELINEBAR(figure, name, value, flow_id) \
  do {                                                             \
    BWE_TEST_LOGGING_CONTEXT(name);                                \
    webrtc::testing::bwe::Logging::GetInstance()->PlotBaselineBar( \
        figure, name, value, flow_id);                             \
  } while (0)

#define BWE_TEST_LOGGING_ERRORBAR(figure, name, value, ylow, yhigh, title, \
                                  flow_id)                                 \
  do {                                                                     \
    BWE_TEST_LOGGING_CONTEXT(name);                                        \
    webrtc::testing::bwe::Logging::GetInstance()->PlotErrorBar(            \
        figure, name, value, ylow, yhigh, title, flow_id);                 \
  } while (0)

#define BWE_TEST_LOGGING_LIMITERRORBAR(                                        \
    figure, name, value, ylow, yhigh, error_title, ymax, limit_title, flow_id) \
  do {                                                                         \
    BWE_TEST_LOGGING_CONTEXT(name);                                            \
    webrtc::testing::bwe::Logging::GetInstance()->PlotLimitErrorBar(           \
        figure, name, value, ylow, yhigh, error_title, ymax, limit_title,      \
        flow_id);                                                              \
  } while (0)

#define BWE_TEST_LOGGING_LABEL(figure, title, y_label, num_flows) \
  do {                                                            \
    BWE_TEST_LOGGING_CONTEXT(title);                              \
    webrtc::testing::bwe::Logging::GetInstance()->PlotLabel(      \
        figure, title, y_label, num_flows);                       \
  } while (0)

namespace webrtc {

class CriticalSectionWrapper;

namespace testing {
namespace bwe {

class Logging {
 public:
  class Context {
   public:
    Context(uint32_t name, int64_t timestamp_ms, bool enabled);
    Context(const std::string& name, int64_t timestamp_ms, bool enabled);
    Context(const char* name, int64_t timestamp_ms, bool enabled);
    ~Context();
   private:
    RTC_DISALLOW_IMPLICIT_CONSTRUCTORS(Context);
  };

  static Logging* GetInstance();

  void SetGlobalContext(uint32_t name);
  void SetGlobalContext(const std::string& name);
  void SetGlobalContext(const char* name);
  void SetGlobalEnable(bool enabled);

  void Log(const char format[], ...);
<<<<<<< HEAD
  void Plot(int figure, double value);
  void Plot(int figure, double value, const std::string& alg_name);
=======
  void Plot(int figure, const std::string& name, double value);
  void Plot(int figure,
            const std::string& name,
            double value,
            const std::string& alg_name);
  void Plot(int figure, const std::string& name, double value, uint32_t ssrc);
  void Plot(int figure,
            const std::string& name,
            double value,
            uint32_t ssrc,
            const std::string& alg_name);
>>>>>>> a17af05f
  void PlotBar(int figure, const std::string& name, double value, int flow_id);
  void PlotBaselineBar(int figure,
                       const std::string& name,
                       double value,
                       int flow_id);
  void PlotErrorBar(int figure,
                    const std::string& name,
                    double value,
                    double ylow,
                    double yhigh,
                    const std::string& error_title,
                    int flow_id);

  void PlotLimitErrorBar(int figure,
                         const std::string& name,
                         double value,
                         double ylow,
                         double yhigh,
                         const std::string& error_title,
                         double ymax,
                         const std::string& limit_title,
                         int flow_id);
  void PlotLabel(int figure,
                 const std::string& title,
                 const std::string& y_label,
                 int num_flows);

 private:
  struct State {
    State();
    State(const std::string& new_tag, int64_t timestamp_ms, bool enabled);
    void MergePrevious(const State& previous);

    std::string tag;
    int64_t timestamp_ms;
    bool enabled;
  };
  struct ThreadState {
    State global_state;
    std::stack<State> stack;
  };
  typedef std::map<uint32_t, ThreadState> ThreadMap;

  Logging();
  void PushState(const std::string& append_to_tag, int64_t timestamp_ms,
                 bool enabled);
  void PopState();

  static Logging g_Logging;
  std::unique_ptr<CriticalSectionWrapper> crit_sect_;
  ThreadMap thread_map_;

  RTC_DISALLOW_COPY_AND_ASSIGN(Logging);
};
}  // namespace bwe
}  // namespace testing
}  // namespace webrtc

#endif  // BWE_TEST_LOGGING_COMPILE_TIME_ENABLE
#endif  // WEBRTC_MODULES_REMOTE_BITRATE_ESTIMATOR_TEST_BWE_TEST_LOGGING_H_<|MERGE_RESOLUTION|>--- conflicted
+++ resolved
@@ -91,11 +91,6 @@
 // |name| is a char*, std::string or uint32_t to name the plotted value.
 // |time| is an int64_t time in ms, or -1 to inherit time from previous context.
 // |value| is a double precision float to be plotted.
-<<<<<<< HEAD
-// |alg_name| is an optional argument, a string
-#define BWE_TEST_LOGGING_PLOT(figure, name, time, value)
-#define BWE_TEST_LOGGING_PLOT_WITH_NAME(figure, name, time, value, alg_name)
-=======
 // |ssrc| identifies the source of a stream
 // |alg_name| is an optional argument, a string
 #define BWE_TEST_LOGGING_PLOT(figure, name, time, value)
@@ -103,7 +98,6 @@
 #define BWE_TEST_LOGGING_PLOT_WITH_SSRC(figure, name, time, value, ssrc)
 #define BWE_TEST_LOGGING_PLOT_WITH_NAME_AND_SSRC(figure, name, time, value, \
                                                  ssrc, alg_name)
->>>>>>> a17af05f
 
 // Print to stdout in tab-separated format suitable for plotting, e.g.:
 //   BAR figure Context1_Context2_Name  x_left  width  value
@@ -189,31 +183,17 @@
                                                         _4, _5); \
     } while (0)
 
-<<<<<<< HEAD
-#define BWE_TEST_LOGGING_PLOT(figure, name, time, value)                  \
-  do {                                                                    \
-    __BWE_TEST_LOGGING_CONTEXT_DECLARE(__bwe_log_, __PLOT__, name,        \
-                                       static_cast<int64_t>(time), true); \
-    webrtc::testing::bwe::Logging::GetInstance()->Plot(figure, value);    \
-=======
 #define BWE_TEST_LOGGING_PLOT(figure, name, time, value)                     \
   do {                                                                       \
     __BWE_TEST_LOGGING_CONTEXT_DECLARE(__bwe_log_, __PLOT__, name,           \
                                        static_cast<int64_t>(time), true);    \
     webrtc::testing::bwe::Logging::GetInstance()->Plot(figure, name, value); \
->>>>>>> a17af05f
   } while (0)
 
 #define BWE_TEST_LOGGING_PLOT_WITH_NAME(figure, name, time, value, alg_name) \
   do {                                                                       \
     __BWE_TEST_LOGGING_CONTEXT_DECLARE(__bwe_log_, __PLOT__, name,           \
                                        static_cast<int64_t>(time), true);    \
-<<<<<<< HEAD
-    webrtc::testing::bwe::Logging::GetInstance()->Plot(figure, value,        \
-                                                       alg_name);            \
-  } while (0)
-
-=======
     webrtc::testing::bwe::Logging::GetInstance()->Plot(figure, name, value,  \
                                                        alg_name);            \
   } while (0)
@@ -235,7 +215,6 @@
                                                        ssrc, alg_name);     \
   } while (0)
 
->>>>>>> a17af05f
 #define BWE_TEST_LOGGING_BAR(figure, name, value, flow_id)                     \
   do {                                                                         \
     BWE_TEST_LOGGING_CONTEXT(name);                                            \
@@ -301,10 +280,6 @@
   void SetGlobalEnable(bool enabled);
 
   void Log(const char format[], ...);
-<<<<<<< HEAD
-  void Plot(int figure, double value);
-  void Plot(int figure, double value, const std::string& alg_name);
-=======
   void Plot(int figure, const std::string& name, double value);
   void Plot(int figure,
             const std::string& name,
@@ -316,7 +291,6 @@
             double value,
             uint32_t ssrc,
             const std::string& alg_name);
->>>>>>> a17af05f
   void PlotBar(int figure, const std::string& name, double value, int flow_id);
   void PlotBaselineBar(int figure,
                        const std::string& name,
