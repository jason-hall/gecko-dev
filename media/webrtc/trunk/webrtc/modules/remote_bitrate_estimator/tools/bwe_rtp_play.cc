/*
 *  Copyright (c) 2014 The WebRTC project authors. All Rights Reserved.
 *
 *  Use of this source code is governed by a BSD-style license
 *  that can be found in the LICENSE file in the root of the source
 *  tree. An additional intellectual property rights grant can be found
 *  in the file PATENTS.  All contributing project authors may
 *  be found in the AUTHORS file in the root of the source tree.
 */

#include <stdio.h>

#include <memory>

#include "webrtc/base/format_macros.h"
#include "webrtc/modules/remote_bitrate_estimator/include/remote_bitrate_estimator.h"
#include "webrtc/modules/remote_bitrate_estimator/tools/bwe_rtp.h"
#include "webrtc/modules/rtp_rtcp/include/rtp_header_parser.h"
#include "webrtc/modules/rtp_rtcp/include/rtp_payload_registry.h"
#include "webrtc/test/rtp_file_reader.h"

class Observer : public webrtc::RemoteBitrateObserver {
 public:
  explicit Observer(webrtc::Clock* clock) : clock_(clock) {}

  // Called when a receive channel group has a new bitrate estimate for the
  // incoming streams.
  virtual void OnReceiveBitrateChanged(const std::vector<uint32_t>& ssrcs,
                                       uint32_t bitrate) {
    printf("[%u] Num SSRCs: %d, bitrate: %u\n",
           static_cast<uint32_t>(clock_->TimeInMilliseconds()),
           static_cast<int>(ssrcs.size()), bitrate);
  }

  virtual ~Observer() {}

 private:
  webrtc::Clock* clock_;
};

int main(int argc, char** argv) {
  webrtc::test::RtpFileReader* reader;
  webrtc::RemoteBitrateEstimator* estimator;
  webrtc::RtpHeaderParser* parser;
  std::string estimator_used;
  webrtc::SimulatedClock clock(0);
  Observer observer(&clock);
  if (!ParseArgsAndSetupEstimator(argc, argv, &clock, &observer, &reader,
                                  &parser, &estimator, &estimator_used)) {
    return -1;
  }
  std::unique_ptr<webrtc::test::RtpFileReader> rtp_reader(reader);
  std::unique_ptr<webrtc::RtpHeaderParser> rtp_parser(parser);
  std::unique_ptr<webrtc::RemoteBitrateEstimator> rbe(estimator);

  // Process the file.
  int packet_counter = 0;
  int64_t next_rtp_time_ms = 0;
  int64_t first_rtp_time_ms = -1;
  int abs_send_time_count = 0;
  int ts_offset_count = 0;
  webrtc::test::RtpPacket packet;
  if (!rtp_reader->NextPacket(&packet)) {
    printf("No RTP packet found\n");
    return 0;
  }
  first_rtp_time_ms = packet.time_ms;
  packet.time_ms = packet.time_ms - first_rtp_time_ms;
  while (true) {
    if (next_rtp_time_ms <= clock.TimeInMilliseconds()) {
      if (!parser->IsRtcp(packet.data, packet.length)) {
        webrtc::RTPHeader header;
        parser->Parse(packet.data, packet.length, &header);
        if (header.extension.hasAbsoluteSendTime)
          ++abs_send_time_count;
        if (header.extension.hasTransmissionTimeOffset)
          ++ts_offset_count;
        size_t packet_length = packet.length;
        // Some RTP dumps only include the header, in which case packet.length
        // is equal to the header length. In those cases packet.original_length
        // usually contains the original packet length.
        if (packet.original_length > 0) {
          packet_length = packet.original_length;
        }
        rbe->IncomingPacket(clock.TimeInMilliseconds(),
<<<<<<< HEAD
                            packet_length - header.headerLength, header, true);
=======
                            packet_length - header.headerLength, header);
>>>>>>> a17af05f
        ++packet_counter;
      }
      if (!rtp_reader->NextPacket(&packet)) {
        break;
      }
      packet.time_ms = packet.time_ms - first_rtp_time_ms;
      next_rtp_time_ms = packet.time_ms;
    }
    int64_t time_until_process_ms = rbe->TimeUntilNextProcess();
    if (time_until_process_ms <= 0) {
      rbe->Process();
    }
    int64_t time_until_next_event =
        std::min(rbe->TimeUntilNextProcess(),
                 next_rtp_time_ms - clock.TimeInMilliseconds());
    clock.AdvanceTimeMilliseconds(std::max<int64_t>(time_until_next_event, 0));
  }
  printf("Parsed %d packets\nTime passed: %" PRId64 " ms\n", packet_counter,
         clock.TimeInMilliseconds());
  printf("Estimator used: %s\n", estimator_used.c_str());
  printf("Packets with absolute send time: %d\n",
         abs_send_time_count);
  printf("Packets with timestamp offset: %d\n",
         ts_offset_count);
  printf("Packets with no extension: %d\n",
         packet_counter - ts_offset_count - abs_send_time_count);
  return 0;
}<|MERGE_RESOLUTION|>--- conflicted
+++ resolved
@@ -83,11 +83,7 @@
           packet_length = packet.original_length;
         }
         rbe->IncomingPacket(clock.TimeInMilliseconds(),
-<<<<<<< HEAD
-                            packet_length - header.headerLength, header, true);
-=======
                             packet_length - header.headerLength, header);
->>>>>>> a17af05f
         ++packet_counter;
       }
       if (!rtp_reader->NextPacket(&packet)) {
