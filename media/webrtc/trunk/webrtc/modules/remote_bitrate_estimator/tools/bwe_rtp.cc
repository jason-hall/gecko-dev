--- conflicted
+++ resolved
@@ -118,13 +118,8 @@
       case webrtc::kRtpExtensionAbsoluteSendTime: {
         *estimator =
             new webrtc::RemoteBitrateEstimatorAbsSendTime(observer, clock);
-<<<<<<< HEAD
-          *estimator_used = "AbsoluteSendTimeRemoteBitrateEstimator";
-          break;
-=======
         *estimator_used = "AbsoluteSendTimeRemoteBitrateEstimator";
         break;
->>>>>>> a17af05f
         }
       case webrtc::kRtpExtensionTransmissionTimeOffset: {
         *estimator =
