--- conflicted
+++ resolved
@@ -20,19 +20,11 @@
 namespace webrtc {
 enum RateControlRegion;
 
-<<<<<<< HEAD
-bool AdaptiveThresholdExperimentIsEnabled();
-
-class OveruseDetector {
- public:
-  explicit OveruseDetector(const OverUseDetectorOptions& options);
-=======
 bool AdaptiveThresholdExperimentIsDisabled();
 
 class OveruseDetector {
  public:
   OveruseDetector();
->>>>>>> a17af05f
   virtual ~OveruseDetector();
 
   // Update the detection state based on the estimated inter-arrival time delta
@@ -53,20 +45,10 @@
   void UpdateThreshold(double modified_offset, int64_t now_ms);
   void InitializeExperiment();
 
-<<<<<<< HEAD
-  const bool in_experiment_;
-  double k_up_;
-  double k_down_;
-  double overusing_time_threshold_;
-  // Must be first member variable. Cannot be const because we need to be
-  // copyable.
-  webrtc::OverUseDetectorOptions options_;
-=======
   bool in_experiment_;
   double k_up_;
   double k_down_;
   double overusing_time_threshold_;
->>>>>>> a17af05f
   double threshold_;
   int64_t last_update_ms_;
   double prev_offset_;
