--- conflicted
+++ resolved
@@ -26,13 +26,9 @@
   // DesktopCapturer interface.
   void Start(Callback* callback) override;
   void Stop() override;
-<<<<<<< HEAD
-  void Capture(const DesktopRegion& region) override;
-=======
   void CaptureFrame() override;
   bool GetSourceList(SourceList* sources) override;
   bool SelectSource(SourceId id) override;
->>>>>>> a17af05f
 
  private:
   Callback* callback_ = nullptr;
@@ -64,11 +60,7 @@
   callback_ = NULL;
 }
 
-<<<<<<< HEAD
-void WindowCapturerNull::Capture(const DesktopRegion& region) {
-=======
 void WindowCapturerNull::CaptureFrame() {
->>>>>>> a17af05f
   // Not implemented yet.
   callback_->OnCaptureResult(Result::ERROR_TEMPORARY, nullptr);
 }
