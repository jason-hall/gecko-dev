/*
 *  Copyright (c) 2013 The WebRTC project authors. All Rights Reserved.
 *
 *  Use of this source code is governed by a BSD-style license
 *  that can be found in the LICENSE file in the root of the source
 *  tree. An additional intellectual property rights grant can be found
 *  in the file PATENTS.  All contributing project authors may
 *  be found in the AUTHORS file in the root of the source tree.
 */

#ifndef WEBRTC_MODULES_DESKTOP_CAPTURE_DESKTOP_FRAME_H_
#define WEBRTC_MODULES_DESKTOP_CAPTURE_DESKTOP_FRAME_H_

#include <memory>

#include "webrtc/base/constructormagic.h"
#include "webrtc/modules/desktop_capture/desktop_geometry.h"
#include "webrtc/modules/desktop_capture/desktop_region.h"
#include "webrtc/modules/desktop_capture/shared_memory.h"
#include "webrtc/typedefs.h"

namespace webrtc {

// DesktopFrame represents a video frame captured from the screen.
class DesktopFrame {
 public:
  // DesktopFrame objects always hold RGBA data.
  static const int kBytesPerPixel = 4;

  virtual ~DesktopFrame();

  // Size of the frame.
  const DesktopSize& size() const { return size_; }

  // Distance in the buffer between two neighboring rows in bytes.
  int stride() const { return stride_; }

  // Data buffer used for the frame.
  uint8_t* data() const { return data_; }

  // SharedMemory used for the buffer or NULL if memory is allocated on the
  // heap. The result is guaranteed to be deleted only after the frame is
  // deleted (classes that inherit from DesktopFrame must ensure it).
  SharedMemory* shared_memory() const { return shared_memory_; }

  // Indicates region of the screen that has changed since the previous frame.
  const DesktopRegion& updated_region() const { return updated_region_; }
  DesktopRegion* mutable_updated_region() { return &updated_region_; }

  // DPI of the screen being captured. May be set to zero, e.g. if DPI is
  // unknown.
  const DesktopVector& dpi() const { return dpi_; }
  void set_dpi(const DesktopVector& dpi) { dpi_ = dpi; }

  // Time taken to capture the frame in milliseconds.
  int64_t capture_time_ms() const { return capture_time_ms_; }
  void set_capture_time_ms(int64_t time_ms) { capture_time_ms_ = time_ms; }

  // Copies pixels from a buffer or another frame. |dest_rect| rect must lay
  // within bounds of this frame.
  void CopyPixelsFrom(const uint8_t* src_buffer,
                      int src_stride,
                      const DesktopRect& dest_rect);
  void CopyPixelsFrom(const DesktopFrame& src_frame,
                      const DesktopVector& src_pos,
                      const DesktopRect& dest_rect);

  // A helper to return the data pointer of a frame at the specified position.
  uint8_t* GetFrameDataAtPos(const DesktopVector& pos) const;

 protected:
  DesktopFrame(DesktopSize size,
               int stride,
               uint8_t* data,
               SharedMemory* shared_memory);

  // Ownership of the buffers is defined by the classes that inherit from this
  // class. They must guarantee that the buffer is not deleted before the frame
  // is deleted.
  uint8_t* const data_;
  SharedMemory* const shared_memory_;

 private:
  const DesktopSize size_;
  const int stride_;

  DesktopRegion updated_region_;
  DesktopVector dpi_;
  int64_t capture_time_ms_;

<<<<<<< HEAD
 private:
=======
>>>>>>> a17af05f
  RTC_DISALLOW_COPY_AND_ASSIGN(DesktopFrame);
};

// A DesktopFrame that stores data in the heap.
class BasicDesktopFrame : public DesktopFrame {
 public:
  explicit BasicDesktopFrame(DesktopSize size);
  ~BasicDesktopFrame() override;

  // Creates a BasicDesktopFrame that contains copy of |frame|.
  static DesktopFrame* CopyOf(const DesktopFrame& frame);

 private:
  RTC_DISALLOW_COPY_AND_ASSIGN(BasicDesktopFrame);
};

// A DesktopFrame that stores data in shared memory.
class SharedMemoryDesktopFrame : public DesktopFrame {
 public:
  static std::unique_ptr<DesktopFrame> Create(
      DesktopSize size,
      SharedMemoryFactory* shared_memory_factory);

  static std::unique_ptr<DesktopFrame> Create(
      DesktopSize size,
      std::unique_ptr<SharedMemory> shared_memory);

  // Takes ownership of |shared_memory|.
  // TODO(zijiehe): Hide constructors after fake_desktop_capturer.cc has been
  // migrated, Create() is preferred.
  SharedMemoryDesktopFrame(DesktopSize size,
                           int stride,
                           SharedMemory* shared_memory);
  ~SharedMemoryDesktopFrame() override;

 private:
  RTC_DISALLOW_COPY_AND_ASSIGN(SharedMemoryDesktopFrame);
};

}  // namespace webrtc

#endif  // WEBRTC_MODULES_DESKTOP_CAPTURE_DESKTOP_FRAME_H_
<|MERGE_RESOLUTION|>--- conflicted
+++ resolved
@@ -88,10 +88,6 @@
   DesktopVector dpi_;
   int64_t capture_time_ms_;
 
-<<<<<<< HEAD
- private:
-=======
->>>>>>> a17af05f
   RTC_DISALLOW_COPY_AND_ASSIGN(DesktopFrame);
 };
 
