/*
 *  Copyright (c) 2013 The WebRTC project authors. All Rights Reserved.
 *
 *  Use of this source code is governed by a BSD-style license
 *  that can be found in the LICENSE file in the root of the source
 *  tree. An additional intellectual property rights grant can be found
 *  in the file PATENTS.  All contributing project authors may
 *  be found in the AUTHORS file in the root of the source tree.
 */

#include <memory>

#include "webrtc/modules/desktop_capture/desktop_capturer.h"
#include "webrtc/modules/desktop_capture/desktop_capture_options.h"
#include "webrtc/modules/desktop_capture/desktop_frame.h"
#include "webrtc/modules/desktop_capture/desktop_region.h"
#include "webrtc/system_wrappers/include/logging.h"
<<<<<<< HEAD
=======
#include "webrtc/test/gtest.h"
>>>>>>> a17af05f

namespace webrtc {

class WindowCapturerTest : public testing::Test,
                           public DesktopCapturer::Callback {
 public:
  void SetUp() override {
    capturer_ = DesktopCapturer::CreateWindowCapturer(
        DesktopCaptureOptions::CreateDefault());
  }

  void TearDown() override {}

  // DesktopCapturer::Callback interface
  void OnCaptureResult(DesktopCapturer::Result result,
                       std::unique_ptr<DesktopFrame> frame) override {
    frame_ = std::move(frame);
  }

 protected:
  std::unique_ptr<DesktopCapturer> capturer_;
  std::unique_ptr<DesktopFrame> frame_;
};

// Verify that we can enumerate windows.
TEST_F(WindowCapturerTest, Enumerate) {
  DesktopCapturer::SourceList sources;
  EXPECT_TRUE(capturer_->GetSourceList(&sources));

  // Verify that window titles are set.
  for (auto it = sources.begin(); it != sources.end(); ++it) {
    EXPECT_FALSE(it->title.empty());
  }
}

// Verify we can capture a window.
//
// TODO(sergeyu): Currently this test just looks at the windows that already
// exist. Ideally it should create a test window and capture from it, but there
// is no easy cross-platform way to create new windows (potentially we could
// have a python script showing Tk dialog, but launching code will differ
// between platforms).
TEST_F(WindowCapturerTest, Capture) {
  DesktopCapturer::SourceList sources;
  capturer_->Start(this);
  EXPECT_TRUE(capturer_->GetSourceList(&sources));

  // Verify that we can select and capture each window.
  for (auto it = sources.begin(); it != sources.end(); ++it) {
    frame_.reset();
    if (capturer_->SelectSource(it->id)) {
      capturer_->CaptureFrame();
    }

    // If we failed to capture a window make sure it no longer exists.
    if (!frame_.get()) {
<<<<<<< HEAD
      WindowCapturer::WindowList new_list;
      EXPECT_TRUE(capturer_->GetWindowList(&new_list));
      for (WindowCapturer::WindowList::iterator new_list_it = new_list.begin();
           new_list_it != new_list.end(); ++new_list_it) {
=======
      DesktopCapturer::SourceList new_list;
      EXPECT_TRUE(capturer_->GetSourceList(&new_list));
      for (auto new_list_it = new_list.begin(); new_list_it != new_list.end();
           ++new_list_it) {
>>>>>>> a17af05f
        EXPECT_FALSE(it->id == new_list_it->id);
      }
      continue;
    }

    EXPECT_GT(frame_->size().width(), 0);
    EXPECT_GT(frame_->size().height(), 0);
  }
}

}  // namespace webrtc<|MERGE_RESOLUTION|>--- conflicted
+++ resolved
@@ -15,10 +15,7 @@
 #include "webrtc/modules/desktop_capture/desktop_frame.h"
 #include "webrtc/modules/desktop_capture/desktop_region.h"
 #include "webrtc/system_wrappers/include/logging.h"
-<<<<<<< HEAD
-=======
 #include "webrtc/test/gtest.h"
->>>>>>> a17af05f
 
 namespace webrtc {
 
@@ -75,17 +72,10 @@
 
     // If we failed to capture a window make sure it no longer exists.
     if (!frame_.get()) {
-<<<<<<< HEAD
-      WindowCapturer::WindowList new_list;
-      EXPECT_TRUE(capturer_->GetWindowList(&new_list));
-      for (WindowCapturer::WindowList::iterator new_list_it = new_list.begin();
-           new_list_it != new_list.end(); ++new_list_it) {
-=======
       DesktopCapturer::SourceList new_list;
       EXPECT_TRUE(capturer_->GetSourceList(&new_list));
       for (auto new_list_it = new_list.begin(); new_list_it != new_list.end();
            ++new_list_it) {
->>>>>>> a17af05f
         EXPECT_FALSE(it->id == new_list_it->id);
       }
       continue;
