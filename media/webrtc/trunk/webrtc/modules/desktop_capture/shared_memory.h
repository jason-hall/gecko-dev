--- conflicted
+++ resolved
@@ -62,8 +62,6 @@
 
  private:
   RTC_DISALLOW_COPY_AND_ASSIGN(SharedMemory);
-<<<<<<< HEAD
-=======
 };
 
 // Interface used to create SharedMemory instances.
@@ -76,7 +74,6 @@
 
  private:
   RTC_DISALLOW_COPY_AND_ASSIGN(SharedMemoryFactory);
->>>>>>> a17af05f
 };
 
 }  // namespace webrtc
