/*
 *  Copyright (c) 2014 The WebRTC project authors. All Rights Reserved.
 *
 *  Use of this source code is governed by a BSD-style license
 *  that can be found in the LICENSE file in the root of the source
 *  tree. An additional intellectual property rights grant can be found
 *  in the file PATENTS.  All contributing project authors may
 *  be found in the AUTHORS file in the root of the source tree.
 */

#include "webrtc/modules/desktop_capture/cropping_window_capturer.h"

#include "webrtc/modules/desktop_capture/cropped_desktop_frame.h"
#include "webrtc/system_wrappers/include/logging.h"

namespace webrtc {

CroppingWindowCapturer::CroppingWindowCapturer(
    const DesktopCaptureOptions& options)
    : options_(options),
      callback_(NULL),
      window_capturer_(DesktopCapturer::CreateRawWindowCapturer(options)),
      selected_window_(kNullWindowId),
      excluded_window_(kNullWindowId) {}

CroppingWindowCapturer::~CroppingWindowCapturer() {}

void CroppingWindowCapturer::Start(DesktopCapturer::Callback* callback) {
  callback_ = callback;
  window_capturer_->Start(callback);
}

void CroppingWindowCapturer::Stop() {
  window_capturer_->Stop();
  callback_ = NULL;
}

<<<<<<< HEAD
void CroppingWindowCapturer::Capture(const DesktopRegion& region) {
=======
void CroppingWindowCapturer::SetSharedMemoryFactory(
    std::unique_ptr<SharedMemoryFactory> shared_memory_factory) {
  window_capturer_->SetSharedMemoryFactory(std::move(shared_memory_factory));
}

void CroppingWindowCapturer::CaptureFrame() {
>>>>>>> a17af05f
  if (ShouldUseScreenCapturer()) {
    if (!screen_capturer_.get()) {
      screen_capturer_ = DesktopCapturer::CreateRawScreenCapturer(options_);
      if (excluded_window_) {
        screen_capturer_->SetExcludedWindow(excluded_window_);
      }
      screen_capturer_->Start(this);
    }
    screen_capturer_->CaptureFrame();
  } else {
    window_capturer_->CaptureFrame();
  }
}

void CroppingWindowCapturer::SetExcludedWindow(WindowId window) {
  excluded_window_ = window;
  if (screen_capturer_.get()) {
    screen_capturer_->SetExcludedWindow(window);
  }
}

bool CroppingWindowCapturer::GetSourceList(SourceList* sources) {
  return window_capturer_->GetSourceList(sources);
}

bool CroppingWindowCapturer::SelectSource(SourceId id) {
  if (window_capturer_->SelectSource(id)) {
    selected_window_ = id;
    return true;
  }
  return false;
}

bool CroppingWindowCapturer::FocusOnSelectedSource() {
  return window_capturer_->FocusOnSelectedSource();
}

void CroppingWindowCapturer::OnCaptureResult(
    DesktopCapturer::Result result,
    std::unique_ptr<DesktopFrame> screen_frame) {
  if (!ShouldUseScreenCapturer()) {
    LOG(LS_INFO) << "Window no longer on top when ScreenCapturer finishes";
    window_capturer_->CaptureFrame();
    return;
  }

  if (result != Result::SUCCESS) {
    LOG(LS_WARNING) << "ScreenCapturer failed to capture a frame";
    callback_->OnCaptureResult(result, nullptr);
    return;
  }

  DesktopRect window_rect = GetWindowRectInVirtualScreen();
  if (window_rect.is_empty()) {
    LOG(LS_WARNING) << "Window rect is empty";
    callback_->OnCaptureResult(Result::ERROR_TEMPORARY, nullptr);
    return;
  }

  callback_->OnCaptureResult(
      Result::SUCCESS,
      CreateCroppedDesktopFrame(std::move(screen_frame), window_rect));
}

#if !defined(WEBRTC_WIN)
// CroppingWindowCapturer is implemented only for windows. On other platforms
// the regular window capturer is used.
// static
std::unique_ptr<DesktopCapturer> CroppingWindowCapturer::CreateCapturer(
    const DesktopCaptureOptions& options) {
  return DesktopCapturer::CreateWindowCapturer(options);
}
#endif

}  // namespace webrtc<|MERGE_RESOLUTION|>--- conflicted
+++ resolved
@@ -35,16 +35,12 @@
   callback_ = NULL;
 }
 
-<<<<<<< HEAD
-void CroppingWindowCapturer::Capture(const DesktopRegion& region) {
-=======
 void CroppingWindowCapturer::SetSharedMemoryFactory(
     std::unique_ptr<SharedMemoryFactory> shared_memory_factory) {
   window_capturer_->SetSharedMemoryFactory(std::move(shared_memory_factory));
 }
 
 void CroppingWindowCapturer::CaptureFrame() {
->>>>>>> a17af05f
   if (ShouldUseScreenCapturer()) {
     if (!screen_capturer_.get()) {
       screen_capturer_ = DesktopCapturer::CreateRawScreenCapturer(options_);
