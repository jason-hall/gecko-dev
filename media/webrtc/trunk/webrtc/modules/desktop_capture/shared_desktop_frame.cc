--- conflicted
+++ resolved
@@ -10,37 +10,15 @@
 
 #include "webrtc/modules/desktop_capture/shared_desktop_frame.h"
 
-<<<<<<< HEAD
-#include "webrtc/base/scoped_ptr.h"
-#include "webrtc/system_wrappers/include/atomic32.h"
-=======
 #include <memory>
->>>>>>> a17af05f
 
 #include "webrtc/base/constructormagic.h"
 
-<<<<<<< HEAD
- private:
-  virtual ~Core() {}
-
-  Atomic32 ref_count_;
-  rtc::scoped_ptr<DesktopFrame> frame_;
-
-  RTC_DISALLOW_COPY_AND_ASSIGN(Core);
-};
-=======
 namespace webrtc {
->>>>>>> a17af05f
 
 SharedDesktopFrame::~SharedDesktopFrame() {}
 
 // static
-<<<<<<< HEAD
-SharedDesktopFrame* SharedDesktopFrame::Wrap(
-    DesktopFrame* desktop_frame) {
-  rtc::scoped_refptr<Core> core(new Core(desktop_frame));
-  return new SharedDesktopFrame(core);
-=======
 std::unique_ptr<SharedDesktopFrame> SharedDesktopFrame::Wrap(
     std::unique_ptr<DesktopFrame> desktop_frame) {
   return std::unique_ptr<SharedDesktopFrame>(
@@ -49,7 +27,6 @@
 
 SharedDesktopFrame* SharedDesktopFrame::Wrap(DesktopFrame* desktop_frame) {
   return Wrap(std::unique_ptr<DesktopFrame>(desktop_frame)).release();
->>>>>>> a17af05f
 }
 
 DesktopFrame* SharedDesktopFrame::GetUnderlyingFrame() {
@@ -69,19 +46,10 @@
 }
 
 SharedDesktopFrame::SharedDesktopFrame(rtc::scoped_refptr<Core> core)
-<<<<<<< HEAD
-    : DesktopFrame(core->frame()->size(),
-                   core->frame()->stride(),
-                   core->frame()->data(),
-                   core->frame()->shared_memory()),
-      core_(core) {
-}
-=======
     : DesktopFrame((*core)->size(),
                    (*core)->stride(),
                    (*core)->data(),
                    (*core)->shared_memory()),
       core_(core) {}
->>>>>>> a17af05f
 
 }  // namespace webrtc