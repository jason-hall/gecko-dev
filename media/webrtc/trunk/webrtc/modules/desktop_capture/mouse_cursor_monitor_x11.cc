--- conflicted
+++ resolved
@@ -132,13 +132,8 @@
 
 void MouseCursorMonitorX11::Start(Callback* callback, Mode mode) {
   // Start can be called only if not started
-<<<<<<< HEAD
-  assert(!callback_);
-  assert(callback);
-=======
   RTC_DCHECK(!callback_);
   RTC_DCHECK(callback);
->>>>>>> a17af05f
 
   callback_ = callback;
   mode_ = mode;
