/*
 *  Copyright (c) 2013 The WebRTC project authors. All Rights Reserved.
 *
 *  Use of this source code is governed by a BSD-style license
 *  that can be found in the LICENSE file in the root of the source
 *  tree. An additional intellectual property rights grant can be found
 *  in the file PATENTS.  All contributing project authors may
 *  be found in the AUTHORS file in the root of the source tree.
 */

#include <assert.h>
#include <string.h>
#include <X11/Xatom.h>
#include <X11/extensions/Xcomposite.h>
#include <X11/extensions/Xrender.h>
#include <X11/Xutil.h>

#include <algorithm>

<<<<<<< HEAD
#include "webrtc/base/scoped_ptr.h"
#include "webrtc/base/scoped_ref_ptr.h"
=======
#include "webrtc/base/constructormagic.h"
#include "webrtc/base/scoped_ref_ptr.h"
#include "webrtc/modules/desktop_capture/desktop_capturer.h"
>>>>>>> a17af05f
#include "webrtc/modules/desktop_capture/desktop_capture_options.h"
#include "webrtc/modules/desktop_capture/desktop_frame.h"
#include "webrtc/modules/desktop_capture/x11/shared_x_display.h"
#include "webrtc/modules/desktop_capture/x11/x_error_trap.h"
#include "webrtc/modules/desktop_capture/x11/x_server_pixel_buffer.h"
#include "webrtc/system_wrappers/include/logging.h"
#include "webrtc/modules/desktop_capture/x11/shared_x_util.h"

namespace webrtc {

namespace {

class WindowCapturerLinux : public DesktopCapturer,
                            public SharedXDisplay::XEventHandler {
 public:
  WindowCapturerLinux(const DesktopCaptureOptions& options);
  ~WindowCapturerLinux() override;

  // DesktopCapturer interface.
  void Start(Callback* callback) override;
  void Stop() override;
<<<<<<< HEAD
  void Capture(const DesktopRegion& region) override;
=======
  void CaptureFrame() override;
  bool GetSourceList(SourceList* sources) override;
  bool SelectSource(SourceId id) override;
  bool FocusOnSelectedSource() override;
>>>>>>> a17af05f

  // SharedXDisplay::XEventHandler interface.
  bool HandleXEvent(const XEvent& event) override;

 private:
  Display* display() { return x_display_->display(); }

  // Iterates through |window| hierarchy to find first visible window, i.e. one
  // that has WM_STATE property set to NormalState.
  // See http://tronche.com/gui/x/icccm/sec-4.html#s-4.1.3.1 .
  ::Window GetApplicationWindow(::Window window);

  // Returns true if the |window| is a desktop element.
  bool IsDesktopElement(::Window window);

  // Returns window title for the specified X |window|.
  bool GetWindowTitle(::Window window, std::string* title);

  // Returns the id of the owning process.
  int GetWindowProcessID(::Window window);

<<<<<<< HEAD
  Callback* callback_;
=======
  Callback* callback_ = nullptr;
>>>>>>> a17af05f

  rtc::scoped_refptr<SharedXDisplay> x_display_;

  Atom wm_state_atom_;
  Atom window_type_atom_;
  Atom normal_window_type_atom_;
  bool has_composite_extension_ = false;

  ::Window selected_window_ = 0;
  XServerPixelBuffer x_server_pixel_buffer_;

  RTC_DISALLOW_COPY_AND_ASSIGN(WindowCapturerLinux);
};

WindowCapturerLinux::WindowCapturerLinux(const DesktopCaptureOptions& options)
    : x_display_(options.x_display()) {
  // Create Atoms so we don't need to do it every time they are used.
  wm_state_atom_ = XInternAtom(display(), "WM_STATE", True);
  window_type_atom_ = XInternAtom(display(), "_NET_WM_WINDOW_TYPE", True);
  normal_window_type_atom_ = XInternAtom(
      display(), "_NET_WM_WINDOW_TYPE_NORMAL", True);

  int event_base, error_base, major_version, minor_version;
  if (XCompositeQueryExtension(display(), &event_base, &error_base) &&
      XCompositeQueryVersion(display(), &major_version, &minor_version) &&
      // XCompositeNameWindowPixmap() requires version 0.2
      (major_version > 0 || minor_version >= 2)) {
    has_composite_extension_ = true;
  } else {
    LOG(LS_INFO) << "Xcomposite extension not available or too old.";
  }

  x_display_->AddEventHandler(ConfigureNotify, this);
}

WindowCapturerLinux::~WindowCapturerLinux() {
  x_display_->RemoveEventHandler(ConfigureNotify, this);
}

bool WindowCapturerLinux::GetSourceList(SourceList* sources) {
  SourceList result;

  XErrorTrap error_trap(display());

  int num_screens = XScreenCount(display());
  for (int screen = 0; screen < num_screens; ++screen) {
    ::Window root_window = XRootWindow(display(), screen);
    ::Window parent;
    ::Window *children;
    unsigned int num_children;
    int status = XQueryTree(display(), root_window, &root_window, &parent,
                            &children, &num_children);
    if (status == 0) {
      LOG(LS_ERROR) << "Failed to query for child windows for screen "
                    << screen;
      continue;
    }

    for (unsigned int i = 0; i < num_children; ++i) {
      // Iterate in reverse order to return windows from front to back.
      ::Window app_window =
          GetApplicationWindow(children[num_children - 1 - i]);
      if (app_window && !IsDesktopElement(app_window)) {
        Source w;
        w.id = app_window;

        unsigned int processId = GetWindowProcessID(app_window);
        w.pid = (pid_t)processId;

        XWindowAttributes window_attr;
        if(!XGetWindowAttributes(display(),w.id,&window_attr)){
          LOG(LS_ERROR)<<"Bad request for attributes for window ID:"<<w.id;
          continue;
        }
        if((window_attr.width <= 0) || (window_attr.height <=0)){
          continue;
        }

        if (GetWindowTitle(app_window, &w.title))
          result.push_back(w);
      }
    }

    if (children)
      XFree(children);
  }

  sources->swap(result);

  return true;
}

bool WindowCapturerLinux::SelectSource(SourceId id) {
  if (!x_server_pixel_buffer_.Init(display(), id))
    return false;

  // Tell the X server to send us window resizing events.
  XSelectInput(display(), id, StructureNotifyMask);

  selected_window_ = id;

  // In addition to needing X11 server-side support for Xcomposite, it actually
  // needs to be turned on for the window. If the user has modern
  // hardware/drivers but isn't using a compositing window manager, that won't
  // be the case. Here we automatically turn it on.

  // Redirect drawing to an offscreen buffer (ie, turn on compositing). X11
  // remembers who has requested this and will turn it off for us when we exit.
  XCompositeRedirectWindow(display(), id, CompositeRedirectAutomatic);

  return true;
}

bool WindowCapturerLinux::FocusOnSelectedSource() {
  if (!selected_window_)
    return false;

  unsigned int num_children;
  ::Window* children;
  ::Window parent;
  ::Window root;
  // Find the root window to pass event to.
  int status = XQueryTree(
      display(), selected_window_, &root, &parent, &children, &num_children);
  if (status == 0) {
    LOG(LS_ERROR) << "Failed to query for the root window.";
    return false;
  }

  if (children)
    XFree(children);

  XRaiseWindow(display(), selected_window_);

  // Some window managers (e.g., metacity in GNOME) consider it illegal to
  // raise a window without also giving it input focus with
  // _NET_ACTIVE_WINDOW, so XRaiseWindow() on its own isn't enough.
  Atom atom = XInternAtom(display(), "_NET_ACTIVE_WINDOW", True);
  if (atom != None) {
    XEvent xev;
    xev.xclient.type = ClientMessage;
    xev.xclient.serial = 0;
    xev.xclient.send_event = True;
    xev.xclient.window = selected_window_;
    xev.xclient.message_type = atom;

    // The format member is set to 8, 16, or 32 and specifies whether the
    // data should be viewed as a list of bytes, shorts, or longs.
    xev.xclient.format = 32;

    memset(xev.xclient.data.l, 0, sizeof(xev.xclient.data.l));

    XSendEvent(display(),
               root,
               False,
               SubstructureRedirectMask | SubstructureNotifyMask,
               &xev);
  }
  XFlush(display());
  return true;
}

void WindowCapturerLinux::Start(Callback* callback) {
  assert(!callback_);
  assert(callback);

  callback_ = callback;
}

void WindowCapturerLinux::Stop() {
  callback_ = NULL;
}

<<<<<<< HEAD
void WindowCapturerLinux::Capture(const DesktopRegion& region) {
=======
void WindowCapturerLinux::CaptureFrame() {
>>>>>>> a17af05f
  x_display_->ProcessPendingXEvents();

  if (!x_server_pixel_buffer_.IsWindowValid()) {
    LOG(LS_INFO) << "The window is no longer valid.";
    callback_->OnCaptureResult(Result::ERROR_PERMANENT, nullptr);
    return;
  }

  if (!has_composite_extension_) {
    // Without the Xcomposite extension we capture when the whole window is
    // visible on screen and not covered by any other window. This is not
    // something we want so instead, just bail out.
    LOG(LS_INFO) << "No Xcomposite extension detected.";
    callback_->OnCaptureResult(Result::ERROR_PERMANENT, nullptr);
    return;
  }

  std::unique_ptr<DesktopFrame> frame(
      new BasicDesktopFrame(x_server_pixel_buffer_.window_size()));

  x_server_pixel_buffer_.Synchronize();
  if (!x_server_pixel_buffer_.CaptureRect(DesktopRect::MakeSize(frame->size()),
                                          frame.get())) {
    callback_->OnCaptureResult(Result::ERROR_TEMPORARY, nullptr);
    return;
  }

  frame->mutable_updated_region()->SetRect(
      DesktopRect::MakeSize(frame->size()));

  callback_->OnCaptureResult(Result::SUCCESS, std::move(frame));
}

bool WindowCapturerLinux::HandleXEvent(const XEvent& event) {
  if (event.type == ConfigureNotify) {
    XConfigureEvent xce = event.xconfigure;
    if (!DesktopSize(xce.width, xce.height).equals(
            x_server_pixel_buffer_.window_size())) {
      if (!x_server_pixel_buffer_.Init(display(), selected_window_)) {
        LOG(LS_ERROR) << "Failed to initialize pixel buffer after resizing.";
      }
      return true;
    }
  }
  return false;
}

::Window WindowCapturerLinux::GetApplicationWindow(::Window window) {
  // Get WM_STATE property of the window.
  XWindowProperty<uint32_t> window_state(display(), window, wm_state_atom_);

  // WM_STATE is considered to be set to WithdrawnState when it missing.
  int32_t state = window_state.is_valid() ?
      *window_state.data() : WithdrawnState;

  if (state == NormalState) {
    // Window has WM_STATE==NormalState. Return it.
    return window;
  } else if (state == IconicState) {
    // Window is in minimized. Skip it.
    return 0;
  }

  // If the window is in WithdrawnState then look at all of its children.
  ::Window root, parent;
  ::Window *children;
  unsigned int num_children;
  if (!XQueryTree(display(), window, &root, &parent, &children,
                  &num_children)) {
    LOG(LS_ERROR) << "Failed to query for child windows although window"
                  << "does not have a valid WM_STATE.";
    return 0;
  }
  ::Window app_window = 0;
  for (unsigned int i = 0; i < num_children; ++i) {
    app_window = GetApplicationWindow(children[i]);
    if (app_window)
      break;
  }

  if (children)
    XFree(children);
  return app_window;
}

bool WindowCapturerLinux::IsDesktopElement(::Window window) {
  if (window == 0)
    return false;

  // First look for _NET_WM_WINDOW_TYPE. The standard
  // (http://standards.freedesktop.org/wm-spec/latest/ar01s05.html#id2760306)
  // says this hint *should* be present on all windows, and we use the existence
  // of _NET_WM_WINDOW_TYPE_NORMAL in the property to indicate a window is not
  // a desktop element (that is, only "normal" windows should be shareable).
  XWindowProperty<uint32_t> window_type(display(), window, window_type_atom_);
  if (window_type.is_valid() && window_type.size() > 0) {
    uint32_t* end = window_type.data() + window_type.size();
    bool is_normal = (end != std::find(
        window_type.data(), end, normal_window_type_atom_));
    return !is_normal;
  }

  // Fall back on using the hint.
  XClassHint class_hint;
  Status status = XGetClassHint(display(), window, &class_hint);
  bool result = false;
  if (status == 0) {
    // No hints, assume this is a normal application window.
    return result;
  }

  if (strcmp("gnome-panel", class_hint.res_name) == 0 ||
      strcmp("desktop_window", class_hint.res_name) == 0) {
    result = true;
  }
  XFree(class_hint.res_name);
  XFree(class_hint.res_class);
  return result;
}

bool WindowCapturerLinux::GetWindowTitle(::Window window, std::string* title) {
  int status;
  bool result = false;
  XTextProperty window_name;
  window_name.value = nullptr;
  if (window) {
    status = XGetWMName(display(), window, &window_name);
    if (status && window_name.value && window_name.nitems) {
      int cnt;
      char** list = nullptr;
      status = Xutf8TextPropertyToTextList(display(), &window_name, &list,
                                           &cnt);
      if (status >= Success && cnt && *list) {
        if (cnt > 1) {
          LOG(LS_INFO) << "Window has " << cnt
                       << " text properties, only using the first one.";
        }
        *title = *list;
        result = true;
      }
      if (list)
        XFreeStringList(list);
    }
    if (window_name.value)
      XFree(window_name.value);
  }
  return result;
}

int WindowCapturerLinux::GetWindowProcessID(::Window window) {
  // Get _NET_WM_PID property of the window.
  Atom process_atom = XInternAtom(display(), "_NET_WM_PID", True);
  XWindowProperty<uint32_t> process_id(display(), window, process_atom);

  return process_id.is_valid() ? *process_id.data() : 0;
}

}  // namespace

int WindowCapturerLinux::GetWindowProcessID(::Window window) {
  // Get _NET_WM_PID property of the window.
  Atom process_atom = XInternAtom(display(), "_NET_WM_PID", True);
  XWindowProperty<uint32_t> process_id(display(), window, process_atom);

  return process_id.is_valid() ? *process_id.data() : 0;
}

// static
std::unique_ptr<DesktopCapturer> DesktopCapturer::CreateRawWindowCapturer(
    const DesktopCaptureOptions& options) {
  if (!options.x_display())
    return nullptr;
  return std::unique_ptr<DesktopCapturer>(new WindowCapturerLinux(options));
}

}  // namespace webrtc<|MERGE_RESOLUTION|>--- conflicted
+++ resolved
@@ -17,14 +17,9 @@
 
 #include <algorithm>
 
-<<<<<<< HEAD
-#include "webrtc/base/scoped_ptr.h"
-#include "webrtc/base/scoped_ref_ptr.h"
-=======
 #include "webrtc/base/constructormagic.h"
 #include "webrtc/base/scoped_ref_ptr.h"
 #include "webrtc/modules/desktop_capture/desktop_capturer.h"
->>>>>>> a17af05f
 #include "webrtc/modules/desktop_capture/desktop_capture_options.h"
 #include "webrtc/modules/desktop_capture/desktop_frame.h"
 #include "webrtc/modules/desktop_capture/x11/shared_x_display.h"
@@ -46,14 +41,10 @@
   // DesktopCapturer interface.
   void Start(Callback* callback) override;
   void Stop() override;
-<<<<<<< HEAD
-  void Capture(const DesktopRegion& region) override;
-=======
   void CaptureFrame() override;
   bool GetSourceList(SourceList* sources) override;
   bool SelectSource(SourceId id) override;
   bool FocusOnSelectedSource() override;
->>>>>>> a17af05f
 
   // SharedXDisplay::XEventHandler interface.
   bool HandleXEvent(const XEvent& event) override;
@@ -75,11 +66,7 @@
   // Returns the id of the owning process.
   int GetWindowProcessID(::Window window);
 
-<<<<<<< HEAD
-  Callback* callback_;
-=======
   Callback* callback_ = nullptr;
->>>>>>> a17af05f
 
   rtc::scoped_refptr<SharedXDisplay> x_display_;
 
@@ -253,11 +240,7 @@
   callback_ = NULL;
 }
 
-<<<<<<< HEAD
-void WindowCapturerLinux::Capture(const DesktopRegion& region) {
-=======
 void WindowCapturerLinux::CaptureFrame() {
->>>>>>> a17af05f
   x_display_->ProcessPendingXEvents();
 
   if (!x_server_pixel_buffer_.IsWindowValid()) {
@@ -407,14 +390,6 @@
   return result;
 }
 
-int WindowCapturerLinux::GetWindowProcessID(::Window window) {
-  // Get _NET_WM_PID property of the window.
-  Atom process_atom = XInternAtom(display(), "_NET_WM_PID", True);
-  XWindowProperty<uint32_t> process_id(display(), window, process_atom);
-
-  return process_id.is_valid() ? *process_id.data() : 0;
-}
-
 }  // namespace
 
 int WindowCapturerLinux::GetWindowProcessID(::Window window) {
