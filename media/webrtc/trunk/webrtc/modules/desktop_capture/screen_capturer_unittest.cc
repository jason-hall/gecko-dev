/*
 *  Copyright (c) 2013 The WebRTC project authors. All Rights Reserved.
 *
 *  Use of this source code is governed by a BSD-style license
 *  that can be found in the LICENSE file in the root of the source
 *  tree. An additional intellectual property rights grant can be found
 *  in the file PATENTS.  All contributing project authors may
 *  be found in the AUTHORS file in the root of the source tree.
 */

#include <memory>

#include "webrtc/base/constructormagic.h"
#include "webrtc/base/logging.h"
#include "webrtc/modules/desktop_capture/desktop_capturer.h"
#include "webrtc/modules/desktop_capture/desktop_capture_options.h"
#include "webrtc/modules/desktop_capture/desktop_frame.h"
#include "webrtc/modules/desktop_capture/desktop_region.h"
#include "webrtc/modules/desktop_capture/mock_desktop_capturer_callback.h"
#include "webrtc/test/gmock.h"
#include "webrtc/test/gtest.h"

#if defined(WEBRTC_WIN)
#include "webrtc/modules/desktop_capture/win/screen_capturer_win_directx.h"
#endif  // defined(WEBRTC_WIN)

using ::testing::_;

const int kTestSharedMemoryId = 123;

namespace webrtc {

class ScreenCapturerTest : public testing::Test {
 public:
  void SetUp() override {
    capturer_ = DesktopCapturer::CreateScreenCapturer(
        DesktopCaptureOptions::CreateDefault());
  }

 protected:
#if defined(WEBRTC_WIN)
  // Enable allow_directx_capturer in DesktopCaptureOptions, but let
  // DesktopCapturer::CreateScreenCapturer to decide whether a DirectX capturer
  // should be used.
  void MaybeCreateDirectxCapturer() {
    DesktopCaptureOptions options(DesktopCaptureOptions::CreateDefault());
    options.set_allow_directx_capturer(true);
    capturer_ = DesktopCapturer::CreateScreenCapturer(options);
  }

  bool CreateDirectxCapturer() {
    if (!ScreenCapturerWinDirectx::IsSupported()) {
      LOG(LS_WARNING) << "Directx capturer is not supported";
      return false;
    }

    MaybeCreateDirectxCapturer();
    return true;
  }

  void CreateMagnifierCapturer() {
    DesktopCaptureOptions options(DesktopCaptureOptions::CreateDefault());
    options.set_allow_use_magnification_api(true);
    capturer_ = DesktopCapturer::CreateScreenCapturer(options);
  }
#endif  // defined(WEBRTC_WIN)

  std::unique_ptr<DesktopCapturer> capturer_;
  MockDesktopCapturerCallback callback_;
};

class FakeSharedMemory : public SharedMemory {
 public:
  FakeSharedMemory(char* buffer, size_t size)
    : SharedMemory(buffer, size, 0, kTestSharedMemoryId),
      buffer_(buffer) {
  }
  virtual ~FakeSharedMemory() {
    delete[] buffer_;
  }
 private:
  char* buffer_;
  RTC_DISALLOW_COPY_AND_ASSIGN(FakeSharedMemory);
<<<<<<< HEAD
=======
};

class FakeSharedMemoryFactory : public SharedMemoryFactory {
 public:
  FakeSharedMemoryFactory() {}
  ~FakeSharedMemoryFactory() override {}

  std::unique_ptr<SharedMemory> CreateSharedMemory(size_t size) override {
    return std::unique_ptr<SharedMemory>(
        new FakeSharedMemory(new char[size], size));
  }

 private:
  RTC_DISALLOW_COPY_AND_ASSIGN(FakeSharedMemoryFactory);
>>>>>>> a17af05f
};

ACTION_P(SaveUniquePtrArg, dest) {
  *dest = std::move(*arg1);
}

TEST_F(ScreenCapturerTest, GetScreenListAndSelectScreen) {
  webrtc::DesktopCapturer::SourceList screens;
  EXPECT_TRUE(capturer_->GetSourceList(&screens));
  for (const auto& screen : screens) {
    EXPECT_TRUE(capturer_->SelectSource(screen.id));
  }
}

TEST_F(ScreenCapturerTest, StartCapturer) {
  capturer_->Start(&callback_);
}

TEST_F(ScreenCapturerTest, Capture) {
  // Assume that Start() treats the screen as invalid initially.
  std::unique_ptr<DesktopFrame> frame;
  EXPECT_CALL(callback_,
              OnCaptureResultPtr(DesktopCapturer::Result::SUCCESS, _))
      .WillOnce(SaveUniquePtrArg(&frame));

  capturer_->Start(&callback_);
  capturer_->CaptureFrame();

  ASSERT_TRUE(frame);
  EXPECT_GT(frame->size().width(), 0);
  EXPECT_GT(frame->size().height(), 0);
  EXPECT_GE(frame->stride(),
            frame->size().width() * DesktopFrame::kBytesPerPixel);
  EXPECT_TRUE(frame->shared_memory() == NULL);

  // Verify that the region contains whole screen.
  EXPECT_FALSE(frame->updated_region().is_empty());
  DesktopRegion::Iterator it(frame->updated_region());
  ASSERT_TRUE(!it.IsAtEnd());
  EXPECT_TRUE(it.rect().equals(DesktopRect::MakeSize(frame->size())));
  it.Advance();
  EXPECT_TRUE(it.IsAtEnd());
}

#if defined(WEBRTC_WIN)

TEST_F(ScreenCapturerTest, UseSharedBuffers) {
  std::unique_ptr<DesktopFrame> frame;
  EXPECT_CALL(callback_,
              OnCaptureResultPtr(DesktopCapturer::Result::SUCCESS, _))
      .WillOnce(SaveUniquePtrArg(&frame));

  capturer_->Start(&callback_);
  capturer_->SetSharedMemoryFactory(
      std::unique_ptr<SharedMemoryFactory>(new FakeSharedMemoryFactory()));
  capturer_->CaptureFrame();

  ASSERT_TRUE(frame);
  ASSERT_TRUE(frame->shared_memory());
  EXPECT_EQ(frame->shared_memory()->id(), kTestSharedMemoryId);
}

TEST_F(ScreenCapturerTest, UseMagnifier) {
  CreateMagnifierCapturer();
  std::unique_ptr<DesktopFrame> frame;
  EXPECT_CALL(callback_,
              OnCaptureResultPtr(DesktopCapturer::Result::SUCCESS, _))
      .WillOnce(SaveUniquePtrArg(&frame));

  capturer_->Start(&callback_);
  capturer_->CaptureFrame();
  ASSERT_TRUE(frame);
}

TEST_F(ScreenCapturerTest, UseDirectxCapturer) {
  if (!CreateDirectxCapturer()) {
    return;
  }

  std::unique_ptr<DesktopFrame> frame;
  EXPECT_CALL(callback_,
              OnCaptureResultPtr(DesktopCapturer::Result::SUCCESS, _))
      .WillOnce(SaveUniquePtrArg(&frame));

  capturer_->Start(&callback_);
  capturer_->CaptureFrame();
  ASSERT_TRUE(frame);
}

TEST_F(ScreenCapturerTest, UseDirectxCapturerWithSharedBuffers) {
  if (!CreateDirectxCapturer()) {
    return;
  }

  std::unique_ptr<DesktopFrame> frame;
  EXPECT_CALL(callback_,
              OnCaptureResultPtr(DesktopCapturer::Result::SUCCESS, _))
      .WillOnce(SaveUniquePtrArg(&frame));

  capturer_->Start(&callback_);
  capturer_->SetSharedMemoryFactory(
      std::unique_ptr<SharedMemoryFactory>(new FakeSharedMemoryFactory()));
  capturer_->CaptureFrame();
  ASSERT_TRUE(frame);
  ASSERT_TRUE(frame->shared_memory());
  EXPECT_EQ(frame->shared_memory()->id(), kTestSharedMemoryId);
}

#endif  // defined(WEBRTC_WIN)

}  // namespace webrtc<|MERGE_RESOLUTION|>--- conflicted
+++ resolved
@@ -81,8 +81,6 @@
  private:
   char* buffer_;
   RTC_DISALLOW_COPY_AND_ASSIGN(FakeSharedMemory);
-<<<<<<< HEAD
-=======
 };
 
 class FakeSharedMemoryFactory : public SharedMemoryFactory {
@@ -97,7 +95,6 @@
 
  private:
   RTC_DISALLOW_COPY_AND_ASSIGN(FakeSharedMemoryFactory);
->>>>>>> a17af05f
 };
 
 ACTION_P(SaveUniquePtrArg, dest) {
