/*
 *  Copyright (c) 2014 The WebRTC project authors. All Rights Reserved.
 *
 *  Use of this source code is governed by a BSD-style license
 *  that can be found in the LICENSE file in the root of the source
 *  tree. An additional intellectual property rights grant can be found
 *  in the file PATENTS.  All contributing project authors may
 *  be found in the AUTHORS file in the root of the source tree.
 */

#ifndef WEBRTC_MODULES_DESKTOP_CAPTURE_WIN_SCREEN_CAPTURER_WIN_GDI_H_
#define WEBRTC_MODULES_DESKTOP_CAPTURE_WIN_SCREEN_CAPTURER_WIN_GDI_H_

#include <memory>

#include <windows.h>

#include "webrtc/base/constructormagic.h"
#include "webrtc/modules/desktop_capture/desktop_capturer.h"
#include "webrtc/modules/desktop_capture/screen_capture_frame_queue.h"
#include "webrtc/modules/desktop_capture/shared_desktop_frame.h"
#include "webrtc/modules/desktop_capture/win/scoped_thread_desktop.h"

namespace webrtc {

// ScreenCapturerWinGdi captures 32bit RGB using GDI.
//
// ScreenCapturerWinGdi is double-buffered as required by ScreenCapturer.
// This class does not detect DesktopFrame::updated_region(), the field is
// always set to the entire frame rectangle. ScreenCapturerDifferWrapper should
// be used if that functionality is necessary.
class ScreenCapturerWinGdi : public DesktopCapturer {
 public:
  explicit ScreenCapturerWinGdi(const DesktopCaptureOptions& options);
  ~ScreenCapturerWinGdi() override;

  // Overridden from ScreenCapturer:
  void Start(Callback* callback) override;
  void Stop() override;
<<<<<<< HEAD
  void Capture(const DesktopRegion& region) override;
  bool GetScreenList(ScreenList* screens) override;
  bool SelectScreen(ScreenId id) override;
=======
  void SetSharedMemoryFactory(
      std::unique_ptr<SharedMemoryFactory> shared_memory_factory) override;
  void CaptureFrame() override;
  bool GetSourceList(SourceList* sources) override;
  bool SelectSource(SourceId id) override;
>>>>>>> a17af05f

 private:
  typedef HRESULT (WINAPI * DwmEnableCompositionFunc)(UINT);
  typedef HRESULT (WINAPI * DwmIsCompositionEnabledFunc)(BOOL*);

  // Make sure that the device contexts match the screen configuration.
  void PrepareCaptureResources();

  // Captures the current screen contents into the current buffer. Returns true
  // if succeeded.
  bool CaptureImage();

  // Capture the current cursor shape.
  void CaptureCursor();

  Callback* callback_ = nullptr;
  std::unique_ptr<SharedMemoryFactory> shared_memory_factory_;
  SourceId current_screen_id_ = kFullDesktopScreenId;
  std::wstring current_device_key_;

  ScopedThreadDesktop desktop_;

  // GDI resources used for screen capture.
  HDC desktop_dc_ = NULL;
  HDC memory_dc_ = NULL;

  // Queue of the frames buffers.
  ScreenCaptureFrameQueue<SharedDesktopFrame> queue_;

  // Rectangle describing the bounds of the desktop device context, relative to
  // the primary display's top-left.
  DesktopRect desktop_dc_rect_;

  HMODULE dwmapi_library_ = NULL;
  DwmEnableCompositionFunc composition_func_ = nullptr;
  DwmIsCompositionEnabledFunc composition_enabled_func_;

  bool disable_composition_;

<<<<<<< HEAD
  // Used to suppress duplicate logging of SetThreadExecutionState errors.
  bool set_thread_execution_state_failed_;

=======
>>>>>>> a17af05f
  RTC_DISALLOW_COPY_AND_ASSIGN(ScreenCapturerWinGdi);
};

}  // namespace webrtc

#endif  // WEBRTC_MODULES_DESKTOP_CAPTURE_WIN_SCREEN_CAPTURER_WIN_GDI_H_<|MERGE_RESOLUTION|>--- conflicted
+++ resolved
@@ -37,17 +37,11 @@
   // Overridden from ScreenCapturer:
   void Start(Callback* callback) override;
   void Stop() override;
-<<<<<<< HEAD
-  void Capture(const DesktopRegion& region) override;
-  bool GetScreenList(ScreenList* screens) override;
-  bool SelectScreen(ScreenId id) override;
-=======
   void SetSharedMemoryFactory(
       std::unique_ptr<SharedMemoryFactory> shared_memory_factory) override;
   void CaptureFrame() override;
   bool GetSourceList(SourceList* sources) override;
   bool SelectSource(SourceId id) override;
->>>>>>> a17af05f
 
  private:
   typedef HRESULT (WINAPI * DwmEnableCompositionFunc)(UINT);
@@ -87,12 +81,6 @@
 
   bool disable_composition_;
 
-<<<<<<< HEAD
-  // Used to suppress duplicate logging of SetThreadExecutionState errors.
-  bool set_thread_execution_state_failed_;
-
-=======
->>>>>>> a17af05f
   RTC_DISALLOW_COPY_AND_ASSIGN(ScreenCapturerWinGdi);
 };
 
