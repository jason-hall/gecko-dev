--- conflicted
+++ resolved
@@ -12,13 +12,8 @@
 
 #include <utility>
 
-<<<<<<< HEAD
-#include <utility>
-
-=======
 #include "webrtc/base/checks.h"
 #include "webrtc/base/timeutils.h"
->>>>>>> a17af05f
 #include "webrtc/modules/desktop_capture/desktop_capture_options.h"
 #include "webrtc/modules/desktop_capture/desktop_frame.h"
 #include "webrtc/modules/desktop_capture/desktop_frame_win.h"
@@ -28,10 +23,6 @@
 #include "webrtc/modules/desktop_capture/win/desktop.h"
 #include "webrtc/modules/desktop_capture/win/screen_capture_utils.h"
 #include "webrtc/system_wrappers/include/logging.h"
-<<<<<<< HEAD
-#include "webrtc/system_wrappers/include/tick_util.h"
-=======
->>>>>>> a17af05f
 
 namespace webrtc {
 
@@ -45,42 +36,14 @@
 Atomic32 ScreenCapturerWinMagnifier::tls_index_(TLS_OUT_OF_INDEXES);
 
 ScreenCapturerWinMagnifier::ScreenCapturerWinMagnifier(
-<<<<<<< HEAD
-    rtc::scoped_ptr<ScreenCapturer> fallback_capturer)
-    : fallback_capturer_(std::move(fallback_capturer)),
-      fallback_capturer_started_(false),
-      callback_(NULL),
-      current_screen_id_(kFullDesktopScreenId),
-      excluded_window_(NULL),
-      set_thread_execution_state_failed_(false),
-      desktop_dc_(NULL),
-      mag_lib_handle_(NULL),
-      mag_initialize_func_(NULL),
-      mag_uninitialize_func_(NULL),
-      set_window_source_func_(NULL),
-      set_window_filter_list_func_(NULL),
-      set_image_scaling_callback_func_(NULL),
-      host_window_(NULL),
-      magnifier_window_(NULL),
-      magnifier_initialized_(false),
-      magnifier_capture_succeeded_(true) {}
-=======
     std::unique_ptr<DesktopCapturer> fallback_capturer)
     : fallback_capturer_(std::move(fallback_capturer)) {}
->>>>>>> a17af05f
 
 ScreenCapturerWinMagnifier::~ScreenCapturerWinMagnifier() {
   Stop();
 }
 
 void ScreenCapturerWinMagnifier::Start(Callback* callback) {
-<<<<<<< HEAD
-  assert(!callback_);
-  assert(callback);
-  callback_ = callback;
-
-  InitializeMagnifier();
-=======
   RTC_DCHECK(!callback_);
   RTC_DCHECK(callback);
   callback_ = callback;
@@ -90,7 +53,6 @@
                          "magnifier initialization failed.";
     StartFallbackCapturer();
   }
->>>>>>> a17af05f
 }
 
 void ScreenCapturerWinMagnifier::Stop() {
@@ -117,14 +79,11 @@
     ReleaseDC(NULL, desktop_dc_);
     desktop_dc_ = NULL;
   }
-<<<<<<< HEAD
-=======
 }
 
 void ScreenCapturerWinMagnifier::SetSharedMemoryFactory(
     std::unique_ptr<SharedMemoryFactory> shared_memory_factory) {
   shared_memory_factory_ = std::move(shared_memory_factory);
->>>>>>> a17af05f
 }
 
 void ScreenCapturerWinMagnifier::CaptureFrame() {
@@ -157,24 +116,6 @@
     desktop_.SetThreadDesktop(input_desktop.release());
   }
 
-<<<<<<< HEAD
-  bool succeeded = false;
-
-  // Do not try to use the magnifier if it failed before and in multi-screen
-  // setup (where the API crashes sometimes).
-  if (magnifier_initialized_ && (GetSystemMetrics(SM_CMONITORS) == 1) &&
-      magnifier_capture_succeeded_) {
-    DesktopRect rect = GetScreenRect(current_screen_id_, current_device_key_);
-    CreateCurrentFrameIfNecessary(rect.size());
-
-    // CaptureImage may fail in some situations, e.g. windows8 metro mode.
-    succeeded = CaptureImage(rect);
-  }
-
-  // Defer to the fallback capturer if magnifier capturer did not work.
-  if (!succeeded) {
-    LOG_F(LS_WARNING) << "Switching to the fallback screen capturer.";
-=======
   DesktopRect rect = GetScreenRect(current_screen_id_, current_device_key_);
   queue_.MoveToNextFrame();
   CreateCurrentFrameIfNecessary(rect.size());
@@ -183,7 +124,6 @@
   if (!CaptureImage(rect)) {
     LOG_F(LS_WARNING) << "Switching to the fallback screen capturer because "
                          "last capture attempt failed.";
->>>>>>> a17af05f
     StartFallbackCapturer();
     fallback_capturer_->CaptureFrame();
     return;
@@ -269,12 +209,7 @@
     RECT unclipped,
     RECT clipped,
     HRGN dirty) {
-<<<<<<< HEAD
-  assert(tls_index_.Value() != static_cast<int32_t>(TLS_OUT_OF_INDEXES));
-
-=======
   RTC_DCHECK(tls_index_.Value() != static_cast<int32_t>(TLS_OUT_OF_INDEXES));
->>>>>>> a17af05f
   ScreenCapturerWinMagnifier* owner =
       reinterpret_cast<ScreenCapturerWinMagnifier*>(
           TlsGetValue(tls_index_.Value()));
@@ -405,12 +340,6 @@
       TlsFree(new_tls_index);
   }
 
-<<<<<<< HEAD
-  assert(tls_index_.Value() != static_cast<int32_t>(TLS_OUT_OF_INDEXES));
-  TlsSetValue(tls_index_.Value(), this);
-
-=======
->>>>>>> a17af05f
   magnifier_initialized_ = true;
   return true;
 }
