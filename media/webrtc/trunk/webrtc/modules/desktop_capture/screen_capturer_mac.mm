--- conflicted
+++ resolved
@@ -41,10 +41,6 @@
 #include "webrtc/modules/desktop_capture/mac/scoped_pixel_buffer_object.h"
 #include "webrtc/modules/desktop_capture/screen_capture_frame_queue.h"
 #include "webrtc/modules/desktop_capture/screen_capturer_helper.h"
-<<<<<<< HEAD
-#include "webrtc/system_wrappers/include/logging.h"
-#include "webrtc/system_wrappers/include/tick_util.h"
-=======
 #include "webrtc/modules/desktop_capture/shared_desktop_frame.h"
 #include "webrtc/system_wrappers/include/logging.h"
 
@@ -71,7 +67,6 @@
                       CGDisplayStreamFrameAvailableHandler handler);
 #endif
 #endif
->>>>>>> a17af05f
 
 namespace webrtc {
 
@@ -294,22 +289,14 @@
  public:
   explicit ScreenCapturerMac(
       rtc::scoped_refptr<DesktopConfigurationMonitor> desktop_config_monitor);
-<<<<<<< HEAD
-  virtual ~ScreenCapturerMac();
-=======
   ~ScreenCapturerMac() override;
->>>>>>> a17af05f
 
   bool Init();
 
   // DesktopCapturer interface.
   void Start(Callback* callback) override;
   void Stop() override;
-<<<<<<< HEAD
-  void Capture(const DesktopRegion& region) override;
-=======
   void CaptureFrame() override;
->>>>>>> a17af05f
   void SetExcludedWindow(WindowId window) override;
   bool GetSourceList(SourceList* screens) override;
   bool SelectSource(SourceId id) override;
@@ -395,16 +382,6 @@
   IOPMAssertionID power_assertion_id_user_;
 
   // Dynamically link to deprecated APIs for Mac OS X 10.6 support.
-<<<<<<< HEAD
-  void* app_services_library_;
-  CGDisplayBaseAddressFunc cg_display_base_address_;
-  CGDisplayBytesPerRowFunc cg_display_bytes_per_row_;
-  CGDisplayBitsPerPixelFunc cg_display_bits_per_pixel_;
-  void* opengl_library_;
-  CGLSetFullScreenFunc cgl_set_full_screen_;
-
-  CGWindowID excluded_window_;
-=======
   void* app_services_library_ = nullptr;
   CGDisplayBaseAddressFunc cg_display_base_address_ = nullptr;
   CGDisplayBytesPerRowFunc cg_display_bytes_per_row_ = nullptr;
@@ -420,7 +397,6 @@
   // all display streams have been destroyed..
   DisplayStreamManager* display_stream_manager_;
 #endif
->>>>>>> a17af05f
 
   RTC_DISALLOW_COPY_AND_ASSIGN(ScreenCapturerMac);
 };
@@ -450,22 +426,6 @@
 
 ScreenCapturerMac::ScreenCapturerMac(
     rtc::scoped_refptr<DesktopConfigurationMonitor> desktop_config_monitor)
-<<<<<<< HEAD
-    : callback_(NULL),
-      cgl_context_(NULL),
-      current_display_(0),
-      dip_to_pixel_scale_(1.0f),
-      desktop_config_monitor_(desktop_config_monitor),
-      power_assertion_id_display_(kIOPMNullAssertionID),
-      power_assertion_id_user_(kIOPMNullAssertionID),
-      app_services_library_(NULL),
-      cg_display_base_address_(NULL),
-      cg_display_bytes_per_row_(NULL),
-      cg_display_bits_per_pixel_(NULL),
-      opengl_library_(NULL),
-      cgl_set_full_screen_(NULL),
-      excluded_window_(0) {
-=======
     : desktop_config_monitor_(desktop_config_monitor) {
 #if defined(MAC_OS_X_VERSION_10_8) && \
   (MAC_OS_X_VERSION_MIN_REQUIRED >= MAC_OS_X_VERSION_10_8)
@@ -473,7 +433,6 @@
 #else
   screen_callback_data_ = new ScreenCallbackData(this);
 #endif
->>>>>>> a17af05f
 }
 
 ScreenCapturerMac::~ScreenCapturerMac() {
@@ -534,26 +493,8 @@
   callback_ = NULL;
 }
 
-<<<<<<< HEAD
-void ScreenCapturerMac::Stop() {
-  if (power_assertion_id_display_ != kIOPMNullAssertionID) {
-    IOPMAssertionRelease(power_assertion_id_display_);
-    power_assertion_id_display_ = kIOPMNullAssertionID;
-  }
-  if (power_assertion_id_user_ != kIOPMNullAssertionID) {
-    IOPMAssertionRelease(power_assertion_id_user_);
-    power_assertion_id_user_ = kIOPMNullAssertionID;
-  }
-
-  callback_ = NULL;
-}
-
-void ScreenCapturerMac::Capture(const DesktopRegion& region_to_capture) {
-  TickTime capture_start_time = TickTime::Now();
-=======
 void ScreenCapturerMac::CaptureFrame() {
   int64_t capture_start_time_nanos = rtc::TimeNanos();
->>>>>>> a17af05f
 
   queue_.MoveToNextFrame();
   RTC_DCHECK(!queue_.current_frame() || !queue_.current_frame()->IsShared());
