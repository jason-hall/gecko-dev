/*
 *  Copyright (c) 2013 The WebRTC project authors. All Rights Reserved.
 *
 *  Use of this source code is governed by a BSD-style license
 *  that can be found in the LICENSE file in the root of the source
 *  tree. An additional intellectual property rights grant can be found
 *  in the file PATENTS.  All contributing project authors may
 *  be found in the AUTHORS file in the root of the source tree.
 */

#include <string.h>

#include <memory>
#include <set>
#include <utility>

#include <X11/extensions/Xdamage.h>
#include <X11/extensions/Xfixes.h>
#include <X11/Xlib.h>
#include <X11/Xutil.h>

#include "webrtc/base/checks.h"
<<<<<<< HEAD
#include "webrtc/base/scoped_ptr.h"
=======
#include "webrtc/base/constructormagic.h"
#include "webrtc/base/timeutils.h"
#include "webrtc/modules/desktop_capture/desktop_capturer.h"
>>>>>>> a17af05f
#include "webrtc/modules/desktop_capture/desktop_capture_options.h"
#include "webrtc/modules/desktop_capture/desktop_frame.h"
#include "webrtc/modules/desktop_capture/screen_capture_frame_queue.h"
#include "webrtc/modules/desktop_capture/screen_capturer_helper.h"
#include "webrtc/modules/desktop_capture/shared_desktop_frame.h"
#include "webrtc/modules/desktop_capture/x11/x_server_pixel_buffer.h"
#include "webrtc/system_wrappers/include/logging.h"
<<<<<<< HEAD
#include "webrtc/system_wrappers/include/tick_util.h"
=======
>>>>>>> a17af05f

namespace webrtc {
namespace {

// A class to perform video frame capturing for Linux.
//
// If XDamage is used, this class sets DesktopFrame::updated_region() according
// to the areas reported by XDamage. Otherwise this class does not detect
// DesktopFrame::updated_region(), the field is always set to the entire frame
// rectangle. ScreenCapturerDifferWrapper should be used if that functionality
// is necessary.
class ScreenCapturerLinux : public DesktopCapturer,
                            public SharedXDisplay::XEventHandler {
 public:
  ScreenCapturerLinux();
  ~ScreenCapturerLinux() override;

  // TODO(ajwong): Do we really want this to be synchronous?
  bool Init(const DesktopCaptureOptions& options);

  // DesktopCapturer interface.
  void Start(Callback* delegate) override;
  void Stop() override;
<<<<<<< HEAD
  void Capture(const DesktopRegion& region) override;

  // ScreenCapturer interface.
  bool GetScreenList(ScreenList* screens) override;
  bool SelectScreen(ScreenId id) override;
=======
  void CaptureFrame() override;
  bool GetSourceList(SourceList* sources) override;
  bool SelectSource(SourceId id) override;
>>>>>>> a17af05f

 private:
  Display* display() { return options_.x_display()->display(); }

  // SharedXDisplay::XEventHandler interface.
  bool HandleXEvent(const XEvent& event) override;

  void InitXDamage();

  // Capture screen pixels to the current buffer in the queue. In the DAMAGE
  // case, the ScreenCapturerHelper already holds the list of invalid rectangles
  // from HandleXEvent(). In the non-DAMAGE case, this captures the
  // whole screen, then calculates some invalid rectangles that include any
  // differences between this and the previous capture.
  std::unique_ptr<DesktopFrame> CaptureScreen();

  // Called when the screen configuration is changed.
  void ScreenConfigurationChanged();

  // Synchronize the current buffer with |last_buffer_|, by copying pixels from
  // the area of |last_invalid_rects|.
  // Note this only works on the assumption that kNumBuffers == 2, as
  // |last_invalid_rects| holds the differences from the previous buffer and
  // the one prior to that (which will then be the current buffer).
  void SynchronizeFrame();

  void DeinitXlib();

  DesktopCaptureOptions options_;

  Callback* callback_ = nullptr;

  // X11 graphics context.
  GC gc_ = nullptr;
  Window root_window_ = BadValue;

  // XFixes.
  bool has_xfixes_ = false;
  int xfixes_event_base_ = -1;
  int xfixes_error_base_ = -1;

  // XDamage information.
  bool use_damage_ = false;
  Damage damage_handle_ = 0;
  int damage_event_base_ = -1;
  int damage_error_base_ = -1;
  XserverRegion damage_region_ = 0;

  // Access to the X Server's pixel buffer.
  XServerPixelBuffer x_server_pixel_buffer_;

  // A thread-safe list of invalid rectangles, and the size of the most
  // recently captured screen.
  ScreenCapturerHelper helper_;

  // Queue of the frames buffers.
  ScreenCaptureFrameQueue<SharedDesktopFrame> queue_;

  // Invalid region from the previous capture. This is used to synchronize the
  // current with the last buffer used.
  DesktopRegion last_invalid_region_;

<<<<<<< HEAD
  // |Differ| for use when polling for changes.
  rtc::scoped_ptr<Differ> differ_;

=======
>>>>>>> a17af05f
  RTC_DISALLOW_COPY_AND_ASSIGN(ScreenCapturerLinux);
};

ScreenCapturerLinux::ScreenCapturerLinux() {
  helper_.SetLogGridSize(4);
}

ScreenCapturerLinux::~ScreenCapturerLinux() {
  options_.x_display()->RemoveEventHandler(ConfigureNotify, this);
  if (use_damage_) {
    options_.x_display()->RemoveEventHandler(
        damage_event_base_ + XDamageNotify, this);
  }
  DeinitXlib();
}

bool ScreenCapturerLinux::Init(const DesktopCaptureOptions& options) {
  options_ = options;

  root_window_ = RootWindow(display(), DefaultScreen(display()));
  if (root_window_ == BadValue) {
    LOG(LS_ERROR) << "Unable to get the root window";
    DeinitXlib();
    return false;
  }

  gc_ = XCreateGC(display(), root_window_, 0, NULL);
  if (gc_ == NULL) {
    LOG(LS_ERROR) << "Unable to get graphics context";
    DeinitXlib();
    return false;
  }

  options_.x_display()->AddEventHandler(ConfigureNotify, this);

  // Check for XFixes extension. This is required for cursor shape
  // notifications, and for our use of XDamage.
  if (XFixesQueryExtension(display(), &xfixes_event_base_,
                           &xfixes_error_base_)) {
    has_xfixes_ = true;
  } else {
    LOG(LS_INFO) << "X server does not support XFixes.";
  }

  // Register for changes to the dimensions of the root window.
  XSelectInput(display(), root_window_, StructureNotifyMask);

  if (!x_server_pixel_buffer_.Init(display(), DefaultRootWindow(display()))) {
    LOG(LS_ERROR) << "Failed to initialize pixel buffer.";
    return false;
  }

  if (options_.use_update_notifications()) {
    InitXDamage();
  }

  return true;
}

void ScreenCapturerLinux::InitXDamage() {
  // Our use of XDamage requires XFixes.
  if (!has_xfixes_) {
    return;
  }

  // Check for XDamage extension.
  if (!XDamageQueryExtension(display(), &damage_event_base_,
                             &damage_error_base_)) {
    LOG(LS_INFO) << "X server does not support XDamage.";
    return;
  }

  // TODO(lambroslambrou): Disable DAMAGE in situations where it is known
  // to fail, such as when Desktop Effects are enabled, with graphics
  // drivers (nVidia, ATI) that fail to report DAMAGE notifications
  // properly.

  // Request notifications every time the screen becomes damaged.
  damage_handle_ = XDamageCreate(display(), root_window_,
                                 XDamageReportNonEmpty);
  if (!damage_handle_) {
    LOG(LS_ERROR) << "Unable to initialize XDamage.";
    return;
  }

  // Create an XFixes server-side region to collate damage into.
  damage_region_ = XFixesCreateRegion(display(), 0, 0);
  if (!damage_region_) {
    XDamageDestroy(display(), damage_handle_);
    LOG(LS_ERROR) << "Unable to create XFixes region.";
    return;
  }

  options_.x_display()->AddEventHandler(
      damage_event_base_ + XDamageNotify, this);

  use_damage_ = true;
  LOG(LS_INFO) << "Using XDamage extension.";
}

void ScreenCapturerLinux::Start(Callback* callback) {
  RTC_DCHECK(!callback_);
  RTC_DCHECK(callback);

  callback_ = callback;
}

void ScreenCapturerLinux::Stop() {
  callback_ = NULL;
}

<<<<<<< HEAD
void ScreenCapturerLinux::Capture(const DesktopRegion& region) {
  TickTime capture_start_time = TickTime::Now();
=======
void ScreenCapturerLinux::CaptureFrame() {
  int64_t capture_start_time_nanos = rtc::TimeNanos();
>>>>>>> a17af05f

  queue_.MoveToNextFrame();
  RTC_DCHECK(!queue_.current_frame() || !queue_.current_frame()->IsShared());

  // Process XEvents for XDamage and cursor shape tracking.
  options_.x_display()->ProcessPendingXEvents();

  // ProcessPendingXEvents() may call ScreenConfigurationChanged() which
  // reinitializes |x_server_pixel_buffer_|. Check if the pixel buffer is still
  // in a good shape.
  if (!x_server_pixel_buffer_.is_initialized()) {
     // We failed to initialize pixel buffer.
     callback_->OnCaptureResult(Result::ERROR_PERMANENT, nullptr);
     return;
  }

  // If the current frame is from an older generation then allocate a new one.
  // Note that we can't reallocate other buffers at this point, since the caller
  // may still be reading from them.
  if (!queue_.current_frame()) {
    queue_.ReplaceCurrentFrame(
        SharedDesktopFrame::Wrap(std::unique_ptr<DesktopFrame>(
            new BasicDesktopFrame(x_server_pixel_buffer_.window_size()))));
  }

  std::unique_ptr<DesktopFrame> result = CaptureScreen();
  if (!result) {
    callback_->OnCaptureResult(Result::ERROR_TEMPORARY, nullptr);
    return;
  }

  last_invalid_region_ = result->updated_region();
  result->set_capture_time_ms((rtc::TimeNanos() - capture_start_time_nanos) /
                              rtc::kNumNanosecsPerMillisec);
  callback_->OnCaptureResult(Result::SUCCESS, std::move(result));
}

<<<<<<< HEAD
bool ScreenCapturerLinux::GetScreenList(ScreenList* screens) {
  RTC_DCHECK(screens->size() == 0);
=======
bool ScreenCapturerLinux::GetSourceList(SourceList* sources) {
  RTC_DCHECK(sources->size() == 0);
>>>>>>> a17af05f
  // TODO(jiayl): implement screen enumeration.
  sources->push_back({0});
  return true;
}

bool ScreenCapturerLinux::SelectSource(SourceId id) {
  // TODO(jiayl): implement screen selection.
  return true;
}

bool ScreenCapturerLinux::HandleXEvent(const XEvent& event) {
  if (use_damage_ && (event.type == damage_event_base_ + XDamageNotify)) {
    const XDamageNotifyEvent* damage_event =
        reinterpret_cast<const XDamageNotifyEvent*>(&event);
    if (damage_event->damage != damage_handle_)
      return false;
    RTC_DCHECK(damage_event->level == XDamageReportNonEmpty);
    return true;
  } else if (event.type == ConfigureNotify) {
    ScreenConfigurationChanged();
    return true;
  }
  return false;
}

std::unique_ptr<DesktopFrame> ScreenCapturerLinux::CaptureScreen() {
  std::unique_ptr<SharedDesktopFrame> frame = queue_.current_frame()->Share();
  RTC_DCHECK(x_server_pixel_buffer_.window_size().equals(frame->size()));

  // Pass the screen size to the helper, so it can clip the invalid region if it
  // expands that region to a grid.
  helper_.set_size_most_recent(frame->size());

  // In the DAMAGE case, ensure the frame is up-to-date with the previous frame
  // if any.  If there isn't a previous frame, that means a screen-resolution
  // change occurred, and |invalid_rects| will be updated to include the whole
  // screen.
  if (use_damage_ && queue_.previous_frame())
    SynchronizeFrame();

  DesktopRegion* updated_region = frame->mutable_updated_region();

  x_server_pixel_buffer_.Synchronize();
  if (use_damage_ && queue_.previous_frame()) {
    // Atomically fetch and clear the damage region.
    XDamageSubtract(display(), damage_handle_, None, damage_region_);
    int rects_num = 0;
    XRectangle bounds;
    XRectangle* rects = XFixesFetchRegionAndBounds(display(), damage_region_,
                                                   &rects_num, &bounds);
    for (int i = 0; i < rects_num; ++i) {
      updated_region->AddRect(DesktopRect::MakeXYWH(
          rects[i].x, rects[i].y, rects[i].width, rects[i].height));
    }
    XFree(rects);
    helper_.InvalidateRegion(*updated_region);

    // Capture the damaged portions of the desktop.
    helper_.TakeInvalidRegion(updated_region);

    // Clip the damaged portions to the current screen size, just in case some
    // spurious XDamage notifications were received for a previous (larger)
    // screen size.
    updated_region->IntersectWith(
        DesktopRect::MakeSize(x_server_pixel_buffer_.window_size()));

    for (DesktopRegion::Iterator it(*updated_region);
         !it.IsAtEnd(); it.Advance()) {
      if (!x_server_pixel_buffer_.CaptureRect(it.rect(), frame.get()))
        return nullptr;
    }
  } else {
    // Doing full-screen polling, or this is the first capture after a
    // screen-resolution change.  In either case, need a full-screen capture.
    DesktopRect screen_rect = DesktopRect::MakeSize(frame->size());
<<<<<<< HEAD
    x_server_pixel_buffer_.CaptureRect(screen_rect, frame);

    if (queue_.previous_frame()) {
      // Full-screen polling, so calculate the invalid rects here, based on the
      // changed pixels between current and previous buffers.
      RTC_DCHECK(differ_.get() != NULL);
      RTC_DCHECK(queue_.previous_frame()->data());
      differ_->CalcDirtyRegion(queue_.previous_frame()->data(),
                               frame->data(), updated_region);
    } else {
      // No previous buffer, so always invalidate the whole screen, whether
      // or not DAMAGE is being used.  DAMAGE doesn't necessarily send a
      // full-screen notification after a screen-resolution change, so
      // this is done here.
      updated_region->SetRect(screen_rect);
    }
=======
    x_server_pixel_buffer_.CaptureRect(screen_rect, frame.get());
    updated_region->SetRect(screen_rect);
>>>>>>> a17af05f
  }

  return std::move(frame);
}

void ScreenCapturerLinux::ScreenConfigurationChanged() {
  // Make sure the frame buffers will be reallocated.
  queue_.Reset();

  helper_.ClearInvalidRegion();
  if (!x_server_pixel_buffer_.Init(display(), DefaultRootWindow(display()))) {
    LOG(LS_ERROR) << "Failed to initialize pixel buffer after screen "
        "configuration change.";
  }
}

void ScreenCapturerLinux::SynchronizeFrame() {
  // Synchronize the current buffer with the previous one since we do not
  // capture the entire desktop. Note that encoder may be reading from the
  // previous buffer at this time so thread access complaints are false
  // positives.

  // TODO(hclam): We can reduce the amount of copying here by subtracting
  // |capturer_helper_|s region from |last_invalid_region_|.
  // http://crbug.com/92354
  RTC_DCHECK(queue_.previous_frame());

  DesktopFrame* current = queue_.current_frame();
  DesktopFrame* last = queue_.previous_frame();
  RTC_DCHECK(current != last);
  for (DesktopRegion::Iterator it(last_invalid_region_);
       !it.IsAtEnd(); it.Advance()) {
    current->CopyPixelsFrom(*last, it.rect().top_left(), it.rect());
  }
}

void ScreenCapturerLinux::DeinitXlib() {
  if (gc_) {
    XFreeGC(display(), gc_);
    gc_ = nullptr;
  }

  x_server_pixel_buffer_.Release();

  if (display()) {
    if (damage_handle_) {
      XDamageDestroy(display(), damage_handle_);
      damage_handle_ = 0;
    }

    if (damage_region_) {
      XFixesDestroyRegion(display(), damage_region_);
      damage_region_ = 0;
    }
  }
}

}  // namespace

// static
std::unique_ptr<DesktopCapturer> DesktopCapturer::CreateRawScreenCapturer(
    const DesktopCaptureOptions& options) {
  if (!options.x_display())
    return nullptr;

  std::unique_ptr<ScreenCapturerLinux> capturer(new ScreenCapturerLinux());
  if (!capturer.get()->Init(options)) {
    return nullptr;
  }

  return std::unique_ptr<DesktopCapturer>(capturer.release());
}

}  // namespace webrtc<|MERGE_RESOLUTION|>--- conflicted
+++ resolved
@@ -20,13 +20,9 @@
 #include <X11/Xutil.h>
 
 #include "webrtc/base/checks.h"
-<<<<<<< HEAD
-#include "webrtc/base/scoped_ptr.h"
-=======
 #include "webrtc/base/constructormagic.h"
 #include "webrtc/base/timeutils.h"
 #include "webrtc/modules/desktop_capture/desktop_capturer.h"
->>>>>>> a17af05f
 #include "webrtc/modules/desktop_capture/desktop_capture_options.h"
 #include "webrtc/modules/desktop_capture/desktop_frame.h"
 #include "webrtc/modules/desktop_capture/screen_capture_frame_queue.h"
@@ -34,10 +30,6 @@
 #include "webrtc/modules/desktop_capture/shared_desktop_frame.h"
 #include "webrtc/modules/desktop_capture/x11/x_server_pixel_buffer.h"
 #include "webrtc/system_wrappers/include/logging.h"
-<<<<<<< HEAD
-#include "webrtc/system_wrappers/include/tick_util.h"
-=======
->>>>>>> a17af05f
 
 namespace webrtc {
 namespace {
@@ -61,17 +53,9 @@
   // DesktopCapturer interface.
   void Start(Callback* delegate) override;
   void Stop() override;
-<<<<<<< HEAD
-  void Capture(const DesktopRegion& region) override;
-
-  // ScreenCapturer interface.
-  bool GetScreenList(ScreenList* screens) override;
-  bool SelectScreen(ScreenId id) override;
-=======
   void CaptureFrame() override;
   bool GetSourceList(SourceList* sources) override;
   bool SelectSource(SourceId id) override;
->>>>>>> a17af05f
 
  private:
   Display* display() { return options_.x_display()->display(); }
@@ -134,12 +118,6 @@
   // current with the last buffer used.
   DesktopRegion last_invalid_region_;
 
-<<<<<<< HEAD
-  // |Differ| for use when polling for changes.
-  rtc::scoped_ptr<Differ> differ_;
-
-=======
->>>>>>> a17af05f
   RTC_DISALLOW_COPY_AND_ASSIGN(ScreenCapturerLinux);
 };
 
@@ -251,13 +229,8 @@
   callback_ = NULL;
 }
 
-<<<<<<< HEAD
-void ScreenCapturerLinux::Capture(const DesktopRegion& region) {
-  TickTime capture_start_time = TickTime::Now();
-=======
 void ScreenCapturerLinux::CaptureFrame() {
   int64_t capture_start_time_nanos = rtc::TimeNanos();
->>>>>>> a17af05f
 
   queue_.MoveToNextFrame();
   RTC_DCHECK(!queue_.current_frame() || !queue_.current_frame()->IsShared());
@@ -295,13 +268,8 @@
   callback_->OnCaptureResult(Result::SUCCESS, std::move(result));
 }
 
-<<<<<<< HEAD
-bool ScreenCapturerLinux::GetScreenList(ScreenList* screens) {
-  RTC_DCHECK(screens->size() == 0);
-=======
 bool ScreenCapturerLinux::GetSourceList(SourceList* sources) {
   RTC_DCHECK(sources->size() == 0);
->>>>>>> a17af05f
   // TODO(jiayl): implement screen enumeration.
   sources->push_back({0});
   return true;
@@ -377,27 +345,8 @@
     // Doing full-screen polling, or this is the first capture after a
     // screen-resolution change.  In either case, need a full-screen capture.
     DesktopRect screen_rect = DesktopRect::MakeSize(frame->size());
-<<<<<<< HEAD
-    x_server_pixel_buffer_.CaptureRect(screen_rect, frame);
-
-    if (queue_.previous_frame()) {
-      // Full-screen polling, so calculate the invalid rects here, based on the
-      // changed pixels between current and previous buffers.
-      RTC_DCHECK(differ_.get() != NULL);
-      RTC_DCHECK(queue_.previous_frame()->data());
-      differ_->CalcDirtyRegion(queue_.previous_frame()->data(),
-                               frame->data(), updated_region);
-    } else {
-      // No previous buffer, so always invalidate the whole screen, whether
-      // or not DAMAGE is being used.  DAMAGE doesn't necessarily send a
-      // full-screen notification after a screen-resolution change, so
-      // this is done here.
-      updated_region->SetRect(screen_rect);
-    }
-=======
     x_server_pixel_buffer_.CaptureRect(screen_rect, frame.get());
     updated_region->SetRect(screen_rect);
->>>>>>> a17af05f
   }
 
   return std::move(frame);
