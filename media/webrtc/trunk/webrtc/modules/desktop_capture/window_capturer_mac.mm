--- conflicted
+++ resolved
@@ -16,20 +16,13 @@
 #include "webrtc/base/constructormagic.h"
 #include "webrtc/base/macutils.h"
 #include "webrtc/base/scoped_ref_ptr.h"
-<<<<<<< HEAD
-=======
 #include "webrtc/modules/desktop_capture/desktop_capturer.h"
->>>>>>> a17af05f
 #include "webrtc/modules/desktop_capture/desktop_capture_options.h"
 #include "webrtc/modules/desktop_capture/desktop_frame.h"
 #include "webrtc/modules/desktop_capture/mac/desktop_configuration.h"
 #include "webrtc/modules/desktop_capture/mac/full_screen_chrome_window_detector.h"
 #include "webrtc/modules/desktop_capture/mac/window_list_utils.h"
 #include "webrtc/system_wrappers/include/logging.h"
-<<<<<<< HEAD
-#include "webrtc/system_wrappers/include/tick_util.h"
-=======
->>>>>>> a17af05f
 
 namespace webrtc {
 
@@ -52,28 +45,15 @@
  public:
   explicit WindowCapturerMac(rtc::scoped_refptr<FullScreenChromeWindowDetector>
                                  full_screen_chrome_window_detector);
-<<<<<<< HEAD
-  virtual ~WindowCapturerMac();
-
-  // WindowCapturer interface.
-  bool GetWindowList(WindowList* windows) override;
-  bool SelectWindow(WindowId id) override;
-  bool BringSelectedWindowToFront() override;
-=======
   ~WindowCapturerMac() override;
->>>>>>> a17af05f
 
   // DesktopCapturer interface.
   void Start(Callback* callback) override;
   void Stop() override;
-<<<<<<< HEAD
-  void Capture(const DesktopRegion& region) override;
-=======
   void CaptureFrame() override;
   bool GetSourceList(SourceList* sources) override;
   bool SelectSource(SourceId id) override;
   bool FocusOnSelectedSource() override;
->>>>>>> a17af05f
 
  private:
   Callback* callback_ = nullptr;
@@ -87,80 +67,12 @@
   RTC_DISALLOW_COPY_AND_ASSIGN(WindowCapturerMac);
 };
 
-<<<<<<< HEAD
-WindowCapturerMac::WindowCapturerMac(rtc::scoped_refptr<
-    FullScreenChromeWindowDetector> full_screen_chrome_window_detector)
-    : callback_(NULL),
-      window_id_(0),
-      full_screen_chrome_window_detector_(full_screen_chrome_window_detector) {
-}
-
-WindowCapturerMac::~WindowCapturerMac() {
-}
-
-bool WindowCapturerMac::GetWindowList(WindowList* windows) {
-  // Only get on screen, non-desktop windows.
-  CFArrayRef window_array = CGWindowListCopyWindowInfo(
-      kCGWindowListOptionOnScreenOnly | kCGWindowListExcludeDesktopElements,
-      kCGNullWindowID);
-  if (!window_array)
-    return false;
-
-  // Check windows to make sure they have an id, title, and use window layer
-  // other than 0.
-  CFIndex count = CFArrayGetCount(window_array);
-  for (CFIndex i = 0; i < count; ++i) {
-    CFDictionaryRef window = reinterpret_cast<CFDictionaryRef>(
-        CFArrayGetValueAtIndex(window_array, i));
-    CFStringRef window_title = reinterpret_cast<CFStringRef>(
-        CFDictionaryGetValue(window, kCGWindowName));
-    CFNumberRef window_id = reinterpret_cast<CFNumberRef>(
-        CFDictionaryGetValue(window, kCGWindowNumber));
-    CFNumberRef window_pid = reinterpret_cast<CFNumberRef>(
-        CFDictionaryGetValue(window, kCGWindowOwnerPID));
-    CFNumberRef window_layer = reinterpret_cast<CFNumberRef>(
-        CFDictionaryGetValue(window, kCGWindowLayer));
-    if (window_title && window_id && window_layer) {
-      //Skip windows of zero area
-      CFDictionaryRef bounds_ref = reinterpret_cast<CFDictionaryRef>(
-           CFDictionaryGetValue(window,kCGWindowBounds));
-      CGRect bounds_rect;
-      if(!(bounds_ref) ||
-        !(CGRectMakeWithDictionaryRepresentation(bounds_ref,&bounds_rect))){
-        continue;
-      }
-      bounds_rect = CGRectStandardize(bounds_rect);
-      if((bounds_rect.size.width <= 0) || (bounds_rect.size.height <= 0)){
-        continue;
-      }
-      // Skip windows with layer=0 (menu, dock).
-      int layer;
-      CFNumberGetValue(window_layer, kCFNumberIntType, &layer);
-      if (layer != 0)
-        continue;
-
-      int id;
-      CFNumberGetValue(window_id, kCFNumberIntType, &id);
-      pid_t pid = 0;
-      CFNumberGetValue(window_pid, kCFNumberIntType, &pid);
-      WindowCapturer::Window window;
-      window.id = id;
-      window.pid = pid;
-      if (!rtc::ToUtf8(window_title, &(window.title)) ||
-          window.title.empty()) {
-        continue;
-      }
-      windows->push_back(window);
-    }
-  }
-=======
 WindowCapturerMac::WindowCapturerMac(
     rtc::scoped_refptr<FullScreenChromeWindowDetector>
         full_screen_chrome_window_detector)
     : full_screen_chrome_window_detector_(full_screen_chrome_window_detector) {}
 
 WindowCapturerMac::~WindowCapturerMac() {}
->>>>>>> a17af05f
 
 bool WindowCapturerMac::GetSourceList(SourceList* sources) {
   return webrtc::GetWindowList(sources, true);
@@ -221,11 +133,7 @@
   callback_ = NULL;
 }
 
-<<<<<<< HEAD
-void WindowCapturerMac::Capture(const DesktopRegion& region) {
-=======
 void WindowCapturerMac::CaptureFrame() {
->>>>>>> a17af05f
   if (!IsWindowValid(window_id_)) {
     callback_->OnCaptureResult(Result::ERROR_PERMANENT, nullptr);
     return;
