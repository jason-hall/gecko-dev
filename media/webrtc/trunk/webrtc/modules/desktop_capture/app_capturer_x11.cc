--- conflicted
+++ resolved
@@ -27,10 +27,6 @@
 #include "webrtc/modules/desktop_capture/x11/x_error_trap.h"
 #include "webrtc/modules/desktop_capture/x11/x_server_pixel_buffer.h"
 #include "webrtc/system_wrappers/include/logging.h"
-<<<<<<< HEAD
-#include "webrtc/base/scoped_ptr.h"
-=======
->>>>>>> a17af05f
 
 namespace webrtc {
 
@@ -70,15 +66,11 @@
   // DesktopCapturer interface.
   virtual void Start(Callback* callback) override;
   virtual void Stop() override;
-<<<<<<< HEAD
-  virtual void Capture(const DesktopRegion& region) override;
-=======
   virtual void CaptureFrame() override;
   virtual bool SelectSource(SourceId id) override
   {
     return SelectApp(static_cast<ProcessId>(id));
   }
->>>>>>> a17af05f
 
 protected:
   Display* GetDisplay() { return x_display_->display(); }
@@ -98,12 +90,6 @@
   // Mask of background (desktop, non-app windows behind selected)
   Region rgn_background_;
 
-<<<<<<< HEAD
-  // WebRtc Window mode
-  WindowsCapturerProxy window_capturer_proxy_;
-
-=======
->>>>>>> a17af05f
   rtc::scoped_refptr<SharedXDisplay> x_display_;
   RTC_DISALLOW_COPY_AND_ASSIGN(AppCapturerLinux);
 };
@@ -153,13 +139,6 @@
 
 void AppCapturerLinux::Stop() {
   callback_ = NULL;
-<<<<<<< HEAD
-}
-
-void AppCapturerLinux::Capture(const DesktopRegion& region) {
-  CaptureSample(region);
-=======
->>>>>>> a17af05f
 }
 
 void AppCapturerLinux::CaptureFrame() {
