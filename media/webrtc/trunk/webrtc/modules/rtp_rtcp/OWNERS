--- conflicted
+++ resolved
@@ -2,19 +2,9 @@
 henrik.lundin@webrtc.org
 mflodman@webrtc.org
 asapersson@webrtc.org
-<<<<<<< HEAD
-
-# These are for the common case of adding or renaming files. If you're doing
-# structural changes, please get a review from a reviewer in this file.
-per-file *.gyp=*
-per-file *.gypi=*
-
-per-file BUILD.gn=kjellander@webrtc.org
-=======
 danilchap@webrtc.org
 
 # These are for the common case of adding or renaming files. If you're doing
 # structural changes, please get a review from a reviewer in this file.
 per-file *.gn=*
-per-file *.gni=*
->>>>>>> a17af05f
+per-file *.gni=*