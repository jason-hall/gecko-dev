--- conflicted
+++ resolved
@@ -11,24 +11,15 @@
 #ifndef WEBRTC_MODULES_RTP_RTCP_SOURCE_RTP_RTCP_IMPL_H_
 #define WEBRTC_MODULES_RTP_RTCP_SOURCE_RTP_RTCP_IMPL_H_
 
-<<<<<<< HEAD
-#include <list>
-=======
->>>>>>> a17af05f
 #include <set>
 #include <utility>
 #include <vector>
 
-<<<<<<< HEAD
-#include "webrtc/base/scoped_ptr.h"
-#include "webrtc/modules/rtp_rtcp/include/rtp_rtcp.h"
-=======
 #include "webrtc/base/criticalsection.h"
 #include "webrtc/base/gtest_prod_util.h"
 #include "webrtc/base/optional.h"
 #include "webrtc/modules/rtp_rtcp/include/rtp_rtcp.h"
 #include "webrtc/modules/rtp_rtcp/include/rtp_rtcp_defines.h"
->>>>>>> a17af05f
 #include "webrtc/modules/rtp_rtcp/source/packet_loss_stats.h"
 #include "webrtc/modules/rtp_rtcp/source/rtcp_receiver.h"
 #include "webrtc/modules/rtp_rtcp/source/rtcp_sender.h"
@@ -108,12 +99,8 @@
 
   void SetRtxSendPayloadType(int payload_type,
                              int associated_payload_type) override;
-<<<<<<< HEAD
-  std::pair<int, int> RtxSendPayloadType() const override;
-=======
 
   rtc::Optional<uint32_t> FlexfecSsrc() const override;
->>>>>>> a17af05f
 
   // Sends kRtcpByeCode when going from true to false.
   int32_t SetSendingStatus(bool sending) override;
@@ -145,11 +132,7 @@
 
   // Returns the number of padding bytes actually sent, which can be more or
   // less than |bytes|.
-<<<<<<< HEAD
-  size_t TimeToSendPadding(size_t bytes) override;
-=======
   size_t TimeToSendPadding(size_t bytes, int probe_cluster_id) override;
->>>>>>> a17af05f
 
   // RTCP part.
 
@@ -204,15 +187,6 @@
       uint32_t ssrc,
       struct RtpPacketLossStats* loss_stats) const override;
  
-<<<<<<< HEAD
-  int32_t GetReportBlockInfo(const uint32_t remote_ssrc,
-                             uint32_t* ntp_high,
-                             uint32_t* ntp_low,
-                             uint32_t* packets_received,
-                             uint64_t* octets_received) const override;
-
-=======
->>>>>>> a17af05f
   // Get received RTCP report, sender info.
   int32_t RemoteRTCPStat(RTCPSenderInfo* sender_info) override;
 
@@ -290,15 +264,6 @@
                                     uint16_t time_ms,
                                     uint8_t level) override;
 
-<<<<<<< HEAD
-  // Set payload type for Redundant Audio Data RFC 2198.
-  int32_t SetSendREDPayloadType(int8_t payload_type) override;
-
-  // Get payload type for Redundant Audio Data RFC 2198.
-  int32_t SendREDPayloadType(int8_t* payload_type) const override;
-
-=======
->>>>>>> a17af05f
   // Store the audio level in d_bov for header-extension-for-audio-level-
   // indication.
   int32_t SetAudioLevel(uint8_t level_d_bov) override;
@@ -313,37 +278,16 @@
   // Send a request for a keyframe.
   int32_t RequestKeyFrame() override;
 
-<<<<<<< HEAD
-  void SetTargetSendBitrate(uint32_t bitrate_bps) override;
-
-  void SetGenericFECStatus(bool enable,
-                           uint8_t payload_type_red,
-                           uint8_t payload_type_fec) override;
-
-  void GenericFECStatus(bool* enable,
-                        uint8_t* payload_type_red,
-                        uint8_t* payload_type_fec) override;
-
-  int32_t SetFecParameters(const FecProtectionParams* delta_params,
-                           const FecProtectionParams* key_params) override;
-=======
   void SetUlpfecConfig(int red_payload_type, int ulpfec_payload_type) override;
 
   bool SetFecParameters(const FecProtectionParams& delta_params,
                         const FecProtectionParams& key_params) override;
->>>>>>> a17af05f
 
   bool LastReceivedNTP(uint32_t* NTPsecs,
                        uint32_t* NTPfrac,
                        uint32_t* remote_sr) const;
 
-<<<<<<< HEAD
-  bool LastReceivedXrReferenceTimeInfo(RtcpReceiveTimeInfo* info) const;
-
-  int32_t BoundingSet(bool* tmmbr_owner, TMMBRSet* bounding_set_rec);
-=======
   std::vector<rtcp::TmmbItem> BoundingSet(bool* tmmbr_owner);
->>>>>>> a17af05f
 
   void BitrateSent(uint32_t* total_rate,
                    uint32_t* video_rate,
@@ -374,14 +318,6 @@
  protected:
   bool UpdateRTCPReceiveInformationTimers();
 
-<<<<<<< HEAD
-  uint32_t BitrateReceivedNow() const;
-
-  // Get remote SequenceNumber.
-  uint16_t RemoteSequenceNumber() const;
-
-=======
->>>>>>> a17af05f
   RTPSender rtp_sender_;
 
   RTCPSender rtcp_sender_;
