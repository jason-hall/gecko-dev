/*
*  Copyright (c) 2012 The WebRTC project authors. All Rights Reserved.
*
*  Use of this source code is governed by a BSD-style license
*  that can be found in the LICENSE file in the root of the source
*  tree. An additional intellectual property rights grant can be found
*  in the file PATENTS.  All contributing project authors may
*  be found in the AUTHORS file in the root of the source tree.
*/

#ifndef WEBRTC_MODULES_RTP_RTCP_SOURCE_RTCP_UTILITY_H_
#define WEBRTC_MODULES_RTP_RTCP_SOURCE_RTCP_UTILITY_H_

#include <stddef.h> // size_t, ptrdiff_t

<<<<<<< HEAD
#include "webrtc/base/scoped_ptr.h"
=======
#include <memory>

>>>>>>> a17af05f
#include "webrtc/modules/rtp_rtcp/include/rtp_rtcp_defines.h"
#include "webrtc/modules/rtp_rtcp/source/rtp_rtcp_config.h"
#include "webrtc/typedefs.h"

namespace webrtc {
namespace rtcp {
class RtcpPacket;
}
namespace RTCPUtility {

class NackStats {
 public:
  NackStats();
  ~NackStats();

  // Updates stats with requested sequence number.
  // This function should be called for each NACK request to calculate the
  // number of unique NACKed RTP packets.
  void ReportRequest(uint16_t sequence_number);

  // Gets the number of NACKed RTP packets.
  uint32_t requests() const { return requests_; }

  // Gets the number of unique NACKed RTP packets.
  uint32_t unique_requests() const { return unique_requests_; }

 private:
  uint16_t max_sequence_number_;
  uint32_t requests_;
  uint32_t unique_requests_;
};

uint32_t MidNtp(uint32_t ntp_sec, uint32_t ntp_frac);

<<<<<<< HEAD
// CNAME
struct RTCPCnameInformation {
  char name[RTCP_CNAME_SIZE];
};
=======
>>>>>>> a17af05f
struct RTCPPacketRR {
  uint32_t SenderSSRC;
  uint8_t NumberOfReportBlocks;
};
struct RTCPPacketSR {
  uint32_t SenderSSRC;
  uint8_t NumberOfReportBlocks;

  // sender info
  uint32_t NTPMostSignificant;
  uint32_t NTPLeastSignificant;
  uint32_t RTPTimestamp;
  uint32_t SenderPacketCount;
  uint32_t SenderOctetCount;
};
struct RTCPPacketReportBlockItem {
  // report block
  uint32_t SSRC;
  uint8_t FractionLost;
  uint32_t CumulativeNumOfPacketsLost;
  uint32_t ExtendedHighestSequenceNumber;
  uint32_t Jitter;
  uint32_t LastSR;
  uint32_t DelayLastSR;
};
struct RTCPPacketSDESCName {
  // RFC3550
  uint32_t SenderSSRC;
  char CName[RTCP_CNAME_SIZE];
};

struct RTCPPacketExtendedJitterReportItem {
  // RFC 5450
  uint32_t Jitter;
};

struct RTCPPacketBYE {
  uint32_t SenderSSRC;
};
struct RTCPPacketXR {
  // RFC 3611
  uint32_t OriginatorSSRC;
};
struct RTCPPacketXRReceiverReferenceTimeItem {
  // RFC 3611 4.4
  uint32_t NTPMostSignificant;
  uint32_t NTPLeastSignificant;
};
struct RTCPPacketXRDLRRReportBlockItem {
  // RFC 3611 4.5
  uint32_t SSRC;
  uint32_t LastRR;
  uint32_t DelayLastRR;
};
struct RTCPPacketXRVOIPMetricItem {
  // RFC 3611 4.7
  uint32_t SSRC;
  uint8_t lossRate;
  uint8_t discardRate;
  uint8_t burstDensity;
  uint8_t gapDensity;
  uint16_t burstDuration;
  uint16_t gapDuration;
  uint16_t roundTripDelay;
  uint16_t endSystemDelay;
  uint8_t signalLevel;
  uint8_t noiseLevel;
  uint8_t RERL;
  uint8_t Gmin;
  uint8_t Rfactor;
  uint8_t extRfactor;
  uint8_t MOSLQ;
  uint8_t MOSCQ;
  uint8_t RXconfig;
  uint16_t JBnominal;
  uint16_t JBmax;
  uint16_t JBabsMax;
};

struct RTCPPacketRTPFBNACK {
  uint32_t SenderSSRC;
  uint32_t MediaSSRC;
};
struct RTCPPacketRTPFBNACKItem {
  // RFC4585
  uint16_t PacketID;
  uint16_t BitMask;
};

struct RTCPPacketRTPFBTMMBR {
  uint32_t SenderSSRC;
  uint32_t MediaSSRC;  // zero!
};
struct RTCPPacketRTPFBTMMBRItem {
  // RFC5104
  uint32_t SSRC;
  uint32_t MaxTotalMediaBitRate;  // In Kbit/s
  uint32_t MeasuredOverhead;
};

struct RTCPPacketRTPFBTMMBN {
  uint32_t SenderSSRC;
  uint32_t MediaSSRC;  // zero!
};
struct RTCPPacketRTPFBTMMBNItem {
  // RFC5104
  uint32_t SSRC;  // "Owner"
  uint32_t MaxTotalMediaBitRate;
  uint32_t MeasuredOverhead;
};

struct RTCPPacketPSFBFIR {
  uint32_t SenderSSRC;
  uint32_t MediaSSRC;  // zero!
};
struct RTCPPacketPSFBFIRItem {
  // RFC5104
  uint32_t SSRC;
  uint8_t CommandSequenceNumber;
};

struct RTCPPacketPSFBPLI {
  // RFC4585
  uint32_t SenderSSRC;
  uint32_t MediaSSRC;
};

struct RTCPPacketPSFBSLI {
  // RFC4585
  uint32_t SenderSSRC;
  uint32_t MediaSSRC;
};
struct RTCPPacketPSFBSLIItem {
  // RFC4585
  uint16_t FirstMB;
  uint16_t NumberOfMB;
  uint8_t PictureId;
};
struct RTCPPacketPSFBRPSI {
  // RFC4585
  uint32_t SenderSSRC;
  uint32_t MediaSSRC;
  uint8_t PayloadType;
  uint16_t NumberOfValidBits;
  uint8_t NativeBitString[RTCP_RPSI_DATA_SIZE];
};
struct RTCPPacketPSFBAPP {
  uint32_t SenderSSRC;
  uint32_t MediaSSRC;
};
struct RTCPPacketPSFBREMBItem {
  uint32_t BitRate;
  uint8_t NumberOfSSRCs;
  uint32_t SSRCs[MAX_NUMBER_OF_REMB_FEEDBACK_SSRCS];
};
// generic name APP
struct RTCPPacketAPP {
  uint8_t SubType;
  uint32_t Name;
  uint8_t Data[kRtcpAppCode_DATA_SIZE];
  uint16_t Size;
};

union RTCPPacket {
  RTCPPacketRR RR;
  RTCPPacketSR SR;
  RTCPPacketReportBlockItem ReportBlockItem;

  RTCPPacketSDESCName CName;
  RTCPPacketBYE BYE;

  RTCPPacketExtendedJitterReportItem ExtendedJitterReportItem;

  RTCPPacketRTPFBNACK NACK;
  RTCPPacketRTPFBNACKItem NACKItem;

  RTCPPacketPSFBPLI PLI;
  RTCPPacketPSFBSLI SLI;
  RTCPPacketPSFBSLIItem SLIItem;
  RTCPPacketPSFBRPSI RPSI;
  RTCPPacketPSFBAPP PSFBAPP;
  RTCPPacketPSFBREMBItem REMBItem;

  RTCPPacketRTPFBTMMBR TMMBR;
  RTCPPacketRTPFBTMMBRItem TMMBRItem;
  RTCPPacketRTPFBTMMBN TMMBN;
  RTCPPacketRTPFBTMMBNItem TMMBNItem;
  RTCPPacketPSFBFIR FIR;
  RTCPPacketPSFBFIRItem FIRItem;

  RTCPPacketXR XR;
  RTCPPacketXRReceiverReferenceTimeItem XRReceiverReferenceTimeItem;
  RTCPPacketXRDLRRReportBlockItem XRDLRRReportBlockItem;
  RTCPPacketXRVOIPMetricItem XRVOIPMetricItem;

  RTCPPacketAPP APP;
};

enum class RTCPPacketTypes {
  kInvalid,

  // RFC3550
  kRr,
  kSr,
  kReportBlockItem,

  kSdes,
  kSdesChunk,
  kBye,

  // RFC5450
  kExtendedIj,
  kExtendedIjItem,

  // RFC4585
  kRtpfbNack,
  kRtpfbNackItem,

  kPsfbPli,
  kPsfbRpsi,
<<<<<<< HEAD
=======
  kPsfbRpsiItem,
>>>>>>> a17af05f
  kPsfbSli,
  kPsfbSliItem,
  kPsfbApp,
  kPsfbRemb,
  kPsfbRembItem,

  // RFC5104
  kRtpfbTmmbr,
  kRtpfbTmmbrItem,
  kRtpfbTmmbn,
  kRtpfbTmmbnItem,
  kPsfbFir,
  kPsfbFirItem,

  // draft-perkins-avt-rapid-rtp-sync
  kRtpfbSrReq,

  // RFC 3611
  kXrHeader,
  kXrReceiverReferenceTime,
  kXrDlrrReportBlock,
  kXrDlrrReportBlockItem,
  kXrVoipMetric,

  kApp,
  kAppItem,

  // draft-holmer-rmcat-transport-wide-cc-extensions
  kTransportFeedback,
};

struct RTCPRawPacket {
  const uint8_t* _ptrPacketBegin;
  const uint8_t* _ptrPacketEnd;
};

struct RTCPModRawPacket {
  uint8_t* _ptrPacketBegin;
  uint8_t* _ptrPacketEnd;
};

struct RtcpCommonHeader {
  static const uint8_t kHeaderSizeBytes = 4;
  RtcpCommonHeader()
      : version(2),
        count_or_format(0),
        packet_type(0),
        payload_size_bytes(0),
        padding_bytes(0) {}

  uint32_t BlockSize() const {
    return kHeaderSizeBytes + payload_size_bytes + padding_bytes;
  }

  uint8_t version;
  uint8_t count_or_format;
  uint8_t packet_type;
  uint32_t payload_size_bytes;
  uint8_t padding_bytes;
};

enum RTCPPT : uint8_t {
  PT_IJ = 195,
  PT_SR = 200,
  PT_RR = 201,
  PT_SDES = 202,
  PT_BYE = 203,
  PT_APP = 204,
  PT_RTPFB = 205,
  PT_PSFB = 206,
  PT_XR = 207
};

// Extended report blocks, RFC 3611.
enum RtcpXrBlockType : uint8_t {
  kBtReceiverReferenceTime = 4,
  kBtDlrr = 5,
  kBtVoipMetric = 7
};

bool RtcpParseCommonHeader(const uint8_t* buffer,
                           size_t size_bytes,
                           RtcpCommonHeader* parsed_header);

class RTCPParserV2 {
 public:
  RTCPParserV2(
      const uint8_t* rtcpData,
      size_t rtcpDataLength,
      bool rtcpReducedSizeEnable);  // Set to true, to allow non-compound RTCP!
  ~RTCPParserV2();

  RTCPPacketTypes PacketType() const;
  const RTCPPacket& Packet() const;
  rtcp::RtcpPacket* ReleaseRtcpPacket();
  const RTCPRawPacket& RawPacket() const;
  ptrdiff_t LengthLeft() const;

  bool IsValid() const;
  size_t NumSkippedBlocks() const;

  RTCPPacketTypes Begin();
  RTCPPacketTypes Iterate();

 private:
  enum class ParseState {
    State_TopLevel,            // Top level packet
    State_ReportBlockItem,     // SR/RR report block
    State_SDESChunk,           // SDES chunk
    State_BYEItem,             // BYE item
    State_ExtendedJitterItem,  // Extended jitter report item
    State_RTPFB_NACKItem,      // NACK FCI item
    State_RTPFB_TMMBRItem,     // TMMBR FCI item
    State_RTPFB_TMMBNItem,     // TMMBN FCI item
    State_PSFB_SLIItem,        // SLI FCI item
    State_PSFB_RPSIItem,       // RPSI FCI item
    State_PSFB_FIRItem,        // FIR FCI item
    State_PSFB_AppItem,        // Application specific FCI item
    State_PSFB_REMBItem,       // Application specific REMB item
    State_XRItem,
    State_XR_DLLRItem,
    State_AppItem
  };

 private:
  void IterateTopLevel();
  void IterateReportBlockItem();
  void IterateSDESChunk();
  void IterateBYEItem();
  void IterateExtendedJitterItem();
  void IterateNACKItem();
  void IterateTMMBRItem();
  void IterateTMMBNItem();
  void IterateSLIItem();
  void IterateRPSIItem();
  void IterateFIRItem();
  void IteratePsfbAppItem();
  void IteratePsfbREMBItem();
  void IterateAppItem();
  void IterateXrItem();
  void IterateXrDlrrItem();

  void Validate();
  void EndCurrentBlock();

  bool ParseRR();
  bool ParseSR();
  bool ParseReportBlockItem();

  bool ParseSDES();
  bool ParseSDESChunk();
  bool ParseSDESItem();

  bool ParseBYE();
  bool ParseBYEItem();

  bool ParseIJ();
  bool ParseIJItem();

  bool ParseXr();
  bool ParseXrItem();
  bool ParseXrReceiverReferenceTimeItem(int block_length_4bytes);
  bool ParseXrDlrr(int block_length_4bytes);
  bool ParseXrDlrrItem();
  bool ParseXrVoipMetricItem(int block_length_4bytes);
  bool ParseXrUnsupportedBlockType(int block_length_4bytes);

  bool ParseFBCommon(const RtcpCommonHeader& header);
  bool ParseNACKItem();
  bool ParseTMMBRItem();
  bool ParseTMMBNItem();
  bool ParseSLIItem();
  bool ParseRPSIItem();
  bool ParseFIRItem();
  bool ParsePsfbAppItem();
  bool ParsePsfbREMBItem();

  bool ParseAPP(const RtcpCommonHeader& header);
  bool ParseAPPItem();

 private:
  const uint8_t* const _ptrRTCPDataBegin;
  const bool _RTCPReducedSizeEnable;
  const uint8_t* const _ptrRTCPDataEnd;

  bool _validPacket;
  const uint8_t* _ptrRTCPData;
  const uint8_t* _ptrRTCPBlockEnd;

  ParseState _state;
  uint8_t _numberOfBlocks;
  size_t num_skipped_blocks_;

  RTCPPacketTypes _packetType;
  RTCPPacket _packet;
<<<<<<< HEAD
  rtc::scoped_ptr<webrtc::rtcp::RtcpPacket> rtcp_packet_;
=======
  std::unique_ptr<webrtc::rtcp::RtcpPacket> rtcp_packet_;
>>>>>>> a17af05f
};

class RTCPPacketIterator {
 public:
  RTCPPacketIterator(uint8_t* rtcpData, size_t rtcpDataLength);
  ~RTCPPacketIterator();

  const RtcpCommonHeader* Begin();
  const RtcpCommonHeader* Iterate();
  const RtcpCommonHeader* Current();

 private:
  uint8_t* const _ptrBegin;
  uint8_t* const _ptrEnd;

  uint8_t* _ptrBlock;

  RtcpCommonHeader _header;
};
}  // namespace RTCPUtility
}  // namespace webrtc
#endif // WEBRTC_MODULES_RTP_RTCP_SOURCE_RTCP_UTILITY_H_<|MERGE_RESOLUTION|>--- conflicted
+++ resolved
@@ -13,12 +13,8 @@
 
 #include <stddef.h> // size_t, ptrdiff_t
 
-<<<<<<< HEAD
-#include "webrtc/base/scoped_ptr.h"
-=======
 #include <memory>
 
->>>>>>> a17af05f
 #include "webrtc/modules/rtp_rtcp/include/rtp_rtcp_defines.h"
 #include "webrtc/modules/rtp_rtcp/source/rtp_rtcp_config.h"
 #include "webrtc/typedefs.h"
@@ -53,13 +49,6 @@
 
 uint32_t MidNtp(uint32_t ntp_sec, uint32_t ntp_frac);
 
-<<<<<<< HEAD
-// CNAME
-struct RTCPCnameInformation {
-  char name[RTCP_CNAME_SIZE];
-};
-=======
->>>>>>> a17af05f
 struct RTCPPacketRR {
   uint32_t SenderSSRC;
   uint8_t NumberOfReportBlocks;
@@ -280,10 +269,7 @@
 
   kPsfbPli,
   kPsfbRpsi,
-<<<<<<< HEAD
-=======
   kPsfbRpsiItem,
->>>>>>> a17af05f
   kPsfbSli,
   kPsfbSliItem,
   kPsfbApp,
@@ -479,11 +465,7 @@
 
   RTCPPacketTypes _packetType;
   RTCPPacket _packet;
-<<<<<<< HEAD
-  rtc::scoped_ptr<webrtc::rtcp::RtcpPacket> rtcp_packet_;
-=======
   std::unique_ptr<webrtc::rtcp::RtcpPacket> rtcp_packet_;
->>>>>>> a17af05f
 };
 
 class RTCPPacketIterator {
