/*
 *  Copyright (c) 2013 The WebRTC project authors. All Rights Reserved.
 *
 *  Use of this source code is governed by a BSD-style license
 *  that can be found in the LICENSE file in the root of the source
 *  tree. An additional intellectual property rights grant can be found
 *  in the file PATENTS.  All contributing project authors may
 *  be found in the AUTHORS file in the root of the source tree.
 */

<<<<<<< HEAD
#include "webrtc/modules/rtp_rtcp/include/rtp_payload_registry.h"

#include "testing/gmock/include/gmock/gmock.h"
#include "testing/gtest/include/gtest/gtest.h"
#include "webrtc/base/scoped_ptr.h"
#include "webrtc/modules/rtp_rtcp/include/rtp_header_parser.h"
#include "webrtc/modules/rtp_rtcp/source/byte_io.h"
#include "webrtc/modules/rtp_rtcp/source/mock/mock_rtp_payload_strategy.h"
=======
#include <memory>

#include "webrtc/common_types.h"
#include "webrtc/modules/rtp_rtcp/include/rtp_header_parser.h"
#include "webrtc/modules/rtp_rtcp/include/rtp_payload_registry.h"
#include "webrtc/modules/rtp_rtcp/source/byte_io.h"
>>>>>>> a17af05f
#include "webrtc/modules/rtp_rtcp/source/rtp_utility.h"
#include "webrtc/test/gmock.h"
#include "webrtc/test/gtest.h"

namespace webrtc {

using ::testing::Eq;
using ::testing::Return;
using ::testing::StrEq;
using ::testing::_;

static const char* kTypicalPayloadName = "name";
static const size_t kTypicalChannels = 1;
<<<<<<< HEAD
static const int kTypicalFrequency = 44000;
static const int kTypicalRate = 32 * 1024;

class RtpPayloadRegistryTest : public ::testing::Test {
 public:
  void SetUp() {
    // Note: the payload registry takes ownership of the strategy.
    mock_payload_strategy_ = new testing::NiceMock<MockRTPPayloadStrategy>();
    rtp_payload_registry_.reset(new RTPPayloadRegistry(mock_payload_strategy_));
  }

 protected:
  RtpUtility::Payload* ExpectReturnOfTypicalAudioPayload(uint8_t payload_type,
                                                         uint32_t rate) {
    bool audio = true;
    RtpUtility::Payload returned_payload = {
        "name",
        audio,
        {// Initialize the audio struct in this case.
         {kTypicalFrequency, kTypicalChannels, rate}}};

    // Note: we return a new payload since the payload registry takes ownership
    // of the created object.
    RtpUtility::Payload* returned_payload_on_heap =
        new RtpUtility::Payload(returned_payload);
    EXPECT_CALL(*mock_payload_strategy_,
                CreatePayloadType(kTypicalPayloadName, payload_type,
                                  kTypicalFrequency, kTypicalChannels, rate))
        .WillOnce(Return(returned_payload_on_heap));
    return returned_payload_on_heap;
  }
=======
static const uint32_t kTypicalFrequency = 44100;
static const CodecInst kTypicalAudioCodec = {-1 /* pltype */, "name",
                                             kTypicalFrequency, 0 /* pacsize */,
                                             kTypicalChannels};

TEST(RtpPayloadRegistryTest,
     RegistersAndRemembersVideoPayloadsUntilDeregistered) {
  RTPPayloadRegistry rtp_payload_registry;
  const uint8_t payload_type = 97;
  VideoCodec video_codec;
  video_codec.codecType = kVideoCodecVP8;
  strncpy(video_codec.plName, "VP8", RTP_PAYLOAD_NAME_SIZE);
  video_codec.plType = payload_type;

  EXPECT_EQ(0, rtp_payload_registry.RegisterReceivePayload(video_codec));

  const RtpUtility::Payload* retrieved_payload =
      rtp_payload_registry.PayloadTypeToPayload(payload_type);
  EXPECT_TRUE(retrieved_payload);

  // We should get back the corresponding payload that we registered.
  EXPECT_STREQ("VP8", retrieved_payload->name);
  EXPECT_FALSE(retrieved_payload->audio);
  EXPECT_EQ(kRtpVideoVp8, retrieved_payload->typeSpecific.Video.videoCodecType);
>>>>>>> a17af05f

  // Now forget about it and verify it's gone.
  EXPECT_EQ(0, rtp_payload_registry.DeRegisterReceivePayload(payload_type));
  EXPECT_FALSE(rtp_payload_registry.PayloadTypeToPayload(payload_type));
}

TEST(RtpPayloadRegistryTest,
     RegistersAndRemembersAudioPayloadsUntilDeregistered) {
  RTPPayloadRegistry rtp_payload_registry;
  uint8_t payload_type = 97;
  bool new_payload_created = false;
<<<<<<< HEAD
  EXPECT_EQ(0, rtp_payload_registry_->RegisterReceivePayload(
                   kTypicalPayloadName, payload_type, kTypicalFrequency,
                   kTypicalChannels, kTypicalRate, &new_payload_created));
=======
  CodecInst audio_codec = kTypicalAudioCodec;
  audio_codec.pltype = payload_type;
  EXPECT_EQ(0, rtp_payload_registry.RegisterReceivePayload(
                   audio_codec, &new_payload_created));
>>>>>>> a17af05f

  EXPECT_TRUE(new_payload_created) << "A new payload WAS created.";

  const RtpUtility::Payload* retrieved_payload =
<<<<<<< HEAD
      rtp_payload_registry_->PayloadTypeToPayload(payload_type);
=======
      rtp_payload_registry.PayloadTypeToPayload(payload_type);
>>>>>>> a17af05f
  EXPECT_TRUE(retrieved_payload);

  // We should get back the corresponding payload that we registered.
  EXPECT_STREQ(kTypicalPayloadName, retrieved_payload->name);
  EXPECT_TRUE(retrieved_payload->audio);
  EXPECT_EQ(kTypicalFrequency, retrieved_payload->typeSpecific.Audio.frequency);
  EXPECT_EQ(kTypicalChannels, retrieved_payload->typeSpecific.Audio.channels);

  // Now forget about it and verify it's gone.
<<<<<<< HEAD
  EXPECT_EQ(0, rtp_payload_registry_->DeRegisterReceivePayload(payload_type));
  EXPECT_FALSE(rtp_payload_registry_->PayloadTypeToPayload(payload_type));
=======
  EXPECT_EQ(0, rtp_payload_registry.DeRegisterReceivePayload(payload_type));
  EXPECT_FALSE(rtp_payload_registry.PayloadTypeToPayload(payload_type));
>>>>>>> a17af05f
}

TEST(RtpPayloadRegistryTest, AudioRedWorkProperly) {
  const uint8_t kRedPayloadType = 127;
  const int kRedSampleRate = 8000;
  const size_t kRedChannels = 1;
<<<<<<< HEAD
  const int kRedBitRate = 0;

  // This creates an audio RTP payload strategy.
  rtp_payload_registry_.reset(
      new RTPPayloadRegistry(RTPPayloadStrategy::CreateStrategy(true)));

  bool new_payload_created = false;
  EXPECT_EQ(0, rtp_payload_registry_->RegisterReceivePayload(
                   "red", kRedPayloadType, kRedSampleRate, kRedChannels,
                   kRedBitRate, &new_payload_created));
=======

  RTPPayloadRegistry rtp_payload_registry;

  bool new_payload_created = false;
  CodecInst red_audio_codec;
  strncpy(red_audio_codec.plname, "red", RTP_PAYLOAD_NAME_SIZE);
  red_audio_codec.pltype = kRedPayloadType;
  red_audio_codec.plfreq = kRedSampleRate;
  red_audio_codec.channels = kRedChannels;
  EXPECT_EQ(0, rtp_payload_registry.RegisterReceivePayload(
                   red_audio_codec, &new_payload_created));
>>>>>>> a17af05f
  EXPECT_TRUE(new_payload_created);

  EXPECT_EQ(kRedPayloadType, rtp_payload_registry.red_payload_type());

  const RtpUtility::Payload* retrieved_payload =
<<<<<<< HEAD
      rtp_payload_registry_->PayloadTypeToPayload(kRedPayloadType);
=======
      rtp_payload_registry.PayloadTypeToPayload(kRedPayloadType);
>>>>>>> a17af05f
  EXPECT_TRUE(retrieved_payload);
  EXPECT_TRUE(retrieved_payload->audio);
  EXPECT_STRCASEEQ("red", retrieved_payload->name);

  // Sample rate is correctly registered.
  EXPECT_EQ(kRedSampleRate,
            rtp_payload_registry.GetPayloadTypeFrequency(kRedPayloadType));
}

TEST(RtpPayloadRegistryTest,
     DoesNotAcceptSamePayloadTypeTwiceExceptIfPayloadIsCompatible) {
  uint8_t payload_type = 97;
  RTPPayloadRegistry rtp_payload_registry;

  bool ignored = false;
<<<<<<< HEAD
  RtpUtility::Payload* first_payload_on_heap =
      ExpectReturnOfTypicalAudioPayload(payload_type, kTypicalRate);
  EXPECT_EQ(0, rtp_payload_registry_->RegisterReceivePayload(
                   kTypicalPayloadName, payload_type, kTypicalFrequency,
                   kTypicalChannels, kTypicalRate, &ignored));

  EXPECT_EQ(-1, rtp_payload_registry_->RegisterReceivePayload(
                    kTypicalPayloadName, payload_type, kTypicalFrequency,
                    kTypicalChannels, kTypicalRate, &ignored))
      << "Adding same codec twice = bad.";

  RtpUtility::Payload* second_payload_on_heap =
      ExpectReturnOfTypicalAudioPayload(payload_type - 1, kTypicalRate);
  EXPECT_EQ(0, rtp_payload_registry_->RegisterReceivePayload(
                   kTypicalPayloadName, payload_type - 1, kTypicalFrequency,
                   kTypicalChannels, kTypicalRate, &ignored))
=======
  CodecInst audio_codec = kTypicalAudioCodec;
  audio_codec.pltype = payload_type;
  EXPECT_EQ(0,
            rtp_payload_registry.RegisterReceivePayload(audio_codec, &ignored));

  CodecInst audio_codec_2 = kTypicalAudioCodec;
  audio_codec_2.pltype = payload_type;
  // Make |audio_codec_2| incompatible with |audio_codec| by changing
  // the frequency.
  audio_codec_2.plfreq = kTypicalFrequency + 1;
  EXPECT_EQ(
      -1, rtp_payload_registry.RegisterReceivePayload(audio_codec_2, &ignored))
      << "Adding incompatible codec with same payload type = bad.";

  // Change payload type.
  audio_codec_2.pltype = payload_type - 1;
  EXPECT_EQ(
      0, rtp_payload_registry.RegisterReceivePayload(audio_codec_2, &ignored))
>>>>>>> a17af05f
      << "With a different payload type is fine though.";

  // Ensure both payloads are preserved.
  const RtpUtility::Payload* retrieved_payload =
<<<<<<< HEAD
      rtp_payload_registry_->PayloadTypeToPayload(payload_type);
  EXPECT_TRUE(retrieved_payload);
  EXPECT_EQ(first_payload_on_heap, retrieved_payload);
  retrieved_payload =
      rtp_payload_registry_->PayloadTypeToPayload(payload_type - 1);
  EXPECT_TRUE(retrieved_payload);
  EXPECT_EQ(second_payload_on_heap, retrieved_payload);
=======
      rtp_payload_registry.PayloadTypeToPayload(payload_type);
  EXPECT_TRUE(retrieved_payload);
  EXPECT_STREQ(kTypicalPayloadName, retrieved_payload->name);
  EXPECT_TRUE(retrieved_payload->audio);
  EXPECT_EQ(kTypicalFrequency, retrieved_payload->typeSpecific.Audio.frequency);
  EXPECT_EQ(kTypicalChannels, retrieved_payload->typeSpecific.Audio.channels);

  retrieved_payload =
      rtp_payload_registry.PayloadTypeToPayload(payload_type - 1);
  EXPECT_TRUE(retrieved_payload);
  EXPECT_STREQ(kTypicalPayloadName, retrieved_payload->name);
  EXPECT_TRUE(retrieved_payload->audio);
  EXPECT_EQ(kTypicalFrequency + 1,
            retrieved_payload->typeSpecific.Audio.frequency);
  EXPECT_EQ(kTypicalChannels, retrieved_payload->typeSpecific.Audio.channels);
>>>>>>> a17af05f

  // Ok, update the rate for one of the codecs. If either the incoming rate or
  // the stored rate is zero it's not really an error to register the same
  // codec twice, and in that case roughly the following happens.
<<<<<<< HEAD
  ON_CALL(*mock_payload_strategy_, PayloadIsCompatible(_, _, _, _))
      .WillByDefault(Return(true));
  EXPECT_CALL(*mock_payload_strategy_,
              UpdatePayloadRate(first_payload_on_heap, kTypicalRate));
  EXPECT_EQ(0, rtp_payload_registry_->RegisterReceivePayload(
                   kTypicalPayloadName, payload_type, kTypicalFrequency,
                   kTypicalChannels, kTypicalRate, &ignored));
=======
  EXPECT_EQ(0,
            rtp_payload_registry.RegisterReceivePayload(audio_codec, &ignored));
>>>>>>> a17af05f
}

TEST(RtpPayloadRegistryTest,
     RemovesCompatibleCodecsOnRegistryIfCodecsMustBeUnique) {
  uint8_t payload_type = 97;
  RTPPayloadRegistry rtp_payload_registry;

  bool ignored = false;
<<<<<<< HEAD
  ExpectReturnOfTypicalAudioPayload(payload_type, kTypicalRate);
  EXPECT_EQ(0, rtp_payload_registry_->RegisterReceivePayload(
                   kTypicalPayloadName, payload_type, kTypicalFrequency,
                   kTypicalChannels, kTypicalRate, &ignored));
  ExpectReturnOfTypicalAudioPayload(payload_type - 1, kTypicalRate);
  EXPECT_EQ(0, rtp_payload_registry_->RegisterReceivePayload(
                   kTypicalPayloadName, payload_type - 1, kTypicalFrequency,
                   kTypicalChannels, kTypicalRate, &ignored));

  EXPECT_FALSE(rtp_payload_registry_->PayloadTypeToPayload(payload_type))
      << "The first payload should be "
         "deregistered because the only thing that differs is payload type.";
  EXPECT_TRUE(rtp_payload_registry_->PayloadTypeToPayload(payload_type - 1))
      << "The second payload should still be registered though.";

  // Now ensure non-compatible codecs aren't removed.
  ON_CALL(*mock_payload_strategy_, PayloadIsCompatible(_, _, _, _))
      .WillByDefault(Return(false));
  ExpectReturnOfTypicalAudioPayload(payload_type + 1, kTypicalRate);
  EXPECT_EQ(0, rtp_payload_registry_->RegisterReceivePayload(
                   kTypicalPayloadName, payload_type + 1, kTypicalFrequency,
                   kTypicalChannels, kTypicalRate, &ignored));

  EXPECT_TRUE(rtp_payload_registry_->PayloadTypeToPayload(payload_type - 1))
      << "Not compatible; both payloads should be kept.";
  EXPECT_TRUE(rtp_payload_registry_->PayloadTypeToPayload(payload_type + 1))
=======
  CodecInst audio_codec = kTypicalAudioCodec;
  audio_codec.pltype = payload_type;
  EXPECT_EQ(0,
            rtp_payload_registry.RegisterReceivePayload(audio_codec, &ignored));
  CodecInst audio_codec_2 = kTypicalAudioCodec;
  audio_codec_2.pltype = payload_type - 1;
  EXPECT_EQ(
      0, rtp_payload_registry.RegisterReceivePayload(audio_codec_2, &ignored));

  EXPECT_FALSE(rtp_payload_registry.PayloadTypeToPayload(payload_type))
      << "The first payload should be "
         "deregistered because the only thing that differs is payload type.";
  EXPECT_TRUE(rtp_payload_registry.PayloadTypeToPayload(payload_type - 1))
      << "The second payload should still be registered though.";

  // Now ensure non-compatible codecs aren't removed. Make |audio_codec_3|
  // incompatible by changing the frequency.
  CodecInst audio_codec_3 = kTypicalAudioCodec;
  audio_codec_3.pltype = payload_type + 1;
  audio_codec_3.plfreq = kTypicalFrequency + 1;
  EXPECT_EQ(
      0, rtp_payload_registry.RegisterReceivePayload(audio_codec_3, &ignored));

  EXPECT_TRUE(rtp_payload_registry.PayloadTypeToPayload(payload_type - 1))
      << "Not compatible; both payloads should be kept.";
  EXPECT_TRUE(rtp_payload_registry.PayloadTypeToPayload(payload_type + 1))
>>>>>>> a17af05f
      << "Not compatible; both payloads should be kept.";
}

TEST(RtpPayloadRegistryTest,
     LastReceivedCodecTypesAreResetWhenRegisteringNewPayloadTypes) {
  RTPPayloadRegistry rtp_payload_registry;
  rtp_payload_registry.set_last_received_payload_type(17);
  EXPECT_EQ(17, rtp_payload_registry.last_received_payload_type());

  bool media_type_unchanged = rtp_payload_registry.ReportMediaPayloadType(18);
  EXPECT_FALSE(media_type_unchanged);
  media_type_unchanged = rtp_payload_registry.ReportMediaPayloadType(18);
  EXPECT_TRUE(media_type_unchanged);

  bool ignored;
<<<<<<< HEAD
  ExpectReturnOfTypicalAudioPayload(34, kTypicalRate);
  EXPECT_EQ(0, rtp_payload_registry_->RegisterReceivePayload(
                   kTypicalPayloadName, 34, kTypicalFrequency, kTypicalChannels,
                   kTypicalRate, &ignored));
=======
  CodecInst audio_codec = kTypicalAudioCodec;
  audio_codec.pltype = 34;
  EXPECT_EQ(0,
            rtp_payload_registry.RegisterReceivePayload(audio_codec, &ignored));
>>>>>>> a17af05f

  EXPECT_EQ(-1, rtp_payload_registry.last_received_payload_type());
  media_type_unchanged = rtp_payload_registry.ReportMediaPayloadType(18);
  EXPECT_FALSE(media_type_unchanged);
}

class ParameterizedRtpPayloadRegistryTest
<<<<<<< HEAD
    : public RtpPayloadRegistryTest,
      public ::testing::WithParamInterface<int> {};
=======
    : public ::testing::TestWithParam<int> {};
>>>>>>> a17af05f

TEST_P(ParameterizedRtpPayloadRegistryTest,
       FailsToRegisterKnownPayloadsWeAreNotInterestedIn) {
  RTPPayloadRegistry rtp_payload_registry;

  bool ignored;
<<<<<<< HEAD
  EXPECT_EQ(-1, rtp_payload_registry_->RegisterReceivePayload(
                    "whatever", static_cast<uint8_t>(payload_type), 19, 1, 17,
                    &ignored));
=======
  CodecInst audio_codec;
  strncpy(audio_codec.plname, "whatever", RTP_PAYLOAD_NAME_SIZE);
  audio_codec.pltype = GetParam();
  audio_codec.plfreq = 1900;
  audio_codec.channels = 1;
  EXPECT_EQ(-1,
            rtp_payload_registry.RegisterReceivePayload(audio_codec, &ignored));
>>>>>>> a17af05f
}

INSTANTIATE_TEST_CASE_P(TestKnownBadPayloadTypes,
                        ParameterizedRtpPayloadRegistryTest,
                        testing::Values(64, 72, 73, 74, 75, 76, 77, 78, 79));

<<<<<<< HEAD
class RtpPayloadRegistryGenericTest
    : public RtpPayloadRegistryTest,
      public ::testing::WithParamInterface<int> {};
=======
class RtpPayloadRegistryGenericTest : public ::testing::TestWithParam<int> {};
>>>>>>> a17af05f

TEST_P(RtpPayloadRegistryGenericTest, RegisterGenericReceivePayloadType) {
  RTPPayloadRegistry rtp_payload_registry;

  bool ignored;
  CodecInst audio_codec;
  // Dummy values, except for payload_type.
  strncpy(audio_codec.plname, "generic-codec", RTP_PAYLOAD_NAME_SIZE);
  audio_codec.pltype = GetParam();
  audio_codec.plfreq = 1900;
  audio_codec.channels = 1;
  EXPECT_EQ(0,
            rtp_payload_registry.RegisterReceivePayload(audio_codec, &ignored));
}

// Generates an RTX packet for the given length and original sequence number.
// The RTX sequence number and ssrc will use the default value of 9999. The
// caller takes ownership of the returned buffer.
const uint8_t* GenerateRtxPacket(size_t header_length,
                                 size_t payload_length,
                                 uint16_t original_sequence_number) {
  uint8_t* packet =
      new uint8_t[kRtxHeaderSize + header_length + payload_length]();
  // Write the RTP version to the first byte, so the resulting header can be
  // parsed.
  static const int kRtpExpectedVersion = 2;
  packet[0] = static_cast<uint8_t>(kRtpExpectedVersion << 6);
  // Write a junk sequence number. It should be thrown away when the packet is
  // restored.
  ByteWriter<uint16_t>::WriteBigEndian(packet + 2, 9999);
  // Write a junk ssrc. It should also be thrown away when the packet is
  // restored.
  ByteWriter<uint32_t>::WriteBigEndian(packet + 8, 9999);

  // Now write the RTX header. It occurs at the start of the payload block, and
  // contains just the sequence number.
  ByteWriter<uint16_t>::WriteBigEndian(packet + header_length,
                                       original_sequence_number);
  return packet;
}

void TestRtxPacket(RTPPayloadRegistry* rtp_payload_registry,
                   int rtx_payload_type,
                   int expected_payload_type,
                   bool should_succeed) {
  size_t header_length = 100;
  size_t payload_length = 200;
  size_t original_length = header_length + payload_length + kRtxHeaderSize;

  RTPHeader header;
  header.ssrc = 1000;
  header.sequenceNumber = 100;
  header.payloadType = rtx_payload_type;
  header.headerLength = header_length;

  uint16_t original_sequence_number = 1234;
  uint32_t original_ssrc = 500;

  std::unique_ptr<const uint8_t[]> packet(GenerateRtxPacket(
      header_length, payload_length, original_sequence_number));
  std::unique_ptr<uint8_t[]> restored_packet(
      new uint8_t[header_length + payload_length]);
  size_t length = original_length;
  bool success = rtp_payload_registry->RestoreOriginalPacket(
      restored_packet.get(), packet.get(), &length, original_ssrc, header);
  EXPECT_EQ(should_succeed, success)
      << "Test success should match should_succeed.";
  if (!success) {
    return;
  }

  EXPECT_EQ(original_length - kRtxHeaderSize, length)
      << "The restored packet should be exactly kRtxHeaderSize smaller.";

  std::unique_ptr<RtpHeaderParser> header_parser(RtpHeaderParser::Create());
  RTPHeader restored_header;
  ASSERT_TRUE(
      header_parser->Parse(restored_packet.get(), length, &restored_header));
  EXPECT_EQ(original_sequence_number, restored_header.sequenceNumber)
      << "The restored packet should have the original sequence number "
      << "in the correct location in the RTP header.";
  EXPECT_EQ(expected_payload_type, restored_header.payloadType)
      << "The restored packet should have the correct payload type.";
  EXPECT_EQ(original_ssrc, restored_header.ssrc)
      << "The restored packet should have the correct ssrc.";
}

TEST(RtpPayloadRegistryTest, MultipleRtxPayloadTypes) {
  RTPPayloadRegistry rtp_payload_registry;
  // Set the incoming payload type to 90.
  RTPHeader header;
  header.payloadType = 90;
  header.ssrc = 1;
  rtp_payload_registry.SetIncomingPayloadType(header);
  rtp_payload_registry.SetRtxSsrc(100);
  // Map two RTX payload types.
  rtp_payload_registry.SetRtxPayloadType(105, 95);
  rtp_payload_registry.SetRtxPayloadType(106, 96);

  TestRtxPacket(&rtp_payload_registry, 105, 95, true);
  TestRtxPacket(&rtp_payload_registry, 106, 96, true);
}

<<<<<<< HEAD
  EXPECT_EQ(0, rtp_payload_registry_->RegisterReceivePayload(
                   "generic-codec", static_cast<int8_t>(payload_type), 19, 1,
                   17, &ignored));  // dummy values, except for payload_type
}

// Generates an RTX packet for the given length and original sequence number.
// The RTX sequence number and ssrc will use the default value of 9999. The
// caller takes ownership of the returned buffer.
const uint8_t* GenerateRtxPacket(size_t header_length,
                                 size_t payload_length,
                                 uint16_t original_sequence_number) {
  uint8_t* packet =
      new uint8_t[kRtxHeaderSize + header_length + payload_length]();
  // Write the RTP version to the first byte, so the resulting header can be
  // parsed.
  static const int kRtpExpectedVersion = 2;
  packet[0] = static_cast<uint8_t>(kRtpExpectedVersion << 6);
  // Write a junk sequence number. It should be thrown away when the packet is
  // restored.
  ByteWriter<uint16_t>::WriteBigEndian(packet + 2, 9999);
  // Write a junk ssrc. It should also be thrown away when the packet is
  // restored.
  ByteWriter<uint32_t>::WriteBigEndian(packet + 8, 9999);

  // Now write the RTX header. It occurs at the start of the payload block, and
  // contains just the sequence number.
  ByteWriter<uint16_t>::WriteBigEndian(packet + header_length,
                                       original_sequence_number);
  return packet;
}

void TestRtxPacket(RTPPayloadRegistry* rtp_payload_registry,
                   int rtx_payload_type,
                   int expected_payload_type,
                   bool should_succeed) {
  size_t header_length = 100;
  size_t payload_length = 200;
  size_t original_length = header_length + payload_length + kRtxHeaderSize;

  RTPHeader header;
  header.ssrc = 1000;
  header.sequenceNumber = 100;
  header.payloadType = rtx_payload_type;
  header.headerLength = header_length;

  uint16_t original_sequence_number = 1234;
  uint32_t original_ssrc = 500;

  rtc::scoped_ptr<const uint8_t[]> packet(GenerateRtxPacket(
      header_length, payload_length, original_sequence_number));
  rtc::scoped_ptr<uint8_t[]> restored_packet(
      new uint8_t[header_length + payload_length]);
  size_t length = original_length;
  bool success = rtp_payload_registry->RestoreOriginalPacket(
      restored_packet.get(), packet.get(), &length, original_ssrc, header);
  ASSERT_EQ(should_succeed, success)
      << "Test success should match should_succeed.";
  if (!success) {
    return;
  }

  EXPECT_EQ(original_length - kRtxHeaderSize, length)
      << "The restored packet should be exactly kRtxHeaderSize smaller.";

  rtc::scoped_ptr<RtpHeaderParser> header_parser(RtpHeaderParser::Create());
  RTPHeader restored_header;
  ASSERT_TRUE(
      header_parser->Parse(restored_packet.get(), length, &restored_header));
  EXPECT_EQ(original_sequence_number, restored_header.sequenceNumber)
      << "The restored packet should have the original sequence number "
      << "in the correct location in the RTP header.";
  EXPECT_EQ(expected_payload_type, restored_header.payloadType)
      << "The restored packet should have the correct payload type.";
  EXPECT_EQ(original_ssrc, restored_header.ssrc)
      << "The restored packet should have the correct ssrc.";
}

TEST_F(RtpPayloadRegistryTest, MultipleRtxPayloadTypes) {
  // Set the incoming payload type to 90.
  RTPHeader header;
  header.payloadType = 90;
  header.ssrc = 1;
  rtp_payload_registry_->SetIncomingPayloadType(header);
  rtp_payload_registry_->SetRtxSsrc(100);
  // Map two RTX payload types.
  rtp_payload_registry_->SetRtxPayloadType(105, 95);
  rtp_payload_registry_->SetRtxPayloadType(106, 96);
  rtp_payload_registry_->set_use_rtx_payload_mapping_on_restore(true);

  TestRtxPacket(rtp_payload_registry_.get(), 105, 95, true);
  TestRtxPacket(rtp_payload_registry_.get(), 106, 96, true);

  // If the option is off, the map will be ignored.
  rtp_payload_registry_->set_use_rtx_payload_mapping_on_restore(false);
  TestRtxPacket(rtp_payload_registry_.get(), 105, 90, true);
  TestRtxPacket(rtp_payload_registry_.get(), 106, 90, true);
}

// TODO(holmer): Ignored by default for compatibility with misconfigured RTX
// streams in Chrome. When that is fixed, remove this.
TEST_F(RtpPayloadRegistryTest, IgnoresRtxPayloadTypeMappingByDefault) {
  // Set the incoming payload type to 90.
  RTPHeader header;
  header.payloadType = 90;
  header.ssrc = 1;
  rtp_payload_registry_->SetIncomingPayloadType(header);
  rtp_payload_registry_->SetRtxSsrc(100);
  // Map two RTX payload types.
  rtp_payload_registry_->SetRtxPayloadType(105, 95);
  rtp_payload_registry_->SetRtxPayloadType(106, 96);

  TestRtxPacket(rtp_payload_registry_.get(), 105, 90, true);
  TestRtxPacket(rtp_payload_registry_.get(), 106, 90, true);
}

TEST_F(RtpPayloadRegistryTest, InferLastReceivedPacketIfPayloadTypeUnknown) {
  rtp_payload_registry_->SetRtxSsrc(100);
  // Set the incoming payload type to 90.
  RTPHeader header;
  header.payloadType = 90;
  header.ssrc = 1;
  rtp_payload_registry_->SetIncomingPayloadType(header);
  rtp_payload_registry_->SetRtxPayloadType(105, 95);
  rtp_payload_registry_->set_use_rtx_payload_mapping_on_restore(true);
  // Mapping respected for known type.
  TestRtxPacket(rtp_payload_registry_.get(), 105, 95, true);
  // Mapping ignored for unknown type, even though the option is on.
  TestRtxPacket(rtp_payload_registry_.get(), 106, 90, true);
}

TEST_F(RtpPayloadRegistryTest, InvalidRtxConfiguration) {
  rtp_payload_registry_->SetRtxSsrc(100);
  // Fails because no mappings exist and the incoming payload type isn't known.
  TestRtxPacket(rtp_payload_registry_.get(), 105, 0, false);
  // Succeeds when the mapping is used, but fails for the implicit fallback.
  rtp_payload_registry_->SetRtxPayloadType(105, 95);
  rtp_payload_registry_->set_use_rtx_payload_mapping_on_restore(true);
  TestRtxPacket(rtp_payload_registry_.get(), 105, 95, true);
  TestRtxPacket(rtp_payload_registry_.get(), 106, 0, false);
=======
TEST(RtpPayloadRegistryTest, InvalidRtxConfiguration) {
  RTPPayloadRegistry rtp_payload_registry;
  rtp_payload_registry.SetRtxSsrc(100);
  // Fails because no mappings exist and the incoming payload type isn't known.
  TestRtxPacket(&rtp_payload_registry, 105, 0, false);
  // Succeeds when the mapping is used, but fails for the implicit fallback.
  rtp_payload_registry.SetRtxPayloadType(105, 95);
  TestRtxPacket(&rtp_payload_registry, 105, 95, true);
  TestRtxPacket(&rtp_payload_registry, 106, 0, false);
>>>>>>> a17af05f
}

INSTANTIATE_TEST_CASE_P(TestDynamicRange,
                        RtpPayloadRegistryGenericTest,
                        testing::Range(96, 127 + 1));

}  // namespace webrtc<|MERGE_RESOLUTION|>--- conflicted
+++ resolved
@@ -8,23 +8,12 @@
  *  be found in the AUTHORS file in the root of the source tree.
  */
 
-<<<<<<< HEAD
-#include "webrtc/modules/rtp_rtcp/include/rtp_payload_registry.h"
-
-#include "testing/gmock/include/gmock/gmock.h"
-#include "testing/gtest/include/gtest/gtest.h"
-#include "webrtc/base/scoped_ptr.h"
-#include "webrtc/modules/rtp_rtcp/include/rtp_header_parser.h"
-#include "webrtc/modules/rtp_rtcp/source/byte_io.h"
-#include "webrtc/modules/rtp_rtcp/source/mock/mock_rtp_payload_strategy.h"
-=======
 #include <memory>
 
 #include "webrtc/common_types.h"
 #include "webrtc/modules/rtp_rtcp/include/rtp_header_parser.h"
 #include "webrtc/modules/rtp_rtcp/include/rtp_payload_registry.h"
 #include "webrtc/modules/rtp_rtcp/source/byte_io.h"
->>>>>>> a17af05f
 #include "webrtc/modules/rtp_rtcp/source/rtp_utility.h"
 #include "webrtc/test/gmock.h"
 #include "webrtc/test/gtest.h"
@@ -38,39 +27,6 @@
 
 static const char* kTypicalPayloadName = "name";
 static const size_t kTypicalChannels = 1;
-<<<<<<< HEAD
-static const int kTypicalFrequency = 44000;
-static const int kTypicalRate = 32 * 1024;
-
-class RtpPayloadRegistryTest : public ::testing::Test {
- public:
-  void SetUp() {
-    // Note: the payload registry takes ownership of the strategy.
-    mock_payload_strategy_ = new testing::NiceMock<MockRTPPayloadStrategy>();
-    rtp_payload_registry_.reset(new RTPPayloadRegistry(mock_payload_strategy_));
-  }
-
- protected:
-  RtpUtility::Payload* ExpectReturnOfTypicalAudioPayload(uint8_t payload_type,
-                                                         uint32_t rate) {
-    bool audio = true;
-    RtpUtility::Payload returned_payload = {
-        "name",
-        audio,
-        {// Initialize the audio struct in this case.
-         {kTypicalFrequency, kTypicalChannels, rate}}};
-
-    // Note: we return a new payload since the payload registry takes ownership
-    // of the created object.
-    RtpUtility::Payload* returned_payload_on_heap =
-        new RtpUtility::Payload(returned_payload);
-    EXPECT_CALL(*mock_payload_strategy_,
-                CreatePayloadType(kTypicalPayloadName, payload_type,
-                                  kTypicalFrequency, kTypicalChannels, rate))
-        .WillOnce(Return(returned_payload_on_heap));
-    return returned_payload_on_heap;
-  }
-=======
 static const uint32_t kTypicalFrequency = 44100;
 static const CodecInst kTypicalAudioCodec = {-1 /* pltype */, "name",
                                              kTypicalFrequency, 0 /* pacsize */,
@@ -95,7 +51,6 @@
   EXPECT_STREQ("VP8", retrieved_payload->name);
   EXPECT_FALSE(retrieved_payload->audio);
   EXPECT_EQ(kRtpVideoVp8, retrieved_payload->typeSpecific.Video.videoCodecType);
->>>>>>> a17af05f
 
   // Now forget about it and verify it's gone.
   EXPECT_EQ(0, rtp_payload_registry.DeRegisterReceivePayload(payload_type));
@@ -107,25 +62,15 @@
   RTPPayloadRegistry rtp_payload_registry;
   uint8_t payload_type = 97;
   bool new_payload_created = false;
-<<<<<<< HEAD
-  EXPECT_EQ(0, rtp_payload_registry_->RegisterReceivePayload(
-                   kTypicalPayloadName, payload_type, kTypicalFrequency,
-                   kTypicalChannels, kTypicalRate, &new_payload_created));
-=======
   CodecInst audio_codec = kTypicalAudioCodec;
   audio_codec.pltype = payload_type;
   EXPECT_EQ(0, rtp_payload_registry.RegisterReceivePayload(
                    audio_codec, &new_payload_created));
->>>>>>> a17af05f
 
   EXPECT_TRUE(new_payload_created) << "A new payload WAS created.";
 
   const RtpUtility::Payload* retrieved_payload =
-<<<<<<< HEAD
-      rtp_payload_registry_->PayloadTypeToPayload(payload_type);
-=======
       rtp_payload_registry.PayloadTypeToPayload(payload_type);
->>>>>>> a17af05f
   EXPECT_TRUE(retrieved_payload);
 
   // We should get back the corresponding payload that we registered.
@@ -135,31 +80,14 @@
   EXPECT_EQ(kTypicalChannels, retrieved_payload->typeSpecific.Audio.channels);
 
   // Now forget about it and verify it's gone.
-<<<<<<< HEAD
-  EXPECT_EQ(0, rtp_payload_registry_->DeRegisterReceivePayload(payload_type));
-  EXPECT_FALSE(rtp_payload_registry_->PayloadTypeToPayload(payload_type));
-=======
   EXPECT_EQ(0, rtp_payload_registry.DeRegisterReceivePayload(payload_type));
   EXPECT_FALSE(rtp_payload_registry.PayloadTypeToPayload(payload_type));
->>>>>>> a17af05f
 }
 
 TEST(RtpPayloadRegistryTest, AudioRedWorkProperly) {
   const uint8_t kRedPayloadType = 127;
   const int kRedSampleRate = 8000;
   const size_t kRedChannels = 1;
-<<<<<<< HEAD
-  const int kRedBitRate = 0;
-
-  // This creates an audio RTP payload strategy.
-  rtp_payload_registry_.reset(
-      new RTPPayloadRegistry(RTPPayloadStrategy::CreateStrategy(true)));
-
-  bool new_payload_created = false;
-  EXPECT_EQ(0, rtp_payload_registry_->RegisterReceivePayload(
-                   "red", kRedPayloadType, kRedSampleRate, kRedChannels,
-                   kRedBitRate, &new_payload_created));
-=======
 
   RTPPayloadRegistry rtp_payload_registry;
 
@@ -171,17 +99,12 @@
   red_audio_codec.channels = kRedChannels;
   EXPECT_EQ(0, rtp_payload_registry.RegisterReceivePayload(
                    red_audio_codec, &new_payload_created));
->>>>>>> a17af05f
   EXPECT_TRUE(new_payload_created);
 
   EXPECT_EQ(kRedPayloadType, rtp_payload_registry.red_payload_type());
 
   const RtpUtility::Payload* retrieved_payload =
-<<<<<<< HEAD
-      rtp_payload_registry_->PayloadTypeToPayload(kRedPayloadType);
-=======
       rtp_payload_registry.PayloadTypeToPayload(kRedPayloadType);
->>>>>>> a17af05f
   EXPECT_TRUE(retrieved_payload);
   EXPECT_TRUE(retrieved_payload->audio);
   EXPECT_STRCASEEQ("red", retrieved_payload->name);
@@ -197,24 +120,6 @@
   RTPPayloadRegistry rtp_payload_registry;
 
   bool ignored = false;
-<<<<<<< HEAD
-  RtpUtility::Payload* first_payload_on_heap =
-      ExpectReturnOfTypicalAudioPayload(payload_type, kTypicalRate);
-  EXPECT_EQ(0, rtp_payload_registry_->RegisterReceivePayload(
-                   kTypicalPayloadName, payload_type, kTypicalFrequency,
-                   kTypicalChannels, kTypicalRate, &ignored));
-
-  EXPECT_EQ(-1, rtp_payload_registry_->RegisterReceivePayload(
-                    kTypicalPayloadName, payload_type, kTypicalFrequency,
-                    kTypicalChannels, kTypicalRate, &ignored))
-      << "Adding same codec twice = bad.";
-
-  RtpUtility::Payload* second_payload_on_heap =
-      ExpectReturnOfTypicalAudioPayload(payload_type - 1, kTypicalRate);
-  EXPECT_EQ(0, rtp_payload_registry_->RegisterReceivePayload(
-                   kTypicalPayloadName, payload_type - 1, kTypicalFrequency,
-                   kTypicalChannels, kTypicalRate, &ignored))
-=======
   CodecInst audio_codec = kTypicalAudioCodec;
   audio_codec.pltype = payload_type;
   EXPECT_EQ(0,
@@ -233,20 +138,10 @@
   audio_codec_2.pltype = payload_type - 1;
   EXPECT_EQ(
       0, rtp_payload_registry.RegisterReceivePayload(audio_codec_2, &ignored))
->>>>>>> a17af05f
       << "With a different payload type is fine though.";
 
   // Ensure both payloads are preserved.
   const RtpUtility::Payload* retrieved_payload =
-<<<<<<< HEAD
-      rtp_payload_registry_->PayloadTypeToPayload(payload_type);
-  EXPECT_TRUE(retrieved_payload);
-  EXPECT_EQ(first_payload_on_heap, retrieved_payload);
-  retrieved_payload =
-      rtp_payload_registry_->PayloadTypeToPayload(payload_type - 1);
-  EXPECT_TRUE(retrieved_payload);
-  EXPECT_EQ(second_payload_on_heap, retrieved_payload);
-=======
       rtp_payload_registry.PayloadTypeToPayload(payload_type);
   EXPECT_TRUE(retrieved_payload);
   EXPECT_STREQ(kTypicalPayloadName, retrieved_payload->name);
@@ -262,23 +157,12 @@
   EXPECT_EQ(kTypicalFrequency + 1,
             retrieved_payload->typeSpecific.Audio.frequency);
   EXPECT_EQ(kTypicalChannels, retrieved_payload->typeSpecific.Audio.channels);
->>>>>>> a17af05f
 
   // Ok, update the rate for one of the codecs. If either the incoming rate or
   // the stored rate is zero it's not really an error to register the same
   // codec twice, and in that case roughly the following happens.
-<<<<<<< HEAD
-  ON_CALL(*mock_payload_strategy_, PayloadIsCompatible(_, _, _, _))
-      .WillByDefault(Return(true));
-  EXPECT_CALL(*mock_payload_strategy_,
-              UpdatePayloadRate(first_payload_on_heap, kTypicalRate));
-  EXPECT_EQ(0, rtp_payload_registry_->RegisterReceivePayload(
-                   kTypicalPayloadName, payload_type, kTypicalFrequency,
-                   kTypicalChannels, kTypicalRate, &ignored));
-=======
-  EXPECT_EQ(0,
-            rtp_payload_registry.RegisterReceivePayload(audio_codec, &ignored));
->>>>>>> a17af05f
+  EXPECT_EQ(0,
+            rtp_payload_registry.RegisterReceivePayload(audio_codec, &ignored));
 }
 
 TEST(RtpPayloadRegistryTest,
@@ -287,34 +171,6 @@
   RTPPayloadRegistry rtp_payload_registry;
 
   bool ignored = false;
-<<<<<<< HEAD
-  ExpectReturnOfTypicalAudioPayload(payload_type, kTypicalRate);
-  EXPECT_EQ(0, rtp_payload_registry_->RegisterReceivePayload(
-                   kTypicalPayloadName, payload_type, kTypicalFrequency,
-                   kTypicalChannels, kTypicalRate, &ignored));
-  ExpectReturnOfTypicalAudioPayload(payload_type - 1, kTypicalRate);
-  EXPECT_EQ(0, rtp_payload_registry_->RegisterReceivePayload(
-                   kTypicalPayloadName, payload_type - 1, kTypicalFrequency,
-                   kTypicalChannels, kTypicalRate, &ignored));
-
-  EXPECT_FALSE(rtp_payload_registry_->PayloadTypeToPayload(payload_type))
-      << "The first payload should be "
-         "deregistered because the only thing that differs is payload type.";
-  EXPECT_TRUE(rtp_payload_registry_->PayloadTypeToPayload(payload_type - 1))
-      << "The second payload should still be registered though.";
-
-  // Now ensure non-compatible codecs aren't removed.
-  ON_CALL(*mock_payload_strategy_, PayloadIsCompatible(_, _, _, _))
-      .WillByDefault(Return(false));
-  ExpectReturnOfTypicalAudioPayload(payload_type + 1, kTypicalRate);
-  EXPECT_EQ(0, rtp_payload_registry_->RegisterReceivePayload(
-                   kTypicalPayloadName, payload_type + 1, kTypicalFrequency,
-                   kTypicalChannels, kTypicalRate, &ignored));
-
-  EXPECT_TRUE(rtp_payload_registry_->PayloadTypeToPayload(payload_type - 1))
-      << "Not compatible; both payloads should be kept.";
-  EXPECT_TRUE(rtp_payload_registry_->PayloadTypeToPayload(payload_type + 1))
-=======
   CodecInst audio_codec = kTypicalAudioCodec;
   audio_codec.pltype = payload_type;
   EXPECT_EQ(0,
@@ -341,7 +197,6 @@
   EXPECT_TRUE(rtp_payload_registry.PayloadTypeToPayload(payload_type - 1))
       << "Not compatible; both payloads should be kept.";
   EXPECT_TRUE(rtp_payload_registry.PayloadTypeToPayload(payload_type + 1))
->>>>>>> a17af05f
       << "Not compatible; both payloads should be kept.";
 }
 
@@ -357,17 +212,10 @@
   EXPECT_TRUE(media_type_unchanged);
 
   bool ignored;
-<<<<<<< HEAD
-  ExpectReturnOfTypicalAudioPayload(34, kTypicalRate);
-  EXPECT_EQ(0, rtp_payload_registry_->RegisterReceivePayload(
-                   kTypicalPayloadName, 34, kTypicalFrequency, kTypicalChannels,
-                   kTypicalRate, &ignored));
-=======
   CodecInst audio_codec = kTypicalAudioCodec;
   audio_codec.pltype = 34;
   EXPECT_EQ(0,
             rtp_payload_registry.RegisterReceivePayload(audio_codec, &ignored));
->>>>>>> a17af05f
 
   EXPECT_EQ(-1, rtp_payload_registry.last_received_payload_type());
   media_type_unchanged = rtp_payload_registry.ReportMediaPayloadType(18);
@@ -375,23 +223,13 @@
 }
 
 class ParameterizedRtpPayloadRegistryTest
-<<<<<<< HEAD
-    : public RtpPayloadRegistryTest,
-      public ::testing::WithParamInterface<int> {};
-=======
     : public ::testing::TestWithParam<int> {};
->>>>>>> a17af05f
 
 TEST_P(ParameterizedRtpPayloadRegistryTest,
        FailsToRegisterKnownPayloadsWeAreNotInterestedIn) {
   RTPPayloadRegistry rtp_payload_registry;
 
   bool ignored;
-<<<<<<< HEAD
-  EXPECT_EQ(-1, rtp_payload_registry_->RegisterReceivePayload(
-                    "whatever", static_cast<uint8_t>(payload_type), 19, 1, 17,
-                    &ignored));
-=======
   CodecInst audio_codec;
   strncpy(audio_codec.plname, "whatever", RTP_PAYLOAD_NAME_SIZE);
   audio_codec.pltype = GetParam();
@@ -399,20 +237,13 @@
   audio_codec.channels = 1;
   EXPECT_EQ(-1,
             rtp_payload_registry.RegisterReceivePayload(audio_codec, &ignored));
->>>>>>> a17af05f
 }
 
 INSTANTIATE_TEST_CASE_P(TestKnownBadPayloadTypes,
                         ParameterizedRtpPayloadRegistryTest,
                         testing::Values(64, 72, 73, 74, 75, 76, 77, 78, 79));
 
-<<<<<<< HEAD
-class RtpPayloadRegistryGenericTest
-    : public RtpPayloadRegistryTest,
-      public ::testing::WithParamInterface<int> {};
-=======
 class RtpPayloadRegistryGenericTest : public ::testing::TestWithParam<int> {};
->>>>>>> a17af05f
 
 TEST_P(RtpPayloadRegistryGenericTest, RegisterGenericReceivePayloadType) {
   RTPPayloadRegistry rtp_payload_registry;
@@ -516,147 +347,6 @@
   TestRtxPacket(&rtp_payload_registry, 106, 96, true);
 }
 
-<<<<<<< HEAD
-  EXPECT_EQ(0, rtp_payload_registry_->RegisterReceivePayload(
-                   "generic-codec", static_cast<int8_t>(payload_type), 19, 1,
-                   17, &ignored));  // dummy values, except for payload_type
-}
-
-// Generates an RTX packet for the given length and original sequence number.
-// The RTX sequence number and ssrc will use the default value of 9999. The
-// caller takes ownership of the returned buffer.
-const uint8_t* GenerateRtxPacket(size_t header_length,
-                                 size_t payload_length,
-                                 uint16_t original_sequence_number) {
-  uint8_t* packet =
-      new uint8_t[kRtxHeaderSize + header_length + payload_length]();
-  // Write the RTP version to the first byte, so the resulting header can be
-  // parsed.
-  static const int kRtpExpectedVersion = 2;
-  packet[0] = static_cast<uint8_t>(kRtpExpectedVersion << 6);
-  // Write a junk sequence number. It should be thrown away when the packet is
-  // restored.
-  ByteWriter<uint16_t>::WriteBigEndian(packet + 2, 9999);
-  // Write a junk ssrc. It should also be thrown away when the packet is
-  // restored.
-  ByteWriter<uint32_t>::WriteBigEndian(packet + 8, 9999);
-
-  // Now write the RTX header. It occurs at the start of the payload block, and
-  // contains just the sequence number.
-  ByteWriter<uint16_t>::WriteBigEndian(packet + header_length,
-                                       original_sequence_number);
-  return packet;
-}
-
-void TestRtxPacket(RTPPayloadRegistry* rtp_payload_registry,
-                   int rtx_payload_type,
-                   int expected_payload_type,
-                   bool should_succeed) {
-  size_t header_length = 100;
-  size_t payload_length = 200;
-  size_t original_length = header_length + payload_length + kRtxHeaderSize;
-
-  RTPHeader header;
-  header.ssrc = 1000;
-  header.sequenceNumber = 100;
-  header.payloadType = rtx_payload_type;
-  header.headerLength = header_length;
-
-  uint16_t original_sequence_number = 1234;
-  uint32_t original_ssrc = 500;
-
-  rtc::scoped_ptr<const uint8_t[]> packet(GenerateRtxPacket(
-      header_length, payload_length, original_sequence_number));
-  rtc::scoped_ptr<uint8_t[]> restored_packet(
-      new uint8_t[header_length + payload_length]);
-  size_t length = original_length;
-  bool success = rtp_payload_registry->RestoreOriginalPacket(
-      restored_packet.get(), packet.get(), &length, original_ssrc, header);
-  ASSERT_EQ(should_succeed, success)
-      << "Test success should match should_succeed.";
-  if (!success) {
-    return;
-  }
-
-  EXPECT_EQ(original_length - kRtxHeaderSize, length)
-      << "The restored packet should be exactly kRtxHeaderSize smaller.";
-
-  rtc::scoped_ptr<RtpHeaderParser> header_parser(RtpHeaderParser::Create());
-  RTPHeader restored_header;
-  ASSERT_TRUE(
-      header_parser->Parse(restored_packet.get(), length, &restored_header));
-  EXPECT_EQ(original_sequence_number, restored_header.sequenceNumber)
-      << "The restored packet should have the original sequence number "
-      << "in the correct location in the RTP header.";
-  EXPECT_EQ(expected_payload_type, restored_header.payloadType)
-      << "The restored packet should have the correct payload type.";
-  EXPECT_EQ(original_ssrc, restored_header.ssrc)
-      << "The restored packet should have the correct ssrc.";
-}
-
-TEST_F(RtpPayloadRegistryTest, MultipleRtxPayloadTypes) {
-  // Set the incoming payload type to 90.
-  RTPHeader header;
-  header.payloadType = 90;
-  header.ssrc = 1;
-  rtp_payload_registry_->SetIncomingPayloadType(header);
-  rtp_payload_registry_->SetRtxSsrc(100);
-  // Map two RTX payload types.
-  rtp_payload_registry_->SetRtxPayloadType(105, 95);
-  rtp_payload_registry_->SetRtxPayloadType(106, 96);
-  rtp_payload_registry_->set_use_rtx_payload_mapping_on_restore(true);
-
-  TestRtxPacket(rtp_payload_registry_.get(), 105, 95, true);
-  TestRtxPacket(rtp_payload_registry_.get(), 106, 96, true);
-
-  // If the option is off, the map will be ignored.
-  rtp_payload_registry_->set_use_rtx_payload_mapping_on_restore(false);
-  TestRtxPacket(rtp_payload_registry_.get(), 105, 90, true);
-  TestRtxPacket(rtp_payload_registry_.get(), 106, 90, true);
-}
-
-// TODO(holmer): Ignored by default for compatibility with misconfigured RTX
-// streams in Chrome. When that is fixed, remove this.
-TEST_F(RtpPayloadRegistryTest, IgnoresRtxPayloadTypeMappingByDefault) {
-  // Set the incoming payload type to 90.
-  RTPHeader header;
-  header.payloadType = 90;
-  header.ssrc = 1;
-  rtp_payload_registry_->SetIncomingPayloadType(header);
-  rtp_payload_registry_->SetRtxSsrc(100);
-  // Map two RTX payload types.
-  rtp_payload_registry_->SetRtxPayloadType(105, 95);
-  rtp_payload_registry_->SetRtxPayloadType(106, 96);
-
-  TestRtxPacket(rtp_payload_registry_.get(), 105, 90, true);
-  TestRtxPacket(rtp_payload_registry_.get(), 106, 90, true);
-}
-
-TEST_F(RtpPayloadRegistryTest, InferLastReceivedPacketIfPayloadTypeUnknown) {
-  rtp_payload_registry_->SetRtxSsrc(100);
-  // Set the incoming payload type to 90.
-  RTPHeader header;
-  header.payloadType = 90;
-  header.ssrc = 1;
-  rtp_payload_registry_->SetIncomingPayloadType(header);
-  rtp_payload_registry_->SetRtxPayloadType(105, 95);
-  rtp_payload_registry_->set_use_rtx_payload_mapping_on_restore(true);
-  // Mapping respected for known type.
-  TestRtxPacket(rtp_payload_registry_.get(), 105, 95, true);
-  // Mapping ignored for unknown type, even though the option is on.
-  TestRtxPacket(rtp_payload_registry_.get(), 106, 90, true);
-}
-
-TEST_F(RtpPayloadRegistryTest, InvalidRtxConfiguration) {
-  rtp_payload_registry_->SetRtxSsrc(100);
-  // Fails because no mappings exist and the incoming payload type isn't known.
-  TestRtxPacket(rtp_payload_registry_.get(), 105, 0, false);
-  // Succeeds when the mapping is used, but fails for the implicit fallback.
-  rtp_payload_registry_->SetRtxPayloadType(105, 95);
-  rtp_payload_registry_->set_use_rtx_payload_mapping_on_restore(true);
-  TestRtxPacket(rtp_payload_registry_.get(), 105, 95, true);
-  TestRtxPacket(rtp_payload_registry_.get(), 106, 0, false);
-=======
 TEST(RtpPayloadRegistryTest, InvalidRtxConfiguration) {
   RTPPayloadRegistry rtp_payload_registry;
   rtp_payload_registry.SetRtxSsrc(100);
@@ -666,7 +356,6 @@
   rtp_payload_registry.SetRtxPayloadType(105, 95);
   TestRtxPacket(&rtp_payload_registry, 105, 95, true);
   TestRtxPacket(&rtp_payload_registry, 106, 0, false);
->>>>>>> a17af05f
 }
 
 INSTANTIATE_TEST_CASE_P(TestDynamicRange,
