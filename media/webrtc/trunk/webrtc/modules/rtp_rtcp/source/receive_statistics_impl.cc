--- conflicted
+++ resolved
@@ -12,18 +12,11 @@
 
 #include <math.h>
 
-<<<<<<< HEAD
-#include "webrtc/base/scoped_ptr.h"
-#include "webrtc/modules/rtp_rtcp/source/bitrate.h"
-#include "webrtc/modules/rtp_rtcp/source/time_util.h"
-#include "webrtc/system_wrappers/include/critical_section_wrapper.h"
-=======
 #include <cstdlib>
 
 #include "webrtc/modules/remote_bitrate_estimator/test/bwe_test_logging.h"
 #include "webrtc/modules/rtp_rtcp/source/rtp_rtcp_config.h"
 #include "webrtc/modules/rtp_rtcp/source/time_util.h"
->>>>>>> a17af05f
 
 namespace webrtc {
 
@@ -320,11 +313,7 @@
 
 void StreamStatisticianImpl::LastReceiveTimeNtp(uint32_t* secs,
                                                 uint32_t* frac) const {
-<<<<<<< HEAD
-  CriticalSectionScoped cs(stream_lock_.get());
-=======
-  rtc::CritScope cs(&stream_lock_);
->>>>>>> a17af05f
+  rtc::CritScope cs(&stream_lock_);
   *secs = last_receive_time_ntp_.seconds();
   *frac = last_receive_time_ntp_.fractions();
 }
