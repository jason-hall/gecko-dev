--- conflicted
+++ resolved
@@ -17,19 +17,12 @@
 #include <memory>
 #include <vector>
 
-<<<<<<< HEAD
-#include "webrtc/base/scoped_ref_ptr.h"
-#include "webrtc/modules/rtp_rtcp/include/rtp_rtcp_defines.h"
-#include "webrtc/system_wrappers/include/ref_count.h"
-#include "webrtc/typedefs.h"
-=======
 #include "webrtc/base/basictypes.h"
 #include "webrtc/base/constructormagic.h"
 #include "webrtc/base/refcount.h"
 #include "webrtc/base/scoped_ref_ptr.h"
 #include "webrtc/modules/rtp_rtcp/include/rtp_rtcp_defines.h"
 #include "webrtc/modules/rtp_rtcp/source/forward_error_correction_internal.h"
->>>>>>> a17af05f
 
 namespace webrtc {
 
@@ -110,11 +103,6 @@
                          // through the received packet list.
     bool returned;  // True when the packet already has been returned to the
                     // caller through the callback.
-<<<<<<< HEAD
-    uint8_t length_recovery[2];  // Two bytes used for recovering the packet
-                                 // length with XOR operations.
-=======
->>>>>>> a17af05f
     rtc::scoped_refptr<Packet> pkt;  // Pointer to the packet storage.
   };
 
@@ -342,14 +330,8 @@
   // for recovering lost packets.
   void DiscardOldRecoveredPackets(RecoveredPacketList* recovered_packets);
 
-<<<<<<< HEAD
-  // Initializes the packet recovery using the FEC packet.
-  static bool InitRecovery(const FecPacket* fec_packet,
-                           RecoveredPacket* recovered);
-=======
   std::unique_ptr<FecHeaderReader> fec_header_reader_;
   std::unique_ptr<FecHeaderWriter> fec_header_writer_;
->>>>>>> a17af05f
 
   std::vector<Packet> generated_fec_packets_;
   ReceivedFecPacketList received_fec_packets_;
@@ -362,14 +344,6 @@
   size_t packet_mask_size_;
 };
 
-<<<<<<< HEAD
-  // Finish up the recovery of a packet.
-  static bool FinishRecovery(RecoveredPacket* recovered);
-
-  // Recover a missing packet.
-  bool RecoverPacket(const FecPacket* fec_packet,
-                     RecoveredPacket* rec_packet_to_insert);
-=======
 // Classes derived from FecHeader{Reader,Writer} encapsulate the
 // specifics of reading and writing FEC header for, e.g., ULPFEC
 // and FlexFEC.
@@ -379,7 +353,6 @@
 
   // The maximum number of media packets that can be covered by one FEC packet.
   size_t MaxMediaPackets() const;
->>>>>>> a17af05f
 
   // The maximum number of FEC packets that is supported, per call
   // to ForwardErrorCorrection::EncodeFec().
