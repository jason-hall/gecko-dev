--- conflicted
+++ resolved
@@ -10,10 +10,6 @@
 
 #include "webrtc/modules/rtp_rtcp/source/forward_error_correction.h"
 
-<<<<<<< HEAD
-#include <stdlib.h>
-=======
->>>>>>> a17af05f
 #include <string.h>
 
 #include <algorithm>
@@ -26,10 +22,7 @@
 #include "webrtc/modules/rtp_rtcp/source/byte_io.h"
 #include "webrtc/modules/rtp_rtcp/source/flexfec_header_reader_writer.h"
 #include "webrtc/modules/rtp_rtcp/source/forward_error_correction_internal.h"
-<<<<<<< HEAD
-=======
 #include "webrtc/modules/rtp_rtcp/source/ulpfec_header_reader_writer.h"
->>>>>>> a17af05f
 
 namespace webrtc {
 
@@ -38,12 +31,8 @@
 constexpr size_t kTransportOverhead = 28;
 }  // namespace
 
-<<<<<<< HEAD
-enum { kMaxFecPackets = ForwardErrorCorrection::kMaxMediaPackets };
-=======
 ForwardErrorCorrection::Packet::Packet() : length(0), data(), ref_count_(0) {}
 ForwardErrorCorrection::Packet::~Packet() = default;
->>>>>>> a17af05f
 
 int32_t ForwardErrorCorrection::Packet::AddRef() {
   return ++ref_count_;
@@ -57,75 +46,6 @@
   return ref_count;
 }
 
-<<<<<<< HEAD
-// Used to link media packets to their protecting FEC packets.
-//
-// TODO(holmer): Refactor into a proper class.
-class ProtectedPacket : public ForwardErrorCorrection::SortablePacket {
- public:
-  rtc::scoped_refptr<ForwardErrorCorrection::Packet> pkt;
-};
-
-typedef std::list<ProtectedPacket*> ProtectedPacketList;
-
-//
-// Used for internal storage of FEC packets in a list.
-//
-// TODO(holmer): Refactor into a proper class.
-class FecPacket : public ForwardErrorCorrection::SortablePacket {
- public:
-  ProtectedPacketList protected_pkt_list;
-  uint32_t ssrc;  // SSRC of the current frame.
-  rtc::scoped_refptr<ForwardErrorCorrection::Packet> pkt;
-};
-
-bool ForwardErrorCorrection::SortablePacket::LessThan(
-    const SortablePacket* first,
-    const SortablePacket* second) {
-  return IsNewerSequenceNumber(second->seq_num, first->seq_num);
-}
-
-ForwardErrorCorrection::ReceivedPacket::ReceivedPacket() {}
-ForwardErrorCorrection::ReceivedPacket::~ReceivedPacket() {}
-
-ForwardErrorCorrection::RecoveredPacket::RecoveredPacket() {}
-ForwardErrorCorrection::RecoveredPacket::~RecoveredPacket() {}
-
-ForwardErrorCorrection::ForwardErrorCorrection()
-    : generated_fec_packets_(kMaxMediaPackets), fec_packet_received_(false) {}
-
-ForwardErrorCorrection::~ForwardErrorCorrection() {}
-
-// Input packet
-//   +-+-+-+-+-+-+-+-+-+-+-+-+-+-+-+-+-+-+-+-+-+-+-+-+-+-+-+-+-+-+-+-+
-//   |                    RTP Header (12 octets)                     |
-//   +-+-+-+-+-+-+-+-+-+-+-+-+-+-+-+-+-+-+-+-+-+-+-+-+-+-+-+-+-+-+-+-+
-//   |                         RTP Payload                           |
-//   |                                                               |
-//   +-+-+-+-+-+-+-+-+-+-+-+-+-+-+-+-+-+-+-+-+-+-+-+-+-+-+-+-+-+-+-+-+
-
-// Output packet
-//   +-+-+-+-+-+-+-+-+-+-+-+-+-+-+-+-+-+-+-+-+-+-+-+-+-+-+-+-+-+-+-+-+
-//   |                    FEC Header (10 octets)                     |
-//   +-+-+-+-+-+-+-+-+-+-+-+-+-+-+-+-+-+-+-+-+-+-+-+-+-+-+-+-+-+-+-+-+
-//   |                      FEC Level 0 Header                       |
-//   +-+-+-+-+-+-+-+-+-+-+-+-+-+-+-+-+-+-+-+-+-+-+-+-+-+-+-+-+-+-+-+-+
-//   |                     FEC Level 0 Payload                       |
-//   |                                                               |
-//   +-+-+-+-+-+-+-+-+-+-+-+-+-+-+-+-+-+-+-+-+-+-+-+-+-+-+-+-+-+-+-+-+
-int32_t ForwardErrorCorrection::GenerateFEC(const PacketList& media_packet_list,
-                                            uint8_t protection_factor,
-                                            int num_important_packets,
-                                            bool use_unequal_protection,
-                                            FecMaskType fec_mask_type,
-                                            PacketList* fec_packet_list) {
-  const uint16_t num_media_packets = media_packet_list.size();
-  // Sanity check arguments.
-  assert(num_media_packets > 0);
-  assert(num_important_packets >= 0 &&
-         num_important_packets <= num_media_packets);
-  assert(fec_packet_list->empty());
-=======
 // This comparator is used to compare std::unique_ptr's pointing to
 // subclasses of SortablePackets. It needs to be parametric since
 // the std::unique_ptr's are not covariant w.r.t. the types that
@@ -145,7 +65,6 @@
 
 ForwardErrorCorrection::ProtectedPacket::ProtectedPacket() = default;
 ForwardErrorCorrection::ProtectedPacket::~ProtectedPacket() = default;
->>>>>>> a17af05f
 
 ForwardErrorCorrection::ReceivedFecPacket::ReceivedFecPacket() = default;
 ForwardErrorCorrection::ReceivedFecPacket::~ReceivedFecPacket() = default;
@@ -196,19 +115,9 @@
     return -1;
   }
 
-<<<<<<< HEAD
-  bool l_bit = (num_media_packets > 8 * kMaskSizeLBitClear);
-  int num_mask_bytes = l_bit ? kMaskSizeLBitSet : kMaskSizeLBitClear;
-
-  // Do some error checking on the media packets.
-  for (Packet* media_packet : media_packet_list) {
-    assert(media_packet);
-
-=======
   // Error check the media packets.
   for (const auto& media_packet : media_packets) {
     RTC_DCHECK(media_packet);
->>>>>>> a17af05f
     if (media_packet->length < kRtpHeaderSize) {
       LOG(LS_WARNING) << "Media packet " << media_packet->length << " bytes "
                       << "is smaller than RTP header.";
@@ -236,33 +145,6 @@
   }
 
   const internal::PacketMaskTable mask_table(fec_mask_type, num_media_packets);
-<<<<<<< HEAD
-
-  // -- Generate packet masks --
-  // Always allocate space for a large mask.
-  rtc::scoped_ptr<uint8_t[]> packet_mask(
-      new uint8_t[num_fec_packets * kMaskSizeLBitSet]);
-  memset(packet_mask.get(), 0, num_fec_packets * num_mask_bytes);
-  internal::GeneratePacketMasks(num_media_packets, num_fec_packets,
-                                num_important_packets, use_unequal_protection,
-                                mask_table, packet_mask.get());
-
-  int num_mask_bits = InsertZerosInBitMasks(
-      media_packet_list, packet_mask.get(), num_mask_bytes, num_fec_packets);
-
-  if (num_mask_bits < 0) {
-    return -1;
-  }
-  l_bit = (num_mask_bits > 8 * kMaskSizeLBitClear);
-  if (l_bit) {
-    num_mask_bytes = kMaskSizeLBitSet;
-  }
-
-  GenerateFecBitStrings(media_packet_list, packet_mask.get(), num_fec_packets,
-                        l_bit);
-  GenerateFecUlpHeaders(media_packet_list, packet_mask.get(), l_bit,
-                        num_fec_packets);
-=======
   packet_mask_size_ = internal::PacketMaskSize(num_media_packets);
   memset(packet_masks_, 0, num_fec_packets * packet_mask_size_);
   internal::GeneratePacketMasks(num_media_packets, num_fec_packets,
@@ -284,7 +166,6 @@
   const uint16_t seq_num_base =
       ParseSequenceNumber(media_packets.front()->data);
   FinalizeFecHeaders(num_fec_packets, media_ssrc, seq_num_base);
->>>>>>> a17af05f
 
   return 0;
 }
@@ -301,76 +182,6 @@
   return num_fec_packets;
 }
 
-<<<<<<< HEAD
-void ForwardErrorCorrection::GenerateFecBitStrings(
-    const PacketList& media_packet_list,
-    uint8_t* packet_mask,
-    int num_fec_packets,
-    bool l_bit) {
-  if (media_packet_list.empty()) {
-    return;
-  }
-  uint8_t media_payload_length[2];
-  const int num_mask_bytes = l_bit ? kMaskSizeLBitSet : kMaskSizeLBitClear;
-  const uint16_t ulp_header_size =
-      l_bit ? kUlpHeaderSizeLBitSet : kUlpHeaderSizeLBitClear;
-  const uint16_t fec_rtp_offset =
-      kFecHeaderSize + ulp_header_size - kRtpHeaderSize;
-
-  for (int i = 0; i < num_fec_packets; ++i) {
-    Packet* const fec_packet = &generated_fec_packets_[i];
-    PacketList::const_iterator media_list_it = media_packet_list.begin();
-    uint32_t pkt_mask_idx = i * num_mask_bytes;
-    uint32_t media_pkt_idx = 0;
-    uint16_t fec_packet_length = 0;
-    uint16_t prev_seq_num = ParseSequenceNumber((*media_list_it)->data);
-    while (media_list_it != media_packet_list.end()) {
-      // Each FEC packet has a multiple byte mask. Determine if this media
-      // packet should be included in FEC packet i.
-      if (packet_mask[pkt_mask_idx] & (1 << (7 - media_pkt_idx))) {
-        Packet* media_packet = *media_list_it;
-
-        // Assign network-ordered media payload length.
-        ByteWriter<uint16_t>::WriteBigEndian(
-            media_payload_length, media_packet->length - kRtpHeaderSize);
-
-        fec_packet_length = media_packet->length + fec_rtp_offset;
-        // On the first protected packet, we don't need to XOR.
-        if (fec_packet->length == 0) {
-          // Copy the first 2 bytes of the RTP header.
-          memcpy(fec_packet->data, media_packet->data, 2);
-          // Copy the 5th to 8th bytes of the RTP header.
-          memcpy(&fec_packet->data[4], &media_packet->data[4], 4);
-          // Copy network-ordered payload size.
-          memcpy(&fec_packet->data[8], media_payload_length, 2);
-
-          // Copy RTP payload, leaving room for the ULP header.
-          memcpy(&fec_packet->data[kFecHeaderSize + ulp_header_size],
-                 &media_packet->data[kRtpHeaderSize],
-                 media_packet->length - kRtpHeaderSize);
-        } else {
-          // XOR with the first 2 bytes of the RTP header.
-          fec_packet->data[0] ^= media_packet->data[0];
-          fec_packet->data[1] ^= media_packet->data[1];
-
-          // XOR with the 5th to 8th bytes of the RTP header.
-          for (uint32_t j = 4; j < 8; ++j) {
-            fec_packet->data[j] ^= media_packet->data[j];
-          }
-
-          // XOR with the network-ordered payload size.
-          fec_packet->data[8] ^= media_payload_length[0];
-          fec_packet->data[9] ^= media_payload_length[1];
-
-          // XOR with RTP payload, leaving room for the ULP header.
-          for (int32_t j = kFecHeaderSize + ulp_header_size;
-               j < fec_packet_length; j++) {
-            fec_packet->data[j] ^= media_packet->data[j - fec_rtp_offset];
-          }
-        }
-        if (fec_packet_length > fec_packet->length) {
-          fec_packet->length = fec_packet_length;
-=======
 void ForwardErrorCorrection::GenerateFecPayloads(
     const PacketList& media_packets,
     size_t num_fec_packets) {
@@ -417,7 +228,6 @@
           XorHeaders(*media_packet, fec_packet);
           XorPayloads(*media_packet, media_payload_length, fec_header_size,
                       fec_packet);
->>>>>>> a17af05f
         }
       }
       media_packets_it++;
@@ -429,31 +239,11 @@
       pkt_mask_idx += media_pkt_idx / 8;
       media_pkt_idx %= 8;
     }
-<<<<<<< HEAD
-    RTC_DCHECK_GT(fec_packet->length, 0u)
-=======
     RTC_DCHECK_GT(fec_packet->length, 0)
->>>>>>> a17af05f
         << "Packet mask is wrong or poorly designed.";
   }
 }
 
-<<<<<<< HEAD
-int ForwardErrorCorrection::InsertZerosInBitMasks(
-    const PacketList& media_packets,
-    uint8_t* packet_mask,
-    int num_mask_bytes,
-    int num_fec_packets) {
-  uint8_t* new_mask = NULL;
-  if (media_packets.size() <= 1) {
-    return media_packets.size();
-  }
-  int last_seq_num = ParseSequenceNumber(media_packets.back()->data);
-  int first_seq_num = ParseSequenceNumber(media_packets.front()->data);
-  int total_missing_seq_nums =
-      static_cast<uint16_t>(last_seq_num - first_seq_num) -
-      media_packets.size() + 1;
-=======
 int ForwardErrorCorrection::InsertZerosInPacketMasks(
     const PacketList& media_packets,
     size_t num_fec_packets) {
@@ -466,25 +256,14 @@
   size_t total_missing_seq_nums =
       static_cast<uint16_t>(last_seq_num - first_seq_num) - num_media_packets +
       1;
->>>>>>> a17af05f
   if (total_missing_seq_nums == 0) {
     // All sequence numbers are covered by the packet mask.
     // No zero insertion required.
     return num_media_packets;
   }
-<<<<<<< HEAD
-  // We can only protect 8 * kMaskSizeLBitSet packets.
-  if (total_missing_seq_nums + media_packets.size() > 8 * kMaskSizeLBitSet)
-    return -1;
-  // Allocate the new mask.
-  int new_mask_bytes = kMaskSizeLBitClear;
-  if (media_packets.size() + total_missing_seq_nums > 8 * kMaskSizeLBitClear) {
-    new_mask_bytes = kMaskSizeLBitSet;
-=======
   const size_t max_media_packets = fec_header_writer_->MaxMediaPackets();
   if (total_missing_seq_nums + num_media_packets > max_media_packets) {
     return -1;
->>>>>>> a17af05f
   }
   // Allocate the new mask.
   size_t tmp_packet_mask_size =
@@ -536,97 +315,6 @@
   return new_bit_index;
 }
 
-<<<<<<< HEAD
-void ForwardErrorCorrection::InsertZeroColumns(int num_zeros,
-                                               uint8_t* new_mask,
-                                               int new_mask_bytes,
-                                               int num_fec_packets,
-                                               int new_bit_index) {
-  for (uint16_t row = 0; row < num_fec_packets; ++row) {
-    const int new_byte_index = row * new_mask_bytes + new_bit_index / 8;
-    const int max_shifts = (7 - (new_bit_index % 8));
-    new_mask[new_byte_index] <<= std::min(num_zeros, max_shifts);
-  }
-}
-
-void ForwardErrorCorrection::CopyColumn(uint8_t* new_mask,
-                                        int new_mask_bytes,
-                                        uint8_t* old_mask,
-                                        int old_mask_bytes,
-                                        int num_fec_packets,
-                                        int new_bit_index,
-                                        int old_bit_index) {
-  // Copy column from the old mask to the beginning of the new mask and shift it
-  // out from the old mask.
-  for (uint16_t row = 0; row < num_fec_packets; ++row) {
-    int new_byte_index = row * new_mask_bytes + new_bit_index / 8;
-    int old_byte_index = row * old_mask_bytes + old_bit_index / 8;
-    new_mask[new_byte_index] |= ((old_mask[old_byte_index] & 0x80) >> 7);
-    if (new_bit_index % 8 != 7) {
-      new_mask[new_byte_index] <<= 1;
-    }
-    old_mask[old_byte_index] <<= 1;
-  }
-}
-
-void ForwardErrorCorrection::GenerateFecUlpHeaders(
-    const PacketList& media_packet_list,
-    uint8_t* packet_mask,
-    bool l_bit,
-    int num_fec_packets) {
-  // -- Generate FEC and ULP headers --
-  //
-  // FEC Header, 10 bytes
-  //    0                   1                   2                   3
-  //    0 1 2 3 4 5 6 7 8 9 0 1 2 3 4 5 6 7 8 9 0 1 2 3 4 5 6 7 8 9 0 1
-  //   +-+-+-+-+-+-+-+-+-+-+-+-+-+-+-+-+-+-+-+-+-+-+-+-+-+-+-+-+-+-+-+-+
-  //   |E|L|P|X|  CC   |M| PT recovery |            SN base            |
-  //   +-+-+-+-+-+-+-+-+-+-+-+-+-+-+-+-+-+-+-+-+-+-+-+-+-+-+-+-+-+-+-+-+
-  //   |                          TS recovery                          |
-  //   +-+-+-+-+-+-+-+-+-+-+-+-+-+-+-+-+-+-+-+-+-+-+-+-+-+-+-+-+-+-+-+-+
-  //   |        length recovery        |
-  //   +-+-+-+-+-+-+-+-+-+-+-+-+-+-+-+-+
-  //
-  // ULP Header, 4 bytes (for L = 0)
-  //    0                   1                   2                   3
-  //    0 1 2 3 4 5 6 7 8 9 0 1 2 3 4 5 6 7 8 9 0 1 2 3 4 5 6 7 8 9 0 1
-  //   +-+-+-+-+-+-+-+-+-+-+-+-+-+-+-+-+-+-+-+-+-+-+-+-+-+-+-+-+-+-+-+-+
-  //   |       Protection Length       |             mask              |
-  //   +-+-+-+-+-+-+-+-+-+-+-+-+-+-+-+-+-+-+-+-+-+-+-+-+-+-+-+-+-+-+-+-+
-  //   |              mask cont. (present only when L = 1)             |
-  //   +-+-+-+-+-+-+-+-+-+-+-+-+-+-+-+-+-+-+-+-+-+-+-+-+-+-+-+-+-+-+-+-+
-  PacketList::const_iterator media_list_it = media_packet_list.begin();
-  Packet* media_packet = *media_list_it;
-  assert(media_packet != NULL);
-  int num_mask_bytes = l_bit ? kMaskSizeLBitSet : kMaskSizeLBitClear;
-  const uint16_t ulp_header_size =
-      l_bit ? kUlpHeaderSizeLBitSet : kUlpHeaderSizeLBitClear;
-
-  for (int i = 0; i < num_fec_packets; ++i) {
-    Packet* const fec_packet = &generated_fec_packets_[i];
-    // -- FEC header --
-    fec_packet->data[0] &= 0x7f;  // Set E to zero.
-    if (l_bit == 0) {
-      fec_packet->data[0] &= 0xbf;  // Clear the L bit.
-    } else {
-      fec_packet->data[0] |= 0x40;  // Set the L bit.
-    }
-    // Two byte sequence number from first RTP packet to SN base.
-    // We use the same sequence number base for every FEC packet,
-    // but that's not required in general.
-    memcpy(&fec_packet->data[2], &media_packet->data[2], 2);
-
-    // -- ULP header --
-    // Copy the payload size to the protection length field.
-    // (We protect the entire packet.)
-    ByteWriter<uint16_t>::WriteBigEndian(
-        &fec_packet->data[10],
-        fec_packet->length - kFecHeaderSize - ulp_header_size);
-
-    // Copy the packet mask.
-    memcpy(&fec_packet->data[12], &packet_mask[i * num_mask_bytes],
-           num_mask_bytes);
-=======
 void ForwardErrorCorrection::FinalizeFecHeaders(size_t num_fec_packets,
                                                 uint32_t media_ssrc,
                                                 uint16_t seq_num_base) {
@@ -634,47 +322,10 @@
     fec_header_writer_->FinalizeFecHeader(
         media_ssrc, seq_num_base, &packet_masks_[i * packet_mask_size_],
         packet_mask_size_, &generated_fec_packets_[i]);
->>>>>>> a17af05f
   }
 }
 
 void ForwardErrorCorrection::ResetState(
-<<<<<<< HEAD
-    RecoveredPacketList* recovered_packet_list) {
-  fec_packet_received_ = false;
-
-  // Free the memory for any existing recovered packets, if the user hasn't.
-  while (!recovered_packet_list->empty()) {
-    delete recovered_packet_list->front();
-    recovered_packet_list->pop_front();
-  }
-  assert(recovered_packet_list->empty());
-
-  // Free the FEC packet list.
-  while (!fec_packet_list_.empty()) {
-    FecPacketList::iterator fec_packet_list_it = fec_packet_list_.begin();
-    FecPacket* fec_packet = *fec_packet_list_it;
-    ProtectedPacketList::iterator protected_packet_list_it;
-    protected_packet_list_it = fec_packet->protected_pkt_list.begin();
-    while (protected_packet_list_it != fec_packet->protected_pkt_list.end()) {
-      delete *protected_packet_list_it;
-      protected_packet_list_it =
-          fec_packet->protected_pkt_list.erase(protected_packet_list_it);
-    }
-    assert(fec_packet->protected_pkt_list.empty());
-    delete fec_packet;
-    fec_packet_list_.pop_front();
-  }
-  assert(fec_packet_list_.empty());
-}
-
-void ForwardErrorCorrection::InsertMediaPacket(
-    ReceivedPacket* rx_packet,
-    RecoveredPacketList* recovered_packet_list) {
-  RecoveredPacketList::iterator recovered_packet_list_it =
-      recovered_packet_list->begin();
-
-=======
     RecoveredPacketList* recovered_packets) {
   // Free the memory for any existing recovered packets, if the caller hasn't.
   recovered_packets->clear();
@@ -684,7 +335,6 @@
 void ForwardErrorCorrection::InsertMediaPacket(
     RecoveredPacketList* recovered_packets,
     ReceivedPacket* received_packet) {
->>>>>>> a17af05f
   // Search for duplicate packets.
   for (const auto& recovered_packet : *recovered_packets) {
     if (received_packet->seq_num == recovered_packet->seq_num) {
@@ -736,21 +386,6 @@
       return;
     }
   }
-<<<<<<< HEAD
-  FecPacket* fec_packet = new FecPacket;
-  fec_packet->pkt = rx_packet->pkt;
-  fec_packet->seq_num = rx_packet->seq_num;
-  fec_packet->ssrc = rx_packet->ssrc;
-
-  const uint16_t seq_num_base =
-      ByteReader<uint16_t>::ReadBigEndian(&fec_packet->pkt->data[2]);
-  const uint16_t maskSizeBytes = (fec_packet->pkt->data[0] & 0x40)
-                                     ? kMaskSizeLBitSet
-                                     : kMaskSizeLBitClear;  // L bit set?
-
-  for (uint16_t byte_idx = 0; byte_idx < maskSizeBytes; ++byte_idx) {
-    uint8_t packet_mask = fec_packet->pkt->data[12 + byte_idx];
-=======
   std::unique_ptr<ReceivedFecPacket> fec_packet(new ReceivedFecPacket());
   fec_packet->pkt = received_packet->pkt;
   fec_packet->seq_num = received_packet->seq_num;
@@ -765,7 +400,6 @@
        ++byte_idx) {
     uint8_t packet_mask =
         fec_packet->pkt->data[fec_packet->packet_mask_offset + byte_idx];
->>>>>>> a17af05f
     for (uint16_t bit_idx = 0; bit_idx < 8; ++bit_idx) {
       if (packet_mask & (1 << (7 - bit_idx))) {
         std::unique_ptr<ProtectedPacket> protected_packet(
@@ -801,28 +435,6 @@
 }
 
 void ForwardErrorCorrection::AssignRecoveredPackets(
-<<<<<<< HEAD
-    FecPacket* fec_packet,
-    const RecoveredPacketList* recovered_packets) {
-  // Search for missing packets which have arrived or have been recovered by
-  // another FEC packet.
-  ProtectedPacketList* not_recovered = &fec_packet->protected_pkt_list;
-  RecoveredPacketList already_recovered;
-  std::set_intersection(
-      recovered_packets->begin(), recovered_packets->end(),
-      not_recovered->begin(), not_recovered->end(),
-      std::inserter(already_recovered, already_recovered.end()),
-      SortablePacket::LessThan);
-  // Set the FEC pointers to all recovered packets so that we don't have to
-  // search for them when we are doing recovery.
-  ProtectedPacketList::iterator not_recovered_it = not_recovered->begin();
-  for (RecoveredPacketList::iterator it = already_recovered.begin();
-       it != already_recovered.end(); ++it) {
-    // Search for the next recovered packet in |not_recovered|.
-    while ((*not_recovered_it)->seq_num != (*it)->seq_num)
-      ++not_recovered_it;
-    (*not_recovered_it)->pkt = (*it)->pkt;
-=======
     const RecoveredPacketList& recovered_packets,
     ReceivedFecPacket* fec_packet) {
   ProtectedPacketList* protected_packets = &fec_packet->protected_packets;
@@ -846,22 +458,14 @@
       ++it_p;
       ++it_r;
     }
->>>>>>> a17af05f
   }
 }
 
 void ForwardErrorCorrection::InsertPackets(
-<<<<<<< HEAD
-    ReceivedPacketList* received_packet_list,
-    RecoveredPacketList* recovered_packet_list) {
-  while (!received_packet_list->empty()) {
-    ReceivedPacket* rx_packet = received_packet_list->front();
-=======
     ReceivedPacketList* received_packets,
     RecoveredPacketList* recovered_packets) {
   while (!received_packets->empty()) {
     ReceivedPacket* received_packet = received_packets->front().get();
->>>>>>> a17af05f
 
     // Check for discarding oldest FEC packet, to avoid wrong FEC decoding from
     // sequence number wrap-around. Detection of old FEC packet is based on
@@ -870,17 +474,10 @@
     // TODO(marpan/holmer): We should be able to improve detection/discarding of
     // old FEC packets based on timestamp information or better sequence number
     // thresholding (e.g., to distinguish between wrap-around and reordering).
-<<<<<<< HEAD
-    if (!fec_packet_list_.empty()) {
-      uint16_t seq_num_diff =
-          abs(static_cast<int>(rx_packet->seq_num) -
-              static_cast<int>(fec_packet_list_.front()->seq_num));
-=======
     if (!received_fec_packets_.empty()) {
       uint16_t seq_num_diff =
           abs(static_cast<int>(received_packet->seq_num) -
               static_cast<int>(received_fec_packets_.front()->seq_num));
->>>>>>> a17af05f
       if (seq_num_diff > 0x3fff) {
         received_fec_packets_.pop_front();
       }
@@ -891,61 +488,6 @@
     } else {
       InsertMediaPacket(recovered_packets, received_packet);
     }
-<<<<<<< HEAD
-    // Delete the received packet "wrapper", but not the packet data.
-    delete rx_packet;
-    received_packet_list->pop_front();
-  }
-  assert(received_packet_list->empty());
-  DiscardOldPackets(recovered_packet_list);
-}
-
-bool ForwardErrorCorrection::InitRecovery(const FecPacket* fec_packet,
-                                          RecoveredPacket* recovered) {
-  // This is the first packet which we try to recover with.
-  const uint16_t ulp_header_size = fec_packet->pkt->data[0] & 0x40
-                                       ? kUlpHeaderSizeLBitSet
-                                       : kUlpHeaderSizeLBitClear;  // L bit set?
-  if (fec_packet->pkt->length <
-      static_cast<size_t>(kFecHeaderSize + ulp_header_size)) {
-    LOG(LS_WARNING)
-        << "Truncated FEC packet doesn't contain room for ULP header.";
-    return false;
-  }
-  recovered->pkt = new Packet;
-  memset(recovered->pkt->data, 0, IP_PACKET_SIZE);
-  recovered->returned = false;
-  recovered->was_recovered = true;
-  uint16_t protection_length =
-      ByteReader<uint16_t>::ReadBigEndian(&fec_packet->pkt->data[10]);
-  if (protection_length >
-      std::min(
-          sizeof(recovered->pkt->data) - kRtpHeaderSize,
-          sizeof(fec_packet->pkt->data) - kFecHeaderSize - ulp_header_size)) {
-    LOG(LS_WARNING) << "Incorrect FEC protection length, dropping.";
-    return false;
-  }
-  // Copy FEC payload, skipping the ULP header.
-  memcpy(&recovered->pkt->data[kRtpHeaderSize],
-         &fec_packet->pkt->data[kFecHeaderSize + ulp_header_size],
-         protection_length);
-  // Copy the length recovery field.
-  memcpy(recovered->length_recovery, &fec_packet->pkt->data[8], 2);
-  // Copy the first 2 bytes of the FEC header.
-  memcpy(recovered->pkt->data, fec_packet->pkt->data, 2);
-  // Copy the 5th to 8th bytes of the FEC header.
-  memcpy(&recovered->pkt->data[4], &fec_packet->pkt->data[4], 4);
-  // Set the SSRC field.
-  ByteWriter<uint32_t>::WriteBigEndian(&recovered->pkt->data[8],
-                                       fec_packet->ssrc);
-  return true;
-}
-
-bool ForwardErrorCorrection::FinishRecovery(RecoveredPacket* recovered) {
-  // Set the RTP version to 2.
-  recovered->pkt->data[0] |= 0x80;  // Set the 1st bit.
-  recovered->pkt->data[0] &= 0xbf;  // Clear the 2nd bit.
-=======
     // Delete the received packet "wrapper".
     received_packets->pop_front();
   }
@@ -984,7 +526,6 @@
          fec_packet.protection_length);
   return true;
 }
->>>>>>> a17af05f
 
 bool ForwardErrorCorrection::FinishPacketRecovery(
     const ReceivedFecPacket& fec_packet,
@@ -996,11 +537,6 @@
   recovered_packet->pkt->length =
       ByteReader<uint16_t>::ReadBigEndian(&recovered_packet->pkt->data[2]) +
       kRtpHeaderSize;
-<<<<<<< HEAD
-  if (recovered->pkt->length > sizeof(recovered->pkt->data) - kRtpHeaderSize)
-    return false;
-
-=======
   if (recovered_packet->pkt->length >
       sizeof(recovered_packet->pkt->data) - kRtpHeaderSize) {
     LOG(LS_WARNING) << "The recovered packet had a length larger than a "
@@ -1013,7 +549,6 @@
   // Set the SSRC field.
   ByteWriter<uint32_t>::WriteBigEndian(&recovered_packet->pkt->data[8],
                                        fec_packet.protected_ssrc);
->>>>>>> a17af05f
   return true;
 }
 
@@ -1050,17 +585,6 @@
   }
 }
 
-<<<<<<< HEAD
-bool ForwardErrorCorrection::RecoverPacket(
-    const FecPacket* fec_packet,
-    RecoveredPacket* rec_packet_to_insert) {
-  if (!InitRecovery(fec_packet, rec_packet_to_insert))
-    return false;
-  ProtectedPacketList::const_iterator protected_it =
-      fec_packet->protected_pkt_list.begin();
-  while (protected_it != fec_packet->protected_pkt_list.end()) {
-    if ((*protected_it)->pkt == NULL) {
-=======
 bool ForwardErrorCorrection::RecoverPacket(const ReceivedFecPacket& fec_packet,
                                            RecoveredPacket* recovered_packet) {
   if (!StartPacketRecovery(fec_packet, recovered_packet)) {
@@ -1068,7 +592,6 @@
   }
   for (const auto& protected_packet : fec_packet.protected_packets) {
     if (protected_packet->pkt == nullptr) {
->>>>>>> a17af05f
       // This is the packet we're recovering.
       recovered_packet->seq_num = protected_packet->seq_num;
     } else {
@@ -1077,14 +600,9 @@
                   kRtpHeaderSize, recovered_packet->pkt);
     }
   }
-<<<<<<< HEAD
-  if (!FinishRecovery(rec_packet_to_insert))
-    return false;
-=======
   if (!FinishPacketRecovery(fec_packet, recovered_packet)) {
     return false;
   }
->>>>>>> a17af05f
   return true;
 }
 
@@ -1098,21 +616,11 @@
     // We can only recover one packet with an FEC packet.
     if (packets_missing == 1) {
       // Recovery possible.
-<<<<<<< HEAD
-      RecoveredPacket* packet_to_insert = new RecoveredPacket;
-      packet_to_insert->pkt = NULL;
-      if (!RecoverPacket(*fec_packet_list_it, packet_to_insert)) {
-        // Can't recover using this packet, drop it.
-        DiscardFECPacket(*fec_packet_list_it);
-        fec_packet_list_it = fec_packet_list_.erase(fec_packet_list_it);
-        delete packet_to_insert;
-=======
       std::unique_ptr<RecoveredPacket> recovered_packet(new RecoveredPacket());
       recovered_packet->pkt = nullptr;
       if (!RecoverPacket(**fec_packet_it, recovered_packet.get())) {
         // Can't recover using this packet, drop it.
         fec_packet_it = received_fec_packets_.erase(fec_packet_it);
->>>>>>> a17af05f
         continue;
       }
 
