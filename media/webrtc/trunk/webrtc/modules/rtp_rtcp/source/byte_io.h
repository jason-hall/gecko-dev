--- conflicted
+++ resolved
@@ -198,7 +198,6 @@
 class ByteWriter<T, B, true> {
  public:
   typedef typename UnsignedOf<T>::Type U;
-<<<<<<< HEAD
 
   static void WriteBigEndian(uint8_t* data, T val) {
     ByteWriter<U, B, false>::WriteBigEndian(data, ReinterpretAsUnsigned(val));
@@ -254,63 +253,6 @@
     return data[0];
   }
 
-=======
-
-  static void WriteBigEndian(uint8_t* data, T val) {
-    ByteWriter<U, B, false>::WriteBigEndian(data, ReinterpretAsUnsigned(val));
-  }
-
-  static void WriteLittleEndian(uint8_t* data, T val) {
-    ByteWriter<U, B, false>::WriteLittleEndian(data,
-                                               ReinterpretAsUnsigned(val));
-  }
-
- private:
-  static U ReinterpretAsUnsigned(T val) {
-    // According to ISO C standard ISO/IEC 9899, section 6.3.1.3 (1, 2) a
-    // conversion from signed to unsigned keeps the value if the new type can
-    // represent it, and otherwise adds one more than the max value of T until
-    // the value is in range. For two's complement, this fortunately means
-    // that the bit-wise value will be intact. Thus, since we have asserted that
-    // two's complement form is actually used, a simple cast is sufficient.
-    return static_cast<U>(val);
-  }
-};
-
-// ----- Below follows specializations of UnsignedOf utility class -----
-
-template <>
-struct UnsignedOf<int8_t> {
-  typedef uint8_t Type;
-};
-template <>
-struct UnsignedOf<int16_t> {
-  typedef uint16_t Type;
-};
-template <>
-struct UnsignedOf<int32_t> {
-  typedef uint32_t Type;
-};
-template <>
-struct UnsignedOf<int64_t> {
-  typedef uint64_t Type;
-};
-
-// ----- Below follows specializations for unsigned, B in { 1, 2, 4, 8 } -----
-
-// TODO(sprang): Check if these actually help or if generic cases will be
-// unrolled to and optimized to similar performance.
-
-// Specializations for single bytes
-template <typename T>
-class ByteReader<T, 1, false> {
- public:
-  static T ReadBigEndian(const uint8_t* data) {
-    static_assert(sizeof(T) == 1, kSizeErrorMsg);
-    return data[0];
-  }
-
->>>>>>> a17af05f
   static T ReadLittleEndian(const uint8_t* data) {
     static_assert(sizeof(T) == 1, kSizeErrorMsg);
     return data[0];
@@ -368,19 +310,12 @@
  public:
   static T ReadBigEndian(const uint8_t* data) {
     static_assert(sizeof(T) >= 4, kSizeErrorMsg);
-<<<<<<< HEAD
-    return (data[0] << 24) | (data[1] << 16) | (data[2] << 8) | data[3];
-=======
     return (Get(data, 0) << 24) | (Get(data, 1) << 16) | (Get(data, 2) << 8) |
            Get(data, 3);
->>>>>>> a17af05f
   }
 
   static T ReadLittleEndian(const uint8_t* data) {
     static_assert(sizeof(T) >= 4, kSizeErrorMsg);
-<<<<<<< HEAD
-    return data[0] | (data[1] << 8) | (data[2] << 16) | (data[3] << 24);
-=======
     return Get(data, 0) | (Get(data, 1) << 8) | (Get(data, 2) << 16) |
            (Get(data, 3) << 24);
   }
@@ -388,7 +323,6 @@
  private:
   inline static T Get(const uint8_t* data, unsigned int index) {
     return static_cast<T>(data[index]);
->>>>>>> a17af05f
   }
 };
 
