/*
 *  Copyright (c) 2012 The WebRTC project authors. All Rights Reserved.
 *
 *  Use of this source code is governed by a BSD-style license
 *  that can be found in the LICENSE file in the root of the source
 *  tree. An additional intellectual property rights grant can be found
 *  in the file PATENTS.  All contributing project authors may
 *  be found in the AUTHORS file in the root of the source tree.
 */

#ifndef WEBRTC_MODULES_RTP_RTCP_SOURCE_RTCP_RECEIVER_H_
#define WEBRTC_MODULES_RTP_RTCP_SOURCE_RTCP_RECEIVER_H_

#include <map>
#include <set>
<<<<<<< HEAD
=======
#include <string>
>>>>>>> a17af05f
#include <vector>

#include "webrtc/base/criticalsection.h"
#include "webrtc/base/thread_annotations.h"
#include "webrtc/modules/rtp_rtcp/include/rtp_rtcp_defines.h"
<<<<<<< HEAD
#include "webrtc/modules/rtp_rtcp/source/rtcp_receiver_help.h"
=======
#include "webrtc/modules/rtp_rtcp/source/rtcp_packet/dlrr.h"
>>>>>>> a17af05f
#include "webrtc/modules/rtp_rtcp/source/rtcp_utility.h"
#include "webrtc/system_wrappers/include/ntp_time.h"
#include "webrtc/typedefs.h"

namespace webrtc {
<<<<<<< HEAD
class ModuleRtpRtcpImpl;

class RTCPReceiver : public TMMBRHelp
{
public:
 RTCPReceiver(Clock* clock,
              bool receiver_only,
              RtcpPacketTypeCounterObserver* packet_type_counter_observer,
              RtcpBandwidthObserver* rtcp_bandwidth_observer,
              RtcpIntraFrameObserver* rtcp_intra_frame_observer,
              TransportFeedbackObserver* transport_feedback_observer,
              ModuleRtpRtcpImpl* owner);
    virtual ~RTCPReceiver();

    RtcpMode Status() const;
    void SetRTCPStatus(RtcpMode method);

    int64_t LastReceived();
    int64_t LastReceivedReceiverReport() const;

    void SetSsrcs(uint32_t main_ssrc,
                  const std::set<uint32_t>& registered_ssrcs);
    void SetRelaySSRC(uint32_t ssrc);
    void SetRemoteSSRC(uint32_t ssrc);
    uint32_t RemoteSSRC() const;

    uint32_t RelaySSRC() const;

    int32_t IncomingRTCPPacket(
        RTCPHelp::RTCPPacketInformation& rtcpPacketInformation,
        RTCPUtility::RTCPParserV2 *rtcpParser);

    void TriggerCallbacksFromRTCPPacket(
        RTCPHelp::RTCPPacketInformation& rtcpPacketInformation);

    // get received cname
    int32_t CNAME(uint32_t remoteSSRC, char cName[RTCP_CNAME_SIZE]) const;

    // get received NTP
    bool NTP(uint32_t* ReceivedNTPsecs,
             uint32_t* ReceivedNTPfrac,
             uint32_t* RTCPArrivalTimeSecs,
             uint32_t* RTCPArrivalTimeFrac,
             uint32_t* rtcp_timestamp) const;

   bool LastReceivedXrReferenceTimeInfo(RtcpReceiveTimeInfo* info) const;

    // get rtt
    int32_t RTT(uint32_t remoteSSRC,
                int64_t* RTT,
                int64_t* avgRTT,
                int64_t* minRTT,
                int64_t* maxRTT) const;

    int32_t GetReportBlockInfo(uint32_t remoteSSRC,
                               uint32_t* NTPHigh,
                               uint32_t* NTPLow,
                               uint32_t* PacketsReceived,
                               uint64_t* OctetsReceived) const;

    int32_t SenderInfoReceived(RTCPSenderInfo* senderInfo) const;

    bool GetAndResetXrRrRtt(int64_t* rtt_ms);

    // get statistics
    int32_t StatisticsReceived(
        std::vector<RTCPReportBlock>* receiveBlocks) const;

    // Returns true if we haven't received an RTCP RR for several RTCP
    // intervals, but only triggers true once.
    bool RtcpRrTimeout(int64_t rtcp_interval_ms);

    // Returns true if we haven't received an RTCP RR telling the receive side
    // has not received RTP packets for too long, i.e. extended highest sequence
    // number hasn't increased for several RTCP intervals. The function only
    // returns true once until a new RR is received.
    bool RtcpRrSequenceNumberTimeout(int64_t rtcp_interval_ms);

    // Get TMMBR
    int32_t TMMBRReceived(uint32_t size,
                          uint32_t accNumCandidates,
                          TMMBRSet* candidateSet) const;

    bool UpdateRTCPReceiveInformationTimers();

    int32_t BoundingSet(bool* tmmbrOwner, TMMBRSet* boundingSetRec);

    int32_t UpdateTMMBR();

    void RegisterRtcpStatisticsCallback(RtcpStatisticsCallback* callback);
    RtcpStatisticsCallback* GetRtcpStatisticsCallback();

protected:
 RTCPUtility::RTCPCnameInformation* CreateCnameInformation(uint32_t remoteSSRC);
 RTCPUtility::RTCPCnameInformation* GetCnameInformation(
     uint32_t remoteSSRC) const;

 RTCPHelp::RTCPReceiveInformation* CreateReceiveInformation(
     uint32_t remoteSSRC);
 RTCPHelp::RTCPReceiveInformation* GetReceiveInformation(uint32_t remoteSSRC);

    void UpdateReceiveInformation(
        RTCPHelp::RTCPReceiveInformation& receiveInformation);

    void HandleSenderReceiverReport(
        RTCPUtility::RTCPParserV2& rtcpParser,
        RTCPHelp::RTCPPacketInformation& rtcpPacketInformation)
        EXCLUSIVE_LOCKS_REQUIRED(_criticalSectionRTCPReceiver);

    void HandleReportBlock(
        const RTCPUtility::RTCPPacket& rtcpPacket,
        RTCPHelp::RTCPPacketInformation& rtcpPacketInformation,
        uint32_t remoteSSRC)
        EXCLUSIVE_LOCKS_REQUIRED(_criticalSectionRTCPReceiver);

    void HandleSDES(RTCPUtility::RTCPParserV2& rtcpParser,
                    RTCPHelp::RTCPPacketInformation& rtcpPacketInformation)
        EXCLUSIVE_LOCKS_REQUIRED(_criticalSectionRTCPReceiver);

    void HandleSDESChunk(RTCPUtility::RTCPParserV2& rtcpParser)
        EXCLUSIVE_LOCKS_REQUIRED(_criticalSectionRTCPReceiver);

    void HandleXrHeader(RTCPUtility::RTCPParserV2& parser,
                        RTCPHelp::RTCPPacketInformation& rtcpPacketInformation)
        EXCLUSIVE_LOCKS_REQUIRED(_criticalSectionRTCPReceiver);

    void HandleXrReceiveReferenceTime(
        RTCPUtility::RTCPParserV2& parser,
        RTCPHelp::RTCPPacketInformation& rtcpPacketInformation)
        EXCLUSIVE_LOCKS_REQUIRED(_criticalSectionRTCPReceiver);

    void HandleXrDlrrReportBlock(
        RTCPUtility::RTCPParserV2& parser,
        RTCPHelp::RTCPPacketInformation& rtcpPacketInformation)
        EXCLUSIVE_LOCKS_REQUIRED(_criticalSectionRTCPReceiver);

    void HandleXrDlrrReportBlockItem(
        const RTCPUtility::RTCPPacket& packet,
        RTCPHelp::RTCPPacketInformation& rtcpPacketInformation)
        EXCLUSIVE_LOCKS_REQUIRED(_criticalSectionRTCPReceiver);

    void HandleXRVOIPMetric(
        RTCPUtility::RTCPParserV2& rtcpParser,
        RTCPHelp::RTCPPacketInformation& rtcpPacketInformation)
        EXCLUSIVE_LOCKS_REQUIRED(_criticalSectionRTCPReceiver);

    void HandleNACK(RTCPUtility::RTCPParserV2& rtcpParser,
                    RTCPHelp::RTCPPacketInformation& rtcpPacketInformation)
        EXCLUSIVE_LOCKS_REQUIRED(_criticalSectionRTCPReceiver);

    void HandleNACKItem(const RTCPUtility::RTCPPacket& rtcpPacket,
                        RTCPHelp::RTCPPacketInformation& rtcpPacketInformation)
        EXCLUSIVE_LOCKS_REQUIRED(_criticalSectionRTCPReceiver);

    void HandleBYE(RTCPUtility::RTCPParserV2& rtcpParser)
        EXCLUSIVE_LOCKS_REQUIRED(_criticalSectionRTCPReceiver);

    void HandlePLI(RTCPUtility::RTCPParserV2& rtcpParser,
                   RTCPHelp::RTCPPacketInformation& rtcpPacketInformation)
        EXCLUSIVE_LOCKS_REQUIRED(_criticalSectionRTCPReceiver);

    void HandleSLI(RTCPUtility::RTCPParserV2& rtcpParser,
                   RTCPHelp::RTCPPacketInformation& rtcpPacketInformation)
        EXCLUSIVE_LOCKS_REQUIRED(_criticalSectionRTCPReceiver);

    void HandleSLIItem(const RTCPUtility::RTCPPacket& rtcpPacket,
                       RTCPHelp::RTCPPacketInformation& rtcpPacketInformation)
        EXCLUSIVE_LOCKS_REQUIRED(_criticalSectionRTCPReceiver);

    void HandleRPSI(RTCPUtility::RTCPParserV2& rtcpParser,
                    RTCPHelp::RTCPPacketInformation& rtcpPacketInformation)
        EXCLUSIVE_LOCKS_REQUIRED(_criticalSectionRTCPReceiver);

    void HandlePsfbApp(RTCPUtility::RTCPParserV2& rtcpParser,
                       RTCPHelp::RTCPPacketInformation& rtcpPacketInformation)
        EXCLUSIVE_LOCKS_REQUIRED(_criticalSectionRTCPReceiver);

    void HandleREMBItem(RTCPUtility::RTCPParserV2& rtcpParser,
                        RTCPHelp::RTCPPacketInformation& rtcpPacketInformation)
        EXCLUSIVE_LOCKS_REQUIRED(_criticalSectionRTCPReceiver);

    void HandleIJ(RTCPUtility::RTCPParserV2& rtcpParser,
                  RTCPHelp::RTCPPacketInformation& rtcpPacketInformation)
        EXCLUSIVE_LOCKS_REQUIRED(_criticalSectionRTCPReceiver);

    void HandleIJItem(const RTCPUtility::RTCPPacket& rtcpPacket,
                      RTCPHelp::RTCPPacketInformation& rtcpPacketInformation)
        EXCLUSIVE_LOCKS_REQUIRED(_criticalSectionRTCPReceiver);

    void HandleTMMBR(RTCPUtility::RTCPParserV2& rtcpParser,
                     RTCPHelp::RTCPPacketInformation& rtcpPacketInformation)
        EXCLUSIVE_LOCKS_REQUIRED(_criticalSectionRTCPReceiver);

    void HandleTMMBRItem(RTCPHelp::RTCPReceiveInformation& receiveInfo,
                         const RTCPUtility::RTCPPacket& rtcpPacket,
                         RTCPHelp::RTCPPacketInformation& rtcpPacketInformation,
                         uint32_t senderSSRC)
        EXCLUSIVE_LOCKS_REQUIRED(_criticalSectionRTCPReceiver);

    void HandleTMMBN(RTCPUtility::RTCPParserV2& rtcpParser,
                     RTCPHelp::RTCPPacketInformation& rtcpPacketInformation)
        EXCLUSIVE_LOCKS_REQUIRED(_criticalSectionRTCPReceiver);

    void HandleSR_REQ(RTCPUtility::RTCPParserV2& rtcpParser,
                      RTCPHelp::RTCPPacketInformation& rtcpPacketInformation)
        EXCLUSIVE_LOCKS_REQUIRED(_criticalSectionRTCPReceiver);

    void HandleTMMBNItem(RTCPHelp::RTCPReceiveInformation& receiveInfo,
                         const RTCPUtility::RTCPPacket& rtcpPacket)
        EXCLUSIVE_LOCKS_REQUIRED(_criticalSectionRTCPReceiver);

    void HandleFIR(RTCPUtility::RTCPParserV2& rtcpParser,
                   RTCPHelp::RTCPPacketInformation& rtcpPacketInformation)
        EXCLUSIVE_LOCKS_REQUIRED(_criticalSectionRTCPReceiver);

    void HandleFIRItem(RTCPHelp::RTCPReceiveInformation* receiveInfo,
                       const RTCPUtility::RTCPPacket& rtcpPacket,
                       RTCPHelp::RTCPPacketInformation& rtcpPacketInformation)
        EXCLUSIVE_LOCKS_REQUIRED(_criticalSectionRTCPReceiver);

    void HandleAPP(RTCPUtility::RTCPParserV2& rtcpParser,
                   RTCPHelp::RTCPPacketInformation& rtcpPacketInformation)
        EXCLUSIVE_LOCKS_REQUIRED(_criticalSectionRTCPReceiver);

    void HandleAPPItem(RTCPUtility::RTCPParserV2& rtcpParser,
                       RTCPHelp::RTCPPacketInformation& rtcpPacketInformation)
        EXCLUSIVE_LOCKS_REQUIRED(_criticalSectionRTCPReceiver);

    void HandleTransportFeedback(
        RTCPUtility::RTCPParserV2* rtcp_parser,
        RTCPHelp::RTCPPacketInformation* rtcp_packet_information)
        EXCLUSIVE_LOCKS_REQUIRED(_criticalSectionRTCPReceiver);

 private:
  typedef std::map<uint32_t, RTCPHelp::RTCPReceiveInformation*>
      ReceivedInfoMap;
  // RTCP report block information mapped by remote SSRC.
  typedef std::map<uint32_t, RTCPHelp::RTCPReportBlockInformation*>
      ReportBlockInfoMap;
  // RTCP report block information map mapped by source SSRC.
  typedef std::map<uint32_t, ReportBlockInfoMap> ReportBlockMap;

  RTCPHelp::RTCPReportBlockInformation* CreateOrGetReportBlockInformation(
      uint32_t remote_ssrc, uint32_t source_ssrc)
          EXCLUSIVE_LOCKS_REQUIRED(_criticalSectionRTCPReceiver);
  RTCPHelp::RTCPReportBlockInformation* GetReportBlockInformation(
      uint32_t remote_ssrc, uint32_t source_ssrc) const
          EXCLUSIVE_LOCKS_REQUIRED(_criticalSectionRTCPReceiver);

  Clock* const _clock;
  const bool receiver_only_;
  RtcpMode _method;
  int64_t _lastReceived;
  ModuleRtpRtcpImpl& _rtpRtcp;

  CriticalSectionWrapper* _criticalSectionFeedbacks;
  RtcpBandwidthObserver* const _cbRtcpBandwidthObserver;
  RtcpIntraFrameObserver* const _cbRtcpIntraFrameObserver;
  TransportFeedbackObserver* const _cbTransportFeedbackObserver;

  CriticalSectionWrapper* _criticalSectionRTCPReceiver;
  uint32_t main_ssrc_ GUARDED_BY(_criticalSectionRTCPReceiver);
  uint32_t _remoteSSRC GUARDED_BY(_criticalSectionRTCPReceiver);
  std::set<uint32_t> registered_ssrcs_ GUARDED_BY(_criticalSectionRTCPReceiver);

  // Received send report
  RTCPSenderInfo _remoteSenderInfo;
  // when did we receive the last send report
  uint32_t _lastReceivedSRNTPsecs;
  uint32_t _lastReceivedSRNTPfrac;
=======
class VideoBitrateAllocationObserver;
namespace rtcp {
class CommonHeader;
class ReportBlock;
class Rrtr;
class TargetBitrate;
class TmmbItem;
}  // namespace rtcp

class RTCPReceiver {
 public:
  class ModuleRtpRtcp {
   public:
    virtual void SetTmmbn(std::vector<rtcp::TmmbItem> bounding_set) = 0;
    virtual void OnRequestSendReport() = 0;
    virtual void OnReceivedNack(
        const std::vector<uint16_t>& nack_sequence_numbers) = 0;
    virtual void OnReceivedRtcpReportBlocks(
        const ReportBlockList& report_blocks) = 0;

    virtual bool GetSendReportMetadata(const uint32_t send_report,
                                       uint64_t *time_of_send,
                                       uint32_t *packet_count,
                                       uint64_t *octet_count) = 0;

   protected:
    virtual ~ModuleRtpRtcp() = default;
  };

  RTCPReceiver(Clock* clock,
               bool receiver_only,
               RtcpPacketTypeCounterObserver* packet_type_counter_observer,
               RtcpBandwidthObserver* rtcp_bandwidth_observer,
               RtcpIntraFrameObserver* rtcp_intra_frame_observer,
               TransportFeedbackObserver* transport_feedback_observer,
               VideoBitrateAllocationObserver* bitrate_allocation_observer,
               ModuleRtpRtcp* owner);
  virtual ~RTCPReceiver();

  bool IncomingPacket(const uint8_t* packet, size_t packet_size);

  int64_t LastReceivedReceiverReport() const;

  void SetSsrcs(uint32_t main_ssrc, const std::set<uint32_t>& registered_ssrcs);
  void SetRemoteSSRC(uint32_t ssrc);
  uint32_t RemoteSSRC() const;

  // Get received cname.
  int32_t CNAME(uint32_t remote_ssrc, char cname[RTCP_CNAME_SIZE]) const;

  // Get received NTP.
  bool NTP(uint32_t* received_ntp_secs,
           uint32_t* received_ntp_frac,
           uint32_t* rtcp_arrival_time_secs,
           uint32_t* rtcp_arrival_time_frac,
           uint32_t* rtcp_timestamp) const;

  bool LastReceivedXrReferenceTimeInfo(rtcp::ReceiveTimeInfo* info) const;

  // Get rtt.
  int32_t RTT(uint32_t remote_ssrc,
              int64_t* last_rtt_ms,
              int64_t* avg_rtt_ms,
              int64_t* min_rtt_ms,
              int64_t* max_rtt_ms) const;

  int32_t SenderInfoReceived(RTCPSenderInfo* sender_info) const;

  void SetRtcpXrRrtrStatus(bool enable);
  bool GetAndResetXrRrRtt(int64_t* rtt_ms);

  // Get statistics.
  int32_t StatisticsReceived(std::vector<RTCPReportBlock>* receiveBlocks) const;

  // Returns true if we haven't received an RTCP RR for several RTCP
  // intervals, but only triggers true once.
  bool RtcpRrTimeout(int64_t rtcp_interval_ms);

  // Returns true if we haven't received an RTCP RR telling the receive side
  // has not received RTP packets for too long, i.e. extended highest sequence
  // number hasn't increased for several RTCP intervals. The function only
  // returns true once until a new RR is received.
  bool RtcpRrSequenceNumberTimeout(int64_t rtcp_interval_ms);

  std::vector<rtcp::TmmbItem> TmmbrReceived();

  bool UpdateRTCPReceiveInformationTimers();

  std::vector<rtcp::TmmbItem> BoundingSet(bool* tmmbr_owner);

  void UpdateTmmbr();

  void RegisterRtcpStatisticsCallback(RtcpStatisticsCallback* callback);
  RtcpStatisticsCallback* GetRtcpStatisticsCallback();

 private:
  struct PacketInformation;
  struct ReceiveInformation;
  struct ReportBlockWithRtt;
  // Mapped by remote ssrc.
  using ReceivedInfoMap = std::map<uint32_t, ReceiveInformation>;
  // RTCP report blocks mapped by remote SSRC.
  using ReportBlockInfoMap = std::map<uint32_t, ReportBlockWithRtt>;
  // RTCP report blocks map mapped by source SSRC.
  using ReportBlockMap = std::map<uint32_t, ReportBlockInfoMap>;

  bool ParseCompoundPacket(const uint8_t* packet_begin,
                           const uint8_t* packet_end,
                           PacketInformation* packet_information);

  void TriggerCallbacksFromRtcpPacket(
      const PacketInformation& packet_information);

  void CreateReceiveInformation(uint32_t remote_ssrc)
      EXCLUSIVE_LOCKS_REQUIRED(rtcp_receiver_lock_);
  ReceiveInformation* GetReceiveInformation(uint32_t remote_ssrc)
      EXCLUSIVE_LOCKS_REQUIRED(rtcp_receiver_lock_);

  void HandleSenderReport(const rtcp::CommonHeader& rtcp_block,
                          PacketInformation* packet_information)
      EXCLUSIVE_LOCKS_REQUIRED(rtcp_receiver_lock_);

  void HandleReceiverReport(const rtcp::CommonHeader& rtcp_block,
                            PacketInformation* packet_information)
      EXCLUSIVE_LOCKS_REQUIRED(rtcp_receiver_lock_);

  void HandleReportBlock(const rtcp::ReportBlock& report_block,
                         PacketInformation* packet_information,
                         uint32_t remote_ssrc)
      EXCLUSIVE_LOCKS_REQUIRED(rtcp_receiver_lock_);

  void HandleSdes(const rtcp::CommonHeader& rtcp_block,
                  PacketInformation* packet_information)
      EXCLUSIVE_LOCKS_REQUIRED(rtcp_receiver_lock_);

  void HandleXr(const rtcp::CommonHeader& rtcp_block,
                PacketInformation* packet_information)
      EXCLUSIVE_LOCKS_REQUIRED(rtcp_receiver_lock_);

  void HandleXrReceiveReferenceTime(uint32_t sender_ssrc,
                                    const rtcp::Rrtr& rrtr)
      EXCLUSIVE_LOCKS_REQUIRED(rtcp_receiver_lock_);

  void HandleXrDlrrReportBlock(const rtcp::ReceiveTimeInfo& rti)
      EXCLUSIVE_LOCKS_REQUIRED(rtcp_receiver_lock_);

  void HandleXrTargetBitrate(const rtcp::TargetBitrate& target_bitrate,
                             PacketInformation* packet_information)
      EXCLUSIVE_LOCKS_REQUIRED(rtcp_receiver_lock_);

  void HandleNack(const rtcp::CommonHeader& rtcp_block,
                  PacketInformation* packet_information)
      EXCLUSIVE_LOCKS_REQUIRED(rtcp_receiver_lock_);

  void HandleBye(const rtcp::CommonHeader& rtcp_block)
      EXCLUSIVE_LOCKS_REQUIRED(rtcp_receiver_lock_);

  void HandlePli(const rtcp::CommonHeader& rtcp_block,
                 PacketInformation* packet_information)
      EXCLUSIVE_LOCKS_REQUIRED(rtcp_receiver_lock_);

  void HandleSli(const rtcp::CommonHeader& rtcp_block,
                 PacketInformation* packet_information)
      EXCLUSIVE_LOCKS_REQUIRED(rtcp_receiver_lock_);

  void HandleRpsi(const rtcp::CommonHeader& rtcp_block,
                  PacketInformation* packet_information)
      EXCLUSIVE_LOCKS_REQUIRED(rtcp_receiver_lock_);

  void HandlePsfbApp(const rtcp::CommonHeader& rtcp_block,
                     PacketInformation* packet_information)
      EXCLUSIVE_LOCKS_REQUIRED(rtcp_receiver_lock_);

  void HandleTmmbr(const rtcp::CommonHeader& rtcp_block,
                   PacketInformation* packet_information)
      EXCLUSIVE_LOCKS_REQUIRED(rtcp_receiver_lock_);

  void HandleTmmbn(const rtcp::CommonHeader& rtcp_block,
                   PacketInformation* packet_information)
      EXCLUSIVE_LOCKS_REQUIRED(rtcp_receiver_lock_);

  void HandleSrReq(const rtcp::CommonHeader& rtcp_block,
                   PacketInformation* packet_information)
      EXCLUSIVE_LOCKS_REQUIRED(rtcp_receiver_lock_);

  void HandleFir(const rtcp::CommonHeader& rtcp_block,
                 PacketInformation* packet_information)
      EXCLUSIVE_LOCKS_REQUIRED(rtcp_receiver_lock_);

  void HandleTransportFeedback(const rtcp::CommonHeader& rtcp_block,
                               PacketInformation* packet_information)
      EXCLUSIVE_LOCKS_REQUIRED(rtcp_receiver_lock_);

  Clock* const clock_;
  const bool receiver_only_;
  ModuleRtpRtcp* const rtp_rtcp_;

  rtc::CriticalSection feedbacks_lock_;
  RtcpBandwidthObserver* const rtcp_bandwidth_observer_;
  RtcpIntraFrameObserver* const rtcp_intra_frame_observer_;
  TransportFeedbackObserver* const transport_feedback_observer_;
  VideoBitrateAllocationObserver* const bitrate_allocation_observer_;

  rtc::CriticalSection rtcp_receiver_lock_;
  uint32_t main_ssrc_ GUARDED_BY(rtcp_receiver_lock_);
  uint32_t remote_ssrc_ GUARDED_BY(rtcp_receiver_lock_);
  std::set<uint32_t> registered_ssrcs_ GUARDED_BY(rtcp_receiver_lock_);

  // Received sender report.
  RTCPSenderInfo remote_sender_info_;
  // When did we receive the last send report.
  NtpTime last_received_sr_ntp_;
>>>>>>> a17af05f

  // Received XR receive time report.
  rtcp::ReceiveTimeInfo remote_time_info_;
  // Time when the report was received.
  NtpTime last_received_xr_ntp_;
  // Estimated rtt, zero when there is no valid estimate.
  bool xr_rrtr_status_ GUARDED_BY(rtcp_receiver_lock_);
  int64_t xr_rr_rtt_ms_;

  // Received report blocks.
  ReportBlockMap received_report_blocks_ GUARDED_BY(rtcp_receiver_lock_);
  ReceivedInfoMap received_infos_ GUARDED_BY(rtcp_receiver_lock_);
  std::map<uint32_t, std::string> received_cnames_
      GUARDED_BY(rtcp_receiver_lock_);

  // The last time we received an RTCP RR.
  int64_t last_received_rr_ms_;

  // The time we last received an RTCP RR telling we have successfully
  // delivered RTP packet to the remote side.
  int64_t last_increased_sequence_number_ms_;

  RtcpStatisticsCallback* stats_callback_ GUARDED_BY(feedbacks_lock_);

  RtcpPacketTypeCounterObserver* const packet_type_counter_observer_;
  RtcpPacketTypeCounter packet_type_counter_;

  RTCPUtility::NackStats nack_stats_;

  size_t num_skipped_packets_;
<<<<<<< HEAD
  int64_t last_skipped_packets_warning_;
=======
  int64_t last_skipped_packets_warning_ms_;
>>>>>>> a17af05f
};
}  // namespace webrtc
#endif  // WEBRTC_MODULES_RTP_RTCP_SOURCE_RTCP_RECEIVER_H_<|MERGE_RESOLUTION|>--- conflicted
+++ resolved
@@ -13,297 +13,18 @@
 
 #include <map>
 #include <set>
-<<<<<<< HEAD
-=======
 #include <string>
->>>>>>> a17af05f
 #include <vector>
 
 #include "webrtc/base/criticalsection.h"
 #include "webrtc/base/thread_annotations.h"
 #include "webrtc/modules/rtp_rtcp/include/rtp_rtcp_defines.h"
-<<<<<<< HEAD
-#include "webrtc/modules/rtp_rtcp/source/rtcp_receiver_help.h"
-=======
 #include "webrtc/modules/rtp_rtcp/source/rtcp_packet/dlrr.h"
->>>>>>> a17af05f
 #include "webrtc/modules/rtp_rtcp/source/rtcp_utility.h"
 #include "webrtc/system_wrappers/include/ntp_time.h"
 #include "webrtc/typedefs.h"
 
 namespace webrtc {
-<<<<<<< HEAD
-class ModuleRtpRtcpImpl;
-
-class RTCPReceiver : public TMMBRHelp
-{
-public:
- RTCPReceiver(Clock* clock,
-              bool receiver_only,
-              RtcpPacketTypeCounterObserver* packet_type_counter_observer,
-              RtcpBandwidthObserver* rtcp_bandwidth_observer,
-              RtcpIntraFrameObserver* rtcp_intra_frame_observer,
-              TransportFeedbackObserver* transport_feedback_observer,
-              ModuleRtpRtcpImpl* owner);
-    virtual ~RTCPReceiver();
-
-    RtcpMode Status() const;
-    void SetRTCPStatus(RtcpMode method);
-
-    int64_t LastReceived();
-    int64_t LastReceivedReceiverReport() const;
-
-    void SetSsrcs(uint32_t main_ssrc,
-                  const std::set<uint32_t>& registered_ssrcs);
-    void SetRelaySSRC(uint32_t ssrc);
-    void SetRemoteSSRC(uint32_t ssrc);
-    uint32_t RemoteSSRC() const;
-
-    uint32_t RelaySSRC() const;
-
-    int32_t IncomingRTCPPacket(
-        RTCPHelp::RTCPPacketInformation& rtcpPacketInformation,
-        RTCPUtility::RTCPParserV2 *rtcpParser);
-
-    void TriggerCallbacksFromRTCPPacket(
-        RTCPHelp::RTCPPacketInformation& rtcpPacketInformation);
-
-    // get received cname
-    int32_t CNAME(uint32_t remoteSSRC, char cName[RTCP_CNAME_SIZE]) const;
-
-    // get received NTP
-    bool NTP(uint32_t* ReceivedNTPsecs,
-             uint32_t* ReceivedNTPfrac,
-             uint32_t* RTCPArrivalTimeSecs,
-             uint32_t* RTCPArrivalTimeFrac,
-             uint32_t* rtcp_timestamp) const;
-
-   bool LastReceivedXrReferenceTimeInfo(RtcpReceiveTimeInfo* info) const;
-
-    // get rtt
-    int32_t RTT(uint32_t remoteSSRC,
-                int64_t* RTT,
-                int64_t* avgRTT,
-                int64_t* minRTT,
-                int64_t* maxRTT) const;
-
-    int32_t GetReportBlockInfo(uint32_t remoteSSRC,
-                               uint32_t* NTPHigh,
-                               uint32_t* NTPLow,
-                               uint32_t* PacketsReceived,
-                               uint64_t* OctetsReceived) const;
-
-    int32_t SenderInfoReceived(RTCPSenderInfo* senderInfo) const;
-
-    bool GetAndResetXrRrRtt(int64_t* rtt_ms);
-
-    // get statistics
-    int32_t StatisticsReceived(
-        std::vector<RTCPReportBlock>* receiveBlocks) const;
-
-    // Returns true if we haven't received an RTCP RR for several RTCP
-    // intervals, but only triggers true once.
-    bool RtcpRrTimeout(int64_t rtcp_interval_ms);
-
-    // Returns true if we haven't received an RTCP RR telling the receive side
-    // has not received RTP packets for too long, i.e. extended highest sequence
-    // number hasn't increased for several RTCP intervals. The function only
-    // returns true once until a new RR is received.
-    bool RtcpRrSequenceNumberTimeout(int64_t rtcp_interval_ms);
-
-    // Get TMMBR
-    int32_t TMMBRReceived(uint32_t size,
-                          uint32_t accNumCandidates,
-                          TMMBRSet* candidateSet) const;
-
-    bool UpdateRTCPReceiveInformationTimers();
-
-    int32_t BoundingSet(bool* tmmbrOwner, TMMBRSet* boundingSetRec);
-
-    int32_t UpdateTMMBR();
-
-    void RegisterRtcpStatisticsCallback(RtcpStatisticsCallback* callback);
-    RtcpStatisticsCallback* GetRtcpStatisticsCallback();
-
-protected:
- RTCPUtility::RTCPCnameInformation* CreateCnameInformation(uint32_t remoteSSRC);
- RTCPUtility::RTCPCnameInformation* GetCnameInformation(
-     uint32_t remoteSSRC) const;
-
- RTCPHelp::RTCPReceiveInformation* CreateReceiveInformation(
-     uint32_t remoteSSRC);
- RTCPHelp::RTCPReceiveInformation* GetReceiveInformation(uint32_t remoteSSRC);
-
-    void UpdateReceiveInformation(
-        RTCPHelp::RTCPReceiveInformation& receiveInformation);
-
-    void HandleSenderReceiverReport(
-        RTCPUtility::RTCPParserV2& rtcpParser,
-        RTCPHelp::RTCPPacketInformation& rtcpPacketInformation)
-        EXCLUSIVE_LOCKS_REQUIRED(_criticalSectionRTCPReceiver);
-
-    void HandleReportBlock(
-        const RTCPUtility::RTCPPacket& rtcpPacket,
-        RTCPHelp::RTCPPacketInformation& rtcpPacketInformation,
-        uint32_t remoteSSRC)
-        EXCLUSIVE_LOCKS_REQUIRED(_criticalSectionRTCPReceiver);
-
-    void HandleSDES(RTCPUtility::RTCPParserV2& rtcpParser,
-                    RTCPHelp::RTCPPacketInformation& rtcpPacketInformation)
-        EXCLUSIVE_LOCKS_REQUIRED(_criticalSectionRTCPReceiver);
-
-    void HandleSDESChunk(RTCPUtility::RTCPParserV2& rtcpParser)
-        EXCLUSIVE_LOCKS_REQUIRED(_criticalSectionRTCPReceiver);
-
-    void HandleXrHeader(RTCPUtility::RTCPParserV2& parser,
-                        RTCPHelp::RTCPPacketInformation& rtcpPacketInformation)
-        EXCLUSIVE_LOCKS_REQUIRED(_criticalSectionRTCPReceiver);
-
-    void HandleXrReceiveReferenceTime(
-        RTCPUtility::RTCPParserV2& parser,
-        RTCPHelp::RTCPPacketInformation& rtcpPacketInformation)
-        EXCLUSIVE_LOCKS_REQUIRED(_criticalSectionRTCPReceiver);
-
-    void HandleXrDlrrReportBlock(
-        RTCPUtility::RTCPParserV2& parser,
-        RTCPHelp::RTCPPacketInformation& rtcpPacketInformation)
-        EXCLUSIVE_LOCKS_REQUIRED(_criticalSectionRTCPReceiver);
-
-    void HandleXrDlrrReportBlockItem(
-        const RTCPUtility::RTCPPacket& packet,
-        RTCPHelp::RTCPPacketInformation& rtcpPacketInformation)
-        EXCLUSIVE_LOCKS_REQUIRED(_criticalSectionRTCPReceiver);
-
-    void HandleXRVOIPMetric(
-        RTCPUtility::RTCPParserV2& rtcpParser,
-        RTCPHelp::RTCPPacketInformation& rtcpPacketInformation)
-        EXCLUSIVE_LOCKS_REQUIRED(_criticalSectionRTCPReceiver);
-
-    void HandleNACK(RTCPUtility::RTCPParserV2& rtcpParser,
-                    RTCPHelp::RTCPPacketInformation& rtcpPacketInformation)
-        EXCLUSIVE_LOCKS_REQUIRED(_criticalSectionRTCPReceiver);
-
-    void HandleNACKItem(const RTCPUtility::RTCPPacket& rtcpPacket,
-                        RTCPHelp::RTCPPacketInformation& rtcpPacketInformation)
-        EXCLUSIVE_LOCKS_REQUIRED(_criticalSectionRTCPReceiver);
-
-    void HandleBYE(RTCPUtility::RTCPParserV2& rtcpParser)
-        EXCLUSIVE_LOCKS_REQUIRED(_criticalSectionRTCPReceiver);
-
-    void HandlePLI(RTCPUtility::RTCPParserV2& rtcpParser,
-                   RTCPHelp::RTCPPacketInformation& rtcpPacketInformation)
-        EXCLUSIVE_LOCKS_REQUIRED(_criticalSectionRTCPReceiver);
-
-    void HandleSLI(RTCPUtility::RTCPParserV2& rtcpParser,
-                   RTCPHelp::RTCPPacketInformation& rtcpPacketInformation)
-        EXCLUSIVE_LOCKS_REQUIRED(_criticalSectionRTCPReceiver);
-
-    void HandleSLIItem(const RTCPUtility::RTCPPacket& rtcpPacket,
-                       RTCPHelp::RTCPPacketInformation& rtcpPacketInformation)
-        EXCLUSIVE_LOCKS_REQUIRED(_criticalSectionRTCPReceiver);
-
-    void HandleRPSI(RTCPUtility::RTCPParserV2& rtcpParser,
-                    RTCPHelp::RTCPPacketInformation& rtcpPacketInformation)
-        EXCLUSIVE_LOCKS_REQUIRED(_criticalSectionRTCPReceiver);
-
-    void HandlePsfbApp(RTCPUtility::RTCPParserV2& rtcpParser,
-                       RTCPHelp::RTCPPacketInformation& rtcpPacketInformation)
-        EXCLUSIVE_LOCKS_REQUIRED(_criticalSectionRTCPReceiver);
-
-    void HandleREMBItem(RTCPUtility::RTCPParserV2& rtcpParser,
-                        RTCPHelp::RTCPPacketInformation& rtcpPacketInformation)
-        EXCLUSIVE_LOCKS_REQUIRED(_criticalSectionRTCPReceiver);
-
-    void HandleIJ(RTCPUtility::RTCPParserV2& rtcpParser,
-                  RTCPHelp::RTCPPacketInformation& rtcpPacketInformation)
-        EXCLUSIVE_LOCKS_REQUIRED(_criticalSectionRTCPReceiver);
-
-    void HandleIJItem(const RTCPUtility::RTCPPacket& rtcpPacket,
-                      RTCPHelp::RTCPPacketInformation& rtcpPacketInformation)
-        EXCLUSIVE_LOCKS_REQUIRED(_criticalSectionRTCPReceiver);
-
-    void HandleTMMBR(RTCPUtility::RTCPParserV2& rtcpParser,
-                     RTCPHelp::RTCPPacketInformation& rtcpPacketInformation)
-        EXCLUSIVE_LOCKS_REQUIRED(_criticalSectionRTCPReceiver);
-
-    void HandleTMMBRItem(RTCPHelp::RTCPReceiveInformation& receiveInfo,
-                         const RTCPUtility::RTCPPacket& rtcpPacket,
-                         RTCPHelp::RTCPPacketInformation& rtcpPacketInformation,
-                         uint32_t senderSSRC)
-        EXCLUSIVE_LOCKS_REQUIRED(_criticalSectionRTCPReceiver);
-
-    void HandleTMMBN(RTCPUtility::RTCPParserV2& rtcpParser,
-                     RTCPHelp::RTCPPacketInformation& rtcpPacketInformation)
-        EXCLUSIVE_LOCKS_REQUIRED(_criticalSectionRTCPReceiver);
-
-    void HandleSR_REQ(RTCPUtility::RTCPParserV2& rtcpParser,
-                      RTCPHelp::RTCPPacketInformation& rtcpPacketInformation)
-        EXCLUSIVE_LOCKS_REQUIRED(_criticalSectionRTCPReceiver);
-
-    void HandleTMMBNItem(RTCPHelp::RTCPReceiveInformation& receiveInfo,
-                         const RTCPUtility::RTCPPacket& rtcpPacket)
-        EXCLUSIVE_LOCKS_REQUIRED(_criticalSectionRTCPReceiver);
-
-    void HandleFIR(RTCPUtility::RTCPParserV2& rtcpParser,
-                   RTCPHelp::RTCPPacketInformation& rtcpPacketInformation)
-        EXCLUSIVE_LOCKS_REQUIRED(_criticalSectionRTCPReceiver);
-
-    void HandleFIRItem(RTCPHelp::RTCPReceiveInformation* receiveInfo,
-                       const RTCPUtility::RTCPPacket& rtcpPacket,
-                       RTCPHelp::RTCPPacketInformation& rtcpPacketInformation)
-        EXCLUSIVE_LOCKS_REQUIRED(_criticalSectionRTCPReceiver);
-
-    void HandleAPP(RTCPUtility::RTCPParserV2& rtcpParser,
-                   RTCPHelp::RTCPPacketInformation& rtcpPacketInformation)
-        EXCLUSIVE_LOCKS_REQUIRED(_criticalSectionRTCPReceiver);
-
-    void HandleAPPItem(RTCPUtility::RTCPParserV2& rtcpParser,
-                       RTCPHelp::RTCPPacketInformation& rtcpPacketInformation)
-        EXCLUSIVE_LOCKS_REQUIRED(_criticalSectionRTCPReceiver);
-
-    void HandleTransportFeedback(
-        RTCPUtility::RTCPParserV2* rtcp_parser,
-        RTCPHelp::RTCPPacketInformation* rtcp_packet_information)
-        EXCLUSIVE_LOCKS_REQUIRED(_criticalSectionRTCPReceiver);
-
- private:
-  typedef std::map<uint32_t, RTCPHelp::RTCPReceiveInformation*>
-      ReceivedInfoMap;
-  // RTCP report block information mapped by remote SSRC.
-  typedef std::map<uint32_t, RTCPHelp::RTCPReportBlockInformation*>
-      ReportBlockInfoMap;
-  // RTCP report block information map mapped by source SSRC.
-  typedef std::map<uint32_t, ReportBlockInfoMap> ReportBlockMap;
-
-  RTCPHelp::RTCPReportBlockInformation* CreateOrGetReportBlockInformation(
-      uint32_t remote_ssrc, uint32_t source_ssrc)
-          EXCLUSIVE_LOCKS_REQUIRED(_criticalSectionRTCPReceiver);
-  RTCPHelp::RTCPReportBlockInformation* GetReportBlockInformation(
-      uint32_t remote_ssrc, uint32_t source_ssrc) const
-          EXCLUSIVE_LOCKS_REQUIRED(_criticalSectionRTCPReceiver);
-
-  Clock* const _clock;
-  const bool receiver_only_;
-  RtcpMode _method;
-  int64_t _lastReceived;
-  ModuleRtpRtcpImpl& _rtpRtcp;
-
-  CriticalSectionWrapper* _criticalSectionFeedbacks;
-  RtcpBandwidthObserver* const _cbRtcpBandwidthObserver;
-  RtcpIntraFrameObserver* const _cbRtcpIntraFrameObserver;
-  TransportFeedbackObserver* const _cbTransportFeedbackObserver;
-
-  CriticalSectionWrapper* _criticalSectionRTCPReceiver;
-  uint32_t main_ssrc_ GUARDED_BY(_criticalSectionRTCPReceiver);
-  uint32_t _remoteSSRC GUARDED_BY(_criticalSectionRTCPReceiver);
-  std::set<uint32_t> registered_ssrcs_ GUARDED_BY(_criticalSectionRTCPReceiver);
-
-  // Received send report
-  RTCPSenderInfo _remoteSenderInfo;
-  // when did we receive the last send report
-  uint32_t _lastReceivedSRNTPsecs;
-  uint32_t _lastReceivedSRNTPfrac;
-=======
 class VideoBitrateAllocationObserver;
 namespace rtcp {
 class CommonHeader;
@@ -516,7 +237,6 @@
   RTCPSenderInfo remote_sender_info_;
   // When did we receive the last send report.
   NtpTime last_received_sr_ntp_;
->>>>>>> a17af05f
 
   // Received XR receive time report.
   rtcp::ReceiveTimeInfo remote_time_info_;
@@ -547,11 +267,7 @@
   RTCPUtility::NackStats nack_stats_;
 
   size_t num_skipped_packets_;
-<<<<<<< HEAD
-  int64_t last_skipped_packets_warning_;
-=======
   int64_t last_skipped_packets_warning_ms_;
->>>>>>> a17af05f
 };
 }  // namespace webrtc
 #endif  // WEBRTC_MODULES_RTP_RTCP_SOURCE_RTCP_RECEIVER_H_