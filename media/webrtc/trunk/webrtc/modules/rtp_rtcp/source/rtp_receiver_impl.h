/*
 *  Copyright (c) 2013 The WebRTC project authors. All Rights Reserved.
 *
 *  Use of this source code is governed by a BSD-style license
 *  that can be found in the LICENSE file in the root of the source
 *  tree. An additional intellectual property rights grant can be found
 *  in the file PATENTS.  All contributing project authors may
 *  be found in the AUTHORS file in the root of the source tree.
 */

#ifndef WEBRTC_MODULES_RTP_RTCP_SOURCE_RTP_RECEIVER_IMPL_H_
#define WEBRTC_MODULES_RTP_RTCP_SOURCE_RTP_RECEIVER_IMPL_H_

<<<<<<< HEAD
#include "webrtc/base/scoped_ptr.h"
#include "webrtc/modules/rtp_rtcp/include/rtp_receiver.h"
#include "webrtc/modules/rtp_rtcp/include/rtp_rtcp_defines.h"
#include "webrtc/modules/rtp_rtcp/source/rtp_receiver_strategy.h"
#include "webrtc/system_wrappers/include/critical_section_wrapper.h"
=======
#include <memory>

#include "webrtc/base/criticalsection.h"
#include "webrtc/modules/rtp_rtcp/include/rtp_receiver.h"
#include "webrtc/modules/rtp_rtcp/include/rtp_rtcp_defines.h"
#include "webrtc/modules/rtp_rtcp/source/rtp_receiver_strategy.h"
>>>>>>> a17af05f
#include "webrtc/typedefs.h"

namespace webrtc {

class RtpReceiverImpl : public RtpReceiver {
 public:
  // Callbacks passed in here may not be NULL (use Null Object callbacks if you
  // want callbacks to do nothing). This class takes ownership of the media
  // receiver but nothing else.
  RtpReceiverImpl(Clock* clock,
<<<<<<< HEAD
                  RtpAudioFeedback* incoming_audio_messages_callback,
=======
>>>>>>> a17af05f
                  RtpFeedback* incoming_messages_callback,
                  RTPPayloadRegistry* rtp_payload_registry,
                  RTPReceiverStrategy* rtp_media_receiver);

  virtual ~RtpReceiverImpl();

<<<<<<< HEAD
  int32_t RegisterReceivePayload(const char payload_name[RTP_PAYLOAD_NAME_SIZE],
                                 const int8_t payload_type,
                                 const uint32_t frequency,
                                 const size_t channels,
                                 const uint32_t rate) override;
=======
  int32_t RegisterReceivePayload(const CodecInst& audio_codec) override;
  int32_t RegisterReceivePayload(const VideoCodec& video_codec) override;
>>>>>>> a17af05f

  int32_t DeRegisterReceivePayload(const int8_t payload_type) override;

  bool IncomingRtpPacket(const RTPHeader& rtp_header,
                         const uint8_t* payload,
                         size_t payload_length,
                         PayloadUnion payload_specific,
                         bool in_order) override;

  // Returns the last received timestamp.
  bool Timestamp(uint32_t* timestamp) const override;
  bool LastReceivedTimeMs(int64_t* receive_time_ms) const override;

  uint32_t SSRC() const override;

  int32_t CSRCs(uint32_t array_of_csrc[kRtpCsrcSize]) const override;

  void GetRID(char rtp_stream_id[256]) const override;

  int32_t Energy(uint8_t array_of_energy[kRtpCsrcSize]) const override;

  TelephoneEventHandler* GetTelephoneEventHandler() override;

 private:
  bool HaveReceivedFrame() const;

  void CheckSSRCChanged(const RTPHeader& rtp_header);
  void CheckCSRC(const WebRtcRTPHeader& rtp_header);
  int32_t CheckPayloadChanged(const RTPHeader& rtp_header,
                              const int8_t first_payload_byte,
                              bool* is_red,
                              PayloadUnion* payload);

  Clock* clock_;
  RTPPayloadRegistry* rtp_payload_registry_;
<<<<<<< HEAD
  rtc::scoped_ptr<RTPReceiverStrategy> rtp_media_receiver_;
=======
  std::unique_ptr<RTPReceiverStrategy> rtp_media_receiver_;
>>>>>>> a17af05f

  RtpFeedback* cb_rtp_feedback_;

  rtc::CriticalSection critical_section_rtp_receiver_;
  int64_t last_receive_time_;
  size_t last_received_payload_length_;

  // SSRCs.
  uint32_t ssrc_;
  uint8_t num_csrcs_;
  uint32_t current_remote_csrc_[kRtpCsrcSize];

  uint32_t last_received_timestamp_;
  int64_t last_received_frame_time_ms_;
  uint16_t last_received_sequence_number_;
  StreamId rtp_stream_id_;
};
}  // namespace webrtc
#endif  // WEBRTC_MODULES_RTP_RTCP_SOURCE_RTP_RECEIVER_IMPL_H_<|MERGE_RESOLUTION|>--- conflicted
+++ resolved
@@ -11,20 +11,12 @@
 #ifndef WEBRTC_MODULES_RTP_RTCP_SOURCE_RTP_RECEIVER_IMPL_H_
 #define WEBRTC_MODULES_RTP_RTCP_SOURCE_RTP_RECEIVER_IMPL_H_
 
-<<<<<<< HEAD
-#include "webrtc/base/scoped_ptr.h"
-#include "webrtc/modules/rtp_rtcp/include/rtp_receiver.h"
-#include "webrtc/modules/rtp_rtcp/include/rtp_rtcp_defines.h"
-#include "webrtc/modules/rtp_rtcp/source/rtp_receiver_strategy.h"
-#include "webrtc/system_wrappers/include/critical_section_wrapper.h"
-=======
 #include <memory>
 
 #include "webrtc/base/criticalsection.h"
 #include "webrtc/modules/rtp_rtcp/include/rtp_receiver.h"
 #include "webrtc/modules/rtp_rtcp/include/rtp_rtcp_defines.h"
 #include "webrtc/modules/rtp_rtcp/source/rtp_receiver_strategy.h"
->>>>>>> a17af05f
 #include "webrtc/typedefs.h"
 
 namespace webrtc {
@@ -35,26 +27,14 @@
   // want callbacks to do nothing). This class takes ownership of the media
   // receiver but nothing else.
   RtpReceiverImpl(Clock* clock,
-<<<<<<< HEAD
-                  RtpAudioFeedback* incoming_audio_messages_callback,
-=======
->>>>>>> a17af05f
                   RtpFeedback* incoming_messages_callback,
                   RTPPayloadRegistry* rtp_payload_registry,
                   RTPReceiverStrategy* rtp_media_receiver);
 
   virtual ~RtpReceiverImpl();
 
-<<<<<<< HEAD
-  int32_t RegisterReceivePayload(const char payload_name[RTP_PAYLOAD_NAME_SIZE],
-                                 const int8_t payload_type,
-                                 const uint32_t frequency,
-                                 const size_t channels,
-                                 const uint32_t rate) override;
-=======
   int32_t RegisterReceivePayload(const CodecInst& audio_codec) override;
   int32_t RegisterReceivePayload(const VideoCodec& video_codec) override;
->>>>>>> a17af05f
 
   int32_t DeRegisterReceivePayload(const int8_t payload_type) override;
 
@@ -90,11 +70,7 @@
 
   Clock* clock_;
   RTPPayloadRegistry* rtp_payload_registry_;
-<<<<<<< HEAD
-  rtc::scoped_ptr<RTPReceiverStrategy> rtp_media_receiver_;
-=======
   std::unique_ptr<RTPReceiverStrategy> rtp_media_receiver_;
->>>>>>> a17af05f
 
   RtpFeedback* cb_rtp_feedback_;
 
