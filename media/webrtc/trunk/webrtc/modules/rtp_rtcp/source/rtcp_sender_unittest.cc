/*
 *  Copyright (c) 2012 The WebRTC project authors. All Rights Reserved.
 *
 *  Use of this source code is governed by a BSD-style license
 *  that can be found in the LICENSE file in the root of the source
 *  tree. An additional intellectual property rights grant can be found
 *  in the file PATENTS.  All contributing project authors may
 *  be found in the AUTHORS file in the root of the source tree.
 */

#include <memory>

#include "webrtc/base/rate_limiter.h"
#include "webrtc/common_types.h"
<<<<<<< HEAD
#include "webrtc/modules/rtp_rtcp/source/rtcp_sender.h"
#include "webrtc/modules/rtp_rtcp/source/rtp_rtcp_impl.h"
#include "webrtc/test/rtcp_packet_parser.h"

using ::testing::ElementsAre;
=======
#include "webrtc/modules/rtp_rtcp/source/rtcp_packet/bye.h"
#include "webrtc/modules/rtp_rtcp/source/rtcp_packet/common_header.h"
#include "webrtc/modules/rtp_rtcp/source/rtcp_sender.h"
#include "webrtc/modules/rtp_rtcp/source/rtp_rtcp_impl.h"
#include "webrtc/test/gmock.h"
#include "webrtc/test/gtest.h"
#include "webrtc/test/mock_transport.h"
#include "webrtc/test/rtcp_packet_parser.h"

using ::testing::_;
using ::testing::ElementsAre;
using ::testing::Invoke;
>>>>>>> a17af05f

namespace webrtc {

TEST(NACKStringBuilderTest, TestCase1) {
  NACKStringBuilder builder;
  builder.PushNACK(5);
  builder.PushNACK(7);
  builder.PushNACK(9);
  builder.PushNACK(10);
  builder.PushNACK(11);
  builder.PushNACK(12);
  builder.PushNACK(15);
  builder.PushNACK(18);
  builder.PushNACK(19);
  EXPECT_EQ(std::string("5,7,9-12,15,18-19"), builder.GetResult());
}

TEST(NACKStringBuilderTest, TestCase2) {
  NACKStringBuilder builder;
  builder.PushNACK(5);
  builder.PushNACK(6);
  builder.PushNACK(7);
  builder.PushNACK(9);
  builder.PushNACK(10);
  builder.PushNACK(11);
  builder.PushNACK(12);
  builder.PushNACK(15);
  builder.PushNACK(18);
  builder.PushNACK(19);
  EXPECT_EQ(std::string("5-7,9-12,15,18-19"), builder.GetResult());
}

TEST(NACKStringBuilderTest, TestCase3) {
  NACKStringBuilder builder;
  builder.PushNACK(5);
  builder.PushNACK(7);
  builder.PushNACK(9);
  builder.PushNACK(10);
  builder.PushNACK(11);
  builder.PushNACK(12);
  builder.PushNACK(15);
  builder.PushNACK(18);
  builder.PushNACK(19);
  builder.PushNACK(21);
  EXPECT_EQ(std::string("5,7,9-12,15,18-19,21"), builder.GetResult());
}

TEST(NACKStringBuilderTest, TestCase4) {
  NACKStringBuilder builder;
  builder.PushNACK(5);
  builder.PushNACK(7);
  builder.PushNACK(8);
  builder.PushNACK(9);
  builder.PushNACK(10);
  builder.PushNACK(11);
  builder.PushNACK(12);
  builder.PushNACK(15);
  builder.PushNACK(18);
  builder.PushNACK(19);
  EXPECT_EQ(std::string("5,7-12,15,18-19"), builder.GetResult());
}

TEST(NACKStringBuilderTest, TestCase5) {
  NACKStringBuilder builder;
  builder.PushNACK(5);
  builder.PushNACK(7);
  builder.PushNACK(9);
  builder.PushNACK(10);
  builder.PushNACK(11);
  builder.PushNACK(12);
  builder.PushNACK(15);
  builder.PushNACK(16);
  builder.PushNACK(18);
  builder.PushNACK(19);
  EXPECT_EQ(std::string("5,7,9-12,15-16,18-19"), builder.GetResult());
}

TEST(NACKStringBuilderTest, TestCase6) {
  NACKStringBuilder builder;
  builder.PushNACK(5);
  builder.PushNACK(7);
  builder.PushNACK(9);
  builder.PushNACK(10);
  builder.PushNACK(11);
  builder.PushNACK(12);
  builder.PushNACK(15);
  builder.PushNACK(16);
  builder.PushNACK(17);
  builder.PushNACK(18);
  builder.PushNACK(19);
  EXPECT_EQ(std::string("5,7,9-12,15-19"), builder.GetResult());
}

TEST(NACKStringBuilderTest, TestCase7) {
  NACKStringBuilder builder;
  builder.PushNACK(5);
  builder.PushNACK(6);
  builder.PushNACK(7);
  builder.PushNACK(8);
  builder.PushNACK(11);
  builder.PushNACK(12);
  builder.PushNACK(13);
  builder.PushNACK(14);
  builder.PushNACK(15);
  EXPECT_EQ(std::string("5-8,11-15"), builder.GetResult());
}

TEST(NACKStringBuilderTest, TestCase8) {
  NACKStringBuilder builder;
  builder.PushNACK(5);
  builder.PushNACK(7);
  builder.PushNACK(9);
  builder.PushNACK(11);
  builder.PushNACK(15);
  builder.PushNACK(17);
  builder.PushNACK(19);
  EXPECT_EQ(std::string("5,7,9,11,15,17,19"), builder.GetResult());
}

TEST(NACKStringBuilderTest, TestCase9) {
  NACKStringBuilder builder;
  builder.PushNACK(5);
  builder.PushNACK(6);
  builder.PushNACK(7);
  builder.PushNACK(8);
  builder.PushNACK(9);
  builder.PushNACK(10);
  builder.PushNACK(11);
  builder.PushNACK(12);
  EXPECT_EQ(std::string("5-12"), builder.GetResult());
}

TEST(NACKStringBuilderTest, TestCase10) {
  NACKStringBuilder builder;
  builder.PushNACK(5);
  EXPECT_EQ(std::string("5"), builder.GetResult());
}

TEST(NACKStringBuilderTest, TestCase11) {
  NACKStringBuilder builder;
  EXPECT_EQ(std::string(""), builder.GetResult());
}

TEST(NACKStringBuilderTest, TestCase12) {
  NACKStringBuilder builder;
  builder.PushNACK(5);
  builder.PushNACK(6);
  EXPECT_EQ(std::string("5-6"), builder.GetResult());
}

TEST(NACKStringBuilderTest, TestCase13) {
  NACKStringBuilder builder;
  builder.PushNACK(5);
  builder.PushNACK(6);
  builder.PushNACK(9);
  EXPECT_EQ(std::string("5-6,9"), builder.GetResult());
}

class RtcpPacketTypeCounterObserverImpl : public RtcpPacketTypeCounterObserver {
 public:
  RtcpPacketTypeCounterObserverImpl() : ssrc_(0) {}
  virtual ~RtcpPacketTypeCounterObserverImpl() {}
  void RtcpPacketTypesCounterUpdated(
      uint32_t ssrc,
      const RtcpPacketTypeCounter& packet_counter) override {
    ssrc_ = ssrc;
    counter_ = packet_counter;
  }
  uint32_t ssrc_;
  RtcpPacketTypeCounter counter_;
};

class TestTransport : public Transport,
                      public NullRtpData {
 public:
  TestTransport() {}

  bool SendRtp(const uint8_t* /*data*/,
               size_t /*len*/,
               const PacketOptions& options) override {
    return false;
  }
  bool SendRtcp(const uint8_t* data, size_t len) override {
<<<<<<< HEAD
    parser_.Parse(static_cast<const uint8_t*>(data), len);
=======
    parser_.Parse(data, len);
>>>>>>> a17af05f
    return true;
  }
  int OnReceivedPayloadData(const uint8_t* payload_data,
                            const size_t payload_size,
                            const WebRtcRTPHeader* rtp_header) override {
    return 0;
  }
  test::RtcpPacketParser parser_;
};

namespace {
static const uint32_t kSenderSsrc = 0x11111111;
static const uint32_t kRemoteSsrc = 0x22222222;
<<<<<<< HEAD
=======
static const uint32_t kStartRtpTimestamp = 0x34567;
static const uint32_t kRtpTimestamp = 0x45678;
>>>>>>> a17af05f
}

class RtcpSenderTest : public ::testing::Test {
 protected:
  RtcpSenderTest()
      : clock_(1335900000),
<<<<<<< HEAD
        receive_statistics_(ReceiveStatistics::Create(&clock_)) {
=======
        receive_statistics_(ReceiveStatistics::Create(&clock_)),
        retransmission_rate_limiter_(&clock_, 1000) {
>>>>>>> a17af05f
    RtpRtcp::Configuration configuration;
    configuration.audio = false;
    configuration.clock = &clock_;
    configuration.outgoing_transport = &test_transport_;
<<<<<<< HEAD

    rtp_rtcp_impl_.reset(new ModuleRtpRtcpImpl(configuration));
    rtcp_sender_.reset(new RTCPSender(false, &clock_, receive_statistics_.get(),
                                      nullptr, &test_transport_));
    rtcp_sender_->SetSSRC(kSenderSsrc);
    rtcp_sender_->SetRemoteSSRC(kRemoteSsrc);
=======
    configuration.retransmission_rate_limiter = &retransmission_rate_limiter_;

    rtp_rtcp_impl_.reset(new ModuleRtpRtcpImpl(configuration));
    rtcp_sender_.reset(new RTCPSender(false, &clock_, receive_statistics_.get(),
                                      nullptr, nullptr, &test_transport_));
    rtcp_sender_->SetSSRC(kSenderSsrc);
    rtcp_sender_->SetRemoteSSRC(kRemoteSsrc);
    rtcp_sender_->SetTimestampOffset(kStartRtpTimestamp);
    rtcp_sender_->SetLastRtpTime(kRtpTimestamp, clock_.TimeInMilliseconds());
>>>>>>> a17af05f
  }

  void InsertIncomingPacket(uint32_t remote_ssrc, uint16_t seq_num) {
    RTPHeader header;
    header.ssrc = remote_ssrc;
    header.sequenceNumber = seq_num;
    header.timestamp = 12345;
    header.headerLength = 12;
    size_t kPacketLength = 100;
    receive_statistics_->IncomingPacket(header, kPacketLength, false);
  }

  test::RtcpPacketParser* parser() { return &test_transport_.parser_; }

  RTCPSender::FeedbackState feedback_state() {
    return rtp_rtcp_impl_->GetFeedbackState();
  }

  SimulatedClock clock_;
  TestTransport test_transport_;
<<<<<<< HEAD
  rtc::scoped_ptr<ReceiveStatistics> receive_statistics_;
  rtc::scoped_ptr<ModuleRtpRtcpImpl> rtp_rtcp_impl_;
  rtc::scoped_ptr<RTCPSender> rtcp_sender_;
=======
  std::unique_ptr<ReceiveStatistics> receive_statistics_;
  std::unique_ptr<ModuleRtpRtcpImpl> rtp_rtcp_impl_;
  std::unique_ptr<RTCPSender> rtcp_sender_;
  RateLimiter retransmission_rate_limiter_;
>>>>>>> a17af05f
};

TEST_F(RtcpSenderTest, SetRtcpStatus) {
  EXPECT_EQ(RtcpMode::kOff, rtcp_sender_->Status());
  rtcp_sender_->SetRTCPStatus(RtcpMode::kReducedSize);
  EXPECT_EQ(RtcpMode::kReducedSize, rtcp_sender_->Status());
}
<<<<<<< HEAD

TEST_F(RtcpSenderTest, SetSendingStatus) {
  EXPECT_FALSE(rtcp_sender_->Sending());
  EXPECT_EQ(0, rtcp_sender_->SetSendingStatus(feedback_state(), true));
  EXPECT_TRUE(rtcp_sender_->Sending());
}

TEST_F(RtcpSenderTest, NoPacketSentIfOff) {
  rtcp_sender_->SetRTCPStatus(RtcpMode::kOff);
  EXPECT_EQ(-1, rtcp_sender_->SendRTCP(feedback_state(), kRtcpSr));
}

=======

TEST_F(RtcpSenderTest, SetSendingStatus) {
  EXPECT_FALSE(rtcp_sender_->Sending());
  EXPECT_EQ(0, rtcp_sender_->SetSendingStatus(feedback_state(), true));
  EXPECT_TRUE(rtcp_sender_->Sending());
}

TEST_F(RtcpSenderTest, NoPacketSentIfOff) {
  rtcp_sender_->SetRTCPStatus(RtcpMode::kOff);
  EXPECT_EQ(-1, rtcp_sender_->SendRTCP(feedback_state(), kRtcpSr));
}

>>>>>>> a17af05f
TEST_F(RtcpSenderTest, SendSr) {
  const uint32_t kPacketCount = 0x12345;
  const uint32_t kOctetCount = 0x23456;
  rtcp_sender_->SetRTCPStatus(RtcpMode::kReducedSize);
  RTCPSender::FeedbackState feedback_state = rtp_rtcp_impl_->GetFeedbackState();
<<<<<<< HEAD
=======
  rtcp_sender_->SetSendingStatus(feedback_state, true);
>>>>>>> a17af05f
  feedback_state.packets_sent = kPacketCount;
  feedback_state.media_bytes_sent = kOctetCount;
  uint32_t ntp_secs;
  uint32_t ntp_frac;
  clock_.CurrentNtp(ntp_secs, ntp_frac);
  EXPECT_EQ(0, rtcp_sender_->SendRTCP(feedback_state, kRtcpSr));
  EXPECT_EQ(1, parser()->sender_report()->num_packets());
<<<<<<< HEAD
  EXPECT_EQ(kSenderSsrc, parser()->sender_report()->Ssrc());
  EXPECT_EQ(ntp_secs, parser()->sender_report()->NtpSec());
  EXPECT_EQ(ntp_frac, parser()->sender_report()->NtpFrac());
  EXPECT_EQ(kPacketCount, parser()->sender_report()->PacketCount());
  EXPECT_EQ(kOctetCount, parser()->sender_report()->OctetCount());
  EXPECT_EQ(0, parser()->report_block()->num_packets());
}

TEST_F(RtcpSenderTest, SendRr) {
  rtcp_sender_->SetRTCPStatus(RtcpMode::kReducedSize);
  EXPECT_EQ(0, rtcp_sender_->SendRTCP(feedback_state(), kRtcpRr));
  EXPECT_EQ(1, parser()->receiver_report()->num_packets());
  EXPECT_EQ(kSenderSsrc, parser()->receiver_report()->Ssrc());
  EXPECT_EQ(0, parser()->report_block()->num_packets());
}

TEST_F(RtcpSenderTest, SendRrWithOneReportBlock) {
  const uint16_t kSeqNum = 11111;
  InsertIncomingPacket(kRemoteSsrc, kSeqNum);
  rtcp_sender_->SetRTCPStatus(RtcpMode::kCompound);
  EXPECT_EQ(0, rtcp_sender_->SendRTCP(feedback_state(), kRtcpRr));
  EXPECT_EQ(1, parser()->receiver_report()->num_packets());
  EXPECT_EQ(kSenderSsrc, parser()->receiver_report()->Ssrc());
  EXPECT_EQ(1, parser()->report_block()->num_packets());
  EXPECT_EQ(kRemoteSsrc, parser()->report_block()->Ssrc());
  EXPECT_EQ(0U, parser()->report_block()->FractionLost());
  EXPECT_EQ(0U, parser()->report_block()->CumPacketLost());
  EXPECT_EQ(kSeqNum, parser()->report_block()->ExtHighestSeqNum());
}

TEST_F(RtcpSenderTest, SendRrWithTwoReportBlocks) {
  const uint16_t kSeqNum = 11111;
  InsertIncomingPacket(kRemoteSsrc, kSeqNum);
  InsertIncomingPacket(kRemoteSsrc + 1, kSeqNum + 1);
  rtcp_sender_->SetRTCPStatus(RtcpMode::kCompound);
  EXPECT_EQ(0, rtcp_sender_->SendRTCP(feedback_state(), kRtcpRr));
  EXPECT_EQ(1, parser()->receiver_report()->num_packets());
  EXPECT_EQ(kSenderSsrc, parser()->receiver_report()->Ssrc());
  EXPECT_EQ(2, parser()->report_block()->num_packets());
  EXPECT_EQ(1, parser()->report_blocks_per_ssrc(kRemoteSsrc));
  EXPECT_EQ(1, parser()->report_blocks_per_ssrc(kRemoteSsrc + 1));
}

=======
  EXPECT_EQ(kSenderSsrc, parser()->sender_report()->sender_ssrc());
  EXPECT_EQ(ntp_secs, parser()->sender_report()->ntp().seconds());
  EXPECT_EQ(ntp_frac, parser()->sender_report()->ntp().fractions());
  EXPECT_EQ(kPacketCount, parser()->sender_report()->sender_packet_count());
  EXPECT_EQ(kOctetCount, parser()->sender_report()->sender_octet_count());
  EXPECT_EQ(kStartRtpTimestamp + kRtpTimestamp,
            parser()->sender_report()->rtp_timestamp());
  EXPECT_EQ(0U, parser()->sender_report()->report_blocks().size());
}

TEST_F(RtcpSenderTest, DoNotSendSrBeforeRtp) {
  rtcp_sender_.reset(new RTCPSender(false, &clock_, receive_statistics_.get(),
                                    nullptr, nullptr, &test_transport_));
  rtcp_sender_->SetSSRC(kSenderSsrc);
  rtcp_sender_->SetRemoteSSRC(kRemoteSsrc);
  rtcp_sender_->SetRTCPStatus(RtcpMode::kReducedSize);
  rtcp_sender_->SetSendingStatus(feedback_state(), true);

  // Sender Report shouldn't be send as an SR nor as a Report.
  rtcp_sender_->SendRTCP(feedback_state(), kRtcpSr);
  EXPECT_EQ(0, parser()->sender_report()->num_packets());
  rtcp_sender_->SendRTCP(feedback_state(), kRtcpReport);
  EXPECT_EQ(0, parser()->sender_report()->num_packets());
  // Other packets (e.g. Pli) are allowed, even if useless.
  EXPECT_EQ(0, rtcp_sender_->SendRTCP(feedback_state(), kRtcpPli));
  EXPECT_EQ(1, parser()->pli()->num_packets());
}

TEST_F(RtcpSenderTest, DoNotSendCompundBeforeRtp) {
  rtcp_sender_.reset(new RTCPSender(false, &clock_, receive_statistics_.get(),
                                    nullptr, nullptr, &test_transport_));
  rtcp_sender_->SetSSRC(kSenderSsrc);
  rtcp_sender_->SetRemoteSSRC(kRemoteSsrc);
  rtcp_sender_->SetRTCPStatus(RtcpMode::kCompound);
  rtcp_sender_->SetSendingStatus(feedback_state(), true);

  // In compound mode no packets are allowed (e.g. Pli) because compound mode
  // should start with Sender Report.
  EXPECT_EQ(-1, rtcp_sender_->SendRTCP(feedback_state(), kRtcpPli));
  EXPECT_EQ(0, parser()->pli()->num_packets());
}

TEST_F(RtcpSenderTest, SendRr) {
  rtcp_sender_->SetRTCPStatus(RtcpMode::kReducedSize);
  EXPECT_EQ(0, rtcp_sender_->SendRTCP(feedback_state(), kRtcpRr));
  EXPECT_EQ(1, parser()->receiver_report()->num_packets());
  EXPECT_EQ(kSenderSsrc, parser()->receiver_report()->sender_ssrc());
  EXPECT_EQ(0U, parser()->receiver_report()->report_blocks().size());
}

TEST_F(RtcpSenderTest, SendRrWithOneReportBlock) {
  const uint16_t kSeqNum = 11111;
  InsertIncomingPacket(kRemoteSsrc, kSeqNum);
  rtcp_sender_->SetRTCPStatus(RtcpMode::kCompound);
  EXPECT_EQ(0, rtcp_sender_->SendRTCP(feedback_state(), kRtcpRr));
  EXPECT_EQ(1, parser()->receiver_report()->num_packets());
  EXPECT_EQ(kSenderSsrc, parser()->receiver_report()->sender_ssrc());
  ASSERT_EQ(1U, parser()->receiver_report()->report_blocks().size());
  const rtcp::ReportBlock& rb = parser()->receiver_report()->report_blocks()[0];
  EXPECT_EQ(kRemoteSsrc, rb.source_ssrc());
  EXPECT_EQ(0U, rb.fraction_lost());
  EXPECT_EQ(0U, rb.cumulative_lost());
  EXPECT_EQ(kSeqNum, rb.extended_high_seq_num());
}

TEST_F(RtcpSenderTest, SendRrWithTwoReportBlocks) {
  const uint16_t kSeqNum = 11111;
  InsertIncomingPacket(kRemoteSsrc, kSeqNum);
  InsertIncomingPacket(kRemoteSsrc + 1, kSeqNum + 1);
  rtcp_sender_->SetRTCPStatus(RtcpMode::kCompound);
  EXPECT_EQ(0, rtcp_sender_->SendRTCP(feedback_state(), kRtcpRr));
  EXPECT_EQ(1, parser()->receiver_report()->num_packets());
  EXPECT_EQ(kSenderSsrc, parser()->receiver_report()->sender_ssrc());
  EXPECT_EQ(2U, parser()->receiver_report()->report_blocks().size());
  EXPECT_EQ(kRemoteSsrc,
            parser()->receiver_report()->report_blocks()[0].source_ssrc());
  EXPECT_EQ(kRemoteSsrc + 1,
            parser()->receiver_report()->report_blocks()[1].source_ssrc());
}

>>>>>>> a17af05f
TEST_F(RtcpSenderTest, SendSdes) {
  rtcp_sender_->SetRTCPStatus(RtcpMode::kReducedSize);
  EXPECT_EQ(0, rtcp_sender_->SetCNAME("alice@host"));
  EXPECT_EQ(0, rtcp_sender_->SendRTCP(feedback_state(), kRtcpSdes));
  EXPECT_EQ(1, parser()->sdes()->num_packets());
<<<<<<< HEAD
  EXPECT_EQ(1, parser()->sdes_chunk()->num_packets());
  EXPECT_EQ(kSenderSsrc, parser()->sdes_chunk()->Ssrc());
  EXPECT_EQ("alice@host", parser()->sdes_chunk()->Cname());
=======
  EXPECT_EQ(1U, parser()->sdes()->chunks().size());
  EXPECT_EQ(kSenderSsrc, parser()->sdes()->chunks()[0].ssrc);
  EXPECT_EQ("alice@host", parser()->sdes()->chunks()[0].cname);
>>>>>>> a17af05f
}

TEST_F(RtcpSenderTest, SdesIncludedInCompoundPacket) {
  rtcp_sender_->SetRTCPStatus(RtcpMode::kCompound);
  EXPECT_EQ(0, rtcp_sender_->SetCNAME("alice@host"));
  EXPECT_EQ(0, rtcp_sender_->SendRTCP(feedback_state(), kRtcpReport));
  EXPECT_EQ(1, parser()->receiver_report()->num_packets());
  EXPECT_EQ(1, parser()->sdes()->num_packets());
<<<<<<< HEAD
  EXPECT_EQ(1, parser()->sdes_chunk()->num_packets());
=======
  EXPECT_EQ(1U, parser()->sdes()->chunks().size());
>>>>>>> a17af05f
}

TEST_F(RtcpSenderTest, SendBye) {
  rtcp_sender_->SetRTCPStatus(RtcpMode::kReducedSize);
  EXPECT_EQ(0, rtcp_sender_->SendRTCP(feedback_state(), kRtcpBye));
  EXPECT_EQ(1, parser()->bye()->num_packets());
<<<<<<< HEAD
  EXPECT_EQ(kSenderSsrc, parser()->bye()->Ssrc());
=======
  EXPECT_EQ(kSenderSsrc, parser()->bye()->sender_ssrc());
>>>>>>> a17af05f
}

TEST_F(RtcpSenderTest, StopSendingTriggersBye) {
  rtcp_sender_->SetRTCPStatus(RtcpMode::kReducedSize);
  EXPECT_EQ(0, rtcp_sender_->SetSendingStatus(feedback_state(), true));
  EXPECT_EQ(0, rtcp_sender_->SetSendingStatus(feedback_state(), false));
  EXPECT_EQ(1, parser()->bye()->num_packets());
<<<<<<< HEAD
  EXPECT_EQ(kSenderSsrc, parser()->bye()->Ssrc());
=======
  EXPECT_EQ(kSenderSsrc, parser()->bye()->sender_ssrc());
>>>>>>> a17af05f
}

TEST_F(RtcpSenderTest, SendApp) {
  const uint8_t kSubType = 30;
  uint32_t name = 'n' << 24;
  name += 'a' << 16;
  name += 'm' << 8;
  name += 'e';
  const uint8_t kData[] = {'t', 'e', 's', 't', 'd', 'a', 't', 'a'};
<<<<<<< HEAD
  const uint16_t kDataLength = sizeof(kData) / sizeof(kData[0]);
  EXPECT_EQ(0, rtcp_sender_->SetApplicationSpecificData(kSubType, name, kData,
                                                        kDataLength));
  rtcp_sender_->SetRTCPStatus(RtcpMode::kReducedSize);
  EXPECT_EQ(0, rtcp_sender_->SendRTCP(feedback_state(), kRtcpApp));
  EXPECT_EQ(1, parser()->app()->num_packets());
  EXPECT_EQ(kSubType, parser()->app()->SubType());
  EXPECT_EQ(name, parser()->app()->Name());
  EXPECT_EQ(1, parser()->app_item()->num_packets());
  EXPECT_EQ(kDataLength, parser()->app_item()->DataLength());
  EXPECT_EQ(0, strncmp(reinterpret_cast<const char*>(kData),
      reinterpret_cast<const char*>(parser()->app_item()->Data()),
      parser()->app_item()->DataLength()));
=======
  EXPECT_EQ(0, rtcp_sender_->SetApplicationSpecificData(kSubType, name, kData,
                                                        sizeof(kData)));
  rtcp_sender_->SetRTCPStatus(RtcpMode::kReducedSize);
  EXPECT_EQ(0, rtcp_sender_->SendRTCP(feedback_state(), kRtcpApp));
  EXPECT_EQ(1, parser()->app()->num_packets());
  EXPECT_EQ(kSubType, parser()->app()->sub_type());
  EXPECT_EQ(name, parser()->app()->name());
  EXPECT_EQ(sizeof(kData), parser()->app()->data_size());
  EXPECT_EQ(0, memcmp(kData, parser()->app()->data(), sizeof(kData)));
>>>>>>> a17af05f
}

TEST_F(RtcpSenderTest, SendEmptyApp) {
  const uint8_t kSubType = 30;
  const uint32_t kName = 0x6E616D65;

  EXPECT_EQ(
      0, rtcp_sender_->SetApplicationSpecificData(kSubType, kName, nullptr, 0));

  rtcp_sender_->SetRTCPStatus(RtcpMode::kReducedSize);
  EXPECT_EQ(0, rtcp_sender_->SendRTCP(feedback_state(), kRtcpApp));
  EXPECT_EQ(1, parser()->app()->num_packets());
<<<<<<< HEAD
  EXPECT_EQ(kSubType, parser()->app()->SubType());
  EXPECT_EQ(kName, parser()->app()->Name());
  EXPECT_EQ(0, parser()->app_item()->num_packets());
}

TEST_F(RtcpSenderTest, SetInvalidApplicationSpecificData) {
  const uint8_t kData[] = {'t', 'e', 's', 't', 'd', 'a', 't'};
  const uint16_t kInvalidDataLength = sizeof(kData) / sizeof(kData[0]);
  EXPECT_EQ(-1, rtcp_sender_->SetApplicationSpecificData(
      0, 0, kData, kInvalidDataLength));  // Should by multiple of 4.
}

TEST_F(RtcpSenderTest, SendFirNonRepeat) {
  rtcp_sender_->SetRTCPStatus(RtcpMode::kReducedSize);
  EXPECT_EQ(0, rtcp_sender_->SendRTCP(feedback_state(), kRtcpFir));
  EXPECT_EQ(1, parser()->fir()->num_packets());
  EXPECT_EQ(kSenderSsrc, parser()->fir()->Ssrc());
  EXPECT_EQ(1, parser()->fir_item()->num_packets());
  EXPECT_EQ(kRemoteSsrc, parser()->fir_item()->Ssrc());
  uint8_t seq = parser()->fir_item()->SeqNum();
  // Sends non-repeat FIR as default.
  EXPECT_EQ(0, rtcp_sender_->SendRTCP(feedback_state(), kRtcpFir));
  EXPECT_EQ(2, parser()->fir()->num_packets());
  EXPECT_EQ(2, parser()->fir_item()->num_packets());
  EXPECT_EQ(seq + 1, parser()->fir_item()->SeqNum());
}

TEST_F(RtcpSenderTest, SendFirRepeat) {
  rtcp_sender_->SetRTCPStatus(RtcpMode::kReducedSize);
  EXPECT_EQ(0, rtcp_sender_->SendRTCP(feedback_state(), kRtcpFir));
  EXPECT_EQ(1, parser()->fir()->num_packets());
  EXPECT_EQ(1, parser()->fir_item()->num_packets());
  uint8_t seq = parser()->fir_item()->SeqNum();
  const bool kRepeat = true;
  EXPECT_EQ(0, rtcp_sender_->SendRTCP(feedback_state(), kRtcpFir, 0, nullptr,
                                      kRepeat));
  EXPECT_EQ(2, parser()->fir()->num_packets());
  EXPECT_EQ(2, parser()->fir_item()->num_packets());
  EXPECT_EQ(seq, parser()->fir_item()->SeqNum());
}

TEST_F(RtcpSenderTest, SendPli) {
  rtcp_sender_->SetRTCPStatus(RtcpMode::kReducedSize);
  EXPECT_EQ(0, rtcp_sender_->SendRTCP(feedback_state(), kRtcpPli));
  EXPECT_EQ(1, parser()->pli()->num_packets());
  EXPECT_EQ(kSenderSsrc, parser()->pli()->Ssrc());
  EXPECT_EQ(kRemoteSsrc, parser()->pli()->MediaSsrc());
}

TEST_F(RtcpSenderTest, SendRpsi) {
  const uint64_t kPictureId = 0x41;
  const int8_t kPayloadType = 100;
  rtcp_sender_->SetRTCPStatus(RtcpMode::kReducedSize);
  RTCPSender::FeedbackState feedback_state = rtp_rtcp_impl_->GetFeedbackState();
  feedback_state.send_payload_type = kPayloadType;
  EXPECT_EQ(0, rtcp_sender_->SendRTCP(feedback_state, kRtcpRpsi, 0, nullptr,
                                      false, kPictureId));
  EXPECT_EQ(kPayloadType, parser()->rpsi()->PayloadType());
  EXPECT_EQ(kPictureId, parser()->rpsi()->PictureId());
}

TEST_F(RtcpSenderTest, SendSli) {
  const uint16_t kFirstMb = 0;
  const uint16_t kNumberOfMb = 0x1FFF;
  const uint8_t kPictureId = 60;
  rtcp_sender_->SetRTCPStatus(RtcpMode::kReducedSize);
  EXPECT_EQ(0, rtcp_sender_->SendRTCP(feedback_state(), kRtcpSli, 0, nullptr,
                                      false, kPictureId));
  EXPECT_EQ(1, parser()->sli()->num_packets());
  EXPECT_EQ(kSenderSsrc, parser()->sli()->Ssrc());
  EXPECT_EQ(kRemoteSsrc, parser()->sli()->MediaSsrc());
  EXPECT_EQ(1, parser()->sli_item()->num_packets());
  EXPECT_EQ(kFirstMb, parser()->sli_item()->FirstMb());
  EXPECT_EQ(kNumberOfMb, parser()->sli_item()->NumberOfMb());
  EXPECT_EQ(kPictureId, parser()->sli_item()->PictureId());
}

TEST_F(RtcpSenderTest, SendNack) {
  rtcp_sender_->SetRTCPStatus(RtcpMode::kReducedSize);
  const uint16_t kList[] = {0, 1, 16};
  const int32_t kListLength = sizeof(kList) / sizeof(kList[0]);
  EXPECT_EQ(0, rtcp_sender_->SendRTCP(feedback_state(), kRtcpNack, kListLength,
                                      kList));
  EXPECT_EQ(1, parser()->nack()->num_packets());
  EXPECT_EQ(kSenderSsrc, parser()->nack()->Ssrc());
  EXPECT_EQ(kRemoteSsrc, parser()->nack()->MediaSsrc());
  EXPECT_EQ(1, parser()->nack_item()->num_packets());
  EXPECT_THAT(parser()->nack_item()->last_nack_list(), ElementsAre(0, 1, 16));
}

TEST_F(RtcpSenderTest, SendRemb) {
  const int kBitrate = 261011;
  std::vector<uint32_t> ssrcs;
  ssrcs.push_back(kRemoteSsrc);
  ssrcs.push_back(kRemoteSsrc + 1);
  rtcp_sender_->SetRTCPStatus(RtcpMode::kReducedSize);
  rtcp_sender_->SetREMBData(kBitrate, ssrcs);
  EXPECT_EQ(0, rtcp_sender_->SendRTCP(feedback_state(), kRtcpRemb));
  EXPECT_EQ(1, parser()->psfb_app()->num_packets());
  EXPECT_EQ(kSenderSsrc, parser()->psfb_app()->Ssrc());
  EXPECT_EQ(1, parser()->remb_item()->num_packets());
  EXPECT_EQ(kBitrate, parser()->remb_item()->last_bitrate_bps());
  EXPECT_THAT(parser()->remb_item()->last_ssrc_list(),
              ElementsAre(kRemoteSsrc, kRemoteSsrc + 1));
}

TEST_F(RtcpSenderTest, RembIncludedInCompoundPacketIfEnabled) {
  const int kBitrate = 261011;
  std::vector<uint32_t> ssrcs;
  ssrcs.push_back(kRemoteSsrc);
  rtcp_sender_->SetRTCPStatus(RtcpMode::kCompound);
  rtcp_sender_->SetREMBStatus(true);
  EXPECT_TRUE(rtcp_sender_->REMB());
  rtcp_sender_->SetREMBData(kBitrate, ssrcs);
  EXPECT_EQ(0, rtcp_sender_->SendRTCP(feedback_state(), kRtcpReport));
  EXPECT_EQ(1, parser()->psfb_app()->num_packets());
  EXPECT_EQ(1, parser()->remb_item()->num_packets());
  // REMB should be included in each compound packet.
  EXPECT_EQ(0, rtcp_sender_->SendRTCP(feedback_state(), kRtcpReport));
  EXPECT_EQ(2, parser()->psfb_app()->num_packets());
  EXPECT_EQ(2, parser()->remb_item()->num_packets());
}

TEST_F(RtcpSenderTest, RembNotIncludedInCompoundPacketIfNotEnabled) {
  const int kBitrate = 261011;
  std::vector<uint32_t> ssrcs;
  ssrcs.push_back(kRemoteSsrc);
  rtcp_sender_->SetRTCPStatus(RtcpMode::kCompound);
  rtcp_sender_->SetREMBData(kBitrate, ssrcs);
  EXPECT_FALSE(rtcp_sender_->REMB());
  EXPECT_EQ(0, rtcp_sender_->SendRTCP(feedback_state(), kRtcpReport));
  EXPECT_EQ(0, parser()->psfb_app()->num_packets());
}

TEST_F(RtcpSenderTest, SendXrWithVoipMetric) {
  rtcp_sender_->SetRTCPStatus(RtcpMode::kReducedSize);
  RTCPVoIPMetric metric;
  metric.lossRate = 1;
  metric.discardRate = 2;
  metric.burstDensity = 3;
  metric.gapDensity = 4;
  metric.burstDuration = 0x1111;
  metric.gapDuration = 0x2222;
  metric.roundTripDelay = 0x3333;
  metric.endSystemDelay = 0x4444;
  metric.signalLevel = 5;
  metric.noiseLevel = 6;
  metric.RERL = 7;
  metric.Gmin = 8;
  metric.Rfactor = 9;
  metric.extRfactor = 10;
  metric.MOSLQ = 11;
  metric.MOSCQ = 12;
  metric.RXconfig = 13;
  metric.JBnominal = 0x5555;
  metric.JBmax = 0x6666;
  metric.JBabsMax = 0x7777;
  EXPECT_EQ(0, rtcp_sender_->SetRTCPVoIPMetrics(&metric));
  EXPECT_EQ(0, rtcp_sender_->SendRTCP(feedback_state(), kRtcpXrVoipMetric));
  EXPECT_EQ(1, parser()->xr_header()->num_packets());
  EXPECT_EQ(kSenderSsrc, parser()->xr_header()->Ssrc());
  EXPECT_EQ(1, parser()->voip_metric()->num_packets());
  EXPECT_EQ(kRemoteSsrc, parser()->voip_metric()->Ssrc());
  EXPECT_EQ(metric.lossRate, parser()->voip_metric()->LossRate());
  EXPECT_EQ(metric.discardRate, parser()->voip_metric()->DiscardRate());
  EXPECT_EQ(metric.burstDensity, parser()->voip_metric()->BurstDensity());
  EXPECT_EQ(metric.gapDensity, parser()->voip_metric()->GapDensity());
  EXPECT_EQ(metric.burstDuration, parser()->voip_metric()->BurstDuration());
  EXPECT_EQ(metric.gapDuration, parser()->voip_metric()->GapDuration());
  EXPECT_EQ(metric.roundTripDelay, parser()->voip_metric()->RoundTripDelay());
  EXPECT_EQ(metric.endSystemDelay, parser()->voip_metric()->EndSystemDelay());
  EXPECT_EQ(metric.signalLevel, parser()->voip_metric()->SignalLevel());
  EXPECT_EQ(metric.noiseLevel, parser()->voip_metric()->NoiseLevel());
  EXPECT_EQ(metric.RERL, parser()->voip_metric()->Rerl());
  EXPECT_EQ(metric.Gmin, parser()->voip_metric()->Gmin());
  EXPECT_EQ(metric.Rfactor, parser()->voip_metric()->Rfactor());
  EXPECT_EQ(metric.extRfactor, parser()->voip_metric()->ExtRfactor());
  EXPECT_EQ(metric.MOSLQ, parser()->voip_metric()->MosLq());
  EXPECT_EQ(metric.MOSCQ, parser()->voip_metric()->MosCq());
  EXPECT_EQ(metric.RXconfig, parser()->voip_metric()->RxConfig());
  EXPECT_EQ(metric.JBnominal, parser()->voip_metric()->JbNominal());
  EXPECT_EQ(metric.JBmax, parser()->voip_metric()->JbMax());
  EXPECT_EQ(metric.JBabsMax, parser()->voip_metric()->JbAbsMax());
}

TEST_F(RtcpSenderTest, SendXrWithDlrr) {
  rtcp_sender_->SetRTCPStatus(RtcpMode::kCompound);
  RTCPSender::FeedbackState feedback_state = rtp_rtcp_impl_->GetFeedbackState();
  feedback_state.has_last_xr_rr = true;
  RtcpReceiveTimeInfo last_xr_rr;
  last_xr_rr.sourceSSRC = 0x11111111;
  last_xr_rr.lastRR = 0x22222222;
  last_xr_rr.delaySinceLastRR = 0x33333333;
  feedback_state.last_xr_rr = last_xr_rr;
  EXPECT_EQ(0, rtcp_sender_->SendRTCP(feedback_state, kRtcpReport));
  EXPECT_EQ(1, parser()->xr_header()->num_packets());
  EXPECT_EQ(kSenderSsrc, parser()->xr_header()->Ssrc());
  EXPECT_EQ(1, parser()->dlrr()->num_packets());
  EXPECT_EQ(1, parser()->dlrr_items()->num_packets());
  EXPECT_EQ(last_xr_rr.sourceSSRC, parser()->dlrr_items()->Ssrc(0));
  EXPECT_EQ(last_xr_rr.lastRR, parser()->dlrr_items()->LastRr(0));
  EXPECT_EQ(last_xr_rr.delaySinceLastRR,
            parser()->dlrr_items()->DelayLastRr(0));
}

TEST_F(RtcpSenderTest, SendXrWithRrtr) {
  rtcp_sender_->SetRTCPStatus(RtcpMode::kCompound);
  EXPECT_EQ(0, rtcp_sender_->SetSendingStatus(feedback_state(), false));
  rtcp_sender_->SendRtcpXrReceiverReferenceTime(true);
  uint32_t ntp_secs;
  uint32_t ntp_frac;
  clock_.CurrentNtp(ntp_secs, ntp_frac);
  EXPECT_EQ(0, rtcp_sender_->SendRTCP(feedback_state(), kRtcpReport));
  EXPECT_EQ(1, parser()->xr_header()->num_packets());
  EXPECT_EQ(kSenderSsrc, parser()->xr_header()->Ssrc());
  EXPECT_EQ(0, parser()->dlrr()->num_packets());
  EXPECT_EQ(1, parser()->rrtr()->num_packets());
  EXPECT_EQ(ntp_secs, parser()->rrtr()->NtpSec());
  EXPECT_EQ(ntp_frac, parser()->rrtr()->NtpFrac());
}

TEST_F(RtcpSenderTest, TestNoXrRrtrSentIfSending) {
  rtcp_sender_->SetRTCPStatus(RtcpMode::kCompound);
  EXPECT_EQ(0, rtcp_sender_->SetSendingStatus(feedback_state(), true));
  rtcp_sender_->SendRtcpXrReceiverReferenceTime(true);
  EXPECT_EQ(0, rtcp_sender_->SendRTCP(feedback_state(), kRtcpReport));
  EXPECT_EQ(0, parser()->xr_header()->num_packets());
  EXPECT_EQ(0, parser()->rrtr()->num_packets());
}

TEST_F(RtcpSenderTest, TestNoXrRrtrSentIfNotEnabled) {
  rtcp_sender_->SetRTCPStatus(RtcpMode::kCompound);
  EXPECT_EQ(0, rtcp_sender_->SetSendingStatus(feedback_state(), false));
  rtcp_sender_->SendRtcpXrReceiverReferenceTime(false);
  EXPECT_EQ(0, rtcp_sender_->SendRTCP(feedback_state(), kRtcpReport));
  EXPECT_EQ(0, parser()->xr_header()->num_packets());
  EXPECT_EQ(0, parser()->rrtr()->num_packets());
}

TEST_F(RtcpSenderTest, TestSendTimeOfXrRrtr) {
=======
  EXPECT_EQ(kSubType, parser()->app()->sub_type());
  EXPECT_EQ(kName, parser()->app()->name());
  EXPECT_EQ(0U, parser()->app()->data_size());
}

TEST_F(RtcpSenderTest, SetInvalidApplicationSpecificData) {
  const uint8_t kData[] = {'t', 'e', 's', 't', 'd', 'a', 't'};
  const uint16_t kInvalidDataLength = sizeof(kData) / sizeof(kData[0]);
  EXPECT_EQ(-1, rtcp_sender_->SetApplicationSpecificData(
      0, 0, kData, kInvalidDataLength));  // Should by multiple of 4.
}

TEST_F(RtcpSenderTest, SendFirNonRepeat) {
  rtcp_sender_->SetRTCPStatus(RtcpMode::kReducedSize);
  EXPECT_EQ(0, rtcp_sender_->SendRTCP(feedback_state(), kRtcpFir));
  EXPECT_EQ(1, parser()->fir()->num_packets());
  EXPECT_EQ(kSenderSsrc, parser()->fir()->sender_ssrc());
  EXPECT_EQ(1U, parser()->fir()->requests().size());
  EXPECT_EQ(kRemoteSsrc, parser()->fir()->requests()[0].ssrc);
  uint8_t seq = parser()->fir()->requests()[0].seq_nr;
  // Sends non-repeat FIR as default.
  EXPECT_EQ(0, rtcp_sender_->SendRTCP(feedback_state(), kRtcpFir));
  EXPECT_EQ(2, parser()->fir()->num_packets());
  EXPECT_EQ(seq + 1, parser()->fir()->requests()[0].seq_nr);
}

TEST_F(RtcpSenderTest, SendFirRepeat) {
  rtcp_sender_->SetRTCPStatus(RtcpMode::kReducedSize);
  EXPECT_EQ(0, rtcp_sender_->SendRTCP(feedback_state(), kRtcpFir));
  EXPECT_EQ(1, parser()->fir()->num_packets());
  EXPECT_EQ(1U, parser()->fir()->requests().size());
  uint8_t seq = parser()->fir()->requests()[0].seq_nr;
  const bool kRepeat = true;
  EXPECT_EQ(0, rtcp_sender_->SendRTCP(feedback_state(), kRtcpFir, 0, nullptr,
                                      kRepeat));
  EXPECT_EQ(2, parser()->fir()->num_packets());
  EXPECT_EQ(seq, parser()->fir()->requests()[0].seq_nr);
}

TEST_F(RtcpSenderTest, SendPli) {
  rtcp_sender_->SetRTCPStatus(RtcpMode::kReducedSize);
  EXPECT_EQ(0, rtcp_sender_->SendRTCP(feedback_state(), kRtcpPli));
  EXPECT_EQ(1, parser()->pli()->num_packets());
  EXPECT_EQ(kSenderSsrc, parser()->pli()->sender_ssrc());
  EXPECT_EQ(kRemoteSsrc, parser()->pli()->media_ssrc());
}

TEST_F(RtcpSenderTest, SendRpsi) {
  const uint64_t kPictureId = 0x41;
  const int8_t kPayloadType = 100;
  rtcp_sender_->SetRTCPStatus(RtcpMode::kReducedSize);
  RTCPSender::FeedbackState feedback_state = rtp_rtcp_impl_->GetFeedbackState();
  feedback_state.send_payload_type = kPayloadType;
  EXPECT_EQ(0, rtcp_sender_->SendRTCP(feedback_state, kRtcpRpsi, 0, nullptr,
                                      false, kPictureId));
  EXPECT_EQ(1, parser()->rpsi()->num_packets());
  EXPECT_EQ(kPayloadType, parser()->rpsi()->payload_type());
  EXPECT_EQ(kPictureId, parser()->rpsi()->picture_id());
}

TEST_F(RtcpSenderTest, SendSli) {
  const uint16_t kFirstMb = 0;
  const uint16_t kNumberOfMb = 0x1FFF;
  const uint8_t kPictureId = 60;
  rtcp_sender_->SetRTCPStatus(RtcpMode::kReducedSize);
  EXPECT_EQ(0, rtcp_sender_->SendRTCP(feedback_state(), kRtcpSli, 0, nullptr,
                                      false, kPictureId));
  EXPECT_EQ(1, parser()->sli()->num_packets());
  EXPECT_EQ(kSenderSsrc, parser()->sli()->sender_ssrc());
  EXPECT_EQ(kRemoteSsrc, parser()->sli()->media_ssrc());
  EXPECT_EQ(1U, parser()->sli()->macroblocks().size());
  EXPECT_EQ(kFirstMb, parser()->sli()->macroblocks()[0].first());
  EXPECT_EQ(kNumberOfMb, parser()->sli()->macroblocks()[0].number());
  EXPECT_EQ(kPictureId, parser()->sli()->macroblocks()[0].picture_id());
}

TEST_F(RtcpSenderTest, SendNack) {
  rtcp_sender_->SetRTCPStatus(RtcpMode::kReducedSize);
  const uint16_t kList[] = {0, 1, 16};
  const int32_t kListLength = sizeof(kList) / sizeof(kList[0]);
  EXPECT_EQ(0, rtcp_sender_->SendRTCP(feedback_state(), kRtcpNack, kListLength,
                                      kList));
  EXPECT_EQ(1, parser()->nack()->num_packets());
  EXPECT_EQ(kSenderSsrc, parser()->nack()->sender_ssrc());
  EXPECT_EQ(kRemoteSsrc, parser()->nack()->media_ssrc());
  EXPECT_THAT(parser()->nack()->packet_ids(), ElementsAre(0, 1, 16));
}

TEST_F(RtcpSenderTest, RembStatus) {
  EXPECT_FALSE(rtcp_sender_->REMB());
  rtcp_sender_->SetREMBStatus(true);
  EXPECT_TRUE(rtcp_sender_->REMB());
  rtcp_sender_->SetREMBStatus(false);
  EXPECT_FALSE(rtcp_sender_->REMB());
}

TEST_F(RtcpSenderTest, SendRemb) {
  const uint64_t kBitrate = 261011;
  std::vector<uint32_t> ssrcs;
  ssrcs.push_back(kRemoteSsrc);
  ssrcs.push_back(kRemoteSsrc + 1);
  rtcp_sender_->SetRTCPStatus(RtcpMode::kReducedSize);
  rtcp_sender_->SetREMBData(kBitrate, ssrcs);
  EXPECT_EQ(0, rtcp_sender_->SendRTCP(feedback_state(), kRtcpRemb));
  EXPECT_EQ(1, parser()->remb()->num_packets());
  EXPECT_EQ(kSenderSsrc, parser()->remb()->sender_ssrc());
  EXPECT_EQ(kBitrate, parser()->remb()->bitrate_bps());
  EXPECT_THAT(parser()->remb()->ssrcs(),
              ElementsAre(kRemoteSsrc, kRemoteSsrc + 1));
}

TEST_F(RtcpSenderTest, RembIncludedInCompoundPacketIfEnabled) {
  const int kBitrate = 261011;
  std::vector<uint32_t> ssrcs;
  ssrcs.push_back(kRemoteSsrc);
  rtcp_sender_->SetRTCPStatus(RtcpMode::kCompound);
  rtcp_sender_->SetREMBStatus(true);
  EXPECT_TRUE(rtcp_sender_->REMB());
  rtcp_sender_->SetREMBData(kBitrate, ssrcs);
  EXPECT_EQ(0, rtcp_sender_->SendRTCP(feedback_state(), kRtcpReport));
  EXPECT_EQ(1, parser()->remb()->num_packets());
  // REMB should be included in each compound packet.
  EXPECT_EQ(0, rtcp_sender_->SendRTCP(feedback_state(), kRtcpReport));
  EXPECT_EQ(2, parser()->remb()->num_packets());
}

TEST_F(RtcpSenderTest, RembNotIncludedInCompoundPacketIfNotEnabled) {
  const int kBitrate = 261011;
  std::vector<uint32_t> ssrcs;
  ssrcs.push_back(kRemoteSsrc);
  rtcp_sender_->SetRTCPStatus(RtcpMode::kCompound);
  rtcp_sender_->SetREMBData(kBitrate, ssrcs);
  EXPECT_FALSE(rtcp_sender_->REMB());
  EXPECT_EQ(0, rtcp_sender_->SendRTCP(feedback_state(), kRtcpReport));
  EXPECT_EQ(0, parser()->remb()->num_packets());
}

TEST_F(RtcpSenderTest, SendXrWithVoipMetric) {
  rtcp_sender_->SetRTCPStatus(RtcpMode::kReducedSize);
  RTCPVoIPMetric metric;
  metric.lossRate = 1;
  metric.discardRate = 2;
  metric.burstDensity = 3;
  metric.gapDensity = 4;
  metric.burstDuration = 0x1111;
  metric.gapDuration = 0x2222;
  metric.roundTripDelay = 0x3333;
  metric.endSystemDelay = 0x4444;
  metric.signalLevel = 5;
  metric.noiseLevel = 6;
  metric.RERL = 7;
  metric.Gmin = 8;
  metric.Rfactor = 9;
  metric.extRfactor = 10;
  metric.MOSLQ = 11;
  metric.MOSCQ = 12;
  metric.RXconfig = 13;
  metric.JBnominal = 0x5555;
  metric.JBmax = 0x6666;
  metric.JBabsMax = 0x7777;
  EXPECT_EQ(0, rtcp_sender_->SetRTCPVoIPMetrics(&metric));
  EXPECT_EQ(0, rtcp_sender_->SendRTCP(feedback_state(), kRtcpXrVoipMetric));
  EXPECT_EQ(1, parser()->xr()->num_packets());
  EXPECT_EQ(kSenderSsrc, parser()->xr()->sender_ssrc());
  ASSERT_TRUE(parser()->xr()->voip_metric());
  EXPECT_EQ(kRemoteSsrc, parser()->xr()->voip_metric()->ssrc());
  const auto& parsed_metric = parser()->xr()->voip_metric()->voip_metric();
  EXPECT_EQ(metric.lossRate, parsed_metric.lossRate);
  EXPECT_EQ(metric.discardRate, parsed_metric.discardRate);
  EXPECT_EQ(metric.burstDensity, parsed_metric.burstDensity);
  EXPECT_EQ(metric.gapDensity, parsed_metric.gapDensity);
  EXPECT_EQ(metric.burstDuration, parsed_metric.burstDuration);
  EXPECT_EQ(metric.gapDuration, parsed_metric.gapDuration);
  EXPECT_EQ(metric.roundTripDelay, parsed_metric.roundTripDelay);
  EXPECT_EQ(metric.endSystemDelay, parsed_metric.endSystemDelay);
  EXPECT_EQ(metric.signalLevel, parsed_metric.signalLevel);
  EXPECT_EQ(metric.noiseLevel, parsed_metric.noiseLevel);
  EXPECT_EQ(metric.RERL, parsed_metric.RERL);
  EXPECT_EQ(metric.Gmin, parsed_metric.Gmin);
  EXPECT_EQ(metric.Rfactor, parsed_metric.Rfactor);
  EXPECT_EQ(metric.extRfactor, parsed_metric.extRfactor);
  EXPECT_EQ(metric.MOSLQ, parsed_metric.MOSLQ);
  EXPECT_EQ(metric.MOSCQ, parsed_metric.MOSCQ);
  EXPECT_EQ(metric.RXconfig, parsed_metric.RXconfig);
  EXPECT_EQ(metric.JBnominal, parsed_metric.JBnominal);
  EXPECT_EQ(metric.JBmax, parsed_metric.JBmax);
  EXPECT_EQ(metric.JBabsMax, parsed_metric.JBabsMax);
}

TEST_F(RtcpSenderTest, SendXrWithDlrr) {
>>>>>>> a17af05f
  rtcp_sender_->SetRTCPStatus(RtcpMode::kCompound);
  RTCPSender::FeedbackState feedback_state = rtp_rtcp_impl_->GetFeedbackState();
  feedback_state.has_last_xr_rr = true;
  rtcp::ReceiveTimeInfo last_xr_rr;
  last_xr_rr.ssrc = 0x11111111;
  last_xr_rr.last_rr = 0x22222222;
  last_xr_rr.delay_since_last_rr = 0x33333333;
  feedback_state.last_xr_rr = last_xr_rr;
  EXPECT_EQ(0, rtcp_sender_->SendRTCP(feedback_state, kRtcpReport));
  EXPECT_EQ(1, parser()->xr()->num_packets());
  EXPECT_EQ(kSenderSsrc, parser()->xr()->sender_ssrc());
  EXPECT_EQ(1U, parser()->xr()->dlrr().sub_blocks().size());
  EXPECT_EQ(last_xr_rr.ssrc, parser()->xr()->dlrr().sub_blocks()[0].ssrc);
  EXPECT_EQ(last_xr_rr.last_rr, parser()->xr()->dlrr().sub_blocks()[0].last_rr);
  EXPECT_EQ(last_xr_rr.delay_since_last_rr,
            parser()->xr()->dlrr().sub_blocks()[0].delay_since_last_rr);
}

TEST_F(RtcpSenderTest, SendXrWithRrtr) {
  rtcp_sender_->SetRTCPStatus(RtcpMode::kCompound);
  EXPECT_EQ(0, rtcp_sender_->SetSendingStatus(feedback_state(), false));
  rtcp_sender_->SendRtcpXrReceiverReferenceTime(true);
  uint32_t ntp_secs;
  uint32_t ntp_frac;
<<<<<<< HEAD
  clock_.CurrentNtp(ntp_sec, ntp_frac);
  uint32_t initial_mid_ntp = RTCPUtility::MidNtp(ntp_sec, ntp_frac);

  // No packet sent.
  int64_t time_ms;
  EXPECT_FALSE(rtcp_sender_->SendTimeOfXrRrReport(initial_mid_ntp, &time_ms));

  // Send XR RR packets.
  for (int i = 0; i <= RTCP_NUMBER_OF_SR; ++i) {
    EXPECT_EQ(0, rtcp_sender_->SendRTCP(feedback_state, kRtcpReport));
    EXPECT_EQ(i + 1, test_transport_.parser_.rrtr()->num_packets());
    clock_.CurrentNtp(ntp_sec, ntp_frac);
    uint32_t mid_ntp = RTCPUtility::MidNtp(ntp_sec, ntp_frac);
    EXPECT_TRUE(rtcp_sender_->SendTimeOfXrRrReport(mid_ntp, &time_ms));
    EXPECT_EQ(clock_.CurrentNtpInMilliseconds(), time_ms);
    clock_.AdvanceTimeMilliseconds(1000);
  }
  // The first report should no longer be stored.
  EXPECT_FALSE(rtcp_sender_->SendTimeOfXrRrReport(initial_mid_ntp, &time_ms));
=======
  clock_.CurrentNtp(ntp_secs, ntp_frac);
  EXPECT_EQ(0, rtcp_sender_->SendRTCP(feedback_state(), kRtcpReport));
  EXPECT_EQ(1, parser()->xr()->num_packets());
  EXPECT_EQ(kSenderSsrc, parser()->xr()->sender_ssrc());
  EXPECT_FALSE(parser()->xr()->dlrr());
  EXPECT_FALSE(parser()->xr()->voip_metric());
  ASSERT_TRUE(parser()->xr()->rrtr());
  EXPECT_EQ(ntp_secs, parser()->xr()->rrtr()->ntp().seconds());
  EXPECT_EQ(ntp_frac, parser()->xr()->rrtr()->ntp().fractions());
}

TEST_F(RtcpSenderTest, TestNoXrRrtrSentIfSending) {
  rtcp_sender_->SetRTCPStatus(RtcpMode::kCompound);
  EXPECT_EQ(0, rtcp_sender_->SetSendingStatus(feedback_state(), true));
  rtcp_sender_->SendRtcpXrReceiverReferenceTime(true);
  EXPECT_EQ(0, rtcp_sender_->SendRTCP(feedback_state(), kRtcpReport));
  EXPECT_EQ(0, parser()->xr()->num_packets());
}

TEST_F(RtcpSenderTest, TestNoXrRrtrSentIfNotEnabled) {
  rtcp_sender_->SetRTCPStatus(RtcpMode::kCompound);
  EXPECT_EQ(0, rtcp_sender_->SetSendingStatus(feedback_state(), false));
  rtcp_sender_->SendRtcpXrReceiverReferenceTime(false);
  EXPECT_EQ(0, rtcp_sender_->SendRTCP(feedback_state(), kRtcpReport));
  EXPECT_EQ(0, parser()->xr()->num_packets());
}

TEST_F(RtcpSenderTest, TestRegisterRtcpPacketTypeObserver) {
  RtcpPacketTypeCounterObserverImpl observer;
  rtcp_sender_.reset(new RTCPSender(false, &clock_, receive_statistics_.get(),
                                    &observer, nullptr, &test_transport_));
  rtcp_sender_->SetRemoteSSRC(kRemoteSsrc);
  rtcp_sender_->SetRTCPStatus(RtcpMode::kReducedSize);
  EXPECT_EQ(0, rtcp_sender_->SendRTCP(feedback_state(), kRtcpPli));
  EXPECT_EQ(1, parser()->pli()->num_packets());
  EXPECT_EQ(kRemoteSsrc, observer.ssrc_);
  EXPECT_EQ(1U, observer.counter_.pli_packets);
  EXPECT_EQ(clock_.TimeInMilliseconds(),
            observer.counter_.first_packet_time_ms);
}

TEST_F(RtcpSenderTest, SendTmmbr) {
  const unsigned int kBitrateBps = 312000;
  rtcp_sender_->SetRTCPStatus(RtcpMode::kReducedSize);
  rtcp_sender_->SetTargetBitrate(kBitrateBps);
  EXPECT_EQ(0, rtcp_sender_->SendRTCP(feedback_state(), kRtcpTmmbr));
  EXPECT_EQ(1, parser()->tmmbr()->num_packets());
  EXPECT_EQ(kSenderSsrc, parser()->tmmbr()->sender_ssrc());
  EXPECT_EQ(1U, parser()->tmmbr()->requests().size());
  EXPECT_EQ(kBitrateBps, parser()->tmmbr()->requests()[0].bitrate_bps());
  // TODO(asapersson): tmmbr_item()->Overhead() looks broken, always zero.
}

TEST_F(RtcpSenderTest, TmmbrIncludedInCompoundPacketIfEnabled) {
  const unsigned int kBitrateBps = 312000;
  rtcp_sender_->SetRTCPStatus(RtcpMode::kCompound);
  EXPECT_FALSE(rtcp_sender_->TMMBR());
  rtcp_sender_->SetTMMBRStatus(true);
  EXPECT_TRUE(rtcp_sender_->TMMBR());
  rtcp_sender_->SetTargetBitrate(kBitrateBps);
  EXPECT_EQ(0, rtcp_sender_->SendRTCP(feedback_state(), kRtcpReport));
  EXPECT_EQ(1, parser()->tmmbr()->num_packets());
  EXPECT_EQ(1U, parser()->tmmbr()->requests().size());
  // TMMBR should be included in each compound packet.
  EXPECT_EQ(0, rtcp_sender_->SendRTCP(feedback_state(), kRtcpReport));
  EXPECT_EQ(2, parser()->tmmbr()->num_packets());

  rtcp_sender_->SetTMMBRStatus(false);
  EXPECT_FALSE(rtcp_sender_->TMMBR());
}

TEST_F(RtcpSenderTest, SendTmmbn) {
  rtcp_sender_->SetRTCPStatus(RtcpMode::kCompound);
  rtcp_sender_->SetSendingStatus(feedback_state(), true);
  std::vector<rtcp::TmmbItem> bounding_set;
  const uint32_t kBitrateBps = 32768000;
  const uint32_t kPacketOh = 40;
  const uint32_t kSourceSsrc = 12345;
  const rtcp::TmmbItem tmmbn(kSourceSsrc, kBitrateBps, kPacketOh);
  bounding_set.push_back(tmmbn);
  rtcp_sender_->SetTmmbn(bounding_set);

  EXPECT_EQ(0, rtcp_sender_->SendRTCP(feedback_state(), kRtcpSr));
  EXPECT_EQ(1, parser()->sender_report()->num_packets());
  EXPECT_EQ(1, parser()->tmmbn()->num_packets());
  EXPECT_EQ(kSenderSsrc, parser()->tmmbn()->sender_ssrc());
  EXPECT_EQ(1U, parser()->tmmbn()->items().size());
  EXPECT_EQ(kBitrateBps, parser()->tmmbn()->items()[0].bitrate_bps());
  EXPECT_EQ(kPacketOh, parser()->tmmbn()->items()[0].packet_overhead());
  EXPECT_EQ(kSourceSsrc, parser()->tmmbn()->items()[0].ssrc());
>>>>>>> a17af05f
}

TEST_F(RtcpSenderTest, TestRegisterRtcpPacketTypeObserver) {
  RtcpPacketTypeCounterObserverImpl observer;
  rtcp_sender_.reset(new RTCPSender(false, &clock_, receive_statistics_.get(),
                                    &observer, &test_transport_));
  rtcp_sender_->SetRemoteSSRC(kRemoteSsrc);
  rtcp_sender_->SetRTCPStatus(RtcpMode::kReducedSize);
  EXPECT_EQ(0, rtcp_sender_->SendRTCP(feedback_state(), kRtcpPli));
  EXPECT_EQ(1, parser()->pli()->num_packets());
  EXPECT_EQ(kRemoteSsrc, observer.ssrc_);
  EXPECT_EQ(1U, observer.counter_.pli_packets);
  EXPECT_EQ(clock_.TimeInMilliseconds(),
            observer.counter_.first_packet_time_ms);
}

TEST_F(RtcpSenderTest, SendTmmbr) {
  const unsigned int kBitrateBps = 312000;
  rtcp_sender_->SetRTCPStatus(RtcpMode::kReducedSize);
  rtcp_sender_->SetTargetBitrate(kBitrateBps);
  EXPECT_EQ(0, rtcp_sender_->SendRTCP(feedback_state(), kRtcpTmmbr));
  EXPECT_EQ(1, parser()->tmmbr()->num_packets());
  EXPECT_EQ(kSenderSsrc, parser()->tmmbr()->Ssrc());
  EXPECT_EQ(1, parser()->tmmbr_item()->num_packets());
  EXPECT_EQ(kBitrateBps / 1000, parser()->tmmbr_item()->BitrateKbps());
  // TODO(asapersson): tmmbr_item()->Overhead() looks broken, always zero.
}

TEST_F(RtcpSenderTest, TmmbrIncludedInCompoundPacketIfEnabled) {
  const unsigned int kBitrateBps = 312000;
  rtcp_sender_->SetRTCPStatus(RtcpMode::kCompound);
  EXPECT_FALSE(rtcp_sender_->TMMBR());
  rtcp_sender_->SetTMMBRStatus(true);
  EXPECT_TRUE(rtcp_sender_->TMMBR());
  rtcp_sender_->SetTargetBitrate(kBitrateBps);
  EXPECT_EQ(0, rtcp_sender_->SendRTCP(feedback_state(), kRtcpReport));
  EXPECT_EQ(1, parser()->tmmbr()->num_packets());
  EXPECT_EQ(1, parser()->tmmbr_item()->num_packets());
  // TMMBR should be included in each compound packet.
  EXPECT_EQ(0, rtcp_sender_->SendRTCP(feedback_state(), kRtcpReport));
  EXPECT_EQ(2, parser()->tmmbr()->num_packets());
  EXPECT_EQ(2, parser()->tmmbr_item()->num_packets());

  rtcp_sender_->SetTMMBRStatus(false);
  EXPECT_FALSE(rtcp_sender_->TMMBR());
}

TEST_F(RtcpSenderTest, SendTmmbn) {
  rtcp_sender_->SetRTCPStatus(RtcpMode::kCompound);
  TMMBRSet bounding_set;
  bounding_set.VerifyAndAllocateSet(1);
  const uint32_t kBitrateKbps = 32768;
  const uint32_t kPacketOh = 40;
  const uint32_t kSourceSsrc = 12345;
  bounding_set.AddEntry(kBitrateKbps, kPacketOh, kSourceSsrc);
  EXPECT_EQ(0, rtcp_sender_->SetTMMBN(&bounding_set, 0));
  EXPECT_EQ(0, rtcp_sender_->SendRTCP(feedback_state(), kRtcpSr));
  EXPECT_EQ(1, parser()->sender_report()->num_packets());
  EXPECT_EQ(1, parser()->tmmbn()->num_packets());
  EXPECT_EQ(kSenderSsrc, parser()->tmmbn()->Ssrc());
  EXPECT_EQ(1, parser()->tmmbn_items()->num_packets());
  EXPECT_EQ(kBitrateKbps, parser()->tmmbn_items()->BitrateKbps(0));
  EXPECT_EQ(kPacketOh, parser()->tmmbn_items()->Overhead(0));
  EXPECT_EQ(kSourceSsrc, parser()->tmmbn_items()->Ssrc(0));
}

// This test is written to verify actual behaviour. It does not seem
// to make much sense to send an empty TMMBN, since there is no place
// to put an actual limit here. It's just information that no limit
// is set, which is kind of the starting assumption.
// See http://code.google.com/p/webrtc/issues/detail?id=468 for one
// situation where this caused confusion.
TEST_F(RtcpSenderTest, SendsTmmbnIfSetAndEmpty) {
  rtcp_sender_->SetRTCPStatus(RtcpMode::kCompound);
<<<<<<< HEAD
  TMMBRSet bounding_set;
  EXPECT_EQ(0, rtcp_sender_->SetTMMBN(&bounding_set, 3));
  EXPECT_EQ(0, rtcp_sender_->SendRTCP(feedback_state(), kRtcpSr));
  EXPECT_EQ(1, parser()->sender_report()->num_packets());
  EXPECT_EQ(1, parser()->tmmbn()->num_packets());
  EXPECT_EQ(kSenderSsrc, parser()->tmmbn()->Ssrc());
  EXPECT_EQ(0, parser()->tmmbn_items()->num_packets());
=======
  rtcp_sender_->SetSendingStatus(feedback_state(), true);
  std::vector<rtcp::TmmbItem> bounding_set;
  rtcp_sender_->SetTmmbn(bounding_set);
  EXPECT_EQ(0, rtcp_sender_->SendRTCP(feedback_state(), kRtcpSr));
  EXPECT_EQ(1, parser()->sender_report()->num_packets());
  EXPECT_EQ(1, parser()->tmmbn()->num_packets());
  EXPECT_EQ(kSenderSsrc, parser()->tmmbn()->sender_ssrc());
  EXPECT_EQ(0U, parser()->tmmbn()->items().size());
>>>>>>> a17af05f
}

TEST_F(RtcpSenderTest, SendCompoundPliRemb) {
  const int kBitrate = 261011;
  std::vector<uint32_t> ssrcs;
  ssrcs.push_back(kRemoteSsrc);
  rtcp_sender_->SetRTCPStatus(RtcpMode::kCompound);
  rtcp_sender_->SetREMBData(kBitrate, ssrcs);
  std::set<RTCPPacketType> packet_types;
  packet_types.insert(kRtcpRemb);
  packet_types.insert(kRtcpPli);
  EXPECT_EQ(0, rtcp_sender_->SendCompoundRTCP(feedback_state(), packet_types));
<<<<<<< HEAD
  EXPECT_EQ(1, parser()->remb_item()->num_packets());
  EXPECT_EQ(1, parser()->pli()->num_packets());
}

=======
  EXPECT_EQ(1, parser()->remb()->num_packets());
  EXPECT_EQ(1, parser()->pli()->num_packets());
}


// This test is written to verify that BYE is always the last packet
// type in a RTCP compoud packet.  The rtcp_sender_ is recreated with
// mock_transport, which is used to check for whether BYE at the end
// of a RTCP compound packet.
TEST_F(RtcpSenderTest, ByeMustBeLast) {
  MockTransport mock_transport;
  EXPECT_CALL(mock_transport, SendRtcp(_, _))
    .WillOnce(Invoke([](const uint8_t* data, size_t len) {
    const uint8_t* next_packet = data;
    const uint8_t* const packet_end = data + len;
    rtcp::CommonHeader packet;
    while (next_packet < packet_end) {
      EXPECT_TRUE(packet.Parse(next_packet, packet_end - next_packet));
      next_packet = packet.NextPacket();
      if (packet.type() == rtcp::Bye::kPacketType)  // Main test expectation.
        EXPECT_EQ(0, packet_end - next_packet)
            << "Bye packet should be last in a compound RTCP packet.";
      if (next_packet == packet_end)  // Validate test was set correctly.
        EXPECT_EQ(packet.type(), rtcp::Bye::kPacketType)
            << "Last packet in this test expected to be Bye.";
    }

    return true;
  }));

  // Re-configure rtcp_sender_ with mock_transport_
  rtcp_sender_.reset(new RTCPSender(false, &clock_, receive_statistics_.get(),
                                    nullptr, nullptr, &mock_transport));
  rtcp_sender_->SetSSRC(kSenderSsrc);
  rtcp_sender_->SetRemoteSSRC(kRemoteSsrc);
  rtcp_sender_->SetTimestampOffset(kStartRtpTimestamp);
  rtcp_sender_->SetLastRtpTime(kRtpTimestamp, clock_.TimeInMilliseconds());

  // Set up XR VoIP metric to be included with BYE
  rtcp_sender_->SetRTCPStatus(RtcpMode::kCompound);
  RTCPVoIPMetric metric;
  EXPECT_EQ(0, rtcp_sender_->SetRTCPVoIPMetrics(&metric));
  EXPECT_EQ(0, rtcp_sender_->SendRTCP(feedback_state(), kRtcpBye));
}

TEST_F(RtcpSenderTest, SendXrWithTargetBitrate) {
  rtcp_sender_->SetRTCPStatus(RtcpMode::kCompound);
  const size_t kNumSpatialLayers = 2;
  const size_t kNumTemporalLayers = 2;
  BitrateAllocation allocation;
  for (size_t sl = 0; sl < kNumSpatialLayers; ++sl) {
    uint32_t start_bitrate_bps = (sl + 1) * 100000;
    for (size_t tl = 0; tl < kNumTemporalLayers; ++tl)
      allocation.SetBitrate(sl, tl, start_bitrate_bps + (tl * 20000));
  }
  rtcp_sender_->SetVideoBitrateAllocation(allocation);

  EXPECT_EQ(0, rtcp_sender_->SendRTCP(feedback_state(), kRtcpReport));
  EXPECT_EQ(1, parser()->xr()->num_packets());
  EXPECT_EQ(kSenderSsrc, parser()->xr()->sender_ssrc());
  const rtc::Optional<rtcp::TargetBitrate>& target_bitrate =
      parser()->xr()->target_bitrate();
  ASSERT_TRUE(target_bitrate);
  const std::vector<rtcp::TargetBitrate::BitrateItem>& bitrates =
      target_bitrate->GetTargetBitrates();
  EXPECT_EQ(kNumSpatialLayers * kNumTemporalLayers, bitrates.size());

  for (size_t sl = 0; sl < kNumSpatialLayers; ++sl) {
    uint32_t start_bitrate_bps = (sl + 1) * 100000;
    for (size_t tl = 0; tl < kNumTemporalLayers; ++tl) {
      size_t index = (sl * kNumSpatialLayers) + tl;
      const rtcp::TargetBitrate::BitrateItem& item = bitrates[index];
      EXPECT_EQ(sl, item.spatial_layer);
      EXPECT_EQ(tl, item.temporal_layer);
      EXPECT_EQ(start_bitrate_bps + (tl * 20000),
                item.target_bitrate_kbps * 1000);
    }
  }
}

>>>>>>> a17af05f
}  // namespace webrtc<|MERGE_RESOLUTION|>--- conflicted
+++ resolved
@@ -12,13 +12,6 @@
 
 #include "webrtc/base/rate_limiter.h"
 #include "webrtc/common_types.h"
-<<<<<<< HEAD
-#include "webrtc/modules/rtp_rtcp/source/rtcp_sender.h"
-#include "webrtc/modules/rtp_rtcp/source/rtp_rtcp_impl.h"
-#include "webrtc/test/rtcp_packet_parser.h"
-
-using ::testing::ElementsAre;
-=======
 #include "webrtc/modules/rtp_rtcp/source/rtcp_packet/bye.h"
 #include "webrtc/modules/rtp_rtcp/source/rtcp_packet/common_header.h"
 #include "webrtc/modules/rtp_rtcp/source/rtcp_sender.h"
@@ -31,7 +24,6 @@
 using ::testing::_;
 using ::testing::ElementsAre;
 using ::testing::Invoke;
->>>>>>> a17af05f
 
 namespace webrtc {
 
@@ -215,11 +207,7 @@
     return false;
   }
   bool SendRtcp(const uint8_t* data, size_t len) override {
-<<<<<<< HEAD
-    parser_.Parse(static_cast<const uint8_t*>(data), len);
-=======
     parser_.Parse(data, len);
->>>>>>> a17af05f
     return true;
   }
   int OnReceivedPayloadData(const uint8_t* payload_data,
@@ -233,35 +221,20 @@
 namespace {
 static const uint32_t kSenderSsrc = 0x11111111;
 static const uint32_t kRemoteSsrc = 0x22222222;
-<<<<<<< HEAD
-=======
 static const uint32_t kStartRtpTimestamp = 0x34567;
 static const uint32_t kRtpTimestamp = 0x45678;
->>>>>>> a17af05f
 }
 
 class RtcpSenderTest : public ::testing::Test {
  protected:
   RtcpSenderTest()
       : clock_(1335900000),
-<<<<<<< HEAD
-        receive_statistics_(ReceiveStatistics::Create(&clock_)) {
-=======
         receive_statistics_(ReceiveStatistics::Create(&clock_)),
         retransmission_rate_limiter_(&clock_, 1000) {
->>>>>>> a17af05f
     RtpRtcp::Configuration configuration;
     configuration.audio = false;
     configuration.clock = &clock_;
     configuration.outgoing_transport = &test_transport_;
-<<<<<<< HEAD
-
-    rtp_rtcp_impl_.reset(new ModuleRtpRtcpImpl(configuration));
-    rtcp_sender_.reset(new RTCPSender(false, &clock_, receive_statistics_.get(),
-                                      nullptr, &test_transport_));
-    rtcp_sender_->SetSSRC(kSenderSsrc);
-    rtcp_sender_->SetRemoteSSRC(kRemoteSsrc);
-=======
     configuration.retransmission_rate_limiter = &retransmission_rate_limiter_;
 
     rtp_rtcp_impl_.reset(new ModuleRtpRtcpImpl(configuration));
@@ -271,7 +244,6 @@
     rtcp_sender_->SetRemoteSSRC(kRemoteSsrc);
     rtcp_sender_->SetTimestampOffset(kStartRtpTimestamp);
     rtcp_sender_->SetLastRtpTime(kRtpTimestamp, clock_.TimeInMilliseconds());
->>>>>>> a17af05f
   }
 
   void InsertIncomingPacket(uint32_t remote_ssrc, uint16_t seq_num) {
@@ -292,16 +264,10 @@
 
   SimulatedClock clock_;
   TestTransport test_transport_;
-<<<<<<< HEAD
-  rtc::scoped_ptr<ReceiveStatistics> receive_statistics_;
-  rtc::scoped_ptr<ModuleRtpRtcpImpl> rtp_rtcp_impl_;
-  rtc::scoped_ptr<RTCPSender> rtcp_sender_;
-=======
   std::unique_ptr<ReceiveStatistics> receive_statistics_;
   std::unique_ptr<ModuleRtpRtcpImpl> rtp_rtcp_impl_;
   std::unique_ptr<RTCPSender> rtcp_sender_;
   RateLimiter retransmission_rate_limiter_;
->>>>>>> a17af05f
 };
 
 TEST_F(RtcpSenderTest, SetRtcpStatus) {
@@ -309,7 +275,6 @@
   rtcp_sender_->SetRTCPStatus(RtcpMode::kReducedSize);
   EXPECT_EQ(RtcpMode::kReducedSize, rtcp_sender_->Status());
 }
-<<<<<<< HEAD
 
 TEST_F(RtcpSenderTest, SetSendingStatus) {
   EXPECT_FALSE(rtcp_sender_->Sending());
@@ -322,29 +287,12 @@
   EXPECT_EQ(-1, rtcp_sender_->SendRTCP(feedback_state(), kRtcpSr));
 }
 
-=======
-
-TEST_F(RtcpSenderTest, SetSendingStatus) {
-  EXPECT_FALSE(rtcp_sender_->Sending());
-  EXPECT_EQ(0, rtcp_sender_->SetSendingStatus(feedback_state(), true));
-  EXPECT_TRUE(rtcp_sender_->Sending());
-}
-
-TEST_F(RtcpSenderTest, NoPacketSentIfOff) {
-  rtcp_sender_->SetRTCPStatus(RtcpMode::kOff);
-  EXPECT_EQ(-1, rtcp_sender_->SendRTCP(feedback_state(), kRtcpSr));
-}
-
->>>>>>> a17af05f
 TEST_F(RtcpSenderTest, SendSr) {
   const uint32_t kPacketCount = 0x12345;
   const uint32_t kOctetCount = 0x23456;
   rtcp_sender_->SetRTCPStatus(RtcpMode::kReducedSize);
   RTCPSender::FeedbackState feedback_state = rtp_rtcp_impl_->GetFeedbackState();
-<<<<<<< HEAD
-=======
   rtcp_sender_->SetSendingStatus(feedback_state, true);
->>>>>>> a17af05f
   feedback_state.packets_sent = kPacketCount;
   feedback_state.media_bytes_sent = kOctetCount;
   uint32_t ntp_secs;
@@ -352,51 +300,6 @@
   clock_.CurrentNtp(ntp_secs, ntp_frac);
   EXPECT_EQ(0, rtcp_sender_->SendRTCP(feedback_state, kRtcpSr));
   EXPECT_EQ(1, parser()->sender_report()->num_packets());
-<<<<<<< HEAD
-  EXPECT_EQ(kSenderSsrc, parser()->sender_report()->Ssrc());
-  EXPECT_EQ(ntp_secs, parser()->sender_report()->NtpSec());
-  EXPECT_EQ(ntp_frac, parser()->sender_report()->NtpFrac());
-  EXPECT_EQ(kPacketCount, parser()->sender_report()->PacketCount());
-  EXPECT_EQ(kOctetCount, parser()->sender_report()->OctetCount());
-  EXPECT_EQ(0, parser()->report_block()->num_packets());
-}
-
-TEST_F(RtcpSenderTest, SendRr) {
-  rtcp_sender_->SetRTCPStatus(RtcpMode::kReducedSize);
-  EXPECT_EQ(0, rtcp_sender_->SendRTCP(feedback_state(), kRtcpRr));
-  EXPECT_EQ(1, parser()->receiver_report()->num_packets());
-  EXPECT_EQ(kSenderSsrc, parser()->receiver_report()->Ssrc());
-  EXPECT_EQ(0, parser()->report_block()->num_packets());
-}
-
-TEST_F(RtcpSenderTest, SendRrWithOneReportBlock) {
-  const uint16_t kSeqNum = 11111;
-  InsertIncomingPacket(kRemoteSsrc, kSeqNum);
-  rtcp_sender_->SetRTCPStatus(RtcpMode::kCompound);
-  EXPECT_EQ(0, rtcp_sender_->SendRTCP(feedback_state(), kRtcpRr));
-  EXPECT_EQ(1, parser()->receiver_report()->num_packets());
-  EXPECT_EQ(kSenderSsrc, parser()->receiver_report()->Ssrc());
-  EXPECT_EQ(1, parser()->report_block()->num_packets());
-  EXPECT_EQ(kRemoteSsrc, parser()->report_block()->Ssrc());
-  EXPECT_EQ(0U, parser()->report_block()->FractionLost());
-  EXPECT_EQ(0U, parser()->report_block()->CumPacketLost());
-  EXPECT_EQ(kSeqNum, parser()->report_block()->ExtHighestSeqNum());
-}
-
-TEST_F(RtcpSenderTest, SendRrWithTwoReportBlocks) {
-  const uint16_t kSeqNum = 11111;
-  InsertIncomingPacket(kRemoteSsrc, kSeqNum);
-  InsertIncomingPacket(kRemoteSsrc + 1, kSeqNum + 1);
-  rtcp_sender_->SetRTCPStatus(RtcpMode::kCompound);
-  EXPECT_EQ(0, rtcp_sender_->SendRTCP(feedback_state(), kRtcpRr));
-  EXPECT_EQ(1, parser()->receiver_report()->num_packets());
-  EXPECT_EQ(kSenderSsrc, parser()->receiver_report()->Ssrc());
-  EXPECT_EQ(2, parser()->report_block()->num_packets());
-  EXPECT_EQ(1, parser()->report_blocks_per_ssrc(kRemoteSsrc));
-  EXPECT_EQ(1, parser()->report_blocks_per_ssrc(kRemoteSsrc + 1));
-}
-
-=======
   EXPECT_EQ(kSenderSsrc, parser()->sender_report()->sender_ssrc());
   EXPECT_EQ(ntp_secs, parser()->sender_report()->ntp().seconds());
   EXPECT_EQ(ntp_frac, parser()->sender_report()->ntp().fractions());
@@ -477,21 +380,14 @@
             parser()->receiver_report()->report_blocks()[1].source_ssrc());
 }
 
->>>>>>> a17af05f
 TEST_F(RtcpSenderTest, SendSdes) {
   rtcp_sender_->SetRTCPStatus(RtcpMode::kReducedSize);
   EXPECT_EQ(0, rtcp_sender_->SetCNAME("alice@host"));
   EXPECT_EQ(0, rtcp_sender_->SendRTCP(feedback_state(), kRtcpSdes));
   EXPECT_EQ(1, parser()->sdes()->num_packets());
-<<<<<<< HEAD
-  EXPECT_EQ(1, parser()->sdes_chunk()->num_packets());
-  EXPECT_EQ(kSenderSsrc, parser()->sdes_chunk()->Ssrc());
-  EXPECT_EQ("alice@host", parser()->sdes_chunk()->Cname());
-=======
   EXPECT_EQ(1U, parser()->sdes()->chunks().size());
   EXPECT_EQ(kSenderSsrc, parser()->sdes()->chunks()[0].ssrc);
   EXPECT_EQ("alice@host", parser()->sdes()->chunks()[0].cname);
->>>>>>> a17af05f
 }
 
 TEST_F(RtcpSenderTest, SdesIncludedInCompoundPacket) {
@@ -500,22 +396,14 @@
   EXPECT_EQ(0, rtcp_sender_->SendRTCP(feedback_state(), kRtcpReport));
   EXPECT_EQ(1, parser()->receiver_report()->num_packets());
   EXPECT_EQ(1, parser()->sdes()->num_packets());
-<<<<<<< HEAD
-  EXPECT_EQ(1, parser()->sdes_chunk()->num_packets());
-=======
   EXPECT_EQ(1U, parser()->sdes()->chunks().size());
->>>>>>> a17af05f
 }
 
 TEST_F(RtcpSenderTest, SendBye) {
   rtcp_sender_->SetRTCPStatus(RtcpMode::kReducedSize);
   EXPECT_EQ(0, rtcp_sender_->SendRTCP(feedback_state(), kRtcpBye));
   EXPECT_EQ(1, parser()->bye()->num_packets());
-<<<<<<< HEAD
-  EXPECT_EQ(kSenderSsrc, parser()->bye()->Ssrc());
-=======
   EXPECT_EQ(kSenderSsrc, parser()->bye()->sender_ssrc());
->>>>>>> a17af05f
 }
 
 TEST_F(RtcpSenderTest, StopSendingTriggersBye) {
@@ -523,11 +411,7 @@
   EXPECT_EQ(0, rtcp_sender_->SetSendingStatus(feedback_state(), true));
   EXPECT_EQ(0, rtcp_sender_->SetSendingStatus(feedback_state(), false));
   EXPECT_EQ(1, parser()->bye()->num_packets());
-<<<<<<< HEAD
-  EXPECT_EQ(kSenderSsrc, parser()->bye()->Ssrc());
-=======
   EXPECT_EQ(kSenderSsrc, parser()->bye()->sender_ssrc());
->>>>>>> a17af05f
 }
 
 TEST_F(RtcpSenderTest, SendApp) {
@@ -537,21 +421,6 @@
   name += 'm' << 8;
   name += 'e';
   const uint8_t kData[] = {'t', 'e', 's', 't', 'd', 'a', 't', 'a'};
-<<<<<<< HEAD
-  const uint16_t kDataLength = sizeof(kData) / sizeof(kData[0]);
-  EXPECT_EQ(0, rtcp_sender_->SetApplicationSpecificData(kSubType, name, kData,
-                                                        kDataLength));
-  rtcp_sender_->SetRTCPStatus(RtcpMode::kReducedSize);
-  EXPECT_EQ(0, rtcp_sender_->SendRTCP(feedback_state(), kRtcpApp));
-  EXPECT_EQ(1, parser()->app()->num_packets());
-  EXPECT_EQ(kSubType, parser()->app()->SubType());
-  EXPECT_EQ(name, parser()->app()->Name());
-  EXPECT_EQ(1, parser()->app_item()->num_packets());
-  EXPECT_EQ(kDataLength, parser()->app_item()->DataLength());
-  EXPECT_EQ(0, strncmp(reinterpret_cast<const char*>(kData),
-      reinterpret_cast<const char*>(parser()->app_item()->Data()),
-      parser()->app_item()->DataLength()));
-=======
   EXPECT_EQ(0, rtcp_sender_->SetApplicationSpecificData(kSubType, name, kData,
                                                         sizeof(kData)));
   rtcp_sender_->SetRTCPStatus(RtcpMode::kReducedSize);
@@ -561,7 +430,6 @@
   EXPECT_EQ(name, parser()->app()->name());
   EXPECT_EQ(sizeof(kData), parser()->app()->data_size());
   EXPECT_EQ(0, memcmp(kData, parser()->app()->data(), sizeof(kData)));
->>>>>>> a17af05f
 }
 
 TEST_F(RtcpSenderTest, SendEmptyApp) {
@@ -574,248 +442,6 @@
   rtcp_sender_->SetRTCPStatus(RtcpMode::kReducedSize);
   EXPECT_EQ(0, rtcp_sender_->SendRTCP(feedback_state(), kRtcpApp));
   EXPECT_EQ(1, parser()->app()->num_packets());
-<<<<<<< HEAD
-  EXPECT_EQ(kSubType, parser()->app()->SubType());
-  EXPECT_EQ(kName, parser()->app()->Name());
-  EXPECT_EQ(0, parser()->app_item()->num_packets());
-}
-
-TEST_F(RtcpSenderTest, SetInvalidApplicationSpecificData) {
-  const uint8_t kData[] = {'t', 'e', 's', 't', 'd', 'a', 't'};
-  const uint16_t kInvalidDataLength = sizeof(kData) / sizeof(kData[0]);
-  EXPECT_EQ(-1, rtcp_sender_->SetApplicationSpecificData(
-      0, 0, kData, kInvalidDataLength));  // Should by multiple of 4.
-}
-
-TEST_F(RtcpSenderTest, SendFirNonRepeat) {
-  rtcp_sender_->SetRTCPStatus(RtcpMode::kReducedSize);
-  EXPECT_EQ(0, rtcp_sender_->SendRTCP(feedback_state(), kRtcpFir));
-  EXPECT_EQ(1, parser()->fir()->num_packets());
-  EXPECT_EQ(kSenderSsrc, parser()->fir()->Ssrc());
-  EXPECT_EQ(1, parser()->fir_item()->num_packets());
-  EXPECT_EQ(kRemoteSsrc, parser()->fir_item()->Ssrc());
-  uint8_t seq = parser()->fir_item()->SeqNum();
-  // Sends non-repeat FIR as default.
-  EXPECT_EQ(0, rtcp_sender_->SendRTCP(feedback_state(), kRtcpFir));
-  EXPECT_EQ(2, parser()->fir()->num_packets());
-  EXPECT_EQ(2, parser()->fir_item()->num_packets());
-  EXPECT_EQ(seq + 1, parser()->fir_item()->SeqNum());
-}
-
-TEST_F(RtcpSenderTest, SendFirRepeat) {
-  rtcp_sender_->SetRTCPStatus(RtcpMode::kReducedSize);
-  EXPECT_EQ(0, rtcp_sender_->SendRTCP(feedback_state(), kRtcpFir));
-  EXPECT_EQ(1, parser()->fir()->num_packets());
-  EXPECT_EQ(1, parser()->fir_item()->num_packets());
-  uint8_t seq = parser()->fir_item()->SeqNum();
-  const bool kRepeat = true;
-  EXPECT_EQ(0, rtcp_sender_->SendRTCP(feedback_state(), kRtcpFir, 0, nullptr,
-                                      kRepeat));
-  EXPECT_EQ(2, parser()->fir()->num_packets());
-  EXPECT_EQ(2, parser()->fir_item()->num_packets());
-  EXPECT_EQ(seq, parser()->fir_item()->SeqNum());
-}
-
-TEST_F(RtcpSenderTest, SendPli) {
-  rtcp_sender_->SetRTCPStatus(RtcpMode::kReducedSize);
-  EXPECT_EQ(0, rtcp_sender_->SendRTCP(feedback_state(), kRtcpPli));
-  EXPECT_EQ(1, parser()->pli()->num_packets());
-  EXPECT_EQ(kSenderSsrc, parser()->pli()->Ssrc());
-  EXPECT_EQ(kRemoteSsrc, parser()->pli()->MediaSsrc());
-}
-
-TEST_F(RtcpSenderTest, SendRpsi) {
-  const uint64_t kPictureId = 0x41;
-  const int8_t kPayloadType = 100;
-  rtcp_sender_->SetRTCPStatus(RtcpMode::kReducedSize);
-  RTCPSender::FeedbackState feedback_state = rtp_rtcp_impl_->GetFeedbackState();
-  feedback_state.send_payload_type = kPayloadType;
-  EXPECT_EQ(0, rtcp_sender_->SendRTCP(feedback_state, kRtcpRpsi, 0, nullptr,
-                                      false, kPictureId));
-  EXPECT_EQ(kPayloadType, parser()->rpsi()->PayloadType());
-  EXPECT_EQ(kPictureId, parser()->rpsi()->PictureId());
-}
-
-TEST_F(RtcpSenderTest, SendSli) {
-  const uint16_t kFirstMb = 0;
-  const uint16_t kNumberOfMb = 0x1FFF;
-  const uint8_t kPictureId = 60;
-  rtcp_sender_->SetRTCPStatus(RtcpMode::kReducedSize);
-  EXPECT_EQ(0, rtcp_sender_->SendRTCP(feedback_state(), kRtcpSli, 0, nullptr,
-                                      false, kPictureId));
-  EXPECT_EQ(1, parser()->sli()->num_packets());
-  EXPECT_EQ(kSenderSsrc, parser()->sli()->Ssrc());
-  EXPECT_EQ(kRemoteSsrc, parser()->sli()->MediaSsrc());
-  EXPECT_EQ(1, parser()->sli_item()->num_packets());
-  EXPECT_EQ(kFirstMb, parser()->sli_item()->FirstMb());
-  EXPECT_EQ(kNumberOfMb, parser()->sli_item()->NumberOfMb());
-  EXPECT_EQ(kPictureId, parser()->sli_item()->PictureId());
-}
-
-TEST_F(RtcpSenderTest, SendNack) {
-  rtcp_sender_->SetRTCPStatus(RtcpMode::kReducedSize);
-  const uint16_t kList[] = {0, 1, 16};
-  const int32_t kListLength = sizeof(kList) / sizeof(kList[0]);
-  EXPECT_EQ(0, rtcp_sender_->SendRTCP(feedback_state(), kRtcpNack, kListLength,
-                                      kList));
-  EXPECT_EQ(1, parser()->nack()->num_packets());
-  EXPECT_EQ(kSenderSsrc, parser()->nack()->Ssrc());
-  EXPECT_EQ(kRemoteSsrc, parser()->nack()->MediaSsrc());
-  EXPECT_EQ(1, parser()->nack_item()->num_packets());
-  EXPECT_THAT(parser()->nack_item()->last_nack_list(), ElementsAre(0, 1, 16));
-}
-
-TEST_F(RtcpSenderTest, SendRemb) {
-  const int kBitrate = 261011;
-  std::vector<uint32_t> ssrcs;
-  ssrcs.push_back(kRemoteSsrc);
-  ssrcs.push_back(kRemoteSsrc + 1);
-  rtcp_sender_->SetRTCPStatus(RtcpMode::kReducedSize);
-  rtcp_sender_->SetREMBData(kBitrate, ssrcs);
-  EXPECT_EQ(0, rtcp_sender_->SendRTCP(feedback_state(), kRtcpRemb));
-  EXPECT_EQ(1, parser()->psfb_app()->num_packets());
-  EXPECT_EQ(kSenderSsrc, parser()->psfb_app()->Ssrc());
-  EXPECT_EQ(1, parser()->remb_item()->num_packets());
-  EXPECT_EQ(kBitrate, parser()->remb_item()->last_bitrate_bps());
-  EXPECT_THAT(parser()->remb_item()->last_ssrc_list(),
-              ElementsAre(kRemoteSsrc, kRemoteSsrc + 1));
-}
-
-TEST_F(RtcpSenderTest, RembIncludedInCompoundPacketIfEnabled) {
-  const int kBitrate = 261011;
-  std::vector<uint32_t> ssrcs;
-  ssrcs.push_back(kRemoteSsrc);
-  rtcp_sender_->SetRTCPStatus(RtcpMode::kCompound);
-  rtcp_sender_->SetREMBStatus(true);
-  EXPECT_TRUE(rtcp_sender_->REMB());
-  rtcp_sender_->SetREMBData(kBitrate, ssrcs);
-  EXPECT_EQ(0, rtcp_sender_->SendRTCP(feedback_state(), kRtcpReport));
-  EXPECT_EQ(1, parser()->psfb_app()->num_packets());
-  EXPECT_EQ(1, parser()->remb_item()->num_packets());
-  // REMB should be included in each compound packet.
-  EXPECT_EQ(0, rtcp_sender_->SendRTCP(feedback_state(), kRtcpReport));
-  EXPECT_EQ(2, parser()->psfb_app()->num_packets());
-  EXPECT_EQ(2, parser()->remb_item()->num_packets());
-}
-
-TEST_F(RtcpSenderTest, RembNotIncludedInCompoundPacketIfNotEnabled) {
-  const int kBitrate = 261011;
-  std::vector<uint32_t> ssrcs;
-  ssrcs.push_back(kRemoteSsrc);
-  rtcp_sender_->SetRTCPStatus(RtcpMode::kCompound);
-  rtcp_sender_->SetREMBData(kBitrate, ssrcs);
-  EXPECT_FALSE(rtcp_sender_->REMB());
-  EXPECT_EQ(0, rtcp_sender_->SendRTCP(feedback_state(), kRtcpReport));
-  EXPECT_EQ(0, parser()->psfb_app()->num_packets());
-}
-
-TEST_F(RtcpSenderTest, SendXrWithVoipMetric) {
-  rtcp_sender_->SetRTCPStatus(RtcpMode::kReducedSize);
-  RTCPVoIPMetric metric;
-  metric.lossRate = 1;
-  metric.discardRate = 2;
-  metric.burstDensity = 3;
-  metric.gapDensity = 4;
-  metric.burstDuration = 0x1111;
-  metric.gapDuration = 0x2222;
-  metric.roundTripDelay = 0x3333;
-  metric.endSystemDelay = 0x4444;
-  metric.signalLevel = 5;
-  metric.noiseLevel = 6;
-  metric.RERL = 7;
-  metric.Gmin = 8;
-  metric.Rfactor = 9;
-  metric.extRfactor = 10;
-  metric.MOSLQ = 11;
-  metric.MOSCQ = 12;
-  metric.RXconfig = 13;
-  metric.JBnominal = 0x5555;
-  metric.JBmax = 0x6666;
-  metric.JBabsMax = 0x7777;
-  EXPECT_EQ(0, rtcp_sender_->SetRTCPVoIPMetrics(&metric));
-  EXPECT_EQ(0, rtcp_sender_->SendRTCP(feedback_state(), kRtcpXrVoipMetric));
-  EXPECT_EQ(1, parser()->xr_header()->num_packets());
-  EXPECT_EQ(kSenderSsrc, parser()->xr_header()->Ssrc());
-  EXPECT_EQ(1, parser()->voip_metric()->num_packets());
-  EXPECT_EQ(kRemoteSsrc, parser()->voip_metric()->Ssrc());
-  EXPECT_EQ(metric.lossRate, parser()->voip_metric()->LossRate());
-  EXPECT_EQ(metric.discardRate, parser()->voip_metric()->DiscardRate());
-  EXPECT_EQ(metric.burstDensity, parser()->voip_metric()->BurstDensity());
-  EXPECT_EQ(metric.gapDensity, parser()->voip_metric()->GapDensity());
-  EXPECT_EQ(metric.burstDuration, parser()->voip_metric()->BurstDuration());
-  EXPECT_EQ(metric.gapDuration, parser()->voip_metric()->GapDuration());
-  EXPECT_EQ(metric.roundTripDelay, parser()->voip_metric()->RoundTripDelay());
-  EXPECT_EQ(metric.endSystemDelay, parser()->voip_metric()->EndSystemDelay());
-  EXPECT_EQ(metric.signalLevel, parser()->voip_metric()->SignalLevel());
-  EXPECT_EQ(metric.noiseLevel, parser()->voip_metric()->NoiseLevel());
-  EXPECT_EQ(metric.RERL, parser()->voip_metric()->Rerl());
-  EXPECT_EQ(metric.Gmin, parser()->voip_metric()->Gmin());
-  EXPECT_EQ(metric.Rfactor, parser()->voip_metric()->Rfactor());
-  EXPECT_EQ(metric.extRfactor, parser()->voip_metric()->ExtRfactor());
-  EXPECT_EQ(metric.MOSLQ, parser()->voip_metric()->MosLq());
-  EXPECT_EQ(metric.MOSCQ, parser()->voip_metric()->MosCq());
-  EXPECT_EQ(metric.RXconfig, parser()->voip_metric()->RxConfig());
-  EXPECT_EQ(metric.JBnominal, parser()->voip_metric()->JbNominal());
-  EXPECT_EQ(metric.JBmax, parser()->voip_metric()->JbMax());
-  EXPECT_EQ(metric.JBabsMax, parser()->voip_metric()->JbAbsMax());
-}
-
-TEST_F(RtcpSenderTest, SendXrWithDlrr) {
-  rtcp_sender_->SetRTCPStatus(RtcpMode::kCompound);
-  RTCPSender::FeedbackState feedback_state = rtp_rtcp_impl_->GetFeedbackState();
-  feedback_state.has_last_xr_rr = true;
-  RtcpReceiveTimeInfo last_xr_rr;
-  last_xr_rr.sourceSSRC = 0x11111111;
-  last_xr_rr.lastRR = 0x22222222;
-  last_xr_rr.delaySinceLastRR = 0x33333333;
-  feedback_state.last_xr_rr = last_xr_rr;
-  EXPECT_EQ(0, rtcp_sender_->SendRTCP(feedback_state, kRtcpReport));
-  EXPECT_EQ(1, parser()->xr_header()->num_packets());
-  EXPECT_EQ(kSenderSsrc, parser()->xr_header()->Ssrc());
-  EXPECT_EQ(1, parser()->dlrr()->num_packets());
-  EXPECT_EQ(1, parser()->dlrr_items()->num_packets());
-  EXPECT_EQ(last_xr_rr.sourceSSRC, parser()->dlrr_items()->Ssrc(0));
-  EXPECT_EQ(last_xr_rr.lastRR, parser()->dlrr_items()->LastRr(0));
-  EXPECT_EQ(last_xr_rr.delaySinceLastRR,
-            parser()->dlrr_items()->DelayLastRr(0));
-}
-
-TEST_F(RtcpSenderTest, SendXrWithRrtr) {
-  rtcp_sender_->SetRTCPStatus(RtcpMode::kCompound);
-  EXPECT_EQ(0, rtcp_sender_->SetSendingStatus(feedback_state(), false));
-  rtcp_sender_->SendRtcpXrReceiverReferenceTime(true);
-  uint32_t ntp_secs;
-  uint32_t ntp_frac;
-  clock_.CurrentNtp(ntp_secs, ntp_frac);
-  EXPECT_EQ(0, rtcp_sender_->SendRTCP(feedback_state(), kRtcpReport));
-  EXPECT_EQ(1, parser()->xr_header()->num_packets());
-  EXPECT_EQ(kSenderSsrc, parser()->xr_header()->Ssrc());
-  EXPECT_EQ(0, parser()->dlrr()->num_packets());
-  EXPECT_EQ(1, parser()->rrtr()->num_packets());
-  EXPECT_EQ(ntp_secs, parser()->rrtr()->NtpSec());
-  EXPECT_EQ(ntp_frac, parser()->rrtr()->NtpFrac());
-}
-
-TEST_F(RtcpSenderTest, TestNoXrRrtrSentIfSending) {
-  rtcp_sender_->SetRTCPStatus(RtcpMode::kCompound);
-  EXPECT_EQ(0, rtcp_sender_->SetSendingStatus(feedback_state(), true));
-  rtcp_sender_->SendRtcpXrReceiverReferenceTime(true);
-  EXPECT_EQ(0, rtcp_sender_->SendRTCP(feedback_state(), kRtcpReport));
-  EXPECT_EQ(0, parser()->xr_header()->num_packets());
-  EXPECT_EQ(0, parser()->rrtr()->num_packets());
-}
-
-TEST_F(RtcpSenderTest, TestNoXrRrtrSentIfNotEnabled) {
-  rtcp_sender_->SetRTCPStatus(RtcpMode::kCompound);
-  EXPECT_EQ(0, rtcp_sender_->SetSendingStatus(feedback_state(), false));
-  rtcp_sender_->SendRtcpXrReceiverReferenceTime(false);
-  EXPECT_EQ(0, rtcp_sender_->SendRTCP(feedback_state(), kRtcpReport));
-  EXPECT_EQ(0, parser()->xr_header()->num_packets());
-  EXPECT_EQ(0, parser()->rrtr()->num_packets());
-}
-
-TEST_F(RtcpSenderTest, TestSendTimeOfXrRrtr) {
-=======
   EXPECT_EQ(kSubType, parser()->app()->sub_type());
   EXPECT_EQ(kName, parser()->app()->name());
   EXPECT_EQ(0U, parser()->app()->data_size());
@@ -1006,7 +632,6 @@
 }
 
 TEST_F(RtcpSenderTest, SendXrWithDlrr) {
->>>>>>> a17af05f
   rtcp_sender_->SetRTCPStatus(RtcpMode::kCompound);
   RTCPSender::FeedbackState feedback_state = rtp_rtcp_impl_->GetFeedbackState();
   feedback_state.has_last_xr_rr = true;
@@ -1031,27 +656,6 @@
   rtcp_sender_->SendRtcpXrReceiverReferenceTime(true);
   uint32_t ntp_secs;
   uint32_t ntp_frac;
-<<<<<<< HEAD
-  clock_.CurrentNtp(ntp_sec, ntp_frac);
-  uint32_t initial_mid_ntp = RTCPUtility::MidNtp(ntp_sec, ntp_frac);
-
-  // No packet sent.
-  int64_t time_ms;
-  EXPECT_FALSE(rtcp_sender_->SendTimeOfXrRrReport(initial_mid_ntp, &time_ms));
-
-  // Send XR RR packets.
-  for (int i = 0; i <= RTCP_NUMBER_OF_SR; ++i) {
-    EXPECT_EQ(0, rtcp_sender_->SendRTCP(feedback_state, kRtcpReport));
-    EXPECT_EQ(i + 1, test_transport_.parser_.rrtr()->num_packets());
-    clock_.CurrentNtp(ntp_sec, ntp_frac);
-    uint32_t mid_ntp = RTCPUtility::MidNtp(ntp_sec, ntp_frac);
-    EXPECT_TRUE(rtcp_sender_->SendTimeOfXrRrReport(mid_ntp, &time_ms));
-    EXPECT_EQ(clock_.CurrentNtpInMilliseconds(), time_ms);
-    clock_.AdvanceTimeMilliseconds(1000);
-  }
-  // The first report should no longer be stored.
-  EXPECT_FALSE(rtcp_sender_->SendTimeOfXrRrReport(initial_mid_ntp, &time_ms));
-=======
   clock_.CurrentNtp(ntp_secs, ntp_frac);
   EXPECT_EQ(0, rtcp_sender_->SendRTCP(feedback_state(), kRtcpReport));
   EXPECT_EQ(1, parser()->xr()->num_packets());
@@ -1142,71 +746,6 @@
   EXPECT_EQ(kBitrateBps, parser()->tmmbn()->items()[0].bitrate_bps());
   EXPECT_EQ(kPacketOh, parser()->tmmbn()->items()[0].packet_overhead());
   EXPECT_EQ(kSourceSsrc, parser()->tmmbn()->items()[0].ssrc());
->>>>>>> a17af05f
-}
-
-TEST_F(RtcpSenderTest, TestRegisterRtcpPacketTypeObserver) {
-  RtcpPacketTypeCounterObserverImpl observer;
-  rtcp_sender_.reset(new RTCPSender(false, &clock_, receive_statistics_.get(),
-                                    &observer, &test_transport_));
-  rtcp_sender_->SetRemoteSSRC(kRemoteSsrc);
-  rtcp_sender_->SetRTCPStatus(RtcpMode::kReducedSize);
-  EXPECT_EQ(0, rtcp_sender_->SendRTCP(feedback_state(), kRtcpPli));
-  EXPECT_EQ(1, parser()->pli()->num_packets());
-  EXPECT_EQ(kRemoteSsrc, observer.ssrc_);
-  EXPECT_EQ(1U, observer.counter_.pli_packets);
-  EXPECT_EQ(clock_.TimeInMilliseconds(),
-            observer.counter_.first_packet_time_ms);
-}
-
-TEST_F(RtcpSenderTest, SendTmmbr) {
-  const unsigned int kBitrateBps = 312000;
-  rtcp_sender_->SetRTCPStatus(RtcpMode::kReducedSize);
-  rtcp_sender_->SetTargetBitrate(kBitrateBps);
-  EXPECT_EQ(0, rtcp_sender_->SendRTCP(feedback_state(), kRtcpTmmbr));
-  EXPECT_EQ(1, parser()->tmmbr()->num_packets());
-  EXPECT_EQ(kSenderSsrc, parser()->tmmbr()->Ssrc());
-  EXPECT_EQ(1, parser()->tmmbr_item()->num_packets());
-  EXPECT_EQ(kBitrateBps / 1000, parser()->tmmbr_item()->BitrateKbps());
-  // TODO(asapersson): tmmbr_item()->Overhead() looks broken, always zero.
-}
-
-TEST_F(RtcpSenderTest, TmmbrIncludedInCompoundPacketIfEnabled) {
-  const unsigned int kBitrateBps = 312000;
-  rtcp_sender_->SetRTCPStatus(RtcpMode::kCompound);
-  EXPECT_FALSE(rtcp_sender_->TMMBR());
-  rtcp_sender_->SetTMMBRStatus(true);
-  EXPECT_TRUE(rtcp_sender_->TMMBR());
-  rtcp_sender_->SetTargetBitrate(kBitrateBps);
-  EXPECT_EQ(0, rtcp_sender_->SendRTCP(feedback_state(), kRtcpReport));
-  EXPECT_EQ(1, parser()->tmmbr()->num_packets());
-  EXPECT_EQ(1, parser()->tmmbr_item()->num_packets());
-  // TMMBR should be included in each compound packet.
-  EXPECT_EQ(0, rtcp_sender_->SendRTCP(feedback_state(), kRtcpReport));
-  EXPECT_EQ(2, parser()->tmmbr()->num_packets());
-  EXPECT_EQ(2, parser()->tmmbr_item()->num_packets());
-
-  rtcp_sender_->SetTMMBRStatus(false);
-  EXPECT_FALSE(rtcp_sender_->TMMBR());
-}
-
-TEST_F(RtcpSenderTest, SendTmmbn) {
-  rtcp_sender_->SetRTCPStatus(RtcpMode::kCompound);
-  TMMBRSet bounding_set;
-  bounding_set.VerifyAndAllocateSet(1);
-  const uint32_t kBitrateKbps = 32768;
-  const uint32_t kPacketOh = 40;
-  const uint32_t kSourceSsrc = 12345;
-  bounding_set.AddEntry(kBitrateKbps, kPacketOh, kSourceSsrc);
-  EXPECT_EQ(0, rtcp_sender_->SetTMMBN(&bounding_set, 0));
-  EXPECT_EQ(0, rtcp_sender_->SendRTCP(feedback_state(), kRtcpSr));
-  EXPECT_EQ(1, parser()->sender_report()->num_packets());
-  EXPECT_EQ(1, parser()->tmmbn()->num_packets());
-  EXPECT_EQ(kSenderSsrc, parser()->tmmbn()->Ssrc());
-  EXPECT_EQ(1, parser()->tmmbn_items()->num_packets());
-  EXPECT_EQ(kBitrateKbps, parser()->tmmbn_items()->BitrateKbps(0));
-  EXPECT_EQ(kPacketOh, parser()->tmmbn_items()->Overhead(0));
-  EXPECT_EQ(kSourceSsrc, parser()->tmmbn_items()->Ssrc(0));
 }
 
 // This test is written to verify actual behaviour. It does not seem
@@ -1217,15 +756,6 @@
 // situation where this caused confusion.
 TEST_F(RtcpSenderTest, SendsTmmbnIfSetAndEmpty) {
   rtcp_sender_->SetRTCPStatus(RtcpMode::kCompound);
-<<<<<<< HEAD
-  TMMBRSet bounding_set;
-  EXPECT_EQ(0, rtcp_sender_->SetTMMBN(&bounding_set, 3));
-  EXPECT_EQ(0, rtcp_sender_->SendRTCP(feedback_state(), kRtcpSr));
-  EXPECT_EQ(1, parser()->sender_report()->num_packets());
-  EXPECT_EQ(1, parser()->tmmbn()->num_packets());
-  EXPECT_EQ(kSenderSsrc, parser()->tmmbn()->Ssrc());
-  EXPECT_EQ(0, parser()->tmmbn_items()->num_packets());
-=======
   rtcp_sender_->SetSendingStatus(feedback_state(), true);
   std::vector<rtcp::TmmbItem> bounding_set;
   rtcp_sender_->SetTmmbn(bounding_set);
@@ -1234,7 +764,6 @@
   EXPECT_EQ(1, parser()->tmmbn()->num_packets());
   EXPECT_EQ(kSenderSsrc, parser()->tmmbn()->sender_ssrc());
   EXPECT_EQ(0U, parser()->tmmbn()->items().size());
->>>>>>> a17af05f
 }
 
 TEST_F(RtcpSenderTest, SendCompoundPliRemb) {
@@ -1247,12 +776,6 @@
   packet_types.insert(kRtcpRemb);
   packet_types.insert(kRtcpPli);
   EXPECT_EQ(0, rtcp_sender_->SendCompoundRTCP(feedback_state(), packet_types));
-<<<<<<< HEAD
-  EXPECT_EQ(1, parser()->remb_item()->num_packets());
-  EXPECT_EQ(1, parser()->pli()->num_packets());
-}
-
-=======
   EXPECT_EQ(1, parser()->remb()->num_packets());
   EXPECT_EQ(1, parser()->pli()->num_packets());
 }
@@ -1333,5 +856,4 @@
   }
 }
 
->>>>>>> a17af05f
 }  // namespace webrtc