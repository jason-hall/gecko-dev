--- conflicted
+++ resolved
@@ -14,24 +14,6 @@
 #include <math.h>   // pow()
 #include <string.h>  // memcpy()
 
-<<<<<<< HEAD
-#include "webrtc/base/logging.h"
-#include "webrtc/base/trace_event.h"
-#include "webrtc/system_wrappers/include/critical_section_wrapper.h"
-
-namespace webrtc {
-RTPReceiverStrategy* RTPReceiverStrategy::CreateAudioStrategy(
-    RtpData* data_callback,
-    RtpAudioFeedback* incoming_messages_callback) {
-  return new RTPReceiverAudio(data_callback, incoming_messages_callback);
-}
-
-RTPReceiverAudio::RTPReceiverAudio(RtpData* data_callback,
-                                   RtpAudioFeedback* incoming_messages_callback)
-    : RTPReceiverStrategy(data_callback),
-      TelephoneEventHandler(),
-      last_received_frequency_(8000),
-=======
 #include "webrtc/common_types.h"
 #include "webrtc/base/logging.h"
 #include "webrtc/base/trace_event.h"
@@ -45,7 +27,6 @@
 RTPReceiverAudio::RTPReceiverAudio(RtpData* data_callback)
     : RTPReceiverStrategy(data_callback),
       TelephoneEventHandler(),
->>>>>>> a17af05f
       telephone_event_forward_to_decoder_(false),
       telephone_event_payload_type_(-1),
       cng_nb_payload_type_(-1),
@@ -190,33 +171,10 @@
 }
 
 void RTPReceiverAudio::CheckPayloadChanged(int8_t payload_type,
-<<<<<<< HEAD
-                                           PayloadUnion* specific_payload,
-                                           bool* should_discard_changes) {
-  *should_discard_changes = false;
-
-  if (TelephoneEventPayloadType(payload_type)) {
-    // Don't do callbacks for DTMF packets.
-    *should_discard_changes = true;
-    return;
-  }
-  // frequency is updated for CNG
-  bool cng_payload_type_has_changed = false;
-  bool is_cng_payload_type = CNGPayloadType(payload_type,
-                                            &specific_payload->Audio.frequency,
-                                            &cng_payload_type_has_changed);
-
-  if (is_cng_payload_type) {
-    // Don't do callbacks for DTMF packets.
-    *should_discard_changes = true;
-    return;
-  }
-=======
                                            PayloadUnion* /* specific_payload */,
                                            bool* should_discard_changes) {
   *should_discard_changes =
       TelephoneEventPayloadType(payload_type) || CNGPayloadType(payload_type);
->>>>>>> a17af05f
 }
 
 int RTPReceiverAudio::Energy(uint8_t array_of_energy[kRtpCsrcSize]) const {
