/*
 *  Copyright (c) 2012 The WebRTC project authors. All Rights Reserved.
 *
 *  Use of this source code is governed by a BSD-style license
 *  that can be found in the LICENSE file in the root of the source
 *  tree. An additional intellectual property rights grant can be found
 *  in the file PATENTS.  All contributing project authors may
 *  be found in the AUTHORS file in the root of the source tree.
 */

#include "webrtc/modules/rtp_rtcp/source/rtp_utility.h"

#include <string.h>

#include "webrtc/base/logging.h"
<<<<<<< HEAD
=======
#include "webrtc/modules/rtp_rtcp/include/rtp_cvo.h"
>>>>>>> a17af05f
#include "webrtc/modules/rtp_rtcp/source/byte_io.h"

namespace webrtc {

RtpData* NullObjectRtpData() {
  static NullRtpData null_rtp_data;
  return &null_rtp_data;
}

RtpFeedback* NullObjectRtpFeedback() {
  static NullRtpFeedback null_rtp_feedback;
  return &null_rtp_feedback;
}

ReceiveStatistics* NullObjectReceiveStatistics() {
  static NullReceiveStatistics null_receive_statistics;
  return &null_receive_statistics;
}

namespace RtpUtility {

enum {
  kRtcpExpectedVersion = 2,
  kRtcpMinHeaderLength = 4,
  kRtcpMinParseLength = 8,

  kRtpExpectedVersion = 2,
  kRtpMinParseLength = 12
};

/*
 * Misc utility routines
 */

#if defined(_WIN32)
bool StringCompare(const char* str1, const char* str2,
                   const uint32_t length) {
  return _strnicmp(str1, str2, length) == 0;
}
#elif defined(WEBRTC_LINUX) || defined(WEBRTC_BSD) || defined(WEBRTC_MAC)
bool StringCompare(const char* str1, const char* str2,
                   const uint32_t length) {
  return strncasecmp(str1, str2, length) == 0;
}
#endif

size_t Word32Align(size_t size) {
  uint32_t remainder = size % 4;
  if (remainder != 0)
    return size + 4 - remainder;
  return size;
}

RtpHeaderParser::RtpHeaderParser(const uint8_t* rtpData,
                                 const size_t rtpDataLength)
    : _ptrRTPDataBegin(rtpData),
      _ptrRTPDataEnd(rtpData ? (rtpData + rtpDataLength) : NULL) {
}

RtpHeaderParser::~RtpHeaderParser() {
}

bool RtpHeaderParser::RTCP() const {
  // 72 to 76 is reserved for RTP
  // 77 to 79 is not reserver but  they are not assigned we will block them
  // for RTCP 200 SR  == marker bit + 72
  // for RTCP 204 APP == marker bit + 76
  /*
  *       RTCP
  *
  * FIR      full INTRA-frame request             192     [RFC2032]   supported
  * NACK     negative acknowledgement             193     [RFC2032]
  * IJ       Extended inter-arrival jitter report 195     [RFC-ietf-avt-rtp-toff
  * set-07.txt] http://tools.ietf.org/html/draft-ietf-avt-rtp-toffset-07
  * SR       sender report                        200     [RFC3551]   supported
  * RR       receiver report                      201     [RFC3551]   supported
  * SDES     source description                   202     [RFC3551]   supported
  * BYE      goodbye                              203     [RFC3551]   supported
  * APP      application-defined                  204     [RFC3551]   ignored
  * RTPFB    Transport layer FB message           205     [RFC4585]   supported
  * PSFB     Payload-specific FB message          206     [RFC4585]   supported
  * XR       extended report                      207     [RFC3611]   supported
  */

  /* 205       RFC 5104
   * FMT 1      NACK       supported
   * FMT 2      reserved
   * FMT 3      TMMBR      supported
   * FMT 4      TMMBN      supported
   */

  /* 206      RFC 5104
  * FMT 1:     Picture Loss Indication (PLI)                      supported
  * FMT 2:     Slice Lost Indication (SLI)
  * FMT 3:     Reference Picture Selection Indication (RPSI)
  * FMT 4:     Full Intra Request (FIR) Command                   supported
  * FMT 5:     Temporal-Spatial Trade-off Request (TSTR)
  * FMT 6:     Temporal-Spatial Trade-off Notification (TSTN)
  * FMT 7:     Video Back Channel Message (VBCM)
  * FMT 15:    Application layer FB message
  */

  const ptrdiff_t length = _ptrRTPDataEnd - _ptrRTPDataBegin;
  if (length < kRtcpMinHeaderLength) {
    return false;
  }

  const uint8_t V = _ptrRTPDataBegin[0] >> 6;
  if (V != kRtcpExpectedVersion) {
    return false;
  }

  const uint8_t payloadType = _ptrRTPDataBegin[1];
  switch (payloadType) {
    case 192:
      return true;
    case 193:
      // not supported
      // pass through and check for a potential RTP packet
      return false;
    case 195:
    case 200:
    case 201:
    case 202:
    case 203:
    case 204:
    case 205:
    case 206:
    case 207:
      return true;
    default:
      return false;
  }
}

bool RtpHeaderParser::ParseRtcp(RTPHeader* header) const {
  assert(header != NULL);

  const ptrdiff_t length = _ptrRTPDataEnd - _ptrRTPDataBegin;
  if (length < kRtcpMinParseLength) {
    return false;
  }

  const uint8_t V = _ptrRTPDataBegin[0] >> 6;
  if (V != kRtcpExpectedVersion) {
    return false;
  }

  const uint8_t PT = _ptrRTPDataBegin[1];
  const size_t len = (_ptrRTPDataBegin[2] << 8) + _ptrRTPDataBegin[3];
  const uint8_t* ptr = &_ptrRTPDataBegin[4];

  uint32_t SSRC = ByteReader<uint32_t>::ReadBigEndian(ptr);
  ptr += 4;

  header->payloadType  = PT;
  header->ssrc         = SSRC;
  header->headerLength = 4 + (len << 2);
  if (header->headerLength > static_cast<size_t>(length)) {
    return false;
  }

  return true;
}

bool RtpHeaderParser::Parse(RTPHeader* header,
                            RtpHeaderExtensionMap* ptrExtensionMap) const {
  const ptrdiff_t length = _ptrRTPDataEnd - _ptrRTPDataBegin;
  if (length < kRtpMinParseLength) {
    return false;
  }

  // Version
  const uint8_t V  = _ptrRTPDataBegin[0] >> 6;
  // Padding
  const bool          P  = ((_ptrRTPDataBegin[0] & 0x20) == 0) ? false : true;
  // eXtension
  const bool          X  = ((_ptrRTPDataBegin[0] & 0x10) == 0) ? false : true;
  const uint8_t CC = _ptrRTPDataBegin[0] & 0x0f;
  const bool          M  = ((_ptrRTPDataBegin[1] & 0x80) == 0) ? false : true;

  const uint8_t PT = _ptrRTPDataBegin[1] & 0x7f;

  const uint16_t sequenceNumber = (_ptrRTPDataBegin[2] << 8) +
      _ptrRTPDataBegin[3];

  const uint8_t* ptr = &_ptrRTPDataBegin[4];

  uint32_t RTPTimestamp = ByteReader<uint32_t>::ReadBigEndian(ptr);
  ptr += 4;

  uint32_t SSRC = ByteReader<uint32_t>::ReadBigEndian(ptr);
  ptr += 4;

  if (V != kRtpExpectedVersion) {
    return false;
  }

  header->markerBit      = M;
  header->payloadType    = PT;
  header->sequenceNumber = sequenceNumber;
  header->timestamp      = RTPTimestamp;
  header->ssrc           = SSRC;
  header->numCSRCs       = CC;
  header->paddingLength  = P ? *(_ptrRTPDataEnd - 1) : 0;

  // 12 == sizeof(RFC rtp header) == kRtpMinParseLength, each CSRC=4 bytes
  header->headerLength   = 12 + (CC * 4);
  // not a full validation, just safety against underflow.  Padding must
  // start after the header.  We can have 0 payload bytes left, note.
  if (header->paddingLength + header->headerLength > (size_t) length) {
    return false;
  }

  for (uint8_t i = 0; i < CC; ++i) {
    uint32_t CSRC = ByteReader<uint32_t>::ReadBigEndian(ptr);
    ptr += 4;
    header->arrOfCSRCs[i] = CSRC;
  }
  assert((ptr - _ptrRTPDataBegin) == (ptrdiff_t) header->headerLength);

  // If in effect, MAY be omitted for those packets for which the offset
  // is zero.
  header->extension.hasTransmissionTimeOffset = false;
  header->extension.transmissionTimeOffset = 0;

  // May not be present in packet.
  header->extension.hasAbsoluteSendTime = false;
  header->extension.absoluteSendTime = 0;

  // May not be present in packet.
  header->extension.hasAudioLevel = false;
  header->extension.voiceActivity = false;
  header->extension.audioLevel = 0;

  // May not be present in packet.
  header->extension.hasVideoRotation = false;
<<<<<<< HEAD
  header->extension.videoRotation = 0;

  // May not be present in packet.
  header->extension.hasRID = false;
  header->extension.rid = NULL;
=======
  header->extension.videoRotation = kVideoRotation_0;

  // May not be present in packet.
  header->extension.playout_delay.min_ms = -1;
  header->extension.playout_delay.max_ms = -1;
>>>>>>> a17af05f

  if (X) {
    /* RTP header extension, RFC 3550.
     0                   1                   2                   3
     0 1 2 3 4 5 6 7 8 9 0 1 2 3 4 5 6 7 8 9 0 1 2 3 4 5 6 7 8 9 0 1
    +-+-+-+-+-+-+-+-+-+-+-+-+-+-+-+-+-+-+-+-+-+-+-+-+-+-+-+-+-+-+-+-+
    |      defined by profile       |           length              |
    +-+-+-+-+-+-+-+-+-+-+-+-+-+-+-+-+-+-+-+-+-+-+-+-+-+-+-+-+-+-+-+-+
    |                        header extension                       |
    |                             ....                              |
    */
    // earlier test ensures we have at least paddingLength bytes left
    const ptrdiff_t remain = (_ptrRTPDataEnd - ptr) - header->paddingLength;
    if (remain < 4) { // minimum header extension length = 32 bits
      return false;
    }

    header->headerLength += 4;

    uint16_t definedByProfile = ByteReader<uint16_t>::ReadBigEndian(ptr);
    ptr += 2;

    // in 32 bit words
    size_t XLen = ByteReader<uint16_t>::ReadBigEndian(ptr);
    ptr += 2;
    XLen *= 4;  // in bytes

    if (static_cast<size_t>(remain) < (4 + XLen)) {
      return false;
    }
    if (definedByProfile == kRtpOneByteHeaderExtensionId) {
      const uint8_t* ptrRTPDataExtensionEnd = ptr + XLen;
      ParseOneByteExtensionHeader(header,
                                  ptrExtensionMap,
                                  ptrRTPDataExtensionEnd,
                                  ptr);
    }
    header->headerLength += XLen;
  }
  if (header->headerLength + header->paddingLength >
      static_cast<size_t>(length))
    return false;
  return true;
}

void RtpHeaderParser::ParseOneByteExtensionHeader(
    RTPHeader* header,
    const RtpHeaderExtensionMap* ptrExtensionMap,
    const uint8_t* ptrRTPDataExtensionEnd,
    const uint8_t* ptr) const {
  if (!ptrExtensionMap) {
    return;
  }

  while (ptrRTPDataExtensionEnd - ptr > 0) {
    //  0
    //  0 1 2 3 4 5 6 7
    // +-+-+-+-+-+-+-+-+
    // |  ID   |  len  |
    // +-+-+-+-+-+-+-+-+

    // Note that 'len' is the header extension element length, which is the
    // number of bytes - 1.
    const int id = (*ptr & 0xf0) >> 4;
    const int len = (*ptr & 0x0f);
<<<<<<< HEAD
=======
    if (ptr + len + 1 > ptrRTPDataExtensionEnd) {
      LOG(LS_WARNING)
          << "RTP extension header length out of bounds. Terminate parsing.";
      return;
    }
>>>>>>> a17af05f
    ptr++;

    if (id == 0) {
      // Padding byte, skip ignoring len.
      continue;
    }

    if (id == 15) {
      LOG(LS_VERBOSE)
          << "RTP extension header 15 encountered. Terminate parsing.";
      return;
    }

    if (ptrRTPDataExtensionEnd - ptr < (len + 1)) {
      LOG(LS_WARNING) << "Incorrect one-byte extension len: " << (len + 1)
                      << ", bytes left in buffer: "
                      << (ptrRTPDataExtensionEnd - ptr);
      return;
    }

    RTPExtensionType type = ptrExtensionMap->GetType(id);
    if (type == RtpHeaderExtensionMap::kInvalidType) {
      // If we encounter an unknown extension, just skip over it.
      // Mozilla - we reuse the parse for demux, without registering extensions.
      // Reduce log-spam by switching to VERBOSE
      LOG(LS_VERBOSE) << "Failed to find extension id: " << id;
    } else {
      switch (type) {
        case kRtpExtensionTransmissionTimeOffset: {
          if (len != 2) {
            LOG(LS_WARNING) << "Incorrect transmission time offset len: "
                            << len;
            return;
          }
          //  0                   1                   2                   3
          //  0 1 2 3 4 5 6 7 8 9 0 1 2 3 4 5 6 7 8 9 0 1 2 3 4 5 6 7 8 9 0 1
          // +-+-+-+-+-+-+-+-+-+-+-+-+-+-+-+-+-+-+-+-+-+-+-+-+-+-+-+-+-+-+-+-+
          // |  ID   | len=2 |              transmission offset              |
          // +-+-+-+-+-+-+-+-+-+-+-+-+-+-+-+-+-+-+-+-+-+-+-+-+-+-+-+-+-+-+-+-+

          header->extension.transmissionTimeOffset =
              ByteReader<int32_t, 3>::ReadBigEndian(ptr);
          header->extension.hasTransmissionTimeOffset = true;
          break;
        }
        case kRtpExtensionAudioLevel: {
          if (len != 0) {
            LOG(LS_WARNING) << "Incorrect audio level len: " << len;
            return;
          }
          //  0                   1
          //  0 1 2 3 4 5 6 7 8 9 0 1 2 3 4 5
          // +-+-+-+-+-+-+-+-+-+-+-+-+-+-+-+-+
          // |  ID   | len=0 |V|   level     |
          // +-+-+-+-+-+-+-+-+-+-+-+-+-+-+-+-+
          //
          header->extension.audioLevel = ptr[0] & 0x7f;
          header->extension.voiceActivity = (ptr[0] & 0x80) != 0;
          header->extension.hasAudioLevel = true;
          break;
        }
        case kRtpExtensionAbsoluteSendTime: {
          if (len != 2) {
            LOG(LS_WARNING) << "Incorrect absolute send time len: " << len;
            return;
          }
          //  0                   1                   2                   3
          //  0 1 2 3 4 5 6 7 8 9 0 1 2 3 4 5 6 7 8 9 0 1 2 3 4 5 6 7 8 9 0 1
          // +-+-+-+-+-+-+-+-+-+-+-+-+-+-+-+-+-+-+-+-+-+-+-+-+-+-+-+-+-+-+-+-+
          // |  ID   | len=2 |              absolute send time               |
          // +-+-+-+-+-+-+-+-+-+-+-+-+-+-+-+-+-+-+-+-+-+-+-+-+-+-+-+-+-+-+-+-+

          header->extension.absoluteSendTime =
              ByteReader<uint32_t, 3>::ReadBigEndian(ptr);
          header->extension.hasAbsoluteSendTime = true;
          break;
        }
        case kRtpExtensionVideoRotation: {
          if (len != 0) {
            LOG(LS_WARNING)
                << "Incorrect coordination of video coordination len: " << len;
            return;
          }
          //  0                   1
          //  0 1 2 3 4 5 6 7 8 9 0 1 2 3 4 5
          // +-+-+-+-+-+-+-+-+-+-+-+-+-+-+-+-+
          // |  ID   | len=0 |0 0 0 0 C F R R|
          // +-+-+-+-+-+-+-+-+-+-+-+-+-+-+-+-+
          header->extension.hasVideoRotation = true;
<<<<<<< HEAD
          header->extension.videoRotation = ptr[0];
=======
          header->extension.videoRotation =
              ConvertCVOByteToVideoRotation(ptr[0]);
>>>>>>> a17af05f
          break;
        }
        case kRtpExtensionTransportSequenceNumber: {
          if (len != 1) {
            LOG(LS_WARNING) << "Incorrect transport sequence number len: "
                            << len;
            return;
          }
          //   0                   1                   2
          //   0 1 2 3 4 5 6 7 8 9 0 1 2 3 4 5 6 7 8 9 0 1 2 3
          //  +-+-+-+-+-+-+-+-+-+-+-+-+-+-+-+-+-+-+-+-+-+-+-+-+
          //  |  ID   | L=1   |transport wide sequence number |
          //  +-+-+-+-+-+-+-+-+-+-+-+-+-+-+-+-+-+-+-+-+-+-+-+-+

          uint16_t sequence_number = ptr[0] << 8;
          sequence_number += ptr[1];
          header->extension.transportSequenceNumber = sequence_number;
          header->extension.hasTransportSequenceNumber = true;
<<<<<<< HEAD
          break;
        }
        case kRtpExtensionRtpStreamId: {
          //   0                   1                   2
          //   0 1 2 3 4 5 6 7 8 9 0 1 2 3 4 5 6 7 8 9 0 1 2 3
          //  +-+-+-+-+-+-+-+-+-+-+-+-+-+-+-+-+-+-+-+-+-+-+-+-+
          //  |  ID   | L=?   |UTF-8 RID value......          |...
          //  +-+-+-+-+-+-+-+-+-+-+-+-+-+-+-+-+-+-+-+-+-+-+-+-+

          // As per RFC 5285 section 4.2, len is the length of the header data
          // - 1. E.G. a len of 0 indicates a header data length of 1
          if ( &ptr[len + 1] > ptrRTPDataExtensionEnd ) {
            LOG(LS_WARNING) << "Extension RtpStreamId data length " << (len + 1)
              << " is longer than remaining input parse buffer "
              << static_cast<size_t>(ptrRTPDataExtensionEnd - ptr);
            return;
          }

          // TODO(jesup) - avoid allocating on each packet - high watermark the
          // RID buffer?
          char* ptrRID = new char[len + 2];
          memcpy(ptrRID, ptr, len + 1);
          ptrRID[len + 1] = '\0';
          header->extension.rid = ptrRID;
          header->extension.hasRID = true;
=======
          break;
        }
        case kRtpExtensionPlayoutDelay: {
          if (len != 2) {
            LOG(LS_WARNING) << "Incorrect playout delay len: " << len;
            return;
          }
          //   0                   1                   2                   3
          //   0 1 2 3 4 5 6 7 8 9 0 1 2 3 4 5 6 7 8 9 0 1 2 3 4 5 6 7 8 9 0 1
          //  +-+-+-+-+-+-+-+-+-+-+-+-+-+-+-+-+-+-+-+-+-+-+-+-+-+-+-+-+-+-+-+-+
          //  |  ID   | len=2 |   MIN delay           |   MAX delay           |
          //  +-+-+-+-+-+-+-+-+-+-+-+-+-+-+-+-+-+-+-+-+-+-+-+-+-+-+-+-+-+-+-+-+

          int min_playout_delay = (ptr[0] << 4) | ((ptr[1] >> 4) & 0xf);
          int max_playout_delay = ((ptr[1] & 0xf) << 8) | ptr[2];
          header->extension.playout_delay.min_ms =
              min_playout_delay * kPlayoutDelayGranularityMs;
          header->extension.playout_delay.max_ms =
              max_playout_delay * kPlayoutDelayGranularityMs;
          break;
        }
        case kRtpExtensionRtpStreamId: {
          header->extension.rtpStreamId.Set(rtc::MakeArrayView(ptr, len + 1));
          break;
        }
        case kRtpExtensionRepairedRtpStreamId: {
          header->extension.repairedRtpStreamId.Set(
              rtc::MakeArrayView(ptr, len + 1));
>>>>>>> a17af05f
          break;
        }
        case kRtpExtensionMId: {
          header->extension.mId.Set(rtc::MakeArrayView(ptr, len + 1));
          break;
        }
        default:
        case kRtpExtensionNone:
        case kRtpExtensionNumberOfExtensions: {
          RTC_NOTREACHED() << "Invalid extension type: " << type;
          return;
        }
      }
    }
    ptr += (len + 1);
  }
}

}  // namespace RtpUtility
}  // namespace webrtc<|MERGE_RESOLUTION|>--- conflicted
+++ resolved
@@ -13,10 +13,7 @@
 #include <string.h>
 
 #include "webrtc/base/logging.h"
-<<<<<<< HEAD
-=======
 #include "webrtc/modules/rtp_rtcp/include/rtp_cvo.h"
->>>>>>> a17af05f
 #include "webrtc/modules/rtp_rtcp/source/byte_io.h"
 
 namespace webrtc {
@@ -254,19 +251,11 @@
 
   // May not be present in packet.
   header->extension.hasVideoRotation = false;
-<<<<<<< HEAD
-  header->extension.videoRotation = 0;
-
-  // May not be present in packet.
-  header->extension.hasRID = false;
-  header->extension.rid = NULL;
-=======
   header->extension.videoRotation = kVideoRotation_0;
 
   // May not be present in packet.
   header->extension.playout_delay.min_ms = -1;
   header->extension.playout_delay.max_ms = -1;
->>>>>>> a17af05f
 
   if (X) {
     /* RTP header extension, RFC 3550.
@@ -332,14 +321,11 @@
     // number of bytes - 1.
     const int id = (*ptr & 0xf0) >> 4;
     const int len = (*ptr & 0x0f);
-<<<<<<< HEAD
-=======
     if (ptr + len + 1 > ptrRTPDataExtensionEnd) {
       LOG(LS_WARNING)
           << "RTP extension header length out of bounds. Terminate parsing.";
       return;
     }
->>>>>>> a17af05f
     ptr++;
 
     if (id == 0) {
@@ -429,12 +415,8 @@
           // |  ID   | len=0 |0 0 0 0 C F R R|
           // +-+-+-+-+-+-+-+-+-+-+-+-+-+-+-+-+
           header->extension.hasVideoRotation = true;
-<<<<<<< HEAD
-          header->extension.videoRotation = ptr[0];
-=======
           header->extension.videoRotation =
               ConvertCVOByteToVideoRotation(ptr[0]);
->>>>>>> a17af05f
           break;
         }
         case kRtpExtensionTransportSequenceNumber: {
@@ -453,33 +435,6 @@
           sequence_number += ptr[1];
           header->extension.transportSequenceNumber = sequence_number;
           header->extension.hasTransportSequenceNumber = true;
-<<<<<<< HEAD
-          break;
-        }
-        case kRtpExtensionRtpStreamId: {
-          //   0                   1                   2
-          //   0 1 2 3 4 5 6 7 8 9 0 1 2 3 4 5 6 7 8 9 0 1 2 3
-          //  +-+-+-+-+-+-+-+-+-+-+-+-+-+-+-+-+-+-+-+-+-+-+-+-+
-          //  |  ID   | L=?   |UTF-8 RID value......          |...
-          //  +-+-+-+-+-+-+-+-+-+-+-+-+-+-+-+-+-+-+-+-+-+-+-+-+
-
-          // As per RFC 5285 section 4.2, len is the length of the header data
-          // - 1. E.G. a len of 0 indicates a header data length of 1
-          if ( &ptr[len + 1] > ptrRTPDataExtensionEnd ) {
-            LOG(LS_WARNING) << "Extension RtpStreamId data length " << (len + 1)
-              << " is longer than remaining input parse buffer "
-              << static_cast<size_t>(ptrRTPDataExtensionEnd - ptr);
-            return;
-          }
-
-          // TODO(jesup) - avoid allocating on each packet - high watermark the
-          // RID buffer?
-          char* ptrRID = new char[len + 2];
-          memcpy(ptrRID, ptr, len + 1);
-          ptrRID[len + 1] = '\0';
-          header->extension.rid = ptrRID;
-          header->extension.hasRID = true;
-=======
           break;
         }
         case kRtpExtensionPlayoutDelay: {
@@ -508,7 +463,6 @@
         case kRtpExtensionRepairedRtpStreamId: {
           header->extension.repairedRtpStreamId.Set(
               rtc::MakeArrayView(ptr, len + 1));
->>>>>>> a17af05f
           break;
         }
         case kRtpExtensionMId: {
