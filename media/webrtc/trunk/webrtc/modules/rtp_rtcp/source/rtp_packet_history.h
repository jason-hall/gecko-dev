--- conflicted
+++ resolved
@@ -17,10 +17,6 @@
 #include "webrtc/base/constructormagic.h"
 #include "webrtc/base/criticalsection.h"
 #include "webrtc/base/thread_annotations.h"
-<<<<<<< HEAD
-#include "webrtc/modules/include/module_common_types.h"
-=======
->>>>>>> a17af05f
 #include "webrtc/modules/rtp_rtcp/include/rtp_rtcp_defines.h"
 #include "webrtc/typedefs.h"
 
@@ -31,49 +27,13 @@
 
 class RtpPacketHistory {
  public:
-<<<<<<< HEAD
-  explicit RTPPacketHistory(Clock* clock);
-  ~RTPPacketHistory();
-=======
   static constexpr size_t kMaxCapacity = 9600;
   explicit RtpPacketHistory(Clock* clock);
   ~RtpPacketHistory();
->>>>>>> a17af05f
 
   void SetStorePacketsStatus(bool enable, uint16_t number_to_store);
   bool StorePackets() const;
 
-<<<<<<< HEAD
-  // Stores RTP packet.
-  int32_t PutRTPPacket(const uint8_t* packet,
-                       size_t packet_length,
-                       int64_t capture_time_ms,
-                       StorageType type);
-
-  // Gets stored RTP packet corresponding to the input sequence number.
-  // The packet is copied to the buffer pointed to by ptr_rtp_packet.
-  // The rtp_packet_length should show the available buffer size.
-  // Returns true if packet is found.
-  // packet_length: returns the copied packet length on success.
-  // min_elapsed_time_ms: the minimum time that must have elapsed since the last
-  // time the packet was resent (parameter is ignored if set to zero).
-  // If the packet is found but the minimum time has not elapsed, no bytes are
-  // copied.
-  // stored_time_ms: returns the time when the packet was stored.
-  bool GetPacketAndSetSendTime(uint16_t sequence_number,
-                               int64_t min_elapsed_time_ms,
-                               bool retransmit,
-                               uint8_t* packet,
-                               size_t* packet_length,
-                               int64_t* stored_time_ms);
-
-  bool GetBestFittingPacket(uint8_t* packet, size_t* packet_length,
-                            int64_t* stored_time_ms);
-
-  bool HasRTPPacket(uint16_t sequence_number) const;
-
-  bool SetSent(uint16_t sequence_number);
-=======
   void PutRtpPacket(std::unique_ptr<RtpPacketToSend> packet,
                     StorageType type,
                     bool sent);
@@ -93,7 +53,6 @@
       size_t packet_size) const;
 
   bool HasRtpPacket(uint16_t sequence_number) const;
->>>>>>> a17af05f
 
  private:
   struct StoredPacket {
@@ -118,25 +77,9 @@
   rtc::CriticalSection critsect_;
   bool store_ GUARDED_BY(critsect_);
   uint32_t prev_index_ GUARDED_BY(critsect_);
-<<<<<<< HEAD
-
-  struct StoredPacket {
-    StoredPacket();
-    uint16_t sequence_number = 0;
-    int64_t time_ms = 0;
-    int64_t send_time = 0;
-    StorageType storage_type = kDontRetransmit;
-    bool has_been_retransmitted = false;
-
-    uint8_t data[IP_PACKET_SIZE];
-    size_t length = 0;
-  };
-  std::vector<StoredPacket> stored_packets_ GUARDED_BY(critsect_);
-=======
   std::vector<StoredPacket> stored_packets_ GUARDED_BY(critsect_);
 
   RTC_DISALLOW_IMPLICIT_CONSTRUCTORS(RtpPacketHistory);
->>>>>>> a17af05f
 };
 }  // namespace webrtc
 #endif  // WEBRTC_MODULES_RTP_RTCP_SOURCE_RTP_PACKET_HISTORY_H_