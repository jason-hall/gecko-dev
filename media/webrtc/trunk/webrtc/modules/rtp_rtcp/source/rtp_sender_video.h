--- conflicted
+++ resolved
@@ -12,16 +12,6 @@
 #define WEBRTC_MODULES_RTP_RTCP_SOURCE_RTP_SENDER_VIDEO_H_
 
 #include <list>
-<<<<<<< HEAD
-
-#include "webrtc/base/scoped_ptr.h"
-#include "webrtc/base/thread_annotations.h"
-#include "webrtc/common_types.h"
-#include "webrtc/modules/rtp_rtcp/include/rtp_rtcp_defines.h"
-#include "webrtc/modules/rtp_rtcp/source/bitrate.h"
-#include "webrtc/modules/rtp_rtcp/source/forward_error_correction.h"
-#include "webrtc/modules/rtp_rtcp/source/producer_fec.h"
-=======
 #include <memory>
 #include <vector>
 
@@ -34,7 +24,6 @@
 #include "webrtc/common_types.h"
 #include "webrtc/modules/rtp_rtcp/include/flexfec_sender.h"
 #include "webrtc/modules/rtp_rtcp/include/rtp_rtcp_defines.h"
->>>>>>> a17af05f
 #include "webrtc/modules/rtp_rtcp/source/rtp_rtcp_config.h"
 #include "webrtc/modules/rtp_rtcp/source/rtp_sender.h"
 #include "webrtc/modules/rtp_rtcp/source/rtp_utility.h"
@@ -75,28 +64,11 @@
                  const StreamId* rtpStreamId,
                  const StreamId* mId);
 
-<<<<<<< HEAD
-  static RtpUtility::Payload* CreateVideoPayload(
-      const char payloadName[RTP_PAYLOAD_NAME_SIZE],
-      const int8_t payloadType,
-      const uint32_t maxBitRate);
-
-  int32_t SendVideo(const RtpVideoCodecTypes videoType,
-                    const FrameType frameType,
-                    const int8_t payloadType,
-                    const uint32_t captureTimeStamp,
-                    int64_t capture_time_ms,
-                    const uint8_t* payloadData,
-                    const size_t payloadSize,
-                    const RTPFragmentationHeader* fragmentation,
-                    const RTPVideoHeader* rtpHdr);
-=======
   void SetVideoCodecType(RtpVideoCodecTypes type);
 
   // ULPFEC.
   void SetUlpfecConfig(int red_payload_type, int ulpfec_payload_type);
   void GetUlpfecConfig(int* red_payload_type, int* ulpfec_payload_type) const;
->>>>>>> a17af05f
 
   // FlexFEC/ULPFEC.
   void SetFecParameters(const FecProtectionParams& delta_params,
@@ -105,32 +77,15 @@
   // FlexFEC.
   rtc::Optional<uint32_t> FlexfecSsrc() const;
 
-<<<<<<< HEAD
-  void SetMaxConfiguredBitrateVideo(const uint32_t maxBitrate);
-=======
   uint32_t VideoBitrateSent() const;
   uint32_t FecOverheadRate() const;
 
   int SelectiveRetransmissions() const;
   void SetSelectiveRetransmissions(uint8_t settings);
->>>>>>> a17af05f
 
  private:
   size_t CalculateFecPacketOverhead() const EXCLUSIVE_LOCKS_REQUIRED(crit_);
 
-<<<<<<< HEAD
-  // FEC
-  void SetGenericFECStatus(const bool enable,
-                           const uint8_t payloadTypeRED,
-                           const uint8_t payloadTypeFEC);
-
-  void GenericFECStatus(bool* enable,
-                        uint8_t* payloadTypeRED,
-                        uint8_t* payloadTypeFEC) const;
-
-  void SetFecParameters(const FecProtectionParams* delta_params,
-                        const FecProtectionParams* key_params);
-=======
   void SendVideoPacket(std::unique_ptr<RtpPacketToSend> packet,
                        StorageType storage);
 
@@ -144,7 +99,6 @@
   void SendVideoPacketWithFlexfec(std::unique_ptr<RtpPacketToSend> media_packet,
                                   StorageType media_packet_storage,
                                   bool protect_media_packet);
->>>>>>> a17af05f
 
   bool red_enabled() const EXCLUSIVE_LOCKS_REQUIRED(crit_) {
     return red_payload_type_ >= 0;
@@ -154,46 +108,6 @@
     return ulpfec_payload_type_ >= 0;
   }
 
-<<<<<<< HEAD
-  int SelectiveRetransmissions() const;
-  void SetSelectiveRetransmissions(uint8_t settings);
-
- private:
-  void SendVideoPacket(uint8_t* dataBuffer,
-                       const size_t payloadLength,
-                       const size_t rtpHeaderLength,
-                       uint16_t seq_num,
-                       const uint32_t capture_timestamp,
-                       int64_t capture_time_ms,
-                       StorageType storage);
-
-  void SendVideoPacketAsRed(uint8_t* dataBuffer,
-                            const size_t payloadLength,
-                            const size_t rtpHeaderLength,
-                            uint16_t video_seq_num,
-                            const uint32_t capture_timestamp,
-                            int64_t capture_time_ms,
-                            StorageType media_packet_storage,
-                            bool protect);
-
-  RTPSenderInterface& _rtpSender;
-
-  // Should never be held when calling out of this class.
-  const rtc::scoped_ptr<CriticalSectionWrapper> crit_;
-
-  RtpVideoCodecTypes _videoType;
-  uint32_t _maxBitrate;
-  int32_t _retransmissionSettings GUARDED_BY(crit_);
-
-  // FEC
-  ForwardErrorCorrection fec_;
-  bool fec_enabled_ GUARDED_BY(crit_);
-  int8_t red_payload_type_ GUARDED_BY(crit_);
-  int8_t fec_payload_type_ GUARDED_BY(crit_);
-  FecProtectionParams delta_fec_params_ GUARDED_BY(crit_);
-  FecProtectionParams key_fec_params_ GUARDED_BY(crit_);
-  ProducerFec producer_fec_ GUARDED_BY(crit_);
-=======
   bool flexfec_enabled() const { return flexfec_sender_ != nullptr; }
 
   RTPSender* const rtp_sender_;
@@ -205,7 +119,6 @@
   RtpVideoCodecTypes video_type_;
   int32_t retransmission_settings_ GUARDED_BY(crit_);
   VideoRotation last_rotation_ GUARDED_BY(crit_);
->>>>>>> a17af05f
 
   // RED/ULPFEC.
   int red_payload_type_ GUARDED_BY(crit_);
