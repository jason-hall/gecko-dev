--- conflicted
+++ resolved
@@ -12,57 +12,6 @@
 
 #include <string.h>
 
-<<<<<<< HEAD
-#include "webrtc/base/trace_event.h"
-#include "webrtc/modules/rtp_rtcp/include/rtp_rtcp_defines.h"
-#include "webrtc/modules/rtp_rtcp/source/byte_io.h"
-#include "webrtc/system_wrappers/include/tick_util.h"
-
-namespace webrtc {
-
-static const int kDtmfFrequencyHz = 8000;
-
-RTPSenderAudio::RTPSenderAudio(Clock* clock,
-                               RTPSender* rtpSender,
-                               RtpAudioFeedback* audio_feedback)
-    : _clock(clock),
-      _rtpSender(rtpSender),
-      _audioFeedback(audio_feedback),
-      _sendAudioCritsect(CriticalSectionWrapper::CreateCriticalSection()),
-      _packetSizeSamples(160),
-      _dtmfEventIsOn(false),
-      _dtmfEventFirstPacketSent(false),
-      _dtmfPayloadType(-1),
-      _dtmfTimestamp(0),
-      _dtmfKey(0),
-      _dtmfLengthSamples(0),
-      _dtmfLevel(0),
-      _dtmfTimeLastSent(0),
-      _dtmfTimestampLastSent(0),
-      _REDPayloadType(-1),
-      _inbandVADactive(false),
-      _cngNBPayloadType(-1),
-      _cngWBPayloadType(-1),
-      _cngSWBPayloadType(-1),
-      _cngFBPayloadType(-1),
-      _lastPayloadType(-1),
-      _audioLevel_dBov(0) {}
-
-RTPSenderAudio::~RTPSenderAudio() {}
-
-int RTPSenderAudio::AudioFrequency() const {
-  return kDtmfFrequencyHz;
-}
-
-// set audio packet size, used to determine when it's time to send a DTMF packet
-// in silence (CNG)
-int32_t RTPSenderAudio::SetAudioPacketSize(uint16_t packetSizeSamples) {
-  CriticalSectionScoped cs(_sendAudioCritsect.get());
-
-  _packetSizeSamples = packetSizeSamples;
-  return 0;
-}
-=======
 #include <memory>
 #include <utility>
 
@@ -81,7 +30,6 @@
       rtp_sender_(rtp_sender) {}
 
 RTPSenderAudio::~RTPSenderAudio() {}
->>>>>>> a17af05f
 
 int32_t RTPSenderAudio::RegisterAudioPayload(
     const char payloadName[RTP_PAYLOAD_NAME_SIZE],
@@ -127,17 +75,6 @@
   return 0;
 }
 
-<<<<<<< HEAD
-bool RTPSenderAudio::MarkerBit(FrameType frameType, int8_t payload_type) {
-  CriticalSectionScoped cs(_sendAudioCritsect.get());
-  // for audio true for first packet in a speech burst
-  bool markerBit = false;
-  if (_lastPayloadType != payload_type) {
-    if (payload_type != -1 && (_cngNBPayloadType == payload_type ||
-                               _cngWBPayloadType == payload_type ||
-                               _cngSWBPayloadType == payload_type ||
-                               _cngFBPayloadType == payload_type)) {
-=======
 bool RTPSenderAudio::MarkerBit(FrameType frame_type, int8_t payload_type) {
   rtc::CritScope cs(&send_audio_critsect_);
   // for audio true for first packet in a speech burst
@@ -147,28 +84,18 @@
                                cngwb_payload_type_ == payload_type ||
                                cngswb_payload_type_ == payload_type ||
                                cngfb_payload_type_ == payload_type)) {
->>>>>>> a17af05f
       // Only set a marker bit when we change payload type to a non CNG
       return false;
     }
 
     // payload_type differ
-<<<<<<< HEAD
-    if (_lastPayloadType == -1) {
-      if (frameType != kAudioFrameCN) {
-=======
     if (last_payload_type_ == -1) {
       if (frame_type != kAudioFrameCN) {
->>>>>>> a17af05f
         // first packet and NOT CNG
         return true;
       } else {
         // first packet and CNG
-<<<<<<< HEAD
-        _inbandVADactive = true;
-=======
         inband_vad_active_ = true;
->>>>>>> a17af05f
         return false;
       }
     }
@@ -178,37 +105,6 @@
     // payload_type changed
 
     // set a marker bit when we change payload type
-<<<<<<< HEAD
-    markerBit = true;
-  }
-
-  // For G.723 G.729, AMR etc we can have inband VAD
-  if (frameType == kAudioFrameCN) {
-    _inbandVADactive = true;
-  } else if (_inbandVADactive) {
-    _inbandVADactive = false;
-    markerBit = true;
-  }
-  return markerBit;
-}
-
-int32_t RTPSenderAudio::SendAudio(FrameType frameType,
-                                  int8_t payloadType,
-                                  uint32_t captureTimeStamp,
-                                  const uint8_t* payloadData,
-                                  size_t dataSize,
-                                  const RTPFragmentationHeader* fragmentation) {
-  // TODO(pwestin) Breakup function in smaller functions.
-  size_t payloadSize = dataSize;
-  size_t maxPayloadLength = _rtpSender->MaxPayloadLength();
-  bool dtmfToneStarted = false;
-  uint16_t dtmfLengthMS = 0;
-  uint8_t key = 0;
-  int red_payload_type;
-  uint8_t audio_level_dbov;
-  int8_t dtmf_payload_type;
-  uint16_t packet_size_samples;
-=======
     marker_bit = true;
   }
 
@@ -236,7 +132,6 @@
   constexpr int kDtmfIntervalTimeMs = 50;
   uint8_t audio_level_dbov = 0;
   uint32_t dtmf_payload_freq = 0;
->>>>>>> a17af05f
   {
     rtc::CritScope cs(&send_audio_critsect_);
     audio_level_dbov = audio_level_dbov_;
@@ -244,17 +139,9 @@
   }
 
   // Check if we have pending DTMFs to send
-<<<<<<< HEAD
-  if (!_dtmfEventIsOn && PendingDTMF()) {
-    int64_t delaySinceLastDTMF =
-        _clock->TimeInMilliseconds() - _dtmfTimeLastSent;
-
-    if (delaySinceLastDTMF > 100) {
-=======
   if (!dtmf_event_is_on_ && dtmf_queue_.PendingDtmf()) {
     if ((clock_->TimeInMilliseconds() - dtmf_time_last_sent_) >
         kDtmfIntervalTimeMs) {
->>>>>>> a17af05f
       // New tone to play
       dtmf_timestamp_ = rtp_timestamp;
       if (dtmf_queue_.NextDtmf(&dtmf_current_event_)) {
@@ -265,23 +152,11 @@
       }
     }
   }
-<<<<<<< HEAD
-  if (dtmfToneStarted) {
-    if (_audioFeedback)
-      _audioFeedback->OnPlayTelephoneEvent(key, dtmfLengthMS, _dtmfLevel);
-  }
-
-  // A source MAY send events and coded audio packets for the same time
-  // but we don't support it
-  if (_dtmfEventIsOn) {
-    if (frameType == kEmptyFrame) {
-=======
 
   // A source MAY send events and coded audio packets for the same time
   // but we don't support it
   if (dtmf_event_is_on_) {
     if (frame_type == kEmptyFrame) {
->>>>>>> a17af05f
       // kEmptyFrame is used to drive the DTMF when in CN mode
       // it can be triggered more frequently than we want to send the
       // DTMF packets.
@@ -333,132 +208,14 @@
     }
     return true;
   }
-<<<<<<< HEAD
-  if (payloadSize == 0 || payloadData == NULL) {
-    if (frameType == kEmptyFrame) {
-=======
   if (payload_size == 0 || payload_data == NULL) {
     if (frame_type == kEmptyFrame) {
->>>>>>> a17af05f
       // we don't send empty audio RTP packets
       // no error since we use it to drive DTMF when we use VAD
       return true;
     }
     return false;
   }
-<<<<<<< HEAD
-  if (maxPayloadLength < (rtpHeaderLength + payloadSize)) {
-    // Too large payload buffer.
-    return -1;
-  }
-  if (red_payload_type >= 0 &&  // Have we configured RED?
-      fragmentation && fragmentation->fragmentationVectorSize > 1 &&
-      !markerBit) {
-    if (timestampOffset <= 0x3fff) {
-      if (fragmentation->fragmentationVectorSize != 2) {
-        // we only support 2 codecs when using RED
-        return -1;
-      }
-      // only 0x80 if we have multiple blocks
-      dataBuffer[rtpHeaderLength++] =
-          0x80 + fragmentation->fragmentationPlType[1];
-      size_t blockLength = fragmentation->fragmentationLength[1];
-
-      // sanity blockLength
-      if (blockLength > 0x3ff) {  // block length 10 bits 1023 bytes
-        return -1;
-      }
-      uint32_t REDheader = (timestampOffset << 10) + blockLength;
-      ByteWriter<uint32_t>::WriteBigEndian(dataBuffer + rtpHeaderLength,
-                                           REDheader);
-      rtpHeaderLength += 3;
-
-      dataBuffer[rtpHeaderLength++] = fragmentation->fragmentationPlType[0];
-      // copy the RED data
-      memcpy(dataBuffer + rtpHeaderLength,
-             payloadData + fragmentation->fragmentationOffset[1],
-             fragmentation->fragmentationLength[1]);
-
-      // copy the normal data
-      memcpy(
-          dataBuffer + rtpHeaderLength + fragmentation->fragmentationLength[1],
-          payloadData + fragmentation->fragmentationOffset[0],
-          fragmentation->fragmentationLength[0]);
-
-      payloadSize = fragmentation->fragmentationLength[0] +
-                    fragmentation->fragmentationLength[1];
-    } else {
-      // silence for too long send only new data
-      dataBuffer[rtpHeaderLength++] = fragmentation->fragmentationPlType[0];
-      memcpy(dataBuffer + rtpHeaderLength,
-             payloadData + fragmentation->fragmentationOffset[0],
-             fragmentation->fragmentationLength[0]);
-
-      payloadSize = fragmentation->fragmentationLength[0];
-    }
-  } else {
-    if (fragmentation && fragmentation->fragmentationVectorSize > 0) {
-      // use the fragment info if we have one
-      dataBuffer[rtpHeaderLength++] = fragmentation->fragmentationPlType[0];
-      memcpy(dataBuffer + rtpHeaderLength,
-             payloadData + fragmentation->fragmentationOffset[0],
-             fragmentation->fragmentationLength[0]);
-
-      payloadSize = fragmentation->fragmentationLength[0];
-    } else {
-      memcpy(dataBuffer + rtpHeaderLength, payloadData, payloadSize);
-    }
-  }
-  {
-    CriticalSectionScoped cs(_sendAudioCritsect.get());
-    _lastPayloadType = payloadType;
-  }
-  // Update audio level extension, if included.
-  size_t packetSize = payloadSize + rtpHeaderLength;
-  RtpUtility::RtpHeaderParser rtp_parser(dataBuffer, packetSize);
-  RTPHeader rtp_header;
-  rtp_parser.Parse(&rtp_header);
-  _rtpSender->UpdateAudioLevel(dataBuffer, packetSize, rtp_header,
-                               (frameType == kAudioFrameSpeech),
-                               audio_level_dbov);
-  TRACE_EVENT_ASYNC_END2("webrtc", "Audio", captureTimeStamp, "timestamp",
-                         _rtpSender->Timestamp(), "seqnum",
-                         _rtpSender->SequenceNumber());
-  return _rtpSender->SendToNetwork(dataBuffer, payloadSize, rtpHeaderLength,
-                                   TickTime::MillisecondTimestamp(),
-                                   kAllowRetransmission,
-                                   RtpPacketSender::kHighPriority);
-}
-
-// Audio level magnitude and voice activity flag are set for each RTP packet
-int32_t RTPSenderAudio::SetAudioLevel(uint8_t level_dBov) {
-  if (level_dBov > 127) {
-    return -1;
-  }
-  CriticalSectionScoped cs(_sendAudioCritsect.get());
-  _audioLevel_dBov = level_dBov;
-  return 0;
-}
-
-// Set payload type for Redundant Audio Data RFC 2198
-int32_t RTPSenderAudio::SetRED(int8_t payloadType) {
-  if (payloadType < -1) {
-    return -1;
-  }
-  CriticalSectionScoped cs(_sendAudioCritsect.get());
-  _REDPayloadType = payloadType;
-  return 0;
-}
-
-// Get payload type for Redundant Audio Data RFC 2198
-int32_t RTPSenderAudio::RED(int8_t* payloadType) const {
-  CriticalSectionScoped cs(_sendAudioCritsect.get());
-  if (_REDPayloadType == -1) {
-    // not configured
-    return -1;
-  }
-  *payloadType = _REDPayloadType;
-=======
 
   std::unique_ptr<RtpPacketToSend> packet = rtp_sender_->AllocatePacket();
   packet->SetMarker(MarkerBit(frame_type, payload_type));
@@ -510,7 +267,6 @@
   }
   rtc::CritScope cs(&send_audio_critsect_);
   audio_level_dbov_ = level_dbov;
->>>>>>> a17af05f
   return 0;
 }
 
@@ -518,10 +274,7 @@
 int32_t RTPSenderAudio::SendTelephoneEvent(uint8_t key,
                                            uint16_t time_ms,
                                            uint8_t level) {
-<<<<<<< HEAD
-=======
   DtmfQueue::Event event;
->>>>>>> a17af05f
   {
     rtc::CritScope lock(&send_audio_critsect_);
     if (dtmf_payload_type_ < 0) {
@@ -536,32 +289,6 @@
   return dtmf_queue_.AddDtmf(event) ? 0 : -1;
 }
 
-<<<<<<< HEAD
-int32_t RTPSenderAudio::SendTelephoneEventPacket(bool ended,
-                                                 int8_t dtmf_payload_type,
-                                                 uint32_t dtmfTimeStamp,
-                                                 uint16_t duration,
-                                                 bool markerBit) {
-  uint8_t dtmfbuffer[IP_PACKET_SIZE];
-  uint8_t sendCount = 1;
-  int32_t retVal = 0;
-
-  if (ended) {
-    // resend last packet in an event 3 times
-    sendCount = 3;
-  }
-  do {
-    // Send DTMF data
-    _rtpSender->BuildRTPheader(dtmfbuffer, dtmf_payload_type, markerBit,
-                               dtmfTimeStamp, _clock->TimeInMilliseconds());
-
-    // reset CSRC and X bit
-    dtmfbuffer[0] &= 0xe0;
-
-    // Create DTMF data
-    /*    From RFC 2833:
-
-=======
 bool RTPSenderAudio::SendTelephoneEventPacket(bool ended,
                                               uint32_t dtmf_timestamp,
                                               uint16_t duration,
@@ -591,7 +318,6 @@
     uint8_t* dtmfbuffer = packet->AllocatePayload(kDtmfSize);
     RTC_DCHECK(dtmfbuffer);
     /*    From RFC 2833:
->>>>>>> a17af05f
      0                   1                   2                   3
      0 1 2 3 4 5 6 7 8 9 0 1 2 3 4 5 6 7 8 9 0 1 2 3 4 5 6 7 8 9 0 1
     +-+-+-+-+-+-+-+-+-+-+-+-+-+-+-+-+-+-+-+-+-+-+-+-+-+-+-+-+-+-+-+-+
@@ -600,32 +326,12 @@
     */
     // R bit always cleared
     uint8_t R = 0x00;
-<<<<<<< HEAD
-    uint8_t volume = _dtmfLevel;
-=======
     uint8_t volume = dtmf_current_event_.level;
->>>>>>> a17af05f
 
     // First packet un-ended
     uint8_t E = ended ? 0x80 : 0x00;
 
     // First byte is Event number, equals key number
-<<<<<<< HEAD
-    dtmfbuffer[12] = _dtmfKey;
-    dtmfbuffer[13] = E | R | volume;
-    ByteWriter<uint16_t>::WriteBigEndian(dtmfbuffer + 14, duration);
-
-    TRACE_EVENT_INSTANT2(TRACE_DISABLED_BY_DEFAULT("webrtc_rtp"),
-                         "Audio::SendTelephoneEvent", "timestamp",
-                         dtmfTimeStamp, "seqnum", _rtpSender->SequenceNumber());
-    retVal = _rtpSender->SendToNetwork(
-        dtmfbuffer, 4, 12, TickTime::MillisecondTimestamp(),
-        kAllowRetransmission, RtpPacketSender::kHighPriority);
-    sendCount--;
-  } while (sendCount > 0 && retVal == 0);
-
-  return retVal;
-=======
     dtmfbuffer[0] = dtmf_current_event_.key;
     dtmfbuffer[1] = E | R | volume;
     ByteWriter<uint16_t>::WriteBigEndian(dtmfbuffer + 2, duration);
@@ -639,6 +345,5 @@
   } while (send_count > 0 && result);
 
   return result;
->>>>>>> a17af05f
 }
 }  // namespace webrtc