/*
 *  Copyright (c) 2012 The WebRTC project authors. All Rights Reserved.
 *
 *  Use of this source code is governed by a BSD-style license
 *  that can be found in the LICENSE file in the root of the source
 *  tree. An additional intellectual property rights grant can be found
 *  in the file PATENTS.  All contributing project authors may
 *  be found in the AUTHORS file in the root of the source tree.
 */

#ifndef WEBRTC_MODULES_RTP_RTCP_SOURCE_RTP_SENDER_H_
#define WEBRTC_MODULES_RTP_RTCP_SOURCE_RTP_SENDER_H_

<<<<<<< HEAD
#include <list>
#include <map>
#include <utility>
#include <vector>

#include "webrtc/base/random.h"
#include "webrtc/base/thread_annotations.h"
#include "webrtc/common_types.h"
#include "webrtc/modules/rtp_rtcp/include/rtp_rtcp_defines.h"
#include "webrtc/modules/rtp_rtcp/source/bitrate.h"
=======
#include <map>
#include <memory>
#include <utility>
#include <vector>

#include "webrtc/api/call/transport.h"
#include "webrtc/base/array_view.h"
#include "webrtc/base/constructormagic.h"
#include "webrtc/base/criticalsection.h"
#include "webrtc/base/deprecation.h"
#include "webrtc/base/optional.h"
#include "webrtc/base/random.h"
#include "webrtc/base/rate_statistics.h"
#include "webrtc/base/thread_annotations.h"
#include "webrtc/common_types.h"
#include "webrtc/modules/rtp_rtcp/include/flexfec_sender.h"
>>>>>>> a17af05f
#include "webrtc/modules/rtp_rtcp/source/rtp_header_extension.h"
#include "webrtc/modules/rtp_rtcp/include/rtp_rtcp_defines.h"
#include "webrtc/modules/rtp_rtcp/source/playout_delay_oracle.h"
#include "webrtc/modules/rtp_rtcp/source/rtp_packet_history.h"
#include "webrtc/modules/rtp_rtcp/source/rtp_rtcp_config.h"
#include "webrtc/modules/rtp_rtcp/source/rtp_utility.h"
<<<<<<< HEAD
#include "webrtc/modules/rtp_rtcp/source/ssrc_database.h"
#include "webrtc/transport.h"
=======
>>>>>>> a17af05f

namespace webrtc {

class OverheadObserver;
class RateLimiter;
class RtcEventLog;
class RtpPacketToSend;
class RTPSenderAudio;
class RTPSenderVideo;
class SSRCDatabase;

<<<<<<< HEAD
class RTPSenderInterface {
 public:
  RTPSenderInterface() {}
  virtual ~RTPSenderInterface() {}

  enum CVOMode {
    kCVONone,
    kCVOInactive,  // CVO rtp header extension is registered but haven't
                   // received any frame with rotation pending.
    kCVOActivated,  // CVO rtp header extension will be present in the rtp
                    // packets.
  };

  virtual uint32_t SSRC() const = 0;
  virtual uint32_t Timestamp() const = 0;

  virtual int32_t BuildRTPheader(uint8_t* data_buffer,
                                 int8_t payload_type,
                                 bool marker_bit,
                                 uint32_t capture_timestamp,
                                 int64_t capture_time_ms,
                                 bool timestamp_provided = true,
                                 bool inc_sequence_number = true) = 0;

  virtual size_t RTPHeaderLength() const = 0;
  // Returns the next sequence number to use for a packet and allocates
  // 'packets_to_send' number of sequence numbers. It's important all allocated
  // sequence numbers are used in sequence to avoid perceived packet loss.
  virtual uint16_t AllocateSequenceNumber(uint16_t packets_to_send) = 0;
  virtual uint16_t SequenceNumber() const = 0;
  virtual size_t MaxPayloadLength() const = 0;
  virtual size_t MaxDataPayloadLength() const = 0;
  virtual uint16_t PacketOverHead() const = 0;
  virtual uint16_t ActualSendBitrateKbit() const = 0;

  virtual int32_t SendToNetwork(uint8_t* data_buffer,
                                size_t payload_length,
                                size_t rtp_header_length,
                                int64_t capture_time_ms,
                                StorageType storage,
                                RtpPacketSender::Priority priority) = 0;

  virtual bool UpdateVideoRotation(uint8_t* rtp_packet,
                                   size_t rtp_packet_length,
                                   const RTPHeader& rtp_header,
                                   VideoRotation rotation) const = 0;
  virtual bool IsRtpHeaderExtensionRegistered(RTPExtensionType type) = 0;
  virtual CVOMode ActivateCVORtpHeaderExtension() = 0;
};

class RTPSender : public RTPSenderInterface {
=======
class RTPSender {
>>>>>>> a17af05f
 public:
  RTPSender(bool audio,
            Clock* clock,
            Transport* transport,
<<<<<<< HEAD
            RtpAudioFeedback* audio_feedback,
            RtpPacketSender* paced_sender,
=======
            RtpPacketSender* paced_sender,
            // TODO(brandtr): Remove |flexfec_sender| when that is hooked up
            // to PacedSender instead.
            FlexfecSender* flexfec_sender,
>>>>>>> a17af05f
            TransportSequenceNumberAllocator* sequence_number_allocator,
            TransportFeedbackObserver* transport_feedback_callback,
            BitrateStatisticsObserver* bitrate_callback,
            FrameCountObserver* frame_count_observer,
            SendSideDelayObserver* send_side_delay_observer,
            RtcEventLog* event_log,
            SendPacketObserver* send_packet_observer,
            RateLimiter* nack_rate_limiter,
            OverheadObserver* overhead_observer);

  ~RTPSender();

  void ProcessBitrate();

  uint16_t ActualSendBitrateKbit() const;

  uint32_t VideoBitrateSent() const;
  uint32_t FecOverheadRate() const;
  uint32_t NackOverheadRate() const;

<<<<<<< HEAD
  void SetTargetBitrate(uint32_t bitrate);
  uint32_t GetTargetBitrate();

  // Includes size of RTP and FEC headers.
  size_t MaxDataPayloadLength() const override;

  int32_t RegisterPayload(
      const char payload_name[RTP_PAYLOAD_NAME_SIZE],
      const int8_t payload_type, const uint32_t frequency,
      const size_t channels, const uint32_t rate);
=======
  // Excluding size of RTP and FEC headers.
  size_t MaxPayloadSize() const;

  int32_t RegisterPayload(const char* payload_name,
                          const int8_t payload_type,
                          const uint32_t frequency,
                          const size_t channels,
                          const uint32_t rate);
>>>>>>> a17af05f

  int32_t DeRegisterSendPayload(const int8_t payload_type);

  void SetSendPayloadType(int8_t payload_type);

  int8_t SendPayloadType() const;

  void SetSendingStatus(bool enabled);

  void SetSendingMediaStatus(bool enabled);
  bool SendingMedia() const;

  void GetDataCounters(StreamDataCounters* rtp_stats,
                       StreamDataCounters* rtx_stats) const;

<<<<<<< HEAD
  uint32_t StartTimestamp() const;
  void SetStartTimestamp(uint32_t timestamp, bool force);
=======
  uint32_t TimestampOffset() const;
  void SetTimestampOffset(uint32_t timestamp);
>>>>>>> a17af05f

  uint32_t GenerateNewSSRC();
  void SetSSRC(uint32_t ssrc);

  uint16_t SequenceNumber() const;
  void SetSequenceNumber(uint16_t seq);

  void SetCsrcs(const std::vector<uint32_t>& csrcs);

  void SetMaxRtpPacketSize(size_t max_packet_size);

<<<<<<< HEAD
  int32_t SendOutgoingData(FrameType frame_type,
                           int8_t payload_type,
                           uint32_t timestamp,
                           int64_t capture_time_ms,
                           const uint8_t* payload_data,
                           size_t payload_size,
                           const RTPFragmentationHeader* fragmentation,
                           const RTPVideoHeader* rtp_hdr = NULL);
=======
  bool SendOutgoingData(FrameType frame_type,
                        int8_t payload_type,
                        uint32_t timestamp,
                        int64_t capture_time_ms,
                        const uint8_t* payload_data,
                        size_t payload_size,
                        const RTPFragmentationHeader* fragmentation,
                        const RTPVideoHeader* rtp_header,
                        uint32_t* transport_frame_id_out);
>>>>>>> a17af05f

  int32_t SetRID(const char* rid);
  int32_t SetMId(const char* mid);

  // RTP header extension
  int32_t RegisterRtpHeaderExtension(RTPExtensionType type, uint8_t id);
<<<<<<< HEAD
  bool IsRtpHeaderExtensionRegistered(RTPExtensionType type) override;
  int32_t DeregisterRtpHeaderExtension(RTPExtensionType type);

  size_t RtpHeaderExtensionTotalLength() const;

  uint16_t BuildRTPHeaderExtension(uint8_t* data_buffer, bool marker_bit) const;

  uint8_t BuildTransmissionTimeOffsetExtension(uint8_t *data_buffer) const;
  uint8_t BuildAudioLevelExtension(uint8_t* data_buffer) const;
  uint8_t BuildAbsoluteSendTimeExtension(uint8_t* data_buffer) const;
  uint8_t BuildVideoRotationExtension(uint8_t* data_buffer) const;
  uint8_t BuildTransportSequenceNumberExtension(uint8_t* data_buffer,
                                                uint16_t sequence_number) const;
  uint8_t BuildRIDExtension(uint8_t* data_buffer) const;

  // Verifies that the specified extension is registered, and that it is
  // present in rtp packet. If extension is not registered kNotRegistered is
  // returned. If extension cannot be found in the rtp header, or if it is
  // malformed, kError is returned. Otherwise *extension_offset is set to the
  // offset of the extension from the beginning of the rtp packet and kOk is
  // returned.
  enum class ExtensionStatus {
    kNotRegistered,
    kOk,
    kError,
  };
  ExtensionStatus VerifyExtension(RTPExtensionType extension_type,
                                  uint8_t* rtp_packet,
                                  size_t rtp_packet_length,
                                  const RTPHeader& rtp_header,
                                  size_t extension_length_bytes,
                                  size_t* extension_offset) const
      EXCLUSIVE_LOCKS_REQUIRED(send_critsect_.get());

  bool UpdateAudioLevel(uint8_t* rtp_packet,
                        size_t rtp_packet_length,
                        const RTPHeader& rtp_header,
                        bool is_voiced,
                        uint8_t dBov) const;

  bool UpdateVideoRotation(uint8_t* rtp_packet,
                           size_t rtp_packet_length,
                           const RTPHeader& rtp_header,
                           VideoRotation rotation) const override;

  bool TimeToSendPacket(uint16_t sequence_number, int64_t capture_time_ms,
                        bool retransmission);
  size_t TimeToSendPadding(size_t bytes);
=======
  bool IsRtpHeaderExtensionRegistered(RTPExtensionType type) const;
  int32_t DeregisterRtpHeaderExtension(RTPExtensionType type);

  bool TimeToSendPacket(uint32_t ssrc,
                        uint16_t sequence_number,
                        int64_t capture_time_ms,
                        bool retransmission,
                        int probe_cluster_id);
  size_t TimeToSendPadding(size_t bytes, int probe_cluster_id);
>>>>>>> a17af05f

  // NACK.
  int SelectiveRetransmissions() const;
  int SetSelectiveRetransmissions(uint8_t settings);
  void OnReceivedNack(const std::vector<uint16_t>& nack_sequence_numbers,
                      int64_t avg_rtt);

  void SetStorePacketsStatus(bool enable, uint16_t number_to_store);

  bool StorePackets() const;

  int32_t ReSendPacket(uint16_t packet_id, int64_t min_resend_time = 0);

  // Feedback to decide when to stop sending playout delay.
  void OnReceivedRtcpReportBlocks(const ReportBlockList& report_blocks);

  // RTX.
  void SetRtxStatus(int mode);
  int RtxStatus() const;

  uint32_t RtxSsrc() const;
  void SetRtxSsrc(uint32_t ssrc);

  void SetRtxPayloadType(int payload_type, int associated_payload_type);
<<<<<<< HEAD
  std::pair<int, int> RtxPayloadType() const;

  // Functions wrapping RTPSenderInterface.
  int32_t BuildRTPheader(uint8_t* data_buffer,
                         int8_t payload_type,
                         bool marker_bit,
                         uint32_t capture_timestamp,
                         int64_t capture_time_ms,
                         const bool timestamp_provided = true,
                         const bool inc_sequence_number = true) override;

  size_t RTPHeaderLength() const override;
  uint16_t AllocateSequenceNumber(uint16_t packets_to_send) override;
  size_t MaxPayloadLength() const override;
  uint16_t PacketOverHead() const override;

  // Current timestamp.
  uint32_t Timestamp() const override;
  uint32_t SSRC() const override;

  int32_t SendToNetwork(uint8_t* data_buffer,
                        size_t payload_length,
                        size_t rtp_header_length,
                        int64_t capture_time_ms,
                        StorageType storage,
                        RtpPacketSender::Priority priority) override;
=======

  // Size info for header extensions used by FEC packets.
  static rtc::ArrayView<const RtpExtensionSize> FecExtensionSizes();

  // Create empty packet, fills ssrc, csrcs and reserve place for header
  // extensions RtpSender updates before sending.
  std::unique_ptr<RtpPacketToSend> AllocatePacket() const;
  // Allocate sequence number for provided packet.
  // Save packet's fields to generate padding that doesn't break media stream.
  // Return false if sending was turned off.
  bool AssignSequenceNumber(RtpPacketToSend* packet);

  // Used for padding and FEC packets only.
  size_t RtpHeaderLength() const;
  uint16_t AllocateSequenceNumber(uint16_t packets_to_send);
  // Including RTP headers.
  size_t MaxRtpPacketSize() const;

  uint32_t SSRC() const;

  rtc::Optional<uint32_t> FlexfecSsrc() const;

  bool SendToNetwork(std::unique_ptr<RtpPacketToSend> packet,
                     StorageType storage,
                     RtpPacketSender::Priority priority);
>>>>>>> a17af05f

  // Audio.

  // Send a DTMF tone using RFC 2833 (4733).
  int32_t SendTelephoneEvent(uint8_t key, uint16_t time_ms, uint8_t level);

  // This function is deprecated. It was previously used to determine when it
  // was time to send a DTMF packet in silence (CNG).
  RTC_DEPRECATED int32_t SetAudioPacketSize(uint16_t packet_size_samples);

  // Store the audio level in d_bov for
  // header-extension-for-audio-level-indication.
  int32_t SetAudioLevel(uint8_t level_d_bov);

<<<<<<< HEAD
  // Set payload type for Redundant Audio Data RFC 2198.
  int32_t SetRED(int8_t payload_type);

  // Get payload type for Redundant Audio Data RFC 2198.
  int32_t RED(int8_t *payload_type) const;

=======
>>>>>>> a17af05f
  RtpVideoCodecTypes VideoCodecType() const;

  uint32_t MaxConfiguredBitrateVideo() const;

<<<<<<< HEAD
  // FEC.
  void SetGenericFECStatus(bool enable,
                           uint8_t payload_type_red,
                           uint8_t payload_type_fec);

  void GenericFECStatus(bool* enable,
                        uint8_t* payload_type_red,
                        uint8_t* payload_type_fec) const;

  int32_t SetFecParameters(const FecProtectionParams *delta_params,
                           const FecProtectionParams *key_params);

  size_t SendPadData(size_t bytes,
                     bool timestamp_provided,
                     uint32_t timestamp,
                     int64_t capture_time_ms);
=======
  // ULPFEC.
  void SetUlpfecConfig(int red_payload_type, int ulpfec_payload_type);

  bool SetFecParameters(const FecProtectionParams& delta_params,
                        const FecProtectionParams& key_params);
>>>>>>> a17af05f

  // Called on update of RTP statistics.
  void RegisterRtpStatisticsCallback(StreamDataCountersCallback* callback);
  StreamDataCountersCallback* GetRtpStatisticsCallback() const;

  uint32_t BitrateSent() const;

  void SetRtpState(const RtpState& rtp_state);
  RtpState GetRtpState() const;
  void SetRtxRtpState(const RtpState& rtp_state);
  RtpState GetRtxRtpState() const;

 protected:
  int32_t CheckPayloadType(int8_t payload_type, RtpVideoCodecTypes* video_type);

 private:
  // Maps capture time in milliseconds to send-side delay in milliseconds.
  // Send-side delay is the difference between transmission time and capture
  // time.
  typedef std::map<int64_t, int> SendDelayMap;

  size_t SendPadData(size_t bytes, int probe_cluster_id);

  bool PrepareAndSendPacket(std::unique_ptr<RtpPacketToSend> packet,
                            bool send_over_rtx,
                            bool is_retransmit,
                            int probe_cluster_id);

  // Return the number of bytes sent.  Note that both of these functions may
  // return a larger value that their argument.
<<<<<<< HEAD
  size_t TrySendRedundantPayloads(size_t bytes);

  void BuildPaddingPacket(uint8_t* packet,
                          size_t header_length,
                          size_t padding_length);
=======
  size_t TrySendRedundantPayloads(size_t bytes, int probe_cluster_id);
>>>>>>> a17af05f

  std::unique_ptr<RtpPacketToSend> BuildRtxPacket(
      const RtpPacketToSend& packet);

<<<<<<< HEAD
  bool SendPacketToNetwork(const uint8_t* packet,
                           size_t size,
=======
  bool SendPacketToNetwork(const RtpPacketToSend& packet,
>>>>>>> a17af05f
                           const PacketOptions& options);

  void UpdateDelayStatistics(int64_t capture_time_ms, int64_t now_ms);
  void UpdateOnSendPacket(int packet_id,
                          int64_t capture_time_ms,
                          uint32_t ssrc);

<<<<<<< HEAD
  // Find the byte position of the RTP extension as indicated by |type| in
  // |rtp_packet|. Return false if such extension doesn't exist.
  bool FindHeaderExtensionPosition(RTPExtensionType type,
                                   const uint8_t* rtp_packet,
                                   size_t rtp_packet_length,
                                   const RTPHeader& rtp_header,
                                   size_t* position) const;

  void UpdateTransmissionTimeOffset(uint8_t* rtp_packet,
                                    size_t rtp_packet_length,
                                    const RTPHeader& rtp_header,
                                    int64_t time_diff_ms) const;
  void UpdateAbsoluteSendTime(uint8_t* rtp_packet,
                              size_t rtp_packet_length,
                              const RTPHeader& rtp_header,
                              int64_t now_ms) const;
  // Update the transport sequence number of the packet using a new sequence
  // number allocated by SequenceNumberAllocator. Returns the assigned sequence
  // number, or 0 if extension could not be updated.
  uint16_t UpdateTransportSequenceNumber(uint8_t* rtp_packet,
                                         size_t rtp_packet_length,
                                         const RTPHeader& rtp_header) const;

  void UpdateRtpStats(const uint8_t* buffer,
                      size_t packet_length,
                      const RTPHeader& header,
=======
  bool UpdateTransportSequenceNumber(RtpPacketToSend* packet,
                                     int* packet_id) const;

  void UpdateRtpStats(const RtpPacketToSend& packet,
>>>>>>> a17af05f
                      bool is_rtx,
                      bool is_retransmit);
  bool IsFecPacket(const RtpPacketToSend& packet) const;

<<<<<<< HEAD
  Clock* clock_;
  int64_t clock_delta_ms_;
  Random random_ GUARDED_BY(send_critsect_);
=======
  void AddPacketToTransportFeedback(uint16_t packet_id,
                                    const RtpPacketToSend& packet,
                                    int probe_cluster_id);
>>>>>>> a17af05f

  void UpdateRtpOverhead(const RtpPacketToSend& packet);

<<<<<<< HEAD
=======
  Clock* const clock_;
  const int64_t clock_delta_ms_;
  Random random_ GUARDED_BY(send_critsect_);

>>>>>>> a17af05f
  const bool audio_configured_;
  const std::unique_ptr<RTPSenderAudio> audio_;
  const std::unique_ptr<RTPSenderVideo> video_;

  RtpPacketSender* const paced_sender_;
  TransportSequenceNumberAllocator* const transport_sequence_number_allocator_;
  TransportFeedbackObserver* const transport_feedback_observer_;
  int64_t last_capture_time_ms_sent_;
  rtc::CriticalSection send_critsect_;

  Transport* transport_;
  bool sending_media_ GUARDED_BY(send_critsect_);

  size_t max_packet_size_;

  int8_t payload_type_ GUARDED_BY(send_critsect_);
  std::map<int8_t, RtpUtility::Payload*> payload_type_map_;

  RtpHeaderExtensionMap rtp_header_extension_map_ GUARDED_BY(send_critsect_);

  StreamId rtpStreamId GUARDED_BY(send_critsect_);

  StreamId mId GUARDED_BY(send_critsect_);

  // Tracks the current request for playout delay limits from application
  // and decides whether the current RTP frame should include the playout
  // delay extension on header.
  PlayoutDelayOracle playout_delay_oracle_;

  RtpPacketHistory packet_history_;
  // TODO(brandtr): Remove |flexfec_packet_history_| when the FlexfecSender
  // is hooked up to the PacedSender.
  RtpPacketHistory flexfec_packet_history_;

  // Statistics
  rtc::CriticalSection statistics_crit_;
  SendDelayMap send_delays_ GUARDED_BY(statistics_crit_);
  FrameCounts frame_counts_ GUARDED_BY(statistics_crit_);
  StreamDataCounters rtp_stats_ GUARDED_BY(statistics_crit_);
  StreamDataCounters rtx_rtp_stats_ GUARDED_BY(statistics_crit_);
  StreamDataCountersCallback* rtp_stats_callback_ GUARDED_BY(statistics_crit_);
  RateStatistics total_bitrate_sent_ GUARDED_BY(statistics_crit_);
  RateStatistics nack_bitrate_sent_ GUARDED_BY(statistics_crit_);
  FrameCountObserver* const frame_count_observer_;
  SendSideDelayObserver* const send_side_delay_observer_;
  RtcEventLog* const event_log_;
  SendPacketObserver* const send_packet_observer_;
  BitrateStatisticsObserver* const bitrate_callback_;

  // RTP variables
  uint32_t timestamp_offset_ GUARDED_BY(send_critsect_);
  SSRCDatabase* const ssrc_db_;
  uint32_t remote_ssrc_ GUARDED_BY(send_critsect_);
  bool sequence_number_forced_ GUARDED_BY(send_critsect_);
  uint16_t sequence_number_ GUARDED_BY(send_critsect_);
  uint16_t sequence_number_rtx_ GUARDED_BY(send_critsect_);
  bool ssrc_forced_ GUARDED_BY(send_critsect_);
  uint32_t ssrc_ GUARDED_BY(send_critsect_);
  uint32_t last_rtp_timestamp_ GUARDED_BY(send_critsect_);
  int64_t capture_time_ms_ GUARDED_BY(send_critsect_);
  int64_t last_timestamp_time_ms_ GUARDED_BY(send_critsect_);
  bool media_has_been_sent_ GUARDED_BY(send_critsect_);
  bool last_packet_marker_bit_ GUARDED_BY(send_critsect_);
  std::vector<uint32_t> csrcs_ GUARDED_BY(send_critsect_);
  int rtx_ GUARDED_BY(send_critsect_);
  uint32_t ssrc_rtx_ GUARDED_BY(send_critsect_);
<<<<<<< HEAD
  // TODO(changbin): Remove rtx_payload_type_ once interop with old clients that
  // only understand one RTX PT is no longer needed.
  int rtx_payload_type_ GUARDED_BY(send_critsect_);
  // Mapping rtx_payload_type_map_[associated] = rtx.
  std::map<int8_t, int8_t> rtx_payload_type_map_ GUARDED_BY(send_critsect_);

  // Note: Don't access this variable directly, always go through
  // SetTargetBitrateKbps or GetTargetBitrateKbps. Also remember
  // that by the time the function returns there is no guarantee
  // that the target bitrate is still valid.
  rtc::scoped_ptr<CriticalSectionWrapper> target_bitrate_critsect_;
  uint32_t target_bitrate_ GUARDED_BY(target_bitrate_critsect_);
=======
  // Mapping rtx_payload_type_map_[associated] = rtx.
  std::map<int8_t, int8_t> rtx_payload_type_map_ GUARDED_BY(send_critsect_);
  size_t rtp_overhead_bytes_per_packet_ GUARDED_BY(send_critsect_);

  RateLimiter* const retransmission_rate_limiter_;
  OverheadObserver* overhead_observer_;

  RTC_DISALLOW_IMPLICIT_CONSTRUCTORS(RTPSender);
>>>>>>> a17af05f
};

}  // namespace webrtc

#endif  // WEBRTC_MODULES_RTP_RTCP_SOURCE_RTP_SENDER_H_<|MERGE_RESOLUTION|>--- conflicted
+++ resolved
@@ -11,18 +11,6 @@
 #ifndef WEBRTC_MODULES_RTP_RTCP_SOURCE_RTP_SENDER_H_
 #define WEBRTC_MODULES_RTP_RTCP_SOURCE_RTP_SENDER_H_
 
-<<<<<<< HEAD
-#include <list>
-#include <map>
-#include <utility>
-#include <vector>
-
-#include "webrtc/base/random.h"
-#include "webrtc/base/thread_annotations.h"
-#include "webrtc/common_types.h"
-#include "webrtc/modules/rtp_rtcp/include/rtp_rtcp_defines.h"
-#include "webrtc/modules/rtp_rtcp/source/bitrate.h"
-=======
 #include <map>
 #include <memory>
 #include <utility>
@@ -39,18 +27,12 @@
 #include "webrtc/base/thread_annotations.h"
 #include "webrtc/common_types.h"
 #include "webrtc/modules/rtp_rtcp/include/flexfec_sender.h"
->>>>>>> a17af05f
 #include "webrtc/modules/rtp_rtcp/source/rtp_header_extension.h"
 #include "webrtc/modules/rtp_rtcp/include/rtp_rtcp_defines.h"
 #include "webrtc/modules/rtp_rtcp/source/playout_delay_oracle.h"
 #include "webrtc/modules/rtp_rtcp/source/rtp_packet_history.h"
 #include "webrtc/modules/rtp_rtcp/source/rtp_rtcp_config.h"
 #include "webrtc/modules/rtp_rtcp/source/rtp_utility.h"
-<<<<<<< HEAD
-#include "webrtc/modules/rtp_rtcp/source/ssrc_database.h"
-#include "webrtc/transport.h"
-=======
->>>>>>> a17af05f
 
 namespace webrtc {
 
@@ -62,74 +44,15 @@
 class RTPSenderVideo;
 class SSRCDatabase;
 
-<<<<<<< HEAD
-class RTPSenderInterface {
- public:
-  RTPSenderInterface() {}
-  virtual ~RTPSenderInterface() {}
-
-  enum CVOMode {
-    kCVONone,
-    kCVOInactive,  // CVO rtp header extension is registered but haven't
-                   // received any frame with rotation pending.
-    kCVOActivated,  // CVO rtp header extension will be present in the rtp
-                    // packets.
-  };
-
-  virtual uint32_t SSRC() const = 0;
-  virtual uint32_t Timestamp() const = 0;
-
-  virtual int32_t BuildRTPheader(uint8_t* data_buffer,
-                                 int8_t payload_type,
-                                 bool marker_bit,
-                                 uint32_t capture_timestamp,
-                                 int64_t capture_time_ms,
-                                 bool timestamp_provided = true,
-                                 bool inc_sequence_number = true) = 0;
-
-  virtual size_t RTPHeaderLength() const = 0;
-  // Returns the next sequence number to use for a packet and allocates
-  // 'packets_to_send' number of sequence numbers. It's important all allocated
-  // sequence numbers are used in sequence to avoid perceived packet loss.
-  virtual uint16_t AllocateSequenceNumber(uint16_t packets_to_send) = 0;
-  virtual uint16_t SequenceNumber() const = 0;
-  virtual size_t MaxPayloadLength() const = 0;
-  virtual size_t MaxDataPayloadLength() const = 0;
-  virtual uint16_t PacketOverHead() const = 0;
-  virtual uint16_t ActualSendBitrateKbit() const = 0;
-
-  virtual int32_t SendToNetwork(uint8_t* data_buffer,
-                                size_t payload_length,
-                                size_t rtp_header_length,
-                                int64_t capture_time_ms,
-                                StorageType storage,
-                                RtpPacketSender::Priority priority) = 0;
-
-  virtual bool UpdateVideoRotation(uint8_t* rtp_packet,
-                                   size_t rtp_packet_length,
-                                   const RTPHeader& rtp_header,
-                                   VideoRotation rotation) const = 0;
-  virtual bool IsRtpHeaderExtensionRegistered(RTPExtensionType type) = 0;
-  virtual CVOMode ActivateCVORtpHeaderExtension() = 0;
-};
-
-class RTPSender : public RTPSenderInterface {
-=======
 class RTPSender {
->>>>>>> a17af05f
  public:
   RTPSender(bool audio,
             Clock* clock,
             Transport* transport,
-<<<<<<< HEAD
-            RtpAudioFeedback* audio_feedback,
-            RtpPacketSender* paced_sender,
-=======
             RtpPacketSender* paced_sender,
             // TODO(brandtr): Remove |flexfec_sender| when that is hooked up
             // to PacedSender instead.
             FlexfecSender* flexfec_sender,
->>>>>>> a17af05f
             TransportSequenceNumberAllocator* sequence_number_allocator,
             TransportFeedbackObserver* transport_feedback_callback,
             BitrateStatisticsObserver* bitrate_callback,
@@ -150,18 +73,6 @@
   uint32_t FecOverheadRate() const;
   uint32_t NackOverheadRate() const;
 
-<<<<<<< HEAD
-  void SetTargetBitrate(uint32_t bitrate);
-  uint32_t GetTargetBitrate();
-
-  // Includes size of RTP and FEC headers.
-  size_t MaxDataPayloadLength() const override;
-
-  int32_t RegisterPayload(
-      const char payload_name[RTP_PAYLOAD_NAME_SIZE],
-      const int8_t payload_type, const uint32_t frequency,
-      const size_t channels, const uint32_t rate);
-=======
   // Excluding size of RTP and FEC headers.
   size_t MaxPayloadSize() const;
 
@@ -170,7 +81,6 @@
                           const uint32_t frequency,
                           const size_t channels,
                           const uint32_t rate);
->>>>>>> a17af05f
 
   int32_t DeRegisterSendPayload(const int8_t payload_type);
 
@@ -186,13 +96,8 @@
   void GetDataCounters(StreamDataCounters* rtp_stats,
                        StreamDataCounters* rtx_stats) const;
 
-<<<<<<< HEAD
-  uint32_t StartTimestamp() const;
-  void SetStartTimestamp(uint32_t timestamp, bool force);
-=======
   uint32_t TimestampOffset() const;
   void SetTimestampOffset(uint32_t timestamp);
->>>>>>> a17af05f
 
   uint32_t GenerateNewSSRC();
   void SetSSRC(uint32_t ssrc);
@@ -204,16 +109,6 @@
 
   void SetMaxRtpPacketSize(size_t max_packet_size);
 
-<<<<<<< HEAD
-  int32_t SendOutgoingData(FrameType frame_type,
-                           int8_t payload_type,
-                           uint32_t timestamp,
-                           int64_t capture_time_ms,
-                           const uint8_t* payload_data,
-                           size_t payload_size,
-                           const RTPFragmentationHeader* fragmentation,
-                           const RTPVideoHeader* rtp_hdr = NULL);
-=======
   bool SendOutgoingData(FrameType frame_type,
                         int8_t payload_type,
                         uint32_t timestamp,
@@ -223,63 +118,12 @@
                         const RTPFragmentationHeader* fragmentation,
                         const RTPVideoHeader* rtp_header,
                         uint32_t* transport_frame_id_out);
->>>>>>> a17af05f
 
   int32_t SetRID(const char* rid);
   int32_t SetMId(const char* mid);
 
   // RTP header extension
   int32_t RegisterRtpHeaderExtension(RTPExtensionType type, uint8_t id);
-<<<<<<< HEAD
-  bool IsRtpHeaderExtensionRegistered(RTPExtensionType type) override;
-  int32_t DeregisterRtpHeaderExtension(RTPExtensionType type);
-
-  size_t RtpHeaderExtensionTotalLength() const;
-
-  uint16_t BuildRTPHeaderExtension(uint8_t* data_buffer, bool marker_bit) const;
-
-  uint8_t BuildTransmissionTimeOffsetExtension(uint8_t *data_buffer) const;
-  uint8_t BuildAudioLevelExtension(uint8_t* data_buffer) const;
-  uint8_t BuildAbsoluteSendTimeExtension(uint8_t* data_buffer) const;
-  uint8_t BuildVideoRotationExtension(uint8_t* data_buffer) const;
-  uint8_t BuildTransportSequenceNumberExtension(uint8_t* data_buffer,
-                                                uint16_t sequence_number) const;
-  uint8_t BuildRIDExtension(uint8_t* data_buffer) const;
-
-  // Verifies that the specified extension is registered, and that it is
-  // present in rtp packet. If extension is not registered kNotRegistered is
-  // returned. If extension cannot be found in the rtp header, or if it is
-  // malformed, kError is returned. Otherwise *extension_offset is set to the
-  // offset of the extension from the beginning of the rtp packet and kOk is
-  // returned.
-  enum class ExtensionStatus {
-    kNotRegistered,
-    kOk,
-    kError,
-  };
-  ExtensionStatus VerifyExtension(RTPExtensionType extension_type,
-                                  uint8_t* rtp_packet,
-                                  size_t rtp_packet_length,
-                                  const RTPHeader& rtp_header,
-                                  size_t extension_length_bytes,
-                                  size_t* extension_offset) const
-      EXCLUSIVE_LOCKS_REQUIRED(send_critsect_.get());
-
-  bool UpdateAudioLevel(uint8_t* rtp_packet,
-                        size_t rtp_packet_length,
-                        const RTPHeader& rtp_header,
-                        bool is_voiced,
-                        uint8_t dBov) const;
-
-  bool UpdateVideoRotation(uint8_t* rtp_packet,
-                           size_t rtp_packet_length,
-                           const RTPHeader& rtp_header,
-                           VideoRotation rotation) const override;
-
-  bool TimeToSendPacket(uint16_t sequence_number, int64_t capture_time_ms,
-                        bool retransmission);
-  size_t TimeToSendPadding(size_t bytes);
-=======
   bool IsRtpHeaderExtensionRegistered(RTPExtensionType type) const;
   int32_t DeregisterRtpHeaderExtension(RTPExtensionType type);
 
@@ -289,7 +133,6 @@
                         bool retransmission,
                         int probe_cluster_id);
   size_t TimeToSendPadding(size_t bytes, int probe_cluster_id);
->>>>>>> a17af05f
 
   // NACK.
   int SelectiveRetransmissions() const;
@@ -314,34 +157,6 @@
   void SetRtxSsrc(uint32_t ssrc);
 
   void SetRtxPayloadType(int payload_type, int associated_payload_type);
-<<<<<<< HEAD
-  std::pair<int, int> RtxPayloadType() const;
-
-  // Functions wrapping RTPSenderInterface.
-  int32_t BuildRTPheader(uint8_t* data_buffer,
-                         int8_t payload_type,
-                         bool marker_bit,
-                         uint32_t capture_timestamp,
-                         int64_t capture_time_ms,
-                         const bool timestamp_provided = true,
-                         const bool inc_sequence_number = true) override;
-
-  size_t RTPHeaderLength() const override;
-  uint16_t AllocateSequenceNumber(uint16_t packets_to_send) override;
-  size_t MaxPayloadLength() const override;
-  uint16_t PacketOverHead() const override;
-
-  // Current timestamp.
-  uint32_t Timestamp() const override;
-  uint32_t SSRC() const override;
-
-  int32_t SendToNetwork(uint8_t* data_buffer,
-                        size_t payload_length,
-                        size_t rtp_header_length,
-                        int64_t capture_time_ms,
-                        StorageType storage,
-                        RtpPacketSender::Priority priority) override;
-=======
 
   // Size info for header extensions used by FEC packets.
   static rtc::ArrayView<const RtpExtensionSize> FecExtensionSizes();
@@ -367,7 +182,6 @@
   bool SendToNetwork(std::unique_ptr<RtpPacketToSend> packet,
                      StorageType storage,
                      RtpPacketSender::Priority priority);
->>>>>>> a17af05f
 
   // Audio.
 
@@ -382,43 +196,15 @@
   // header-extension-for-audio-level-indication.
   int32_t SetAudioLevel(uint8_t level_d_bov);
 
-<<<<<<< HEAD
-  // Set payload type for Redundant Audio Data RFC 2198.
-  int32_t SetRED(int8_t payload_type);
-
-  // Get payload type for Redundant Audio Data RFC 2198.
-  int32_t RED(int8_t *payload_type) const;
-
-=======
->>>>>>> a17af05f
   RtpVideoCodecTypes VideoCodecType() const;
 
   uint32_t MaxConfiguredBitrateVideo() const;
 
-<<<<<<< HEAD
-  // FEC.
-  void SetGenericFECStatus(bool enable,
-                           uint8_t payload_type_red,
-                           uint8_t payload_type_fec);
-
-  void GenericFECStatus(bool* enable,
-                        uint8_t* payload_type_red,
-                        uint8_t* payload_type_fec) const;
-
-  int32_t SetFecParameters(const FecProtectionParams *delta_params,
-                           const FecProtectionParams *key_params);
-
-  size_t SendPadData(size_t bytes,
-                     bool timestamp_provided,
-                     uint32_t timestamp,
-                     int64_t capture_time_ms);
-=======
   // ULPFEC.
   void SetUlpfecConfig(int red_payload_type, int ulpfec_payload_type);
 
   bool SetFecParameters(const FecProtectionParams& delta_params,
                         const FecProtectionParams& key_params);
->>>>>>> a17af05f
 
   // Called on update of RTP statistics.
   void RegisterRtpStatisticsCallback(StreamDataCountersCallback* callback);
@@ -449,25 +235,12 @@
 
   // Return the number of bytes sent.  Note that both of these functions may
   // return a larger value that their argument.
-<<<<<<< HEAD
-  size_t TrySendRedundantPayloads(size_t bytes);
-
-  void BuildPaddingPacket(uint8_t* packet,
-                          size_t header_length,
-                          size_t padding_length);
-=======
   size_t TrySendRedundantPayloads(size_t bytes, int probe_cluster_id);
->>>>>>> a17af05f
 
   std::unique_ptr<RtpPacketToSend> BuildRtxPacket(
       const RtpPacketToSend& packet);
 
-<<<<<<< HEAD
-  bool SendPacketToNetwork(const uint8_t* packet,
-                           size_t size,
-=======
   bool SendPacketToNetwork(const RtpPacketToSend& packet,
->>>>>>> a17af05f
                            const PacketOptions& options);
 
   void UpdateDelayStatistics(int64_t capture_time_ms, int64_t now_ms);
@@ -475,62 +248,24 @@
                           int64_t capture_time_ms,
                           uint32_t ssrc);
 
-<<<<<<< HEAD
-  // Find the byte position of the RTP extension as indicated by |type| in
-  // |rtp_packet|. Return false if such extension doesn't exist.
-  bool FindHeaderExtensionPosition(RTPExtensionType type,
-                                   const uint8_t* rtp_packet,
-                                   size_t rtp_packet_length,
-                                   const RTPHeader& rtp_header,
-                                   size_t* position) const;
-
-  void UpdateTransmissionTimeOffset(uint8_t* rtp_packet,
-                                    size_t rtp_packet_length,
-                                    const RTPHeader& rtp_header,
-                                    int64_t time_diff_ms) const;
-  void UpdateAbsoluteSendTime(uint8_t* rtp_packet,
-                              size_t rtp_packet_length,
-                              const RTPHeader& rtp_header,
-                              int64_t now_ms) const;
-  // Update the transport sequence number of the packet using a new sequence
-  // number allocated by SequenceNumberAllocator. Returns the assigned sequence
-  // number, or 0 if extension could not be updated.
-  uint16_t UpdateTransportSequenceNumber(uint8_t* rtp_packet,
-                                         size_t rtp_packet_length,
-                                         const RTPHeader& rtp_header) const;
-
-  void UpdateRtpStats(const uint8_t* buffer,
-                      size_t packet_length,
-                      const RTPHeader& header,
-=======
   bool UpdateTransportSequenceNumber(RtpPacketToSend* packet,
                                      int* packet_id) const;
 
   void UpdateRtpStats(const RtpPacketToSend& packet,
->>>>>>> a17af05f
                       bool is_rtx,
                       bool is_retransmit);
   bool IsFecPacket(const RtpPacketToSend& packet) const;
 
-<<<<<<< HEAD
-  Clock* clock_;
-  int64_t clock_delta_ms_;
-  Random random_ GUARDED_BY(send_critsect_);
-=======
   void AddPacketToTransportFeedback(uint16_t packet_id,
                                     const RtpPacketToSend& packet,
                                     int probe_cluster_id);
->>>>>>> a17af05f
 
   void UpdateRtpOverhead(const RtpPacketToSend& packet);
 
-<<<<<<< HEAD
-=======
   Clock* const clock_;
   const int64_t clock_delta_ms_;
   Random random_ GUARDED_BY(send_critsect_);
 
->>>>>>> a17af05f
   const bool audio_configured_;
   const std::unique_ptr<RTPSenderAudio> audio_;
   const std::unique_ptr<RTPSenderVideo> video_;
@@ -597,20 +332,6 @@
   std::vector<uint32_t> csrcs_ GUARDED_BY(send_critsect_);
   int rtx_ GUARDED_BY(send_critsect_);
   uint32_t ssrc_rtx_ GUARDED_BY(send_critsect_);
-<<<<<<< HEAD
-  // TODO(changbin): Remove rtx_payload_type_ once interop with old clients that
-  // only understand one RTX PT is no longer needed.
-  int rtx_payload_type_ GUARDED_BY(send_critsect_);
-  // Mapping rtx_payload_type_map_[associated] = rtx.
-  std::map<int8_t, int8_t> rtx_payload_type_map_ GUARDED_BY(send_critsect_);
-
-  // Note: Don't access this variable directly, always go through
-  // SetTargetBitrateKbps or GetTargetBitrateKbps. Also remember
-  // that by the time the function returns there is no guarantee
-  // that the target bitrate is still valid.
-  rtc::scoped_ptr<CriticalSectionWrapper> target_bitrate_critsect_;
-  uint32_t target_bitrate_ GUARDED_BY(target_bitrate_critsect_);
-=======
   // Mapping rtx_payload_type_map_[associated] = rtx.
   std::map<int8_t, int8_t> rtx_payload_type_map_ GUARDED_BY(send_critsect_);
   size_t rtp_overhead_bytes_per_packet_ GUARDED_BY(send_critsect_);
@@ -619,7 +340,6 @@
   OverheadObserver* overhead_observer_;
 
   RTC_DISALLOW_IMPLICIT_CONSTRUCTORS(RTPSender);
->>>>>>> a17af05f
 };
 
 }  // namespace webrtc
