/*
 *  Copyright (c) 2013 The WebRTC project authors. All Rights Reserved.
 *
 *  Use of this source code is governed by a BSD-style license
 *  that can be found in the LICENSE file in the root of the source
 *  tree. An additional intellectual property rights grant can be found
 *  in the file PATENTS.  All contributing project authors may
 *  be found in the AUTHORS file in the root of the source tree.
 */

#include <map>
<<<<<<< HEAD
#include <set>

#include "testing/gmock/include/gmock/gmock.h"
#include "testing/gtest/include/gtest/gtest.h"
=======
#include <memory>
#include <set>
>>>>>>> a17af05f

#include "webrtc/base/rate_limiter.h"
#include "webrtc/common_types.h"
#include "webrtc/modules/rtp_rtcp/include/rtp_header_parser.h"
#include "webrtc/modules/rtp_rtcp/include/rtp_rtcp_defines.h"
#include "webrtc/modules/rtp_rtcp/source/rtcp_packet.h"
#include "webrtc/modules/rtp_rtcp/source/rtcp_packet/nack.h"
#include "webrtc/modules/rtp_rtcp/source/rtp_rtcp_impl.h"
<<<<<<< HEAD
#include "webrtc/system_wrappers/include/scoped_vector.h"
=======
#include "webrtc/test/gmock.h"
#include "webrtc/test/gtest.h"
>>>>>>> a17af05f
#include "webrtc/test/rtcp_packet_parser.h"

using ::testing::_;
using ::testing::ElementsAre;
using ::testing::NiceMock;
using ::testing::Return;
using ::testing::SaveArg;

namespace webrtc {
namespace {
const uint32_t kSenderSsrc = 0x12345;
const uint32_t kReceiverSsrc = 0x23456;
const int64_t kOneWayNetworkDelayMs = 100;
const uint8_t kBaseLayerTid = 0;
const uint8_t kHigherLayerTid = 1;
const uint16_t kSequenceNumber = 100;
const int64_t kMaxRttMs = 1000;

class RtcpRttStatsTestImpl : public RtcpRttStats {
 public:
  RtcpRttStatsTestImpl() : rtt_ms_(0) {}
  virtual ~RtcpRttStatsTestImpl() {}

  void OnRttUpdate(int64_t rtt_ms) override { rtt_ms_ = rtt_ms; }
  int64_t LastProcessedRtt() const override { return rtt_ms_; }
  int64_t rtt_ms_;
};

class SendTransport : public Transport,
                      public NullRtpData {
 public:
  SendTransport()
      : receiver_(NULL),
        clock_(NULL),
        delay_ms_(0),
        rtp_packets_sent_(0) {
  }

  void SetRtpRtcpModule(ModuleRtpRtcpImpl* receiver) {
    receiver_ = receiver;
  }
  void SimulateNetworkDelay(int64_t delay_ms, SimulatedClock* clock) {
    clock_ = clock;
    delay_ms_ = delay_ms;
  }
  bool SendRtp(const uint8_t* data,
               size_t len,
               const PacketOptions& options) override {
    RTPHeader header;
    std::unique_ptr<RtpHeaderParser> parser(RtpHeaderParser::Create());
    EXPECT_TRUE(parser->Parse(static_cast<const uint8_t*>(data), len, &header));
    ++rtp_packets_sent_;
    last_rtp_header_ = header;
    return true;
  }
  bool SendRtcp(const uint8_t* data, size_t len) override {
    test::RtcpPacketParser parser;
    parser.Parse(data, len);
    last_nack_list_ = parser.nack()->packet_ids();

    if (clock_) {
      clock_->AdvanceTimeMilliseconds(delay_ms_);
    }
<<<<<<< HEAD
    EXPECT_TRUE(receiver_ != NULL);
    EXPECT_EQ(0, receiver_->IncomingRtcpPacket(
        static_cast<const uint8_t*>(data), len));
=======
    EXPECT_TRUE(receiver_);
    EXPECT_EQ(0, receiver_->IncomingRtcpPacket(data, len));
>>>>>>> a17af05f
    return true;
  }
  ModuleRtpRtcpImpl* receiver_;
  SimulatedClock* clock_;
  int64_t delay_ms_;
  int rtp_packets_sent_;
  RTPHeader last_rtp_header_;
  std::vector<uint16_t> last_nack_list_;
};

class RtpRtcpModule : public RtcpPacketTypeCounterObserver {
 public:
  explicit RtpRtcpModule(SimulatedClock* clock)
<<<<<<< HEAD
      : receive_statistics_(ReceiveStatistics::Create(clock)) {
=======
      : receive_statistics_(ReceiveStatistics::Create(clock)),
        remote_ssrc_(0),
        retransmission_rate_limiter_(clock, kMaxRttMs) {
>>>>>>> a17af05f
    RtpRtcp::Configuration config;
    config.audio = false;
    config.clock = clock;
    config.outgoing_transport = &transport_;
    config.receive_statistics = receive_statistics_.get();
    config.rtcp_packet_type_counter_observer = this;
    config.rtt_stats = &rtt_stats_;
    config.retransmission_rate_limiter = &retransmission_rate_limiter_;

    impl_.reset(new ModuleRtpRtcpImpl(config));
    impl_->SetRTCPStatus(RtcpMode::kCompound);

    transport_.SimulateNetworkDelay(kOneWayNetworkDelayMs, clock);
  }

  RtcpPacketTypeCounter packets_sent_;
  RtcpPacketTypeCounter packets_received_;
  std::unique_ptr<ReceiveStatistics> receive_statistics_;
  SendTransport transport_;
  RtcpRttStatsTestImpl rtt_stats_;
  std::unique_ptr<ModuleRtpRtcpImpl> impl_;
  uint32_t remote_ssrc_;
  RateLimiter retransmission_rate_limiter_;

  void SetRemoteSsrc(uint32_t ssrc) {
    remote_ssrc_ = ssrc;
    impl_->SetRemoteSSRC(ssrc);
  }

  void RtcpPacketTypesCounterUpdated(
      uint32_t ssrc,
      const RtcpPacketTypeCounter& packet_counter) override {
    counter_map_[ssrc] = packet_counter;
  }

  RtcpPacketTypeCounter RtcpSent() {
    // RTCP counters for remote SSRC.
    return counter_map_[remote_ssrc_];
  }

  RtcpPacketTypeCounter RtcpReceived() {
    // Received RTCP stats for (own) local SSRC.
    return counter_map_[impl_->SSRC()];
  }
  int RtpSent() {
    return transport_.rtp_packets_sent_;
  }
  uint16_t LastRtpSequenceNumber() {
    return transport_.last_rtp_header_.sequenceNumber;
  }
  std::vector<uint16_t> LastNackListSent() {
    return transport_.last_nack_list_;
  }

 private:
  std::map<uint32_t, RtcpPacketTypeCounter> counter_map_;
};
}  // namespace

class RtpRtcpImplTest : public ::testing::Test {
 protected:
  RtpRtcpImplTest()
      : clock_(133590000000000),
        sender_(&clock_),
        receiver_(&clock_) {
    // Send module.
    EXPECT_EQ(0, sender_.impl_->SetSendingStatus(true));
    sender_.impl_->SetSendingMediaStatus(true);
    sender_.impl_->SetSSRC(kSenderSsrc);
    sender_.SetRemoteSsrc(kReceiverSsrc);
    sender_.impl_->SetSequenceNumber(kSequenceNumber);
    sender_.impl_->SetStorePacketsStatus(true, 100);

    memset(&codec_, 0, sizeof(VideoCodec));
    codec_.plType = 100;
    strncpy(codec_.plName, "VP8", 3);
    codec_.width = 320;
    codec_.height = 180;
    EXPECT_EQ(0, sender_.impl_->RegisterSendPayload(codec_));

    // Receive module.
    EXPECT_EQ(0, receiver_.impl_->SetSendingStatus(false));
    receiver_.impl_->SetSendingMediaStatus(false);
    receiver_.impl_->SetSSRC(kReceiverSsrc);
    receiver_.SetRemoteSsrc(kSenderSsrc);
    // Transport settings.
    sender_.transport_.SetRtpRtcpModule(receiver_.impl_.get());
    receiver_.transport_.SetRtpRtcpModule(sender_.impl_.get());
  }
  SimulatedClock clock_;
  RtpRtcpModule sender_;
  RtpRtcpModule receiver_;
  VideoCodec codec_;

  void SendFrame(const RtpRtcpModule* module, uint8_t tid) {
    RTPVideoHeaderVP8 vp8_header = {};
    vp8_header.temporalIdx = tid;
    RTPVideoHeader rtp_video_header;
    rtp_video_header.width = codec_.width;
    rtp_video_header.height = codec_.height;
    rtp_video_header.rotation = kVideoRotation_0;
    rtp_video_header.playout_delay = {-1, -1};
    rtp_video_header.is_first_packet_in_frame = true;
    rtp_video_header.simulcastIdx = 0;
    rtp_video_header.codec = kRtpVideoVp8;
    rtp_video_header.codecHeader = {vp8_header};

    const uint8_t payload[100] = {0};
    EXPECT_EQ(true, module->impl_->SendOutgoingData(
                     kVideoFrameKey, codec_.plType, 0, 0, payload,
                     sizeof(payload), nullptr, &rtp_video_header, nullptr));
  }

  void IncomingRtcpNack(const RtpRtcpModule* module, uint16_t sequence_number) {
    bool sender = module->impl_->SSRC() == kSenderSsrc;
    rtcp::Nack nack;
    uint16_t list[1];
    list[0] = sequence_number;
    const uint16_t kListLength = sizeof(list) / sizeof(list[0]);
<<<<<<< HEAD
    nack.From(sender ? kReceiverSsrc : kSenderSsrc);
    nack.To(sender ? kSenderSsrc : kReceiverSsrc);
    nack.WithList(list, kListLength);
    rtc::scoped_ptr<rtcp::RawPacket> packet(nack.Build());
    EXPECT_EQ(0, module->impl_->IncomingRtcpPacket(packet->Buffer(),
                                                   packet->Length()));
=======
    nack.SetSenderSsrc(sender ? kReceiverSsrc : kSenderSsrc);
    nack.SetMediaSsrc(sender ? kSenderSsrc : kReceiverSsrc);
    nack.SetPacketIds(list, kListLength);
    rtc::Buffer packet = nack.Build();
    EXPECT_EQ(0, module->impl_->IncomingRtcpPacket(packet.data(),
                                                   packet.size()));
>>>>>>> a17af05f
  }
};

TEST_F(RtpRtcpImplTest, SetSelectiveRetransmissions_BaseLayer) {
  sender_.impl_->SetSelectiveRetransmissions(kRetransmitBaseLayer);
  EXPECT_EQ(kRetransmitBaseLayer, sender_.impl_->SelectiveRetransmissions());

  // Send frames.
  EXPECT_EQ(0, sender_.RtpSent());
  SendFrame(&sender_, kBaseLayerTid);    // kSequenceNumber
  SendFrame(&sender_, kHigherLayerTid);  // kSequenceNumber + 1
  SendFrame(&sender_, kNoTemporalIdx);   // kSequenceNumber + 2
  EXPECT_EQ(3, sender_.RtpSent());
  EXPECT_EQ(kSequenceNumber + 2, sender_.LastRtpSequenceNumber());

  // Min required delay until retransmit = 5 + RTT ms (RTT = 0).
  clock_.AdvanceTimeMilliseconds(5);

  // Frame with kBaseLayerTid re-sent.
  IncomingRtcpNack(&sender_, kSequenceNumber);
  EXPECT_EQ(4, sender_.RtpSent());
  EXPECT_EQ(kSequenceNumber, sender_.LastRtpSequenceNumber());
  // Frame with kHigherLayerTid not re-sent.
  IncomingRtcpNack(&sender_, kSequenceNumber + 1);
  EXPECT_EQ(4, sender_.RtpSent());
  // Frame with kNoTemporalIdx re-sent.
  IncomingRtcpNack(&sender_, kSequenceNumber + 2);
  EXPECT_EQ(5, sender_.RtpSent());
  EXPECT_EQ(kSequenceNumber + 2, sender_.LastRtpSequenceNumber());
}

TEST_F(RtpRtcpImplTest, SetSelectiveRetransmissions_HigherLayers) {
  const uint8_t kSetting = kRetransmitBaseLayer + kRetransmitHigherLayers;
  sender_.impl_->SetSelectiveRetransmissions(kSetting);
  EXPECT_EQ(kSetting, sender_.impl_->SelectiveRetransmissions());

  // Send frames.
  EXPECT_EQ(0, sender_.RtpSent());
  SendFrame(&sender_, kBaseLayerTid);    // kSequenceNumber
  SendFrame(&sender_, kHigherLayerTid);  // kSequenceNumber + 1
  SendFrame(&sender_, kNoTemporalIdx);   // kSequenceNumber + 2
  EXPECT_EQ(3, sender_.RtpSent());
  EXPECT_EQ(kSequenceNumber + 2, sender_.LastRtpSequenceNumber());

  // Min required delay until retransmit = 5 + RTT ms (RTT = 0).
  clock_.AdvanceTimeMilliseconds(5);

  // Frame with kBaseLayerTid re-sent.
  IncomingRtcpNack(&sender_, kSequenceNumber);
  EXPECT_EQ(4, sender_.RtpSent());
  EXPECT_EQ(kSequenceNumber, sender_.LastRtpSequenceNumber());
  // Frame with kHigherLayerTid re-sent.
  IncomingRtcpNack(&sender_, kSequenceNumber + 1);
  EXPECT_EQ(5, sender_.RtpSent());
  EXPECT_EQ(kSequenceNumber + 1, sender_.LastRtpSequenceNumber());
  // Frame with kNoTemporalIdx re-sent.
  IncomingRtcpNack(&sender_, kSequenceNumber + 2);
  EXPECT_EQ(6, sender_.RtpSent());
  EXPECT_EQ(kSequenceNumber + 2, sender_.LastRtpSequenceNumber());
}

TEST_F(RtpRtcpImplTest, Rtt) {
  RTPHeader header;
  header.timestamp = 1;
  header.sequenceNumber = 123;
  header.ssrc = kSenderSsrc;
  header.headerLength = 12;
  receiver_.receive_statistics_->IncomingPacket(header, 100, false);

  // Send Frame before sending an SR.
  SendFrame(&sender_, kBaseLayerTid);
  // Sender module should send an SR.
  EXPECT_EQ(0, sender_.impl_->SendRTCP(kRtcpReport));

  // Receiver module should send a RR with a response to the last received SR.
  clock_.AdvanceTimeMilliseconds(1000);
  EXPECT_EQ(0, receiver_.impl_->SendRTCP(kRtcpReport));

  // Verify RTT.
  int64_t rtt;
  int64_t avg_rtt;
  int64_t min_rtt;
  int64_t max_rtt;
  EXPECT_EQ(0,
      sender_.impl_->RTT(kReceiverSsrc, &rtt, &avg_rtt, &min_rtt, &max_rtt));
  EXPECT_NEAR(2 * kOneWayNetworkDelayMs, rtt, 1);
  EXPECT_NEAR(2 * kOneWayNetworkDelayMs, avg_rtt, 1);
  EXPECT_NEAR(2 * kOneWayNetworkDelayMs, min_rtt, 1);
  EXPECT_NEAR(2 * kOneWayNetworkDelayMs, max_rtt, 1);

  // No RTT from other ssrc.
  EXPECT_EQ(-1,
      sender_.impl_->RTT(kReceiverSsrc+1, &rtt, &avg_rtt, &min_rtt, &max_rtt));

  // Verify RTT from rtt_stats config.
  EXPECT_EQ(0, sender_.rtt_stats_.LastProcessedRtt());
  EXPECT_EQ(0, sender_.impl_->rtt_ms());
  sender_.impl_->Process();
  EXPECT_NEAR(2 * kOneWayNetworkDelayMs, sender_.rtt_stats_.LastProcessedRtt(),
              1);
  EXPECT_NEAR(2 * kOneWayNetworkDelayMs, sender_.impl_->rtt_ms(), 1);
}

TEST_F(RtpRtcpImplTest, SetRtcpXrRrtrStatus) {
  EXPECT_FALSE(receiver_.impl_->RtcpXrRrtrStatus());
  receiver_.impl_->SetRtcpXrRrtrStatus(true);
  EXPECT_TRUE(receiver_.impl_->RtcpXrRrtrStatus());
}

TEST_F(RtpRtcpImplTest, RttForReceiverOnly) {
  receiver_.impl_->SetRtcpXrRrtrStatus(true);

  // Receiver module should send a Receiver time reference report (RTRR).
  EXPECT_EQ(0, receiver_.impl_->SendRTCP(kRtcpReport));

  // Sender module should send a response to the last received RTRR (DLRR).
  clock_.AdvanceTimeMilliseconds(1000);
  // Send Frame before sending a SR.
  SendFrame(&sender_, kBaseLayerTid);
  EXPECT_EQ(0, sender_.impl_->SendRTCP(kRtcpReport));

  // Verify RTT.
  EXPECT_EQ(0, receiver_.rtt_stats_.LastProcessedRtt());
  EXPECT_EQ(0, receiver_.impl_->rtt_ms());
  receiver_.impl_->Process();
  EXPECT_NEAR(2 * kOneWayNetworkDelayMs,
              receiver_.rtt_stats_.LastProcessedRtt(), 1);
  EXPECT_NEAR(2 * kOneWayNetworkDelayMs, receiver_.impl_->rtt_ms(), 1);
}

TEST_F(RtpRtcpImplTest, NoSrBeforeMedia) {
  // Ignore fake transport delays in this test.
  sender_.transport_.SimulateNetworkDelay(0, &clock_);
  receiver_.transport_.SimulateNetworkDelay(0, &clock_);

  sender_.impl_->Process();
  EXPECT_EQ(-1, sender_.RtcpSent().first_packet_time_ms);

  // Verify no SR is sent before media has been sent, RR should still be sent
  // from the receiving module though.
  clock_.AdvanceTimeMilliseconds(2000);
  int64_t current_time = clock_.TimeInMilliseconds();
  sender_.impl_->Process();
  receiver_.impl_->Process();
  EXPECT_EQ(-1, sender_.RtcpSent().first_packet_time_ms);
  EXPECT_EQ(receiver_.RtcpSent().first_packet_time_ms, current_time);

  SendFrame(&sender_, kBaseLayerTid);
  EXPECT_EQ(sender_.RtcpSent().first_packet_time_ms, current_time);
}

TEST_F(RtpRtcpImplTest, NoSrBeforeMedia) {
  // Ignore fake transport delays in this test.
  sender_.transport_.SimulateNetworkDelay(0, &clock_);
  receiver_.transport_.SimulateNetworkDelay(0, &clock_);

  sender_.impl_->Process();
  EXPECT_EQ(-1, sender_.RtcpSent().first_packet_time_ms);

  // Verify no SR is sent before media has been sent, RR should still be sent
  // from the receiving module though.
  clock_.AdvanceTimeMilliseconds(2000);
  int64_t current_time = clock_.TimeInMilliseconds();
  sender_.impl_->Process();
  receiver_.impl_->Process();
  EXPECT_EQ(-1, sender_.RtcpSent().first_packet_time_ms);
  EXPECT_EQ(receiver_.RtcpSent().first_packet_time_ms, current_time);

  SendFrame(&sender_, kBaseLayerTid);
  EXPECT_EQ(sender_.RtcpSent().first_packet_time_ms, current_time);
}

TEST_F(RtpRtcpImplTest, RtcpPacketTypeCounter_Nack) {
  EXPECT_EQ(-1, receiver_.RtcpSent().first_packet_time_ms);
  EXPECT_EQ(-1, sender_.RtcpReceived().first_packet_time_ms);
  EXPECT_EQ(0U, sender_.RtcpReceived().nack_packets);
  EXPECT_EQ(0U, receiver_.RtcpSent().nack_packets);

  // Receive module sends a NACK.
  const uint16_t kNackLength = 1;
  uint16_t nack_list[kNackLength] = {123};
  EXPECT_EQ(0, receiver_.impl_->SendNACK(nack_list, kNackLength));
  EXPECT_EQ(1U, receiver_.RtcpSent().nack_packets);
  EXPECT_GT(receiver_.RtcpSent().first_packet_time_ms, -1);

  // Send module receives the NACK.
  EXPECT_EQ(1U, sender_.RtcpReceived().nack_packets);
  EXPECT_GT(sender_.RtcpReceived().first_packet_time_ms, -1);
}

TEST_F(RtpRtcpImplTest, RtcpPacketTypeCounter_FirAndPli) {
  EXPECT_EQ(0U, sender_.RtcpReceived().fir_packets);
  EXPECT_EQ(0U, receiver_.RtcpSent().fir_packets);
  // Receive module sends a FIR.
  EXPECT_EQ(0, receiver_.impl_->SendRTCP(kRtcpFir));
  EXPECT_EQ(1U, receiver_.RtcpSent().fir_packets);
  // Send module receives the FIR.
  EXPECT_EQ(1U, sender_.RtcpReceived().fir_packets);

  // Receive module sends a FIR and PLI.
  std::set<RTCPPacketType> packet_types;
  packet_types.insert(kRtcpFir);
  packet_types.insert(kRtcpPli);
  EXPECT_EQ(0, receiver_.impl_->SendCompoundRTCP(packet_types));
  EXPECT_EQ(2U, receiver_.RtcpSent().fir_packets);
  EXPECT_EQ(1U, receiver_.RtcpSent().pli_packets);
  // Send module receives the FIR and PLI.
  EXPECT_EQ(2U, sender_.RtcpReceived().fir_packets);
  EXPECT_EQ(1U, sender_.RtcpReceived().pli_packets);
}

TEST_F(RtpRtcpImplTest, AddStreamDataCounters) {
  StreamDataCounters rtp;
  const int64_t kStartTimeMs = 1;
  rtp.first_packet_time_ms = kStartTimeMs;
  rtp.transmitted.packets = 1;
  rtp.transmitted.payload_bytes = 1;
  rtp.transmitted.header_bytes = 2;
  rtp.transmitted.padding_bytes = 3;
  EXPECT_EQ(rtp.transmitted.TotalBytes(), rtp.transmitted.payload_bytes +
                                          rtp.transmitted.header_bytes +
                                          rtp.transmitted.padding_bytes);

  StreamDataCounters rtp2;
  rtp2.first_packet_time_ms = -1;
  rtp2.transmitted.packets = 10;
  rtp2.transmitted.payload_bytes = 10;
  rtp2.retransmitted.header_bytes = 4;
  rtp2.retransmitted.payload_bytes = 5;
  rtp2.retransmitted.padding_bytes = 6;
  rtp2.retransmitted.packets = 7;
  rtp2.fec.packets = 8;

  StreamDataCounters sum = rtp;
  sum.Add(rtp2);
  EXPECT_EQ(kStartTimeMs, sum.first_packet_time_ms);
  EXPECT_EQ(11U, sum.transmitted.packets);
  EXPECT_EQ(11U, sum.transmitted.payload_bytes);
  EXPECT_EQ(2U, sum.transmitted.header_bytes);
  EXPECT_EQ(3U, sum.transmitted.padding_bytes);
  EXPECT_EQ(4U, sum.retransmitted.header_bytes);
  EXPECT_EQ(5U, sum.retransmitted.payload_bytes);
  EXPECT_EQ(6U, sum.retransmitted.padding_bytes);
  EXPECT_EQ(7U, sum.retransmitted.packets);
  EXPECT_EQ(8U, sum.fec.packets);
  EXPECT_EQ(sum.transmitted.TotalBytes(),
            rtp.transmitted.TotalBytes() + rtp2.transmitted.TotalBytes());

  StreamDataCounters rtp3;
  rtp3.first_packet_time_ms = kStartTimeMs + 10;
  sum.Add(rtp3);
  EXPECT_EQ(kStartTimeMs, sum.first_packet_time_ms);  // Holds oldest time.
}

TEST_F(RtpRtcpImplTest, SendsInitialNackList) {
  // Send module sends a NACK.
  const uint16_t kNackLength = 1;
  uint16_t nack_list[kNackLength] = {123};
  EXPECT_EQ(0U, sender_.RtcpSent().nack_packets);
  // Send Frame before sending a compound RTCP that starts with SR.
  SendFrame(&sender_, kBaseLayerTid);
  EXPECT_EQ(0, sender_.impl_->SendNACK(nack_list, kNackLength));
  EXPECT_EQ(1U, sender_.RtcpSent().nack_packets);
  EXPECT_THAT(sender_.LastNackListSent(), ElementsAre(123));
}

TEST_F(RtpRtcpImplTest, SendsExtendedNackList) {
  // Send module sends a NACK.
  const uint16_t kNackLength = 1;
  uint16_t nack_list[kNackLength] = {123};
  EXPECT_EQ(0U, sender_.RtcpSent().nack_packets);
  // Send Frame before sending a compound RTCP that starts with SR.
  SendFrame(&sender_, kBaseLayerTid);
  EXPECT_EQ(0, sender_.impl_->SendNACK(nack_list, kNackLength));
  EXPECT_EQ(1U, sender_.RtcpSent().nack_packets);
  EXPECT_THAT(sender_.LastNackListSent(), ElementsAre(123));

  // Same list not re-send.
  EXPECT_EQ(0, sender_.impl_->SendNACK(nack_list, kNackLength));
  EXPECT_EQ(1U, sender_.RtcpSent().nack_packets);
  EXPECT_THAT(sender_.LastNackListSent(), ElementsAre(123));

  // Only extended list sent.
  const uint16_t kNackExtLength = 2;
  uint16_t nack_list_ext[kNackExtLength] = {123, 124};
  EXPECT_EQ(0, sender_.impl_->SendNACK(nack_list_ext, kNackExtLength));
  EXPECT_EQ(2U, sender_.RtcpSent().nack_packets);
  EXPECT_THAT(sender_.LastNackListSent(), ElementsAre(124));
}

TEST_F(RtpRtcpImplTest, ReSendsNackListAfterRttMs) {
  sender_.transport_.SimulateNetworkDelay(0, &clock_);
  // Send module sends a NACK.
  const uint16_t kNackLength = 2;
  uint16_t nack_list[kNackLength] = {123, 125};
  EXPECT_EQ(0U, sender_.RtcpSent().nack_packets);
  // Send Frame before sending a compound RTCP that starts with SR.
  SendFrame(&sender_, kBaseLayerTid);
  EXPECT_EQ(0, sender_.impl_->SendNACK(nack_list, kNackLength));
  EXPECT_EQ(1U, sender_.RtcpSent().nack_packets);
  EXPECT_THAT(sender_.LastNackListSent(), ElementsAre(123, 125));

  // Same list not re-send, rtt interval has not passed.
  const int kStartupRttMs = 100;
  clock_.AdvanceTimeMilliseconds(kStartupRttMs);
  EXPECT_EQ(0, sender_.impl_->SendNACK(nack_list, kNackLength));
  EXPECT_EQ(1U, sender_.RtcpSent().nack_packets);

  // Rtt interval passed, full list sent.
  clock_.AdvanceTimeMilliseconds(1);
  EXPECT_EQ(0, sender_.impl_->SendNACK(nack_list, kNackLength));
  EXPECT_EQ(2U, sender_.RtcpSent().nack_packets);
  EXPECT_THAT(sender_.LastNackListSent(), ElementsAre(123, 125));
}

TEST_F(RtpRtcpImplTest, UniqueNackRequests) {
  receiver_.transport_.SimulateNetworkDelay(0, &clock_);
  EXPECT_EQ(0U, receiver_.RtcpSent().nack_packets);
  EXPECT_EQ(0U, receiver_.RtcpSent().nack_requests);
  EXPECT_EQ(0U, receiver_.RtcpSent().unique_nack_requests);
  EXPECT_EQ(0, receiver_.RtcpSent().UniqueNackRequestsInPercent());

  // Receive module sends NACK request.
  const uint16_t kNackLength = 4;
  uint16_t nack_list[kNackLength] = {10, 11, 13, 18};
  EXPECT_EQ(0, receiver_.impl_->SendNACK(nack_list, kNackLength));
  EXPECT_EQ(1U, receiver_.RtcpSent().nack_packets);
  EXPECT_EQ(4U, receiver_.RtcpSent().nack_requests);
  EXPECT_EQ(4U, receiver_.RtcpSent().unique_nack_requests);
  EXPECT_THAT(receiver_.LastNackListSent(), ElementsAre(10, 11, 13, 18));

  // Send module receives the request.
  EXPECT_EQ(1U, sender_.RtcpReceived().nack_packets);
  EXPECT_EQ(4U, sender_.RtcpReceived().nack_requests);
  EXPECT_EQ(4U, sender_.RtcpReceived().unique_nack_requests);
  EXPECT_EQ(100, sender_.RtcpReceived().UniqueNackRequestsInPercent());

  // Receive module sends new request with duplicated packets.
  const int kStartupRttMs = 100;
  clock_.AdvanceTimeMilliseconds(kStartupRttMs + 1);
  const uint16_t kNackLength2 = 4;
  uint16_t nack_list2[kNackLength2] = {11, 18, 20, 21};
  EXPECT_EQ(0, receiver_.impl_->SendNACK(nack_list2, kNackLength2));
  EXPECT_EQ(2U, receiver_.RtcpSent().nack_packets);
  EXPECT_EQ(8U, receiver_.RtcpSent().nack_requests);
  EXPECT_EQ(6U, receiver_.RtcpSent().unique_nack_requests);
  EXPECT_THAT(receiver_.LastNackListSent(), ElementsAre(11, 18, 20, 21));

  // Send module receives the request.
  EXPECT_EQ(2U, sender_.RtcpReceived().nack_packets);
  EXPECT_EQ(8U, sender_.RtcpReceived().nack_requests);
  EXPECT_EQ(6U, sender_.RtcpReceived().unique_nack_requests);
  EXPECT_EQ(75, sender_.RtcpReceived().UniqueNackRequestsInPercent());
}
}  // namespace webrtc<|MERGE_RESOLUTION|>--- conflicted
+++ resolved
@@ -9,15 +9,8 @@
  */
 
 #include <map>
-<<<<<<< HEAD
-#include <set>
-
-#include "testing/gmock/include/gmock/gmock.h"
-#include "testing/gtest/include/gtest/gtest.h"
-=======
 #include <memory>
 #include <set>
->>>>>>> a17af05f
 
 #include "webrtc/base/rate_limiter.h"
 #include "webrtc/common_types.h"
@@ -26,12 +19,8 @@
 #include "webrtc/modules/rtp_rtcp/source/rtcp_packet.h"
 #include "webrtc/modules/rtp_rtcp/source/rtcp_packet/nack.h"
 #include "webrtc/modules/rtp_rtcp/source/rtp_rtcp_impl.h"
-<<<<<<< HEAD
-#include "webrtc/system_wrappers/include/scoped_vector.h"
-=======
 #include "webrtc/test/gmock.h"
 #include "webrtc/test/gtest.h"
->>>>>>> a17af05f
 #include "webrtc/test/rtcp_packet_parser.h"
 
 using ::testing::_;
@@ -95,14 +84,8 @@
     if (clock_) {
       clock_->AdvanceTimeMilliseconds(delay_ms_);
     }
-<<<<<<< HEAD
-    EXPECT_TRUE(receiver_ != NULL);
-    EXPECT_EQ(0, receiver_->IncomingRtcpPacket(
-        static_cast<const uint8_t*>(data), len));
-=======
     EXPECT_TRUE(receiver_);
     EXPECT_EQ(0, receiver_->IncomingRtcpPacket(data, len));
->>>>>>> a17af05f
     return true;
   }
   ModuleRtpRtcpImpl* receiver_;
@@ -116,13 +99,9 @@
 class RtpRtcpModule : public RtcpPacketTypeCounterObserver {
  public:
   explicit RtpRtcpModule(SimulatedClock* clock)
-<<<<<<< HEAD
-      : receive_statistics_(ReceiveStatistics::Create(clock)) {
-=======
       : receive_statistics_(ReceiveStatistics::Create(clock)),
         remote_ssrc_(0),
         retransmission_rate_limiter_(clock, kMaxRttMs) {
->>>>>>> a17af05f
     RtpRtcp::Configuration config;
     config.audio = false;
     config.clock = clock;
@@ -242,21 +221,12 @@
     uint16_t list[1];
     list[0] = sequence_number;
     const uint16_t kListLength = sizeof(list) / sizeof(list[0]);
-<<<<<<< HEAD
-    nack.From(sender ? kReceiverSsrc : kSenderSsrc);
-    nack.To(sender ? kSenderSsrc : kReceiverSsrc);
-    nack.WithList(list, kListLength);
-    rtc::scoped_ptr<rtcp::RawPacket> packet(nack.Build());
-    EXPECT_EQ(0, module->impl_->IncomingRtcpPacket(packet->Buffer(),
-                                                   packet->Length()));
-=======
     nack.SetSenderSsrc(sender ? kReceiverSsrc : kSenderSsrc);
     nack.SetMediaSsrc(sender ? kSenderSsrc : kReceiverSsrc);
     nack.SetPacketIds(list, kListLength);
     rtc::Buffer packet = nack.Build();
     EXPECT_EQ(0, module->impl_->IncomingRtcpPacket(packet.data(),
                                                    packet.size()));
->>>>>>> a17af05f
   }
 };
 
@@ -385,27 +355,6 @@
   EXPECT_NEAR(2 * kOneWayNetworkDelayMs,
               receiver_.rtt_stats_.LastProcessedRtt(), 1);
   EXPECT_NEAR(2 * kOneWayNetworkDelayMs, receiver_.impl_->rtt_ms(), 1);
-}
-
-TEST_F(RtpRtcpImplTest, NoSrBeforeMedia) {
-  // Ignore fake transport delays in this test.
-  sender_.transport_.SimulateNetworkDelay(0, &clock_);
-  receiver_.transport_.SimulateNetworkDelay(0, &clock_);
-
-  sender_.impl_->Process();
-  EXPECT_EQ(-1, sender_.RtcpSent().first_packet_time_ms);
-
-  // Verify no SR is sent before media has been sent, RR should still be sent
-  // from the receiving module though.
-  clock_.AdvanceTimeMilliseconds(2000);
-  int64_t current_time = clock_.TimeInMilliseconds();
-  sender_.impl_->Process();
-  receiver_.impl_->Process();
-  EXPECT_EQ(-1, sender_.RtcpSent().first_packet_time_ms);
-  EXPECT_EQ(receiver_.RtcpSent().first_packet_time_ms, current_time);
-
-  SendFrame(&sender_, kBaseLayerTid);
-  EXPECT_EQ(sender_.RtcpSent().first_packet_time_ms, current_time);
 }
 
 TEST_F(RtpRtcpImplTest, NoSrBeforeMedia) {
