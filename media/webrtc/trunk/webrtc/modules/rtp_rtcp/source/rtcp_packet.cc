/*
 *  Copyright (c) 2014 The WebRTC project authors. All Rights Reserved.
 *
 *  Use of this source code is governed by a BSD-style license
 *  that can be found in the LICENSE file in the root of the source
 *  tree. An additional intellectual property rights grant can be found
 *  in the file PATENTS.  All contributing project authors may
 *  be found in the AUTHORS file in the root of the source tree.
 */

#include "webrtc/modules/rtp_rtcp/source/rtcp_packet.h"

<<<<<<< HEAD
#include <algorithm>

#include "webrtc/base/checks.h"
#include "webrtc/base/logging.h"
#include "webrtc/modules/rtp_rtcp/source/byte_io.h"

using webrtc::RTCPUtility::kBtDlrr;
using webrtc::RTCPUtility::kBtReceiverReferenceTime;
using webrtc::RTCPUtility::kBtVoipMetric;

using webrtc::RTCPUtility::PT_APP;
using webrtc::RTCPUtility::PT_IJ;
using webrtc::RTCPUtility::PT_PSFB;
using webrtc::RTCPUtility::PT_RTPFB;
using webrtc::RTCPUtility::PT_SDES;
using webrtc::RTCPUtility::PT_SR;
using webrtc::RTCPUtility::PT_XR;

using webrtc::RTCPUtility::RTCPPacketAPP;
using webrtc::RTCPUtility::RTCPPacketPSFBAPP;
using webrtc::RTCPUtility::RTCPPacketPSFBFIR;
using webrtc::RTCPUtility::RTCPPacketPSFBFIRItem;
using webrtc::RTCPUtility::RTCPPacketPSFBREMBItem;
using webrtc::RTCPUtility::RTCPPacketPSFBRPSI;
using webrtc::RTCPUtility::RTCPPacketReportBlockItem;
using webrtc::RTCPUtility::RTCPPacketRTPFBNACK;
using webrtc::RTCPUtility::RTCPPacketRTPFBNACKItem;
using webrtc::RTCPUtility::RTCPPacketSR;
using webrtc::RTCPUtility::RTCPPacketXRDLRRReportBlockItem;
using webrtc::RTCPUtility::RTCPPacketXR;

namespace webrtc {
namespace rtcp {
namespace {
// Unused SSRC of media source, set to 0.
const uint32_t kUnusedMediaSourceSsrc0 = 0;

void AssignUWord8(uint8_t* buffer, size_t* offset, uint8_t value) {
  buffer[(*offset)++] = value;
}
void AssignUWord16(uint8_t* buffer, size_t* offset, uint16_t value) {
  ByteWriter<uint16_t>::WriteBigEndian(buffer + *offset, value);
  *offset += 2;
}
void AssignUWord24(uint8_t* buffer, size_t* offset, uint32_t value) {
  ByteWriter<uint32_t, 3>::WriteBigEndian(buffer + *offset, value);
  *offset += 3;
}
void AssignUWord32(uint8_t* buffer, size_t* offset, uint32_t value) {
  ByteWriter<uint32_t>::WriteBigEndian(buffer + *offset, value);
  *offset += 4;
}

void ComputeMantissaAnd6bitBase2Exponent(uint32_t input_base10,
                                         uint8_t bits_mantissa,
                                         uint32_t* mantissa,
                                         uint8_t* exp) {
  // input_base10 = mantissa * 2^exp
  assert(bits_mantissa <= 32);
  uint32_t mantissa_max = (1 << bits_mantissa) - 1;
  uint8_t exponent = 0;
  for (uint32_t i = 0; i < 64; ++i) {
    if (input_base10 <= (mantissa_max << i)) {
      exponent = i;
      break;
    }
  }
  *exp = exponent;
  *mantissa = (input_base10 >> exponent);
}

//  Sender report (SR) (RFC 3550).
//   0                   1                   2                   3
//   0 1 2 3 4 5 6 7 8 9 0 1 2 3 4 5 6 7 8 9 0 1 2 3 4 5 6 7 8 9 0 1
//  +-+-+-+-+-+-+-+-+-+-+-+-+-+-+-+-+-+-+-+-+-+-+-+-+-+-+-+-+-+-+-+-+
//  |V=2|P|    RC   |   PT=SR=200   |             length            |
//  +-+-+-+-+-+-+-+-+-+-+-+-+-+-+-+-+-+-+-+-+-+-+-+-+-+-+-+-+-+-+-+-+
//  |                         SSRC of sender                        |
//  +=+=+=+=+=+=+=+=+=+=+=+=+=+=+=+=+=+=+=+=+=+=+=+=+=+=+=+=+=+=+=+=+
//  |              NTP timestamp, most significant word             |
//  +-+-+-+-+-+-+-+-+-+-+-+-+-+-+-+-+-+-+-+-+-+-+-+-+-+-+-+-+-+-+-+-+
//  |             NTP timestamp, least significant word             |
//  +-+-+-+-+-+-+-+-+-+-+-+-+-+-+-+-+-+-+-+-+-+-+-+-+-+-+-+-+-+-+-+-+
//  |                         RTP timestamp                         |
//  +-+-+-+-+-+-+-+-+-+-+-+-+-+-+-+-+-+-+-+-+-+-+-+-+-+-+-+-+-+-+-+-+
//  |                     sender's packet count                     |
//  +-+-+-+-+-+-+-+-+-+-+-+-+-+-+-+-+-+-+-+-+-+-+-+-+-+-+-+-+-+-+-+-+
//  |                      sender's octet count                     |
//  +=+=+=+=+=+=+=+=+=+=+=+=+=+=+=+=+=+=+=+=+=+=+=+=+=+=+=+=+=+=+=+=+

void CreateSenderReport(const RTCPPacketSR& sr,
                        uint8_t* buffer,
                        size_t* pos) {
  AssignUWord32(buffer, pos, sr.SenderSSRC);
  AssignUWord32(buffer, pos, sr.NTPMostSignificant);
  AssignUWord32(buffer, pos, sr.NTPLeastSignificant);
  AssignUWord32(buffer, pos, sr.RTPTimestamp);
  AssignUWord32(buffer, pos, sr.SenderPacketCount);
  AssignUWord32(buffer, pos, sr.SenderOctetCount);
}

//  Report block (RFC 3550).
//
//   0 1 2 3 4 5 6 7 8 9 0 1 2 3 4 5 6 7 8 9 0 1 2 3 4 5 6 7 8 9 0 1
//  +=+=+=+=+=+=+=+=+=+=+=+=+=+=+=+=+=+=+=+=+=+=+=+=+=+=+=+=+=+=+=+=+
//  |                 SSRC_1 (SSRC of first source)                 |
//  +-+-+-+-+-+-+-+-+-+-+-+-+-+-+-+-+-+-+-+-+-+-+-+-+-+-+-+-+-+-+-+-+
//  | fraction lost |       cumulative number of packets lost       |
//  +-+-+-+-+-+-+-+-+-+-+-+-+-+-+-+-+-+-+-+-+-+-+-+-+-+-+-+-+-+-+-+-+
//  |           extended highest sequence number received           |
//  +-+-+-+-+-+-+-+-+-+-+-+-+-+-+-+-+-+-+-+-+-+-+-+-+-+-+-+-+-+-+-+-+
//  |                      interarrival jitter                      |
//  +-+-+-+-+-+-+-+-+-+-+-+-+-+-+-+-+-+-+-+-+-+-+-+-+-+-+-+-+-+-+-+-+
//  |                         last SR (LSR)                         |
//  +-+-+-+-+-+-+-+-+-+-+-+-+-+-+-+-+-+-+-+-+-+-+-+-+-+-+-+-+-+-+-+-+
//  |                   delay since last SR (DLSR)                  |
//  +=+=+=+=+=+=+=+=+=+=+=+=+=+=+=+=+=+=+=+=+=+=+=+=+=+=+=+=+=+=+=+=+

void CreateReportBlocks(const std::vector<ReportBlock>& blocks,
                        uint8_t* buffer,
                        size_t* pos) {
  for (const ReportBlock& block : blocks) {
    block.Create(buffer + *pos);
    *pos += ReportBlock::kLength;
  }
}

// Source Description (SDES) (RFC 3550).
//
//         0                   1                   2                   3
//         0 1 2 3 4 5 6 7 8 9 0 1 2 3 4 5 6 7 8 9 0 1 2 3 4 5 6 7 8 9 0 1
//        +-+-+-+-+-+-+-+-+-+-+-+-+-+-+-+-+-+-+-+-+-+-+-+-+-+-+-+-+-+-+-+-+
// header |V=2|P|    SC   |  PT=SDES=202  |             length            |
//        +=+=+=+=+=+=+=+=+=+=+=+=+=+=+=+=+=+=+=+=+=+=+=+=+=+=+=+=+=+=+=+=+
// chunk  |                          SSRC/CSRC_1                          |
//   1    +-+-+-+-+-+-+-+-+-+-+-+-+-+-+-+-+-+-+-+-+-+-+-+-+-+-+-+-+-+-+-+-+
//        |                           SDES items                          |
//        |                              ...                              |
//        +=+=+=+=+=+=+=+=+=+=+=+=+=+=+=+=+=+=+=+=+=+=+=+=+=+=+=+=+=+=+=+=+
// chunk  |                          SSRC/CSRC_2                          |
//   2    +-+-+-+-+-+-+-+-+-+-+-+-+-+-+-+-+-+-+-+-+-+-+-+-+-+-+-+-+-+-+-+-+
//        |                           SDES items                          |
//        |                              ...                              |
//        +=+=+=+=+=+=+=+=+=+=+=+=+=+=+=+=+=+=+=+=+=+=+=+=+=+=+=+=+=+=+=+=+
//
// Canonical End-Point Identifier SDES Item (CNAME)
//
//    0                   1                   2                   3
//    0 1 2 3 4 5 6 7 8 9 0 1 2 3 4 5 6 7 8 9 0 1 2 3 4 5 6 7 8 9 0 1
//   +-+-+-+-+-+-+-+-+-+-+-+-+-+-+-+-+-+-+-+-+-+-+-+-+-+-+-+-+-+-+-+-+
//   |    CNAME=1    |     length    | user and domain name        ...
//   +-+-+-+-+-+-+-+-+-+-+-+-+-+-+-+-+-+-+-+-+-+-+-+-+-+-+-+-+-+-+-+-+

void CreateSdes(const std::vector<Sdes::Chunk>& chunks,
                uint8_t* buffer,
                size_t* pos) {
  const uint8_t kSdesItemType = 1;
  for (std::vector<Sdes::Chunk>::const_iterator it = chunks.begin();
       it != chunks.end(); ++it) {
    AssignUWord32(buffer, pos, (*it).ssrc);
    AssignUWord8(buffer, pos, kSdesItemType);
    AssignUWord8(buffer, pos, (*it).name.length());
    memcpy(buffer + *pos, (*it).name.data(), (*it).name.length());
    *pos += (*it).name.length();
    memset(buffer + *pos, 0, (*it).null_octets);
    *pos += (*it).null_octets;
  }
}

// Reference picture selection indication (RPSI) (RFC 4585).
//
// FCI:
//
//    0                   1                   2                   3
//    0 1 2 3 4 5 6 7 8 9 0 1 2 3 4 5 6 7 8 9 0 1 2 3 4 5 6 7 8 9 0 1
//   +-+-+-+-+-+-+-+-+-+-+-+-+-+-+-+-+-+-+-+-+-+-+-+-+-+-+-+-+-+-+-+-+
//   |      PB       |0| Payload Type|    Native RPSI bit string     |
//   +-+-+-+-+-+-+-+-+-+-+-+-+-+-+-+-+-+-+-+-+-+-+-+-+-+-+-+-+-+-+-+-+
//   |   defined per codec          ...                | Padding (0) |
//   +-+-+-+-+-+-+-+-+-+-+-+-+-+-+-+-+-+-+-+-+-+-+-+-+-+-+-+-+-+-+-+-+

void CreateRpsi(const RTCPPacketPSFBRPSI& rpsi,
                uint8_t padding_bytes,
                uint8_t* buffer,
                size_t* pos) {
  // Native bit string should be a multiple of 8 bits.
  assert(rpsi.NumberOfValidBits % 8 == 0);
  AssignUWord32(buffer, pos, rpsi.SenderSSRC);
  AssignUWord32(buffer, pos, rpsi.MediaSSRC);
  AssignUWord8(buffer, pos, padding_bytes * 8);
  AssignUWord8(buffer, pos, rpsi.PayloadType);
  memcpy(buffer + *pos, rpsi.NativeBitString, rpsi.NumberOfValidBits / 8);
  *pos += rpsi.NumberOfValidBits / 8;
  memset(buffer + *pos, 0, padding_bytes);
  *pos += padding_bytes;
}

// Full intra request (FIR) (RFC 5104).
//
// FCI:
//
//    0                   1                   2                   3
//    0 1 2 3 4 5 6 7 8 9 0 1 2 3 4 5 6 7 8 9 0 1 2 3 4 5 6 7 8 9 0 1
//   +-+-+-+-+-+-+-+-+-+-+-+-+-+-+-+-+-+-+-+-+-+-+-+-+-+-+-+-+-+-+-+-+
//   |                              SSRC                             |
//   +-+-+-+-+-+-+-+-+-+-+-+-+-+-+-+-+-+-+-+-+-+-+-+-+-+-+-+-+-+-+-+-+
//   | Seq nr.       |    Reserved                                   |
//   +-+-+-+-+-+-+-+-+-+-+-+-+-+-+-+-+-+-+-+-+-+-+-+-+-+-+-+-+-+-+-+-+

void CreateFir(const RTCPPacketPSFBFIR& fir,
               const RTCPPacketPSFBFIRItem& fir_item,
               uint8_t* buffer,
               size_t* pos) {
  AssignUWord32(buffer, pos, fir.SenderSSRC);
  AssignUWord32(buffer, pos, kUnusedMediaSourceSsrc0);
  AssignUWord32(buffer, pos, fir_item.SSRC);
  AssignUWord8(buffer, pos, fir_item.CommandSequenceNumber);
  AssignUWord24(buffer, pos, 0);
}

// Receiver Estimated Max Bitrate (REMB) (draft-alvestrand-rmcat-remb).
//
//    0                   1                   2                   3
//    0 1 2 3 4 5 6 7 8 9 0 1 2 3 4 5 6 7 8 9 0 1 2 3 4 5 6 7 8 9 0 1
//   +-+-+-+-+-+-+-+-+-+-+-+-+-+-+-+-+-+-+-+-+-+-+-+-+-+-+-+-+-+-+-+-+
//   |V=2|P| FMT=15  |   PT=206      |             length            |
//   +-+-+-+-+-+-+-+-+-+-+-+-+-+-+-+-+-+-+-+-+-+-+-+-+-+-+-+-+-+-+-+-+
//   |                  SSRC of packet sender                        |
//   +-+-+-+-+-+-+-+-+-+-+-+-+-+-+-+-+-+-+-+-+-+-+-+-+-+-+-+-+-+-+-+-+
//   |                  SSRC of media source                         |
//   +-+-+-+-+-+-+-+-+-+-+-+-+-+-+-+-+-+-+-+-+-+-+-+-+-+-+-+-+-+-+-+-+
//   |  Unique identifier 'R' 'E' 'M' 'B'                            |
//   +-+-+-+-+-+-+-+-+-+-+-+-+-+-+-+-+-+-+-+-+-+-+-+-+-+-+-+-+-+-+-+-+
//   |  Num SSRC     | BR Exp    |  BR Mantissa                      |
//   +-+-+-+-+-+-+-+-+-+-+-+-+-+-+-+-+-+-+-+-+-+-+-+-+-+-+-+-+-+-+-+-+
//   |   SSRC feedback                                               |
//   +-+-+-+-+-+-+-+-+-+-+-+-+-+-+-+-+-+-+-+-+-+-+-+-+-+-+-+-+-+-+-+-+
//   |  ...                                                          |

void CreateRemb(const RTCPPacketPSFBAPP& remb,
                const RTCPPacketPSFBREMBItem& remb_item,
                uint8_t* buffer,
                size_t* pos) {
  uint32_t mantissa = 0;
  uint8_t exp = 0;
  ComputeMantissaAnd6bitBase2Exponent(remb_item.BitRate, 18, &mantissa, &exp);

  AssignUWord32(buffer, pos, remb.SenderSSRC);
  AssignUWord32(buffer, pos, kUnusedMediaSourceSsrc0);
  AssignUWord8(buffer, pos, 'R');
  AssignUWord8(buffer, pos, 'E');
  AssignUWord8(buffer, pos, 'M');
  AssignUWord8(buffer, pos, 'B');
  AssignUWord8(buffer, pos, remb_item.NumberOfSSRCs);
  AssignUWord8(buffer, pos, (exp << 2) + ((mantissa >> 16) & 0x03));
  AssignUWord8(buffer, pos, mantissa >> 8);
  AssignUWord8(buffer, pos, mantissa);
  for (uint8_t i = 0; i < remb_item.NumberOfSSRCs; ++i) {
    AssignUWord32(buffer, pos, remb_item.SSRCs[i]);
  }
}

// From RFC 3611: RTP Control Protocol Extended Reports (RTCP XR).
//
// Format for XR packets:
//
//   0                   1                   2                   3
//   0 1 2 3 4 5 6 7 8 9 0 1 2 3 4 5 6 7 8 9 0 1 2 3 4 5 6 7 8 9 0 1
//  +-+-+-+-+-+-+-+-+-+-+-+-+-+-+-+-+-+-+-+-+-+-+-+-+-+-+-+-+-+-+-+-+
//  |V=2|P|reserved |   PT=XR=207   |             length            |
//  +-+-+-+-+-+-+-+-+-+-+-+-+-+-+-+-+-+-+-+-+-+-+-+-+-+-+-+-+-+-+-+-+
//  |                              SSRC                             |
//  +-+-+-+-+-+-+-+-+-+-+-+-+-+-+-+-+-+-+-+-+-+-+-+-+-+-+-+-+-+-+-+-+
//  :                         report blocks                         :
//  +-+-+-+-+-+-+-+-+-+-+-+-+-+-+-+-+-+-+-+-+-+-+-+-+-+-+-+-+-+-+-+-+

void CreateXrHeader(const RTCPPacketXR& header,
                    uint8_t* buffer,
                    size_t* pos) {
  AssignUWord32(buffer, pos, header.OriginatorSSRC);
}

}  // namespace

void RtcpPacket::Append(RtcpPacket* packet) {
  assert(packet);
  appended_packets_.push_back(packet);
}

rtc::scoped_ptr<RawPacket> RtcpPacket::Build() const {
  size_t length = 0;
  rtc::scoped_ptr<RawPacket> packet(new RawPacket(IP_PACKET_SIZE));

  class PacketVerifier : public PacketReadyCallback {
   public:
    explicit PacketVerifier(RawPacket* packet)
        : called_(false), packet_(packet) {}
    virtual ~PacketVerifier() {}
    void OnPacketReady(uint8_t* data, size_t length) override {
      RTC_CHECK(!called_) << "Fragmentation not supported.";
      called_ = true;
      packet_->SetLength(length);
    }

   private:
    bool called_;
    RawPacket* const packet_;
  } verifier(packet.get());
  CreateAndAddAppended(packet->MutableBuffer(), &length, packet->BufferLength(),
                       &verifier);
  OnBufferFull(packet->MutableBuffer(), &length, &verifier);
  return packet;
}

bool RtcpPacket::Build(PacketReadyCallback* callback) const {
  uint8_t buffer[IP_PACKET_SIZE];
  return BuildExternalBuffer(buffer, IP_PACKET_SIZE, callback);
}

bool RtcpPacket::BuildExternalBuffer(uint8_t* buffer,
                                     size_t max_length,
                                     PacketReadyCallback* callback) const {
  size_t index = 0;
  if (!CreateAndAddAppended(buffer, &index, max_length, callback))
    return false;
  return OnBufferFull(buffer, &index, callback);
}

bool RtcpPacket::CreateAndAddAppended(uint8_t* packet,
                                      size_t* index,
                                      size_t max_length,
                                      PacketReadyCallback* callback) const {
  if (!Create(packet, index, max_length, callback))
    return false;
  for (RtcpPacket* appended : appended_packets_) {
    if (!appended->CreateAndAddAppended(packet, index, max_length, callback))
      return false;
  }
  return true;
}

bool RtcpPacket::OnBufferFull(uint8_t* packet,
                              size_t* index,
                              RtcpPacket::PacketReadyCallback* callback) const {
  if (*index == 0)
    return false;
=======
#include "webrtc/base/checks.h"

namespace webrtc {
namespace rtcp {
constexpr size_t RtcpPacket::kHeaderLength;

rtc::Buffer RtcpPacket::Build() const {
  rtc::Buffer packet(BlockLength());

  size_t length = 0;
  bool created = Create(packet.data(), &length, packet.capacity(), nullptr);
  RTC_DCHECK(created) << "Invalid packet is not supported.";
  RTC_DCHECK_EQ(length, packet.size())
      << "BlockLength mispredicted size used by Create";

  return packet;
}

bool RtcpPacket::BuildExternalBuffer(uint8_t* buffer,
                                     size_t max_length,
                                     PacketReadyCallback* callback) const {
  size_t index = 0;
  if (!Create(buffer, &index, max_length, callback))
    return false;
  return OnBufferFull(buffer, &index, callback);
}

bool RtcpPacket::OnBufferFull(uint8_t* packet,
                              size_t* index,
                              PacketReadyCallback* callback) const {
  if (*index == 0)
    return false;
  RTC_DCHECK(callback) << "Fragmentation not supported.";
>>>>>>> a17af05f
  callback->OnPacketReady(packet, *index);
  *index = 0;
  return true;
}

size_t RtcpPacket::HeaderLength() const {
  size_t length_in_bytes = BlockLength();
<<<<<<< HEAD
  // Length in 32-bit words minus 1.
  assert(length_in_bytes > 0);
  return ((length_in_bytes + 3) / 4) - 1;
=======
  RTC_DCHECK_GT(length_in_bytes, 0);
  RTC_DCHECK_EQ(length_in_bytes % 4, 0) << "Padding not supported";
  // Length in 32-bit words without common header.
  return (length_in_bytes - kHeaderLength) / 4;
>>>>>>> a17af05f
}

// From RFC 3550, RTP: A Transport Protocol for Real-Time Applications.
//
// RTP header format.
//   0                   1                   2                   3
//   0 1 2 3 4 5 6 7 8 9 0 1 2 3 4 5 6 7 8 9 0 1 2 3 4 5 6 7 8 9 0 1
//  +-+-+-+-+-+-+-+-+-+-+-+-+-+-+-+-+-+-+-+-+-+-+-+-+-+-+-+-+-+-+-+-+
//  |V=2|P| RC/FMT  |      PT       |             length            |
//  +-+-+-+-+-+-+-+-+-+-+-+-+-+-+-+-+-+-+-+-+-+-+-+-+-+-+-+-+-+-+-+-+
<<<<<<< HEAD

=======
>>>>>>> a17af05f
void RtcpPacket::CreateHeader(
    uint8_t count_or_format,  // Depends on packet type.
    uint8_t packet_type,
    size_t length,
    uint8_t* buffer,
    size_t* pos) {
<<<<<<< HEAD
  assert(length <= 0xffff);
  const uint8_t kVersion = 2;
  AssignUWord8(buffer, pos, (kVersion << 6) + count_or_format);
  AssignUWord8(buffer, pos, packet_type);
  AssignUWord16(buffer, pos, length);
}

bool SenderReport::Create(uint8_t* packet,
                          size_t* index,
                          size_t max_length,
                          RtcpPacket::PacketReadyCallback* callback) const {
  while (*index + BlockLength() > max_length) {
    if (!OnBufferFull(packet, index, callback))
      return false;
  }
  CreateHeader(sr_.NumberOfReportBlocks, PT_SR, HeaderLength(), packet, index);
  CreateSenderReport(sr_, packet, index);
  CreateReportBlocks(report_blocks_, packet, index);
  return true;
}

bool SenderReport::WithReportBlock(const ReportBlock& block) {
  if (report_blocks_.size() >= kMaxNumberOfReportBlocks) {
    LOG(LS_WARNING) << "Max report blocks reached.";
    return false;
  }
  report_blocks_.push_back(block);
  sr_.NumberOfReportBlocks = report_blocks_.size();
  return true;
}

bool Sdes::Create(uint8_t* packet,
                  size_t* index,
                  size_t max_length,
                  RtcpPacket::PacketReadyCallback* callback) const {
  assert(!chunks_.empty());
  while (*index + BlockLength() > max_length) {
    if (!OnBufferFull(packet, index, callback))
      return false;
  }
  CreateHeader(chunks_.size(), PT_SDES, HeaderLength(), packet, index);
  CreateSdes(chunks_, packet, index);
  return true;
}

bool Sdes::WithCName(uint32_t ssrc, const std::string& cname) {
  assert(cname.length() <= 0xff);
  if (chunks_.size() >= kMaxNumberOfChunks) {
    LOG(LS_WARNING) << "Max SDES chunks reached.";
    return false;
  }
  // In each chunk, the list of items must be terminated by one or more null
  // octets. The next chunk must start on a 32-bit boundary.
  // CNAME (1 byte) | length (1 byte) | name | padding.
  int null_octets = 4 - ((2 + cname.length()) % 4);
  Chunk chunk;
  chunk.ssrc = ssrc;
  chunk.name = cname;
  chunk.null_octets = null_octets;
  chunks_.push_back(chunk);
  return true;
}

size_t Sdes::BlockLength() const {
  // Header (4 bytes).
  // Chunk:
  // SSRC/CSRC (4 bytes) | CNAME (1 byte) | length (1 byte) | name | padding.
  size_t length = kHeaderLength;
  for (const Chunk& chunk : chunks_)
    length += 6 + chunk.name.length() + chunk.null_octets;
  assert(length % 4 == 0);
  return length;
}

bool Rpsi::Create(uint8_t* packet,
                  size_t* index,
                  size_t max_length,
                  RtcpPacket::PacketReadyCallback* callback) const {
  assert(rpsi_.NumberOfValidBits > 0);
  while (*index + BlockLength() > max_length) {
    if (!OnBufferFull(packet, index, callback))
      return false;
  }
  const uint8_t kFmt = 3;
  CreateHeader(kFmt, PT_PSFB, HeaderLength(), packet, index);
  CreateRpsi(rpsi_, padding_bytes_, packet, index);
  return true;
}

void Rpsi::WithPictureId(uint64_t picture_id) {
  const uint32_t kPidBits = 7;
  const uint64_t k7MsbZeroMask = 0x1ffffffffffffffULL;
  uint8_t required_bytes = 0;
  uint64_t shifted_pid = picture_id;
  do {
    ++required_bytes;
    shifted_pid = (shifted_pid >> kPidBits) & k7MsbZeroMask;
  } while (shifted_pid > 0);

  // Convert picture id to native bit string (natively defined by the video
  // codec).
  int pos = 0;
  for (int i = required_bytes - 1; i > 0; i--) {
    rpsi_.NativeBitString[pos++] =
        0x80 | static_cast<uint8_t>(picture_id >> (i * kPidBits));
  }
  rpsi_.NativeBitString[pos++] = static_cast<uint8_t>(picture_id & 0x7f);
  rpsi_.NumberOfValidBits = pos * 8;

  // Calculate padding bytes (to reach next 32-bit boundary, 1, 2 or 3 bytes).
  padding_bytes_ = 4 - ((2 + required_bytes) % 4);
  if (padding_bytes_ == 4) {
    padding_bytes_ = 0;
  }
}

bool Fir::Create(uint8_t* packet,
                 size_t* index,
                 size_t max_length,
                 RtcpPacket::PacketReadyCallback* callback) const {
  while (*index + BlockLength() > max_length) {
    if (!OnBufferFull(packet, index, callback))
      return false;
  }
  const uint8_t kFmt = 4;
  CreateHeader(kFmt, PT_PSFB, HeaderLength(), packet, index);
  CreateFir(fir_, fir_item_, packet, index);
  return true;
}

bool Remb::Create(uint8_t* packet,
                  size_t* index,
                  size_t max_length,
                  RtcpPacket::PacketReadyCallback* callback) const {
  while (*index + BlockLength() > max_length) {
    if (!OnBufferFull(packet, index, callback))
      return false;
  }
  const uint8_t kFmt = 15;
  CreateHeader(kFmt, PT_PSFB, HeaderLength(), packet, index);
  CreateRemb(remb_, remb_item_, packet, index);
  return true;
}

void Remb::AppliesTo(uint32_t ssrc) {
  if (remb_item_.NumberOfSSRCs >= kMaxNumberOfSsrcs) {
    LOG(LS_WARNING) << "Max number of REMB feedback SSRCs reached.";
    return;
  }
  remb_item_.SSRCs[remb_item_.NumberOfSSRCs++] = ssrc;
}

bool Xr::Create(uint8_t* packet,
                size_t* index,
                size_t max_length,
                RtcpPacket::PacketReadyCallback* callback) const {
  while (*index + BlockLength() > max_length) {
    if (!OnBufferFull(packet, index, callback))
      return false;
  }
  CreateHeader(0U, PT_XR, HeaderLength(), packet, index);
  CreateXrHeader(xr_header_, packet, index);
  for (const Rrtr& block : rrtr_blocks_) {
    block.Create(packet + *index);
    *index += Rrtr::kLength;
  }
  for (const Dlrr& block : dlrr_blocks_) {
    block.Create(packet + *index);
    *index += block.BlockLength();
  }
  for (const VoipMetric& block : voip_metric_blocks_) {
    block.Create(packet + *index);
    *index += VoipMetric::kLength;
  }
  return true;
}

bool Xr::WithRrtr(Rrtr* rrtr) {
  RTC_DCHECK(rrtr);
  if (rrtr_blocks_.size() >= kMaxNumberOfRrtrBlocks) {
    LOG(LS_WARNING) << "Max RRTR blocks reached.";
    return false;
  }
  rrtr_blocks_.push_back(*rrtr);
  return true;
}

bool Xr::WithDlrr(Dlrr* dlrr) {
  RTC_DCHECK(dlrr);
  if (dlrr_blocks_.size() >= kMaxNumberOfDlrrBlocks) {
    LOG(LS_WARNING) << "Max DLRR blocks reached.";
    return false;
  }
  dlrr_blocks_.push_back(*dlrr);
  return true;
}

bool Xr::WithVoipMetric(VoipMetric* voip_metric) {
  assert(voip_metric);
  if (voip_metric_blocks_.size() >= kMaxNumberOfVoipMetricBlocks) {
    LOG(LS_WARNING) << "Max Voip Metric blocks reached.";
    return false;
  }
  voip_metric_blocks_.push_back(*voip_metric);
  return true;
}

size_t Xr::DlrrLength() const {
  size_t length = 0;
  for (const Dlrr& block : dlrr_blocks_) {
    length += block.BlockLength();
  }
  return length;
}

RawPacket::RawPacket(size_t buffer_length)
    : buffer_length_(buffer_length), length_(0) {
  buffer_.reset(new uint8_t[buffer_length]);
}

RawPacket::RawPacket(const uint8_t* packet, size_t packet_length)
    : buffer_length_(packet_length), length_(packet_length) {
  buffer_.reset(new uint8_t[packet_length]);
  memcpy(buffer_.get(), packet, packet_length);
}

const uint8_t* RawPacket::Buffer() const {
  return buffer_.get();
}

uint8_t* RawPacket::MutableBuffer() {
  return buffer_.get();
}

size_t RawPacket::BufferLength() const {
  return buffer_length_;
}

size_t RawPacket::Length() const {
  return length_;
}

void RawPacket::SetLength(size_t length) {
  assert(length <= buffer_length_);
  length_ = length;
=======
  RTC_DCHECK_LE(length, 0xffffU);
  RTC_DCHECK_LE(count_or_format, 0x1f);
  constexpr uint8_t kVersionBits = 2 << 6;
  constexpr uint8_t kNoPaddingBit = 0 << 5;
  buffer[*pos + 0] = kVersionBits | kNoPaddingBit | count_or_format;
  buffer[*pos + 1] = packet_type;
  buffer[*pos + 2] = (length >> 8) & 0xff;
  buffer[*pos + 3] = length & 0xff;
  *pos += kHeaderLength;
>>>>>>> a17af05f
}

}  // namespace rtcp
}  // namespace webrtc<|MERGE_RESOLUTION|>--- conflicted
+++ resolved
@@ -10,354 +10,6 @@
 
 #include "webrtc/modules/rtp_rtcp/source/rtcp_packet.h"
 
-<<<<<<< HEAD
-#include <algorithm>
-
-#include "webrtc/base/checks.h"
-#include "webrtc/base/logging.h"
-#include "webrtc/modules/rtp_rtcp/source/byte_io.h"
-
-using webrtc::RTCPUtility::kBtDlrr;
-using webrtc::RTCPUtility::kBtReceiverReferenceTime;
-using webrtc::RTCPUtility::kBtVoipMetric;
-
-using webrtc::RTCPUtility::PT_APP;
-using webrtc::RTCPUtility::PT_IJ;
-using webrtc::RTCPUtility::PT_PSFB;
-using webrtc::RTCPUtility::PT_RTPFB;
-using webrtc::RTCPUtility::PT_SDES;
-using webrtc::RTCPUtility::PT_SR;
-using webrtc::RTCPUtility::PT_XR;
-
-using webrtc::RTCPUtility::RTCPPacketAPP;
-using webrtc::RTCPUtility::RTCPPacketPSFBAPP;
-using webrtc::RTCPUtility::RTCPPacketPSFBFIR;
-using webrtc::RTCPUtility::RTCPPacketPSFBFIRItem;
-using webrtc::RTCPUtility::RTCPPacketPSFBREMBItem;
-using webrtc::RTCPUtility::RTCPPacketPSFBRPSI;
-using webrtc::RTCPUtility::RTCPPacketReportBlockItem;
-using webrtc::RTCPUtility::RTCPPacketRTPFBNACK;
-using webrtc::RTCPUtility::RTCPPacketRTPFBNACKItem;
-using webrtc::RTCPUtility::RTCPPacketSR;
-using webrtc::RTCPUtility::RTCPPacketXRDLRRReportBlockItem;
-using webrtc::RTCPUtility::RTCPPacketXR;
-
-namespace webrtc {
-namespace rtcp {
-namespace {
-// Unused SSRC of media source, set to 0.
-const uint32_t kUnusedMediaSourceSsrc0 = 0;
-
-void AssignUWord8(uint8_t* buffer, size_t* offset, uint8_t value) {
-  buffer[(*offset)++] = value;
-}
-void AssignUWord16(uint8_t* buffer, size_t* offset, uint16_t value) {
-  ByteWriter<uint16_t>::WriteBigEndian(buffer + *offset, value);
-  *offset += 2;
-}
-void AssignUWord24(uint8_t* buffer, size_t* offset, uint32_t value) {
-  ByteWriter<uint32_t, 3>::WriteBigEndian(buffer + *offset, value);
-  *offset += 3;
-}
-void AssignUWord32(uint8_t* buffer, size_t* offset, uint32_t value) {
-  ByteWriter<uint32_t>::WriteBigEndian(buffer + *offset, value);
-  *offset += 4;
-}
-
-void ComputeMantissaAnd6bitBase2Exponent(uint32_t input_base10,
-                                         uint8_t bits_mantissa,
-                                         uint32_t* mantissa,
-                                         uint8_t* exp) {
-  // input_base10 = mantissa * 2^exp
-  assert(bits_mantissa <= 32);
-  uint32_t mantissa_max = (1 << bits_mantissa) - 1;
-  uint8_t exponent = 0;
-  for (uint32_t i = 0; i < 64; ++i) {
-    if (input_base10 <= (mantissa_max << i)) {
-      exponent = i;
-      break;
-    }
-  }
-  *exp = exponent;
-  *mantissa = (input_base10 >> exponent);
-}
-
-//  Sender report (SR) (RFC 3550).
-//   0                   1                   2                   3
-//   0 1 2 3 4 5 6 7 8 9 0 1 2 3 4 5 6 7 8 9 0 1 2 3 4 5 6 7 8 9 0 1
-//  +-+-+-+-+-+-+-+-+-+-+-+-+-+-+-+-+-+-+-+-+-+-+-+-+-+-+-+-+-+-+-+-+
-//  |V=2|P|    RC   |   PT=SR=200   |             length            |
-//  +-+-+-+-+-+-+-+-+-+-+-+-+-+-+-+-+-+-+-+-+-+-+-+-+-+-+-+-+-+-+-+-+
-//  |                         SSRC of sender                        |
-//  +=+=+=+=+=+=+=+=+=+=+=+=+=+=+=+=+=+=+=+=+=+=+=+=+=+=+=+=+=+=+=+=+
-//  |              NTP timestamp, most significant word             |
-//  +-+-+-+-+-+-+-+-+-+-+-+-+-+-+-+-+-+-+-+-+-+-+-+-+-+-+-+-+-+-+-+-+
-//  |             NTP timestamp, least significant word             |
-//  +-+-+-+-+-+-+-+-+-+-+-+-+-+-+-+-+-+-+-+-+-+-+-+-+-+-+-+-+-+-+-+-+
-//  |                         RTP timestamp                         |
-//  +-+-+-+-+-+-+-+-+-+-+-+-+-+-+-+-+-+-+-+-+-+-+-+-+-+-+-+-+-+-+-+-+
-//  |                     sender's packet count                     |
-//  +-+-+-+-+-+-+-+-+-+-+-+-+-+-+-+-+-+-+-+-+-+-+-+-+-+-+-+-+-+-+-+-+
-//  |                      sender's octet count                     |
-//  +=+=+=+=+=+=+=+=+=+=+=+=+=+=+=+=+=+=+=+=+=+=+=+=+=+=+=+=+=+=+=+=+
-
-void CreateSenderReport(const RTCPPacketSR& sr,
-                        uint8_t* buffer,
-                        size_t* pos) {
-  AssignUWord32(buffer, pos, sr.SenderSSRC);
-  AssignUWord32(buffer, pos, sr.NTPMostSignificant);
-  AssignUWord32(buffer, pos, sr.NTPLeastSignificant);
-  AssignUWord32(buffer, pos, sr.RTPTimestamp);
-  AssignUWord32(buffer, pos, sr.SenderPacketCount);
-  AssignUWord32(buffer, pos, sr.SenderOctetCount);
-}
-
-//  Report block (RFC 3550).
-//
-//   0 1 2 3 4 5 6 7 8 9 0 1 2 3 4 5 6 7 8 9 0 1 2 3 4 5 6 7 8 9 0 1
-//  +=+=+=+=+=+=+=+=+=+=+=+=+=+=+=+=+=+=+=+=+=+=+=+=+=+=+=+=+=+=+=+=+
-//  |                 SSRC_1 (SSRC of first source)                 |
-//  +-+-+-+-+-+-+-+-+-+-+-+-+-+-+-+-+-+-+-+-+-+-+-+-+-+-+-+-+-+-+-+-+
-//  | fraction lost |       cumulative number of packets lost       |
-//  +-+-+-+-+-+-+-+-+-+-+-+-+-+-+-+-+-+-+-+-+-+-+-+-+-+-+-+-+-+-+-+-+
-//  |           extended highest sequence number received           |
-//  +-+-+-+-+-+-+-+-+-+-+-+-+-+-+-+-+-+-+-+-+-+-+-+-+-+-+-+-+-+-+-+-+
-//  |                      interarrival jitter                      |
-//  +-+-+-+-+-+-+-+-+-+-+-+-+-+-+-+-+-+-+-+-+-+-+-+-+-+-+-+-+-+-+-+-+
-//  |                         last SR (LSR)                         |
-//  +-+-+-+-+-+-+-+-+-+-+-+-+-+-+-+-+-+-+-+-+-+-+-+-+-+-+-+-+-+-+-+-+
-//  |                   delay since last SR (DLSR)                  |
-//  +=+=+=+=+=+=+=+=+=+=+=+=+=+=+=+=+=+=+=+=+=+=+=+=+=+=+=+=+=+=+=+=+
-
-void CreateReportBlocks(const std::vector<ReportBlock>& blocks,
-                        uint8_t* buffer,
-                        size_t* pos) {
-  for (const ReportBlock& block : blocks) {
-    block.Create(buffer + *pos);
-    *pos += ReportBlock::kLength;
-  }
-}
-
-// Source Description (SDES) (RFC 3550).
-//
-//         0                   1                   2                   3
-//         0 1 2 3 4 5 6 7 8 9 0 1 2 3 4 5 6 7 8 9 0 1 2 3 4 5 6 7 8 9 0 1
-//        +-+-+-+-+-+-+-+-+-+-+-+-+-+-+-+-+-+-+-+-+-+-+-+-+-+-+-+-+-+-+-+-+
-// header |V=2|P|    SC   |  PT=SDES=202  |             length            |
-//        +=+=+=+=+=+=+=+=+=+=+=+=+=+=+=+=+=+=+=+=+=+=+=+=+=+=+=+=+=+=+=+=+
-// chunk  |                          SSRC/CSRC_1                          |
-//   1    +-+-+-+-+-+-+-+-+-+-+-+-+-+-+-+-+-+-+-+-+-+-+-+-+-+-+-+-+-+-+-+-+
-//        |                           SDES items                          |
-//        |                              ...                              |
-//        +=+=+=+=+=+=+=+=+=+=+=+=+=+=+=+=+=+=+=+=+=+=+=+=+=+=+=+=+=+=+=+=+
-// chunk  |                          SSRC/CSRC_2                          |
-//   2    +-+-+-+-+-+-+-+-+-+-+-+-+-+-+-+-+-+-+-+-+-+-+-+-+-+-+-+-+-+-+-+-+
-//        |                           SDES items                          |
-//        |                              ...                              |
-//        +=+=+=+=+=+=+=+=+=+=+=+=+=+=+=+=+=+=+=+=+=+=+=+=+=+=+=+=+=+=+=+=+
-//
-// Canonical End-Point Identifier SDES Item (CNAME)
-//
-//    0                   1                   2                   3
-//    0 1 2 3 4 5 6 7 8 9 0 1 2 3 4 5 6 7 8 9 0 1 2 3 4 5 6 7 8 9 0 1
-//   +-+-+-+-+-+-+-+-+-+-+-+-+-+-+-+-+-+-+-+-+-+-+-+-+-+-+-+-+-+-+-+-+
-//   |    CNAME=1    |     length    | user and domain name        ...
-//   +-+-+-+-+-+-+-+-+-+-+-+-+-+-+-+-+-+-+-+-+-+-+-+-+-+-+-+-+-+-+-+-+
-
-void CreateSdes(const std::vector<Sdes::Chunk>& chunks,
-                uint8_t* buffer,
-                size_t* pos) {
-  const uint8_t kSdesItemType = 1;
-  for (std::vector<Sdes::Chunk>::const_iterator it = chunks.begin();
-       it != chunks.end(); ++it) {
-    AssignUWord32(buffer, pos, (*it).ssrc);
-    AssignUWord8(buffer, pos, kSdesItemType);
-    AssignUWord8(buffer, pos, (*it).name.length());
-    memcpy(buffer + *pos, (*it).name.data(), (*it).name.length());
-    *pos += (*it).name.length();
-    memset(buffer + *pos, 0, (*it).null_octets);
-    *pos += (*it).null_octets;
-  }
-}
-
-// Reference picture selection indication (RPSI) (RFC 4585).
-//
-// FCI:
-//
-//    0                   1                   2                   3
-//    0 1 2 3 4 5 6 7 8 9 0 1 2 3 4 5 6 7 8 9 0 1 2 3 4 5 6 7 8 9 0 1
-//   +-+-+-+-+-+-+-+-+-+-+-+-+-+-+-+-+-+-+-+-+-+-+-+-+-+-+-+-+-+-+-+-+
-//   |      PB       |0| Payload Type|    Native RPSI bit string     |
-//   +-+-+-+-+-+-+-+-+-+-+-+-+-+-+-+-+-+-+-+-+-+-+-+-+-+-+-+-+-+-+-+-+
-//   |   defined per codec          ...                | Padding (0) |
-//   +-+-+-+-+-+-+-+-+-+-+-+-+-+-+-+-+-+-+-+-+-+-+-+-+-+-+-+-+-+-+-+-+
-
-void CreateRpsi(const RTCPPacketPSFBRPSI& rpsi,
-                uint8_t padding_bytes,
-                uint8_t* buffer,
-                size_t* pos) {
-  // Native bit string should be a multiple of 8 bits.
-  assert(rpsi.NumberOfValidBits % 8 == 0);
-  AssignUWord32(buffer, pos, rpsi.SenderSSRC);
-  AssignUWord32(buffer, pos, rpsi.MediaSSRC);
-  AssignUWord8(buffer, pos, padding_bytes * 8);
-  AssignUWord8(buffer, pos, rpsi.PayloadType);
-  memcpy(buffer + *pos, rpsi.NativeBitString, rpsi.NumberOfValidBits / 8);
-  *pos += rpsi.NumberOfValidBits / 8;
-  memset(buffer + *pos, 0, padding_bytes);
-  *pos += padding_bytes;
-}
-
-// Full intra request (FIR) (RFC 5104).
-//
-// FCI:
-//
-//    0                   1                   2                   3
-//    0 1 2 3 4 5 6 7 8 9 0 1 2 3 4 5 6 7 8 9 0 1 2 3 4 5 6 7 8 9 0 1
-//   +-+-+-+-+-+-+-+-+-+-+-+-+-+-+-+-+-+-+-+-+-+-+-+-+-+-+-+-+-+-+-+-+
-//   |                              SSRC                             |
-//   +-+-+-+-+-+-+-+-+-+-+-+-+-+-+-+-+-+-+-+-+-+-+-+-+-+-+-+-+-+-+-+-+
-//   | Seq nr.       |    Reserved                                   |
-//   +-+-+-+-+-+-+-+-+-+-+-+-+-+-+-+-+-+-+-+-+-+-+-+-+-+-+-+-+-+-+-+-+
-
-void CreateFir(const RTCPPacketPSFBFIR& fir,
-               const RTCPPacketPSFBFIRItem& fir_item,
-               uint8_t* buffer,
-               size_t* pos) {
-  AssignUWord32(buffer, pos, fir.SenderSSRC);
-  AssignUWord32(buffer, pos, kUnusedMediaSourceSsrc0);
-  AssignUWord32(buffer, pos, fir_item.SSRC);
-  AssignUWord8(buffer, pos, fir_item.CommandSequenceNumber);
-  AssignUWord24(buffer, pos, 0);
-}
-
-// Receiver Estimated Max Bitrate (REMB) (draft-alvestrand-rmcat-remb).
-//
-//    0                   1                   2                   3
-//    0 1 2 3 4 5 6 7 8 9 0 1 2 3 4 5 6 7 8 9 0 1 2 3 4 5 6 7 8 9 0 1
-//   +-+-+-+-+-+-+-+-+-+-+-+-+-+-+-+-+-+-+-+-+-+-+-+-+-+-+-+-+-+-+-+-+
-//   |V=2|P| FMT=15  |   PT=206      |             length            |
-//   +-+-+-+-+-+-+-+-+-+-+-+-+-+-+-+-+-+-+-+-+-+-+-+-+-+-+-+-+-+-+-+-+
-//   |                  SSRC of packet sender                        |
-//   +-+-+-+-+-+-+-+-+-+-+-+-+-+-+-+-+-+-+-+-+-+-+-+-+-+-+-+-+-+-+-+-+
-//   |                  SSRC of media source                         |
-//   +-+-+-+-+-+-+-+-+-+-+-+-+-+-+-+-+-+-+-+-+-+-+-+-+-+-+-+-+-+-+-+-+
-//   |  Unique identifier 'R' 'E' 'M' 'B'                            |
-//   +-+-+-+-+-+-+-+-+-+-+-+-+-+-+-+-+-+-+-+-+-+-+-+-+-+-+-+-+-+-+-+-+
-//   |  Num SSRC     | BR Exp    |  BR Mantissa                      |
-//   +-+-+-+-+-+-+-+-+-+-+-+-+-+-+-+-+-+-+-+-+-+-+-+-+-+-+-+-+-+-+-+-+
-//   |   SSRC feedback                                               |
-//   +-+-+-+-+-+-+-+-+-+-+-+-+-+-+-+-+-+-+-+-+-+-+-+-+-+-+-+-+-+-+-+-+
-//   |  ...                                                          |
-
-void CreateRemb(const RTCPPacketPSFBAPP& remb,
-                const RTCPPacketPSFBREMBItem& remb_item,
-                uint8_t* buffer,
-                size_t* pos) {
-  uint32_t mantissa = 0;
-  uint8_t exp = 0;
-  ComputeMantissaAnd6bitBase2Exponent(remb_item.BitRate, 18, &mantissa, &exp);
-
-  AssignUWord32(buffer, pos, remb.SenderSSRC);
-  AssignUWord32(buffer, pos, kUnusedMediaSourceSsrc0);
-  AssignUWord8(buffer, pos, 'R');
-  AssignUWord8(buffer, pos, 'E');
-  AssignUWord8(buffer, pos, 'M');
-  AssignUWord8(buffer, pos, 'B');
-  AssignUWord8(buffer, pos, remb_item.NumberOfSSRCs);
-  AssignUWord8(buffer, pos, (exp << 2) + ((mantissa >> 16) & 0x03));
-  AssignUWord8(buffer, pos, mantissa >> 8);
-  AssignUWord8(buffer, pos, mantissa);
-  for (uint8_t i = 0; i < remb_item.NumberOfSSRCs; ++i) {
-    AssignUWord32(buffer, pos, remb_item.SSRCs[i]);
-  }
-}
-
-// From RFC 3611: RTP Control Protocol Extended Reports (RTCP XR).
-//
-// Format for XR packets:
-//
-//   0                   1                   2                   3
-//   0 1 2 3 4 5 6 7 8 9 0 1 2 3 4 5 6 7 8 9 0 1 2 3 4 5 6 7 8 9 0 1
-//  +-+-+-+-+-+-+-+-+-+-+-+-+-+-+-+-+-+-+-+-+-+-+-+-+-+-+-+-+-+-+-+-+
-//  |V=2|P|reserved |   PT=XR=207   |             length            |
-//  +-+-+-+-+-+-+-+-+-+-+-+-+-+-+-+-+-+-+-+-+-+-+-+-+-+-+-+-+-+-+-+-+
-//  |                              SSRC                             |
-//  +-+-+-+-+-+-+-+-+-+-+-+-+-+-+-+-+-+-+-+-+-+-+-+-+-+-+-+-+-+-+-+-+
-//  :                         report blocks                         :
-//  +-+-+-+-+-+-+-+-+-+-+-+-+-+-+-+-+-+-+-+-+-+-+-+-+-+-+-+-+-+-+-+-+
-
-void CreateXrHeader(const RTCPPacketXR& header,
-                    uint8_t* buffer,
-                    size_t* pos) {
-  AssignUWord32(buffer, pos, header.OriginatorSSRC);
-}
-
-}  // namespace
-
-void RtcpPacket::Append(RtcpPacket* packet) {
-  assert(packet);
-  appended_packets_.push_back(packet);
-}
-
-rtc::scoped_ptr<RawPacket> RtcpPacket::Build() const {
-  size_t length = 0;
-  rtc::scoped_ptr<RawPacket> packet(new RawPacket(IP_PACKET_SIZE));
-
-  class PacketVerifier : public PacketReadyCallback {
-   public:
-    explicit PacketVerifier(RawPacket* packet)
-        : called_(false), packet_(packet) {}
-    virtual ~PacketVerifier() {}
-    void OnPacketReady(uint8_t* data, size_t length) override {
-      RTC_CHECK(!called_) << "Fragmentation not supported.";
-      called_ = true;
-      packet_->SetLength(length);
-    }
-
-   private:
-    bool called_;
-    RawPacket* const packet_;
-  } verifier(packet.get());
-  CreateAndAddAppended(packet->MutableBuffer(), &length, packet->BufferLength(),
-                       &verifier);
-  OnBufferFull(packet->MutableBuffer(), &length, &verifier);
-  return packet;
-}
-
-bool RtcpPacket::Build(PacketReadyCallback* callback) const {
-  uint8_t buffer[IP_PACKET_SIZE];
-  return BuildExternalBuffer(buffer, IP_PACKET_SIZE, callback);
-}
-
-bool RtcpPacket::BuildExternalBuffer(uint8_t* buffer,
-                                     size_t max_length,
-                                     PacketReadyCallback* callback) const {
-  size_t index = 0;
-  if (!CreateAndAddAppended(buffer, &index, max_length, callback))
-    return false;
-  return OnBufferFull(buffer, &index, callback);
-}
-
-bool RtcpPacket::CreateAndAddAppended(uint8_t* packet,
-                                      size_t* index,
-                                      size_t max_length,
-                                      PacketReadyCallback* callback) const {
-  if (!Create(packet, index, max_length, callback))
-    return false;
-  for (RtcpPacket* appended : appended_packets_) {
-    if (!appended->CreateAndAddAppended(packet, index, max_length, callback))
-      return false;
-  }
-  return true;
-}
-
-bool RtcpPacket::OnBufferFull(uint8_t* packet,
-                              size_t* index,
-                              RtcpPacket::PacketReadyCallback* callback) const {
-  if (*index == 0)
-    return false;
-=======
 #include "webrtc/base/checks.h"
 
 namespace webrtc {
@@ -391,7 +43,6 @@
   if (*index == 0)
     return false;
   RTC_DCHECK(callback) << "Fragmentation not supported.";
->>>>>>> a17af05f
   callback->OnPacketReady(packet, *index);
   *index = 0;
   return true;
@@ -399,16 +50,10 @@
 
 size_t RtcpPacket::HeaderLength() const {
   size_t length_in_bytes = BlockLength();
-<<<<<<< HEAD
-  // Length in 32-bit words minus 1.
-  assert(length_in_bytes > 0);
-  return ((length_in_bytes + 3) / 4) - 1;
-=======
   RTC_DCHECK_GT(length_in_bytes, 0);
   RTC_DCHECK_EQ(length_in_bytes % 4, 0) << "Padding not supported";
   // Length in 32-bit words without common header.
   return (length_in_bytes - kHeaderLength) / 4;
->>>>>>> a17af05f
 }
 
 // From RFC 3550, RTP: A Transport Protocol for Real-Time Applications.
@@ -419,263 +64,12 @@
 //  +-+-+-+-+-+-+-+-+-+-+-+-+-+-+-+-+-+-+-+-+-+-+-+-+-+-+-+-+-+-+-+-+
 //  |V=2|P| RC/FMT  |      PT       |             length            |
 //  +-+-+-+-+-+-+-+-+-+-+-+-+-+-+-+-+-+-+-+-+-+-+-+-+-+-+-+-+-+-+-+-+
-<<<<<<< HEAD
-
-=======
->>>>>>> a17af05f
 void RtcpPacket::CreateHeader(
     uint8_t count_or_format,  // Depends on packet type.
     uint8_t packet_type,
     size_t length,
     uint8_t* buffer,
     size_t* pos) {
-<<<<<<< HEAD
-  assert(length <= 0xffff);
-  const uint8_t kVersion = 2;
-  AssignUWord8(buffer, pos, (kVersion << 6) + count_or_format);
-  AssignUWord8(buffer, pos, packet_type);
-  AssignUWord16(buffer, pos, length);
-}
-
-bool SenderReport::Create(uint8_t* packet,
-                          size_t* index,
-                          size_t max_length,
-                          RtcpPacket::PacketReadyCallback* callback) const {
-  while (*index + BlockLength() > max_length) {
-    if (!OnBufferFull(packet, index, callback))
-      return false;
-  }
-  CreateHeader(sr_.NumberOfReportBlocks, PT_SR, HeaderLength(), packet, index);
-  CreateSenderReport(sr_, packet, index);
-  CreateReportBlocks(report_blocks_, packet, index);
-  return true;
-}
-
-bool SenderReport::WithReportBlock(const ReportBlock& block) {
-  if (report_blocks_.size() >= kMaxNumberOfReportBlocks) {
-    LOG(LS_WARNING) << "Max report blocks reached.";
-    return false;
-  }
-  report_blocks_.push_back(block);
-  sr_.NumberOfReportBlocks = report_blocks_.size();
-  return true;
-}
-
-bool Sdes::Create(uint8_t* packet,
-                  size_t* index,
-                  size_t max_length,
-                  RtcpPacket::PacketReadyCallback* callback) const {
-  assert(!chunks_.empty());
-  while (*index + BlockLength() > max_length) {
-    if (!OnBufferFull(packet, index, callback))
-      return false;
-  }
-  CreateHeader(chunks_.size(), PT_SDES, HeaderLength(), packet, index);
-  CreateSdes(chunks_, packet, index);
-  return true;
-}
-
-bool Sdes::WithCName(uint32_t ssrc, const std::string& cname) {
-  assert(cname.length() <= 0xff);
-  if (chunks_.size() >= kMaxNumberOfChunks) {
-    LOG(LS_WARNING) << "Max SDES chunks reached.";
-    return false;
-  }
-  // In each chunk, the list of items must be terminated by one or more null
-  // octets. The next chunk must start on a 32-bit boundary.
-  // CNAME (1 byte) | length (1 byte) | name | padding.
-  int null_octets = 4 - ((2 + cname.length()) % 4);
-  Chunk chunk;
-  chunk.ssrc = ssrc;
-  chunk.name = cname;
-  chunk.null_octets = null_octets;
-  chunks_.push_back(chunk);
-  return true;
-}
-
-size_t Sdes::BlockLength() const {
-  // Header (4 bytes).
-  // Chunk:
-  // SSRC/CSRC (4 bytes) | CNAME (1 byte) | length (1 byte) | name | padding.
-  size_t length = kHeaderLength;
-  for (const Chunk& chunk : chunks_)
-    length += 6 + chunk.name.length() + chunk.null_octets;
-  assert(length % 4 == 0);
-  return length;
-}
-
-bool Rpsi::Create(uint8_t* packet,
-                  size_t* index,
-                  size_t max_length,
-                  RtcpPacket::PacketReadyCallback* callback) const {
-  assert(rpsi_.NumberOfValidBits > 0);
-  while (*index + BlockLength() > max_length) {
-    if (!OnBufferFull(packet, index, callback))
-      return false;
-  }
-  const uint8_t kFmt = 3;
-  CreateHeader(kFmt, PT_PSFB, HeaderLength(), packet, index);
-  CreateRpsi(rpsi_, padding_bytes_, packet, index);
-  return true;
-}
-
-void Rpsi::WithPictureId(uint64_t picture_id) {
-  const uint32_t kPidBits = 7;
-  const uint64_t k7MsbZeroMask = 0x1ffffffffffffffULL;
-  uint8_t required_bytes = 0;
-  uint64_t shifted_pid = picture_id;
-  do {
-    ++required_bytes;
-    shifted_pid = (shifted_pid >> kPidBits) & k7MsbZeroMask;
-  } while (shifted_pid > 0);
-
-  // Convert picture id to native bit string (natively defined by the video
-  // codec).
-  int pos = 0;
-  for (int i = required_bytes - 1; i > 0; i--) {
-    rpsi_.NativeBitString[pos++] =
-        0x80 | static_cast<uint8_t>(picture_id >> (i * kPidBits));
-  }
-  rpsi_.NativeBitString[pos++] = static_cast<uint8_t>(picture_id & 0x7f);
-  rpsi_.NumberOfValidBits = pos * 8;
-
-  // Calculate padding bytes (to reach next 32-bit boundary, 1, 2 or 3 bytes).
-  padding_bytes_ = 4 - ((2 + required_bytes) % 4);
-  if (padding_bytes_ == 4) {
-    padding_bytes_ = 0;
-  }
-}
-
-bool Fir::Create(uint8_t* packet,
-                 size_t* index,
-                 size_t max_length,
-                 RtcpPacket::PacketReadyCallback* callback) const {
-  while (*index + BlockLength() > max_length) {
-    if (!OnBufferFull(packet, index, callback))
-      return false;
-  }
-  const uint8_t kFmt = 4;
-  CreateHeader(kFmt, PT_PSFB, HeaderLength(), packet, index);
-  CreateFir(fir_, fir_item_, packet, index);
-  return true;
-}
-
-bool Remb::Create(uint8_t* packet,
-                  size_t* index,
-                  size_t max_length,
-                  RtcpPacket::PacketReadyCallback* callback) const {
-  while (*index + BlockLength() > max_length) {
-    if (!OnBufferFull(packet, index, callback))
-      return false;
-  }
-  const uint8_t kFmt = 15;
-  CreateHeader(kFmt, PT_PSFB, HeaderLength(), packet, index);
-  CreateRemb(remb_, remb_item_, packet, index);
-  return true;
-}
-
-void Remb::AppliesTo(uint32_t ssrc) {
-  if (remb_item_.NumberOfSSRCs >= kMaxNumberOfSsrcs) {
-    LOG(LS_WARNING) << "Max number of REMB feedback SSRCs reached.";
-    return;
-  }
-  remb_item_.SSRCs[remb_item_.NumberOfSSRCs++] = ssrc;
-}
-
-bool Xr::Create(uint8_t* packet,
-                size_t* index,
-                size_t max_length,
-                RtcpPacket::PacketReadyCallback* callback) const {
-  while (*index + BlockLength() > max_length) {
-    if (!OnBufferFull(packet, index, callback))
-      return false;
-  }
-  CreateHeader(0U, PT_XR, HeaderLength(), packet, index);
-  CreateXrHeader(xr_header_, packet, index);
-  for (const Rrtr& block : rrtr_blocks_) {
-    block.Create(packet + *index);
-    *index += Rrtr::kLength;
-  }
-  for (const Dlrr& block : dlrr_blocks_) {
-    block.Create(packet + *index);
-    *index += block.BlockLength();
-  }
-  for (const VoipMetric& block : voip_metric_blocks_) {
-    block.Create(packet + *index);
-    *index += VoipMetric::kLength;
-  }
-  return true;
-}
-
-bool Xr::WithRrtr(Rrtr* rrtr) {
-  RTC_DCHECK(rrtr);
-  if (rrtr_blocks_.size() >= kMaxNumberOfRrtrBlocks) {
-    LOG(LS_WARNING) << "Max RRTR blocks reached.";
-    return false;
-  }
-  rrtr_blocks_.push_back(*rrtr);
-  return true;
-}
-
-bool Xr::WithDlrr(Dlrr* dlrr) {
-  RTC_DCHECK(dlrr);
-  if (dlrr_blocks_.size() >= kMaxNumberOfDlrrBlocks) {
-    LOG(LS_WARNING) << "Max DLRR blocks reached.";
-    return false;
-  }
-  dlrr_blocks_.push_back(*dlrr);
-  return true;
-}
-
-bool Xr::WithVoipMetric(VoipMetric* voip_metric) {
-  assert(voip_metric);
-  if (voip_metric_blocks_.size() >= kMaxNumberOfVoipMetricBlocks) {
-    LOG(LS_WARNING) << "Max Voip Metric blocks reached.";
-    return false;
-  }
-  voip_metric_blocks_.push_back(*voip_metric);
-  return true;
-}
-
-size_t Xr::DlrrLength() const {
-  size_t length = 0;
-  for (const Dlrr& block : dlrr_blocks_) {
-    length += block.BlockLength();
-  }
-  return length;
-}
-
-RawPacket::RawPacket(size_t buffer_length)
-    : buffer_length_(buffer_length), length_(0) {
-  buffer_.reset(new uint8_t[buffer_length]);
-}
-
-RawPacket::RawPacket(const uint8_t* packet, size_t packet_length)
-    : buffer_length_(packet_length), length_(packet_length) {
-  buffer_.reset(new uint8_t[packet_length]);
-  memcpy(buffer_.get(), packet, packet_length);
-}
-
-const uint8_t* RawPacket::Buffer() const {
-  return buffer_.get();
-}
-
-uint8_t* RawPacket::MutableBuffer() {
-  return buffer_.get();
-}
-
-size_t RawPacket::BufferLength() const {
-  return buffer_length_;
-}
-
-size_t RawPacket::Length() const {
-  return length_;
-}
-
-void RawPacket::SetLength(size_t length) {
-  assert(length <= buffer_length_);
-  length_ = length;
-=======
   RTC_DCHECK_LE(length, 0xffffU);
   RTC_DCHECK_LE(count_or_format, 0x1f);
   constexpr uint8_t kVersionBits = 2 << 6;
@@ -685,7 +79,6 @@
   buffer[*pos + 2] = (length >> 8) & 0xff;
   buffer[*pos + 3] = length & 0xff;
   *pos += kHeaderLength;
->>>>>>> a17af05f
 }
 
 }  // namespace rtcp
