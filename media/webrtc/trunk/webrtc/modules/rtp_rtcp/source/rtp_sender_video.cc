/*
 *  Copyright (c) 2012 The WebRTC project authors. All Rights Reserved.
 *
 *  Use of this source code is governed by a BSD-style license
 *  that can be found in the LICENSE file in the root of the source
 *  tree. An additional intellectual property rights grant can be found
 *  in the file PATENTS.  All contributing project authors may
 *  be found in the AUTHORS file in the root of the source tree.
 */

#include "webrtc/modules/rtp_rtcp/source/rtp_sender_video.h"

#include <stdlib.h>
#include <string.h>

<<<<<<< HEAD
#include <vector>

=======
#include <memory>
#include <vector>
#include <utility>

#include "webrtc/common_types.h"
>>>>>>> a17af05f
#include "webrtc/base/checks.h"
#include "webrtc/base/logging.h"
#include "webrtc/base/trace_event.h"
#include "webrtc/modules/rtp_rtcp/include/rtp_rtcp_defines.h"
#include "webrtc/modules/rtp_rtcp/source/byte_io.h"
#include "webrtc/modules/rtp_rtcp/source/rtp_format_video_generic.h"
#include "webrtc/modules/rtp_rtcp/source/rtp_format_vp8.h"
#include "webrtc/modules/rtp_rtcp/source/rtp_format_vp9.h"
<<<<<<< HEAD
#include "webrtc/modules/rtp_rtcp/source/rtp_format_h264.h"
#include "webrtc/system_wrappers/include/critical_section_wrapper.h"

namespace webrtc {
enum { REDForFECHeaderLength = 1 };

struct RtpPacket {
  uint16_t rtpHeaderLength;
  ForwardErrorCorrection::Packet* pkt;
};

RTPSenderVideo::RTPSenderVideo(Clock* clock, RTPSenderInterface* rtpSender)
    : _rtpSender(*rtpSender),
      crit_(CriticalSectionWrapper::CreateCriticalSection()),
      _videoType(kRtpVideoGeneric),
      _maxBitrate(0),
      _retransmissionSettings(kRetransmitBaseLayer),

      // Generic FEC
      fec_(),
      fec_enabled_(false),
      red_payload_type_(-1),
      fec_payload_type_(-1),
      delta_fec_params_(),
      key_fec_params_(),
      producer_fec_(&fec_),
      _fecOverheadRate(clock, NULL),
      _videoBitrate(clock, NULL) {
  memset(&delta_fec_params_, 0, sizeof(delta_fec_params_));
  memset(&key_fec_params_, 0, sizeof(key_fec_params_));
  delta_fec_params_.max_fec_frames = key_fec_params_.max_fec_frames = 1;
  delta_fec_params_.fec_mask_type = key_fec_params_.fec_mask_type =
      kFecMaskRandom;
}

RTPSenderVideo::~RTPSenderVideo() {
}
=======
#include "webrtc/modules/rtp_rtcp/source/rtp_header_extensions.h"
#include "webrtc/modules/rtp_rtcp/source/rtp_packet_to_send.h"

namespace webrtc {

namespace {
constexpr size_t kRedForFecHeaderLength = 1;

void BuildRedPayload(const RtpPacketToSend& media_packet,
                     RtpPacketToSend* red_packet) {
  uint8_t* red_payload = red_packet->AllocatePayload(
      kRedForFecHeaderLength + media_packet.payload_size());
  RTC_DCHECK(red_payload);
  red_payload[0] = media_packet.PayloadType();
>>>>>>> a17af05f

  auto media_payload = media_packet.payload();
  memcpy(&red_payload[kRedForFecHeaderLength], media_payload.data(),
         media_payload.size());
}
}  // namespace

RTPSenderVideo::RTPSenderVideo(Clock* clock,
                               RTPSender* rtp_sender,
                               FlexfecSender* flexfec_sender)
    : rtp_sender_(rtp_sender),
      clock_(clock),
      video_type_(kRtpVideoGeneric),
      retransmission_settings_(kRetransmitBaseLayer),
      last_rotation_(kVideoRotation_0),
      red_payload_type_(-1),
      ulpfec_payload_type_(-1),
      flexfec_sender_(flexfec_sender),
      delta_fec_params_{0, 1, kFecMaskRandom},
      key_fec_params_{0, 1, kFecMaskRandom},
      fec_bitrate_(1000, RateStatistics::kBpsScale),
      video_bitrate_(1000, RateStatistics::kBpsScale) {}

RTPSenderVideo::~RTPSenderVideo() {}

void RTPSenderVideo::SetVideoCodecType(RtpVideoCodecTypes video_type) {
  video_type_ = video_type;
}

RtpVideoCodecTypes RTPSenderVideo::VideoCodecType() const {
  return video_type_;
}

// Static.
RtpUtility::Payload* RTPSenderVideo::CreateVideoPayload(
<<<<<<< HEAD
    const char payloadName[RTP_PAYLOAD_NAME_SIZE],
    const int8_t payloadType,
    const uint32_t maxBitRate) {
  RtpVideoCodecTypes videoType = kRtpVideoGeneric;
  if (RtpUtility::StringCompare(payloadName, "VP8", 3)) {
    videoType = kRtpVideoVp8;
  } else if (RtpUtility::StringCompare(payloadName, "VP9", 3)) {
    videoType = kRtpVideoVp9;
  } else if (RtpUtility::StringCompare(payloadName, "H264", 4)) {
    videoType = kRtpVideoH264;
  } else if (RtpUtility::StringCompare(payloadName, "I420", 4)) {
    videoType = kRtpVideoGeneric;
=======
    const char payload_name[RTP_PAYLOAD_NAME_SIZE],
    int8_t payload_type) {
  RtpVideoCodecTypes video_type = kRtpVideoGeneric;
  if (RtpUtility::StringCompare(payload_name, "VP8", 3)) {
    video_type = kRtpVideoVp8;
  } else if (RtpUtility::StringCompare(payload_name, "VP9", 3)) {
    video_type = kRtpVideoVp9;
  } else if (RtpUtility::StringCompare(payload_name, "H264", 4)) {
    video_type = kRtpVideoH264;
  } else if (RtpUtility::StringCompare(payload_name, "I420", 4)) {
    video_type = kRtpVideoGeneric;
>>>>>>> a17af05f
  } else {
    video_type = kRtpVideoGeneric;
  }
  RtpUtility::Payload* payload = new RtpUtility::Payload();
  payload->name[RTP_PAYLOAD_NAME_SIZE - 1] = 0;
  strncpy(payload->name, payload_name, RTP_PAYLOAD_NAME_SIZE - 1);
  payload->typeSpecific.Video.videoCodecType = video_type;
  payload->audio = false;
  return payload;
}

<<<<<<< HEAD
void RTPSenderVideo::SendVideoPacket(uint8_t* data_buffer,
                                     const size_t payload_length,
                                     const size_t rtp_header_length,
                                     uint16_t seq_num,
                                     const uint32_t capture_timestamp,
                                     int64_t capture_time_ms,
                                     StorageType storage) {
  if (_rtpSender.SendToNetwork(data_buffer, payload_length, rtp_header_length,
                               capture_time_ms, storage,
                               RtpPacketSender::kLowPriority) == 0) {
    _videoBitrate.Update(payload_length + rtp_header_length);
    TRACE_EVENT_INSTANT2(TRACE_DISABLED_BY_DEFAULT("webrtc_rtp"),
                         "Video::PacketNormal", "timestamp", capture_timestamp,
                         "seqnum", seq_num);
  } else {
    LOG(LS_WARNING) << "Failed to send video packet " << seq_num;
  }
}

void RTPSenderVideo::SendVideoPacketAsRed(uint8_t* data_buffer,
                                          const size_t payload_length,
                                          const size_t rtp_header_length,
                                          uint16_t media_seq_num,
                                          const uint32_t capture_timestamp,
                                          int64_t capture_time_ms,
                                          StorageType media_packet_storage,
                                          bool protect) {
  rtc::scoped_ptr<RedPacket> red_packet;
  std::vector<RedPacket*> fec_packets;
  StorageType fec_storage = kDontRetransmit;
  uint16_t next_fec_sequence_number = 0;
  {
    // Only protect while creating RED and FEC packets, not when sending.
    CriticalSectionScoped cs(crit_.get());
    red_packet.reset(producer_fec_.BuildRedPacket(
        data_buffer, payload_length, rtp_header_length, red_payload_type_));
    if (protect) {
      producer_fec_.AddRtpPacketAndGenerateFec(data_buffer, payload_length,
                                               rtp_header_length);
    }
    uint16_t num_fec_packets = producer_fec_.NumAvailableFecPackets();
    if (num_fec_packets > 0) {
      next_fec_sequence_number =
          _rtpSender.AllocateSequenceNumber(num_fec_packets);
      fec_packets = producer_fec_.GetFecPackets(
          red_payload_type_, fec_payload_type_, next_fec_sequence_number,
          rtp_header_length);
      RTC_DCHECK_EQ(num_fec_packets, fec_packets.size());
      if (_retransmissionSettings & kRetransmitFECPackets)
        fec_storage = kAllowRetransmission;
    }
  }
  if (_rtpSender.SendToNetwork(
          red_packet->data(), red_packet->length() - rtp_header_length,
          rtp_header_length, capture_time_ms, media_packet_storage,
          RtpPacketSender::kLowPriority) == 0) {
    _videoBitrate.Update(red_packet->length());
    TRACE_EVENT_INSTANT2(TRACE_DISABLED_BY_DEFAULT("webrtc_rtp"),
                         "Video::PacketRed", "timestamp", capture_timestamp,
                         "seqnum", media_seq_num);
  } else {
    LOG(LS_WARNING) << "Failed to send RED packet " << media_seq_num;
  }
  for (RedPacket* fec_packet : fec_packets) {
    if (_rtpSender.SendToNetwork(
            fec_packet->data(), fec_packet->length() - rtp_header_length,
            rtp_header_length, capture_time_ms, fec_storage,
            RtpPacketSender::kLowPriority) == 0) {
      _fecOverheadRate.Update(fec_packet->length());
      TRACE_EVENT_INSTANT2(TRACE_DISABLED_BY_DEFAULT("webrtc_rtp"),
                           "Video::PacketFec", "timestamp", capture_timestamp,
                           "seqnum", next_fec_sequence_number);
    } else {
      LOG(LS_WARNING) << "Failed to send FEC packet "
                      << next_fec_sequence_number;
    }
    delete fec_packet;
    ++next_fec_sequence_number;
  }
}

void RTPSenderVideo::SetGenericFECStatus(const bool enable,
                                         const uint8_t payloadTypeRED,
                                         const uint8_t payloadTypeFEC) {
  CriticalSectionScoped cs(crit_.get());
  fec_enabled_ = enable;
  red_payload_type_ = payloadTypeRED;
  fec_payload_type_ = payloadTypeFEC;
  memset(&delta_fec_params_, 0, sizeof(delta_fec_params_));
  memset(&key_fec_params_, 0, sizeof(key_fec_params_));
  delta_fec_params_.max_fec_frames = key_fec_params_.max_fec_frames = 1;
  delta_fec_params_.fec_mask_type = key_fec_params_.fec_mask_type =
      kFecMaskRandom;
}

void RTPSenderVideo::GenericFECStatus(bool* enable,
                                      uint8_t* payloadTypeRED,
                                      uint8_t* payloadTypeFEC) const {
  CriticalSectionScoped cs(crit_.get());
  *enable = fec_enabled_;
  *payloadTypeRED = red_payload_type_;
  *payloadTypeFEC = fec_payload_type_;
}

size_t RTPSenderVideo::FECPacketOverhead() const {
  CriticalSectionScoped cs(crit_.get());
  if (fec_enabled_) {
    // Overhead is FEC headers plus RED for FEC header plus anything in RTP
    // header beyond the 12 bytes base header (CSRC list, extensions...)
=======
void RTPSenderVideo::SendVideoPacket(std::unique_ptr<RtpPacketToSend> packet,
                                     StorageType storage) {
  // Remember some values about the packet before sending it away.
  size_t packet_size = packet->size();
  uint16_t seq_num = packet->SequenceNumber();
  uint32_t rtp_timestamp = packet->Timestamp();
  if (!rtp_sender_->SendToNetwork(std::move(packet), storage,
                                  RtpPacketSender::kLowPriority)) {
    LOG(LS_WARNING) << "Failed to send video packet " << seq_num;
    return;
  }
  rtc::CritScope cs(&stats_crit_);
  video_bitrate_.Update(packet_size, clock_->TimeInMilliseconds());
  TRACE_EVENT_INSTANT2(TRACE_DISABLED_BY_DEFAULT("webrtc_rtp"),
                       "Video::PacketNormal", "timestamp", rtp_timestamp,
                       "seqnum", seq_num);
}

void RTPSenderVideo::SendVideoPacketAsRedMaybeWithUlpfec(
    std::unique_ptr<RtpPacketToSend> media_packet,
    StorageType media_packet_storage,
    bool protect_media_packet) {
  uint32_t rtp_timestamp = media_packet->Timestamp();
  uint16_t media_seq_num = media_packet->SequenceNumber();

  std::unique_ptr<RtpPacketToSend> red_packet(
      new RtpPacketToSend(*media_packet));
  BuildRedPayload(*media_packet, red_packet.get());

  std::vector<std::unique_ptr<RedPacket>> fec_packets;
  StorageType fec_storage = kDontRetransmit;
  {
    // Only protect while creating RED and FEC packets, not when sending.
    rtc::CritScope cs(&crit_);
    red_packet->SetPayloadType(red_payload_type_);
    if (ulpfec_enabled()) {
      if (protect_media_packet) {
        ulpfec_generator_.AddRtpPacketAndGenerateFec(
            media_packet->data(), media_packet->payload_size(),
            media_packet->headers_size());
      }
      uint16_t num_fec_packets = ulpfec_generator_.NumAvailableFecPackets();
      if (num_fec_packets > 0) {
        uint16_t first_fec_sequence_number =
            rtp_sender_->AllocateSequenceNumber(num_fec_packets);
        fec_packets = ulpfec_generator_.GetUlpfecPacketsAsRed(
            red_payload_type_, ulpfec_payload_type_, first_fec_sequence_number,
            media_packet->headers_size());
        RTC_DCHECK_EQ(num_fec_packets, fec_packets.size());
        if (retransmission_settings_ & kRetransmitFECPackets)
          fec_storage = kAllowRetransmission;
      }
    }
  }
  // Send |red_packet| instead of |packet| for allocated sequence number.
  size_t red_packet_size = red_packet->size();
  if (rtp_sender_->SendToNetwork(std::move(red_packet), media_packet_storage,
                                 RtpPacketSender::kLowPriority)) {
    rtc::CritScope cs(&stats_crit_);
    video_bitrate_.Update(red_packet_size, clock_->TimeInMilliseconds());
    TRACE_EVENT_INSTANT2(TRACE_DISABLED_BY_DEFAULT("webrtc_rtp"),
                         "Video::PacketRed", "timestamp", rtp_timestamp,
                         "seqnum", media_seq_num);
  } else {
    LOG(LS_WARNING) << "Failed to send RED packet " << media_seq_num;
  }
  for (const auto& fec_packet : fec_packets) {
    // TODO(danilchap): Make ulpfec_generator_ generate RtpPacketToSend to avoid
    // reparsing them.
    std::unique_ptr<RtpPacketToSend> rtp_packet(
        new RtpPacketToSend(*media_packet));
    RTC_CHECK(rtp_packet->Parse(fec_packet->data(), fec_packet->length()));
    rtp_packet->set_capture_time_ms(media_packet->capture_time_ms());
    uint16_t fec_sequence_number = rtp_packet->SequenceNumber();
    if (rtp_sender_->SendToNetwork(std::move(rtp_packet), fec_storage,
                                   RtpPacketSender::kLowPriority)) {
      rtc::CritScope cs(&stats_crit_);
      fec_bitrate_.Update(fec_packet->length(), clock_->TimeInMilliseconds());
      TRACE_EVENT_INSTANT2(TRACE_DISABLED_BY_DEFAULT("webrtc_rtp"),
                           "Video::PacketUlpfec", "timestamp", rtp_timestamp,
                           "seqnum", fec_sequence_number);
    } else {
      LOG(LS_WARNING) << "Failed to send ULPFEC packet " << fec_sequence_number;
    }
  }
}

void RTPSenderVideo::SendVideoPacketWithFlexfec(
    std::unique_ptr<RtpPacketToSend> media_packet,
    StorageType media_packet_storage,
    bool protect_media_packet) {
  RTC_DCHECK(flexfec_sender_);

  if (protect_media_packet)
    flexfec_sender_->AddRtpPacketAndGenerateFec(*media_packet);

  SendVideoPacket(std::move(media_packet), media_packet_storage);

  if (flexfec_sender_->FecAvailable()) {
    std::vector<std::unique_ptr<RtpPacketToSend>> fec_packets =
        flexfec_sender_->GetFecPackets();
    for (auto& fec_packet : fec_packets) {
      uint32_t timestamp = fec_packet->Timestamp();
      uint16_t seq_num = fec_packet->SequenceNumber();
      if (rtp_sender_->SendToNetwork(std::move(fec_packet), kDontRetransmit,
                                     RtpPacketSender::kLowPriority)) {
        // TODO(brandtr): Wire up stats here.
        TRACE_EVENT_INSTANT2(TRACE_DISABLED_BY_DEFAULT("webrtc_rtp"),
                             "Video::PacketFlexfec", "timestamp", timestamp,
                             "seqnum", seq_num);
      } else {
        LOG(LS_WARNING) << "Failed to send FlexFEC packet " << seq_num;
      }
    }
  }
}

void RTPSenderVideo::SetUlpfecConfig(int red_payload_type,
                                     int ulpfec_payload_type) {
  // Sanity check. Per the definition of UlpfecConfig (see config.h),
  // a payload type of -1 means that the corresponding feature is
  // turned off.
  RTC_DCHECK_GE(red_payload_type, -1);
  RTC_DCHECK_LE(red_payload_type, 127);
  RTC_DCHECK_GE(ulpfec_payload_type, -1);
  RTC_DCHECK_LE(ulpfec_payload_type, 127);

  rtc::CritScope cs(&crit_);
  red_payload_type_ = red_payload_type;
  ulpfec_payload_type_ = ulpfec_payload_type;

  // Must not enable ULPFEC without RED.
  // TODO(brandtr): We currently support enabling RED without ULPFEC. Change
  // this when we have removed the RED/RTX send-side workaround, so that we
  // ensure that RED and ULPFEC are only enabled together.
  RTC_DCHECK(red_enabled() || !ulpfec_enabled());

  // Reset FEC parameters.
  delta_fec_params_ = FecProtectionParams{0, 1, kFecMaskRandom};
  key_fec_params_ = FecProtectionParams{0, 1, kFecMaskRandom};
}

void RTPSenderVideo::GetUlpfecConfig(int* red_payload_type,
                                     int* ulpfec_payload_type) const {
  rtc::CritScope cs(&crit_);
  *red_payload_type = red_payload_type_;
  *ulpfec_payload_type = ulpfec_payload_type_;
}

size_t RTPSenderVideo::CalculateFecPacketOverhead() const {
  if (flexfec_enabled())
    return flexfec_sender_->MaxPacketOverhead();

  size_t overhead = 0;
  if (red_enabled()) {
    // The RED overhead is due to a small header.
    overhead += kRedForFecHeaderLength;
  }
  if (ulpfec_enabled()) {
    // For ULPFEC, the overhead is the FEC headers plus RED for FEC header
    // (see above) plus anything in RTP header beyond the 12 bytes base header
    // (CSRC list, extensions...)
>>>>>>> a17af05f
    // This reason for the header extensions to be included here is that
    // from an FEC viewpoint, they are part of the payload to be protected.
    // (The base RTP header is already protected by the FEC header.)
    overhead += ulpfec_generator_.MaxPacketOverhead() +
                (rtp_sender_->RtpHeaderLength() - kRtpHeaderSize);
  }
  return overhead;
}

<<<<<<< HEAD
void RTPSenderVideo::SetFecParameters(const FecProtectionParams* delta_params,
                                      const FecProtectionParams* key_params) {
  CriticalSectionScoped cs(crit_.get());
  RTC_DCHECK(delta_params);
  RTC_DCHECK(key_params);
  delta_fec_params_ = *delta_params;
  key_fec_params_ = *key_params;
}

int32_t RTPSenderVideo::SendVideo(const RtpVideoCodecTypes videoType,
                                  const FrameType frameType,
                                  const int8_t payloadType,
                                  const uint32_t captureTimeStamp,
                                  int64_t capture_time_ms,
                                  const uint8_t* payloadData,
                                  const size_t payloadSize,
                                  const RTPFragmentationHeader* fragmentation,
                                  const RTPVideoHeader* rtpHdr) {
  if (payloadSize == 0) {
    return -1;
  }

  rtc::scoped_ptr<RtpPacketizer> packetizer(
      RtpPacketizer::Create(videoType, _rtpSender.MaxDataPayloadLength(),
                            &(rtpHdr->codecHeader), frameType));

  StorageType storage;
  bool fec_enabled;
  {
    CriticalSectionScoped cs(crit_.get());
    FecProtectionParams* fec_params =
        frameType == kVideoFrameKey ? &key_fec_params_ : &delta_fec_params_;
    producer_fec_.SetFecParameters(fec_params, 0);
    storage = packetizer->GetStorageType(_retransmissionSettings);
    fec_enabled = fec_enabled_;
  }

  // Register CVO rtp header extension at the first time when we receive a frame
  // with pending rotation.
  RTPSenderInterface::CVOMode cvo_mode = RTPSenderInterface::kCVONone;
  if (rtpHdr && rtpHdr->rotation != kVideoRotation_0) {
    cvo_mode = _rtpSender.ActivateCVORtpHeaderExtension();
  }

  uint16_t rtp_header_length = _rtpSender.RTPHeaderLength();
  size_t payload_bytes_to_send = payloadSize;
  const uint8_t* data = payloadData;
=======
void RTPSenderVideo::SetFecParameters(const FecProtectionParams& delta_params,
                                      const FecProtectionParams& key_params) {
  rtc::CritScope cs(&crit_);
  delta_fec_params_ = delta_params;
  key_fec_params_ = key_params;
}

rtc::Optional<uint32_t> RTPSenderVideo::FlexfecSsrc() const {
  if (flexfec_sender_) {
    return rtc::Optional<uint32_t>(flexfec_sender_->ssrc());
  }
  return rtc::Optional<uint32_t>();
}

bool RTPSenderVideo::SendVideo(RtpVideoCodecTypes video_type,
                               FrameType frame_type,
                               int8_t payload_type,
                               uint32_t rtp_timestamp,
                               int64_t capture_time_ms,
                               const uint8_t* payload_data,
                               size_t payload_size,
                               const RTPFragmentationHeader* fragmentation,
                               const RTPVideoHeader* video_header,
                               const StreamId* rtpStreamId,
                               const StreamId* mId) {
  if (payload_size == 0)
    return false;

  // Create header that will be reused in all packets.
  std::unique_ptr<RtpPacketToSend> rtp_header = rtp_sender_->AllocatePacket();
  rtp_header->SetPayloadType(payload_type);
  rtp_header->SetTimestamp(rtp_timestamp);
  rtp_header->set_capture_time_ms(capture_time_ms);

  size_t fec_packet_overhead;
  bool red_enabled;
  int32_t retransmission_settings;
  {
    rtc::CritScope cs(&crit_);
    // According to
    // http://www.etsi.org/deliver/etsi_ts/126100_126199/126114/12.07.00_60/
    // ts_126114v120700p.pdf Section 7.4.5:
    // The MTSI client shall add the payload bytes as defined in this clause
    // onto the last RTP packet in each group of packets which make up a key
    // frame (I-frame or IDR frame in H.264 (AVC), or an IRAP picture in H.265
    // (HEVC)). The MTSI client may also add the payload bytes onto the last RTP
    // packet in each group of packets which make up another type of frame
    // (e.g. a P-Frame) only if the current value is different from the previous
    // value sent.
    if (video_header) {
      // Set rotation when key frame or when changed (to follow standard).
      // Or when different from 0 (to follow current receiver implementation).
      VideoRotation current_rotation = video_header->rotation;
      if (frame_type == kVideoFrameKey || current_rotation != last_rotation_ ||
          current_rotation != kVideoRotation_0)
        rtp_header->SetExtension<VideoOrientation>(current_rotation);
      last_rotation_ = current_rotation;
    }
    if (rtpStreamId && !rtpStreamId->empty()) {
       rtp_header->SetExtension<RtpStreamId>(*rtpStreamId);
    }
    if (mId && !mId->empty()) {
       rtp_header->SetExtension<MId>(*mId);
    }

    // FEC settings.
    const FecProtectionParams& fec_params =
        frame_type == kVideoFrameKey ? key_fec_params_ : delta_fec_params_;
    if (flexfec_enabled())
      flexfec_sender_->SetFecParameters(fec_params);
    if (ulpfec_enabled())
      ulpfec_generator_.SetFecParameters(fec_params);

    fec_packet_overhead = CalculateFecPacketOverhead();
    red_enabled = this->red_enabled();
    retransmission_settings = retransmission_settings_;
  }

  size_t packet_capacity = rtp_sender_->MaxRtpPacketSize() -
                           fec_packet_overhead -
                           (rtp_sender_->RtxStatus() ? kRtxHeaderSize : 0);
  RTC_DCHECK_LE(packet_capacity, rtp_header->capacity());
  RTC_DCHECK_GT(packet_capacity, rtp_header->headers_size());
  size_t max_data_payload_length = packet_capacity - rtp_header->headers_size();

  std::unique_ptr<RtpPacketizer> packetizer(RtpPacketizer::Create(
      video_type, max_data_payload_length,
      video_header ? &(video_header->codecHeader) : nullptr, frame_type));
  // Media packet storage.
  StorageType storage = packetizer->GetStorageType(retransmission_settings);
>>>>>>> a17af05f

  // TODO(changbin): we currently don't support to configure the codec to
  // output multiple partitions for VP8. Should remove below check after the
  // issue is fixed.
  const RTPFragmentationHeader* frag =
      (video_type == kRtpVideoVp8) ? nullptr : fragmentation;
  packetizer->SetPayloadData(payload_data, payload_size, frag);

  bool first_frame = first_frame_sent_();
  bool first = true;
  bool last = false;
  while (!last) {
<<<<<<< HEAD
    uint8_t dataBuffer[IP_PACKET_SIZE] = {0};
    size_t payload_bytes_in_packet = 0;
    if (!packetizer->NextPacket(&dataBuffer[rtp_header_length],
                                &payload_bytes_in_packet, &last)) {
      return -1;
    }
    // Write RTP header.
    // Set marker bit true if this is the last packet in frame.
    _rtpSender.BuildRTPheader(
        dataBuffer, payloadType, last, captureTimeStamp, capture_time_ms);
    // According to
    // http://www.etsi.org/deliver/etsi_ts/126100_126199/126114/12.07.00_60/
    // ts_126114v120700p.pdf Section 7.4.5:
    // The MTSI client shall add the payload bytes as defined in this clause
    // onto the last RTP packet in each group of packets which make up a key
    // frame (I-frame or IDR frame in H.264 (AVC), or an IRAP picture in H.265
    // (HEVC)). The MTSI client may also add the payload bytes onto the last RTP
    // packet in each group of packets which make up another type of frame
    // (e.g. a P-Frame) only if the current value is different from the previous
    // value sent.
    // Here we are adding it to every packet of every frame at this point.
    if (!rtpHdr) {
      RTC_DCHECK(!_rtpSender.IsRtpHeaderExtensionRegistered(
          kRtpExtensionVideoRotation));
    } else if (cvo_mode == RTPSenderInterface::kCVOActivated) {
      // Checking whether CVO header extension is registered will require taking
      // a lock. It'll be a no-op if it's not registered.
      // TODO(guoweis): For now, all packets sent will carry the CVO such that
      // the RTP header length is consistent, although the receiver side will
      // only exam the packets with marker bit set.
      size_t packetSize = payloadSize + rtp_header_length;
      RtpUtility::RtpHeaderParser rtp_parser(dataBuffer, packetSize);
      RTPHeader rtp_header;
      rtp_parser.Parse(&rtp_header);
      _rtpSender.UpdateVideoRotation(dataBuffer, packetSize, rtp_header,
                                     rtpHdr->rotation);
    }
    if (fec_enabled) {
      SendVideoPacketAsRed(dataBuffer, payload_bytes_in_packet,
                           rtp_header_length, _rtpSender.SequenceNumber(),
                           captureTimeStamp, capture_time_ms, storage,
                           packetizer->GetProtectionType() == kProtectedPacket);
    } else {
      SendVideoPacket(dataBuffer, payload_bytes_in_packet, rtp_header_length,
                      _rtpSender.SequenceNumber(), captureTimeStamp,
                      capture_time_ms, storage);
=======
    std::unique_ptr<RtpPacketToSend> packet(new RtpPacketToSend(*rtp_header));

    if (!packetizer->NextPacket(packet.get(), &last))
      return false;
    RTC_DCHECK_LE(packet->payload_size(), max_data_payload_length);

    if (!rtp_sender_->AssignSequenceNumber(packet.get()))
      return false;

    const bool protect_packet =
        (packetizer->GetProtectionType() == kProtectedPacket);
    if (flexfec_enabled()) {
      // TODO(brandtr): Remove the FlexFEC code path when FlexfecSender
      // is wired up to PacedSender instead.
      SendVideoPacketWithFlexfec(std::move(packet), storage, protect_packet);
    } else if (red_enabled) {
      SendVideoPacketAsRedMaybeWithUlpfec(std::move(packet), storage,
                                          protect_packet);
    } else {
      SendVideoPacket(std::move(packet), storage);
    }

    if (first_frame) {
      if (first) {
        LOG(LS_INFO)
            << "Sent first RTP packet of the first video frame (pre-pacer)";
      }
      if (last) {
        LOG(LS_INFO)
            << "Sent last RTP packet of the first video frame (pre-pacer)";
      }
>>>>>>> a17af05f
    }
    first = false;
  }

<<<<<<< HEAD
  TRACE_EVENT_ASYNC_END1(
      "webrtc", "Video", capture_time_ms, "timestamp", _rtpSender.Timestamp());
  return 0;
}

void RTPSenderVideo::SetMaxConfiguredBitrateVideo(const uint32_t maxBitrate) {
  _maxBitrate = maxBitrate;
}

uint32_t RTPSenderVideo::MaxConfiguredBitrateVideo() const {
  return _maxBitrate;
=======
  TRACE_EVENT_ASYNC_END1("webrtc", "Video", capture_time_ms, "timestamp",
                         rtp_timestamp);
  return true;
>>>>>>> a17af05f
}

uint32_t RTPSenderVideo::VideoBitrateSent() const {
  rtc::CritScope cs(&stats_crit_);
  return video_bitrate_.Rate(clock_->TimeInMilliseconds()).value_or(0);
}

uint32_t RTPSenderVideo::FecOverheadRate() const {
  rtc::CritScope cs(&stats_crit_);
  return fec_bitrate_.Rate(clock_->TimeInMilliseconds()).value_or(0);
}

int RTPSenderVideo::SelectiveRetransmissions() const {
<<<<<<< HEAD
  CriticalSectionScoped cs(crit_.get());
  return _retransmissionSettings;
}

void RTPSenderVideo::SetSelectiveRetransmissions(uint8_t settings) {
  CriticalSectionScoped cs(crit_.get());
  _retransmissionSettings = settings;
=======
  rtc::CritScope cs(&crit_);
  return retransmission_settings_;
}

void RTPSenderVideo::SetSelectiveRetransmissions(uint8_t settings) {
  rtc::CritScope cs(&crit_);
  retransmission_settings_ = settings;
>>>>>>> a17af05f
}

}  // namespace webrtc<|MERGE_RESOLUTION|>--- conflicted
+++ resolved
@@ -13,16 +13,11 @@
 #include <stdlib.h>
 #include <string.h>
 
-<<<<<<< HEAD
-#include <vector>
-
-=======
 #include <memory>
 #include <vector>
 #include <utility>
 
 #include "webrtc/common_types.h"
->>>>>>> a17af05f
 #include "webrtc/base/checks.h"
 #include "webrtc/base/logging.h"
 #include "webrtc/base/trace_event.h"
@@ -31,45 +26,6 @@
 #include "webrtc/modules/rtp_rtcp/source/rtp_format_video_generic.h"
 #include "webrtc/modules/rtp_rtcp/source/rtp_format_vp8.h"
 #include "webrtc/modules/rtp_rtcp/source/rtp_format_vp9.h"
-<<<<<<< HEAD
-#include "webrtc/modules/rtp_rtcp/source/rtp_format_h264.h"
-#include "webrtc/system_wrappers/include/critical_section_wrapper.h"
-
-namespace webrtc {
-enum { REDForFECHeaderLength = 1 };
-
-struct RtpPacket {
-  uint16_t rtpHeaderLength;
-  ForwardErrorCorrection::Packet* pkt;
-};
-
-RTPSenderVideo::RTPSenderVideo(Clock* clock, RTPSenderInterface* rtpSender)
-    : _rtpSender(*rtpSender),
-      crit_(CriticalSectionWrapper::CreateCriticalSection()),
-      _videoType(kRtpVideoGeneric),
-      _maxBitrate(0),
-      _retransmissionSettings(kRetransmitBaseLayer),
-
-      // Generic FEC
-      fec_(),
-      fec_enabled_(false),
-      red_payload_type_(-1),
-      fec_payload_type_(-1),
-      delta_fec_params_(),
-      key_fec_params_(),
-      producer_fec_(&fec_),
-      _fecOverheadRate(clock, NULL),
-      _videoBitrate(clock, NULL) {
-  memset(&delta_fec_params_, 0, sizeof(delta_fec_params_));
-  memset(&key_fec_params_, 0, sizeof(key_fec_params_));
-  delta_fec_params_.max_fec_frames = key_fec_params_.max_fec_frames = 1;
-  delta_fec_params_.fec_mask_type = key_fec_params_.fec_mask_type =
-      kFecMaskRandom;
-}
-
-RTPSenderVideo::~RTPSenderVideo() {
-}
-=======
 #include "webrtc/modules/rtp_rtcp/source/rtp_header_extensions.h"
 #include "webrtc/modules/rtp_rtcp/source/rtp_packet_to_send.h"
 
@@ -84,7 +40,6 @@
       kRedForFecHeaderLength + media_packet.payload_size());
   RTC_DCHECK(red_payload);
   red_payload[0] = media_packet.PayloadType();
->>>>>>> a17af05f
 
   auto media_payload = media_packet.payload();
   memcpy(&red_payload[kRedForFecHeaderLength], media_payload.data(),
@@ -120,20 +75,6 @@
 
 // Static.
 RtpUtility::Payload* RTPSenderVideo::CreateVideoPayload(
-<<<<<<< HEAD
-    const char payloadName[RTP_PAYLOAD_NAME_SIZE],
-    const int8_t payloadType,
-    const uint32_t maxBitRate) {
-  RtpVideoCodecTypes videoType = kRtpVideoGeneric;
-  if (RtpUtility::StringCompare(payloadName, "VP8", 3)) {
-    videoType = kRtpVideoVp8;
-  } else if (RtpUtility::StringCompare(payloadName, "VP9", 3)) {
-    videoType = kRtpVideoVp9;
-  } else if (RtpUtility::StringCompare(payloadName, "H264", 4)) {
-    videoType = kRtpVideoH264;
-  } else if (RtpUtility::StringCompare(payloadName, "I420", 4)) {
-    videoType = kRtpVideoGeneric;
-=======
     const char payload_name[RTP_PAYLOAD_NAME_SIZE],
     int8_t payload_type) {
   RtpVideoCodecTypes video_type = kRtpVideoGeneric;
@@ -145,7 +86,6 @@
     video_type = kRtpVideoH264;
   } else if (RtpUtility::StringCompare(payload_name, "I420", 4)) {
     video_type = kRtpVideoGeneric;
->>>>>>> a17af05f
   } else {
     video_type = kRtpVideoGeneric;
   }
@@ -157,117 +97,6 @@
   return payload;
 }
 
-<<<<<<< HEAD
-void RTPSenderVideo::SendVideoPacket(uint8_t* data_buffer,
-                                     const size_t payload_length,
-                                     const size_t rtp_header_length,
-                                     uint16_t seq_num,
-                                     const uint32_t capture_timestamp,
-                                     int64_t capture_time_ms,
-                                     StorageType storage) {
-  if (_rtpSender.SendToNetwork(data_buffer, payload_length, rtp_header_length,
-                               capture_time_ms, storage,
-                               RtpPacketSender::kLowPriority) == 0) {
-    _videoBitrate.Update(payload_length + rtp_header_length);
-    TRACE_EVENT_INSTANT2(TRACE_DISABLED_BY_DEFAULT("webrtc_rtp"),
-                         "Video::PacketNormal", "timestamp", capture_timestamp,
-                         "seqnum", seq_num);
-  } else {
-    LOG(LS_WARNING) << "Failed to send video packet " << seq_num;
-  }
-}
-
-void RTPSenderVideo::SendVideoPacketAsRed(uint8_t* data_buffer,
-                                          const size_t payload_length,
-                                          const size_t rtp_header_length,
-                                          uint16_t media_seq_num,
-                                          const uint32_t capture_timestamp,
-                                          int64_t capture_time_ms,
-                                          StorageType media_packet_storage,
-                                          bool protect) {
-  rtc::scoped_ptr<RedPacket> red_packet;
-  std::vector<RedPacket*> fec_packets;
-  StorageType fec_storage = kDontRetransmit;
-  uint16_t next_fec_sequence_number = 0;
-  {
-    // Only protect while creating RED and FEC packets, not when sending.
-    CriticalSectionScoped cs(crit_.get());
-    red_packet.reset(producer_fec_.BuildRedPacket(
-        data_buffer, payload_length, rtp_header_length, red_payload_type_));
-    if (protect) {
-      producer_fec_.AddRtpPacketAndGenerateFec(data_buffer, payload_length,
-                                               rtp_header_length);
-    }
-    uint16_t num_fec_packets = producer_fec_.NumAvailableFecPackets();
-    if (num_fec_packets > 0) {
-      next_fec_sequence_number =
-          _rtpSender.AllocateSequenceNumber(num_fec_packets);
-      fec_packets = producer_fec_.GetFecPackets(
-          red_payload_type_, fec_payload_type_, next_fec_sequence_number,
-          rtp_header_length);
-      RTC_DCHECK_EQ(num_fec_packets, fec_packets.size());
-      if (_retransmissionSettings & kRetransmitFECPackets)
-        fec_storage = kAllowRetransmission;
-    }
-  }
-  if (_rtpSender.SendToNetwork(
-          red_packet->data(), red_packet->length() - rtp_header_length,
-          rtp_header_length, capture_time_ms, media_packet_storage,
-          RtpPacketSender::kLowPriority) == 0) {
-    _videoBitrate.Update(red_packet->length());
-    TRACE_EVENT_INSTANT2(TRACE_DISABLED_BY_DEFAULT("webrtc_rtp"),
-                         "Video::PacketRed", "timestamp", capture_timestamp,
-                         "seqnum", media_seq_num);
-  } else {
-    LOG(LS_WARNING) << "Failed to send RED packet " << media_seq_num;
-  }
-  for (RedPacket* fec_packet : fec_packets) {
-    if (_rtpSender.SendToNetwork(
-            fec_packet->data(), fec_packet->length() - rtp_header_length,
-            rtp_header_length, capture_time_ms, fec_storage,
-            RtpPacketSender::kLowPriority) == 0) {
-      _fecOverheadRate.Update(fec_packet->length());
-      TRACE_EVENT_INSTANT2(TRACE_DISABLED_BY_DEFAULT("webrtc_rtp"),
-                           "Video::PacketFec", "timestamp", capture_timestamp,
-                           "seqnum", next_fec_sequence_number);
-    } else {
-      LOG(LS_WARNING) << "Failed to send FEC packet "
-                      << next_fec_sequence_number;
-    }
-    delete fec_packet;
-    ++next_fec_sequence_number;
-  }
-}
-
-void RTPSenderVideo::SetGenericFECStatus(const bool enable,
-                                         const uint8_t payloadTypeRED,
-                                         const uint8_t payloadTypeFEC) {
-  CriticalSectionScoped cs(crit_.get());
-  fec_enabled_ = enable;
-  red_payload_type_ = payloadTypeRED;
-  fec_payload_type_ = payloadTypeFEC;
-  memset(&delta_fec_params_, 0, sizeof(delta_fec_params_));
-  memset(&key_fec_params_, 0, sizeof(key_fec_params_));
-  delta_fec_params_.max_fec_frames = key_fec_params_.max_fec_frames = 1;
-  delta_fec_params_.fec_mask_type = key_fec_params_.fec_mask_type =
-      kFecMaskRandom;
-}
-
-void RTPSenderVideo::GenericFECStatus(bool* enable,
-                                      uint8_t* payloadTypeRED,
-                                      uint8_t* payloadTypeFEC) const {
-  CriticalSectionScoped cs(crit_.get());
-  *enable = fec_enabled_;
-  *payloadTypeRED = red_payload_type_;
-  *payloadTypeFEC = fec_payload_type_;
-}
-
-size_t RTPSenderVideo::FECPacketOverhead() const {
-  CriticalSectionScoped cs(crit_.get());
-  if (fec_enabled_) {
-    // Overhead is FEC headers plus RED for FEC header plus anything in RTP
-    // header beyond the 12 bytes base header (CSRC list, extensions...)
-=======
 void RTPSenderVideo::SendVideoPacket(std::unique_ptr<RtpPacketToSend> packet,
                                      StorageType storage) {
   // Remember some values about the packet before sending it away.
@@ -430,7 +259,6 @@
     // For ULPFEC, the overhead is the FEC headers plus RED for FEC header
     // (see above) plus anything in RTP header beyond the 12 bytes base header
     // (CSRC list, extensions...)
->>>>>>> a17af05f
     // This reason for the header extensions to be included here is that
     // from an FEC viewpoint, they are part of the payload to be protected.
     // (The base RTP header is already protected by the FEC header.)
@@ -440,55 +268,6 @@
   return overhead;
 }
 
-<<<<<<< HEAD
-void RTPSenderVideo::SetFecParameters(const FecProtectionParams* delta_params,
-                                      const FecProtectionParams* key_params) {
-  CriticalSectionScoped cs(crit_.get());
-  RTC_DCHECK(delta_params);
-  RTC_DCHECK(key_params);
-  delta_fec_params_ = *delta_params;
-  key_fec_params_ = *key_params;
-}
-
-int32_t RTPSenderVideo::SendVideo(const RtpVideoCodecTypes videoType,
-                                  const FrameType frameType,
-                                  const int8_t payloadType,
-                                  const uint32_t captureTimeStamp,
-                                  int64_t capture_time_ms,
-                                  const uint8_t* payloadData,
-                                  const size_t payloadSize,
-                                  const RTPFragmentationHeader* fragmentation,
-                                  const RTPVideoHeader* rtpHdr) {
-  if (payloadSize == 0) {
-    return -1;
-  }
-
-  rtc::scoped_ptr<RtpPacketizer> packetizer(
-      RtpPacketizer::Create(videoType, _rtpSender.MaxDataPayloadLength(),
-                            &(rtpHdr->codecHeader), frameType));
-
-  StorageType storage;
-  bool fec_enabled;
-  {
-    CriticalSectionScoped cs(crit_.get());
-    FecProtectionParams* fec_params =
-        frameType == kVideoFrameKey ? &key_fec_params_ : &delta_fec_params_;
-    producer_fec_.SetFecParameters(fec_params, 0);
-    storage = packetizer->GetStorageType(_retransmissionSettings);
-    fec_enabled = fec_enabled_;
-  }
-
-  // Register CVO rtp header extension at the first time when we receive a frame
-  // with pending rotation.
-  RTPSenderInterface::CVOMode cvo_mode = RTPSenderInterface::kCVONone;
-  if (rtpHdr && rtpHdr->rotation != kVideoRotation_0) {
-    cvo_mode = _rtpSender.ActivateCVORtpHeaderExtension();
-  }
-
-  uint16_t rtp_header_length = _rtpSender.RTPHeaderLength();
-  size_t payload_bytes_to_send = payloadSize;
-  const uint8_t* data = payloadData;
-=======
 void RTPSenderVideo::SetFecParameters(const FecProtectionParams& delta_params,
                                       const FecProtectionParams& key_params) {
   rtc::CritScope cs(&crit_);
@@ -579,7 +358,6 @@
       video_header ? &(video_header->codecHeader) : nullptr, frame_type));
   // Media packet storage.
   StorageType storage = packetizer->GetStorageType(retransmission_settings);
->>>>>>> a17af05f
 
   // TODO(changbin): we currently don't support to configure the codec to
   // output multiple partitions for VP8. Should remove below check after the
@@ -592,54 +370,6 @@
   bool first = true;
   bool last = false;
   while (!last) {
-<<<<<<< HEAD
-    uint8_t dataBuffer[IP_PACKET_SIZE] = {0};
-    size_t payload_bytes_in_packet = 0;
-    if (!packetizer->NextPacket(&dataBuffer[rtp_header_length],
-                                &payload_bytes_in_packet, &last)) {
-      return -1;
-    }
-    // Write RTP header.
-    // Set marker bit true if this is the last packet in frame.
-    _rtpSender.BuildRTPheader(
-        dataBuffer, payloadType, last, captureTimeStamp, capture_time_ms);
-    // According to
-    // http://www.etsi.org/deliver/etsi_ts/126100_126199/126114/12.07.00_60/
-    // ts_126114v120700p.pdf Section 7.4.5:
-    // The MTSI client shall add the payload bytes as defined in this clause
-    // onto the last RTP packet in each group of packets which make up a key
-    // frame (I-frame or IDR frame in H.264 (AVC), or an IRAP picture in H.265
-    // (HEVC)). The MTSI client may also add the payload bytes onto the last RTP
-    // packet in each group of packets which make up another type of frame
-    // (e.g. a P-Frame) only if the current value is different from the previous
-    // value sent.
-    // Here we are adding it to every packet of every frame at this point.
-    if (!rtpHdr) {
-      RTC_DCHECK(!_rtpSender.IsRtpHeaderExtensionRegistered(
-          kRtpExtensionVideoRotation));
-    } else if (cvo_mode == RTPSenderInterface::kCVOActivated) {
-      // Checking whether CVO header extension is registered will require taking
-      // a lock. It'll be a no-op if it's not registered.
-      // TODO(guoweis): For now, all packets sent will carry the CVO such that
-      // the RTP header length is consistent, although the receiver side will
-      // only exam the packets with marker bit set.
-      size_t packetSize = payloadSize + rtp_header_length;
-      RtpUtility::RtpHeaderParser rtp_parser(dataBuffer, packetSize);
-      RTPHeader rtp_header;
-      rtp_parser.Parse(&rtp_header);
-      _rtpSender.UpdateVideoRotation(dataBuffer, packetSize, rtp_header,
-                                     rtpHdr->rotation);
-    }
-    if (fec_enabled) {
-      SendVideoPacketAsRed(dataBuffer, payload_bytes_in_packet,
-                           rtp_header_length, _rtpSender.SequenceNumber(),
-                           captureTimeStamp, capture_time_ms, storage,
-                           packetizer->GetProtectionType() == kProtectedPacket);
-    } else {
-      SendVideoPacket(dataBuffer, payload_bytes_in_packet, rtp_header_length,
-                      _rtpSender.SequenceNumber(), captureTimeStamp,
-                      capture_time_ms, storage);
-=======
     std::unique_ptr<RtpPacketToSend> packet(new RtpPacketToSend(*rtp_header));
 
     if (!packetizer->NextPacket(packet.get(), &last))
@@ -671,28 +401,13 @@
         LOG(LS_INFO)
             << "Sent last RTP packet of the first video frame (pre-pacer)";
       }
->>>>>>> a17af05f
     }
     first = false;
   }
 
-<<<<<<< HEAD
-  TRACE_EVENT_ASYNC_END1(
-      "webrtc", "Video", capture_time_ms, "timestamp", _rtpSender.Timestamp());
-  return 0;
-}
-
-void RTPSenderVideo::SetMaxConfiguredBitrateVideo(const uint32_t maxBitrate) {
-  _maxBitrate = maxBitrate;
-}
-
-uint32_t RTPSenderVideo::MaxConfiguredBitrateVideo() const {
-  return _maxBitrate;
-=======
   TRACE_EVENT_ASYNC_END1("webrtc", "Video", capture_time_ms, "timestamp",
                          rtp_timestamp);
   return true;
->>>>>>> a17af05f
 }
 
 uint32_t RTPSenderVideo::VideoBitrateSent() const {
@@ -706,15 +421,6 @@
 }
 
 int RTPSenderVideo::SelectiveRetransmissions() const {
-<<<<<<< HEAD
-  CriticalSectionScoped cs(crit_.get());
-  return _retransmissionSettings;
-}
-
-void RTPSenderVideo::SetSelectiveRetransmissions(uint8_t settings) {
-  CriticalSectionScoped cs(crit_.get());
-  _retransmissionSettings = settings;
-=======
   rtc::CritScope cs(&crit_);
   return retransmission_settings_;
 }
@@ -722,7 +428,6 @@
 void RTPSenderVideo::SetSelectiveRetransmissions(uint8_t settings) {
   rtc::CritScope cs(&crit_);
   retransmission_settings_ = settings;
->>>>>>> a17af05f
 }
 
 }  // namespace webrtc