/*
 *  Copyright (c) 2012 The WebRTC project authors. All Rights Reserved.
 *
 *  Use of this source code is governed by a BSD-style license
 *  that can be found in the LICENSE file in the root of the source
 *  tree. An additional intellectual property rights grant can be found
 *  in the file PATENTS.  All contributing project authors may
 *  be found in the AUTHORS file in the root of the source tree.
 */

<<<<<<< HEAD
#include "testing/gtest/include/gtest/gtest.h"

#include "webrtc/modules/rtp_rtcp/include/rtp_rtcp_defines.h"
#include "webrtc/modules/rtp_rtcp/source/rtp_packet_history.h"
#include "webrtc/system_wrappers/include/clock.h"
=======
#include "webrtc/modules/rtp_rtcp/source/rtp_packet_history.h"

#include <memory>

#include "webrtc/modules/rtp_rtcp/include/rtp_rtcp_defines.h"
#include "webrtc/modules/rtp_rtcp/source/rtp_packet_to_send.h"
#include "webrtc/system_wrappers/include/clock.h"
#include "webrtc/test/gtest.h"
>>>>>>> a17af05f
#include "webrtc/typedefs.h"

namespace webrtc {

class RtpPacketHistoryTest : public ::testing::Test {
 protected:
<<<<<<< HEAD
  RtpPacketHistoryTest()
     : fake_clock_(123456),
       hist_(new RTPPacketHistory(&fake_clock_)) {
  }
  ~RtpPacketHistoryTest() {
    delete hist_;
  }

  SimulatedClock fake_clock_;
  RTPPacketHistory* hist_;
  enum {kPayload = 127};
  enum {kSsrc = 12345678};
  enum {kSeqNum = 88};
  enum {kTimestamp = 127};
  enum {kMaxPacketLength = 1500};
  uint8_t packet_[kMaxPacketLength];
  uint8_t packet_out_[kMaxPacketLength];

  void CreateRtpPacket(uint16_t seq_num, uint32_t ssrc, uint8_t payload,
      uint32_t timestamp, uint8_t* array, size_t* cur_pos) {
    array[(*cur_pos)++] = 0x80;
    array[(*cur_pos)++] = payload;
    array[(*cur_pos)++] = seq_num >> 8;
    array[(*cur_pos)++] = seq_num;
    array[(*cur_pos)++] = timestamp >> 24;
    array[(*cur_pos)++] = timestamp >> 16;
    array[(*cur_pos)++] = timestamp >> 8;
    array[(*cur_pos)++] = timestamp;
    array[(*cur_pos)++] = ssrc >> 24;
    array[(*cur_pos)++] = ssrc >> 16;
    array[(*cur_pos)++] = ssrc >> 8;
    array[(*cur_pos)++] = ssrc;
=======
  static constexpr uint16_t kSeqNum = 88;

  RtpPacketHistoryTest() : fake_clock_(123456), hist_(&fake_clock_) {}

  SimulatedClock fake_clock_;
  RtpPacketHistory hist_;

  std::unique_ptr<RtpPacketToSend> CreateRtpPacket(uint16_t seq_num) {
    // Payload, ssrc, timestamp and extensions are irrelevant for this tests.
    std::unique_ptr<RtpPacketToSend> packet(new RtpPacketToSend(nullptr));
    packet->SetSequenceNumber(seq_num);
    packet->set_capture_time_ms(fake_clock_.TimeInMilliseconds());
    return packet;
>>>>>>> a17af05f
  }
};

TEST_F(RtpPacketHistoryTest, SetStoreStatus) {
  EXPECT_FALSE(hist_.StorePackets());
  hist_.SetStorePacketsStatus(true, 10);
  EXPECT_TRUE(hist_.StorePackets());
  hist_.SetStorePacketsStatus(false, 0);
  EXPECT_FALSE(hist_.StorePackets());
}

TEST_F(RtpPacketHistoryTest, NoStoreStatus) {
<<<<<<< HEAD
  EXPECT_FALSE(hist_->StorePackets());
  size_t len = 0;
  int64_t capture_time_ms = fake_clock_.TimeInMilliseconds();
  CreateRtpPacket(kSeqNum, kSsrc, kPayload, kTimestamp, packet_, &len);
  EXPECT_EQ(0, hist_->PutRTPPacket(packet_, len, capture_time_ms,
                                   kAllowRetransmission));
  // Packet should not be stored.
  len = kMaxPacketLength;
  int64_t time;
  EXPECT_FALSE(hist_->GetPacketAndSetSendTime(kSeqNum, 0, false, packet_, &len,
                                              &time));
}

TEST_F(RtpPacketHistoryTest, PutRtpPacket_TooLargePacketLength) {
  hist_->SetStorePacketsStatus(true, 10);
  int64_t capture_time_ms = fake_clock_.TimeInMilliseconds();
  EXPECT_EQ(-1, hist_->PutRTPPacket(packet_, kMaxPacketLength + 1,
                                    capture_time_ms, kAllowRetransmission));
=======
  EXPECT_FALSE(hist_.StorePackets());
  std::unique_ptr<RtpPacketToSend> packet = CreateRtpPacket(kSeqNum);
  hist_.PutRtpPacket(std::move(packet), kAllowRetransmission, false);
  // Packet should not be stored.
  EXPECT_FALSE(hist_.GetPacketAndSetSendTime(kSeqNum, 0, false));
>>>>>>> a17af05f
}

TEST_F(RtpPacketHistoryTest, GetRtpPacket_NotStored) {
  hist_.SetStorePacketsStatus(true, 10);
  EXPECT_FALSE(hist_.GetPacketAndSetSendTime(0, 0, false));
}

TEST_F(RtpPacketHistoryTest, PutRtpPacket) {
  hist_.SetStorePacketsStatus(true, 10);
  std::unique_ptr<RtpPacketToSend> packet = CreateRtpPacket(kSeqNum);

<<<<<<< HEAD
  EXPECT_FALSE(hist_->HasRTPPacket(kSeqNum));
  int64_t capture_time_ms = fake_clock_.TimeInMilliseconds();
  EXPECT_EQ(0, hist_->PutRTPPacket(packet_, len, capture_time_ms,
                                   kAllowRetransmission));
  EXPECT_TRUE(hist_->HasRTPPacket(kSeqNum));
=======
  EXPECT_FALSE(hist_.HasRtpPacket(kSeqNum));
  hist_.PutRtpPacket(std::move(packet), kAllowRetransmission, false);
  EXPECT_TRUE(hist_.HasRtpPacket(kSeqNum));
>>>>>>> a17af05f
}

TEST_F(RtpPacketHistoryTest, GetRtpPacket) {
  hist_.SetStorePacketsStatus(true, 10);
  int64_t capture_time_ms = 1;
<<<<<<< HEAD
  CreateRtpPacket(kSeqNum, kSsrc, kPayload, kTimestamp, packet_, &len);
  EXPECT_EQ(0, hist_->PutRTPPacket(packet_, len, capture_time_ms,
                                   kAllowRetransmission));

  size_t len_out = kMaxPacketLength;
  int64_t time;
  EXPECT_TRUE(hist_->GetPacketAndSetSendTime(kSeqNum, 0, false, packet_out_,
                                             &len_out, &time));
  EXPECT_EQ(len, len_out);
  EXPECT_EQ(capture_time_ms, time);
  for (size_t i = 0; i < len; i++)  {
    EXPECT_EQ(packet_[i], packet_out_[i]);
  }
=======
  std::unique_ptr<RtpPacketToSend> packet = CreateRtpPacket(kSeqNum);
  packet->set_capture_time_ms(capture_time_ms);
  rtc::CopyOnWriteBuffer buffer = packet->Buffer();
  hist_.PutRtpPacket(std::move(packet), kAllowRetransmission, false);

  std::unique_ptr<RtpPacketToSend> packet_out =
      hist_.GetPacketAndSetSendTime(kSeqNum, 0, false);
  EXPECT_TRUE(packet_out);
  EXPECT_EQ(buffer, packet_out->Buffer());
  EXPECT_EQ(capture_time_ms, packet_out->capture_time_ms());
>>>>>>> a17af05f
}

TEST_F(RtpPacketHistoryTest, NoCaptureTime) {
  hist_.SetStorePacketsStatus(true, 10);
  fake_clock_.AdvanceTimeMilliseconds(1);
  int64_t capture_time_ms = fake_clock_.TimeInMilliseconds();
<<<<<<< HEAD
  CreateRtpPacket(kSeqNum, kSsrc, kPayload, kTimestamp, packet_, &len);
  EXPECT_EQ(0, hist_->PutRTPPacket(packet_, len, -1, kAllowRetransmission));

  size_t len_out = kMaxPacketLength;
  int64_t time;
  EXPECT_TRUE(hist_->GetPacketAndSetSendTime(kSeqNum, 0, false, packet_out_,
                                             &len_out, &time));
  EXPECT_EQ(len, len_out);
  EXPECT_EQ(capture_time_ms, time);
  for (size_t i = 0; i < len; i++)  {
    EXPECT_EQ(packet_[i], packet_out_[i]);
  }
=======
  std::unique_ptr<RtpPacketToSend> packet = CreateRtpPacket(kSeqNum);
  packet->set_capture_time_ms(-1);
  rtc::CopyOnWriteBuffer buffer = packet->Buffer();
  hist_.PutRtpPacket(std::move(packet), kAllowRetransmission, false);

  std::unique_ptr<RtpPacketToSend> packet_out =
      hist_.GetPacketAndSetSendTime(kSeqNum, 0, false);
  EXPECT_TRUE(packet_out);
  EXPECT_EQ(buffer, packet_out->Buffer());
  EXPECT_EQ(capture_time_ms, packet_out->capture_time_ms());
>>>>>>> a17af05f
}

TEST_F(RtpPacketHistoryTest, DontRetransmit) {
  hist_.SetStorePacketsStatus(true, 10);
  int64_t capture_time_ms = fake_clock_.TimeInMilliseconds();
<<<<<<< HEAD
  CreateRtpPacket(kSeqNum, kSsrc, kPayload, kTimestamp, packet_, &len);
  EXPECT_EQ(
      0, hist_->PutRTPPacket(packet_, len, capture_time_ms, kDontRetransmit));

  size_t len_out = kMaxPacketLength;
  int64_t time;
  EXPECT_TRUE(hist_->GetPacketAndSetSendTime(kSeqNum, 0, false, packet_out_,
                                             &len_out, &time));
  EXPECT_EQ(len, len_out);
  EXPECT_EQ(capture_time_ms, time);
=======
  std::unique_ptr<RtpPacketToSend> packet = CreateRtpPacket(kSeqNum);
  rtc::CopyOnWriteBuffer buffer = packet->Buffer();
  hist_.PutRtpPacket(std::move(packet), kDontRetransmit, false);

  std::unique_ptr<RtpPacketToSend> packet_out;
  packet_out = hist_.GetPacketAndSetSendTime(kSeqNum, 0, true);
  EXPECT_FALSE(packet_out);

  packet_out = hist_.GetPacketAndSetSendTime(kSeqNum, 0, false);
  EXPECT_TRUE(packet_out);

  EXPECT_EQ(buffer.size(), packet_out->size());
  EXPECT_EQ(capture_time_ms, packet_out->capture_time_ms());
>>>>>>> a17af05f
}

TEST_F(RtpPacketHistoryTest, MinResendTime) {
  static const int64_t kMinRetransmitIntervalMs = 100;

<<<<<<< HEAD
  hist_->SetStorePacketsStatus(true, 10);
  size_t len = 0;
  int64_t capture_time_ms = fake_clock_.TimeInMilliseconds();
  CreateRtpPacket(kSeqNum, kSsrc, kPayload, kTimestamp, packet_, &len);
  EXPECT_EQ(0, hist_->PutRTPPacket(packet_, len, capture_time_ms,
                                   kAllowRetransmission));

  // First transmission: TimeToSendPacket() call from pacer.
  int64_t time;
  len = kMaxPacketLength;
  EXPECT_TRUE(
      hist_->GetPacketAndSetSendTime(kSeqNum, 0, false, packet_, &len, &time));

  fake_clock_.AdvanceTimeMilliseconds(kMinRetransmitIntervalMs);
  // Time has elapsed.
  len = kMaxPacketLength;
  EXPECT_TRUE(hist_->GetPacketAndSetSendTime(kSeqNum, kMinRetransmitIntervalMs,
                                             true, packet_, &len, &time));
  EXPECT_GT(len, 0u);
  EXPECT_EQ(capture_time_ms, time);

  fake_clock_.AdvanceTimeMilliseconds(kMinRetransmitIntervalMs - 1);
  // Time has not elapsed. Packet should be found, but no bytes copied.
  len = kMaxPacketLength;
  EXPECT_FALSE(hist_->GetPacketAndSetSendTime(kSeqNum, kMinRetransmitIntervalMs,
                                              true, packet_, &len, &time));
}

TEST_F(RtpPacketHistoryTest, EarlyFirstResend) {
  static const int64_t kMinRetransmitIntervalMs = 100;

  hist_->SetStorePacketsStatus(true, 10);
  size_t len = 0;
  int64_t capture_time_ms = fake_clock_.TimeInMilliseconds();
  CreateRtpPacket(kSeqNum, kSsrc, kPayload, kTimestamp, packet_, &len);
  EXPECT_EQ(0, hist_->PutRTPPacket(packet_, len, capture_time_ms,
                                   kAllowRetransmission));

  // First transmission: TimeToSendPacket() call from pacer.
  int64_t time;
  len = kMaxPacketLength;
  EXPECT_TRUE(
      hist_->GetPacketAndSetSendTime(kSeqNum, 0, false, packet_, &len, &time));

  fake_clock_.AdvanceTimeMilliseconds(kMinRetransmitIntervalMs - 1);
  // Time has not elapsed, but this is the first retransmission request so
  // allow anyway.
  len = kMaxPacketLength;
  EXPECT_TRUE(hist_->GetPacketAndSetSendTime(kSeqNum, kMinRetransmitIntervalMs,
                                             true, packet_, &len, &time));
  EXPECT_GT(len, 0u);
  EXPECT_EQ(capture_time_ms, time);

  fake_clock_.AdvanceTimeMilliseconds(kMinRetransmitIntervalMs - 1);
  // Time has not elapsed. Packet should be found, but no bytes copied.
  len = kMaxPacketLength;
  EXPECT_FALSE(hist_->GetPacketAndSetSendTime(kSeqNum, kMinRetransmitIntervalMs,
                                              true, packet_, &len, &time));
=======
  hist_.SetStorePacketsStatus(true, 10);
  int64_t capture_time_ms = fake_clock_.TimeInMilliseconds();
  std::unique_ptr<RtpPacketToSend> packet = CreateRtpPacket(kSeqNum);
  size_t len = packet->size();
  hist_.PutRtpPacket(std::move(packet), kAllowRetransmission, false);

  // First transmission: TimeToSendPacket() call from pacer.
  EXPECT_TRUE(hist_.GetPacketAndSetSendTime(kSeqNum, 0, false));

  fake_clock_.AdvanceTimeMilliseconds(kMinRetransmitIntervalMs);
  // Time has elapsed.
  std::unique_ptr<RtpPacketToSend> packet_out =
      hist_.GetPacketAndSetSendTime(kSeqNum, kMinRetransmitIntervalMs, true);
  EXPECT_TRUE(packet_out);
  EXPECT_EQ(len, packet_out->size());
  EXPECT_EQ(capture_time_ms, packet_out->capture_time_ms());

  fake_clock_.AdvanceTimeMilliseconds(kMinRetransmitIntervalMs - 1);
  // Time has not elapsed. Packet should be found, but no bytes copied.
  EXPECT_TRUE(hist_.HasRtpPacket(kSeqNum));
  EXPECT_FALSE(
      hist_.GetPacketAndSetSendTime(kSeqNum, kMinRetransmitIntervalMs, true));
>>>>>>> a17af05f
}

TEST_F(RtpPacketHistoryTest, EarlyFirstResend) {
  static const int64_t kMinRetransmitIntervalMs = 100;

  hist_.SetStorePacketsStatus(true, 10);
  int64_t capture_time_ms = fake_clock_.TimeInMilliseconds();
  std::unique_ptr<RtpPacketToSend> packet = CreateRtpPacket(kSeqNum);
  rtc::CopyOnWriteBuffer buffer = packet->Buffer();
  hist_.PutRtpPacket(std::move(packet), kAllowRetransmission, false);

  // First transmission: TimeToSendPacket() call from pacer.
  EXPECT_TRUE(hist_.GetPacketAndSetSendTime(kSeqNum, 0, false));

  fake_clock_.AdvanceTimeMilliseconds(kMinRetransmitIntervalMs - 1);
  // Time has not elapsed, but this is the first retransmission request so
  // allow anyway.
  std::unique_ptr<RtpPacketToSend> packet_out =
      hist_.GetPacketAndSetSendTime(kSeqNum, kMinRetransmitIntervalMs, true);
  EXPECT_TRUE(packet_out);
  EXPECT_EQ(buffer, packet_out->Buffer());
  EXPECT_EQ(capture_time_ms, packet_out->capture_time_ms());

  fake_clock_.AdvanceTimeMilliseconds(kMinRetransmitIntervalMs - 1);
  // Time has not elapsed. Packet should be found, but no bytes copied.
  EXPECT_TRUE(hist_.HasRtpPacket(kSeqNum));
  EXPECT_FALSE(
      hist_.GetPacketAndSetSendTime(kSeqNum, kMinRetransmitIntervalMs, true));
}

TEST_F(RtpPacketHistoryTest, DynamicExpansion) {
  hist_.SetStorePacketsStatus(true, 10);

  // Add 4 packets, and then send them.
  for (int i = 0; i < 4; ++i) {
<<<<<<< HEAD
    len = 0;
    CreateRtpPacket(kSeqNum + i, kSsrc, kPayload, kTimestamp, packet_, &len);
    EXPECT_EQ(0, hist_->PutRTPPacket(packet_, len, capture_time_ms,
                                     kAllowRetransmission));
=======
    std::unique_ptr<RtpPacketToSend> packet = CreateRtpPacket(kSeqNum + i);
    hist_.PutRtpPacket(std::move(packet), kAllowRetransmission, false);
>>>>>>> a17af05f
  }
  for (int i = 0; i < 4; ++i) {
    EXPECT_TRUE(hist_.GetPacketAndSetSendTime(kSeqNum + i, 100, false));
  }
  fake_clock_.AdvanceTimeMilliseconds(33);

  // Add 16 packets, and then send them. History should expand to make this
  // work.
  for (int i = 4; i < 20; ++i) {
<<<<<<< HEAD
    len = 0;
    CreateRtpPacket(kSeqNum + i, kSsrc, kPayload, kTimestamp, packet_, &len);
    EXPECT_EQ(0, hist_->PutRTPPacket(packet_, len, capture_time_ms,
                                     kAllowRetransmission));
=======
    std::unique_ptr<RtpPacketToSend> packet = CreateRtpPacket(kSeqNum + i);
    hist_.PutRtpPacket(std::move(packet), kAllowRetransmission, false);
>>>>>>> a17af05f
  }
  for (int i = 4; i < 20; ++i) {
    EXPECT_TRUE(hist_.GetPacketAndSetSendTime(kSeqNum + i, 100, false));
  }

  fake_clock_.AdvanceTimeMilliseconds(100);

  // Retransmit last 16 packets.
  for (int i = 4; i < 20; ++i) {
    EXPECT_TRUE(hist_.GetPacketAndSetSendTime(kSeqNum + i, 100, false));
  }
}

TEST_F(RtpPacketHistoryTest, FullExpansion) {
  static const int kSendSidePacketHistorySize = 600;
<<<<<<< HEAD
  hist_->SetStorePacketsStatus(true, kSendSidePacketHistorySize);
  size_t len;
  int64_t capture_time_ms = fake_clock_.TimeInMilliseconds();
  int64_t time;
  for (size_t i = 0; i < kMaxHistoryCapacity + 1; ++i) {
    len = 0;
    CreateRtpPacket(kSeqNum + i, kSsrc, kPayload, kTimestamp, packet_, &len);
    EXPECT_EQ(0, hist_->PutRTPPacket(packet_, len, capture_time_ms,
                                     kAllowRetransmission));
=======
  hist_.SetStorePacketsStatus(true, kSendSidePacketHistorySize);
  for (size_t i = 0; i < RtpPacketHistory::kMaxCapacity + 1; ++i) {
    std::unique_ptr<RtpPacketToSend> packet = CreateRtpPacket(kSeqNum + i);
    hist_.PutRtpPacket(std::move(packet), kAllowRetransmission, false);
>>>>>>> a17af05f
  }

  fake_clock_.AdvanceTimeMilliseconds(100);

  // Retransmit all packets currently in buffer.
  for (size_t i = 1; i < RtpPacketHistory::kMaxCapacity + 1; ++i) {
    EXPECT_TRUE(hist_.GetPacketAndSetSendTime(kSeqNum + i, 100, false));
  }
}

}  // namespace webrtc<|MERGE_RESOLUTION|>--- conflicted
+++ resolved
@@ -8,13 +8,6 @@
  *  be found in the AUTHORS file in the root of the source tree.
  */
 
-<<<<<<< HEAD
-#include "testing/gtest/include/gtest/gtest.h"
-
-#include "webrtc/modules/rtp_rtcp/include/rtp_rtcp_defines.h"
-#include "webrtc/modules/rtp_rtcp/source/rtp_packet_history.h"
-#include "webrtc/system_wrappers/include/clock.h"
-=======
 #include "webrtc/modules/rtp_rtcp/source/rtp_packet_history.h"
 
 #include <memory>
@@ -23,47 +16,12 @@
 #include "webrtc/modules/rtp_rtcp/source/rtp_packet_to_send.h"
 #include "webrtc/system_wrappers/include/clock.h"
 #include "webrtc/test/gtest.h"
->>>>>>> a17af05f
 #include "webrtc/typedefs.h"
 
 namespace webrtc {
 
 class RtpPacketHistoryTest : public ::testing::Test {
  protected:
-<<<<<<< HEAD
-  RtpPacketHistoryTest()
-     : fake_clock_(123456),
-       hist_(new RTPPacketHistory(&fake_clock_)) {
-  }
-  ~RtpPacketHistoryTest() {
-    delete hist_;
-  }
-
-  SimulatedClock fake_clock_;
-  RTPPacketHistory* hist_;
-  enum {kPayload = 127};
-  enum {kSsrc = 12345678};
-  enum {kSeqNum = 88};
-  enum {kTimestamp = 127};
-  enum {kMaxPacketLength = 1500};
-  uint8_t packet_[kMaxPacketLength];
-  uint8_t packet_out_[kMaxPacketLength];
-
-  void CreateRtpPacket(uint16_t seq_num, uint32_t ssrc, uint8_t payload,
-      uint32_t timestamp, uint8_t* array, size_t* cur_pos) {
-    array[(*cur_pos)++] = 0x80;
-    array[(*cur_pos)++] = payload;
-    array[(*cur_pos)++] = seq_num >> 8;
-    array[(*cur_pos)++] = seq_num;
-    array[(*cur_pos)++] = timestamp >> 24;
-    array[(*cur_pos)++] = timestamp >> 16;
-    array[(*cur_pos)++] = timestamp >> 8;
-    array[(*cur_pos)++] = timestamp;
-    array[(*cur_pos)++] = ssrc >> 24;
-    array[(*cur_pos)++] = ssrc >> 16;
-    array[(*cur_pos)++] = ssrc >> 8;
-    array[(*cur_pos)++] = ssrc;
-=======
   static constexpr uint16_t kSeqNum = 88;
 
   RtpPacketHistoryTest() : fake_clock_(123456), hist_(&fake_clock_) {}
@@ -77,7 +35,6 @@
     packet->SetSequenceNumber(seq_num);
     packet->set_capture_time_ms(fake_clock_.TimeInMilliseconds());
     return packet;
->>>>>>> a17af05f
   }
 };
 
@@ -90,32 +47,11 @@
 }
 
 TEST_F(RtpPacketHistoryTest, NoStoreStatus) {
-<<<<<<< HEAD
-  EXPECT_FALSE(hist_->StorePackets());
-  size_t len = 0;
-  int64_t capture_time_ms = fake_clock_.TimeInMilliseconds();
-  CreateRtpPacket(kSeqNum, kSsrc, kPayload, kTimestamp, packet_, &len);
-  EXPECT_EQ(0, hist_->PutRTPPacket(packet_, len, capture_time_ms,
-                                   kAllowRetransmission));
-  // Packet should not be stored.
-  len = kMaxPacketLength;
-  int64_t time;
-  EXPECT_FALSE(hist_->GetPacketAndSetSendTime(kSeqNum, 0, false, packet_, &len,
-                                              &time));
-}
-
-TEST_F(RtpPacketHistoryTest, PutRtpPacket_TooLargePacketLength) {
-  hist_->SetStorePacketsStatus(true, 10);
-  int64_t capture_time_ms = fake_clock_.TimeInMilliseconds();
-  EXPECT_EQ(-1, hist_->PutRTPPacket(packet_, kMaxPacketLength + 1,
-                                    capture_time_ms, kAllowRetransmission));
-=======
   EXPECT_FALSE(hist_.StorePackets());
   std::unique_ptr<RtpPacketToSend> packet = CreateRtpPacket(kSeqNum);
   hist_.PutRtpPacket(std::move(packet), kAllowRetransmission, false);
   // Packet should not be stored.
   EXPECT_FALSE(hist_.GetPacketAndSetSendTime(kSeqNum, 0, false));
->>>>>>> a17af05f
 }
 
 TEST_F(RtpPacketHistoryTest, GetRtpPacket_NotStored) {
@@ -127,37 +63,14 @@
   hist_.SetStorePacketsStatus(true, 10);
   std::unique_ptr<RtpPacketToSend> packet = CreateRtpPacket(kSeqNum);
 
-<<<<<<< HEAD
-  EXPECT_FALSE(hist_->HasRTPPacket(kSeqNum));
-  int64_t capture_time_ms = fake_clock_.TimeInMilliseconds();
-  EXPECT_EQ(0, hist_->PutRTPPacket(packet_, len, capture_time_ms,
-                                   kAllowRetransmission));
-  EXPECT_TRUE(hist_->HasRTPPacket(kSeqNum));
-=======
   EXPECT_FALSE(hist_.HasRtpPacket(kSeqNum));
   hist_.PutRtpPacket(std::move(packet), kAllowRetransmission, false);
   EXPECT_TRUE(hist_.HasRtpPacket(kSeqNum));
->>>>>>> a17af05f
 }
 
 TEST_F(RtpPacketHistoryTest, GetRtpPacket) {
   hist_.SetStorePacketsStatus(true, 10);
   int64_t capture_time_ms = 1;
-<<<<<<< HEAD
-  CreateRtpPacket(kSeqNum, kSsrc, kPayload, kTimestamp, packet_, &len);
-  EXPECT_EQ(0, hist_->PutRTPPacket(packet_, len, capture_time_ms,
-                                   kAllowRetransmission));
-
-  size_t len_out = kMaxPacketLength;
-  int64_t time;
-  EXPECT_TRUE(hist_->GetPacketAndSetSendTime(kSeqNum, 0, false, packet_out_,
-                                             &len_out, &time));
-  EXPECT_EQ(len, len_out);
-  EXPECT_EQ(capture_time_ms, time);
-  for (size_t i = 0; i < len; i++)  {
-    EXPECT_EQ(packet_[i], packet_out_[i]);
-  }
-=======
   std::unique_ptr<RtpPacketToSend> packet = CreateRtpPacket(kSeqNum);
   packet->set_capture_time_ms(capture_time_ms);
   rtc::CopyOnWriteBuffer buffer = packet->Buffer();
@@ -168,27 +81,12 @@
   EXPECT_TRUE(packet_out);
   EXPECT_EQ(buffer, packet_out->Buffer());
   EXPECT_EQ(capture_time_ms, packet_out->capture_time_ms());
->>>>>>> a17af05f
 }
 
 TEST_F(RtpPacketHistoryTest, NoCaptureTime) {
   hist_.SetStorePacketsStatus(true, 10);
   fake_clock_.AdvanceTimeMilliseconds(1);
   int64_t capture_time_ms = fake_clock_.TimeInMilliseconds();
-<<<<<<< HEAD
-  CreateRtpPacket(kSeqNum, kSsrc, kPayload, kTimestamp, packet_, &len);
-  EXPECT_EQ(0, hist_->PutRTPPacket(packet_, len, -1, kAllowRetransmission));
-
-  size_t len_out = kMaxPacketLength;
-  int64_t time;
-  EXPECT_TRUE(hist_->GetPacketAndSetSendTime(kSeqNum, 0, false, packet_out_,
-                                             &len_out, &time));
-  EXPECT_EQ(len, len_out);
-  EXPECT_EQ(capture_time_ms, time);
-  for (size_t i = 0; i < len; i++)  {
-    EXPECT_EQ(packet_[i], packet_out_[i]);
-  }
-=======
   std::unique_ptr<RtpPacketToSend> packet = CreateRtpPacket(kSeqNum);
   packet->set_capture_time_ms(-1);
   rtc::CopyOnWriteBuffer buffer = packet->Buffer();
@@ -199,24 +97,11 @@
   EXPECT_TRUE(packet_out);
   EXPECT_EQ(buffer, packet_out->Buffer());
   EXPECT_EQ(capture_time_ms, packet_out->capture_time_ms());
->>>>>>> a17af05f
 }
 
 TEST_F(RtpPacketHistoryTest, DontRetransmit) {
   hist_.SetStorePacketsStatus(true, 10);
   int64_t capture_time_ms = fake_clock_.TimeInMilliseconds();
-<<<<<<< HEAD
-  CreateRtpPacket(kSeqNum, kSsrc, kPayload, kTimestamp, packet_, &len);
-  EXPECT_EQ(
-      0, hist_->PutRTPPacket(packet_, len, capture_time_ms, kDontRetransmit));
-
-  size_t len_out = kMaxPacketLength;
-  int64_t time;
-  EXPECT_TRUE(hist_->GetPacketAndSetSendTime(kSeqNum, 0, false, packet_out_,
-                                             &len_out, &time));
-  EXPECT_EQ(len, len_out);
-  EXPECT_EQ(capture_time_ms, time);
-=======
   std::unique_ptr<RtpPacketToSend> packet = CreateRtpPacket(kSeqNum);
   rtc::CopyOnWriteBuffer buffer = packet->Buffer();
   hist_.PutRtpPacket(std::move(packet), kDontRetransmit, false);
@@ -230,72 +115,11 @@
 
   EXPECT_EQ(buffer.size(), packet_out->size());
   EXPECT_EQ(capture_time_ms, packet_out->capture_time_ms());
->>>>>>> a17af05f
 }
 
 TEST_F(RtpPacketHistoryTest, MinResendTime) {
   static const int64_t kMinRetransmitIntervalMs = 100;
 
-<<<<<<< HEAD
-  hist_->SetStorePacketsStatus(true, 10);
-  size_t len = 0;
-  int64_t capture_time_ms = fake_clock_.TimeInMilliseconds();
-  CreateRtpPacket(kSeqNum, kSsrc, kPayload, kTimestamp, packet_, &len);
-  EXPECT_EQ(0, hist_->PutRTPPacket(packet_, len, capture_time_ms,
-                                   kAllowRetransmission));
-
-  // First transmission: TimeToSendPacket() call from pacer.
-  int64_t time;
-  len = kMaxPacketLength;
-  EXPECT_TRUE(
-      hist_->GetPacketAndSetSendTime(kSeqNum, 0, false, packet_, &len, &time));
-
-  fake_clock_.AdvanceTimeMilliseconds(kMinRetransmitIntervalMs);
-  // Time has elapsed.
-  len = kMaxPacketLength;
-  EXPECT_TRUE(hist_->GetPacketAndSetSendTime(kSeqNum, kMinRetransmitIntervalMs,
-                                             true, packet_, &len, &time));
-  EXPECT_GT(len, 0u);
-  EXPECT_EQ(capture_time_ms, time);
-
-  fake_clock_.AdvanceTimeMilliseconds(kMinRetransmitIntervalMs - 1);
-  // Time has not elapsed. Packet should be found, but no bytes copied.
-  len = kMaxPacketLength;
-  EXPECT_FALSE(hist_->GetPacketAndSetSendTime(kSeqNum, kMinRetransmitIntervalMs,
-                                              true, packet_, &len, &time));
-}
-
-TEST_F(RtpPacketHistoryTest, EarlyFirstResend) {
-  static const int64_t kMinRetransmitIntervalMs = 100;
-
-  hist_->SetStorePacketsStatus(true, 10);
-  size_t len = 0;
-  int64_t capture_time_ms = fake_clock_.TimeInMilliseconds();
-  CreateRtpPacket(kSeqNum, kSsrc, kPayload, kTimestamp, packet_, &len);
-  EXPECT_EQ(0, hist_->PutRTPPacket(packet_, len, capture_time_ms,
-                                   kAllowRetransmission));
-
-  // First transmission: TimeToSendPacket() call from pacer.
-  int64_t time;
-  len = kMaxPacketLength;
-  EXPECT_TRUE(
-      hist_->GetPacketAndSetSendTime(kSeqNum, 0, false, packet_, &len, &time));
-
-  fake_clock_.AdvanceTimeMilliseconds(kMinRetransmitIntervalMs - 1);
-  // Time has not elapsed, but this is the first retransmission request so
-  // allow anyway.
-  len = kMaxPacketLength;
-  EXPECT_TRUE(hist_->GetPacketAndSetSendTime(kSeqNum, kMinRetransmitIntervalMs,
-                                             true, packet_, &len, &time));
-  EXPECT_GT(len, 0u);
-  EXPECT_EQ(capture_time_ms, time);
-
-  fake_clock_.AdvanceTimeMilliseconds(kMinRetransmitIntervalMs - 1);
-  // Time has not elapsed. Packet should be found, but no bytes copied.
-  len = kMaxPacketLength;
-  EXPECT_FALSE(hist_->GetPacketAndSetSendTime(kSeqNum, kMinRetransmitIntervalMs,
-                                              true, packet_, &len, &time));
-=======
   hist_.SetStorePacketsStatus(true, 10);
   int64_t capture_time_ms = fake_clock_.TimeInMilliseconds();
   std::unique_ptr<RtpPacketToSend> packet = CreateRtpPacket(kSeqNum);
@@ -318,7 +142,6 @@
   EXPECT_TRUE(hist_.HasRtpPacket(kSeqNum));
   EXPECT_FALSE(
       hist_.GetPacketAndSetSendTime(kSeqNum, kMinRetransmitIntervalMs, true));
->>>>>>> a17af05f
 }
 
 TEST_F(RtpPacketHistoryTest, EarlyFirstResend) {
@@ -354,15 +177,8 @@
 
   // Add 4 packets, and then send them.
   for (int i = 0; i < 4; ++i) {
-<<<<<<< HEAD
-    len = 0;
-    CreateRtpPacket(kSeqNum + i, kSsrc, kPayload, kTimestamp, packet_, &len);
-    EXPECT_EQ(0, hist_->PutRTPPacket(packet_, len, capture_time_ms,
-                                     kAllowRetransmission));
-=======
     std::unique_ptr<RtpPacketToSend> packet = CreateRtpPacket(kSeqNum + i);
     hist_.PutRtpPacket(std::move(packet), kAllowRetransmission, false);
->>>>>>> a17af05f
   }
   for (int i = 0; i < 4; ++i) {
     EXPECT_TRUE(hist_.GetPacketAndSetSendTime(kSeqNum + i, 100, false));
@@ -372,15 +188,8 @@
   // Add 16 packets, and then send them. History should expand to make this
   // work.
   for (int i = 4; i < 20; ++i) {
-<<<<<<< HEAD
-    len = 0;
-    CreateRtpPacket(kSeqNum + i, kSsrc, kPayload, kTimestamp, packet_, &len);
-    EXPECT_EQ(0, hist_->PutRTPPacket(packet_, len, capture_time_ms,
-                                     kAllowRetransmission));
-=======
     std::unique_ptr<RtpPacketToSend> packet = CreateRtpPacket(kSeqNum + i);
     hist_.PutRtpPacket(std::move(packet), kAllowRetransmission, false);
->>>>>>> a17af05f
   }
   for (int i = 4; i < 20; ++i) {
     EXPECT_TRUE(hist_.GetPacketAndSetSendTime(kSeqNum + i, 100, false));
@@ -396,22 +205,10 @@
 
 TEST_F(RtpPacketHistoryTest, FullExpansion) {
   static const int kSendSidePacketHistorySize = 600;
-<<<<<<< HEAD
-  hist_->SetStorePacketsStatus(true, kSendSidePacketHistorySize);
-  size_t len;
-  int64_t capture_time_ms = fake_clock_.TimeInMilliseconds();
-  int64_t time;
-  for (size_t i = 0; i < kMaxHistoryCapacity + 1; ++i) {
-    len = 0;
-    CreateRtpPacket(kSeqNum + i, kSsrc, kPayload, kTimestamp, packet_, &len);
-    EXPECT_EQ(0, hist_->PutRTPPacket(packet_, len, capture_time_ms,
-                                     kAllowRetransmission));
-=======
   hist_.SetStorePacketsStatus(true, kSendSidePacketHistorySize);
   for (size_t i = 0; i < RtpPacketHistory::kMaxCapacity + 1; ++i) {
     std::unique_ptr<RtpPacketToSend> packet = CreateRtpPacket(kSeqNum + i);
     hist_.PutRtpPacket(std::move(packet), kAllowRetransmission, false);
->>>>>>> a17af05f
   }
 
   fake_clock_.AdvanceTimeMilliseconds(100);
