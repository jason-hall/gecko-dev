--- conflicted
+++ resolved
@@ -13,11 +13,7 @@
 
 #include <set>
 
-<<<<<<< HEAD
-#include "webrtc/base/scoped_ptr.h"
-=======
 #include "webrtc/base/onetimeevent.h"
->>>>>>> a17af05f
 #include "webrtc/modules/rtp_rtcp/include/rtp_receiver.h"
 #include "webrtc/modules/rtp_rtcp/include/rtp_rtcp_defines.h"
 #include "webrtc/modules/rtp_rtcp/source/rtp_receiver_strategy.h"
@@ -30,12 +26,7 @@
 class RTPReceiverAudio : public RTPReceiverStrategy,
                          public TelephoneEventHandler {
  public:
-<<<<<<< HEAD
-  RTPReceiverAudio(RtpData* data_callback,
-                   RtpAudioFeedback* incoming_messages_callback);
-=======
   explicit RTPReceiverAudio(RtpData* data_callback);
->>>>>>> a17af05f
   virtual ~RTPReceiverAudio() {}
 
   // The following three methods implement the TelephoneEventHandler interface.
@@ -48,11 +39,7 @@
   // Is TelephoneEvent configured with |payload_type|.
   bool TelephoneEventPayloadType(const int8_t payload_type) const override;
 
-<<<<<<< HEAD
-  TelephoneEventHandler* GetTelephoneEventHandler() { return this; }
-=======
   TelephoneEventHandler* GetTelephoneEventHandler() override { return this; }
->>>>>>> a17af05f
 
   // Returns true if CNG is configured with |payload_type|.
   bool CNGPayloadType(const int8_t payload_type);
@@ -91,11 +78,6 @@
                                   size_t payload_length,
                                   const AudioPayload& audio_specific,
                                   bool is_red);
-<<<<<<< HEAD
-
-  uint32_t last_received_frequency_;
-=======
->>>>>>> a17af05f
 
   bool telephone_event_forward_to_decoder_;
   int8_t telephone_event_payload_type_;
