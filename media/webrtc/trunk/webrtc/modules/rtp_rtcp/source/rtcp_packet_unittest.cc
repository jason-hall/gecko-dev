/*
 *  Copyright (c) 2014 The WebRTC project authors. All Rights Reserved.
 *
 *  Use of this source code is governed by a BSD-style license
 *  that can be found in the LICENSE file in the root of the source
 *  tree. An additional intellectual property rights grant can be found
 *  in the file PATENTS.  All contributing project authors may
 *  be found in the AUTHORS file in the root of the source tree.
 */

<<<<<<< HEAD
#include "testing/gmock/include/gmock/gmock.h"
#include "testing/gtest/include/gtest/gtest.h"

#include "webrtc/modules/rtp_rtcp/source/rtcp_packet.h"
#include "webrtc/modules/rtp_rtcp/source/rtcp_packet/app.h"
#include "webrtc/modules/rtp_rtcp/source/rtcp_packet/bye.h"
#include "webrtc/modules/rtp_rtcp/source/rtcp_packet/receiver_report.h"
#include "webrtc/test/rtcp_packet_parser.h"

using ::testing::ElementsAre;

using webrtc::rtcp::App;
using webrtc::rtcp::Bye;
using webrtc::rtcp::Dlrr;
using webrtc::rtcp::Fir;
using webrtc::rtcp::RawPacket;
=======
#include "webrtc/modules/rtp_rtcp/source/rtcp_packet.h"
#include "webrtc/modules/rtp_rtcp/source/rtcp_packet/receiver_report.h"
#include "webrtc/test/gmock.h"
#include "webrtc/test/gtest.h"

>>>>>>> a17af05f
using webrtc::rtcp::ReceiverReport;
using webrtc::rtcp::ReportBlock;
<<<<<<< HEAD
using webrtc::rtcp::Rpsi;
using webrtc::rtcp::Rrtr;
using webrtc::rtcp::Sdes;
using webrtc::rtcp::SenderReport;
using webrtc::rtcp::VoipMetric;
using webrtc::rtcp::Xr;
using webrtc::test::RtcpPacketParser;
=======
>>>>>>> a17af05f

namespace webrtc {

const uint32_t kSenderSsrc = 0x12345678;
<<<<<<< HEAD
const uint32_t kRemoteSsrc = 0x23456789;

TEST(RtcpPacketTest, Sr) {
  SenderReport sr;
  sr.From(kSenderSsrc);
  sr.WithNtpSec(0x11111111);
  sr.WithNtpFrac(0x22222222);
  sr.WithRtpTimestamp(0x33333333);
  sr.WithPacketCount(0x44444444);
  sr.WithOctetCount(0x55555555);

  rtc::scoped_ptr<RawPacket> packet(sr.Build());
  RtcpPacketParser parser;
  parser.Parse(packet->Buffer(), packet->Length());

  EXPECT_EQ(1, parser.sender_report()->num_packets());
  EXPECT_EQ(kSenderSsrc, parser.sender_report()->Ssrc());
  EXPECT_EQ(0x11111111U, parser.sender_report()->NtpSec());
  EXPECT_EQ(0x22222222U, parser.sender_report()->NtpFrac());
  EXPECT_EQ(0x33333333U, parser.sender_report()->RtpTimestamp());
  EXPECT_EQ(0x44444444U, parser.sender_report()->PacketCount());
  EXPECT_EQ(0x55555555U, parser.sender_report()->OctetCount());
  EXPECT_EQ(0, parser.report_block()->num_packets());
}

TEST(RtcpPacketTest, SrWithOneReportBlock) {
  ReportBlock rb;
  rb.To(kRemoteSsrc);

  SenderReport sr;
  sr.From(kSenderSsrc);
  EXPECT_TRUE(sr.WithReportBlock(rb));

  rtc::scoped_ptr<RawPacket> packet(sr.Build());
  RtcpPacketParser parser;
  parser.Parse(packet->Buffer(), packet->Length());
  EXPECT_EQ(1, parser.sender_report()->num_packets());
  EXPECT_EQ(kSenderSsrc, parser.sender_report()->Ssrc());
  EXPECT_EQ(1, parser.report_block()->num_packets());
  EXPECT_EQ(kRemoteSsrc, parser.report_block()->Ssrc());
}

TEST(RtcpPacketTest, SrWithTwoReportBlocks) {
  ReportBlock rb1;
  rb1.To(kRemoteSsrc);
  ReportBlock rb2;
  rb2.To(kRemoteSsrc + 1);

  SenderReport sr;
  sr.From(kSenderSsrc);
  EXPECT_TRUE(sr.WithReportBlock(rb1));
  EXPECT_TRUE(sr.WithReportBlock(rb2));

  rtc::scoped_ptr<RawPacket> packet(sr.Build());
  RtcpPacketParser parser;
  parser.Parse(packet->Buffer(), packet->Length());
  EXPECT_EQ(1, parser.sender_report()->num_packets());
  EXPECT_EQ(kSenderSsrc, parser.sender_report()->Ssrc());
  EXPECT_EQ(2, parser.report_block()->num_packets());
  EXPECT_EQ(1, parser.report_blocks_per_ssrc(kRemoteSsrc));
  EXPECT_EQ(1, parser.report_blocks_per_ssrc(kRemoteSsrc + 1));
}

TEST(RtcpPacketTest, SrWithTooManyReportBlocks) {
  SenderReport sr;
  sr.From(kSenderSsrc);
  const int kMaxReportBlocks = (1 << 5) - 1;
  ReportBlock rb;
  for (int i = 0; i < kMaxReportBlocks; ++i) {
    rb.To(kRemoteSsrc + i);
    EXPECT_TRUE(sr.WithReportBlock(rb));
  }
  rb.To(kRemoteSsrc + kMaxReportBlocks);
  EXPECT_FALSE(sr.WithReportBlock(rb));
}

TEST(RtcpPacketTest, AppWithNoData) {
  App app;
  app.WithSubType(30);
  uint32_t name = 'n' << 24;
  name += 'a' << 16;
  name += 'm' << 8;
  name += 'e';
  app.WithName(name);

  rtc::scoped_ptr<RawPacket> packet(app.Build());
  RtcpPacketParser parser;
  parser.Parse(packet->Buffer(), packet->Length());
  EXPECT_EQ(1, parser.app()->num_packets());
  EXPECT_EQ(30U, parser.app()->SubType());
  EXPECT_EQ(name, parser.app()->Name());
  EXPECT_EQ(0, parser.app_item()->num_packets());
}

TEST(RtcpPacketTest, App) {
  App app;
  app.From(kSenderSsrc);
  app.WithSubType(30);
  uint32_t name = 'n' << 24;
  name += 'a' << 16;
  name += 'm' << 8;
  name += 'e';
  app.WithName(name);
  const char kData[] = {'t', 'e', 's', 't', 'd', 'a', 't', 'a'};
  const size_t kDataLength = sizeof(kData) / sizeof(kData[0]);
  app.WithData((const uint8_t*)kData, kDataLength);

  rtc::scoped_ptr<RawPacket> packet(app.Build());
  RtcpPacketParser parser;
  parser.Parse(packet->Buffer(), packet->Length());
  EXPECT_EQ(1, parser.app()->num_packets());
  EXPECT_EQ(30U, parser.app()->SubType());
  EXPECT_EQ(name, parser.app()->Name());
  EXPECT_EQ(1, parser.app_item()->num_packets());
  EXPECT_EQ(kDataLength, parser.app_item()->DataLength());
  EXPECT_EQ(0, strncmp(kData, (const char*)parser.app_item()->Data(),
      parser.app_item()->DataLength()));
}

TEST(RtcpPacketTest, SdesWithOneChunk) {
  Sdes sdes;
  EXPECT_TRUE(sdes.WithCName(kSenderSsrc, "alice@host"));

  rtc::scoped_ptr<RawPacket> packet(sdes.Build());
  RtcpPacketParser parser;
  parser.Parse(packet->Buffer(), packet->Length());
  EXPECT_EQ(1, parser.sdes()->num_packets());
  EXPECT_EQ(1, parser.sdes_chunk()->num_packets());
  EXPECT_EQ(kSenderSsrc, parser.sdes_chunk()->Ssrc());
  EXPECT_EQ("alice@host", parser.sdes_chunk()->Cname());
}

TEST(RtcpPacketTest, SdesWithMultipleChunks) {
  Sdes sdes;
  EXPECT_TRUE(sdes.WithCName(kSenderSsrc, "a"));
  EXPECT_TRUE(sdes.WithCName(kSenderSsrc + 1, "ab"));
  EXPECT_TRUE(sdes.WithCName(kSenderSsrc + 2, "abc"));
  EXPECT_TRUE(sdes.WithCName(kSenderSsrc + 3, "abcd"));
  EXPECT_TRUE(sdes.WithCName(kSenderSsrc + 4, "abcde"));
  EXPECT_TRUE(sdes.WithCName(kSenderSsrc + 5, "abcdef"));

  rtc::scoped_ptr<RawPacket> packet(sdes.Build());
  RtcpPacketParser parser;
  parser.Parse(packet->Buffer(), packet->Length());
  EXPECT_EQ(1, parser.sdes()->num_packets());
  EXPECT_EQ(6, parser.sdes_chunk()->num_packets());
  EXPECT_EQ(kSenderSsrc + 5, parser.sdes_chunk()->Ssrc());
  EXPECT_EQ("abcdef", parser.sdes_chunk()->Cname());
}

TEST(RtcpPacketTest, SdesWithTooManyChunks) {
  Sdes sdes;
  const int kMaxChunks = (1 << 5) - 1;
  for (int i = 0; i < kMaxChunks; ++i) {
    uint32_t ssrc = kSenderSsrc + i;
    std::ostringstream oss;
    oss << "cname" << i;
    EXPECT_TRUE(sdes.WithCName(ssrc, oss.str()));
  }
  EXPECT_FALSE(sdes.WithCName(kSenderSsrc + kMaxChunks, "foo"));
}

TEST(RtcpPacketTest, CnameItemWithEmptyString) {
  Sdes sdes;
  EXPECT_TRUE(sdes.WithCName(kSenderSsrc, ""));

  rtc::scoped_ptr<RawPacket> packet(sdes.Build());
  RtcpPacketParser parser;
  parser.Parse(packet->Buffer(), packet->Length());
  EXPECT_EQ(1, parser.sdes()->num_packets());
  EXPECT_EQ(1, parser.sdes_chunk()->num_packets());
  EXPECT_EQ(kSenderSsrc, parser.sdes_chunk()->Ssrc());
  EXPECT_EQ("", parser.sdes_chunk()->Cname());
}

TEST(RtcpPacketTest, Rpsi) {
  Rpsi rpsi;
  // 1000001 (7 bits = 1 byte in native string).
  const uint64_t kPictureId = 0x41;
  const uint16_t kNumberOfValidBytes = 1;
  rpsi.WithPayloadType(100);
  rpsi.WithPictureId(kPictureId);

  rtc::scoped_ptr<RawPacket> packet(rpsi.Build());
  RtcpPacketParser parser;
  parser.Parse(packet->Buffer(), packet->Length());
  EXPECT_EQ(100, parser.rpsi()->PayloadType());
  EXPECT_EQ(kNumberOfValidBytes * 8, parser.rpsi()->NumberOfValidBits());
  EXPECT_EQ(kPictureId, parser.rpsi()->PictureId());
}

TEST(RtcpPacketTest, RpsiWithTwoByteNativeString) {
  Rpsi rpsi;
  // |1 0000001 (7 bits = 1 byte in native string).
  const uint64_t kPictureId = 0x81;
  const uint16_t kNumberOfValidBytes = 2;
  rpsi.WithPictureId(kPictureId);

  rtc::scoped_ptr<RawPacket> packet(rpsi.Build());
  RtcpPacketParser parser;
  parser.Parse(packet->Buffer(), packet->Length());
  EXPECT_EQ(kNumberOfValidBytes * 8, parser.rpsi()->NumberOfValidBits());
  EXPECT_EQ(kPictureId, parser.rpsi()->PictureId());
}

TEST(RtcpPacketTest, RpsiWithThreeByteNativeString) {
  Rpsi rpsi;
  // 10000|00 100000|0 1000000 (7 bits = 1 byte in native string).
  const uint64_t kPictureId = 0x102040;
  const uint16_t kNumberOfValidBytes = 3;
  rpsi.WithPictureId(kPictureId);

  rtc::scoped_ptr<RawPacket> packet(rpsi.Build());
  RtcpPacketParser parser;
  parser.Parse(packet->Buffer(), packet->Length());
  EXPECT_EQ(kNumberOfValidBytes * 8, parser.rpsi()->NumberOfValidBits());
  EXPECT_EQ(kPictureId, parser.rpsi()->PictureId());
}

TEST(RtcpPacketTest, RpsiWithFourByteNativeString) {
  Rpsi rpsi;
  // 1000|001 00001|01 100001|1 1000010 (7 bits = 1 byte in native string).
  const uint64_t kPictureId = 0x84161C2;
  const uint16_t kNumberOfValidBytes = 4;
  rpsi.WithPictureId(kPictureId);

  rtc::scoped_ptr<RawPacket> packet(rpsi.Build());
  RtcpPacketParser parser;
  parser.Parse(packet->Buffer(), packet->Length());
  EXPECT_EQ(kNumberOfValidBytes * 8, parser.rpsi()->NumberOfValidBits());
  EXPECT_EQ(kPictureId, parser.rpsi()->PictureId());
}

TEST(RtcpPacketTest, RpsiWithMaxPictureId) {
  Rpsi rpsi;
  // 1 1111111| 1111111 1|111111 11|11111 111|1111 1111|111 11111|
  // 11 111111|1 1111111 (7 bits = 1 byte in native string).
  const uint64_t kPictureId = 0xffffffffffffffff;
  const uint16_t kNumberOfValidBytes = 10;
  rpsi.WithPictureId(kPictureId);

  rtc::scoped_ptr<RawPacket> packet(rpsi.Build());
  RtcpPacketParser parser;
  parser.Parse(packet->Buffer(), packet->Length());
  EXPECT_EQ(kNumberOfValidBytes * 8, parser.rpsi()->NumberOfValidBits());
  EXPECT_EQ(kPictureId, parser.rpsi()->PictureId());
}

TEST(RtcpPacketTest, Fir) {
  Fir fir;
  fir.From(kSenderSsrc);
  fir.To(kRemoteSsrc);
  fir.WithCommandSeqNum(123);

  rtc::scoped_ptr<RawPacket> packet(fir.Build());
  RtcpPacketParser parser;
  parser.Parse(packet->Buffer(), packet->Length());
  EXPECT_EQ(1, parser.fir()->num_packets());
  EXPECT_EQ(kSenderSsrc, parser.fir()->Ssrc());
  EXPECT_EQ(1, parser.fir_item()->num_packets());
  EXPECT_EQ(kRemoteSsrc, parser.fir_item()->Ssrc());
  EXPECT_EQ(123U, parser.fir_item()->SeqNum());
}
=======
>>>>>>> a17af05f

TEST(RtcpPacketTest, BuildWithTooSmallBuffer) {
  ReportBlock rb;
  ReceiverReport rr;
<<<<<<< HEAD
  rr.From(kSenderSsrc);
  EXPECT_TRUE(rr.WithReportBlock(rb));
=======
  rr.SetSenderSsrc(kSenderSsrc);
  EXPECT_TRUE(rr.AddReportBlock(rb));
>>>>>>> a17af05f

  const size_t kRrLength = 8;
  const size_t kReportBlockLength = 24;

  // No packet.
  class Verifier : public rtcp::RtcpPacket::PacketReadyCallback {
    void OnPacketReady(uint8_t* data, size_t length) override {
      ADD_FAILURE() << "Packet should not fit within max size.";
    }
  } verifier;
  const size_t kBufferSize = kRrLength + kReportBlockLength - 1;
  uint8_t buffer[kBufferSize];
  EXPECT_FALSE(rr.BuildExternalBuffer(buffer, kBufferSize, &verifier));
<<<<<<< HEAD
}

TEST(RtcpPacketTest, Remb) {
  Remb remb;
  remb.From(kSenderSsrc);
  remb.AppliesTo(kRemoteSsrc);
  remb.AppliesTo(kRemoteSsrc + 1);
  remb.AppliesTo(kRemoteSsrc + 2);
  remb.WithBitrateBps(261011);

  rtc::scoped_ptr<RawPacket> packet(remb.Build());
  RtcpPacketParser parser;
  parser.Parse(packet->Buffer(), packet->Length());
  EXPECT_EQ(1, parser.psfb_app()->num_packets());
  EXPECT_EQ(kSenderSsrc, parser.psfb_app()->Ssrc());
  EXPECT_EQ(1, parser.remb_item()->num_packets());
  EXPECT_EQ(261011, parser.remb_item()->last_bitrate_bps());
  std::vector<uint32_t> ssrcs = parser.remb_item()->last_ssrc_list();
  EXPECT_EQ(kRemoteSsrc, ssrcs[0]);
  EXPECT_EQ(kRemoteSsrc + 1, ssrcs[1]);
  EXPECT_EQ(kRemoteSsrc + 2, ssrcs[2]);
}

TEST(RtcpPacketTest, XrWithNoReportBlocks) {
  Xr xr;
  xr.From(kSenderSsrc);

  rtc::scoped_ptr<RawPacket> packet(xr.Build());
  RtcpPacketParser parser;
  parser.Parse(packet->Buffer(), packet->Length());
  EXPECT_EQ(1, parser.xr_header()->num_packets());
  EXPECT_EQ(kSenderSsrc, parser.xr_header()->Ssrc());
}

TEST(RtcpPacketTest, XrWithRrtr) {
  Rrtr rrtr;
  rrtr.WithNtp(NtpTime(0x11111111, 0x22222222));
  Xr xr;
  xr.From(kSenderSsrc);
  EXPECT_TRUE(xr.WithRrtr(&rrtr));

  rtc::scoped_ptr<RawPacket> packet(xr.Build());
  RtcpPacketParser parser;
  parser.Parse(packet->Buffer(), packet->Length());
  EXPECT_EQ(1, parser.xr_header()->num_packets());
  EXPECT_EQ(kSenderSsrc, parser.xr_header()->Ssrc());
  EXPECT_EQ(1, parser.rrtr()->num_packets());
  EXPECT_EQ(0x11111111U, parser.rrtr()->NtpSec());
  EXPECT_EQ(0x22222222U, parser.rrtr()->NtpFrac());
}

TEST(RtcpPacketTest, XrWithTwoRrtrBlocks) {
  Rrtr rrtr1;
  rrtr1.WithNtp(NtpTime(0x11111111, 0x22222222));
  Rrtr rrtr2;
  rrtr2.WithNtp(NtpTime(0x33333333, 0x44444444));
  Xr xr;
  xr.From(kSenderSsrc);
  EXPECT_TRUE(xr.WithRrtr(&rrtr1));
  EXPECT_TRUE(xr.WithRrtr(&rrtr2));

  rtc::scoped_ptr<RawPacket> packet(xr.Build());
  RtcpPacketParser parser;
  parser.Parse(packet->Buffer(), packet->Length());
  EXPECT_EQ(1, parser.xr_header()->num_packets());
  EXPECT_EQ(kSenderSsrc, parser.xr_header()->Ssrc());
  EXPECT_EQ(2, parser.rrtr()->num_packets());
  EXPECT_EQ(0x33333333U, parser.rrtr()->NtpSec());
  EXPECT_EQ(0x44444444U, parser.rrtr()->NtpFrac());
}

TEST(RtcpPacketTest, XrWithDlrrWithOneSubBlock) {
  Dlrr dlrr;
  EXPECT_TRUE(dlrr.WithDlrrItem(0x11111111, 0x22222222, 0x33333333));
  Xr xr;
  xr.From(kSenderSsrc);
  EXPECT_TRUE(xr.WithDlrr(&dlrr));

  rtc::scoped_ptr<RawPacket> packet(xr.Build());
  RtcpPacketParser parser;
  parser.Parse(packet->Buffer(), packet->Length());
  EXPECT_EQ(1, parser.xr_header()->num_packets());
  EXPECT_EQ(kSenderSsrc, parser.xr_header()->Ssrc());
  EXPECT_EQ(1, parser.dlrr()->num_packets());
  EXPECT_EQ(1, parser.dlrr_items()->num_packets());
  EXPECT_EQ(0x11111111U, parser.dlrr_items()->Ssrc(0));
  EXPECT_EQ(0x22222222U, parser.dlrr_items()->LastRr(0));
  EXPECT_EQ(0x33333333U, parser.dlrr_items()->DelayLastRr(0));
}

TEST(RtcpPacketTest, XrWithDlrrWithTwoSubBlocks) {
  Dlrr dlrr;
  EXPECT_TRUE(dlrr.WithDlrrItem(0x11111111, 0x22222222, 0x33333333));
  EXPECT_TRUE(dlrr.WithDlrrItem(0x44444444, 0x55555555, 0x66666666));
  Xr xr;
  xr.From(kSenderSsrc);
  EXPECT_TRUE(xr.WithDlrr(&dlrr));

  rtc::scoped_ptr<RawPacket> packet(xr.Build());
  RtcpPacketParser parser;
  parser.Parse(packet->Buffer(), packet->Length());
  EXPECT_EQ(1, parser.xr_header()->num_packets());
  EXPECT_EQ(kSenderSsrc, parser.xr_header()->Ssrc());
  EXPECT_EQ(1, parser.dlrr()->num_packets());
  EXPECT_EQ(2, parser.dlrr_items()->num_packets());
  EXPECT_EQ(0x11111111U, parser.dlrr_items()->Ssrc(0));
  EXPECT_EQ(0x22222222U, parser.dlrr_items()->LastRr(0));
  EXPECT_EQ(0x33333333U, parser.dlrr_items()->DelayLastRr(0));
  EXPECT_EQ(0x44444444U, parser.dlrr_items()->Ssrc(1));
  EXPECT_EQ(0x55555555U, parser.dlrr_items()->LastRr(1));
  EXPECT_EQ(0x66666666U, parser.dlrr_items()->DelayLastRr(1));
}

TEST(RtcpPacketTest, DlrrWithTooManySubBlocks) {
  const int kMaxItems = 100;
  Dlrr dlrr;
  for (int i = 0; i < kMaxItems; ++i)
    EXPECT_TRUE(dlrr.WithDlrrItem(i, i, i));
  EXPECT_FALSE(dlrr.WithDlrrItem(kMaxItems, kMaxItems, kMaxItems));
}

TEST(RtcpPacketTest, XrWithTwoDlrrBlocks) {
  Dlrr dlrr1;
  EXPECT_TRUE(dlrr1.WithDlrrItem(0x11111111, 0x22222222, 0x33333333));
  Dlrr dlrr2;
  EXPECT_TRUE(dlrr2.WithDlrrItem(0x44444444, 0x55555555, 0x66666666));
  Xr xr;
  xr.From(kSenderSsrc);
  EXPECT_TRUE(xr.WithDlrr(&dlrr1));
  EXPECT_TRUE(xr.WithDlrr(&dlrr2));

  rtc::scoped_ptr<RawPacket> packet(xr.Build());
  RtcpPacketParser parser;
  parser.Parse(packet->Buffer(), packet->Length());
  EXPECT_EQ(1, parser.xr_header()->num_packets());
  EXPECT_EQ(kSenderSsrc, parser.xr_header()->Ssrc());
  EXPECT_EQ(2, parser.dlrr()->num_packets());
  EXPECT_EQ(2, parser.dlrr_items()->num_packets());
  EXPECT_EQ(0x11111111U, parser.dlrr_items()->Ssrc(0));
  EXPECT_EQ(0x22222222U, parser.dlrr_items()->LastRr(0));
  EXPECT_EQ(0x33333333U, parser.dlrr_items()->DelayLastRr(0));
  EXPECT_EQ(0x44444444U, parser.dlrr_items()->Ssrc(1));
  EXPECT_EQ(0x55555555U, parser.dlrr_items()->LastRr(1));
  EXPECT_EQ(0x66666666U, parser.dlrr_items()->DelayLastRr(1));
}

TEST(RtcpPacketTest, XrWithVoipMetric) {
  RTCPVoIPMetric metric;
  metric.lossRate = 1;
  metric.discardRate = 2;
  metric.burstDensity = 3;
  metric.gapDensity = 4;
  metric.burstDuration = 0x1111;
  metric.gapDuration = 0x2222;
  metric.roundTripDelay = 0x3333;
  metric.endSystemDelay = 0x4444;
  metric.signalLevel = 5;
  metric.noiseLevel = 6;
  metric.RERL = 7;
  metric.Gmin = 8;
  metric.Rfactor = 9;
  metric.extRfactor = 10;
  metric.MOSLQ = 11;
  metric.MOSCQ = 12;
  metric.RXconfig = 13;
  metric.JBnominal = 0x5555;
  metric.JBmax = 0x6666;
  metric.JBabsMax = 0x7777;
  VoipMetric metric_block;
  metric_block.To(kRemoteSsrc);
  metric_block.WithVoipMetric(metric);
  Xr xr;
  xr.From(kSenderSsrc);
  EXPECT_TRUE(xr.WithVoipMetric(&metric_block));

  rtc::scoped_ptr<RawPacket> packet(xr.Build());
  RtcpPacketParser parser;
  parser.Parse(packet->Buffer(), packet->Length());
  EXPECT_EQ(1, parser.xr_header()->num_packets());
  EXPECT_EQ(kSenderSsrc, parser.xr_header()->Ssrc());
  EXPECT_EQ(1, parser.voip_metric()->num_packets());
  EXPECT_EQ(kRemoteSsrc, parser.voip_metric()->Ssrc());
  EXPECT_EQ(1, parser.voip_metric()->LossRate());
  EXPECT_EQ(2, parser.voip_metric()->DiscardRate());
  EXPECT_EQ(3, parser.voip_metric()->BurstDensity());
  EXPECT_EQ(4, parser.voip_metric()->GapDensity());
  EXPECT_EQ(0x1111, parser.voip_metric()->BurstDuration());
  EXPECT_EQ(0x2222, parser.voip_metric()->GapDuration());
  EXPECT_EQ(0x3333, parser.voip_metric()->RoundTripDelay());
  EXPECT_EQ(0x4444, parser.voip_metric()->EndSystemDelay());
  EXPECT_EQ(5, parser.voip_metric()->SignalLevel());
  EXPECT_EQ(6, parser.voip_metric()->NoiseLevel());
  EXPECT_EQ(7, parser.voip_metric()->Rerl());
  EXPECT_EQ(8, parser.voip_metric()->Gmin());
  EXPECT_EQ(9, parser.voip_metric()->Rfactor());
  EXPECT_EQ(10, parser.voip_metric()->ExtRfactor());
  EXPECT_EQ(11, parser.voip_metric()->MosLq());
  EXPECT_EQ(12, parser.voip_metric()->MosCq());
  EXPECT_EQ(13, parser.voip_metric()->RxConfig());
  EXPECT_EQ(0x5555, parser.voip_metric()->JbNominal());
  EXPECT_EQ(0x6666, parser.voip_metric()->JbMax());
  EXPECT_EQ(0x7777, parser.voip_metric()->JbAbsMax());
}

TEST(RtcpPacketTest, XrWithMultipleReportBlocks) {
  Rrtr rrtr;
  Dlrr dlrr;
  EXPECT_TRUE(dlrr.WithDlrrItem(1, 2, 3));
  VoipMetric metric;
  Xr xr;
  xr.From(kSenderSsrc);
  EXPECT_TRUE(xr.WithRrtr(&rrtr));
  EXPECT_TRUE(xr.WithDlrr(&dlrr));
  EXPECT_TRUE(xr.WithVoipMetric(&metric));

  rtc::scoped_ptr<RawPacket> packet(xr.Build());
  RtcpPacketParser parser;
  parser.Parse(packet->Buffer(), packet->Length());
  EXPECT_EQ(1, parser.xr_header()->num_packets());
  EXPECT_EQ(kSenderSsrc, parser.xr_header()->Ssrc());
  EXPECT_EQ(1, parser.rrtr()->num_packets());
  EXPECT_EQ(1, parser.dlrr()->num_packets());
  EXPECT_EQ(1, parser.dlrr_items()->num_packets());
  EXPECT_EQ(1, parser.voip_metric()->num_packets());
}

TEST(RtcpPacketTest, DlrrWithoutItemNotIncludedInPacket) {
  Rrtr rrtr;
  Dlrr dlrr;
  VoipMetric metric;
  Xr xr;
  xr.From(kSenderSsrc);
  EXPECT_TRUE(xr.WithRrtr(&rrtr));
  EXPECT_TRUE(xr.WithDlrr(&dlrr));
  EXPECT_TRUE(xr.WithVoipMetric(&metric));

  rtc::scoped_ptr<RawPacket> packet(xr.Build());
  RtcpPacketParser parser;
  parser.Parse(packet->Buffer(), packet->Length());
  EXPECT_EQ(1, parser.xr_header()->num_packets());
  EXPECT_EQ(kSenderSsrc, parser.xr_header()->Ssrc());
  EXPECT_EQ(1, parser.rrtr()->num_packets());
  EXPECT_EQ(0, parser.dlrr()->num_packets());
  EXPECT_EQ(1, parser.voip_metric()->num_packets());
=======
>>>>>>> a17af05f
}

TEST(RtcpPacketTest, XrWithTooManyBlocks) {
  const int kMaxBlocks = 50;
  Xr xr;

  Rrtr rrtr;
  for (int i = 0; i < kMaxBlocks; ++i)
    EXPECT_TRUE(xr.WithRrtr(&rrtr));
  EXPECT_FALSE(xr.WithRrtr(&rrtr));

  Dlrr dlrr;
  for (int i = 0; i < kMaxBlocks; ++i)
    EXPECT_TRUE(xr.WithDlrr(&dlrr));
  EXPECT_FALSE(xr.WithDlrr(&dlrr));

  VoipMetric voip_metric;
  for (int i = 0; i < kMaxBlocks; ++i)
    EXPECT_TRUE(xr.WithVoipMetric(&voip_metric));
  EXPECT_FALSE(xr.WithVoipMetric(&voip_metric));
}

}  // namespace webrtc<|MERGE_RESOLUTION|>--- conflicted
+++ resolved
@@ -8,323 +8,23 @@
  *  be found in the AUTHORS file in the root of the source tree.
  */
 
-<<<<<<< HEAD
-#include "testing/gmock/include/gmock/gmock.h"
-#include "testing/gtest/include/gtest/gtest.h"
-
-#include "webrtc/modules/rtp_rtcp/source/rtcp_packet.h"
-#include "webrtc/modules/rtp_rtcp/source/rtcp_packet/app.h"
-#include "webrtc/modules/rtp_rtcp/source/rtcp_packet/bye.h"
-#include "webrtc/modules/rtp_rtcp/source/rtcp_packet/receiver_report.h"
-#include "webrtc/test/rtcp_packet_parser.h"
-
-using ::testing::ElementsAre;
-
-using webrtc::rtcp::App;
-using webrtc::rtcp::Bye;
-using webrtc::rtcp::Dlrr;
-using webrtc::rtcp::Fir;
-using webrtc::rtcp::RawPacket;
-=======
 #include "webrtc/modules/rtp_rtcp/source/rtcp_packet.h"
 #include "webrtc/modules/rtp_rtcp/source/rtcp_packet/receiver_report.h"
 #include "webrtc/test/gmock.h"
 #include "webrtc/test/gtest.h"
 
->>>>>>> a17af05f
 using webrtc::rtcp::ReceiverReport;
 using webrtc::rtcp::ReportBlock;
-<<<<<<< HEAD
-using webrtc::rtcp::Rpsi;
-using webrtc::rtcp::Rrtr;
-using webrtc::rtcp::Sdes;
-using webrtc::rtcp::SenderReport;
-using webrtc::rtcp::VoipMetric;
-using webrtc::rtcp::Xr;
-using webrtc::test::RtcpPacketParser;
-=======
->>>>>>> a17af05f
 
 namespace webrtc {
 
 const uint32_t kSenderSsrc = 0x12345678;
-<<<<<<< HEAD
-const uint32_t kRemoteSsrc = 0x23456789;
-
-TEST(RtcpPacketTest, Sr) {
-  SenderReport sr;
-  sr.From(kSenderSsrc);
-  sr.WithNtpSec(0x11111111);
-  sr.WithNtpFrac(0x22222222);
-  sr.WithRtpTimestamp(0x33333333);
-  sr.WithPacketCount(0x44444444);
-  sr.WithOctetCount(0x55555555);
-
-  rtc::scoped_ptr<RawPacket> packet(sr.Build());
-  RtcpPacketParser parser;
-  parser.Parse(packet->Buffer(), packet->Length());
-
-  EXPECT_EQ(1, parser.sender_report()->num_packets());
-  EXPECT_EQ(kSenderSsrc, parser.sender_report()->Ssrc());
-  EXPECT_EQ(0x11111111U, parser.sender_report()->NtpSec());
-  EXPECT_EQ(0x22222222U, parser.sender_report()->NtpFrac());
-  EXPECT_EQ(0x33333333U, parser.sender_report()->RtpTimestamp());
-  EXPECT_EQ(0x44444444U, parser.sender_report()->PacketCount());
-  EXPECT_EQ(0x55555555U, parser.sender_report()->OctetCount());
-  EXPECT_EQ(0, parser.report_block()->num_packets());
-}
-
-TEST(RtcpPacketTest, SrWithOneReportBlock) {
-  ReportBlock rb;
-  rb.To(kRemoteSsrc);
-
-  SenderReport sr;
-  sr.From(kSenderSsrc);
-  EXPECT_TRUE(sr.WithReportBlock(rb));
-
-  rtc::scoped_ptr<RawPacket> packet(sr.Build());
-  RtcpPacketParser parser;
-  parser.Parse(packet->Buffer(), packet->Length());
-  EXPECT_EQ(1, parser.sender_report()->num_packets());
-  EXPECT_EQ(kSenderSsrc, parser.sender_report()->Ssrc());
-  EXPECT_EQ(1, parser.report_block()->num_packets());
-  EXPECT_EQ(kRemoteSsrc, parser.report_block()->Ssrc());
-}
-
-TEST(RtcpPacketTest, SrWithTwoReportBlocks) {
-  ReportBlock rb1;
-  rb1.To(kRemoteSsrc);
-  ReportBlock rb2;
-  rb2.To(kRemoteSsrc + 1);
-
-  SenderReport sr;
-  sr.From(kSenderSsrc);
-  EXPECT_TRUE(sr.WithReportBlock(rb1));
-  EXPECT_TRUE(sr.WithReportBlock(rb2));
-
-  rtc::scoped_ptr<RawPacket> packet(sr.Build());
-  RtcpPacketParser parser;
-  parser.Parse(packet->Buffer(), packet->Length());
-  EXPECT_EQ(1, parser.sender_report()->num_packets());
-  EXPECT_EQ(kSenderSsrc, parser.sender_report()->Ssrc());
-  EXPECT_EQ(2, parser.report_block()->num_packets());
-  EXPECT_EQ(1, parser.report_blocks_per_ssrc(kRemoteSsrc));
-  EXPECT_EQ(1, parser.report_blocks_per_ssrc(kRemoteSsrc + 1));
-}
-
-TEST(RtcpPacketTest, SrWithTooManyReportBlocks) {
-  SenderReport sr;
-  sr.From(kSenderSsrc);
-  const int kMaxReportBlocks = (1 << 5) - 1;
-  ReportBlock rb;
-  for (int i = 0; i < kMaxReportBlocks; ++i) {
-    rb.To(kRemoteSsrc + i);
-    EXPECT_TRUE(sr.WithReportBlock(rb));
-  }
-  rb.To(kRemoteSsrc + kMaxReportBlocks);
-  EXPECT_FALSE(sr.WithReportBlock(rb));
-}
-
-TEST(RtcpPacketTest, AppWithNoData) {
-  App app;
-  app.WithSubType(30);
-  uint32_t name = 'n' << 24;
-  name += 'a' << 16;
-  name += 'm' << 8;
-  name += 'e';
-  app.WithName(name);
-
-  rtc::scoped_ptr<RawPacket> packet(app.Build());
-  RtcpPacketParser parser;
-  parser.Parse(packet->Buffer(), packet->Length());
-  EXPECT_EQ(1, parser.app()->num_packets());
-  EXPECT_EQ(30U, parser.app()->SubType());
-  EXPECT_EQ(name, parser.app()->Name());
-  EXPECT_EQ(0, parser.app_item()->num_packets());
-}
-
-TEST(RtcpPacketTest, App) {
-  App app;
-  app.From(kSenderSsrc);
-  app.WithSubType(30);
-  uint32_t name = 'n' << 24;
-  name += 'a' << 16;
-  name += 'm' << 8;
-  name += 'e';
-  app.WithName(name);
-  const char kData[] = {'t', 'e', 's', 't', 'd', 'a', 't', 'a'};
-  const size_t kDataLength = sizeof(kData) / sizeof(kData[0]);
-  app.WithData((const uint8_t*)kData, kDataLength);
-
-  rtc::scoped_ptr<RawPacket> packet(app.Build());
-  RtcpPacketParser parser;
-  parser.Parse(packet->Buffer(), packet->Length());
-  EXPECT_EQ(1, parser.app()->num_packets());
-  EXPECT_EQ(30U, parser.app()->SubType());
-  EXPECT_EQ(name, parser.app()->Name());
-  EXPECT_EQ(1, parser.app_item()->num_packets());
-  EXPECT_EQ(kDataLength, parser.app_item()->DataLength());
-  EXPECT_EQ(0, strncmp(kData, (const char*)parser.app_item()->Data(),
-      parser.app_item()->DataLength()));
-}
-
-TEST(RtcpPacketTest, SdesWithOneChunk) {
-  Sdes sdes;
-  EXPECT_TRUE(sdes.WithCName(kSenderSsrc, "alice@host"));
-
-  rtc::scoped_ptr<RawPacket> packet(sdes.Build());
-  RtcpPacketParser parser;
-  parser.Parse(packet->Buffer(), packet->Length());
-  EXPECT_EQ(1, parser.sdes()->num_packets());
-  EXPECT_EQ(1, parser.sdes_chunk()->num_packets());
-  EXPECT_EQ(kSenderSsrc, parser.sdes_chunk()->Ssrc());
-  EXPECT_EQ("alice@host", parser.sdes_chunk()->Cname());
-}
-
-TEST(RtcpPacketTest, SdesWithMultipleChunks) {
-  Sdes sdes;
-  EXPECT_TRUE(sdes.WithCName(kSenderSsrc, "a"));
-  EXPECT_TRUE(sdes.WithCName(kSenderSsrc + 1, "ab"));
-  EXPECT_TRUE(sdes.WithCName(kSenderSsrc + 2, "abc"));
-  EXPECT_TRUE(sdes.WithCName(kSenderSsrc + 3, "abcd"));
-  EXPECT_TRUE(sdes.WithCName(kSenderSsrc + 4, "abcde"));
-  EXPECT_TRUE(sdes.WithCName(kSenderSsrc + 5, "abcdef"));
-
-  rtc::scoped_ptr<RawPacket> packet(sdes.Build());
-  RtcpPacketParser parser;
-  parser.Parse(packet->Buffer(), packet->Length());
-  EXPECT_EQ(1, parser.sdes()->num_packets());
-  EXPECT_EQ(6, parser.sdes_chunk()->num_packets());
-  EXPECT_EQ(kSenderSsrc + 5, parser.sdes_chunk()->Ssrc());
-  EXPECT_EQ("abcdef", parser.sdes_chunk()->Cname());
-}
-
-TEST(RtcpPacketTest, SdesWithTooManyChunks) {
-  Sdes sdes;
-  const int kMaxChunks = (1 << 5) - 1;
-  for (int i = 0; i < kMaxChunks; ++i) {
-    uint32_t ssrc = kSenderSsrc + i;
-    std::ostringstream oss;
-    oss << "cname" << i;
-    EXPECT_TRUE(sdes.WithCName(ssrc, oss.str()));
-  }
-  EXPECT_FALSE(sdes.WithCName(kSenderSsrc + kMaxChunks, "foo"));
-}
-
-TEST(RtcpPacketTest, CnameItemWithEmptyString) {
-  Sdes sdes;
-  EXPECT_TRUE(sdes.WithCName(kSenderSsrc, ""));
-
-  rtc::scoped_ptr<RawPacket> packet(sdes.Build());
-  RtcpPacketParser parser;
-  parser.Parse(packet->Buffer(), packet->Length());
-  EXPECT_EQ(1, parser.sdes()->num_packets());
-  EXPECT_EQ(1, parser.sdes_chunk()->num_packets());
-  EXPECT_EQ(kSenderSsrc, parser.sdes_chunk()->Ssrc());
-  EXPECT_EQ("", parser.sdes_chunk()->Cname());
-}
-
-TEST(RtcpPacketTest, Rpsi) {
-  Rpsi rpsi;
-  // 1000001 (7 bits = 1 byte in native string).
-  const uint64_t kPictureId = 0x41;
-  const uint16_t kNumberOfValidBytes = 1;
-  rpsi.WithPayloadType(100);
-  rpsi.WithPictureId(kPictureId);
-
-  rtc::scoped_ptr<RawPacket> packet(rpsi.Build());
-  RtcpPacketParser parser;
-  parser.Parse(packet->Buffer(), packet->Length());
-  EXPECT_EQ(100, parser.rpsi()->PayloadType());
-  EXPECT_EQ(kNumberOfValidBytes * 8, parser.rpsi()->NumberOfValidBits());
-  EXPECT_EQ(kPictureId, parser.rpsi()->PictureId());
-}
-
-TEST(RtcpPacketTest, RpsiWithTwoByteNativeString) {
-  Rpsi rpsi;
-  // |1 0000001 (7 bits = 1 byte in native string).
-  const uint64_t kPictureId = 0x81;
-  const uint16_t kNumberOfValidBytes = 2;
-  rpsi.WithPictureId(kPictureId);
-
-  rtc::scoped_ptr<RawPacket> packet(rpsi.Build());
-  RtcpPacketParser parser;
-  parser.Parse(packet->Buffer(), packet->Length());
-  EXPECT_EQ(kNumberOfValidBytes * 8, parser.rpsi()->NumberOfValidBits());
-  EXPECT_EQ(kPictureId, parser.rpsi()->PictureId());
-}
-
-TEST(RtcpPacketTest, RpsiWithThreeByteNativeString) {
-  Rpsi rpsi;
-  // 10000|00 100000|0 1000000 (7 bits = 1 byte in native string).
-  const uint64_t kPictureId = 0x102040;
-  const uint16_t kNumberOfValidBytes = 3;
-  rpsi.WithPictureId(kPictureId);
-
-  rtc::scoped_ptr<RawPacket> packet(rpsi.Build());
-  RtcpPacketParser parser;
-  parser.Parse(packet->Buffer(), packet->Length());
-  EXPECT_EQ(kNumberOfValidBytes * 8, parser.rpsi()->NumberOfValidBits());
-  EXPECT_EQ(kPictureId, parser.rpsi()->PictureId());
-}
-
-TEST(RtcpPacketTest, RpsiWithFourByteNativeString) {
-  Rpsi rpsi;
-  // 1000|001 00001|01 100001|1 1000010 (7 bits = 1 byte in native string).
-  const uint64_t kPictureId = 0x84161C2;
-  const uint16_t kNumberOfValidBytes = 4;
-  rpsi.WithPictureId(kPictureId);
-
-  rtc::scoped_ptr<RawPacket> packet(rpsi.Build());
-  RtcpPacketParser parser;
-  parser.Parse(packet->Buffer(), packet->Length());
-  EXPECT_EQ(kNumberOfValidBytes * 8, parser.rpsi()->NumberOfValidBits());
-  EXPECT_EQ(kPictureId, parser.rpsi()->PictureId());
-}
-
-TEST(RtcpPacketTest, RpsiWithMaxPictureId) {
-  Rpsi rpsi;
-  // 1 1111111| 1111111 1|111111 11|11111 111|1111 1111|111 11111|
-  // 11 111111|1 1111111 (7 bits = 1 byte in native string).
-  const uint64_t kPictureId = 0xffffffffffffffff;
-  const uint16_t kNumberOfValidBytes = 10;
-  rpsi.WithPictureId(kPictureId);
-
-  rtc::scoped_ptr<RawPacket> packet(rpsi.Build());
-  RtcpPacketParser parser;
-  parser.Parse(packet->Buffer(), packet->Length());
-  EXPECT_EQ(kNumberOfValidBytes * 8, parser.rpsi()->NumberOfValidBits());
-  EXPECT_EQ(kPictureId, parser.rpsi()->PictureId());
-}
-
-TEST(RtcpPacketTest, Fir) {
-  Fir fir;
-  fir.From(kSenderSsrc);
-  fir.To(kRemoteSsrc);
-  fir.WithCommandSeqNum(123);
-
-  rtc::scoped_ptr<RawPacket> packet(fir.Build());
-  RtcpPacketParser parser;
-  parser.Parse(packet->Buffer(), packet->Length());
-  EXPECT_EQ(1, parser.fir()->num_packets());
-  EXPECT_EQ(kSenderSsrc, parser.fir()->Ssrc());
-  EXPECT_EQ(1, parser.fir_item()->num_packets());
-  EXPECT_EQ(kRemoteSsrc, parser.fir_item()->Ssrc());
-  EXPECT_EQ(123U, parser.fir_item()->SeqNum());
-}
-=======
->>>>>>> a17af05f
 
 TEST(RtcpPacketTest, BuildWithTooSmallBuffer) {
   ReportBlock rb;
   ReceiverReport rr;
-<<<<<<< HEAD
-  rr.From(kSenderSsrc);
-  EXPECT_TRUE(rr.WithReportBlock(rb));
-=======
   rr.SetSenderSsrc(kSenderSsrc);
   EXPECT_TRUE(rr.AddReportBlock(rb));
->>>>>>> a17af05f
 
   const size_t kRrLength = 8;
   const size_t kReportBlockLength = 24;
@@ -338,273 +38,5 @@
   const size_t kBufferSize = kRrLength + kReportBlockLength - 1;
   uint8_t buffer[kBufferSize];
   EXPECT_FALSE(rr.BuildExternalBuffer(buffer, kBufferSize, &verifier));
-<<<<<<< HEAD
 }
-
-TEST(RtcpPacketTest, Remb) {
-  Remb remb;
-  remb.From(kSenderSsrc);
-  remb.AppliesTo(kRemoteSsrc);
-  remb.AppliesTo(kRemoteSsrc + 1);
-  remb.AppliesTo(kRemoteSsrc + 2);
-  remb.WithBitrateBps(261011);
-
-  rtc::scoped_ptr<RawPacket> packet(remb.Build());
-  RtcpPacketParser parser;
-  parser.Parse(packet->Buffer(), packet->Length());
-  EXPECT_EQ(1, parser.psfb_app()->num_packets());
-  EXPECT_EQ(kSenderSsrc, parser.psfb_app()->Ssrc());
-  EXPECT_EQ(1, parser.remb_item()->num_packets());
-  EXPECT_EQ(261011, parser.remb_item()->last_bitrate_bps());
-  std::vector<uint32_t> ssrcs = parser.remb_item()->last_ssrc_list();
-  EXPECT_EQ(kRemoteSsrc, ssrcs[0]);
-  EXPECT_EQ(kRemoteSsrc + 1, ssrcs[1]);
-  EXPECT_EQ(kRemoteSsrc + 2, ssrcs[2]);
-}
-
-TEST(RtcpPacketTest, XrWithNoReportBlocks) {
-  Xr xr;
-  xr.From(kSenderSsrc);
-
-  rtc::scoped_ptr<RawPacket> packet(xr.Build());
-  RtcpPacketParser parser;
-  parser.Parse(packet->Buffer(), packet->Length());
-  EXPECT_EQ(1, parser.xr_header()->num_packets());
-  EXPECT_EQ(kSenderSsrc, parser.xr_header()->Ssrc());
-}
-
-TEST(RtcpPacketTest, XrWithRrtr) {
-  Rrtr rrtr;
-  rrtr.WithNtp(NtpTime(0x11111111, 0x22222222));
-  Xr xr;
-  xr.From(kSenderSsrc);
-  EXPECT_TRUE(xr.WithRrtr(&rrtr));
-
-  rtc::scoped_ptr<RawPacket> packet(xr.Build());
-  RtcpPacketParser parser;
-  parser.Parse(packet->Buffer(), packet->Length());
-  EXPECT_EQ(1, parser.xr_header()->num_packets());
-  EXPECT_EQ(kSenderSsrc, parser.xr_header()->Ssrc());
-  EXPECT_EQ(1, parser.rrtr()->num_packets());
-  EXPECT_EQ(0x11111111U, parser.rrtr()->NtpSec());
-  EXPECT_EQ(0x22222222U, parser.rrtr()->NtpFrac());
-}
-
-TEST(RtcpPacketTest, XrWithTwoRrtrBlocks) {
-  Rrtr rrtr1;
-  rrtr1.WithNtp(NtpTime(0x11111111, 0x22222222));
-  Rrtr rrtr2;
-  rrtr2.WithNtp(NtpTime(0x33333333, 0x44444444));
-  Xr xr;
-  xr.From(kSenderSsrc);
-  EXPECT_TRUE(xr.WithRrtr(&rrtr1));
-  EXPECT_TRUE(xr.WithRrtr(&rrtr2));
-
-  rtc::scoped_ptr<RawPacket> packet(xr.Build());
-  RtcpPacketParser parser;
-  parser.Parse(packet->Buffer(), packet->Length());
-  EXPECT_EQ(1, parser.xr_header()->num_packets());
-  EXPECT_EQ(kSenderSsrc, parser.xr_header()->Ssrc());
-  EXPECT_EQ(2, parser.rrtr()->num_packets());
-  EXPECT_EQ(0x33333333U, parser.rrtr()->NtpSec());
-  EXPECT_EQ(0x44444444U, parser.rrtr()->NtpFrac());
-}
-
-TEST(RtcpPacketTest, XrWithDlrrWithOneSubBlock) {
-  Dlrr dlrr;
-  EXPECT_TRUE(dlrr.WithDlrrItem(0x11111111, 0x22222222, 0x33333333));
-  Xr xr;
-  xr.From(kSenderSsrc);
-  EXPECT_TRUE(xr.WithDlrr(&dlrr));
-
-  rtc::scoped_ptr<RawPacket> packet(xr.Build());
-  RtcpPacketParser parser;
-  parser.Parse(packet->Buffer(), packet->Length());
-  EXPECT_EQ(1, parser.xr_header()->num_packets());
-  EXPECT_EQ(kSenderSsrc, parser.xr_header()->Ssrc());
-  EXPECT_EQ(1, parser.dlrr()->num_packets());
-  EXPECT_EQ(1, parser.dlrr_items()->num_packets());
-  EXPECT_EQ(0x11111111U, parser.dlrr_items()->Ssrc(0));
-  EXPECT_EQ(0x22222222U, parser.dlrr_items()->LastRr(0));
-  EXPECT_EQ(0x33333333U, parser.dlrr_items()->DelayLastRr(0));
-}
-
-TEST(RtcpPacketTest, XrWithDlrrWithTwoSubBlocks) {
-  Dlrr dlrr;
-  EXPECT_TRUE(dlrr.WithDlrrItem(0x11111111, 0x22222222, 0x33333333));
-  EXPECT_TRUE(dlrr.WithDlrrItem(0x44444444, 0x55555555, 0x66666666));
-  Xr xr;
-  xr.From(kSenderSsrc);
-  EXPECT_TRUE(xr.WithDlrr(&dlrr));
-
-  rtc::scoped_ptr<RawPacket> packet(xr.Build());
-  RtcpPacketParser parser;
-  parser.Parse(packet->Buffer(), packet->Length());
-  EXPECT_EQ(1, parser.xr_header()->num_packets());
-  EXPECT_EQ(kSenderSsrc, parser.xr_header()->Ssrc());
-  EXPECT_EQ(1, parser.dlrr()->num_packets());
-  EXPECT_EQ(2, parser.dlrr_items()->num_packets());
-  EXPECT_EQ(0x11111111U, parser.dlrr_items()->Ssrc(0));
-  EXPECT_EQ(0x22222222U, parser.dlrr_items()->LastRr(0));
-  EXPECT_EQ(0x33333333U, parser.dlrr_items()->DelayLastRr(0));
-  EXPECT_EQ(0x44444444U, parser.dlrr_items()->Ssrc(1));
-  EXPECT_EQ(0x55555555U, parser.dlrr_items()->LastRr(1));
-  EXPECT_EQ(0x66666666U, parser.dlrr_items()->DelayLastRr(1));
-}
-
-TEST(RtcpPacketTest, DlrrWithTooManySubBlocks) {
-  const int kMaxItems = 100;
-  Dlrr dlrr;
-  for (int i = 0; i < kMaxItems; ++i)
-    EXPECT_TRUE(dlrr.WithDlrrItem(i, i, i));
-  EXPECT_FALSE(dlrr.WithDlrrItem(kMaxItems, kMaxItems, kMaxItems));
-}
-
-TEST(RtcpPacketTest, XrWithTwoDlrrBlocks) {
-  Dlrr dlrr1;
-  EXPECT_TRUE(dlrr1.WithDlrrItem(0x11111111, 0x22222222, 0x33333333));
-  Dlrr dlrr2;
-  EXPECT_TRUE(dlrr2.WithDlrrItem(0x44444444, 0x55555555, 0x66666666));
-  Xr xr;
-  xr.From(kSenderSsrc);
-  EXPECT_TRUE(xr.WithDlrr(&dlrr1));
-  EXPECT_TRUE(xr.WithDlrr(&dlrr2));
-
-  rtc::scoped_ptr<RawPacket> packet(xr.Build());
-  RtcpPacketParser parser;
-  parser.Parse(packet->Buffer(), packet->Length());
-  EXPECT_EQ(1, parser.xr_header()->num_packets());
-  EXPECT_EQ(kSenderSsrc, parser.xr_header()->Ssrc());
-  EXPECT_EQ(2, parser.dlrr()->num_packets());
-  EXPECT_EQ(2, parser.dlrr_items()->num_packets());
-  EXPECT_EQ(0x11111111U, parser.dlrr_items()->Ssrc(0));
-  EXPECT_EQ(0x22222222U, parser.dlrr_items()->LastRr(0));
-  EXPECT_EQ(0x33333333U, parser.dlrr_items()->DelayLastRr(0));
-  EXPECT_EQ(0x44444444U, parser.dlrr_items()->Ssrc(1));
-  EXPECT_EQ(0x55555555U, parser.dlrr_items()->LastRr(1));
-  EXPECT_EQ(0x66666666U, parser.dlrr_items()->DelayLastRr(1));
-}
-
-TEST(RtcpPacketTest, XrWithVoipMetric) {
-  RTCPVoIPMetric metric;
-  metric.lossRate = 1;
-  metric.discardRate = 2;
-  metric.burstDensity = 3;
-  metric.gapDensity = 4;
-  metric.burstDuration = 0x1111;
-  metric.gapDuration = 0x2222;
-  metric.roundTripDelay = 0x3333;
-  metric.endSystemDelay = 0x4444;
-  metric.signalLevel = 5;
-  metric.noiseLevel = 6;
-  metric.RERL = 7;
-  metric.Gmin = 8;
-  metric.Rfactor = 9;
-  metric.extRfactor = 10;
-  metric.MOSLQ = 11;
-  metric.MOSCQ = 12;
-  metric.RXconfig = 13;
-  metric.JBnominal = 0x5555;
-  metric.JBmax = 0x6666;
-  metric.JBabsMax = 0x7777;
-  VoipMetric metric_block;
-  metric_block.To(kRemoteSsrc);
-  metric_block.WithVoipMetric(metric);
-  Xr xr;
-  xr.From(kSenderSsrc);
-  EXPECT_TRUE(xr.WithVoipMetric(&metric_block));
-
-  rtc::scoped_ptr<RawPacket> packet(xr.Build());
-  RtcpPacketParser parser;
-  parser.Parse(packet->Buffer(), packet->Length());
-  EXPECT_EQ(1, parser.xr_header()->num_packets());
-  EXPECT_EQ(kSenderSsrc, parser.xr_header()->Ssrc());
-  EXPECT_EQ(1, parser.voip_metric()->num_packets());
-  EXPECT_EQ(kRemoteSsrc, parser.voip_metric()->Ssrc());
-  EXPECT_EQ(1, parser.voip_metric()->LossRate());
-  EXPECT_EQ(2, parser.voip_metric()->DiscardRate());
-  EXPECT_EQ(3, parser.voip_metric()->BurstDensity());
-  EXPECT_EQ(4, parser.voip_metric()->GapDensity());
-  EXPECT_EQ(0x1111, parser.voip_metric()->BurstDuration());
-  EXPECT_EQ(0x2222, parser.voip_metric()->GapDuration());
-  EXPECT_EQ(0x3333, parser.voip_metric()->RoundTripDelay());
-  EXPECT_EQ(0x4444, parser.voip_metric()->EndSystemDelay());
-  EXPECT_EQ(5, parser.voip_metric()->SignalLevel());
-  EXPECT_EQ(6, parser.voip_metric()->NoiseLevel());
-  EXPECT_EQ(7, parser.voip_metric()->Rerl());
-  EXPECT_EQ(8, parser.voip_metric()->Gmin());
-  EXPECT_EQ(9, parser.voip_metric()->Rfactor());
-  EXPECT_EQ(10, parser.voip_metric()->ExtRfactor());
-  EXPECT_EQ(11, parser.voip_metric()->MosLq());
-  EXPECT_EQ(12, parser.voip_metric()->MosCq());
-  EXPECT_EQ(13, parser.voip_metric()->RxConfig());
-  EXPECT_EQ(0x5555, parser.voip_metric()->JbNominal());
-  EXPECT_EQ(0x6666, parser.voip_metric()->JbMax());
-  EXPECT_EQ(0x7777, parser.voip_metric()->JbAbsMax());
-}
-
-TEST(RtcpPacketTest, XrWithMultipleReportBlocks) {
-  Rrtr rrtr;
-  Dlrr dlrr;
-  EXPECT_TRUE(dlrr.WithDlrrItem(1, 2, 3));
-  VoipMetric metric;
-  Xr xr;
-  xr.From(kSenderSsrc);
-  EXPECT_TRUE(xr.WithRrtr(&rrtr));
-  EXPECT_TRUE(xr.WithDlrr(&dlrr));
-  EXPECT_TRUE(xr.WithVoipMetric(&metric));
-
-  rtc::scoped_ptr<RawPacket> packet(xr.Build());
-  RtcpPacketParser parser;
-  parser.Parse(packet->Buffer(), packet->Length());
-  EXPECT_EQ(1, parser.xr_header()->num_packets());
-  EXPECT_EQ(kSenderSsrc, parser.xr_header()->Ssrc());
-  EXPECT_EQ(1, parser.rrtr()->num_packets());
-  EXPECT_EQ(1, parser.dlrr()->num_packets());
-  EXPECT_EQ(1, parser.dlrr_items()->num_packets());
-  EXPECT_EQ(1, parser.voip_metric()->num_packets());
-}
-
-TEST(RtcpPacketTest, DlrrWithoutItemNotIncludedInPacket) {
-  Rrtr rrtr;
-  Dlrr dlrr;
-  VoipMetric metric;
-  Xr xr;
-  xr.From(kSenderSsrc);
-  EXPECT_TRUE(xr.WithRrtr(&rrtr));
-  EXPECT_TRUE(xr.WithDlrr(&dlrr));
-  EXPECT_TRUE(xr.WithVoipMetric(&metric));
-
-  rtc::scoped_ptr<RawPacket> packet(xr.Build());
-  RtcpPacketParser parser;
-  parser.Parse(packet->Buffer(), packet->Length());
-  EXPECT_EQ(1, parser.xr_header()->num_packets());
-  EXPECT_EQ(kSenderSsrc, parser.xr_header()->Ssrc());
-  EXPECT_EQ(1, parser.rrtr()->num_packets());
-  EXPECT_EQ(0, parser.dlrr()->num_packets());
-  EXPECT_EQ(1, parser.voip_metric()->num_packets());
-=======
->>>>>>> a17af05f
-}
-
-TEST(RtcpPacketTest, XrWithTooManyBlocks) {
-  const int kMaxBlocks = 50;
-  Xr xr;
-
-  Rrtr rrtr;
-  for (int i = 0; i < kMaxBlocks; ++i)
-    EXPECT_TRUE(xr.WithRrtr(&rrtr));
-  EXPECT_FALSE(xr.WithRrtr(&rrtr));
-
-  Dlrr dlrr;
-  for (int i = 0; i < kMaxBlocks; ++i)
-    EXPECT_TRUE(xr.WithDlrr(&dlrr));
-  EXPECT_FALSE(xr.WithDlrr(&dlrr));
-
-  VoipMetric voip_metric;
-  for (int i = 0; i < kMaxBlocks; ++i)
-    EXPECT_TRUE(xr.WithVoipMetric(&voip_metric));
-  EXPECT_FALSE(xr.WithVoipMetric(&voip_metric));
-}
-
 }  // namespace webrtc