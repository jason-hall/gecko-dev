--- conflicted
+++ resolved
@@ -18,10 +18,7 @@
 #include "webrtc/base/checks.h"
 #include "webrtc/base/logging.h"
 #include "webrtc/common_types.h"
-<<<<<<< HEAD
-=======
 #include "webrtc/config.h"
->>>>>>> a17af05f
 #include "webrtc/system_wrappers/include/trace.h"
 
 #ifdef _WIN32
@@ -31,26 +28,6 @@
 
 namespace webrtc {
 
-<<<<<<< HEAD
-RtpRtcp::Configuration::Configuration()
-    : audio(false),
-      receiver_only(false),
-      clock(nullptr),
-      receive_statistics(NullObjectReceiveStatistics()),
-      outgoing_transport(nullptr),
-      intra_frame_callback(nullptr),
-      bandwidth_callback(nullptr),
-      transport_feedback_callback(nullptr),
-      rtt_stats(nullptr),
-      rtcp_packet_type_counter_observer(nullptr),
-      audio_messages(NullObjectRtpAudioFeedback()),
-      remote_bitrate_estimator(nullptr),
-      paced_sender(nullptr),
-      transport_sequence_number_allocator(nullptr),
-      send_bitrate_observer(nullptr),
-      send_frame_count_observer(nullptr),
-      send_side_delay_observer(nullptr) {}
-=======
 RTPExtensionType StringToRtpExtensionType(const std::string& extension) {
   if (extension == RtpExtension::kTimestampOffsetUri)
     return kRtpExtensionTransmissionTimeOffset;
@@ -73,7 +50,6 @@
   RTC_NOTREACHED() << "Looking up unsupported RTP extension.";
   return kRtpExtensionNone;
 }
->>>>>>> a17af05f
 
 RtpRtcp::Configuration::Configuration()
     : receive_statistics(NullObjectReceiveStatistics()) {}
@@ -104,31 +80,21 @@
                   configuration.clock,
                   configuration.outgoing_transport,
                   configuration.paced_sender,
-<<<<<<< HEAD
-=======
                   configuration.flexfec_sender,
->>>>>>> a17af05f
                   configuration.transport_sequence_number_allocator,
                   configuration.transport_feedback_callback,
                   configuration.send_bitrate_observer,
                   configuration.send_frame_count_observer,
-<<<<<<< HEAD
-                  configuration.send_side_delay_observer),
-=======
                   configuration.send_side_delay_observer,
                   configuration.event_log,
                   configuration.send_packet_observer,
                   configuration.retransmission_rate_limiter,
                   configuration.overhead_observer),
->>>>>>> a17af05f
       rtcp_sender_(configuration.audio,
                    configuration.clock,
                    configuration.receive_statistics,
                    configuration.rtcp_packet_type_counter_observer,
-<<<<<<< HEAD
-=======
                    configuration.event_log,
->>>>>>> a17af05f
                    configuration.outgoing_transport),
       rtcp_receiver_(configuration.clock,
                      configuration.receiver_only,
@@ -136,10 +102,7 @@
                      configuration.bandwidth_callback,
                      configuration.intra_frame_callback,
                      configuration.transport_feedback_callback,
-<<<<<<< HEAD
-=======
                      configuration.bitrate_allocation_observer,
->>>>>>> a17af05f
                      this),
       clock_(configuration.clock),
       audio_(configuration.audio),
@@ -147,13 +110,7 @@
       last_process_time_(configuration.clock->TimeInMilliseconds()),
       last_bitrate_process_time_(configuration.clock->TimeInMilliseconds()),
       last_rtt_process_time_(configuration.clock->TimeInMilliseconds()),
-<<<<<<< HEAD
-      packet_overhead_(28),                     // IPV4 UDP.
-      padding_index_(static_cast<size_t>(-1)),  // Start padding at first child.
-      nack_method_(kNackOff),
-=======
       packet_overhead_(28),  // IPV4 UDP.
->>>>>>> a17af05f
       nack_last_time_sent_full_(0),
       nack_last_time_sent_full_prev_(0),
       nack_last_seq_number_sent_(0),
@@ -161,11 +118,6 @@
       remote_bitrate_(configuration.remote_bitrate_estimator),
       rtt_stats_(configuration.rtt_stats),
       rtt_ms_(0) {
-<<<<<<< HEAD
-  send_video_codec_.codecType = kVideoCodecUnknown;
-
-=======
->>>>>>> a17af05f
   // Make sure that RTCP objects are aware of our SSRC.
   uint32_t SSRC = rtp_sender_.SSRC();
   rtcp_sender_.SetSSRC(SSRC);
@@ -262,13 +214,8 @@
     }
   }
 
-  // For sending streams, make sure to not send a SR before media has been sent.
-  if (rtcp_sender_.TimeToSendRTCPReport()) {
-    RTCPSender::FeedbackState state = GetFeedbackState();
-    // Prevent sending streams to send SR before any media has been sent.
-    if (!rtcp_sender_.Sending() || state.packets_sent > 0)
-      rtcp_sender_.SendRTCP(state, kRtcpReport);
-  }
+  if (rtcp_sender_.TimeToSendRTCPReport())
+    rtcp_sender_.SendRTCP(GetFeedbackState(), kRtcpReport);
 
   if (UpdateRTCPReceiveInformationTimers()) {
     // A receiver has timed out.
@@ -293,13 +240,8 @@
   rtp_sender_.SetRtxPayloadType(payload_type, associated_payload_type);
 }
 
-<<<<<<< HEAD
-std::pair<int, int> ModuleRtpRtcpImpl::RtxSendPayloadType() const {
-  return rtp_sender_.RtxPayloadType();
-=======
 rtc::Optional<uint32_t> ModuleRtpRtcpImpl::FlexfecSsrc() const {
   return rtp_sender_.FlexfecSsrc();
->>>>>>> a17af05f
 }
 
 int32_t ModuleRtpRtcpImpl::IncomingRtcpPacket(
@@ -470,11 +412,7 @@
   }
   return rtp_sender_.SendOutgoingData(
       frame_type, payload_type, time_stamp, capture_time_ms, payload_data,
-<<<<<<< HEAD
-      payload_size, fragmentation, rtp_video_hdr);
-=======
       payload_size, fragmentation, rtp_video_header, transport_frame_id_out);
->>>>>>> a17af05f
 }
 
 bool ModuleRtpRtcpImpl::TimeToSendPacket(uint32_t ssrc,
@@ -491,17 +429,12 @@
   return rtp_sender_.TimeToSendPadding(bytes, probe_cluster_id);
 }
 
-<<<<<<< HEAD
-uint16_t ModuleRtpRtcpImpl::MaxPayloadLength() const {
-  return rtp_sender_.MaxPayloadLength();
-=======
 size_t ModuleRtpRtcpImpl::MaxPayloadSize() const {
   return rtp_sender_.MaxPayloadSize();
 }
 
 size_t ModuleRtpRtcpImpl::MaxRtpPacketSize() const {
   return rtp_sender_.MaxRtpPacketSize();
->>>>>>> a17af05f
 }
 
 void ModuleRtpRtcpImpl::SetMaxRtpPacketSize(size_t rtp_packet_size) {
@@ -514,22 +447,8 @@
   rtp_sender_.SetMaxRtpPacketSize(rtp_packet_size);
 }
 
-<<<<<<< HEAD
-int32_t ModuleRtpRtcpImpl::SetMaxTransferUnit(const uint16_t mtu) {
-  RTC_DCHECK_LE(mtu, IP_PACKET_SIZE) << "Invalid mtu: " << mtu;
-  return rtp_sender_.SetMaxPayloadLength(mtu - packet_overhead_,
-                                         packet_overhead_);
-}
-
-RtcpMode ModuleRtpRtcpImpl::RTCP() const {
-  if (rtcp_sender_.Status() != RtcpMode::kOff) {
-    return rtcp_receiver_.Status();
-  }
-  return RtcpMode::kOff;
-=======
 RtcpMode ModuleRtpRtcpImpl::RTCP() const {
   return rtcp_sender_.Status();
->>>>>>> a17af05f
 }
 
 // Configure RTCP status i.e on/off.
@@ -674,20 +593,6 @@
   }
 }
  
-<<<<<<< HEAD
-int32_t
-ModuleRtpRtcpImpl::GetReportBlockInfo(const uint32_t remote_ssrc,
-                                      uint32_t* ntp_high,
-                                      uint32_t* ntp_low,
-                                      uint32_t* packets_received,
-                                      uint64_t* octets_received) const {
-  return rtcp_receiver_.GetReportBlockInfo(remote_ssrc,
-                                           ntp_high, ntp_low,
-                                           packets_received, octets_received);
-}
-
-=======
->>>>>>> a17af05f
 int32_t ModuleRtpRtcpImpl::RemoteRTCPStat(RTCPSenderInfo* sender_info) {
   return rtcp_receiver_.SenderInfoReceived(sender_info);
 }
@@ -854,24 +759,6 @@
   return rtp_sender_.SetAudioLevel(level_d_bov);
 }
 
-<<<<<<< HEAD
-// Set payload type for Redundant Audio Data RFC 2198.
-int32_t ModuleRtpRtcpImpl::SetSendREDPayloadType(
-    const int8_t payload_type) {
-  return rtp_sender_.SetRED(payload_type);
-}
-
-// Get payload type for Redundant Audio Data RFC 2198.
-int32_t ModuleRtpRtcpImpl::SendREDPayloadType(int8_t* payload_type) const {
-  return rtp_sender_.RED(payload_type);
-}
-
-void ModuleRtpRtcpImpl::SetTargetSendBitrate(uint32_t bitrate_bps) {
-  rtp_sender_.SetTargetBitrate(bitrate_bps);
-}
-
-=======
->>>>>>> a17af05f
 int32_t ModuleRtpRtcpImpl::SetKeyFrameRequestMethod(
     const KeyFrameRequestMethod method) {
   key_frame_req_method_ = method;
@@ -894,23 +781,9 @@
       GetFeedbackState(), kRtcpSli, 0, 0, false, picture_id);
 }
 
-<<<<<<< HEAD
-void ModuleRtpRtcpImpl::SetGenericFECStatus(
-    const bool enable,
-    const uint8_t payload_type_red,
-    const uint8_t payload_type_fec) {
-  rtp_sender_.SetGenericFECStatus(enable, payload_type_red, payload_type_fec);
-}
-
-void ModuleRtpRtcpImpl::GenericFECStatus(bool* enable,
-                                         uint8_t* payload_type_red,
-                                         uint8_t* payload_type_fec) {
-  rtp_sender_.GenericFECStatus(enable, payload_type_red, payload_type_fec);
-=======
 void ModuleRtpRtcpImpl::SetUlpfecConfig(int red_payload_type,
                                         int ulpfec_payload_type) {
   rtp_sender_.SetUlpfecConfig(red_payload_type, ulpfec_payload_type);
->>>>>>> a17af05f
 }
 
 bool ModuleRtpRtcpImpl::SetFecParameters(
@@ -973,18 +846,8 @@
                                             octet_count);
 }
 
-<<<<<<< HEAD
-bool ModuleRtpRtcpImpl::SendTimeOfXrRrReport(
-    uint32_t mid_ntp, int64_t* time_ms) const {
-  return rtcp_sender_.SendTimeOfXrRrReport(mid_ntp, time_ms);
-}
-
-void ModuleRtpRtcpImpl::OnReceivedNACK(
-    const std::list<uint16_t>& nack_sequence_numbers) {
-=======
 void ModuleRtpRtcpImpl::OnReceivedNack(
     const std::vector<uint16_t>& nack_sequence_numbers) {
->>>>>>> a17af05f
   for (uint16_t nack_sequence_number : nack_sequence_numbers) {
     send_loss_stats_.AddLostPacket(nack_sequence_number);
   }
@@ -1032,14 +895,8 @@
 }
 
 // Called from RTCPsender.
-<<<<<<< HEAD
-int32_t ModuleRtpRtcpImpl::BoundingSet(bool* tmmbr_owner,
-                                       TMMBRSet* bounding_set) {
-  return rtcp_receiver_.BoundingSet(tmmbr_owner, bounding_set);
-=======
 std::vector<rtcp::TmmbItem> ModuleRtpRtcpImpl::BoundingSet(bool* tmmbr_owner) {
   return rtcp_receiver_.BoundingSet(tmmbr_owner);
->>>>>>> a17af05f
 }
 
 int64_t ModuleRtpRtcpImpl::RtcpReportInterval() {
