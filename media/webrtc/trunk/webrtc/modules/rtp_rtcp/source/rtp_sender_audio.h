/*
 *  Copyright (c) 2012 The WebRTC project authors. All Rights Reserved.
 *
 *  Use of this source code is governed by a BSD-style license
 *  that can be found in the LICENSE file in the root of the source
 *  tree. An additional intellectual property rights grant can be found
 *  in the file PATENTS.  All contributing project authors may
 *  be found in the AUTHORS file in the root of the source tree.
 */

#ifndef WEBRTC_MODULES_RTP_RTCP_SOURCE_RTP_SENDER_AUDIO_H_
#define WEBRTC_MODULES_RTP_RTCP_SOURCE_RTP_SENDER_AUDIO_H_

#include "webrtc/common_types.h"
#include "webrtc/base/constructormagic.h"
#include "webrtc/base/criticalsection.h"
#include "webrtc/base/onetimeevent.h"
#include "webrtc/modules/rtp_rtcp/source/dtmf_queue.h"
#include "webrtc/modules/rtp_rtcp/source/rtp_rtcp_config.h"
#include "webrtc/modules/rtp_rtcp/source/rtp_sender.h"
#include "webrtc/modules/rtp_rtcp/source/rtp_utility.h"
#include "webrtc/typedefs.h"

namespace webrtc {
<<<<<<< HEAD
class RTPSenderAudio : public DTMFqueue {
 public:
  RTPSenderAudio(Clock* clock,
                 RTPSender* rtpSender,
                 RtpAudioFeedback* audio_feedback);
  virtual ~RTPSenderAudio();

  int32_t RegisterAudioPayload(const char payloadName[RTP_PAYLOAD_NAME_SIZE],
                               int8_t payloadType,
=======

class RTPSenderAudio {
 public:
  RTPSenderAudio(Clock* clock, RTPSender* rtp_sender);
  ~RTPSenderAudio();

  int32_t RegisterAudioPayload(const char payloadName[RTP_PAYLOAD_NAME_SIZE],
                               int8_t payload_type,
>>>>>>> a17af05f
                               uint32_t frequency,
                               size_t channels,
                               uint32_t rate,
                               RtpUtility::Payload** payload);

<<<<<<< HEAD
  int32_t SendAudio(FrameType frameType,
                    int8_t payloadType,
                    uint32_t captureTimeStamp,
                    const uint8_t* payloadData,
                    size_t payloadSize,
                    const RTPFragmentationHeader* fragmentation);

  // set audio packet size, used to determine when it's time to send a DTMF
  // packet in silence (CNG)
  int32_t SetAudioPacketSize(uint16_t packetSizeSamples);
=======
  bool SendAudio(FrameType frame_type,
                 int8_t payload_type,
                 uint32_t capture_timestamp,
                 const uint8_t* payload_data,
                 size_t payload_size,
                 const RTPFragmentationHeader* fragmentation);
>>>>>>> a17af05f

  // Store the audio level in dBov for
  // header-extension-for-audio-level-indication.
  // Valid range is [0,100]. Actual value is negative.
<<<<<<< HEAD
  int32_t SetAudioLevel(uint8_t level_dBov);
=======
  int32_t SetAudioLevel(uint8_t level_dbov);
>>>>>>> a17af05f

  // Send a DTMF tone using RFC 2833 (4733)
  int32_t SendTelephoneEvent(uint8_t key, uint16_t time_ms, uint8_t level);

<<<<<<< HEAD
  int AudioFrequency() const;

  // Set payload type for Redundant Audio Data RFC 2198
  int32_t SetRED(int8_t payloadType);

  // Get payload type for Redundant Audio Data RFC 2198
  int32_t RED(int8_t* payloadType) const;

 protected:
  int32_t SendTelephoneEventPacket(
      bool ended,
      int8_t dtmf_payload_type,
      uint32_t dtmfTimeStamp,
      uint16_t duration,
      bool markerBit);  // set on first packet in talk burst

  bool MarkerBit(const FrameType frameType, const int8_t payloadType);

 private:
  Clock* const _clock;
  RTPSender* const _rtpSender;
  RtpAudioFeedback* const _audioFeedback;

  rtc::scoped_ptr<CriticalSectionWrapper> _sendAudioCritsect;

  uint16_t _packetSizeSamples GUARDED_BY(_sendAudioCritsect);

  // DTMF
  bool _dtmfEventIsOn;
  bool _dtmfEventFirstPacketSent;
  int8_t _dtmfPayloadType GUARDED_BY(_sendAudioCritsect);
  uint32_t _dtmfTimestamp;
  uint8_t _dtmfKey;
  uint32_t _dtmfLengthSamples;
  uint8_t _dtmfLevel;
  int64_t _dtmfTimeLastSent;
  uint32_t _dtmfTimestampLastSent;

  int8_t _REDPayloadType GUARDED_BY(_sendAudioCritsect);

  // VAD detection, used for markerbit
  bool _inbandVADactive GUARDED_BY(_sendAudioCritsect);
  int8_t _cngNBPayloadType GUARDED_BY(_sendAudioCritsect);
  int8_t _cngWBPayloadType GUARDED_BY(_sendAudioCritsect);
  int8_t _cngSWBPayloadType GUARDED_BY(_sendAudioCritsect);
  int8_t _cngFBPayloadType GUARDED_BY(_sendAudioCritsect);
  int8_t _lastPayloadType GUARDED_BY(_sendAudioCritsect);

  // Audio level indication
  // (https://datatracker.ietf.org/doc/draft-lennox-avt-rtp-audio-level-exthdr/)
  uint8_t _audioLevel_dBov GUARDED_BY(_sendAudioCritsect);
=======
 protected:
  bool SendTelephoneEventPacket(
      bool ended,
      uint32_t dtmf_timestamp,
      uint16_t duration,
      bool marker_bit);  // set on first packet in talk burst

  bool MarkerBit(FrameType frame_type, int8_t payload_type);

 private:
  Clock* const clock_ = nullptr;
  RTPSender* const rtp_sender_ = nullptr;

  rtc::CriticalSection send_audio_critsect_;

  // DTMF.
  bool dtmf_event_is_on_ = false;
  bool dtmf_event_first_packet_sent_ = false;
  int8_t dtmf_payload_type_ GUARDED_BY(send_audio_critsect_) = -1;
  uint32_t dtmf_payload_freq_ GUARDED_BY(send_audio_critsect_) = 8000;
  uint32_t dtmf_timestamp_ = 0;
  uint32_t dtmf_length_samples_ = 0;
  int64_t dtmf_time_last_sent_ = 0;
  uint32_t dtmf_timestamp_last_sent_ = 0;
  DtmfQueue::Event dtmf_current_event_;
  DtmfQueue dtmf_queue_;

  // VAD detection, used for marker bit.
  bool inband_vad_active_ GUARDED_BY(send_audio_critsect_) = false;
  int8_t cngnb_payload_type_ GUARDED_BY(send_audio_critsect_) = -1;
  int8_t cngwb_payload_type_ GUARDED_BY(send_audio_critsect_) = -1;
  int8_t cngswb_payload_type_ GUARDED_BY(send_audio_critsect_) = -1;
  int8_t cngfb_payload_type_ GUARDED_BY(send_audio_critsect_) = -1;
  int8_t last_payload_type_ GUARDED_BY(send_audio_critsect_) = -1;

  // Audio level indication.
  // (https://datatracker.ietf.org/doc/draft-lennox-avt-rtp-audio-level-exthdr/)
  uint8_t audio_level_dbov_ GUARDED_BY(send_audio_critsect_) = 0;
  OneTimeEvent first_packet_sent_;

  RTC_DISALLOW_IMPLICIT_CONSTRUCTORS(RTPSenderAudio);
>>>>>>> a17af05f
};

}  // namespace webrtc

#endif  // WEBRTC_MODULES_RTP_RTCP_SOURCE_RTP_SENDER_AUDIO_H_<|MERGE_RESOLUTION|>--- conflicted
+++ resolved
@@ -22,17 +22,6 @@
 #include "webrtc/typedefs.h"
 
 namespace webrtc {
-<<<<<<< HEAD
-class RTPSenderAudio : public DTMFqueue {
- public:
-  RTPSenderAudio(Clock* clock,
-                 RTPSender* rtpSender,
-                 RtpAudioFeedback* audio_feedback);
-  virtual ~RTPSenderAudio();
-
-  int32_t RegisterAudioPayload(const char payloadName[RTP_PAYLOAD_NAME_SIZE],
-                               int8_t payloadType,
-=======
 
 class RTPSenderAudio {
  public:
@@ -41,97 +30,26 @@
 
   int32_t RegisterAudioPayload(const char payloadName[RTP_PAYLOAD_NAME_SIZE],
                                int8_t payload_type,
->>>>>>> a17af05f
                                uint32_t frequency,
                                size_t channels,
                                uint32_t rate,
                                RtpUtility::Payload** payload);
 
-<<<<<<< HEAD
-  int32_t SendAudio(FrameType frameType,
-                    int8_t payloadType,
-                    uint32_t captureTimeStamp,
-                    const uint8_t* payloadData,
-                    size_t payloadSize,
-                    const RTPFragmentationHeader* fragmentation);
-
-  // set audio packet size, used to determine when it's time to send a DTMF
-  // packet in silence (CNG)
-  int32_t SetAudioPacketSize(uint16_t packetSizeSamples);
-=======
   bool SendAudio(FrameType frame_type,
                  int8_t payload_type,
                  uint32_t capture_timestamp,
                  const uint8_t* payload_data,
                  size_t payload_size,
                  const RTPFragmentationHeader* fragmentation);
->>>>>>> a17af05f
 
   // Store the audio level in dBov for
   // header-extension-for-audio-level-indication.
   // Valid range is [0,100]. Actual value is negative.
-<<<<<<< HEAD
-  int32_t SetAudioLevel(uint8_t level_dBov);
-=======
   int32_t SetAudioLevel(uint8_t level_dbov);
->>>>>>> a17af05f
 
   // Send a DTMF tone using RFC 2833 (4733)
   int32_t SendTelephoneEvent(uint8_t key, uint16_t time_ms, uint8_t level);
 
-<<<<<<< HEAD
-  int AudioFrequency() const;
-
-  // Set payload type for Redundant Audio Data RFC 2198
-  int32_t SetRED(int8_t payloadType);
-
-  // Get payload type for Redundant Audio Data RFC 2198
-  int32_t RED(int8_t* payloadType) const;
-
- protected:
-  int32_t SendTelephoneEventPacket(
-      bool ended,
-      int8_t dtmf_payload_type,
-      uint32_t dtmfTimeStamp,
-      uint16_t duration,
-      bool markerBit);  // set on first packet in talk burst
-
-  bool MarkerBit(const FrameType frameType, const int8_t payloadType);
-
- private:
-  Clock* const _clock;
-  RTPSender* const _rtpSender;
-  RtpAudioFeedback* const _audioFeedback;
-
-  rtc::scoped_ptr<CriticalSectionWrapper> _sendAudioCritsect;
-
-  uint16_t _packetSizeSamples GUARDED_BY(_sendAudioCritsect);
-
-  // DTMF
-  bool _dtmfEventIsOn;
-  bool _dtmfEventFirstPacketSent;
-  int8_t _dtmfPayloadType GUARDED_BY(_sendAudioCritsect);
-  uint32_t _dtmfTimestamp;
-  uint8_t _dtmfKey;
-  uint32_t _dtmfLengthSamples;
-  uint8_t _dtmfLevel;
-  int64_t _dtmfTimeLastSent;
-  uint32_t _dtmfTimestampLastSent;
-
-  int8_t _REDPayloadType GUARDED_BY(_sendAudioCritsect);
-
-  // VAD detection, used for markerbit
-  bool _inbandVADactive GUARDED_BY(_sendAudioCritsect);
-  int8_t _cngNBPayloadType GUARDED_BY(_sendAudioCritsect);
-  int8_t _cngWBPayloadType GUARDED_BY(_sendAudioCritsect);
-  int8_t _cngSWBPayloadType GUARDED_BY(_sendAudioCritsect);
-  int8_t _cngFBPayloadType GUARDED_BY(_sendAudioCritsect);
-  int8_t _lastPayloadType GUARDED_BY(_sendAudioCritsect);
-
-  // Audio level indication
-  // (https://datatracker.ietf.org/doc/draft-lennox-avt-rtp-audio-level-exthdr/)
-  uint8_t _audioLevel_dBov GUARDED_BY(_sendAudioCritsect);
-=======
  protected:
   bool SendTelephoneEventPacket(
       bool ended,
@@ -173,7 +91,6 @@
   OneTimeEvent first_packet_sent_;
 
   RTC_DISALLOW_IMPLICIT_CONSTRUCTORS(RTPSenderAudio);
->>>>>>> a17af05f
 };
 
 }  // namespace webrtc
