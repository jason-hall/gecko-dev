--- conflicted
+++ resolved
@@ -10,34 +10,16 @@
 
 #include "webrtc/modules/rtp_rtcp/include/rtp_payload_registry.h"
 
-<<<<<<< HEAD
-#include "webrtc/base/logging.h"
-=======
 #include <algorithm>
 
 #include "webrtc/base/checks.h"
 #include "webrtc/base/logging.h"
 #include "webrtc/base/stringutils.h"
 #include "webrtc/common_types.h"
->>>>>>> a17af05f
 #include "webrtc/modules/rtp_rtcp/source/byte_io.h"
 
 namespace webrtc {
 
-<<<<<<< HEAD
-RTPPayloadRegistry::RTPPayloadRegistry(RTPPayloadStrategy* rtp_payload_strategy)
-    : crit_sect_(CriticalSectionWrapper::CreateCriticalSection()),
-      rtp_payload_strategy_(rtp_payload_strategy),
-      red_payload_type_(-1),
-      ulpfec_payload_type_(-1),
-      incoming_payload_type_(-1),
-      last_received_payload_type_(-1),
-      last_received_media_payload_type_(-1),
-      rtx_(false),
-      rtx_payload_type_(-1),
-      use_rtx_payload_mapping_on_restore_(false),
-      ssrc_rtx_(0) {}
-=======
 namespace {
 
 bool PayloadIsCompatible(const RtpUtility::Payload& payload,
@@ -50,7 +32,6 @@
   return audio_payload.frequency == static_cast<uint32_t>(audio_codec.plfreq) &&
          audio_payload.channels == audio_codec.channels;
 }
->>>>>>> a17af05f
 
 bool PayloadIsCompatible(const RtpUtility::Payload& payload,
                          const VideoCodec& video_codec) {
@@ -64,15 +45,6 @@
   return true;
 }
 
-<<<<<<< HEAD
-int32_t RTPPayloadRegistry::RegisterReceivePayload(
-    const char payload_name[RTP_PAYLOAD_NAME_SIZE],
-    const int8_t payload_type,
-    const uint32_t frequency,
-    const size_t channels,
-    const uint32_t rate,
-    bool* created_new_payload) {
-=======
 RtpUtility::Payload CreatePayloadType(const CodecInst& audio_codec) {
   RtpUtility::Payload payload;
   payload.name[RTP_PAYLOAD_NAME_SIZE - 1] = 0;
@@ -114,7 +86,6 @@
 }
 
 bool IsPayloadTypeValid(int8_t payload_type) {
->>>>>>> a17af05f
   assert(payload_type >= 0);
 
   // Sanity check.
@@ -219,36 +190,6 @@
 // for audio codecs, but there can for video.
 // Always called from within a critical section.
 void RTPPayloadRegistry::DeregisterAudioCodecOrRedTypeRegardlessOfPayloadType(
-<<<<<<< HEAD
-    const char payload_name[RTP_PAYLOAD_NAME_SIZE],
-    const size_t payload_name_length,
-    const uint32_t frequency,
-    const size_t channels,
-    const uint32_t rate) {
-  RtpUtility::PayloadTypeMap::iterator iterator = payload_type_map_.begin();
-  for (; iterator != payload_type_map_.end(); ++iterator) {
-    RtpUtility::Payload* payload = iterator->second;
-    size_t name_length = strlen(payload->name);
-
-    if (payload_name_length == name_length &&
-        RtpUtility::StringCompare(
-            payload->name, payload_name, payload_name_length)) {
-      // We found the payload name in the list.
-      // If audio, check frequency and rate.
-      if (payload->audio) {
-        if (rtp_payload_strategy_->PayloadIsCompatible(*payload, frequency,
-                                                       channels, rate)) {
-          // Remove old setting.
-          delete payload;
-          payload_type_map_.erase(iterator);
-          break;
-        }
-      } else if (RtpUtility::StringCompare(payload_name, "red", 3)) {
-        delete payload;
-        payload_type_map_.erase(iterator);
-        break;
-      }
-=======
     const CodecInst& audio_codec) {
   for (auto iterator = payload_type_map_.begin();
        iterator != payload_type_map_.end(); ++iterator) {
@@ -269,23 +210,13 @@
     if (PayloadIsCompatible(it.second, audio_codec)) {
       *payload_type = it.first;
       return 0;
->>>>>>> a17af05f
     }
   }
   return -1;
 }
 
-<<<<<<< HEAD
-int32_t RTPPayloadRegistry::ReceivePayloadType(
-    const char payload_name[RTP_PAYLOAD_NAME_SIZE],
-    const uint32_t frequency,
-    const size_t channels,
-    const uint32_t rate,
-    int8_t* payload_type) const {
-=======
 int32_t RTPPayloadRegistry::ReceivePayloadType(const VideoCodec& video_codec,
                                                int8_t* payload_type) const {
->>>>>>> a17af05f
   assert(payload_type);
   rtc::CritScope cs(&crit_sect_);
 
@@ -316,20 +247,7 @@
                                                const uint8_t* packet,
                                                size_t* packet_length,
                                                uint32_t original_ssrc,
-<<<<<<< HEAD
-                                               const RTPHeader& header) const {
-  return RestoreOriginalPacket(*restored_packet, packet, packet_length,
-                               original_ssrc, header);
-}
-
-bool RTPPayloadRegistry::RestoreOriginalPacket(uint8_t* restored_packet,
-                                               const uint8_t* packet,
-                                               size_t* packet_length,
-                                               uint32_t original_ssrc,
-                                               const RTPHeader& header) const {
-=======
                                                const RTPHeader& header) {
->>>>>>> a17af05f
   if (kRtxHeaderSize + header.headerLength + header.paddingLength >
       *packet_length) {
     return false;
@@ -349,30 +267,6 @@
                                        original_sequence_number);
   ByteWriter<uint32_t>::WriteBigEndian(restored_packet + 8, original_ssrc);
 
-<<<<<<< HEAD
-  CriticalSectionScoped cs(crit_sect_.get());
-  if (!rtx_)
-    return true;
-
-  int associated_payload_type;
-  auto apt_mapping = rtx_payload_type_map_.find(header.payloadType);
-  if (use_rtx_payload_mapping_on_restore_ &&
-      apt_mapping != rtx_payload_type_map_.end()) {
-    associated_payload_type = apt_mapping->second;
-  } else {
-    // In the future, this will be a bug. For now, just assume this RTX packet
-    // matches the last non-RTX payload type we received. There are cases where
-    // this could break, especially where RTX is sent outside of NACKing (e.g.
-    // padding with redundant payloads).
-    if (rtx_payload_type_ == -1 || incoming_payload_type_ == -1) {
-      LOG(LS_WARNING) << "Incorrect RTX configuration, dropping packet.";
-      return false;
-    }
-    associated_payload_type = incoming_payload_type_;
-  }
-
-  restored_packet[1] = static_cast<uint8_t>(associated_payload_type);
-=======
   rtc::CritScope cs(&crit_sect_);
   if (!rtx_)
     return true;
@@ -393,7 +287,6 @@
     return false;
   }
   restored_packet[1] = static_cast<uint8_t>(apt_mapping->second);
->>>>>>> a17af05f
   if (header.markerBit) {
     restored_packet[1] |= kRtpMarkerBitMask;  // Marker bit is set.
   }
@@ -414,11 +307,7 @@
 
 void RTPPayloadRegistry::SetRtxPayloadType(int payload_type,
                                            int associated_payload_type) {
-<<<<<<< HEAD
-  CriticalSectionScoped cs(crit_sect_.get());
-=======
-  rtc::CritScope cs(&crit_sect_);
->>>>>>> a17af05f
+  rtc::CritScope cs(&crit_sect_);
   if (payload_type < 0) {
     LOG(LS_ERROR) << "Invalid RTX payload type: " << payload_type;
     return;
@@ -426,7 +315,6 @@
 
   rtx_payload_type_map_[payload_type] = associated_payload_type;
   rtx_ = true;
-  rtx_payload_type_ = payload_type;
 }
 
 bool RTPPayloadRegistry::IsRed(const RTPHeader& header) const {
@@ -465,11 +353,7 @@
 
 const RtpUtility::Payload* RTPPayloadRegistry::PayloadTypeToPayload(
     uint8_t payload_type) const {
-<<<<<<< HEAD
-  CriticalSectionScoped cs(crit_sect_.get());
-=======
-  rtc::CritScope cs(&crit_sect_);
->>>>>>> a17af05f
+  rtc::CritScope cs(&crit_sect_);
 
   auto it = payload_type_map_.find(payload_type);
 
@@ -478,11 +362,7 @@
     return nullptr;
   }
 
-<<<<<<< HEAD
-  return it->second;
-=======
   return &it->second;
->>>>>>> a17af05f
 }
 
 void RTPPayloadRegistry::SetIncomingPayloadType(const RTPHeader& header) {
@@ -501,110 +381,6 @@
   return false;
 }
 
-<<<<<<< HEAD
-class RTPPayloadAudioStrategy : public RTPPayloadStrategy {
- public:
-  bool CodecsMustBeUnique() const override { return true; }
-
-  bool PayloadIsCompatible(const RtpUtility::Payload& payload,
-                           const uint32_t frequency,
-                           const size_t channels,
-                           const uint32_t rate) const override {
-    return
-        payload.audio &&
-        payload.typeSpecific.Audio.frequency == frequency &&
-        payload.typeSpecific.Audio.channels == channels &&
-        (payload.typeSpecific.Audio.rate == rate ||
-            payload.typeSpecific.Audio.rate == 0 || rate == 0);
-  }
-
-  void UpdatePayloadRate(RtpUtility::Payload* payload,
-                         const uint32_t rate) const override {
-    payload->typeSpecific.Audio.rate = rate;
-  }
-
-  RtpUtility::Payload* CreatePayloadType(
-      const char payloadName[RTP_PAYLOAD_NAME_SIZE],
-      const int8_t payloadType,
-      const uint32_t frequency,
-      const size_t channels,
-      const uint32_t rate) const override {
-    RtpUtility::Payload* payload = new RtpUtility::Payload;
-    payload->name[RTP_PAYLOAD_NAME_SIZE - 1] = 0;
-    strncpy(payload->name, payloadName, RTP_PAYLOAD_NAME_SIZE - 1);
-    assert(frequency >= 1000);
-    payload->typeSpecific.Audio.frequency = frequency;
-    payload->typeSpecific.Audio.channels = channels;
-    payload->typeSpecific.Audio.rate = rate;
-    payload->audio = true;
-    return payload;
-  }
-
-  int GetPayloadTypeFrequency(const RtpUtility::Payload& payload) const {
-    return payload.typeSpecific.Audio.frequency;
-  }
-};
-
-class RTPPayloadVideoStrategy : public RTPPayloadStrategy {
- public:
-  bool CodecsMustBeUnique() const override { return false; }
-
-  bool PayloadIsCompatible(const RtpUtility::Payload& payload,
-                           const uint32_t frequency,
-                           const size_t channels,
-                           const uint32_t rate) const override {
-    return !payload.audio;
-  }
-
-  void UpdatePayloadRate(RtpUtility::Payload* payload,
-                         const uint32_t rate) const override {
-    payload->typeSpecific.Video.maxRate = rate;
-  }
-
-  RtpUtility::Payload* CreatePayloadType(
-      const char payloadName[RTP_PAYLOAD_NAME_SIZE],
-      const int8_t payloadType,
-      const uint32_t frequency,
-      const size_t channels,
-      const uint32_t rate) const override {
-    RtpVideoCodecTypes videoType = kRtpVideoGeneric;
-
-    if (RtpUtility::StringCompare(payloadName, "VP8", 3)) {
-      videoType = kRtpVideoVp8;
-    } else if (RtpUtility::StringCompare(payloadName, "VP9", 3)) {
-      videoType = kRtpVideoVp9;
-    } else if (RtpUtility::StringCompare(payloadName, "H264", 4)) {
-      videoType = kRtpVideoH264;
-    } else if (RtpUtility::StringCompare(payloadName, "I420", 4)) {
-      videoType = kRtpVideoGeneric;
-    } else if (RtpUtility::StringCompare(payloadName, "ULPFEC", 6) ||
-        RtpUtility::StringCompare(payloadName, "RED", 3)) {
-      videoType = kRtpVideoNone;
-    } else {
-      videoType = kRtpVideoGeneric;
-    }
-    RtpUtility::Payload* payload = new RtpUtility::Payload;
-
-    payload->name[RTP_PAYLOAD_NAME_SIZE - 1] = 0;
-    strncpy(payload->name, payloadName, RTP_PAYLOAD_NAME_SIZE - 1);
-    payload->typeSpecific.Video.videoCodecType = videoType;
-    payload->typeSpecific.Video.maxRate = rate;
-    payload->audio = false;
-    return payload;
-  }
-
-  int GetPayloadTypeFrequency(const RtpUtility::Payload& payload) const {
-    return kVideoPayloadTypeFrequency;
-  }
-};
-
-RTPPayloadStrategy* RTPPayloadStrategy::CreateStrategy(
-    const bool handling_audio) {
-  if (handling_audio) {
-    return new RTPPayloadAudioStrategy();
-  } else {
-    return new RTPPayloadVideoStrategy();
-=======
 // Returns -1 if a payload with name |payload_name| is not registered.
 int8_t RTPPayloadRegistry::GetPayloadTypeWithName(
     const char* payload_name) const {
@@ -612,7 +388,6 @@
   for (const auto& it : payload_type_map_) {
     if (_stricmp(it.second.name, payload_name) == 0)
       return it.first;
->>>>>>> a17af05f
   }
   return -1;
 }
