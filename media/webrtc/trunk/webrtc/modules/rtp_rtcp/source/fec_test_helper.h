--- conflicted
+++ resolved
@@ -11,13 +11,10 @@
 #ifndef WEBRTC_MODULES_RTP_RTCP_SOURCE_FEC_TEST_HELPER_H_
 #define WEBRTC_MODULES_RTP_RTCP_SOURCE_FEC_TEST_HELPER_H_
 
-<<<<<<< HEAD
-=======
 #include <memory>
 
 #include "webrtc/base/basictypes.h"
 #include "webrtc/base/random.h"
->>>>>>> a17af05f
 #include "webrtc/modules/include/module_common_types.h"
 #include "webrtc/modules/rtp_rtcp/source/forward_error_correction.h"
 
@@ -90,8 +87,6 @@
   uint16_t seq_num_;
   uint32_t timestamp_;
 };
-<<<<<<< HEAD
-=======
 
 // This class generates media and FlexFEC packets for a single frame.
 class FlexfecPacketGenerator : public AugmentedPacketGenerator {
@@ -134,7 +129,6 @@
 
 }  // namespace fec
 }  // namespace test
->>>>>>> a17af05f
 }  // namespace webrtc
 
 #endif  // WEBRTC_MODULES_RTP_RTCP_SOURCE_FEC_TEST_HELPER_H_