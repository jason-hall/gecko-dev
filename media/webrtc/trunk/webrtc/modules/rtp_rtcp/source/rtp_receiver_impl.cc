--- conflicted
+++ resolved
@@ -16,10 +16,7 @@
 #include <string.h>
 
 #include "webrtc/base/logging.h"
-<<<<<<< HEAD
-=======
 #include "webrtc/common_types.h"
->>>>>>> a17af05f
 #include "webrtc/modules/rtp_rtcp/include/rtp_payload_registry.h"
 #include "webrtc/modules/rtp_rtcp/include/rtp_rtcp_defines.h"
 #include "webrtc/modules/rtp_rtcp/source/rtp_receiver_strategy.h"
@@ -38,21 +35,12 @@
   if (!incoming_messages_callback)
     incoming_messages_callback = NullObjectRtpFeedback();
   return new RtpReceiverImpl(
-<<<<<<< HEAD
-      clock, NullObjectRtpAudioFeedback(), incoming_messages_callback,
-      rtp_payload_registry,
-=======
       clock, incoming_messages_callback, rtp_payload_registry,
->>>>>>> a17af05f
       RTPReceiverStrategy::CreateVideoStrategy(incoming_payload_callback));
 }
 
 RtpReceiver* RtpReceiver::CreateAudioReceiver(
     Clock* clock,
-<<<<<<< HEAD
-    RtpAudioFeedback* incoming_audio_feedback,
-=======
->>>>>>> a17af05f
     RtpData* incoming_payload_callback,
     RtpFeedback* incoming_messages_callback,
     RTPPayloadRegistry* rtp_payload_registry) {
@@ -61,23 +49,12 @@
   if (!incoming_messages_callback)
     incoming_messages_callback = NullObjectRtpFeedback();
   return new RtpReceiverImpl(
-<<<<<<< HEAD
-      clock, incoming_audio_feedback, incoming_messages_callback,
-      rtp_payload_registry,
-      RTPReceiverStrategy::CreateAudioStrategy(incoming_payload_callback,
-                                               incoming_audio_feedback));
-=======
       clock, incoming_messages_callback, rtp_payload_registry,
       RTPReceiverStrategy::CreateAudioStrategy(incoming_payload_callback));
->>>>>>> a17af05f
 }
 
 RtpReceiverImpl::RtpReceiverImpl(
     Clock* clock,
-<<<<<<< HEAD
-    RtpAudioFeedback* incoming_audio_messages_callback,
-=======
->>>>>>> a17af05f
     RtpFeedback* incoming_messages_callback,
     RTPPayloadRegistry* rtp_payload_registry,
     RTPReceiverStrategy* rtp_media_receiver)
@@ -85,11 +62,6 @@
       rtp_payload_registry_(rtp_payload_registry),
       rtp_media_receiver_(rtp_media_receiver),
       cb_rtp_feedback_(incoming_messages_callback),
-<<<<<<< HEAD
-      critical_section_rtp_receiver_(
-          CriticalSectionWrapper::CreateCriticalSection()),
-=======
->>>>>>> a17af05f
       last_receive_time_(0),
       last_received_payload_length_(0),
       ssrc_(0),
@@ -109,18 +81,8 @@
   }
 }
 
-<<<<<<< HEAD
-int32_t RtpReceiverImpl::RegisterReceivePayload(
-    const char payload_name[RTP_PAYLOAD_NAME_SIZE],
-    const int8_t payload_type,
-    const uint32_t frequency,
-    const size_t channels,
-    const uint32_t rate) {
-  CriticalSectionScoped lock(critical_section_rtp_receiver_.get());
-=======
 int32_t RtpReceiverImpl::RegisterReceivePayload(const CodecInst& audio_codec) {
   rtc::CritScope lock(&critical_section_rtp_receiver_);
->>>>>>> a17af05f
 
   // TODO(phoglund): Try to streamline handling of the RED codec and some other
   // cases which makes it necessary to keep track of whether we created a
