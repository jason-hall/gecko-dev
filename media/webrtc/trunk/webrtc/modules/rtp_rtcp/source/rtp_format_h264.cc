--- conflicted
+++ resolved
@@ -15,14 +15,6 @@
 #include <utility>
 #include <vector>
 
-<<<<<<< HEAD
-#include "webrtc/base/logging.h"
-#include "webrtc/modules/include/module_common_types.h"
-#include "webrtc/modules/rtp_rtcp/source/byte_io.h"
-#include "webrtc/modules/rtp_rtcp/source/h264_sps_parser.h"
-#include "webrtc/modules/rtp_rtcp/source/rtp_format_h264.h"
-#include "webrtc/system_wrappers/include/trace.h"
-=======
 #include "webrtc/base/checks.h"
 #include "webrtc/base/logging.h"
 #include "webrtc/modules/include/module_common_types.h"
@@ -33,7 +25,6 @@
 #include "webrtc/common_video/h264/pps_parser.h"
 #include "webrtc/common_video/h264/sps_parser.h"
 #include "webrtc/system_wrappers/include/metrics.h"
->>>>>>> a17af05f
 
 namespace webrtc {
 namespace {
@@ -42,8 +33,6 @@
 static const size_t kFuAHeaderSize = 2;
 static const size_t kLengthFieldSize = 2;
 static const size_t kStapAHeaderSize = kNalHeaderSize + kLengthFieldSize;
-<<<<<<< HEAD
-=======
 
 static const char* kSpsValidHistogramName = "WebRTC.Video.H264.SpsValid";
 enum SpsValidEvent {
@@ -57,7 +46,6 @@
   kSentSpsParseFailure = 7,
   kSpsRewrittenMax = 8
 };
->>>>>>> a17af05f
 
 // Bit masks for FU (A and B) indicators.
 enum NalDefs : uint8_t { kFBit = 0x80, kNriMask = 0x60, kTypeMask = 0x1F };
@@ -66,76 +54,6 @@
 enum FuDefs : uint8_t { kSBit = 0x80, kEBit = 0x40, kRBit = 0x20 };
 
 // TODO(pbos): Avoid parsing this here as well as inside the jitter buffer.
-<<<<<<< HEAD
-bool VerifyStapANaluLengths(const uint8_t* nalu_ptr, size_t length_remaining) {
-  while (length_remaining > 0) {
-    // Buffer doesn't contain room for additional nalu length.
-    if (length_remaining < sizeof(uint16_t))
-      return false;
-    uint16_t nalu_size = nalu_ptr[0] << 8 | nalu_ptr[1];
-    nalu_ptr += sizeof(uint16_t);
-    length_remaining -= sizeof(uint16_t);
-    if (nalu_size > length_remaining)
-      return false;
-    nalu_ptr += nalu_size;
-    length_remaining -= nalu_size;
-  }
-  return true;
-}
-
-bool ParseSingleNalu(RtpDepacketizer::ParsedPayload* parsed_payload,
-                     const uint8_t* payload_data,
-                     size_t payload_data_length) {
-  parsed_payload->type.Video.width = 0;
-  parsed_payload->type.Video.height = 0;
-  parsed_payload->type.Video.codec = kRtpVideoH264;
-  parsed_payload->type.Video.isFirstPacket = true;
-  RTPVideoHeaderH264* h264_header =
-      &parsed_payload->type.Video.codecHeader.H264;
-  h264_header->single_nalu = true;
-  h264_header->stap_a = false;
-
-  uint8_t nal_type = payload_data[0] & kTypeMask;
-  size_t offset = 0;
-  if (nal_type == kStapA) {
-    offset = 3;
-    if (offset >= payload_data_length) {
-      return false; // XXX malformed
-    }
-    nal_type = payload_data[offset] & kTypeMask;
-    h264_header->stap_a = true;
-  }
-
-  // key frames start with SPS, PPS, IDR, or Recovery Point SEI
-  // Recovery Point SEI's are used in AIR and GDR refreshes, which don't
-  // send large iframes, and instead use forms of incremental/continuous refresh.
-  switch (nal_type) {
-    case kSei: // check if it is a Recovery Point SEI (aka GDR)
-      if (offset + 1 >= payload_data_length) {
-        LOG(LS_ERROR) << "KSei packet with incorrect pachet length.";
-        return false; // XXX malformed
-      }
-      if (payload_data[offset + 1] != kSeiRecPt) {
-        parsed_payload->frame_type = kVideoFrameDelta;
-        break; // some other form of SEI - not a keyframe
-      }
-      // else fall through since GDR is like IDR
-    case kSps:
-    case kPps:
-      // These are always combined with other packets with the same timestamp...
-      // XXX To support 'solitary' SPS/PPS/etc, either fix the jitter buffer to
-      // accept multiple sessions with the same timestamp, or pass marker info
-      // down into here (SPS/PPS as a pair without an kIdr NALU would still be
-      // painful, but might work).
-      h264_header->single_nalu = false;
-      // fall through...
-    case kIdr:
-      parsed_payload->frame_type = kVideoFrameKey;
-      break;
-    default:
-      parsed_payload->frame_type = kVideoFrameDelta;
-      break;
-=======
 bool ParseStapAStartOffsets(const uint8_t* nalu_ptr,
                             size_t length_remaining,
                             std::vector<size_t>* offsets) {
@@ -154,63 +72,15 @@
 
     offsets->push_back(offset + kStapAHeaderSize);
     offset += kLengthFieldSize + nalu_size;
->>>>>>> a17af05f
   }
   return true;
 }
 
-<<<<<<< HEAD
-bool ParseFuaNalu(RtpDepacketizer::ParsedPayload* parsed_payload,
-                  const uint8_t* payload_data,
-                  size_t payload_data_length,
-                  size_t* offset) {
-  if (payload_data_length < kFuAHeaderSize) {
-    LOG(LS_ERROR) << "FU-A NAL units truncated.";
-    return false;
-  }
-  uint8_t fnri = payload_data[0] & (kFBit | kNriMask);
-  uint8_t original_nal_type = payload_data[1] & kTypeMask;
-  bool first_fragment = (payload_data[1] & kSBit) > 0;
-
-  uint8_t original_nal_header = fnri | original_nal_type;
-  if (first_fragment) {
-    *offset = kNalHeaderSize;
-    uint8_t* payload = const_cast<uint8_t*>(payload_data + *offset);
-    payload[0] = original_nal_header;
-  } else {
-    *offset = kFuAHeaderSize;
-  }
-
-  if (original_nal_type == kIdr) {
-    parsed_payload->frame_type = kVideoFrameKey;
-  } else {
-    parsed_payload->frame_type = kVideoFrameDelta;
-  }
-  parsed_payload->type.Video.width = 0;
-  parsed_payload->type.Video.height = 0;
-  parsed_payload->type.Video.codec = kRtpVideoH264;
-  parsed_payload->type.Video.isFirstPacket = first_fragment;
-  RTPVideoHeaderH264* h264_header =
-      &parsed_payload->type.Video.codecHeader.H264;
-  h264_header->single_nalu = false;
-  h264_header->stap_a = false;
-  return true;
-}
-}  // namespace
-
-RtpPacketizerH264::RtpPacketizerH264(FrameType frame_type,
-                                     size_t max_payload_len,
-                                     uint8_t packetization_mode)
-    : payload_data_(NULL),
-      payload_size_(0),
-      max_payload_len_(max_payload_len),
-=======
 }  // namespace
 
 RtpPacketizerH264::RtpPacketizerH264(size_t max_payload_len,
                                      H264PacketizationMode packetization_mode)
     : max_payload_len_(max_payload_len),
->>>>>>> a17af05f
       packetization_mode_(packetization_mode) {
   // Guard against uninitialized memory in packetization_mode.
   RTC_CHECK(packetization_mode == H264PacketizationMode::NonInterleaved ||
@@ -485,37 +355,20 @@
 bool RtpDepacketizerH264::Parse(ParsedPayload* parsed_payload,
                                 const uint8_t* payload_data,
                                 size_t payload_data_length) {
-<<<<<<< HEAD
-  assert(parsed_payload != NULL);
-=======
   RTC_CHECK(parsed_payload != nullptr);
->>>>>>> a17af05f
   if (payload_data_length == 0) {
     LOG(LS_ERROR) << "Empty payload.";
     return false;
   }
 
-<<<<<<< HEAD
-=======
   offset_ = 0;
   length_ = payload_data_length;
   modified_buffer_.reset();
 
->>>>>>> a17af05f
   uint8_t nal_type = payload_data[0] & kTypeMask;
   parsed_payload->type.Video.codecHeader.H264.nalus_length = 0;
   if (nal_type == H264::NaluType::kFuA) {
     // Fragmented NAL units (FU-A).
-<<<<<<< HEAD
-    if (!ParseFuaNalu(
-            parsed_payload, payload_data, payload_data_length, &offset)) {
-      return false;
-    }
-  } else {
-    // We handle STAP-A and single NALU's the same way here. The jitter buffer
-    // will depacketize the STAP-A into NAL units later.
-    if (!ParseSingleNalu(parsed_payload, payload_data, payload_data_length))
-=======
     if (!ParseFuaNalu(parsed_payload, payload_data))
       return false;
   } else {
@@ -523,7 +376,6 @@
     // will depacketize the STAP-A into NAL units later.
     // TODO(sprang): Parse STAP-A offsets here and store in fragmentation vec.
     if (!ProcessStapAOrSingleNalu(parsed_payload, payload_data))
->>>>>>> a17af05f
       return false;
   }
 
