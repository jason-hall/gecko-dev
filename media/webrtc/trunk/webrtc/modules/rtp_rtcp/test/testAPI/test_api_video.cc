/*
 *  Copyright (c) 2012 The WebRTC project authors. All Rights Reserved.
 *
 *  Use of this source code is governed by a BSD-style license
 *  that can be found in the LICENSE file in the root of the source
 *  tree. An additional intellectual property rights grant can be found
 *  in the file PATENTS.  All contributing project authors may
 *  be found in the AUTHORS file in the root of the source tree.
 */

#include <stdlib.h>

#include <algorithm>
#include <memory>
#include <vector>

#include "webrtc/base/rate_limiter.h"
#include "webrtc/common_types.h"
#include "webrtc/modules/rtp_rtcp/include/rtp_payload_registry.h"
#include "webrtc/modules/rtp_rtcp/include/rtp_rtcp.h"
#include "webrtc/modules/rtp_rtcp/include/rtp_rtcp_defines.h"
#include "webrtc/modules/rtp_rtcp/source/byte_io.h"
#include "webrtc/modules/rtp_rtcp/source/rtp_receiver_video.h"
#include "webrtc/modules/rtp_rtcp/test/testAPI/test_api.h"
#include "webrtc/test/gtest.h"

namespace {

const unsigned char kPayloadType = 100;

};

namespace webrtc {

class RtpRtcpVideoTest : public ::testing::Test {
 protected:
  RtpRtcpVideoTest()
<<<<<<< HEAD
      : rtp_payload_registry_(RTPPayloadStrategy::CreateStrategy(false)),
        test_ssrc_(3456),
        test_timestamp_(4567),
        test_sequence_number_(2345),
        fake_clock(123456) {}
=======
      : test_ssrc_(3456),
        test_timestamp_(4567),
        test_sequence_number_(2345),
        fake_clock(123456),
        retransmission_rate_limiter_(&fake_clock, 1000) {}
>>>>>>> a17af05f
  ~RtpRtcpVideoTest() {}

  virtual void SetUp() {
    transport_ = new LoopBackTransport();
    receiver_ = new TestRtpReceiver();
    receive_statistics_.reset(ReceiveStatistics::Create(&fake_clock));
    RtpRtcp::Configuration configuration;
    configuration.audio = false;
    configuration.clock = &fake_clock;
    configuration.outgoing_transport = transport_;
    configuration.retransmission_rate_limiter = &retransmission_rate_limiter_;

    video_module_ = RtpRtcp::CreateRtpRtcp(configuration);
    rtp_receiver_.reset(RtpReceiver::CreateVideoReceiver(
        &fake_clock, receiver_, NULL, &rtp_payload_registry_));

    video_module_->SetRTCPStatus(RtcpMode::kCompound);
    video_module_->SetSSRC(test_ssrc_);
    video_module_->SetStorePacketsStatus(true, 600);
    EXPECT_EQ(0, video_module_->SetSendingStatus(true));

    transport_->SetSendModule(video_module_, &rtp_payload_registry_,
                              rtp_receiver_.get(), receive_statistics_.get());

    VideoCodec video_codec;
    memset(&video_codec, 0, sizeof(video_codec));
    video_codec.plType = 123;
    memcpy(video_codec.plName, "I420", 5);

    EXPECT_EQ(0, video_module_->RegisterSendPayload(video_codec));
    EXPECT_EQ(0, rtp_payload_registry_.RegisterReceivePayload(video_codec));

    payload_data_length_ = sizeof(video_frame_);

    for (size_t n = 0; n < payload_data_length_; n++) {
      video_frame_[n] = n%10;
    }
  }

  size_t BuildRTPheader(uint8_t* dataBuffer,
                         uint32_t timestamp,
                         uint32_t sequence_number) {
    dataBuffer[0] = static_cast<uint8_t>(0x80);  // version 2
    dataBuffer[1] = static_cast<uint8_t>(kPayloadType);
    ByteWriter<uint16_t>::WriteBigEndian(dataBuffer + 2, sequence_number);
    ByteWriter<uint32_t>::WriteBigEndian(dataBuffer + 4, timestamp);
    ByteWriter<uint32_t>::WriteBigEndian(dataBuffer + 8, 0x1234);  // SSRC.
    size_t rtpHeaderLength = 12;
    return rtpHeaderLength;
  }

  size_t PaddingPacket(uint8_t* buffer,
                       uint32_t timestamp,
                       uint32_t sequence_number,
                       size_t bytes) {
    // Max in the RFC 3550 is 255 bytes, we limit it to be modulus 32 for SRTP.
    size_t max_length = 224;

    size_t padding_bytes_in_packet = max_length;
    if (bytes < max_length) {
      padding_bytes_in_packet = (bytes + 16) & 0xffe0;  // Keep our modulus 32.
    }
    // Correct seq num, timestamp and payload type.
    size_t header_length = BuildRTPheader(buffer, timestamp, sequence_number);
    buffer[0] |= 0x20;  // Set padding bit.
    int32_t* data =
        reinterpret_cast<int32_t*>(&(buffer[header_length]));

    // Fill data buffer with random data.
    for (size_t j = 0; j < (padding_bytes_in_packet >> 2); j++) {
      data[j] = rand();  // NOLINT
    }
    // Set number of padding bytes in the last byte of the packet.
    buffer[header_length + padding_bytes_in_packet - 1] =
        padding_bytes_in_packet;
    return padding_bytes_in_packet + header_length;
  }

  virtual void TearDown() {
    delete video_module_;
    delete transport_;
    delete receiver_;
  }

  int test_id_;
  std::unique_ptr<ReceiveStatistics> receive_statistics_;
  RTPPayloadRegistry rtp_payload_registry_;
  std::unique_ptr<RtpReceiver> rtp_receiver_;
  RtpRtcp* video_module_;
  LoopBackTransport* transport_;
  TestRtpReceiver* receiver_;
  uint32_t test_ssrc_;
  uint32_t test_timestamp_;
  uint16_t test_sequence_number_;
  uint8_t  video_frame_[65000];
  size_t payload_data_length_;
  SimulatedClock fake_clock;
  RateLimiter retransmission_rate_limiter_;
};

TEST_F(RtpRtcpVideoTest, BasicVideo) {
  uint32_t timestamp = 3000;
  EXPECT_TRUE(video_module_->SendOutgoingData(
      kVideoFrameDelta, 123, timestamp, timestamp / 90, video_frame_,
      payload_data_length_, nullptr, nullptr, nullptr));
}

TEST_F(RtpRtcpVideoTest, PaddingOnlyFrames) {
  const size_t kPadSize = 255;
  uint8_t padding_packet[kPadSize];
  uint32_t seq_num = 0;
  uint32_t timestamp = 3000;
  VideoCodec codec;
  codec.codecType = kVideoCodecVP8;
  codec.plType = kPayloadType;
  strncpy(codec.plName, "VP8", 4);
  EXPECT_EQ(0, rtp_payload_registry_.RegisterReceivePayload(codec));
  for (int frame_idx = 0; frame_idx < 10; ++frame_idx) {
    for (int packet_idx = 0; packet_idx < 5; ++packet_idx) {
      size_t packet_size = PaddingPacket(padding_packet, timestamp, seq_num,
                                         kPadSize);
      ++seq_num;
      RTPHeader header;
      std::unique_ptr<RtpHeaderParser> parser(RtpHeaderParser::Create());
      EXPECT_TRUE(parser->Parse(padding_packet, packet_size, &header));
      PayloadUnion payload_specific;
      EXPECT_TRUE(rtp_payload_registry_.GetPayloadSpecifics(header.payloadType,
                                                            &payload_specific));
      const uint8_t* payload = padding_packet + header.headerLength;
      const size_t payload_length = packet_size - header.headerLength;
      EXPECT_TRUE(rtp_receiver_->IncomingRtpPacket(header, payload,
                                                   payload_length,
                                                   payload_specific, true));
      EXPECT_EQ(0u, receiver_->payload_size());
      EXPECT_EQ(payload_length, receiver_->rtp_header().header.paddingLength);
    }
    timestamp += 3000;
    fake_clock.AdvanceTimeMilliseconds(33);
  }
}

}  // namespace webrtc<|MERGE_RESOLUTION|>--- conflicted
+++ resolved
@@ -35,19 +35,11 @@
 class RtpRtcpVideoTest : public ::testing::Test {
  protected:
   RtpRtcpVideoTest()
-<<<<<<< HEAD
-      : rtp_payload_registry_(RTPPayloadStrategy::CreateStrategy(false)),
-        test_ssrc_(3456),
-        test_timestamp_(4567),
-        test_sequence_number_(2345),
-        fake_clock(123456) {}
-=======
       : test_ssrc_(3456),
         test_timestamp_(4567),
         test_sequence_number_(2345),
         fake_clock(123456),
         retransmission_rate_limiter_(&fake_clock, 1000) {}
->>>>>>> a17af05f
   ~RtpRtcpVideoTest() {}
 
   virtual void SetUp() {
