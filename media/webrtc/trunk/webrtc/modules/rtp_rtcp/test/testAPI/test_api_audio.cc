--- conflicted
+++ resolved
@@ -22,9 +22,6 @@
 
 namespace webrtc {
 namespace {
-<<<<<<< HEAD
-#define test_rate 64000u
-=======
 
 const uint32_t kTestRate = 64000u;
 const uint8_t kTestPayload[] = { 't', 'e', 's', 't' };
@@ -49,7 +46,6 @@
 
   return false;
 }
->>>>>>> a17af05f
 
 class VerifyingAudioReceiver : public NullRtpData {
  public:
@@ -114,11 +110,7 @@
 
     module1.reset(RtpRtcp::CreateRtpRtcp(configuration));
     rtp_receiver1_.reset(RtpReceiver::CreateAudioReceiver(
-<<<<<<< HEAD
-        &fake_clock, audioFeedback, data_receiver1, NULL,
-=======
         &fake_clock, &data_receiver1, &rtp_callback,
->>>>>>> a17af05f
         rtp_payload_registry1_.get()));
 
     configuration.receive_statistics = receive_statistics2_.get();
@@ -126,11 +118,7 @@
 
     module2.reset(RtpRtcp::CreateRtpRtcp(configuration));
     rtp_receiver2_.reset(RtpReceiver::CreateAudioReceiver(
-<<<<<<< HEAD
-        &fake_clock, audioFeedback, data_receiver2, NULL,
-=======
         &fake_clock, &data_receiver2, &rtp_callback,
->>>>>>> a17af05f
         rtp_payload_registry2_.get()));
 
     transport1.SetSendModule(module2.get(), rtp_payload_registry2_.get(),
@@ -146,22 +134,6 @@
     EXPECT_EQ(0, rtp_receiver2_->RegisterReceivePayload(codec));
   }
 
-<<<<<<< HEAD
-  RtpRtcp* module1;
-  RtpRtcp* module2;
-  rtc::scoped_ptr<ReceiveStatistics> receive_statistics1_;
-  rtc::scoped_ptr<ReceiveStatistics> receive_statistics2_;
-  rtc::scoped_ptr<RtpReceiver> rtp_receiver1_;
-  rtc::scoped_ptr<RtpReceiver> rtp_receiver2_;
-  rtc::scoped_ptr<RTPPayloadRegistry> rtp_payload_registry1_;
-  rtc::scoped_ptr<RTPPayloadRegistry> rtp_payload_registry2_;
-  VerifyingAudioReceiver* data_receiver1;
-  VerifyingAudioReceiver* data_receiver2;
-  LoopBackTransport* transport1;
-  LoopBackTransport* transport2;
-  NullRtpAudioFeedback* audioFeedback;
-  RTPCallback* rtp_callback;
-=======
   VerifyingAudioReceiver data_receiver1;
   VerifyingAudioReceiver data_receiver2;
   RTPCallback rtp_callback;
@@ -175,7 +147,6 @@
   std::unique_ptr<RtpRtcp> module2;
   LoopBackTransport transport1;
   LoopBackTransport transport2;
->>>>>>> a17af05f
   uint32_t test_ssrc;
   uint32_t test_timestamp;
   uint16_t test_sequence_number;
@@ -218,94 +189,18 @@
   EXPECT_EQ(test_timestamp, timestamp);
 }
 
-<<<<<<< HEAD
-TEST_F(RtpRtcpAudioTest, RED) {
-  CodecInst voice_codec;
-  memset(&voice_codec, 0, sizeof(voice_codec));
-  voice_codec.pltype = 96;
-  voice_codec.plfreq = 8000;
+TEST_F(RtpRtcpAudioTest, DTMF) {
+  CodecInst voice_codec = {};
+  voice_codec.pltype = kPcmuPayloadType;
+  voice_codec.plfreq = 8000;
+  voice_codec.rate = kTestRate;
   memcpy(voice_codec.plname, "PCMU", 5);
-
-  EXPECT_EQ(0, module1->RegisterSendPayload(voice_codec));
-  EXPECT_EQ(0, rtp_receiver1_->RegisterReceivePayload(
-      voice_codec.plname,
-      voice_codec.pltype,
-      voice_codec.plfreq,
-      voice_codec.channels,
-      (voice_codec.rate < 0) ? 0 : voice_codec.rate));
-  EXPECT_EQ(0, module2->RegisterSendPayload(voice_codec));
-  voice_codec.rate = test_rate;
-  EXPECT_EQ(0, rtp_receiver2_->RegisterReceivePayload(
-      voice_codec.plname,
-      voice_codec.pltype,
-      voice_codec.plfreq,
-      voice_codec.channels,
-      (voice_codec.rate < 0) ? 0 : voice_codec.rate));
+  RegisterPayload(voice_codec);
 
   module1->SetSSRC(test_ssrc);
   module1->SetStartTimestamp(test_timestamp);
   EXPECT_EQ(0, module1->SetSendingStatus(true));
 
-  voice_codec.pltype = 127;
-  voice_codec.plfreq = 8000;
-  memcpy(voice_codec.plname, "RED", 4);
-
-  EXPECT_EQ(0, module1->SetSendREDPayloadType(voice_codec.pltype));
-  int8_t red = 0;
-  EXPECT_EQ(0, module1->SendREDPayloadType(&red));
-  EXPECT_EQ(voice_codec.pltype, red);
-  EXPECT_EQ(0, rtp_receiver1_->RegisterReceivePayload(
-      voice_codec.plname,
-      voice_codec.pltype,
-      voice_codec.plfreq,
-      voice_codec.channels,
-      (voice_codec.rate < 0) ? 0 : voice_codec.rate));
-  EXPECT_EQ(0, rtp_receiver2_->RegisterReceivePayload(
-      voice_codec.plname,
-      voice_codec.pltype,
-      voice_codec.plfreq,
-      voice_codec.channels,
-      (voice_codec.rate < 0) ? 0 : voice_codec.rate));
-
-  RTPFragmentationHeader fragmentation;
-  fragmentation.fragmentationVectorSize = 2;
-  fragmentation.fragmentationLength = new size_t[2];
-  fragmentation.fragmentationLength[0] = 4;
-  fragmentation.fragmentationLength[1] = 4;
-  fragmentation.fragmentationOffset = new size_t[2];
-  fragmentation.fragmentationOffset[0] = 0;
-  fragmentation.fragmentationOffset[1] = 4;
-  fragmentation.fragmentationTimeDiff = new uint16_t[2];
-  fragmentation.fragmentationTimeDiff[0] = 0;
-  fragmentation.fragmentationTimeDiff[1] = 0;
-  fragmentation.fragmentationPlType = new uint8_t[2];
-  fragmentation.fragmentationPlType[0] = 96;
-  fragmentation.fragmentationPlType[1] = 96;
-
-  const uint8_t test[5] = "test";
-  // Send a RTP packet.
-  EXPECT_EQ(0, module1->SendOutgoingData(webrtc::kAudioFrameSpeech,
-                                         96, 160, -1, test, 4,
-                                         &fragmentation));
-
-  EXPECT_EQ(0, module1->SetSendREDPayloadType(-1));
-  EXPECT_EQ(-1, module1->SendREDPayloadType(&red));
-}
-
-=======
->>>>>>> a17af05f
-TEST_F(RtpRtcpAudioTest, DTMF) {
-  CodecInst voice_codec = {};
-  voice_codec.pltype = kPcmuPayloadType;
-  voice_codec.plfreq = 8000;
-  voice_codec.rate = kTestRate;
-  memcpy(voice_codec.plname, "PCMU", 5);
-  RegisterPayload(voice_codec);
-
-  module1->SetSSRC(test_ssrc);
-  module1->SetStartTimestamp(test_timestamp);
-  EXPECT_EQ(0, module1->SetSendingStatus(true));
-
   // Prepare for DTMF.
   voice_codec.pltype = kDtmfPayloadType;
   voice_codec.plfreq = 8000;
@@ -326,36 +221,23 @@
   // Send RTP packets for 16 tones a 160 ms  100ms
   // pause between = 2560ms + 1600ms = 4160ms
   for (; timeStamp <= 250 * 160; timeStamp += 160) {
-<<<<<<< HEAD
-    EXPECT_EQ(0, module1->SendOutgoingData(webrtc::kAudioFrameSpeech, 96,
-                                           timeStamp, -1, test, 4));
-=======
     EXPECT_TRUE(module1->SendOutgoingData(
         webrtc::kAudioFrameSpeech, kPcmuPayloadType, timeStamp, -1,
         kTestPayload, 4, nullptr, nullptr, nullptr));
->>>>>>> a17af05f
     fake_clock.AdvanceTimeMilliseconds(20);
     module1->Process();
   }
   EXPECT_EQ(0, module1->SendTelephoneEventOutband(32, 9000, 10));
 
   for (; timeStamp <= 740 * 160; timeStamp += 160) {
-<<<<<<< HEAD
-    EXPECT_EQ(0, module1->SendOutgoingData(webrtc::kAudioFrameSpeech, 96,
-                                           timeStamp, -1, test, 4));
-=======
     EXPECT_TRUE(module1->SendOutgoingData(
         webrtc::kAudioFrameSpeech, kPcmuPayloadType, timeStamp, -1,
         kTestPayload, 4, nullptr, nullptr, nullptr));
->>>>>>> a17af05f
     fake_clock.AdvanceTimeMilliseconds(20);
     module1->Process();
   }
 }
 
-<<<<<<< HEAD
-}  // namespace
-=======
 TEST_F(RtpRtcpAudioTest, ComfortNoise) {
   module1->SetSSRC(test_ssrc);
   module1->SetStartTimestamp(test_timestamp);
@@ -402,5 +284,4 @@
   }
 }
 
->>>>>>> a17af05f
 }  // namespace webrtc