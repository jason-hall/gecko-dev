--- conflicted
+++ resolved
@@ -18,18 +18,11 @@
 
 #include <list>
 
-<<<<<<< HEAD
-#include "testing/gtest/include/gtest/gtest.h"
-=======
->>>>>>> a17af05f
 #include "webrtc/base/random.h"
 #include "webrtc/modules/rtp_rtcp/source/byte_io.h"
 #include "webrtc/modules/rtp_rtcp/source/forward_error_correction.h"
 #include "webrtc/modules/rtp_rtcp/source/forward_error_correction_internal.h"
-<<<<<<< HEAD
-=======
 #include "webrtc/test/gtest.h"
->>>>>>> a17af05f
 #include "webrtc/test/testsupport/fileutils.h"
 
 // #define VERBOSE_OUTPUT
@@ -42,23 +35,6 @@
 using fec_private_tables::kPacketMaskBurstyTbl;
 
 void ReceivePackets(
-<<<<<<< HEAD
-    ForwardErrorCorrection::ReceivedPacketList* toDecodeList,
-    ForwardErrorCorrection::ReceivedPacketList* receivedPacketList,
-    size_t numPacketsToDecode,
-    float reorderRate,
-    float duplicateRate,
-    Random* random) {
-  assert(toDecodeList->empty());
-  assert(numPacketsToDecode <= receivedPacketList->size());
-
-  ForwardErrorCorrection::ReceivedPacketList::iterator it;
-  for (size_t i = 0; i < numPacketsToDecode; i++) {
-    it = receivedPacketList->begin();
-    // Reorder packets.
-    float randomVariable = random->Rand<float>();
-    while (randomVariable < reorderRate) {
-=======
     ForwardErrorCorrection::ReceivedPacketList* to_decode_list,
     ForwardErrorCorrection::ReceivedPacketList* received_packet_list,
     size_t num_packets_to_decode,
@@ -73,36 +49,17 @@
     // Reorder packets.
     float random_variable = random->Rand<float>();
     while (random_variable < reorder_rate) {
->>>>>>> a17af05f
       ++it;
       if (it == received_packet_list->end()) {
         --it;
         break;
       }
-<<<<<<< HEAD
-      randomVariable = random->Rand<float>();
-=======
       random_variable = random->Rand<float>();
->>>>>>> a17af05f
     }
     to_decode_list->push_back(std::move(*it));
     received_packet_list->erase(it);
 
     // Duplicate packets.
-<<<<<<< HEAD
-    randomVariable = random->Rand<float>();
-    while (randomVariable < duplicateRate) {
-      ForwardErrorCorrection::ReceivedPacket* duplicatePacket =
-          new ForwardErrorCorrection::ReceivedPacket;
-      *duplicatePacket = *receivedPacket;
-      duplicatePacket->pkt = new ForwardErrorCorrection::Packet;
-      memcpy(duplicatePacket->pkt->data, receivedPacket->pkt->data,
-             receivedPacket->pkt->length);
-      duplicatePacket->pkt->length = receivedPacket->pkt->length;
-
-      toDecodeList->push_back(duplicatePacket);
-      randomVariable = random->Rand<float>();
-=======
     ForwardErrorCorrection::ReceivedPacket* received_packet =
         to_decode_list->back().get();
     random_variable = random->Rand<float>();
@@ -117,7 +74,6 @@
 
       to_decode_list->push_back(std::move(duplicate_packet));
       random_variable = random->Rand<float>();
->>>>>>> a17af05f
     }
   }
 }
@@ -161,17 +117,10 @@
   std::list<uint8_t*> fec_mask_list;
 
   // Running over only one loss rate to limit execution time.
-<<<<<<< HEAD
-  const float lossRate[] = {0.5f};
-  const uint32_t lossRateSize = sizeof(lossRate) / sizeof(*lossRate);
-  const float reorderRate = 0.1f;
-  const float duplicateRate = 0.1f;
-=======
   const float loss_rate[] = {0.5f};
   const uint32_t loss_rate_size = sizeof(loss_rate) / sizeof(*loss_rate);
   const float reorder_rate = 0.1f;
   const float duplicate_rate = 0.1f;
->>>>>>> a17af05f
 
   uint8_t media_loss_mask[kMaxNumberMediaPackets];
   uint8_t fec_loss_mask[kMaxNumberFecPackets];
@@ -179,39 +128,24 @@
 
   // Seed the random number generator, storing the seed to file in order to
   // reproduce past results.
-<<<<<<< HEAD
-  const unsigned int randomSeed = static_cast<unsigned int>(time(NULL));
-  Random random(randomSeed);
-=======
   const unsigned int random_seed = static_cast<unsigned int>(time(nullptr));
   Random random(random_seed);
->>>>>>> a17af05f
   std::string filename = webrtc::test::OutputPath() + "randomSeedLog.txt";
   FILE* random_seed_file = fopen(filename.c_str(), "a");
   fprintf(random_seed_file, "%u\n", random_seed);
   fclose(random_seed_file);
   random_seed_file = nullptr;
 
-<<<<<<< HEAD
-  uint16_t seqNum = 0;
-  uint32_t timeStamp = random.Rand<uint32_t>();
-=======
   uint16_t seq_num = 0;
   uint32_t timestamp = random.Rand<uint32_t>();
->>>>>>> a17af05f
   const uint32_t ssrc = random.Rand(1u, 0xfffffffe);
 
   // Loop over the mask types: random and bursty.
   for (int mask_type_idx = 0; mask_type_idx < kNumFecMaskTypes;
        ++mask_type_idx) {
-<<<<<<< HEAD
-    for (uint32_t lossRateIdx = 0; lossRateIdx < lossRateSize; ++lossRateIdx) {
-      printf("Loss rate: %.2f, Mask type %d \n", lossRate[lossRateIdx],
-=======
     for (uint32_t loss_rate_idx = 0; loss_rate_idx < loss_rate_size;
          ++loss_rate_idx) {
       printf("Loss rate: %.2f, Mask type %d \n", loss_rate[loss_rate_idx],
->>>>>>> a17af05f
              mask_type_idx);
 
       const uint32_t packet_mask_max = kMaxMediaPackets[mask_type_idx];
@@ -220,28 +154,6 @@
 
       FecMaskType fec_mask_type = kMaskTypes[mask_type_idx];
 
-<<<<<<< HEAD
-      for (uint32_t numMediaPackets = 1; numMediaPackets <= packetMaskMax;
-           numMediaPackets++) {
-        internal::PacketMaskTable mask_table(fec_mask_type, numMediaPackets);
-
-        for (uint32_t numFecPackets = 1;
-             numFecPackets <= numMediaPackets && numFecPackets <= packetMaskMax;
-             numFecPackets++) {
-          // Loop over numImpPackets: usually <= (0.3*numMediaPackets).
-          // For this test we check up to ~ (numMediaPackets / 4).
-          uint32_t maxNumImpPackets = numMediaPackets / 4 + 1;
-          for (uint32_t numImpPackets = 0; numImpPackets <= maxNumImpPackets &&
-                                           numImpPackets <= packetMaskMax;
-               numImpPackets++) {
-            uint8_t protectionFactor =
-                static_cast<uint8_t>(numFecPackets * 255 / numMediaPackets);
-
-            const uint32_t maskBytesPerFecPacket =
-                (numMediaPackets > 16) ? kNumMaskBytesL1 : kNumMaskBytesL0;
-
-            memset(packetMask, 0, numMediaPackets * maskBytesPerFecPacket);
-=======
       for (uint32_t num_media_packets = 1; num_media_packets <= packet_mask_max;
            num_media_packets++) {
         internal::PacketMaskTable mask_table(fec_mask_type, num_media_packets);
@@ -265,7 +177,6 @@
 
             memset(packet_mask.get(), 0,
                    num_media_packets * mask_bytes_per_fec_packet);
->>>>>>> a17af05f
 
             // Transfer packet masks from bit-mask to byte-mask.
             internal::GeneratePacketMasks(num_media_packets, num_fec_packets,
@@ -275,17 +186,10 @@
 
 #ifdef VERBOSE_OUTPUT
             printf(
-<<<<<<< HEAD
-                "%u media packets, %u FEC packets, %u numImpPackets, "
-                "loss rate = %.2f \n",
-                numMediaPackets, numFecPackets, numImpPackets,
-                lossRate[lossRateIdx]);
-=======
                 "%u media packets, %u FEC packets, %u num_imp_packets, "
                 "loss rate = %.2f \n",
                 num_media_packets, num_fec_packets, num_imp_packets,
                 loss_rate[loss_rate_idx]);
->>>>>>> a17af05f
             printf("Packet mask matrix \n");
 #endif
 
@@ -329,21 +233,6 @@
             // below, to avoid sequence number wrap-around. In actual decoding,
             // old FEC packets in list are dropped if sequence number wrap
             // around is detected. This case is currently not handled below.
-<<<<<<< HEAD
-            seqNum = 0;
-            for (uint32_t i = 0; i < numMediaPackets; ++i) {
-              mediaPacket = new ForwardErrorCorrection::Packet;
-              mediaPacketList.push_back(mediaPacket);
-              const uint32_t kMinPacketSize = 12;
-              const uint32_t kMaxPacketSize = static_cast<uint32_t>(
-                  IP_PACKET_SIZE - 12 - 28 -
-                  ForwardErrorCorrection::PacketOverhead());
-              mediaPacket->length = random.Rand(kMinPacketSize, kMaxPacketSize);
-
-              // Generate random values for the first 2 bytes.
-              mediaPacket->data[0] = random.Rand<uint8_t>();
-              mediaPacket->data[1] = random.Rand<uint8_t>();
-=======
             seq_num = 0;
             for (uint32_t i = 0; i < num_media_packets; ++i) {
               std::unique_ptr<ForwardErrorCorrection::Packet> media_packet(
@@ -357,7 +246,6 @@
               // Generate random values for the first 2 bytes.
               media_packet->data[0] = random.Rand<uint8_t>();
               media_packet->data[1] = random.Rand<uint8_t>();
->>>>>>> a17af05f
 
               // The first two bits are assumed to be 10 by the
               // FEC encoder. In fact the FEC decoder will set the
@@ -382,13 +270,8 @@
               ByteWriter<uint32_t>::WriteBigEndian(&media_packet->data[8],
                                                    ssrc);
               // Generate random values for payload
-<<<<<<< HEAD
-              for (size_t j = 12; j < mediaPacket->length; ++j) {
-                mediaPacket->data[j] = random.Rand<uint8_t>();
-=======
               for (size_t j = 12; j < media_packet->length; ++j) {
                 media_packet->data[j] = random.Rand<uint8_t>();
->>>>>>> a17af05f
               }
               media_packet_list.push_back(std::move(media_packet));
               seq_num++;
@@ -408,22 +291,6 @@
             uint32_t media_packet_idx = 0;
             for (const auto& media_packet : media_packet_list) {
               // We want a value between 0 and 1.
-<<<<<<< HEAD
-              const float lossRandomVariable = random.Rand<float>();
-
-              if (lossRandomVariable >= lossRate[lossRateIdx]) {
-                mediaLossMask[mediaPacketIdx] = 1;
-                receivedPacket = new ForwardErrorCorrection::ReceivedPacket;
-                receivedPacket->pkt = new ForwardErrorCorrection::Packet;
-                receivedPacketList.push_back(receivedPacket);
-
-                receivedPacket->pkt->length = mediaPacket->length;
-                memcpy(receivedPacket->pkt->data, mediaPacket->data,
-                       mediaPacket->length);
-                receivedPacket->seq_num =
-                    ByteReader<uint16_t>::ReadBigEndian(&mediaPacket->data[2]);
-                receivedPacket->is_fec = false;
-=======
               const float loss_random_variable = random.Rand<float>();
 
               if (loss_random_variable >= loss_rate[loss_rate_idx]) {
@@ -439,36 +306,9 @@
                     ByteReader<uint16_t>::ReadBigEndian(&media_packet->data[2]);
                 received_packet->is_fec = false;
                 received_packet_list.push_back(std::move(received_packet));
->>>>>>> a17af05f
               }
               media_packet_idx++;
             }
-<<<<<<< HEAD
-            memset(fecLossMask, 0, sizeof(fecLossMask));
-            ForwardErrorCorrection::PacketList::iterator fecPacketListItem =
-                fecPacketList.begin();
-            ForwardErrorCorrection::Packet* fecPacket;
-            uint32_t fecPacketIdx = 0;
-            while (fecPacketListItem != fecPacketList.end()) {
-              fecPacket = *fecPacketListItem;
-              const float lossRandomVariable = random.Rand<float>();
-              if (lossRandomVariable >= lossRate[lossRateIdx]) {
-                fecLossMask[fecPacketIdx] = 1;
-                receivedPacket = new ForwardErrorCorrection::ReceivedPacket;
-                receivedPacket->pkt = new ForwardErrorCorrection::Packet;
-
-                receivedPacketList.push_back(receivedPacket);
-
-                receivedPacket->pkt->length = fecPacket->length;
-                memcpy(receivedPacket->pkt->data, fecPacket->data,
-                       fecPacket->length);
-
-                receivedPacket->seq_num = seqNum;
-                receivedPacket->is_fec = true;
-                receivedPacket->ssrc = ssrc;
-
-                fecMaskList.push_back(fecPacketMasks[fecPacketIdx]);
-=======
 
             memset(fec_loss_mask, 0, sizeof(fec_loss_mask));
             uint32_t fec_packet_idx = 0;
@@ -489,7 +329,6 @@
                 received_packet_list.push_back(std::move(received_packet));
 
                 fec_mask_list.push_back(fec_packet_masks[fec_packet_idx]);
->>>>>>> a17af05f
               }
               ++fec_packet_idx;
               ++seq_num;
@@ -539,23 +378,6 @@
             printf("\n\n");
 #endif
             // For error-checking frame completion.
-<<<<<<< HEAD
-            bool fecPacketReceived = false;
-            while (!receivedPacketList.empty()) {
-              size_t numPacketsToDecode = random.Rand(
-                  1u, static_cast<uint32_t>(receivedPacketList.size()));
-              ReceivePackets(&toDecodeList, &receivedPacketList,
-                             numPacketsToDecode, reorderRate, duplicateRate,
-                             &random);
-
-              if (fecPacketReceived == false) {
-                ForwardErrorCorrection::ReceivedPacketList::iterator
-                    toDecodeIt = toDecodeList.begin();
-                while (toDecodeIt != toDecodeList.end()) {
-                  receivedPacket = *toDecodeIt;
-                  if (receivedPacket->is_fec) {
-                    fecPacketReceived = true;
-=======
             bool fec_packet_received = false;
             while (!received_packet_list.empty()) {
               size_t num_packets_to_decode = random.Rand(
@@ -568,7 +390,6 @@
                 for (const auto& received_packet : to_decode_list) {
                   if (received_packet->is_fec) {
                     fec_packet_received = true;
->>>>>>> a17af05f
                   }
                 }
               }
@@ -582,17 +403,6 @@
             for (const auto& media_packet : media_packet_list) {
               if (media_loss_mask[media_packet_idx] == 1) {
                 // Should have recovered this packet.
-<<<<<<< HEAD
-                ForwardErrorCorrection::RecoveredPacketList::iterator
-                    recoveredPacketListItem = recoveredPacketList.begin();
-
-                ASSERT_FALSE(recoveredPacketListItem ==
-                             recoveredPacketList.end())
-                    << "Insufficient number of recovered packets.";
-                mediaPacket = *mediaPacketListItem;
-                ForwardErrorCorrection::RecoveredPacket* recoveredPacket =
-                    *recoveredPacketListItem;
-=======
                 auto recovered_packet_list_it = recovered_packet_list.cbegin();
 
                 ASSERT_FALSE(recovered_packet_list_it ==
@@ -600,7 +410,6 @@
                     << "Insufficient number of recovered packets.";
                 ForwardErrorCorrection::RecoveredPacket* recovered_packet =
                     recovered_packet_list_it->get();
->>>>>>> a17af05f
 
                 ASSERT_EQ(recovered_packet->pkt->length, media_packet->length)
                     << "Recovered packet length not identical to original "
@@ -626,35 +435,15 @@
 
             // Delete received packets we didn't pass to DecodeFec(), due to
             // early frame completion.
-<<<<<<< HEAD
-            ForwardErrorCorrection::ReceivedPacketList::iterator
-                receivedPacketIt = receivedPacketList.begin();
-            while (receivedPacketIt != receivedPacketList.end()) {
-              receivedPacket = *receivedPacketIt;
-              delete receivedPacket;
-              ++receivedPacketIt;
-              receivedPacketList.pop_front();
-            }
-            assert(receivedPacketList.empty());
-=======
             received_packet_list.clear();
->>>>>>> a17af05f
 
             while (!fec_mask_list.empty()) {
               fec_mask_list.pop_front();
             }
-<<<<<<< HEAD
-            timeStamp += 90000 / 30;
-          }  // loop over numImpPackets
-        }    // loop over FecPackets
-      }      // loop over numMediaPackets
-      delete[] packetMask;
-=======
             timestamp += 90000 / 30;
           }  // loop over num_imp_packets
         }    // loop over FecPackets
       }      // loop over num_media_packets
->>>>>>> a17af05f
     }  // loop over loss rates
   }    // loop over mask types
 
