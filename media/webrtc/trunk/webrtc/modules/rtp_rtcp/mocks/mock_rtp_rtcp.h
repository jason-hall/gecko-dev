--- conflicted
+++ resolved
@@ -14,22 +14,13 @@
 #include <set>
 #include <utility>
 #include <vector>
-<<<<<<< HEAD
-
-#include "testing/gmock/include/gmock/gmock.h"
-
-=======
 
 #include "webrtc/base/optional.h"
->>>>>>> a17af05f
 #include "webrtc/modules/include/module.h"
 #include "webrtc/modules/rtp_rtcp/include/rtp_rtcp.h"
 #include "webrtc/modules/rtp_rtcp/include/rtp_rtcp_defines.h"
 #include "webrtc/modules/rtp_rtcp/source/rtcp_packet/transport_feedback.h"
-<<<<<<< HEAD
-=======
 #include "webrtc/test/gmock.h"
->>>>>>> a17af05f
 
 namespace webrtc {
 
@@ -74,26 +65,6 @@
   MOCK_METHOD2(RegisterSendRtpHeaderExtension,
                int32_t(RTPExtensionType type, uint8_t id));
   MOCK_METHOD1(DeregisterSendRtpHeaderExtension,
-<<<<<<< HEAD
-      int32_t(const RTPExtensionType type));
-  MOCK_CONST_METHOD0(StartTimestamp,
-      uint32_t());
-  MOCK_METHOD1(SetStartTimestamp, void(const uint32_t timestamp));
-  MOCK_CONST_METHOD0(SequenceNumber,
-      uint16_t());
-  MOCK_METHOD1(SetSequenceNumber, void(const uint16_t seq));
-  MOCK_METHOD2(SetRtpStateForSsrc,
-               bool(uint32_t ssrc, const RtpState& rtp_state));
-  MOCK_METHOD2(GetRtpStateForSsrc, bool(uint32_t ssrc, RtpState* rtp_state));
-  MOCK_CONST_METHOD0(SSRC,
-      uint32_t());
-  MOCK_METHOD1(SetSSRC,
-      void(const uint32_t ssrc));
-  MOCK_METHOD1(SetRID,
-      int32_t(const char *rid));
-  MOCK_CONST_METHOD1(CSRCs,
-      int32_t(uint32_t arrOfCSRC[kRtpCsrcSize]));
-=======
                int32_t(RTPExtensionType type));
   MOCK_CONST_METHOD0(StartTimestamp, uint32_t());
   MOCK_METHOD1(SetStartTimestamp, void(uint32_t timestamp));
@@ -107,54 +78,10 @@
   MOCK_METHOD1(SetSSRC, void(uint32_t ssrc));
   MOCK_METHOD1(SetRID, int32_t(const char *rid));
   MOCK_CONST_METHOD1(CSRCs, int32_t(uint32_t csrcs[kRtpCsrcSize]));
->>>>>>> a17af05f
   MOCK_METHOD1(SetCsrcs, void(const std::vector<uint32_t>& csrcs));
   MOCK_METHOD1(SetCSRCStatus, int32_t(bool include));
   MOCK_METHOD1(SetRtxSendStatus, void(int modes));
   MOCK_CONST_METHOD0(RtxSendStatus, int());
-<<<<<<< HEAD
-  MOCK_METHOD1(SetRtxSsrc,
-      void(uint32_t));
-  MOCK_METHOD2(SetRtxSendPayloadType, void(int, int));
-  MOCK_CONST_METHOD0(RtxSendPayloadType, std::pair<int, int>());
-  MOCK_METHOD1(SetSendingStatus,
-      int32_t(const bool sending));
-  MOCK_CONST_METHOD0(Sending,
-      bool());
-  MOCK_METHOD1(SetSendingMediaStatus, void(const bool sending));
-  MOCK_CONST_METHOD0(SendingMedia,
-      bool());
-  MOCK_CONST_METHOD4(BitrateSent,
-                     void(uint32_t* totalRate,
-                          uint32_t* videoRate,
-                          uint32_t* fecRate,
-                          uint32_t* nackRate));
-  MOCK_METHOD1(RegisterVideoBitrateObserver, void(BitrateStatisticsObserver*));
-  MOCK_CONST_METHOD0(GetVideoBitrateObserver, BitrateStatisticsObserver*(void));
-  MOCK_CONST_METHOD1(EstimatedReceiveBandwidth,
-      int(uint32_t* available_bandwidth));
-  MOCK_METHOD8(SendOutgoingData,
-      int32_t(const FrameType frameType,
-              const int8_t payloadType,
-              const uint32_t timeStamp,
-              int64_t capture_time_ms,
-              const uint8_t* payloadData,
-              const size_t payloadSize,
-              const RTPFragmentationHeader* fragmentation,
-              const RTPVideoHeader* rtpVideoHdr));
-  MOCK_METHOD4(TimeToSendPacket,
-      bool(uint32_t ssrc, uint16_t sequence_number, int64_t capture_time_ms,
-           bool retransmission));
-  MOCK_METHOD1(TimeToSendPadding,
-      size_t(size_t bytes));
-  MOCK_METHOD2(RegisterRtcpObservers,
-      void(RtcpIntraFrameObserver* intraFrameCallback,
-           RtcpBandwidthObserver* bandwidthCallback));
-  MOCK_CONST_METHOD0(RTCP, RtcpMode());
-  MOCK_METHOD1(SetRTCPStatus, void(const RtcpMode method));
-  MOCK_METHOD1(SetCNAME,
-      int32_t(const char cName[RTCP_CNAME_SIZE]));
-=======
   MOCK_METHOD1(SetRtxSsrc, void(uint32_t));
   MOCK_METHOD2(SetRtxSendPayloadType, void(int, int));
   MOCK_CONST_METHOD0(FlexfecSsrc, rtc::Optional<uint32_t>());
@@ -195,7 +122,6 @@
   MOCK_CONST_METHOD0(RTCP, RtcpMode());
   MOCK_METHOD1(SetRTCPStatus, void(RtcpMode method));
   MOCK_METHOD1(SetCNAME, int32_t(const char cname[RTCP_CNAME_SIZE]));
->>>>>>> a17af05f
   MOCK_CONST_METHOD2(RemoteCNAME,
                      int32_t(uint32_t remote_ssrc,
                              char cname[RTCP_CNAME_SIZE]));
@@ -209,84 +135,25 @@
                int32_t(uint32_t ssrc, const char cname[RTCP_CNAME_SIZE]));
   MOCK_METHOD1(RemoveMixedCNAME, int32_t(uint32_t ssrc));
   MOCK_CONST_METHOD5(RTT,
-<<<<<<< HEAD
-      int32_t(const uint32_t remoteSSRC,
-              int64_t* RTT,
-              int64_t* avgRTT,
-              int64_t* minRTT,
-              int64_t* maxRTT));
-=======
                      int32_t(uint32_t remote_ssrc,
                              int64_t* rtt,
                              int64_t* avg_rtt,
                              int64_t* min_rtt,
                              int64_t* max_rtt));
->>>>>>> a17af05f
   MOCK_CONST_METHOD5(GetReportBlockInfo,
       int32_t(const uint32_t remote_ssrc,
               uint32_t* ntp_high,
               uint32_t* ntp_low,
               uint32_t* packets_received,
               uint64_t* octets_received));
-<<<<<<< HEAD
-  MOCK_METHOD1(SendRTCP, int32_t(RTCPPacketType packetType));
-  MOCK_METHOD1(SendCompoundRTCP,
-               int32_t(const std::set<RTCPPacketType>& packetTypes));
-  MOCK_METHOD1(SendRTCPReferencePictureSelection,
-      int32_t(const uint64_t pictureID));
-  MOCK_METHOD1(SendRTCPSliceLossIndication,
-      int32_t(const uint8_t pictureID));
-=======
   MOCK_METHOD1(SendRTCP, int32_t(RTCPPacketType packet_type));
   MOCK_METHOD1(SendCompoundRTCP,
                int32_t(const std::set<RTCPPacketType>& packet_types));
   MOCK_METHOD1(SendRTCPReferencePictureSelection, int32_t(uint64_t picture_id));
   MOCK_METHOD1(SendRTCPSliceLossIndication, int32_t(uint8_t picture_id));
->>>>>>> a17af05f
   MOCK_CONST_METHOD2(DataCountersRTP,
                      int32_t(size_t* bytes_sent, uint32_t* packets_sent));
   MOCK_CONST_METHOD2(GetSendStreamDataCounters,
-<<<<<<< HEAD
-      void(StreamDataCounters*, StreamDataCounters*));
-  MOCK_CONST_METHOD3(GetRtpPacketLossStats,
-      void(bool, uint32_t, struct RtpPacketLossStats*));
-  MOCK_METHOD1(RemoteRTCPStat,
-      int32_t(RTCPSenderInfo* senderInfo));
-  MOCK_CONST_METHOD1(RemoteRTCPStat,
-      int32_t(std::vector<RTCPReportBlock>* receiveBlocks));
-  MOCK_METHOD4(SetRTCPApplicationSpecificData,
-               int32_t(const uint8_t subType,
-                       const uint32_t name,
-                       const uint8_t* data,
-                       const uint16_t length));
-  MOCK_METHOD1(SetRTCPVoIPMetrics,
-      int32_t(const RTCPVoIPMetric* VoIPMetric));
-  MOCK_METHOD1(SetRtcpXrRrtrStatus,
-      void(bool enable));
-  MOCK_CONST_METHOD0(RtcpXrRrtrStatus,
-      bool());
-  MOCK_CONST_METHOD0(REMB,
-      bool());
-  MOCK_METHOD1(SetREMBStatus, void(const bool enable));
-  MOCK_METHOD2(SetREMBData,
-               void(const uint32_t bitrate,
-                    const std::vector<uint32_t>& ssrcs));
-  MOCK_CONST_METHOD0(TMMBR,
-      bool());
-  MOCK_METHOD1(SetTMMBRStatus, void(const bool enable));
-  MOCK_METHOD1(OnBandwidthEstimateUpdate,
-      void(uint16_t bandWidthKbit));
-  MOCK_CONST_METHOD0(NACK,
-      NACKMethod());
-  MOCK_METHOD2(SetNACKStatus,
-      int32_t(const NACKMethod method, int oldestSequenceNumberToNack));
-  MOCK_CONST_METHOD0(SelectiveRetransmissions,
-      int());
-  MOCK_METHOD1(SetSelectiveRetransmissions,
-      int(uint8_t settings));
-  MOCK_METHOD2(SendNACK,
-      int32_t(const uint16_t* nackList, const uint16_t size));
-=======
                      void(StreamDataCounters*, StreamDataCounters*));
   MOCK_CONST_METHOD3(GetRtpPacketLossStats,
                      void(bool, uint32_t, struct RtpPacketLossStats*));
@@ -312,53 +179,12 @@
   MOCK_METHOD1(SetSelectiveRetransmissions, int(uint8_t settings));
   MOCK_METHOD2(SendNACK, int32_t(const uint16_t* nack_list, uint16_t size));
   MOCK_METHOD1(SendNack, void(const std::vector<uint16_t>& sequence_numbers));
->>>>>>> a17af05f
   MOCK_METHOD2(SetStorePacketsStatus,
                void(bool enable, uint16_t number_to_store));
   MOCK_CONST_METHOD0(StorePackets, bool());
   MOCK_METHOD1(RegisterRtcpStatisticsCallback, void(RtcpStatisticsCallback*));
   MOCK_METHOD0(GetRtcpStatisticsCallback, RtcpStatisticsCallback*());
   MOCK_METHOD1(SendFeedbackPacket, bool(const rtcp::TransportFeedback& packet));
-<<<<<<< HEAD
-  MOCK_METHOD1(RegisterAudioCallback,
-      int32_t(RtpAudioFeedback* messagesCallback));
-  MOCK_METHOD1(SetAudioPacketSize,
-      int32_t(const uint16_t packetSizeSamples));
-  MOCK_METHOD3(SendTelephoneEventOutband,
-      int32_t(const uint8_t key, const uint16_t time_ms, const uint8_t level));
-  MOCK_METHOD1(SetSendREDPayloadType,
-      int32_t(const int8_t payloadType));
-  MOCK_CONST_METHOD1(SendREDPayloadType, int32_t(int8_t* payloadType));
-  MOCK_METHOD2(SetAudioLevelIndicationStatus,
-      int32_t(const bool enable, const uint8_t ID));
-  MOCK_METHOD1(SetAudioLevel,
-      int32_t(const uint8_t level_dBov));
-  MOCK_METHOD1(SetTargetSendBitrate,
-      void(uint32_t bitrate_bps));
-  MOCK_METHOD3(SetGenericFECStatus,
-               void(const bool enable,
-                    const uint8_t payload_type_red,
-                    const uint8_t payload_type_fec));
-  MOCK_METHOD3(GenericFECStatus,
-               void(bool* enable,
-                    uint8_t* payloadTypeRED,
-                    uint8_t* payloadTypeFEC));
-  MOCK_METHOD2(SetFecParameters,
-      int32_t(const FecProtectionParams* delta_params,
-              const FecProtectionParams* key_params));
-  MOCK_METHOD1(SetKeyFrameRequestMethod,
-      int32_t(const KeyFrameRequestMethod method));
-  MOCK_METHOD0(RequestKeyFrame,
-      int32_t());
-  MOCK_METHOD0(TimeUntilNextProcess,
-        int64_t());
-  MOCK_METHOD0(Process,
-        int32_t());
-  MOCK_METHOD1(RegisterSendFrameCountObserver,
-      void(FrameCountObserver*));
-  MOCK_CONST_METHOD0(GetSendFrameCountObserver,
-      FrameCountObserver*(void));
-=======
   MOCK_METHOD1(SetAudioPacketSize, int32_t(uint16_t packet_size_samples));
   MOCK_METHOD3(SendTelephoneEventOutband,
                int32_t(uint8_t key, uint16_t time_ms, uint8_t level));
@@ -379,7 +205,6 @@
   MOCK_METHOD0(Process, void());
   MOCK_METHOD1(RegisterSendFrameCountObserver, void(FrameCountObserver*));
   MOCK_CONST_METHOD0(GetSendFrameCountObserver, FrameCountObserver*(void));
->>>>>>> a17af05f
   MOCK_METHOD1(RegisterSendChannelRtpStatisticsCallback,
                void(StreamDataCountersCallback*));
   MOCK_CONST_METHOD0(GetSendChannelRtpStatisticsCallback,
