# Copyright (c) 2014 The WebRTC project authors. All Rights Reserved.
#
# Use of this source code is governed by a BSD-style license
# that can be found in the LICENSE file in the root of the source
# tree. An additional intellectual property rights grant can be found
# in the file PATENTS.  All contributing project authors may
# be found in the AUTHORS file in the root of the source tree.

import("../../build/webrtc.gni")

rtc_static_library("rtp_rtcp") {
  sources = [
<<<<<<< HEAD
    "include/fec_receiver.h",
=======
    "include/flexfec_receiver.h",
    "include/flexfec_sender.h",
>>>>>>> a17af05f
    "include/receive_statistics.h",
    "include/remote_ntp_time_estimator.h",
    "include/rtp_header_parser.h",
    "include/rtp_payload_registry.h",
    "include/rtp_receiver.h",
    "include/rtp_rtcp.h",
    "include/rtp_rtcp_defines.h",
<<<<<<< HEAD
    "mocks/mock_rtp_rtcp.h",
    "source/bitrate.cc",
    "source/bitrate.h",
=======
    "include/ulpfec_receiver.h",
>>>>>>> a17af05f
    "source/byte_io.h",
    "source/dtmf_queue.cc",
    "source/dtmf_queue.h",
    "source/fec_private_tables_bursty.h",
    "source/fec_private_tables_random.h",
<<<<<<< HEAD
    "source/fec_receiver_impl.cc",
    "source/fec_receiver_impl.h",
=======
    "source/flexfec_header_reader_writer.cc",
    "source/flexfec_header_reader_writer.h",
    "source/flexfec_receiver.cc",
    "source/flexfec_sender.cc",
>>>>>>> a17af05f
    "source/forward_error_correction.cc",
    "source/forward_error_correction.h",
    "source/forward_error_correction_internal.cc",
    "source/forward_error_correction_internal.h",
<<<<<<< HEAD
    "source/h264_bitstream_parser.cc",
    "source/h264_bitstream_parser.h",
    "source/h264_sps_parser.cc",
    "source/h264_sps_parser.h",
    "source/mock/mock_rtp_payload_strategy.h",
    "source/packet_loss_stats.cc",
    "source/packet_loss_stats.h",
    "source/producer_fec.cc",
    "source/producer_fec.h",
=======
    "source/packet_loss_stats.cc",
    "source/packet_loss_stats.h",
    "source/playout_delay_oracle.cc",
    "source/playout_delay_oracle.h",
>>>>>>> a17af05f
    "source/receive_statistics_impl.cc",
    "source/receive_statistics_impl.h",
    "source/remote_ntp_time_estimator.cc",
    "source/rtcp_packet.cc",
    "source/rtcp_packet.h",
    "source/rtcp_packet/app.cc",
    "source/rtcp_packet/app.h",
    "source/rtcp_packet/bye.cc",
    "source/rtcp_packet/bye.h",
<<<<<<< HEAD
=======
    "source/rtcp_packet/common_header.cc",
    "source/rtcp_packet/common_header.h",
>>>>>>> a17af05f
    "source/rtcp_packet/compound_packet.cc",
    "source/rtcp_packet/compound_packet.h",
    "source/rtcp_packet/dlrr.cc",
    "source/rtcp_packet/dlrr.h",
    "source/rtcp_packet/extended_jitter_report.cc",
    "source/rtcp_packet/extended_jitter_report.h",
<<<<<<< HEAD
=======
    "source/rtcp_packet/extended_reports.cc",
    "source/rtcp_packet/extended_reports.h",
    "source/rtcp_packet/fir.cc",
    "source/rtcp_packet/fir.h",
>>>>>>> a17af05f
    "source/rtcp_packet/nack.cc",
    "source/rtcp_packet/nack.h",
    "source/rtcp_packet/pli.cc",
    "source/rtcp_packet/pli.h",
    "source/rtcp_packet/psfb.cc",
    "source/rtcp_packet/psfb.h",
<<<<<<< HEAD
    "source/rtcp_packet/receiver_report.cc",
    "source/rtcp_packet/receiver_report.h",
    "source/rtcp_packet/report_block.cc",
    "source/rtcp_packet/report_block.h",
=======
    "source/rtcp_packet/rapid_resync_request.cc",
    "source/rtcp_packet/rapid_resync_request.h",
    "source/rtcp_packet/receiver_report.cc",
    "source/rtcp_packet/receiver_report.h",
    "source/rtcp_packet/remb.cc",
    "source/rtcp_packet/remb.h",
    "source/rtcp_packet/report_block.cc",
    "source/rtcp_packet/report_block.h",
    "source/rtcp_packet/rpsi.cc",
    "source/rtcp_packet/rpsi.h",
>>>>>>> a17af05f
    "source/rtcp_packet/rrtr.cc",
    "source/rtcp_packet/rrtr.h",
    "source/rtcp_packet/rtpfb.cc",
    "source/rtcp_packet/rtpfb.h",
<<<<<<< HEAD
    "source/rtcp_packet/sli.cc",
    "source/rtcp_packet/sli.h",
=======
    "source/rtcp_packet/sdes.cc",
    "source/rtcp_packet/sdes.h",
    "source/rtcp_packet/sender_report.cc",
    "source/rtcp_packet/sender_report.h",
    "source/rtcp_packet/sli.cc",
    "source/rtcp_packet/sli.h",
    "source/rtcp_packet/target_bitrate.cc",
    "source/rtcp_packet/target_bitrate.h",
    "source/rtcp_packet/tmmb_item.cc",
    "source/rtcp_packet/tmmb_item.h",
>>>>>>> a17af05f
    "source/rtcp_packet/tmmbn.cc",
    "source/rtcp_packet/tmmbn.h",
    "source/rtcp_packet/tmmbr.cc",
    "source/rtcp_packet/tmmbr.h",
    "source/rtcp_packet/transport_feedback.cc",
    "source/rtcp_packet/transport_feedback.h",
    "source/rtcp_packet/voip_metric.cc",
    "source/rtcp_packet/voip_metric.h",
    "source/rtcp_receiver.cc",
    "source/rtcp_receiver.h",
    "source/rtcp_sender.cc",
    "source/rtcp_sender.h",
    "source/rtcp_utility.cc",
    "source/rtcp_utility.h",
    "source/rtp_format.cc",
    "source/rtp_format.h",
    "source/rtp_format_h264.cc",
    "source/rtp_format_h264.h",
    "source/rtp_format_video_generic.cc",
    "source/rtp_format_video_generic.h",
    "source/rtp_format_vp8.cc",
    "source/rtp_format_vp8.h",
    "source/rtp_format_vp9.cc",
    "source/rtp_format_vp9.h",
    "source/rtp_header_extension.cc",
    "source/rtp_header_extension.h",
<<<<<<< HEAD
    "source/rtp_header_parser.cc",
    "source/rtp_packet_history.cc",
    "source/rtp_packet_history.h",
=======
    "source/rtp_header_extensions.cc",
    "source/rtp_header_extensions.h",
    "source/rtp_header_parser.cc",
    "source/rtp_packet.cc",
    "source/rtp_packet.h",
    "source/rtp_packet_history.cc",
    "source/rtp_packet_history.h",
    "source/rtp_packet_received.h",
    "source/rtp_packet_to_send.h",
>>>>>>> a17af05f
    "source/rtp_payload_registry.cc",
    "source/rtp_receiver_audio.cc",
    "source/rtp_receiver_audio.h",
    "source/rtp_receiver_impl.cc",
    "source/rtp_receiver_impl.h",
    "source/rtp_receiver_strategy.cc",
    "source/rtp_receiver_strategy.h",
    "source/rtp_receiver_video.cc",
    "source/rtp_receiver_video.h",
    "source/rtp_rtcp_config.h",
    "source/rtp_rtcp_impl.cc",
    "source/rtp_rtcp_impl.h",
    "source/rtp_sender.cc",
    "source/rtp_sender.h",
    "source/rtp_sender_audio.cc",
    "source/rtp_sender_audio.h",
    "source/rtp_sender_video.cc",
    "source/rtp_sender_video.h",
    "source/rtp_utility.cc",
    "source/rtp_utility.h",
    "source/ssrc_database.cc",
    "source/ssrc_database.h",
    "source/time_util.cc",
    "source/time_util.h",
    "source/tmmbr_help.cc",
    "source/tmmbr_help.h",
<<<<<<< HEAD
=======
    "source/ulpfec_generator.cc",
    "source/ulpfec_generator.h",
    "source/ulpfec_header_reader_writer.cc",
    "source/ulpfec_header_reader_writer.h",
    "source/ulpfec_receiver_impl.cc",
    "source/ulpfec_receiver_impl.h",
>>>>>>> a17af05f
    "source/video_codec_information.h",
    "source/vp8_partition_aggregator.cc",
    "source/vp8_partition_aggregator.h",
  ]

  if (rtc_enable_bwe_test_logging) {
    defines = [ "BWE_TEST_LOGGING_COMPILE_TIME_ENABLE=1" ]
  } else {
    defines = [ "BWE_TEST_LOGGING_COMPILE_TIME_ENABLE=0" ]
  }

  if (!build_with_chromium && is_clang) {
    # Suppress warnings from the Chromium Clang plugin (bugs.webrtc.org/163).
    suppressed_configs += [ "//build/config/clang:find_bad_constructs" ]
  }

  deps = [
    "../..:webrtc_common",
    "../../api:transport_api",
    "../../base:gtest_prod",
    "../../base:rtc_base_approved",
    "../../base:rtc_task_queue",
    "../../call:call_interfaces",
    "../../common_video",
    "../../logging:rtc_event_log_api",
    "../../system_wrappers",
    "../remote_bitrate_estimator",
  ]

  # TODO(jschuh): Bug 1348: fix this warning.
  configs += [ "//build/config/compiler:no_size_t_to_int_warning" ]

  if (is_win) {
    cflags = [
<<<<<<< HEAD
      # TODO(jschuh): Bug 1348: fix this warning.
      "/wd4267",  # size_t to int truncations

=======
>>>>>>> a17af05f
      # TODO(kjellander): Bug 261: fix this warning.
      "/wd4373",  # virtual function override.
    ]
  }
}

if (rtc_include_tests) {
  rtc_executable("test_packet_masks_metrics") {
    testonly = true

    sources = [
      "test/testFec/average_residual_loss_xor_codes.h",
      "test/testFec/test_packet_masks_metrics.cc",
    ]

    deps = [
      ":rtp_rtcp",
      "//testing/gtest",
      "//webrtc/test:test_main",
    ]
  }  # test_packet_masks_metrics
}<|MERGE_RESOLUTION|>--- conflicted
+++ resolved
@@ -10,12 +10,8 @@
 
 rtc_static_library("rtp_rtcp") {
   sources = [
-<<<<<<< HEAD
-    "include/fec_receiver.h",
-=======
     "include/flexfec_receiver.h",
     "include/flexfec_sender.h",
->>>>>>> a17af05f
     "include/receive_statistics.h",
     "include/remote_ntp_time_estimator.h",
     "include/rtp_header_parser.h",
@@ -23,47 +19,24 @@
     "include/rtp_receiver.h",
     "include/rtp_rtcp.h",
     "include/rtp_rtcp_defines.h",
-<<<<<<< HEAD
-    "mocks/mock_rtp_rtcp.h",
-    "source/bitrate.cc",
-    "source/bitrate.h",
-=======
     "include/ulpfec_receiver.h",
->>>>>>> a17af05f
     "source/byte_io.h",
     "source/dtmf_queue.cc",
     "source/dtmf_queue.h",
     "source/fec_private_tables_bursty.h",
     "source/fec_private_tables_random.h",
-<<<<<<< HEAD
-    "source/fec_receiver_impl.cc",
-    "source/fec_receiver_impl.h",
-=======
     "source/flexfec_header_reader_writer.cc",
     "source/flexfec_header_reader_writer.h",
     "source/flexfec_receiver.cc",
     "source/flexfec_sender.cc",
->>>>>>> a17af05f
     "source/forward_error_correction.cc",
     "source/forward_error_correction.h",
     "source/forward_error_correction_internal.cc",
     "source/forward_error_correction_internal.h",
-<<<<<<< HEAD
-    "source/h264_bitstream_parser.cc",
-    "source/h264_bitstream_parser.h",
-    "source/h264_sps_parser.cc",
-    "source/h264_sps_parser.h",
-    "source/mock/mock_rtp_payload_strategy.h",
-    "source/packet_loss_stats.cc",
-    "source/packet_loss_stats.h",
-    "source/producer_fec.cc",
-    "source/producer_fec.h",
-=======
     "source/packet_loss_stats.cc",
     "source/packet_loss_stats.h",
     "source/playout_delay_oracle.cc",
     "source/playout_delay_oracle.h",
->>>>>>> a17af05f
     "source/receive_statistics_impl.cc",
     "source/receive_statistics_impl.h",
     "source/remote_ntp_time_estimator.cc",
@@ -73,36 +46,24 @@
     "source/rtcp_packet/app.h",
     "source/rtcp_packet/bye.cc",
     "source/rtcp_packet/bye.h",
-<<<<<<< HEAD
-=======
     "source/rtcp_packet/common_header.cc",
     "source/rtcp_packet/common_header.h",
->>>>>>> a17af05f
     "source/rtcp_packet/compound_packet.cc",
     "source/rtcp_packet/compound_packet.h",
     "source/rtcp_packet/dlrr.cc",
     "source/rtcp_packet/dlrr.h",
     "source/rtcp_packet/extended_jitter_report.cc",
     "source/rtcp_packet/extended_jitter_report.h",
-<<<<<<< HEAD
-=======
     "source/rtcp_packet/extended_reports.cc",
     "source/rtcp_packet/extended_reports.h",
     "source/rtcp_packet/fir.cc",
     "source/rtcp_packet/fir.h",
->>>>>>> a17af05f
     "source/rtcp_packet/nack.cc",
     "source/rtcp_packet/nack.h",
     "source/rtcp_packet/pli.cc",
     "source/rtcp_packet/pli.h",
     "source/rtcp_packet/psfb.cc",
     "source/rtcp_packet/psfb.h",
-<<<<<<< HEAD
-    "source/rtcp_packet/receiver_report.cc",
-    "source/rtcp_packet/receiver_report.h",
-    "source/rtcp_packet/report_block.cc",
-    "source/rtcp_packet/report_block.h",
-=======
     "source/rtcp_packet/rapid_resync_request.cc",
     "source/rtcp_packet/rapid_resync_request.h",
     "source/rtcp_packet/receiver_report.cc",
@@ -113,15 +74,10 @@
     "source/rtcp_packet/report_block.h",
     "source/rtcp_packet/rpsi.cc",
     "source/rtcp_packet/rpsi.h",
->>>>>>> a17af05f
     "source/rtcp_packet/rrtr.cc",
     "source/rtcp_packet/rrtr.h",
     "source/rtcp_packet/rtpfb.cc",
     "source/rtcp_packet/rtpfb.h",
-<<<<<<< HEAD
-    "source/rtcp_packet/sli.cc",
-    "source/rtcp_packet/sli.h",
-=======
     "source/rtcp_packet/sdes.cc",
     "source/rtcp_packet/sdes.h",
     "source/rtcp_packet/sender_report.cc",
@@ -132,7 +88,6 @@
     "source/rtcp_packet/target_bitrate.h",
     "source/rtcp_packet/tmmb_item.cc",
     "source/rtcp_packet/tmmb_item.h",
->>>>>>> a17af05f
     "source/rtcp_packet/tmmbn.cc",
     "source/rtcp_packet/tmmbn.h",
     "source/rtcp_packet/tmmbr.cc",
@@ -159,11 +114,6 @@
     "source/rtp_format_vp9.h",
     "source/rtp_header_extension.cc",
     "source/rtp_header_extension.h",
-<<<<<<< HEAD
-    "source/rtp_header_parser.cc",
-    "source/rtp_packet_history.cc",
-    "source/rtp_packet_history.h",
-=======
     "source/rtp_header_extensions.cc",
     "source/rtp_header_extensions.h",
     "source/rtp_header_parser.cc",
@@ -173,7 +123,6 @@
     "source/rtp_packet_history.h",
     "source/rtp_packet_received.h",
     "source/rtp_packet_to_send.h",
->>>>>>> a17af05f
     "source/rtp_payload_registry.cc",
     "source/rtp_receiver_audio.cc",
     "source/rtp_receiver_audio.h",
@@ -200,15 +149,12 @@
     "source/time_util.h",
     "source/tmmbr_help.cc",
     "source/tmmbr_help.h",
-<<<<<<< HEAD
-=======
     "source/ulpfec_generator.cc",
     "source/ulpfec_generator.h",
     "source/ulpfec_header_reader_writer.cc",
     "source/ulpfec_header_reader_writer.h",
     "source/ulpfec_receiver_impl.cc",
     "source/ulpfec_receiver_impl.h",
->>>>>>> a17af05f
     "source/video_codec_information.h",
     "source/vp8_partition_aggregator.cc",
     "source/vp8_partition_aggregator.h",
@@ -243,12 +189,6 @@
 
   if (is_win) {
     cflags = [
-<<<<<<< HEAD
-      # TODO(jschuh): Bug 1348: fix this warning.
-      "/wd4267",  # size_t to int truncations
-
-=======
->>>>>>> a17af05f
       # TODO(kjellander): Bug 261: fix this warning.
       "/wd4373",  # virtual function override.
     ]
