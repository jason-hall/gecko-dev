--- conflicted
+++ resolved
@@ -11,10 +11,6 @@
 #ifndef WEBRTC_MODULES_AUDIO_DEVICE_ANDROID_SINGLE_RW_FIFO_H_
 #define WEBRTC_MODULES_AUDIO_DEVICE_ANDROID_SINGLE_RW_FIFO_H_
 
-<<<<<<< HEAD
-#include "webrtc/base/scoped_ptr.h"
-=======
->>>>>>> a17af05f
 #include "webrtc/system_wrappers/include/atomic32.h"
 #include "webrtc/typedefs.h"
 
@@ -38,11 +34,7 @@
   int capacity() const { return capacity_; }
 
  private:
-<<<<<<< HEAD
-  rtc::scoped_ptr<int8_t* []> queue_;
-=======
   std::unique_ptr<int8_t* []> queue_;
->>>>>>> a17af05f
   int capacity_;
 
   Atomic32 size_;
