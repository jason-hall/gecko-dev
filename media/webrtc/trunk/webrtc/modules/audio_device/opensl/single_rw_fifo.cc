--- conflicted
+++ resolved
@@ -73,20 +73,12 @@
 }  // namespace subtle
 
 SingleRwFifo::SingleRwFifo(int capacity)
-<<<<<<< HEAD
-    : capacity_(capacity),
-      size_(0),
-      read_pos_(0),
-      write_pos_(0) {
-  queue_.reset(new int8_t*[capacity_]);
-=======
     : queue_(new int8_t*[capacity]),
       capacity_(capacity),
       size_(0),
       read_pos_(0),
       write_pos_(0)
 {
->>>>>>> a17af05f
 }
 
 SingleRwFifo::~SingleRwFifo() {
@@ -105,11 +97,7 @@
     assert(false);
     return;
   }
-<<<<<<< HEAD
-  queue_[write_pos_] = mem;
-=======
   queue_.get()[write_pos_] = mem;
->>>>>>> a17af05f
   // Memory barrier ensures that |size_| is updated after the size has changed.
   subtle::MemoryBarrier();
   ++size_;
@@ -124,11 +112,7 @@
     assert(false);
     return ret_val;
   }
-<<<<<<< HEAD
-  ret_val = queue_[read_pos_];
-=======
   ret_val = queue_.get()[read_pos_];
->>>>>>> a17af05f
   // Memory barrier ensures that |size_| is updated after the size has changed.
   subtle::MemoryBarrier();
   --size_;
