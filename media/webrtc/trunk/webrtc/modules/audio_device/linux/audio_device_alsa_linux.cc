--- conflicted
+++ resolved
@@ -17,17 +17,6 @@
 #include "webrtc/system_wrappers/include/event_wrapper.h"
 #include "webrtc/system_wrappers/include/sleep.h"
 #include "webrtc/system_wrappers/include/trace.h"
-<<<<<<< HEAD
- 
-#include "Latency.h"
-
-#define LOG_FIRST_CAPTURE(x) LogTime(AsyncLatencyLogger::AudioCaptureBase, \
-                                     reinterpret_cast<uint64_t>(x), 0)
-#define LOG_CAPTURE_FRAMES(x, frames) LogLatency(AsyncLatencyLogger::AudioCapture, \
-                                                 reinterpret_cast<uint64_t>(x), frames)
-=======
->>>>>>> a17af05f
-
 
 webrtc_adm_linux_alsa::AlsaSymbolTable AlsaSymbolTable;
 
