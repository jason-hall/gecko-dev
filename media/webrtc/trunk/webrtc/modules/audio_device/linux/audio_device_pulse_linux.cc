--- conflicted
+++ resolved
@@ -11,16 +11,9 @@
 #include <assert.h>
 
 #include "webrtc/base/checks.h"
-<<<<<<< HEAD
-
-#include "webrtc/modules/audio_device/audio_device_config.h"
-#include "webrtc/modules/audio_device/linux/audio_device_pulse_linux.h"
-
-=======
 #include "webrtc/base/logging.h"
 #include "webrtc/modules/audio_device/audio_device_config.h"
 #include "webrtc/modules/audio_device/linux/audio_device_pulse_linux.h"
->>>>>>> a17af05f
 #include "webrtc/system_wrappers/include/event_wrapper.h"
 #include "webrtc/system_wrappers/include/trace.h"
 
@@ -169,14 +162,6 @@
     return 0;
 }
 
-<<<<<<< HEAD
-int32_t AudioDeviceLinuxPulse::Init()
-{
-    RTC_DCHECK(thread_checker_.CalledOnValidThread());
-    if (_initialized)
-    {
-        return 0;
-=======
 AudioDeviceGeneric::InitStatus AudioDeviceLinuxPulse::Init() {
   RTC_DCHECK(thread_checker_.CalledOnValidThread());
   if (_initialized) {
@@ -188,7 +173,6 @@
     LOG(LS_ERROR) << "failed to initialize PulseAudio";
     if (TerminatePulseAudio() < 0) {
       LOG(LS_ERROR) << "failed to terminate PulseAudio";
->>>>>>> a17af05f
     }
     return InitStatus::OTHER_ERROR;
   }
@@ -207,24 +191,6 @@
   }
 #endif
 
-<<<<<<< HEAD
-    // RECORDING
-    _ptrThreadRec.reset(new rtc::PlatformThread(
-        RecThreadFunc, this, "webrtc_audio_module_rec_thread"));
-
-    _ptrThreadRec->Start();
-    _ptrThreadRec->SetPriority(rtc::kRealtimePriority);
-
-    // PLAYOUT
-    _ptrThreadPlay.reset(new rtc::PlatformThread(
-        PlayThreadFunc, this, "webrtc_audio_module_play_thread"));
-    _ptrThreadPlay->Start();
-    _ptrThreadPlay->SetPriority(rtc::kRealtimePriority);
-
-    _initialized = true;
-
-    return 0;
-=======
   // RECORDING
   _ptrThreadRec.reset(new rtc::PlatformThread(
       RecThreadFunc, this, "webrtc_audio_module_rec_thread"));
@@ -241,7 +207,6 @@
   _initialized = true;
 
   return InitStatus::OK;
->>>>>>> a17af05f
 }
 
 int32_t AudioDeviceLinuxPulse::Terminate()
