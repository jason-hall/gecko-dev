--- conflicted
+++ resolved
@@ -100,7 +100,6 @@
   defines = []
   cflags = []
   if (rtc_include_internal_audio_device) {
-    defines += [ "WEBRTC_INCLUDE_INTERNAL_AUDIO_DEVICE" ]
     sources += [
       "audio_device_impl.cc",
       "audio_device_impl.h",
@@ -120,43 +119,18 @@
         "android/opensles_common.h",
         "android/opensles_player.cc",
         "android/opensles_player.h",
-<<<<<<< HEAD
+        "android/opensles_recorder.cc",
+        "android/opensles_recorder.h",
       ]
       libs = [
         "log",
         "OpenSLES",
       ]
     }
-    if (is_linux) {
-      sources += [
-        "linux/alsasymboltable_linux.cc",
-        "linux/alsasymboltable_linux.h",
-        "linux/audio_device_alsa_linux.cc",
-        "linux/audio_device_alsa_linux.h",
-        "linux/audio_mixer_manager_alsa_linux.cc",
-        "linux/audio_mixer_manager_alsa_linux.h",
-        "linux/latebindingsymboltable_linux.cc",
-        "linux/latebindingsymboltable_linux.h",
-      ]
-      defines += [ "LINUX_ALSA" ]
-=======
-        "android/opensles_recorder.cc",
-        "android/opensles_recorder.h",
-      ]
->>>>>>> a17af05f
-      libs = [
-        "log",
-        "OpenSLES",
-      ]
-<<<<<<< HEAD
-      if (rtc_include_pulse_audio) {
-=======
-    }
     if (rtc_use_dummy_audio_file_devices) {
       defines += [ "WEBRTC_DUMMY_FILE_DEVICES" ]
     } else {
       if (is_linux) {
->>>>>>> a17af05f
         sources += [
           "linux/alsasymboltable_linux.cc",
           "linux/alsasymboltable_linux.h",
@@ -167,56 +141,6 @@
           "linux/latebindingsymboltable_linux.cc",
           "linux/latebindingsymboltable_linux.h",
         ]
-<<<<<<< HEAD
-        defines += [ "LINUX_PULSE" ]
-      }
-    }
-    if (is_mac) {
-      sources += [
-        "mac/audio_device_mac.cc",
-        "mac/audio_device_mac.h",
-        "mac/audio_mixer_manager_mac.cc",
-        "mac/audio_mixer_manager_mac.h",
-        "mac/portaudio/pa_memorybarrier.h",
-        "mac/portaudio/pa_ringbuffer.c",
-        "mac/portaudio/pa_ringbuffer.h",
-      ]
-      libs = [
-        "AudioToolbox.framework",
-        "CoreAudio.framework",
-      ]
-    }
-    if (is_ios) {
-      sources += [
-        "ios/audio_device_ios.h",
-        "ios/audio_device_ios.mm",
-        "ios/audio_device_not_implemented_ios.mm",
-      ]
-      cflags += [ "-fobjc-arc" ]  # CLANG_ENABLE_OBJC_ARC = YES.
-      libs = [
-        "AudioToolbox.framework",
-        "AVFoundation.framework",
-        "Foundation.framework",
-        "UIKit.framework",
-      ]
-    }
-    if (is_win) {
-      sources += [
-        "win/audio_device_core_win.cc",
-        "win/audio_device_core_win.h",
-        "win/audio_device_wave_win.cc",
-        "win/audio_device_wave_win.h",
-        "win/audio_mixer_manager_win.cc",
-        "win/audio_mixer_manager_win.h",
-      ]
-      libs = [
-        # Required for the built-in WASAPI AEC.
-        "dmoguids.lib",
-        "wmcodecdspuuid.lib",
-        "amstrmid.lib",
-        "msdmo.lib",
-      ]
-=======
         defines += [ "LINUX_ALSA" ]
         libs = [
           "dl",
@@ -301,7 +225,6 @@
         ]
       }
       configs += [ ":audio_device_warnings_config" ]
->>>>>>> a17af05f
     }
   } else {
     defines = [ "WEBRTC_DUMMY_AUDIO_BUILD" ]
@@ -315,12 +238,6 @@
     ]
   }
 
-<<<<<<< HEAD
-  configs += [ "../..:common_config" ]
-  public_configs = [
-    "../..:common_inherited_config",
-    ":audio_device_config",
-=======
   if (!build_with_chromium && is_clang) {
     # Suppress warnings from the Chromium Clang plugin (bugs.webrtc.org/163).
     suppressed_configs += [ "//build/config/clang:find_bad_constructs" ]
@@ -333,7 +250,6 @@
     "mac/portaudio/pa_memorybarrier.h",
     "mac/portaudio/pa_ringbuffer.c",
     "mac/portaudio/pa_ringbuffer.h",
->>>>>>> a17af05f
   ]
 }
 
@@ -363,15 +279,6 @@
   }
 }
 
-<<<<<<< HEAD
-  deps = [
-    "../..:webrtc_common",
-    "../../base:rtc_base_approved",
-    "../../common_audio",
-    "../../system_wrappers",
-    "../utility",
-  ]
-=======
 # These tests do not work on ios, see
 # https://bugs.chromium.org/p/webrtc/issues/detail?id=4755
 if (rtc_include_tests && !is_ios) {
@@ -406,5 +313,4 @@
       "android/java/src/org/webrtc/voiceengine/WebRtcAudioUtils.java",
     ]
   }
->>>>>>> a17af05f
 }