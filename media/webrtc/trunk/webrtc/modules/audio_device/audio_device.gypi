--- conflicted
+++ resolved
@@ -115,172 +115,6 @@
             'opensl/single_rw_fifo.h',
           ],
           'conditions': [
-<<<<<<< HEAD
-            ['OS=="android"', {
-              'sources': [
-                'android/audio_device_template.h',
-                'android/audio_manager.cc',
-                'android/audio_manager.h',
-                'android/audio_record_jni.cc',
-                'android/audio_record_jni.h',
-                'android/audio_track_jni.cc',
-                'android/audio_track_jni.h',
-                'android/build_info.cc',
-                'android/build_info.h',
-                'android/opensles_common.cc',
-                'android/opensles_common.h',
-                'android/opensles_player.cc',
-                'android/opensles_player.h',
-              ],
-              'link_settings': {
-                'libraries': [
-                  '-llog',
-                  '-lOpenSLES',
-                ],
-              },
-            }],
-            ['OS=="linux"', {
-              'link_settings': {
-                'libraries': [
-                  '-ldl',
-                ],
-              },
-            }],
-            ['include_sndio_audio==1', {
-              'link_settings': {
-                'libraries': [
-                  '-lsndio',
-                ],
-              },
-              'sources': [
-                'sndio/audio_device_sndio.cc',
-                'sndio/audio_device_sndio.h',
-              ],
-            }],
-            ['include_alsa_audio==1', {
-              'cflags_mozilla': [
-                '$(MOZ_ALSA_CFLAGS)',
-              ],
-              'defines': [
-                'LINUX_ALSA',
-              ],
-              'link_settings': {
-                'libraries': [
-                  '-lX11',
-                ],
-              },
-              'sources': [
-                'linux/alsasymboltable_linux.cc',
-                'linux/alsasymboltable_linux.h',
-                'linux/audio_device_alsa_linux.cc',
-                'linux/audio_device_alsa_linux.h',
-                'linux/audio_mixer_manager_alsa_linux.cc',
-                'linux/audio_mixer_manager_alsa_linux.h',
-                'linux/latebindingsymboltable_linux.cc',
-                'linux/latebindingsymboltable_linux.h',
-              ],
-            }],
-            ['include_pulse_audio==1', {
-              'cflags_mozilla': [
-                '$(MOZ_PULSEAUDIO_CFLAGS)',
-              ],
-              'defines': [
-                'LINUX_PULSE',
-              ],
-              'link_settings': {
-                'libraries': [
-                  '-lX11',
-                ],
-              },
-              'sources': [
-                'linux/audio_device_pulse_linux.cc',
-                'linux/audio_device_pulse_linux.h',
-                'linux/audio_mixer_manager_pulse_linux.cc',
-                'linux/audio_mixer_manager_pulse_linux.h',
-                'linux/latebindingsymboltable_linux.cc',
-                'linux/latebindingsymboltable_linux.h',
-                'linux/pulseaudiosymboltable_linux.cc',
-                'linux/pulseaudiosymboltable_linux.h',
-              ],
-            }],
-            ['OS=="mac"', {
-              'sources': [
-                'mac/audio_device_mac.cc',
-                'mac/audio_device_mac.h',
-                'mac/audio_mixer_manager_mac.cc',
-                'mac/audio_mixer_manager_mac.h',
-                'mac/portaudio/pa_memorybarrier.h',
-                'mac/portaudio/pa_ringbuffer.c',
-                'mac/portaudio/pa_ringbuffer.h',
-              ],
-              'link_settings': {
-                'libraries': [
-                  '$(SDKROOT)/System/Library/Frameworks/AudioToolbox.framework',
-                  '$(SDKROOT)/System/Library/Frameworks/CoreAudio.framework',
-                ],
-              },
-            }],
-            ['OS=="ios"', {
-              'sources': [
-                'ios/audio_device_ios.h',
-                'ios/audio_device_ios.mm',
-                'ios/audio_device_not_implemented_ios.mm',
-              ],
-              'xcode_settings': {
-                'CLANG_ENABLE_OBJC_ARC': 'YES',
-              },
-              'link_settings': {
-                'xcode_settings': {
-                  'OTHER_LDFLAGS': [
-                    '-framework AudioToolbox',
-                    '-framework AVFoundation',
-                    '-framework Foundation',
-                    '-framework UIKit',
-                  ],
-                },
-              },
-            }],
-            ['OS=="win"', {
-              'sources': [
-                'win/audio_device_core_win.cc',
-                'win/audio_device_core_win.h',
-                'win/audio_device_wave_win.cc',
-                'win/audio_device_wave_win.h',
-                'win/audio_mixer_manager_win.cc',
-                'win/audio_mixer_manager_win.h',
-              ],
-              'link_settings': {
-                'libraries': [
-                  # Required for the built-in WASAPI AEC.
-                  '-ldmoguids.lib',
-                  '-lwmcodecdspuuid.lib',
-                  '-lamstrmid.lib',
-                  '-lmsdmo.lib',
-                ],
-              },
-            }],
-            ['OS=="win" and clang==1', {
-              'msvs_settings': {
-                'VCCLCompilerTool': {
-                  'AdditionalOptions': [
-                    # Disable warnings failing when compiling with Clang on Windows.
-                    # https://bugs.chromium.org/p/webrtc/issues/detail?id=5366
-                    '-Wno-bool-conversion',
-                    '-Wno-delete-non-virtual-dtor',
-                    '-Wno-logical-op-parentheses',
-                    '-Wno-microsoft-extra-qualification',
-                    '-Wno-microsoft-goto',
-                    '-Wno-missing-braces',
-                    '-Wno-parentheses-equality',
-                    '-Wno-reorder',
-                    '-Wno-shift-overflow',
-                    '-Wno-tautological-compare',
-                    '-Wno-unused-private-field',
-                  ],
-                },
-              },
-            }],
-=======
             ['use_dummy_audio_file_devices==1', {
               'defines': [
                'WEBRTC_DUMMY_FILE_DEVICES',
@@ -473,54 +307,9 @@
                 }],
               ], # conditions (for non-dummy devices)
             }], # use_dummy_audio_file_devices check
->>>>>>> a17af05f
           ], # conditions
         }], # include_internal_audio_device==1
       ], # conditions
     },
   ],
-<<<<<<< HEAD
-  'conditions': [
-    # Does not compile on iOS: webrtc:4755.
-    ['include_tests==1 and OS!="ios"', {
-      'targets': [
-        {
-          'target_name': 'audio_device_tests',
-          'type': 'executable',
-          'dependencies': [
-            'audio_device',
-            'webrtc_utility',
-            '<(webrtc_root)/test/test.gyp:test_support_main',
-            '<(DEPTH)/testing/gtest.gyp:gtest',
-            '<(webrtc_root)/system_wrappers/system_wrappers.gyp:system_wrappers',
-          ],
-          'sources': [
-            'test/audio_device_test_api.cc',
-            'test/audio_device_test_defines.h',
-          ],
-        },
-        {
-          'target_name': 'audio_device_test_func',
-          'type': 'executable',
-          'dependencies': [
-            'audio_device',
-            'webrtc_utility',
-            '<(webrtc_root)/common_audio/common_audio.gyp:common_audio',
-            '<(webrtc_root)/system_wrappers/system_wrappers.gyp:system_wrappers',
-            '<(webrtc_root)/test/test.gyp:test_support',
-            '<(DEPTH)/testing/gtest.gyp:gtest',
-          ],
-          'sources': [
-            'test/audio_device_test_func.cc',
-            'test/audio_device_test_defines.h',
-            'test/func_test_manager.cc',
-            'test/func_test_manager.h',
-          ],
-        },
-      ], # targets
-    }], # include_tests==1 and OS!=ios
-  ],
 }
-=======
-}
->>>>>>> a17af05f
