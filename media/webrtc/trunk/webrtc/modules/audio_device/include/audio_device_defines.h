/*
 *  Copyright (c) 2011 The WebRTC project authors. All Rights Reserved.
 *
 *  Use of this source code is governed by a BSD-style license
 *  that can be found in the LICENSE file in the root of the source
 *  tree. An additional intellectual property rights grant can be found
 *  in the file PATENTS.  All contributing project authors may
 *  be found in the AUTHORS file in the root of the source tree.
 */

#ifndef WEBRTC_MODULES_AUDIO_DEVICE_INCLUDE_AUDIO_DEVICE_DEFINES_H_
#define WEBRTC_MODULES_AUDIO_DEVICE_INCLUDE_AUDIO_DEVICE_DEFINES_H_

#include <stddef.h>

#include "webrtc/typedefs.h"

namespace webrtc {

static const int kAdmMaxDeviceNameSize = 128;
static const int kAdmMaxFileNameSize = 512;
static const int kAdmMaxGuidSize = 128;

static const int kAdmMinPlayoutBufferSizeMs = 10;
static const int kAdmMaxPlayoutBufferSizeMs = 250;

// ----------------------------------------------------------------------------
//  AudioDeviceObserver
// ----------------------------------------------------------------------------

class AudioDeviceObserver {
 public:
  enum ErrorCode { kRecordingError = 0, kPlayoutError = 1 };
  enum WarningCode { kRecordingWarning = 0, kPlayoutWarning = 1 };

  virtual void OnErrorIsReported(const ErrorCode error) = 0;
  virtual void OnWarningIsReported(const WarningCode warning) = 0;

 protected:
  virtual ~AudioDeviceObserver() {}
};

// ----------------------------------------------------------------------------
//  AudioTransport
// ----------------------------------------------------------------------------

class AudioTransport {
 public:
  virtual int32_t RecordedDataIsAvailable(const void* audioSamples,
                                          const size_t nSamples,
                                          const size_t nBytesPerSample,
                                          const size_t nChannels,
                                          const uint32_t samplesPerSec,
                                          const uint32_t totalDelayMS,
                                          const int32_t clockDrift,
                                          const uint32_t currentMicLevel,
                                          const bool keyPressed,
                                          uint32_t& newMicLevel) = 0;

  virtual int32_t NeedMorePlayData(const size_t nSamples,
                                   const size_t nBytesPerSample,
                                   const size_t nChannels,
                                   const uint32_t samplesPerSec,
                                   void* audioSamples,
                                   size_t& nSamplesOut,
                                   int64_t* elapsed_time_ms,
                                   int64_t* ntp_time_ms) = 0;

<<<<<<< HEAD
  // Method to pass captured data directly and unmixed to network channels.
  // |channel_ids| contains a list of VoE channels which are the
  // sinks to the capture data. |audio_delay_milliseconds| is the sum of
  // recording delay and playout delay of the hardware. |current_volume| is
  // in the range of [0, 255], representing the current microphone analog
  // volume. |key_pressed| is used by the typing detection.
  // |need_audio_processing| specify if the data needs to be processed by APM.
  // Currently WebRtc supports only one APM, and Chrome will make sure only
  // one stream goes through APM. When |need_audio_processing| is false, the
  // values of |audio_delay_milliseconds|, |current_volume| and |key_pressed|
  // will be ignored.
  // The return value is the new microphone volume, in the range of |0, 255].
  // When the volume does not need to be updated, it returns 0.
  // TODO(xians): Remove this interface after Chrome and Libjingle switches
  // to OnData().
  virtual int OnDataAvailable(const int voe_channels[],
                              size_t number_of_voe_channels,
                              const int16_t* audio_data,
                              int sample_rate,
                              size_t number_of_channels,
                              size_t number_of_frames,
                              int audio_delay_milliseconds,
                              int current_volume,
                              bool key_pressed,
                              bool need_audio_processing) {
    return 0;
  }

  // Method to pass the captured audio data to the specific VoE channel.
  // |voe_channel| is the id of the VoE channel which is the sink to the
  // capture data.
  // TODO(xians): Remove this interface after Libjingle switches to
  // PushCaptureData().
  virtual void OnData(int voe_channel,
                      const void* audio_data,
                      int bits_per_sample,
                      int sample_rate,
                      size_t number_of_channels,
                      size_t number_of_frames) {}

=======
>>>>>>> a17af05f
  // Method to push the captured audio data to the specific VoE channel.
  // The data will not undergo audio processing.
  // |voe_channel| is the id of the VoE channel which is the sink to the
  // capture data.
<<<<<<< HEAD
  // TODO(xians): Make the interface pure virtual after Libjingle
  // has its implementation.
=======
>>>>>>> a17af05f
  virtual void PushCaptureData(int voe_channel,
                               const void* audio_data,
                               int bits_per_sample,
                               int sample_rate,
                               size_t number_of_channels,
<<<<<<< HEAD
                               size_t number_of_frames) {}
=======
                               size_t number_of_frames) = 0;
>>>>>>> a17af05f

  // Method to pull mixed render audio data from all active VoE channels.
  // The data will not be passed as reference for audio processing internally.
  // TODO(xians): Support getting the unmixed render data from specific VoE
  // channel.
  virtual void PullRenderData(int bits_per_sample,
                              int sample_rate,
                              size_t number_of_channels,
                              size_t number_of_frames,
                              void* audio_data,
                              int64_t* elapsed_time_ms,
<<<<<<< HEAD
                              int64_t* ntp_time_ms) {}
=======
                              int64_t* ntp_time_ms) = 0;
>>>>>>> a17af05f

 protected:
  virtual ~AudioTransport() {}
};

// Helper class for storage of fundamental audio parameters such as sample rate,
// number of channels, native buffer size etc.
// Note that one audio frame can contain more than one channel sample and each
// sample is assumed to be a 16-bit PCM sample. Hence, one audio frame in
// stereo contains 2 * (16/8) = 4 bytes of data.
class AudioParameters {
 public:
  // This implementation does only support 16-bit PCM samples.
  static const size_t kBitsPerSample = 16;
  AudioParameters()
      : sample_rate_(0),
        channels_(0),
        frames_per_buffer_(0),
        frames_per_10ms_buffer_(0) {}
  AudioParameters(int sample_rate, size_t channels, size_t frames_per_buffer)
      : sample_rate_(sample_rate),
        channels_(channels),
        frames_per_buffer_(frames_per_buffer),
        frames_per_10ms_buffer_(static_cast<size_t>(sample_rate / 100)) {}
  void reset(int sample_rate, size_t channels, size_t frames_per_buffer) {
    sample_rate_ = sample_rate;
    channels_ = channels;
    frames_per_buffer_ = frames_per_buffer;
    frames_per_10ms_buffer_ = static_cast<size_t>(sample_rate / 100);
  }
  size_t bits_per_sample() const { return kBitsPerSample; }
  void reset(int sample_rate, size_t channels, double ms_per_buffer) {
    reset(sample_rate, channels,
          static_cast<size_t>(sample_rate * ms_per_buffer + 0.5));
  }
  void reset(int sample_rate, size_t channels) {
    reset(sample_rate, channels, static_cast<size_t>(0));
  }
  int sample_rate() const { return sample_rate_; }
  size_t channels() const { return channels_; }
  size_t frames_per_buffer() const { return frames_per_buffer_; }
  size_t frames_per_10ms_buffer() const { return frames_per_10ms_buffer_; }
  size_t GetBytesPerFrame() const { return channels_ * kBitsPerSample / 8; }
  size_t GetBytesPerBuffer() const {
    return frames_per_buffer_ * GetBytesPerFrame();
  }
  // The WebRTC audio device buffer (ADB) only requires that the sample rate
  // and number of channels are configured. Hence, to be "valid", only these
  // two attributes must be set.
  bool is_valid() const { return ((sample_rate_ > 0) && (channels_ > 0)); }
  // Most platforms also require that a native buffer size is defined.
  // An audio parameter instance is considered to be "complete" if it is both
  // "valid" (can be used by the ADB) and also has a native frame size.
  bool is_complete() const { return (is_valid() && (frames_per_buffer_ > 0)); }
  size_t GetBytesPer10msBuffer() const {
    return frames_per_10ms_buffer_ * GetBytesPerFrame();
  }
  double GetBufferSizeInMilliseconds() const {
    if (sample_rate_ == 0)
      return 0.0;
    return frames_per_buffer_ / (sample_rate_ / 1000.0);
  }
  double GetBufferSizeInSeconds() const {
    if (sample_rate_ == 0)
      return 0.0;
    return static_cast<double>(frames_per_buffer_) / (sample_rate_);
  }

 private:
  int sample_rate_;
  size_t channels_;
  size_t frames_per_buffer_;
  size_t frames_per_10ms_buffer_;
};

}  // namespace webrtc

#endif  // WEBRTC_MODULES_AUDIO_DEVICE_INCLUDE_AUDIO_DEVICE_DEFINES_H_<|MERGE_RESOLUTION|>--- conflicted
+++ resolved
@@ -66,68 +66,16 @@
                                    int64_t* elapsed_time_ms,
                                    int64_t* ntp_time_ms) = 0;
 
-<<<<<<< HEAD
-  // Method to pass captured data directly and unmixed to network channels.
-  // |channel_ids| contains a list of VoE channels which are the
-  // sinks to the capture data. |audio_delay_milliseconds| is the sum of
-  // recording delay and playout delay of the hardware. |current_volume| is
-  // in the range of [0, 255], representing the current microphone analog
-  // volume. |key_pressed| is used by the typing detection.
-  // |need_audio_processing| specify if the data needs to be processed by APM.
-  // Currently WebRtc supports only one APM, and Chrome will make sure only
-  // one stream goes through APM. When |need_audio_processing| is false, the
-  // values of |audio_delay_milliseconds|, |current_volume| and |key_pressed|
-  // will be ignored.
-  // The return value is the new microphone volume, in the range of |0, 255].
-  // When the volume does not need to be updated, it returns 0.
-  // TODO(xians): Remove this interface after Chrome and Libjingle switches
-  // to OnData().
-  virtual int OnDataAvailable(const int voe_channels[],
-                              size_t number_of_voe_channels,
-                              const int16_t* audio_data,
-                              int sample_rate,
-                              size_t number_of_channels,
-                              size_t number_of_frames,
-                              int audio_delay_milliseconds,
-                              int current_volume,
-                              bool key_pressed,
-                              bool need_audio_processing) {
-    return 0;
-  }
-
-  // Method to pass the captured audio data to the specific VoE channel.
-  // |voe_channel| is the id of the VoE channel which is the sink to the
-  // capture data.
-  // TODO(xians): Remove this interface after Libjingle switches to
-  // PushCaptureData().
-  virtual void OnData(int voe_channel,
-                      const void* audio_data,
-                      int bits_per_sample,
-                      int sample_rate,
-                      size_t number_of_channels,
-                      size_t number_of_frames) {}
-
-=======
->>>>>>> a17af05f
   // Method to push the captured audio data to the specific VoE channel.
   // The data will not undergo audio processing.
   // |voe_channel| is the id of the VoE channel which is the sink to the
   // capture data.
-<<<<<<< HEAD
-  // TODO(xians): Make the interface pure virtual after Libjingle
-  // has its implementation.
-=======
->>>>>>> a17af05f
   virtual void PushCaptureData(int voe_channel,
                                const void* audio_data,
                                int bits_per_sample,
                                int sample_rate,
                                size_t number_of_channels,
-<<<<<<< HEAD
-                               size_t number_of_frames) {}
-=======
                                size_t number_of_frames) = 0;
->>>>>>> a17af05f
 
   // Method to pull mixed render audio data from all active VoE channels.
   // The data will not be passed as reference for audio processing internally.
@@ -139,11 +87,7 @@
                               size_t number_of_frames,
                               void* audio_data,
                               int64_t* elapsed_time_ms,
-<<<<<<< HEAD
-                              int64_t* ntp_time_ms) {}
-=======
                               int64_t* ntp_time_ms) = 0;
->>>>>>> a17af05f
 
  protected:
   virtual ~AudioTransport() {}
