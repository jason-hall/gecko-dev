/*
 *  Copyright (c) 2012 The WebRTC project authors. All Rights Reserved.
 *
 *  Use of this source code is governed by a BSD-style license
 *  that can be found in the LICENSE file in the root of the source
 *  tree. An additional intellectual property rights grant can be found
 *  in the file PATENTS.  All contributing project authors may
 *  be found in the AUTHORS file in the root of the source tree.
 */

#ifndef WEBRTC_MODULES_AUDIO_DEVICE_AUDIO_DEVICE_BUFFER_H_
#define WEBRTC_MODULES_AUDIO_DEVICE_AUDIO_DEVICE_BUFFER_H_

#include "webrtc/base/buffer.h"
#include "webrtc/base/task_queue.h"
#include "webrtc/base/thread_annotations.h"
#include "webrtc/base/thread_checker.h"
#include "webrtc/modules/audio_device/include/audio_device.h"
#include "webrtc/system_wrappers/include/file_wrapper.h"
#include "webrtc/typedefs.h"

namespace webrtc {
<<<<<<< HEAD
class CriticalSectionWrapper;

const uint32_t kPulsePeriodMs = 1000;
const size_t kMaxBufferSizeBytes = 3840; // 10ms in stereo @ 96kHz

class AudioDeviceObserver;

class AudioDeviceBuffer
{
public:
    AudioDeviceBuffer();
    virtual ~AudioDeviceBuffer();

    void SetId(uint32_t id);
    int32_t RegisterAudioCallback(AudioTransport* audioCallback);

    int32_t InitPlayout();
    int32_t InitRecording();

    virtual int32_t SetRecordingSampleRate(uint32_t fsHz);
    virtual int32_t SetPlayoutSampleRate(uint32_t fsHz);
    int32_t RecordingSampleRate() const;
    int32_t PlayoutSampleRate() const;

    virtual int32_t SetRecordingChannels(size_t channels);
    virtual int32_t SetPlayoutChannels(size_t channels);
    size_t RecordingChannels() const;
    size_t PlayoutChannels() const;
    int32_t SetRecordingChannel(
        const AudioDeviceModule::ChannelType channel);
    int32_t RecordingChannel(
        AudioDeviceModule::ChannelType& channel) const;

    virtual int32_t SetRecordedBuffer(const void* audioBuffer,
                                      size_t nSamples);
    int32_t SetCurrentMicLevel(uint32_t level);
    virtual void SetVQEData(int playDelayMS,
                            int recDelayMS,
                            int clockDrift);
    virtual int32_t DeliverRecordedData();
    uint32_t NewMicLevel() const;

    virtual int32_t RequestPlayoutData(size_t nSamples);
    virtual int32_t GetPlayoutData(void* audioBuffer);

    int32_t StartInputFileRecording(
        const char fileName[kAdmMaxFileNameSize]);
    int32_t StopInputFileRecording();
    int32_t StartOutputFileRecording(
        const char fileName[kAdmMaxFileNameSize]);
    int32_t StopOutputFileRecording();

    int32_t SetTypingStatus(bool typingStatus);

private:
    int32_t                   _id;
    CriticalSectionWrapper&         _critSect;
    CriticalSectionWrapper&         _critSectCb;

    AudioTransport*                 _ptrCbAudioTransport;

    uint32_t                  _recSampleRate;
    uint32_t                  _playSampleRate;

    size_t                   _recChannels;
    size_t                   _playChannels;

    // selected recording channel (left/right/both)
    AudioDeviceModule::ChannelType _recChannel;

    // 2 or 4 depending on mono or stereo
    size_t                   _recBytesPerSample;
    size_t                   _playBytesPerSample;

    // 10ms in stereo @ 96kHz
    int8_t                          _recBuffer[kMaxBufferSizeBytes];

    // one sample <=> 2 or 4 bytes
    size_t                    _recSamples;
    size_t                    _recSize;           // in bytes

    // 10ms in stereo @ 96kHz
    int8_t                          _playBuffer[kMaxBufferSizeBytes];

    // one sample <=> 2 or 4 bytes
    size_t                    _playSamples;
    size_t                    _playSize;          // in bytes

    FileWrapper&                    _recFile;
    FileWrapper&                    _playFile;

    uint32_t                  _currentMicLevel;
    uint32_t                  _newMicLevel;

    bool                      _typingStatus;

    int _playDelayMS;
    int _recDelayMS;
    int _clockDrift;
    int high_delay_counter_;
=======
// Delta times between two successive playout callbacks are limited to this
// value before added to an internal array.
const size_t kMaxDeltaTimeInMs = 500;
// TODO(henrika): remove when no longer used by external client.
const size_t kMaxBufferSizeBytes = 3840;  // 10ms in stereo @ 96kHz

class AudioDeviceObserver;

class AudioDeviceBuffer {
 public:
  enum LogState {
    LOG_START = 0,
    LOG_STOP,
    LOG_ACTIVE,
  };

  AudioDeviceBuffer();
  virtual ~AudioDeviceBuffer();

  void SetId(uint32_t id) {};
  int32_t RegisterAudioCallback(AudioTransport* audio_callback);

  void StartPlayout();
  void StartRecording();
  void StopPlayout();
  void StopRecording();

  int32_t SetRecordingSampleRate(uint32_t fsHz);
  int32_t SetPlayoutSampleRate(uint32_t fsHz);
  int32_t RecordingSampleRate() const;
  int32_t PlayoutSampleRate() const;

  int32_t SetRecordingChannels(size_t channels);
  int32_t SetPlayoutChannels(size_t channels);
  size_t RecordingChannels() const;
  size_t PlayoutChannels() const;
  int32_t SetRecordingChannel(const AudioDeviceModule::ChannelType channel);
  int32_t RecordingChannel(AudioDeviceModule::ChannelType& channel) const;

  virtual int32_t SetRecordedBuffer(const void* audio_buffer,
                                    size_t samples_per_channel);
  int32_t SetCurrentMicLevel(uint32_t level);
  virtual void SetVQEData(int play_delay_ms, int rec_delay_ms, int clock_drift);
  virtual int32_t DeliverRecordedData();
  uint32_t NewMicLevel() const;

  virtual int32_t RequestPlayoutData(size_t samples_per_channel);
  virtual int32_t GetPlayoutData(void* audio_buffer);

  // TODO(henrika): these methods should not be used and does not contain any
  // valid implementation. Investigate the possibility to either remove them
  // or add a proper implementation if needed.
  int32_t StartInputFileRecording(const char fileName[kAdmMaxFileNameSize]);
  int32_t StopInputFileRecording();
  int32_t StartOutputFileRecording(const char fileName[kAdmMaxFileNameSize]);
  int32_t StopOutputFileRecording();

  int32_t SetTypingStatus(bool typing_status);

 private:
  // Starts/stops periodic logging of audio stats.
  void StartPeriodicLogging();
  void StopPeriodicLogging();

  // Called periodically on the internal thread created by the TaskQueue.
  // Updates some stats but dooes it on the task queue to ensure that access of
  // members is serialized hence avoiding usage of locks.
  // state = LOG_START => members are initialized and the timer starts.
  // state = LOG_STOP => no logs are printed and the timer stops.
  // state = LOG_ACTIVE => logs are printed and the timer is kept alive.
  void LogStats(LogState state);

  // Updates counters in each play/record callback but does it on the task
  // queue to ensure that they can be read by LogStats() without any locks since
  // each task is serialized by the task queue.
  void UpdateRecStats(int16_t max_abs, size_t samples_per_channel);
  void UpdatePlayStats(int16_t max_abs, size_t samples_per_channel);

  // Clears all members tracking stats for recording and playout.
  // These methods both run on the task queue.
  void ResetRecStats();
  void ResetPlayStats();

  // This object lives on the main (creating) thread and most methods are
  // called on that same thread. When audio has started some methods will be
  // called on either a native audio thread for playout or a native thread for
  // recording. Some members are not annotated since they are "protected by
  // design" and adding e.g. a race checker can cause failuries for very few
  // edge cases and it is IMHO not worth the risk to use them in this class.
  // TODO(henrika): see if it is possible to refactor and annotate all members.

  // Main thread on which this object is created.
  rtc::ThreadChecker main_thread_checker_;

  // Native (platform specific) audio thread driving the playout side.
  rtc::ThreadChecker playout_thread_checker_;

  // Native (platform specific) audio thread driving the recording side.
  rtc::ThreadChecker recording_thread_checker_;

  // Task queue used to invoke LogStats() periodically. Tasks are executed on a
  // worker thread but it does not necessarily have to be the same thread for
  // each task.
  rtc::TaskQueue task_queue_;

  // Raw pointer to AudioTransport instance. Supplied to RegisterAudioCallback()
  // and it must outlive this object. It is not possible to change this member
  // while any media is active. It is possible to start media without calling
  // RegisterAudioCallback() but that will lead to ignored audio callbacks in
  // both directions where native audio will be acive but no audio samples will
  // be transported.
  AudioTransport* audio_transport_cb_;

  // The members below that are not annotated are protected by design. They are
  // all set on the main thread (verified by |main_thread_checker_|) and then
  // read on either the playout or recording audio thread. But, media will never
  // be active when the member is set; hence no conflict exists. It is too
  // complex to ensure and verify that this is actually the case.

  // Sample rate in Hertz.
  uint32_t rec_sample_rate_;
  uint32_t play_sample_rate_;

  // Number of audio channels.
  size_t rec_channels_;
  size_t play_channels_;

  // Keeps track of if playout/recording are active or not. A combination
  // of these states are used to determine when to start and stop the timer.
  // Only used on the creating thread and not used to control any media flow.
  bool playing_ ACCESS_ON(main_thread_checker_);
  bool recording_ ACCESS_ON(main_thread_checker_);

  // Buffer used for audio samples to be played out. Size can be changed
  // dynamically. The 16-bit samples are interleaved, hence the size is
  // proportional to the number of channels.
  rtc::BufferT<int16_t> play_buffer_ ACCESS_ON(playout_thread_checker_);

  // Byte buffer used for recorded audio samples. Size can be changed
  // dynamically.
  rtc::BufferT<int16_t> rec_buffer_ ACCESS_ON(recording_thread_checker_);

  // AGC parameters.
#if !defined(WEBRTC_WIN)
  uint32_t current_mic_level_ ACCESS_ON(recording_thread_checker_);
#else
  // Windows uses a dedicated thread for volume APIs.
  uint32_t current_mic_level_;
#endif
  uint32_t new_mic_level_ ACCESS_ON(recording_thread_checker_);

  // Contains true of a key-press has been detected.
  bool typing_status_ ACCESS_ON(recording_thread_checker_);

  // Delay values used by the AEC.
  int play_delay_ms_ ACCESS_ON(recording_thread_checker_);
  int rec_delay_ms_ ACCESS_ON(recording_thread_checker_);

  // Contains a clock-drift measurement.
  int clock_drift_ ACCESS_ON(recording_thread_checker_);

  // Counts number of times LogStats() has been called.
  size_t num_stat_reports_ ACCESS_ON(task_queue_);

  // Total number of recording callbacks where the source provides 10ms audio
  // data each time.
  uint64_t rec_callbacks_ ACCESS_ON(task_queue_);

  // Total number of recording callbacks stored at the last timer task.
  uint64_t last_rec_callbacks_ ACCESS_ON(task_queue_);

  // Total number of playback callbacks where the sink asks for 10ms audio
  // data each time.
  uint64_t play_callbacks_ ACCESS_ON(task_queue_);

  // Total number of playout callbacks stored at the last timer task.
  uint64_t last_play_callbacks_ ACCESS_ON(task_queue_);

  // Total number of recorded audio samples.
  uint64_t rec_samples_ ACCESS_ON(task_queue_);

  // Total number of recorded samples stored at the previous timer task.
  uint64_t last_rec_samples_ ACCESS_ON(task_queue_);

  // Total number of played audio samples.
  uint64_t play_samples_ ACCESS_ON(task_queue_);

  // Total number of played samples stored at the previous timer task.
  uint64_t last_play_samples_ ACCESS_ON(task_queue_);

  // Contains max level (max(abs(x))) of recorded audio packets over the last
  // 10 seconds where a new measurement is done twice per second. The level
  // is reset to zero at each call to LogStats().
  int16_t max_rec_level_ ACCESS_ON(task_queue_);

  // Contains max level of recorded audio packets over the last 10 seconds
  // where a new measurement is done twice per second.
  int16_t max_play_level_ ACCESS_ON(task_queue_);

  // Time stamp of last timer task (drives logging).
  int64_t last_timer_task_time_ ACCESS_ON(task_queue_);

  // Counts number of audio callbacks modulo 50 to create a signal when
  // a new storage of audio stats shall be done.
  int16_t rec_stat_count_ ACCESS_ON(recording_thread_checker_);
  int16_t play_stat_count_ ACCESS_ON(playout_thread_checker_);

  // Time stamps of when playout and recording starts.
  int64_t play_start_time_ ACCESS_ON(main_thread_checker_);
  int64_t rec_start_time_ ACCESS_ON(main_thread_checker_);

  // Set to true at construction and modified to false as soon as one audio-
  // level estimate larger than zero is detected.
  bool only_silence_recorded_;

  // Set to true when logging of audio stats is enabled for the first time in
  // StartPeriodicLogging() and set to false by StopPeriodicLogging().
  // Setting this member to false prevents (possiby invalid) log messages from
  // being printed in the LogStats() task.
  bool log_stats_ ACCESS_ON(task_queue_);
>>>>>>> a17af05f
};

}  // namespace webrtc

#endif  // WEBRTC_MODULES_AUDIO_DEVICE_AUDIO_DEVICE_BUFFER_H_<|MERGE_RESOLUTION|>--- conflicted
+++ resolved
@@ -20,108 +20,6 @@
 #include "webrtc/typedefs.h"
 
 namespace webrtc {
-<<<<<<< HEAD
-class CriticalSectionWrapper;
-
-const uint32_t kPulsePeriodMs = 1000;
-const size_t kMaxBufferSizeBytes = 3840; // 10ms in stereo @ 96kHz
-
-class AudioDeviceObserver;
-
-class AudioDeviceBuffer
-{
-public:
-    AudioDeviceBuffer();
-    virtual ~AudioDeviceBuffer();
-
-    void SetId(uint32_t id);
-    int32_t RegisterAudioCallback(AudioTransport* audioCallback);
-
-    int32_t InitPlayout();
-    int32_t InitRecording();
-
-    virtual int32_t SetRecordingSampleRate(uint32_t fsHz);
-    virtual int32_t SetPlayoutSampleRate(uint32_t fsHz);
-    int32_t RecordingSampleRate() const;
-    int32_t PlayoutSampleRate() const;
-
-    virtual int32_t SetRecordingChannels(size_t channels);
-    virtual int32_t SetPlayoutChannels(size_t channels);
-    size_t RecordingChannels() const;
-    size_t PlayoutChannels() const;
-    int32_t SetRecordingChannel(
-        const AudioDeviceModule::ChannelType channel);
-    int32_t RecordingChannel(
-        AudioDeviceModule::ChannelType& channel) const;
-
-    virtual int32_t SetRecordedBuffer(const void* audioBuffer,
-                                      size_t nSamples);
-    int32_t SetCurrentMicLevel(uint32_t level);
-    virtual void SetVQEData(int playDelayMS,
-                            int recDelayMS,
-                            int clockDrift);
-    virtual int32_t DeliverRecordedData();
-    uint32_t NewMicLevel() const;
-
-    virtual int32_t RequestPlayoutData(size_t nSamples);
-    virtual int32_t GetPlayoutData(void* audioBuffer);
-
-    int32_t StartInputFileRecording(
-        const char fileName[kAdmMaxFileNameSize]);
-    int32_t StopInputFileRecording();
-    int32_t StartOutputFileRecording(
-        const char fileName[kAdmMaxFileNameSize]);
-    int32_t StopOutputFileRecording();
-
-    int32_t SetTypingStatus(bool typingStatus);
-
-private:
-    int32_t                   _id;
-    CriticalSectionWrapper&         _critSect;
-    CriticalSectionWrapper&         _critSectCb;
-
-    AudioTransport*                 _ptrCbAudioTransport;
-
-    uint32_t                  _recSampleRate;
-    uint32_t                  _playSampleRate;
-
-    size_t                   _recChannels;
-    size_t                   _playChannels;
-
-    // selected recording channel (left/right/both)
-    AudioDeviceModule::ChannelType _recChannel;
-
-    // 2 or 4 depending on mono or stereo
-    size_t                   _recBytesPerSample;
-    size_t                   _playBytesPerSample;
-
-    // 10ms in stereo @ 96kHz
-    int8_t                          _recBuffer[kMaxBufferSizeBytes];
-
-    // one sample <=> 2 or 4 bytes
-    size_t                    _recSamples;
-    size_t                    _recSize;           // in bytes
-
-    // 10ms in stereo @ 96kHz
-    int8_t                          _playBuffer[kMaxBufferSizeBytes];
-
-    // one sample <=> 2 or 4 bytes
-    size_t                    _playSamples;
-    size_t                    _playSize;          // in bytes
-
-    FileWrapper&                    _recFile;
-    FileWrapper&                    _playFile;
-
-    uint32_t                  _currentMicLevel;
-    uint32_t                  _newMicLevel;
-
-    bool                      _typingStatus;
-
-    int _playDelayMS;
-    int _recDelayMS;
-    int _clockDrift;
-    int high_delay_counter_;
-=======
 // Delta times between two successive playout callbacks are limited to this
 // value before added to an internal array.
 const size_t kMaxDeltaTimeInMs = 500;
@@ -342,7 +240,6 @@
   // Setting this member to false prevents (possiby invalid) log messages from
   // being printed in the LogStats() task.
   bool log_stats_ ACCESS_ON(task_queue_);
->>>>>>> a17af05f
 };
 
 }  // namespace webrtc
