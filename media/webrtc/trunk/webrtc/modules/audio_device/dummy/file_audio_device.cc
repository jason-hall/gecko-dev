--- conflicted
+++ resolved
@@ -7,12 +7,9 @@
  *  in the file PATENTS.  All contributing project authors may
  *  be found in the AUTHORS file in the root of the source tree.
  */
-<<<<<<< HEAD
-=======
 
 #include "webrtc/base/checks.h"
 #include "webrtc/base/logging.h"
->>>>>>> a17af05f
 #include "webrtc/base/platform_thread.h"
 #include "webrtc/modules/audio_device/dummy/file_audio_device.h"
 #include "webrtc/system_wrappers/include/sleep.h"
@@ -214,12 +211,9 @@
       PlayThreadFunc, this, "webrtc_audio_module_play_thread"));
   _ptrThreadPlay->Start();
   _ptrThreadPlay->SetPriority(rtc::kRealtimePriority);
-<<<<<<< HEAD
-=======
 
   LOG(LS_INFO) << "Started playout capture to output file: "
                << _outputFilename;
->>>>>>> a17af05f
   return 0;
 }
 
@@ -276,12 +270,9 @@
 
   _ptrThreadRec->Start();
   _ptrThreadRec->SetPriority(rtc::kRealtimePriority);
-<<<<<<< HEAD
-=======
 
   LOG(LS_INFO) << "Started recording from input file: "
                << _inputFilename;
->>>>>>> a17af05f
 
   return 0;
 }
@@ -512,13 +503,8 @@
     _playoutFramesLeft = 0;
     _critSect.Leave();
 
-<<<<<<< HEAD
-    uint64_t deltaTimeMillis = _clock->CurrentNtpInMilliseconds() - currentTime;
-    if(deltaTimeMillis < 10) {
-=======
     int64_t deltaTimeMillis = rtc::TimeMillis() - currentTime;
     if (deltaTimeMillis < 10) {
->>>>>>> a17af05f
       SleepMs(10 - deltaTimeMillis);
     }
 
@@ -552,13 +538,8 @@
 
     _critSect.Leave();
 
-<<<<<<< HEAD
-    uint64_t deltaTimeMillis = _clock->CurrentNtpInMilliseconds() - currentTime;
-    if(deltaTimeMillis < 10) {
-=======
     int64_t deltaTimeMillis = rtc::TimeMillis() - currentTime;
     if (deltaTimeMillis < 10) {
->>>>>>> a17af05f
       SleepMs(10 - deltaTimeMillis);
     }
 
