--- conflicted
+++ resolved
@@ -13,12 +13,6 @@
 
 #include <memory>
 
-<<<<<<< HEAD
-#include "webrtc/base/scoped_ptr.h"
-#include "webrtc/base/thread_checker.h"
-#include "webrtc/modules/audio_device/audio_device_generic.h"
-
-=======
 #include "WebRTC/RTCMacros.h"
 #include "webrtc/base/thread.h"
 #include "webrtc/base/thread_checker.h"
@@ -28,7 +22,6 @@
 
 RTC_FWD_DECL_OBJC_CLASS(RTCAudioSessionDelegateAdapter);
 
->>>>>>> a17af05f
 namespace webrtc {
 
 class FineAudioBuffer;
@@ -46,40 +39,25 @@
 // Recorded audio will be delivered on a real-time internal I/O thread in the
 // audio unit. The audio unit will also ask for audio data to play out on this
 // same thread.
-<<<<<<< HEAD
-class AudioDeviceIOS : public AudioDeviceGeneric {
-=======
 class AudioDeviceIOS : public AudioDeviceGeneric,
                        public AudioSessionObserver,
                        public VoiceProcessingAudioUnitObserver,
                        public rtc::MessageHandler {
->>>>>>> a17af05f
  public:
   AudioDeviceIOS();
   ~AudioDeviceIOS();
 
   void AttachAudioBuffer(AudioDeviceBuffer* audioBuffer) override;
 
-<<<<<<< HEAD
-  int32_t Init() override;
-=======
   InitStatus Init() override;
->>>>>>> a17af05f
   int32_t Terminate() override;
   bool Initialized() const override { return initialized_; }
 
   int32_t InitPlayout() override;
-<<<<<<< HEAD
-  bool PlayoutIsInitialized() const override { return play_is_initialized_; }
-
-  int32_t InitRecording() override;
-  bool RecordingIsInitialized() const override { return rec_is_initialized_; }
-=======
   bool PlayoutIsInitialized() const override { return audio_is_initialized_; }
 
   int32_t InitRecording() override;
   bool RecordingIsInitialized() const override { return audio_is_initialized_; }
->>>>>>> a17af05f
 
   int32_t StartPlayout() override;
   int32_t StopPlayout() override;
@@ -114,12 +92,8 @@
   // See audio_device_not_implemented.cc for trivial implementations.
   int32_t PlayoutBuffer(AudioDeviceModule::BufferType& type,
                         uint16_t& sizeMS) const override;
-<<<<<<< HEAD
-  int32_t ActiveAudioLayer(AudioDeviceModule::AudioLayer& audioLayer) const;
-=======
   int32_t ActiveAudioLayer(
       AudioDeviceModule::AudioLayer& audioLayer) const override;
->>>>>>> a17af05f
   int32_t ResetAudioDevice() override;
   int32_t PlayoutIsAvailable(bool& available) override;
   int32_t RecordingIsAvailable(bool& available) override;
@@ -184,10 +158,6 @@
   void ClearPlayoutError() override {}
   void ClearRecordingWarning() override {}
   void ClearRecordingError() override {}
-<<<<<<< HEAD
-
- private:
-=======
 
   // AudioSessionObserver methods. May be called from any thread.
   void OnInterruptionBegin() override;
@@ -218,19 +188,10 @@
   void HandleCanPlayOrRecordChange(bool can_play_or_record);
   void HandleSampleRateChange(float sample_rate);
 
->>>>>>> a17af05f
   // Uses current |playout_parameters_| and |record_parameters_| to inform the
   // audio device buffer (ADB) about our internal audio parameters.
   void UpdateAudioDeviceBuffer();
 
-<<<<<<< HEAD
-  // Registers observers for the AVAudioSessionRouteChangeNotification and
-  // AVAudioSessionInterruptionNotification notifications.
-  void RegisterNotificationObservers();
-  void UnregisterNotificationObservers();
-
-=======
->>>>>>> a17af05f
   // Since the preferred audio parameters are only hints to the OS, the actual
   // values may be different once the AVAudioSession has been activated.
   // This method asks for the current hardware parameters and takes actions
@@ -238,17 +199,6 @@
   // defines |playout_parameters_| and |record_parameters_|.
   void SetupAudioBuffersForActiveAudioSession();
 
-<<<<<<< HEAD
-  // Creates a Voice-Processing I/O unit and configures it for full-duplex
-  // audio. The selected stream format is selected to avoid internal resampling
-  // and to match the 10ms callback rate for WebRTC as well as possible.
-  // This method also initializes the created audio unit.
-  bool SetupAndInitializeVoiceProcessingAudioUnit();
-
-  // Restarts active audio streams using a new sample rate. Required when e.g.
-  // a BT headset is enabled or disabled.
-  bool RestartAudioUnitWithNewFormat(float sample_rate);
-=======
   // Creates the audio unit.
   bool CreateAudioUnit();
 
@@ -259,7 +209,6 @@
   void ConfigureAudioSession();
   // Unconfigures the audio session.
   void UnconfigureAudioSession();
->>>>>>> a17af05f
 
   // Activates our audio session, creates and initializes the voice-processing
   // audio unit and verifies that we got the preferred native audio parameters.
@@ -268,44 +217,6 @@
   // Closes and deletes the voice-processing I/O unit.
   void ShutdownPlayOrRecord();
 
-<<<<<<< HEAD
-  // Helper method for destroying the existing audio unit.
-  void DisposeAudioUnit();
-
-  // Callback function called on a real-time priority I/O thread from the audio
-  // unit. This method is used to signal that recorded audio is available.
-  static OSStatus RecordedDataIsAvailable(
-      void* in_ref_con,
-      AudioUnitRenderActionFlags* io_action_flags,
-      const AudioTimeStamp* time_stamp,
-      UInt32 in_bus_number,
-      UInt32 in_number_frames,
-      AudioBufferList* io_data);
-  OSStatus OnRecordedDataIsAvailable(
-      AudioUnitRenderActionFlags* io_action_flags,
-      const AudioTimeStamp* time_stamp,
-      UInt32 in_bus_number,
-      UInt32 in_number_frames);
-
-  // Callback function called on a real-time priority I/O thread from the audio
-  // unit. This method is used to provide audio samples to the audio unit.
-  static OSStatus GetPlayoutData(void* in_ref_con,
-                                 AudioUnitRenderActionFlags* io_action_flags,
-                                 const AudioTimeStamp* time_stamp,
-                                 UInt32 in_bus_number,
-                                 UInt32 in_number_frames,
-                                 AudioBufferList* io_data);
-  OSStatus OnGetPlayoutData(AudioUnitRenderActionFlags* io_action_flags,
-                            UInt32 in_number_frames,
-                            AudioBufferList* io_data);
-
-  // Ensures that methods are called from the same thread as this object is
-  // created on.
-  rtc::ThreadChecker thread_checker_;
-
-  // Raw pointer handle provided to us in AttachAudioBuffer(). Owned by the
-  // AudioDeviceModuleImpl class and called by AudioDeviceModuleImpl::Create().
-=======
   // Ensures that methods are called from the same thread as this object is
   // created on.
   rtc::ThreadChecker thread_checker_;
@@ -314,7 +225,6 @@
 
   // Raw pointer handle provided to us in AttachAudioBuffer(). Owned by the
   // AudioDeviceModuleImpl class and called by AudioDeviceModule::Create().
->>>>>>> a17af05f
   // The AudioDeviceBuffer is a member of the AudioDeviceModuleImpl instance
   // and therefore outlives this object.
   AudioDeviceBuffer* audio_device_buffer_;
@@ -330,17 +240,8 @@
   AudioParameters playout_parameters_;
   AudioParameters record_parameters_;
 
-<<<<<<< HEAD
-  // The Voice-Processing I/O unit has the same characteristics as the
-  // Remote I/O unit (supports full duplex low-latency audio input and output)
-  // and adds AEC for for two-way duplex communication. It also adds AGC,
-  // adjustment of voice-processing quality, and muting. Hence, ideal for
-  // VoIP applications.
-  AudioUnit vpio_unit_;
-=======
   // The AudioUnit used to play and record audio.
   std::unique_ptr<VoiceProcessingAudioUnit> audio_unit_;
->>>>>>> a17af05f
 
   // FineAudioBuffer takes an AudioDeviceBuffer which delivers audio data
   // in chunks of 10ms. It then allows for this data to be pulled in
@@ -356,19 +257,11 @@
   // can provide audio data frames of size 128 and these are accumulated until
   // enough data to supply one 10ms call exists. This 10ms chunk is then sent
   // to WebRTC and the remaining part is stored.
-<<<<<<< HEAD
-  rtc::scoped_ptr<FineAudioBuffer> fine_audio_buffer_;
-
-  // Extra audio buffer to be used by the playout side for rendering audio.
-  // The buffer size is given by FineAudioBuffer::RequiredBufferSizeBytes().
-  rtc::scoped_ptr<SInt8[]> playout_audio_buffer_;
-=======
   std::unique_ptr<FineAudioBuffer> fine_audio_buffer_;
 
   // Extra audio buffer to be used by the playout side for rendering audio.
   // The buffer size is given by FineAudioBuffer::RequiredBufferSizeBytes().
   std::unique_ptr<int8_t[]> playout_audio_buffer_;
->>>>>>> a17af05f
 
   // Provides a mechanism for encapsulating one or more buffers of audio data.
   // Only used on the recording side.
@@ -376,11 +269,7 @@
 
   // Temporary storage for recorded data. AudioUnitRender() renders into this
   // array as soon as a frame of the desired buffer size has been recorded.
-<<<<<<< HEAD
-  rtc::scoped_ptr<SInt8[]> record_audio_buffer_;
-=======
   std::unique_ptr<int8_t[]> record_audio_buffer_;
->>>>>>> a17af05f
 
   // Set to 1 when recording is active and 0 otherwise.
   volatile int recording_;
@@ -391,20 +280,6 @@
   // Set to true after successful call to Init(), false otherwise.
   bool initialized_;
 
-<<<<<<< HEAD
-  // Set to true after successful call to InitRecording(), false otherwise.
-  bool rec_is_initialized_;
-
-  // Set to true after successful call to InitPlayout(), false otherwise.
-  bool play_is_initialized_;
-
-  // Audio interruption observer instance.
-  void* audio_interruption_observer_;
-  void* route_change_observer_;
-
-  // Contains the audio data format specification for a stream of audio.
-  AudioStreamBasicDescription application_format_;
-=======
   // Set to true after successful call to InitRecording() or InitPlayout(),
   // false otherwise.
   bool audio_is_initialized_;
@@ -417,7 +292,6 @@
 
   // Set to true if we've activated the audio session.
   bool has_configured_session_;
->>>>>>> a17af05f
 };
 
 }  // namespace webrtc
