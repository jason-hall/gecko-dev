--- conflicted
+++ resolved
@@ -171,13 +171,8 @@
 
     CriticalSectionWrapper& _critSect;
 
-<<<<<<< HEAD
-    rtc::scoped_ptr<rtc::PlatformThread> _ptrThreadRec;
-    rtc::scoped_ptr<rtc::PlatformThread> _ptrThreadPlay;
-=======
     std::unique_ptr<rtc::PlatformThread> _ptrThreadRec;
     std::unique_ptr<rtc::PlatformThread> _ptrThreadPlay;
->>>>>>> a17af05f
 
     int32_t _id;
 
