/*
 *  Copyright (c) 2011 The WebRTC project authors. All Rights Reserved.
 *
 *  Use of this source code is governed by a BSD-style license
 *  that can be found in the LICENSE file in the root of the source
 *  tree. An additional intellectual property rights grant can be found
 *  in the file PATENTS.  All contributing project authors may
 *  be found in the AUTHORS file in the root of the source tree.
 */

#include "webrtc/modules/audio_device/audio_device_generic.h"
#include "webrtc/base/logging.h"

namespace webrtc {

int32_t AudioDeviceGeneric::SetRecordingSampleRate(
    const uint32_t samplesPerSec) {
  LOG_F(LS_ERROR) << "Not supported on this platform";
  return -1;
}

int32_t AudioDeviceGeneric::SetPlayoutSampleRate(const uint32_t samplesPerSec) {
  LOG_F(LS_ERROR) << "Not supported on this platform";
  return -1;
}

int32_t AudioDeviceGeneric::SetLoudspeakerStatus(bool enable) {
  LOG_F(LS_ERROR) << "Not supported on this platform";
  return -1;
}

int32_t AudioDeviceGeneric::GetLoudspeakerStatus(bool& enable) const {
  LOG_F(LS_ERROR) << "Not supported on this platform";
  return -1;
}

int32_t AudioDeviceGeneric::ResetAudioDevice() {
  LOG_F(LS_ERROR) << "Not supported on this platform";
  return -1;
}

int32_t AudioDeviceGeneric::SoundDeviceControl(unsigned int par1,
                                               unsigned int par2,
                                               unsigned int par3,
                                               unsigned int par4) {
  LOG_F(LS_ERROR) << "Not supported on this platform";
  return -1;
}

bool AudioDeviceGeneric::BuiltInAECIsAvailable() const {
  LOG_F(LS_ERROR) << "Not supported on this platform";
  return false;
}

int32_t AudioDeviceGeneric::EnableBuiltInAEC(bool enable) {
  LOG_F(LS_ERROR) << "Not supported on this platform";
  return -1;
}

<<<<<<< HEAD
bool AudioDeviceGeneric::BuiltInAECIsEnabled() const {
  LOG_F(LS_ERROR) << "Not supported on this platform";
  return false;
}

=======
>>>>>>> a17af05f
bool AudioDeviceGeneric::BuiltInAGCIsAvailable() const {
  LOG_F(LS_ERROR) << "Not supported on this platform";
  return false;
}

int32_t AudioDeviceGeneric::EnableBuiltInAGC(bool enable) {
  LOG_F(LS_ERROR) << "Not supported on this platform";
  return -1;
}

bool AudioDeviceGeneric::BuiltInNSIsAvailable() const {
  LOG_F(LS_ERROR) << "Not supported on this platform";
  return false;
}

int32_t AudioDeviceGeneric::EnableBuiltInNS(bool enable) {
  LOG_F(LS_ERROR) << "Not supported on this platform";
  return -1;
}

<<<<<<< HEAD
=======
#if defined(WEBRTC_IOS)
>>>>>>> a17af05f
int AudioDeviceGeneric::GetPlayoutAudioParameters(
    AudioParameters* params) const {
  LOG_F(LS_ERROR) << "Not supported on this platform";
  return -1;
}
<<<<<<< HEAD
=======

>>>>>>> a17af05f
int AudioDeviceGeneric::GetRecordAudioParameters(
    AudioParameters* params) const {
  LOG_F(LS_ERROR) << "Not supported on this platform";
  return -1;
}
#endif  // WEBRTC_IOS

}  // namespace webrtc<|MERGE_RESOLUTION|>--- conflicted
+++ resolved
@@ -57,14 +57,6 @@
   return -1;
 }
 
-<<<<<<< HEAD
-bool AudioDeviceGeneric::BuiltInAECIsEnabled() const {
-  LOG_F(LS_ERROR) << "Not supported on this platform";
-  return false;
-}
-
-=======
->>>>>>> a17af05f
 bool AudioDeviceGeneric::BuiltInAGCIsAvailable() const {
   LOG_F(LS_ERROR) << "Not supported on this platform";
   return false;
@@ -85,19 +77,13 @@
   return -1;
 }
 
-<<<<<<< HEAD
-=======
 #if defined(WEBRTC_IOS)
->>>>>>> a17af05f
 int AudioDeviceGeneric::GetPlayoutAudioParameters(
     AudioParameters* params) const {
   LOG_F(LS_ERROR) << "Not supported on this platform";
   return -1;
 }
-<<<<<<< HEAD
-=======
 
->>>>>>> a17af05f
 int AudioDeviceGeneric::GetRecordAudioParameters(
     AudioParameters* params) const {
   LOG_F(LS_ERROR) << "Not supported on this platform";
