--- conflicted
+++ resolved
@@ -10,31 +10,6 @@
 
 #include "webrtc/modules/audio_device/android/opensles_common.h"
 
-<<<<<<< HEAD
-#include <assert.h>
-
-#include "webrtc/modules/audio_device/android/audio_common.h"
-
-using webrtc::kNumChannels;
-
-namespace webrtc {
-
-SLDataFormat_PCM CreatePcmConfiguration(int sample_rate) {
-  SLDataFormat_PCM configuration;
-  configuration.formatType = SL_DATAFORMAT_PCM;
-  configuration.numChannels = kNumChannels;
-  // According to the opensles documentation in the ndk:
-  // samplesPerSec is actually in units of milliHz, despite the misleading name.
-  // It further recommends using constants. However, this would lead to a lot
-  // of boilerplate code so it is not done here.
-  configuration.samplesPerSec = sample_rate * 1000;
-  configuration.bitsPerSample = SL_PCMSAMPLEFORMAT_FIXED_16;
-  configuration.containerSize = SL_PCMSAMPLEFORMAT_FIXED_16;
-  configuration.channelMask = SL_SPEAKER_FRONT_CENTER;
-  if (2 == configuration.numChannels) {
-    configuration.channelMask =
-        SL_SPEAKER_FRONT_LEFT | SL_SPEAKER_FRONT_RIGHT;
-=======
 #include <SLES/OpenSLES.h>
 
 #include "webrtc/base/arraysize.h"
@@ -121,7 +96,6 @@
   } else {
     RTC_CHECK(false) << "Unsupported number of channels: "
                      << format.numChannels;
->>>>>>> a17af05f
   }
   return format;
 }
