/*
 *  Copyright (c) 2015 The WebRTC project authors. All Rights Reserved.
 *
 *  Use of this source code is governed by a BSD-style license
 *  that can be found in the LICENSE file in the root of the source
 *  tree. An additional intellectual property rights grant can be found
 *  in the file PATENTS.  All contributing project authors may
 *  be found in the AUTHORS file in the root of the source tree.
 */

#ifndef WEBRTC_MODULES_AUDIO_DEVICE_ANDROID_AUDIO_MANAGER_H_
#define WEBRTC_MODULES_AUDIO_DEVICE_ANDROID_AUDIO_MANAGER_H_

#include <memory>

#include <jni.h>
#include <SLES/OpenSLES.h>

#include "webrtc/base/scoped_ptr.h"
#include "webrtc/base/thread_checker.h"
#include "webrtc/modules/audio_device/android/audio_common.h"
#include "webrtc/modules/audio_device/audio_device_config.h"
#include "webrtc/modules/audio_device/include/audio_device_defines.h"
#include "webrtc/modules/audio_device/android/opensles_common.h"
#include "webrtc/modules/audio_device/audio_device_generic.h"
<<<<<<< HEAD
#if !defined(MOZ_WIDGET_GONK)
#include "webrtc/modules/utility/include/helpers_android.h"
#endif
=======
#include "webrtc/modules/utility/include/helpers_android.h"
>>>>>>> a17af05f
#include "webrtc/modules/utility/include/jvm_android.h"

namespace webrtc {

// Implements support for functions in the WebRTC audio stack for Android that
// relies on the AudioManager in android.media. It also populates an
// AudioParameter structure with native audio parameters detected at
// construction. This class does not make any audio-related modifications
// unless Init() is called. Caching audio parameters makes no changes but only
// reads data from the Java side.
class AudioManager {
 public:
  // Wraps the Java specific parts of the AudioManager into one helper class.
  // Stores method IDs for all supported methods at construction and then
  // allows calls like JavaAudioManager::Close() while hiding the Java/JNI
  // parts that are associated with this call.
  class JavaAudioManager {
   public:
    JavaAudioManager(NativeRegistration* native_registration,
<<<<<<< HEAD
                     rtc::scoped_ptr<GlobalRef> audio_manager);
=======
                     std::unique_ptr<GlobalRef> audio_manager);
>>>>>>> a17af05f
    ~JavaAudioManager();

    bool Init();
    void Close();
    bool IsCommunicationModeEnabled();
    bool IsDeviceBlacklistedForOpenSLESUsage();

   private:
<<<<<<< HEAD
    rtc::scoped_ptr<GlobalRef> audio_manager_;
=======
    std::unique_ptr<GlobalRef> audio_manager_;
>>>>>>> a17af05f
    jmethodID init_;
    jmethodID dispose_;
    jmethodID is_communication_mode_enabled_;
    jmethodID is_device_blacklisted_for_open_sles_usage_;
  };

  AudioManager();
  ~AudioManager();

  // Sets the currently active audio layer combination. Must be called before
  // Init().
  void SetActiveAudioLayer(AudioDeviceModule::AudioLayer audio_layer);

<<<<<<< HEAD
=======
  // Creates and realizes the main (global) Open SL engine object and returns
  // a reference to it. The engine object is only created at the first call
  // since OpenSL ES for Android only supports a single engine per application.
  // Subsequent calls returns the already created engine. The SL engine object
  // is destroyed when the AudioManager object is deleted. It means that the
  // engine object will be the first OpenSL ES object to be created and last
  // object to be destroyed.
  // Note that NULL will be returned unless the audio layer is specified as
  // AudioDeviceModule::kAndroidOpenSLESAudio or
  // AudioDeviceModule::kAndroidJavaInputAndOpenSLESOutputAudio.
  SLObjectItf GetOpenSLEngine();

>>>>>>> a17af05f
  // Initializes the audio manager and stores the current audio mode.
  bool Init();
  // Revert any setting done by Init().
  bool Close();

  // Returns true if current audio mode is AudioManager.MODE_IN_COMMUNICATION.
  bool IsCommunicationModeEnabled() const;

  // Native audio parameters stored during construction.
  const AudioParameters& GetPlayoutAudioParameters();
  const AudioParameters& GetRecordAudioParameters();

  // Returns true if the device supports built-in audio effects for AEC, AGC
  // and NS. Some devices can also be blacklisted for use in combination with
  // platform effects and these devices will return false.
  // Can currently only be used in combination with a Java based audio backend
  // for the recoring side (i.e. using the android.media.AudioRecord API).
  bool IsAcousticEchoCancelerSupported() const;
  bool IsAutomaticGainControlSupported() const;
  bool IsNoiseSuppressorSupported() const;

  // Returns true if the device supports the low-latency audio paths in
  // combination with OpenSL ES.
  bool IsLowLatencyPlayoutSupported() const;
<<<<<<< HEAD
=======
  bool IsLowLatencyRecordSupported() const;

  // Returns true if the device supports pro-audio features in combination with
  // OpenSL ES.
  bool IsProAudioSupported() const;
>>>>>>> a17af05f

  // Returns the estimated total delay of this device. Unit is in milliseconds.
  // The vaule is set once at construction and never changes after that.
  // Possible values are webrtc::kLowLatencyModeDelayEstimateInMilliseconds and
  // webrtc::kHighLatencyModeDelayEstimateInMilliseconds.
  int GetDelayEstimateInMilliseconds() const;

 private:
  // Called from Java side so we can cache the native audio parameters.
  // This method will be called by the WebRtcAudioManager constructor, i.e.
  // on the same thread that this object is created on.
<<<<<<< HEAD
#if !defined(MOZ_WIDGET_GONK)
  static void JNICALL CacheAudioParameters(JNIEnv* env,
                                           jobject obj,
                                           jint sample_rate,
                                           jint channels,
=======
  static void JNICALL CacheAudioParameters(JNIEnv* env,
                                           jobject obj,
                                           jint sample_rate,
                                           jint output_channels,
                                           jint input_channels,
>>>>>>> a17af05f
                                           jboolean hardware_aec,
                                           jboolean hardware_agc,
                                           jboolean hardware_ns,
                                           jboolean low_latency_output,
<<<<<<< HEAD
=======
                                           jboolean low_latency_input,
                                           jboolean pro_audio,
>>>>>>> a17af05f
                                           jint output_buffer_size,
                                           jint input_buffer_size,
                                           jlong native_audio_manager);
  void OnCacheAudioParameters(JNIEnv* env,
                              jint sample_rate,
<<<<<<< HEAD
                              jint channels,
=======
                              jint output_channels,
                              jint input_channels,
>>>>>>> a17af05f
                              jboolean hardware_aec,
                              jboolean hardware_agc,
                              jboolean hardware_ns,
                              jboolean low_latency_output,
<<<<<<< HEAD
                              jint output_buffer_size,
                              jint input_buffer_size);
#endif
=======
                              jboolean low_latency_input,
                              jboolean pro_audio,
                              jint output_buffer_size,
                              jint input_buffer_size);
>>>>>>> a17af05f

  // Stores thread ID in the constructor.
  // We can then use ThreadChecker::CalledOnValidThread() to ensure that
  // other methods are called from the same thread.
  rtc::ThreadChecker thread_checker_;

  // Calls AttachCurrentThread() if this thread is not attached at construction.
  // Also ensures that DetachCurrentThread() is called at destruction.
  AttachCurrentThreadIfNeeded attach_thread_if_needed_;

  // Wraps the JNI interface pointer and methods associated with it.
<<<<<<< HEAD
  rtc::scoped_ptr<JNIEnvironment> j_environment_;

  // Contains factory method for creating the Java object.
  rtc::scoped_ptr<NativeRegistration> j_native_registration_;

#if !defined(MOZ_WIDGET_GONK)
  // Wraps the Java specific parts of the AudioManager.
  rtc::scoped_ptr<AudioManager::JavaAudioManager> j_audio_manager_;
#endif
=======
  std::unique_ptr<JNIEnvironment> j_environment_;

  // Contains factory method for creating the Java object.
  std::unique_ptr<NativeRegistration> j_native_registration_;

  // Wraps the Java specific parts of the AudioManager.
  std::unique_ptr<AudioManager::JavaAudioManager> j_audio_manager_;

  // Contains the selected audio layer specified by the AudioLayer enumerator
  // in the AudioDeviceModule class.
  AudioDeviceModule::AudioLayer audio_layer_;

  // This object is the global entry point of the OpenSL ES API.
  // After creating the engine object, the application can obtain this object‘s
  // SLEngineItf interface. This interface contains creation methods for all
  // the other object types in the API. None of these interface are realized
  // by this class. It only provides access to the global engine object.
  webrtc::ScopedSLObjectItf engine_object_;
>>>>>>> a17af05f

  AudioDeviceModule::AudioLayer audio_layer_;

  // Set to true by Init() and false by Close().
  bool initialized_;

  // True if device supports hardware (or built-in) AEC.
  bool hardware_aec_;
  // True if device supports hardware (or built-in) AGC.
  bool hardware_agc_;
  // True if device supports hardware (or built-in) NS.
  bool hardware_ns_;

<<<<<<< HEAD
  // True if device supports the low-latency OpenSL ES audio path.
  bool low_latency_playout_;

=======
  // True if device supports the low-latency OpenSL ES audio path for output.
  bool low_latency_playout_;

  // True if device supports the low-latency OpenSL ES audio path for input.
  bool low_latency_record_;

  // True if device supports the low-latency OpenSL ES pro-audio path.
  bool pro_audio_;

>>>>>>> a17af05f
  // The delay estimate can take one of two fixed values depending on if the
  // device supports low-latency output or not.
  int delay_estimate_in_milliseconds_;

  // Contains native parameters (e.g. sample rate, channel configuration).
  // Set at construction in OnCacheAudioParameters() which is called from
  // Java on the same thread as this object is created on.
  AudioParameters playout_parameters_;
  AudioParameters record_parameters_;
};

}  // namespace webrtc

#endif  // WEBRTC_MODULES_AUDIO_DEVICE_ANDROID_AUDIO_MANAGER_H_<|MERGE_RESOLUTION|>--- conflicted
+++ resolved
@@ -16,20 +16,13 @@
 #include <jni.h>
 #include <SLES/OpenSLES.h>
 
-#include "webrtc/base/scoped_ptr.h"
 #include "webrtc/base/thread_checker.h"
 #include "webrtc/modules/audio_device/android/audio_common.h"
 #include "webrtc/modules/audio_device/audio_device_config.h"
 #include "webrtc/modules/audio_device/include/audio_device_defines.h"
 #include "webrtc/modules/audio_device/android/opensles_common.h"
 #include "webrtc/modules/audio_device/audio_device_generic.h"
-<<<<<<< HEAD
-#if !defined(MOZ_WIDGET_GONK)
 #include "webrtc/modules/utility/include/helpers_android.h"
-#endif
-=======
-#include "webrtc/modules/utility/include/helpers_android.h"
->>>>>>> a17af05f
 #include "webrtc/modules/utility/include/jvm_android.h"
 
 namespace webrtc {
@@ -49,11 +42,7 @@
   class JavaAudioManager {
    public:
     JavaAudioManager(NativeRegistration* native_registration,
-<<<<<<< HEAD
-                     rtc::scoped_ptr<GlobalRef> audio_manager);
-=======
                      std::unique_ptr<GlobalRef> audio_manager);
->>>>>>> a17af05f
     ~JavaAudioManager();
 
     bool Init();
@@ -62,11 +51,7 @@
     bool IsDeviceBlacklistedForOpenSLESUsage();
 
    private:
-<<<<<<< HEAD
-    rtc::scoped_ptr<GlobalRef> audio_manager_;
-=======
     std::unique_ptr<GlobalRef> audio_manager_;
->>>>>>> a17af05f
     jmethodID init_;
     jmethodID dispose_;
     jmethodID is_communication_mode_enabled_;
@@ -80,8 +65,6 @@
   // Init().
   void SetActiveAudioLayer(AudioDeviceModule::AudioLayer audio_layer);
 
-<<<<<<< HEAD
-=======
   // Creates and realizes the main (global) Open SL engine object and returns
   // a reference to it. The engine object is only created at the first call
   // since OpenSL ES for Android only supports a single engine per application.
@@ -94,7 +77,6 @@
   // AudioDeviceModule::kAndroidJavaInputAndOpenSLESOutputAudio.
   SLObjectItf GetOpenSLEngine();
 
->>>>>>> a17af05f
   // Initializes the audio manager and stores the current audio mode.
   bool Init();
   // Revert any setting done by Init().
@@ -119,14 +101,11 @@
   // Returns true if the device supports the low-latency audio paths in
   // combination with OpenSL ES.
   bool IsLowLatencyPlayoutSupported() const;
-<<<<<<< HEAD
-=======
   bool IsLowLatencyRecordSupported() const;
 
   // Returns true if the device supports pro-audio features in combination with
   // OpenSL ES.
   bool IsProAudioSupported() const;
->>>>>>> a17af05f
 
   // Returns the estimated total delay of this device. Unit is in milliseconds.
   // The vaule is set once at construction and never changes after that.
@@ -138,53 +117,32 @@
   // Called from Java side so we can cache the native audio parameters.
   // This method will be called by the WebRtcAudioManager constructor, i.e.
   // on the same thread that this object is created on.
-<<<<<<< HEAD
-#if !defined(MOZ_WIDGET_GONK)
-  static void JNICALL CacheAudioParameters(JNIEnv* env,
-                                           jobject obj,
-                                           jint sample_rate,
-                                           jint channels,
-=======
   static void JNICALL CacheAudioParameters(JNIEnv* env,
                                            jobject obj,
                                            jint sample_rate,
                                            jint output_channels,
                                            jint input_channels,
->>>>>>> a17af05f
                                            jboolean hardware_aec,
                                            jboolean hardware_agc,
                                            jboolean hardware_ns,
                                            jboolean low_latency_output,
-<<<<<<< HEAD
-=======
                                            jboolean low_latency_input,
                                            jboolean pro_audio,
->>>>>>> a17af05f
                                            jint output_buffer_size,
                                            jint input_buffer_size,
                                            jlong native_audio_manager);
   void OnCacheAudioParameters(JNIEnv* env,
                               jint sample_rate,
-<<<<<<< HEAD
-                              jint channels,
-=======
                               jint output_channels,
                               jint input_channels,
->>>>>>> a17af05f
                               jboolean hardware_aec,
                               jboolean hardware_agc,
                               jboolean hardware_ns,
                               jboolean low_latency_output,
-<<<<<<< HEAD
-                              jint output_buffer_size,
-                              jint input_buffer_size);
-#endif
-=======
                               jboolean low_latency_input,
                               jboolean pro_audio,
                               jint output_buffer_size,
                               jint input_buffer_size);
->>>>>>> a17af05f
 
   // Stores thread ID in the constructor.
   // We can then use ThreadChecker::CalledOnValidThread() to ensure that
@@ -196,17 +154,6 @@
   AttachCurrentThreadIfNeeded attach_thread_if_needed_;
 
   // Wraps the JNI interface pointer and methods associated with it.
-<<<<<<< HEAD
-  rtc::scoped_ptr<JNIEnvironment> j_environment_;
-
-  // Contains factory method for creating the Java object.
-  rtc::scoped_ptr<NativeRegistration> j_native_registration_;
-
-#if !defined(MOZ_WIDGET_GONK)
-  // Wraps the Java specific parts of the AudioManager.
-  rtc::scoped_ptr<AudioManager::JavaAudioManager> j_audio_manager_;
-#endif
-=======
   std::unique_ptr<JNIEnvironment> j_environment_;
 
   // Contains factory method for creating the Java object.
@@ -225,9 +172,6 @@
   // the other object types in the API. None of these interface are realized
   // by this class. It only provides access to the global engine object.
   webrtc::ScopedSLObjectItf engine_object_;
->>>>>>> a17af05f
-
-  AudioDeviceModule::AudioLayer audio_layer_;
 
   // Set to true by Init() and false by Close().
   bool initialized_;
@@ -239,11 +183,6 @@
   // True if device supports hardware (or built-in) NS.
   bool hardware_ns_;
 
-<<<<<<< HEAD
-  // True if device supports the low-latency OpenSL ES audio path.
-  bool low_latency_playout_;
-
-=======
   // True if device supports the low-latency OpenSL ES audio path for output.
   bool low_latency_playout_;
 
@@ -253,7 +192,6 @@
   // True if device supports the low-latency OpenSL ES pro-audio path.
   bool pro_audio_;
 
->>>>>>> a17af05f
   // The delay estimate can take one of two fixed values depending on if the
   // device supports low-latency output or not.
   int delay_estimate_in_milliseconds_;
