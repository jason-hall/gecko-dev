/*
 *  Copyright (c) 2015 The WebRTC project authors. All Rights Reserved.
 *
 *  Use of this source code is governed by a BSD-style license
 *  that can be found in the LICENSE file in the root of the source
 *  tree. An additional intellectual property rights grant can be found
 *  in the file PATENTS.  All contributing project authors may
 *  be found in the AUTHORS file in the root of the source tree.
 */

#include <algorithm>
#include <limits>
#include <list>
#include <memory>
#include <numeric>
#include <string>
#include <vector>

<<<<<<< HEAD
#include "testing/gmock/include/gmock/gmock.h"
#include "testing/gtest/include/gtest/gtest.h"
#include "webrtc/base/arraysize.h"
#include "webrtc/base/criticalsection.h"
#include "webrtc/base/format_macros.h"
#include "webrtc/base/scoped_ptr.h"
#include "webrtc/base/scoped_ref_ptr.h"
=======
#include "webrtc/base/arraysize.h"
#include "webrtc/base/criticalsection.h"
#include "webrtc/base/format_macros.h"
#include "webrtc/base/scoped_ref_ptr.h"
#include "webrtc/base/timeutils.h"
>>>>>>> a17af05f
#include "webrtc/modules/audio_device/android/audio_common.h"
#include "webrtc/modules/audio_device/android/audio_manager.h"
#include "webrtc/modules/audio_device/android/build_info.h"
#include "webrtc/modules/audio_device/android/ensure_initialized.h"
#include "webrtc/modules/audio_device/audio_device_impl.h"
#include "webrtc/modules/audio_device/include/audio_device.h"
<<<<<<< HEAD
#include "webrtc/system_wrappers/include/clock.h"
#include "webrtc/system_wrappers/include/event_wrapper.h"
#include "webrtc/system_wrappers/include/sleep.h"
=======
#include "webrtc/modules/audio_device/include/mock_audio_transport.h"
#include "webrtc/system_wrappers/include/event_wrapper.h"
#include "webrtc/system_wrappers/include/sleep.h"
#include "webrtc/test/gmock.h"
#include "webrtc/test/gtest.h"
>>>>>>> a17af05f
#include "webrtc/test/testsupport/fileutils.h"

using std::cout;
using std::endl;
using ::testing::_;
using ::testing::AtLeast;
using ::testing::Gt;
using ::testing::Invoke;
using ::testing::NiceMock;
using ::testing::NotNull;
using ::testing::Return;

// #define ENABLE_DEBUG_PRINTF
#ifdef ENABLE_DEBUG_PRINTF
#define PRINTD(...) fprintf(stderr, __VA_ARGS__);
#else
#define PRINTD(...) ((void)0)
#endif
#define PRINT(...) fprintf(stderr, __VA_ARGS__);

namespace webrtc {

// Number of callbacks (input or output) the tests waits for before we set
// an event indicating that the test was OK.
static const size_t kNumCallbacks = 10;
// Max amount of time we wait for an event to be set while counting callbacks.
static const int kTestTimeOutInMilliseconds = 10 * 1000;
// Average number of audio callbacks per second assuming 10ms packet size.
static const size_t kNumCallbacksPerSecond = 100;
// Play out a test file during this time (unit is in seconds).
static const int kFilePlayTimeInSec = 5;
static const size_t kBitsPerSample = 16;
static const size_t kBytesPerSample = kBitsPerSample / 8;
// Run the full-duplex test during this time (unit is in seconds).
// Note that first |kNumIgnoreFirstCallbacks| are ignored.
static const int kFullDuplexTimeInSec = 5;
// Wait for the callback sequence to stabilize by ignoring this amount of the
// initial callbacks (avoids initial FIFO access).
// Only used in the RunPlayoutAndRecordingInFullDuplex test.
static const size_t kNumIgnoreFirstCallbacks = 50;
// Sets the number of impulses per second in the latency test.
static const int kImpulseFrequencyInHz = 1;
// Length of round-trip latency measurements. Number of transmitted impulses
// is kImpulseFrequencyInHz * kMeasureLatencyTimeInSec - 1.
static const int kMeasureLatencyTimeInSec = 11;
// Utilized in round-trip latency measurements to avoid capturing noise samples.
static const int kImpulseThreshold = 1000;
static const char kTag[] = "[..........] ";

enum TransportType {
  kPlayout = 0x1,
  kRecording = 0x2,
};

// Interface for processing the audio stream. Real implementations can e.g.
// run audio in loopback, read audio from a file or perform latency
// measurements.
class AudioStreamInterface {
 public:
  virtual void Write(const void* source, size_t num_frames) = 0;
  virtual void Read(void* destination, size_t num_frames) = 0;
 protected:
  virtual ~AudioStreamInterface() {}
};

// Reads audio samples from a PCM file where the file is stored in memory at
// construction.
class FileAudioStream : public AudioStreamInterface {
 public:
  FileAudioStream(
      size_t num_callbacks, const std::string& file_name, int sample_rate)
      : file_size_in_bytes_(0),
        sample_rate_(sample_rate),
        file_pos_(0) {
    file_size_in_bytes_ = test::GetFileSize(file_name);
    sample_rate_ = sample_rate;
    EXPECT_GE(file_size_in_callbacks(), num_callbacks)
        << "Size of test file is not large enough to last during the test.";
    const size_t num_16bit_samples =
        test::GetFileSize(file_name) / kBytesPerSample;
    file_.reset(new int16_t[num_16bit_samples]);
    FILE* audio_file = fopen(file_name.c_str(), "rb");
    EXPECT_NE(audio_file, nullptr);
    size_t num_samples_read = fread(
        file_.get(), sizeof(int16_t), num_16bit_samples, audio_file);
    EXPECT_EQ(num_samples_read, num_16bit_samples);
    fclose(audio_file);
  }

  // AudioStreamInterface::Write() is not implemented.
  void Write(const void* source, size_t num_frames) override {}

  // Read samples from file stored in memory (at construction) and copy
  // |num_frames| (<=> 10ms) to the |destination| byte buffer.
  void Read(void* destination, size_t num_frames) override {
    memcpy(destination,
           static_cast<int16_t*> (&file_[file_pos_]),
           num_frames * sizeof(int16_t));
    file_pos_ += num_frames;
  }

  int file_size_in_seconds() const {
    return static_cast<int>(
        file_size_in_bytes_ / (kBytesPerSample * sample_rate_));
  }
  size_t file_size_in_callbacks() const {
    return file_size_in_seconds() * kNumCallbacksPerSecond;
  }

 private:
  size_t file_size_in_bytes_;
  int sample_rate_;
<<<<<<< HEAD
  rtc::scoped_ptr<int16_t[]> file_;
=======
  std::unique_ptr<int16_t[]> file_;
>>>>>>> a17af05f
  size_t file_pos_;
};

// Simple first in first out (FIFO) class that wraps a list of 16-bit audio
// buffers of fixed size and allows Write and Read operations. The idea is to
// store recorded audio buffers (using Write) and then read (using Read) these
// stored buffers with as short delay as possible when the audio layer needs
// data to play out. The number of buffers in the FIFO will stabilize under
// normal conditions since there will be a balance between Write and Read calls.
// The container is a std::list container and access is protected with a lock
// since both sides (playout and recording) are driven by its own thread.
class FifoAudioStream : public AudioStreamInterface {
 public:
  explicit FifoAudioStream(size_t frames_per_buffer)
      : frames_per_buffer_(frames_per_buffer),
        bytes_per_buffer_(frames_per_buffer_ * sizeof(int16_t)),
        fifo_(new AudioBufferList),
        largest_size_(0),
        total_written_elements_(0),
        write_count_(0) {
    EXPECT_NE(fifo_.get(), nullptr);
  }

  ~FifoAudioStream() {
    Flush();
  }

  // Allocate new memory, copy |num_frames| samples from |source| into memory
  // and add pointer to the memory location to end of the list.
  // Increases the size of the FIFO by one element.
  void Write(const void* source, size_t num_frames) override {
    ASSERT_EQ(num_frames, frames_per_buffer_);
    PRINTD("+");
    if (write_count_++ < kNumIgnoreFirstCallbacks) {
      return;
    }
    int16_t* memory = new int16_t[frames_per_buffer_];
    memcpy(static_cast<int16_t*> (&memory[0]),
           source,
           bytes_per_buffer_);
    rtc::CritScope lock(&lock_);
    fifo_->push_back(memory);
    const size_t size = fifo_->size();
    if (size > largest_size_) {
      largest_size_ = size;
      PRINTD("(%" PRIuS ")", largest_size_);
    }
    total_written_elements_ += size;
  }

  // Read pointer to data buffer from front of list, copy |num_frames| of stored
  // data into |destination| and delete the utilized memory allocation.
  // Decreases the size of the FIFO by one element.
  void Read(void* destination, size_t num_frames) override {
    ASSERT_EQ(num_frames, frames_per_buffer_);
    PRINTD("-");
    rtc::CritScope lock(&lock_);
    if (fifo_->empty()) {
      memset(destination, 0, bytes_per_buffer_);
    } else {
      int16_t* memory = fifo_->front();
      fifo_->pop_front();
      memcpy(destination,
             static_cast<int16_t*> (&memory[0]),
             bytes_per_buffer_);
      delete memory;
    }
  }

  size_t size() const {
    return fifo_->size();
  }

  size_t largest_size() const {
    return largest_size_;
  }

  size_t average_size() const {
    return (total_written_elements_ == 0) ? 0.0 : 0.5 + static_cast<float> (
      total_written_elements_) / (write_count_ - kNumIgnoreFirstCallbacks);
  }

 private:
  void Flush() {
    for (auto it = fifo_->begin(); it != fifo_->end(); ++it) {
      delete *it;
    }
    fifo_->clear();
  }

  using AudioBufferList = std::list<int16_t*>;
  rtc::CriticalSection lock_;
  const size_t frames_per_buffer_;
  const size_t bytes_per_buffer_;
<<<<<<< HEAD
  rtc::scoped_ptr<AudioBufferList> fifo_;
=======
  std::unique_ptr<AudioBufferList> fifo_;
>>>>>>> a17af05f
  size_t largest_size_;
  size_t total_written_elements_;
  size_t write_count_;
};

// Inserts periodic impulses and measures the latency between the time of
// transmission and time of receiving the same impulse.
// Usage requires a special hardware called Audio Loopback Dongle.
// See http://source.android.com/devices/audio/loopback.html for details.
class LatencyMeasuringAudioStream : public AudioStreamInterface {
 public:
  explicit LatencyMeasuringAudioStream(size_t frames_per_buffer)
<<<<<<< HEAD
      : clock_(Clock::GetRealTimeClock()),
        frames_per_buffer_(frames_per_buffer),
=======
      : frames_per_buffer_(frames_per_buffer),
>>>>>>> a17af05f
        bytes_per_buffer_(frames_per_buffer_ * sizeof(int16_t)),
        play_count_(0),
        rec_count_(0),
        pulse_time_(0) {
  }

  // Insert periodic impulses in first two samples of |destination|.
  void Read(void* destination, size_t num_frames) override {
    ASSERT_EQ(num_frames, frames_per_buffer_);
    if (play_count_ == 0) {
      PRINT("[");
    }
    play_count_++;
    memset(destination, 0, bytes_per_buffer_);
    if (play_count_ % (kNumCallbacksPerSecond / kImpulseFrequencyInHz) == 0) {
      if (pulse_time_ == 0) {
        pulse_time_ = rtc::TimeMillis();
      }
      PRINT(".");
      const int16_t impulse = std::numeric_limits<int16_t>::max();
      int16_t* ptr16 = static_cast<int16_t*> (destination);
      for (size_t i = 0; i < 2; ++i) {
        ptr16[i] = impulse;
      }
    }
  }

  // Detect received impulses in |source|, derive time between transmission and
  // detection and add the calculated delay to list of latencies.
  void Write(const void* source, size_t num_frames) override {
    ASSERT_EQ(num_frames, frames_per_buffer_);
    rec_count_++;
    if (pulse_time_ == 0) {
      // Avoid detection of new impulse response until a new impulse has
      // been transmitted (sets |pulse_time_| to value larger than zero).
      return;
    }
    const int16_t* ptr16 = static_cast<const int16_t*> (source);
    std::vector<int16_t> vec(ptr16, ptr16 + num_frames);
    // Find max value in the audio buffer.
    int max = *std::max_element(vec.begin(), vec.end());
    // Find index (element position in vector) of the max element.
    int index_of_max = std::distance(vec.begin(),
                                     std::find(vec.begin(), vec.end(),
                                     max));
    if (max > kImpulseThreshold) {
      PRINTD("(%d,%d)", max, index_of_max);
      int64_t now_time = rtc::TimeMillis();
      int extra_delay = IndexToMilliseconds(static_cast<double> (index_of_max));
      PRINTD("[%d]", static_cast<int> (now_time - pulse_time_));
      PRINTD("[%d]", extra_delay);
      // Total latency is the difference between transmit time and detection
      // tome plus the extra delay within the buffer in which we detected the
      // received impulse. It is transmitted at sample 0 but can be received
      // at sample N where N > 0. The term |extra_delay| accounts for N and it
      // is a value between 0 and 10ms.
      latencies_.push_back(now_time - pulse_time_ + extra_delay);
      pulse_time_ = 0;
    } else {
      PRINTD("-");
    }
  }

  size_t num_latency_values() const {
    return latencies_.size();
  }

  int min_latency() const {
    if (latencies_.empty())
      return 0;
    return *std::min_element(latencies_.begin(), latencies_.end());
  }

  int max_latency() const {
    if (latencies_.empty())
      return 0;
    return *std::max_element(latencies_.begin(), latencies_.end());
  }

  int average_latency() const {
    if (latencies_.empty())
      return 0;
    return 0.5 + static_cast<double> (
        std::accumulate(latencies_.begin(), latencies_.end(), 0)) /
        latencies_.size();
  }

  void PrintResults() const {
    PRINT("] ");
    for (auto it = latencies_.begin(); it != latencies_.end(); ++it) {
      PRINT("%d ", *it);
    }
    PRINT("\n");
    PRINT("%s[min, max, avg]=[%d, %d, %d] ms\n", kTag,
        min_latency(), max_latency(), average_latency());
  }

  int IndexToMilliseconds(double index) const {
    return static_cast<int>(10.0 * (index / frames_per_buffer_) + 0.5);
  }

 private:
<<<<<<< HEAD
  Clock* clock_;
=======
>>>>>>> a17af05f
  const size_t frames_per_buffer_;
  const size_t bytes_per_buffer_;
  size_t play_count_;
  size_t rec_count_;
  int64_t pulse_time_;
  std::vector<int> latencies_;
};

// Mocks the AudioTransport object and proxies actions for the two callbacks
// (RecordedDataIsAvailable and NeedMorePlayData) to different implementations
// of AudioStreamInterface.
class MockAudioTransportAndroid : public test::MockAudioTransport {
 public:
  explicit MockAudioTransportAndroid(int type)
      : num_callbacks_(0),
        type_(type),
        play_count_(0),
        rec_count_(0),
        audio_stream_(nullptr) {}

<<<<<<< HEAD
  virtual ~MockAudioTransport() {}

  MOCK_METHOD10(RecordedDataIsAvailable,
                int32_t(const void* audioSamples,
                        const size_t nSamples,
                        const size_t nBytesPerSample,
                        const size_t nChannels,
                        const uint32_t samplesPerSec,
                        const uint32_t totalDelayMS,
                        const int32_t clockDrift,
                        const uint32_t currentMicLevel,
                        const bool keyPressed,
                        uint32_t& newMicLevel));
  MOCK_METHOD8(NeedMorePlayData,
               int32_t(const size_t nSamples,
                       const size_t nBytesPerSample,
                       const size_t nChannels,
                       const uint32_t samplesPerSec,
                       void* audioSamples,
                       size_t& nSamplesOut,
                       int64_t* elapsed_time_ms,
                       int64_t* ntp_time_ms));
=======
  virtual ~MockAudioTransportAndroid() {}
>>>>>>> a17af05f

  // Set default actions of the mock object. We are delegating to fake
  // implementations (of AudioStreamInterface) here.
  void HandleCallbacks(EventWrapper* test_is_done,
                       AudioStreamInterface* audio_stream,
                       int num_callbacks) {
    test_is_done_ = test_is_done;
    audio_stream_ = audio_stream;
    num_callbacks_ = num_callbacks;
    if (play_mode()) {
      ON_CALL(*this, NeedMorePlayData(_, _, _, _, _, _, _, _))
          .WillByDefault(
              Invoke(this, &MockAudioTransportAndroid::RealNeedMorePlayData));
    }
    if (rec_mode()) {
      ON_CALL(*this, RecordedDataIsAvailable(_, _, _, _, _, _, _, _, _, _))
          .WillByDefault(Invoke(
              this, &MockAudioTransportAndroid::RealRecordedDataIsAvailable));
    }
  }

  int32_t RealRecordedDataIsAvailable(const void* audioSamples,
                                      const size_t nSamples,
                                      const size_t nBytesPerSample,
                                      const size_t nChannels,
                                      const uint32_t samplesPerSec,
                                      const uint32_t totalDelayMS,
                                      const int32_t clockDrift,
                                      const uint32_t currentMicLevel,
                                      const bool keyPressed,
                                      uint32_t& newMicLevel) {
    EXPECT_TRUE(rec_mode()) << "No test is expecting these callbacks.";
    rec_count_++;
    // Process the recorded audio stream if an AudioStreamInterface
    // implementation exists.
    if (audio_stream_) {
      audio_stream_->Write(audioSamples, nSamples);
    }
    if (ReceivedEnoughCallbacks()) {
      test_is_done_->Set();
    }
    return 0;
  }

  int32_t RealNeedMorePlayData(const size_t nSamples,
                               const size_t nBytesPerSample,
                               const size_t nChannels,
                               const uint32_t samplesPerSec,
                               void* audioSamples,
                               size_t& nSamplesOut,
                               int64_t* elapsed_time_ms,
                               int64_t* ntp_time_ms) {
    EXPECT_TRUE(play_mode()) << "No test is expecting these callbacks.";
    play_count_++;
    nSamplesOut = nSamples;
    // Read (possibly processed) audio stream samples to be played out if an
    // AudioStreamInterface implementation exists.
    if (audio_stream_) {
      audio_stream_->Read(audioSamples, nSamples);
    }
    if (ReceivedEnoughCallbacks()) {
      test_is_done_->Set();
    }
    return 0;
  }

  bool ReceivedEnoughCallbacks() {
    bool recording_done = false;
    if (rec_mode())
      recording_done = rec_count_ >= num_callbacks_;
    else
      recording_done = true;

    bool playout_done = false;
    if (play_mode())
      playout_done = play_count_ >= num_callbacks_;
    else
      playout_done = true;

    return recording_done && playout_done;
  }

  bool play_mode() const { return type_ & kPlayout; }
  bool rec_mode() const { return type_ & kRecording; }

 private:
  EventWrapper* test_is_done_;
  size_t num_callbacks_;
  int type_;
  size_t play_count_;
  size_t rec_count_;
  AudioStreamInterface* audio_stream_;
  std::unique_ptr<LatencyMeasuringAudioStream> latency_audio_stream_;
};

// AudioDeviceTest test fixture.
class AudioDeviceTest : public ::testing::Test {
 protected:
  AudioDeviceTest()
      : test_is_done_(EventWrapper::Create()) {
    // One-time initialization of JVM and application context. Ensures that we
    // can do calls between C++ and Java. Initializes both Java and OpenSL ES
    // implementations.
    webrtc::audiodevicemodule::EnsureInitialized();
    // Creates an audio device using a default audio layer.
    audio_device_ = CreateAudioDevice(AudioDeviceModule::kPlatformDefaultAudio);
    EXPECT_NE(audio_device_.get(), nullptr);
    EXPECT_EQ(0, audio_device_->Init());
    playout_parameters_ = audio_manager()->GetPlayoutAudioParameters();
    record_parameters_ = audio_manager()->GetRecordAudioParameters();
    build_info_.reset(new BuildInfo());
  }
  virtual ~AudioDeviceTest() {
    EXPECT_EQ(0, audio_device_->Terminate());
  }

  int playout_sample_rate() const {
    return playout_parameters_.sample_rate();
  }
  int record_sample_rate() const {
    return record_parameters_.sample_rate();
  }
  size_t playout_channels() const {
    return playout_parameters_.channels();
  }
  size_t record_channels() const {
    return record_parameters_.channels();
  }
  size_t playout_frames_per_10ms_buffer() const {
    return playout_parameters_.frames_per_10ms_buffer();
  }
  size_t record_frames_per_10ms_buffer() const {
    return record_parameters_.frames_per_10ms_buffer();
<<<<<<< HEAD
  }

  int total_delay_ms() const {
    return audio_manager()->GetDelayEstimateInMilliseconds();
  }

=======
  }

  int total_delay_ms() const {
    return audio_manager()->GetDelayEstimateInMilliseconds();
  }

>>>>>>> a17af05f
  rtc::scoped_refptr<AudioDeviceModule> audio_device() const {
    return audio_device_;
  }

  AudioDeviceModuleImpl* audio_device_impl() const {
    return static_cast<AudioDeviceModuleImpl*>(audio_device_.get());
<<<<<<< HEAD
  }

  AudioManager* audio_manager() const {
    return audio_device_impl()->GetAndroidAudioManagerForTest();
  }

  AudioManager* GetAudioManager(AudioDeviceModule* adm) const {
    return static_cast<AudioDeviceModuleImpl*>(adm)->
        GetAndroidAudioManagerForTest();
  }

  AudioDeviceBuffer* audio_device_buffer() const {
    return audio_device_impl()->GetAudioDeviceBuffer();
  }

  rtc::scoped_refptr<AudioDeviceModule> CreateAudioDevice(
      AudioDeviceModule::AudioLayer audio_layer) {
    rtc::scoped_refptr<AudioDeviceModule> module(
        AudioDeviceModuleImpl::Create(0, audio_layer));
=======
  }

  AudioManager* audio_manager() const {
    return audio_device_impl()->GetAndroidAudioManagerForTest();
  }

  AudioManager* GetAudioManager(AudioDeviceModule* adm) const {
    return static_cast<AudioDeviceModuleImpl*>(adm)->
        GetAndroidAudioManagerForTest();
  }

  AudioDeviceBuffer* audio_device_buffer() const {
    return audio_device_impl()->GetAudioDeviceBuffer();
  }

  rtc::scoped_refptr<AudioDeviceModule> CreateAudioDevice(
      AudioDeviceModule::AudioLayer audio_layer) {
    rtc::scoped_refptr<AudioDeviceModule> module(
        AudioDeviceModule::Create(0, audio_layer));
>>>>>>> a17af05f
    return module;
  }

  // Returns file name relative to the resource root given a sample rate.
  std::string GetFileName(int sample_rate) {
    EXPECT_TRUE(sample_rate == 48000 || sample_rate == 44100);
    char fname[64];
    snprintf(fname,
             sizeof(fname),
             "audio_device/audio_short%d",
             sample_rate / 1000);
    std::string file_name(webrtc::test::ResourcePath(fname, "pcm"));
    EXPECT_TRUE(test::FileExists(file_name));
#ifdef ENABLE_PRINTF
    PRINT("file name: %s\n", file_name.c_str());
    const size_t bytes = test::GetFileSize(file_name);
    PRINT("file size: %" PRIuS " [bytes]\n", bytes);
    PRINT("file size: %" PRIuS " [samples]\n", bytes / kBytesPerSample);
    const int seconds =
        static_cast<int>(bytes / (sample_rate * kBytesPerSample));
    PRINT("file size: %d [secs]\n", seconds);
    PRINT("file size: %" PRIuS " [callbacks]\n",
          seconds * kNumCallbacksPerSecond);
#endif
    return file_name;
  }

  AudioDeviceModule::AudioLayer GetActiveAudioLayer() const {
    AudioDeviceModule::AudioLayer audio_layer;
    EXPECT_EQ(0, audio_device()->ActiveAudioLayer(&audio_layer));
    return audio_layer;
  }

  int TestDelayOnAudioLayer(
      const AudioDeviceModule::AudioLayer& layer_to_test) {
    rtc::scoped_refptr<AudioDeviceModule> audio_device;
    audio_device = CreateAudioDevice(layer_to_test);
    EXPECT_NE(audio_device.get(), nullptr);
    AudioManager* audio_manager = GetAudioManager(audio_device.get());
    EXPECT_NE(audio_manager, nullptr);
    return audio_manager->GetDelayEstimateInMilliseconds();
  }

  AudioDeviceModule::AudioLayer TestActiveAudioLayer(
      const AudioDeviceModule::AudioLayer& layer_to_test) {
    rtc::scoped_refptr<AudioDeviceModule> audio_device;
    audio_device = CreateAudioDevice(layer_to_test);
    EXPECT_NE(audio_device.get(), nullptr);
    AudioDeviceModule::AudioLayer active;
    EXPECT_EQ(0, audio_device->ActiveAudioLayer(&active));
    return active;
  }

  bool DisableTestForThisDevice(const std::string& model) {
    return (build_info_->GetDeviceModel() == model);
  }

  // Volume control is currently only supported for the Java output audio layer.
  // For OpenSL ES, the internal stream volume is always on max level and there
  // is no need for this test to set it to max.
  bool AudioLayerSupportsVolumeControl() const {
    return GetActiveAudioLayer() == AudioDeviceModule::kAndroidJavaAudio;
  }

  void SetMaxPlayoutVolume() {
    if (!AudioLayerSupportsVolumeControl())
      return;
    uint32_t max_volume;
    EXPECT_EQ(0, audio_device()->MaxSpeakerVolume(&max_volume));
    EXPECT_EQ(0, audio_device()->SetSpeakerVolume(max_volume));
  }

  void DisableBuiltInAECIfAvailable() {
    if (audio_device()->BuiltInAECIsAvailable()) {
      EXPECT_EQ(0, audio_device()->EnableBuiltInAEC(false));
    }
  }

  void StartPlayout() {
    EXPECT_FALSE(audio_device()->PlayoutIsInitialized());
    EXPECT_FALSE(audio_device()->Playing());
    EXPECT_EQ(0, audio_device()->InitPlayout());
    EXPECT_TRUE(audio_device()->PlayoutIsInitialized());
    EXPECT_EQ(0, audio_device()->StartPlayout());
    EXPECT_TRUE(audio_device()->Playing());
  }

  void StopPlayout() {
    EXPECT_EQ(0, audio_device()->StopPlayout());
    EXPECT_FALSE(audio_device()->Playing());
    EXPECT_FALSE(audio_device()->PlayoutIsInitialized());
  }

  void StartRecording() {
    EXPECT_FALSE(audio_device()->RecordingIsInitialized());
    EXPECT_FALSE(audio_device()->Recording());
    EXPECT_EQ(0, audio_device()->InitRecording());
    EXPECT_TRUE(audio_device()->RecordingIsInitialized());
    EXPECT_EQ(0, audio_device()->StartRecording());
    EXPECT_TRUE(audio_device()->Recording());
  }

  void StopRecording() {
    EXPECT_EQ(0, audio_device()->StopRecording());
    EXPECT_FALSE(audio_device()->Recording());
  }

  int GetMaxSpeakerVolume() const {
    uint32_t max_volume(0);
    EXPECT_EQ(0, audio_device()->MaxSpeakerVolume(&max_volume));
    return max_volume;
  }

  int GetMinSpeakerVolume() const {
    uint32_t min_volume(0);
    EXPECT_EQ(0, audio_device()->MinSpeakerVolume(&min_volume));
    return min_volume;
  }

  int GetSpeakerVolume() const {
    uint32_t volume(0);
    EXPECT_EQ(0, audio_device()->SpeakerVolume(&volume));
    return volume;
  }

<<<<<<< HEAD
  rtc::scoped_ptr<EventWrapper> test_is_done_;
  rtc::scoped_refptr<AudioDeviceModule> audio_device_;
  AudioParameters playout_parameters_;
  AudioParameters record_parameters_;
  rtc::scoped_ptr<BuildInfo> build_info_;
=======
  std::unique_ptr<EventWrapper> test_is_done_;
  rtc::scoped_refptr<AudioDeviceModule> audio_device_;
  AudioParameters playout_parameters_;
  AudioParameters record_parameters_;
  std::unique_ptr<BuildInfo> build_info_;
>>>>>>> a17af05f
};

TEST_F(AudioDeviceTest, ConstructDestruct) {
  // Using the test fixture to create and destruct the audio device module.
}

// We always ask for a default audio layer when the ADM is constructed. But the
// ADM will then internally set the best suitable combination of audio layers,
<<<<<<< HEAD
// for input and output based on if low-latency output audio in combination
// with OpenSL ES is supported or not. This test ensures that the correct
// selection is done.
TEST_F(AudioDeviceTest, VerifyDefaultAudioLayer) {
  const AudioDeviceModule::AudioLayer audio_layer = GetActiveAudioLayer();
  bool low_latency_output = audio_manager()->IsLowLatencyPlayoutSupported();
  AudioDeviceModule::AudioLayer expected_audio_layer = low_latency_output ?
      AudioDeviceModule::kAndroidJavaInputAndOpenSLESOutputAudio :
      AudioDeviceModule::kAndroidJavaAudio;
  EXPECT_EQ(expected_audio_layer, audio_layer);
}

// Verify that it is possible to explicitly create the two types of supported
// ADMs. These two tests overrides the default selection of native audio layer
// by ignoring if the device supports low-latency output or not.
TEST_F(AudioDeviceTest, CorrectAudioLayerIsUsedForCombinedJavaOpenSLCombo) {
  AudioDeviceModule::AudioLayer expected_layer =
      AudioDeviceModule::kAndroidJavaInputAndOpenSLESOutputAudio;
  AudioDeviceModule::AudioLayer active_layer = TestActiveAudioLayer(
      expected_layer);
  EXPECT_EQ(expected_layer, active_layer);
}

TEST_F(AudioDeviceTest, CorrectAudioLayerIsUsedForJavaInBothDirections) {
  AudioDeviceModule::AudioLayer expected_layer =
      AudioDeviceModule::kAndroidJavaAudio;
  AudioDeviceModule::AudioLayer active_layer = TestActiveAudioLayer(
      expected_layer);
  EXPECT_EQ(expected_layer, active_layer);
}

// The Android ADM supports two different delay reporting modes. One for the
// low-latency output path (in combination with OpenSL ES), and one for the
// high-latency output path (Java backends in both directions). These two tests
// verifies that the audio manager reports correct delay estimate given the
// selected audio layer. Note that, this delay estimate will only be utilized
// if the HW AEC is disabled.
TEST_F(AudioDeviceTest, UsesCorrectDelayEstimateForHighLatencyOutputPath) {
  EXPECT_EQ(kHighLatencyModeDelayEstimateInMilliseconds,
            TestDelayOnAudioLayer(AudioDeviceModule::kAndroidJavaAudio));
}

=======
// for input and output based on if low-latency output and/or input audio in
// combination with OpenSL ES is supported or not. This test ensures that the
// correct selection is done.
TEST_F(AudioDeviceTest, VerifyDefaultAudioLayer) {
  const AudioDeviceModule::AudioLayer audio_layer = GetActiveAudioLayer();
  bool low_latency_output = audio_manager()->IsLowLatencyPlayoutSupported();
  bool low_latency_input = audio_manager()->IsLowLatencyRecordSupported();
  AudioDeviceModule::AudioLayer expected_audio_layer;
  if (low_latency_output && low_latency_input) {
    expected_audio_layer = AudioDeviceModule::kAndroidOpenSLESAudio;
  } else if (low_latency_output && !low_latency_input) {
    expected_audio_layer =
        AudioDeviceModule::kAndroidJavaInputAndOpenSLESOutputAudio;
  } else {
    expected_audio_layer = AudioDeviceModule::kAndroidJavaAudio;
  }
  EXPECT_EQ(expected_audio_layer, audio_layer);
}

// Verify that it is possible to explicitly create the two types of supported
// ADMs. These two tests overrides the default selection of native audio layer
// by ignoring if the device supports low-latency output or not.
TEST_F(AudioDeviceTest, CorrectAudioLayerIsUsedForCombinedJavaOpenSLCombo) {
  AudioDeviceModule::AudioLayer expected_layer =
      AudioDeviceModule::kAndroidJavaInputAndOpenSLESOutputAudio;
  AudioDeviceModule::AudioLayer active_layer = TestActiveAudioLayer(
      expected_layer);
  EXPECT_EQ(expected_layer, active_layer);
}

TEST_F(AudioDeviceTest, CorrectAudioLayerIsUsedForJavaInBothDirections) {
  AudioDeviceModule::AudioLayer expected_layer =
      AudioDeviceModule::kAndroidJavaAudio;
  AudioDeviceModule::AudioLayer active_layer = TestActiveAudioLayer(
      expected_layer);
  EXPECT_EQ(expected_layer, active_layer);
}

TEST_F(AudioDeviceTest, CorrectAudioLayerIsUsedForOpenSLInBothDirections) {
  AudioDeviceModule::AudioLayer expected_layer =
      AudioDeviceModule::kAndroidOpenSLESAudio;
  AudioDeviceModule::AudioLayer active_layer =
      TestActiveAudioLayer(expected_layer);
  EXPECT_EQ(expected_layer, active_layer);
}

// The Android ADM supports two different delay reporting modes. One for the
// low-latency output path (in combination with OpenSL ES), and one for the
// high-latency output path (Java backends in both directions). These two tests
// verifies that the audio manager reports correct delay estimate given the
// selected audio layer. Note that, this delay estimate will only be utilized
// if the HW AEC is disabled.
TEST_F(AudioDeviceTest, UsesCorrectDelayEstimateForHighLatencyOutputPath) {
  EXPECT_EQ(kHighLatencyModeDelayEstimateInMilliseconds,
            TestDelayOnAudioLayer(AudioDeviceModule::kAndroidJavaAudio));
}

>>>>>>> a17af05f
TEST_F(AudioDeviceTest, UsesCorrectDelayEstimateForLowLatencyOutputPath) {
  EXPECT_EQ(kLowLatencyModeDelayEstimateInMilliseconds,
            TestDelayOnAudioLayer(
      AudioDeviceModule::kAndroidJavaInputAndOpenSLESOutputAudio));
}

// Ensure that the ADM internal audio device buffer is configured to use the
// correct set of parameters.
TEST_F(AudioDeviceTest, VerifyAudioDeviceBufferParameters) {
  EXPECT_EQ(playout_parameters_.sample_rate(),
            audio_device_buffer()->PlayoutSampleRate());
  EXPECT_EQ(record_parameters_.sample_rate(),
            audio_device_buffer()->RecordingSampleRate());
  EXPECT_EQ(playout_parameters_.channels(),
            audio_device_buffer()->PlayoutChannels());
  EXPECT_EQ(record_parameters_.channels(),
            audio_device_buffer()->RecordingChannels());
}


TEST_F(AudioDeviceTest, InitTerminate) {
  // Initialization is part of the test fixture.
  EXPECT_TRUE(audio_device()->Initialized());
  EXPECT_EQ(0, audio_device()->Terminate());
  EXPECT_FALSE(audio_device()->Initialized());
}

TEST_F(AudioDeviceTest, Devices) {
  // Device enumeration is not supported. Verify fixed values only.
  EXPECT_EQ(1, audio_device()->PlayoutDevices());
  EXPECT_EQ(1, audio_device()->RecordingDevices());
}

TEST_F(AudioDeviceTest, SpeakerVolumeShouldBeAvailable) {
  // The OpenSL ES output audio path does not support volume control.
  if (!AudioLayerSupportsVolumeControl())
    return;
  bool available;
  EXPECT_EQ(0, audio_device()->SpeakerVolumeIsAvailable(&available));
  EXPECT_TRUE(available);
}

TEST_F(AudioDeviceTest, MaxSpeakerVolumeIsPositive) {
  // The OpenSL ES output audio path does not support volume control.
  if (!AudioLayerSupportsVolumeControl())
    return;
  StartPlayout();
  EXPECT_GT(GetMaxSpeakerVolume(), 0);
  StopPlayout();
}

TEST_F(AudioDeviceTest, MinSpeakerVolumeIsZero) {
  // The OpenSL ES output audio path does not support volume control.
  if (!AudioLayerSupportsVolumeControl())
    return;
  EXPECT_EQ(GetMinSpeakerVolume(), 0);
}

TEST_F(AudioDeviceTest, DefaultSpeakerVolumeIsWithinMinMax) {
  // The OpenSL ES output audio path does not support volume control.
  if (!AudioLayerSupportsVolumeControl())
    return;
  const int default_volume = GetSpeakerVolume();
  EXPECT_GE(default_volume, GetMinSpeakerVolume());
  EXPECT_LE(default_volume, GetMaxSpeakerVolume());
}

TEST_F(AudioDeviceTest, SetSpeakerVolumeActuallySetsVolume) {
  // The OpenSL ES output audio path does not support volume control.
  if (!AudioLayerSupportsVolumeControl())
    return;
  const int default_volume = GetSpeakerVolume();
  const int max_volume = GetMaxSpeakerVolume();
  EXPECT_EQ(0, audio_device()->SetSpeakerVolume(max_volume));
  int new_volume = GetSpeakerVolume();
  EXPECT_EQ(new_volume, max_volume);
  EXPECT_EQ(0, audio_device()->SetSpeakerVolume(default_volume));
}

// Tests that playout can be initiated, started and stopped. No audio callback
// is registered in this test.
<<<<<<< HEAD
// Flaky on our trybots makes this test unusable.
// https://code.google.com/p/webrtc/issues/detail?id=5046
TEST_F(AudioDeviceTest, DISABLED_StartStopPlayout) {
  StartPlayout();
  StopPlayout();
=======
TEST_F(AudioDeviceTest, StartStopPlayout) {
>>>>>>> a17af05f
  StartPlayout();
  StopPlayout();
  StartPlayout();
  StopPlayout();
}

// Tests that recording can be initiated, started and stopped. No audio callback
// is registered in this test.
TEST_F(AudioDeviceTest, StartStopRecording) {
  StartRecording();
  StopRecording();
  StartRecording();
  StopRecording();
}

// Verify that calling StopPlayout() will leave us in an uninitialized state
// which will require a new call to InitPlayout(). This test does not call
// StartPlayout() while being uninitialized since doing so will hit a
// RTC_DCHECK and death tests are not supported on Android.
TEST_F(AudioDeviceTest, StopPlayoutRequiresInitToRestart) {
  EXPECT_EQ(0, audio_device()->InitPlayout());
  EXPECT_EQ(0, audio_device()->StartPlayout());
  EXPECT_EQ(0, audio_device()->StopPlayout());
  EXPECT_FALSE(audio_device()->PlayoutIsInitialized());
}

// Verify that calling StopRecording() will leave us in an uninitialized state
// which will require a new call to InitRecording(). This test does not call
// StartRecording() while being uninitialized since doing so will hit a
// RTC_DCHECK and death tests are not supported on Android.
TEST_F(AudioDeviceTest, StopRecordingRequiresInitToRestart) {
  EXPECT_EQ(0, audio_device()->InitRecording());
  EXPECT_EQ(0, audio_device()->StartRecording());
  EXPECT_EQ(0, audio_device()->StopRecording());
  EXPECT_FALSE(audio_device()->RecordingIsInitialized());
}

// Tests that recording can be initiated, started and stopped. No audio callback
// is registered in this test.
TEST_F(AudioDeviceTest, StartStopRecording) {
  StartRecording();
  StopRecording();
  StartRecording();
  StopRecording();
}

// Verify that calling StopPlayout() will leave us in an uninitialized state
// which will require a new call to InitPlayout(). This test does not call
// StartPlayout() while being uninitialized since doing so will hit a
// RTC_DCHECK.
TEST_F(AudioDeviceTest, StopPlayoutRequiresInitToRestart) {
  EXPECT_EQ(0, audio_device()->InitPlayout());
  EXPECT_EQ(0, audio_device()->StartPlayout());
  EXPECT_EQ(0, audio_device()->StopPlayout());
  EXPECT_FALSE(audio_device()->PlayoutIsInitialized());
}

// Start playout and verify that the native audio layer starts asking for real
// audio samples to play out using the NeedMorePlayData callback.
TEST_F(AudioDeviceTest, StartPlayoutVerifyCallbacks) {
<<<<<<< HEAD
  MockAudioTransport mock(kPlayout);
=======
  MockAudioTransportAndroid mock(kPlayout);
>>>>>>> a17af05f
  mock.HandleCallbacks(test_is_done_.get(), nullptr, kNumCallbacks);
  EXPECT_CALL(mock, NeedMorePlayData(playout_frames_per_10ms_buffer(),
                                     kBytesPerSample,
                                     playout_channels(),
                                     playout_sample_rate(),
                                     NotNull(),
                                     _, _, _))
      .Times(AtLeast(kNumCallbacks));
  EXPECT_EQ(0, audio_device()->RegisterAudioCallback(&mock));
  StartPlayout();
  test_is_done_->Wait(kTestTimeOutInMilliseconds);
  StopPlayout();
}

// Start recording and verify that the native audio layer starts feeding real
// audio samples via the RecordedDataIsAvailable callback.
TEST_F(AudioDeviceTest, StartRecordingVerifyCallbacks) {
<<<<<<< HEAD
  MockAudioTransport mock(kRecording);
=======
  MockAudioTransportAndroid mock(kRecording);
>>>>>>> a17af05f
  mock.HandleCallbacks(test_is_done_.get(), nullptr, kNumCallbacks);
  EXPECT_CALL(mock, RecordedDataIsAvailable(NotNull(),
                                            record_frames_per_10ms_buffer(),
                                            kBytesPerSample,
                                            record_channels(),
                                            record_sample_rate(),
                                            total_delay_ms(),
                                            0,
                                            0,
                                            false,
                                            _))
      .Times(AtLeast(kNumCallbacks));

  EXPECT_EQ(0, audio_device()->RegisterAudioCallback(&mock));
  StartRecording();
  test_is_done_->Wait(kTestTimeOutInMilliseconds);
  StopRecording();
}


// Start playout and recording (full-duplex audio) and verify that audio is
// active in both directions.
TEST_F(AudioDeviceTest, StartPlayoutAndRecordingVerifyCallbacks) {
<<<<<<< HEAD
  MockAudioTransport mock(kPlayout | kRecording);
=======
  MockAudioTransportAndroid mock(kPlayout | kRecording);
>>>>>>> a17af05f
  mock.HandleCallbacks(test_is_done_.get(), nullptr,  kNumCallbacks);
  EXPECT_CALL(mock, NeedMorePlayData(playout_frames_per_10ms_buffer(),
                                     kBytesPerSample,
                                     playout_channels(),
                                     playout_sample_rate(),
                                     NotNull(),
                                     _, _, _))
      .Times(AtLeast(kNumCallbacks));
  EXPECT_CALL(mock, RecordedDataIsAvailable(NotNull(),
                                            record_frames_per_10ms_buffer(),
                                            kBytesPerSample,
                                            record_channels(),
                                            record_sample_rate(),
                                            total_delay_ms(),
                                            0,
                                            0,
                                            false,
                                            _))
      .Times(AtLeast(kNumCallbacks));
  EXPECT_EQ(0, audio_device()->RegisterAudioCallback(&mock));
  StartPlayout();
  StartRecording();
  test_is_done_->Wait(kTestTimeOutInMilliseconds);
  StopRecording();
  StopPlayout();
}

// Start playout and read audio from an external PCM file when the audio layer
// asks for data to play out. Real audio is played out in this test but it does
// not contain any explicit verification that the audio quality is perfect.
TEST_F(AudioDeviceTest, RunPlayoutWithFileAsSource) {
  // TODO(henrika): extend test when mono output is supported.
  EXPECT_EQ(1u, playout_channels());
<<<<<<< HEAD
  NiceMock<MockAudioTransport> mock(kPlayout);
=======
  NiceMock<MockAudioTransportAndroid> mock(kPlayout);
>>>>>>> a17af05f
  const int num_callbacks = kFilePlayTimeInSec * kNumCallbacksPerSecond;
  std::string file_name = GetFileName(playout_sample_rate());
  std::unique_ptr<FileAudioStream> file_audio_stream(
      new FileAudioStream(num_callbacks, file_name, playout_sample_rate()));
  mock.HandleCallbacks(test_is_done_.get(),
                       file_audio_stream.get(),
                       num_callbacks);
  // SetMaxPlayoutVolume();
  EXPECT_EQ(0, audio_device()->RegisterAudioCallback(&mock));
  StartPlayout();
  test_is_done_->Wait(kTestTimeOutInMilliseconds);
  StopPlayout();
}

// Start playout and recording and store recorded data in an intermediate FIFO
// buffer from which the playout side then reads its samples in the same order
// as they were stored. Under ideal circumstances, a callback sequence would
// look like: ...+-+-+-+-+-+-+-..., where '+' means 'packet recorded' and '-'
// means 'packet played'. Under such conditions, the FIFO would only contain
// one packet on average. However, under more realistic conditions, the size
// of the FIFO will vary more due to an unbalance between the two sides.
// This test tries to verify that the device maintains a balanced callback-
// sequence by running in loopback for ten seconds while measuring the size
// (max and average) of the FIFO. The size of the FIFO is increased by the
// recording side and decreased by the playout side.
// TODO(henrika): tune the final test parameters after running tests on several
// different devices.
TEST_F(AudioDeviceTest, RunPlayoutAndRecordingInFullDuplex) {
  EXPECT_EQ(record_channels(), playout_channels());
  EXPECT_EQ(record_sample_rate(), playout_sample_rate());
<<<<<<< HEAD
  NiceMock<MockAudioTransport> mock(kPlayout | kRecording);
  rtc::scoped_ptr<FifoAudioStream> fifo_audio_stream(
=======
  NiceMock<MockAudioTransportAndroid> mock(kPlayout | kRecording);
  std::unique_ptr<FifoAudioStream> fifo_audio_stream(
>>>>>>> a17af05f
      new FifoAudioStream(playout_frames_per_10ms_buffer()));
  mock.HandleCallbacks(test_is_done_.get(),
                       fifo_audio_stream.get(),
                       kFullDuplexTimeInSec * kNumCallbacksPerSecond);
  SetMaxPlayoutVolume();
  EXPECT_EQ(0, audio_device()->RegisterAudioCallback(&mock));
  StartRecording();
  StartPlayout();
  test_is_done_->Wait(std::max(kTestTimeOutInMilliseconds,
                               1000 * kFullDuplexTimeInSec));
  StopPlayout();
  StopRecording();
<<<<<<< HEAD
  EXPECT_LE(fifo_audio_stream->average_size(), 10u);
  EXPECT_LE(fifo_audio_stream->largest_size(), 20u);
=======

  // These thresholds are set rather high to accomodate differences in hardware
  // in several devices, so this test can be used in swarming.
  // See http://bugs.webrtc.org/6464
  EXPECT_LE(fifo_audio_stream->average_size(), 60u);
  EXPECT_LE(fifo_audio_stream->largest_size(), 70u);
>>>>>>> a17af05f
}

// Measures loopback latency and reports the min, max and average values for
// a full duplex audio session.
// The latency is measured like so:
// - Insert impulses periodically on the output side.
// - Detect the impulses on the input side.
// - Measure the time difference between the transmit time and receive time.
// - Store time differences in a vector and calculate min, max and average.
// This test requires a special hardware called Audio Loopback Dongle.
// See http://source.android.com/devices/audio/loopback.html for details.
TEST_F(AudioDeviceTest, DISABLED_MeasureLoopbackLatency) {
  EXPECT_EQ(record_channels(), playout_channels());
  EXPECT_EQ(record_sample_rate(), playout_sample_rate());
<<<<<<< HEAD
  NiceMock<MockAudioTransport> mock(kPlayout | kRecording);
  rtc::scoped_ptr<LatencyMeasuringAudioStream> latency_audio_stream(
=======
  NiceMock<MockAudioTransportAndroid> mock(kPlayout | kRecording);
  std::unique_ptr<LatencyMeasuringAudioStream> latency_audio_stream(
>>>>>>> a17af05f
      new LatencyMeasuringAudioStream(playout_frames_per_10ms_buffer()));
  mock.HandleCallbacks(test_is_done_.get(),
                       latency_audio_stream.get(),
                       kMeasureLatencyTimeInSec * kNumCallbacksPerSecond);
  EXPECT_EQ(0, audio_device()->RegisterAudioCallback(&mock));
  SetMaxPlayoutVolume();
  DisableBuiltInAECIfAvailable();
  StartRecording();
  StartPlayout();
  test_is_done_->Wait(std::max(kTestTimeOutInMilliseconds,
                               1000 * kMeasureLatencyTimeInSec));
  StopPlayout();
  StopRecording();
  // Verify that the correct number of transmitted impulses are detected.
  EXPECT_EQ(latency_audio_stream->num_latency_values(),
            static_cast<size_t>(
                kImpulseFrequencyInHz * kMeasureLatencyTimeInSec - 1));
  latency_audio_stream->PrintResults();
}

}  // namespace webrtc<|MERGE_RESOLUTION|>--- conflicted
+++ resolved
@@ -16,38 +16,22 @@
 #include <string>
 #include <vector>
 
-<<<<<<< HEAD
-#include "testing/gmock/include/gmock/gmock.h"
-#include "testing/gtest/include/gtest/gtest.h"
-#include "webrtc/base/arraysize.h"
-#include "webrtc/base/criticalsection.h"
-#include "webrtc/base/format_macros.h"
-#include "webrtc/base/scoped_ptr.h"
-#include "webrtc/base/scoped_ref_ptr.h"
-=======
 #include "webrtc/base/arraysize.h"
 #include "webrtc/base/criticalsection.h"
 #include "webrtc/base/format_macros.h"
 #include "webrtc/base/scoped_ref_ptr.h"
 #include "webrtc/base/timeutils.h"
->>>>>>> a17af05f
 #include "webrtc/modules/audio_device/android/audio_common.h"
 #include "webrtc/modules/audio_device/android/audio_manager.h"
 #include "webrtc/modules/audio_device/android/build_info.h"
 #include "webrtc/modules/audio_device/android/ensure_initialized.h"
 #include "webrtc/modules/audio_device/audio_device_impl.h"
 #include "webrtc/modules/audio_device/include/audio_device.h"
-<<<<<<< HEAD
-#include "webrtc/system_wrappers/include/clock.h"
-#include "webrtc/system_wrappers/include/event_wrapper.h"
-#include "webrtc/system_wrappers/include/sleep.h"
-=======
 #include "webrtc/modules/audio_device/include/mock_audio_transport.h"
 #include "webrtc/system_wrappers/include/event_wrapper.h"
 #include "webrtc/system_wrappers/include/sleep.h"
 #include "webrtc/test/gmock.h"
 #include "webrtc/test/gtest.h"
->>>>>>> a17af05f
 #include "webrtc/test/testsupport/fileutils.h"
 
 using std::cout;
@@ -160,11 +144,7 @@
  private:
   size_t file_size_in_bytes_;
   int sample_rate_;
-<<<<<<< HEAD
-  rtc::scoped_ptr<int16_t[]> file_;
-=======
   std::unique_ptr<int16_t[]> file_;
->>>>>>> a17af05f
   size_t file_pos_;
 };
 
@@ -259,11 +239,7 @@
   rtc::CriticalSection lock_;
   const size_t frames_per_buffer_;
   const size_t bytes_per_buffer_;
-<<<<<<< HEAD
-  rtc::scoped_ptr<AudioBufferList> fifo_;
-=======
   std::unique_ptr<AudioBufferList> fifo_;
->>>>>>> a17af05f
   size_t largest_size_;
   size_t total_written_elements_;
   size_t write_count_;
@@ -276,12 +252,7 @@
 class LatencyMeasuringAudioStream : public AudioStreamInterface {
  public:
   explicit LatencyMeasuringAudioStream(size_t frames_per_buffer)
-<<<<<<< HEAD
-      : clock_(Clock::GetRealTimeClock()),
-        frames_per_buffer_(frames_per_buffer),
-=======
       : frames_per_buffer_(frames_per_buffer),
->>>>>>> a17af05f
         bytes_per_buffer_(frames_per_buffer_ * sizeof(int16_t)),
         play_count_(0),
         rec_count_(0),
@@ -384,10 +355,6 @@
   }
 
  private:
-<<<<<<< HEAD
-  Clock* clock_;
-=======
->>>>>>> a17af05f
   const size_t frames_per_buffer_;
   const size_t bytes_per_buffer_;
   size_t play_count_;
@@ -408,32 +375,7 @@
         rec_count_(0),
         audio_stream_(nullptr) {}
 
-<<<<<<< HEAD
-  virtual ~MockAudioTransport() {}
-
-  MOCK_METHOD10(RecordedDataIsAvailable,
-                int32_t(const void* audioSamples,
-                        const size_t nSamples,
-                        const size_t nBytesPerSample,
-                        const size_t nChannels,
-                        const uint32_t samplesPerSec,
-                        const uint32_t totalDelayMS,
-                        const int32_t clockDrift,
-                        const uint32_t currentMicLevel,
-                        const bool keyPressed,
-                        uint32_t& newMicLevel));
-  MOCK_METHOD8(NeedMorePlayData,
-               int32_t(const size_t nSamples,
-                       const size_t nBytesPerSample,
-                       const size_t nChannels,
-                       const uint32_t samplesPerSec,
-                       void* audioSamples,
-                       size_t& nSamplesOut,
-                       int64_t* elapsed_time_ms,
-                       int64_t* ntp_time_ms));
-=======
   virtual ~MockAudioTransportAndroid() {}
->>>>>>> a17af05f
 
   // Set default actions of the mock object. We are delegating to fake
   // implementations (of AudioStreamInterface) here.
@@ -567,48 +509,18 @@
   }
   size_t record_frames_per_10ms_buffer() const {
     return record_parameters_.frames_per_10ms_buffer();
-<<<<<<< HEAD
   }
 
   int total_delay_ms() const {
     return audio_manager()->GetDelayEstimateInMilliseconds();
   }
 
-=======
-  }
-
-  int total_delay_ms() const {
-    return audio_manager()->GetDelayEstimateInMilliseconds();
-  }
-
->>>>>>> a17af05f
   rtc::scoped_refptr<AudioDeviceModule> audio_device() const {
     return audio_device_;
   }
 
   AudioDeviceModuleImpl* audio_device_impl() const {
     return static_cast<AudioDeviceModuleImpl*>(audio_device_.get());
-<<<<<<< HEAD
-  }
-
-  AudioManager* audio_manager() const {
-    return audio_device_impl()->GetAndroidAudioManagerForTest();
-  }
-
-  AudioManager* GetAudioManager(AudioDeviceModule* adm) const {
-    return static_cast<AudioDeviceModuleImpl*>(adm)->
-        GetAndroidAudioManagerForTest();
-  }
-
-  AudioDeviceBuffer* audio_device_buffer() const {
-    return audio_device_impl()->GetAudioDeviceBuffer();
-  }
-
-  rtc::scoped_refptr<AudioDeviceModule> CreateAudioDevice(
-      AudioDeviceModule::AudioLayer audio_layer) {
-    rtc::scoped_refptr<AudioDeviceModule> module(
-        AudioDeviceModuleImpl::Create(0, audio_layer));
-=======
   }
 
   AudioManager* audio_manager() const {
@@ -628,7 +540,6 @@
       AudioDeviceModule::AudioLayer audio_layer) {
     rtc::scoped_refptr<AudioDeviceModule> module(
         AudioDeviceModule::Create(0, audio_layer));
->>>>>>> a17af05f
     return module;
   }
 
@@ -754,19 +665,11 @@
     return volume;
   }
 
-<<<<<<< HEAD
-  rtc::scoped_ptr<EventWrapper> test_is_done_;
-  rtc::scoped_refptr<AudioDeviceModule> audio_device_;
-  AudioParameters playout_parameters_;
-  AudioParameters record_parameters_;
-  rtc::scoped_ptr<BuildInfo> build_info_;
-=======
   std::unique_ptr<EventWrapper> test_is_done_;
   rtc::scoped_refptr<AudioDeviceModule> audio_device_;
   AudioParameters playout_parameters_;
   AudioParameters record_parameters_;
   std::unique_ptr<BuildInfo> build_info_;
->>>>>>> a17af05f
 };
 
 TEST_F(AudioDeviceTest, ConstructDestruct) {
@@ -775,50 +678,6 @@
 
 // We always ask for a default audio layer when the ADM is constructed. But the
 // ADM will then internally set the best suitable combination of audio layers,
-<<<<<<< HEAD
-// for input and output based on if low-latency output audio in combination
-// with OpenSL ES is supported or not. This test ensures that the correct
-// selection is done.
-TEST_F(AudioDeviceTest, VerifyDefaultAudioLayer) {
-  const AudioDeviceModule::AudioLayer audio_layer = GetActiveAudioLayer();
-  bool low_latency_output = audio_manager()->IsLowLatencyPlayoutSupported();
-  AudioDeviceModule::AudioLayer expected_audio_layer = low_latency_output ?
-      AudioDeviceModule::kAndroidJavaInputAndOpenSLESOutputAudio :
-      AudioDeviceModule::kAndroidJavaAudio;
-  EXPECT_EQ(expected_audio_layer, audio_layer);
-}
-
-// Verify that it is possible to explicitly create the two types of supported
-// ADMs. These two tests overrides the default selection of native audio layer
-// by ignoring if the device supports low-latency output or not.
-TEST_F(AudioDeviceTest, CorrectAudioLayerIsUsedForCombinedJavaOpenSLCombo) {
-  AudioDeviceModule::AudioLayer expected_layer =
-      AudioDeviceModule::kAndroidJavaInputAndOpenSLESOutputAudio;
-  AudioDeviceModule::AudioLayer active_layer = TestActiveAudioLayer(
-      expected_layer);
-  EXPECT_EQ(expected_layer, active_layer);
-}
-
-TEST_F(AudioDeviceTest, CorrectAudioLayerIsUsedForJavaInBothDirections) {
-  AudioDeviceModule::AudioLayer expected_layer =
-      AudioDeviceModule::kAndroidJavaAudio;
-  AudioDeviceModule::AudioLayer active_layer = TestActiveAudioLayer(
-      expected_layer);
-  EXPECT_EQ(expected_layer, active_layer);
-}
-
-// The Android ADM supports two different delay reporting modes. One for the
-// low-latency output path (in combination with OpenSL ES), and one for the
-// high-latency output path (Java backends in both directions). These two tests
-// verifies that the audio manager reports correct delay estimate given the
-// selected audio layer. Note that, this delay estimate will only be utilized
-// if the HW AEC is disabled.
-TEST_F(AudioDeviceTest, UsesCorrectDelayEstimateForHighLatencyOutputPath) {
-  EXPECT_EQ(kHighLatencyModeDelayEstimateInMilliseconds,
-            TestDelayOnAudioLayer(AudioDeviceModule::kAndroidJavaAudio));
-}
-
-=======
 // for input and output based on if low-latency output and/or input audio in
 // combination with OpenSL ES is supported or not. This test ensures that the
 // correct selection is done.
@@ -876,7 +735,6 @@
             TestDelayOnAudioLayer(AudioDeviceModule::kAndroidJavaAudio));
 }
 
->>>>>>> a17af05f
 TEST_F(AudioDeviceTest, UsesCorrectDelayEstimateForLowLatencyOutputPath) {
   EXPECT_EQ(kLowLatencyModeDelayEstimateInMilliseconds,
             TestDelayOnAudioLayer(
@@ -958,15 +816,7 @@
 
 // Tests that playout can be initiated, started and stopped. No audio callback
 // is registered in this test.
-<<<<<<< HEAD
-// Flaky on our trybots makes this test unusable.
-// https://code.google.com/p/webrtc/issues/detail?id=5046
-TEST_F(AudioDeviceTest, DISABLED_StartStopPlayout) {
-  StartPlayout();
-  StopPlayout();
-=======
 TEST_F(AudioDeviceTest, StartStopPlayout) {
->>>>>>> a17af05f
   StartPlayout();
   StopPlayout();
   StartPlayout();
@@ -1004,34 +854,10 @@
   EXPECT_FALSE(audio_device()->RecordingIsInitialized());
 }
 
-// Tests that recording can be initiated, started and stopped. No audio callback
-// is registered in this test.
-TEST_F(AudioDeviceTest, StartStopRecording) {
-  StartRecording();
-  StopRecording();
-  StartRecording();
-  StopRecording();
-}
-
-// Verify that calling StopPlayout() will leave us in an uninitialized state
-// which will require a new call to InitPlayout(). This test does not call
-// StartPlayout() while being uninitialized since doing so will hit a
-// RTC_DCHECK.
-TEST_F(AudioDeviceTest, StopPlayoutRequiresInitToRestart) {
-  EXPECT_EQ(0, audio_device()->InitPlayout());
-  EXPECT_EQ(0, audio_device()->StartPlayout());
-  EXPECT_EQ(0, audio_device()->StopPlayout());
-  EXPECT_FALSE(audio_device()->PlayoutIsInitialized());
-}
-
 // Start playout and verify that the native audio layer starts asking for real
 // audio samples to play out using the NeedMorePlayData callback.
 TEST_F(AudioDeviceTest, StartPlayoutVerifyCallbacks) {
-<<<<<<< HEAD
-  MockAudioTransport mock(kPlayout);
-=======
   MockAudioTransportAndroid mock(kPlayout);
->>>>>>> a17af05f
   mock.HandleCallbacks(test_is_done_.get(), nullptr, kNumCallbacks);
   EXPECT_CALL(mock, NeedMorePlayData(playout_frames_per_10ms_buffer(),
                                      kBytesPerSample,
@@ -1049,11 +875,7 @@
 // Start recording and verify that the native audio layer starts feeding real
 // audio samples via the RecordedDataIsAvailable callback.
 TEST_F(AudioDeviceTest, StartRecordingVerifyCallbacks) {
-<<<<<<< HEAD
-  MockAudioTransport mock(kRecording);
-=======
   MockAudioTransportAndroid mock(kRecording);
->>>>>>> a17af05f
   mock.HandleCallbacks(test_is_done_.get(), nullptr, kNumCallbacks);
   EXPECT_CALL(mock, RecordedDataIsAvailable(NotNull(),
                                             record_frames_per_10ms_buffer(),
@@ -1077,11 +899,7 @@
 // Start playout and recording (full-duplex audio) and verify that audio is
 // active in both directions.
 TEST_F(AudioDeviceTest, StartPlayoutAndRecordingVerifyCallbacks) {
-<<<<<<< HEAD
-  MockAudioTransport mock(kPlayout | kRecording);
-=======
   MockAudioTransportAndroid mock(kPlayout | kRecording);
->>>>>>> a17af05f
   mock.HandleCallbacks(test_is_done_.get(), nullptr,  kNumCallbacks);
   EXPECT_CALL(mock, NeedMorePlayData(playout_frames_per_10ms_buffer(),
                                      kBytesPerSample,
@@ -1115,11 +933,7 @@
 TEST_F(AudioDeviceTest, RunPlayoutWithFileAsSource) {
   // TODO(henrika): extend test when mono output is supported.
   EXPECT_EQ(1u, playout_channels());
-<<<<<<< HEAD
-  NiceMock<MockAudioTransport> mock(kPlayout);
-=======
   NiceMock<MockAudioTransportAndroid> mock(kPlayout);
->>>>>>> a17af05f
   const int num_callbacks = kFilePlayTimeInSec * kNumCallbacksPerSecond;
   std::string file_name = GetFileName(playout_sample_rate());
   std::unique_ptr<FileAudioStream> file_audio_stream(
@@ -1150,13 +964,8 @@
 TEST_F(AudioDeviceTest, RunPlayoutAndRecordingInFullDuplex) {
   EXPECT_EQ(record_channels(), playout_channels());
   EXPECT_EQ(record_sample_rate(), playout_sample_rate());
-<<<<<<< HEAD
-  NiceMock<MockAudioTransport> mock(kPlayout | kRecording);
-  rtc::scoped_ptr<FifoAudioStream> fifo_audio_stream(
-=======
   NiceMock<MockAudioTransportAndroid> mock(kPlayout | kRecording);
   std::unique_ptr<FifoAudioStream> fifo_audio_stream(
->>>>>>> a17af05f
       new FifoAudioStream(playout_frames_per_10ms_buffer()));
   mock.HandleCallbacks(test_is_done_.get(),
                        fifo_audio_stream.get(),
@@ -1169,17 +978,12 @@
                                1000 * kFullDuplexTimeInSec));
   StopPlayout();
   StopRecording();
-<<<<<<< HEAD
-  EXPECT_LE(fifo_audio_stream->average_size(), 10u);
-  EXPECT_LE(fifo_audio_stream->largest_size(), 20u);
-=======
 
   // These thresholds are set rather high to accomodate differences in hardware
   // in several devices, so this test can be used in swarming.
   // See http://bugs.webrtc.org/6464
   EXPECT_LE(fifo_audio_stream->average_size(), 60u);
   EXPECT_LE(fifo_audio_stream->largest_size(), 70u);
->>>>>>> a17af05f
 }
 
 // Measures loopback latency and reports the min, max and average values for
@@ -1194,13 +998,8 @@
 TEST_F(AudioDeviceTest, DISABLED_MeasureLoopbackLatency) {
   EXPECT_EQ(record_channels(), playout_channels());
   EXPECT_EQ(record_sample_rate(), playout_sample_rate());
-<<<<<<< HEAD
-  NiceMock<MockAudioTransport> mock(kPlayout | kRecording);
-  rtc::scoped_ptr<LatencyMeasuringAudioStream> latency_audio_stream(
-=======
   NiceMock<MockAudioTransportAndroid> mock(kPlayout | kRecording);
   std::unique_ptr<LatencyMeasuringAudioStream> latency_audio_stream(
->>>>>>> a17af05f
       new LatencyMeasuringAudioStream(playout_frames_per_10ms_buffer()));
   mock.HandleCallbacks(test_is_done_.get(),
                        latency_audio_stream.get(),
