--- conflicted
+++ resolved
@@ -12,16 +12,11 @@
 
 #include <pthread.h>
 
-<<<<<<< HEAD
-// Note: this dependency is dangerous since it reaches into Chromium's base.
-// There's a risk of e.g. macro clashes. This file may only be used in tests.
-=======
 #include "webrtc/base/ignore_wundef.h"
 
 // Note: this dependency is dangerous since it reaches into Chromium's base.
 // There's a risk of e.g. macro clashes. This file may only be used in tests.
 RTC_PUSH_IGNORING_WUNDEF()
->>>>>>> a17af05f
 #include "base/android/context_utils.h"
 #include "base/android/jni_android.h"
 RTC_POP_IGNORING_WUNDEF()
@@ -40,11 +35,7 @@
   JNIEnv* jni = ::base::android::AttachCurrentThread();
   JavaVM* jvm = NULL;
   RTC_CHECK_EQ(0, jni->GetJavaVM(&jvm));
-<<<<<<< HEAD
-  jobject context = ::base::android::GetApplicationContext();
-=======
   jobject context = ::base::android::GetApplicationContext().obj();
->>>>>>> a17af05f
 
   // Initialize the Java environment (currently only used by the audio manager).
   webrtc::JVM::Initialize(jvm, context);
