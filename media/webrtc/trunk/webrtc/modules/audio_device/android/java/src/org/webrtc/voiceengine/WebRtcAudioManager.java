--- conflicted
+++ resolved
@@ -10,12 +10,9 @@
 
 package org.webrtc.voiceengine;
 
-<<<<<<< HEAD
-=======
 import org.webrtc.ThreadUtils;
 
 import android.util.Log;
->>>>>>> a17af05f
 import android.annotation.TargetApi;
 import android.content.Context;
 import android.content.pm.PackageManager;
@@ -25,14 +22,8 @@
 import android.media.AudioTrack;
 import android.os.Build;
 
-<<<<<<< HEAD
-import android.util.Log;
-=======
 import java.util.Timer;
 import java.util.TimerTask;
->>>>>>> a17af05f
-
-import java.lang.Math;
 
 // WebRtcAudioManager handles tasks that uses android.media.AudioManager.
 // At construction, storeAudioParameters() is called and it retrieves
@@ -52,17 +43,6 @@
 
   private static final String TAG = "WebRtcAudioManager";
 
-<<<<<<< HEAD
-  private static boolean blacklistDeviceForOpenSLESUsage = false;
-  private static boolean blacklistDeviceForOpenSLESUsageIsOverridden = false;
-
-  // Call this method to override the deault list of blacklisted devices
-  // specified in WebRtcAudioUtils.BLACKLISTED_OPEN_SL_ES_MODELS.
-  // Allows an app to take control over which devices to exlude from using
-  // the OpenSL ES audio output path
-  public static synchronized void setBlacklistDeviceForOpenSLESUsage(
-      boolean enable) {
-=======
   // Use mono as default for both audio directions.
   private static boolean useStereoOutput = false;
   private static boolean useStereoInput = false;
@@ -75,18 +55,10 @@
   // Allows an app to take control over which devices to exclude from using
   // the OpenSL ES audio output path
   public static synchronized void setBlacklistDeviceForOpenSLESUsage(boolean enable) {
->>>>>>> a17af05f
     blacklistDeviceForOpenSLESUsageIsOverridden = true;
     blacklistDeviceForOpenSLESUsage = enable;
   }
 
-<<<<<<< HEAD
-  // Default audio data format is PCM 16 bit per sample.
-  // Guaranteed to be supported by all devices.
-  private static final int BITS_PER_SAMPLE = 16;
-
-  private static final int DEFAULT_FRAME_PER_BUFFER = 256;
-=======
   // Call these methods to override the default mono audio modes for the specified direction(s)
   // (input and/or output).
   public static synchronized void setStereoOutput(boolean enable) {
@@ -97,7 +69,6 @@
     Log.w(TAG, "Overriding default input behavior: setStereoInput(" + enable + ')');
     useStereoInput = enable;
   }
->>>>>>> a17af05f
 
   public static synchronized boolean getStereoOutput() {
     return useStereoOutput;
@@ -170,14 +141,6 @@
     }
   }
 
-  // List of possible audio modes.
-  private static final String[] AUDIO_MODES = new String[] {
-      "MODE_NORMAL",
-      "MODE_RINGTONE",
-      "MODE_IN_CALL",
-      "MODE_IN_COMMUNICATION",
-  };
-
   private final long nativeAudioManager;
   private final Context context;
   private final AudioManager audioManager;
@@ -190,12 +153,6 @@
   private boolean hardwareAGC;
   private boolean hardwareNS;
   private boolean lowLatencyOutput;
-<<<<<<< HEAD
-  private int sampleRate;
-  private int channels;
-  private int outputBufferSize;
-  private int inputBufferSize;
-=======
   private boolean lowLatencyInput;
   private boolean proAudio;
   private int sampleRate;
@@ -205,7 +162,6 @@
   private int inputBufferSize;
 
   private final VolumeLogger volumeLogger;
->>>>>>> a17af05f
 
   WebRtcAudioManager(Context context, long nativeAudioManager) {
     Log.d(TAG, "ctor" + WebRtcAudioUtils.getThreadInfo());
@@ -217,14 +173,8 @@
     }
     volumeLogger = new VolumeLogger(audioManager);
     storeAudioParameters();
-<<<<<<< HEAD
-    nativeCacheAudioParameters(
-        sampleRate, channels, hardwareAEC, hardwareAGC, hardwareNS,
-        lowLatencyOutput, outputBufferSize, inputBufferSize,
-=======
     nativeCacheAudioParameters(sampleRate, outputChannels, inputChannels, hardwareAEC, hardwareAGC,
         hardwareNS, lowLatencyOutput, lowLatencyInput, proAudio, outputBufferSize, inputBufferSize,
->>>>>>> a17af05f
         nativeAudioManager);
   }
 
@@ -244,10 +194,7 @@
     if (!initialized) {
       return;
     }
-<<<<<<< HEAD
-=======
     volumeLogger.stop();
->>>>>>> a17af05f
   }
 
   private boolean isCommunicationModeEnabled() {
@@ -255,15 +202,9 @@
   }
 
   private boolean isDeviceBlacklistedForOpenSLESUsage() {
-<<<<<<< HEAD
-    boolean blacklisted = blacklistDeviceForOpenSLESUsageIsOverridden ?
-        blacklistDeviceForOpenSLESUsage :
-        WebRtcAudioUtils.deviceIsBlacklistedForOpenSLESUsage();
-=======
     boolean blacklisted = blacklistDeviceForOpenSLESUsageIsOverridden
         ? blacklistDeviceForOpenSLESUsage
         : WebRtcAudioUtils.deviceIsBlacklistedForOpenSLESUsage();
->>>>>>> a17af05f
     if (blacklisted) {
       Log.e(TAG, Build.MODEL + " is blacklisted for OpenSL ES usage!");
     }
@@ -271,21 +212,6 @@
   }
 
   private void storeAudioParameters() {
-<<<<<<< HEAD
-    // Only mono is supported currently (in both directions).
-    // TODO(henrika): add support for stereo playout.
-    channels = CHANNELS;
-    sampleRate = getNativeOutputSampleRate();
-    hardwareAEC = isAcousticEchoCancelerSupported();
-    hardwareAGC = isAutomaticGainControlSupported();
-    hardwareNS = isNoiseSuppressorSupported();
-    lowLatencyOutput = isLowLatencyOutputSupported();
-    outputBufferSize = lowLatencyOutput ?
-        getLowLatencyOutputFramesPerBuffer() :
-        getMinOutputFrameSize(sampleRate, channels);
-    // TODO(henrika): add support for low-latency input.
-    inputBufferSize = getMinInputFrameSize(sampleRate, channels);
-=======
     outputChannels = getStereoOutput() ? 2 : 1;
     inputChannels = getStereoInput() ? 2 : 1;
     sampleRate = getNativeOutputSampleRate();
@@ -301,29 +227,15 @@
                                         : getMinOutputFrameSize(sampleRate, outputChannels);
     inputBufferSize = lowLatencyInput ? getLowLatencyInputFramesPerBuffer()
                                       : getMinInputFrameSize(sampleRate, inputChannels);
->>>>>>> a17af05f
   }
 
   // Gets the current earpiece state.
   private boolean hasEarpiece() {
-<<<<<<< HEAD
-    return context.getPackageManager().hasSystemFeature(
-        PackageManager.FEATURE_TELEPHONY);
-=======
     return context.getPackageManager().hasSystemFeature(PackageManager.FEATURE_TELEPHONY);
->>>>>>> a17af05f
   }
 
   // Returns true if low-latency audio output is supported.
   private boolean isLowLatencyOutputSupported() {
-<<<<<<< HEAD
-    return isOpenSLESSupported() &&
-        context.getPackageManager().hasSystemFeature(
-            PackageManager.FEATURE_AUDIO_LOW_LATENCY);
-  }
-
-  // Returns true if low-latency audio input is supported.
-=======
     return isOpenSLESSupported()
         && context.getPackageManager().hasSystemFeature(PackageManager.FEATURE_AUDIO_LOW_LATENCY);
   }
@@ -331,16 +243,11 @@
   // Returns true if low-latency audio input is supported.
   // TODO(henrika): remove the hardcoded false return value when OpenSL ES
   // input performance has been evaluated and tested more.
->>>>>>> a17af05f
   public boolean isLowLatencyInputSupported() {
     // TODO(henrika): investigate if some sort of device list is needed here
     // as well. The NDK doc states that: "As of API level 21, lower latency
     // audio input is supported on select devices. To take advantage of this
     // feature, first confirm that lower latency output is available".
-<<<<<<< HEAD
-    return WebRtcAudioUtils.runningOnLollipopOrHigher() &&
-        isLowLatencyOutputSupported();
-=======
     return WebRtcAudioUtils.runningOnLollipopOrHigher() && isLowLatencyOutputSupported();
   }
 
@@ -349,7 +256,6 @@
   private boolean isProAudioSupported() {
     return WebRtcAudioUtils.runningOnMarshmallowOrHigher()
         && context.getPackageManager().hasSystemFeature(PackageManager.FEATURE_AUDIO_PRO);
->>>>>>> a17af05f
   }
 
   // Returns the native output sample rate for this device's output stream.
@@ -363,13 +269,8 @@
     // Default can be overriden by WebRtcAudioUtils.setDefaultSampleRateHz().
     // If so, use that value and return here.
     if (WebRtcAudioUtils.isDefaultSampleRateOverridden()) {
-<<<<<<< HEAD
-      Log.d(TAG, "Default sample rate is overriden to " +
-          WebRtcAudioUtils.getDefaultSampleRateHz() + " Hz");
-=======
       Log.d(TAG, "Default sample rate is overriden to "
               + WebRtcAudioUtils.getDefaultSampleRateHz() + " Hz");
->>>>>>> a17af05f
       return WebRtcAudioUtils.getDefaultSampleRateHz();
     }
     // No overrides available. Deliver best possible estimate based on default
@@ -386,17 +287,9 @@
 
   @TargetApi(17)
   private int getSampleRateOnJellyBeanMR10OrHigher() {
-<<<<<<< HEAD
-    String sampleRateString = audioManager.getProperty(
-        AudioManager.PROPERTY_OUTPUT_SAMPLE_RATE);
-    return (sampleRateString == null)
-        ? WebRtcAudioUtils.getDefaultSampleRateHz()
-        : Integer.parseInt(sampleRateString);
-=======
     String sampleRateString = audioManager.getProperty(AudioManager.PROPERTY_OUTPUT_SAMPLE_RATE);
     return (sampleRateString == null) ? WebRtcAudioUtils.getDefaultSampleRateHz()
                                       : Integer.parseInt(sampleRateString);
->>>>>>> a17af05f
   }
 
   // Returns the native output buffer size for low-latency output streams.
@@ -406,22 +299,12 @@
     if (!WebRtcAudioUtils.runningOnJellyBeanMR1OrHigher()) {
       return DEFAULT_FRAME_PER_BUFFER;
     }
-<<<<<<< HEAD
-    String framesPerBuffer = audioManager.getProperty(
-        AudioManager.PROPERTY_OUTPUT_FRAMES_PER_BUFFER);
-    return framesPerBuffer == null ?
-        DEFAULT_FRAME_PER_BUFFER : Integer.parseInt(framesPerBuffer);
-  }
-
-  // Returns true if the device supports an audio effect (AEC, AGC or NS).
-=======
     String framesPerBuffer =
         audioManager.getProperty(AudioManager.PROPERTY_OUTPUT_FRAMES_PER_BUFFER);
     return framesPerBuffer == null ? DEFAULT_FRAME_PER_BUFFER : Integer.parseInt(framesPerBuffer);
   }
 
   // Returns true if the device supports an audio effect (AEC or NS).
->>>>>>> a17af05f
   // Four conditions must be fulfilled if functions are to return true:
   // 1) the platform must support the built-in (HW) effect,
   // 2) explicit use (override) of a WebRTC based version must not be set,
@@ -430,12 +313,6 @@
   private static boolean isAcousticEchoCancelerSupported() {
     return WebRtcAudioEffects.canUseAcousticEchoCanceler();
   }
-<<<<<<< HEAD
-  private static boolean isAutomaticGainControlSupported() {
-    return WebRtcAudioEffects.canUseAutomaticGainControl();
-  }
-=======
->>>>>>> a17af05f
   private static boolean isNoiseSuppressorSupported() {
     return WebRtcAudioEffects.canUseNoiseSuppressor();
   }
@@ -445,52 +322,17 @@
   // lacks support of low-latency output.
   private static int getMinOutputFrameSize(int sampleRateInHz, int numChannels) {
     final int bytesPerFrame = numChannels * (BITS_PER_SAMPLE / 8);
-<<<<<<< HEAD
-    final int channelConfig;
-    if (numChannels == 1) {
-      channelConfig = AudioFormat.CHANNEL_OUT_MONO;
-    } else if (numChannels == 2) {
-      channelConfig = AudioFormat.CHANNEL_OUT_STEREO;
-    } else {
-      return -1;
-    }
-    return AudioTrack.getMinBufferSize(
-        sampleRateInHz, channelConfig, AudioFormat.ENCODING_PCM_16BIT) /
-        bytesPerFrame;
-=======
     final int channelConfig =
         (numChannels == 1 ? AudioFormat.CHANNEL_OUT_MONO : AudioFormat.CHANNEL_OUT_STEREO);
     return AudioTrack.getMinBufferSize(
                sampleRateInHz, channelConfig, AudioFormat.ENCODING_PCM_16BIT)
         / bytesPerFrame;
->>>>>>> a17af05f
   }
 
   // Returns the native input buffer size for input streams.
   private int getLowLatencyInputFramesPerBuffer() {
     assertTrue(isLowLatencyInputSupported());
     return getLowLatencyOutputFramesPerBuffer();
-<<<<<<< HEAD
-  }
-
-  // Returns the minimum input buffer size for Java based audio (AudioRecord).
-  // This size can calso be used for OpenSL ES implementations on devices that
-  // lacks support of low-latency input.
-  private static int getMinInputFrameSize(int sampleRateInHz, int numChannels) {
-    final int bytesPerFrame = numChannels * (BITS_PER_SAMPLE / 8);
-    assertTrue(numChannels == CHANNELS);
-    return AudioRecord.getMinBufferSize(sampleRateInHz,
-        AudioFormat.CHANNEL_IN_MONO, AudioFormat.ENCODING_PCM_16BIT) /
-        bytesPerFrame;
-  }
-
-  // Returns true if OpenSL ES audio is supported.
-  private static boolean isOpenSLESSupported() {
-    // Check for API level 9 or higher, to confirm use of OpenSL ES.
-    return WebRtcAudioUtils.runningOnGingerBreadOrHigher();
-  }
-
-=======
   }
 
   // Returns the minimum input buffer size for Java based audio (AudioRecord).
@@ -511,7 +353,6 @@
     return WebRtcAudioUtils.runningOnGingerBreadOrHigher();
   }
 
->>>>>>> a17af05f
   // Helper method which throws an exception  when an assertion has failed.
   private static void assertTrue(boolean condition) {
     if (!condition) {
@@ -519,15 +360,8 @@
     }
   }
 
-<<<<<<< HEAD
-  private native void nativeCacheAudioParameters(
-    int sampleRate, int channels, boolean hardwareAEC, boolean hardwareAGC,
-    boolean hardwareNS, boolean lowLatencyOutput, int outputBufferSize,
-    int inputBufferSize, long nativeAudioManager);
-=======
   private native void nativeCacheAudioParameters(int sampleRate, int outputChannels,
       int inputChannels, boolean hardwareAEC, boolean hardwareAGC, boolean hardwareNS,
       boolean lowLatencyOutput, boolean lowLatencyInput, boolean proAudio, int outputBufferSize,
       int inputBufferSize, long nativeAudioManager);
->>>>>>> a17af05f
 }