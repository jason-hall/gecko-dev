/*
 *  Copyright (c) 2015 The WebRTC project authors. All Rights Reserved.
 *
 *  Use of this source code is governed by a BSD-style license
 *  that can be found in the LICENSE file in the root of the source
 *  tree. An additional intellectual property rights grant can be found
 *  in the file PATENTS.  All contributing project authors may
 *  be found in the AUTHORS file in the root of the source tree.
 */

package org.webrtc.voiceengine;

import android.util.Log;
import org.webrtc.ThreadUtils;

import android.content.Context;
import android.media.AudioFormat;
import android.media.AudioRecord;
import android.media.MediaRecorder.AudioSource;
import android.os.Process;
<<<<<<< HEAD
import android.os.SystemClock;

import android.util.Log;
=======

import java.lang.System;
import java.nio.ByteBuffer;
import java.util.concurrent.TimeUnit;
>>>>>>> a17af05f

import org.mozilla.gecko.annotation.WebRTCJNITarget;

@WebRTCJNITarget
public class WebRtcAudioRecord {
  private static final boolean DEBUG = false;

  private static final String TAG = "WebRtcAudioRecord";

  // Default audio data format is PCM 16 bit per sample.
  // Guaranteed to be supported by all devices.
  private static final int BITS_PER_SAMPLE = 16;

  // Requested size of each recorded buffer provided to the client.
  private static final int CALLBACK_BUFFER_SIZE_MS = 10;

  // Average number of callbacks per second.
  private static final int BUFFERS_PER_SECOND = 1000 / CALLBACK_BUFFER_SIZE_MS;

  // We ask for a native buffer size of BUFFER_SIZE_FACTOR * (minimum required
  // buffer size). The extra space is allocated to guard against glitches under
  // high load.
  private static final int BUFFER_SIZE_FACTOR = 2;

<<<<<<< HEAD
=======
  // The AudioRecordJavaThread is allowed to wait for successful call to join()
  // but the wait times out afther this amount of time.
  private static final long AUDIO_RECORD_THREAD_JOIN_TIMEOUT_MS = 2000;

>>>>>>> a17af05f
  private final long nativeAudioRecord;
  private final Context context;

  private WebRtcAudioEffects effects = null;

  private ByteBuffer byteBuffer;

  private AudioRecord audioRecord = null;
  private AudioRecordThread audioThread = null;

<<<<<<< HEAD
=======
  private static volatile boolean microphoneMute = false;
  private byte[] emptyBytes;

  // Audio recording error handler functions.
  public static interface WebRtcAudioRecordErrorCallback {
    void onWebRtcAudioRecordInitError(String errorMessage);
    void onWebRtcAudioRecordStartError(String errorMessage);
    void onWebRtcAudioRecordError(String errorMessage);
  }

  private static WebRtcAudioRecordErrorCallback errorCallback = null;

  public static void setErrorCallback(WebRtcAudioRecordErrorCallback errorCallback) {
    Log.d(TAG, "Set error callback");
    WebRtcAudioRecord.errorCallback = errorCallback;
  }

>>>>>>> a17af05f
  /**
   * Audio thread which keeps calling ByteBuffer.read() waiting for audio
   * to be recorded. Feeds recorded data to the native counterpart as a
   * periodic sequence of callbacks using DataIsRecorded().
   * This thread uses a Process.THREAD_PRIORITY_URGENT_AUDIO priority.
   */
  private class AudioRecordThread extends Thread {
    private volatile boolean keepAlive = true;

    public AudioRecordThread(String name) {
      super(name);
    }

    @Override
    public void run() {
      Process.setThreadPriority(Process.THREAD_PRIORITY_URGENT_AUDIO);
      Log.d(TAG, "AudioRecordThread" + WebRtcAudioUtils.getThreadInfo());
<<<<<<< HEAD
      assertTrue(audioRecord.getRecordingState()
          == AudioRecord.RECORDSTATE_RECORDING);
=======
      assertTrue(audioRecord.getRecordingState() == AudioRecord.RECORDSTATE_RECORDING);
>>>>>>> a17af05f

      long lastTime = System.nanoTime();
      while (keepAlive) {
        int bytesRead = audioRecord.read(byteBuffer, byteBuffer.capacity());
        if (bytesRead == byteBuffer.capacity()) {
          if (microphoneMute) {
            byteBuffer.clear();
            byteBuffer.put(emptyBytes);
          }
          nativeDataIsRecorded(bytesRead, nativeAudioRecord);
        } else {
<<<<<<< HEAD
          Log.e(TAG,"AudioRecord.read failed: " + bytesRead);
=======
          String errorMessage = "AudioRecord.read failed: " + bytesRead;
          Log.e(TAG, errorMessage);
>>>>>>> a17af05f
          if (bytesRead == AudioRecord.ERROR_INVALID_OPERATION) {
            keepAlive = false;
            reportWebRtcAudioRecordError(errorMessage);
          }
        }
        if (DEBUG) {
          long nowTime = System.nanoTime();
          long durationInMs = TimeUnit.NANOSECONDS.toMillis((nowTime - lastTime));
          lastTime = nowTime;
          Log.d(TAG, "bytesRead[" + durationInMs + "] " + bytesRead);
        }
      }

      try {
        if (audioRecord != null) {
          audioRecord.stop();
        }
      } catch (IllegalStateException e) {
<<<<<<< HEAD
        Log.e(TAG,"AudioRecord.stop failed: " + e.getMessage());
=======
        Log.e(TAG, "AudioRecord.stop failed: " + e.getMessage());
>>>>>>> a17af05f
      }
    }

    // Stops the inner thread loop and also calls AudioRecord.stop().
    // Does not block the calling thread.
    public void stopThread() {
      Log.d(TAG, "stopThread");
      keepAlive = false;
    }
  }

  WebRtcAudioRecord(Context context, long nativeAudioRecord) {
    Log.d(TAG, "ctor" + WebRtcAudioUtils.getThreadInfo());
    this.context = context;
    this.nativeAudioRecord = nativeAudioRecord;
    if (DEBUG) {
      WebRtcAudioUtils.logDeviceInfo(TAG);
    }
    effects = WebRtcAudioEffects.create();
  }

  private boolean enableBuiltInAEC(boolean enable) {
    Log.d(TAG, "enableBuiltInAEC(" + enable + ')');
    if (effects == null) {
<<<<<<< HEAD
      Log.e(TAG,"Built-in AEC is not supported on this platform");
=======
      Log.e(TAG, "Built-in AEC is not supported on this platform");
>>>>>>> a17af05f
      return false;
    }
    return effects.setAEC(enable);
  }

<<<<<<< HEAD
  private boolean enableBuiltInAGC(boolean enable) {
    Log.d(TAG, "enableBuiltInAGC(" + enable + ')');
    if (effects == null) {
      Log.e(TAG,"Built-in AGC is not supported on this platform");
      return false;
    }
    return effects.setAGC(enable);
  }

  private boolean enableBuiltInNS(boolean enable) {
    Log.d(TAG, "enableBuiltInNS(" + enable + ')');
    if (effects == null) {
      Log.e(TAG,"Built-in NS is not supported on this platform");
      return false;
    }
=======
  private boolean enableBuiltInNS(boolean enable) {
    Log.d(TAG, "enableBuiltInNS(" + enable + ')');
    if (effects == null) {
      Log.e(TAG, "Built-in NS is not supported on this platform");
      return false;
    }
>>>>>>> a17af05f
    return effects.setNS(enable);
  }

  private int initRecording(int sampleRate, int channels) {
<<<<<<< HEAD
    Log.d(TAG, "initRecording(sampleRate=" + sampleRate + ", channels=" +
        channels + ")");
    if (!WebRtcAudioUtils.hasPermission(
        context, android.Manifest.permission.RECORD_AUDIO)) {
      Log.e(TAG,"RECORD_AUDIO permission is missing");
      return -1;
    }
    if (audioRecord != null) {
      Log.e(TAG,"InitRecording() called twice without StopRecording()");
=======
    Log.d(TAG, "initRecording(sampleRate=" + sampleRate + ", channels=" + channels + ")");
    if (!WebRtcAudioUtils.hasPermission(context, android.Manifest.permission.RECORD_AUDIO)) {
      reportWebRtcAudioRecordInitError("RECORD_AUDIO permission is missing");
      return -1;
    }
    if (audioRecord != null) {
      reportWebRtcAudioRecordInitError("InitRecording called twice without StopRecording.");
>>>>>>> a17af05f
      return -1;
    }
    final int bytesPerFrame = channels * (BITS_PER_SAMPLE / 8);
    final int framesPerBuffer = sampleRate / BUFFERS_PER_SECOND;
    byteBuffer = ByteBuffer.allocateDirect(bytesPerFrame * framesPerBuffer);
    Log.d(TAG, "byteBuffer.capacity: " + byteBuffer.capacity());
<<<<<<< HEAD
=======
    emptyBytes = new byte[byteBuffer.capacity()];
>>>>>>> a17af05f
    // Rather than passing the ByteBuffer with every callback (requiring
    // the potentially expensive GetDirectBufferAddress) we simply have the
    // the native class cache the address to the memory once.
    nativeCacheDirectBufferAddress(byteBuffer, nativeAudioRecord);

    // Get the minimum buffer size required for the successful creation of
    // an AudioRecord object, in byte units.
    // Note that this size doesn't guarantee a smooth recording under load.
<<<<<<< HEAD
    int minBufferSize = AudioRecord.getMinBufferSize(
          sampleRate,
          AudioFormat.CHANNEL_IN_MONO,
          AudioFormat.ENCODING_PCM_16BIT);
    if (minBufferSize == AudioRecord.ERROR
        || minBufferSize == AudioRecord.ERROR_BAD_VALUE) {
      Log.e(TAG, "AudioRecord.getMinBufferSize failed: " + minBufferSize);
=======
    final int channelConfig = channelCountToConfiguration(channels);
    int minBufferSize =
        AudioRecord.getMinBufferSize(sampleRate, channelConfig, AudioFormat.ENCODING_PCM_16BIT);
    if (minBufferSize == AudioRecord.ERROR || minBufferSize == AudioRecord.ERROR_BAD_VALUE) {
      reportWebRtcAudioRecordInitError("AudioRecord.getMinBufferSize failed: " + minBufferSize);
>>>>>>> a17af05f
      return -1;
    }
    Log.d(TAG, "AudioRecord.getMinBufferSize: " + minBufferSize);

    // Use a larger buffer size than the minimum required when creating the
    // AudioRecord instance to ensure smooth recording under load. It has been
    // verified that it does not increase the actual recording latency.
<<<<<<< HEAD
    int bufferSizeInBytes =
        Math.max(BUFFER_SIZE_FACTOR * minBufferSize, byteBuffer.capacity());
=======
    int bufferSizeInBytes = Math.max(BUFFER_SIZE_FACTOR * minBufferSize, byteBuffer.capacity());
>>>>>>> a17af05f
    Log.d(TAG, "bufferSizeInBytes: " + bufferSizeInBytes);

    int audioSource = AudioSource.VOICE_COMMUNICATION;
    if (android.os.Build.VERSION.SDK_INT < 11) { // XXX REMOVE BEFORE CHECKIN? Do we still need to support this API?
        audioSource = AudioSource.DEFAULT;
    }

    try {
<<<<<<< HEAD
      audioRecord = new AudioRecord(audioSource,
                                    sampleRate,
                                    AudioFormat.CHANNEL_IN_MONO,
                                    AudioFormat.ENCODING_PCM_16BIT,
                                    bufferSizeInBytes);
    } catch (IllegalArgumentException e) {
      Log.e(TAG,e.getMessage());
      return -1;
    }
    if (audioRecord == null ||
        audioRecord.getState() != AudioRecord.STATE_INITIALIZED) {
      Log.e(TAG,"Failed to create a new AudioRecord instance");
      return -1;
    }
    Log.d(TAG, "AudioRecord "
        + "session ID: " + audioRecord.getAudioSessionId() + ", "
        + "audio format: " + audioRecord.getAudioFormat() + ", "
        + "channels: " + audioRecord.getChannelCount() + ", "
        + "sample rate: " + audioRecord.getSampleRate());
    if (effects != null) {
      effects.enable(audioRecord.getAudioSessionId());
    }
    // TODO(phoglund): put back audioRecord.getBufferSizeInFrames when
    // all known downstream users supports M.
    // if (WebRtcAudioUtils.runningOnMOrHigher()) {
      // Returns the frame count of the native AudioRecord buffer. This is
      // greater than or equal to the bufferSizeInBytes converted to frame
      // units. The native frame count may be enlarged to accommodate the
      // requirements of the source on creation or if the AudioRecord is
      // subsequently rerouted.

      // Log.d(TAG, "bufferSizeInFrames: "
      //     + audioRecord.getBufferSizeInFrames());
    //}
=======
      audioRecord = new AudioRecord(audioSource, sampleRate, channelConfig,
          AudioFormat.ENCODING_PCM_16BIT, bufferSizeInBytes);
    } catch (IllegalArgumentException e) {
      reportWebRtcAudioRecordInitError("AudioRecord ctor error: " + e.getMessage());
      releaseAudioResources();
      return -1;
    }
    if (audioRecord == null || audioRecord.getState() != AudioRecord.STATE_INITIALIZED) {
      reportWebRtcAudioRecordInitError("Failed to create a new AudioRecord instance");
      releaseAudioResources();
      return -1;
    }
    if (effects != null) {
      effects.enable(audioRecord.getAudioSessionId());
    }
    logMainParameters();
    logMainParametersExtended();
>>>>>>> a17af05f
    return framesPerBuffer;
  }

  private boolean startRecording() {
    Log.d(TAG, "startRecording");
    assertTrue(audioRecord != null);
    assertTrue(audioThread == null);
    try {
      audioRecord.startRecording();
    } catch (IllegalStateException e) {
<<<<<<< HEAD
      Log.e(TAG,"AudioRecord.startRecording failed: " + e.getMessage());
      return false;
    }
    if (audioRecord.getRecordingState() != AudioRecord.RECORDSTATE_RECORDING) {
      Log.e(TAG,"AudioRecord.startRecording failed");
=======
      reportWebRtcAudioRecordStartError("AudioRecord.startRecording failed: " + e.getMessage());
      return false;
    }
    if (audioRecord.getRecordingState() != AudioRecord.RECORDSTATE_RECORDING) {
      reportWebRtcAudioRecordStartError("AudioRecord.startRecording failed - incorrect state :"
          + audioRecord.getRecordingState());
>>>>>>> a17af05f
      return false;
    }
    audioThread = new AudioRecordThread("AudioRecordJavaThread");
    audioThread.start();
    return true;
  }

  private boolean stopRecording() {
    Log.d(TAG, "stopRecording");
    assertTrue(audioThread != null);
    audioThread.stopThread();
    if (!ThreadUtils.joinUninterruptibly(audioThread, AUDIO_RECORD_THREAD_JOIN_TIMEOUT_MS)) {
      Log.e(TAG, "Join of AudioRecordJavaThread timed out");
    }
    audioThread = null;
    if (effects != null) {
      effects.release();
    }
    releaseAudioResources();
    return true;
  }

<<<<<<< HEAD
=======
  private void logMainParameters() {
    Log.d(TAG, "AudioRecord: "
            + "session ID: " + audioRecord.getAudioSessionId() + ", "
            + "channels: " + audioRecord.getChannelCount() + ", "
            + "sample rate: " + audioRecord.getSampleRate());
  }

  private void logMainParametersExtended() {
    if (WebRtcAudioUtils.runningOnMarshmallowOrHigher()) {
      Log.d(TAG, "AudioRecord: "
              // The frame count of the native AudioRecord buffer.
              + "buffer size in frames: " + audioRecord.getBufferSizeInFrames());
    }
  }

>>>>>>> a17af05f
  // Helper method which throws an exception  when an assertion has failed.
  private static void assertTrue(boolean condition) {
    if (!condition) {
      throw new AssertionError("Expected condition to be true");
    }
  }

<<<<<<< HEAD
  private native void nativeCacheDirectBufferAddress(
      ByteBuffer byteBuffer, long nativeAudioRecord);
=======
  private int channelCountToConfiguration(int channels) {
    return (channels == 1 ? AudioFormat.CHANNEL_IN_MONO : AudioFormat.CHANNEL_IN_STEREO);
  }

  private native void nativeCacheDirectBufferAddress(ByteBuffer byteBuffer, long nativeAudioRecord);

  private native void nativeDataIsRecorded(int bytes, long nativeAudioRecord);

  // Sets all recorded samples to zero if |mute| is true, i.e., ensures that
  // the microphone is muted.
  public static void setMicrophoneMute(boolean mute) {
    Log.w(TAG, "setMicrophoneMute(" + mute + ")");
    microphoneMute = mute;
  }

  // Releases the native AudioRecord resources.
  private void releaseAudioResources() {
    if (audioRecord != null) {
      audioRecord.release();
      audioRecord = null;
    }
  }
>>>>>>> a17af05f

  private void reportWebRtcAudioRecordInitError(String errorMessage) {
    Log.e(TAG, "Init recording error: " + errorMessage);
    if (errorCallback != null) {
      errorCallback.onWebRtcAudioRecordInitError(errorMessage);
    }
  }

  private void reportWebRtcAudioRecordStartError(String errorMessage) {
    Log.e(TAG, "Start recording error: " + errorMessage);
    if (errorCallback != null) {
      errorCallback.onWebRtcAudioRecordStartError(errorMessage);
    }
  }

  private void reportWebRtcAudioRecordError(String errorMessage) {
    Log.e(TAG, "Run-time recording error: " + errorMessage);
    if (errorCallback != null) {
      errorCallback.onWebRtcAudioRecordError(errorMessage);
    }
  }
}<|MERGE_RESOLUTION|>--- conflicted
+++ resolved
@@ -18,16 +18,10 @@
 import android.media.AudioRecord;
 import android.media.MediaRecorder.AudioSource;
 import android.os.Process;
-<<<<<<< HEAD
-import android.os.SystemClock;
-
-import android.util.Log;
-=======
 
 import java.lang.System;
 import java.nio.ByteBuffer;
 import java.util.concurrent.TimeUnit;
->>>>>>> a17af05f
 
 import org.mozilla.gecko.annotation.WebRTCJNITarget;
 
@@ -52,13 +46,10 @@
   // high load.
   private static final int BUFFER_SIZE_FACTOR = 2;
 
-<<<<<<< HEAD
-=======
   // The AudioRecordJavaThread is allowed to wait for successful call to join()
   // but the wait times out afther this amount of time.
   private static final long AUDIO_RECORD_THREAD_JOIN_TIMEOUT_MS = 2000;
 
->>>>>>> a17af05f
   private final long nativeAudioRecord;
   private final Context context;
 
@@ -69,8 +60,6 @@
   private AudioRecord audioRecord = null;
   private AudioRecordThread audioThread = null;
 
-<<<<<<< HEAD
-=======
   private static volatile boolean microphoneMute = false;
   private byte[] emptyBytes;
 
@@ -88,7 +77,6 @@
     WebRtcAudioRecord.errorCallback = errorCallback;
   }
 
->>>>>>> a17af05f
   /**
    * Audio thread which keeps calling ByteBuffer.read() waiting for audio
    * to be recorded. Feeds recorded data to the native counterpart as a
@@ -106,12 +94,7 @@
     public void run() {
       Process.setThreadPriority(Process.THREAD_PRIORITY_URGENT_AUDIO);
       Log.d(TAG, "AudioRecordThread" + WebRtcAudioUtils.getThreadInfo());
-<<<<<<< HEAD
-      assertTrue(audioRecord.getRecordingState()
-          == AudioRecord.RECORDSTATE_RECORDING);
-=======
       assertTrue(audioRecord.getRecordingState() == AudioRecord.RECORDSTATE_RECORDING);
->>>>>>> a17af05f
 
       long lastTime = System.nanoTime();
       while (keepAlive) {
@@ -123,12 +106,8 @@
           }
           nativeDataIsRecorded(bytesRead, nativeAudioRecord);
         } else {
-<<<<<<< HEAD
-          Log.e(TAG,"AudioRecord.read failed: " + bytesRead);
-=======
           String errorMessage = "AudioRecord.read failed: " + bytesRead;
           Log.e(TAG, errorMessage);
->>>>>>> a17af05f
           if (bytesRead == AudioRecord.ERROR_INVALID_OPERATION) {
             keepAlive = false;
             reportWebRtcAudioRecordError(errorMessage);
@@ -147,11 +126,7 @@
           audioRecord.stop();
         }
       } catch (IllegalStateException e) {
-<<<<<<< HEAD
-        Log.e(TAG,"AudioRecord.stop failed: " + e.getMessage());
-=======
         Log.e(TAG, "AudioRecord.stop failed: " + e.getMessage());
->>>>>>> a17af05f
       }
     }
 
@@ -176,55 +151,22 @@
   private boolean enableBuiltInAEC(boolean enable) {
     Log.d(TAG, "enableBuiltInAEC(" + enable + ')');
     if (effects == null) {
-<<<<<<< HEAD
-      Log.e(TAG,"Built-in AEC is not supported on this platform");
-=======
       Log.e(TAG, "Built-in AEC is not supported on this platform");
->>>>>>> a17af05f
       return false;
     }
     return effects.setAEC(enable);
   }
 
-<<<<<<< HEAD
-  private boolean enableBuiltInAGC(boolean enable) {
-    Log.d(TAG, "enableBuiltInAGC(" + enable + ')');
-    if (effects == null) {
-      Log.e(TAG,"Built-in AGC is not supported on this platform");
-      return false;
-    }
-    return effects.setAGC(enable);
-  }
-
-  private boolean enableBuiltInNS(boolean enable) {
-    Log.d(TAG, "enableBuiltInNS(" + enable + ')');
-    if (effects == null) {
-      Log.e(TAG,"Built-in NS is not supported on this platform");
-      return false;
-    }
-=======
   private boolean enableBuiltInNS(boolean enable) {
     Log.d(TAG, "enableBuiltInNS(" + enable + ')');
     if (effects == null) {
       Log.e(TAG, "Built-in NS is not supported on this platform");
       return false;
     }
->>>>>>> a17af05f
     return effects.setNS(enable);
   }
 
   private int initRecording(int sampleRate, int channels) {
-<<<<<<< HEAD
-    Log.d(TAG, "initRecording(sampleRate=" + sampleRate + ", channels=" +
-        channels + ")");
-    if (!WebRtcAudioUtils.hasPermission(
-        context, android.Manifest.permission.RECORD_AUDIO)) {
-      Log.e(TAG,"RECORD_AUDIO permission is missing");
-      return -1;
-    }
-    if (audioRecord != null) {
-      Log.e(TAG,"InitRecording() called twice without StopRecording()");
-=======
     Log.d(TAG, "initRecording(sampleRate=" + sampleRate + ", channels=" + channels + ")");
     if (!WebRtcAudioUtils.hasPermission(context, android.Manifest.permission.RECORD_AUDIO)) {
       reportWebRtcAudioRecordInitError("RECORD_AUDIO permission is missing");
@@ -232,17 +174,13 @@
     }
     if (audioRecord != null) {
       reportWebRtcAudioRecordInitError("InitRecording called twice without StopRecording.");
->>>>>>> a17af05f
       return -1;
     }
     final int bytesPerFrame = channels * (BITS_PER_SAMPLE / 8);
     final int framesPerBuffer = sampleRate / BUFFERS_PER_SECOND;
     byteBuffer = ByteBuffer.allocateDirect(bytesPerFrame * framesPerBuffer);
     Log.d(TAG, "byteBuffer.capacity: " + byteBuffer.capacity());
-<<<<<<< HEAD
-=======
     emptyBytes = new byte[byteBuffer.capacity()];
->>>>>>> a17af05f
     // Rather than passing the ByteBuffer with every callback (requiring
     // the potentially expensive GetDirectBufferAddress) we simply have the
     // the native class cache the address to the memory once.
@@ -251,21 +189,11 @@
     // Get the minimum buffer size required for the successful creation of
     // an AudioRecord object, in byte units.
     // Note that this size doesn't guarantee a smooth recording under load.
-<<<<<<< HEAD
-    int minBufferSize = AudioRecord.getMinBufferSize(
-          sampleRate,
-          AudioFormat.CHANNEL_IN_MONO,
-          AudioFormat.ENCODING_PCM_16BIT);
-    if (minBufferSize == AudioRecord.ERROR
-        || minBufferSize == AudioRecord.ERROR_BAD_VALUE) {
-      Log.e(TAG, "AudioRecord.getMinBufferSize failed: " + minBufferSize);
-=======
     final int channelConfig = channelCountToConfiguration(channels);
     int minBufferSize =
         AudioRecord.getMinBufferSize(sampleRate, channelConfig, AudioFormat.ENCODING_PCM_16BIT);
     if (minBufferSize == AudioRecord.ERROR || minBufferSize == AudioRecord.ERROR_BAD_VALUE) {
       reportWebRtcAudioRecordInitError("AudioRecord.getMinBufferSize failed: " + minBufferSize);
->>>>>>> a17af05f
       return -1;
     }
     Log.d(TAG, "AudioRecord.getMinBufferSize: " + minBufferSize);
@@ -273,12 +201,7 @@
     // Use a larger buffer size than the minimum required when creating the
     // AudioRecord instance to ensure smooth recording under load. It has been
     // verified that it does not increase the actual recording latency.
-<<<<<<< HEAD
-    int bufferSizeInBytes =
-        Math.max(BUFFER_SIZE_FACTOR * minBufferSize, byteBuffer.capacity());
-=======
     int bufferSizeInBytes = Math.max(BUFFER_SIZE_FACTOR * minBufferSize, byteBuffer.capacity());
->>>>>>> a17af05f
     Log.d(TAG, "bufferSizeInBytes: " + bufferSizeInBytes);
 
     int audioSource = AudioSource.VOICE_COMMUNICATION;
@@ -287,42 +210,6 @@
     }
 
     try {
-<<<<<<< HEAD
-      audioRecord = new AudioRecord(audioSource,
-                                    sampleRate,
-                                    AudioFormat.CHANNEL_IN_MONO,
-                                    AudioFormat.ENCODING_PCM_16BIT,
-                                    bufferSizeInBytes);
-    } catch (IllegalArgumentException e) {
-      Log.e(TAG,e.getMessage());
-      return -1;
-    }
-    if (audioRecord == null ||
-        audioRecord.getState() != AudioRecord.STATE_INITIALIZED) {
-      Log.e(TAG,"Failed to create a new AudioRecord instance");
-      return -1;
-    }
-    Log.d(TAG, "AudioRecord "
-        + "session ID: " + audioRecord.getAudioSessionId() + ", "
-        + "audio format: " + audioRecord.getAudioFormat() + ", "
-        + "channels: " + audioRecord.getChannelCount() + ", "
-        + "sample rate: " + audioRecord.getSampleRate());
-    if (effects != null) {
-      effects.enable(audioRecord.getAudioSessionId());
-    }
-    // TODO(phoglund): put back audioRecord.getBufferSizeInFrames when
-    // all known downstream users supports M.
-    // if (WebRtcAudioUtils.runningOnMOrHigher()) {
-      // Returns the frame count of the native AudioRecord buffer. This is
-      // greater than or equal to the bufferSizeInBytes converted to frame
-      // units. The native frame count may be enlarged to accommodate the
-      // requirements of the source on creation or if the AudioRecord is
-      // subsequently rerouted.
-
-      // Log.d(TAG, "bufferSizeInFrames: "
-      //     + audioRecord.getBufferSizeInFrames());
-    //}
-=======
       audioRecord = new AudioRecord(audioSource, sampleRate, channelConfig,
           AudioFormat.ENCODING_PCM_16BIT, bufferSizeInBytes);
     } catch (IllegalArgumentException e) {
@@ -340,7 +227,6 @@
     }
     logMainParameters();
     logMainParametersExtended();
->>>>>>> a17af05f
     return framesPerBuffer;
   }
 
@@ -351,20 +237,12 @@
     try {
       audioRecord.startRecording();
     } catch (IllegalStateException e) {
-<<<<<<< HEAD
-      Log.e(TAG,"AudioRecord.startRecording failed: " + e.getMessage());
-      return false;
-    }
-    if (audioRecord.getRecordingState() != AudioRecord.RECORDSTATE_RECORDING) {
-      Log.e(TAG,"AudioRecord.startRecording failed");
-=======
       reportWebRtcAudioRecordStartError("AudioRecord.startRecording failed: " + e.getMessage());
       return false;
     }
     if (audioRecord.getRecordingState() != AudioRecord.RECORDSTATE_RECORDING) {
       reportWebRtcAudioRecordStartError("AudioRecord.startRecording failed - incorrect state :"
           + audioRecord.getRecordingState());
->>>>>>> a17af05f
       return false;
     }
     audioThread = new AudioRecordThread("AudioRecordJavaThread");
@@ -387,8 +265,6 @@
     return true;
   }
 
-<<<<<<< HEAD
-=======
   private void logMainParameters() {
     Log.d(TAG, "AudioRecord: "
             + "session ID: " + audioRecord.getAudioSessionId() + ", "
@@ -404,7 +280,6 @@
     }
   }
 
->>>>>>> a17af05f
   // Helper method which throws an exception  when an assertion has failed.
   private static void assertTrue(boolean condition) {
     if (!condition) {
@@ -412,10 +287,6 @@
     }
   }
 
-<<<<<<< HEAD
-  private native void nativeCacheDirectBufferAddress(
-      ByteBuffer byteBuffer, long nativeAudioRecord);
-=======
   private int channelCountToConfiguration(int channels) {
     return (channels == 1 ? AudioFormat.CHANNEL_IN_MONO : AudioFormat.CHANNEL_IN_STEREO);
   }
@@ -438,7 +309,6 @@
       audioRecord = null;
     }
   }
->>>>>>> a17af05f
 
   private void reportWebRtcAudioRecordInitError(String errorMessage) {
     Log.e(TAG, "Init recording error: " + errorMessage);
