/*
 *  Copyright (c) 2012 The WebRTC project authors. All Rights Reserved.
 *
 *  Use of this source code is governed by a BSD-style license
 *  that can be found in the LICENSE file in the root of the source
 *  tree. An additional intellectual property rights grant can be found
 *  in the file PATENTS.  All contributing project authors may
 *  be found in the AUTHORS file in the root of the source tree.
 */

#include <math.h>
#include <stdio.h>
#include <string.h>

#include <memory>

#include "webrtc/modules/audio_device/test/audio_device_test_defines.h"

#include "webrtc/test/gtest.h"
#include "webrtc/test/testsupport/fileutils.h"

#include "webrtc/modules/audio_device/audio_device_config.h"
#include "webrtc/modules/audio_device/audio_device_impl.h"
<<<<<<< HEAD
=======
#include "webrtc/modules/utility/include/process_thread.h"
>>>>>>> a17af05f
#include "webrtc/system_wrappers/include/sleep.h"

// Helper functions
#if defined(ANDROID)
char filenameStr[2][256] =
{ {0},
  {0},
}; // Allow two buffers for those API calls taking two filenames
int currentStr = 0;

const char* GetFilename(const char* filename)
{
  currentStr = !currentStr;
  sprintf(filenameStr[currentStr], "/sdcard/admtest/%s", filename);
  return filenameStr[currentStr];
}
#elif !defined(WEBRTC_IOS)
const char* GetFilename(const char* filename) {
  std::string full_path_filename = webrtc::test::OutputPath() + filename;
  return full_path_filename.c_str();
}
#endif

using namespace webrtc;

class AudioEventObserverAPI: public AudioDeviceObserver {
 public:
  AudioEventObserverAPI(
      const rtc::scoped_refptr<AudioDeviceModule>& audioDevice)
      : error_(kRecordingError),
        warning_(kRecordingWarning),
        audio_device_(audioDevice) {}

  ~AudioEventObserverAPI() override {}

  void OnErrorIsReported(const ErrorCode error) override {
    TEST_LOG("\n[*** ERROR ***] => OnErrorIsReported(%d)\n\n", error);
    error_ = error;
  }

  void OnWarningIsReported(const WarningCode warning) override {
    TEST_LOG("\n[*** WARNING ***] => OnWarningIsReported(%d)\n\n", warning);
    warning_ = warning;
    EXPECT_EQ(0, audio_device_->StopRecording());
    EXPECT_EQ(0, audio_device_->StopPlayout());
  }

 public:
  ErrorCode error_;
  WarningCode warning_;
 private:
  rtc::scoped_refptr<AudioDeviceModule> audio_device_;
};

class AudioTransportAPI: public AudioTransport {
 public:
  AudioTransportAPI(const rtc::scoped_refptr<AudioDeviceModule>& audioDevice)
      : rec_count_(0),
        play_count_(0) {
  }

  ~AudioTransportAPI() override {}

  int32_t RecordedDataIsAvailable(const void* audioSamples,
                                  const size_t nSamples,
                                  const size_t nBytesPerSample,
                                  const size_t nChannels,
                                  const uint32_t sampleRate,
                                  const uint32_t totalDelay,
                                  const int32_t clockSkew,
                                  const uint32_t currentMicLevel,
                                  const bool keyPressed,
                                  uint32_t& newMicLevel) override {
    rec_count_++;
    if (rec_count_ % 100 == 0) {
      if (nChannels == 1) {
        // mono
        TEST_LOG("-");
      } else if ((nChannels == 2) && (nBytesPerSample == 2)) {
        // stereo but only using one channel
        TEST_LOG("-|");
      } else {
        // stereo
        TEST_LOG("--");
      }
    }
    return 0;
  }

  int32_t NeedMorePlayData(const size_t nSamples,
                           const size_t nBytesPerSample,
                           const size_t nChannels,
                           const uint32_t sampleRate,
                           void* audioSamples,
                           size_t& nSamplesOut,
                           int64_t* elapsed_time_ms,
                           int64_t* ntp_time_ms) override {
    play_count_++;
    if (play_count_ % 100 == 0) {
      if (nChannels == 1) {
        TEST_LOG("+");
      } else {
        TEST_LOG("++");
      }
    }
    nSamplesOut = 480;
    return 0;
  }

<<<<<<< HEAD
=======
  void PushCaptureData(int voe_channel,
                       const void* audio_data,
                       int bits_per_sample,
                       int sample_rate,
                       size_t number_of_channels,
                       size_t number_of_frames) override {}

  void PullRenderData(int bits_per_sample,
                      int sample_rate,
                      size_t number_of_channels,
                      size_t number_of_frames,
                      void* audio_data,
                      int64_t* elapsed_time_ms,
                      int64_t* ntp_time_ms) override {}

>>>>>>> a17af05f
 private:
  uint32_t rec_count_;
  uint32_t play_count_;
};

class AudioDeviceAPITest: public testing::Test {
 protected:
  AudioDeviceAPITest() {}

  ~AudioDeviceAPITest() override {}

  static void SetUpTestCase() {
    process_thread_ = ProcessThread::Create("ProcessThread");
    process_thread_->Start();

    // Windows:
    //      if (WEBRTC_WINDOWS_CORE_AUDIO_BUILD)
    //          user can select between default (Core) or Wave
    //      else
    //          user can select between default (Wave) or Wave
    const int32_t kId = 444;

#if defined(_WIN32)
    EXPECT_TRUE((audio_device_ = AudioDeviceModule::Create(
                kId, AudioDeviceModule::kLinuxAlsaAudio)) == NULL);
    EXPECT_TRUE((audio_device_ = AudioDeviceModuleImpl::Create(
                kId, AudioDeviceModule::kSndioAudio)) == NULL);
#if defined(WEBRTC_WINDOWS_CORE_AUDIO_BUILD)
    TEST_LOG("WEBRTC_WINDOWS_CORE_AUDIO_BUILD is defined!\n\n");
    // create default implementation (=Core Audio) instance
    EXPECT_TRUE((audio_device_ = AudioDeviceModule::Create(
                kId, AudioDeviceModule::kPlatformDefaultAudio)) != NULL);
    EXPECT_EQ(0, audio_device_.release()->Release());
    // create non-default (=Wave Audio) instance
    EXPECT_TRUE((audio_device_ = AudioDeviceModule::Create(
                kId, AudioDeviceModule::kWindowsWaveAudio)) != NULL);
    EXPECT_EQ(0, audio_device_.release()->Release());
    // explicitly specify usage of Core Audio (same as default)
    EXPECT_TRUE((audio_device_ = AudioDeviceModule::Create(
                kId, AudioDeviceModule::kWindowsCoreAudio)) != NULL);
#else
    TEST_LOG("WEBRTC_WINDOWS_CORE_AUDIO_BUILD is *not* defined!\n");
    EXPECT_TRUE((audio_device_ = AudioDeviceModule::Create(
                kId, AudioDeviceModule::kWindowsCoreAudio)) == NULL);
    // create default implementation (=Wave Audio) instance
    EXPECT_TRUE((audio_device_ = AudioDeviceModule::Create(
                kId, AudioDeviceModule::kPlatformDefaultAudio)) != NULL);
    EXPECT_EQ(0, audio_device_.release()->Release());
    // explicitly specify usage of Wave Audio (same as default)
    EXPECT_TRUE((audio_device_ = AudioDeviceModule::Create(
                kId, AudioDeviceModule::kWindowsWaveAudio)) != NULL);
#endif
#endif

#if defined(ANDROID)
    // Fails tests
    EXPECT_TRUE((audio_device_ = AudioDeviceModule::Create(
                kId, AudioDeviceModule::kWindowsWaveAudio)) == NULL);
    EXPECT_TRUE((audio_device_ = AudioDeviceModule::Create(
                kId, AudioDeviceModule::kWindowsCoreAudio)) == NULL);
    EXPECT_TRUE((audio_device_ = AudioDeviceModule::Create(
                kId, AudioDeviceModule::kLinuxAlsaAudio)) == NULL);
    EXPECT_TRUE((audio_device_ = AudioDeviceModule::Create(
                kId, AudioDeviceModule::kSndioAudio)) == NULL);
    EXPECT_TRUE((audio_device_ = AudioDeviceModuleImpl::Create(
                kId, AudioDeviceModule::kLinuxPulseAudio)) == NULL);
    // Create default implementation instance
    EXPECT_TRUE((audio_device_ = AudioDeviceModule::Create(
                kId, AudioDeviceModule::kPlatformDefaultAudio)) != NULL);
#elif defined(WEBRTC_LINUX) || defined(WEBRTC_BSD)
    EXPECT_TRUE((audio_device_ = AudioDeviceModule::Create(
                kId, AudioDeviceModule::kWindowsWaveAudio)) == NULL);
    EXPECT_TRUE((audio_device_ = AudioDeviceModule::Create(
                kId, AudioDeviceModule::kWindowsCoreAudio)) == NULL);
    // create default implementation instance
    EXPECT_TRUE((audio_device_ = AudioDeviceModule::Create(
                kId, AudioDeviceModule::kPlatformDefaultAudio)) != NULL);
    EXPECT_EQ(0, audio_device_->Terminate());
    EXPECT_EQ(0, audio_device_.release()->Release());
    // explicitly specify usage of Pulse Audio (same as default)
    EXPECT_TRUE((audio_device_ = AudioDeviceModule::Create(
                kId, AudioDeviceModule::kLinuxPulseAudio)) != NULL);
#endif

#if defined(WEBRTC_MAC)
    // Fails tests
    EXPECT_TRUE((audio_device_ = AudioDeviceModule::Create(
                kId, AudioDeviceModule::kWindowsWaveAudio)) == NULL);
    EXPECT_TRUE((audio_device_ = AudioDeviceModule::Create(
                kId, AudioDeviceModule::kWindowsCoreAudio)) == NULL);
    EXPECT_TRUE((audio_device_ = AudioDeviceModule::Create(
                kId, AudioDeviceModule::kLinuxAlsaAudio)) == NULL);
    EXPECT_TRUE((audio_device_ = AudioDeviceModule::Create(
                kId, AudioDeviceModule::kLinuxPulseAudio)) == NULL);
    EXPECT_TRUE((audio_device_ = AudioDeviceModuleImpl::Create(
                kId, AudioDeviceModule::kSndioAudio)) == NULL);
    // Create default implementation instance
    EXPECT_TRUE((audio_device_ = AudioDeviceModule::Create(
                kId, AudioDeviceModule::kPlatformDefaultAudio)) != NULL);
#endif

    if (audio_device_ == NULL) {
      FAIL() << "Failed creating audio device object!";
    }

    process_thread_->RegisterModule(audio_device_);

    AudioDeviceModule::AudioLayer audio_layer =
        AudioDeviceModule::kPlatformDefaultAudio;
    EXPECT_EQ(0, audio_device_->ActiveAudioLayer(&audio_layer));
    if (audio_layer == AudioDeviceModule::kLinuxAlsaAudio) {
      linux_alsa_ = true;
    }
  }

  static void TearDownTestCase() {
    if (process_thread_) {
      process_thread_->DeRegisterModule(audio_device_);
      process_thread_->Stop();
      process_thread_.reset();
    }
    if (event_observer_) {
      delete event_observer_;
      event_observer_ = NULL;
    }
    if (audio_transport_) {
      delete audio_transport_;
      audio_transport_ = NULL;
    }
    if (audio_device_)
      EXPECT_EQ(0, audio_device_.release()->Release());
    PRINT_TEST_RESULTS;
  }

  void SetUp() override {
    if (linux_alsa_) {
      FAIL() << "API Test is not available on ALSA on Linux!";
    }
    EXPECT_EQ(0, audio_device_->Init());
    EXPECT_TRUE(audio_device_->Initialized());
  }

  void TearDown() override { EXPECT_EQ(0, audio_device_->Terminate()); }

  void CheckVolume(uint32_t expected, uint32_t actual) {
    // Mac and Windows have lower resolution on the volume settings.
#if defined(WEBRTC_MAC) || defined(_WIN32)
    int diff = abs(static_cast<int>(expected - actual));
    EXPECT_LE(diff, 5);
#else
    EXPECT_TRUE((actual == expected) || (actual == expected-1));
#endif
  }

  void CheckInitialPlayoutStates() {
    EXPECT_FALSE(audio_device_->PlayoutIsInitialized());
    EXPECT_FALSE(audio_device_->Playing());
    EXPECT_FALSE(audio_device_->SpeakerIsInitialized());
  }

  void CheckInitialRecordingStates() {
    EXPECT_FALSE(audio_device_->RecordingIsInitialized());
    EXPECT_FALSE(audio_device_->Recording());
    EXPECT_FALSE(audio_device_->MicrophoneIsInitialized());
  }

  // TODO(henrika): Get rid of globals.
  static bool linux_alsa_;
  static std::unique_ptr<ProcessThread> process_thread_;
  static rtc::scoped_refptr<AudioDeviceModule> audio_device_;
  static AudioTransportAPI* audio_transport_;
  static AudioEventObserverAPI* event_observer_;
};

// Must be initialized like this to handle static SetUpTestCase() above.
bool AudioDeviceAPITest::linux_alsa_ = false;
std::unique_ptr<ProcessThread> AudioDeviceAPITest::process_thread_;
rtc::scoped_refptr<AudioDeviceModule> AudioDeviceAPITest::audio_device_;
AudioTransportAPI* AudioDeviceAPITest::audio_transport_ = NULL;
AudioEventObserverAPI* AudioDeviceAPITest::event_observer_ = NULL;

TEST_F(AudioDeviceAPITest, RegisterEventObserver) {
  event_observer_ = new AudioEventObserverAPI(audio_device_);
  EXPECT_EQ(0, audio_device_->RegisterEventObserver(NULL));
  EXPECT_EQ(0, audio_device_->RegisterEventObserver(event_observer_));
  EXPECT_EQ(0, audio_device_->RegisterEventObserver(NULL));
}

TEST_F(AudioDeviceAPITest, RegisterAudioCallback) {
  audio_transport_ = new AudioTransportAPI(audio_device_);
  EXPECT_EQ(0, audio_device_->RegisterAudioCallback(NULL));
  EXPECT_EQ(0, audio_device_->RegisterAudioCallback(audio_transport_));
  EXPECT_EQ(0, audio_device_->RegisterAudioCallback(NULL));
}

TEST_F(AudioDeviceAPITest, Init) {
  EXPECT_TRUE(audio_device_->Initialized());
  EXPECT_EQ(0, audio_device_->Init());
  EXPECT_TRUE(audio_device_->Initialized());
  EXPECT_EQ(0, audio_device_->Terminate());
  EXPECT_FALSE(audio_device_->Initialized());
  EXPECT_EQ(0, audio_device_->Init());
  EXPECT_TRUE(audio_device_->Initialized());
  EXPECT_EQ(0, audio_device_->Terminate());
  EXPECT_FALSE(audio_device_->Initialized());
}

TEST_F(AudioDeviceAPITest, Terminate) {
  EXPECT_TRUE(audio_device_->Initialized());
  EXPECT_EQ(0, audio_device_->Terminate());
  EXPECT_FALSE(audio_device_->Initialized());
  EXPECT_EQ(0, audio_device_->Terminate());
  EXPECT_FALSE(audio_device_->Initialized());
  EXPECT_EQ(0, audio_device_->Init());
  EXPECT_TRUE(audio_device_->Initialized());
  EXPECT_EQ(0, audio_device_->Terminate());
  EXPECT_FALSE(audio_device_->Initialized());
}

TEST_F(AudioDeviceAPITest, PlayoutDevices) {
  EXPECT_GT(audio_device_->PlayoutDevices(), 0);
  EXPECT_GT(audio_device_->PlayoutDevices(), 0);
}

TEST_F(AudioDeviceAPITest, RecordingDevices) {
  EXPECT_GT(audio_device_->RecordingDevices(), 0);
  EXPECT_GT(audio_device_->RecordingDevices(), 0);
}

// TODO(henrika): uncomment when you have decided what to do with issue 3675.
#if 0
TEST_F(AudioDeviceAPITest, PlayoutDeviceName) {
  char name[kAdmMaxDeviceNameSize];
  char guid[kAdmMaxGuidSize];
  int16_t no_devices = audio_device_->PlayoutDevices();

  // fail tests
  EXPECT_EQ(-1, audio_device_->PlayoutDeviceName(-2, name, guid));
  EXPECT_EQ(-1, audio_device_->PlayoutDeviceName(no_devices, name, guid));
  EXPECT_EQ(-1, audio_device_->PlayoutDeviceName(0, NULL, guid));

  // bulk tests
  EXPECT_EQ(0, audio_device_->PlayoutDeviceName(0, name, NULL));
#ifdef _WIN32
  // shall be mapped to 0.
  EXPECT_EQ(0, audio_device_->PlayoutDeviceName(-1, name, NULL));
#else
  EXPECT_EQ(-1, audio_device_->PlayoutDeviceName(-1, name, NULL));
#endif
  for (int i = 0; i < no_devices; i++) {
    EXPECT_EQ(0, audio_device_->PlayoutDeviceName(i, name, guid));
    EXPECT_EQ(0, audio_device_->PlayoutDeviceName(i, name, NULL));
  }
}

TEST_F(AudioDeviceAPITest, RecordingDeviceName) {
  char name[kAdmMaxDeviceNameSize];
  char guid[kAdmMaxGuidSize];
  int16_t no_devices = audio_device_->RecordingDevices();

  // fail tests
  EXPECT_EQ(-1, audio_device_->RecordingDeviceName(-2, name, guid));
  EXPECT_EQ(-1, audio_device_->RecordingDeviceName(no_devices, name, guid));
  EXPECT_EQ(-1, audio_device_->RecordingDeviceName(0, NULL, guid));

  // bulk tests
  EXPECT_EQ(0, audio_device_->RecordingDeviceName(0, name, NULL));
#ifdef _WIN32
  // shall me mapped to 0
  EXPECT_EQ(0, audio_device_->RecordingDeviceName(-1, name, NULL));
#else
  EXPECT_EQ(-1, audio_device_->RecordingDeviceName(-1, name, NULL));
#endif
  for (int i = 0; i < no_devices; i++) {
    EXPECT_EQ(0, audio_device_->RecordingDeviceName(i, name, guid));
    EXPECT_EQ(0, audio_device_->RecordingDeviceName(i, name, NULL));
  }
}

TEST_F(AudioDeviceAPITest, SetPlayoutDevice) {
  int16_t no_devices = audio_device_->PlayoutDevices();

  // fail tests
  EXPECT_EQ(-1, audio_device_->SetPlayoutDevice(-1));
  EXPECT_EQ(-1, audio_device_->SetPlayoutDevice(no_devices));

  // bulk tests
#ifdef _WIN32
  EXPECT_EQ(0, audio_device_->SetPlayoutDevice(
      AudioDeviceModule::kDefaultCommunicationDevice));
  EXPECT_EQ(0, audio_device_->SetPlayoutDevice(
      AudioDeviceModule::kDefaultDevice));
#else
  EXPECT_EQ(-1, audio_device_->SetPlayoutDevice(
      AudioDeviceModule::kDefaultCommunicationDevice));
  EXPECT_EQ(-1, audio_device_->SetPlayoutDevice(
      AudioDeviceModule::kDefaultDevice));
#endif
  for (int i = 0; i < no_devices; i++) {
    EXPECT_EQ(0, audio_device_->SetPlayoutDevice(i));
  }
}

TEST_F(AudioDeviceAPITest, SetRecordingDevice) {
  EXPECT_EQ(0, audio_device_->Init());
  int16_t no_devices = audio_device_->RecordingDevices();

  // fail tests
  EXPECT_EQ(-1, audio_device_->SetRecordingDevice(-1));
  EXPECT_EQ(-1, audio_device_->SetRecordingDevice(no_devices));

  // bulk tests
#ifdef _WIN32
  EXPECT_TRUE(audio_device_->SetRecordingDevice(
          AudioDeviceModule::kDefaultCommunicationDevice) == 0);
  EXPECT_EQ(0, audio_device_->SetRecordingDevice(
      AudioDeviceModule::kDefaultDevice));
#else
  EXPECT_TRUE(audio_device_->SetRecordingDevice(
      AudioDeviceModule::kDefaultCommunicationDevice) == -1);
  EXPECT_TRUE(audio_device_->SetRecordingDevice(
      AudioDeviceModule::kDefaultDevice) == -1);
#endif
  for (int i = 0; i < no_devices; i++) {
    EXPECT_EQ(0, audio_device_->SetRecordingDevice(i));
  }
}
#endif  // 0

TEST_F(AudioDeviceAPITest, PlayoutIsAvailable) {
  bool available;
#ifdef _WIN32
  EXPECT_TRUE(audio_device_->SetPlayoutDevice(
          AudioDeviceModule::kDefaultCommunicationDevice) == 0);
  EXPECT_EQ(0, audio_device_->PlayoutIsAvailable(&available));
  // Availability check should not initialize.
  EXPECT_FALSE(audio_device_->PlayoutIsInitialized());

  EXPECT_EQ(0,
            audio_device_->SetPlayoutDevice(AudioDeviceModule::kDefaultDevice));
  EXPECT_EQ(0, audio_device_->PlayoutIsAvailable(&available));
  EXPECT_FALSE(audio_device_->PlayoutIsInitialized());
#endif

  int16_t no_devices = audio_device_->PlayoutDevices();
  for (int i = 0; i < no_devices; i++) {
    EXPECT_EQ(0, audio_device_->SetPlayoutDevice(i));
    EXPECT_EQ(0, audio_device_->PlayoutIsAvailable(&available));
    EXPECT_FALSE(audio_device_->PlayoutIsInitialized());
  }
}

TEST_F(AudioDeviceAPITest, RecordingIsAvailable) {
  bool available;
#ifdef _WIN32
  EXPECT_EQ(0, audio_device_->SetRecordingDevice(
      AudioDeviceModule::kDefaultCommunicationDevice));
  EXPECT_EQ(0, audio_device_->RecordingIsAvailable(&available));
  EXPECT_FALSE(audio_device_->RecordingIsInitialized());

  EXPECT_EQ(0, audio_device_->SetRecordingDevice(
      AudioDeviceModule::kDefaultDevice));
  EXPECT_EQ(0, audio_device_->RecordingIsAvailable(&available));
  EXPECT_FALSE(audio_device_->RecordingIsInitialized());
#endif

  int16_t no_devices = audio_device_->RecordingDevices();
  for (int i = 0; i < no_devices; i++) {
    EXPECT_EQ(0, audio_device_->SetRecordingDevice(i));
    EXPECT_EQ(0, audio_device_->RecordingIsAvailable(&available));
    EXPECT_FALSE(audio_device_->RecordingIsInitialized());
  }
}

TEST_F(AudioDeviceAPITest, InitPlayout) {
  // check initial state
  EXPECT_FALSE(audio_device_->PlayoutIsInitialized());

  // ensure that device must be set before we can initialize
  EXPECT_EQ(-1, audio_device_->InitPlayout());
  EXPECT_EQ(0, audio_device_->SetPlayoutDevice(MACRO_DEFAULT_DEVICE));
  EXPECT_EQ(0, audio_device_->InitPlayout());
  EXPECT_TRUE(audio_device_->PlayoutIsInitialized());

  // bulk tests
  bool available;
  EXPECT_EQ(0, audio_device_->PlayoutIsAvailable(&available));
  if (available) {
    EXPECT_EQ(0, audio_device_->InitPlayout());
    EXPECT_TRUE(audio_device_->PlayoutIsInitialized());
    EXPECT_EQ(0, audio_device_->InitPlayout());
    EXPECT_EQ(-1, audio_device_->SetPlayoutDevice(
        MACRO_DEFAULT_COMMUNICATION_DEVICE));
    EXPECT_EQ(0, audio_device_->StopPlayout());
    EXPECT_FALSE(audio_device_->PlayoutIsInitialized());
  }

  EXPECT_EQ(0, audio_device_->SetPlayoutDevice(
      MACRO_DEFAULT_COMMUNICATION_DEVICE));
  EXPECT_EQ(0, audio_device_->PlayoutIsAvailable(&available));
  if (available) {
    EXPECT_EQ(0, audio_device_->InitPlayout());
    // Sleep is needed for e.g. iPhone since we after stopping then starting may
    // have a hangover time of a couple of ms before initialized.
    SleepMs(50);
    EXPECT_TRUE(audio_device_->PlayoutIsInitialized());
  }

  int16_t no_devices = audio_device_->PlayoutDevices();
  for (int i = 0; i < no_devices; i++) {
    EXPECT_EQ(0, audio_device_->PlayoutIsAvailable(&available));
    if (available) {
      EXPECT_EQ(0, audio_device_->StopPlayout());
      EXPECT_FALSE(audio_device_->PlayoutIsInitialized());
      EXPECT_EQ(0, audio_device_->SetPlayoutDevice(i));
      EXPECT_EQ(0, audio_device_->PlayoutIsAvailable(&available));
      if (available) {
        EXPECT_EQ(0, audio_device_->InitPlayout());
        EXPECT_TRUE(audio_device_->PlayoutIsInitialized());
      }
    }
  }
  EXPECT_EQ(0, audio_device_->StopPlayout());
}

TEST_F(AudioDeviceAPITest, InitRecording) {
  // check initial state
  EXPECT_FALSE(audio_device_->RecordingIsInitialized());

  // ensure that device must be set before we can initialize
  EXPECT_EQ(-1, audio_device_->InitRecording());
  EXPECT_EQ(0, audio_device_->SetRecordingDevice(MACRO_DEFAULT_DEVICE));
  EXPECT_EQ(0, audio_device_->InitRecording());
  EXPECT_TRUE(audio_device_->RecordingIsInitialized());

  // bulk tests
  bool available;
  EXPECT_EQ(0, audio_device_->RecordingIsAvailable(&available));
  if (available) {
    EXPECT_EQ(0, audio_device_->InitRecording());
    EXPECT_TRUE(audio_device_->RecordingIsInitialized());
    EXPECT_EQ(0, audio_device_->InitRecording());
    EXPECT_EQ(-1,
        audio_device_->SetRecordingDevice(MACRO_DEFAULT_COMMUNICATION_DEVICE));
    EXPECT_EQ(0, audio_device_->StopRecording());
    EXPECT_FALSE(audio_device_->RecordingIsInitialized());
  }

  EXPECT_EQ(0,
      audio_device_->SetRecordingDevice(MACRO_DEFAULT_COMMUNICATION_DEVICE));
  EXPECT_EQ(0, audio_device_->RecordingIsAvailable(&available));
  if (available) {
    EXPECT_EQ(0, audio_device_->InitRecording());
    SleepMs(50);
    EXPECT_TRUE(audio_device_->RecordingIsInitialized());
  }

  int16_t no_devices = audio_device_->RecordingDevices();
  for (int i = 0; i < no_devices; i++) {
    EXPECT_EQ(0, audio_device_->RecordingIsAvailable(&available));
    if (available) {
      EXPECT_EQ(0, audio_device_->StopRecording());
      EXPECT_FALSE(audio_device_->RecordingIsInitialized());
      EXPECT_EQ(0, audio_device_->SetRecordingDevice(i));
      EXPECT_EQ(0, audio_device_->RecordingIsAvailable(&available));
      if (available) {
        EXPECT_EQ(0, audio_device_->InitRecording());
        EXPECT_TRUE(audio_device_->RecordingIsInitialized());
      }
    }
  }
  EXPECT_EQ(0, audio_device_->StopRecording());
}

TEST_F(AudioDeviceAPITest, StartAndStopPlayout) {
  bool available;
  EXPECT_EQ(0, audio_device_->RegisterAudioCallback(NULL));

  CheckInitialPlayoutStates();

  EXPECT_EQ(-1, audio_device_->StartPlayout());
  EXPECT_EQ(0, audio_device_->StopPlayout());

#ifdef _WIN32
  // kDefaultCommunicationDevice
  EXPECT_TRUE(audio_device_->SetPlayoutDevice(
          AudioDeviceModule::kDefaultCommunicationDevice) == 0);
  EXPECT_EQ(0, audio_device_->PlayoutIsAvailable(&available));
  if (available)
  {
    EXPECT_FALSE(audio_device_->PlayoutIsInitialized());
    EXPECT_EQ(0, audio_device_->InitPlayout());
    EXPECT_EQ(0, audio_device_->StartPlayout());
    EXPECT_TRUE(audio_device_->Playing());
    EXPECT_EQ(-1, audio_device_->RegisterAudioCallback(audio_transport_));
    EXPECT_EQ(0, audio_device_->StopPlayout());
    EXPECT_FALSE(audio_device_->Playing());
    EXPECT_EQ(0, audio_device_->RegisterAudioCallback(NULL));
  }
#endif

  // repeat test but for kDefaultDevice
  EXPECT_EQ(0, audio_device_->SetPlayoutDevice(MACRO_DEFAULT_DEVICE));
  EXPECT_EQ(0, audio_device_->PlayoutIsAvailable(&available));
  if (available) {
    EXPECT_FALSE(audio_device_->PlayoutIsInitialized());
    EXPECT_EQ(0, audio_device_->InitPlayout());
    EXPECT_EQ(0, audio_device_->StartPlayout());
    EXPECT_TRUE(audio_device_->Playing());
    EXPECT_EQ(-1, audio_device_->RegisterAudioCallback(audio_transport_));
    EXPECT_EQ(0, audio_device_->StopPlayout());
    EXPECT_FALSE(audio_device_->Playing());
    EXPECT_EQ(0, audio_device_->RegisterAudioCallback(NULL));
  }

  // repeat test for all devices
  int16_t no_devices = audio_device_->PlayoutDevices();
  for (int i = 0; i < no_devices; i++) {
    EXPECT_EQ(0, audio_device_->SetPlayoutDevice(i));
    EXPECT_EQ(0, audio_device_->PlayoutIsAvailable(&available));
    if (available) {
      EXPECT_FALSE(audio_device_->PlayoutIsInitialized());
      EXPECT_EQ(0, audio_device_->InitPlayout());
      EXPECT_EQ(0, audio_device_->StartPlayout());
      EXPECT_TRUE(audio_device_->Playing());
      EXPECT_EQ(-1, audio_device_->RegisterAudioCallback(audio_transport_));
      EXPECT_EQ(0, audio_device_->StopPlayout());
      EXPECT_FALSE(audio_device_->Playing());
      EXPECT_EQ(0, audio_device_->RegisterAudioCallback(NULL));
    }
  }
}

TEST_F(AudioDeviceAPITest, StartAndStopRecording) {
  bool available;
  EXPECT_EQ(0, audio_device_->RegisterAudioCallback(NULL));

  CheckInitialRecordingStates();

  EXPECT_EQ(-1, audio_device_->StartRecording());
  EXPECT_EQ(0, audio_device_->StopRecording());

#ifdef _WIN32
  // kDefaultCommunicationDevice
  EXPECT_TRUE(audio_device_->SetRecordingDevice(
          AudioDeviceModule::kDefaultCommunicationDevice) == 0);
  EXPECT_EQ(0, audio_device_->RecordingIsAvailable(&available));
  if (available)
  {
    EXPECT_FALSE(audio_device_->RecordingIsInitialized());
    EXPECT_EQ(0, audio_device_->InitRecording());
    EXPECT_EQ(0, audio_device_->StartRecording());
    EXPECT_TRUE(audio_device_->Recording());
    EXPECT_EQ(-1, audio_device_->RegisterAudioCallback(audio_transport_));
    EXPECT_EQ(0, audio_device_->StopRecording());
    EXPECT_FALSE(audio_device_->Recording());
    EXPECT_EQ(0, audio_device_->RegisterAudioCallback(NULL));
  }
#endif

  // repeat test but for kDefaultDevice
  EXPECT_EQ(0, audio_device_->SetRecordingDevice(MACRO_DEFAULT_DEVICE));
  EXPECT_EQ(0, audio_device_->RecordingIsAvailable(&available));
  if (available) {
    EXPECT_FALSE(audio_device_->RecordingIsInitialized());
    EXPECT_EQ(0, audio_device_->InitRecording());
    EXPECT_EQ(0, audio_device_->StartRecording());
    EXPECT_TRUE(audio_device_->Recording());
    EXPECT_EQ(-1, audio_device_->RegisterAudioCallback(audio_transport_));
    EXPECT_EQ(0, audio_device_->StopRecording());
    EXPECT_FALSE(audio_device_->Recording());
    EXPECT_EQ(0, audio_device_->RegisterAudioCallback(NULL));
  }

  // repeat test for all devices
  int16_t no_devices = audio_device_->RecordingDevices();
  for (int i = 0; i < no_devices; i++) {
    EXPECT_EQ(0, audio_device_->SetRecordingDevice(i));
    EXPECT_EQ(0, audio_device_->RecordingIsAvailable(&available));
    if (available) {
      EXPECT_FALSE(audio_device_->RecordingIsInitialized());
      EXPECT_EQ(0, audio_device_->InitRecording());
      EXPECT_EQ(0, audio_device_->StartRecording());
      EXPECT_TRUE(audio_device_->Recording());
      EXPECT_EQ(-1, audio_device_->RegisterAudioCallback(audio_transport_));
      EXPECT_EQ(0, audio_device_->StopRecording());
      EXPECT_FALSE(audio_device_->Recording());
      EXPECT_EQ(0, audio_device_->RegisterAudioCallback(NULL));
    }
  }
}

#if defined(_WIN32) && !defined(WEBRTC_WINDOWS_CORE_AUDIO_BUILD)
TEST_F(AudioDeviceAPITest, SetAndGetWaveOutVolume) {
  uint32_t vol(0);
  // NOTE 1: Windows Wave only!
  // NOTE 2: It seems like the waveOutSetVolume API returns
  // MMSYSERR_NOTSUPPORTED on some Vista machines!
  const uint16_t maxVol(0xFFFF);
  uint16_t volL, volR;

  CheckInitialPlayoutStates();

  // make dummy test to see if this API is supported
  int32_t works = audio_device_->SetWaveOutVolume(vol, vol);
  WARNING(works == 0);

  if (works == 0)
  {
    // set volume without open playout device
    for (vol = 0; vol <= maxVol; vol += (maxVol/5))
    {
      EXPECT_EQ(0, audio_device_->SetWaveOutVolume(vol, vol));
      EXPECT_EQ(0, audio_device_->WaveOutVolume(volL, volR));
      EXPECT_TRUE((volL == vol) && (volR == vol));
    }

    // repeat test but this time with an open (default) output device
    EXPECT_EQ(0, audio_device_->SetPlayoutDevice(
        AudioDeviceModule::kDefaultDevice));
    EXPECT_EQ(0, audio_device_->InitPlayout());
    EXPECT_TRUE(audio_device_->PlayoutIsInitialized());
    for (vol = 0; vol <= maxVol; vol += (maxVol/5))
    {
      EXPECT_EQ(0, audio_device_->SetWaveOutVolume(vol, vol));
      EXPECT_EQ(0, audio_device_->WaveOutVolume(volL, volR));
      EXPECT_TRUE((volL == vol) && (volR == vol));
    }

    // as above but while playout is active
    EXPECT_EQ(0, audio_device_->StartPlayout());
    EXPECT_TRUE(audio_device_->Playing());
    for (vol = 0; vol <= maxVol; vol += (maxVol/5))
    {
      EXPECT_EQ(0, audio_device_->SetWaveOutVolume(vol, vol));
      EXPECT_EQ(0, audio_device_->WaveOutVolume(volL, volR));
      EXPECT_TRUE((volL == vol) && (volR == vol));
    }
  }

  EXPECT_EQ(0, audio_device_->StopPlayout());
  EXPECT_FALSE(audio_device_->Playing());
}
#endif  // defined(_WIN32) && !defined(WEBRTC_WINDOWS_CORE_AUDIO_BUILD)

TEST_F(AudioDeviceAPITest, InitSpeaker) {
  // NOTE: By calling Terminate (in TearDown) followed by Init (in SetUp) we
  // ensure that any existing output mixer handle is set to NULL.
  // The mixer handle is closed and reopened again for each call to
  // SetPlayoutDevice.
  CheckInitialPlayoutStates();

  // kDefaultCommunicationDevice
  EXPECT_EQ(0, audio_device_->SetPlayoutDevice(
      MACRO_DEFAULT_COMMUNICATION_DEVICE));
  EXPECT_EQ(0, audio_device_->InitSpeaker());

  // fail tests
  bool available;
  EXPECT_EQ(0, audio_device_->PlayoutIsAvailable(&available));
  if (available) {
    EXPECT_EQ(0, audio_device_->InitPlayout());
    EXPECT_EQ(0, audio_device_->StartPlayout());
    EXPECT_EQ(-1, audio_device_->InitSpeaker());
    EXPECT_EQ(0, audio_device_->StopPlayout());
  }

  // kDefaultDevice
  EXPECT_EQ(0, audio_device_->SetPlayoutDevice(MACRO_DEFAULT_DEVICE));
  EXPECT_EQ(0, audio_device_->InitSpeaker());

  // repeat test for all devices
  int16_t no_devices = audio_device_->PlayoutDevices();
  for (int i = 0; i < no_devices; i++) {
    EXPECT_EQ(0, audio_device_->SetPlayoutDevice(i));
    EXPECT_EQ(0, audio_device_->InitSpeaker());
  }
}

TEST_F(AudioDeviceAPITest, InitMicrophone) {
  // NOTE: By calling Terminate (in TearDown) followed by Init (in SetUp) we
  // ensure that any existing output mixer handle is set to NULL.
  // The mixer handle is closed and reopened again for each call to
  // SetRecordingDevice.
  CheckInitialRecordingStates();

  // kDefaultCommunicationDevice
  EXPECT_EQ(0,
      audio_device_->SetRecordingDevice(MACRO_DEFAULT_COMMUNICATION_DEVICE));
  EXPECT_EQ(0, audio_device_->InitMicrophone());

  // fail tests
  bool available;
  EXPECT_EQ(0, audio_device_->RecordingIsAvailable(&available));
  if (available) {
    EXPECT_EQ(0, audio_device_->InitRecording());
    EXPECT_EQ(0, audio_device_->StartRecording());
    EXPECT_EQ(-1, audio_device_->InitMicrophone());
    EXPECT_EQ(0, audio_device_->StopRecording());
  }

  // kDefaultDevice
  EXPECT_EQ(0, audio_device_->SetRecordingDevice(MACRO_DEFAULT_DEVICE));
  EXPECT_EQ(0, audio_device_->InitMicrophone());

  // repeat test for all devices
  int16_t no_devices = audio_device_->RecordingDevices();
  for (int i = 0; i < no_devices; i++) {
    EXPECT_EQ(0, audio_device_->SetRecordingDevice(i));
    EXPECT_EQ(0, audio_device_->InitMicrophone());
  }
}

TEST_F(AudioDeviceAPITest, SpeakerVolumeIsAvailable) {
  CheckInitialPlayoutStates();
  bool available;

#ifdef _WIN32
  // check the kDefaultCommunicationDevice
  EXPECT_TRUE(audio_device_->SetPlayoutDevice(
          AudioDeviceModule::kDefaultCommunicationDevice) == 0);
  EXPECT_EQ(0, audio_device_->SpeakerVolumeIsAvailable(&available));
  // check for availability should not lead to initialization
  EXPECT_FALSE(audio_device_->SpeakerIsInitialized());
#endif

  // check the kDefaultDevice
  EXPECT_EQ(0, audio_device_->SetPlayoutDevice(MACRO_DEFAULT_DEVICE));
  EXPECT_EQ(0, audio_device_->SpeakerVolumeIsAvailable(&available));
  EXPECT_FALSE(audio_device_->SpeakerIsInitialized());

  // check all availiable devices
  int16_t no_devices = audio_device_->PlayoutDevices();
  for (int i = 0; i < no_devices; i++) {
    EXPECT_EQ(0, audio_device_->SetPlayoutDevice(i));
    EXPECT_EQ(0, audio_device_->SpeakerVolumeIsAvailable(&available));
    EXPECT_FALSE(audio_device_->SpeakerIsInitialized());
  }
}

// Tests the following methods:
// SetSpeakerVolume
// SpeakerVolume
// MaxSpeakerVolume
// MinSpeakerVolume
// NOTE: Disabled on mac due to issue 257.
#ifndef WEBRTC_MAC
TEST_F(AudioDeviceAPITest, SpeakerVolumeTests) {
  uint32_t vol(0);
  uint32_t volume(0);
  uint32_t maxVolume(0);
  uint32_t minVolume(0);
  uint16_t stepSize(0);
  bool available;
  CheckInitialPlayoutStates();

  // fail tests
  EXPECT_EQ(-1, audio_device_->SetSpeakerVolume(0));
  // speaker must be initialized first
  EXPECT_EQ(-1, audio_device_->SpeakerVolume(&volume));
  EXPECT_EQ(-1, audio_device_->MaxSpeakerVolume(&maxVolume));
  EXPECT_EQ(-1, audio_device_->MinSpeakerVolume(&minVolume));
  EXPECT_EQ(-1, audio_device_->SpeakerVolumeStepSize(&stepSize));

#if defined(_WIN32) && !defined(WEBRTC_WINDOWS_CORE_AUDIO_BUILD)
  // test for warning (can e.g. happen on Vista with Wave API)
  EXPECT_EQ(0,
            audio_device_->SetPlayoutDevice(AudioDeviceModule::kDefaultDevice));
  EXPECT_EQ(0, audio_device_->SpeakerVolumeIsAvailable(&available));
  if (available) {
    EXPECT_EQ(0, audio_device_->InitSpeaker());
    EXPECT_EQ(0, audio_device_->SetSpeakerVolume(19001));
    EXPECT_EQ(0, audio_device_->SpeakerVolume(&volume));
    WARNING(volume == 19001);
  }
#endif

#ifdef _WIN32
  // use kDefaultCommunicationDevice and modify/retrieve the volume
  EXPECT_TRUE(audio_device_->SetPlayoutDevice(
          AudioDeviceModule::kDefaultCommunicationDevice) == 0);
  EXPECT_EQ(0, audio_device_->SpeakerVolumeIsAvailable(&available));
  if (available) {
    EXPECT_EQ(0, audio_device_->InitSpeaker());
    EXPECT_EQ(0, audio_device_->MaxSpeakerVolume(&maxVolume));
    EXPECT_EQ(0, audio_device_->MinSpeakerVolume(&minVolume));
    EXPECT_EQ(0, audio_device_->SpeakerVolumeStepSize(&stepSize));
    for (vol = minVolume; vol < (unsigned int)maxVolume; vol += 20*stepSize) {
      EXPECT_EQ(0, audio_device_->SetSpeakerVolume(vol));
      EXPECT_EQ(0, audio_device_->SpeakerVolume(&volume));
      CheckVolume(volume, vol);
    }
  }
#endif

  // use kDefaultDevice and modify/retrieve the volume
  EXPECT_EQ(0, audio_device_->SetPlayoutDevice(MACRO_DEFAULT_DEVICE));
  EXPECT_EQ(0, audio_device_->SpeakerVolumeIsAvailable(&available));
  if (available) {
    EXPECT_EQ(0, audio_device_->InitSpeaker());
    EXPECT_EQ(0, audio_device_->MaxSpeakerVolume(&maxVolume));
    EXPECT_EQ(0, audio_device_->MinSpeakerVolume(&minVolume));
    EXPECT_EQ(0, audio_device_->SpeakerVolumeStepSize(&stepSize));
    uint32_t step = (maxVolume - minVolume) / 10;
    step = (step < stepSize ? stepSize : step);
    for (vol = minVolume; vol <= maxVolume; vol += step) {
      EXPECT_EQ(0, audio_device_->SetSpeakerVolume(vol));
      EXPECT_EQ(0, audio_device_->SpeakerVolume(&volume));
      CheckVolume(volume, vol);
    }
  }

  // use all (indexed) devices and modify/retrieve the volume
  int16_t no_devices = audio_device_->PlayoutDevices();
  for (int i = 0; i < no_devices; i++) {
    EXPECT_EQ(0, audio_device_->SetPlayoutDevice(i));
    EXPECT_EQ(0, audio_device_->SpeakerVolumeIsAvailable(&available));
    if (available) {
      EXPECT_EQ(0, audio_device_->InitSpeaker());
      EXPECT_EQ(0, audio_device_->MaxSpeakerVolume(&maxVolume));
      EXPECT_EQ(0, audio_device_->MinSpeakerVolume(&minVolume));
      EXPECT_EQ(0, audio_device_->SpeakerVolumeStepSize(&stepSize));
      uint32_t step = (maxVolume - minVolume) / 10;
      step = (step < stepSize ? stepSize : step);
      for (vol = minVolume; vol <= maxVolume; vol += step) {
        EXPECT_EQ(0, audio_device_->SetSpeakerVolume(vol));
        EXPECT_EQ(0, audio_device_->SpeakerVolume(&volume));
        CheckVolume(volume, vol);
      }
    }
  }

  // restore reasonable level
  EXPECT_EQ(0, audio_device_->SetPlayoutDevice(MACRO_DEFAULT_DEVICE));
  EXPECT_EQ(0, audio_device_->SpeakerVolumeIsAvailable(&available));
  if (available) {
    EXPECT_EQ(0, audio_device_->InitSpeaker());
    EXPECT_EQ(0, audio_device_->MaxSpeakerVolume(&maxVolume));
    EXPECT_TRUE(audio_device_->SetSpeakerVolume(maxVolume < 10 ?
        maxVolume/3 : maxVolume/10) == 0);
  }
}
#endif  // !WEBRTC_MAC

TEST_F(AudioDeviceAPITest, AGC) {
  // NOTE: The AGC API only enables/disables the AGC. To ensure that it will
  // have an effect, use it in combination with MicrophoneVolumeIsAvailable.
  CheckInitialRecordingStates();
  EXPECT_FALSE(audio_device_->AGC());

  // set/get tests
  EXPECT_EQ(0, audio_device_->SetAGC(true));
  EXPECT_TRUE(audio_device_->AGC());
  EXPECT_EQ(0, audio_device_->SetAGC(false));
  EXPECT_FALSE(audio_device_->AGC());
}

TEST_F(AudioDeviceAPITest, MicrophoneVolumeIsAvailable) {
  CheckInitialRecordingStates();
  bool available;

#ifdef _WIN32
  // check the kDefaultCommunicationDevice
  EXPECT_TRUE(audio_device_->SetRecordingDevice(
          AudioDeviceModule::kDefaultCommunicationDevice) == 0);
  EXPECT_EQ(0, audio_device_->MicrophoneVolumeIsAvailable(&available));
  // check for availability should not lead to initialization
  EXPECT_FALSE(audio_device_->MicrophoneIsInitialized());
#endif

  // check the kDefaultDevice
  EXPECT_EQ(0, audio_device_->SetRecordingDevice(MACRO_DEFAULT_DEVICE));
  EXPECT_EQ(0, audio_device_->MicrophoneVolumeIsAvailable(&available));
  EXPECT_FALSE(audio_device_->MicrophoneIsInitialized());

  // check all availiable devices
  int16_t no_devices = audio_device_->RecordingDevices();
  for (int i = 0; i < no_devices; i++) {
    EXPECT_EQ(0, audio_device_->SetRecordingDevice(i));
    EXPECT_EQ(0, audio_device_->MicrophoneVolumeIsAvailable(&available));
    EXPECT_FALSE(audio_device_->MicrophoneIsInitialized());
  }
}

// Tests the methods:
// SetMicrophoneVolume
// MicrophoneVolume
// MaxMicrophoneVolume
// MinMicrophoneVolume

// Disabled on Mac and Linux,
// see https://bugs.chromium.org/p/webrtc/issues/detail?id=5414
#if defined(WEBRTC_MAC) || defined(WEBRTC_LINUX)
#define MAYBE_MicrophoneVolumeTests DISABLED_MicrophoneVolumeTests
#else
#define MAYBE_MicrophoneVolumeTests MicrophoneVolumeTests
#endif
TEST_F(AudioDeviceAPITest, MAYBE_MicrophoneVolumeTests) {
  uint32_t vol(0);
  uint32_t volume(0);
  uint32_t maxVolume(0);
  uint32_t minVolume(0);
  uint16_t stepSize(0);
  bool available;
  CheckInitialRecordingStates();

  // fail tests
  EXPECT_EQ(-1, audio_device_->SetMicrophoneVolume(0));
  // must be initialized first
  EXPECT_EQ(-1, audio_device_->MicrophoneVolume(&volume));
  EXPECT_EQ(-1, audio_device_->MaxMicrophoneVolume(&maxVolume));
  EXPECT_EQ(-1, audio_device_->MinMicrophoneVolume(&minVolume));
  EXPECT_EQ(-1, audio_device_->MicrophoneVolumeStepSize(&stepSize));

#if defined(_WIN32) && !defined(WEBRTC_WINDOWS_CORE_AUDIO_BUILD)
  // test for warning (can e.g. happen on Vista with Wave API)
  EXPECT_EQ(0, audio_device_->SetRecordingDevice(
      AudioDeviceModule::kDefaultDevice));
  EXPECT_EQ(0, audio_device_->MicrophoneVolumeIsAvailable(&available));
  if (available)
  {
    EXPECT_EQ(0, audio_device_->InitMicrophone());
    EXPECT_EQ(0, audio_device_->SetMicrophoneVolume(19001));
    EXPECT_EQ(0, audio_device_->MicrophoneVolume(&volume));
    WARNING(volume == 19001);
  }
#endif

#ifdef _WIN32
  // initialize kDefaultCommunicationDevice and modify/retrieve the volume
  EXPECT_TRUE(audio_device_->SetRecordingDevice(
          AudioDeviceModule::kDefaultCommunicationDevice) == 0);
  EXPECT_EQ(0, audio_device_->MicrophoneVolumeIsAvailable(&available));
  if (available)
  {
    EXPECT_EQ(0, audio_device_->InitMicrophone());
    EXPECT_EQ(0, audio_device_->MaxMicrophoneVolume(&maxVolume));
    EXPECT_EQ(0, audio_device_->MinMicrophoneVolume(&minVolume));
    EXPECT_EQ(0, audio_device_->MicrophoneVolumeStepSize(&stepSize));
    for (vol = minVolume; vol < (unsigned int)maxVolume; vol += 10*stepSize)
    {
      EXPECT_EQ(0, audio_device_->SetMicrophoneVolume(vol));
      EXPECT_EQ(0, audio_device_->MicrophoneVolume(&volume));
      CheckVolume(volume, vol);
    }
  }
#endif

  // reinitialize kDefaultDevice and modify/retrieve the volume
  EXPECT_EQ(0, audio_device_->SetRecordingDevice(MACRO_DEFAULT_DEVICE));
  EXPECT_EQ(0, audio_device_->MicrophoneVolumeIsAvailable(&available));
  if (available) {
    EXPECT_EQ(0, audio_device_->InitMicrophone());
    EXPECT_EQ(0, audio_device_->MaxMicrophoneVolume(&maxVolume));
    EXPECT_EQ(0, audio_device_->MinMicrophoneVolume(&minVolume));
    EXPECT_EQ(0, audio_device_->MicrophoneVolumeStepSize(&stepSize));
    for (vol = minVolume; vol < maxVolume; vol += 10 * stepSize) {
      EXPECT_EQ(0, audio_device_->SetMicrophoneVolume(vol));
      EXPECT_EQ(0, audio_device_->MicrophoneVolume(&volume));
      CheckVolume(volume, vol);
    }
  }

  // use all (indexed) devices and modify/retrieve the volume
  int16_t no_devices = audio_device_->RecordingDevices();
  for (int i = 0; i < no_devices; i++) {
    EXPECT_EQ(0, audio_device_->SetRecordingDevice(i));
    EXPECT_EQ(0, audio_device_->MicrophoneVolumeIsAvailable(&available));
    if (available) {
      EXPECT_EQ(0, audio_device_->InitMicrophone());
      EXPECT_EQ(0, audio_device_->MaxMicrophoneVolume(&maxVolume));
      EXPECT_EQ(0, audio_device_->MinMicrophoneVolume(&minVolume));
      EXPECT_EQ(0, audio_device_->MicrophoneVolumeStepSize(&stepSize));
      for (vol = minVolume; vol < maxVolume; vol += 20 * stepSize) {
        EXPECT_EQ(0, audio_device_->SetMicrophoneVolume(vol));
        EXPECT_EQ(0, audio_device_->MicrophoneVolume(&volume));
        CheckVolume(volume, vol);
      }
    }
  }

  // restore reasonable level
  EXPECT_EQ(0, audio_device_->SetRecordingDevice(MACRO_DEFAULT_DEVICE));
  EXPECT_EQ(0, audio_device_->MicrophoneVolumeIsAvailable(&available));
  if (available) {
    EXPECT_EQ(0, audio_device_->InitMicrophone());
    EXPECT_EQ(0, audio_device_->MaxMicrophoneVolume(&maxVolume));
    EXPECT_EQ(0, audio_device_->SetMicrophoneVolume(maxVolume/10));
  }
}

TEST_F(AudioDeviceAPITest, SpeakerMuteIsAvailable) {
  bool available;
  CheckInitialPlayoutStates();
#ifdef _WIN32
  // check the kDefaultCommunicationDevice
  EXPECT_TRUE(audio_device_->SetPlayoutDevice(
          AudioDeviceModule::kDefaultCommunicationDevice) == 0);
  EXPECT_EQ(0, audio_device_->SpeakerMuteIsAvailable(&available));
  // check for availability should not lead to initialization
  EXPECT_FALSE(audio_device_->SpeakerIsInitialized());
#endif

  // check the kDefaultDevice
  EXPECT_EQ(0, audio_device_->SetPlayoutDevice(MACRO_DEFAULT_DEVICE));
  EXPECT_EQ(0, audio_device_->SpeakerMuteIsAvailable(&available));
  EXPECT_FALSE(audio_device_->SpeakerIsInitialized());

  // check all availiable devices
  int16_t no_devices = audio_device_->PlayoutDevices();
  for (int i = 0; i < no_devices; i++) {
    EXPECT_EQ(0, audio_device_->SetPlayoutDevice(i));
    EXPECT_EQ(0, audio_device_->SpeakerMuteIsAvailable(&available));
    EXPECT_FALSE(audio_device_->SpeakerIsInitialized());
  }
}

TEST_F(AudioDeviceAPITest, MicrophoneMuteIsAvailable) {
  bool available;
  CheckInitialRecordingStates();
#ifdef _WIN32
  // check the kDefaultCommunicationDevice
  EXPECT_TRUE(audio_device_->SetRecordingDevice(
          AudioDeviceModule::kDefaultCommunicationDevice) == 0);
  EXPECT_EQ(0, audio_device_->MicrophoneMuteIsAvailable(&available));
  // check for availability should not lead to initialization
#endif
  EXPECT_FALSE(audio_device_->MicrophoneIsInitialized());

  // check the kDefaultDevice
  EXPECT_EQ(0, audio_device_->SetRecordingDevice(MACRO_DEFAULT_DEVICE));
  EXPECT_EQ(0, audio_device_->MicrophoneMuteIsAvailable(&available));
  EXPECT_FALSE(audio_device_->MicrophoneIsInitialized());

  // check all availiable devices
  int16_t no_devices = audio_device_->RecordingDevices();
  for (int i = 0; i < no_devices; i++) {
    EXPECT_EQ(0, audio_device_->SetRecordingDevice(i));
    EXPECT_EQ(0, audio_device_->MicrophoneMuteIsAvailable(&available));
    EXPECT_FALSE(audio_device_->MicrophoneIsInitialized());
  }
}

TEST_F(AudioDeviceAPITest, MicrophoneBoostIsAvailable) {
  bool available;
  CheckInitialRecordingStates();
#ifdef _WIN32
  // check the kDefaultCommunicationDevice
  EXPECT_TRUE(audio_device_->SetRecordingDevice(
          AudioDeviceModule::kDefaultCommunicationDevice) == 0);
  EXPECT_EQ(0, audio_device_->MicrophoneBoostIsAvailable(&available));
  // check for availability should not lead to initialization
  EXPECT_FALSE(audio_device_->MicrophoneIsInitialized());
#endif

  // check the kDefaultDevice
  EXPECT_EQ(0, audio_device_->SetRecordingDevice(MACRO_DEFAULT_DEVICE));
  EXPECT_EQ(0, audio_device_->MicrophoneBoostIsAvailable(&available));
  EXPECT_FALSE(audio_device_->MicrophoneIsInitialized());

  // check all availiable devices
  int16_t no_devices = audio_device_->RecordingDevices();
  for (int i = 0; i < no_devices; i++) {
    EXPECT_EQ(0, audio_device_->SetRecordingDevice(i));
    EXPECT_EQ(0, audio_device_->MicrophoneBoostIsAvailable(&available));
    EXPECT_FALSE(audio_device_->MicrophoneIsInitialized());
  }
}

TEST_F(AudioDeviceAPITest, SpeakerMuteTests) {
  bool available;
  bool enabled;
  CheckInitialPlayoutStates();
  // fail tests
  EXPECT_EQ(-1, audio_device_->SetSpeakerMute(true));
  // requires initialization
  EXPECT_EQ(-1, audio_device_->SpeakerMute(&enabled));

#ifdef _WIN32
  // initialize kDefaultCommunicationDevice and modify/retrieve the mute state
  EXPECT_EQ(0, audio_device_->SetPlayoutDevice(
      AudioDeviceModule::kDefaultCommunicationDevice));
  EXPECT_EQ(0, audio_device_->SpeakerMuteIsAvailable(&available));
  if (available)
  {
    EXPECT_EQ(0, audio_device_->InitSpeaker());
    EXPECT_EQ(0, audio_device_->SetSpeakerMute(true));
    EXPECT_EQ(0, audio_device_->SpeakerMute(&enabled));
    EXPECT_TRUE(enabled);
    EXPECT_EQ(0, audio_device_->SetSpeakerMute(false));
    EXPECT_EQ(0, audio_device_->SpeakerMute(&enabled));
    EXPECT_FALSE(enabled);
  }
#endif

  // reinitialize kDefaultDevice and modify/retrieve the mute state
  EXPECT_EQ(0, audio_device_->SetPlayoutDevice(MACRO_DEFAULT_DEVICE));
  EXPECT_EQ(0, audio_device_->SpeakerMuteIsAvailable(&available));
  if (available) {
    EXPECT_EQ(0, audio_device_->InitSpeaker());
    EXPECT_EQ(0, audio_device_->SetSpeakerMute(true));
    EXPECT_EQ(0, audio_device_->SpeakerMute(&enabled));
    EXPECT_TRUE(enabled);
    EXPECT_EQ(0, audio_device_->SetSpeakerMute(false));
    EXPECT_EQ(0, audio_device_->SpeakerMute(&enabled));
    EXPECT_FALSE(enabled);
  }

  // reinitialize the default device (0) and modify/retrieve the mute state
  EXPECT_EQ(0, audio_device_->SetPlayoutDevice(0));
  EXPECT_EQ(0, audio_device_->SpeakerMuteIsAvailable(&available));
  if (available) {
    EXPECT_EQ(0, audio_device_->InitSpeaker());
    EXPECT_EQ(0, audio_device_->SetSpeakerMute(true));
    EXPECT_EQ(0, audio_device_->SpeakerMute(&enabled));
    EXPECT_TRUE(enabled);
    EXPECT_EQ(0, audio_device_->SetSpeakerMute(false));
    EXPECT_EQ(0, audio_device_->SpeakerMute(&enabled));
    EXPECT_FALSE(enabled);
  }
}

TEST_F(AudioDeviceAPITest, MicrophoneMuteTests) {
  CheckInitialRecordingStates();

  // fail tests
  EXPECT_EQ(-1, audio_device_->SetMicrophoneMute(true));
  // requires initialization
  bool available;
  bool enabled;
  EXPECT_EQ(-1, audio_device_->MicrophoneMute(&enabled));

#ifdef _WIN32
  // initialize kDefaultCommunicationDevice and modify/retrieve the mute
  EXPECT_TRUE(audio_device_->SetRecordingDevice(
          AudioDeviceModule::kDefaultCommunicationDevice) == 0);
  EXPECT_EQ(0, audio_device_->MicrophoneMuteIsAvailable(&available));
  if (available)
  {
    EXPECT_EQ(0, audio_device_->InitMicrophone());
    EXPECT_EQ(0, audio_device_->SetMicrophoneMute(true));
    EXPECT_EQ(0, audio_device_->MicrophoneMute(&enabled));
    EXPECT_TRUE(enabled);
    EXPECT_EQ(0, audio_device_->SetMicrophoneMute(false));
    EXPECT_EQ(0, audio_device_->MicrophoneMute(&enabled));
    EXPECT_FALSE(enabled);
  }
#endif

  // reinitialize kDefaultDevice and modify/retrieve the mute
  EXPECT_EQ(0, audio_device_->SetRecordingDevice(MACRO_DEFAULT_DEVICE));
  EXPECT_EQ(0, audio_device_->MicrophoneMuteIsAvailable(&available));
  if (available) {
    EXPECT_EQ(0, audio_device_->InitMicrophone());
    EXPECT_EQ(0, audio_device_->SetMicrophoneMute(true));
    EXPECT_EQ(0, audio_device_->MicrophoneMute(&enabled));
    EXPECT_TRUE(enabled);
    EXPECT_EQ(0, audio_device_->SetMicrophoneMute(false));
    EXPECT_EQ(0, audio_device_->MicrophoneMute(&enabled));
    EXPECT_FALSE(enabled);
  }

  // reinitialize the default device (0) and modify/retrieve the Mute
  EXPECT_EQ(0, audio_device_->SetRecordingDevice(0));
  EXPECT_EQ(0, audio_device_->MicrophoneMuteIsAvailable(&available));
  if (available) {
    EXPECT_EQ(0, audio_device_->InitMicrophone());
    EXPECT_EQ(0, audio_device_->SetMicrophoneMute(true));
    EXPECT_EQ(0, audio_device_->MicrophoneMute(&enabled));
    EXPECT_TRUE(enabled);
    EXPECT_EQ(0, audio_device_->SetMicrophoneMute(false));
    EXPECT_EQ(0, audio_device_->MicrophoneMute(&enabled));
    EXPECT_FALSE(enabled);
  }
}

TEST_F(AudioDeviceAPITest, MicrophoneBoostTests) {
  bool available;
  bool enabled;
  CheckInitialRecordingStates();

  // fail tests
  EXPECT_EQ(-1, audio_device_->SetMicrophoneBoost(true));
  // requires initialization
  EXPECT_EQ(-1, audio_device_->MicrophoneBoost(&enabled));

#ifdef _WIN32
  // initialize kDefaultCommunicationDevice and modify/retrieve the boost
  EXPECT_TRUE(audio_device_->SetRecordingDevice(
          AudioDeviceModule::kDefaultCommunicationDevice) == 0);
  EXPECT_EQ(0, audio_device_->MicrophoneBoostIsAvailable(&available));
  if (available)
  {
    EXPECT_EQ(0, audio_device_->InitMicrophone());
    EXPECT_EQ(0, audio_device_->SetMicrophoneBoost(true));
    EXPECT_EQ(0, audio_device_->MicrophoneBoost(&enabled));
    EXPECT_TRUE(enabled);
    EXPECT_EQ(0, audio_device_->SetMicrophoneBoost(false));
    EXPECT_EQ(0, audio_device_->MicrophoneBoost(&enabled));
    EXPECT_FALSE(enabled);
  }
#endif

  // reinitialize kDefaultDevice and modify/retrieve the boost
  EXPECT_EQ(0, audio_device_->SetRecordingDevice(MACRO_DEFAULT_DEVICE));
  EXPECT_EQ(0, audio_device_->MicrophoneBoostIsAvailable(&available));
  if (available) {
    EXPECT_EQ(0, audio_device_->InitMicrophone());
    EXPECT_EQ(0, audio_device_->SetMicrophoneBoost(true));
    EXPECT_EQ(0, audio_device_->MicrophoneBoost(&enabled));
    EXPECT_TRUE(enabled);
    EXPECT_EQ(0, audio_device_->SetMicrophoneBoost(false));
    EXPECT_EQ(0, audio_device_->MicrophoneBoost(&enabled));
    EXPECT_FALSE(enabled);
  }

  // reinitialize the default device (0) and modify/retrieve the boost
  EXPECT_EQ(0, audio_device_->SetRecordingDevice(0));
  EXPECT_EQ(0, audio_device_->MicrophoneBoostIsAvailable(&available));
  if (available) {
    EXPECT_EQ(0, audio_device_->InitMicrophone());
    EXPECT_EQ(0, audio_device_->SetMicrophoneBoost(true));
    EXPECT_EQ(0, audio_device_->MicrophoneBoost(&enabled));
    EXPECT_TRUE(enabled);
    EXPECT_EQ(0, audio_device_->SetMicrophoneBoost(false));
    EXPECT_EQ(0, audio_device_->MicrophoneBoost(&enabled));
    EXPECT_FALSE(enabled);
  }
}

TEST_F(AudioDeviceAPITest, StereoPlayoutTests) {
  CheckInitialPlayoutStates();

  // fail tests
  EXPECT_EQ(-1, audio_device_->InitPlayout());
  EXPECT_EQ(0, audio_device_->SetPlayoutDevice(
      MACRO_DEFAULT_COMMUNICATION_DEVICE));

  // TODO(kjellander): Fix so these tests pass on Mac.
#if !defined(WEBRTC_MAC)
  EXPECT_EQ(0, audio_device_->InitPlayout());
  EXPECT_TRUE(audio_device_->PlayoutIsInitialized());
  // must be performed before initialization
  EXPECT_EQ(-1, audio_device_->SetStereoPlayout(true));
#endif

  // ensure that we can set the stereo mode for playout
  EXPECT_EQ(0, audio_device_->StopPlayout());
  EXPECT_FALSE(audio_device_->PlayoutIsInitialized());

  // initialize kDefaultCommunicationDevice and modify/retrieve stereo support
  EXPECT_EQ(0, audio_device_->SetPlayoutDevice(
      MACRO_DEFAULT_COMMUNICATION_DEVICE));
  bool available;
  bool enabled;
  EXPECT_EQ(0, audio_device_->StereoPlayoutIsAvailable(&available));
  if (available) {
    EXPECT_EQ(0, audio_device_->SetStereoPlayout(true));
    EXPECT_EQ(0, audio_device_->StereoPlayout(&enabled));
    EXPECT_TRUE(enabled);
    EXPECT_EQ(0, audio_device_->SetStereoPlayout(false));
    EXPECT_EQ(0, audio_device_->StereoPlayout(&enabled));
    EXPECT_FALSE(enabled);
    EXPECT_EQ(0, audio_device_->SetStereoPlayout(true));
    EXPECT_EQ(0, audio_device_->StereoPlayout(&enabled));
    EXPECT_TRUE(enabled);
  }

  // initialize kDefaultDevice and modify/retrieve stereo support
  EXPECT_EQ(0, audio_device_->SetPlayoutDevice(MACRO_DEFAULT_DEVICE));
  EXPECT_EQ(0, audio_device_->StereoPlayoutIsAvailable(&available));
  if (available) {
    EXPECT_EQ(0, audio_device_->SetStereoPlayout(true));
    EXPECT_EQ(0, audio_device_->StereoPlayout(&enabled));
    EXPECT_TRUE(enabled);
    EXPECT_EQ(0, audio_device_->SetStereoPlayout(false));
    EXPECT_EQ(0, audio_device_->StereoPlayout(&enabled));
    EXPECT_FALSE(enabled);
    EXPECT_EQ(0, audio_device_->SetStereoPlayout(true));
    EXPECT_EQ(0, audio_device_->StereoPlayout(&enabled));
    EXPECT_TRUE(enabled);
  }

  // initialize default device (0) and modify/retrieve stereo support
  EXPECT_EQ(0, audio_device_->SetPlayoutDevice(0));
  EXPECT_EQ(0, audio_device_->StereoPlayoutIsAvailable(&available));
  if (available) {
    EXPECT_EQ(0, audio_device_->SetStereoPlayout(true));
    EXPECT_EQ(0, audio_device_->StereoPlayout(&enabled));
    EXPECT_TRUE(enabled);
    EXPECT_EQ(0, audio_device_->SetStereoPlayout(false));
    EXPECT_EQ(0, audio_device_->StereoPlayout(&enabled));
    EXPECT_FALSE(enabled);
    EXPECT_EQ(0, audio_device_->SetStereoPlayout(true));
    EXPECT_EQ(0, audio_device_->StereoPlayout(&enabled));
    EXPECT_TRUE(enabled);
  }
}

TEST_F(AudioDeviceAPITest, StereoRecordingTests) {
  CheckInitialRecordingStates();
  EXPECT_FALSE(audio_device_->Playing());

  // fail tests
  EXPECT_EQ(-1, audio_device_->InitRecording());
  EXPECT_EQ(0, audio_device_->SetRecordingDevice(
      MACRO_DEFAULT_COMMUNICATION_DEVICE));

  // TODO(kjellander): Fix so these tests pass on Mac.
#if !defined(WEBRTC_MAC)
  EXPECT_EQ(0, audio_device_->InitRecording());
  EXPECT_TRUE(audio_device_->RecordingIsInitialized());
  // must be performed before initialization
  EXPECT_EQ(-1, audio_device_->SetStereoRecording(true));
#endif
  // ensures that we can set the stereo mode for recording
  EXPECT_EQ(0, audio_device_->StopRecording());
  EXPECT_FALSE(audio_device_->RecordingIsInitialized());

  // initialize kDefaultCommunicationDevice and modify/retrieve stereo support
  EXPECT_EQ(0, audio_device_->SetRecordingDevice(
      MACRO_DEFAULT_COMMUNICATION_DEVICE));
  bool available;
  bool enabled;
  EXPECT_EQ(0, audio_device_->StereoRecordingIsAvailable(&available));
  if (available) {
    EXPECT_EQ(0, audio_device_->SetStereoRecording(true));
    EXPECT_EQ(0, audio_device_->StereoRecording(&enabled));
    EXPECT_TRUE(enabled);
    EXPECT_EQ(0, audio_device_->SetStereoRecording(false));
    EXPECT_EQ(0, audio_device_->StereoRecording(&enabled));
    EXPECT_FALSE(enabled);
  }

  // initialize kDefaultDevice and modify/retrieve stereo support
  EXPECT_EQ(0, audio_device_->SetRecordingDevice(MACRO_DEFAULT_DEVICE));
  EXPECT_EQ(0, audio_device_->StereoRecordingIsAvailable(&available));
  if (available) {
    EXPECT_EQ(0, audio_device_->SetStereoRecording(true));
    EXPECT_EQ(0, audio_device_->StereoRecording(&enabled));
    EXPECT_TRUE(enabled);
    EXPECT_EQ(0, audio_device_->SetStereoRecording(false));
    EXPECT_EQ(0, audio_device_->StereoRecording(&enabled));
    EXPECT_FALSE(enabled);
  }

  // initialize default device (0) and modify/retrieve stereo support
  EXPECT_EQ(0, audio_device_->SetRecordingDevice(0));
  EXPECT_EQ(0, audio_device_->StereoRecordingIsAvailable(&available));
  if (available) {
    EXPECT_EQ(0, audio_device_->SetStereoRecording(true));
    EXPECT_EQ(0, audio_device_->StereoRecording(&enabled));
    EXPECT_TRUE(enabled);
    EXPECT_EQ(0, audio_device_->SetStereoRecording(false));
    EXPECT_EQ(0, audio_device_->StereoRecording(&enabled));
    EXPECT_FALSE(enabled);
  }
}

TEST_F(AudioDeviceAPITest, PlayoutBufferTests) {
  AudioDeviceModule::BufferType bufferType;
  uint16_t sizeMS(0);

  CheckInitialPlayoutStates();
  EXPECT_EQ(0, audio_device_->PlayoutBuffer(&bufferType, &sizeMS));
#if defined(_WIN32) || defined(ANDROID) || defined(WEBRTC_IOS)
  EXPECT_EQ(AudioDeviceModule::kAdaptiveBufferSize, bufferType);
#else
  EXPECT_EQ(AudioDeviceModule::kFixedBufferSize, bufferType);
#endif

  // fail tests
  EXPECT_EQ(-1, audio_device_->InitPlayout());
  // must set device first
  EXPECT_EQ(0, audio_device_->SetPlayoutDevice(
      MACRO_DEFAULT_COMMUNICATION_DEVICE));

  // TODO(kjellander): Fix so these tests pass on Mac.
#if !defined(WEBRTC_MAC)
  EXPECT_EQ(0, audio_device_->InitPlayout());
  EXPECT_TRUE(audio_device_->PlayoutIsInitialized());
#endif
  EXPECT_TRUE(audio_device_->SetPlayoutBuffer(
      AudioDeviceModule::kAdaptiveBufferSize, 100) == -1);
  EXPECT_EQ(0, audio_device_->StopPlayout());
  EXPECT_TRUE(audio_device_->SetPlayoutBuffer(
      AudioDeviceModule::kFixedBufferSize, kAdmMinPlayoutBufferSizeMs-1) == -1);
  EXPECT_TRUE(audio_device_->SetPlayoutBuffer(
      AudioDeviceModule::kFixedBufferSize, kAdmMaxPlayoutBufferSizeMs+1) == -1);

  // bulk tests (all should be successful)
  EXPECT_FALSE(audio_device_->PlayoutIsInitialized());
#ifdef _WIN32
  EXPECT_EQ(0, audio_device_->SetPlayoutBuffer(
      AudioDeviceModule::kAdaptiveBufferSize, 0));
  EXPECT_EQ(0, audio_device_->PlayoutBuffer(&bufferType, &sizeMS));
  EXPECT_EQ(AudioDeviceModule::kAdaptiveBufferSize, bufferType);
  EXPECT_EQ(0, audio_device_->SetPlayoutBuffer(
      AudioDeviceModule::kAdaptiveBufferSize, 10000));
  EXPECT_EQ(0, audio_device_->PlayoutBuffer(&bufferType, &sizeMS));
  EXPECT_EQ(AudioDeviceModule::kAdaptiveBufferSize, bufferType);
#endif
#if defined(ANDROID) || defined(WEBRTC_IOS)
  EXPECT_EQ(-1,
            audio_device_->SetPlayoutBuffer(AudioDeviceModule::kFixedBufferSize,
                                          kAdmMinPlayoutBufferSizeMs));
#else
  EXPECT_EQ(0, audio_device_->SetPlayoutBuffer(
      AudioDeviceModule::kFixedBufferSize, kAdmMinPlayoutBufferSizeMs));
  EXPECT_EQ(0, audio_device_->PlayoutBuffer(&bufferType, &sizeMS));
  EXPECT_EQ(AudioDeviceModule::kFixedBufferSize, bufferType);
  EXPECT_EQ(kAdmMinPlayoutBufferSizeMs, sizeMS);
  EXPECT_EQ(0, audio_device_->SetPlayoutBuffer(
      AudioDeviceModule::kFixedBufferSize, kAdmMaxPlayoutBufferSizeMs));
  EXPECT_EQ(0, audio_device_->PlayoutBuffer(&bufferType, &sizeMS));
  EXPECT_EQ(AudioDeviceModule::kFixedBufferSize, bufferType);
  EXPECT_EQ(kAdmMaxPlayoutBufferSizeMs, sizeMS);
  EXPECT_EQ(0, audio_device_->SetPlayoutBuffer(
      AudioDeviceModule::kFixedBufferSize, 100));
  EXPECT_EQ(0, audio_device_->PlayoutBuffer(&bufferType, &sizeMS));
  EXPECT_EQ(AudioDeviceModule::kFixedBufferSize, bufferType);
  EXPECT_EQ(100, sizeMS);
#endif

#ifdef _WIN32
  // restore default
  EXPECT_EQ(0, audio_device_->SetPlayoutBuffer(
      AudioDeviceModule::kAdaptiveBufferSize, 0));
  EXPECT_EQ(0, audio_device_->PlayoutBuffer(&bufferType, &sizeMS));
#endif
}

TEST_F(AudioDeviceAPITest, PlayoutDelay) {
  // NOTE: this API is better tested in a functional test
  uint16_t sizeMS(0);
  CheckInitialPlayoutStates();
  // bulk tests
  EXPECT_EQ(0, audio_device_->PlayoutDelay(&sizeMS));
  EXPECT_EQ(0, audio_device_->PlayoutDelay(&sizeMS));
}

TEST_F(AudioDeviceAPITest, RecordingDelay) {
  // NOTE: this API is better tested in a functional test
  uint16_t sizeMS(0);
  CheckInitialRecordingStates();

  // bulk tests
  EXPECT_EQ(0, audio_device_->RecordingDelay(&sizeMS));
  EXPECT_EQ(0, audio_device_->RecordingDelay(&sizeMS));
}

TEST_F(AudioDeviceAPITest, CPULoad) {
  // NOTE: this API is better tested in a functional test
  uint16_t load(0);

  // bulk tests
#ifdef _WIN32
  EXPECT_EQ(0, audio_device_->CPULoad(&load));
  EXPECT_EQ(0, load);
#else
  EXPECT_EQ(-1, audio_device_->CPULoad(&load));
#endif
}

// TODO(kjellander): Fix flakiness causing failures on Windows.
// TODO(phoglund):  Fix flakiness causing failures on Linux.
#if !defined(_WIN32) && !defined(WEBRTC_LINUX) && !defined(WEBRTC_BSD)
TEST_F(AudioDeviceAPITest, StartAndStopRawOutputFileRecording) {
  // NOTE: this API is better tested in a functional test
  CheckInitialPlayoutStates();

  // fail tests
  EXPECT_EQ(-1, audio_device_->StartRawOutputFileRecording(NULL));

  // bulk tests
  EXPECT_EQ(0, audio_device_->StartRawOutputFileRecording(
      GetFilename("raw_output_not_playing.pcm")));
  EXPECT_EQ(0, audio_device_->StopRawOutputFileRecording());
  EXPECT_EQ(0, audio_device_->SetPlayoutDevice(
      MACRO_DEFAULT_COMMUNICATION_DEVICE));

  // TODO(kjellander): Fix so these tests pass on Mac.
#if !defined(WEBRTC_MAC)
  EXPECT_EQ(0, audio_device_->InitPlayout());
  EXPECT_EQ(0, audio_device_->StartPlayout());
#endif

  EXPECT_EQ(0, audio_device_->StartRawOutputFileRecording(
      GetFilename("raw_output_playing.pcm")));
  SleepMs(100);
  EXPECT_EQ(0, audio_device_->StopRawOutputFileRecording());
  EXPECT_EQ(0, audio_device_->StopPlayout());
  EXPECT_EQ(0, audio_device_->StartRawOutputFileRecording(
      GetFilename("raw_output_not_playing.pcm")));
  EXPECT_EQ(0, audio_device_->StopRawOutputFileRecording());

  // results after this test:
  //
  // - size of raw_output_not_playing.pcm shall be 0
  // - size of raw_output_playing.pcm shall be > 0
}

TEST_F(AudioDeviceAPITest, StartAndStopRawInputFileRecording) {
  // NOTE: this API is better tested in a functional test
  CheckInitialRecordingStates();
  EXPECT_FALSE(audio_device_->Playing());

  // fail tests
  EXPECT_EQ(-1, audio_device_->StartRawInputFileRecording(NULL));

  // bulk tests
  EXPECT_EQ(0, audio_device_->StartRawInputFileRecording(
      GetFilename("raw_input_not_recording.pcm")));
  EXPECT_EQ(0, audio_device_->StopRawInputFileRecording());
  EXPECT_EQ(0, audio_device_->SetRecordingDevice(MACRO_DEFAULT_DEVICE));

  // TODO(kjellander): Fix so these tests pass on Mac.
#if !defined(WEBRTC_MAC)
  EXPECT_EQ(0, audio_device_->InitRecording());
  EXPECT_EQ(0, audio_device_->StartRecording());
#endif
  EXPECT_EQ(0, audio_device_->StartRawInputFileRecording(
      GetFilename("raw_input_recording.pcm")));
  SleepMs(100);
  EXPECT_EQ(0, audio_device_->StopRawInputFileRecording());
  EXPECT_EQ(0, audio_device_->StopRecording());
  EXPECT_EQ(0, audio_device_->StartRawInputFileRecording(
      GetFilename("raw_input_not_recording.pcm")));
  EXPECT_EQ(0, audio_device_->StopRawInputFileRecording());

  // results after this test:
  //
  // - size of raw_input_not_recording.pcm shall be 0
  // - size of raw_input_not_recording.pcm shall be > 0
}
#endif  // !WIN32 && !WEBRTC_LINUX && !defined(WEBRTC_BSD)

TEST_F(AudioDeviceAPITest, RecordingSampleRate) {
  uint32_t sampleRate(0);

  // bulk tests
  EXPECT_EQ(0, audio_device_->RecordingSampleRate(&sampleRate));
#if defined(_WIN32) && !defined(WEBRTC_WINDOWS_CORE_AUDIO_BUILD)
  EXPECT_EQ(48000, sampleRate);
#elif defined(ANDROID)
  TEST_LOG("Recording sample rate is %u\n\n", sampleRate);
  EXPECT_TRUE((sampleRate == 44100) || (sampleRate == 16000));
#elif defined(WEBRTC_IOS)
  TEST_LOG("Recording sample rate is %u\n\n", sampleRate);
  EXPECT_TRUE((sampleRate == 44100) || (sampleRate == 16000) ||
              (sampleRate == 8000));
#endif

  // @TODO(xians) - add tests for all platforms here...
}

TEST_F(AudioDeviceAPITest, PlayoutSampleRate) {
  uint32_t sampleRate(0);

  // bulk tests
  EXPECT_EQ(0, audio_device_->PlayoutSampleRate(&sampleRate));
#if defined(_WIN32) && !defined(WEBRTC_WINDOWS_CORE_AUDIO_BUILD)
  EXPECT_EQ(48000, sampleRate);
#elif defined(ANDROID)
  TEST_LOG("Playout sample rate is %u\n\n", sampleRate);
  EXPECT_TRUE((sampleRate == 44100) || (sampleRate == 16000));
#elif defined(WEBRTC_IOS)
  TEST_LOG("Playout sample rate is %u\n\n", sampleRate);
  EXPECT_TRUE((sampleRate == 44100) || (sampleRate == 16000) ||
              (sampleRate == 8000));
#endif
}<|MERGE_RESOLUTION|>--- conflicted
+++ resolved
@@ -21,10 +21,7 @@
 
 #include "webrtc/modules/audio_device/audio_device_config.h"
 #include "webrtc/modules/audio_device/audio_device_impl.h"
-<<<<<<< HEAD
-=======
 #include "webrtc/modules/utility/include/process_thread.h"
->>>>>>> a17af05f
 #include "webrtc/system_wrappers/include/sleep.h"
 
 // Helper functions
@@ -134,8 +131,6 @@
     return 0;
   }
 
-<<<<<<< HEAD
-=======
   void PushCaptureData(int voe_channel,
                        const void* audio_data,
                        int bits_per_sample,
@@ -151,7 +146,6 @@
                       int64_t* elapsed_time_ms,
                       int64_t* ntp_time_ms) override {}
 
->>>>>>> a17af05f
  private:
   uint32_t rec_count_;
   uint32_t play_count_;
