/*
 *  Copyright (c) 2012 The WebRTC project authors. All Rights Reserved.
 *
 *  Use of this source code is governed by a BSD-style license
 *  that can be found in the LICENSE file in the root of the source
 *  tree. An additional intellectual property rights grant can be found
 *  in the file PATENTS.  All contributing project authors may
 *  be found in the AUTHORS file in the root of the source tree.
 */

#ifndef WEBRTC_AUDIO_DEVICE_AUDIO_DEVICE_GENERIC_H
#define WEBRTC_AUDIO_DEVICE_AUDIO_DEVICE_GENERIC_H

#include "webrtc/modules/audio_device/audio_device_buffer.h"
#include "webrtc/modules/audio_device/include/audio_device.h"

namespace webrtc {

class AudioDeviceGeneric {
 public:
<<<<<<< HEAD
=======
  // For use with UMA logging. Must be kept in sync with histograms.xml in
  // Chrome, located at
  // https://cs.chromium.org/chromium/src/tools/metrics/histograms/histograms.xml
  enum class InitStatus {
    OK = 0,
    PLAYOUT_ERROR = 1,
    RECORDING_ERROR = 2,
    OTHER_ERROR = 3,
    NUM_STATUSES = 4
  };
>>>>>>> a17af05f
  // Retrieve the currently utilized audio layer
  virtual int32_t ActiveAudioLayer(
      AudioDeviceModule::AudioLayer& audioLayer) const = 0;

  // Main initializaton and termination
<<<<<<< HEAD
  virtual int32_t Init() = 0;
=======
  virtual InitStatus Init() = 0;
>>>>>>> a17af05f
  virtual int32_t Terminate() = 0;
  virtual bool Initialized() const = 0;

  // Device enumeration
  virtual int16_t PlayoutDevices() = 0;
  virtual int16_t RecordingDevices() = 0;
  virtual int32_t PlayoutDeviceName(uint16_t index,
                                    char name[kAdmMaxDeviceNameSize],
                                    char guid[kAdmMaxGuidSize]) = 0;
  virtual int32_t RecordingDeviceName(uint16_t index,
                                      char name[kAdmMaxDeviceNameSize],
                                      char guid[kAdmMaxGuidSize]) = 0;

  // Device selection
  virtual int32_t SetPlayoutDevice(uint16_t index) = 0;
  virtual int32_t SetPlayoutDevice(
      AudioDeviceModule::WindowsDeviceType device) = 0;
  virtual int32_t SetRecordingDevice(uint16_t index) = 0;
  virtual int32_t SetRecordingDevice(
      AudioDeviceModule::WindowsDeviceType device) = 0;

  // Audio transport initialization
  virtual int32_t PlayoutIsAvailable(bool& available) = 0;
  virtual int32_t InitPlayout() = 0;
  virtual bool PlayoutIsInitialized() const = 0;
  virtual int32_t RecordingIsAvailable(bool& available) = 0;
  virtual int32_t InitRecording() = 0;
  virtual bool RecordingIsInitialized() const = 0;

  // Audio transport control
  virtual int32_t StartPlayout() = 0;
  virtual int32_t StopPlayout() = 0;
  virtual bool Playing() const = 0;
  virtual int32_t StartRecording() = 0;
  virtual int32_t StopRecording() = 0;
  virtual bool Recording() const = 0;

  // Microphone Automatic Gain Control (AGC)
  virtual int32_t SetAGC(bool enable) = 0;
  virtual bool AGC() const = 0;

  // Volume control based on the Windows Wave API (Windows only)
  virtual int32_t SetWaveOutVolume(uint16_t volumeLeft,
                                   uint16_t volumeRight) = 0;
  virtual int32_t WaveOutVolume(uint16_t& volumeLeft,
                                uint16_t& volumeRight) const = 0;

  // Audio mixer initialization
  virtual int32_t InitSpeaker() = 0;
  virtual bool SpeakerIsInitialized() const = 0;
  virtual int32_t InitMicrophone() = 0;
  virtual bool MicrophoneIsInitialized() const = 0;

  // Speaker volume controls
  virtual int32_t SpeakerVolumeIsAvailable(bool& available) = 0;
  virtual int32_t SetSpeakerVolume(uint32_t volume) = 0;
  virtual int32_t SpeakerVolume(uint32_t& volume) const = 0;
  virtual int32_t MaxSpeakerVolume(uint32_t& maxVolume) const = 0;
  virtual int32_t MinSpeakerVolume(uint32_t& minVolume) const = 0;
  virtual int32_t SpeakerVolumeStepSize(uint16_t& stepSize) const = 0;

  // Microphone volume controls
  virtual int32_t MicrophoneVolumeIsAvailable(bool& available) = 0;
  virtual int32_t SetMicrophoneVolume(uint32_t volume) = 0;
  virtual int32_t MicrophoneVolume(uint32_t& volume) const = 0;
  virtual int32_t MaxMicrophoneVolume(uint32_t& maxVolume) const = 0;
  virtual int32_t MinMicrophoneVolume(uint32_t& minVolume) const = 0;
  virtual int32_t MicrophoneVolumeStepSize(uint16_t& stepSize) const = 0;

  // Speaker mute control
  virtual int32_t SpeakerMuteIsAvailable(bool& available) = 0;
  virtual int32_t SetSpeakerMute(bool enable) = 0;
  virtual int32_t SpeakerMute(bool& enabled) const = 0;

  // Microphone mute control
  virtual int32_t MicrophoneMuteIsAvailable(bool& available) = 0;
  virtual int32_t SetMicrophoneMute(bool enable) = 0;
  virtual int32_t MicrophoneMute(bool& enabled) const = 0;

  // Microphone boost control
  virtual int32_t MicrophoneBoostIsAvailable(bool& available) = 0;
  virtual int32_t SetMicrophoneBoost(bool enable) = 0;
  virtual int32_t MicrophoneBoost(bool& enabled) const = 0;

  // Stereo support
  virtual int32_t StereoPlayoutIsAvailable(bool& available) = 0;
  virtual int32_t SetStereoPlayout(bool enable) = 0;
  virtual int32_t StereoPlayout(bool& enabled) const = 0;
  virtual int32_t StereoRecordingIsAvailable(bool& available) = 0;
  virtual int32_t SetStereoRecording(bool enable) = 0;
  virtual int32_t StereoRecording(bool& enabled) const = 0;

  // Delay information and control
  virtual int32_t SetPlayoutBuffer(const AudioDeviceModule::BufferType type,
                                   uint16_t sizeMS = 0) = 0;
  virtual int32_t PlayoutBuffer(AudioDeviceModule::BufferType& type,
                                uint16_t& sizeMS) const = 0;
  virtual int32_t PlayoutDelay(uint16_t& delayMS) const = 0;
  virtual int32_t RecordingDelay(uint16_t& delayMS) const = 0;

  // CPU load
  virtual int32_t CPULoad(uint16_t& load) const = 0;

  // Native sample rate controls (samples/sec)
  virtual int32_t SetRecordingSampleRate(const uint32_t samplesPerSec);
  virtual int32_t SetPlayoutSampleRate(const uint32_t samplesPerSec);

  // Speaker audio routing (for mobile devices)
  virtual int32_t SetLoudspeakerStatus(bool enable);
  virtual int32_t GetLoudspeakerStatus(bool& enable) const;

  // Reset Audio Device (for mobile devices)
  virtual int32_t ResetAudioDevice();

  // Sound Audio Device control (for WinCE only)
  virtual int32_t SoundDeviceControl(unsigned int par1 = 0,
                                     unsigned int par2 = 0,
                                     unsigned int par3 = 0,
                                     unsigned int par4 = 0);

  // Android only
  virtual bool BuiltInAECIsAvailable() const;
  virtual bool BuiltInAGCIsAvailable() const;
  virtual bool BuiltInNSIsAvailable() const;

  // Windows Core Audio and Android only.
  virtual int32_t EnableBuiltInAEC(bool enable);
  virtual int32_t EnableBuiltInAGC(bool enable);
  virtual int32_t EnableBuiltInNS(bool enable);

<<<<<<< HEAD
  // Windows Core Audio only.
  virtual bool BuiltInAECIsEnabled() const;

  // iOS only.
  // TODO(henrika): add Android support.
  virtual int GetPlayoutAudioParameters(AudioParameters* params) const;
  virtual int GetRecordAudioParameters(AudioParameters* params) const;
=======
  // iOS only.
  // TODO(henrika): add Android support.
#if defined(WEBRTC_IOS)
  virtual int GetPlayoutAudioParameters(AudioParameters* params) const;
  virtual int GetRecordAudioParameters(AudioParameters* params) const;
#endif  // WEBRTC_IOS
>>>>>>> a17af05f

  virtual bool PlayoutWarning() const = 0;
  virtual bool PlayoutError() const = 0;
  virtual bool RecordingWarning() const = 0;
  virtual bool RecordingError() const = 0;
  virtual void ClearPlayoutWarning() = 0;
  virtual void ClearPlayoutError() = 0;
  virtual void ClearRecordingWarning() = 0;
  virtual void ClearRecordingError() = 0;

  virtual void AttachAudioBuffer(AudioDeviceBuffer* audioBuffer) = 0;

  virtual ~AudioDeviceGeneric() {}
};

}  // namespace webrtc

#endif  // WEBRTC_AUDIO_DEVICE_AUDIO_DEVICE_GENERIC_H<|MERGE_RESOLUTION|>--- conflicted
+++ resolved
@@ -18,8 +18,6 @@
 
 class AudioDeviceGeneric {
  public:
-<<<<<<< HEAD
-=======
   // For use with UMA logging. Must be kept in sync with histograms.xml in
   // Chrome, located at
   // https://cs.chromium.org/chromium/src/tools/metrics/histograms/histograms.xml
@@ -30,17 +28,12 @@
     OTHER_ERROR = 3,
     NUM_STATUSES = 4
   };
->>>>>>> a17af05f
   // Retrieve the currently utilized audio layer
   virtual int32_t ActiveAudioLayer(
       AudioDeviceModule::AudioLayer& audioLayer) const = 0;
 
   // Main initializaton and termination
-<<<<<<< HEAD
-  virtual int32_t Init() = 0;
-=======
   virtual InitStatus Init() = 0;
->>>>>>> a17af05f
   virtual int32_t Terminate() = 0;
   virtual bool Initialized() const = 0;
 
@@ -171,22 +164,12 @@
   virtual int32_t EnableBuiltInAGC(bool enable);
   virtual int32_t EnableBuiltInNS(bool enable);
 
-<<<<<<< HEAD
-  // Windows Core Audio only.
-  virtual bool BuiltInAECIsEnabled() const;
-
-  // iOS only.
-  // TODO(henrika): add Android support.
-  virtual int GetPlayoutAudioParameters(AudioParameters* params) const;
-  virtual int GetRecordAudioParameters(AudioParameters* params) const;
-=======
   // iOS only.
   // TODO(henrika): add Android support.
 #if defined(WEBRTC_IOS)
   virtual int GetPlayoutAudioParameters(AudioParameters* params) const;
   virtual int GetRecordAudioParameters(AudioParameters* params) const;
 #endif  // WEBRTC_IOS
->>>>>>> a17af05f
 
   virtual bool PlayoutWarning() const = 0;
   virtual bool PlayoutError() const = 0;
