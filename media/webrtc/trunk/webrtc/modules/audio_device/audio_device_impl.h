--- conflicted
+++ resolved
@@ -13,14 +13,9 @@
 
 #if defined(WEBRTC_INCLUDE_INTERNAL_AUDIO_DEVICE)
 
-<<<<<<< HEAD
+#include <memory>
+
 #include "webrtc/base/checks.h"
-#include "webrtc/base/scoped_ptr.h"
-=======
-#include <memory>
-
-#include "webrtc/base/checks.h"
->>>>>>> a17af05f
 #include "webrtc/modules/audio_device/audio_device_buffer.h"
 #include "webrtc/modules/audio_device/include/audio_device.h"
 
@@ -48,22 +43,10 @@
   int32_t AttachAudioBuffer();
 
   AudioDeviceModuleImpl(const int32_t id, const AudioLayer audioLayer);
-<<<<<<< HEAD
-  virtual ~AudioDeviceModuleImpl();
-
-  int64_t TimeUntilNextProcess() override;
-  int32_t Process() override;
-
-  // Factory methods (resource allocation/deallocation)
-  static AudioDeviceModule* Create(
-      const int32_t id,
-      const AudioLayer audioLayer = kPlatformDefaultAudio);
-=======
   ~AudioDeviceModuleImpl() override;
 
   int64_t TimeUntilNextProcess() override;
   void Process() override;
->>>>>>> a17af05f
 
   // Retrieve the currently utilized audio layer
   int32_t ActiveAudioLayer(AudioLayer* audioLayer) const override;
@@ -196,10 +179,6 @@
   int32_t SetLoudspeakerStatus(bool enable) override;
   int32_t GetLoudspeakerStatus(bool* enabled) const override;
 
-<<<<<<< HEAD
-  bool BuiltInAECIsEnabled() const override;
-=======
->>>>>>> a17af05f
   bool BuiltInAECIsAvailable() const override;
   int32_t EnableBuiltInAEC(bool enable) override;
   bool BuiltInAGCIsAvailable() const override;
@@ -207,15 +186,10 @@
   bool BuiltInNSIsAvailable() const override;
   int32_t EnableBuiltInNS(bool enable) override;
 
-<<<<<<< HEAD
-  int GetPlayoutAudioParameters(AudioParameters* params) const override;
-  int GetRecordAudioParameters(AudioParameters* params) const override;
-=======
 #if defined(WEBRTC_IOS)
   int GetPlayoutAudioParameters(AudioParameters* params) const override;
   int GetRecordAudioParameters(AudioParameters* params) const override;
 #endif  // WEBRTC_IOS
->>>>>>> a17af05f
 
   int32_t Id() { return _id; }
 #if defined(WEBRTC_ANDROID)
@@ -240,11 +214,7 @@
 
   AudioDeviceBuffer _audioDeviceBuffer;
 #if defined(WEBRTC_ANDROID)
-<<<<<<< HEAD
-  rtc::scoped_ptr<AudioManager> _audioManagerAndroid;
-=======
   std::unique_ptr<AudioManager> _audioManagerAndroid;
->>>>>>> a17af05f
 #endif
   int32_t _id;
   AudioLayer _platformAudioLayer;
