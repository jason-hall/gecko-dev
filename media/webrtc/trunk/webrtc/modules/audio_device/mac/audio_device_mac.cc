/*
 *  Copyright (c) 2012 The WebRTC project authors. All Rights Reserved.
 *
 *  Use of this source code is governed by a BSD-style license
 *  that can be found in the LICENSE file in the root of the source
 *  tree. An additional intellectual property rights grant can be found
 *  in the file PATENTS.  All contributing project authors may
 *  be found in the AUTHORS file in the root of the source tree.
 */

#include "webrtc/base/arraysize.h"
#include "webrtc/base/checks.h"
<<<<<<< HEAD
=======
#include "webrtc/base/logging.h"
>>>>>>> a17af05f
#include "webrtc/base/platform_thread.h"
#include "webrtc/modules/audio_device/audio_device_config.h"
#include "webrtc/modules/audio_device/mac/audio_device_mac.h"
#include "webrtc/modules/audio_device/mac/portaudio/pa_ringbuffer.h"
#include "webrtc/system_wrappers/include/event_wrapper.h"
#include "webrtc/system_wrappers/include/trace.h"

#include <ApplicationServices/ApplicationServices.h>
#include <libkern/OSAtomic.h>  // OSAtomicCompareAndSwap()
#include <mach/mach.h>         // mach_task_self()
#include <sys/sysctl.h>        // sysctlbyname()
#include <OSXRunLoopSingleton.h>

namespace webrtc {

#define WEBRTC_CA_RETURN_ON_ERR(expr)                                  \
  do {                                                                 \
    err = expr;                                                        \
    if (err != noErr) {                                                \
      logCAMsg(kTraceError, kTraceAudioDevice, _id, "Error in " #expr, \
               (const char*) & err);                                   \
      return -1;                                                       \
    }                                                                  \
  } while (0)

#define WEBRTC_CA_LOG_ERR(expr)                                        \
  do {                                                                 \
    err = expr;                                                        \
    if (err != noErr) {                                                \
      logCAMsg(kTraceError, kTraceAudioDevice, _id, "Error in " #expr, \
               (const char*) & err);                                   \
    }                                                                  \
  } while (0)

#define WEBRTC_CA_LOG_WARN(expr)                                         \
  do {                                                                   \
    err = expr;                                                          \
    if (err != noErr) {                                                  \
      logCAMsg(kTraceWarning, kTraceAudioDevice, _id, "Error in " #expr, \
               (const char*) & err);                                     \
    }                                                                    \
  } while (0)

enum { MaxNumberDevices = 64 };

void AudioDeviceMac::AtomicSet32(int32_t* theValue, int32_t newValue) {
  while (1) {
    int32_t oldValue = *theValue;
    if (OSAtomicCompareAndSwap32Barrier(oldValue, newValue, theValue) == true) {
      return;
    }
  }
}

int32_t AudioDeviceMac::AtomicGet32(int32_t* theValue) {
  while (1) {
    int32_t value = *theValue;
    if (OSAtomicCompareAndSwap32Barrier(value, value, theValue) == true) {
      return value;
    }
  }
}

// CoreAudio errors are best interpreted as four character strings.
void AudioDeviceMac::logCAMsg(const TraceLevel level,
                              const TraceModule module,
                              const int32_t id,
                              const char* msg,
                              const char* err) {
  RTC_DCHECK(msg != NULL);
  RTC_DCHECK(err != NULL);

#ifdef WEBRTC_ARCH_BIG_ENDIAN
  WEBRTC_TRACE(level, module, id, "%s: %.4s", msg, err);
#else
  // We need to flip the characters in this case.
  WEBRTC_TRACE(level, module, id, "%s: %.1s%.1s%.1s%.1s", msg, err + 3, err + 2,
               err + 1, err);
#endif
}

AudioDeviceMac::AudioDeviceMac(const int32_t id)
    : _ptrAudioBuffer(NULL),
      _critSect(*CriticalSectionWrapper::CreateCriticalSection()),
      _stopEventRec(*EventWrapper::Create()),
      _stopEvent(*EventWrapper::Create()),
      _id(id),
      _mixerManager(id),
      _inputDeviceIndex(0),
      _outputDeviceIndex(0),
      _inputDeviceID(kAudioObjectUnknown),
      _outputDeviceID(kAudioObjectUnknown),
      _inputDeviceIsSpecified(false),
      _outputDeviceIsSpecified(false),
      _recChannels(N_REC_CHANNELS),
      _playChannels(N_PLAY_CHANNELS),
      _captureBufData(NULL),
      _renderBufData(NULL),
      _playBufType(AudioDeviceModule::kFixedBufferSize),
      _initialized(false),
      _isShutDown(false),
      _recording(false),
      _playing(false),
      _recIsInitialized(false),
      _playIsInitialized(false),
      _AGC(false),
      _renderDeviceIsAlive(1),
      _captureDeviceIsAlive(1),
      _twoDevices(true),
      _doStop(false),
      _doStopRec(false),
      _macBookPro(false),
      _macBookProPanRight(false),
      _captureLatencyUs(0),
      _renderLatencyUs(0),
      _captureDelayUs(0),
      _renderDelayUs(0),
      _renderDelayOffsetSamples(0),
      _playBufDelayFixed(20),
      _playWarning(0),
      _playError(0),
      _recWarning(0),
      _recError(0),
      _paCaptureBuffer(NULL),
      _paRenderBuffer(NULL),
      _captureBufSizeSamples(0),
      _renderBufSizeSamples(0),
      prev_key_state_(),
      get_mic_volume_counter_ms_(0) {
  WEBRTC_TRACE(kTraceMemory, kTraceAudioDevice, id, "%s created", __FUNCTION__);

  RTC_DCHECK(&_stopEvent != NULL);
  RTC_DCHECK(&_stopEventRec != NULL);

  memset(_renderConvertData, 0, sizeof(_renderConvertData));
  memset(&_outStreamFormat, 0, sizeof(AudioStreamBasicDescription));
  memset(&_outDesiredFormat, 0, sizeof(AudioStreamBasicDescription));
  memset(&_inStreamFormat, 0, sizeof(AudioStreamBasicDescription));
  memset(&_inDesiredFormat, 0, sizeof(AudioStreamBasicDescription));
}

AudioDeviceMac::~AudioDeviceMac() {
  WEBRTC_TRACE(kTraceMemory, kTraceAudioDevice, _id, "%s destroyed",
               __FUNCTION__);

  if (!_isShutDown) {
    Terminate();
  }

  RTC_DCHECK(!capture_worker_thread_.get());
  RTC_DCHECK(!render_worker_thread_.get());

  if (_paRenderBuffer) {
    delete _paRenderBuffer;
    _paRenderBuffer = NULL;
  }

  if (_paCaptureBuffer) {
    delete _paCaptureBuffer;
    _paCaptureBuffer = NULL;
  }

  if (_renderBufData) {
    delete[] _renderBufData;
    _renderBufData = NULL;
  }

  if (_captureBufData) {
    delete[] _captureBufData;
    _captureBufData = NULL;
  }

  kern_return_t kernErr = KERN_SUCCESS;
  kernErr = semaphore_destroy(mach_task_self(), _renderSemaphore);
  if (kernErr != KERN_SUCCESS) {
    WEBRTC_TRACE(kTraceError, kTraceAudioDevice, _id,
                 " semaphore_destroy() error: %d", kernErr);
  }

  kernErr = semaphore_destroy(mach_task_self(), _captureSemaphore);
  if (kernErr != KERN_SUCCESS) {
    WEBRTC_TRACE(kTraceError, kTraceAudioDevice, _id,
                 " semaphore_destroy() error: %d", kernErr);
  }

  delete &_stopEvent;
  delete &_stopEventRec;
  delete &_critSect;
}

// ============================================================================
//                                     API
// ============================================================================

void AudioDeviceMac::AttachAudioBuffer(AudioDeviceBuffer* audioBuffer) {
  CriticalSectionScoped lock(&_critSect);

  _ptrAudioBuffer = audioBuffer;

  // inform the AudioBuffer about default settings for this implementation
  _ptrAudioBuffer->SetRecordingSampleRate(N_REC_SAMPLES_PER_SEC);
  _ptrAudioBuffer->SetPlayoutSampleRate(N_PLAY_SAMPLES_PER_SEC);
  _ptrAudioBuffer->SetRecordingChannels(N_REC_CHANNELS);
  _ptrAudioBuffer->SetPlayoutChannels(N_PLAY_CHANNELS);
}

int32_t AudioDeviceMac::ActiveAudioLayer(
    AudioDeviceModule::AudioLayer& audioLayer) const {
  audioLayer = AudioDeviceModule::kPlatformDefaultAudio;
  return 0;
}

<<<<<<< HEAD
int32_t AudioDeviceMac::Init() {
  CriticalSectionScoped lock(&_critSect);

  if (_initialized) {
    return 0;
  }

  OSStatus err = noErr;

=======
AudioDeviceGeneric::InitStatus AudioDeviceMac::Init() {
  CriticalSectionScoped lock(&_critSect);

  if (_initialized) {
    return InitStatus::OK;
  }

  OSStatus err = noErr;

>>>>>>> a17af05f
  _isShutDown = false;

  // PortAudio ring buffers require an elementCount which is a power of two.
  if (_renderBufData == NULL) {
    UInt32 powerOfTwo = 1;
    while (powerOfTwo < PLAY_BUF_SIZE_IN_SAMPLES) {
      powerOfTwo <<= 1;
    }
    _renderBufSizeSamples = powerOfTwo;
    _renderBufData = new SInt16[_renderBufSizeSamples];
  }

  if (_paRenderBuffer == NULL) {
    _paRenderBuffer = new PaUtilRingBuffer;
    PaRingBufferSize bufSize = -1;
    bufSize = PaUtil_InitializeRingBuffer(
        _paRenderBuffer, sizeof(SInt16), _renderBufSizeSamples, _renderBufData);
    if (bufSize == -1) {
      WEBRTC_TRACE(kTraceCritical, kTraceAudioDevice, _id,
                   " PaUtil_InitializeRingBuffer() error");
<<<<<<< HEAD
      return -1;
=======
      return InitStatus::PLAYOUT_ERROR;
>>>>>>> a17af05f
    }
  }

  if (_captureBufData == NULL) {
    UInt32 powerOfTwo = 1;
    while (powerOfTwo < REC_BUF_SIZE_IN_SAMPLES) {
      powerOfTwo <<= 1;
    }
    _captureBufSizeSamples = powerOfTwo;
    _captureBufData = new Float32[_captureBufSizeSamples];
  }

  if (_paCaptureBuffer == NULL) {
    _paCaptureBuffer = new PaUtilRingBuffer;
    PaRingBufferSize bufSize = -1;
    bufSize =
        PaUtil_InitializeRingBuffer(_paCaptureBuffer, sizeof(Float32),
                                    _captureBufSizeSamples, _captureBufData);
    if (bufSize == -1) {
      WEBRTC_TRACE(kTraceCritical, kTraceAudioDevice, _id,
                   " PaUtil_InitializeRingBuffer() error");
<<<<<<< HEAD
      return -1;
=======
      return InitStatus::RECORDING_ERROR;
>>>>>>> a17af05f
    }
  }

  kern_return_t kernErr = KERN_SUCCESS;
  kernErr = semaphore_create(mach_task_self(), &_renderSemaphore,
                             SYNC_POLICY_FIFO, 0);
  if (kernErr != KERN_SUCCESS) {
    WEBRTC_TRACE(kTraceCritical, kTraceAudioDevice, _id,
                 " semaphore_create() error: %d", kernErr);
<<<<<<< HEAD
    return -1;
=======
    return InitStatus::OTHER_ERROR;
>>>>>>> a17af05f
  }

  kernErr = semaphore_create(mach_task_self(), &_captureSemaphore,
                             SYNC_POLICY_FIFO, 0);
  if (kernErr != KERN_SUCCESS) {
    WEBRTC_TRACE(kTraceCritical, kTraceAudioDevice, _id,
                 " semaphore_create() error: %d", kernErr);
<<<<<<< HEAD
    return -1;
=======
    return InitStatus::OTHER_ERROR;
>>>>>>> a17af05f
  }

  // Setting RunLoop to NULL here instructs HAL to manage its own thread for
  // notifications. This was the default behaviour on OS X 10.5 and earlier,
  // but now must be explicitly specified. HAL would otherwise try to use the
  // main thread to issue notifications.
  AudioObjectPropertyAddress propertyAddress = {
      kAudioHardwarePropertyRunLoop, kAudioObjectPropertyScopeGlobal,
      kAudioObjectPropertyElementMaster};
  mozilla_set_coreaudio_notification_runloop_if_needed();

  // Determine if this is a MacBook Pro
  _macBookPro = false;
  _macBookProPanRight = false;
  char buf[128];
  size_t length = sizeof(buf);
  memset(buf, 0, length);

  int intErr = sysctlbyname("hw.model", buf, &length, NULL, 0);
  if (intErr != 0) {
    WEBRTC_TRACE(kTraceError, kTraceAudioDevice, _id,
                 " Error in sysctlbyname(): %d", err);
  } else {
    WEBRTC_TRACE(kTraceInfo, kTraceAudioDevice, _id, " Hardware model: %s",
                 buf);
    if (strncmp(buf, "MacBookPro", 10) == 0) {
      _macBookPro = true;
    }
  }

  _playWarning = 0;
  _playError = 0;
  _recWarning = 0;
  _recError = 0;

  get_mic_volume_counter_ms_ = 0;

  _initialized = true;

<<<<<<< HEAD
  return 0;
=======
  return InitStatus::OK;
>>>>>>> a17af05f
}

int32_t AudioDeviceMac::Terminate() {
  if (!_initialized) {
    return 0;
  }

  if (_recording) {
    WEBRTC_TRACE(kTraceError, kTraceAudioDevice, _id,
                 " Recording must be stopped");
    return -1;
  }

  if (_playing) {
    WEBRTC_TRACE(kTraceError, kTraceAudioDevice, _id,
                 " Playback must be stopped");
    return -1;
  }

  _critSect.Enter();

  _mixerManager.Close();

  OSStatus err = noErr;
  int retVal = 0;

  AudioObjectPropertyAddress propertyAddress = {
      kAudioHardwarePropertyDevices, kAudioObjectPropertyScopeGlobal,
      kAudioObjectPropertyElementMaster};
  WEBRTC_CA_LOG_WARN(AudioObjectRemovePropertyListener(
      kAudioObjectSystemObject, &propertyAddress, &objectListenerProc, this));

  err = AudioHardwareUnload();
  if (err != noErr) {
    logCAMsg(kTraceError, kTraceAudioDevice, _id,
             "Error in AudioHardwareUnload()", (const char*)&err);
    retVal = -1;
  }

  _isShutDown = true;
  _initialized = false;
  _outputDeviceIsSpecified = false;
  _inputDeviceIsSpecified = false;

  _critSect.Leave();

  return retVal;
}

bool AudioDeviceMac::Initialized() const {
  return (_initialized);
}

int32_t AudioDeviceMac::SpeakerIsAvailable(bool& available) {
  bool wasInitialized = _mixerManager.SpeakerIsInitialized();

  // Make an attempt to open up the
  // output mixer corresponding to the currently selected output device.
  //
  if (!wasInitialized && InitSpeaker() == -1) {
    available = false;
    return 0;
  }

  // Given that InitSpeaker was successful, we know that a valid speaker
  // exists.
  available = true;

  // Close the initialized output mixer
  //
  if (!wasInitialized) {
    _mixerManager.CloseSpeaker();
  }

  return 0;
}

int32_t AudioDeviceMac::InitSpeaker() {
  CriticalSectionScoped lock(&_critSect);

  if (_playing) {
    return -1;
  }

  if (InitDevice(_outputDeviceIndex, _outputDeviceID, false) == -1) {
    return -1;
  }

  if (_inputDeviceID == _outputDeviceID) {
    _twoDevices = false;
  } else {
    _twoDevices = true;
  }

  if (_mixerManager.OpenSpeaker(_outputDeviceID) == -1) {
    return -1;
  }

  return 0;
}

int32_t AudioDeviceMac::MicrophoneIsAvailable(bool& available) {
  bool wasInitialized = _mixerManager.MicrophoneIsInitialized();

  // Make an attempt to open up the
  // input mixer corresponding to the currently selected output device.
  //
  if (!wasInitialized && InitMicrophone() == -1) {
    available = false;
    return 0;
  }

  // Given that InitMicrophone was successful, we know that a valid microphone
  // exists.
  available = true;

  // Close the initialized input mixer
  //
  if (!wasInitialized) {
    _mixerManager.CloseMicrophone();
  }

  return 0;
}

int32_t AudioDeviceMac::InitMicrophone() {
  CriticalSectionScoped lock(&_critSect);

  if (_recording) {
    return -1;
  }

  if (InitDevice(_inputDeviceIndex, _inputDeviceID, true) == -1) {
    return -1;
  }

  if (_inputDeviceID == _outputDeviceID) {
    _twoDevices = false;
  } else {
    _twoDevices = true;
  }

  if (_mixerManager.OpenMicrophone(_inputDeviceID) == -1) {
    return -1;
  }

  return 0;
}

bool AudioDeviceMac::SpeakerIsInitialized() const {
  return (_mixerManager.SpeakerIsInitialized());
}

bool AudioDeviceMac::MicrophoneIsInitialized() const {
  return (_mixerManager.MicrophoneIsInitialized());
}

int32_t AudioDeviceMac::SpeakerVolumeIsAvailable(bool& available) {
  bool wasInitialized = _mixerManager.SpeakerIsInitialized();

  // Make an attempt to open up the
  // output mixer corresponding to the currently selected output device.
  //
  if (!wasInitialized && InitSpeaker() == -1) {
    // If we end up here it means that the selected speaker has no volume
    // control.
    available = false;
    return 0;
  }

  // Given that InitSpeaker was successful, we know that a volume control exists
  //
  available = true;

  // Close the initialized output mixer
  //
  if (!wasInitialized) {
    _mixerManager.CloseSpeaker();
  }

  return 0;
}

int32_t AudioDeviceMac::SetSpeakerVolume(uint32_t volume) {
  return (_mixerManager.SetSpeakerVolume(volume));
}

int32_t AudioDeviceMac::SpeakerVolume(uint32_t& volume) const {
  uint32_t level(0);

  if (_mixerManager.SpeakerVolume(level) == -1) {
    return -1;
  }

  volume = level;
  return 0;
}

int32_t AudioDeviceMac::SetWaveOutVolume(uint16_t volumeLeft,
                                         uint16_t volumeRight) {
  WEBRTC_TRACE(kTraceWarning, kTraceAudioDevice, _id,
               "  API call not supported on this platform");
  return -1;
}

int32_t AudioDeviceMac::WaveOutVolume(uint16_t& /*volumeLeft*/,
                                      uint16_t& /*volumeRight*/) const {
  WEBRTC_TRACE(kTraceWarning, kTraceAudioDevice, _id,
               "  API call not supported on this platform");
  return -1;
}

int32_t AudioDeviceMac::MaxSpeakerVolume(uint32_t& maxVolume) const {
  uint32_t maxVol(0);

  if (_mixerManager.MaxSpeakerVolume(maxVol) == -1) {
    return -1;
  }

  maxVolume = maxVol;
  return 0;
}

int32_t AudioDeviceMac::MinSpeakerVolume(uint32_t& minVolume) const {
  uint32_t minVol(0);

  if (_mixerManager.MinSpeakerVolume(minVol) == -1) {
    return -1;
  }

  minVolume = minVol;
  return 0;
}

int32_t AudioDeviceMac::SpeakerVolumeStepSize(uint16_t& stepSize) const {
  uint16_t delta(0);

  if (_mixerManager.SpeakerVolumeStepSize(delta) == -1) {
    return -1;
  }

  stepSize = delta;
  return 0;
}

int32_t AudioDeviceMac::SpeakerMuteIsAvailable(bool& available) {
  bool isAvailable(false);
  bool wasInitialized = _mixerManager.SpeakerIsInitialized();

  // Make an attempt to open up the
  // output mixer corresponding to the currently selected output device.
  //
  if (!wasInitialized && InitSpeaker() == -1) {
    // If we end up here it means that the selected speaker has no volume
    // control, hence it is safe to state that there is no mute control
    // already at this stage.
    available = false;
    return 0;
  }

  // Check if the selected speaker has a mute control
  //
  _mixerManager.SpeakerMuteIsAvailable(isAvailable);

  available = isAvailable;

  // Close the initialized output mixer
  //
  if (!wasInitialized) {
    _mixerManager.CloseSpeaker();
  }

  return 0;
}

int32_t AudioDeviceMac::SetSpeakerMute(bool enable) {
  return (_mixerManager.SetSpeakerMute(enable));
}

int32_t AudioDeviceMac::SpeakerMute(bool& enabled) const {
  bool muted(0);

  if (_mixerManager.SpeakerMute(muted) == -1) {
    return -1;
  }

  enabled = muted;
  return 0;
}

int32_t AudioDeviceMac::MicrophoneMuteIsAvailable(bool& available) {
  bool isAvailable(false);
  bool wasInitialized = _mixerManager.MicrophoneIsInitialized();

  // Make an attempt to open up the
  // input mixer corresponding to the currently selected input device.
  //
  if (!wasInitialized && InitMicrophone() == -1) {
    // If we end up here it means that the selected microphone has no volume
    // control, hence it is safe to state that there is no boost control
    // already at this stage.
    available = false;
    return 0;
  }

  // Check if the selected microphone has a mute control
  //
  _mixerManager.MicrophoneMuteIsAvailable(isAvailable);
  available = isAvailable;

  // Close the initialized input mixer
  //
  if (!wasInitialized) {
    _mixerManager.CloseMicrophone();
  }

  return 0;
}

int32_t AudioDeviceMac::SetMicrophoneMute(bool enable) {
  return (_mixerManager.SetMicrophoneMute(enable));
}

int32_t AudioDeviceMac::MicrophoneMute(bool& enabled) const {
  bool muted(0);

  if (_mixerManager.MicrophoneMute(muted) == -1) {
    return -1;
  }

  enabled = muted;
  return 0;
}

int32_t AudioDeviceMac::MicrophoneBoostIsAvailable(bool& available) {
  bool isAvailable(false);
  bool wasInitialized = _mixerManager.MicrophoneIsInitialized();

  // Enumerate all avaliable microphone and make an attempt to open up the
  // input mixer corresponding to the currently selected input device.
  //
  if (!wasInitialized && InitMicrophone() == -1) {
    // If we end up here it means that the selected microphone has no volume
    // control, hence it is safe to state that there is no boost control
    // already at this stage.
    available = false;
    return 0;
  }

  // Check if the selected microphone has a boost control
  //
  _mixerManager.MicrophoneBoostIsAvailable(isAvailable);
  available = isAvailable;

  // Close the initialized input mixer
  //
  if (!wasInitialized) {
    _mixerManager.CloseMicrophone();
  }

  return 0;
}

int32_t AudioDeviceMac::SetMicrophoneBoost(bool enable) {
  return (_mixerManager.SetMicrophoneBoost(enable));
}

int32_t AudioDeviceMac::MicrophoneBoost(bool& enabled) const {
  bool onOff(0);

  if (_mixerManager.MicrophoneBoost(onOff) == -1) {
    return -1;
  }

  enabled = onOff;
  return 0;
}

int32_t AudioDeviceMac::StereoRecordingIsAvailable(bool& available) {
  bool isAvailable(false);
  bool wasInitialized = _mixerManager.MicrophoneIsInitialized();

  if (!wasInitialized && InitMicrophone() == -1) {
    // Cannot open the specified device
    available = false;
    return 0;
  }

  // Check if the selected microphone can record stereo
  //
  _mixerManager.StereoRecordingIsAvailable(isAvailable);
  available = isAvailable;

  // Close the initialized input mixer
  //
  if (!wasInitialized) {
    _mixerManager.CloseMicrophone();
  }

  return 0;
}

int32_t AudioDeviceMac::SetStereoRecording(bool enable) {
  if (enable)
    _recChannels = 2;
  else
    _recChannels = 1;

  return 0;
}

int32_t AudioDeviceMac::StereoRecording(bool& enabled) const {
  if (_recChannels == 2)
    enabled = true;
  else
    enabled = false;

  return 0;
}

int32_t AudioDeviceMac::StereoPlayoutIsAvailable(bool& available) {
  bool isAvailable(false);
  bool wasInitialized = _mixerManager.SpeakerIsInitialized();

  if (!wasInitialized && InitSpeaker() == -1) {
    // Cannot open the specified device
    available = false;
    return 0;
  }

  // Check if the selected microphone can record stereo
  //
  _mixerManager.StereoPlayoutIsAvailable(isAvailable);
  available = isAvailable;

  // Close the initialized input mixer
  //
  if (!wasInitialized) {
    _mixerManager.CloseSpeaker();
  }

  return 0;
}

int32_t AudioDeviceMac::SetStereoPlayout(bool enable) {
  if (enable)
    _playChannels = 2;
  else
    _playChannels = 1;

  return 0;
}

int32_t AudioDeviceMac::StereoPlayout(bool& enabled) const {
  if (_playChannels == 2)
    enabled = true;
  else
    enabled = false;

  return 0;
}

int32_t AudioDeviceMac::SetAGC(bool enable) {
  _AGC = enable;

  return 0;
}

bool AudioDeviceMac::AGC() const {
  return _AGC;
}

int32_t AudioDeviceMac::MicrophoneVolumeIsAvailable(bool& available) {
  bool wasInitialized = _mixerManager.MicrophoneIsInitialized();

  // Make an attempt to open up the
  // input mixer corresponding to the currently selected output device.
  //
  if (!wasInitialized && InitMicrophone() == -1) {
    // If we end up here it means that the selected microphone has no volume
    // control.
    available = false;
    return 0;
  }

  // Given that InitMicrophone was successful, we know that a volume control
  // exists
  //
  available = true;

  // Close the initialized input mixer
  //
  if (!wasInitialized) {
    _mixerManager.CloseMicrophone();
  }

  return 0;
}

int32_t AudioDeviceMac::SetMicrophoneVolume(uint32_t volume) {
  return (_mixerManager.SetMicrophoneVolume(volume));
}

int32_t AudioDeviceMac::MicrophoneVolume(uint32_t& volume) const {
  uint32_t level(0);

  if (_mixerManager.MicrophoneVolume(level) == -1) {
    WEBRTC_TRACE(kTraceWarning, kTraceAudioDevice, _id,
                 "  failed to retrive current microphone level");
    return -1;
  }

  volume = level;
  return 0;
}

int32_t AudioDeviceMac::MaxMicrophoneVolume(uint32_t& maxVolume) const {
  uint32_t maxVol(0);

  if (_mixerManager.MaxMicrophoneVolume(maxVol) == -1) {
    return -1;
  }

  maxVolume = maxVol;
  return 0;
}

int32_t AudioDeviceMac::MinMicrophoneVolume(uint32_t& minVolume) const {
  uint32_t minVol(0);

  if (_mixerManager.MinMicrophoneVolume(minVol) == -1) {
    return -1;
  }

  minVolume = minVol;
  return 0;
}

int32_t AudioDeviceMac::MicrophoneVolumeStepSize(uint16_t& stepSize) const {
  uint16_t delta(0);

  if (_mixerManager.MicrophoneVolumeStepSize(delta) == -1) {
    return -1;
  }

  stepSize = delta;
  return 0;
}

int16_t AudioDeviceMac::PlayoutDevices() {
  AudioDeviceID playDevices[MaxNumberDevices];
  return GetNumberDevices(kAudioDevicePropertyScopeOutput, playDevices,
                          MaxNumberDevices);
}

int32_t AudioDeviceMac::SetPlayoutDevice(uint16_t index) {
  CriticalSectionScoped lock(&_critSect);

  if (_playIsInitialized) {
    return -1;
  }

  AudioDeviceID playDevices[MaxNumberDevices];
  uint32_t nDevices = GetNumberDevices(kAudioDevicePropertyScopeOutput,
                                       playDevices, MaxNumberDevices);
  WEBRTC_TRACE(kTraceInfo, kTraceAudioDevice, _id,
               "  number of availiable waveform-audio output devices is %u",
               nDevices);

  if (index > (nDevices - 1)) {
    WEBRTC_TRACE(kTraceError, kTraceAudioDevice, _id,
                 "  device index is out of range [0,%u]", (nDevices - 1));
    return -1;
  }

  _outputDeviceIndex = index;
  _outputDeviceIsSpecified = true;

  return 0;
}

int32_t AudioDeviceMac::SetPlayoutDevice(
    AudioDeviceModule::WindowsDeviceType /*device*/) {
  WEBRTC_TRACE(kTraceError, kTraceAudioDevice, _id,
               "WindowsDeviceType not supported");
  return -1;
}

int32_t AudioDeviceMac::PlayoutDeviceName(uint16_t index,
                                          char name[kAdmMaxDeviceNameSize],
                                          char guid[kAdmMaxGuidSize]) {
  const uint16_t nDevices(PlayoutDevices());

  if ((index > (nDevices - 1)) || (name == NULL)) {
    return -1;
  }

  memset(name, 0, kAdmMaxDeviceNameSize);

  if (guid != NULL) {
    memset(guid, 0, kAdmMaxGuidSize);
  }

  return GetDeviceName(kAudioDevicePropertyScopeOutput, index, name);
}

int32_t AudioDeviceMac::RecordingDeviceName(uint16_t index,
                                            char name[kAdmMaxDeviceNameSize],
                                            char guid[kAdmMaxGuidSize]) {
  const uint16_t nDevices(RecordingDevices());

  if ((index > (nDevices - 1)) || (name == NULL)) {
    return -1;
  }

  memset(name, 0, kAdmMaxDeviceNameSize);

  if (guid != NULL) {
    memset(guid, 0, kAdmMaxGuidSize);
  }

  return GetDeviceName(kAudioDevicePropertyScopeInput, index, name);
}

int16_t AudioDeviceMac::RecordingDevices() {
  AudioDeviceID recDevices[MaxNumberDevices];
  return GetNumberDevices(kAudioDevicePropertyScopeInput, recDevices,
                          MaxNumberDevices);
}

int32_t AudioDeviceMac::SetRecordingDevice(uint16_t index) {
  if (_recIsInitialized) {
    return -1;
  }

  AudioDeviceID recDevices[MaxNumberDevices];
  uint32_t nDevices = GetNumberDevices(kAudioDevicePropertyScopeInput,
                                       recDevices, MaxNumberDevices);
  WEBRTC_TRACE(kTraceInfo, kTraceAudioDevice, _id,
               "  number of availiable waveform-audio input devices is %u",
               nDevices);

  if (index > (nDevices - 1)) {
    WEBRTC_TRACE(kTraceError, kTraceAudioDevice, _id,
                 "  device index is out of range [0,%u]", (nDevices - 1));
    return -1;
  }

  _inputDeviceIndex = index;
  _inputDeviceIsSpecified = true;

  return 0;
}

int32_t AudioDeviceMac::SetRecordingDevice(
    AudioDeviceModule::WindowsDeviceType /*device*/) {
  WEBRTC_TRACE(kTraceError, kTraceAudioDevice, _id,
               "WindowsDeviceType not supported");
  return -1;
}

int32_t AudioDeviceMac::PlayoutIsAvailable(bool& available) {
  available = true;

  // Try to initialize the playout side
  if (InitPlayout() == -1) {
    available = false;
  }

  // We destroy the IOProc created by InitPlayout() in implDeviceIOProc().
  // We must actually start playout here in order to have the IOProc
  // deleted by calling StopPlayout().
  if (StartPlayout() == -1) {
    available = false;
  }

  // Cancel effect of initialization
  if (StopPlayout() == -1) {
    available = false;
  }

  return 0;
}

int32_t AudioDeviceMac::RecordingIsAvailable(bool& available) {
  available = true;

  // Try to initialize the recording side
  if (InitRecording() == -1) {
    available = false;
  }

  // We destroy the IOProc created by InitRecording() in implInDeviceIOProc().
  // We must actually start recording here in order to have the IOProc
  // deleted by calling StopRecording().
  if (StartRecording() == -1) {
    available = false;
  }

  // Cancel effect of initialization
  if (StopRecording() == -1) {
    available = false;
  }

  return 0;
}

int32_t AudioDeviceMac::InitPlayout() {
  CriticalSectionScoped lock(&_critSect);

  if (_playing) {
    return -1;
  }

  if (!_outputDeviceIsSpecified) {
    return -1;
  }

  if (_playIsInitialized) {
    return 0;
  }

  // Initialize the speaker (devices might have been added or removed)
  if (InitSpeaker() == -1) {
    WEBRTC_TRACE(kTraceWarning, kTraceAudioDevice, _id,
                 "  InitSpeaker() failed");
  }

  if (!MicrophoneIsInitialized()) {
    // Make this call to check if we are using
    // one or two devices (_twoDevices)
    bool available = false;
    if (MicrophoneIsAvailable(available) == -1) {
      WEBRTC_TRACE(kTraceWarning, kTraceAudioDevice, _id,
                   "  MicrophoneIsAvailable() failed");
    }
  }

  PaUtil_FlushRingBuffer(_paRenderBuffer);

  OSStatus err = noErr;
  UInt32 size = 0;
  _renderDelayOffsetSamples = 0;
  _renderDelayUs = 0;
  _renderLatencyUs = 0;
  _renderDeviceIsAlive = 1;
  _doStop = false;

  // The internal microphone of a MacBook Pro is located under the left speaker
  // grille. When the internal speakers are in use, we want to fully stereo
  // pan to the right.
  AudioObjectPropertyAddress propertyAddress = {
      kAudioDevicePropertyDataSource, kAudioDevicePropertyScopeOutput, 0};
  if (_macBookPro) {
    _macBookProPanRight = false;
    Boolean hasProperty =
        AudioObjectHasProperty(_outputDeviceID, &propertyAddress);
    if (hasProperty) {
      UInt32 dataSource = 0;
      size = sizeof(dataSource);
      WEBRTC_CA_LOG_WARN(AudioObjectGetPropertyData(
          _outputDeviceID, &propertyAddress, 0, NULL, &size, &dataSource));

      if (dataSource == 'ispk') {
        _macBookProPanRight = true;
        WEBRTC_TRACE(kTraceInfo, kTraceAudioDevice, _id,
                     "MacBook Pro using internal speakers; stereo"
                     " panning right");
      } else {
        WEBRTC_TRACE(kTraceInfo, kTraceAudioDevice, _id,
                     "MacBook Pro not using internal speakers");
      }

      // Add a listener to determine if the status changes.
      WEBRTC_CA_LOG_WARN(AudioObjectAddPropertyListener(
          _outputDeviceID, &propertyAddress, &objectListenerProc, this));
    }
  }

  // Get current stream description
  propertyAddress.mSelector = kAudioDevicePropertyStreamFormat;
  memset(&_outStreamFormat, 0, sizeof(_outStreamFormat));
  size = sizeof(_outStreamFormat);
  WEBRTC_CA_RETURN_ON_ERR(AudioObjectGetPropertyData(
      _outputDeviceID, &propertyAddress, 0, NULL, &size, &_outStreamFormat));

  if (_outStreamFormat.mFormatID != kAudioFormatLinearPCM) {
    logCAMsg(kTraceError, kTraceAudioDevice, _id,
             "Unacceptable output stream format -> mFormatID",
             (const char*)&_outStreamFormat.mFormatID);
    return -1;
  }

  if (_outStreamFormat.mChannelsPerFrame > N_DEVICE_CHANNELS) {
    WEBRTC_TRACE(kTraceError, kTraceAudioDevice, _id,
                 "Too many channels on output device (mChannelsPerFrame = %d)",
                 _outStreamFormat.mChannelsPerFrame);
    return -1;
  }

  if (_outStreamFormat.mFormatFlags & kAudioFormatFlagIsNonInterleaved) {
    WEBRTC_TRACE(kTraceError, kTraceAudioDevice, _id,
                 "Non-interleaved audio data is not supported.",
                 "AudioHardware streams should not have this format.");
    return -1;
  }

  WEBRTC_TRACE(kTraceInfo, kTraceAudioDevice, _id, "Ouput stream format:");
  WEBRTC_TRACE(kTraceInfo, kTraceAudioDevice, _id,
               "mSampleRate = %f, mChannelsPerFrame = %u",
               _outStreamFormat.mSampleRate,
               _outStreamFormat.mChannelsPerFrame);
  WEBRTC_TRACE(kTraceInfo, kTraceAudioDevice, _id,
               "mBytesPerPacket = %u, mFramesPerPacket = %u",
               _outStreamFormat.mBytesPerPacket,
               _outStreamFormat.mFramesPerPacket);
  WEBRTC_TRACE(kTraceInfo, kTraceAudioDevice, _id,
               "mBytesPerFrame = %u, mBitsPerChannel = %u",
               _outStreamFormat.mBytesPerFrame,
               _outStreamFormat.mBitsPerChannel);
  WEBRTC_TRACE(kTraceInfo, kTraceAudioDevice, _id, "mFormatFlags = %u",
               _outStreamFormat.mFormatFlags);
  logCAMsg(kTraceInfo, kTraceAudioDevice, _id, "mFormatID",
           (const char*)&_outStreamFormat.mFormatID);

  // Our preferred format to work with.
  if (_outStreamFormat.mChannelsPerFrame < 2) {
    // Disable stereo playout when we only have one channel on the device.
    _playChannels = 1;
    WEBRTC_TRACE(kTraceInfo, kTraceAudioDevice, _id,
                 "Stereo playout unavailable on this device");
  }
  WEBRTC_CA_RETURN_ON_ERR(SetDesiredPlayoutFormat());

  // Listen for format changes.
  propertyAddress.mSelector = kAudioDevicePropertyStreamFormat;
<<<<<<< HEAD
  WEBRTC_CA_RETURN_ON_ERR(AudioObjectAddPropertyListener(
=======
  WEBRTC_CA_LOG_WARN(AudioObjectAddPropertyListener(
>>>>>>> a17af05f
      _outputDeviceID, &propertyAddress, &objectListenerProc, this));

  // Listen for processor overloads.
  propertyAddress.mSelector = kAudioDeviceProcessorOverload;
  WEBRTC_CA_LOG_WARN(AudioObjectAddPropertyListener(
      _outputDeviceID, &propertyAddress, &objectListenerProc, this));

  if (_twoDevices || !_recIsInitialized) {
    WEBRTC_CA_RETURN_ON_ERR(AudioDeviceCreateIOProcID(
        _outputDeviceID, deviceIOProc, this, &_deviceIOProcID));
  }

  _playIsInitialized = true;

  return 0;
}

int32_t AudioDeviceMac::InitRecording() {
  CriticalSectionScoped lock(&_critSect);

  if (_recording) {
    return -1;
  }

  if (!_inputDeviceIsSpecified) {
    return -1;
  }

  if (_recIsInitialized) {
    return 0;
  }

  // Initialize the microphone (devices might have been added or removed)
  if (InitMicrophone() == -1) {
    WEBRTC_TRACE(kTraceWarning, kTraceAudioDevice, _id,
                 "  InitMicrophone() failed");
  }

  if (!SpeakerIsInitialized()) {
    // Make this call to check if we are using
    // one or two devices (_twoDevices)
    bool available = false;
    if (SpeakerIsAvailable(available) == -1) {
      WEBRTC_TRACE(kTraceWarning, kTraceAudioDevice, _id,
                   "  SpeakerIsAvailable() failed");
    }
  }

  OSStatus err = noErr;
  UInt32 size = 0;

  PaUtil_FlushRingBuffer(_paCaptureBuffer);

  _captureDelayUs = 0;
  _captureLatencyUs = 0;
  _captureDeviceIsAlive = 1;
  _doStopRec = false;

  // Get current stream description
  AudioObjectPropertyAddress propertyAddress = {
      kAudioDevicePropertyStreamFormat, kAudioDevicePropertyScopeInput, 0};
  memset(&_inStreamFormat, 0, sizeof(_inStreamFormat));
  size = sizeof(_inStreamFormat);
  WEBRTC_CA_RETURN_ON_ERR(AudioObjectGetPropertyData(
      _inputDeviceID, &propertyAddress, 0, NULL, &size, &_inStreamFormat));

  if (_inStreamFormat.mFormatID != kAudioFormatLinearPCM) {
    logCAMsg(kTraceError, kTraceAudioDevice, _id,
             "Unacceptable input stream format -> mFormatID",
             (const char*)&_inStreamFormat.mFormatID);
    return -1;
  }

  if (_inStreamFormat.mChannelsPerFrame > N_DEVICE_CHANNELS) {
    WEBRTC_TRACE(kTraceError, kTraceAudioDevice, _id,
                 "Too many channels on input device (mChannelsPerFrame = %d)",
                 _inStreamFormat.mChannelsPerFrame);
    return -1;
  }

  const int io_block_size_samples = _inStreamFormat.mChannelsPerFrame *
                                    _inStreamFormat.mSampleRate / 100 *
                                    N_BLOCKS_IO;
  if (io_block_size_samples > _captureBufSizeSamples) {
    WEBRTC_TRACE(kTraceError, kTraceAudioDevice, _id,
                 "Input IO block size (%d) is larger than ring buffer (%u)",
                 io_block_size_samples, _captureBufSizeSamples);
    return -1;
  }
<<<<<<< HEAD

  WEBRTC_TRACE(kTraceInfo, kTraceAudioDevice, _id, " Input stream format:");
  WEBRTC_TRACE(kTraceInfo, kTraceAudioDevice, _id,
               " mSampleRate = %f, mChannelsPerFrame = %u",
               _inStreamFormat.mSampleRate, _inStreamFormat.mChannelsPerFrame);
  WEBRTC_TRACE(kTraceInfo, kTraceAudioDevice, _id,
               " mBytesPerPacket = %u, mFramesPerPacket = %u",
               _inStreamFormat.mBytesPerPacket,
               _inStreamFormat.mFramesPerPacket);
  WEBRTC_TRACE(kTraceInfo, kTraceAudioDevice, _id,
               " mBytesPerFrame = %u, mBitsPerChannel = %u",
               _inStreamFormat.mBytesPerFrame, _inStreamFormat.mBitsPerChannel);
  WEBRTC_TRACE(kTraceInfo, kTraceAudioDevice, _id, " mFormatFlags = %u",
               _inStreamFormat.mFormatFlags);
  logCAMsg(kTraceInfo, kTraceAudioDevice, _id, "mFormatID",
           (const char*)&_inStreamFormat.mFormatID);

  // Our preferred format to work with
  if (_inStreamFormat.mChannelsPerFrame >= 2 && (_recChannels == 2)) {
    _inDesiredFormat.mChannelsPerFrame = 2;
  } else {
    // Disable stereo recording when we only have one channel on the device.
    _inDesiredFormat.mChannelsPerFrame = 1;
    _recChannels = 1;
    WEBRTC_TRACE(kTraceInfo, kTraceAudioDevice, _id,
                 "Stereo recording unavailable on this device");
  }

  if (_ptrAudioBuffer) {
    // Update audio buffer with the selected parameters
    _ptrAudioBuffer->SetRecordingSampleRate(N_REC_SAMPLES_PER_SEC);
    _ptrAudioBuffer->SetRecordingChannels((uint8_t)_recChannels);
  }

  _inDesiredFormat.mSampleRate = N_REC_SAMPLES_PER_SEC;
  _inDesiredFormat.mBytesPerPacket =
      _inDesiredFormat.mChannelsPerFrame * sizeof(SInt16);
  _inDesiredFormat.mFramesPerPacket = 1;
  _inDesiredFormat.mBytesPerFrame =
      _inDesiredFormat.mChannelsPerFrame * sizeof(SInt16);
  _inDesiredFormat.mBitsPerChannel = sizeof(SInt16) * 8;

=======

  WEBRTC_TRACE(kTraceInfo, kTraceAudioDevice, _id, " Input stream format:");
  WEBRTC_TRACE(kTraceInfo, kTraceAudioDevice, _id,
               " mSampleRate = %f, mChannelsPerFrame = %u",
               _inStreamFormat.mSampleRate, _inStreamFormat.mChannelsPerFrame);
  WEBRTC_TRACE(kTraceInfo, kTraceAudioDevice, _id,
               " mBytesPerPacket = %u, mFramesPerPacket = %u",
               _inStreamFormat.mBytesPerPacket,
               _inStreamFormat.mFramesPerPacket);
  WEBRTC_TRACE(kTraceInfo, kTraceAudioDevice, _id,
               " mBytesPerFrame = %u, mBitsPerChannel = %u",
               _inStreamFormat.mBytesPerFrame, _inStreamFormat.mBitsPerChannel);
  WEBRTC_TRACE(kTraceInfo, kTraceAudioDevice, _id, " mFormatFlags = %u",
               _inStreamFormat.mFormatFlags);
  logCAMsg(kTraceInfo, kTraceAudioDevice, _id, "mFormatID",
           (const char*)&_inStreamFormat.mFormatID);

  // Our preferred format to work with
  if (_inStreamFormat.mChannelsPerFrame >= 2 && (_recChannels == 2)) {
    _inDesiredFormat.mChannelsPerFrame = 2;
  } else {
    // Disable stereo recording when we only have one channel on the device.
    _inDesiredFormat.mChannelsPerFrame = 1;
    _recChannels = 1;
    WEBRTC_TRACE(kTraceInfo, kTraceAudioDevice, _id,
                 "Stereo recording unavailable on this device");
  }

  if (_ptrAudioBuffer) {
    // Update audio buffer with the selected parameters
    _ptrAudioBuffer->SetRecordingSampleRate(N_REC_SAMPLES_PER_SEC);
    _ptrAudioBuffer->SetRecordingChannels((uint8_t)_recChannels);
  }

  _inDesiredFormat.mSampleRate = N_REC_SAMPLES_PER_SEC;
  _inDesiredFormat.mBytesPerPacket =
      _inDesiredFormat.mChannelsPerFrame * sizeof(SInt16);
  _inDesiredFormat.mFramesPerPacket = 1;
  _inDesiredFormat.mBytesPerFrame =
      _inDesiredFormat.mChannelsPerFrame * sizeof(SInt16);
  _inDesiredFormat.mBitsPerChannel = sizeof(SInt16) * 8;

>>>>>>> a17af05f
  _inDesiredFormat.mFormatFlags =
      kLinearPCMFormatFlagIsSignedInteger | kLinearPCMFormatFlagIsPacked;
#ifdef WEBRTC_ARCH_BIG_ENDIAN
  _inDesiredFormat.mFormatFlags |= kLinearPCMFormatFlagIsBigEndian;
#endif
  _inDesiredFormat.mFormatID = kAudioFormatLinearPCM;

  WEBRTC_CA_RETURN_ON_ERR(AudioConverterNew(&_inStreamFormat, &_inDesiredFormat,
                                            &_captureConverter));

  // First try to set buffer size to desired value (10 ms * N_BLOCKS_IO)
  // TODO(xians): investigate this block.
  UInt32 bufByteCount =
      (UInt32)((_inStreamFormat.mSampleRate / 1000.0) * 10.0 * N_BLOCKS_IO *
               _inStreamFormat.mChannelsPerFrame * sizeof(Float32));
  if (_inStreamFormat.mFramesPerPacket != 0) {
    if (bufByteCount % _inStreamFormat.mFramesPerPacket != 0) {
      bufByteCount =
          ((UInt32)(bufByteCount / _inStreamFormat.mFramesPerPacket) + 1) *
          _inStreamFormat.mFramesPerPacket;
    }
  }

  // Ensure the buffer size is within the acceptable range provided by the
  // device.
  propertyAddress.mSelector = kAudioDevicePropertyBufferSizeRange;
  AudioValueRange range;
  size = sizeof(range);
  WEBRTC_CA_RETURN_ON_ERR(AudioObjectGetPropertyData(
      _inputDeviceID, &propertyAddress, 0, NULL, &size, &range));
  if (range.mMinimum > bufByteCount) {
    bufByteCount = range.mMinimum;
  } else if (range.mMaximum < bufByteCount) {
    bufByteCount = range.mMaximum;
  }

  propertyAddress.mSelector = kAudioDevicePropertyBufferSize;
  size = sizeof(bufByteCount);
  WEBRTC_CA_RETURN_ON_ERR(AudioObjectSetPropertyData(
      _inputDeviceID, &propertyAddress, 0, NULL, size, &bufByteCount));

  // Get capture device latency
  propertyAddress.mSelector = kAudioDevicePropertyLatency;
  UInt32 latency = 0;
  size = sizeof(UInt32);
  WEBRTC_CA_RETURN_ON_ERR(AudioObjectGetPropertyData(
      _inputDeviceID, &propertyAddress, 0, NULL, &size, &latency));
  _captureLatencyUs = (UInt32)((1.0e6 * latency) / _inStreamFormat.mSampleRate);

  // Get capture stream latency
  propertyAddress.mSelector = kAudioDevicePropertyStreams;
  AudioStreamID stream = 0;
  size = sizeof(AudioStreamID);
  WEBRTC_CA_RETURN_ON_ERR(AudioObjectGetPropertyData(
      _inputDeviceID, &propertyAddress, 0, NULL, &size, &stream));
  propertyAddress.mSelector = kAudioStreamPropertyLatency;
  size = sizeof(UInt32);
  latency = 0;
  WEBRTC_CA_RETURN_ON_ERR(AudioObjectGetPropertyData(
      _inputDeviceID, &propertyAddress, 0, NULL, &size, &latency));
  _captureLatencyUs +=
      (UInt32)((1.0e6 * latency) / _inStreamFormat.mSampleRate);

  // Listen for format changes
  // TODO(xians): should we be using kAudioDevicePropertyDeviceHasChanged?
  propertyAddress.mSelector = kAudioDevicePropertyStreamFormat;
<<<<<<< HEAD
  WEBRTC_CA_RETURN_ON_ERR(AudioObjectAddPropertyListener(
=======
  WEBRTC_CA_LOG_WARN(AudioObjectAddPropertyListener(
>>>>>>> a17af05f
      _inputDeviceID, &propertyAddress, &objectListenerProc, this));

  // Listen for processor overloads
  propertyAddress.mSelector = kAudioDeviceProcessorOverload;
  WEBRTC_CA_LOG_WARN(AudioObjectAddPropertyListener(
      _inputDeviceID, &propertyAddress, &objectListenerProc, this));

  if (_twoDevices) {
    WEBRTC_CA_RETURN_ON_ERR(AudioDeviceCreateIOProcID(
        _inputDeviceID, inDeviceIOProc, this, &_inDeviceIOProcID));
  } else if (!_playIsInitialized) {
    WEBRTC_CA_RETURN_ON_ERR(AudioDeviceCreateIOProcID(
        _inputDeviceID, deviceIOProc, this, &_deviceIOProcID));
  }

  // Mark recording side as initialized
  _recIsInitialized = true;

  return 0;
}

int32_t AudioDeviceMac::StartRecording() {
  CriticalSectionScoped lock(&_critSect);

  if (!_recIsInitialized) {
    return -1;
  }

  if (_recording) {
    return 0;
  }

  if (!_initialized) {
    WEBRTC_TRACE(kTraceError, kTraceAudioDevice, _id,
                 " Recording worker thread has not been started");
    return -1;
  }

  RTC_DCHECK(!capture_worker_thread_.get());
  capture_worker_thread_.reset(
      new rtc::PlatformThread(RunCapture, this, "CaptureWorkerThread"));
  RTC_DCHECK(capture_worker_thread_.get());
  capture_worker_thread_->Start();
  capture_worker_thread_->SetPriority(rtc::kRealtimePriority);

  OSStatus err = noErr;
  if (_twoDevices) {
    WEBRTC_CA_RETURN_ON_ERR(
        AudioDeviceStart(_inputDeviceID, _inDeviceIOProcID));
  } else if (!_playing) {
    WEBRTC_CA_RETURN_ON_ERR(AudioDeviceStart(_inputDeviceID, _deviceIOProcID));
  }

  _recording = true;

  return 0;
}

int32_t AudioDeviceMac::StopRecording() {
  CriticalSectionScoped lock(&_critSect);

  if (!_recIsInitialized) {
    return 0;
  }

  OSStatus err = noErr;

  // Stop device
  int32_t captureDeviceIsAlive = AtomicGet32(&_captureDeviceIsAlive);
  if (_twoDevices) {
    if (_recording && captureDeviceIsAlive == 1) {
      _recording = false;
      _doStopRec = true;  // Signal to io proc to stop audio device
      _critSect.Leave();  // Cannot be under lock, risk of deadlock
      if (kEventTimeout == _stopEventRec.Wait(2000)) {
        CriticalSectionScoped critScoped(&_critSect);
        WEBRTC_TRACE(kTraceWarning, kTraceAudioDevice, _id,
                     " Timed out stopping the capture IOProc. "
                     "We may have failed to detect a device removal.");

        WEBRTC_CA_LOG_WARN(AudioDeviceStop(_inputDeviceID, _inDeviceIOProcID));
        WEBRTC_CA_LOG_WARN(
            AudioDeviceDestroyIOProcID(_inputDeviceID, _inDeviceIOProcID));
      }
      _critSect.Enter();
      _doStopRec = false;
      WEBRTC_TRACE(kTraceDebug, kTraceAudioDevice, _id, " Recording stopped");
    }
  } else {
    // We signal a stop for a shared device even when rendering has
    // not yet ended. This is to ensure the IOProc will return early as
    // intended (by checking |_recording|) before accessing
    // resources we free below (e.g. the capture converter).
    //
    // In the case of a shared devcie, the IOProc will verify
    // rendering has ended before stopping itself.
    if (_recording && captureDeviceIsAlive == 1) {
      _recording = false;
      _doStop = true;     // Signal to io proc to stop audio device
      _critSect.Leave();  // Cannot be under lock, risk of deadlock
      if (kEventTimeout == _stopEvent.Wait(2000)) {
        CriticalSectionScoped critScoped(&_critSect);
        WEBRTC_TRACE(kTraceWarning, kTraceAudioDevice, _id,
                     " Timed out stopping the shared IOProc. "
                     "We may have failed to detect a device removal.");

        // We assume rendering on a shared device has stopped as well if
        // the IOProc times out.
        WEBRTC_CA_LOG_WARN(AudioDeviceStop(_outputDeviceID, _deviceIOProcID));
        WEBRTC_CA_LOG_WARN(
            AudioDeviceDestroyIOProcID(_outputDeviceID, _deviceIOProcID));
      }
      _critSect.Enter();
      _doStop = false;
      WEBRTC_TRACE(kTraceDebug, kTraceAudioDevice, _id,
                   " Recording stopped (shared)");
    }
  }

  // Setting this signal will allow the worker thread to be stopped.
  AtomicSet32(&_captureDeviceIsAlive, 0);

  if (capture_worker_thread_.get()) {
    _critSect.Leave();
    capture_worker_thread_->Stop();
    capture_worker_thread_.reset();
    _critSect.Enter();
  }

  WEBRTC_CA_LOG_WARN(AudioConverterDispose(_captureConverter));

  // Remove listeners.
  AudioObjectPropertyAddress propertyAddress = {
      kAudioDevicePropertyStreamFormat, kAudioDevicePropertyScopeInput, 0};
  WEBRTC_CA_LOG_WARN(AudioObjectRemovePropertyListener(
      _inputDeviceID, &propertyAddress, &objectListenerProc, this));

  propertyAddress.mSelector = kAudioDeviceProcessorOverload;
  WEBRTC_CA_LOG_WARN(AudioObjectRemovePropertyListener(
      _inputDeviceID, &propertyAddress, &objectListenerProc, this));

  _recIsInitialized = false;
  _recording = false;

  return 0;
}

bool AudioDeviceMac::RecordingIsInitialized() const {
  return (_recIsInitialized);
}

bool AudioDeviceMac::Recording() const {
  return (_recording);
}

bool AudioDeviceMac::PlayoutIsInitialized() const {
  return (_playIsInitialized);
}

int32_t AudioDeviceMac::StartPlayout() {
  CriticalSectionScoped lock(&_critSect);

  if (!_playIsInitialized) {
    return -1;
  }

  if (_playing) {
    return 0;
  }

  RTC_DCHECK(!render_worker_thread_.get());
  render_worker_thread_.reset(
      new rtc::PlatformThread(RunRender, this, "RenderWorkerThread"));
  render_worker_thread_->Start();
  render_worker_thread_->SetPriority(rtc::kRealtimePriority);

  if (_twoDevices || !_recording) {
    OSStatus err = noErr;
    WEBRTC_CA_RETURN_ON_ERR(AudioDeviceStart(_outputDeviceID, _deviceIOProcID));
  }
  _playing = true;

  return 0;
}

int32_t AudioDeviceMac::StopPlayout() {
  CriticalSectionScoped lock(&_critSect);

  if (!_playIsInitialized) {
    return 0;
  }

  OSStatus err = noErr;

  int32_t renderDeviceIsAlive = AtomicGet32(&_renderDeviceIsAlive);
  if (_playing && renderDeviceIsAlive == 1) {
    // We signal a stop for a shared device even when capturing has not
    // yet ended. This is to ensure the IOProc will return early as
    // intended (by checking |_playing|) before accessing resources we
    // free below (e.g. the render converter).
    //
    // In the case of a shared device, the IOProc will verify capturing
    // has ended before stopping itself.
    _playing = false;
    _doStop = true;     // Signal to io proc to stop audio device
    _critSect.Leave();  // Cannot be under lock, risk of deadlock
    if (kEventTimeout == _stopEvent.Wait(2000)) {
      CriticalSectionScoped critScoped(&_critSect);
      WEBRTC_TRACE(kTraceWarning, kTraceAudioDevice, _id,
                   " Timed out stopping the render IOProc. "
                   "We may have failed to detect a device removal.");

      // We assume capturing on a shared device has stopped as well if the
      // IOProc times out.
      WEBRTC_CA_LOG_WARN(AudioDeviceStop(_outputDeviceID, _deviceIOProcID));
      WEBRTC_CA_LOG_WARN(
          AudioDeviceDestroyIOProcID(_outputDeviceID, _deviceIOProcID));
    }
    _critSect.Enter();
    _doStop = false;
    WEBRTC_TRACE(kTraceDebug, kTraceAudioDevice, _id, "Playout stopped");
  }

  // Setting this signal will allow the worker thread to be stopped.
  AtomicSet32(&_renderDeviceIsAlive, 0);
  if (render_worker_thread_.get()) {
    _critSect.Leave();
    render_worker_thread_->Stop();
    render_worker_thread_.reset();
    _critSect.Enter();
  }

  WEBRTC_CA_LOG_WARN(AudioConverterDispose(_renderConverter));

  // Remove listeners.
  AudioObjectPropertyAddress propertyAddress = {
      kAudioDevicePropertyStreamFormat, kAudioDevicePropertyScopeOutput, 0};
  WEBRTC_CA_LOG_WARN(AudioObjectRemovePropertyListener(
      _outputDeviceID, &propertyAddress, &objectListenerProc, this));

  propertyAddress.mSelector = kAudioDeviceProcessorOverload;
  WEBRTC_CA_LOG_WARN(AudioObjectRemovePropertyListener(
      _outputDeviceID, &propertyAddress, &objectListenerProc, this));

  if (_macBookPro) {
    Boolean hasProperty =
        AudioObjectHasProperty(_outputDeviceID, &propertyAddress);
    if (hasProperty) {
      propertyAddress.mSelector = kAudioDevicePropertyDataSource;
      WEBRTC_CA_LOG_WARN(AudioObjectRemovePropertyListener(
          _outputDeviceID, &propertyAddress, &objectListenerProc, this));
    }
  }

  _playIsInitialized = false;
  _playing = false;

  return 0;
}

int32_t AudioDeviceMac::PlayoutDelay(uint16_t& delayMS) const {
  int32_t renderDelayUs = AtomicGet32(&_renderDelayUs);
  delayMS =
      static_cast<uint16_t>(1e-3 * (renderDelayUs + _renderLatencyUs) + 0.5);
  return 0;
}

int32_t AudioDeviceMac::RecordingDelay(uint16_t& delayMS) const {
  int32_t captureDelayUs = AtomicGet32(&_captureDelayUs);
  delayMS =
      static_cast<uint16_t>(1e-3 * (captureDelayUs + _captureLatencyUs) + 0.5);
  return 0;
}

bool AudioDeviceMac::Playing() const {
  return (_playing);
}

int32_t AudioDeviceMac::SetPlayoutBuffer(
    const AudioDeviceModule::BufferType type,
    uint16_t sizeMS) {
  if (type != AudioDeviceModule::kFixedBufferSize) {
    WEBRTC_TRACE(kTraceError, kTraceAudioDevice, _id,
                 " Adaptive buffer size not supported on this platform");
    return -1;
  }

  _playBufType = type;
  _playBufDelayFixed = sizeMS;
  return 0;
}

int32_t AudioDeviceMac::PlayoutBuffer(AudioDeviceModule::BufferType& type,
                                      uint16_t& sizeMS) const {
  type = _playBufType;
  sizeMS = _playBufDelayFixed;

  return 0;
}

// Not implemented for Mac.
int32_t AudioDeviceMac::CPULoad(uint16_t& /*load*/) const {
  WEBRTC_TRACE(kTraceWarning, kTraceAudioDevice, _id,
               "  API call not supported on this platform");

  return -1;
}

bool AudioDeviceMac::PlayoutWarning() const {
  return (_playWarning > 0);
}

bool AudioDeviceMac::PlayoutError() const {
  return (_playError > 0);
}

bool AudioDeviceMac::RecordingWarning() const {
  return (_recWarning > 0);
}

bool AudioDeviceMac::RecordingError() const {
  return (_recError > 0);
}

void AudioDeviceMac::ClearPlayoutWarning() {
  _playWarning = 0;
}

void AudioDeviceMac::ClearPlayoutError() {
  _playError = 0;
}

void AudioDeviceMac::ClearRecordingWarning() {
  _recWarning = 0;
}

void AudioDeviceMac::ClearRecordingError() {
  _recError = 0;
}

// ============================================================================
//                                 Private Methods
// ============================================================================

int32_t AudioDeviceMac::GetNumberDevices(const AudioObjectPropertyScope scope,
                                         AudioDeviceID scopedDeviceIds[],
                                         const uint32_t deviceListLength) {
  OSStatus err = noErr;

  AudioObjectPropertyAddress propertyAddress = {
      kAudioHardwarePropertyDevices, kAudioObjectPropertyScopeGlobal,
      kAudioObjectPropertyElementMaster};
  UInt32 size = 0;
  WEBRTC_CA_RETURN_ON_ERR(AudioObjectGetPropertyDataSize(
      kAudioObjectSystemObject, &propertyAddress, 0, NULL, &size));
  if (size == 0) {
    WEBRTC_TRACE(kTraceWarning, kTraceAudioDevice, _id, "No devices");
    return 0;
  }

  AudioDeviceID* deviceIds = (AudioDeviceID*)malloc(size);
  UInt32 numberDevices = size / sizeof(AudioDeviceID);
  AudioBufferList* bufferList = NULL;
  UInt32 numberScopedDevices = 0;

  // First check if there is a default device and list it
  UInt32 hardwareProperty = 0;
  if (scope == kAudioDevicePropertyScopeOutput) {
    hardwareProperty = kAudioHardwarePropertyDefaultOutputDevice;
  } else {
    hardwareProperty = kAudioHardwarePropertyDefaultInputDevice;
  }

  AudioObjectPropertyAddress propertyAddressDefault = {
      hardwareProperty, kAudioObjectPropertyScopeGlobal,
      kAudioObjectPropertyElementMaster};

  AudioDeviceID usedID;
  UInt32 uintSize = sizeof(UInt32);
  WEBRTC_CA_RETURN_ON_ERR(AudioObjectGetPropertyData(kAudioObjectSystemObject,
                                                     &propertyAddressDefault, 0,
                                                     NULL, &uintSize, &usedID));
  if (usedID != kAudioDeviceUnknown) {
    scopedDeviceIds[numberScopedDevices] = usedID;
    numberScopedDevices++;
  } else {
    WEBRTC_TRACE(kTraceWarning, kTraceAudioDevice, _id,
                 "GetNumberDevices(): Default device unknown");
  }

  // Then list the rest of the devices
  bool listOK = true;

  WEBRTC_CA_LOG_ERR(AudioObjectGetPropertyData(
      kAudioObjectSystemObject, &propertyAddress, 0, NULL, &size, deviceIds));
  if (err != noErr) {
    listOK = false;
  } else {
    propertyAddress.mSelector = kAudioDevicePropertyStreamConfiguration;
    propertyAddress.mScope = scope;
    propertyAddress.mElement = 0;
    for (UInt32 i = 0; i < numberDevices; i++) {
      // Check for input channels
      WEBRTC_CA_LOG_ERR(AudioObjectGetPropertyDataSize(
          deviceIds[i], &propertyAddress, 0, NULL, &size));
      if (err == kAudioHardwareBadDeviceError) {
        // This device doesn't actually exist; continue iterating.
        continue;
      } else if (err != noErr) {
        listOK = false;
        break;
      }

      bufferList = (AudioBufferList*)malloc(size);
      WEBRTC_CA_LOG_ERR(AudioObjectGetPropertyData(
          deviceIds[i], &propertyAddress, 0, NULL, &size, bufferList));
      if (err != noErr) {
        listOK = false;
        break;
      }

      if (bufferList->mNumberBuffers > 0) {
        if (numberScopedDevices >= deviceListLength) {
          WEBRTC_TRACE(kTraceError, kTraceAudioDevice, _id,
                       "Device list is not long enough");
          listOK = false;
          break;
        }

        scopedDeviceIds[numberScopedDevices] = deviceIds[i];
        numberScopedDevices++;
      }

      free(bufferList);
      bufferList = NULL;
    }  // for
  }

  if (!listOK) {
    if (deviceIds) {
      free(deviceIds);
      deviceIds = NULL;
    }

    if (bufferList) {
      free(bufferList);
      bufferList = NULL;
    }

    return -1;
  }

  // Happy ending
  if (deviceIds) {
    free(deviceIds);
    deviceIds = NULL;
  }

  return numberScopedDevices;
}

int32_t AudioDeviceMac::GetDeviceName(const AudioObjectPropertyScope scope,
                                      const uint16_t index,
                                      char* name) {
  OSStatus err = noErr;
  UInt32 len = kAdmMaxDeviceNameSize;
  AudioDeviceID deviceIds[MaxNumberDevices];

  int numberDevices = GetNumberDevices(scope, deviceIds, MaxNumberDevices);
  if (numberDevices < 0) {
    return -1;
  } else if (numberDevices == 0) {
    WEBRTC_TRACE(kTraceError, kTraceAudioDevice, _id, "No devices");
    return -1;
  }

  // If the number is below the number of devices, assume it's "WEBRTC ID"
  // otherwise assume it's a CoreAudio ID
  AudioDeviceID usedID;

  // Check if there is a default device
  bool isDefaultDevice = false;
  if (index == 0) {
    UInt32 hardwareProperty = 0;
    if (scope == kAudioDevicePropertyScopeOutput) {
      hardwareProperty = kAudioHardwarePropertyDefaultOutputDevice;
    } else {
      hardwareProperty = kAudioHardwarePropertyDefaultInputDevice;
    }
    AudioObjectPropertyAddress propertyAddress = {
        hardwareProperty, kAudioObjectPropertyScopeGlobal,
        kAudioObjectPropertyElementMaster};
    UInt32 size = sizeof(UInt32);
    WEBRTC_CA_RETURN_ON_ERR(AudioObjectGetPropertyData(
        kAudioObjectSystemObject, &propertyAddress, 0, NULL, &size, &usedID));
    if (usedID == kAudioDeviceUnknown) {
      WEBRTC_TRACE(kTraceWarning, kTraceAudioDevice, _id,
                   "GetDeviceName(): Default device unknown");
    } else {
      isDefaultDevice = true;
    }
  }

  AudioObjectPropertyAddress propertyAddress = {kAudioDevicePropertyDeviceName,
                                                scope, 0};

  if (isDefaultDevice) {
    char devName[len];

    WEBRTC_CA_RETURN_ON_ERR(AudioObjectGetPropertyData(usedID, &propertyAddress,
                                                       0, NULL, &len, devName));

    sprintf(name, "default (%s)", devName);
  } else {
    if (index < numberDevices) {
      usedID = deviceIds[index];
    } else {
      usedID = index;
    }

    WEBRTC_CA_RETURN_ON_ERR(AudioObjectGetPropertyData(usedID, &propertyAddress,
                                                       0, NULL, &len, name));
  }

  return 0;
}

int32_t AudioDeviceMac::InitDevice(const uint16_t userDeviceIndex,
                                   AudioDeviceID& deviceId,
                                   const bool isInput) {
  OSStatus err = noErr;
  UInt32 size = 0;
  AudioObjectPropertyScope deviceScope;
  AudioObjectPropertySelector defaultDeviceSelector;
  AudioDeviceID deviceIds[MaxNumberDevices];

  if (isInput) {
    deviceScope = kAudioDevicePropertyScopeInput;
    defaultDeviceSelector = kAudioHardwarePropertyDefaultInputDevice;
  } else {
    deviceScope = kAudioDevicePropertyScopeOutput;
    defaultDeviceSelector = kAudioHardwarePropertyDefaultOutputDevice;
  }

  AudioObjectPropertyAddress propertyAddress = {
      defaultDeviceSelector, kAudioObjectPropertyScopeGlobal,
      kAudioObjectPropertyElementMaster};

  // Get the actual device IDs
  int numberDevices =
      GetNumberDevices(deviceScope, deviceIds, MaxNumberDevices);
  if (numberDevices < 0) {
    return -1;
  } else if (numberDevices == 0) {
    WEBRTC_TRACE(kTraceError, kTraceAudioDevice, _id,
                 "InitDevice(): No devices");
    return -1;
  }

  bool isDefaultDevice = false;
  deviceId = kAudioDeviceUnknown;
  if (userDeviceIndex == 0) {
    // Try to use default system device
    size = sizeof(AudioDeviceID);
    WEBRTC_CA_RETURN_ON_ERR(AudioObjectGetPropertyData(
        kAudioObjectSystemObject, &propertyAddress, 0, NULL, &size, &deviceId));
    if (deviceId == kAudioDeviceUnknown) {
      WEBRTC_TRACE(kTraceWarning, kTraceAudioDevice, _id,
                   " No default device exists");
    } else {
      isDefaultDevice = true;
    }
  }

  if (!isDefaultDevice) {
    deviceId = deviceIds[userDeviceIndex];
  }

  // Obtain device name and manufacturer for logging.
  // Also use this as a test to ensure a user-set device ID is valid.
  char devName[128];
  char devManf[128];
  memset(devName, 0, sizeof(devName));
  memset(devManf, 0, sizeof(devManf));

  propertyAddress.mSelector = kAudioDevicePropertyDeviceName;
  propertyAddress.mScope = deviceScope;
  propertyAddress.mElement = 0;
  size = sizeof(devName);
  WEBRTC_CA_RETURN_ON_ERR(AudioObjectGetPropertyData(deviceId, &propertyAddress,
                                                     0, NULL, &size, devName));

  propertyAddress.mSelector = kAudioDevicePropertyDeviceManufacturer;
  size = sizeof(devManf);
  WEBRTC_CA_RETURN_ON_ERR(AudioObjectGetPropertyData(deviceId, &propertyAddress,
                                                     0, NULL, &size, devManf));

  if (isInput) {
    WEBRTC_TRACE(kTraceInfo, kTraceAudioDevice, _id, " Input device: %s %s",
                 devManf, devName);
  } else {
    WEBRTC_TRACE(kTraceInfo, kTraceAudioDevice, _id, " Output device: %s %s",
                 devManf, devName);
  }

  return 0;
}

OSStatus AudioDeviceMac::SetDesiredPlayoutFormat() {
  // Our preferred format to work with.
  _outDesiredFormat.mSampleRate = N_PLAY_SAMPLES_PER_SEC;
  _outDesiredFormat.mChannelsPerFrame = _playChannels;

  if (_ptrAudioBuffer) {
    // Update audio buffer with the selected parameters.
    _ptrAudioBuffer->SetPlayoutSampleRate(N_PLAY_SAMPLES_PER_SEC);
    _ptrAudioBuffer->SetPlayoutChannels((uint8_t)_playChannels);
  }

  _renderDelayOffsetSamples = _renderBufSizeSamples -
                              N_BUFFERS_OUT * ENGINE_PLAY_BUF_SIZE_IN_SAMPLES *
                                  _outDesiredFormat.mChannelsPerFrame;

  _outDesiredFormat.mBytesPerPacket =
      _outDesiredFormat.mChannelsPerFrame * sizeof(SInt16);
  // In uncompressed audio, a packet is one frame.
  _outDesiredFormat.mFramesPerPacket = 1;
  _outDesiredFormat.mBytesPerFrame =
      _outDesiredFormat.mChannelsPerFrame * sizeof(SInt16);
  _outDesiredFormat.mBitsPerChannel = sizeof(SInt16) * 8;

  _outDesiredFormat.mFormatFlags =
      kLinearPCMFormatFlagIsSignedInteger | kLinearPCMFormatFlagIsPacked;
#ifdef WEBRTC_ARCH_BIG_ENDIAN
  _outDesiredFormat.mFormatFlags |= kLinearPCMFormatFlagIsBigEndian;
#endif
  _outDesiredFormat.mFormatID = kAudioFormatLinearPCM;

  OSStatus err = noErr;
  WEBRTC_CA_RETURN_ON_ERR(AudioConverterNew(
      &_outDesiredFormat, &_outStreamFormat, &_renderConverter));

  // Try to set buffer size to desired value (_playBufDelayFixed).
  UInt32 bufByteCount = static_cast<UInt32>(
      (_outStreamFormat.mSampleRate / 1000.0) * _playBufDelayFixed *
      _outStreamFormat.mChannelsPerFrame * sizeof(Float32));
  if (_outStreamFormat.mFramesPerPacket != 0) {
    if (bufByteCount % _outStreamFormat.mFramesPerPacket != 0) {
      bufByteCount = (static_cast<UInt32>(bufByteCount /
                                          _outStreamFormat.mFramesPerPacket) +
                      1) *
                     _outStreamFormat.mFramesPerPacket;
    }
  }

  // Ensure the buffer size is within the range provided by the device.
  AudioObjectPropertyAddress propertyAddress = {
      kAudioDevicePropertyDataSource, kAudioDevicePropertyScopeOutput, 0};
  propertyAddress.mSelector = kAudioDevicePropertyBufferSizeRange;
  AudioValueRange range;
  UInt32 size = sizeof(range);
  WEBRTC_CA_RETURN_ON_ERR(AudioObjectGetPropertyData(
      _outputDeviceID, &propertyAddress, 0, NULL, &size, &range));
  if (range.mMinimum > bufByteCount) {
    bufByteCount = range.mMinimum;
  } else if (range.mMaximum < bufByteCount) {
    bufByteCount = range.mMaximum;
  }

  propertyAddress.mSelector = kAudioDevicePropertyBufferSize;
  size = sizeof(bufByteCount);
  WEBRTC_CA_RETURN_ON_ERR(AudioObjectSetPropertyData(
      _outputDeviceID, &propertyAddress, 0, NULL, size, &bufByteCount));

  // Get render device latency.
  propertyAddress.mSelector = kAudioDevicePropertyLatency;
  UInt32 latency = 0;
  size = sizeof(UInt32);
  WEBRTC_CA_RETURN_ON_ERR(AudioObjectGetPropertyData(
      _outputDeviceID, &propertyAddress, 0, NULL, &size, &latency));
  _renderLatencyUs =
      static_cast<uint32_t>((1.0e6 * latency) / _outStreamFormat.mSampleRate);

  // Get render stream latency.
  propertyAddress.mSelector = kAudioDevicePropertyStreams;
  AudioStreamID stream = 0;
  size = sizeof(AudioStreamID);
  WEBRTC_CA_RETURN_ON_ERR(AudioObjectGetPropertyData(
      _outputDeviceID, &propertyAddress, 0, NULL, &size, &stream));
  propertyAddress.mSelector = kAudioStreamPropertyLatency;
  size = sizeof(UInt32);
  latency = 0;
  WEBRTC_CA_RETURN_ON_ERR(AudioObjectGetPropertyData(
      _outputDeviceID, &propertyAddress, 0, NULL, &size, &latency));
  _renderLatencyUs +=
      static_cast<uint32_t>((1.0e6 * latency) / _outStreamFormat.mSampleRate);

  WEBRTC_TRACE(kTraceInfo, kTraceAudioDevice, _id,
               "  initial playout status: _renderDelayOffsetSamples=%d,"
               " _renderDelayUs=%d, _renderLatencyUs=%d",
               _renderDelayOffsetSamples, _renderDelayUs, _renderLatencyUs);
  return 0;
}

OSStatus AudioDeviceMac::objectListenerProc(
    AudioObjectID objectId,
    UInt32 numberAddresses,
    const AudioObjectPropertyAddress addresses[],
    void* clientData) {
  AudioDeviceMac* ptrThis = (AudioDeviceMac*)clientData;
  RTC_DCHECK(ptrThis != NULL);

  ptrThis->implObjectListenerProc(objectId, numberAddresses, addresses);

  // AudioObjectPropertyListenerProc functions are supposed to return 0
  return 0;
}

OSStatus AudioDeviceMac::implObjectListenerProc(
    const AudioObjectID objectId,
    const UInt32 numberAddresses,
    const AudioObjectPropertyAddress addresses[]) {
  WEBRTC_TRACE(kTraceDebug, kTraceAudioDevice, _id,
               "AudioDeviceMac::implObjectListenerProc()");

  for (UInt32 i = 0; i < numberAddresses; i++) {
    if (addresses[i].mSelector == kAudioHardwarePropertyDevices) {
      HandleDeviceChange();
    } else if (addresses[i].mSelector == kAudioDevicePropertyStreamFormat) {
      HandleStreamFormatChange(objectId, addresses[i]);
    } else if (addresses[i].mSelector == kAudioDevicePropertyDataSource) {
      HandleDataSourceChange(objectId, addresses[i]);
    } else if (addresses[i].mSelector == kAudioDeviceProcessorOverload) {
      HandleProcessorOverload(addresses[i]);
    }
  }

  return 0;
}

int32_t AudioDeviceMac::HandleDeviceChange() {
  OSStatus err = noErr;

  WEBRTC_TRACE(kTraceDebug, kTraceAudioDevice, _id,
               "kAudioHardwarePropertyDevices");

  // A device has changed. Check if our registered devices have been removed.
  // Ensure the devices have been initialized, meaning the IDs are valid.
  if (MicrophoneIsInitialized()) {
    AudioObjectPropertyAddress propertyAddress = {
        kAudioDevicePropertyDeviceIsAlive, kAudioDevicePropertyScopeInput, 0};
    UInt32 deviceIsAlive = 1;
    UInt32 size = sizeof(UInt32);
    err = AudioObjectGetPropertyData(_inputDeviceID, &propertyAddress, 0, NULL,
                                     &size, &deviceIsAlive);

    if (err == kAudioHardwareBadDeviceError || deviceIsAlive == 0) {
      WEBRTC_TRACE(kTraceWarning, kTraceAudioDevice, _id,
                   "Capture device is not alive (probably removed)");
      AtomicSet32(&_captureDeviceIsAlive, 0);
      _mixerManager.CloseMicrophone();
      if (_recError == 1) {
        WEBRTC_TRACE(kTraceWarning, kTraceAudioDevice, _id,
                     "  pending recording error exists");
      }
      _recError = 1;  // triggers callback from module process thread
    } else if (err != noErr) {
      logCAMsg(kTraceError, kTraceAudioDevice, _id,
               "Error in AudioDeviceGetProperty()", (const char*)&err);
      return -1;
    }
  }

  if (SpeakerIsInitialized()) {
    AudioObjectPropertyAddress propertyAddress = {
        kAudioDevicePropertyDeviceIsAlive, kAudioDevicePropertyScopeOutput, 0};
    UInt32 deviceIsAlive = 1;
    UInt32 size = sizeof(UInt32);
    err = AudioObjectGetPropertyData(_outputDeviceID, &propertyAddress, 0, NULL,
                                     &size, &deviceIsAlive);

    if (err == kAudioHardwareBadDeviceError || deviceIsAlive == 0) {
      WEBRTC_TRACE(kTraceWarning, kTraceAudioDevice, _id,
                   "Render device is not alive (probably removed)");
      AtomicSet32(&_renderDeviceIsAlive, 0);
      _mixerManager.CloseSpeaker();
      if (_playError == 1) {
        WEBRTC_TRACE(kTraceWarning, kTraceAudioDevice, _id,
                     "  pending playout error exists");
      }
      _playError = 1;  // triggers callback from module process thread
    } else if (err != noErr) {
      logCAMsg(kTraceError, kTraceAudioDevice, _id,
               "Error in AudioDeviceGetProperty()", (const char*)&err);
      return -1;
    }
  }

  return 0;
}

int32_t AudioDeviceMac::HandleStreamFormatChange(
    const AudioObjectID objectId,
    const AudioObjectPropertyAddress propertyAddress) {
  OSStatus err = noErr;

  WEBRTC_TRACE(kTraceDebug, kTraceAudioDevice, _id, "Stream format changed");

  if (objectId != _inputDeviceID && objectId != _outputDeviceID) {
    return 0;
  }

  // Get the new device format
  AudioStreamBasicDescription streamFormat;
  UInt32 size = sizeof(streamFormat);
  WEBRTC_CA_RETURN_ON_ERR(AudioObjectGetPropertyData(
      objectId, &propertyAddress, 0, NULL, &size, &streamFormat));

  if (streamFormat.mFormatID != kAudioFormatLinearPCM) {
    logCAMsg(kTraceError, kTraceAudioDevice, _id,
             "Unacceptable input stream format -> mFormatID",
             (const char*)&streamFormat.mFormatID);
    return -1;
  }

  if (streamFormat.mChannelsPerFrame > N_DEVICE_CHANNELS) {
    WEBRTC_TRACE(kTraceError, kTraceAudioDevice, _id,
                 "Too many channels on device (mChannelsPerFrame = %d)",
                 streamFormat.mChannelsPerFrame);
    return -1;
  }

  WEBRTC_TRACE(kTraceInfo, kTraceAudioDevice, _id, "Stream format:");
  WEBRTC_TRACE(kTraceInfo, kTraceAudioDevice, _id,
               "mSampleRate = %f, mChannelsPerFrame = %u",
               streamFormat.mSampleRate, streamFormat.mChannelsPerFrame);
  WEBRTC_TRACE(kTraceInfo, kTraceAudioDevice, _id,
               "mBytesPerPacket = %u, mFramesPerPacket = %u",
               streamFormat.mBytesPerPacket, streamFormat.mFramesPerPacket);
  WEBRTC_TRACE(kTraceInfo, kTraceAudioDevice, _id,
               "mBytesPerFrame = %u, mBitsPerChannel = %u",
               streamFormat.mBytesPerFrame, streamFormat.mBitsPerChannel);
  WEBRTC_TRACE(kTraceInfo, kTraceAudioDevice, _id, "mFormatFlags = %u",
               streamFormat.mFormatFlags);
  logCAMsg(kTraceInfo, kTraceAudioDevice, _id, "mFormatID",
           (const char*)&streamFormat.mFormatID);

  if (propertyAddress.mScope == kAudioDevicePropertyScopeInput) {
    const int io_block_size_samples = streamFormat.mChannelsPerFrame *
                                      streamFormat.mSampleRate / 100 *
                                      N_BLOCKS_IO;
    if (io_block_size_samples > _captureBufSizeSamples) {
      WEBRTC_TRACE(kTraceError, kTraceAudioDevice, _id,
                   "Input IO block size (%d) is larger than ring buffer (%u)",
                   io_block_size_samples, _captureBufSizeSamples);
      return -1;
    }

    memcpy(&_inStreamFormat, &streamFormat, sizeof(streamFormat));

    if (_inStreamFormat.mChannelsPerFrame >= 2 && (_recChannels == 2)) {
      _inDesiredFormat.mChannelsPerFrame = 2;
    } else {
      // Disable stereo recording when we only have one channel on the device.
      _inDesiredFormat.mChannelsPerFrame = 1;
      _recChannels = 1;
      WEBRTC_TRACE(kTraceInfo, kTraceAudioDevice, _id,
                   "Stereo recording unavailable on this device");
    }

    if (_ptrAudioBuffer) {
      // Update audio buffer with the selected parameters
      _ptrAudioBuffer->SetRecordingSampleRate(N_REC_SAMPLES_PER_SEC);
      _ptrAudioBuffer->SetRecordingChannels((uint8_t)_recChannels);
    }

    // Recreate the converter with the new format
    // TODO(xians): make this thread safe
    WEBRTC_CA_RETURN_ON_ERR(AudioConverterDispose(_captureConverter));

    WEBRTC_CA_RETURN_ON_ERR(AudioConverterNew(&streamFormat, &_inDesiredFormat,
                                              &_captureConverter));
  } else {
    memcpy(&_outStreamFormat, &streamFormat, sizeof(streamFormat));

    // Our preferred format to work with
    if (_outStreamFormat.mChannelsPerFrame < 2) {
      _playChannels = 1;
      WEBRTC_TRACE(kTraceInfo, kTraceAudioDevice, _id,
                   "Stereo playout unavailable on this device");
    }
    WEBRTC_CA_RETURN_ON_ERR(SetDesiredPlayoutFormat());
  }
  return 0;
}

int32_t AudioDeviceMac::HandleDataSourceChange(
    const AudioObjectID objectId,
    const AudioObjectPropertyAddress propertyAddress) {
  OSStatus err = noErr;

  if (_macBookPro &&
      propertyAddress.mScope == kAudioDevicePropertyScopeOutput) {
    WEBRTC_TRACE(kTraceDebug, kTraceAudioDevice, _id, "Data source changed");

    _macBookProPanRight = false;
    UInt32 dataSource = 0;
    UInt32 size = sizeof(UInt32);
    WEBRTC_CA_RETURN_ON_ERR(AudioObjectGetPropertyData(
        objectId, &propertyAddress, 0, NULL, &size, &dataSource));
    if (dataSource == 'ispk') {
      _macBookProPanRight = true;
      WEBRTC_TRACE(kTraceInfo, kTraceAudioDevice, _id,
                   "MacBook Pro using internal speakers; stereo panning right");
    } else {
      WEBRTC_TRACE(kTraceInfo, kTraceAudioDevice, _id,
                   "MacBook Pro not using internal speakers");
    }
  }

  return 0;
}
int32_t AudioDeviceMac::HandleProcessorOverload(
    const AudioObjectPropertyAddress propertyAddress) {
  // TODO(xians): we probably want to notify the user in some way of the
  // overload. However, the Windows interpretations of these errors seem to
  // be more severe than what ProcessorOverload is thrown for.
  //
  // We don't log the notification, as it's sent from the HAL's IO thread. We
  // don't want to slow it down even further.
  if (propertyAddress.mScope == kAudioDevicePropertyScopeInput) {
    // WEBRTC_TRACE(kTraceWarning, kTraceAudioDevice, _id, "Capture processor
    // overload");
    //_callback->ProblemIsReported(
    // SndCardStreamObserver::ERecordingProblem);
  } else {
    // WEBRTC_TRACE(kTraceWarning, kTraceAudioDevice, _id,
    // "Render processor overload");
    //_callback->ProblemIsReported(
    // SndCardStreamObserver::EPlaybackProblem);
  }

  return 0;
}

// ============================================================================
//                                  Thread Methods
// ============================================================================

OSStatus AudioDeviceMac::deviceIOProc(AudioDeviceID,
                                      const AudioTimeStamp*,
                                      const AudioBufferList* inputData,
                                      const AudioTimeStamp* inputTime,
                                      AudioBufferList* outputData,
                                      const AudioTimeStamp* outputTime,
                                      void* clientData) {
  AudioDeviceMac* ptrThis = (AudioDeviceMac*)clientData;
  RTC_DCHECK(ptrThis != NULL);

  ptrThis->implDeviceIOProc(inputData, inputTime, outputData, outputTime);

  // AudioDeviceIOProc functions are supposed to return 0
  return 0;
}

OSStatus AudioDeviceMac::outConverterProc(AudioConverterRef,
                                          UInt32* numberDataPackets,
                                          AudioBufferList* data,
                                          AudioStreamPacketDescription**,
                                          void* userData) {
  AudioDeviceMac* ptrThis = (AudioDeviceMac*)userData;
  RTC_DCHECK(ptrThis != NULL);

  return ptrThis->implOutConverterProc(numberDataPackets, data);
}

OSStatus AudioDeviceMac::inDeviceIOProc(AudioDeviceID,
                                        const AudioTimeStamp*,
                                        const AudioBufferList* inputData,
                                        const AudioTimeStamp* inputTime,
                                        AudioBufferList*,
                                        const AudioTimeStamp*,
                                        void* clientData) {
  AudioDeviceMac* ptrThis = (AudioDeviceMac*)clientData;
  RTC_DCHECK(ptrThis != NULL);

  ptrThis->implInDeviceIOProc(inputData, inputTime);

  // AudioDeviceIOProc functions are supposed to return 0
  return 0;
}

OSStatus AudioDeviceMac::inConverterProc(
    AudioConverterRef,
    UInt32* numberDataPackets,
    AudioBufferList* data,
    AudioStreamPacketDescription** /*dataPacketDescription*/,
    void* userData) {
  AudioDeviceMac* ptrThis = static_cast<AudioDeviceMac*>(userData);
  RTC_DCHECK(ptrThis != NULL);

  return ptrThis->implInConverterProc(numberDataPackets, data);
}

OSStatus AudioDeviceMac::implDeviceIOProc(const AudioBufferList* inputData,
                                          const AudioTimeStamp* inputTime,
                                          AudioBufferList* outputData,
                                          const AudioTimeStamp* outputTime) {
  OSStatus err = noErr;
  UInt64 outputTimeNs = AudioConvertHostTimeToNanos(outputTime->mHostTime);
  UInt64 nowNs = AudioConvertHostTimeToNanos(AudioGetCurrentHostTime());

  if (!_twoDevices && _recording) {
    implInDeviceIOProc(inputData, inputTime);
  }

  // Check if we should close down audio device
  // Double-checked locking optimization to remove locking overhead
  if (_doStop) {
    _critSect.Enter();
    if (_doStop) {
      if (_twoDevices || (!_recording && !_playing)) {
        // In the case of a shared device, the single driving ioProc
        // is stopped here
        WEBRTC_CA_LOG_ERR(AudioDeviceStop(_outputDeviceID, _deviceIOProcID));
        WEBRTC_CA_LOG_WARN(
            AudioDeviceDestroyIOProcID(_outputDeviceID, _deviceIOProcID));
        if (err == noErr) {
          WEBRTC_TRACE(kTraceDebug, kTraceAudioDevice, _id,
                       " Playout or shared device stopped");
        }
      }

      _doStop = false;
      _stopEvent.Set();
      _critSect.Leave();
      return 0;
    }
    _critSect.Leave();
  }

  if (!_playing) {
    // This can be the case when a shared device is capturing but not
    // rendering. We allow the checks above before returning to avoid a
    // timeout when capturing is stopped.
    return 0;
  }

  RTC_DCHECK(_outStreamFormat.mBytesPerFrame != 0);
  UInt32 size =
      outputData->mBuffers->mDataByteSize / _outStreamFormat.mBytesPerFrame;

  // TODO(xians): signal an error somehow?
  err = AudioConverterFillComplexBuffer(_renderConverter, outConverterProc,
                                        this, &size, outputData, NULL);
  if (err != noErr) {
    if (err == 1) {
      // This is our own error.
      WEBRTC_TRACE(kTraceError, kTraceAudioDevice, _id,
                   " Error in AudioConverterFillComplexBuffer()");
      return 1;
    } else {
      logCAMsg(kTraceError, kTraceAudioDevice, _id,
               "Error in AudioConverterFillComplexBuffer()", (const char*)&err);
      return 1;
    }
  }

  PaRingBufferSize bufSizeSamples =
      PaUtil_GetRingBufferReadAvailable(_paRenderBuffer);

  int32_t renderDelayUs =
      static_cast<int32_t>(1e-3 * (outputTimeNs - nowNs) + 0.5);
  renderDelayUs += static_cast<int32_t>(
      (1.0e6 * bufSizeSamples) / _outDesiredFormat.mChannelsPerFrame /
          _outDesiredFormat.mSampleRate +
      0.5);

  AtomicSet32(&_renderDelayUs, renderDelayUs);

  return 0;
}

OSStatus AudioDeviceMac::implOutConverterProc(UInt32* numberDataPackets,
                                              AudioBufferList* data) {
  RTC_DCHECK(data->mNumberBuffers == 1);
  PaRingBufferSize numSamples =
      *numberDataPackets * _outDesiredFormat.mChannelsPerFrame;

  data->mBuffers->mNumberChannels = _outDesiredFormat.mChannelsPerFrame;
  // Always give the converter as much as it wants, zero padding as required.
  data->mBuffers->mDataByteSize =
      *numberDataPackets * _outDesiredFormat.mBytesPerPacket;
  data->mBuffers->mData = _renderConvertData;
  memset(_renderConvertData, 0, sizeof(_renderConvertData));

  PaUtil_ReadRingBuffer(_paRenderBuffer, _renderConvertData, numSamples);

  kern_return_t kernErr = semaphore_signal_all(_renderSemaphore);
  if (kernErr != KERN_SUCCESS) {
    WEBRTC_TRACE(kTraceError, kTraceAudioDevice, _id,
                 " semaphore_signal_all() error: %d", kernErr);
    return 1;
  }

  return 0;
}

OSStatus AudioDeviceMac::implInDeviceIOProc(const AudioBufferList* inputData,
                                            const AudioTimeStamp* inputTime) {
  OSStatus err = noErr;
  UInt64 inputTimeNs = AudioConvertHostTimeToNanos(inputTime->mHostTime);
  UInt64 nowNs = AudioConvertHostTimeToNanos(AudioGetCurrentHostTime());

  // Check if we should close down audio device
  // Double-checked locking optimization to remove locking overhead
  if (_doStopRec) {
    _critSect.Enter();
    if (_doStopRec) {
      // This will be signalled only when a shared device is not in use.
      WEBRTC_CA_LOG_ERR(AudioDeviceStop(_inputDeviceID, _inDeviceIOProcID));
      WEBRTC_CA_LOG_WARN(
          AudioDeviceDestroyIOProcID(_inputDeviceID, _inDeviceIOProcID));
      if (err == noErr) {
        WEBRTC_TRACE(kTraceDebug, kTraceAudioDevice, _id,
                     " Recording device stopped");
      }

      _doStopRec = false;
      _stopEventRec.Set();
      _critSect.Leave();
      return 0;
    }
    _critSect.Leave();
  }

  if (!_recording) {
    // Allow above checks to avoid a timeout on stopping capture.
    return 0;
  }

  PaRingBufferSize bufSizeSamples =
      PaUtil_GetRingBufferReadAvailable(_paCaptureBuffer);

  int32_t captureDelayUs =
      static_cast<int32_t>(1e-3 * (nowNs - inputTimeNs) + 0.5);
  captureDelayUs += static_cast<int32_t>((1.0e6 * bufSizeSamples) /
                                             _inStreamFormat.mChannelsPerFrame /
                                             _inStreamFormat.mSampleRate +
                                         0.5);

  AtomicSet32(&_captureDelayUs, captureDelayUs);

  RTC_DCHECK(inputData->mNumberBuffers == 1);
  PaRingBufferSize numSamples = inputData->mBuffers->mDataByteSize *
                                _inStreamFormat.mChannelsPerFrame /
                                _inStreamFormat.mBytesPerPacket;
  PaUtil_WriteRingBuffer(_paCaptureBuffer, inputData->mBuffers->mData,
                         numSamples);

  kern_return_t kernErr = semaphore_signal_all(_captureSemaphore);
  if (kernErr != KERN_SUCCESS) {
    WEBRTC_TRACE(kTraceError, kTraceAudioDevice, _id,
                 " semaphore_signal_all() error: %d", kernErr);
  }

  return err;
}

OSStatus AudioDeviceMac::implInConverterProc(UInt32* numberDataPackets,
                                             AudioBufferList* data) {
  RTC_DCHECK(data->mNumberBuffers == 1);
  PaRingBufferSize numSamples =
      *numberDataPackets * _inStreamFormat.mChannelsPerFrame;

  while (PaUtil_GetRingBufferReadAvailable(_paCaptureBuffer) < numSamples) {
    mach_timespec_t timeout;
    timeout.tv_sec = 0;
    timeout.tv_nsec = TIMER_PERIOD_MS;

    kern_return_t kernErr = semaphore_timedwait(_captureSemaphore, timeout);
    if (kernErr == KERN_OPERATION_TIMED_OUT) {
      int32_t signal = AtomicGet32(&_captureDeviceIsAlive);
      if (signal == 0) {
        // The capture device is no longer alive; stop the worker thread.
        *numberDataPackets = 0;
        return 1;
      }
    } else if (kernErr != KERN_SUCCESS) {
      WEBRTC_TRACE(kTraceError, kTraceAudioDevice, _id,
                   " semaphore_wait() error: %d", kernErr);
    }
  }

  // Pass the read pointer directly to the converter to avoid a memcpy.
  void* dummyPtr;
  PaRingBufferSize dummySize;
  PaUtil_GetRingBufferReadRegions(_paCaptureBuffer, numSamples,
                                  &data->mBuffers->mData, &numSamples,
                                  &dummyPtr, &dummySize);
  PaUtil_AdvanceRingBufferReadIndex(_paCaptureBuffer, numSamples);

  data->mBuffers->mNumberChannels = _inStreamFormat.mChannelsPerFrame;
  *numberDataPackets = numSamples / _inStreamFormat.mChannelsPerFrame;
  data->mBuffers->mDataByteSize =
      *numberDataPackets * _inStreamFormat.mBytesPerPacket;

  return 0;
}

bool AudioDeviceMac::RunRender(void* ptrThis) {
  return static_cast<AudioDeviceMac*>(ptrThis)->RenderWorkerThread();
}

bool AudioDeviceMac::RenderWorkerThread() {
  PaRingBufferSize numSamples =
      ENGINE_PLAY_BUF_SIZE_IN_SAMPLES * _outDesiredFormat.mChannelsPerFrame;
  while (PaUtil_GetRingBufferWriteAvailable(_paRenderBuffer) -
             _renderDelayOffsetSamples <
         numSamples) {
    mach_timespec_t timeout;
    timeout.tv_sec = 0;
    timeout.tv_nsec = TIMER_PERIOD_MS;

    kern_return_t kernErr = semaphore_timedwait(_renderSemaphore, timeout);
    if (kernErr == KERN_OPERATION_TIMED_OUT) {
      int32_t signal = AtomicGet32(&_renderDeviceIsAlive);
      if (signal == 0) {
        // The render device is no longer alive; stop the worker thread.
        return false;
      }
    } else if (kernErr != KERN_SUCCESS) {
      WEBRTC_TRACE(kTraceError, kTraceAudioDevice, _id,
                   " semaphore_timedwait() error: %d", kernErr);
    }
  }

  int8_t playBuffer[4 * ENGINE_PLAY_BUF_SIZE_IN_SAMPLES];

  if (!_ptrAudioBuffer) {
    WEBRTC_TRACE(kTraceError, kTraceAudioDevice, _id,
                 "  capture AudioBuffer is invalid");
    return false;
  }

  // Ask for new PCM data to be played out using the AudioDeviceBuffer.
  uint32_t nSamples =
      _ptrAudioBuffer->RequestPlayoutData(ENGINE_PLAY_BUF_SIZE_IN_SAMPLES);

  nSamples = _ptrAudioBuffer->GetPlayoutData(playBuffer);
  if (nSamples != ENGINE_PLAY_BUF_SIZE_IN_SAMPLES) {
    WEBRTC_TRACE(kTraceError, kTraceAudioDevice, _id,
                 "  invalid number of output samples(%d)", nSamples);
  }

  uint32_t nOutSamples = nSamples * _outDesiredFormat.mChannelsPerFrame;

  SInt16* pPlayBuffer = (SInt16*)&playBuffer;
  if (_macBookProPanRight && (_playChannels == 2)) {
    // Mix entirely into the right channel and zero the left channel.
    SInt32 sampleInt32 = 0;
    for (uint32_t sampleIdx = 0; sampleIdx < nOutSamples; sampleIdx += 2) {
      sampleInt32 = pPlayBuffer[sampleIdx];
      sampleInt32 += pPlayBuffer[sampleIdx + 1];
      sampleInt32 /= 2;

      if (sampleInt32 > 32767) {
        sampleInt32 = 32767;
      } else if (sampleInt32 < -32768) {
        sampleInt32 = -32768;
      }

      pPlayBuffer[sampleIdx] = 0;
      pPlayBuffer[sampleIdx + 1] = static_cast<SInt16>(sampleInt32);
    }
  }

  PaUtil_WriteRingBuffer(_paRenderBuffer, pPlayBuffer, nOutSamples);

  return true;
}

bool AudioDeviceMac::RunCapture(void* ptrThis) {
  return static_cast<AudioDeviceMac*>(ptrThis)->CaptureWorkerThread();
}

bool AudioDeviceMac::CaptureWorkerThread() {
  OSStatus err = noErr;
  UInt32 noRecSamples =
      ENGINE_REC_BUF_SIZE_IN_SAMPLES * _inDesiredFormat.mChannelsPerFrame;
  SInt16 recordBuffer[noRecSamples];
  UInt32 size = ENGINE_REC_BUF_SIZE_IN_SAMPLES;

  AudioBufferList engineBuffer;
  engineBuffer.mNumberBuffers = 1;  // Interleaved channels.
  engineBuffer.mBuffers->mNumberChannels = _inDesiredFormat.mChannelsPerFrame;
  engineBuffer.mBuffers->mDataByteSize =
      _inDesiredFormat.mBytesPerPacket * noRecSamples;
  engineBuffer.mBuffers->mData = recordBuffer;

  err = AudioConverterFillComplexBuffer(_captureConverter, inConverterProc,
                                        this, &size, &engineBuffer, NULL);
  if (err != noErr) {
    if (err == 1) {
      // This is our own error.
      return false;
    } else {
      logCAMsg(kTraceError, kTraceAudioDevice, _id,
               "Error in AudioConverterFillComplexBuffer()", (const char*)&err);
      return false;
    }
  }

  // TODO(xians): what if the returned size is incorrect?
  if (size == ENGINE_REC_BUF_SIZE_IN_SAMPLES) {
    uint32_t currentMicLevel(0);
    uint32_t newMicLevel(0);
    int32_t msecOnPlaySide;
    int32_t msecOnRecordSide;

    int32_t captureDelayUs = AtomicGet32(&_captureDelayUs);
    int32_t renderDelayUs = AtomicGet32(&_renderDelayUs);

    msecOnPlaySide =
        static_cast<int32_t>(1e-3 * (renderDelayUs + _renderLatencyUs) + 0.5);
    msecOnRecordSide =
        static_cast<int32_t>(1e-3 * (captureDelayUs + _captureLatencyUs) + 0.5);

    if (!_ptrAudioBuffer) {
      WEBRTC_TRACE(kTraceError, kTraceAudioDevice, _id,
                   "  capture AudioBuffer is invalid");
      return false;
    }

    // store the recorded buffer (no action will be taken if the
    // #recorded samples is not a full buffer)
    _ptrAudioBuffer->SetRecordedBuffer((int8_t*)&recordBuffer, (uint32_t)size);

    if (AGC()) {
      // Use mod to ensure we check the volume on the first pass.
      if (get_mic_volume_counter_ms_ % kGetMicVolumeIntervalMs == 0) {
        get_mic_volume_counter_ms_ = 0;
        // store current mic level in the audio buffer if AGC is enabled
        if (MicrophoneVolume(currentMicLevel) == 0) {
          // this call does not affect the actual microphone volume
          _ptrAudioBuffer->SetCurrentMicLevel(currentMicLevel);
        }
      }
      get_mic_volume_counter_ms_ += kBufferSizeMs;
    }

    _ptrAudioBuffer->SetVQEData(msecOnPlaySide, msecOnRecordSide, 0);

    _ptrAudioBuffer->SetTypingStatus(KeyPressed());

    // deliver recorded samples at specified sample rate, mic level etc.
    // to the observer using callback
    _ptrAudioBuffer->DeliverRecordedData();

    if (AGC()) {
      newMicLevel = _ptrAudioBuffer->NewMicLevel();
      if (newMicLevel != 0) {
        // The VQE will only deliver non-zero microphone levels when
        // a change is needed.
        // Set this new mic level (received from the observer as return
        // value in the callback).
        WEBRTC_TRACE(kTraceStream, kTraceAudioDevice, _id,
                     "  AGC change of volume: old=%u => new=%u",
                     currentMicLevel, newMicLevel);
        if (SetMicrophoneVolume(newMicLevel) == -1) {
          WEBRTC_TRACE(kTraceWarning, kTraceAudioDevice, _id,
                       "  the required modification of the microphone "
                       "volume failed");
        }
      }
    }
  }

  return true;
}

bool AudioDeviceMac::KeyPressed() {
  bool key_down = false;
  // Loop through all Mac virtual key constant values.
  for (unsigned int key_index = 0; key_index < arraysize(prev_key_state_);
       ++key_index) {
    bool keyState =
        CGEventSourceKeyState(kCGEventSourceStateHIDSystemState, key_index);
    // A false -> true change in keymap means a key is pressed.
    key_down |= (keyState && !prev_key_state_[key_index]);
    // Save current state.
    prev_key_state_[key_index] = keyState;
  }
  return key_down;
}
}  // namespace webrtc<|MERGE_RESOLUTION|>--- conflicted
+++ resolved
@@ -10,10 +10,7 @@
 
 #include "webrtc/base/arraysize.h"
 #include "webrtc/base/checks.h"
-<<<<<<< HEAD
-=======
 #include "webrtc/base/logging.h"
->>>>>>> a17af05f
 #include "webrtc/base/platform_thread.h"
 #include "webrtc/modules/audio_device/audio_device_config.h"
 #include "webrtc/modules/audio_device/mac/audio_device_mac.h"
@@ -226,17 +223,6 @@
   return 0;
 }
 
-<<<<<<< HEAD
-int32_t AudioDeviceMac::Init() {
-  CriticalSectionScoped lock(&_critSect);
-
-  if (_initialized) {
-    return 0;
-  }
-
-  OSStatus err = noErr;
-
-=======
 AudioDeviceGeneric::InitStatus AudioDeviceMac::Init() {
   CriticalSectionScoped lock(&_critSect);
 
@@ -246,7 +232,6 @@
 
   OSStatus err = noErr;
 
->>>>>>> a17af05f
   _isShutDown = false;
 
   // PortAudio ring buffers require an elementCount which is a power of two.
@@ -267,11 +252,7 @@
     if (bufSize == -1) {
       WEBRTC_TRACE(kTraceCritical, kTraceAudioDevice, _id,
                    " PaUtil_InitializeRingBuffer() error");
-<<<<<<< HEAD
-      return -1;
-=======
       return InitStatus::PLAYOUT_ERROR;
->>>>>>> a17af05f
     }
   }
 
@@ -293,11 +274,7 @@
     if (bufSize == -1) {
       WEBRTC_TRACE(kTraceCritical, kTraceAudioDevice, _id,
                    " PaUtil_InitializeRingBuffer() error");
-<<<<<<< HEAD
-      return -1;
-=======
       return InitStatus::RECORDING_ERROR;
->>>>>>> a17af05f
     }
   }
 
@@ -307,11 +284,7 @@
   if (kernErr != KERN_SUCCESS) {
     WEBRTC_TRACE(kTraceCritical, kTraceAudioDevice, _id,
                  " semaphore_create() error: %d", kernErr);
-<<<<<<< HEAD
-    return -1;
-=======
     return InitStatus::OTHER_ERROR;
->>>>>>> a17af05f
   }
 
   kernErr = semaphore_create(mach_task_self(), &_captureSemaphore,
@@ -319,11 +292,7 @@
   if (kernErr != KERN_SUCCESS) {
     WEBRTC_TRACE(kTraceCritical, kTraceAudioDevice, _id,
                  " semaphore_create() error: %d", kernErr);
-<<<<<<< HEAD
-    return -1;
-=======
     return InitStatus::OTHER_ERROR;
->>>>>>> a17af05f
   }
 
   // Setting RunLoop to NULL here instructs HAL to manage its own thread for
@@ -363,11 +332,7 @@
 
   _initialized = true;
 
-<<<<<<< HEAD
-  return 0;
-=======
   return InitStatus::OK;
->>>>>>> a17af05f
 }
 
 int32_t AudioDeviceMac::Terminate() {
@@ -1204,11 +1169,7 @@
 
   // Listen for format changes.
   propertyAddress.mSelector = kAudioDevicePropertyStreamFormat;
-<<<<<<< HEAD
-  WEBRTC_CA_RETURN_ON_ERR(AudioObjectAddPropertyListener(
-=======
   WEBRTC_CA_LOG_WARN(AudioObjectAddPropertyListener(
->>>>>>> a17af05f
       _outputDeviceID, &propertyAddress, &objectListenerProc, this));
 
   // Listen for processor overloads.
@@ -1298,7 +1259,6 @@
                  io_block_size_samples, _captureBufSizeSamples);
     return -1;
   }
-<<<<<<< HEAD
 
   WEBRTC_TRACE(kTraceInfo, kTraceAudioDevice, _id, " Input stream format:");
   WEBRTC_TRACE(kTraceInfo, kTraceAudioDevice, _id,
@@ -1341,50 +1301,6 @@
       _inDesiredFormat.mChannelsPerFrame * sizeof(SInt16);
   _inDesiredFormat.mBitsPerChannel = sizeof(SInt16) * 8;
 
-=======
-
-  WEBRTC_TRACE(kTraceInfo, kTraceAudioDevice, _id, " Input stream format:");
-  WEBRTC_TRACE(kTraceInfo, kTraceAudioDevice, _id,
-               " mSampleRate = %f, mChannelsPerFrame = %u",
-               _inStreamFormat.mSampleRate, _inStreamFormat.mChannelsPerFrame);
-  WEBRTC_TRACE(kTraceInfo, kTraceAudioDevice, _id,
-               " mBytesPerPacket = %u, mFramesPerPacket = %u",
-               _inStreamFormat.mBytesPerPacket,
-               _inStreamFormat.mFramesPerPacket);
-  WEBRTC_TRACE(kTraceInfo, kTraceAudioDevice, _id,
-               " mBytesPerFrame = %u, mBitsPerChannel = %u",
-               _inStreamFormat.mBytesPerFrame, _inStreamFormat.mBitsPerChannel);
-  WEBRTC_TRACE(kTraceInfo, kTraceAudioDevice, _id, " mFormatFlags = %u",
-               _inStreamFormat.mFormatFlags);
-  logCAMsg(kTraceInfo, kTraceAudioDevice, _id, "mFormatID",
-           (const char*)&_inStreamFormat.mFormatID);
-
-  // Our preferred format to work with
-  if (_inStreamFormat.mChannelsPerFrame >= 2 && (_recChannels == 2)) {
-    _inDesiredFormat.mChannelsPerFrame = 2;
-  } else {
-    // Disable stereo recording when we only have one channel on the device.
-    _inDesiredFormat.mChannelsPerFrame = 1;
-    _recChannels = 1;
-    WEBRTC_TRACE(kTraceInfo, kTraceAudioDevice, _id,
-                 "Stereo recording unavailable on this device");
-  }
-
-  if (_ptrAudioBuffer) {
-    // Update audio buffer with the selected parameters
-    _ptrAudioBuffer->SetRecordingSampleRate(N_REC_SAMPLES_PER_SEC);
-    _ptrAudioBuffer->SetRecordingChannels((uint8_t)_recChannels);
-  }
-
-  _inDesiredFormat.mSampleRate = N_REC_SAMPLES_PER_SEC;
-  _inDesiredFormat.mBytesPerPacket =
-      _inDesiredFormat.mChannelsPerFrame * sizeof(SInt16);
-  _inDesiredFormat.mFramesPerPacket = 1;
-  _inDesiredFormat.mBytesPerFrame =
-      _inDesiredFormat.mChannelsPerFrame * sizeof(SInt16);
-  _inDesiredFormat.mBitsPerChannel = sizeof(SInt16) * 8;
-
->>>>>>> a17af05f
   _inDesiredFormat.mFormatFlags =
       kLinearPCMFormatFlagIsSignedInteger | kLinearPCMFormatFlagIsPacked;
 #ifdef WEBRTC_ARCH_BIG_ENDIAN
@@ -1451,11 +1367,7 @@
   // Listen for format changes
   // TODO(xians): should we be using kAudioDevicePropertyDeviceHasChanged?
   propertyAddress.mSelector = kAudioDevicePropertyStreamFormat;
-<<<<<<< HEAD
-  WEBRTC_CA_RETURN_ON_ERR(AudioObjectAddPropertyListener(
-=======
   WEBRTC_CA_LOG_WARN(AudioObjectAddPropertyListener(
->>>>>>> a17af05f
       _inputDeviceID, &propertyAddress, &objectListenerProc, this));
 
   // Listen for processor overloads
