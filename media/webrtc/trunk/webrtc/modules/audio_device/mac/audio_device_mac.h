/*
 *  Copyright (c) 2012 The WebRTC project authors. All Rights Reserved.
 *
 *  Use of this source code is governed by a BSD-style license
 *  that can be found in the LICENSE file in the root of the source
 *  tree. An additional intellectual property rights grant can be found
 *  in the file PATENTS.  All contributing project authors may
 *  be found in the AUTHORS file in the root of the source tree.
 */

#ifndef WEBRTC_AUDIO_DEVICE_AUDIO_DEVICE_MAC_H
#define WEBRTC_AUDIO_DEVICE_AUDIO_DEVICE_MAC_H

#include <memory>

#include "webrtc/base/thread_annotations.h"
#include "webrtc/modules/audio_device/audio_device_generic.h"
#include "webrtc/modules/audio_device/mac/audio_mixer_manager_mac.h"
#include "webrtc/system_wrappers/include/critical_section_wrapper.h"

#include <AudioToolbox/AudioConverter.h>
#include <CoreAudio/CoreAudio.h>
#include <mach/semaphore.h>

struct PaUtilRingBuffer;

namespace rtc {
class PlatformThread;
}  // namespace rtc

namespace webrtc {
class EventWrapper;

const uint32_t N_REC_SAMPLES_PER_SEC = 48000;
const uint32_t N_PLAY_SAMPLES_PER_SEC = 48000;

const uint32_t N_REC_CHANNELS = 1;   // default is mono recording
const uint32_t N_PLAY_CHANNELS = 2;  // default is stereo playout
const uint32_t N_DEVICE_CHANNELS = 64;

const int kBufferSizeMs = 10;

const uint32_t ENGINE_REC_BUF_SIZE_IN_SAMPLES =
    N_REC_SAMPLES_PER_SEC * kBufferSizeMs / 1000;
const uint32_t ENGINE_PLAY_BUF_SIZE_IN_SAMPLES =
    N_PLAY_SAMPLES_PER_SEC * kBufferSizeMs / 1000;

const int N_BLOCKS_IO = 2;
const int N_BUFFERS_IN = 2;   // Must be at least N_BLOCKS_IO.
const int N_BUFFERS_OUT = 3;  // Must be at least N_BLOCKS_IO.

const uint32_t TIMER_PERIOD_MS = 2 * 10 * N_BLOCKS_IO * 1000000;

const uint32_t REC_BUF_SIZE_IN_SAMPLES =
    ENGINE_REC_BUF_SIZE_IN_SAMPLES * N_DEVICE_CHANNELS * N_BUFFERS_IN;
const uint32_t PLAY_BUF_SIZE_IN_SAMPLES =
    ENGINE_PLAY_BUF_SIZE_IN_SAMPLES * N_PLAY_CHANNELS * N_BUFFERS_OUT;

const int kGetMicVolumeIntervalMs = 1000;

class AudioDeviceMac : public AudioDeviceGeneric {
 public:
  AudioDeviceMac(const int32_t id);
  ~AudioDeviceMac();

  // Retrieve the currently utilized audio layer
  virtual int32_t ActiveAudioLayer(
      AudioDeviceModule::AudioLayer& audioLayer) const;

  // Main initializaton and termination
<<<<<<< HEAD
  virtual int32_t Init();
=======
  virtual InitStatus Init();
>>>>>>> a17af05f
  virtual int32_t Terminate();
  virtual bool Initialized() const;

  // Device enumeration
  virtual int16_t PlayoutDevices();
  virtual int16_t RecordingDevices();
  virtual int32_t PlayoutDeviceName(uint16_t index,
                                    char name[kAdmMaxDeviceNameSize],
                                    char guid[kAdmMaxGuidSize]);
  virtual int32_t RecordingDeviceName(uint16_t index,
                                      char name[kAdmMaxDeviceNameSize],
                                      char guid[kAdmMaxGuidSize]);

  // Device selection
  virtual int32_t SetPlayoutDevice(uint16_t index);
  virtual int32_t SetPlayoutDevice(AudioDeviceModule::WindowsDeviceType device);
  virtual int32_t SetRecordingDevice(uint16_t index);
  virtual int32_t SetRecordingDevice(
      AudioDeviceModule::WindowsDeviceType device);

  // Audio transport initialization
  virtual int32_t PlayoutIsAvailable(bool& available);
  virtual int32_t InitPlayout();
  virtual bool PlayoutIsInitialized() const;
  virtual int32_t RecordingIsAvailable(bool& available);
  virtual int32_t InitRecording();
  virtual bool RecordingIsInitialized() const;

  // Audio transport control
  virtual int32_t StartPlayout();
  virtual int32_t StopPlayout();
  virtual bool Playing() const;
  virtual int32_t StartRecording();
  virtual int32_t StopRecording();
  virtual bool Recording() const;

  // Microphone Automatic Gain Control (AGC)
  virtual int32_t SetAGC(bool enable);
  virtual bool AGC() const;

  // Volume control based on the Windows Wave API (Windows only)
  virtual int32_t SetWaveOutVolume(uint16_t volumeLeft, uint16_t volumeRight);
  virtual int32_t WaveOutVolume(uint16_t& volumeLeft,
                                uint16_t& volumeRight) const;

  // Audio mixer initialization
  virtual int32_t InitSpeaker();
  virtual bool SpeakerIsInitialized() const;
  virtual int32_t InitMicrophone();
  virtual bool MicrophoneIsInitialized() const;

  // Speaker volume controls
  virtual int32_t SpeakerVolumeIsAvailable(bool& available);
  virtual int32_t SetSpeakerVolume(uint32_t volume);
  virtual int32_t SpeakerVolume(uint32_t& volume) const;
  virtual int32_t MaxSpeakerVolume(uint32_t& maxVolume) const;
  virtual int32_t MinSpeakerVolume(uint32_t& minVolume) const;
  virtual int32_t SpeakerVolumeStepSize(uint16_t& stepSize) const;

  // Microphone volume controls
  virtual int32_t MicrophoneVolumeIsAvailable(bool& available);
  virtual int32_t SetMicrophoneVolume(uint32_t volume);
  virtual int32_t MicrophoneVolume(uint32_t& volume) const;
  virtual int32_t MaxMicrophoneVolume(uint32_t& maxVolume) const;
  virtual int32_t MinMicrophoneVolume(uint32_t& minVolume) const;
  virtual int32_t MicrophoneVolumeStepSize(uint16_t& stepSize) const;

  // Microphone mute control
  virtual int32_t MicrophoneMuteIsAvailable(bool& available);
  virtual int32_t SetMicrophoneMute(bool enable);
  virtual int32_t MicrophoneMute(bool& enabled) const;

  // Speaker mute control
  virtual int32_t SpeakerMuteIsAvailable(bool& available);
  virtual int32_t SetSpeakerMute(bool enable);
  virtual int32_t SpeakerMute(bool& enabled) const;

  // Microphone boost control
  virtual int32_t MicrophoneBoostIsAvailable(bool& available);
  virtual int32_t SetMicrophoneBoost(bool enable);
  virtual int32_t MicrophoneBoost(bool& enabled) const;

  // Stereo support
  virtual int32_t StereoPlayoutIsAvailable(bool& available);
  virtual int32_t SetStereoPlayout(bool enable);
  virtual int32_t StereoPlayout(bool& enabled) const;
  virtual int32_t StereoRecordingIsAvailable(bool& available);
  virtual int32_t SetStereoRecording(bool enable);
  virtual int32_t StereoRecording(bool& enabled) const;

  // Delay information and control
  virtual int32_t SetPlayoutBuffer(const AudioDeviceModule::BufferType type,
                                   uint16_t sizeMS);
  virtual int32_t PlayoutBuffer(AudioDeviceModule::BufferType& type,
                                uint16_t& sizeMS) const;
  virtual int32_t PlayoutDelay(uint16_t& delayMS) const;
  virtual int32_t RecordingDelay(uint16_t& delayMS) const;

  // CPU load
  virtual int32_t CPULoad(uint16_t& load) const;

  virtual bool PlayoutWarning() const;
  virtual bool PlayoutError() const;
  virtual bool RecordingWarning() const;
  virtual bool RecordingError() const;
  virtual void ClearPlayoutWarning();
  virtual void ClearPlayoutError();
  virtual void ClearRecordingWarning();
  virtual void ClearRecordingError();

  virtual void AttachAudioBuffer(AudioDeviceBuffer* audioBuffer);

 private:
  virtual int32_t MicrophoneIsAvailable(bool& available);
  virtual int32_t SpeakerIsAvailable(bool& available);

  static void AtomicSet32(int32_t* theValue, int32_t newValue);
  static int32_t AtomicGet32(int32_t* theValue);

  static void logCAMsg(const TraceLevel level,
                       const TraceModule module,
                       const int32_t id,
                       const char* msg,
                       const char* err);

  int32_t GetNumberDevices(const AudioObjectPropertyScope scope,
                           AudioDeviceID scopedDeviceIds[],
                           const uint32_t deviceListLength);

  int32_t GetDeviceName(const AudioObjectPropertyScope scope,
                        const uint16_t index,
                        char* name);

  int32_t InitDevice(uint16_t userDeviceIndex,
                     AudioDeviceID& deviceId,
                     bool isInput);

  // Always work with our preferred playout format inside VoE.
  // Then convert the output to the OS setting using an AudioConverter.
  OSStatus SetDesiredPlayoutFormat();

  static OSStatus objectListenerProc(
      AudioObjectID objectId,
      UInt32 numberAddresses,
      const AudioObjectPropertyAddress addresses[],
      void* clientData);

  OSStatus implObjectListenerProc(AudioObjectID objectId,
                                  UInt32 numberAddresses,
                                  const AudioObjectPropertyAddress addresses[]);

  int32_t HandleDeviceChange();

  int32_t HandleStreamFormatChange(AudioObjectID objectId,
                                   AudioObjectPropertyAddress propertyAddress);

  int32_t HandleDataSourceChange(AudioObjectID objectId,
                                 AudioObjectPropertyAddress propertyAddress);

  int32_t HandleProcessorOverload(AudioObjectPropertyAddress propertyAddress);

  static OSStatus deviceIOProc(AudioDeviceID device,
                               const AudioTimeStamp* now,
                               const AudioBufferList* inputData,
                               const AudioTimeStamp* inputTime,
                               AudioBufferList* outputData,
                               const AudioTimeStamp* outputTime,
                               void* clientData);

  static OSStatus outConverterProc(
      AudioConverterRef audioConverter,
      UInt32* numberDataPackets,
      AudioBufferList* data,
      AudioStreamPacketDescription** dataPacketDescription,
      void* userData);

  static OSStatus inDeviceIOProc(AudioDeviceID device,
                                 const AudioTimeStamp* now,
                                 const AudioBufferList* inputData,
                                 const AudioTimeStamp* inputTime,
                                 AudioBufferList* outputData,
                                 const AudioTimeStamp* outputTime,
                                 void* clientData);
<<<<<<< HEAD

  static OSStatus inConverterProc(
      AudioConverterRef audioConverter,
      UInt32* numberDataPackets,
      AudioBufferList* data,
      AudioStreamPacketDescription** dataPacketDescription,
      void* inUserData);

  OSStatus implDeviceIOProc(const AudioBufferList* inputData,
                            const AudioTimeStamp* inputTime,
                            AudioBufferList* outputData,
                            const AudioTimeStamp* outputTime);

  OSStatus implOutConverterProc(UInt32* numberDataPackets,
                                AudioBufferList* data);

  OSStatus implInDeviceIOProc(const AudioBufferList* inputData,
                              const AudioTimeStamp* inputTime);

  OSStatus implInConverterProc(UInt32* numberDataPackets,
                               AudioBufferList* data);

  static bool RunCapture(void*);
  static bool RunRender(void*);
  bool CaptureWorkerThread();
  bool RenderWorkerThread();

  bool KeyPressed();

  AudioDeviceBuffer* _ptrAudioBuffer;

  CriticalSectionWrapper& _critSect;

  EventWrapper& _stopEventRec;
  EventWrapper& _stopEvent;

  // TODO(pbos): Replace with direct members, just start/stop, no need to
  // recreate the thread.
  // Only valid/running between calls to StartRecording and StopRecording.
  rtc::scoped_ptr<rtc::PlatformThread> capture_worker_thread_;

  // Only valid/running between calls to StartPlayout and StopPlayout.
  rtc::scoped_ptr<rtc::PlatformThread> render_worker_thread_;

  int32_t _id;

  AudioMixerManagerMac _mixerManager;

=======

  static OSStatus inConverterProc(
      AudioConverterRef audioConverter,
      UInt32* numberDataPackets,
      AudioBufferList* data,
      AudioStreamPacketDescription** dataPacketDescription,
      void* inUserData);

  OSStatus implDeviceIOProc(const AudioBufferList* inputData,
                            const AudioTimeStamp* inputTime,
                            AudioBufferList* outputData,
                            const AudioTimeStamp* outputTime);

  OSStatus implOutConverterProc(UInt32* numberDataPackets,
                                AudioBufferList* data);

  OSStatus implInDeviceIOProc(const AudioBufferList* inputData,
                              const AudioTimeStamp* inputTime);

  OSStatus implInConverterProc(UInt32* numberDataPackets,
                               AudioBufferList* data);

  static bool RunCapture(void*);
  static bool RunRender(void*);
  bool CaptureWorkerThread();
  bool RenderWorkerThread();

  bool KeyPressed();

  AudioDeviceBuffer* _ptrAudioBuffer;

  CriticalSectionWrapper& _critSect;

  EventWrapper& _stopEventRec;
  EventWrapper& _stopEvent;

  // TODO(pbos): Replace with direct members, just start/stop, no need to
  // recreate the thread.
  // Only valid/running between calls to StartRecording and StopRecording.
  std::unique_ptr<rtc::PlatformThread> capture_worker_thread_;

  // Only valid/running between calls to StartPlayout and StopPlayout.
  std::unique_ptr<rtc::PlatformThread> render_worker_thread_;

  int32_t _id;

  AudioMixerManagerMac _mixerManager;

>>>>>>> a17af05f
  uint16_t _inputDeviceIndex;
  uint16_t _outputDeviceIndex;
  AudioDeviceID _inputDeviceID;
  AudioDeviceID _outputDeviceID;
#if __MAC_OS_X_VERSION_MAX_ALLOWED >= 1050
  AudioDeviceIOProcID _inDeviceIOProcID;
  AudioDeviceIOProcID _deviceIOProcID;
#endif
  bool _inputDeviceIsSpecified;
  bool _outputDeviceIsSpecified;

  uint8_t _recChannels;
  uint8_t _playChannels;

  Float32* _captureBufData;
  SInt16* _renderBufData;

  SInt16 _renderConvertData[PLAY_BUF_SIZE_IN_SAMPLES];

  AudioDeviceModule::BufferType _playBufType;

  bool _initialized;
  bool _isShutDown;
  bool _recording;
  bool _playing;
  bool _recIsInitialized;
  bool _playIsInitialized;
  bool _AGC;

  // Atomically set varaibles
  int32_t _renderDeviceIsAlive;
  int32_t _captureDeviceIsAlive;

  bool _twoDevices;
  bool _doStop;  // For play if not shared device or play+rec if shared device
  bool _doStopRec;  // For rec if not shared device
  bool _macBookPro;
  bool _macBookProPanRight;

  AudioConverterRef _captureConverter;
  AudioConverterRef _renderConverter;

  AudioStreamBasicDescription _outStreamFormat;
  AudioStreamBasicDescription _outDesiredFormat;
  AudioStreamBasicDescription _inStreamFormat;
  AudioStreamBasicDescription _inDesiredFormat;

  uint32_t _captureLatencyUs;
  uint32_t _renderLatencyUs;

  // Atomically set variables
  mutable int32_t _captureDelayUs;
  mutable int32_t _renderDelayUs;

  int32_t _renderDelayOffsetSamples;

  uint16_t _playBufDelayFixed;  // fixed playback delay

  uint16_t _playWarning;
  uint16_t _playError;
  uint16_t _recWarning;
  uint16_t _recError;

  PaUtilRingBuffer* _paCaptureBuffer;
  PaUtilRingBuffer* _paRenderBuffer;

  semaphore_t _renderSemaphore;
  semaphore_t _captureSemaphore;

  int _captureBufSizeSamples;
  int _renderBufSizeSamples;

  // Typing detection
  // 0x5c is key "9", after that comes function keys.
  bool prev_key_state_[0x5d];

  int get_mic_volume_counter_ms_;
};

}  // namespace webrtc

#endif  // MODULES_AUDIO_DEVICE_MAIN_SOURCE_MAC_AUDIO_DEVICE_MAC_H_<|MERGE_RESOLUTION|>--- conflicted
+++ resolved
@@ -68,11 +68,7 @@
       AudioDeviceModule::AudioLayer& audioLayer) const;
 
   // Main initializaton and termination
-<<<<<<< HEAD
-  virtual int32_t Init();
-=======
   virtual InitStatus Init();
->>>>>>> a17af05f
   virtual int32_t Terminate();
   virtual bool Initialized() const;
 
@@ -256,7 +252,6 @@
                                  AudioBufferList* outputData,
                                  const AudioTimeStamp* outputTime,
                                  void* clientData);
-<<<<<<< HEAD
 
   static OSStatus inConverterProc(
       AudioConverterRef audioConverter,
@@ -296,55 +291,6 @@
   // TODO(pbos): Replace with direct members, just start/stop, no need to
   // recreate the thread.
   // Only valid/running between calls to StartRecording and StopRecording.
-  rtc::scoped_ptr<rtc::PlatformThread> capture_worker_thread_;
-
-  // Only valid/running between calls to StartPlayout and StopPlayout.
-  rtc::scoped_ptr<rtc::PlatformThread> render_worker_thread_;
-
-  int32_t _id;
-
-  AudioMixerManagerMac _mixerManager;
-
-=======
-
-  static OSStatus inConverterProc(
-      AudioConverterRef audioConverter,
-      UInt32* numberDataPackets,
-      AudioBufferList* data,
-      AudioStreamPacketDescription** dataPacketDescription,
-      void* inUserData);
-
-  OSStatus implDeviceIOProc(const AudioBufferList* inputData,
-                            const AudioTimeStamp* inputTime,
-                            AudioBufferList* outputData,
-                            const AudioTimeStamp* outputTime);
-
-  OSStatus implOutConverterProc(UInt32* numberDataPackets,
-                                AudioBufferList* data);
-
-  OSStatus implInDeviceIOProc(const AudioBufferList* inputData,
-                              const AudioTimeStamp* inputTime);
-
-  OSStatus implInConverterProc(UInt32* numberDataPackets,
-                               AudioBufferList* data);
-
-  static bool RunCapture(void*);
-  static bool RunRender(void*);
-  bool CaptureWorkerThread();
-  bool RenderWorkerThread();
-
-  bool KeyPressed();
-
-  AudioDeviceBuffer* _ptrAudioBuffer;
-
-  CriticalSectionWrapper& _critSect;
-
-  EventWrapper& _stopEventRec;
-  EventWrapper& _stopEvent;
-
-  // TODO(pbos): Replace with direct members, just start/stop, no need to
-  // recreate the thread.
-  // Only valid/running between calls to StartRecording and StopRecording.
   std::unique_ptr<rtc::PlatformThread> capture_worker_thread_;
 
   // Only valid/running between calls to StartPlayout and StopPlayout.
@@ -354,7 +300,6 @@
 
   AudioMixerManagerMac _mixerManager;
 
->>>>>>> a17af05f
   uint16_t _inputDeviceIndex;
   uint16_t _outputDeviceIndex;
   AudioDeviceID _inputDeviceID;
