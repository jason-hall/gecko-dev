/*
 *  Copyright (c) 2012 The WebRTC project authors. All Rights Reserved.
 *
 *  Use of this source code is governed by a BSD-style license
 *  that can be found in the LICENSE file in the root of the source
 *  tree. An additional intellectual property rights grant can be found
 *  in the file PATENTS.  All contributing project authors may
 *  be found in the AUTHORS file in the root of the source tree.
 */

#include "webrtc/base/logging.h"
#include "webrtc/base/timeutils.h"
#include "webrtc/modules/audio_device/audio_device_config.h"
#include "webrtc/modules/audio_device/win/audio_device_wave_win.h"

#include "webrtc/system_wrappers/include/event_wrapper.h"
<<<<<<< HEAD
#include "webrtc/system_wrappers/include/tick_util.h"
=======
>>>>>>> a17af05f
#include "webrtc/system_wrappers/include/trace.h"

#include <windows.h>
#include <objbase.h>    // CoTaskMemAlloc, CoTaskMemFree
#include <strsafe.h>    // StringCchCopy(), StringCchCat(), StringCchPrintf()
#include <assert.h>

// Avoids the need of Windows 7 SDK
#ifndef WAVE_MAPPED_DEFAULT_COMMUNICATION_DEVICE
#define WAVE_MAPPED_DEFAULT_COMMUNICATION_DEVICE   0x0010
#endif

// Supported in Windows Vista and Windows 7.
// http://msdn.microsoft.com/en-us/library/dd370819(v=VS.85).aspx
// Taken from Mmddk.h.
#define DRV_RESERVED                      0x0800
#define DRV_QUERYFUNCTIONINSTANCEID       (DRV_RESERVED + 17)
#define DRV_QUERYFUNCTIONINSTANCEIDSIZE   (DRV_RESERVED + 18)

#define POW2(A) (2 << ((A) - 1))

namespace webrtc {

// ============================================================================
//                            Construction & Destruction
// ============================================================================

// ----------------------------------------------------------------------------
//  AudioDeviceWindowsWave - ctor
// ----------------------------------------------------------------------------

AudioDeviceWindowsWave::AudioDeviceWindowsWave(const int32_t id) :
    _ptrAudioBuffer(NULL),
    _critSect(*CriticalSectionWrapper::CreateCriticalSection()),
    _timeEvent(*EventTimerWrapper::Create()),
    _recStartEvent(*EventWrapper::Create()),
    _playStartEvent(*EventWrapper::Create()),
    _hGetCaptureVolumeThread(NULL),
    _hShutdownGetVolumeEvent(NULL),
    _hSetCaptureVolumeThread(NULL),
    _hShutdownSetVolumeEvent(NULL),
    _hSetCaptureVolumeEvent(NULL),
    _critSectCb(*CriticalSectionWrapper::CreateCriticalSection()),
    _id(id),
    _mixerManager(id),
    _usingInputDeviceIndex(false),
    _usingOutputDeviceIndex(false),
    _inputDevice(AudioDeviceModule::kDefaultDevice),
    _outputDevice(AudioDeviceModule::kDefaultDevice),
    _inputDeviceIndex(0),
    _outputDeviceIndex(0),
    _inputDeviceIsSpecified(false),
    _outputDeviceIsSpecified(false),
    _initialized(false),
    _recIsInitialized(false),
    _playIsInitialized(false),
    _recording(false),
    _playing(false),
    _startRec(false),
    _stopRec(false),
    _startPlay(false),
    _stopPlay(false),
    _AGC(false),
    _hWaveIn(NULL),
    _hWaveOut(NULL),
    _recChannels(N_REC_CHANNELS),
    _playChannels(N_PLAY_CHANNELS),
    _recBufCount(0),
    _recPutBackDelay(0),
    _recDelayCount(0),
    _playBufCount(0),
    _prevPlayTime(0),
    _prevRecTime(0),
    _prevTimerCheckTime(0),
    _timesdwBytes(0),
    _timerFaults(0),
    _timerRestartAttempts(0),
    _no_of_msecleft_warnings(0),
    _MAX_minBuffer(65),
    _useHeader(0),
    _dTcheckPlayBufDelay(10),
    _playBufDelay(80),
    _playBufDelayFixed(80),
    _minPlayBufDelay(20),
    _avgCPULoad(0),
    _sndCardPlayDelay(0),
    _sndCardRecDelay(0),
    _plSampOld(0),
    _rcSampOld(0),
    _playBufType(AudioDeviceModule::kAdaptiveBufferSize),
    _recordedBytes(0),
    _playWarning(0),
    _playError(0),
    _recWarning(0),
    _recError(0),
    _newMicLevel(0),
    _minMicVolume(0),
    _maxMicVolume(0)
{
    WEBRTC_TRACE(kTraceMemory, kTraceAudioDevice, id, "%s created", __FUNCTION__);

    // Initialize value, set to 0 if it fails
    if (!QueryPerformanceFrequency(&_perfFreq))
    {
        _perfFreq.QuadPart = 0;
    }

    _hShutdownGetVolumeEvent = CreateEvent(NULL, FALSE, FALSE, NULL);
    _hShutdownSetVolumeEvent = CreateEvent(NULL, FALSE, FALSE, NULL);
    _hSetCaptureVolumeEvent = CreateEvent(NULL, FALSE, FALSE, NULL);
}

// ----------------------------------------------------------------------------
//  AudioDeviceWindowsWave - dtor
// ----------------------------------------------------------------------------

AudioDeviceWindowsWave::~AudioDeviceWindowsWave()
{
    WEBRTC_TRACE(kTraceMemory, kTraceAudioDevice, _id, "%s destroyed", __FUNCTION__);

    Terminate();

    delete &_recStartEvent;
    delete &_playStartEvent;
    delete &_timeEvent;
    delete &_critSect;
    delete &_critSectCb;

    if (NULL != _hShutdownGetVolumeEvent)
    {
        CloseHandle(_hShutdownGetVolumeEvent);
        _hShutdownGetVolumeEvent = NULL;
    }

    if (NULL != _hShutdownSetVolumeEvent)
    {
        CloseHandle(_hShutdownSetVolumeEvent);
        _hShutdownSetVolumeEvent = NULL;
    }

    if (NULL != _hSetCaptureVolumeEvent)
    {
        CloseHandle(_hSetCaptureVolumeEvent);
        _hSetCaptureVolumeEvent = NULL;
    }
}

// ============================================================================
//                                     API
// ============================================================================

// ----------------------------------------------------------------------------
//  AttachAudioBuffer
// ----------------------------------------------------------------------------

void AudioDeviceWindowsWave::AttachAudioBuffer(AudioDeviceBuffer* audioBuffer)
{

    CriticalSectionScoped lock(&_critSect);

    _ptrAudioBuffer = audioBuffer;

    // inform the AudioBuffer about default settings for this implementation
    _ptrAudioBuffer->SetRecordingSampleRate(N_REC_SAMPLES_PER_SEC);
    _ptrAudioBuffer->SetPlayoutSampleRate(N_PLAY_SAMPLES_PER_SEC);
    _ptrAudioBuffer->SetRecordingChannels(N_REC_CHANNELS);
    _ptrAudioBuffer->SetPlayoutChannels(N_PLAY_CHANNELS);
}

// ----------------------------------------------------------------------------
//  ActiveAudioLayer
// ----------------------------------------------------------------------------

int32_t AudioDeviceWindowsWave::ActiveAudioLayer(AudioDeviceModule::AudioLayer& audioLayer) const
{
    audioLayer = AudioDeviceModule::kWindowsWaveAudio;
    return 0;
}

// ----------------------------------------------------------------------------
//  Init
// ----------------------------------------------------------------------------

AudioDeviceGeneric::InitStatus AudioDeviceWindowsWave::Init() {
  CriticalSectionScoped lock(&_critSect);

  if (_initialized) {
    return InitStatus::OK;
  }

  const uint32_t nowTime(rtc::TimeMillis());

<<<<<<< HEAD
    const uint32_t nowTime(TickTime::MillisecondTimestamp());
=======
  _recordedBytes = 0;
  _prevRecByteCheckTime = nowTime;
  _prevRecTime = nowTime;
  _prevPlayTime = nowTime;
  _prevTimerCheckTime = nowTime;
>>>>>>> a17af05f

  _playWarning = 0;
  _playError = 0;
  _recWarning = 0;
  _recError = 0;

<<<<<<< HEAD
    _playWarning = 0;
    _playError = 0;
    _recWarning = 0;
    _recError = 0;

    _mixerManager.EnumerateAll();

    if (_ptrThread)
    {
        // thread is already created and active
        return 0;
    }

    const char* threadName = "webrtc_audio_module_thread";
    _ptrThread.reset(new rtc::PlatformThread(ThreadFunc, this, threadName));
    _ptrThread->Start();
    _ptrThread->SetPriority(rtc::kRealtimePriority);
=======
  _mixerManager.EnumerateAll();
>>>>>>> a17af05f

  if (_ptrThread) {
    // thread is already created and active
    return InitStatus::OK;
  }

<<<<<<< HEAD
    _hGetCaptureVolumeThread =
        CreateThread(NULL, 0, GetCaptureVolumeThread, this, 0, NULL);
    if (_hGetCaptureVolumeThread == NULL)
    {
        WEBRTC_TRACE(kTraceError, kTraceAudioDevice, _id,
            "  failed to create the volume getter thread");
        return -1;
    }
=======
  const char* threadName = "webrtc_audio_module_thread";
  _ptrThread.reset(new rtc::PlatformThread(ThreadFunc, this, threadName));
  _ptrThread->Start();
  _ptrThread->SetPriority(rtc::kRealtimePriority);

  const bool periodic(true);
  if (!_timeEvent.StartTimer(periodic, TIMER_PERIOD_MS)) {
    LOG(LS_ERROR) << "failed to start the timer event";
    _ptrThread->Stop();
    _ptrThread.reset();
    return InitStatus::OTHER_ERROR;
  }
  WEBRTC_TRACE(kTraceInfo, kTraceAudioDevice, _id,
               "periodic timer (dT=%d) is now active", TIMER_PERIOD_MS);

  _hGetCaptureVolumeThread =
      CreateThread(NULL, 0, GetCaptureVolumeThread, this, 0, NULL);
  if (_hGetCaptureVolumeThread == NULL) {
    LOG(LS_ERROR) << "  failed to create the volume getter thread";
    return InitStatus::OTHER_ERROR;
  }
>>>>>>> a17af05f

  SetThreadPriority(_hGetCaptureVolumeThread, THREAD_PRIORITY_NORMAL);

<<<<<<< HEAD
    _hSetCaptureVolumeThread =
        CreateThread(NULL, 0, SetCaptureVolumeThread, this, 0, NULL);
    if (_hSetCaptureVolumeThread == NULL)
    {
        WEBRTC_TRACE(kTraceError, kTraceAudioDevice, _id,
            "  failed to create the volume setter thread");
        return -1;
    }
=======
  _hSetCaptureVolumeThread =
      CreateThread(NULL, 0, SetCaptureVolumeThread, this, 0, NULL);
  if (_hSetCaptureVolumeThread == NULL) {
    LOG(LS_ERROR) << "  failed to create the volume setter thread";
    return InitStatus::OTHER_ERROR;
  }
>>>>>>> a17af05f

  SetThreadPriority(_hSetCaptureVolumeThread, THREAD_PRIORITY_NORMAL);

  _initialized = true;

  return InitStatus::OK;
}

// ----------------------------------------------------------------------------
//  Terminate
// ----------------------------------------------------------------------------

int32_t AudioDeviceWindowsWave::Terminate()
{

    if (!_initialized)
    {
        return 0;
    }

    _critSect.Enter();

    _mixerManager.Close();

    if (_ptrThread)
    {
        rtc::PlatformThread* tmpThread = _ptrThread.release();
        _critSect.Leave();

        _timeEvent.Set();

        tmpThread->Stop();
        delete tmpThread;
    }
    else
    {
        _critSect.Leave();
    }

    _critSect.Enter();
    SetEvent(_hShutdownGetVolumeEvent);
    _critSect.Leave();
    int32_t ret = WaitForSingleObject(_hGetCaptureVolumeThread, 2000);
    if (ret != WAIT_OBJECT_0)
    {
        // the thread did not stop as it should
        WEBRTC_TRACE(kTraceError, kTraceAudioDevice, _id,
            "  failed to close down volume getter thread");
        CloseHandle(_hGetCaptureVolumeThread);
        _hGetCaptureVolumeThread = NULL;
        return -1;
    }
    _critSect.Enter();
    WEBRTC_TRACE(kTraceInfo, kTraceAudioDevice, _id,
        "  volume getter thread is now closed");

    SetEvent(_hShutdownSetVolumeEvent);
    _critSect.Leave();
    ret = WaitForSingleObject(_hSetCaptureVolumeThread, 2000);
    if (ret != WAIT_OBJECT_0)
    {
        // the thread did not stop as it should
        WEBRTC_TRACE(kTraceError, kTraceAudioDevice, _id,
            "  failed to close down volume setter thread");
        CloseHandle(_hSetCaptureVolumeThread);
        _hSetCaptureVolumeThread = NULL;
        return -1;
    }
    _critSect.Enter();
    WEBRTC_TRACE(kTraceInfo, kTraceAudioDevice, _id,
        "  volume setter thread is now closed");

    CloseHandle(_hGetCaptureVolumeThread);
    _hGetCaptureVolumeThread = NULL;

    CloseHandle(_hSetCaptureVolumeThread);
    _hSetCaptureVolumeThread = NULL;

    _critSect.Leave();

    _timeEvent.StopTimer();

    _initialized = false;
    _outputDeviceIsSpecified = false;
    _inputDeviceIsSpecified = false;

    return 0;
}


DWORD WINAPI AudioDeviceWindowsWave::GetCaptureVolumeThread(LPVOID context)
{
    return(((AudioDeviceWindowsWave*)context)->DoGetCaptureVolumeThread());
}

DWORD WINAPI AudioDeviceWindowsWave::SetCaptureVolumeThread(LPVOID context)
{
    return(((AudioDeviceWindowsWave*)context)->DoSetCaptureVolumeThread());
}

DWORD AudioDeviceWindowsWave::DoGetCaptureVolumeThread()
{
    HANDLE waitObject = _hShutdownGetVolumeEvent;

    while (1)
    {
        DWORD waitResult = WaitForSingleObject(waitObject,
                                               GET_MIC_VOLUME_INTERVAL_MS);
        switch (waitResult)
        {
            case WAIT_OBJECT_0: // _hShutdownGetVolumeEvent
                return 0;
            case WAIT_TIMEOUT:	// timeout notification
                break;
            default:            // unexpected error
                WEBRTC_TRACE(kTraceWarning, kTraceAudioDevice, _id,
                    "  unknown wait termination on get volume thread");
                return 1;
        }

        if (AGC())
        {
            uint32_t currentMicLevel = 0;
            if (MicrophoneVolume(currentMicLevel) == 0)
            {
                // This doesn't set the system volume, just stores it.
                _critSect.Enter();
                if (_ptrAudioBuffer)
                {
                    _ptrAudioBuffer->SetCurrentMicLevel(currentMicLevel);
                }
                _critSect.Leave();
            }
        }
    }
}

DWORD AudioDeviceWindowsWave::DoSetCaptureVolumeThread()
{
    HANDLE waitArray[2] = {_hShutdownSetVolumeEvent, _hSetCaptureVolumeEvent};

    while (1)
    {
        DWORD waitResult = WaitForMultipleObjects(2, waitArray, FALSE, INFINITE);
        switch (waitResult)
        {
            case WAIT_OBJECT_0:     // _hShutdownSetVolumeEvent
                return 0;
            case WAIT_OBJECT_0 + 1: // _hSetCaptureVolumeEvent
                break;
            default:                // unexpected error
                WEBRTC_TRACE(kTraceWarning, kTraceAudioDevice, _id,
                    "  unknown wait termination on set volume thread");
                return 1;
        }

        _critSect.Enter();
        uint32_t newMicLevel = _newMicLevel;
        _critSect.Leave();

        if (SetMicrophoneVolume(newMicLevel) == -1)
        {
            WEBRTC_TRACE(kTraceWarning, kTraceAudioDevice, _id,
                "  the required modification of the microphone volume failed");
        }
    }
    return 0;
}

// ----------------------------------------------------------------------------
//  Initialized
// ----------------------------------------------------------------------------

bool AudioDeviceWindowsWave::Initialized() const
{
    return (_initialized);
}

// ----------------------------------------------------------------------------
//  InitSpeaker
// ----------------------------------------------------------------------------

int32_t AudioDeviceWindowsWave::InitSpeaker()
{

    CriticalSectionScoped lock(&_critSect);

    if (_playing)
    {
        return -1;
    }

    if (_mixerManager.EnumerateSpeakers() == -1)
    {
        // failed to locate any valid/controllable speaker
        return -1;
    }

    if (IsUsingOutputDeviceIndex())
    {
        if (_mixerManager.OpenSpeaker(OutputDeviceIndex()) == -1)
        {
            return -1;
        }
    }
    else
    {
        if (_mixerManager.OpenSpeaker(OutputDevice()) == -1)
        {
            return -1;
        }
    }

    return 0;
}

// ----------------------------------------------------------------------------
//  InitMicrophone
// ----------------------------------------------------------------------------

int32_t AudioDeviceWindowsWave::InitMicrophone()
{

    CriticalSectionScoped lock(&_critSect);

    if (_recording)
    {
        return -1;
    }

    if (_mixerManager.EnumerateMicrophones() == -1)
    {
        // failed to locate any valid/controllable microphone
        return -1;
    }

    if (IsUsingInputDeviceIndex())
    {
        if (_mixerManager.OpenMicrophone(InputDeviceIndex()) == -1)
        {
            return -1;
        }
    }
    else
    {
        if (_mixerManager.OpenMicrophone(InputDevice()) == -1)
        {
            return -1;
        }
    }

    uint32_t maxVol = 0;
    if (_mixerManager.MaxMicrophoneVolume(maxVol) == -1)
    {
        WEBRTC_TRACE(kTraceWarning, kTraceAudioDevice, _id,
            "  unable to retrieve max microphone volume");
    }
    _maxMicVolume = maxVol;

    uint32_t minVol = 0;
    if (_mixerManager.MinMicrophoneVolume(minVol) == -1)
    {
        WEBRTC_TRACE(kTraceWarning, kTraceAudioDevice, _id,
            "  unable to retrieve min microphone volume");
    }
    _minMicVolume = minVol;

    return 0;
}

// ----------------------------------------------------------------------------
//  SpeakerIsInitialized
// ----------------------------------------------------------------------------

bool AudioDeviceWindowsWave::SpeakerIsInitialized() const
{
    return (_mixerManager.SpeakerIsInitialized());
}

// ----------------------------------------------------------------------------
//  MicrophoneIsInitialized
// ----------------------------------------------------------------------------

bool AudioDeviceWindowsWave::MicrophoneIsInitialized() const
{
    return (_mixerManager.MicrophoneIsInitialized());
}

// ----------------------------------------------------------------------------
//  SpeakerVolumeIsAvailable
// ----------------------------------------------------------------------------

int32_t AudioDeviceWindowsWave::SpeakerVolumeIsAvailable(bool& available)
{

    bool isAvailable(false);

    // Enumerate all avaliable speakers and make an attempt to open up the
    // output mixer corresponding to the currently selected output device.
    //
    if (InitSpeaker() == -1)
    {
        // failed to find a valid speaker
        available = false;
        return 0;
    }

    // Check if the selected speaker has a volume control
    //
    _mixerManager.SpeakerVolumeIsAvailable(isAvailable);
    available = isAvailable;

    // Close the initialized output mixer
    //
    _mixerManager.CloseSpeaker();

    return 0;
}

// ----------------------------------------------------------------------------
//  SetSpeakerVolume
// ----------------------------------------------------------------------------

int32_t AudioDeviceWindowsWave::SetSpeakerVolume(uint32_t volume)
{

    return (_mixerManager.SetSpeakerVolume(volume));
}

// ----------------------------------------------------------------------------
//  SpeakerVolume
// ----------------------------------------------------------------------------

int32_t AudioDeviceWindowsWave::SpeakerVolume(uint32_t& volume) const
{

    uint32_t level(0);

    if (_mixerManager.SpeakerVolume(level) == -1)
    {
        return -1;
    }

    volume = level;
    return 0;
}

// ----------------------------------------------------------------------------
//  SetWaveOutVolume
//
//    The low-order word contains the left-channel volume setting, and the
//    high-order word contains the right-channel setting.
//    A value of 0xFFFF represents full volume, and a value of 0x0000 is silence.
//
//    If a device does not support both left and right volume control,
//    the low-order word of dwVolume specifies the volume level,
//    and the high-order word is ignored.
//
//    Most devices do not support the full 16 bits of volume-level control
//    and will not use the least-significant bits of the requested volume setting.
//    For example, if a device supports 4 bits of volume control, the values
//    0x4000, 0x4FFF, and 0x43BE will all be truncated to 0x4000.
// ----------------------------------------------------------------------------

int32_t AudioDeviceWindowsWave::SetWaveOutVolume(uint16_t volumeLeft, uint16_t volumeRight)
{

    MMRESULT res(0);
    WAVEOUTCAPS caps;

    CriticalSectionScoped lock(&_critSect);

    if (_hWaveOut == NULL)
    {
        WEBRTC_TRACE(kTraceWarning, kTraceAudioDevice, _id, "no open playout device exists => using default");
    }

    // To determine whether the device supports volume control on both
    // the left and right channels, use the WAVECAPS_LRVOLUME flag.
    //
    res = waveOutGetDevCaps((UINT_PTR)_hWaveOut, &caps, sizeof(WAVEOUTCAPS));
    if (MMSYSERR_NOERROR != res)
    {
        WEBRTC_TRACE(kTraceWarning, kTraceAudioDevice, _id, "waveOutGetDevCaps() failed (err=%d)", res);
        TraceWaveOutError(res);
    }
    if (!(caps.dwSupport & WAVECAPS_VOLUME))
    {
        // this device does not support volume control using the waveOutSetVolume API
        WEBRTC_TRACE(kTraceError, kTraceAudioDevice, _id, "device does not support volume control using the Wave API");
        return -1;
    }
    if (!(caps.dwSupport & WAVECAPS_LRVOLUME))
    {
        // high-order word (right channel) is ignored
        WEBRTC_TRACE(kTraceWarning, kTraceAudioDevice, _id, "device does not support volume control on both channels");
    }

    DWORD dwVolume(0x00000000);
    dwVolume = (DWORD)(((volumeRight & 0xFFFF) << 16) | (volumeLeft & 0xFFFF));

    res = waveOutSetVolume(_hWaveOut, dwVolume);
    if (MMSYSERR_NOERROR != res)
    {
        WEBRTC_TRACE(kTraceError, kTraceAudioDevice, _id, "waveOutSetVolume() failed (err=%d)", res);
        TraceWaveOutError(res);
        return -1;
    }

    return 0;
}

// ----------------------------------------------------------------------------
//  WaveOutVolume
//
//    The low-order word of this location contains the left-channel volume setting,
//    and the high-order word contains the right-channel setting.
//    A value of 0xFFFF (65535) represents full volume, and a value of 0x0000
//    is silence.
//
//    If a device does not support both left and right volume control,
//    the low-order word of the specified location contains the mono volume level.
//
//    The full 16-bit setting(s) set with the waveOutSetVolume function is returned,
//    regardless of whether the device supports the full 16 bits of volume-level
//    control.
// ----------------------------------------------------------------------------

int32_t AudioDeviceWindowsWave::WaveOutVolume(uint16_t& volumeLeft, uint16_t& volumeRight) const
{

    MMRESULT res(0);
    WAVEOUTCAPS caps;

    CriticalSectionScoped lock(&_critSect);

    if (_hWaveOut == NULL)
    {
        WEBRTC_TRACE(kTraceWarning, kTraceAudioDevice, _id, "no open playout device exists => using default");
    }

    // To determine whether the device supports volume control on both
    // the left and right channels, use the WAVECAPS_LRVOLUME flag.
    //
    res = waveOutGetDevCaps((UINT_PTR)_hWaveOut, &caps, sizeof(WAVEOUTCAPS));
    if (MMSYSERR_NOERROR != res)
    {
        WEBRTC_TRACE(kTraceWarning, kTraceAudioDevice, _id, "waveOutGetDevCaps() failed (err=%d)", res);
        TraceWaveOutError(res);
    }
    if (!(caps.dwSupport & WAVECAPS_VOLUME))
    {
        // this device does not support volume control using the waveOutSetVolume API
        WEBRTC_TRACE(kTraceError, kTraceAudioDevice, _id, "device does not support volume control using the Wave API");
        return -1;
    }
    if (!(caps.dwSupport & WAVECAPS_LRVOLUME))
    {
        // high-order word (right channel) is ignored
        WEBRTC_TRACE(kTraceWarning, kTraceAudioDevice, _id, "device does not support volume control on both channels");
    }

    DWORD dwVolume(0x00000000);

    res = waveOutGetVolume(_hWaveOut, &dwVolume);
    if (MMSYSERR_NOERROR != res)
    {
        WEBRTC_TRACE(kTraceError, kTraceAudioDevice, _id, "waveOutGetVolume() failed (err=%d)", res);
        TraceWaveOutError(res);
        return -1;
    }

    WORD wVolumeLeft = LOWORD(dwVolume);
    WORD wVolumeRight = HIWORD(dwVolume);

    volumeLeft = static_cast<uint16_t> (wVolumeLeft);
    volumeRight = static_cast<uint16_t> (wVolumeRight);

    return 0;
}

// ----------------------------------------------------------------------------
//  MaxSpeakerVolume
// ----------------------------------------------------------------------------

int32_t AudioDeviceWindowsWave::MaxSpeakerVolume(uint32_t& maxVolume) const
{

    uint32_t maxVol(0);

    if (_mixerManager.MaxSpeakerVolume(maxVol) == -1)
    {
        return -1;
    }

    maxVolume = maxVol;
    return 0;
}

// ----------------------------------------------------------------------------
//  MinSpeakerVolume
// ----------------------------------------------------------------------------

int32_t AudioDeviceWindowsWave::MinSpeakerVolume(uint32_t& minVolume) const
{

    uint32_t minVol(0);

    if (_mixerManager.MinSpeakerVolume(minVol) == -1)
    {
        return -1;
    }

    minVolume = minVol;
    return 0;
}

// ----------------------------------------------------------------------------
//  SpeakerVolumeStepSize
// ----------------------------------------------------------------------------

int32_t AudioDeviceWindowsWave::SpeakerVolumeStepSize(uint16_t& stepSize) const
{

    uint16_t delta(0);

    if (_mixerManager.SpeakerVolumeStepSize(delta) == -1)
    {
        return -1;
    }

    stepSize = delta;
    return 0;
}

// ----------------------------------------------------------------------------
//  SpeakerMuteIsAvailable
// ----------------------------------------------------------------------------

int32_t AudioDeviceWindowsWave::SpeakerMuteIsAvailable(bool& available)
{

    bool isAvailable(false);

    // Enumerate all avaliable speakers and make an attempt to open up the
    // output mixer corresponding to the currently selected output device.
    //
    if (InitSpeaker() == -1)
    {
        // If we end up here it means that the selected speaker has no volume
        // control, hence it is safe to state that there is no mute control
        // already at this stage.
        available = false;
        return 0;
    }

    // Check if the selected speaker has a mute control
    //
    _mixerManager.SpeakerMuteIsAvailable(isAvailable);
    available = isAvailable;

    // Close the initialized output mixer
    //
    _mixerManager.CloseSpeaker();

    return 0;
}

// ----------------------------------------------------------------------------
//  SetSpeakerMute
// ----------------------------------------------------------------------------

int32_t AudioDeviceWindowsWave::SetSpeakerMute(bool enable)
{
    return (_mixerManager.SetSpeakerMute(enable));
}

// ----------------------------------------------------------------------------
//  SpeakerMute
// ----------------------------------------------------------------------------

int32_t AudioDeviceWindowsWave::SpeakerMute(bool& enabled) const
{

    bool muted(0);

    if (_mixerManager.SpeakerMute(muted) == -1)
    {
        return -1;
    }

    enabled = muted;
    return 0;
}

// ----------------------------------------------------------------------------
//  MicrophoneMuteIsAvailable
// ----------------------------------------------------------------------------

int32_t AudioDeviceWindowsWave::MicrophoneMuteIsAvailable(bool& available)
{

    bool isAvailable(false);

    // Enumerate all avaliable microphones and make an attempt to open up the
    // input mixer corresponding to the currently selected input device.
    //
    if (InitMicrophone() == -1)
    {
        // If we end up here it means that the selected microphone has no volume
        // control, hence it is safe to state that there is no boost control
        // already at this stage.
        available = false;
        return 0;
    }

    // Check if the selected microphone has a mute control
    //
    _mixerManager.MicrophoneMuteIsAvailable(isAvailable);
    available = isAvailable;

    // Close the initialized input mixer
    //
    _mixerManager.CloseMicrophone();

    return 0;
}

// ----------------------------------------------------------------------------
//  SetMicrophoneMute
// ----------------------------------------------------------------------------

int32_t AudioDeviceWindowsWave::SetMicrophoneMute(bool enable)
{
    return (_mixerManager.SetMicrophoneMute(enable));
}

// ----------------------------------------------------------------------------
//  MicrophoneMute
// ----------------------------------------------------------------------------

int32_t AudioDeviceWindowsWave::MicrophoneMute(bool& enabled) const
{

    bool muted(0);

    if (_mixerManager.MicrophoneMute(muted) == -1)
    {
        return -1;
    }

    enabled = muted;
    return 0;
}

// ----------------------------------------------------------------------------
//  MicrophoneBoostIsAvailable
// ----------------------------------------------------------------------------

int32_t AudioDeviceWindowsWave::MicrophoneBoostIsAvailable(bool& available)
{

    bool isAvailable(false);

    // Enumerate all avaliable microphones and make an attempt to open up the
    // input mixer corresponding to the currently selected input device.
    //
    if (InitMicrophone() == -1)
    {
        // If we end up here it means that the selected microphone has no volume
        // control, hence it is safe to state that there is no boost control
        // already at this stage.
        available = false;
        return 0;
    }

    // Check if the selected microphone has a boost control
    //
    _mixerManager.MicrophoneBoostIsAvailable(isAvailable);
    available = isAvailable;

    // Close the initialized input mixer
    //
    _mixerManager.CloseMicrophone();

    return 0;
}

// ----------------------------------------------------------------------------
//  SetMicrophoneBoost
// ----------------------------------------------------------------------------

int32_t AudioDeviceWindowsWave::SetMicrophoneBoost(bool enable)
{

    return (_mixerManager.SetMicrophoneBoost(enable));
}

// ----------------------------------------------------------------------------
//  MicrophoneBoost
// ----------------------------------------------------------------------------

int32_t AudioDeviceWindowsWave::MicrophoneBoost(bool& enabled) const
{

    bool onOff(0);

    if (_mixerManager.MicrophoneBoost(onOff) == -1)
    {
        return -1;
    }

    enabled = onOff;
    return 0;
}

// ----------------------------------------------------------------------------
//  StereoRecordingIsAvailable
// ----------------------------------------------------------------------------

int32_t AudioDeviceWindowsWave::StereoRecordingIsAvailable(bool& available)
{
    available = true;
    return 0;
}

// ----------------------------------------------------------------------------
//  SetStereoRecording
// ----------------------------------------------------------------------------

int32_t AudioDeviceWindowsWave::SetStereoRecording(bool enable)
{

    if (enable)
        _recChannels = 2;
    else
        _recChannels = 1;

    return 0;
}

// ----------------------------------------------------------------------------
//  StereoRecording
// ----------------------------------------------------------------------------

int32_t AudioDeviceWindowsWave::StereoRecording(bool& enabled) const
{

    if (_recChannels == 2)
        enabled = true;
    else
        enabled = false;

    return 0;
}

// ----------------------------------------------------------------------------
//  StereoPlayoutIsAvailable
// ----------------------------------------------------------------------------

int32_t AudioDeviceWindowsWave::StereoPlayoutIsAvailable(bool& available)
{
    available = true;
    return 0;
}

// ----------------------------------------------------------------------------
//  SetStereoPlayout
//
//  Specifies the number of output channels.
//
//  NOTE - the setting will only have an effect after InitPlayout has
//  been called.
//
//  16-bit mono:
//
//  Each sample is 2 bytes. Sample 1 is followed by samples 2, 3, 4, and so on.
//  For each sample, the first byte is the low-order byte of channel 0 and the
//  second byte is the high-order byte of channel 0.
//
//  16-bit stereo:
//
//  Each sample is 4 bytes. Sample 1 is followed by samples 2, 3, 4, and so on.
//  For each sample, the first byte is the low-order byte of channel 0 (left channel);
//  the second byte is the high-order byte of channel 0; the third byte is the
//  low-order byte of channel 1 (right channel); and the fourth byte is the
//  high-order byte of channel 1.
// ----------------------------------------------------------------------------

int32_t AudioDeviceWindowsWave::SetStereoPlayout(bool enable)
{

    if (enable)
        _playChannels = 2;
    else
        _playChannels = 1;

    return 0;
}

// ----------------------------------------------------------------------------
//  StereoPlayout
// ----------------------------------------------------------------------------

int32_t AudioDeviceWindowsWave::StereoPlayout(bool& enabled) const
{

    if (_playChannels == 2)
        enabled = true;
    else
        enabled = false;

    return 0;
}

// ----------------------------------------------------------------------------
//  SetAGC
// ----------------------------------------------------------------------------

int32_t AudioDeviceWindowsWave::SetAGC(bool enable)
{

    _AGC = enable;

    return 0;
}

// ----------------------------------------------------------------------------
//  AGC
// ----------------------------------------------------------------------------

bool AudioDeviceWindowsWave::AGC() const
{
    return _AGC;
}

// ----------------------------------------------------------------------------
//  MicrophoneVolumeIsAvailable
// ----------------------------------------------------------------------------

int32_t AudioDeviceWindowsWave::MicrophoneVolumeIsAvailable(bool& available)
{

    bool isAvailable(false);

    // Enumerate all avaliable microphones and make an attempt to open up the
    // input mixer corresponding to the currently selected output device.
    //
    if (InitMicrophone() == -1)
    {
        // Failed to find valid microphone
        available = false;
        return 0;
    }

    // Check if the selected microphone has a volume control
    //
    _mixerManager.MicrophoneVolumeIsAvailable(isAvailable);
    available = isAvailable;

    // Close the initialized input mixer
    //
    _mixerManager.CloseMicrophone();

    return 0;
}

// ----------------------------------------------------------------------------
//  SetMicrophoneVolume
// ----------------------------------------------------------------------------

int32_t AudioDeviceWindowsWave::SetMicrophoneVolume(uint32_t volume)
{
    return (_mixerManager.SetMicrophoneVolume(volume));
}

// ----------------------------------------------------------------------------
//  MicrophoneVolume
// ----------------------------------------------------------------------------

int32_t AudioDeviceWindowsWave::MicrophoneVolume(uint32_t& volume) const
{
    uint32_t level(0);

    if (_mixerManager.MicrophoneVolume(level) == -1)
    {
        WEBRTC_TRACE(kTraceWarning, kTraceAudioDevice, _id, "failed to retrive current microphone level");
        return -1;
    }

    volume = level;
    return 0;
}

// ----------------------------------------------------------------------------
//  MaxMicrophoneVolume
// ----------------------------------------------------------------------------

int32_t AudioDeviceWindowsWave::MaxMicrophoneVolume(uint32_t& maxVolume) const
{
    // _maxMicVolume can be zero in AudioMixerManager::MaxMicrophoneVolume():
    // (1) API GetLineControl() returns failure at querying the max Mic level.
    // (2) API GetLineControl() returns maxVolume as zero in rare cases.
    // Both cases show we don't have access to the mixer controls.
    // We return -1 here to indicate that.
    if (_maxMicVolume == 0)
    {
        return -1;
    }

    maxVolume = _maxMicVolume;;
    return 0;
}

// ----------------------------------------------------------------------------
//  MinMicrophoneVolume
// ----------------------------------------------------------------------------

int32_t AudioDeviceWindowsWave::MinMicrophoneVolume(uint32_t& minVolume) const
{
    minVolume = _minMicVolume;
    return 0;
}

// ----------------------------------------------------------------------------
//  MicrophoneVolumeStepSize
// ----------------------------------------------------------------------------

int32_t AudioDeviceWindowsWave::MicrophoneVolumeStepSize(uint16_t& stepSize) const
{

    uint16_t delta(0);

    if (_mixerManager.MicrophoneVolumeStepSize(delta) == -1)
    {
        return -1;
    }

    stepSize = delta;
    return 0;
}

// ----------------------------------------------------------------------------
//  PlayoutDevices
// ----------------------------------------------------------------------------

int16_t AudioDeviceWindowsWave::PlayoutDevices()
{

    return (waveOutGetNumDevs());
}

// ----------------------------------------------------------------------------
//  SetPlayoutDevice I (II)
// ----------------------------------------------------------------------------

int32_t AudioDeviceWindowsWave::SetPlayoutDevice(uint16_t index)
{

    if (_playIsInitialized)
    {
        return -1;
    }

    UINT nDevices = waveOutGetNumDevs();
    WEBRTC_TRACE(kTraceInfo, kTraceAudioDevice, _id, "number of availiable waveform-audio output devices is %u", nDevices);

    if (index < 0 || index > (nDevices-1))
    {
        WEBRTC_TRACE(kTraceError, kTraceAudioDevice, _id, "device index is out of range [0,%u]", (nDevices-1));
        return -1;
    }

    _usingOutputDeviceIndex = true;
    _outputDeviceIndex = index;
    _outputDeviceIsSpecified = true;

    return 0;
}

// ----------------------------------------------------------------------------
//  SetPlayoutDevice II (II)
// ----------------------------------------------------------------------------

int32_t AudioDeviceWindowsWave::SetPlayoutDevice(AudioDeviceModule::WindowsDeviceType device)
{
    if (_playIsInitialized)
    {
        return -1;
    }

    if (device == AudioDeviceModule::kDefaultDevice)
    {
    }
    else if (device == AudioDeviceModule::kDefaultCommunicationDevice)
    {
    }

    _usingOutputDeviceIndex = false;
    _outputDevice = device;
    _outputDeviceIsSpecified = true;

    return 0;
}

// ----------------------------------------------------------------------------
//  PlayoutDeviceName
// ----------------------------------------------------------------------------

int32_t AudioDeviceWindowsWave::PlayoutDeviceName(
    uint16_t index,
    char name[kAdmMaxDeviceNameSize],
    char guid[kAdmMaxGuidSize])
{

    uint16_t nDevices(PlayoutDevices());

    // Special fix for the case when the user asks for the name of the default device.
    //
    if (index == (uint16_t)(-1))
    {
        index = 0;
    }

    if ((index > (nDevices-1)) || (name == NULL))
    {
        return -1;
    }

    memset(name, 0, kAdmMaxDeviceNameSize);

    if (guid != NULL)
    {
        memset(guid, 0, kAdmMaxGuidSize);
    }

    WAVEOUTCAPSW caps;    // szPname member (product name (NULL terminated) is a WCHAR
    MMRESULT res;

    res = waveOutGetDevCapsW(index, &caps, sizeof(WAVEOUTCAPSW));
    if (res != MMSYSERR_NOERROR)
    {
        WEBRTC_TRACE(kTraceWarning, kTraceAudioDevice, _id, "waveOutGetDevCapsW() failed (err=%d)", res);
        return -1;
    }
    if (WideCharToMultiByte(CP_UTF8, 0, caps.szPname, -1, name, kAdmMaxDeviceNameSize, NULL, NULL) == 0)
    {
        WEBRTC_TRACE(kTraceError, kTraceAudioDevice, _id, "WideCharToMultiByte(CP_UTF8) failed with error code %d - 1", GetLastError());
    }

    if (guid == NULL)
    {
        return 0;
    }

    // It is possible to get the unique endpoint ID string using the Wave API.
    // However, it is only supported on Windows Vista and Windows 7.

    size_t cbEndpointId(0);

    // Get the size (including the terminating null) of the endpoint ID string of the waveOut device.
    // Windows Vista supports the DRV_QUERYFUNCTIONINSTANCEIDSIZE and DRV_QUERYFUNCTIONINSTANCEID messages.
    res = waveOutMessage((HWAVEOUT)IntToPtr(index),
                          DRV_QUERYFUNCTIONINSTANCEIDSIZE,
                         (DWORD_PTR)&cbEndpointId, NULL);
    if (res != MMSYSERR_NOERROR)
    {
        // DRV_QUERYFUNCTIONINSTANCEIDSIZE is not supported <=> earlier version of Windows than Vista
        WEBRTC_TRACE(kTraceInfo, kTraceAudioDevice, _id, "waveOutMessage(DRV_QUERYFUNCTIONINSTANCEIDSIZE) failed (err=%d)", res);
        TraceWaveOutError(res);
        // Best we can do is to copy the friendly name and use it as guid
        if (WideCharToMultiByte(CP_UTF8, 0, caps.szPname, -1, guid, kAdmMaxGuidSize, NULL, NULL) == 0)
        {
            WEBRTC_TRACE(kTraceError, kTraceAudioDevice, _id, "WideCharToMultiByte(CP_UTF8) failed with error code %d - 2", GetLastError());
        }
        return 0;
    }

    // waveOutMessage(DRV_QUERYFUNCTIONINSTANCEIDSIZE) worked => we are on a Vista or Windows 7 device

    WCHAR *pstrEndpointId = NULL;
    pstrEndpointId = (WCHAR*)CoTaskMemAlloc(cbEndpointId);

    // Get the endpoint ID string for this waveOut device.
    res = waveOutMessage((HWAVEOUT)IntToPtr(index),
                          DRV_QUERYFUNCTIONINSTANCEID,
                         (DWORD_PTR)pstrEndpointId,
                          cbEndpointId);
    if (res != MMSYSERR_NOERROR)
    {
        WEBRTC_TRACE(kTraceInfo, kTraceAudioDevice, _id, "waveOutMessage(DRV_QUERYFUNCTIONINSTANCEID) failed (err=%d)", res);
        TraceWaveOutError(res);
        // Best we can do is to copy the friendly name and use it as guid
        if (WideCharToMultiByte(CP_UTF8, 0, caps.szPname, -1, guid, kAdmMaxGuidSize, NULL, NULL) == 0)
        {
            WEBRTC_TRACE(kTraceError, kTraceAudioDevice, _id, "WideCharToMultiByte(CP_UTF8) failed with error code %d - 3", GetLastError());
        }
        CoTaskMemFree(pstrEndpointId);
        return 0;
    }

    if (WideCharToMultiByte(CP_UTF8, 0, pstrEndpointId, -1, guid, kAdmMaxGuidSize, NULL, NULL) == 0)
    {
        WEBRTC_TRACE(kTraceError, kTraceAudioDevice, _id, "WideCharToMultiByte(CP_UTF8) failed with error code %d - 4", GetLastError());
    }
    CoTaskMemFree(pstrEndpointId);

    return 0;
}

// ----------------------------------------------------------------------------
//  RecordingDeviceName
// ----------------------------------------------------------------------------

int32_t AudioDeviceWindowsWave::RecordingDeviceName(
    uint16_t index,
    char name[kAdmMaxDeviceNameSize],
    char guid[kAdmMaxGuidSize])
{

    uint16_t nDevices(RecordingDevices());

    // Special fix for the case when the user asks for the name of the default device.
    //
    if (index == (uint16_t)(-1))
    {
        index = 0;
    }

    if ((index > (nDevices-1)) || (name == NULL))
    {
        return -1;
    }

    memset(name, 0, kAdmMaxDeviceNameSize);

    if (guid != NULL)
    {
        memset(guid, 0, kAdmMaxGuidSize);
    }

    WAVEINCAPSW caps;    // szPname member (product name (NULL terminated) is a WCHAR
    MMRESULT res;

    res = waveInGetDevCapsW(index, &caps, sizeof(WAVEINCAPSW));
    if (res != MMSYSERR_NOERROR)
    {
        WEBRTC_TRACE(kTraceWarning, kTraceAudioDevice, _id, "waveInGetDevCapsW() failed (err=%d)", res);
        return -1;
    }
    if (WideCharToMultiByte(CP_UTF8, 0, caps.szPname, -1, name, kAdmMaxDeviceNameSize, NULL, NULL) == 0)
    {
        WEBRTC_TRACE(kTraceError, kTraceAudioDevice, _id, "WideCharToMultiByte(CP_UTF8) failed with error code %d - 1", GetLastError());
    }

    if (guid == NULL)
    {
        return 0;
    }

    // It is possible to get the unique endpoint ID string using the Wave API.
    // However, it is only supported on Windows Vista and Windows 7.

    size_t cbEndpointId(0);

    // Get the size (including the terminating null) of the endpoint ID string of the waveOut device.
    // Windows Vista supports the DRV_QUERYFUNCTIONINSTANCEIDSIZE and DRV_QUERYFUNCTIONINSTANCEID messages.
    res = waveInMessage((HWAVEIN)IntToPtr(index),
                         DRV_QUERYFUNCTIONINSTANCEIDSIZE,
                        (DWORD_PTR)&cbEndpointId, NULL);
    if (res != MMSYSERR_NOERROR)
    {
        // DRV_QUERYFUNCTIONINSTANCEIDSIZE is not supported <=> earlier version of Windows than Vista
        WEBRTC_TRACE(kTraceInfo, kTraceAudioDevice, _id, "waveInMessage(DRV_QUERYFUNCTIONINSTANCEIDSIZE) failed (err=%d)", res);
        TraceWaveInError(res);
        // Best we can do is to copy the friendly name and use it as guid
        if (WideCharToMultiByte(CP_UTF8, 0, caps.szPname, -1, guid, kAdmMaxGuidSize, NULL, NULL) == 0)
        {
            WEBRTC_TRACE(kTraceError, kTraceAudioDevice, _id, "WideCharToMultiByte(CP_UTF8) failed with error code %d - 2", GetLastError());
        }
        return 0;
    }

    // waveOutMessage(DRV_QUERYFUNCTIONINSTANCEIDSIZE) worked => we are on a Vista or Windows 7 device

    WCHAR *pstrEndpointId = NULL;
    pstrEndpointId = (WCHAR*)CoTaskMemAlloc(cbEndpointId);

    // Get the endpoint ID string for this waveOut device.
    res = waveInMessage((HWAVEIN)IntToPtr(index),
                          DRV_QUERYFUNCTIONINSTANCEID,
                         (DWORD_PTR)pstrEndpointId,
                          cbEndpointId);
    if (res != MMSYSERR_NOERROR)
    {
        WEBRTC_TRACE(kTraceInfo, kTraceAudioDevice, _id, "waveInMessage(DRV_QUERYFUNCTIONINSTANCEID) failed (err=%d)", res);
        TraceWaveInError(res);
        // Best we can do is to copy the friendly name and use it as guid
        if (WideCharToMultiByte(CP_UTF8, 0, caps.szPname, -1, guid, kAdmMaxGuidSize, NULL, NULL) == 0)
        {
            WEBRTC_TRACE(kTraceError, kTraceAudioDevice, _id, "WideCharToMultiByte(CP_UTF8) failed with error code %d - 3", GetLastError());
        }
        CoTaskMemFree(pstrEndpointId);
        return 0;
    }

    if (WideCharToMultiByte(CP_UTF8, 0, pstrEndpointId, -1, guid, kAdmMaxGuidSize, NULL, NULL) == 0)
    {
        WEBRTC_TRACE(kTraceError, kTraceAudioDevice, _id, "WideCharToMultiByte(CP_UTF8) failed with error code %d - 4", GetLastError());
    }
    CoTaskMemFree(pstrEndpointId);

    return 0;
}

// ----------------------------------------------------------------------------
//  RecordingDevices
// ----------------------------------------------------------------------------

int16_t AudioDeviceWindowsWave::RecordingDevices()
{

    return (waveInGetNumDevs());
}

// ----------------------------------------------------------------------------
//  SetRecordingDevice I (II)
// ----------------------------------------------------------------------------

int32_t AudioDeviceWindowsWave::SetRecordingDevice(uint16_t index)
{

    if (_recIsInitialized)
    {
        return -1;
    }

    UINT nDevices = waveInGetNumDevs();
    WEBRTC_TRACE(kTraceInfo, kTraceAudioDevice, _id, "number of availiable waveform-audio input devices is %u", nDevices);

    if (index < 0 || index > (nDevices-1))
    {
        WEBRTC_TRACE(kTraceError, kTraceAudioDevice, _id, "device index is out of range [0,%u]", (nDevices-1));
        return -1;
    }

    _usingInputDeviceIndex = true;
    _inputDeviceIndex = index;
    _inputDeviceIsSpecified = true;

    return 0;
}

// ----------------------------------------------------------------------------
//  SetRecordingDevice II (II)
// ----------------------------------------------------------------------------

int32_t AudioDeviceWindowsWave::SetRecordingDevice(AudioDeviceModule::WindowsDeviceType device)
{
    if (device == AudioDeviceModule::kDefaultDevice)
    {
    }
    else if (device == AudioDeviceModule::kDefaultCommunicationDevice)
    {
    }

    if (_recIsInitialized)
    {
        return -1;
    }

    _usingInputDeviceIndex = false;
    _inputDevice = device;
    _inputDeviceIsSpecified = true;

    return 0;
}

// ----------------------------------------------------------------------------
//  PlayoutIsAvailable
// ----------------------------------------------------------------------------

int32_t AudioDeviceWindowsWave::PlayoutIsAvailable(bool& available)
{

    available = false;

    // Try to initialize the playout side
    int32_t res = InitPlayout();

    // Cancel effect of initialization
    StopPlayout();

    if (res != -1)
    {
        available = true;
    }

    return 0;
}

// ----------------------------------------------------------------------------
//  RecordingIsAvailable
// ----------------------------------------------------------------------------

int32_t AudioDeviceWindowsWave::RecordingIsAvailable(bool& available)
{

    available = false;

    // Try to initialize the recording side
    int32_t res = InitRecording();

    // Cancel effect of initialization
    StopRecording();

    if (res != -1)
    {
        available = true;
    }

    return 0;
}

// ----------------------------------------------------------------------------
//  InitPlayout
// ----------------------------------------------------------------------------

int32_t AudioDeviceWindowsWave::InitPlayout()
{

    CriticalSectionScoped lock(&_critSect);

    if (_playing)
    {
        return -1;
    }

    if (!_outputDeviceIsSpecified)
    {
        return -1;
    }

    if (_playIsInitialized)
    {
        return 0;
    }

    // Initialize the speaker (devices might have been added or removed)
    if (InitSpeaker() == -1)
    {
        WEBRTC_TRACE(kTraceWarning, kTraceAudioDevice, _id, "InitSpeaker() failed");
    }

    // Enumerate all availiable output devices
    EnumeratePlayoutDevices();

    // Start by closing any existing wave-output devices
    //
    MMRESULT res(MMSYSERR_ERROR);

    if (_hWaveOut != NULL)
    {
        res = waveOutClose(_hWaveOut);
        if (MMSYSERR_NOERROR != res)
        {
            WEBRTC_TRACE(kTraceWarning, kTraceAudioDevice, _id, "waveOutClose() failed (err=%d)", res);
            TraceWaveOutError(res);
        }
    }

    // Set the output wave format
    //
    WAVEFORMATEX waveFormat;

    waveFormat.wFormatTag      = WAVE_FORMAT_PCM;
    waveFormat.nChannels       = _playChannels;  // mono <=> 1, stereo <=> 2
    waveFormat.nSamplesPerSec  = N_PLAY_SAMPLES_PER_SEC;
    waveFormat.wBitsPerSample  = 16;
    waveFormat.nBlockAlign     = waveFormat.nChannels * (waveFormat.wBitsPerSample/8);
    waveFormat.nAvgBytesPerSec = waveFormat.nSamplesPerSec * waveFormat.nBlockAlign;
    waveFormat.cbSize          = 0;

    // Open the given waveform-audio output device for playout
    //
    HWAVEOUT hWaveOut(NULL);

    if (IsUsingOutputDeviceIndex())
    {
        // verify settings first
        res = waveOutOpen(NULL, _outputDeviceIndex, &waveFormat, 0, 0, CALLBACK_NULL | WAVE_FORMAT_QUERY);
        if (MMSYSERR_NOERROR == res)
        {
            // open the given waveform-audio output device for recording
            res = waveOutOpen(&hWaveOut, _outputDeviceIndex, &waveFormat, 0, 0, CALLBACK_NULL);
            WEBRTC_TRACE(kTraceInfo, kTraceAudioDevice, _id, "opening output device corresponding to device ID %u", _outputDeviceIndex);
        }
    }
    else
    {
        if (_outputDevice == AudioDeviceModule::kDefaultCommunicationDevice)
        {
            // check if it is possible to open the default communication device (supported on Windows 7)
            res = waveOutOpen(NULL, WAVE_MAPPER, &waveFormat, 0, 0, CALLBACK_NULL | WAVE_MAPPED_DEFAULT_COMMUNICATION_DEVICE | WAVE_FORMAT_QUERY);
            if (MMSYSERR_NOERROR == res)
            {
                // if so, open the default communication device for real
                res = waveOutOpen(&hWaveOut, WAVE_MAPPER, &waveFormat, 0, 0, CALLBACK_NULL |  WAVE_MAPPED_DEFAULT_COMMUNICATION_DEVICE);
                WEBRTC_TRACE(kTraceInfo, kTraceAudioDevice, _id, "opening default communication device");
            }
            else
            {
                // use default device since default communication device was not avaliable
                res = waveOutOpen(&hWaveOut, WAVE_MAPPER, &waveFormat, 0, 0, CALLBACK_NULL);
                WEBRTC_TRACE(kTraceInfo, kTraceAudioDevice, _id, "unable to open default communication device => using default instead");
            }
        }
        else if (_outputDevice == AudioDeviceModule::kDefaultDevice)
        {
            // open default device since it has been requested
            res = waveOutOpen(NULL, WAVE_MAPPER, &waveFormat, 0, 0, CALLBACK_NULL | WAVE_FORMAT_QUERY);
            if (MMSYSERR_NOERROR == res)
            {
                res = waveOutOpen(&hWaveOut, WAVE_MAPPER, &waveFormat, 0, 0, CALLBACK_NULL);
                WEBRTC_TRACE(kTraceInfo, kTraceAudioDevice, _id, "opening default output device");
            }
        }
    }

    if (MMSYSERR_NOERROR != res)
    {
        WEBRTC_TRACE(kTraceError, kTraceAudioDevice, _id, "waveOutOpen() failed (err=%d)", res);
        TraceWaveOutError(res);
        return -1;
    }

    // Log information about the aquired output device
    //
    WAVEOUTCAPS caps;

    res = waveOutGetDevCaps((UINT_PTR)hWaveOut, &caps, sizeof(WAVEOUTCAPS));
    if (res != MMSYSERR_NOERROR)
    {
        WEBRTC_TRACE(kTraceWarning, kTraceAudioDevice, _id, "waveOutGetDevCaps() failed (err=%d)", res);
        TraceWaveOutError(res);
    }

    UINT deviceID(0);
    res = waveOutGetID(hWaveOut, &deviceID);
    if (res != MMSYSERR_NOERROR)
    {
        WEBRTC_TRACE(kTraceWarning, kTraceAudioDevice, _id, "waveOutGetID() failed (err=%d)", res);
        TraceWaveOutError(res);
    }
    WEBRTC_TRACE(kTraceInfo, kTraceAudioDevice, _id, "utilized device ID : %u", deviceID);
    WEBRTC_TRACE(kTraceInfo, kTraceAudioDevice, _id, "product name       : %s", caps.szPname);

    // Store valid handle for the open waveform-audio output device
    _hWaveOut = hWaveOut;

    // Store the input wave header as well
    _waveFormatOut = waveFormat;

    // Prepare wave-out headers
    //
    const uint8_t bytesPerSample = 2*_playChannels;

    for (int n = 0; n < N_BUFFERS_OUT; n++)
    {
        // set up the output wave header
        _waveHeaderOut[n].lpData          = reinterpret_cast<LPSTR>(&_playBuffer[n]);
        _waveHeaderOut[n].dwBufferLength  = bytesPerSample*PLAY_BUF_SIZE_IN_SAMPLES;
        _waveHeaderOut[n].dwFlags         = 0;
        _waveHeaderOut[n].dwLoops         = 0;

        memset(_playBuffer[n], 0, bytesPerSample*PLAY_BUF_SIZE_IN_SAMPLES);

        // The waveOutPrepareHeader function prepares a waveform-audio data block for playback.
        // The lpData, dwBufferLength, and dwFlags members of the WAVEHDR structure must be set
        // before calling this function.
        //
        res = waveOutPrepareHeader(_hWaveOut, &_waveHeaderOut[n], sizeof(WAVEHDR));
        if (MMSYSERR_NOERROR != res)
        {
            WEBRTC_TRACE(kTraceWarning, kTraceAudioDevice, _id, "waveOutPrepareHeader(%d) failed (err=%d)", n, res);
            TraceWaveOutError(res);
        }

        // perform extra check to ensure that the header is prepared
        if (_waveHeaderOut[n].dwFlags != WHDR_PREPARED)
        {
            WEBRTC_TRACE(kTraceWarning, kTraceAudioDevice, _id, "waveOutPrepareHeader(%d) failed (dwFlags != WHDR_PREPARED)", n);
        }
    }

    // Mark playout side as initialized
    _playIsInitialized = true;

    _dTcheckPlayBufDelay = 10;  // check playback buffer delay every 10 ms
    _playBufCount = 0;          // index of active output wave header (<=> output buffer index)
    _playBufDelay = 80;         // buffer delay/size is initialized to 80 ms and slowly decreased until er < 25
    _minPlayBufDelay = 25;      // minimum playout buffer delay
    _MAX_minBuffer = 65;        // adaptive minimum playout buffer delay cannot be larger than this value
    _intro = 1;                 // Used to make sure that adaption starts after (2000-1700)/100 seconds
    _waitCounter = 1700;        // Counter for start of adaption of playback buffer
    _erZeroCounter = 0;         // Log how many times er = 0 in consequtive calls to RecTimeProc
    _useHeader = 0;             // Counts number of "useHeader" detections. Stops at 2.

    _writtenSamples = 0;
    _writtenSamplesOld = 0;
    _playedSamplesOld = 0;
    _sndCardPlayDelay = 0;
    _sndCardRecDelay = 0;

    WEBRTC_TRACE(kTraceInfo, kTraceUtility, _id,"initial playout status: _playBufDelay=%d, _minPlayBufDelay=%d",
        _playBufDelay, _minPlayBufDelay);

    return 0;
}

// ----------------------------------------------------------------------------
//  InitRecording
// ----------------------------------------------------------------------------

int32_t AudioDeviceWindowsWave::InitRecording()
{

    CriticalSectionScoped lock(&_critSect);

    if (_recording)
    {
        return -1;
    }

    if (!_inputDeviceIsSpecified)
    {
        return -1;
    }

    if (_recIsInitialized)
    {
        return 0;
    }

    _avgCPULoad = 0;
    _playAcc  = 0;

    // Initialize the microphone (devices might have been added or removed)
    if (InitMicrophone() == -1)
    {
        WEBRTC_TRACE(kTraceWarning, kTraceAudioDevice, _id, "InitMicrophone() failed");
    }

    // Enumerate all availiable input devices
    EnumerateRecordingDevices();

    // Start by closing any existing wave-input devices
    //
    MMRESULT res(MMSYSERR_ERROR);

    if (_hWaveIn != NULL)
    {
        res = waveInClose(_hWaveIn);
        if (MMSYSERR_NOERROR != res)
        {
            WEBRTC_TRACE(kTraceWarning, kTraceAudioDevice, _id, "waveInClose() failed (err=%d)", res);
            TraceWaveInError(res);
        }
    }

    // Set the input wave format
    //
    WAVEFORMATEX waveFormat;

    waveFormat.wFormatTag      = WAVE_FORMAT_PCM;
    waveFormat.nChannels       = _recChannels;  // mono <=> 1, stereo <=> 2
    waveFormat.nSamplesPerSec  = N_REC_SAMPLES_PER_SEC;
    waveFormat.wBitsPerSample  = 16;
    waveFormat.nBlockAlign     = waveFormat.nChannels * (waveFormat.wBitsPerSample/8);
    waveFormat.nAvgBytesPerSec = waveFormat.nSamplesPerSec * waveFormat.nBlockAlign;
    waveFormat.cbSize          = 0;

    // Open the given waveform-audio input device for recording
    //
    HWAVEIN hWaveIn(NULL);

    if (IsUsingInputDeviceIndex())
    {
        // verify settings first
        res = waveInOpen(NULL, _inputDeviceIndex, &waveFormat, 0, 0, CALLBACK_NULL | WAVE_FORMAT_QUERY);
        if (MMSYSERR_NOERROR == res)
        {
            // open the given waveform-audio input device for recording
            res = waveInOpen(&hWaveIn, _inputDeviceIndex, &waveFormat, 0, 0, CALLBACK_NULL);
            WEBRTC_TRACE(kTraceInfo, kTraceAudioDevice, _id, "opening input device corresponding to device ID %u", _inputDeviceIndex);
        }
    }
    else
    {
        if (_inputDevice == AudioDeviceModule::kDefaultCommunicationDevice)
        {
            // check if it is possible to open the default communication device (supported on Windows 7)
            res = waveInOpen(NULL, WAVE_MAPPER, &waveFormat, 0, 0, CALLBACK_NULL | WAVE_MAPPED_DEFAULT_COMMUNICATION_DEVICE | WAVE_FORMAT_QUERY);
            if (MMSYSERR_NOERROR == res)
            {
                // if so, open the default communication device for real
                res = waveInOpen(&hWaveIn, WAVE_MAPPER, &waveFormat, 0, 0, CALLBACK_NULL | WAVE_MAPPED_DEFAULT_COMMUNICATION_DEVICE);
                WEBRTC_TRACE(kTraceInfo, kTraceAudioDevice, _id, "opening default communication device");
            }
            else
            {
                // use default device since default communication device was not avaliable
                res = waveInOpen(&hWaveIn, WAVE_MAPPER, &waveFormat, 0, 0, CALLBACK_NULL);
                WEBRTC_TRACE(kTraceInfo, kTraceAudioDevice, _id, "unable to open default communication device => using default instead");
            }
        }
        else if (_inputDevice == AudioDeviceModule::kDefaultDevice)
        {
            // open default device since it has been requested
            res = waveInOpen(NULL, WAVE_MAPPER, &waveFormat, 0, 0, CALLBACK_NULL | WAVE_FORMAT_QUERY);
            if (MMSYSERR_NOERROR == res)
            {
                res = waveInOpen(&hWaveIn, WAVE_MAPPER, &waveFormat, 0, 0, CALLBACK_NULL);
                WEBRTC_TRACE(kTraceInfo, kTraceAudioDevice, _id, "opening default input device");
            }
        }
    }

    if (MMSYSERR_NOERROR != res)
    {
        WEBRTC_TRACE(kTraceError, kTraceAudioDevice, _id, "waveInOpen() failed (err=%d)", res);
        TraceWaveInError(res);
        return -1;
    }

    // Log information about the aquired input device
    //
    WAVEINCAPS caps;

    res = waveInGetDevCaps((UINT_PTR)hWaveIn, &caps, sizeof(WAVEINCAPS));
    if (res != MMSYSERR_NOERROR)
    {
        WEBRTC_TRACE(kTraceWarning, kTraceAudioDevice, _id, "waveInGetDevCaps() failed (err=%d)", res);
        TraceWaveInError(res);
    }

    UINT deviceID(0);
    res = waveInGetID(hWaveIn, &deviceID);
    if (res != MMSYSERR_NOERROR)
    {
        WEBRTC_TRACE(kTraceWarning, kTraceAudioDevice, _id, "waveInGetID() failed (err=%d)", res);
        TraceWaveInError(res);
    }
    WEBRTC_TRACE(kTraceInfo, kTraceAudioDevice, _id, "utilized device ID : %u", deviceID);
    WEBRTC_TRACE(kTraceInfo, kTraceAudioDevice, _id, "product name       : %s", caps.szPname);

    // Store valid handle for the open waveform-audio input device
    _hWaveIn = hWaveIn;

    // Store the input wave header as well
    _waveFormatIn = waveFormat;

    // Mark recording side as initialized
    _recIsInitialized = true;

    _recBufCount = 0;     // index of active input wave header (<=> input buffer index)
    _recDelayCount = 0;   // ensures that input buffers are returned with certain delay

    return 0;
}

// ----------------------------------------------------------------------------
//  StartRecording
// ----------------------------------------------------------------------------

int32_t AudioDeviceWindowsWave::StartRecording()
{

    if (!_recIsInitialized)
    {
        return -1;
    }

    if (_recording)
    {
        return 0;
    }

    // set state to ensure that the recording starts from the audio thread
    _startRec = true;

    // the audio thread will signal when recording has stopped
    if (kEventTimeout == _recStartEvent.Wait(10000))
    {
        _startRec = false;
        StopRecording();
        WEBRTC_TRACE(kTraceError, kTraceAudioDevice, _id, "failed to activate recording");
        return -1;
    }

    if (_recording)
    {
        // the recording state is set by the audio thread after recording has started
    }
    else
    {
        WEBRTC_TRACE(kTraceError, kTraceAudioDevice, _id, "failed to activate recording");
        return -1;
    }

    return 0;
}

// ----------------------------------------------------------------------------
//  StopRecording
// ----------------------------------------------------------------------------

int32_t AudioDeviceWindowsWave::StopRecording()
{

    CriticalSectionScoped lock(&_critSect);

    if (!_recIsInitialized)
    {
        return 0;
    }

    if (_hWaveIn == NULL)
    {
        return -1;
    }

    bool wasRecording = _recording;
    _recIsInitialized = false;
    _recording = false;

    MMRESULT res;

    // Stop waveform-adio input. If there are any buffers in the queue, the
    // current buffer will be marked as done (the dwBytesRecorded member in
    // the header will contain the length of data), but any empty buffers in
    // the queue will remain there.
    //
    res = waveInStop(_hWaveIn);
    if (MMSYSERR_NOERROR != res)
    {
        WEBRTC_TRACE(kTraceWarning, kTraceAudioDevice, _id, "waveInStop() failed (err=%d)", res);
        TraceWaveInError(res);
    }

    // Stop input on the given waveform-audio input device and resets the current
    // position to zero. All pending buffers are marked as done and returned to
    // the application.
    //
    res = waveInReset(_hWaveIn);
    if (MMSYSERR_NOERROR != res)
    {
        WEBRTC_TRACE(kTraceWarning, kTraceAudioDevice, _id, "waveInReset() failed (err=%d)", res);
        TraceWaveInError(res);
    }

    // Clean up the preparation performed by the waveInPrepareHeader function.
    // Only unprepare header if recording was ever started (and headers are prepared).
    //
    if (wasRecording)
    {
        WEBRTC_TRACE(kTraceInfo, kTraceAudioDevice, _id, "waveInUnprepareHeader() will be performed");
        for (int n = 0; n < N_BUFFERS_IN; n++)
        {
            res = waveInUnprepareHeader(_hWaveIn, &_waveHeaderIn[n], sizeof(WAVEHDR));
            if (MMSYSERR_NOERROR != res)
            {
                WEBRTC_TRACE(kTraceWarning, kTraceAudioDevice, _id, "waveInUnprepareHeader() failed (err=%d)", res);
                TraceWaveInError(res);
            }
        }
    }

    // Close the given waveform-audio input device.
    //
    res = waveInClose(_hWaveIn);
    if (MMSYSERR_NOERROR != res)
    {
        WEBRTC_TRACE(kTraceWarning, kTraceAudioDevice, _id, "waveInClose() failed (err=%d)", res);
        TraceWaveInError(res);
    }

    // Set the wave input handle to NULL
    //
    _hWaveIn = NULL;
    WEBRTC_TRACE(kTraceInfo, kTraceAudioDevice, _id, "_hWaveIn is now set to NULL");

    return 0;
}

// ----------------------------------------------------------------------------
//  RecordingIsInitialized
// ----------------------------------------------------------------------------

bool AudioDeviceWindowsWave::RecordingIsInitialized() const
{
    return (_recIsInitialized);
}

// ----------------------------------------------------------------------------
//  Recording
// ----------------------------------------------------------------------------

bool AudioDeviceWindowsWave::Recording() const
{
    return (_recording);
}

// ----------------------------------------------------------------------------
//  PlayoutIsInitialized
// ----------------------------------------------------------------------------

bool AudioDeviceWindowsWave::PlayoutIsInitialized() const
{
    return (_playIsInitialized);
}

// ----------------------------------------------------------------------------
//  StartPlayout
// ----------------------------------------------------------------------------

int32_t AudioDeviceWindowsWave::StartPlayout()
{

    if (!_playIsInitialized)
    {
        return -1;
    }

    if (_playing)
    {
        return 0;
    }

    // set state to ensure that playout starts from the audio thread
    _startPlay = true;

    // the audio thread will signal when recording has started
    if (kEventTimeout == _playStartEvent.Wait(10000))
    {
        _startPlay = false;
        StopPlayout();
        WEBRTC_TRACE(kTraceError, kTraceAudioDevice, _id, "failed to activate playout");
        return -1;
    }

    if (_playing)
    {
        // the playing state is set by the audio thread after playout has started
    }
    else
    {
        WEBRTC_TRACE(kTraceError, kTraceAudioDevice, _id, "failed to activate playing");
        return -1;
    }

    return 0;
}

// ----------------------------------------------------------------------------
//  StopPlayout
// ----------------------------------------------------------------------------

int32_t AudioDeviceWindowsWave::StopPlayout()
{

    CriticalSectionScoped lock(&_critSect);

    if (!_playIsInitialized)
    {
        return 0;
    }

    if (_hWaveOut == NULL)
    {
        return -1;
    }

    _playIsInitialized = false;
    _playing = false;
    _sndCardPlayDelay = 0;
    _sndCardRecDelay = 0;

    MMRESULT res;

    // The waveOutReset function stops playback on the given waveform-audio
    // output device and resets the current position to zero. All pending
    // playback buffers are marked as done (WHDR_DONE) and returned to the application.
    // After this function returns, the application can send new playback buffers
    // to the device by calling waveOutWrite, or close the device by calling waveOutClose.
    //
    res = waveOutReset(_hWaveOut);
    if (MMSYSERR_NOERROR != res)
    {
        WEBRTC_TRACE(kTraceWarning, kTraceAudioDevice, _id, "waveOutReset() failed (err=%d)", res);
        TraceWaveOutError(res);
    }

    // The waveOutUnprepareHeader function cleans up the preparation performed
    // by the waveOutPrepareHeader function. This function must be called after
    // the device driver is finished with a data block.
    // You must call this function before freeing the buffer.
    //
    for (int n = 0; n < N_BUFFERS_OUT; n++)
    {
        res = waveOutUnprepareHeader(_hWaveOut, &_waveHeaderOut[n], sizeof(WAVEHDR));
        if (MMSYSERR_NOERROR != res)
        {
            WEBRTC_TRACE(kTraceWarning, kTraceAudioDevice, _id, "waveOutUnprepareHeader() failed (err=%d)", res);
            TraceWaveOutError(res);
        }
    }

    // The waveOutClose function closes the given waveform-audio output device.
    // The close operation fails if the device is still playing a waveform-audio
    // buffer that was previously sent by calling waveOutWrite. Before calling
    // waveOutClose, the application must wait for all buffers to finish playing
    // or call the waveOutReset function to terminate playback.
    //
    res = waveOutClose(_hWaveOut);
    if (MMSYSERR_NOERROR != res)
    {
        WEBRTC_TRACE(kTraceWarning, kTraceAudioDevice, _id, "waveOutClose() failed (err=%d)", res);
        TraceWaveOutError(res);
    }

    _hWaveOut = NULL;
    WEBRTC_TRACE(kTraceInfo, kTraceAudioDevice, _id, "_hWaveOut is now set to NULL");

    return 0;
}

// ----------------------------------------------------------------------------
//  PlayoutDelay
// ----------------------------------------------------------------------------

int32_t AudioDeviceWindowsWave::PlayoutDelay(uint16_t& delayMS) const
{
    CriticalSectionScoped lock(&_critSect);
    delayMS = (uint16_t)_sndCardPlayDelay;
    return 0;
}

// ----------------------------------------------------------------------------
//  RecordingDelay
// ----------------------------------------------------------------------------

int32_t AudioDeviceWindowsWave::RecordingDelay(uint16_t& delayMS) const
{
    CriticalSectionScoped lock(&_critSect);
    delayMS = (uint16_t)_sndCardRecDelay;
    return 0;
}

// ----------------------------------------------------------------------------
//  Playing
// ----------------------------------------------------------------------------

bool AudioDeviceWindowsWave::Playing() const
{
    return (_playing);
}
// ----------------------------------------------------------------------------
//  SetPlayoutBuffer
// ----------------------------------------------------------------------------

int32_t AudioDeviceWindowsWave::SetPlayoutBuffer(const AudioDeviceModule::BufferType type, uint16_t sizeMS)
{
    CriticalSectionScoped lock(&_critSect);
    _playBufType = type;
    if (type == AudioDeviceModule::kFixedBufferSize)
    {
        _playBufDelayFixed = sizeMS;
    }
    return 0;
}

// ----------------------------------------------------------------------------
//  PlayoutBuffer
// ----------------------------------------------------------------------------

int32_t AudioDeviceWindowsWave::PlayoutBuffer(AudioDeviceModule::BufferType& type, uint16_t& sizeMS) const
{
    CriticalSectionScoped lock(&_critSect);
    type = _playBufType;
    if (type == AudioDeviceModule::kFixedBufferSize)
    {
        sizeMS = _playBufDelayFixed;
    }
    else
    {
        sizeMS = _playBufDelay;
    }

    return 0;
}

// ----------------------------------------------------------------------------
//  CPULoad
// ----------------------------------------------------------------------------

int32_t AudioDeviceWindowsWave::CPULoad(uint16_t& load) const
{

    load = static_cast<uint16_t>(100*_avgCPULoad);

    return 0;
}

// ----------------------------------------------------------------------------
//  PlayoutWarning
// ----------------------------------------------------------------------------

bool AudioDeviceWindowsWave::PlayoutWarning() const
{
    return ( _playWarning > 0);
}

// ----------------------------------------------------------------------------
//  PlayoutError
// ----------------------------------------------------------------------------

bool AudioDeviceWindowsWave::PlayoutError() const
{
    return ( _playError > 0);
}

// ----------------------------------------------------------------------------
//  RecordingWarning
// ----------------------------------------------------------------------------

bool AudioDeviceWindowsWave::RecordingWarning() const
{
    return ( _recWarning > 0);
}

// ----------------------------------------------------------------------------
//  RecordingError
// ----------------------------------------------------------------------------

bool AudioDeviceWindowsWave::RecordingError() const
{
    return ( _recError > 0);
}

// ----------------------------------------------------------------------------
//  ClearPlayoutWarning
// ----------------------------------------------------------------------------

void AudioDeviceWindowsWave::ClearPlayoutWarning()
{
    _playWarning = 0;
}

// ----------------------------------------------------------------------------
//  ClearPlayoutError
// ----------------------------------------------------------------------------

void AudioDeviceWindowsWave::ClearPlayoutError()
{
    _playError = 0;
}

// ----------------------------------------------------------------------------
//  ClearRecordingWarning
// ----------------------------------------------------------------------------

void AudioDeviceWindowsWave::ClearRecordingWarning()
{
    _recWarning = 0;
}

// ----------------------------------------------------------------------------
//  ClearRecordingError
// ----------------------------------------------------------------------------

void AudioDeviceWindowsWave::ClearRecordingError()
{
    _recError = 0;
}

// ============================================================================
//                                 Private Methods
// ============================================================================

// ----------------------------------------------------------------------------
//  InputSanityCheckAfterUnlockedPeriod
// ----------------------------------------------------------------------------

int32_t AudioDeviceWindowsWave::InputSanityCheckAfterUnlockedPeriod() const
{
    if (_hWaveIn == NULL)
    {
        WEBRTC_TRACE(kTraceError, kTraceAudioDevice, _id, "input state has been modified during unlocked period");
        return -1;
    }
    return 0;
}

// ----------------------------------------------------------------------------
//  OutputSanityCheckAfterUnlockedPeriod
// ----------------------------------------------------------------------------

int32_t AudioDeviceWindowsWave::OutputSanityCheckAfterUnlockedPeriod() const
{
    if (_hWaveOut == NULL)
    {
        WEBRTC_TRACE(kTraceError, kTraceAudioDevice, _id, "output state has been modified during unlocked period");
        return -1;
    }
    return 0;
}

// ----------------------------------------------------------------------------
//  EnumeratePlayoutDevices
// ----------------------------------------------------------------------------

int32_t AudioDeviceWindowsWave::EnumeratePlayoutDevices()
{

    uint16_t nDevices(PlayoutDevices());
    WEBRTC_TRACE(kTraceInfo, kTraceAudioDevice, _id, "===============================================================");
    WEBRTC_TRACE(kTraceInfo, kTraceAudioDevice, _id, "#output devices: %u", nDevices);

    WAVEOUTCAPS caps;
    MMRESULT res;

    for (UINT deviceID = 0; deviceID < nDevices; deviceID++)
    {
        res = waveOutGetDevCaps(deviceID, &caps, sizeof(WAVEOUTCAPS));
        if (res != MMSYSERR_NOERROR)
        {
            WEBRTC_TRACE(kTraceWarning, kTraceAudioDevice, _id, "waveOutGetDevCaps() failed (err=%d)", res);
        }

        WEBRTC_TRACE(kTraceInfo, kTraceAudioDevice, _id, "===============================================================");
        WEBRTC_TRACE(kTraceInfo, kTraceAudioDevice, _id, "Device ID %u:", deviceID);
        WEBRTC_TRACE(kTraceInfo, kTraceAudioDevice, _id, "manufacturer ID      : %u", caps.wMid);
        WEBRTC_TRACE(kTraceInfo, kTraceAudioDevice, _id, "product ID           : %u",caps.wPid);
        WEBRTC_TRACE(kTraceInfo, kTraceAudioDevice, _id, "version of driver    : %u.%u", HIBYTE(caps.vDriverVersion), LOBYTE(caps.vDriverVersion));
        WEBRTC_TRACE(kTraceInfo, kTraceAudioDevice, _id, "product name         : %s", caps.szPname);
        WEBRTC_TRACE(kTraceInfo, kTraceAudioDevice, _id, "dwFormats            : 0x%x", caps.dwFormats);
        if (caps.dwFormats & WAVE_FORMAT_48S16)
        {
            WEBRTC_TRACE(kTraceInfo, kTraceAudioDevice, _id, "  48kHz,stereo,16bit : SUPPORTED");
        }
        else
        {
                WEBRTC_TRACE(kTraceWarning, kTraceAudioDevice, _id, " 48kHz,stereo,16bit  : *NOT* SUPPORTED");
        }
        if (caps.dwFormats & WAVE_FORMAT_48M16)
        {
            WEBRTC_TRACE(kTraceInfo, kTraceAudioDevice, _id, "  48kHz,mono,16bit   : SUPPORTED");
        }
        else
        {
                WEBRTC_TRACE(kTraceWarning, kTraceAudioDevice, _id, " 48kHz,mono,16bit    : *NOT* SUPPORTED");
        }
        WEBRTC_TRACE(kTraceInfo, kTraceAudioDevice, _id, "wChannels            : %u", caps.wChannels);
        TraceSupportFlags(caps.dwSupport);
    }

    return 0;
}

// ----------------------------------------------------------------------------
//  EnumerateRecordingDevices
// ----------------------------------------------------------------------------

int32_t AudioDeviceWindowsWave::EnumerateRecordingDevices()
{

    uint16_t nDevices(RecordingDevices());
    WEBRTC_TRACE(kTraceInfo, kTraceAudioDevice, _id, "===============================================================");
    WEBRTC_TRACE(kTraceInfo, kTraceAudioDevice, _id, "#input devices: %u", nDevices);

    WAVEINCAPS caps;
    MMRESULT res;

    for (UINT deviceID = 0; deviceID < nDevices; deviceID++)
    {
        res = waveInGetDevCaps(deviceID, &caps, sizeof(WAVEINCAPS));
        if (res != MMSYSERR_NOERROR)
        {
            WEBRTC_TRACE(kTraceWarning, kTraceAudioDevice, _id, "waveInGetDevCaps() failed (err=%d)", res);
        }

        WEBRTC_TRACE(kTraceInfo, kTraceAudioDevice, _id, "===============================================================");
        WEBRTC_TRACE(kTraceInfo, kTraceAudioDevice, _id, "Device ID %u:", deviceID);
        WEBRTC_TRACE(kTraceInfo, kTraceAudioDevice, _id, "manufacturer ID      : %u", caps.wMid);
        WEBRTC_TRACE(kTraceInfo, kTraceAudioDevice, _id, "product ID           : %u",caps.wPid);
        WEBRTC_TRACE(kTraceInfo, kTraceAudioDevice, _id, "version of driver    : %u.%u", HIBYTE(caps.vDriverVersion), LOBYTE(caps.vDriverVersion));
        WEBRTC_TRACE(kTraceInfo, kTraceAudioDevice, _id, "product name         : %s", caps.szPname);
        WEBRTC_TRACE(kTraceInfo, kTraceAudioDevice, _id, "dwFormats            : 0x%x", caps.dwFormats);
        if (caps.dwFormats & WAVE_FORMAT_48S16)
        {
            WEBRTC_TRACE(kTraceInfo, kTraceAudioDevice, _id, "  48kHz,stereo,16bit : SUPPORTED");
        }
        else
        {
                WEBRTC_TRACE(kTraceWarning, kTraceAudioDevice, _id, " 48kHz,stereo,16bit  : *NOT* SUPPORTED");
        }
        if (caps.dwFormats & WAVE_FORMAT_48M16)
        {
            WEBRTC_TRACE(kTraceInfo, kTraceAudioDevice, _id, "  48kHz,mono,16bit   : SUPPORTED");
        }
        else
        {
                WEBRTC_TRACE(kTraceWarning, kTraceAudioDevice, _id, " 48kHz,mono,16bit    : *NOT* SUPPORTED");
        }
        WEBRTC_TRACE(kTraceInfo, kTraceAudioDevice, _id, "wChannels            : %u", caps.wChannels);
    }

    return 0;
}

// ----------------------------------------------------------------------------
//  TraceSupportFlags
// ----------------------------------------------------------------------------

void AudioDeviceWindowsWave::TraceSupportFlags(DWORD dwSupport) const
{
    TCHAR buf[256];

    StringCchPrintf(buf, 128, TEXT("support flags        : 0x%x "), dwSupport);

    if (dwSupport & WAVECAPS_PITCH)
    {
        // supports pitch control
        StringCchCat(buf, 256, TEXT("(PITCH)"));
    }
    if (dwSupport & WAVECAPS_PLAYBACKRATE)
    {
        // supports playback rate control
        StringCchCat(buf, 256, TEXT("(PLAYBACKRATE)"));
    }
    if (dwSupport & WAVECAPS_VOLUME)
    {
        // supports volume control
        StringCchCat(buf, 256, TEXT("(VOLUME)"));
    }
    if (dwSupport & WAVECAPS_LRVOLUME)
    {
        // supports separate left and right volume control
        StringCchCat(buf, 256, TEXT("(LRVOLUME)"));
    }
    if (dwSupport & WAVECAPS_SYNC)
    {
        // the driver is synchronous and will block while playing a buffer
        StringCchCat(buf, 256, TEXT("(SYNC)"));
    }
    if (dwSupport & WAVECAPS_SAMPLEACCURATE)
    {
        // returns sample-accurate position information
        StringCchCat(buf, 256, TEXT("(SAMPLEACCURATE)"));
    }

    WEBRTC_TRACE(kTraceInfo, kTraceAudioDevice, _id, "%S", buf);
}

// ----------------------------------------------------------------------------
//  TraceWaveInError
// ----------------------------------------------------------------------------

void AudioDeviceWindowsWave::TraceWaveInError(MMRESULT error) const
{
    TCHAR buf[MAXERRORLENGTH];
    TCHAR msg[MAXERRORLENGTH];

    StringCchPrintf(buf, MAXERRORLENGTH, TEXT("Error details: "));
    waveInGetErrorText(error, msg, MAXERRORLENGTH);
    StringCchCat(buf, MAXERRORLENGTH, msg);
    WEBRTC_TRACE(kTraceInfo, kTraceAudioDevice, _id, "%S", buf);
}

// ----------------------------------------------------------------------------
//  TraceWaveOutError
// ----------------------------------------------------------------------------

void AudioDeviceWindowsWave::TraceWaveOutError(MMRESULT error) const
{
    TCHAR buf[MAXERRORLENGTH];
    TCHAR msg[MAXERRORLENGTH];

    StringCchPrintf(buf, MAXERRORLENGTH, TEXT("Error details: "));
    waveOutGetErrorText(error, msg, MAXERRORLENGTH);
    StringCchCat(buf, MAXERRORLENGTH, msg);
    WEBRTC_TRACE(kTraceInfo, kTraceAudioDevice, _id, "%S", buf);
}

// ----------------------------------------------------------------------------
//  PrepareStartPlayout
// ----------------------------------------------------------------------------

int32_t AudioDeviceWindowsWave::PrepareStartPlayout()
{

    CriticalSectionScoped lock(&_critSect);

    if (_hWaveOut == NULL)
    {
        return -1;
    }

    // A total of 30ms of data is immediately placed in the SC buffer
    //
    int8_t zeroVec[4*PLAY_BUF_SIZE_IN_SAMPLES];  // max allocation
    memset(zeroVec, 0, 4*PLAY_BUF_SIZE_IN_SAMPLES);

    {
        Write(zeroVec, PLAY_BUF_SIZE_IN_SAMPLES);
        Write(zeroVec, PLAY_BUF_SIZE_IN_SAMPLES);
        Write(zeroVec, PLAY_BUF_SIZE_IN_SAMPLES);
    }

    _playAcc = 0;
    _playWarning = 0;
    _playError = 0;
    _dc_diff_mean = 0;
    _dc_y_prev = 0;
    _dc_penalty_counter = 20;
    _dc_prevtime = 0;
    _dc_prevplay = 0;

    return 0;
}

// ----------------------------------------------------------------------------
//  PrepareStartRecording
// ----------------------------------------------------------------------------

int32_t AudioDeviceWindowsWave::PrepareStartRecording()
{

    CriticalSectionScoped lock(&_critSect);

    if (_hWaveIn == NULL)
    {
        return -1;
    }

    _playAcc = 0;
    _recordedBytes = 0;
    _recPutBackDelay = REC_PUT_BACK_DELAY;

    MMRESULT res;
    MMTIME mmtime;
    mmtime.wType = TIME_SAMPLES;

    res = waveInGetPosition(_hWaveIn, &mmtime, sizeof(mmtime));
    if (MMSYSERR_NOERROR != res)
    {
        WEBRTC_TRACE(kTraceWarning, kTraceAudioDevice, _id, "waveInGetPosition(TIME_SAMPLES) failed (err=%d)", res);
        TraceWaveInError(res);
    }

    _read_samples = mmtime.u.sample;
    _read_samples_old = _read_samples;
    _rec_samples_old = mmtime.u.sample;
    _wrapCounter = 0;

    for (int n = 0; n < N_BUFFERS_IN; n++)
    {
        const uint8_t nBytesPerSample = 2*_recChannels;

        // set up the input wave header
        _waveHeaderIn[n].lpData          = reinterpret_cast<LPSTR>(&_recBuffer[n]);
        _waveHeaderIn[n].dwBufferLength  = nBytesPerSample * REC_BUF_SIZE_IN_SAMPLES;
        _waveHeaderIn[n].dwFlags         = 0;
        _waveHeaderIn[n].dwBytesRecorded = 0;
        _waveHeaderIn[n].dwUser          = 0;

        memset(_recBuffer[n], 0, nBytesPerSample * REC_BUF_SIZE_IN_SAMPLES);

        // prepare a buffer for waveform-audio input
        res = waveInPrepareHeader(_hWaveIn, &_waveHeaderIn[n], sizeof(WAVEHDR));
        if (MMSYSERR_NOERROR != res)
        {
            WEBRTC_TRACE(kTraceWarning, kTraceAudioDevice, _id, "waveInPrepareHeader(%d) failed (err=%d)", n, res);
            TraceWaveInError(res);
        }

        // send an input buffer to the given waveform-audio input device
        res = waveInAddBuffer(_hWaveIn, &_waveHeaderIn[n], sizeof(WAVEHDR));
        if (MMSYSERR_NOERROR != res)
        {
            WEBRTC_TRACE(kTraceWarning, kTraceAudioDevice, _id, "waveInAddBuffer(%d) failed (err=%d)", n, res);
            TraceWaveInError(res);
        }
    }

    // start input on the given waveform-audio input device
    res = waveInStart(_hWaveIn);
    if (MMSYSERR_NOERROR != res)
    {
        WEBRTC_TRACE(kTraceWarning, kTraceAudioDevice, _id, "waveInStart() failed (err=%d)", res);
        TraceWaveInError(res);
    }

    return 0;
}

// ----------------------------------------------------------------------------
//  GetPlayoutBufferDelay
// ----------------------------------------------------------------------------

int32_t AudioDeviceWindowsWave::GetPlayoutBufferDelay(uint32_t& writtenSamples, uint32_t& playedSamples)
{
    int i;
    int ms_Header;
    long playedDifference;
    int msecInPlayoutBuffer(0);   // #milliseconds of audio in the playout buffer

    const uint16_t nSamplesPerMs = (uint16_t)(N_PLAY_SAMPLES_PER_SEC/1000);  // default is 48000/1000 = 48

    MMRESULT res;
    MMTIME mmtime;

    if (!_playing)
    {
        playedSamples = 0;
        return (0);
    }

    // Retrieve the current playback position.
    //
    mmtime.wType = TIME_SAMPLES;  // number of waveform-audio samples
    res = waveOutGetPosition(_hWaveOut, &mmtime, sizeof(mmtime));
    if (MMSYSERR_NOERROR != res)
    {
        WEBRTC_TRACE(kTraceWarning, kTraceAudioDevice, _id, "waveOutGetPosition() failed (err=%d)", res);
        TraceWaveOutError(res);
    }

    writtenSamples = _writtenSamples;   // #samples written to the playout buffer
    playedSamples = mmtime.u.sample;    // current playout position in the playout buffer

    // derive remaining amount (in ms) of data in the playout buffer
    msecInPlayoutBuffer = ((writtenSamples - playedSamples)/nSamplesPerMs);

    playedDifference = (long) (_playedSamplesOld - playedSamples);

    if (playedDifference > 64000)
    {
        // If the sound cards number-of-played-out-samples variable wraps around before
        // written_sampels wraps around this needs to be adjusted. This can happen on
        // sound cards that uses less than 32 bits to keep track of number of played out
        // sampels. To avoid being fooled by sound cards that sometimes produces false
        // output we compare old value minus the new value with a large value. This is
        // neccessary because some SC:s produce an output like 153, 198, 175, 230 which
        // would trigger the wrap-around function if we didn't compare with a large value.
        // The value 64000 is chosen because 2^16=65536 so we allow wrap around at 16 bits.

        i = 31;
        while((_playedSamplesOld <= (unsigned long)POW2(i)) && (i > 14)) {
            i--;
        }

        if((i < 31) && (i > 14)) {
            // Avoid adjusting when there is 32-bit wrap-around since that is
            // something neccessary.
            //
            WEBRTC_TRACE(kTraceDebug, kTraceUtility, _id, "msecleft() => wrap around occured: %d bits used by sound card)", (i+1));

            _writtenSamples = _writtenSamples - POW2(i + 1);
            writtenSamples = _writtenSamples;
            msecInPlayoutBuffer = ((writtenSamples - playedSamples)/nSamplesPerMs);
        }
    }
    else if ((_writtenSamplesOld > (unsigned long)POW2(31)) && (writtenSamples < 96000))
    {
        // Wrap around as expected after having used all 32 bits. (But we still
        // test if the wrap around happened earlier which it should not)

        i = 31;
        while (_writtenSamplesOld <= (unsigned long)POW2(i)) {
            i--;
        }

        WEBRTC_TRACE(kTraceDebug, kTraceUtility, _id, "  msecleft() (wrap around occured after having used all 32 bits)");

        _writtenSamplesOld = writtenSamples;
        _playedSamplesOld = playedSamples;
        msecInPlayoutBuffer = (int)((writtenSamples + POW2(i + 1) - playedSamples)/nSamplesPerMs);

    }
    else if ((writtenSamples < 96000) && (playedSamples > (unsigned long)POW2(31)))
    {
        // Wrap around has, as expected, happened for written_sampels before
        // playedSampels so we have to adjust for this until also playedSampels
        // has had wrap around.

        WEBRTC_TRACE(kTraceDebug, kTraceUtility, _id, "  msecleft() (wrap around occured: correction of output is done)");

        _writtenSamplesOld = writtenSamples;
        _playedSamplesOld = playedSamples;
        msecInPlayoutBuffer = (int)((writtenSamples + POW2(32) - playedSamples)/nSamplesPerMs);
    }

    _writtenSamplesOld = writtenSamples;
    _playedSamplesOld = playedSamples;


    // We use the following formaula to track that playout works as it should
    // y=playedSamples/48 - timeGetTime();
    // y represent the clock drift between system clock and sound card clock - should be fairly stable
    // When the exponential mean value of diff(y) goes away from zero something is wrong
    // The exponential formula will accept 1% clock drift but not more
    // The driver error means that we will play to little audio and have a high negative clock drift
    // We kick in our alternative method when the clock drift reaches 20%

    int diff,y;
    int unsigned time =0;

    // If we have other problems that causes playout glitches
    // we don't want to switch playout method.
    // Check if playout buffer is extremely low, or if we haven't been able to
    // exectue our code in more than 40 ms

    time = timeGetTime();

    if ((msecInPlayoutBuffer < 20) || (time - _dc_prevtime > 40))
    {
        _dc_penalty_counter = 100;
    }

    if ((playedSamples != 0))
    {
        y = playedSamples/48 - time;
        if ((_dc_y_prev != 0) && (_dc_penalty_counter == 0))
        {
            diff = y - _dc_y_prev;
            _dc_diff_mean = (990*_dc_diff_mean)/1000 + 10*diff;
        }
        _dc_y_prev = y;
    }

    if (_dc_penalty_counter)
    {
        _dc_penalty_counter--;
    }

    if (_dc_diff_mean < -200)
    {
        // Always reset the filter
        _dc_diff_mean = 0;

        // Problem is detected. Switch delay method and set min buffer to 80.
        // Reset the filter and keep monitoring the filter output.
        // If issue is detected a second time, increase min buffer to 100.
        // If that does not help, we must modify this scheme further.

        _useHeader++;
        if (_useHeader == 1)
        {
            _minPlayBufDelay = 80;
            _playWarning = 1;   // only warn first time
            WEBRTC_TRACE(kTraceInfo, kTraceUtility, -1, "Modification #1: _useHeader = %d, _minPlayBufDelay = %d", _useHeader, _minPlayBufDelay);
        }
        else if (_useHeader == 2)
        {
            _minPlayBufDelay = 100;   // add some more safety
            WEBRTC_TRACE(kTraceInfo, kTraceUtility, -1, "Modification #2: _useHeader = %d, _minPlayBufDelay = %d", _useHeader, _minPlayBufDelay);
        }
        else
        {
            // This state should not be entered... (HA)
            WEBRTC_TRACE (kTraceWarning, kTraceUtility, -1, "further actions are required!");
        }
        if (_playWarning == 1)
        {
            WEBRTC_TRACE(kTraceWarning, kTraceUtility, _id, "pending playout warning exists");
        }
        _playWarning = 1;  // triggers callback from module process thread
        WEBRTC_TRACE(kTraceWarning, kTraceUtility, _id, "kPlayoutWarning message posted: switching to alternative playout delay method");
    }
    _dc_prevtime = time;
    _dc_prevplay = playedSamples;

    // Try a very rough method of looking at how many buffers are still playing
    ms_Header = 0;
    for (i = 0; i < N_BUFFERS_OUT; i++) {
        if ((_waveHeaderOut[i].dwFlags & WHDR_INQUEUE)!=0) {
            ms_Header += 10;
        }
    }

    if ((ms_Header-50) > msecInPlayoutBuffer) {
        // Test for cases when GetPosition appears to be screwed up (currently just log....)
        TCHAR infoStr[300];
        if (_no_of_msecleft_warnings%20==0)
        {
            StringCchPrintf(infoStr, 300, TEXT("writtenSamples=%i, playedSamples=%i, msecInPlayoutBuffer=%i, ms_Header=%i"), writtenSamples, playedSamples, msecInPlayoutBuffer, ms_Header);
            WEBRTC_TRACE(kTraceWarning, kTraceUtility, _id, "%S", infoStr);
        }
        _no_of_msecleft_warnings++;
    }

    // If this is true we have had a problem with the playout
    if (_useHeader > 0)
    {
        return (ms_Header);
    }


    if (ms_Header < msecInPlayoutBuffer)
    {
        if (_no_of_msecleft_warnings % 100 == 0)
        {
            TCHAR str[300];
            StringCchPrintf(str, 300, TEXT("_no_of_msecleft_warnings=%i, msecInPlayoutBuffer=%i ms_Header=%i (minBuffer=%i buffersize=%i writtenSamples=%i playedSamples=%i)"),
                _no_of_msecleft_warnings, msecInPlayoutBuffer, ms_Header, _minPlayBufDelay, _playBufDelay, writtenSamples, playedSamples);
            WEBRTC_TRACE(kTraceWarning, kTraceUtility, _id, "%S", str);
        }
        _no_of_msecleft_warnings++;
        ms_Header -= 6; // Round off as we only have 10ms resolution + Header info is usually slightly delayed compared to GetPosition

        if (ms_Header < 0)
            ms_Header = 0;

        return (ms_Header);
    }
    else
    {
        return (msecInPlayoutBuffer);
    }
}

// ----------------------------------------------------------------------------
//  GetRecordingBufferDelay
// ----------------------------------------------------------------------------

int32_t AudioDeviceWindowsWave::GetRecordingBufferDelay(uint32_t& readSamples, uint32_t& recSamples)
{
    long recDifference;
    MMTIME mmtime;
    MMRESULT mmr;

    const uint16_t nSamplesPerMs = (uint16_t)(N_REC_SAMPLES_PER_SEC/1000);  // default is 48000/1000 = 48

    // Retrieve the current input position of the given waveform-audio input device
    //
    mmtime.wType = TIME_SAMPLES;
    mmr = waveInGetPosition(_hWaveIn, &mmtime, sizeof(mmtime));
    if (MMSYSERR_NOERROR != mmr)
    {
        WEBRTC_TRACE(kTraceWarning, kTraceAudioDevice, _id, "waveInGetPosition() failed (err=%d)", mmr);
        TraceWaveInError(mmr);
    }

    readSamples = _read_samples;    // updated for each full fram in RecProc()
    recSamples = mmtime.u.sample;   // remaining time in input queue (recorded but not read yet)

    recDifference = (long) (_rec_samples_old - recSamples);

    if( recDifference > 64000) {
        WEBRTC_TRACE (kTraceDebug, kTraceUtility, -1,"WRAP 1 (recDifference =%d)", recDifference);
        // If the sound cards number-of-recorded-samples variable wraps around before
        // read_sampels wraps around this needs to be adjusted. This can happen on
        // sound cards that uses less than 32 bits to keep track of number of played out
        // sampels. To avoid being fooled by sound cards that sometimes produces false
        // output we compare old value minus the new value with a large value. This is
        // neccessary because some SC:s produce an output like 153, 198, 175, 230 which
        // would trigger the wrap-around function if we didn't compare with a large value.
        // The value 64000 is chosen because 2^16=65536 so we allow wrap around at 16 bits.
        //
        int i = 31;
        while((_rec_samples_old <= (unsigned long)POW2(i)) && (i > 14))
            i--;

        if((i < 31) && (i > 14)) {
            // Avoid adjusting when there is 32-bit wrap-around since that is
            // somethying neccessary.
            //
            _read_samples = _read_samples - POW2(i + 1);
            readSamples = _read_samples;
            _wrapCounter++;
        } else {
            WEBRTC_TRACE (kTraceWarning, kTraceUtility, -1,"AEC (_rec_samples_old %d recSamples %d)",_rec_samples_old, recSamples);
        }
    }

    if((_wrapCounter>200)){
        // Do nothing, handled later
    }
    else if((_rec_samples_old > (unsigned long)POW2(31)) && (recSamples < 96000)) {
        WEBRTC_TRACE (kTraceDebug, kTraceUtility, -1,"WRAP 2 (_rec_samples_old %d recSamples %d)",_rec_samples_old, recSamples);
        // Wrap around as expected after having used all 32 bits.
        _read_samples_old = readSamples;
        _rec_samples_old = recSamples;
        _wrapCounter++;
        return (int)((recSamples + POW2(32) - readSamples)/nSamplesPerMs);


    } else if((recSamples < 96000) && (readSamples > (unsigned long)POW2(31))) {
        WEBRTC_TRACE (kTraceDebug, kTraceUtility, -1,"WRAP 3 (readSamples %d recSamples %d)",readSamples, recSamples);
        // Wrap around has, as expected, happened for rec_sampels before
        // readSampels so we have to adjust for this until also readSampels
        // has had wrap around.
        _read_samples_old = readSamples;
        _rec_samples_old = recSamples;
        _wrapCounter++;
        return (int)((recSamples + POW2(32) - readSamples)/nSamplesPerMs);
    }

    _read_samples_old = _read_samples;
    _rec_samples_old = recSamples;
    int res=(((int)_rec_samples_old - (int)_read_samples_old)/nSamplesPerMs);

    if((res > 2000)||(res < 0)||(_wrapCounter>200)){
        // Reset everything
        WEBRTC_TRACE (kTraceWarning, kTraceUtility, -1,"msec_read error (res %d wrapCounter %d)",res, _wrapCounter);
        MMTIME mmtime;
        mmtime.wType = TIME_SAMPLES;

        mmr=waveInGetPosition(_hWaveIn, &mmtime, sizeof(mmtime));
        if (mmr != MMSYSERR_NOERROR) {
            WEBRTC_TRACE (kTraceWarning, kTraceUtility, -1, "waveInGetPosition failed (mmr=%d)", mmr);
        }
        _read_samples=mmtime.u.sample;
        _read_samples_old=_read_samples;
        _rec_samples_old=mmtime.u.sample;

        // Guess a decent value
        res = 20;
    }

    _wrapCounter = 0;
    return res;
}

// ============================================================================
//                                  Thread Methods
// ============================================================================

// ----------------------------------------------------------------------------
//  ThreadFunc
// ----------------------------------------------------------------------------

bool AudioDeviceWindowsWave::ThreadFunc(void* pThis)
{
    return (static_cast<AudioDeviceWindowsWave*>(pThis)->ThreadProcess());
}

// ----------------------------------------------------------------------------
//  ThreadProcess
// ----------------------------------------------------------------------------

bool AudioDeviceWindowsWave::ThreadProcess()
{
    uint32_t time(0);
    uint32_t playDiff(0);
    uint32_t recDiff(0);

    LONGLONG playTime(0);
    LONGLONG recTime(0);

    switch (_timeEvent.Wait(1000))
    {
    case kEventSignaled:
        break;
    case kEventError:
        WEBRTC_TRACE(kTraceWarning, kTraceAudioDevice, _id, "EventWrapper::Wait() failed => restarting timer");
        _timeEvent.StopTimer();
        _timeEvent.StartTimer(true, TIMER_PERIOD_MS);
        return true;
    case kEventTimeout:
        return true;
    }

<<<<<<< HEAD
    time = TickTime::MillisecondTimestamp();
=======
    time = rtc::TimeMillis();
>>>>>>> a17af05f

    if (_startPlay)
    {
        if (PrepareStartPlayout() == 0)
        {
            _prevTimerCheckTime = time;
            _prevPlayTime = time;
            _startPlay = false;
            _playing = true;
            _playStartEvent.Set();
        }
    }

    if (_startRec)
    {
        if (PrepareStartRecording() == 0)
        {
            _prevTimerCheckTime = time;
            _prevRecTime = time;
            _prevRecByteCheckTime = time;
            _startRec = false;
            _recording = true;
            _recStartEvent.Set();
        }
    }

    if (_playing)
    {
        playDiff = time - _prevPlayTime;
    }

    if (_recording)
    {
        recDiff = time - _prevRecTime;
    }

    if (_playing || _recording)
    {
        RestartTimerIfNeeded(time);
    }

    if (_playing &&
        (playDiff > (uint32_t)(_dTcheckPlayBufDelay - 1)) ||
        (playDiff < 0))
    {
        Lock();
        if (_playing)
        {
            if (PlayProc(playTime) == -1)
            {
                WEBRTC_TRACE(kTraceError, kTraceAudioDevice, _id, "PlayProc() failed");
            }
            _prevPlayTime = time;
            if (playTime != 0)
                _playAcc += playTime;
        }
        UnLock();
    }

    if (_playing && (playDiff > 12))
    {
        // It has been a long time since we were able to play out, try to
        // compensate by calling PlayProc again.
        //
        Lock();
        if (_playing)
        {
            if (PlayProc(playTime))
            {
                WEBRTC_TRACE(kTraceError, kTraceAudioDevice, _id, "PlayProc() failed");
            }
            _prevPlayTime = time;
            if (playTime != 0)
                _playAcc += playTime;
        }
        UnLock();
    }

    if (_recording &&
       (recDiff > REC_CHECK_TIME_PERIOD_MS) ||
       (recDiff < 0))
    {
        Lock();
        if (_recording)
        {
            int32_t nRecordedBytes(0);
            uint16_t maxIter(10);

            // Deliver all availiable recorded buffers and update the CPU load measurement.
            // We use a while loop here to compensate for the fact that the multi-media timer
            // can sometimed enter a "bad state" after hibernation where the resolution is
            // reduced from ~1ms to ~10-15 ms.
            //
            while ((nRecordedBytes = RecProc(recTime)) > 0)
            {
                maxIter--;
                _recordedBytes += nRecordedBytes;
                if (recTime && _perfFreq.QuadPart)
                {
                    // Measure the average CPU load:
                    // This is a simplified expression where an exponential filter is used:
                    //   _avgCPULoad = 0.99 * _avgCPULoad + 0.01 * newCPU,
                    //   newCPU = (recTime+playAcc)/f is time in seconds
                    //   newCPU / 0.01 is the fraction of a 10 ms period
                    // The two 0.01 cancels each other.
                    // NOTE - assumes 10ms audio buffers.
                    //
                    _avgCPULoad = (float)(_avgCPULoad*.99 + (recTime+_playAcc)/(double)(_perfFreq.QuadPart));
                    _playAcc = 0;
                }
                if (maxIter == 0)
                {
                    // If we get this message ofte, our compensation scheme is not sufficient.
                    WEBRTC_TRACE(kTraceInfo, kTraceAudioDevice, _id, "failed to compensate for reduced MM-timer resolution");
                }
            }

            if (nRecordedBytes == -1)
            {
                WEBRTC_TRACE(kTraceError, kTraceAudioDevice, _id, "RecProc() failed");
            }

            _prevRecTime = time;

            // Monitor the recording process and generate error/warning callbacks if needed
            MonitorRecording(time);
        }
        UnLock();
    }

    if (!_recording)
    {
        _prevRecByteCheckTime = time;
        _avgCPULoad = 0;
    }

    return true;
}

// ----------------------------------------------------------------------------
//  RecProc
// ----------------------------------------------------------------------------

int32_t AudioDeviceWindowsWave::RecProc(LONGLONG& consumedTime)
{
    MMRESULT res;
    uint32_t bufCount(0);
    uint32_t nBytesRecorded(0);

    consumedTime = 0;

    // count modulo N_BUFFERS_IN (0,1,2,...,(N_BUFFERS_IN-1),0,1,2,..)
    if (_recBufCount == N_BUFFERS_IN)
    {
        _recBufCount = 0;
    }

    bufCount = _recBufCount;

    // take mono/stereo mode into account when deriving size of a full buffer
    const uint16_t bytesPerSample = 2*_recChannels;
    const uint32_t fullBufferSizeInBytes = bytesPerSample * REC_BUF_SIZE_IN_SAMPLES;

    // read number of recorded bytes for the given input-buffer
    nBytesRecorded = _waveHeaderIn[bufCount].dwBytesRecorded;

    if (nBytesRecorded == fullBufferSizeInBytes ||
       (nBytesRecorded > 0))
    {
        int32_t msecOnPlaySide;
        int32_t msecOnRecordSide;
        uint32_t writtenSamples;
        uint32_t playedSamples;
        uint32_t readSamples, recSamples;
        bool send = true;

        uint32_t nSamplesRecorded = (nBytesRecorded/bytesPerSample);  // divide by 2 or 4 depending on mono or stereo

        if (nBytesRecorded == fullBufferSizeInBytes)
        {
            _timesdwBytes = 0;
        }
        else
        {
            // Test if it is stuck on this buffer
            _timesdwBytes++;
            if (_timesdwBytes < 5)
            {
                // keep trying
                return (0);
            }
            else
            {
                WEBRTC_TRACE(kTraceDebug, kTraceUtility, _id,"nBytesRecorded=%d => don't use", nBytesRecorded);
                _timesdwBytes = 0;
                send = false;
            }
        }

        // store the recorded buffer (no action will be taken if the #recorded samples is not a full buffer)
        _ptrAudioBuffer->SetRecordedBuffer(_waveHeaderIn[bufCount].lpData, nSamplesRecorded);

        // update #samples read
        _read_samples += nSamplesRecorded;

        // Check how large the playout and recording buffers are on the sound card.
        // This info is needed by the AEC.
        //
        msecOnPlaySide = GetPlayoutBufferDelay(writtenSamples, playedSamples);
        msecOnRecordSide = GetRecordingBufferDelay(readSamples, recSamples);

        // If we use the alternative playout delay method, skip the clock drift compensation
        // since it will be an unreliable estimate and might degrade AEC performance.
        int32_t drift = (_useHeader > 0) ? 0 : GetClockDrift(playedSamples, recSamples);

        _ptrAudioBuffer->SetVQEData(msecOnPlaySide, msecOnRecordSide, drift);

        _ptrAudioBuffer->SetTypingStatus(KeyPressed());

        // Store the play and rec delay values for video synchronization
        _sndCardPlayDelay = msecOnPlaySide;
        _sndCardRecDelay = msecOnRecordSide;

        LARGE_INTEGER t1={0},t2={0};

        if (send)
        {
            QueryPerformanceCounter(&t1);

            // deliver recorded samples at specified sample rate, mic level etc. to the observer using callback
            UnLock();
            _ptrAudioBuffer->DeliverRecordedData();
            Lock();

            QueryPerformanceCounter(&t2);

            if (InputSanityCheckAfterUnlockedPeriod() == -1)
            {
                // assert(false);
                return -1;
            }
        }

        if (_AGC)
        {
            uint32_t  newMicLevel = _ptrAudioBuffer->NewMicLevel();
            if (newMicLevel != 0)
            {
                // The VQE will only deliver non-zero microphone levels when a change is needed.
                WEBRTC_TRACE(kTraceStream, kTraceUtility, _id,"AGC change of volume: => new=%u", newMicLevel);

                // We store this outside of the audio buffer to avoid
                // having it overwritten by the getter thread.
                _newMicLevel = newMicLevel;
                SetEvent(_hSetCaptureVolumeEvent);
            }
        }

        // return utilized buffer to queue after specified delay (default is 4)
        if (_recDelayCount > (_recPutBackDelay-1))
        {
            // deley buffer counter to compensate for "put-back-delay"
            bufCount = (bufCount + N_BUFFERS_IN - _recPutBackDelay) % N_BUFFERS_IN;

            // reset counter so we can make new detection
            _waveHeaderIn[bufCount].dwBytesRecorded = 0;

            // return the utilized wave-header after certain delay (given by _recPutBackDelay)
            res = waveInUnprepareHeader(_hWaveIn, &(_waveHeaderIn[bufCount]), sizeof(WAVEHDR));
            if (MMSYSERR_NOERROR != res)
            {
                WEBRTC_TRACE(kTraceWarning, kTraceAudioDevice, _id, "waveInUnprepareHeader(%d) failed (err=%d)", bufCount, res);
                TraceWaveInError(res);
            }

            // ensure that the utilized header can be used again
            res = waveInPrepareHeader(_hWaveIn, &(_waveHeaderIn[bufCount]), sizeof(WAVEHDR));
            if (res != MMSYSERR_NOERROR)
            {
                WEBRTC_TRACE(kTraceError, kTraceAudioDevice, _id, "waveInPrepareHeader(%d) failed (err=%d)", bufCount, res);
                TraceWaveInError(res);
                return -1;
            }

            // add the utilized buffer to the queue again
            res = waveInAddBuffer(_hWaveIn, &(_waveHeaderIn[bufCount]), sizeof(WAVEHDR));
            if (res != MMSYSERR_NOERROR)
            {
                WEBRTC_TRACE(kTraceError, kTraceAudioDevice, _id, "waveInAddBuffer(%d) failed (err=%d)", bufCount, res);
                TraceWaveInError(res);
                if (_recPutBackDelay < 50)
                {
                    _recPutBackDelay++;
                    WEBRTC_TRACE(kTraceError, kTraceAudioDevice, _id, "_recPutBackDelay increased to %d", _recPutBackDelay);
                }
                else
                {
                    if (_recError == 1)
                    {
                        WEBRTC_TRACE(kTraceWarning, kTraceUtility, _id, "pending recording error exists");
                    }
                    _recError = 1;  // triggers callback from module process thread
                    WEBRTC_TRACE(kTraceError, kTraceUtility, _id, "kRecordingError message posted: _recPutBackDelay=%u", _recPutBackDelay);
                }
            }
        }  // if (_recDelayCount > (_recPutBackDelay-1))

        if (_recDelayCount < (_recPutBackDelay+1))
        {
            _recDelayCount++;
        }

        // increase main buffer count since one complete buffer has now been delivered
        _recBufCount++;

        if (send) {
            // Calculate processing time
            consumedTime = (int)(t2.QuadPart-t1.QuadPart);
            // handle wraps, time should not be higher than a second
            if ((consumedTime > _perfFreq.QuadPart) || (consumedTime < 0))
                consumedTime = 0;
        }

    }  // if ((nBytesRecorded == fullBufferSizeInBytes))

    return nBytesRecorded;
}

// ----------------------------------------------------------------------------
//  PlayProc
// ----------------------------------------------------------------------------

int AudioDeviceWindowsWave::PlayProc(LONGLONG& consumedTime)
{
    int32_t remTimeMS(0);
    int8_t playBuffer[4*PLAY_BUF_SIZE_IN_SAMPLES];
    uint32_t writtenSamples(0);
    uint32_t playedSamples(0);

    LARGE_INTEGER t1;
    LARGE_INTEGER t2;

    consumedTime = 0;
    _waitCounter++;

    // Get number of ms of sound that remains in the sound card buffer for playback.
    //
    remTimeMS = GetPlayoutBufferDelay(writtenSamples, playedSamples);

    // The threshold can be adaptive or fixed. The adaptive scheme is updated
    // also for fixed mode but the updated threshold is not utilized.
    //
    const uint16_t thresholdMS =
        (_playBufType == AudioDeviceModule::kAdaptiveBufferSize) ? _playBufDelay : _playBufDelayFixed;

    if (remTimeMS < thresholdMS + 9)
    {
        _dTcheckPlayBufDelay = 5;

        if (remTimeMS == 0)
        {
            WEBRTC_TRACE(kTraceInfo, kTraceUtility, _id, "playout buffer is empty => we must adapt...");
            if (_waitCounter > 30)
            {
                _erZeroCounter++;
                if (_erZeroCounter == 2)
                {
                    _playBufDelay += 15;
                    _minPlayBufDelay += 20;
                    _waitCounter = 50;
                    WEBRTC_TRACE(kTraceDebug, kTraceUtility, _id, "New playout states (er=0,erZero=2): minPlayBufDelay=%u, playBufDelay=%u", _minPlayBufDelay, _playBufDelay);
                }
                else if (_erZeroCounter == 3)
                {
                    _erZeroCounter = 0;
                    _playBufDelay += 30;
                    _minPlayBufDelay += 25;
                    _waitCounter = 0;
                    WEBRTC_TRACE(kTraceDebug, kTraceUtility, _id, "New playout states (er=0, erZero=3): minPlayBufDelay=%u, playBufDelay=%u", _minPlayBufDelay, _playBufDelay);
                }
                else
                {
                    _minPlayBufDelay += 10;
                    _playBufDelay += 15;
                    _waitCounter = 50;
                    WEBRTC_TRACE(kTraceDebug, kTraceUtility, _id, "New playout states (er=0, erZero=1): minPlayBufDelay=%u, playBufDelay=%u", _minPlayBufDelay, _playBufDelay);
                }
            }
        }
        else if (remTimeMS < _minPlayBufDelay)
        {
            // If there is less than 25 ms of audio in the play out buffer
            // increase the buffersize limit value. _waitCounter prevents
            // _playBufDelay to be increased every time this function is called.

            if (_waitCounter > 30)
            {
                _playBufDelay += 10;
                if (_intro == 0)
                    _waitCounter = 0;
                WEBRTC_TRACE(kTraceDebug, kTraceUtility, _id, "Playout threshold is increased: playBufDelay=%u", _playBufDelay);
            }
        }
        else if (remTimeMS < thresholdMS - 9)
        {
            _erZeroCounter = 0;
        }
        else
        {
            _erZeroCounter = 0;
            _dTcheckPlayBufDelay = 10;
        }

        QueryPerformanceCounter(&t1);   // measure time: START

        // Ask for new PCM data to be played out using the AudioDeviceBuffer.
        // Ensure that this callback is executed without taking the audio-thread lock.
        //
        UnLock();
        uint32_t nSamples = _ptrAudioBuffer->RequestPlayoutData(PLAY_BUF_SIZE_IN_SAMPLES);
        Lock();

        if (OutputSanityCheckAfterUnlockedPeriod() == -1)
        {
            // assert(false);
            return -1;
        }

        nSamples = _ptrAudioBuffer->GetPlayoutData(playBuffer);
        if (nSamples != PLAY_BUF_SIZE_IN_SAMPLES)
        {
            WEBRTC_TRACE(kTraceError, kTraceUtility, _id, "invalid number of output samples(%d)", nSamples);
        }

        QueryPerformanceCounter(&t2);   // measure time: STOP
        consumedTime = (int)(t2.QuadPart - t1.QuadPart);

        Write(playBuffer, PLAY_BUF_SIZE_IN_SAMPLES);

    }  // if (er < thresholdMS + 9)
    else if (thresholdMS + 9 < remTimeMS )
    {
        _erZeroCounter = 0;
        _dTcheckPlayBufDelay = 2;    // check buffer more often
        WEBRTC_TRACE(kTraceDebug, kTraceUtility, _id, "Need to check playout buffer more often (dT=%u, remTimeMS=%u)", _dTcheckPlayBufDelay, remTimeMS);
    }

    // If the buffersize has been stable for 20 seconds try to decrease the buffer size
    if (_waitCounter > 2000)
    {
        _intro = 0;
        _playBufDelay--;
        _waitCounter = 1990;
        WEBRTC_TRACE(kTraceDebug, kTraceUtility, _id, "Playout threshold is decreased: playBufDelay=%u", _playBufDelay);
    }

    // Limit the minimum sound card (playback) delay to adaptive minimum delay
    if (_playBufDelay < _minPlayBufDelay)
    {
        _playBufDelay = _minPlayBufDelay;
        WEBRTC_TRACE(kTraceDebug, kTraceUtility, _id, "Playout threshold is limited to %u", _minPlayBufDelay);
    }

    // Limit the maximum sound card (playback) delay to 150 ms
    if (_playBufDelay > 150)
    {
        _playBufDelay = 150;
        WEBRTC_TRACE(kTraceDebug, kTraceUtility, _id, "Playout threshold is limited to %d", _playBufDelay);
    }

    // Upper limit of the minimum sound card (playback) delay to 65 ms.
    // Deactivated during "useHeader mode" (_useHeader > 0).
    if (_minPlayBufDelay > _MAX_minBuffer &&
       (_useHeader == 0))
    {
        _minPlayBufDelay = _MAX_minBuffer;
        WEBRTC_TRACE(kTraceDebug, kTraceUtility, _id, "Minimum playout threshold is limited to %d", _MAX_minBuffer);
    }

    return (0);
}

// ----------------------------------------------------------------------------
//  Write
// ----------------------------------------------------------------------------

int32_t AudioDeviceWindowsWave::Write(int8_t* data, uint16_t nSamples)
{
    if (_hWaveOut == NULL)
    {
        return -1;
    }

    if (_playIsInitialized)
    {
        MMRESULT res;

        const uint16_t bufCount(_playBufCount);

        // Place data in the memory associated with _waveHeaderOut[bufCount]
        //
        const int16_t nBytes = (2*_playChannels)*nSamples;
        memcpy(&_playBuffer[bufCount][0], &data[0], nBytes);

        // Send a data block to the given waveform-audio output device.
        //
        // When the buffer is finished, the WHDR_DONE bit is set in the dwFlags
        // member of the WAVEHDR structure. The buffer must be prepared with the
        // waveOutPrepareHeader function before it is passed to waveOutWrite.
        // Unless the device is paused by calling the waveOutPause function,
        // playback begins when the first data block is sent to the device.
        //
        res = waveOutWrite(_hWaveOut, &_waveHeaderOut[bufCount], sizeof(_waveHeaderOut[bufCount]));
        if (MMSYSERR_NOERROR != res)
        {
            WEBRTC_TRACE(kTraceError, kTraceAudioDevice, _id, "waveOutWrite(%d) failed (err=%d)", bufCount, res);
            TraceWaveOutError(res);

            _writeErrors++;
            if (_writeErrors > 10)
            {
                if (_playError == 1)
                {
                    WEBRTC_TRACE(kTraceWarning, kTraceUtility, _id, "pending playout error exists");
                }
                _playError = 1;  // triggers callback from module process thread
                WEBRTC_TRACE(kTraceError, kTraceUtility, _id, "kPlayoutError message posted: _writeErrors=%u", _writeErrors);
            }

            return -1;
        }

        _playBufCount = (_playBufCount+1) % N_BUFFERS_OUT;  // increase buffer counter modulo size of total buffer
        _writtenSamples += nSamples;                        // each sample is 2 or 4 bytes
        _writeErrors = 0;
    }

    return 0;
}

// ----------------------------------------------------------------------------
//    GetClockDrift
// ----------------------------------------------------------------------------

int32_t AudioDeviceWindowsWave::GetClockDrift(const uint32_t plSamp, const uint32_t rcSamp)
{
    int drift = 0;
    unsigned int plSampDiff = 0, rcSampDiff = 0;

    if (plSamp >= _plSampOld)
    {
        plSampDiff = plSamp - _plSampOld;
    }
    else
    {
        // Wrap
        int i = 31;
        while(_plSampOld <= (unsigned int)POW2(i))
        {
            i--;
        }

        // Add the amount remaining prior to wrapping
        plSampDiff = plSamp +  POW2(i + 1) - _plSampOld;
    }

    if (rcSamp >= _rcSampOld)
    {
        rcSampDiff = rcSamp - _rcSampOld;
    }
    else
    {   // Wrap
        int i = 31;
        while(_rcSampOld <= (unsigned int)POW2(i))
        {
            i--;
        }

        rcSampDiff = rcSamp +  POW2(i + 1) - _rcSampOld;
    }

    drift = plSampDiff - rcSampDiff;

    _plSampOld = plSamp;
    _rcSampOld = rcSamp;

    return drift;
}

// ----------------------------------------------------------------------------
//  MonitorRecording
// ----------------------------------------------------------------------------

int32_t AudioDeviceWindowsWave::MonitorRecording(const uint32_t time)
{
    const uint16_t bytesPerSample = 2*_recChannels;
    const uint32_t nRecordedSamples = _recordedBytes/bytesPerSample;

    if (nRecordedSamples > 5*N_REC_SAMPLES_PER_SEC)
    {
        // 5 seconds of audio has been recorded...
        if ((time - _prevRecByteCheckTime) > 5700)
        {
            // ...and it was more than 5.7 seconds since we last did this check <=>
            // we have not been able to record 5 seconds of audio in 5.7 seconds,
            // hence a problem should be reported.
            // This problem can be related to USB overload.
            //
            if (_recWarning == 1)
            {
                WEBRTC_TRACE(kTraceWarning, kTraceUtility, _id, "pending recording warning exists");
            }
            _recWarning = 1;  // triggers callback from module process thread
            WEBRTC_TRACE(kTraceWarning, kTraceUtility, _id, "kRecordingWarning message posted: time-_prevRecByteCheckTime=%d", time - _prevRecByteCheckTime);
        }

        _recordedBytes = 0;            // restart "check again when 5 seconds are recorded"
        _prevRecByteCheckTime = time;  // reset timer to measure time for recording of 5 seconds
    }

    if ((time - _prevRecByteCheckTime) > 8000)
    {
        // It has been more than 8 seconds since we able to confirm that 5 seconds of
        // audio was recorded, hence we have not been able to record 5 seconds in
        // 8 seconds => the complete recording process is most likely dead.
        //
        if (_recError == 1)
        {
            WEBRTC_TRACE(kTraceWarning, kTraceUtility, _id, "pending recording error exists");
        }
        _recError = 1;  // triggers callback from module process thread
        WEBRTC_TRACE(kTraceError, kTraceUtility, _id, "kRecordingError message posted: time-_prevRecByteCheckTime=%d", time - _prevRecByteCheckTime);

        _prevRecByteCheckTime = time;
    }

    return 0;
}

// ----------------------------------------------------------------------------
//  MonitorRecording
//
//  Restart timer if needed (they seem to be messed up after a hibernate).
// ----------------------------------------------------------------------------

int32_t AudioDeviceWindowsWave::RestartTimerIfNeeded(const uint32_t time)
{
    const uint32_t diffMS = time - _prevTimerCheckTime;
    _prevTimerCheckTime = time;

    if (diffMS > 7)
    {
        // one timer-issue detected...
        _timerFaults++;
        if (_timerFaults > 5 && _timerRestartAttempts < 2)
        {
            // Reinitialize timer event if event fails to execute at least every 5ms.
            // On some machines it helps and the timer starts working as it should again;
            // however, not all machines (we have seen issues on e.g. IBM T60).
            // Therefore, the scheme below ensures that we do max 2 attempts to restart the timer.
            // For the cases where restart does not do the trick, we compensate for the reduced
            // resolution on both the recording and playout sides.
            WEBRTC_TRACE(kTraceWarning, kTraceUtility, _id, " timer issue detected => timer is restarted");
            _timeEvent.StopTimer();
            _timeEvent.StartTimer(true, TIMER_PERIOD_MS);
            // make sure timer gets time to start up and we don't kill/start timer serveral times over and over again
            _timerFaults = -20;
            _timerRestartAttempts++;
        }
    }
    else
    {
        // restart timer-check scheme since we are OK
        _timerFaults = 0;
        _timerRestartAttempts = 0;
    }

    return 0;
}


bool AudioDeviceWindowsWave::KeyPressed() const{

  int key_down = 0;
  for (int key = VK_SPACE; key < VK_NUMLOCK; key++) {
    short res = GetAsyncKeyState(key);
    key_down |= res & 0x1; // Get the LSB
  }
  return (key_down > 0);
}
}  // namespace webrtc<|MERGE_RESOLUTION|>--- conflicted
+++ resolved
@@ -14,10 +14,6 @@
 #include "webrtc/modules/audio_device/win/audio_device_wave_win.h"
 
 #include "webrtc/system_wrappers/include/event_wrapper.h"
-<<<<<<< HEAD
-#include "webrtc/system_wrappers/include/tick_util.h"
-=======
->>>>>>> a17af05f
 #include "webrtc/system_wrappers/include/trace.h"
 
 #include <windows.h>
@@ -210,58 +206,24 @@
 
   const uint32_t nowTime(rtc::TimeMillis());
 
-<<<<<<< HEAD
-    const uint32_t nowTime(TickTime::MillisecondTimestamp());
-=======
   _recordedBytes = 0;
   _prevRecByteCheckTime = nowTime;
   _prevRecTime = nowTime;
   _prevPlayTime = nowTime;
   _prevTimerCheckTime = nowTime;
->>>>>>> a17af05f
 
   _playWarning = 0;
   _playError = 0;
   _recWarning = 0;
   _recError = 0;
 
-<<<<<<< HEAD
-    _playWarning = 0;
-    _playError = 0;
-    _recWarning = 0;
-    _recError = 0;
-
-    _mixerManager.EnumerateAll();
-
-    if (_ptrThread)
-    {
-        // thread is already created and active
-        return 0;
-    }
-
-    const char* threadName = "webrtc_audio_module_thread";
-    _ptrThread.reset(new rtc::PlatformThread(ThreadFunc, this, threadName));
-    _ptrThread->Start();
-    _ptrThread->SetPriority(rtc::kRealtimePriority);
-=======
   _mixerManager.EnumerateAll();
->>>>>>> a17af05f
 
   if (_ptrThread) {
     // thread is already created and active
     return InitStatus::OK;
   }
 
-<<<<<<< HEAD
-    _hGetCaptureVolumeThread =
-        CreateThread(NULL, 0, GetCaptureVolumeThread, this, 0, NULL);
-    if (_hGetCaptureVolumeThread == NULL)
-    {
-        WEBRTC_TRACE(kTraceError, kTraceAudioDevice, _id,
-            "  failed to create the volume getter thread");
-        return -1;
-    }
-=======
   const char* threadName = "webrtc_audio_module_thread";
   _ptrThread.reset(new rtc::PlatformThread(ThreadFunc, this, threadName));
   _ptrThread->Start();
@@ -283,27 +245,15 @@
     LOG(LS_ERROR) << "  failed to create the volume getter thread";
     return InitStatus::OTHER_ERROR;
   }
->>>>>>> a17af05f
 
   SetThreadPriority(_hGetCaptureVolumeThread, THREAD_PRIORITY_NORMAL);
 
-<<<<<<< HEAD
-    _hSetCaptureVolumeThread =
-        CreateThread(NULL, 0, SetCaptureVolumeThread, this, 0, NULL);
-    if (_hSetCaptureVolumeThread == NULL)
-    {
-        WEBRTC_TRACE(kTraceError, kTraceAudioDevice, _id,
-            "  failed to create the volume setter thread");
-        return -1;
-    }
-=======
   _hSetCaptureVolumeThread =
       CreateThread(NULL, 0, SetCaptureVolumeThread, this, 0, NULL);
   if (_hSetCaptureVolumeThread == NULL) {
     LOG(LS_ERROR) << "  failed to create the volume setter thread";
     return InitStatus::OTHER_ERROR;
   }
->>>>>>> a17af05f
 
   SetThreadPriority(_hSetCaptureVolumeThread, THREAD_PRIORITY_NORMAL);
 
@@ -3079,11 +3029,7 @@
         return true;
     }
 
-<<<<<<< HEAD
-    time = TickTime::MillisecondTimestamp();
-=======
     time = rtc::TimeMillis();
->>>>>>> a17af05f
 
     if (_startPlay)
     {
