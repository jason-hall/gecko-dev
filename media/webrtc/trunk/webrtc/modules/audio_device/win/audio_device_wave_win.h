--- conflicted
+++ resolved
@@ -11,11 +11,8 @@
 #ifndef WEBRTC_AUDIO_DEVICE_AUDIO_DEVICE_WAVE_WIN_H
 #define WEBRTC_AUDIO_DEVICE_AUDIO_DEVICE_WAVE_WIN_H
 
-<<<<<<< HEAD
-=======
 #include <memory>
 
->>>>>>> a17af05f
 #include "webrtc/base/platform_thread.h"
 #include "webrtc/modules/audio_device/audio_device_generic.h"
 #include "webrtc/modules/audio_device/win/audio_mixer_manager_win.h"
@@ -227,13 +224,8 @@
     HANDLE                                  _hShutdownSetVolumeEvent;
     HANDLE                                  _hSetCaptureVolumeEvent;
 
-<<<<<<< HEAD
-    // TODO(pbos): Remove scoped_ptr usage and use PlatformThread directly
-    rtc::scoped_ptr<rtc::PlatformThread>    _ptrThread;
-=======
     // TODO(pbos): Remove unique_ptr usage and use PlatformThread directly
     std::unique_ptr<rtc::PlatformThread>    _ptrThread;
->>>>>>> a17af05f
 
     CriticalSectionWrapper&                 _critSectCb;
 
