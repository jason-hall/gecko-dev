--- conflicted
+++ resolved
@@ -23,34 +23,14 @@
       'sources': [
         'include/video_processing.h',
         'include/video_processing_defines.h',
-<<<<<<< HEAD
-        'brightness_detection.cc',
-        'brightness_detection.h',
-        'content_analysis.cc',
-        'content_analysis.h',
-        'deflickering.cc',
-        'deflickering.h',
-        'frame_preprocessor.cc',
-        'frame_preprocessor.h',
-        'spatial_resampler.cc',
-        'spatial_resampler.h',
-        'video_decimator.cc',
-        'video_decimator.h',
-        'video_processing_impl.cc',
-        'video_processing_impl.h',
-=======
->>>>>>> a17af05f
         'video_denoiser.cc',
         'video_denoiser.h',
         'util/denoiser_filter.cc',
         'util/denoiser_filter.h',
         'util/denoiser_filter_c.cc',
         'util/denoiser_filter_c.h',
-<<<<<<< HEAD
-=======
         'util/noise_estimation.cc',
         'util/noise_estimation.h',
->>>>>>> a17af05f
         'util/skin_detection.cc',
         'util/skin_detection.h',
       ],
@@ -71,10 +51,6 @@
           'target_name': 'video_processing_sse2',
           'type': 'static_library',
           'sources': [
-<<<<<<< HEAD
-            'content_analysis_sse2.cc',
-=======
->>>>>>> a17af05f
             'util/denoiser_filter_sse2.cc',
             'util/denoiser_filter_sse2.h',
           ],
