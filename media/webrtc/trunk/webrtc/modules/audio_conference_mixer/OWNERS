--- conflicted
+++ resolved
@@ -1,12 +1,4 @@
 minyue@webrtc.org
-<<<<<<< HEAD
-
-# These are for the common case of adding or renaming files. If you're doing
-# structural changes, please get a review from a reviewer in this file.
-per-file *.gyp=*
-per-file *.gypi=*
-=======
->>>>>>> a17af05f
 
 # These are for the common case of adding or renaming files. If you're doing
 # structural changes, please get a review from a reviewer in this file.
