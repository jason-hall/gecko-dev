--- conflicted
+++ resolved
@@ -15,19 +15,11 @@
 #include <map>
 #include <memory>
 
-<<<<<<< HEAD
-#include "webrtc/base/scoped_ptr.h"
-#include "webrtc/engine_configurations.h"
-=======
->>>>>>> a17af05f
 #include "webrtc/modules/audio_conference_mixer/include/audio_conference_mixer.h"
 #include "webrtc/modules/audio_conference_mixer/source/memory_pool.h"
 #include "webrtc/modules/audio_conference_mixer/source/time_scheduler.h"
 #include "webrtc/modules/include/module_common_types.h"
-<<<<<<< HEAD
-=======
 #include "webrtc/typedefs.h"
->>>>>>> a17af05f
 
 namespace webrtc {
 class AudioProcessing;
@@ -129,13 +121,6 @@
 
     // Clears audioFrameList and reclaims all memory associated with it.
     void ClearAudioFrameList(AudioFrameList* audioFrameList) const;
-<<<<<<< HEAD
-
-    // Update the list of MixerParticipants who have a positive VAD. mixList
-    // should be a list of AudioFrames
-    void UpdateVADPositiveParticipants(AudioFrameList* mixList) const;
-=======
->>>>>>> a17af05f
 
     // This function returns true if it finds the MixerParticipant in the
     // specified list of MixerParticipants.
