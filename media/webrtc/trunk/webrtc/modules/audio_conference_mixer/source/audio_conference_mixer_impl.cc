/*
 *  Copyright (c) 2012 The WebRTC project authors. All Rights Reserved.
 *
 *  Use of this source code is governed by a BSD-style license
 *  that can be found in the LICENSE file in the root of the source
 *  tree. An additional intellectual property rights grant can be found
 *  in the file PATENTS.  All contributing project authors may
 *  be found in the AUTHORS file in the root of the source tree.
 */

<<<<<<< HEAD
=======
#include "webrtc/audio/utility/audio_frame_operations.h"
>>>>>>> a17af05f
#include "webrtc/modules/audio_conference_mixer/include/audio_conference_mixer_defines.h"
#include "webrtc/modules/audio_conference_mixer/source/audio_conference_mixer_impl.h"
#include "webrtc/modules/audio_conference_mixer/source/audio_frame_manipulator.h"
#include "webrtc/modules/audio_processing/include/audio_processing.h"
<<<<<<< HEAD
#include "webrtc/modules/utility/include/audio_frame_operations.h"
=======
>>>>>>> a17af05f
#include "webrtc/system_wrappers/include/critical_section_wrapper.h"
#include "webrtc/system_wrappers/include/trace.h"

namespace webrtc {
namespace {

struct ParticipantFrameStruct {
  ParticipantFrameStruct(MixerParticipant* p, AudioFrame* a, bool m)
      : participant(p), audioFrame(a), muted(m) {}
  MixerParticipant* participant;
  AudioFrame* audioFrame;
  bool muted;
};

typedef std::list<ParticipantFrameStruct*> ParticipantFrameStructList;

// Mix |frame| into |mixed_frame|, with saturation protection and upmixing.
// These effects are applied to |frame| itself prior to mixing. Assumes that
// |mixed_frame| always has at least as many channels as |frame|. Supports
// stereo at most.
//
// TODO(andrew): consider not modifying |frame| here.
void MixFrames(AudioFrame* mixed_frame, AudioFrame* frame, bool use_limiter) {
  assert(mixed_frame->num_channels_ >= frame->num_channels_);
  if (use_limiter) {
    // This is to avoid saturation in the mixing. It is only
    // meaningful if the limiter will be used.
    AudioFrameOperations::ApplyHalfGain(frame);
  }
  if (mixed_frame->num_channels_ > frame->num_channels_) {
    // We only support mono-to-stereo.
    assert(mixed_frame->num_channels_ == 2 &&
           frame->num_channels_ == 1);
    AudioFrameOperations::MonoToStereo(frame);
  }

  AudioFrameOperations::Add(*frame, mixed_frame);
}

// Return the max number of channels from a |list| composed of AudioFrames.
size_t MaxNumChannels(const AudioFrameList* list) {
  size_t max_num_channels = 1;
  for (AudioFrameList::const_iterator iter = list->begin();
       iter != list->end();
       ++iter) {
    max_num_channels = std::max(max_num_channels, (*iter).frame->num_channels_);
  }
  return max_num_channels;
}

}  // namespace

MixerParticipant::MixerParticipant()
    : _mixHistory(new MixHistory()) {
}

MixerParticipant::~MixerParticipant() {
    delete _mixHistory;
}

bool MixerParticipant::IsMixed() const {
    return _mixHistory->IsMixed();
}

MixHistory::MixHistory()
    : _isMixed(0) {
}

MixHistory::~MixHistory() {
}

bool MixHistory::IsMixed() const {
    return _isMixed;
}

bool MixHistory::WasMixed() const {
    // Was mixed is the same as is mixed depending on perspective. This function
    // is for the perspective of AudioConferenceMixerImpl.
    return IsMixed();
}

int32_t MixHistory::SetIsMixed(const bool mixed) {
    _isMixed = mixed;
    return 0;
}

void MixHistory::ResetMixedStatus() {
    _isMixed = false;
}

AudioConferenceMixer* AudioConferenceMixer::Create(int id) {
    AudioConferenceMixerImpl* mixer = new AudioConferenceMixerImpl(id);
    if(!mixer->Init()) {
        delete mixer;
        return NULL;
    }
    return mixer;
}

AudioConferenceMixerImpl::AudioConferenceMixerImpl(int id)
    : _id(id),
      _minimumMixingFreq(kLowestPossible),
      _mixReceiver(NULL),
      _outputFrequency(kDefaultFrequency),
      _sampleSize(0),
      _audioFramePool(NULL),
      _participantList(),
      _additionalParticipantList(),
      _numMixedParticipants(0),
      use_limiter_(true),
      _timeStamp(0),
      _timeScheduler(kProcessPeriodicityInMs),
      _processCalls(0) {}

bool AudioConferenceMixerImpl::Init() {
    _crit.reset(CriticalSectionWrapper::CreateCriticalSection());
    if (_crit.get() == NULL)
        return false;

    _cbCrit.reset(CriticalSectionWrapper::CreateCriticalSection());
    if(_cbCrit.get() == NULL)
        return false;

    Config config;
    config.Set<ExperimentalAgc>(new ExperimentalAgc(false));
    _limiter.reset(AudioProcessing::Create(config));
    if(!_limiter.get())
        return false;

    MemoryPool<AudioFrame>::CreateMemoryPool(_audioFramePool,
                                             DEFAULT_AUDIO_FRAME_POOLSIZE);
    if(_audioFramePool == NULL)
        return false;

    if(SetOutputFrequency(kDefaultFrequency) == -1)
        return false;

    if(_limiter->gain_control()->set_mode(GainControl::kFixedDigital) !=
        _limiter->kNoError)
        return false;

    // We smoothly limit the mixed frame to -7 dbFS. -6 would correspond to the
    // divide-by-2 but -7 is used instead to give a bit of headroom since the
    // AGC is not a hard limiter.
    if(_limiter->gain_control()->set_target_level_dbfs(7) != _limiter->kNoError)
        return false;

    if(_limiter->gain_control()->set_compression_gain_db(0)
        != _limiter->kNoError)
        return false;

    if(_limiter->gain_control()->enable_limiter(true) != _limiter->kNoError)
        return false;

    if(_limiter->gain_control()->Enable(true) != _limiter->kNoError)
        return false;

    return true;
}

AudioConferenceMixerImpl::~AudioConferenceMixerImpl() {
    MemoryPool<AudioFrame>::DeleteMemoryPool(_audioFramePool);
    assert(_audioFramePool == NULL);
}

// Process should be called every kProcessPeriodicityInMs ms
int64_t AudioConferenceMixerImpl::TimeUntilNextProcess() {
    int64_t timeUntilNextProcess = 0;
    CriticalSectionScoped cs(_crit.get());
    if(_timeScheduler.TimeToNextUpdate(timeUntilNextProcess) != 0) {
        WEBRTC_TRACE(kTraceError, kTraceAudioMixerServer, _id,
                     "failed in TimeToNextUpdate() call");
        // Sanity check
        assert(false);
        return -1;
    }
    return timeUntilNextProcess;
}

void AudioConferenceMixerImpl::Process() {
    size_t remainingParticipantsAllowedToMix =
        kMaximumAmountOfMixedParticipants;
    {
        CriticalSectionScoped cs(_crit.get());
        assert(_processCalls == 0);
        _processCalls++;

        // Let the scheduler know that we are running one iteration.
        _timeScheduler.UpdateScheduler();
    }

    AudioFrameList mixList;
    AudioFrameList rampOutList;
    AudioFrameList additionalFramesList;
    std::map<int, MixerParticipant*> mixedParticipantsMap;
    {
        CriticalSectionScoped cs(_cbCrit.get());

        int32_t lowFreq = GetLowestMixingFrequency();
        // SILK can run in 12 kHz and 24 kHz. These frequencies are not
        // supported so use the closest higher frequency to not lose any
        // information.
        // TODO(henrike): this is probably more appropriate to do in
        //                GetLowestMixingFrequency().
        if (lowFreq == 12000) {
            lowFreq = 16000;
        } else if (lowFreq == 24000) {
            lowFreq = 32000;
        }
        if(lowFreq <= 0) {
            CriticalSectionScoped cs(_crit.get());
            _processCalls--;
            return;
        } else {
            switch(lowFreq) {
            case 8000:
                if(OutputFrequency() != kNbInHz) {
                    SetOutputFrequency(kNbInHz);
                }
                break;
            case 16000:
                if(OutputFrequency() != kWbInHz) {
                    SetOutputFrequency(kWbInHz);
                }
                break;
            case 32000:
                if(OutputFrequency() != kSwbInHz) {
                    SetOutputFrequency(kSwbInHz);
                }
                break;
            case 48000:
                if(OutputFrequency() != kFbInHz) {
                    SetOutputFrequency(kFbInHz);
                }
                break;
            default:
                assert(false);

                CriticalSectionScoped cs(_crit.get());
                _processCalls--;
                return;
            }
        }

        UpdateToMix(&mixList, &rampOutList, &mixedParticipantsMap,
                    &remainingParticipantsAllowedToMix);

        GetAdditionalAudio(&additionalFramesList);
        UpdateMixedStatus(mixedParticipantsMap);
    }

    // Get an AudioFrame for mixing from the memory pool.
    AudioFrame* mixedAudio = NULL;
    if(_audioFramePool->PopMemory(mixedAudio) == -1) {
        WEBRTC_TRACE(kTraceMemory, kTraceAudioMixerServer, _id,
                     "failed PopMemory() call");
        assert(false);
        return;
    }

<<<<<<< HEAD
    int retval = 0;
=======
>>>>>>> a17af05f
    {
        CriticalSectionScoped cs(_crit.get());

        // TODO(henrike): it might be better to decide the number of channels
        //                with an API instead of dynamically.

        // Find the max channels over all mixing lists.
        const size_t num_mixed_channels = std::max(MaxNumChannels(&mixList),
            std::max(MaxNumChannels(&additionalFramesList),
                     MaxNumChannels(&rampOutList)));

        mixedAudio->UpdateFrame(-1, _timeStamp, NULL, 0, _outputFrequency,
                                AudioFrame::kNormalSpeech,
                                AudioFrame::kVadPassive, num_mixed_channels);

        _timeStamp += static_cast<uint32_t>(_sampleSize);

        // We only use the limiter if it supports the output sample rate and
        // we're actually mixing multiple streams.
        use_limiter_ =
            _numMixedParticipants > 1 &&
            _outputFrequency <= AudioProcessing::kMaxNativeSampleRateHz;

        MixFromList(mixedAudio, mixList);
        MixAnonomouslyFromList(mixedAudio, additionalFramesList);
        MixAnonomouslyFromList(mixedAudio, rampOutList);

        if(mixedAudio->samples_per_channel_ == 0) {
            // Nothing was mixed, set the audio samples to silence.
            mixedAudio->samples_per_channel_ = _sampleSize;
            AudioFrameOperations::Mute(mixedAudio);
        } else {
            // Only call the limiter if we have something to mix.
<<<<<<< HEAD
            if(!LimitMixedAudio(mixedAudio))
                retval = -1;
=======
            LimitMixedAudio(mixedAudio);
>>>>>>> a17af05f
        }
    }

    {
        CriticalSectionScoped cs(_cbCrit.get());
        if(_mixReceiver != NULL) {
            const AudioFrame** dummy = NULL;
            _mixReceiver->NewMixedAudio(
                _id,
                *mixedAudio,
                dummy,
                0);
        }
    }

    // Reclaim all outstanding memory.
    _audioFramePool->PushMemory(mixedAudio);
    ClearAudioFrameList(&mixList);
    ClearAudioFrameList(&rampOutList);
    ClearAudioFrameList(&additionalFramesList);
    {
        CriticalSectionScoped cs(_crit.get());
        _processCalls--;
    }
    return;
}

int32_t AudioConferenceMixerImpl::RegisterMixedStreamCallback(
    AudioMixerOutputReceiver* mixReceiver) {
    CriticalSectionScoped cs(_cbCrit.get());
    if(_mixReceiver != NULL) {
        return -1;
    }
    _mixReceiver = mixReceiver;
    return 0;
}

int32_t AudioConferenceMixerImpl::UnRegisterMixedStreamCallback() {
    CriticalSectionScoped cs(_cbCrit.get());
    if(_mixReceiver == NULL) {
        return -1;
    }
    _mixReceiver = NULL;
    return 0;
}

int32_t AudioConferenceMixerImpl::SetOutputFrequency(
    const Frequency& frequency) {
    CriticalSectionScoped cs(_crit.get());

    _outputFrequency = frequency;
    _sampleSize =
        static_cast<size_t>((_outputFrequency*kProcessPeriodicityInMs) / 1000);

    return 0;
}

AudioConferenceMixer::Frequency
AudioConferenceMixerImpl::OutputFrequency() const {
    CriticalSectionScoped cs(_crit.get());
    return _outputFrequency;
}

int32_t AudioConferenceMixerImpl::SetMixabilityStatus(
    MixerParticipant* participant, bool mixable) {
    if (!mixable) {
        // Anonymous participants are in a separate list. Make sure that the
        // participant is in the _participantList if it is being mixed.
        SetAnonymousMixabilityStatus(participant, false);
    }
    size_t numMixedParticipants;
    {
        CriticalSectionScoped cs(_cbCrit.get());
        const bool isMixed =
            IsParticipantInList(*participant, _participantList);
        // API must be called with a new state.
        if(!(mixable ^ isMixed)) {
            WEBRTC_TRACE(kTraceWarning, kTraceAudioMixerServer, _id,
                         "Mixable is aready %s",
                         isMixed ? "ON" : "off");
            return -1;
        }
        bool success = false;
        if(mixable) {
            success = AddParticipantToList(participant, &_participantList);
        } else {
            success = RemoveParticipantFromList(participant, &_participantList);
        }
        if(!success) {
            WEBRTC_TRACE(kTraceError, kTraceAudioMixerServer, _id,
                         "failed to %s participant",
                         mixable ? "add" : "remove");
            assert(false);
            return -1;
        }

        size_t numMixedNonAnonymous = _participantList.size();
        if (numMixedNonAnonymous > kMaximumAmountOfMixedParticipants) {
            numMixedNonAnonymous = kMaximumAmountOfMixedParticipants;
        }
        numMixedParticipants =
            numMixedNonAnonymous + _additionalParticipantList.size();
    }
    // A MixerParticipant was added or removed. Make sure the scratch
    // buffer is updated if necessary.
    // Note: The scratch buffer may only be updated in Process().
    CriticalSectionScoped cs(_crit.get());
    _numMixedParticipants = numMixedParticipants;
    return 0;
}

bool AudioConferenceMixerImpl::MixabilityStatus(
    const MixerParticipant& participant) const {
    CriticalSectionScoped cs(_cbCrit.get());
    return IsParticipantInList(participant, _participantList);
}

int32_t AudioConferenceMixerImpl::SetAnonymousMixabilityStatus(
    MixerParticipant* participant, bool anonymous) {
    CriticalSectionScoped cs(_cbCrit.get());
    if(IsParticipantInList(*participant, _additionalParticipantList)) {
        if(anonymous) {
            return 0;
        }
        if(!RemoveParticipantFromList(participant,
                                      &_additionalParticipantList)) {
            WEBRTC_TRACE(kTraceError, kTraceAudioMixerServer, _id,
                         "unable to remove participant from anonymous list");
            assert(false);
            return -1;
        }
        return AddParticipantToList(participant, &_participantList) ? 0 : -1;
    }
    if(!anonymous) {
        return 0;
    }
    const bool mixable = RemoveParticipantFromList(participant,
                                                   &_participantList);
    if(!mixable) {
        WEBRTC_TRACE(
            kTraceWarning,
            kTraceAudioMixerServer,
            _id,
            "participant must be registered before turning it into anonymous");
        // Setting anonymous status is only possible if MixerParticipant is
        // already registered.
        return -1;
    }
    return AddParticipantToList(participant, &_additionalParticipantList) ?
        0 : -1;
}

bool AudioConferenceMixerImpl::AnonymousMixabilityStatus(
    const MixerParticipant& participant) const {
    CriticalSectionScoped cs(_cbCrit.get());
    return IsParticipantInList(participant, _additionalParticipantList);
}

int32_t AudioConferenceMixerImpl::SetMinimumMixingFrequency(
    Frequency freq) {
    // Make sure that only allowed sampling frequencies are used. Use closest
    // higher sampling frequency to avoid losing information.
    if (static_cast<int>(freq) == 12000) {
         freq = kWbInHz;
    } else if (static_cast<int>(freq) == 24000) {
        freq = kSwbInHz;
    }

    if((freq == kNbInHz) || (freq == kWbInHz) || (freq == kSwbInHz) ||
       (freq == kLowestPossible)) {
        _minimumMixingFreq=freq;
        return 0;
    } else {
        WEBRTC_TRACE(kTraceError, kTraceAudioMixerServer, _id,
                     "SetMinimumMixingFrequency incorrect frequency: %i",freq);
        assert(false);
        return -1;
    }
}

// Check all AudioFrames that are to be mixed. The highest sampling frequency
// found is the lowest that can be used without losing information.
int32_t AudioConferenceMixerImpl::GetLowestMixingFrequency() const {
    const int participantListFrequency =
        GetLowestMixingFrequencyFromList(_participantList);
    const int anonymousListFrequency =
        GetLowestMixingFrequencyFromList(_additionalParticipantList);
    const int highestFreq =
        (participantListFrequency > anonymousListFrequency) ?
            participantListFrequency : anonymousListFrequency;
    // Check if the user specified a lowest mixing frequency.
    if(_minimumMixingFreq != kLowestPossible) {
        if(_minimumMixingFreq > highestFreq) {
            return _minimumMixingFreq;
        }
    }
    return highestFreq;
}

int32_t AudioConferenceMixerImpl::GetLowestMixingFrequencyFromList(
    const MixerParticipantList& mixList) const {
    int32_t highestFreq = 8000;
    for (MixerParticipantList::const_iterator iter = mixList.begin();
         iter != mixList.end();
         ++iter) {
        const int32_t neededFrequency = (*iter)->NeededFrequency(_id);
        if(neededFrequency > highestFreq) {
            highestFreq = neededFrequency;
        }
    }
    return highestFreq;
}

void AudioConferenceMixerImpl::UpdateToMix(
    AudioFrameList* mixList,
    AudioFrameList* rampOutList,
    std::map<int, MixerParticipant*>* mixParticipantList,
    size_t* maxAudioFrameCounter) const {
    WEBRTC_TRACE(kTraceStream, kTraceAudioMixerServer, _id,
                 "UpdateToMix(mixList,rampOutList,mixParticipantList,%d)",
                 *maxAudioFrameCounter);
    const size_t mixListStartSize = mixList->size();
    AudioFrameList activeList;
    // Struct needed by the passive lists to keep track of which AudioFrame
    // belongs to which MixerParticipant.
<<<<<<< HEAD
    ParticipantFramePairList passiveWasNotMixedList;
    ParticipantFramePairList passiveWasMixedList;
=======
    ParticipantFrameStructList passiveWasNotMixedList;
    ParticipantFrameStructList passiveWasMixedList;
>>>>>>> a17af05f
    for (MixerParticipantList::const_iterator participant =
        _participantList.begin(); participant != _participantList.end();
         ++participant) {
        // Stop keeping track of passive participants if there are already
        // enough participants available (they wont be mixed anyway).
        bool mustAddToPassiveList = (*maxAudioFrameCounter >
                                    (activeList.size() +
                                     passiveWasMixedList.size() +
                                     passiveWasNotMixedList.size()));

        bool wasMixed = false;
        wasMixed = (*participant)->_mixHistory->WasMixed();
        AudioFrame* audioFrame = NULL;
        if(_audioFramePool->PopMemory(audioFrame) == -1) {
            WEBRTC_TRACE(kTraceMemory, kTraceAudioMixerServer, _id,
                         "failed PopMemory() call");
            assert(false);
            return;
        }
        audioFrame->sample_rate_hz_ = _outputFrequency;

<<<<<<< HEAD
        if((*participant)->GetAudioFrame(_id, audioFrame) != 0) {
=======
        auto ret = (*participant)->GetAudioFrameWithMuted(_id, audioFrame);
        if (ret == MixerParticipant::AudioFrameInfo::kError) {
>>>>>>> a17af05f
            WEBRTC_TRACE(kTraceWarning, kTraceAudioMixerServer, _id,
                         "failed to GetAudioFrameWithMuted() from participant");
            _audioFramePool->PushMemory(audioFrame);
            continue;
        }
        const bool muted = (ret == MixerParticipant::AudioFrameInfo::kMuted);
        if (_participantList.size() != 1) {
          // TODO(wu): Issue 3390, add support for multiple participants case.
          audioFrame->ntp_time_ms_ = -1;
        }

        // TODO(henrike): this assert triggers in some test cases where SRTP is
        // used which prevents NetEQ from making a VAD. Temporarily disable this
        // assert until the problem is fixed on a higher level.
        // assert(audioFrame->vad_activity_ != AudioFrame::kVadUnknown);
        if (audioFrame->vad_activity_ == AudioFrame::kVadUnknown) {
            WEBRTC_TRACE(kTraceWarning, kTraceAudioMixerServer, _id,
                         "invalid VAD state from participant");
        }

        if(audioFrame->vad_activity_ == AudioFrame::kVadActive) {
            if(!wasMixed && !muted) {
                RampIn(*audioFrame);
            }

            if(activeList.size() >= *maxAudioFrameCounter) {
                // There are already more active participants than should be
                // mixed. Only keep the ones with the highest energy.
                AudioFrameList::iterator replaceItem;
                uint32_t lowestEnergy =
                    muted ? 0 : CalculateEnergy(*audioFrame);

                bool found_replace_item = false;
                for (AudioFrameList::iterator iter = activeList.begin();
                     iter != activeList.end();
                     ++iter) {
                    const uint32_t energy =
                        muted ? 0 : CalculateEnergy(*iter->frame);
                    if(energy < lowestEnergy) {
                        replaceItem = iter;
                        lowestEnergy = energy;
                        found_replace_item = true;
                    }
                }
                if(found_replace_item) {
                    RTC_DCHECK(!muted);  // Cannot replace with a muted frame.
                    FrameAndMuteInfo replaceFrame = *replaceItem;

                    bool replaceWasMixed = false;
                    std::map<int, MixerParticipant*>::const_iterator it =
<<<<<<< HEAD
                        mixParticipantList->find(replaceFrame->id_);
=======
                        mixParticipantList->find(replaceFrame.frame->id_);
>>>>>>> a17af05f

                    // When a frame is pushed to |activeList| it is also pushed
                    // to mixParticipantList with the frame's id. This means
                    // that the Find call above should never fail.
                    assert(it != mixParticipantList->end());
                    replaceWasMixed = it->second->_mixHistory->WasMixed();

                    mixParticipantList->erase(replaceFrame.frame->id_);
                    activeList.erase(replaceItem);

                    activeList.push_front(FrameAndMuteInfo(audioFrame, muted));
                    (*mixParticipantList)[audioFrame->id_] = *participant;
                    assert(mixParticipantList->size() <=
                           kMaximumAmountOfMixedParticipants);

                    if (replaceWasMixed) {
                      if (!replaceFrame.muted) {
                        RampOut(*replaceFrame.frame);
                      }
                      rampOutList->push_back(replaceFrame);
                      assert(rampOutList->size() <=
                             kMaximumAmountOfMixedParticipants);
                    } else {
                      _audioFramePool->PushMemory(replaceFrame.frame);
                    }
                } else {
                    if(wasMixed) {
                        if (!muted) {
                            RampOut(*audioFrame);
                        }
                        rampOutList->push_back(FrameAndMuteInfo(audioFrame,
                                                                muted));
                        assert(rampOutList->size() <=
                               kMaximumAmountOfMixedParticipants);
                    } else {
                        _audioFramePool->PushMemory(audioFrame);
                    }
                }
            } else {
                activeList.push_front(FrameAndMuteInfo(audioFrame, muted));
                (*mixParticipantList)[audioFrame->id_] = *participant;
                assert(mixParticipantList->size() <=
                       kMaximumAmountOfMixedParticipants);
            }
        } else {
            if(wasMixed) {
                ParticipantFrameStruct* part_struct =
                    new ParticipantFrameStruct(*participant, audioFrame, muted);
                passiveWasMixedList.push_back(part_struct);
            } else if(mustAddToPassiveList) {
                if (!muted) {
                    RampIn(*audioFrame);
                }
                ParticipantFrameStruct* part_struct =
                    new ParticipantFrameStruct(*participant, audioFrame, muted);
                passiveWasNotMixedList.push_back(part_struct);
            } else {
                _audioFramePool->PushMemory(audioFrame);
            }
        }
    }
    assert(activeList.size() <= *maxAudioFrameCounter);
    // At this point it is known which participants should be mixed. Transfer
    // this information to this functions output parameters.
    for (AudioFrameList::const_iterator iter = activeList.begin();
         iter != activeList.end();
         ++iter) {
        mixList->push_back(*iter);
    }
    activeList.clear();
    // Always mix a constant number of AudioFrames. If there aren't enough
    // active participants mix passive ones. Starting with those that was mixed
    // last iteration.
<<<<<<< HEAD
    for (ParticipantFramePairList::const_iterator
        iter = passiveWasMixedList.begin(); iter != passiveWasMixedList.end();
         ++iter) {
        if(mixList->size() < *maxAudioFrameCounter + mixListStartSize) {
            mixList->push_back((*iter)->audioFrame);
=======
    for (ParticipantFrameStructList::const_iterator
        iter = passiveWasMixedList.begin(); iter != passiveWasMixedList.end();
         ++iter) {
        if(mixList->size() < *maxAudioFrameCounter + mixListStartSize) {
            mixList->push_back(FrameAndMuteInfo((*iter)->audioFrame,
                                                (*iter)->muted));
>>>>>>> a17af05f
            (*mixParticipantList)[(*iter)->audioFrame->id_] =
                (*iter)->participant;
            assert(mixParticipantList->size() <=
                   kMaximumAmountOfMixedParticipants);
        } else {
            _audioFramePool->PushMemory((*iter)->audioFrame);
        }
        delete *iter;
    }
    // And finally the ones that have not been mixed for a while.
<<<<<<< HEAD
    for (ParticipantFramePairList::const_iterator iter =
=======
    for (ParticipantFrameStructList::const_iterator iter =
>>>>>>> a17af05f
             passiveWasNotMixedList.begin();
         iter != passiveWasNotMixedList.end();
         ++iter) {
        if(mixList->size() <  *maxAudioFrameCounter + mixListStartSize) {
<<<<<<< HEAD
          mixList->push_back((*iter)->audioFrame);
=======
          mixList->push_back(FrameAndMuteInfo((*iter)->audioFrame,
                                              (*iter)->muted));
>>>>>>> a17af05f
            (*mixParticipantList)[(*iter)->audioFrame->id_] =
                (*iter)->participant;
            assert(mixParticipantList->size() <=
                   kMaximumAmountOfMixedParticipants);
        } else {
            _audioFramePool->PushMemory((*iter)->audioFrame);
        }
        delete *iter;
    }
    assert(*maxAudioFrameCounter + mixListStartSize >= mixList->size());
    *maxAudioFrameCounter += mixListStartSize - mixList->size();
}

void AudioConferenceMixerImpl::GetAdditionalAudio(
    AudioFrameList* additionalFramesList) const {
    WEBRTC_TRACE(kTraceStream, kTraceAudioMixerServer, _id,
                 "GetAdditionalAudio(additionalFramesList)");
    // The GetAudioFrameWithMuted() callback may result in the participant being
    // removed from additionalParticipantList_. If that happens it will
    // invalidate any iterators. Create a copy of the participants list such
    // that the list of participants can be traversed safely.
    MixerParticipantList additionalParticipantList;
    additionalParticipantList.insert(additionalParticipantList.begin(),
                                     _additionalParticipantList.begin(),
                                     _additionalParticipantList.end());

    for (MixerParticipantList::const_iterator participant =
             additionalParticipantList.begin();
         participant != additionalParticipantList.end();
         ++participant) {
        AudioFrame* audioFrame = NULL;
        if(_audioFramePool->PopMemory(audioFrame) == -1) {
            WEBRTC_TRACE(kTraceMemory, kTraceAudioMixerServer, _id,
                         "failed PopMemory() call");
            assert(false);
            return;
        }
        audioFrame->sample_rate_hz_ = _outputFrequency;
<<<<<<< HEAD
        if((*participant)->GetAudioFrame(_id, audioFrame) != 0) {
=======
        auto ret = (*participant)->GetAudioFrameWithMuted(_id, audioFrame);
        if (ret == MixerParticipant::AudioFrameInfo::kError) {
>>>>>>> a17af05f
            WEBRTC_TRACE(kTraceWarning, kTraceAudioMixerServer, _id,
                         "failed to GetAudioFrameWithMuted() from participant");
            _audioFramePool->PushMemory(audioFrame);
            continue;
        }
        if(audioFrame->samples_per_channel_ == 0) {
            // Empty frame. Don't use it.
            _audioFramePool->PushMemory(audioFrame);
            continue;
        }
        additionalFramesList->push_back(FrameAndMuteInfo(
            audioFrame, ret == MixerParticipant::AudioFrameInfo::kMuted));
    }
}

void AudioConferenceMixerImpl::UpdateMixedStatus(
    const std::map<int, MixerParticipant*>& mixedParticipantsMap) const {
    WEBRTC_TRACE(kTraceStream, kTraceAudioMixerServer, _id,
                 "UpdateMixedStatus(mixedParticipantsMap)");
    assert(mixedParticipantsMap.size() <= kMaximumAmountOfMixedParticipants);

    // Loop through all participants. If they are in the mix map they
    // were mixed.
    for (MixerParticipantList::const_iterator
        participant =_participantList.begin();
        participant != _participantList.end();
         ++participant) {
        bool isMixed = false;
        for (std::map<int, MixerParticipant*>::const_iterator it =
                 mixedParticipantsMap.begin();
             it != mixedParticipantsMap.end();
             ++it) {
          if (it->second == *participant) {
            isMixed = true;
            break;
          }
        }
        (*participant)->_mixHistory->SetIsMixed(isMixed);
    }
}

void AudioConferenceMixerImpl::ClearAudioFrameList(
    AudioFrameList* audioFrameList) const {
    WEBRTC_TRACE(kTraceStream, kTraceAudioMixerServer, _id,
                 "ClearAudioFrameList(audioFrameList)");
    for (AudioFrameList::iterator iter = audioFrameList->begin();
         iter != audioFrameList->end();
         ++iter) {
        _audioFramePool->PushMemory(iter->frame);
    }
    audioFrameList->clear();
}

<<<<<<< HEAD
void AudioConferenceMixerImpl::UpdateVADPositiveParticipants(
    AudioFrameList* mixList) const {
    WEBRTC_TRACE(kTraceStream, kTraceAudioMixerServer, _id,
                 "UpdateVADPositiveParticipants(mixList)");

    for (AudioFrameList::const_iterator iter = mixList->begin();
         iter != mixList->end();
         ++iter) {
        CalculateEnergy(**iter);
    }
}

=======
>>>>>>> a17af05f
bool AudioConferenceMixerImpl::IsParticipantInList(
    const MixerParticipant& participant,
    const MixerParticipantList& participantList) const {
    WEBRTC_TRACE(kTraceStream, kTraceAudioMixerServer, _id,
                 "IsParticipantInList(participant,participantList)");
    for (MixerParticipantList::const_iterator iter = participantList.begin();
         iter != participantList.end();
         ++iter) {
        if(&participant == *iter) {
            return true;
        }
    }
    return false;
}

bool AudioConferenceMixerImpl::AddParticipantToList(
    MixerParticipant* participant,
    MixerParticipantList* participantList) const {
    WEBRTC_TRACE(kTraceStream, kTraceAudioMixerServer, _id,
                 "AddParticipantToList(participant, participantList)");
    participantList->push_back(participant);
    // Make sure that the mixed status is correct for new MixerParticipant.
    participant->_mixHistory->ResetMixedStatus();
    return true;
}

bool AudioConferenceMixerImpl::RemoveParticipantFromList(
    MixerParticipant* participant,
    MixerParticipantList* participantList) const {
    WEBRTC_TRACE(kTraceStream, kTraceAudioMixerServer, _id,
                 "RemoveParticipantFromList(participant, participantList)");
    for (MixerParticipantList::iterator iter = participantList->begin();
         iter != participantList->end();
         ++iter) {
        if(*iter == participant) {
            participantList->erase(iter);
            // Participant is no longer mixed, reset to default.
            participant->_mixHistory->ResetMixedStatus();
            return true;
        }
    }
    return false;
}

int32_t AudioConferenceMixerImpl::MixFromList(
    AudioFrame* mixedAudio,
    const AudioFrameList& audioFrameList) const {
    WEBRTC_TRACE(kTraceStream, kTraceAudioMixerServer, _id,
                 "MixFromList(mixedAudio, audioFrameList)");
    if(audioFrameList.empty()) return 0;

    uint32_t position = 0;

    if (_numMixedParticipants == 1) {
<<<<<<< HEAD
      mixedAudio->timestamp_ = audioFrameList.front()->timestamp_;
      mixedAudio->elapsed_time_ms_ = audioFrameList.front()->elapsed_time_ms_;
=======
      mixedAudio->timestamp_ = audioFrameList.front().frame->timestamp_;
      mixedAudio->elapsed_time_ms_ =
          audioFrameList.front().frame->elapsed_time_ms_;
>>>>>>> a17af05f
    } else {
      // TODO(wu): Issue 3390.
      // Audio frame timestamp is only supported in one channel case.
      mixedAudio->timestamp_ = 0;
      mixedAudio->elapsed_time_ms_ = -1;
    }

    for (AudioFrameList::const_iterator iter = audioFrameList.begin();
         iter != audioFrameList.end();
         ++iter) {
        if(position >= kMaximumAmountOfMixedParticipants) {
            WEBRTC_TRACE(
                kTraceMemory,
                kTraceAudioMixerServer,
                _id,
                "Trying to mix more than max amount of mixed participants:%d!",
                kMaximumAmountOfMixedParticipants);
            // Assert and avoid crash
            assert(false);
            position = 0;
        }
<<<<<<< HEAD
        MixFrames(mixedAudio, (*iter), use_limiter_);
=======
        if (!iter->muted) {
          MixFrames(mixedAudio, iter->frame, use_limiter_);
        }
>>>>>>> a17af05f

        position++;
    }

    return 0;
}

// TODO(andrew): consolidate this function with MixFromList.
int32_t AudioConferenceMixerImpl::MixAnonomouslyFromList(
    AudioFrame* mixedAudio,
    const AudioFrameList& audioFrameList) const {
    WEBRTC_TRACE(kTraceStream, kTraceAudioMixerServer, _id,
                 "MixAnonomouslyFromList(mixedAudio, audioFrameList)");

    if(audioFrameList.empty()) return 0;

    for (AudioFrameList::const_iterator iter = audioFrameList.begin();
         iter != audioFrameList.end();
         ++iter) {
<<<<<<< HEAD
        MixFrames(mixedAudio, *iter, use_limiter_);
=======
        if (!iter->muted) {
            MixFrames(mixedAudio, iter->frame, use_limiter_);
        }
>>>>>>> a17af05f
    }
    return 0;
}

bool AudioConferenceMixerImpl::LimitMixedAudio(AudioFrame* mixedAudio) const {
    if (!use_limiter_) {
      return true;
    }

    // Smoothly limit the mixed frame.
    const int error = _limiter->ProcessStream(mixedAudio);

    // And now we can safely restore the level. This procedure results in
    // some loss of resolution, deemed acceptable.
    //
    // It's possible to apply the gain in the AGC (with a target level of 0 dbFS
    // and compression gain of 6 dB). However, in the transition frame when this
    // is enabled (moving from one to two participants) it has the potential to
    // create discontinuities in the mixed frame.
    //
    // Instead we double the frame (with addition since left-shifting a
    // negative value is undefined).
<<<<<<< HEAD
    *mixedAudio += *mixedAudio;
=======
    AudioFrameOperations::Add(*mixedAudio, mixedAudio);
>>>>>>> a17af05f

    if(error != _limiter->kNoError) {
        WEBRTC_TRACE(kTraceError, kTraceAudioMixerServer, _id,
                     "Error from AudioProcessing: %d", error);
        assert(false);
        return false;
    }
    return true;
}
}  // namespace webrtc<|MERGE_RESOLUTION|>--- conflicted
+++ resolved
@@ -8,18 +8,11 @@
  *  be found in the AUTHORS file in the root of the source tree.
  */
 
-<<<<<<< HEAD
-=======
 #include "webrtc/audio/utility/audio_frame_operations.h"
->>>>>>> a17af05f
 #include "webrtc/modules/audio_conference_mixer/include/audio_conference_mixer_defines.h"
 #include "webrtc/modules/audio_conference_mixer/source/audio_conference_mixer_impl.h"
 #include "webrtc/modules/audio_conference_mixer/source/audio_frame_manipulator.h"
 #include "webrtc/modules/audio_processing/include/audio_processing.h"
-<<<<<<< HEAD
-#include "webrtc/modules/utility/include/audio_frame_operations.h"
-=======
->>>>>>> a17af05f
 #include "webrtc/system_wrappers/include/critical_section_wrapper.h"
 #include "webrtc/system_wrappers/include/trace.h"
 
@@ -280,10 +273,6 @@
         return;
     }
 
-<<<<<<< HEAD
-    int retval = 0;
-=======
->>>>>>> a17af05f
     {
         CriticalSectionScoped cs(_crit.get());
 
@@ -317,12 +306,7 @@
             AudioFrameOperations::Mute(mixedAudio);
         } else {
             // Only call the limiter if we have something to mix.
-<<<<<<< HEAD
-            if(!LimitMixedAudio(mixedAudio))
-                retval = -1;
-=======
             LimitMixedAudio(mixedAudio);
->>>>>>> a17af05f
         }
     }
 
@@ -548,13 +532,8 @@
     AudioFrameList activeList;
     // Struct needed by the passive lists to keep track of which AudioFrame
     // belongs to which MixerParticipant.
-<<<<<<< HEAD
-    ParticipantFramePairList passiveWasNotMixedList;
-    ParticipantFramePairList passiveWasMixedList;
-=======
     ParticipantFrameStructList passiveWasNotMixedList;
     ParticipantFrameStructList passiveWasMixedList;
->>>>>>> a17af05f
     for (MixerParticipantList::const_iterator participant =
         _participantList.begin(); participant != _participantList.end();
          ++participant) {
@@ -576,12 +555,8 @@
         }
         audioFrame->sample_rate_hz_ = _outputFrequency;
 
-<<<<<<< HEAD
-        if((*participant)->GetAudioFrame(_id, audioFrame) != 0) {
-=======
         auto ret = (*participant)->GetAudioFrameWithMuted(_id, audioFrame);
         if (ret == MixerParticipant::AudioFrameInfo::kError) {
->>>>>>> a17af05f
             WEBRTC_TRACE(kTraceWarning, kTraceAudioMixerServer, _id,
                          "failed to GetAudioFrameWithMuted() from participant");
             _audioFramePool->PushMemory(audioFrame);
@@ -632,11 +607,7 @@
 
                     bool replaceWasMixed = false;
                     std::map<int, MixerParticipant*>::const_iterator it =
-<<<<<<< HEAD
-                        mixParticipantList->find(replaceFrame->id_);
-=======
                         mixParticipantList->find(replaceFrame.frame->id_);
->>>>>>> a17af05f
 
                     // When a frame is pushed to |activeList| it is also pushed
                     // to mixParticipantList with the frame's id. This means
@@ -710,20 +681,12 @@
     // Always mix a constant number of AudioFrames. If there aren't enough
     // active participants mix passive ones. Starting with those that was mixed
     // last iteration.
-<<<<<<< HEAD
-    for (ParticipantFramePairList::const_iterator
-        iter = passiveWasMixedList.begin(); iter != passiveWasMixedList.end();
-         ++iter) {
-        if(mixList->size() < *maxAudioFrameCounter + mixListStartSize) {
-            mixList->push_back((*iter)->audioFrame);
-=======
     for (ParticipantFrameStructList::const_iterator
         iter = passiveWasMixedList.begin(); iter != passiveWasMixedList.end();
          ++iter) {
         if(mixList->size() < *maxAudioFrameCounter + mixListStartSize) {
             mixList->push_back(FrameAndMuteInfo((*iter)->audioFrame,
                                                 (*iter)->muted));
->>>>>>> a17af05f
             (*mixParticipantList)[(*iter)->audioFrame->id_] =
                 (*iter)->participant;
             assert(mixParticipantList->size() <=
@@ -734,21 +697,13 @@
         delete *iter;
     }
     // And finally the ones that have not been mixed for a while.
-<<<<<<< HEAD
-    for (ParticipantFramePairList::const_iterator iter =
-=======
     for (ParticipantFrameStructList::const_iterator iter =
->>>>>>> a17af05f
              passiveWasNotMixedList.begin();
          iter != passiveWasNotMixedList.end();
          ++iter) {
         if(mixList->size() <  *maxAudioFrameCounter + mixListStartSize) {
-<<<<<<< HEAD
-          mixList->push_back((*iter)->audioFrame);
-=======
           mixList->push_back(FrameAndMuteInfo((*iter)->audioFrame,
                                               (*iter)->muted));
->>>>>>> a17af05f
             (*mixParticipantList)[(*iter)->audioFrame->id_] =
                 (*iter)->participant;
             assert(mixParticipantList->size() <=
@@ -787,12 +742,8 @@
             return;
         }
         audioFrame->sample_rate_hz_ = _outputFrequency;
-<<<<<<< HEAD
-        if((*participant)->GetAudioFrame(_id, audioFrame) != 0) {
-=======
         auto ret = (*participant)->GetAudioFrameWithMuted(_id, audioFrame);
         if (ret == MixerParticipant::AudioFrameInfo::kError) {
->>>>>>> a17af05f
             WEBRTC_TRACE(kTraceWarning, kTraceAudioMixerServer, _id,
                          "failed to GetAudioFrameWithMuted() from participant");
             _audioFramePool->PushMemory(audioFrame);
@@ -846,21 +797,6 @@
     audioFrameList->clear();
 }
 
-<<<<<<< HEAD
-void AudioConferenceMixerImpl::UpdateVADPositiveParticipants(
-    AudioFrameList* mixList) const {
-    WEBRTC_TRACE(kTraceStream, kTraceAudioMixerServer, _id,
-                 "UpdateVADPositiveParticipants(mixList)");
-
-    for (AudioFrameList::const_iterator iter = mixList->begin();
-         iter != mixList->end();
-         ++iter) {
-        CalculateEnergy(**iter);
-    }
-}
-
-=======
->>>>>>> a17af05f
 bool AudioConferenceMixerImpl::IsParticipantInList(
     const MixerParticipant& participant,
     const MixerParticipantList& participantList) const {
@@ -915,14 +851,9 @@
     uint32_t position = 0;
 
     if (_numMixedParticipants == 1) {
-<<<<<<< HEAD
-      mixedAudio->timestamp_ = audioFrameList.front()->timestamp_;
-      mixedAudio->elapsed_time_ms_ = audioFrameList.front()->elapsed_time_ms_;
-=======
       mixedAudio->timestamp_ = audioFrameList.front().frame->timestamp_;
       mixedAudio->elapsed_time_ms_ =
           audioFrameList.front().frame->elapsed_time_ms_;
->>>>>>> a17af05f
     } else {
       // TODO(wu): Issue 3390.
       // Audio frame timestamp is only supported in one channel case.
@@ -944,13 +875,9 @@
             assert(false);
             position = 0;
         }
-<<<<<<< HEAD
-        MixFrames(mixedAudio, (*iter), use_limiter_);
-=======
         if (!iter->muted) {
           MixFrames(mixedAudio, iter->frame, use_limiter_);
         }
->>>>>>> a17af05f
 
         position++;
     }
@@ -970,13 +897,9 @@
     for (AudioFrameList::const_iterator iter = audioFrameList.begin();
          iter != audioFrameList.end();
          ++iter) {
-<<<<<<< HEAD
-        MixFrames(mixedAudio, *iter, use_limiter_);
-=======
         if (!iter->muted) {
             MixFrames(mixedAudio, iter->frame, use_limiter_);
         }
->>>>>>> a17af05f
     }
     return 0;
 }
@@ -999,11 +922,7 @@
     //
     // Instead we double the frame (with addition since left-shifting a
     // negative value is undefined).
-<<<<<<< HEAD
-    *mixedAudio += *mixedAudio;
-=======
     AudioFrameOperations::Add(*mixedAudio, mixedAudio);
->>>>>>> a17af05f
 
     if(error != _limiter->kNoError) {
         WEBRTC_TRACE(kTraceError, kTraceAudioMixerServer, _id,
