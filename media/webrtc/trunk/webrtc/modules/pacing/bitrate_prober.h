/*
 *  Copyright (c) 2014 The WebRTC project authors. All Rights Reserved.
 *
 *  Use of this source code is governed by a BSD-style license
 *  that can be found in the LICENSE file in the root of the source
 *  tree. An additional intellectual property rights grant can be found
 *  in the file PATENTS.  All contributing project authors may
 *  be found in the AUTHORS file in the root of the source tree.
 */

#ifndef WEBRTC_MODULES_PACING_BITRATE_PROBER_H_
#define WEBRTC_MODULES_PACING_BITRATE_PROBER_H_

#include <queue>

#include "webrtc/base/basictypes.h"
#include "webrtc/typedefs.h"

namespace webrtc {

// Note that this class isn't thread-safe by itself and therefore relies
// on being protected by the caller.
class BitrateProber {
 public:
  BitrateProber();

  void SetEnabled(bool enable);

  // Returns true if the prober is in a probing session, i.e., it currently
  // wants packets to be sent out according to the time returned by
  // TimeUntilNextProbe().
  bool IsProbing() const;

  // Initializes a new probing session if the prober is allowed to probe. Does
  // not initialize the prober unless the packet size is large enough to probe
  // with.
  void OnIncomingPacket(size_t packet_size);

  // Create a cluster used to probe for |bitrate_bps| with |num_probes| number
  // of probes.
  void CreateProbeCluster(int bitrate_bps);

  // Returns the number of milliseconds until the next probe should be sent to
  // get accurate probing.
  int TimeUntilNextProbe(int64_t now_ms);

<<<<<<< HEAD
  // Returns the number of bytes that the prober recommends for the next probe
  // packet.
  size_t RecommendedPacketSize() const;

  // Called to report to the prober that a packet has been sent, which helps the
  // prober know when to move to the next packet in a probe.
  void PacketSent(int64_t now_ms, size_t packet_size);
=======
  // Which cluster that is currently being used for probing.
  int CurrentClusterId() const;

  // Returns the minimum number of bytes that the prober recommends for
  // the next probe.
  size_t RecommendedMinProbeSize() const;

  // Called to report to the prober that a probe has been sent. In case of
  // multiple packets per probe, this call would be made at the end of sending
  // the last packet in probe. |probe_size| is the total size of all packets
  // in probe.
  void ProbeSent(int64_t now_ms, size_t probe_size);
>>>>>>> a17af05f

 private:
  enum class ProbingState {
    // Probing will not be triggered in this state at all times.
    kDisabled,
    // Probing is enabled and ready to trigger on the first packet arrival.
    kInactive,
    // Probe cluster is filled with the set of data rates to be probed and
    // probes are being sent.
    kActive,
    // Probing is enabled, but currently suspended until an explicit trigger
    // to start probing again.
    kSuspended,
  };

  // A probe cluster consists of a set of probes. Each probe in turn can be
  // divided into a number of packets to accomodate the MTU on the network.
  struct ProbeCluster {
    int min_probes = 0;
    int sent_probes = 0;
    int min_bytes = 0;
    int sent_bytes = 0;
    int bitrate_bps = 0;
    int id = -1;
  };

  // Resets the state of the prober and clears any cluster/timing data tracked.
  void ResetState();

  ProbingState probing_state_;
  // Probe bitrate per packet. These are used to compute the delta relative to
  // the previous probe packet based on the size and time when that packet was
  // sent.
  std::queue<ProbeCluster> clusters_;
  // A probe can include one or more packets.
  size_t probe_size_last_sent_;
  // The last time a probe was sent.
  int64_t time_last_probe_sent_ms_;
  int next_cluster_id_;
};
}  // namespace webrtc
#endif  // WEBRTC_MODULES_PACING_BITRATE_PROBER_H_<|MERGE_RESOLUTION|>--- conflicted
+++ resolved
@@ -44,15 +44,6 @@
   // get accurate probing.
   int TimeUntilNextProbe(int64_t now_ms);
 
-<<<<<<< HEAD
-  // Returns the number of bytes that the prober recommends for the next probe
-  // packet.
-  size_t RecommendedPacketSize() const;
-
-  // Called to report to the prober that a packet has been sent, which helps the
-  // prober know when to move to the next packet in a probe.
-  void PacketSent(int64_t now_ms, size_t packet_size);
-=======
   // Which cluster that is currently being used for probing.
   int CurrentClusterId() const;
 
@@ -65,7 +56,6 @@
   // the last packet in probe. |probe_size| is the total size of all packets
   // in probe.
   void ProbeSent(int64_t now_ms, size_t probe_size);
->>>>>>> a17af05f
 
  private:
   enum class ProbingState {
