# Copyright (c) 2012 The WebRTC project authors. All Rights Reserved.
#
# Use of this source code is governed by a BSD-style license
# that can be found in the LICENSE file in the root of the source
# tree. An additional intellectual property rights grant can be found
# in the file PATENTS.  All contributing project authors may
# be found in the AUTHORS file in the root of the source tree.

{
  'targets': [
    {
      'target_name': 'paced_sender',
      'type': 'static_library',
      'dependencies': [
        '<(webrtc_root)/system_wrappers/system_wrappers.gyp:system_wrappers',
        '<(webrtc_root)/modules/modules.gyp:bitrate_controller',
        '<(webrtc_root)/modules/modules.gyp:rtp_rtcp',
      ],
      'sources': [
<<<<<<< HEAD
=======
        'alr_detector.cc',
>>>>>>> a17af05f
        'bitrate_prober.cc',
        'bitrate_prober.h',
        'paced_sender.cc',
        'paced_sender.h',
        'packet_router.cc',
        'packet_router.h',
      ],
    },
  ], # targets
}<|MERGE_RESOLUTION|>--- conflicted
+++ resolved
@@ -17,10 +17,7 @@
         '<(webrtc_root)/modules/modules.gyp:rtp_rtcp',
       ],
       'sources': [
-<<<<<<< HEAD
-=======
         'alr_detector.cc',
->>>>>>> a17af05f
         'bitrate_prober.cc',
         'bitrate_prober.h',
         'paced_sender.cc',
