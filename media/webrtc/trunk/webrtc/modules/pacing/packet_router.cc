--- conflicted
+++ resolved
@@ -19,10 +19,7 @@
 namespace webrtc {
 
 PacketRouter::PacketRouter() : transport_seq_(0) {
-<<<<<<< HEAD
-=======
   pacer_thread_checker_.DetachFromThread();
->>>>>>> a17af05f
 }
 
 PacketRouter::~PacketRouter() {
@@ -30,42 +27,26 @@
 }
 
 void PacketRouter::AddRtpModule(RtpRtcp* rtp_module) {
-<<<<<<< HEAD
-  rtc::CritScope cs(&modules_lock_);
-=======
   rtc::CritScope cs(&modules_crit_);
->>>>>>> a17af05f
   RTC_DCHECK(std::find(rtp_modules_.begin(), rtp_modules_.end(), rtp_module) ==
              rtp_modules_.end());
   rtp_modules_.push_back(rtp_module);
 }
 
 void PacketRouter::RemoveRtpModule(RtpRtcp* rtp_module) {
-<<<<<<< HEAD
-  rtc::CritScope cs(&modules_lock_);
-  auto it = std::find(rtp_modules_.begin(), rtp_modules_.end(), rtp_module);
-  RTC_DCHECK(it != rtp_modules_.end());
-  rtp_modules_.erase(it);
-=======
   rtc::CritScope cs(&modules_crit_);
   RTC_DCHECK(std::find(rtp_modules_.begin(), rtp_modules_.end(), rtp_module) !=
              rtp_modules_.end());
   rtp_modules_.remove(rtp_module);
->>>>>>> a17af05f
 }
 
 bool PacketRouter::TimeToSendPacket(uint32_t ssrc,
                                     uint16_t sequence_number,
                                     int64_t capture_timestamp,
-<<<<<<< HEAD
-                                    bool retransmission) {
-  rtc::CritScope cs(&modules_lock_);
-=======
                                     bool retransmission,
                                     int probe_cluster_id) {
   RTC_DCHECK(pacer_thread_checker_.CalledOnValidThread());
   rtc::CritScope cs(&modules_crit_);
->>>>>>> a17af05f
   for (auto* rtp_module : rtp_modules_) {
     if (!rtp_module->SendingMedia())
       continue;
@@ -78,15 +59,6 @@
   return true;
 }
 
-<<<<<<< HEAD
-size_t PacketRouter::TimeToSendPadding(size_t bytes_to_send) {
-  size_t total_bytes_sent = 0;
-  rtc::CritScope cs(&modules_lock_);
-  for (RtpRtcp* module : rtp_modules_) {
-    if (module->SendingMedia()) {
-      size_t bytes_sent =
-          module->TimeToSendPadding(bytes_to_send - total_bytes_sent);
-=======
 size_t PacketRouter::TimeToSendPadding(size_t bytes_to_send,
                                        int probe_cluster_id) {
   RTC_DCHECK(pacer_thread_checker_.CalledOnValidThread());
@@ -96,7 +68,6 @@
     if (module->SendingMedia()) {
       size_t bytes_sent = module->TimeToSendPadding(
           bytes_to_send - total_bytes_sent, probe_cluster_id);
->>>>>>> a17af05f
       total_bytes_sent += bytes_sent;
       if (total_bytes_sent >= bytes_to_send)
         break;
@@ -128,15 +99,9 @@
 }
 
 bool PacketRouter::SendFeedback(rtcp::TransportFeedback* packet) {
-<<<<<<< HEAD
-  rtc::CritScope cs(&modules_lock_);
-  for (auto* rtp_module : rtp_modules_) {
-    packet->WithPacketSenderSsrc(rtp_module->SSRC());
-=======
   rtc::CritScope cs(&modules_crit_);
   for (auto* rtp_module : rtp_modules_) {
     packet->SetSenderSsrc(rtp_module->SSRC());
->>>>>>> a17af05f
     if (rtp_module->SendFeedbackPacket(*packet))
       return true;
   }
