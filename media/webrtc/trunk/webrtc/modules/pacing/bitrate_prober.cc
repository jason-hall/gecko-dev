/*
 *  Copyright (c) 2014 The WebRTC project authors. All Rights Reserved.
 *
 *  Use of this source code is governed by a BSD-style license
 *  that can be found in the LICENSE file in the root of the source
 *  tree. An additional intellectual property rights grant can be found
 *  in the file PATENTS.  All contributing project authors may
 *  be found in the AUTHORS file in the root of the source tree.
 */

#include "webrtc/modules/pacing/bitrate_prober.h"

<<<<<<< HEAD
#include <assert.h>
#include <algorithm>
#include <limits>
#include <sstream>

=======
#include <algorithm>

#include "webrtc/base/checks.h"
>>>>>>> a17af05f
#include "webrtc/base/logging.h"
#include "webrtc/modules/pacing/paced_sender.h"

namespace webrtc {

namespace {

// Inactivity threshold above which probing is restarted.
constexpr int kInactivityThresholdMs = 5000;

// A minimum interval between probes to allow scheduling to be feasible.
constexpr int kMinProbeDeltaMs = 1;

// The minimum number probing packets used.
constexpr int kMinProbePacketsSent = 5;

// The minimum probing duration in ms.
constexpr int kMinProbeDurationMs = 15;

int ComputeDeltaFromBitrate(size_t probe_size, uint32_t bitrate_bps) {
  RTC_CHECK_GT(bitrate_bps, 0);
  // Compute the time delta needed to send probe_size bytes at bitrate_bps
  // bps. Result is in milliseconds.
  return static_cast<int>((1000ll * probe_size * 8) / bitrate_bps);
}
}  // namespace

BitrateProber::BitrateProber()
    : probing_state_(ProbingState::kDisabled),
      probe_size_last_sent_(0),
      time_last_probe_sent_ms_(-1),
      next_cluster_id_(0) {
  SetEnabled(true);
}

void BitrateProber::SetEnabled(bool enable) {
  if (enable) {
    if (probing_state_ == ProbingState::kDisabled) {
      probing_state_ = ProbingState::kInactive;
      LOG(LS_INFO) << "Bandwidth probing enabled, set to inactive";
    }
  } else {
    probing_state_ = ProbingState::kDisabled;
    LOG(LS_INFO) << "Bandwidth probing disabled";
  }
}

bool BitrateProber::IsProbing() const {
  return probing_state_ == ProbingState::kActive;
}

void BitrateProber::OnIncomingPacket(size_t packet_size) {
  // Don't initialize probing unless we have something large enough to start
  // probing.
  if (probing_state_ == ProbingState::kInactive &&
      !clusters_.empty() &&
      packet_size >= PacedSender::kMinProbePacketSize) {
    probing_state_ = ProbingState::kActive;
  }
}

void BitrateProber::CreateProbeCluster(int bitrate_bps) {
  RTC_DCHECK(probing_state_ != ProbingState::kDisabled);
  ProbeCluster cluster;
  cluster.min_probes = kMinProbePacketsSent;
  cluster.min_bytes = bitrate_bps * kMinProbeDurationMs / 8000;
  cluster.bitrate_bps = bitrate_bps;
  cluster.id = next_cluster_id_++;
  clusters_.push(cluster);

  LOG(LS_INFO) << "Probe cluster (bitrate:min bytes:min packets): ("
               << cluster.bitrate_bps << ":" << cluster.min_bytes << ":"
               << cluster.min_probes << ")";
  // If we are already probing, continue to do so. Otherwise set it to
  // kInactive and wait for OnIncomingPacket to start the probing.
  if (probing_state_ != ProbingState::kActive)
    probing_state_ = ProbingState::kInactive;
}

void BitrateProber::ResetState() {
  time_last_probe_sent_ms_ = -1;
  probe_size_last_sent_ = 0;

  // Recreate all probing clusters.
  std::queue<ProbeCluster> clusters;
  clusters.swap(clusters_);
  while (!clusters.empty()) {
    CreateProbeCluster(clusters.front().bitrate_bps);
    clusters.pop();
  }
  // If its enabled, reset to inactive.
  if (probing_state_ != ProbingState::kDisabled)
    probing_state_ = ProbingState::kInactive;
}

int BitrateProber::TimeUntilNextProbe(int64_t now_ms) {
  // Probing is not active or probing is already complete.
  if (probing_state_ != ProbingState::kActive || clusters_.empty())
    return -1;
  // time_last_probe_sent_ms_ of -1 indicates no probes have yet been sent.
  int64_t elapsed_time_ms;
  if (time_last_probe_sent_ms_ == -1) {
    elapsed_time_ms = 0;
  } else {
    elapsed_time_ms = now_ms - time_last_probe_sent_ms_;
  }
  // If no probes have been sent for a while, abort current probing and
  // reset.
  if (elapsed_time_ms > kInactivityThresholdMs) {
    ResetState();
    return -1;
  }
  // We will send the first probe packet immediately if no packet has been
  // sent before.
  int time_until_probe_ms = 0;
<<<<<<< HEAD
  if (packet_size_last_send_ > PacedSender::kMinProbePacketSize &&
      probing_state_ == kProbing) {
    int next_delta_ms = ComputeDeltaFromBitrate(packet_size_last_send_,
                                                probe_bitrates_.front());
=======
  if (probe_size_last_sent_ != 0 && probing_state_ == ProbingState::kActive) {
    int next_delta_ms = ComputeDeltaFromBitrate(probe_size_last_sent_,
                                                clusters_.front().bitrate_bps);
>>>>>>> a17af05f
    time_until_probe_ms = next_delta_ms - elapsed_time_ms;
    // If we have waited more than 3 ms for a new packet to probe with we will
    // consider this probing session over.
    const int kMaxProbeDelayMs = 3;
    if (next_delta_ms < kMinProbeDeltaMs ||
        time_until_probe_ms < -kMaxProbeDelayMs) {
      probing_state_ = ProbingState::kSuspended;
      LOG(LS_INFO) << "Delta too small or missed probing accurately, suspend";
      time_until_probe_ms = 0;
    }
  }
  return std::max(time_until_probe_ms, 0);
}

<<<<<<< HEAD
size_t BitrateProber::RecommendedPacketSize() const {
  return packet_size_last_send_;
=======
int BitrateProber::CurrentClusterId() const {
  RTC_DCHECK(!clusters_.empty());
  RTC_DCHECK(ProbingState::kActive == probing_state_);
  return clusters_.front().id;
}

// Probe size is recommended based on the probe bitrate required. We choose
// a minimum of twice |kMinProbeDeltaMs| interval to allow scheduling to be
// feasible.
size_t BitrateProber::RecommendedMinProbeSize() const {
  RTC_DCHECK(!clusters_.empty());
  return clusters_.front().bitrate_bps * 2 * kMinProbeDeltaMs / (8 * 1000);
>>>>>>> a17af05f
}

void BitrateProber::ProbeSent(int64_t now_ms, size_t bytes) {
  RTC_DCHECK(probing_state_ == ProbingState::kActive);
  RTC_DCHECK_GT(bytes, 0);
  probe_size_last_sent_ = bytes;
  time_last_probe_sent_ms_ = now_ms;
  if (!clusters_.empty()) {
    ProbeCluster* cluster = &clusters_.front();
    cluster->sent_bytes += static_cast<int>(bytes);
    cluster->sent_probes += 1;
    if (cluster->sent_bytes >= cluster->min_bytes &&
        cluster->sent_probes >= cluster->min_probes) {
      clusters_.pop();
    }
    if (clusters_.empty())
      probing_state_ = ProbingState::kSuspended;
  }
}
}  // namespace webrtc<|MERGE_RESOLUTION|>--- conflicted
+++ resolved
@@ -10,17 +10,9 @@
 
 #include "webrtc/modules/pacing/bitrate_prober.h"
 
-<<<<<<< HEAD
-#include <assert.h>
-#include <algorithm>
-#include <limits>
-#include <sstream>
-
-=======
 #include <algorithm>
 
 #include "webrtc/base/checks.h"
->>>>>>> a17af05f
 #include "webrtc/base/logging.h"
 #include "webrtc/modules/pacing/paced_sender.h"
 
@@ -136,16 +128,9 @@
   // We will send the first probe packet immediately if no packet has been
   // sent before.
   int time_until_probe_ms = 0;
-<<<<<<< HEAD
-  if (packet_size_last_send_ > PacedSender::kMinProbePacketSize &&
-      probing_state_ == kProbing) {
-    int next_delta_ms = ComputeDeltaFromBitrate(packet_size_last_send_,
-                                                probe_bitrates_.front());
-=======
   if (probe_size_last_sent_ != 0 && probing_state_ == ProbingState::kActive) {
     int next_delta_ms = ComputeDeltaFromBitrate(probe_size_last_sent_,
                                                 clusters_.front().bitrate_bps);
->>>>>>> a17af05f
     time_until_probe_ms = next_delta_ms - elapsed_time_ms;
     // If we have waited more than 3 ms for a new packet to probe with we will
     // consider this probing session over.
@@ -160,10 +145,6 @@
   return std::max(time_until_probe_ms, 0);
 }
 
-<<<<<<< HEAD
-size_t BitrateProber::RecommendedPacketSize() const {
-  return packet_size_last_send_;
-=======
 int BitrateProber::CurrentClusterId() const {
   RTC_DCHECK(!clusters_.empty());
   RTC_DCHECK(ProbingState::kActive == probing_state_);
@@ -176,7 +157,6 @@
 size_t BitrateProber::RecommendedMinProbeSize() const {
   RTC_DCHECK(!clusters_.empty());
   return clusters_.front().bitrate_bps * 2 * kMinProbeDeltaMs / (8 * 1000);
->>>>>>> a17af05f
 }
 
 void BitrateProber::ProbeSent(int64_t now_ms, size_t bytes) {
