# Copyright (c) 2014 The WebRTC project authors. All Rights Reserved.
#
# Use of this source code is governed by a BSD-style license
# that can be found in the LICENSE file in the root of the source
# tree. An additional intellectual property rights grant can be found
# in the file PATENTS.  All contributing project authors may
# be found in the AUTHORS file in the root of the source tree.

import("../../build/webrtc.gni")

rtc_static_library("bitrate_controller") {
  # TODO(mbonadei): Remove (bugs.webrtc.org/6828)
  # Errors on cyclic dependency with:
  # congestion_controller:congestion_controller if enabled.
  check_includes = false

  sources = [
    "bitrate_controller_impl.cc",
    "bitrate_controller_impl.h",
    "include/bitrate_controller.h",
    "send_side_bandwidth_estimation.cc",
    "send_side_bandwidth_estimation.h",
  ]

<<<<<<< HEAD
  if (is_win) {
    cflags = [
      # TODO(jschuh): Bug 1348: fix this warning.
      "/wd4267",  # size_t to int truncations
    ]
=======
  if (rtc_enable_bwe_test_logging) {
    defines = [ "BWE_TEST_LOGGING_COMPILE_TIME_ENABLE=1" ]
  } else {
    defines = [ "BWE_TEST_LOGGING_COMPILE_TIME_ENABLE=0" ]
>>>>>>> a17af05f
  }

  # TODO(jschuh): Bug 1348: fix this warning.
  configs += [ "//build/config/compiler:no_size_t_to_int_warning" ]

  if (!build_with_chromium && is_clang) {
    # Suppress warnings from the Chromium Clang plugin (bugs.webrtc.org/163).
    suppressed_configs += [ "//build/config/clang:find_bad_constructs" ]
  }

  deps = [
<<<<<<< HEAD
    "../../system_wrappers",
=======
    "../../base:rtc_base_approved",
    "../../system_wrappers",
    "../rtp_rtcp",
>>>>>>> a17af05f
  ]
}<|MERGE_RESOLUTION|>--- conflicted
+++ resolved
@@ -22,18 +22,10 @@
     "send_side_bandwidth_estimation.h",
   ]
 
-<<<<<<< HEAD
-  if (is_win) {
-    cflags = [
-      # TODO(jschuh): Bug 1348: fix this warning.
-      "/wd4267",  # size_t to int truncations
-    ]
-=======
   if (rtc_enable_bwe_test_logging) {
     defines = [ "BWE_TEST_LOGGING_COMPILE_TIME_ENABLE=1" ]
   } else {
     defines = [ "BWE_TEST_LOGGING_COMPILE_TIME_ENABLE=0" ]
->>>>>>> a17af05f
   }
 
   # TODO(jschuh): Bug 1348: fix this warning.
@@ -45,12 +37,8 @@
   }
 
   deps = [
-<<<<<<< HEAD
-    "../../system_wrappers",
-=======
     "../../base:rtc_base_approved",
     "../../system_wrappers",
     "../rtp_rtcp",
->>>>>>> a17af05f
   ]
 }