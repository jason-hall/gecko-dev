/*
 *  Copyright (c) 2014 The WebRTC project authors. All Rights Reserved.
 *
 *  Use of this source code is governed by a BSD-style license
 *  that can be found in the LICENSE file in the root of the source
 *  tree. An additional intellectual property rights grant can be found
 *  in the file PATENTS.  All contributing project authors may
 *  be found in the AUTHORS file in the root of the source tree.
 */

#include <algorithm>
#include <vector>

#include "webrtc/logging/rtc_event_log/mock/mock_rtc_event_log.h"
#include "webrtc/modules/bitrate_controller/send_side_bandwidth_estimation.h"
#include "webrtc/test/gtest.h"

namespace webrtc {

void TestProbing(bool use_delay_based) {
  MockRtcEventLog event_log;
  SendSideBandwidthEstimation bwe(&event_log);
  bwe.SetMinMaxBitrate(100000, 1500000);
  bwe.SetSendBitrate(200000);

  const int kRembBps = 1000000;
  const int kSecondRembBps = kRembBps + 500000;
  int64_t now_ms = 0;

  bwe.UpdateReceiverBlock(0, 50, 1, now_ms);

  // Initial REMB applies immediately.
<<<<<<< HEAD
  bwe.UpdateReceiverEstimate(now_ms, kRembBps);
=======
  if (use_delay_based) {
    bwe.UpdateDelayBasedEstimate(now_ms, kRembBps);
  } else {
    bwe.UpdateReceiverEstimate(now_ms, kRembBps);
  }
>>>>>>> a17af05f
  bwe.UpdateEstimate(now_ms);
  int bitrate;
  uint8_t fraction_loss;
  int64_t rtt;
  bwe.CurrentEstimate(&bitrate, &fraction_loss, &rtt);
  EXPECT_EQ(kRembBps, bitrate);

  // Second REMB doesn't apply immediately.
  now_ms += 2001;
<<<<<<< HEAD
  bwe.UpdateReceiverEstimate(now_ms, kSecondRembBps);
=======
  if (use_delay_based) {
    bwe.UpdateDelayBasedEstimate(now_ms, kSecondRembBps);
  } else {
    bwe.UpdateReceiverEstimate(now_ms, kSecondRembBps);
  }
>>>>>>> a17af05f
  bwe.UpdateEstimate(now_ms);
  bitrate = 0;
  bwe.CurrentEstimate(&bitrate, &fraction_loss, &rtt);
  EXPECT_EQ(kRembBps, bitrate);
}

<<<<<<< HEAD
TEST(SendSideBweTest, DoesntReapplyBitrateDecreaseWithoutFollowingRemb) {
  SendSideBandwidthEstimation bwe;
=======
TEST(SendSideBweTest, InitialRembWithProbing) {
  TestProbing(false);
}

TEST(SendSideBweTest, InitialDelayBasedBweWithProbing) {
  TestProbing(true);
}

TEST(SendSideBweTest, DoesntReapplyBitrateDecreaseWithoutFollowingRemb) {
  MockRtcEventLog event_log;
  EXPECT_CALL(event_log,
              LogBwePacketLossEvent(testing::Gt(0), testing::Gt(0), 0))
      .Times(1);
  SendSideBandwidthEstimation bwe(&event_log);
>>>>>>> a17af05f
  static const int kMinBitrateBps = 100000;
  static const int kInitialBitrateBps = 1000000;
  bwe.SetMinMaxBitrate(kMinBitrateBps, 1500000);
  bwe.SetSendBitrate(kInitialBitrateBps);

  static const uint8_t kFractionLoss = 128;
  static const int64_t kRttMs = 50;

  int64_t now_ms = 0;
  int bitrate_bps;
  uint8_t fraction_loss;
  int64_t rtt_ms;
  bwe.CurrentEstimate(&bitrate_bps, &fraction_loss, &rtt_ms);
  EXPECT_EQ(kInitialBitrateBps, bitrate_bps);
  EXPECT_EQ(0, fraction_loss);
  EXPECT_EQ(0, rtt_ms);

  // Signal heavy loss to go down in bitrate.
  bwe.UpdateReceiverBlock(kFractionLoss, kRttMs, 100, now_ms);
  // Trigger an update 2 seconds later to not be rate limited.
<<<<<<< HEAD
  now_ms += 2000;
=======
  now_ms += 1000;
>>>>>>> a17af05f
  bwe.UpdateEstimate(now_ms);

  bwe.CurrentEstimate(&bitrate_bps, &fraction_loss, &rtt_ms);
  EXPECT_LT(bitrate_bps, kInitialBitrateBps);
  // Verify that the obtained bitrate isn't hitting the min bitrate, or this
  // test doesn't make sense. If this ever happens, update the thresholds or
  // loss rates so that it doesn't hit min bitrate after one bitrate update.
  EXPECT_GT(bitrate_bps, kMinBitrateBps);
  EXPECT_EQ(kFractionLoss, fraction_loss);
  EXPECT_EQ(kRttMs, rtt_ms);

  // Triggering an update shouldn't apply further downgrade nor upgrade since
  // there's no intermediate receiver block received indicating whether this is
  // currently good or not.
  int last_bitrate_bps = bitrate_bps;
  // Trigger an update 2 seconds later to not be rate limited (but it still
  // shouldn't update).
<<<<<<< HEAD
  now_ms += 2000;
=======
  now_ms += 1000;
>>>>>>> a17af05f
  bwe.UpdateEstimate(now_ms);
  bwe.CurrentEstimate(&bitrate_bps, &fraction_loss, &rtt_ms);

  EXPECT_EQ(last_bitrate_bps, bitrate_bps);
  // The old loss rate should still be applied though.
  EXPECT_EQ(kFractionLoss, fraction_loss);
  EXPECT_EQ(kRttMs, rtt_ms);
}

}  // namespace webrtc<|MERGE_RESOLUTION|>--- conflicted
+++ resolved
@@ -30,15 +30,11 @@
   bwe.UpdateReceiverBlock(0, 50, 1, now_ms);
 
   // Initial REMB applies immediately.
-<<<<<<< HEAD
-  bwe.UpdateReceiverEstimate(now_ms, kRembBps);
-=======
   if (use_delay_based) {
     bwe.UpdateDelayBasedEstimate(now_ms, kRembBps);
   } else {
     bwe.UpdateReceiverEstimate(now_ms, kRembBps);
   }
->>>>>>> a17af05f
   bwe.UpdateEstimate(now_ms);
   int bitrate;
   uint8_t fraction_loss;
@@ -48,25 +44,17 @@
 
   // Second REMB doesn't apply immediately.
   now_ms += 2001;
-<<<<<<< HEAD
-  bwe.UpdateReceiverEstimate(now_ms, kSecondRembBps);
-=======
   if (use_delay_based) {
     bwe.UpdateDelayBasedEstimate(now_ms, kSecondRembBps);
   } else {
     bwe.UpdateReceiverEstimate(now_ms, kSecondRembBps);
   }
->>>>>>> a17af05f
   bwe.UpdateEstimate(now_ms);
   bitrate = 0;
   bwe.CurrentEstimate(&bitrate, &fraction_loss, &rtt);
   EXPECT_EQ(kRembBps, bitrate);
 }
 
-<<<<<<< HEAD
-TEST(SendSideBweTest, DoesntReapplyBitrateDecreaseWithoutFollowingRemb) {
-  SendSideBandwidthEstimation bwe;
-=======
 TEST(SendSideBweTest, InitialRembWithProbing) {
   TestProbing(false);
 }
@@ -81,7 +69,6 @@
               LogBwePacketLossEvent(testing::Gt(0), testing::Gt(0), 0))
       .Times(1);
   SendSideBandwidthEstimation bwe(&event_log);
->>>>>>> a17af05f
   static const int kMinBitrateBps = 100000;
   static const int kInitialBitrateBps = 1000000;
   bwe.SetMinMaxBitrate(kMinBitrateBps, 1500000);
@@ -102,11 +89,7 @@
   // Signal heavy loss to go down in bitrate.
   bwe.UpdateReceiverBlock(kFractionLoss, kRttMs, 100, now_ms);
   // Trigger an update 2 seconds later to not be rate limited.
-<<<<<<< HEAD
-  now_ms += 2000;
-=======
   now_ms += 1000;
->>>>>>> a17af05f
   bwe.UpdateEstimate(now_ms);
 
   bwe.CurrentEstimate(&bitrate_bps, &fraction_loss, &rtt_ms);
@@ -124,11 +107,7 @@
   int last_bitrate_bps = bitrate_bps;
   // Trigger an update 2 seconds later to not be rate limited (but it still
   // shouldn't update).
-<<<<<<< HEAD
-  now_ms += 2000;
-=======
   now_ms += 1000;
->>>>>>> a17af05f
   bwe.UpdateEstimate(now_ms);
   bwe.CurrentEstimate(&bitrate_bps, &fraction_loss, &rtt_ms);
 
