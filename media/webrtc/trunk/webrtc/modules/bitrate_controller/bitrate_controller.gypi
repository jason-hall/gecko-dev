# Copyright (c) 2012 The WebRTC project authors. All Rights Reserved.
#
# Use of this source code is governed by a BSD-style license
# that can be found in the LICENSE file in the root of the source
# tree. An additional intellectual property rights grant can be found
# in the file PATENTS.  All contributing project authors may
# be found in the AUTHORS file in the root of the source tree.

{
  'targets': [
    {
      'target_name': 'bitrate_controller',
      'type': 'static_library',
      'dependencies': [
        '<(webrtc_root)/system_wrappers/system_wrappers.gyp:system_wrappers',
      ],
      'sources': [
        'bitrate_controller_impl.cc',
        'bitrate_controller_impl.h',
        'include/bitrate_controller.h',
        'send_side_bandwidth_estimation.cc',
        'send_side_bandwidth_estimation.h',
<<<<<<< HEAD
=======
      ],
      'conditions': [
        ['enable_bwe_test_logging==1', {
          'defines': [ 'BWE_TEST_LOGGING_COMPILE_TIME_ENABLE=1' ],
        }, {
          'defines': [ 'BWE_TEST_LOGGING_COMPILE_TIME_ENABLE=0' ],
        }],
>>>>>>> a17af05f
      ],
      # TODO(jschuh): Bug 1348: fix size_t to int truncations.
      'msvs_disabled_warnings': [ 4267, ],
    },
  ], # targets
}<|MERGE_RESOLUTION|>--- conflicted
+++ resolved
@@ -20,8 +20,6 @@
         'include/bitrate_controller.h',
         'send_side_bandwidth_estimation.cc',
         'send_side_bandwidth_estimation.h',
-<<<<<<< HEAD
-=======
       ],
       'conditions': [
         ['enable_bwe_test_logging==1', {
@@ -29,7 +27,6 @@
         }, {
           'defines': [ 'BWE_TEST_LOGGING_COMPILE_TIME_ENABLE=0' ],
         }],
->>>>>>> a17af05f
       ],
       # TODO(jschuh): Bug 1348: fix size_t to int truncations.
       'msvs_disabled_warnings': [ 4267, ],
