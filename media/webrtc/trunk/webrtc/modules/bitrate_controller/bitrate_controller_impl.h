--- conflicted
+++ resolved
@@ -21,13 +21,8 @@
 #include <utility>
 #include <vector>
 
-<<<<<<< HEAD
-#include "webrtc/base/criticalsection.h"
-#include "webrtc/base/scoped_ptr.h"
-=======
 #include "webrtc/base/constructormagic.h"
 #include "webrtc/base/criticalsection.h"
->>>>>>> a17af05f
 #include "webrtc/modules/bitrate_controller/send_side_bandwidth_estimation.h"
 
 namespace webrtc {
@@ -61,16 +56,12 @@
 
   void SetReservedBitrate(uint32_t reserved_bitrate_bps) override;
 
-<<<<<<< HEAD
-  void SetEventLog(RtcEventLog* event_log) override;
-=======
   // Returns true if the parameters have changed since the last call.
   bool GetNetworkParameters(uint32_t* bitrate,
                             uint8_t* fraction_loss,
                             int64_t* rtt) override;
 
   void OnDelayBasedBweResult(const DelayBasedBwe::Result& result) override;
->>>>>>> a17af05f
 
   int64_t TimeUntilNextProcess() override;
   void Process() override;
@@ -99,11 +90,7 @@
   int64_t last_bitrate_update_ms_;
   RtcEventLog* const event_log_;
 
-<<<<<<< HEAD
-  mutable rtc::CriticalSection critsect_;
-=======
   rtc::CriticalSection critsect_;
->>>>>>> a17af05f
   SendSideBandwidthEstimation bandwidth_estimation_ GUARDED_BY(critsect_);
   uint32_t reserved_bitrate_bps_ GUARDED_BY(critsect_);
 
