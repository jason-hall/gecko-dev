/*
 *  Copyright (c) 2012 The WebRTC project authors. All Rights Reserved.
 *
 *  Use of this source code is governed by a BSD-style license
 *  that can be found in the LICENSE file in the root of the source
 *  tree. An additional intellectual property rights grant can be found
 *  in the file PATENTS.  All contributing project authors may
 *  be found in the AUTHORS file in the root of the source tree.
 *
 */

#include "webrtc/modules/bitrate_controller/bitrate_controller_impl.h"

#include <algorithm>
#include <map>
#include <utility>

<<<<<<< HEAD
=======
#include "webrtc/base/checks.h"
#include "webrtc/base/logging.h"
#include "webrtc/modules/remote_bitrate_estimator/test/bwe_test_logging.h"
>>>>>>> a17af05f
#include "webrtc/modules/rtp_rtcp/include/rtp_rtcp_defines.h"

namespace webrtc {

class BitrateControllerImpl::RtcpBandwidthObserverImpl
    : public RtcpBandwidthObserver {
 public:
  explicit RtcpBandwidthObserverImpl(BitrateControllerImpl* owner)
      : owner_(owner) {
  }
  virtual ~RtcpBandwidthObserverImpl() {
  }
  // Received RTCP REMB or TMMBR.
  void OnReceivedEstimatedBitrate(uint32_t bitrate) override {
    owner_->OnReceiverEstimatedBitrate(bitrate);
  }
  // Received RTCP receiver block.
  void OnReceivedRtcpReceiverReport(const ReportBlockList& report_blocks,
                                    int64_t rtt,
                                    int64_t now_ms) override {
    if (report_blocks.empty())
      return;

    int fraction_lost_aggregate = 0;
    int total_number_of_packets = 0;

    // Compute the a weighted average of the fraction loss from all report
    // blocks.
    for (const RTCPReportBlock& report_block : report_blocks) {
      std::map<uint32_t, uint32_t>::iterator seq_num_it =
          ssrc_to_last_received_extended_high_seq_num_.find(
              report_block.sourceSSRC);

      int number_of_packets = 0;
      if (seq_num_it != ssrc_to_last_received_extended_high_seq_num_.end()) {
        number_of_packets =
            report_block.extendedHighSeqNum - seq_num_it->second;
      }

      fraction_lost_aggregate += number_of_packets * report_block.fractionLost;
      total_number_of_packets += number_of_packets;

      // Update last received for this SSRC.
      ssrc_to_last_received_extended_high_seq_num_[report_block.sourceSSRC] =
          report_block.extendedHighSeqNum;
    }
    if (total_number_of_packets < 0) {
      LOG(LS_WARNING) << "Received report block where extended high sequence "
                         "number goes backwards, ignoring.";
      return;
    }
    if (total_number_of_packets == 0)
      fraction_lost_aggregate = 0;
    else
      fraction_lost_aggregate  = (fraction_lost_aggregate +
          total_number_of_packets / 2) / total_number_of_packets;
    if (fraction_lost_aggregate > 255)
      return;

    RTC_DCHECK_GE(total_number_of_packets, 0);

    owner_->OnReceivedRtcpReceiverReport(fraction_lost_aggregate, rtt,
                                         total_number_of_packets, now_ms);
  }

 private:
  std::map<uint32_t, uint32_t> ssrc_to_last_received_extended_high_seq_num_;
  BitrateControllerImpl* owner_;
};

BitrateController* BitrateController::CreateBitrateController(
    Clock* clock,
    BitrateObserver* observer,
    RtcEventLog* event_log) {
  return new BitrateControllerImpl(clock, observer, event_log);
}

BitrateController* BitrateController::CreateBitrateController(
    Clock* clock,
    RtcEventLog* event_log) {
  return CreateBitrateController(clock, nullptr, event_log);
}

BitrateControllerImpl::BitrateControllerImpl(Clock* clock,
                                             BitrateObserver* observer,
                                             RtcEventLog* event_log)
    : clock_(clock),
      observer_(observer),
      last_bitrate_update_ms_(clock_->TimeInMilliseconds()),
<<<<<<< HEAD
      bandwidth_estimation_(),
=======
      event_log_(event_log),
      bandwidth_estimation_(event_log),
>>>>>>> a17af05f
      reserved_bitrate_bps_(0),
      last_bitrate_bps_(0),
      last_fraction_loss_(0),
      last_rtt_ms_(0),
      last_reserved_bitrate_bps_(0) {
  // This calls the observer_ if set, which means that the observer provided by
  // the user must be ready to accept a bitrate update when it constructs the
  // controller. We do this to avoid having to keep synchronized initial values
  // in both the controller and the allocator.
  MaybeTriggerOnNetworkChanged();
}

RtcpBandwidthObserver* BitrateControllerImpl::CreateRtcpBandwidthObserver() {
  return new RtcpBandwidthObserverImpl(this);
}

void BitrateControllerImpl::SetStartBitrate(int start_bitrate_bps) {
  {
    rtc::CritScope cs(&critsect_);
    bandwidth_estimation_.SetSendBitrate(start_bitrate_bps);
  }
  MaybeTriggerOnNetworkChanged();
}

void BitrateControllerImpl::SetMinMaxBitrate(int min_bitrate_bps,
                                             int max_bitrate_bps) {
  {
    rtc::CritScope cs(&critsect_);
    bandwidth_estimation_.SetMinMaxBitrate(min_bitrate_bps, max_bitrate_bps);
  }
  MaybeTriggerOnNetworkChanged();
}

void BitrateControllerImpl::SetBitrates(int start_bitrate_bps,
                                        int min_bitrate_bps,
                                        int max_bitrate_bps) {
  {
    rtc::CritScope cs(&critsect_);
    bandwidth_estimation_.SetBitrates(start_bitrate_bps,
                                      min_bitrate_bps,
                                      max_bitrate_bps);
  }
  MaybeTriggerOnNetworkChanged();
}

void BitrateControllerImpl::ResetBitrates(int bitrate_bps,
                                          int min_bitrate_bps,
                                          int max_bitrate_bps) {
  {
    rtc::CritScope cs(&critsect_);
    bandwidth_estimation_ = SendSideBandwidthEstimation(event_log_);
    bandwidth_estimation_.SetBitrates(bitrate_bps, min_bitrate_bps,
                                      max_bitrate_bps);
  }
  MaybeTriggerOnNetworkChanged();
}

void BitrateControllerImpl::SetReservedBitrate(uint32_t reserved_bitrate_bps) {
  {
    rtc::CritScope cs(&critsect_);
    reserved_bitrate_bps_ = reserved_bitrate_bps;
  }
  MaybeTriggerOnNetworkChanged();
}

<<<<<<< HEAD
void BitrateControllerImpl::SetEventLog(RtcEventLog* event_log) {
  rtc::CritScope cs(&critsect_);
  bandwidth_estimation_.SetEventLog(event_log);
}

void BitrateControllerImpl::OnReceivedEstimatedBitrate(uint32_t bitrate) {
  {
    rtc::CritScope cs(&critsect_);
    bandwidth_estimation_.UpdateReceiverEstimate(clock_->TimeInMilliseconds(),
                                                 bitrate);
=======
// This is called upon reception of REMB or TMMBR.
void BitrateControllerImpl::OnReceiverEstimatedBitrate(uint32_t bitrate) {
  {
    rtc::CritScope cs(&critsect_);
    bandwidth_estimation_.UpdateReceiverEstimate(clock_->TimeInMilliseconds(),
                                                 bitrate);
    BWE_TEST_LOGGING_PLOT(1, "REMB_kbps", clock_->TimeInMilliseconds(),
                          bitrate / 1000);
  }
  MaybeTriggerOnNetworkChanged();
}

void BitrateControllerImpl::OnDelayBasedBweResult(
    const DelayBasedBwe::Result& result) {
  if (!result.updated)
    return;
  {
    rtc::CritScope cs(&critsect_);
    bandwidth_estimation_.UpdateDelayBasedEstimate(clock_->TimeInMilliseconds(),
                                                   result.target_bitrate_bps);
    if (result.probe) {
      bandwidth_estimation_.SetSendBitrate(result.target_bitrate_bps);
    }
>>>>>>> a17af05f
  }
  MaybeTriggerOnNetworkChanged();
}

int64_t BitrateControllerImpl::TimeUntilNextProcess() {
  const int64_t kBitrateControllerUpdateIntervalMs = 25;
  rtc::CritScope cs(&critsect_);
  int64_t time_since_update_ms =
      clock_->TimeInMilliseconds() - last_bitrate_update_ms_;
  return std::max<int64_t>(
      kBitrateControllerUpdateIntervalMs - time_since_update_ms, 0);
}

void BitrateControllerImpl::Process() {
  if (TimeUntilNextProcess() > 0)
    return;
  {
    rtc::CritScope cs(&critsect_);
    bandwidth_estimation_.UpdateEstimate(clock_->TimeInMilliseconds());
  }
  MaybeTriggerOnNetworkChanged();
  last_bitrate_update_ms_ = clock_->TimeInMilliseconds();
}

void BitrateControllerImpl::OnReceivedRtcpReceiverReport(
    uint8_t fraction_loss,
    int64_t rtt,
    int number_of_packets,
    int64_t now_ms) {
  {
    rtc::CritScope cs(&critsect_);
    bandwidth_estimation_.UpdateReceiverBlock(fraction_loss, rtt,
                                              number_of_packets, now_ms);
  }
  MaybeTriggerOnNetworkChanged();
}

void BitrateControllerImpl::MaybeTriggerOnNetworkChanged() {
  if (!observer_)
    return;

  uint32_t bitrate_bps;
  uint8_t fraction_loss;
  int64_t rtt;

  if (GetNetworkParameters(&bitrate_bps, &fraction_loss, &rtt))
    observer_->OnNetworkChanged(bitrate_bps, fraction_loss, rtt);
}

bool BitrateControllerImpl::GetNetworkParameters(uint32_t* bitrate,
                                                 uint8_t* fraction_loss,
                                                 int64_t* rtt) {
  rtc::CritScope cs(&critsect_);
  int current_bitrate;
  bandwidth_estimation_.CurrentEstimate(&current_bitrate, fraction_loss, rtt);
  *bitrate = current_bitrate;
  *bitrate -= std::min(*bitrate, reserved_bitrate_bps_);
  *bitrate =
      std::max<uint32_t>(*bitrate, bandwidth_estimation_.GetMinBitrate());

  bool new_bitrate = false;
  if (*bitrate != last_bitrate_bps_ || *fraction_loss != last_fraction_loss_ ||
      *rtt != last_rtt_ms_ ||
      last_reserved_bitrate_bps_ != reserved_bitrate_bps_) {
    last_bitrate_bps_ = *bitrate;
    last_fraction_loss_ = *fraction_loss;
    last_rtt_ms_ = *rtt;
    last_reserved_bitrate_bps_ = reserved_bitrate_bps_;
    new_bitrate = true;
  }

  BWE_TEST_LOGGING_PLOT(1, "fraction_loss_%", clock_->TimeInMilliseconds(),
                        (last_fraction_loss_ * 100) / 256);
  BWE_TEST_LOGGING_PLOT(1, "rtt_ms", clock_->TimeInMilliseconds(),
                        last_rtt_ms_);
  BWE_TEST_LOGGING_PLOT(1, "Target_bitrate_kbps", clock_->TimeInMilliseconds(),
                        last_bitrate_bps_ / 1000);

  return new_bitrate;
}

bool BitrateControllerImpl::AvailableBandwidth(uint32_t* bandwidth) const {
  rtc::CritScope cs(&critsect_);
  int bitrate;
  uint8_t fraction_loss;
  int64_t rtt;
  bandwidth_estimation_.CurrentEstimate(&bitrate, &fraction_loss, &rtt);
  if (bitrate > 0) {
    bitrate = bitrate - std::min<int>(bitrate, reserved_bitrate_bps_);
    bitrate = std::max(bitrate, bandwidth_estimation_.GetMinBitrate());
    *bandwidth = bitrate;
    return true;
  }
  return false;
}
}  // namespace webrtc<|MERGE_RESOLUTION|>--- conflicted
+++ resolved
@@ -15,12 +15,9 @@
 #include <map>
 #include <utility>
 
-<<<<<<< HEAD
-=======
 #include "webrtc/base/checks.h"
 #include "webrtc/base/logging.h"
 #include "webrtc/modules/remote_bitrate_estimator/test/bwe_test_logging.h"
->>>>>>> a17af05f
 #include "webrtc/modules/rtp_rtcp/include/rtp_rtcp_defines.h"
 
 namespace webrtc {
@@ -110,12 +107,8 @@
     : clock_(clock),
       observer_(observer),
       last_bitrate_update_ms_(clock_->TimeInMilliseconds()),
-<<<<<<< HEAD
-      bandwidth_estimation_(),
-=======
       event_log_(event_log),
       bandwidth_estimation_(event_log),
->>>>>>> a17af05f
       reserved_bitrate_bps_(0),
       last_bitrate_bps_(0),
       last_fraction_loss_(0),
@@ -181,18 +174,6 @@
   MaybeTriggerOnNetworkChanged();
 }
 
-<<<<<<< HEAD
-void BitrateControllerImpl::SetEventLog(RtcEventLog* event_log) {
-  rtc::CritScope cs(&critsect_);
-  bandwidth_estimation_.SetEventLog(event_log);
-}
-
-void BitrateControllerImpl::OnReceivedEstimatedBitrate(uint32_t bitrate) {
-  {
-    rtc::CritScope cs(&critsect_);
-    bandwidth_estimation_.UpdateReceiverEstimate(clock_->TimeInMilliseconds(),
-                                                 bitrate);
-=======
 // This is called upon reception of REMB or TMMBR.
 void BitrateControllerImpl::OnReceiverEstimatedBitrate(uint32_t bitrate) {
   {
@@ -216,7 +197,6 @@
     if (result.probe) {
       bandwidth_estimation_.SetSendBitrate(result.target_bitrate_bps);
     }
->>>>>>> a17af05f
   }
   MaybeTriggerOnNetworkChanged();
 }
