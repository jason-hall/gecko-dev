--- conflicted
+++ resolved
@@ -53,12 +53,9 @@
         ],
       },
       'build_with_chromium%': '<(build_with_chromium)',
-<<<<<<< HEAD
-=======
       'build_with_mozilla%': '<(build_with_mozilla)',
       'build_libevent%': '<(build_libevent)',
       'enable_libevent%': '<(enable_libevent)',
->>>>>>> a17af05f
       'webrtc_root%': '<(webrtc_root)',
       'webrtc_vp8_dir%': '<(webrtc_root)/modules/video_coding/codecs/vp8',
       'webrtc_vp9_dir%': '<(webrtc_root)/modules/video_coding/codecs/vp9',
@@ -71,17 +68,11 @@
       'include_isac%': 1,
       'include_pcm16b%': 1,
       'opus_dir%': '<(DEPTH)/third_party/opus',
-
-      # Enable to use the Mozilla internal settings.
-      'build_with_mozilla%': 0,
     },
     'build_with_chromium%': '<(build_with_chromium)',
     'build_with_mozilla%': '<(build_with_mozilla)',
-<<<<<<< HEAD
-=======
     'build_libevent%': '<(build_libevent)',
     'enable_libevent%': '<(enable_libevent)',
->>>>>>> a17af05f
     'webrtc_root%': '<(webrtc_root)',
     'test_runner_path': '<(DEPTH)/webrtc/build/android/test_runner.py',
     'webrtc_vp8_dir%': '<(webrtc_vp8_dir)',
@@ -149,29 +140,21 @@
     # Disable these to not build components which can be externally provided.
     'build_expat%': 1,
     'build_json%': 1,
-<<<<<<< HEAD
-    'build_libjpeg%': 1,
-    'build_libvpx%': 1,
-=======
     'build_libsrtp%': 1,
     'build_libvpx%': 1,
     'libvpx_build_vp9%': 1,
->>>>>>> a17af05f
     'build_libyuv%': 1,
     'build_openmax_dl%': 1,
     'build_opus%': 1,
     'build_protobuf%': 1,
     'build_ssl%': 1,
-<<<<<<< HEAD
-=======
     'build_usrsctp%': 1,
->>>>>>> a17af05f
 
     # Disable by default
     'have_dbus_glib%': 0,
 
     # Make it possible to provide custom locations for some libraries.
-    'libvpx_dir%': '<(DEPTH)/third_party/libvpx_new',
+    'libvpx_dir%': '<(DEPTH)/third_party/libvpx',
     'libyuv_dir%': '<(DEPTH)/third_party/libyuv',
     'libevent_dir%': '<(DEPTH)/third_party/libevent',
     'opus_dir%': '<(opus_dir)',
@@ -194,22 +177,6 @@
     # Determines whether NEON code will be built.
     'build_with_neon%': 0,
 
-<<<<<<< HEAD
-    # Enable this to use HW H.264 encoder/decoder on iOS/Mac PeerConnections.
-    # Enabling this may break interop with Android clients that support H264.
-    'use_objc_h264%': 0,
-
-    # Enable this to build H.264 encoder/decoder using third party libraries.
-    # Encoding uses OpenH264 and decoding uses FFmpeg. Because of this, OpenH264
-    # and FFmpeg have to be correctly enabled separately.
-    # - use_openh264=1 is required for OpenH264 targets to be defined.
-    # - ffmpeg_branding=Chrome is one way to support H.264 decoding in FFmpeg.
-    #   FFmpeg can be built with/without H.264 support, see 'ffmpeg_branding'.
-    #   Without it, it compiles but H264DecoderImpl fails to initialize.
-    # CHECK THE OPENH264, FFMPEG AND H.264 LICENSES/PATENTS BEFORE BUILDING.
-    # http://www.openh264.org, https://www.ffmpeg.org/
-    'use_third_party_h264%': 0,  # TODO(hbos): To be used in follow-up CL(s).
-=======
     # Disable this to skip building source requiring GTK.
     'use_gtk%': 1,
 
@@ -225,7 +192,6 @@
     # By default, use normal platform audio support or dummy audio, but don't
     # use file-based audio playout and record.
     'use_dummy_audio_file_devices%': 0,
->>>>>>> a17af05f
 
     'conditions': [
       # Enable this to build OpenH264 encoder/FFmpeg decoder. This is supported
@@ -318,20 +284,10 @@
       }, {
         'include_v4l2_video_capture%': 0,
       }],
-<<<<<<< HEAD
-      ['OS=="ios"', {
-        'build_libjpeg%': 0,
-      }],
-      ['target_arch=="arm" or target_arch=="arm64"', {
-        'prefer_fixed_point%': 1,
-      }],
-      ['(target_arch=="arm" and (arm_neon==1 or arm_neon_optional==1)) or target_arch=="arm64"', {
-=======
       ['target_arch=="arm" or target_arch=="arm64" or target_arch=="mipsel"', {
         'prefer_fixed_point%': 1,
       }],
       ['(target_arch=="arm" and arm_neon==1) or target_arch=="arm64"', {
->>>>>>> a17af05f
         'build_with_neon%': 1,
       }],
       ['OS!="ios" and (target_arch!="arm" or arm_version>=7) and target_arch!="mips64el" and build_with_mozilla==0', {
@@ -459,9 +415,6 @@
             'cflags_mozilla': [
               '-Wthread-safety',
             ],
-            'cflags_mozilla': [
-              '-Wthread-safety',
-            ],
           }],
         ],
       }],
@@ -479,34 +432,16 @@
         'conditions': [
           ['arm_version>=7', {
             'defines': ['WEBRTC_ARCH_ARM_V7',
-<<<<<<< HEAD
-                        'WEBRTC_BUILD_NEON_LIBS'],
-            'conditions': [
-              ['arm_neon==1', {
-                'defines': ['WEBRTC_HAS_NEON',],
-              }],
-              ['arm_neon==0 and arm_neon_optional==1', {
-                'defines': ['WEBRTC_DETECT_NEON',],
-              }],
-            ],
-=======
                         'WEBRTC_BUILD_NEON_LIBS',
                         'WEBRTC_HAS_NEON'],
             'cflags_mozilla': ['-mfloat-abi=softfp',
                                '-mfpu=neon'],
->>>>>>> a17af05f
           }],
         ],
       }],
       ['os_bsd==1', {
         'defines': [
           'WEBRTC_BSD',
-        ],
-      }],
-      ['OS=="dragonfly" or OS=="netbsd"', {
-        'defines': [
-          # doesn't support pthread_condattr_setclock
-          'WEBRTC_CLOCK_TYPE_REALTIME',
         ],
       }],
       ['OS=="openbsd"', {
@@ -573,18 +508,11 @@
           'WEBRTC_IOS',
         ],
       }],
-<<<<<<< HEAD
-      ['OS=="ios" and use_objc_h264==1', {
-        'defines': [
-          'WEBRTC_OBJC_H264',
-        ],
-=======
       ['OS=="ios" and ios_override_visibility==1', {
         'xcode_settings': {
           'GCC_INLINES_ARE_PRIVATE_EXTERN': 'NO',
           'GCC_SYMBOLS_PRIVATE_EXTERN': 'NO',
         }
->>>>>>> a17af05f
       }],
       ['OS=="linux"', {
         'defines': [
@@ -638,8 +566,6 @@
            }],
          ],
       }],
-<<<<<<< HEAD
-=======
       ['chromeos==1', {
         'defines': [
           'CHROMEOS',
@@ -650,20 +576,16 @@
           'WEBRTC_BSD',
         ],
       }],
->>>>>>> a17af05f
       ['include_internal_audio_device==1', {
         'defines': [
           'WEBRTC_INCLUDE_INTERNAL_AUDIO_DEVICE',
         ],
       }],
-<<<<<<< HEAD
-=======
       ['libvpx_build_vp9==0', {
         'defines': [
           'RTC_DISABLE_VP9',
         ],
       }],
->>>>>>> a17af05f
     ], # conditions
     'direct_dependent_settings': {
       'conditions': [
