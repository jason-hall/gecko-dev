# Copyright (c) 2013 The WebRTC project authors. All Rights Reserved.
#
# Use of this source code is governed by a BSD-style license
# that can be found in the LICENSE file in the root of the source
# tree. An additional intellectual property rights grant can be found
# in the file PATENTS.  All contributing project authors may
# be found in the AUTHORS file in the root of the source tree.

# Copied from Chromium's src/build/isolate.gypi
#
# It was necessary to copy this file because the path to build/common.gypi is
# different for the standalone and Chromium builds. Gyp doesn't permit
# conditional inclusion or variable expansion in include paths.
# http://code.google.com/p/gyp/wiki/InputFormatReference#Including_Other_Files
#
# Local modifications:
# * Removed include of '../chrome/version.gypi'.
# * Removed passing of version_full variable created in version.gypi:
#   '--extra-variable', 'version_full=<(version_full)',

# This file is meant to be included into a target to provide a rule
# to "build" .isolate files into a .isolated file.
#
# To use this, create a gyp target with the following form:
# 'conditions': [
#   ['test_isolation_mode != "noop"', {
#     'targets': [
#       {
#         'target_name': 'foo_test_run',
#         'type': 'none',
#         'dependencies': [
#           'foo_test',
#         ],
#         'includes': [
#           '../build/isolate.gypi',
#           'foo_test.isolate',
#         ],
#         'sources': [
#           'foo_test.isolate',
#         ],
#       },
#     ],
#   }],
# ],
#
# Note: foo_test.isolate is included and a source file. It is an inherent
# property of the .isolate format. This permits to define GYP variables but is
# a stricter format than GYP so isolate.py can read it.
#
# The generated .isolated file will be:
#   <(PRODUCT_DIR)/foo_test.isolated
#
# See http://dev.chromium.org/developers/testing/isolated-testing/for-swes
# for more information.

{
  'rules': [
    {
      'rule_name': 'isolate',
      'extension': 'isolate',
      'inputs': [
        # Files that are known to be involved in this step.
        '<(DEPTH)/tools/isolate_driver.py',
        '<(DEPTH)/tools/swarming_client/isolate.py',
        '<(DEPTH)/tools/swarming_client/run_isolated.py',
      ],
      'outputs': [],
      'action': [
        'python',
        '<(DEPTH)/tools/isolate_driver.py',
        '<(test_isolation_mode)',
        '--isolated', '<(PRODUCT_DIR)/<(RULE_INPUT_ROOT).isolated',
        '--isolate', '<(RULE_INPUT_PATH)',

        # Variables should use the -V FOO=<(FOO) form so frequent values,
        # like '0' or '1', aren't stripped out by GYP. Run 'isolate.py help' for
        # more details.

        # Path variables are used to replace file paths when loading a .isolate
        # file
        '--path-variable', 'DEPTH', '<(DEPTH)',
        '--path-variable', 'PRODUCT_DIR', '<(PRODUCT_DIR) ',

        # Note: This list must match DefaultConfigVariables()
        # in build/android/pylib/utils/isolator.py
        '--config-variable', 'CONFIGURATION_NAME=<(CONFIGURATION_NAME)',
        '--config-variable', 'OS=<(OS)',
        '--config-variable', 'asan=<(asan)',
        '--config-variable', 'branding=<(branding)',
        '--config-variable', 'chromeos=<(chromeos)',
        '--config-variable', 'component=<(component)',
        '--config-variable', 'disable_nacl=<(disable_nacl)',
        '--config-variable', 'enable_pepper_cdms=<(enable_pepper_cdms)',
        '--config-variable', 'enable_plugins=<(enable_plugins)',
        '--config-variable', 'fastbuild=<(fastbuild)',
        '--config-variable', 'icu_use_data_file_flag=<(icu_use_data_file_flag)',
        # TODO(kbr): move this to chrome_tests.gypi:gles2_conform_tests_run
        # once support for user-defined config variables is added.
        '--config-variable',
          'internal_gles2_conform_tests=<(internal_gles2_conform_tests)',
        '--config-variable', 'kasko=<(kasko)',
        '--config-variable', 'lsan=<(lsan)',
        '--config-variable', 'msan=<(msan)',
        '--config-variable', 'target_arch=<(target_arch)',
        '--config-variable', 'tsan=<(tsan)',
        '--config-variable', 'use_custom_libcxx=<(use_custom_libcxx)',
        '--config-variable', 'use_instrumented_libraries=<(use_instrumented_libraries)',
        '--config-variable',
        'use_prebuilt_instrumented_libraries=<(use_prebuilt_instrumented_libraries)',
<<<<<<< HEAD
        '--config-variable', 'use_openssl=<(use_openssl)',
=======
>>>>>>> a17af05f
        '--config-variable', 'use_ozone=<(use_ozone)',
        '--config-variable', 'use_x11=<(use_x11)',
        '--config-variable', 'v8_use_external_startup_data=<(v8_use_external_startup_data)',
      ],
      'conditions': [
        # Note: When gyp merges lists, it appends them to the old value.
        ['OS=="mac"', {
          'action': [
            '--extra-variable', 'mac_product_name=<(mac_product_name)',
          ],
        }],
        ["test_isolation_mode == 'prepare'", {
          'outputs': [
            '<(PRODUCT_DIR)/<(RULE_INPUT_ROOT).isolated.gen.json',
          ],
        }, {
          'outputs': [
            '<(PRODUCT_DIR)/<(RULE_INPUT_ROOT).isolated',
          ],
        }],
        ['OS=="win"', {
          'action': [
            '--config-variable', 'msvs_version=<(MSVS_VERSION)',
          ],
        }, {
          'action': [
            '--config-variable', 'msvs_version=0',
          ],
        }],
      ],
    },
  ],
}<|MERGE_RESOLUTION|>--- conflicted
+++ resolved
@@ -107,10 +107,6 @@
         '--config-variable', 'use_instrumented_libraries=<(use_instrumented_libraries)',
         '--config-variable',
         'use_prebuilt_instrumented_libraries=<(use_prebuilt_instrumented_libraries)',
-<<<<<<< HEAD
-        '--config-variable', 'use_openssl=<(use_openssl)',
-=======
->>>>>>> a17af05f
         '--config-variable', 'use_ozone=<(use_ozone)',
         '--config-variable', 'use_x11=<(use_x11)',
         '--config-variable', 'v8_use_external_startup_data=<(v8_use_external_startup_data)',
