mflodman@webrtc.org
<<<<<<< HEAD
pbos@webrtc.org
stefan@webrtc.org
=======
stefan@webrtc.org
asapersson@webrtc.org
sprang@webrtc.org
>>>>>>> a17af05f

# These are for the common case of adding or renaming files. If you're doing
# structural changes, please get a review from a reviewer in this file.
per-file *.gn=*
per-file *.gni=*<|MERGE_RESOLUTION|>--- conflicted
+++ resolved
@@ -1,12 +1,7 @@
 mflodman@webrtc.org
-<<<<<<< HEAD
-pbos@webrtc.org
-stefan@webrtc.org
-=======
 stefan@webrtc.org
 asapersson@webrtc.org
 sprang@webrtc.org
->>>>>>> a17af05f
 
 # These are for the common case of adding or renaming files. If you're doing
 # structural changes, please get a review from a reviewer in this file.
