/*
 *  Copyright (c) 2013 The WebRTC project authors. All Rights Reserved.
 *
 *  Use of this source code is governed by a BSD-style license
 *  that can be found in the LICENSE file in the root of the source
 *  tree. An additional intellectual property rights grant can be found
 *  in the file PATENTS.  All contributing project authors may
 *  be found in the AUTHORS file in the root of the source tree.
 */

#include "webrtc/video/send_statistics_proxy.h"

#include <map>
#include <memory>
#include <string>
#include <vector>

<<<<<<< HEAD
#include "testing/gtest/include/gtest/gtest.h"
#include "webrtc/test/histogram.h"
=======
#include "webrtc/system_wrappers/include/metrics.h"
#include "webrtc/system_wrappers/include/metrics_default.h"
#include "webrtc/test/gtest.h"
>>>>>>> a17af05f

namespace webrtc {
namespace {
const uint32_t kFirstSsrc = 17;
const uint32_t kSecondSsrc = 42;
const uint32_t kFirstRtxSsrc = 18;
const uint32_t kSecondRtxSsrc = 43;
const uint32_t kFlexFecSsrc = 55;
const int kFpsPeriodicIntervalMs = 2000;
const int kWidth = 640;
const int kHeight = 480;
const int kQpIdx0 = 21;
const int kQpIdx1 = 39;
const CodecSpecificInfo kDefaultCodecInfo = []() {
  CodecSpecificInfo codec_info;
  codec_info.codecType = kVideoCodecVP8;
  codec_info.codecSpecific.VP8.simulcastIdx = 0;
  return codec_info;
}();
}  // namespace

class SendStatisticsProxyTest : public ::testing::Test {
 public:
  SendStatisticsProxyTest()
      : fake_clock_(1234), config_(GetTestConfig()), avg_delay_ms_(0),
        max_delay_ms_(0) {}
  virtual ~SendStatisticsProxyTest() {}

 protected:
  virtual void SetUp() {
<<<<<<< HEAD
=======
    metrics::Reset();
>>>>>>> a17af05f
    statistics_proxy_.reset(new SendStatisticsProxy(
        &fake_clock_, GetTestConfig(),
        VideoEncoderConfig::ContentType::kRealtimeVideo));
    expected_ = VideoSendStream::Stats();
    for (const auto& ssrc : config_.rtp.ssrcs)
      expected_.substreams[ssrc].is_rtx = false;
    for (const auto& ssrc : config_.rtp.rtx.ssrcs)
      expected_.substreams[ssrc].is_rtx = true;
  }

  VideoSendStream::Config GetTestConfig() {
    VideoSendStream::Config config(nullptr);
<<<<<<< HEAD
    config.rtp.ssrcs.push_back(17);
    config.rtp.ssrcs.push_back(42);
    config.rtp.rtx.ssrcs.push_back(18);
    config.rtp.rtx.ssrcs.push_back(43);
=======
    config.rtp.ssrcs.push_back(kFirstSsrc);
    config.rtp.ssrcs.push_back(kSecondSsrc);
    config.rtp.rtx.ssrcs.push_back(kFirstRtxSsrc);
    config.rtp.rtx.ssrcs.push_back(kSecondRtxSsrc);
    config.rtp.ulpfec.red_payload_type = 17;
>>>>>>> a17af05f
    return config;
  }

  VideoSendStream::Config GetTestConfigWithFlexFec() {
    VideoSendStream::Config config(nullptr);
    config.rtp.ssrcs.push_back(kFirstSsrc);
    config.rtp.ssrcs.push_back(kSecondSsrc);
    config.rtp.rtx.ssrcs.push_back(kFirstRtxSsrc);
    config.rtp.rtx.ssrcs.push_back(kSecondRtxSsrc);
    config.rtp.flexfec.payload_type = 50;
    config.rtp.flexfec.ssrc = kFlexFecSsrc;
    return config;
  }

  VideoSendStream::StreamStats GetStreamStats(uint32_t ssrc) {
    VideoSendStream::Stats stats = statistics_proxy_->GetStats();
    std::map<uint32_t, VideoSendStream::StreamStats>::iterator it =
        stats.substreams.find(ssrc);
    EXPECT_NE(it, stats.substreams.end());
    return it->second;
  }

  void UpdateDataCounters(uint32_t ssrc) {
    StreamDataCountersCallback* proxy =
        static_cast<StreamDataCountersCallback*>(statistics_proxy_.get());
    StreamDataCounters counters;
    proxy->DataCountersUpdated(counters, ssrc);
  }

  void ExpectEqual(VideoSendStream::Stats one, VideoSendStream::Stats other) {
    EXPECT_EQ(one.input_frame_rate, other.input_frame_rate);
    EXPECT_EQ(one.encode_frame_rate, other.encode_frame_rate);
    EXPECT_EQ(one.media_bitrate_bps, other.media_bitrate_bps);
    EXPECT_EQ(one.preferred_media_bitrate_bps,
              other.preferred_media_bitrate_bps);
    EXPECT_EQ(one.suspended, other.suspended);

    EXPECT_EQ(one.substreams.size(), other.substreams.size());
    for (std::map<uint32_t, VideoSendStream::StreamStats>::const_iterator it =
             one.substreams.begin();
         it != one.substreams.end(); ++it) {
      std::map<uint32_t, VideoSendStream::StreamStats>::const_iterator
          corresponding_it = other.substreams.find(it->first);
      ASSERT_TRUE(corresponding_it != other.substreams.end());
      const VideoSendStream::StreamStats& a = it->second;
      const VideoSendStream::StreamStats& b = corresponding_it->second;

      EXPECT_EQ(a.is_rtx, b.is_rtx);
      EXPECT_EQ(a.frame_counts.key_frames, b.frame_counts.key_frames);
      EXPECT_EQ(a.frame_counts.delta_frames, b.frame_counts.delta_frames);
      EXPECT_EQ(a.total_bitrate_bps, b.total_bitrate_bps);
      EXPECT_EQ(a.avg_delay_ms, b.avg_delay_ms);
      EXPECT_EQ(a.max_delay_ms, b.max_delay_ms);

      EXPECT_EQ(a.rtp_stats.transmitted.payload_bytes,
                b.rtp_stats.transmitted.payload_bytes);
      EXPECT_EQ(a.rtp_stats.transmitted.header_bytes,
                b.rtp_stats.transmitted.header_bytes);
      EXPECT_EQ(a.rtp_stats.transmitted.padding_bytes,
                b.rtp_stats.transmitted.padding_bytes);
      EXPECT_EQ(a.rtp_stats.transmitted.packets,
                b.rtp_stats.transmitted.packets);
      EXPECT_EQ(a.rtp_stats.retransmitted.packets,
                b.rtp_stats.retransmitted.packets);
      EXPECT_EQ(a.rtp_stats.fec.packets, b.rtp_stats.fec.packets);

      EXPECT_EQ(a.rtcp_stats.fraction_lost, b.rtcp_stats.fraction_lost);
      EXPECT_EQ(a.rtcp_stats.cumulative_lost, b.rtcp_stats.cumulative_lost);
      EXPECT_EQ(a.rtcp_stats.extended_max_sequence_number,
                b.rtcp_stats.extended_max_sequence_number);
      EXPECT_EQ(a.rtcp_stats.jitter, b.rtcp_stats.jitter);
    }
  }

  SimulatedClock fake_clock_;
  std::unique_ptr<SendStatisticsProxy> statistics_proxy_;
  VideoSendStream::Config config_;
  int avg_delay_ms_;
  int max_delay_ms_;
  VideoSendStream::Stats expected_;
  typedef std::map<uint32_t, VideoSendStream::StreamStats>::const_iterator
      StreamIterator;
};

TEST_F(SendStatisticsProxyTest, RtcpStatistics) {
  RtcpStatisticsCallback* callback = statistics_proxy_.get();
  for (const auto& ssrc : config_.rtp.ssrcs) {
    VideoSendStream::StreamStats& ssrc_stats = expected_.substreams[ssrc];

    // Add statistics with some arbitrary, but unique, numbers.
    uint32_t offset = ssrc * sizeof(RtcpStatistics);
    ssrc_stats.rtcp_stats.cumulative_lost = offset;
    ssrc_stats.rtcp_stats.extended_max_sequence_number = offset + 1;
    ssrc_stats.rtcp_stats.fraction_lost = offset + 2;
    ssrc_stats.rtcp_stats.jitter = offset + 3;
    callback->StatisticsUpdated(ssrc_stats.rtcp_stats, ssrc);
  }
  for (const auto& ssrc : config_.rtp.rtx.ssrcs) {
    VideoSendStream::StreamStats& ssrc_stats = expected_.substreams[ssrc];

    // Add statistics with some arbitrary, but unique, numbers.
    uint32_t offset = ssrc * sizeof(RtcpStatistics);
    ssrc_stats.rtcp_stats.cumulative_lost = offset;
    ssrc_stats.rtcp_stats.extended_max_sequence_number = offset + 1;
    ssrc_stats.rtcp_stats.fraction_lost = offset + 2;
    ssrc_stats.rtcp_stats.jitter = offset + 3;
    callback->StatisticsUpdated(ssrc_stats.rtcp_stats, ssrc);
  }
  VideoSendStream::Stats stats = statistics_proxy_->GetStats();
  ExpectEqual(expected_, stats);
}

TEST_F(SendStatisticsProxyTest, EncodedBitrateAndFramerate) {
  int media_bitrate_bps = 500;
  int encode_fps = 29;

<<<<<<< HEAD
  statistics_proxy_->OnOutgoingRate(encode_fps, media_bitrate_bps);
=======
  statistics_proxy_->OnEncoderStatsUpdate(encode_fps, media_bitrate_bps);
>>>>>>> a17af05f

  VideoSendStream::Stats stats = statistics_proxy_->GetStats();
  EXPECT_EQ(media_bitrate_bps, stats.media_bitrate_bps);
  EXPECT_EQ(encode_fps, stats.encode_frame_rate);
}

TEST_F(SendStatisticsProxyTest, Suspended) {
  // Verify that the value is false by default.
  EXPECT_FALSE(statistics_proxy_->GetStats().suspended);

  // Verify that we can set it to true.
  statistics_proxy_->OnSuspendChange(true);
  EXPECT_TRUE(statistics_proxy_->GetStats().suspended);

  // Verify that we can set it back to false again.
  statistics_proxy_->OnSuspendChange(false);
  EXPECT_FALSE(statistics_proxy_->GetStats().suspended);
}

TEST_F(SendStatisticsProxyTest, FrameCounts) {
  FrameCountObserver* observer = statistics_proxy_.get();
  for (const auto& ssrc : config_.rtp.ssrcs) {
    // Add statistics with some arbitrary, but unique, numbers.
    VideoSendStream::StreamStats& stats = expected_.substreams[ssrc];
    uint32_t offset = ssrc * sizeof(VideoSendStream::StreamStats);
    FrameCounts frame_counts;
    frame_counts.key_frames = offset;
    frame_counts.delta_frames = offset + 1;
    stats.frame_counts = frame_counts;
    observer->FrameCountUpdated(frame_counts, ssrc);
  }
  for (const auto& ssrc : config_.rtp.rtx.ssrcs) {
    // Add statistics with some arbitrary, but unique, numbers.
    VideoSendStream::StreamStats& stats = expected_.substreams[ssrc];
    uint32_t offset = ssrc * sizeof(VideoSendStream::StreamStats);
    FrameCounts frame_counts;
    frame_counts.key_frames = offset;
    frame_counts.delta_frames = offset + 1;
    stats.frame_counts = frame_counts;
    observer->FrameCountUpdated(frame_counts, ssrc);
  }

  VideoSendStream::Stats stats = statistics_proxy_->GetStats();
  ExpectEqual(expected_, stats);
}

TEST_F(SendStatisticsProxyTest, DataCounters) {
  StreamDataCountersCallback* callback = statistics_proxy_.get();
  for (const auto& ssrc : config_.rtp.ssrcs) {
    StreamDataCounters& counters = expected_.substreams[ssrc].rtp_stats;
    // Add statistics with some arbitrary, but unique, numbers.
    size_t offset = ssrc * sizeof(StreamDataCounters);
    uint32_t offset_uint32 = static_cast<uint32_t>(offset);
    counters.transmitted.payload_bytes = offset;
    counters.transmitted.header_bytes = offset + 1;
    counters.fec.packets = offset_uint32 + 2;
    counters.transmitted.padding_bytes = offset + 3;
    counters.retransmitted.packets = offset_uint32 + 4;
    counters.transmitted.packets = offset_uint32 + 5;
    callback->DataCountersUpdated(counters, ssrc);
  }
  for (const auto& ssrc : config_.rtp.rtx.ssrcs) {
    StreamDataCounters& counters = expected_.substreams[ssrc].rtp_stats;
    // Add statistics with some arbitrary, but unique, numbers.
    size_t offset = ssrc * sizeof(StreamDataCounters);
    uint32_t offset_uint32 = static_cast<uint32_t>(offset);
    counters.transmitted.payload_bytes = offset;
    counters.transmitted.header_bytes = offset + 1;
    counters.fec.packets = offset_uint32 + 2;
    counters.transmitted.padding_bytes = offset + 3;
    counters.retransmitted.packets = offset_uint32 + 4;
    counters.transmitted.packets = offset_uint32 + 5;
    callback->DataCountersUpdated(counters, ssrc);
  }

  VideoSendStream::Stats stats = statistics_proxy_->GetStats();
  ExpectEqual(expected_, stats);
}

TEST_F(SendStatisticsProxyTest, Bitrate) {
  BitrateStatisticsObserver* observer = statistics_proxy_.get();
  for (const auto& ssrc : config_.rtp.ssrcs) {
    uint32_t total;
    uint32_t retransmit;
    // Use ssrc as bitrate_bps to get a unique value for each stream.
    total = ssrc;
    retransmit = ssrc + 1;
    observer->Notify(total, retransmit, ssrc);
    expected_.substreams[ssrc].total_bitrate_bps = total;
    expected_.substreams[ssrc].retransmit_bitrate_bps = retransmit;
  }
  for (const auto& ssrc : config_.rtp.rtx.ssrcs) {
    uint32_t total;
    uint32_t retransmit;
    // Use ssrc as bitrate_bps to get a unique value for each stream.
    total = ssrc;
    retransmit = ssrc + 1;
    observer->Notify(total, retransmit, ssrc);
    expected_.substreams[ssrc].total_bitrate_bps = total;
    expected_.substreams[ssrc].retransmit_bitrate_bps = retransmit;
  }

  VideoSendStream::Stats stats = statistics_proxy_->GetStats();
  ExpectEqual(expected_, stats);
}

TEST_F(SendStatisticsProxyTest, SendSideDelay) {
  SendSideDelayObserver* observer = statistics_proxy_.get();
  for (const auto& ssrc : config_.rtp.ssrcs) {
    // Use ssrc as avg_delay_ms and max_delay_ms to get a unique value for each
    // stream.
    int avg_delay_ms = ssrc;
    int max_delay_ms = ssrc + 1;
    observer->SendSideDelayUpdated(avg_delay_ms, max_delay_ms, ssrc);
    expected_.substreams[ssrc].avg_delay_ms = avg_delay_ms;
    expected_.substreams[ssrc].max_delay_ms = max_delay_ms;
  }
  for (const auto& ssrc : config_.rtp.rtx.ssrcs) {
    // Use ssrc as avg_delay_ms and max_delay_ms to get a unique value for each
    // stream.
    int avg_delay_ms = ssrc;
    int max_delay_ms = ssrc + 1;
    observer->SendSideDelayUpdated(avg_delay_ms, max_delay_ms, ssrc);
    expected_.substreams[ssrc].avg_delay_ms = avg_delay_ms;
    expected_.substreams[ssrc].max_delay_ms = max_delay_ms;
  }
  VideoSendStream::Stats stats = statistics_proxy_->GetStats();
  ExpectEqual(expected_, stats);
}

<<<<<<< HEAD
TEST_F(SendStatisticsProxyTest, OnEncodedFrame) {
  const int kEncodeTimeMs = 11;
  statistics_proxy_->OnEncodedFrame(kEncodeTimeMs);

  VideoSendStream::Stats stats = statistics_proxy_->GetStats();
  EXPECT_EQ(kEncodeTimeMs, stats.avg_encode_time_ms);
}

TEST_F(SendStatisticsProxyTest, SwitchContentTypeUpdatesHistograms) {
  test::ClearHistograms();
  const int kMinRequiredSamples = 200;
  const int kWidth = 640;
  const int kHeight = 480;

  for (int i = 0; i < kMinRequiredSamples; ++i)
    statistics_proxy_->OnIncomingFrame(kWidth, kHeight);

  // No switch, stats not should be updated.
  statistics_proxy_->SetContentType(
      VideoEncoderConfig::ContentType::kRealtimeVideo);
  EXPECT_EQ(0, test::NumHistogramSamples("WebRTC.Video.InputWidthInPixels"));

  // Switch to screenshare, real-time stats should be updated.
  statistics_proxy_->SetContentType(VideoEncoderConfig::ContentType::kScreen);
  EXPECT_EQ(1, test::NumHistogramSamples("WebRTC.Video.InputWidthInPixels"));
=======
TEST_F(SendStatisticsProxyTest, OnEncodedFrameTimeMeasured) {
  const int kEncodeTimeMs = 11;
  CpuOveruseMetrics metrics;
  metrics.encode_usage_percent = 80;
  statistics_proxy_->OnEncodedFrameTimeMeasured(kEncodeTimeMs, metrics);

  VideoSendStream::Stats stats = statistics_proxy_->GetStats();
  EXPECT_EQ(kEncodeTimeMs, stats.avg_encode_time_ms);
  EXPECT_EQ(metrics.encode_usage_percent, stats.encode_usage_percent);
}

TEST_F(SendStatisticsProxyTest, OnEncoderReconfiguredChangePreferredBitrate) {
  VideoSendStream::Stats stats = statistics_proxy_->GetStats();
  EXPECT_EQ(0, stats.preferred_media_bitrate_bps);
  const int kPreferredMediaBitrateBps = 50;

  VideoEncoderConfig config;
  statistics_proxy_->OnEncoderReconfigured(config, kPreferredMediaBitrateBps);
  stats = statistics_proxy_->GetStats();
  EXPECT_EQ(kPreferredMediaBitrateBps, stats.preferred_media_bitrate_bps);
}

TEST_F(SendStatisticsProxyTest, OnSendEncodedImageIncreasesFramesEncoded) {
  EncodedImage encoded_image;
  CodecSpecificInfo codec_info;
  EXPECT_EQ(0u, statistics_proxy_->GetStats().frames_encoded);
  for (uint32_t i = 1; i <= 3; ++i) {
    statistics_proxy_->OnSendEncodedImage(encoded_image, &codec_info);
    EXPECT_EQ(i, statistics_proxy_->GetStats().frames_encoded);
  }
}

TEST_F(SendStatisticsProxyTest, OnSendEncodedImageIncreasesQpSum) {
  EncodedImage encoded_image;
  CodecSpecificInfo codec_info;
  EXPECT_EQ(rtc::Optional<uint64_t>(), statistics_proxy_->GetStats().qp_sum);
  encoded_image.qp_ = 3;
  statistics_proxy_->OnSendEncodedImage(encoded_image, &codec_info);
  EXPECT_EQ(rtc::Optional<uint64_t>(3u), statistics_proxy_->GetStats().qp_sum);
  encoded_image.qp_ = 127;
  statistics_proxy_->OnSendEncodedImage(encoded_image, &codec_info);
  EXPECT_EQ(rtc::Optional<uint64_t>(130u),
            statistics_proxy_->GetStats().qp_sum);
}

TEST_F(SendStatisticsProxyTest, OnSendEncodedImageWithoutQpQpSumWontExist) {
  EncodedImage encoded_image;
  CodecSpecificInfo codec_info;
  encoded_image.qp_ = -1;
  EXPECT_EQ(rtc::Optional<uint64_t>(), statistics_proxy_->GetStats().qp_sum);
  statistics_proxy_->OnSendEncodedImage(encoded_image, &codec_info);
  EXPECT_EQ(rtc::Optional<uint64_t>(), statistics_proxy_->GetStats().qp_sum);
}

TEST_F(SendStatisticsProxyTest, SwitchContentTypeUpdatesHistograms) {
  for (int i = 0; i < SendStatisticsProxy::kMinRequiredMetricsSamples; ++i)
    statistics_proxy_->OnIncomingFrame(kWidth, kHeight);

  // No switch, stats should not be updated.
  VideoEncoderConfig config;
  config.content_type = VideoEncoderConfig::ContentType::kRealtimeVideo;
  statistics_proxy_->OnEncoderReconfigured(config, 50);
  EXPECT_EQ(0, metrics::NumSamples("WebRTC.Video.InputWidthInPixels"));

  // Switch to screenshare, real-time stats should be updated.
  config.content_type = VideoEncoderConfig::ContentType::kScreen;
  statistics_proxy_->OnEncoderReconfigured(config, 50);
  EXPECT_EQ(1, metrics::NumSamples("WebRTC.Video.InputWidthInPixels"));
}

TEST_F(SendStatisticsProxyTest, InputResolutionHistogramsAreUpdated) {
  for (int i = 0; i < SendStatisticsProxy::kMinRequiredMetricsSamples; ++i)
    statistics_proxy_->OnIncomingFrame(kWidth, kHeight);

  statistics_proxy_.reset();
  EXPECT_EQ(1, metrics::NumSamples("WebRTC.Video.InputWidthInPixels"));
  EXPECT_EQ(1, metrics::NumEvents("WebRTC.Video.InputWidthInPixels", kWidth));
  EXPECT_EQ(1, metrics::NumSamples("WebRTC.Video.InputHeightInPixels"));
  EXPECT_EQ(1, metrics::NumEvents("WebRTC.Video.InputHeightInPixels", kHeight));
}

TEST_F(SendStatisticsProxyTest, SentResolutionHistogramsAreUpdated) {
  EncodedImage encoded_image;
  encoded_image._encodedWidth = kWidth;
  encoded_image._encodedHeight = kHeight;
  for (int i = 0; i <= SendStatisticsProxy::kMinRequiredMetricsSamples; ++i) {
    encoded_image._timeStamp = i + 1;
    statistics_proxy_->OnSendEncodedImage(encoded_image, nullptr);
  }
  statistics_proxy_.reset();
  EXPECT_EQ(1, metrics::NumSamples("WebRTC.Video.SentWidthInPixels"));
  EXPECT_EQ(1, metrics::NumEvents("WebRTC.Video.SentWidthInPixels", kWidth));
  EXPECT_EQ(1, metrics::NumSamples("WebRTC.Video.SentHeightInPixels"));
  EXPECT_EQ(1, metrics::NumEvents("WebRTC.Video.SentHeightInPixels", kHeight));
}

TEST_F(SendStatisticsProxyTest, InputFpsHistogramIsUpdated) {
  const int kFps = 20;
  const int kMinPeriodicSamples = 6;
  int frames = kMinPeriodicSamples * kFpsPeriodicIntervalMs * kFps / 1000;
  for (int i = 0; i <= frames; ++i) {
    fake_clock_.AdvanceTimeMilliseconds(1000 / kFps);
    statistics_proxy_->OnIncomingFrame(kWidth, kHeight);
  }
  statistics_proxy_.reset();
  EXPECT_EQ(1, metrics::NumSamples("WebRTC.Video.InputFramesPerSecond"));
  EXPECT_EQ(1, metrics::NumEvents("WebRTC.Video.InputFramesPerSecond", kFps));
}

TEST_F(SendStatisticsProxyTest, SentFpsHistogramIsUpdated) {
  EncodedImage encoded_image;
  const int kFps = 20;
  const int kMinPeriodicSamples = 6;
  int frames = kMinPeriodicSamples * kFpsPeriodicIntervalMs * kFps / 1000 + 1;
  for (int i = 0; i <= frames; ++i) {
    fake_clock_.AdvanceTimeMilliseconds(1000 / kFps);
    encoded_image._timeStamp = i + 1;
    statistics_proxy_->OnSendEncodedImage(encoded_image, nullptr);
  }
  statistics_proxy_.reset();
  EXPECT_EQ(1, metrics::NumSamples("WebRTC.Video.SentFramesPerSecond"));
  EXPECT_EQ(1, metrics::NumEvents("WebRTC.Video.SentFramesPerSecond", kFps));
}

TEST_F(SendStatisticsProxyTest, InputFpsHistogramExcludesSuspendedTime) {
  const int kFps = 20;
  const int kSuspendTimeMs = 10000;
  const int kMinPeriodicSamples = 6;
  int frames = kMinPeriodicSamples * kFpsPeriodicIntervalMs * kFps / 1000;
  for (int i = 0; i < frames; ++i) {
    fake_clock_.AdvanceTimeMilliseconds(1000 / kFps);
    statistics_proxy_->OnIncomingFrame(kWidth, kHeight);
  }
  // Suspend.
  statistics_proxy_->OnSuspendChange(true);
  fake_clock_.AdvanceTimeMilliseconds(kSuspendTimeMs);

  for (int i = 0; i < frames; ++i) {
    fake_clock_.AdvanceTimeMilliseconds(1000 / kFps);
    statistics_proxy_->OnIncomingFrame(kWidth, kHeight);
  }
  // Suspended time interval should not affect the framerate.
  statistics_proxy_.reset();
  EXPECT_EQ(1, metrics::NumSamples("WebRTC.Video.InputFramesPerSecond"));
  EXPECT_EQ(1, metrics::NumEvents("WebRTC.Video.InputFramesPerSecond", kFps));
}

TEST_F(SendStatisticsProxyTest, SentFpsHistogramExcludesSuspendedTime) {
  EncodedImage encoded_image;
  const int kFps = 20;
  const int kSuspendTimeMs = 10000;
  const int kMinPeriodicSamples = 6;
  int frames = kMinPeriodicSamples * kFpsPeriodicIntervalMs * kFps / 1000;
  for (int i = 0; i <= frames; ++i) {
    fake_clock_.AdvanceTimeMilliseconds(1000 / kFps);
    encoded_image._timeStamp = i + 1;
    statistics_proxy_->OnSendEncodedImage(encoded_image, nullptr);
  }
  // Suspend.
  statistics_proxy_->OnSuspendChange(true);
  fake_clock_.AdvanceTimeMilliseconds(kSuspendTimeMs);

  for (int i = 0; i <= frames; ++i) {
    fake_clock_.AdvanceTimeMilliseconds(1000 / kFps);
    encoded_image._timeStamp = i + 1;
    statistics_proxy_->OnSendEncodedImage(encoded_image, nullptr);
  }
  // Suspended time interval should not affect the framerate.
  statistics_proxy_.reset();
  EXPECT_EQ(1, metrics::NumSamples("WebRTC.Video.SentFramesPerSecond"));
  EXPECT_EQ(1, metrics::NumEvents("WebRTC.Video.SentFramesPerSecond", kFps));
}

TEST_F(SendStatisticsProxyTest, CpuLimitedResolutionUpdated) {
  for (int i = 0; i < SendStatisticsProxy::kMinRequiredMetricsSamples; ++i)
    statistics_proxy_->OnIncomingFrame(kWidth, kHeight);

  statistics_proxy_->OnCpuRestrictedResolutionChanged(true);

  for (int i = 0; i < SendStatisticsProxy::kMinRequiredMetricsSamples; ++i)
    statistics_proxy_->OnIncomingFrame(kWidth, kHeight);

  statistics_proxy_.reset();
  EXPECT_EQ(1,
            metrics::NumSamples("WebRTC.Video.CpuLimitedResolutionInPercent"));
  EXPECT_EQ(
      1, metrics::NumEvents("WebRTC.Video.CpuLimitedResolutionInPercent", 50));
}

TEST_F(SendStatisticsProxyTest, LifetimeHistogramIsUpdated) {
  const int64_t kTimeSec = 3;
  fake_clock_.AdvanceTimeMilliseconds(kTimeSec * 1000);
  statistics_proxy_.reset();
  EXPECT_EQ(1, metrics::NumSamples("WebRTC.Video.SendStreamLifetimeInSeconds"));
  EXPECT_EQ(1, metrics::NumEvents("WebRTC.Video.SendStreamLifetimeInSeconds",
                                  kTimeSec));
}

TEST_F(SendStatisticsProxyTest, CodecTypeHistogramIsUpdated) {
  fake_clock_.AdvanceTimeMilliseconds(metrics::kMinRunTimeInSeconds * 1000);
  statistics_proxy_.reset();
  EXPECT_EQ(1, metrics::NumSamples("WebRTC.Video.Encoder.CodecType"));
}

TEST_F(SendStatisticsProxyTest, PauseEventHistogramIsUpdated) {
  // First RTP packet sent.
  UpdateDataCounters(kFirstSsrc);

  // Min runtime has passed.
  fake_clock_.AdvanceTimeMilliseconds(metrics::kMinRunTimeInSeconds * 1000);
  statistics_proxy_.reset();
  EXPECT_EQ(1, metrics::NumSamples("WebRTC.Video.NumberOfPauseEvents"));
  EXPECT_EQ(1, metrics::NumEvents("WebRTC.Video.NumberOfPauseEvents", 0));
}

TEST_F(SendStatisticsProxyTest,
       PauseEventHistogramIsNotUpdatedIfMinRuntimeHasNotPassed) {
  // First RTP packet sent.
  UpdateDataCounters(kFirstSsrc);

  // Min runtime has not passed.
  fake_clock_.AdvanceTimeMilliseconds(metrics::kMinRunTimeInSeconds * 1000 - 1);
  statistics_proxy_.reset();
  EXPECT_EQ(0, metrics::NumSamples("WebRTC.Video.NumberOfPauseEvents"));
  EXPECT_EQ(0, metrics::NumSamples("WebRTC.Video.PausedTimeInPercent"));
}

TEST_F(SendStatisticsProxyTest,
       PauseEventHistogramIsNotUpdatedIfNoMediaIsSent) {
  // First RTP packet not sent.
  fake_clock_.AdvanceTimeMilliseconds(metrics::kMinRunTimeInSeconds * 1000);
  statistics_proxy_.reset();
  EXPECT_EQ(0, metrics::NumSamples("WebRTC.Video.NumberOfPauseEvents"));
}

TEST_F(SendStatisticsProxyTest, NoPauseEvent) {
  // First RTP packet sent and min runtime passed.
  UpdateDataCounters(kFirstSsrc);

  // No change. Video: 10000 ms, paused: 0 ms (0%).
  statistics_proxy_->OnSetEncoderTargetRate(50000);
  fake_clock_.AdvanceTimeMilliseconds(metrics::kMinRunTimeInSeconds * 1000);
  statistics_proxy_->OnSetEncoderTargetRate(0);  // VideoSendStream::Stop

  statistics_proxy_.reset();
  EXPECT_EQ(1, metrics::NumSamples("WebRTC.Video.NumberOfPauseEvents"));
  EXPECT_EQ(1, metrics::NumEvents("WebRTC.Video.NumberOfPauseEvents", 0));
  EXPECT_EQ(1, metrics::NumSamples("WebRTC.Video.PausedTimeInPercent"));
  EXPECT_EQ(1, metrics::NumEvents("WebRTC.Video.PausedTimeInPercent", 0));
}

TEST_F(SendStatisticsProxyTest, OnePauseEvent) {
  // First RTP packet sent and min runtime passed.
  UpdateDataCounters(kFirstSsrc);

  // One change. Video: 7000 ms, paused: 3000 ms (30%).
  statistics_proxy_->OnSetEncoderTargetRate(50000);
  fake_clock_.AdvanceTimeMilliseconds(7000);
  statistics_proxy_->OnSetEncoderTargetRate(0);
  fake_clock_.AdvanceTimeMilliseconds(3000);
  statistics_proxy_->OnSetEncoderTargetRate(0);  // VideoSendStream::Stop

  statistics_proxy_.reset();
  EXPECT_EQ(1, metrics::NumSamples("WebRTC.Video.NumberOfPauseEvents"));
  EXPECT_EQ(1, metrics::NumEvents("WebRTC.Video.NumberOfPauseEvents", 1));
  EXPECT_EQ(1, metrics::NumSamples("WebRTC.Video.PausedTimeInPercent"));
  EXPECT_EQ(1, metrics::NumEvents("WebRTC.Video.PausedTimeInPercent", 30));
}

TEST_F(SendStatisticsProxyTest, TwoPauseEvents) {
  // First RTP packet sent.
  UpdateDataCounters(kFirstSsrc);

  // Two changes. Video: 19000 ms, paused: 1000 ms (5%).
  statistics_proxy_->OnSetEncoderTargetRate(0);
  fake_clock_.AdvanceTimeMilliseconds(1000);
  statistics_proxy_->OnSetEncoderTargetRate(50000);  // Starts on bitrate > 0.
  fake_clock_.AdvanceTimeMilliseconds(7000);
  statistics_proxy_->OnSetEncoderTargetRate(60000);
  fake_clock_.AdvanceTimeMilliseconds(3000);
  statistics_proxy_->OnSetEncoderTargetRate(0);
  fake_clock_.AdvanceTimeMilliseconds(250);
  statistics_proxy_->OnSetEncoderTargetRate(0);
  fake_clock_.AdvanceTimeMilliseconds(750);
  statistics_proxy_->OnSetEncoderTargetRate(60000);
  fake_clock_.AdvanceTimeMilliseconds(5000);
  statistics_proxy_->OnSetEncoderTargetRate(50000);
  fake_clock_.AdvanceTimeMilliseconds(4000);
  statistics_proxy_->OnSetEncoderTargetRate(0);  // VideoSendStream::Stop

  statistics_proxy_.reset();
  EXPECT_EQ(1, metrics::NumSamples("WebRTC.Video.NumberOfPauseEvents"));
  EXPECT_EQ(1, metrics::NumEvents("WebRTC.Video.NumberOfPauseEvents", 2));
  EXPECT_EQ(1, metrics::NumSamples("WebRTC.Video.PausedTimeInPercent"));
  EXPECT_EQ(1, metrics::NumEvents("WebRTC.Video.PausedTimeInPercent", 5));
}

TEST_F(SendStatisticsProxyTest,
       PausedTimeHistogramIsNotUpdatedIfMinRuntimeHasNotPassed) {
  // First RTP packet sent.
  UpdateDataCounters(kFirstSsrc);
  fake_clock_.AdvanceTimeMilliseconds(metrics::kMinRunTimeInSeconds * 1000);

  // Min runtime has not passed.
  statistics_proxy_->OnSetEncoderTargetRate(50000);
  fake_clock_.AdvanceTimeMilliseconds(metrics::kMinRunTimeInSeconds * 1000 - 1);
  statistics_proxy_->OnSetEncoderTargetRate(0);  // VideoSendStream::Stop

  statistics_proxy_.reset();
  EXPECT_EQ(0, metrics::NumSamples("WebRTC.Video.PausedTimeInPercent"));
}

TEST_F(SendStatisticsProxyTest, VerifyQpHistogramStats_Vp8) {
  EncodedImage encoded_image;
  CodecSpecificInfo codec_info;
  codec_info.codecType = kVideoCodecVP8;

  for (int i = 0; i < SendStatisticsProxy::kMinRequiredMetricsSamples; ++i) {
    codec_info.codecSpecific.VP8.simulcastIdx = 0;
    encoded_image.qp_ = kQpIdx0;
    statistics_proxy_->OnSendEncodedImage(encoded_image, &codec_info);
    codec_info.codecSpecific.VP8.simulcastIdx = 1;
    encoded_image.qp_ = kQpIdx1;
    statistics_proxy_->OnSendEncodedImage(encoded_image, &codec_info);
  }
  statistics_proxy_.reset();
  EXPECT_EQ(1, metrics::NumSamples("WebRTC.Video.Encoded.Qp.Vp8.S0"));
  EXPECT_EQ(1, metrics::NumEvents("WebRTC.Video.Encoded.Qp.Vp8.S0", kQpIdx0));
  EXPECT_EQ(1, metrics::NumSamples("WebRTC.Video.Encoded.Qp.Vp8.S1"));
  EXPECT_EQ(1, metrics::NumEvents("WebRTC.Video.Encoded.Qp.Vp8.S1", kQpIdx1));
}

TEST_F(SendStatisticsProxyTest, VerifyQpHistogramStats_Vp8OneSsrc) {
  VideoSendStream::Config config(nullptr);
  config.rtp.ssrcs.push_back(kFirstSsrc);
  statistics_proxy_.reset(new SendStatisticsProxy(
      &fake_clock_, config, VideoEncoderConfig::ContentType::kRealtimeVideo));

  EncodedImage encoded_image;
  CodecSpecificInfo codec_info;
  codec_info.codecType = kVideoCodecVP8;

  for (int i = 0; i < SendStatisticsProxy::kMinRequiredMetricsSamples; ++i) {
    codec_info.codecSpecific.VP8.simulcastIdx = 0;
    encoded_image.qp_ = kQpIdx0;
    statistics_proxy_->OnSendEncodedImage(encoded_image, &codec_info);
  }
  statistics_proxy_.reset();
  EXPECT_EQ(1, metrics::NumSamples("WebRTC.Video.Encoded.Qp.Vp8"));
  EXPECT_EQ(1, metrics::NumEvents("WebRTC.Video.Encoded.Qp.Vp8", kQpIdx0));
}

TEST_F(SendStatisticsProxyTest, VerifyQpHistogramStats_Vp9) {
  EncodedImage encoded_image;
  CodecSpecificInfo codec_info;
  codec_info.codecType = kVideoCodecVP9;
  codec_info.codecSpecific.VP9.num_spatial_layers = 2;

  for (int i = 0; i < SendStatisticsProxy::kMinRequiredMetricsSamples; ++i) {
    encoded_image.qp_ = kQpIdx0;
    codec_info.codecSpecific.VP9.spatial_idx = 0;
    statistics_proxy_->OnSendEncodedImage(encoded_image, &codec_info);
    encoded_image.qp_ = kQpIdx1;
    codec_info.codecSpecific.VP9.spatial_idx = 1;
    statistics_proxy_->OnSendEncodedImage(encoded_image, &codec_info);
  }
  statistics_proxy_.reset();
  EXPECT_EQ(1, metrics::NumSamples("WebRTC.Video.Encoded.Qp.Vp9.S0"));
  EXPECT_EQ(1, metrics::NumEvents("WebRTC.Video.Encoded.Qp.Vp9.S0", kQpIdx0));
  EXPECT_EQ(1, metrics::NumSamples("WebRTC.Video.Encoded.Qp.Vp9.S1"));
  EXPECT_EQ(1, metrics::NumEvents("WebRTC.Video.Encoded.Qp.Vp9.S1", kQpIdx1));
}

TEST_F(SendStatisticsProxyTest, VerifyQpHistogramStats_Vp9OneSpatialLayer) {
  VideoSendStream::Config config(nullptr);
  config.rtp.ssrcs.push_back(kFirstSsrc);
  statistics_proxy_.reset(new SendStatisticsProxy(
      &fake_clock_, config, VideoEncoderConfig::ContentType::kRealtimeVideo));

  EncodedImage encoded_image;
  CodecSpecificInfo codec_info;
  codec_info.codecType = kVideoCodecVP9;
  codec_info.codecSpecific.VP9.num_spatial_layers = 1;

  for (int i = 0; i < SendStatisticsProxy::kMinRequiredMetricsSamples; ++i) {
    encoded_image.qp_ = kQpIdx0;
    codec_info.codecSpecific.VP9.spatial_idx = 0;
    statistics_proxy_->OnSendEncodedImage(encoded_image, &codec_info);
  }
  statistics_proxy_.reset();
  EXPECT_EQ(1, metrics::NumSamples("WebRTC.Video.Encoded.Qp.Vp9"));
  EXPECT_EQ(1, metrics::NumEvents("WebRTC.Video.Encoded.Qp.Vp9", kQpIdx0));
}

TEST_F(SendStatisticsProxyTest, VerifyQpHistogramStats_H264) {
  EncodedImage encoded_image;
  CodecSpecificInfo codec_info;
  codec_info.codecType = kVideoCodecH264;

  for (int i = 0; i < SendStatisticsProxy::kMinRequiredMetricsSamples; ++i) {
    encoded_image.qp_ = kQpIdx0;
    statistics_proxy_->OnSendEncodedImage(encoded_image, &codec_info);
  }
  statistics_proxy_.reset();
  EXPECT_EQ(1, metrics::NumSamples("WebRTC.Video.Encoded.Qp.H264"));
  EXPECT_EQ(1, metrics::NumEvents("WebRTC.Video.Encoded.Qp.H264", kQpIdx0));
}

TEST_F(SendStatisticsProxyTest,
       BandwidthLimitedHistogramsNotUpdatedWhenDisabled) {
  EncodedImage encoded_image;
  // encoded_image.adapt_reason_.bw_resolutions_disabled by default: -1
  for (int i = 0; i < SendStatisticsProxy::kMinRequiredMetricsSamples; ++i)
    statistics_proxy_->OnSendEncodedImage(encoded_image, nullptr);

  // Histograms are updated when the statistics_proxy_ is deleted.
  statistics_proxy_.reset();
  EXPECT_EQ(0, metrics::NumSamples(
                   "WebRTC.Video.BandwidthLimitedResolutionInPercent"));
  EXPECT_EQ(0, metrics::NumSamples(
                   "WebRTC.Video.BandwidthLimitedResolutionsDisabled"));
}

TEST_F(SendStatisticsProxyTest,
       BandwidthLimitedHistogramsUpdatedWhenEnabled_NoResolutionDisabled) {
  const int kResolutionsDisabled = 0;
  EncodedImage encoded_image;
  encoded_image.adapt_reason_.bw_resolutions_disabled = kResolutionsDisabled;
  for (int i = 0; i < SendStatisticsProxy::kMinRequiredMetricsSamples; ++i)
    statistics_proxy_->OnSendEncodedImage(encoded_image, nullptr);

  // Histograms are updated when the statistics_proxy_ is deleted.
  statistics_proxy_.reset();
  EXPECT_EQ(1, metrics::NumSamples(
                   "WebRTC.Video.BandwidthLimitedResolutionInPercent"));
  EXPECT_EQ(1, metrics::NumEvents(
                   "WebRTC.Video.BandwidthLimitedResolutionInPercent", 0));
  // No resolution disabled.
  EXPECT_EQ(0, metrics::NumSamples(
                   "WebRTC.Video.BandwidthLimitedResolutionsDisabled"));
}

TEST_F(SendStatisticsProxyTest,
       BandwidthLimitedHistogramsUpdatedWhenEnabled_OneResolutionDisabled) {
  const int kResolutionsDisabled = 1;
  EncodedImage encoded_image;
  encoded_image.adapt_reason_.bw_resolutions_disabled = kResolutionsDisabled;
  for (int i = 0; i < SendStatisticsProxy::kMinRequiredMetricsSamples; ++i)
    statistics_proxy_->OnSendEncodedImage(encoded_image, nullptr);

  // Histograms are updated when the statistics_proxy_ is deleted.
  statistics_proxy_.reset();
  EXPECT_EQ(1, metrics::NumSamples(
                   "WebRTC.Video.BandwidthLimitedResolutionInPercent"));
  EXPECT_EQ(1, metrics::NumEvents(
                   "WebRTC.Video.BandwidthLimitedResolutionInPercent", 100));
  // Resolutions disabled.
  EXPECT_EQ(1, metrics::NumSamples(
                   "WebRTC.Video.BandwidthLimitedResolutionsDisabled"));
  EXPECT_EQ(
      1, metrics::NumEvents("WebRTC.Video.BandwidthLimitedResolutionsDisabled",
                            kResolutionsDisabled));
}

TEST_F(SendStatisticsProxyTest,
       QualityLimitedHistogramsNotUpdatedWhenDisabled) {
  EncodedImage encoded_image;
  statistics_proxy_->SetResolutionRestrictionStats(false /* scaling_enabled */,
                                                   0, 0);
  for (int i = 0; i < SendStatisticsProxy::kMinRequiredMetricsSamples; ++i)
    statistics_proxy_->OnSendEncodedImage(encoded_image, &kDefaultCodecInfo);

  // Histograms are updated when the statistics_proxy_ is deleted.
  statistics_proxy_.reset();
  EXPECT_EQ(
      0, metrics::NumSamples("WebRTC.Video.QualityLimitedResolutionInPercent"));
  EXPECT_EQ(0, metrics::NumSamples(
                   "WebRTC.Video.QualityLimitedResolutionDownscales"));
}

TEST_F(SendStatisticsProxyTest,
       QualityLimitedHistogramsUpdatedWhenEnabled_NoResolutionDownscale) {
  EncodedImage encoded_image;
  for (int i = 0; i < SendStatisticsProxy::kMinRequiredMetricsSamples; ++i)
    statistics_proxy_->OnSendEncodedImage(encoded_image, &kDefaultCodecInfo);

  // Histograms are updated when the statistics_proxy_ is deleted.
  statistics_proxy_.reset();
  EXPECT_EQ(
      1, metrics::NumSamples("WebRTC.Video.QualityLimitedResolutionInPercent"));
  EXPECT_EQ(1, metrics::NumEvents(
                   "WebRTC.Video.QualityLimitedResolutionInPercent", 0));
  // No resolution downscale.
  EXPECT_EQ(0, metrics::NumSamples(
                   "WebRTC.Video.QualityLimitedResolutionDownscales"));
}

TEST_F(SendStatisticsProxyTest,
       QualityLimitedHistogramsUpdatedWhenEnabled_TwoResolutionDownscales) {
  const int kDownscales = 2;
  EncodedImage encoded_image;
  statistics_proxy_->OnQualityRestrictedResolutionChanged(kDownscales);
  for (int i = 0; i < SendStatisticsProxy::kMinRequiredMetricsSamples; ++i)
    statistics_proxy_->OnSendEncodedImage(encoded_image, &kDefaultCodecInfo);
  // Histograms are updated when the statistics_proxy_ is deleted.
  statistics_proxy_.reset();
  EXPECT_EQ(
      1, metrics::NumSamples("WebRTC.Video.QualityLimitedResolutionInPercent"));
  EXPECT_EQ(1, metrics::NumEvents(
                   "WebRTC.Video.QualityLimitedResolutionInPercent", 100));
  // Resolution downscales.
  EXPECT_EQ(1, metrics::NumSamples(
                   "WebRTC.Video.QualityLimitedResolutionDownscales"));
  EXPECT_EQ(
      1, metrics::NumEvents("WebRTC.Video.QualityLimitedResolutionDownscales",
                            kDownscales));
}

TEST_F(SendStatisticsProxyTest, GetStatsReportsBandwidthLimitedResolution) {
  // Initially false.
  EXPECT_FALSE(statistics_proxy_->GetStats().bw_limited_resolution);
  // No resolution scale by default.
  EncodedImage encoded_image;
  statistics_proxy_->OnSendEncodedImage(encoded_image, nullptr);
  EXPECT_FALSE(statistics_proxy_->GetStats().bw_limited_resolution);

  // Simulcast disabled resolutions
  encoded_image.adapt_reason_.bw_resolutions_disabled = 1;
  statistics_proxy_->OnSendEncodedImage(encoded_image, nullptr);
  EXPECT_TRUE(statistics_proxy_->GetStats().bw_limited_resolution);

  encoded_image.adapt_reason_.bw_resolutions_disabled = 0;
  statistics_proxy_->OnSendEncodedImage(encoded_image, nullptr);
  EXPECT_FALSE(statistics_proxy_->GetStats().bw_limited_resolution);

  // Resolution scaled due to quality.
  statistics_proxy_->OnQualityRestrictedResolutionChanged(1);
  statistics_proxy_->OnSendEncodedImage(encoded_image, nullptr);
  EXPECT_TRUE(statistics_proxy_->GetStats().bw_limited_resolution);
}

TEST_F(SendStatisticsProxyTest, GetStatsReportsTargetMediaBitrate) {
  // Initially zero.
  EXPECT_EQ(0, statistics_proxy_->GetStats().target_media_bitrate_bps);

  const int kBitrate = 100000;
  statistics_proxy_->OnSetEncoderTargetRate(kBitrate);
  EXPECT_EQ(kBitrate, statistics_proxy_->GetStats().target_media_bitrate_bps);

  statistics_proxy_->OnSetEncoderTargetRate(0);
  EXPECT_EQ(0, statistics_proxy_->GetStats().target_media_bitrate_bps);
>>>>>>> a17af05f
}

TEST_F(SendStatisticsProxyTest, NoSubstreams) {
  uint32_t excluded_ssrc =
      std::max(
          *std::max_element(config_.rtp.ssrcs.begin(), config_.rtp.ssrcs.end()),
          *std::max_element(config_.rtp.rtx.ssrcs.begin(),
                            config_.rtp.rtx.ssrcs.end())) +
      1;
  // From RtcpStatisticsCallback.
  RtcpStatistics rtcp_stats;
  RtcpStatisticsCallback* rtcp_callback = statistics_proxy_.get();
  rtcp_callback->StatisticsUpdated(rtcp_stats, excluded_ssrc);

  // From BitrateStatisticsObserver.
  uint32_t total = 0;
  uint32_t retransmit = 0;
  BitrateStatisticsObserver* bitrate_observer = statistics_proxy_.get();
  bitrate_observer->Notify(total, retransmit, excluded_ssrc);

  // From FrameCountObserver.
  FrameCountObserver* fps_observer = statistics_proxy_.get();
  FrameCounts frame_counts;
  frame_counts.key_frames = 1;
  fps_observer->FrameCountUpdated(frame_counts, excluded_ssrc);

  VideoSendStream::Stats stats = statistics_proxy_->GetStats();
  EXPECT_TRUE(stats.substreams.empty());
}

TEST_F(SendStatisticsProxyTest, EncodedResolutionTimesOut) {
  static const int kEncodedWidth = 123;
  static const int kEncodedHeight = 81;
  EncodedImage encoded_image;
  encoded_image._encodedWidth = kEncodedWidth;
  encoded_image._encodedHeight = kEncodedHeight;

  CodecSpecificInfo codec_info;
  codec_info.codecType = kVideoCodecVP8;
  codec_info.codecSpecific.VP8.simulcastIdx = 0;

  statistics_proxy_->OnSendEncodedImage(encoded_image, &codec_info);
  codec_info.codecSpecific.VP8.simulcastIdx = 1;
  statistics_proxy_->OnSendEncodedImage(encoded_image, &codec_info);

  VideoSendStream::Stats stats = statistics_proxy_->GetStats();
  EXPECT_EQ(kEncodedWidth, stats.substreams[config_.rtp.ssrcs[0]].width);
  EXPECT_EQ(kEncodedHeight, stats.substreams[config_.rtp.ssrcs[0]].height);
  EXPECT_EQ(kEncodedWidth, stats.substreams[config_.rtp.ssrcs[1]].width);
  EXPECT_EQ(kEncodedHeight, stats.substreams[config_.rtp.ssrcs[1]].height);

  // Forward almost to timeout, this should not have removed stats.
  fake_clock_.AdvanceTimeMilliseconds(SendStatisticsProxy::kStatsTimeoutMs - 1);
  stats = statistics_proxy_->GetStats();
  EXPECT_EQ(kEncodedWidth, stats.substreams[config_.rtp.ssrcs[0]].width);
  EXPECT_EQ(kEncodedHeight, stats.substreams[config_.rtp.ssrcs[0]].height);

  // Update the first SSRC with bogus RTCP stats to make sure that encoded
  // resolution still times out (no global timeout for all stats).
  RtcpStatistics rtcp_statistics;
  RtcpStatisticsCallback* rtcp_stats = statistics_proxy_.get();
  rtcp_stats->StatisticsUpdated(rtcp_statistics, config_.rtp.ssrcs[0]);

  // Report stats for second SSRC to make sure it's not outdated along with the
  // first SSRC.
  codec_info.codecSpecific.VP8.simulcastIdx = 1;
  statistics_proxy_->OnSendEncodedImage(encoded_image, &codec_info);

  // Forward 1 ms, reach timeout, substream 0 should have no resolution
  // reported, but substream 1 should.
  fake_clock_.AdvanceTimeMilliseconds(1);
  stats = statistics_proxy_->GetStats();
  EXPECT_EQ(0, stats.substreams[config_.rtp.ssrcs[0]].width);
  EXPECT_EQ(0, stats.substreams[config_.rtp.ssrcs[0]].height);
  EXPECT_EQ(kEncodedWidth, stats.substreams[config_.rtp.ssrcs[1]].width);
  EXPECT_EQ(kEncodedHeight, stats.substreams[config_.rtp.ssrcs[1]].height);
}

TEST_F(SendStatisticsProxyTest, ClearsResolutionFromInactiveSsrcs) {
  static const int kEncodedWidth = 123;
  static const int kEncodedHeight = 81;
  EncodedImage encoded_image;
  encoded_image._encodedWidth = kEncodedWidth;
  encoded_image._encodedHeight = kEncodedHeight;

<<<<<<< HEAD
  RTPVideoHeader rtp_video_header;

  rtp_video_header.simulcastIdx = 0;
  statistics_proxy_->OnSendEncodedImage(encoded_image, &rtp_video_header);
  rtp_video_header.simulcastIdx = 1;
  statistics_proxy_->OnSendEncodedImage(encoded_image, &rtp_video_header);
=======
  CodecSpecificInfo codec_info;
  codec_info.codecType = kVideoCodecVP8;
  codec_info.codecSpecific.VP8.simulcastIdx = 0;

  statistics_proxy_->OnSendEncodedImage(encoded_image, &codec_info);
  codec_info.codecSpecific.VP8.simulcastIdx = 1;
  statistics_proxy_->OnSendEncodedImage(encoded_image, &codec_info);
>>>>>>> a17af05f

  statistics_proxy_->OnInactiveSsrc(config_.rtp.ssrcs[1]);
  VideoSendStream::Stats stats = statistics_proxy_->GetStats();
  EXPECT_EQ(kEncodedWidth, stats.substreams[config_.rtp.ssrcs[0]].width);
  EXPECT_EQ(kEncodedHeight, stats.substreams[config_.rtp.ssrcs[0]].height);
  EXPECT_EQ(0, stats.substreams[config_.rtp.ssrcs[1]].width);
  EXPECT_EQ(0, stats.substreams[config_.rtp.ssrcs[1]].height);
}

TEST_F(SendStatisticsProxyTest, ClearsBitratesFromInactiveSsrcs) {
<<<<<<< HEAD
  BitrateStatistics bitrate;
  bitrate.bitrate_bps = 42;
=======
  uint32_t bitrate = 42;
>>>>>>> a17af05f
  BitrateStatisticsObserver* observer = statistics_proxy_.get();
  observer->Notify(bitrate, bitrate, config_.rtp.ssrcs[0]);
  observer->Notify(bitrate, bitrate, config_.rtp.ssrcs[1]);

  statistics_proxy_->OnInactiveSsrc(config_.rtp.ssrcs[1]);

  VideoSendStream::Stats stats = statistics_proxy_->GetStats();
<<<<<<< HEAD
  EXPECT_EQ(static_cast<int>(bitrate.bitrate_bps),
            stats.substreams[config_.rtp.ssrcs[0]].total_bitrate_bps);
  EXPECT_EQ(static_cast<int>(bitrate.bitrate_bps),
=======
  EXPECT_EQ(static_cast<int>(bitrate),
            stats.substreams[config_.rtp.ssrcs[0]].total_bitrate_bps);
  EXPECT_EQ(static_cast<int>(bitrate),
>>>>>>> a17af05f
            stats.substreams[config_.rtp.ssrcs[0]].retransmit_bitrate_bps);
  EXPECT_EQ(0, stats.substreams[config_.rtp.ssrcs[1]].total_bitrate_bps);
  EXPECT_EQ(0, stats.substreams[config_.rtp.ssrcs[1]].retransmit_bitrate_bps);
}

<<<<<<< HEAD
=======
TEST_F(SendStatisticsProxyTest, ResetsRtcpCountersOnContentChange) {
  RtcpPacketTypeCounterObserver* proxy =
      static_cast<RtcpPacketTypeCounterObserver*>(statistics_proxy_.get());
  RtcpPacketTypeCounter counters;
  counters.first_packet_time_ms = fake_clock_.TimeInMilliseconds();
  proxy->RtcpPacketTypesCounterUpdated(kFirstSsrc, counters);
  proxy->RtcpPacketTypesCounterUpdated(kSecondSsrc, counters);

  fake_clock_.AdvanceTimeMilliseconds(1000 * metrics::kMinRunTimeInSeconds);

  counters.nack_packets += 1 * metrics::kMinRunTimeInSeconds;
  counters.fir_packets += 2 * metrics::kMinRunTimeInSeconds;
  counters.pli_packets += 3 * metrics::kMinRunTimeInSeconds;
  counters.unique_nack_requests += 4 * metrics::kMinRunTimeInSeconds;
  counters.nack_requests += 5 * metrics::kMinRunTimeInSeconds;

  proxy->RtcpPacketTypesCounterUpdated(kFirstSsrc, counters);
  proxy->RtcpPacketTypesCounterUpdated(kSecondSsrc, counters);

  // Changing content type causes histograms to be reported.
  VideoEncoderConfig config;
  config.content_type = VideoEncoderConfig::ContentType::kScreen;
  statistics_proxy_->OnEncoderReconfigured(config, 50);

  EXPECT_EQ(1,
            metrics::NumSamples("WebRTC.Video.NackPacketsReceivedPerMinute"));
  EXPECT_EQ(1, metrics::NumSamples("WebRTC.Video.FirPacketsReceivedPerMinute"));
  EXPECT_EQ(1, metrics::NumSamples("WebRTC.Video.PliPacketsReceivedPerMinute"));
  EXPECT_EQ(1, metrics::NumSamples(
                   "WebRTC.Video.UniqueNackRequestsReceivedInPercent"));

  const int kRate = 60 * 2;  // Packets per minute with two streams.

  EXPECT_EQ(1, metrics::NumEvents("WebRTC.Video.NackPacketsReceivedPerMinute",
                                  1 * kRate));
  EXPECT_EQ(1, metrics::NumEvents("WebRTC.Video.FirPacketsReceivedPerMinute",
                                  2 * kRate));
  EXPECT_EQ(1, metrics::NumEvents("WebRTC.Video.PliPacketsReceivedPerMinute",
                                  3 * kRate));
  EXPECT_EQ(
      1, metrics::NumEvents("WebRTC.Video.UniqueNackRequestsReceivedInPercent",
                            4 * 100 / 5));

  // New start time but same counter values.
  proxy->RtcpPacketTypesCounterUpdated(kFirstSsrc, counters);
  proxy->RtcpPacketTypesCounterUpdated(kSecondSsrc, counters);

  fake_clock_.AdvanceTimeMilliseconds(1000 * metrics::kMinRunTimeInSeconds);

  counters.nack_packets += 1 * metrics::kMinRunTimeInSeconds;
  counters.fir_packets += 2 * metrics::kMinRunTimeInSeconds;
  counters.pli_packets += 3 * metrics::kMinRunTimeInSeconds;
  counters.unique_nack_requests += 4 * metrics::kMinRunTimeInSeconds;
  counters.nack_requests += 5 * metrics::kMinRunTimeInSeconds;

  proxy->RtcpPacketTypesCounterUpdated(kFirstSsrc, counters);
  proxy->RtcpPacketTypesCounterUpdated(kSecondSsrc, counters);

  SetUp();  // Reset stats proxy also causes histograms to be reported.

  EXPECT_EQ(1, metrics::NumSamples(
                   "WebRTC.Video.Screenshare.NackPacketsReceivedPerMinute"));
  EXPECT_EQ(1, metrics::NumSamples(
                   "WebRTC.Video.Screenshare.FirPacketsReceivedPerMinute"));
  EXPECT_EQ(1, metrics::NumSamples(
                   "WebRTC.Video.Screenshare.PliPacketsReceivedPerMinute"));
  EXPECT_EQ(
      1, metrics::NumSamples(
             "WebRTC.Video.Screenshare.UniqueNackRequestsReceivedInPercent"));

  EXPECT_EQ(1, metrics::NumEvents(
                   "WebRTC.Video.Screenshare.NackPacketsReceivedPerMinute",
                   1 * kRate));
  EXPECT_EQ(1, metrics::NumEvents(
                   "WebRTC.Video.Screenshare.FirPacketsReceivedPerMinute",
                   2 * kRate));
  EXPECT_EQ(1, metrics::NumEvents(
                   "WebRTC.Video.Screenshare.PliPacketsReceivedPerMinute",
                   3 * kRate));
  EXPECT_EQ(1,
            metrics::NumEvents(
                "WebRTC.Video.Screenshare.UniqueNackRequestsReceivedInPercent",
                4 * 100 / 5));
}

TEST_F(SendStatisticsProxyTest, GetStatsReportsIsFlexFec) {
  statistics_proxy_.reset(
      new SendStatisticsProxy(&fake_clock_, GetTestConfigWithFlexFec(),
                              VideoEncoderConfig::ContentType::kRealtimeVideo));

  StreamDataCountersCallback* proxy =
      static_cast<StreamDataCountersCallback*>(statistics_proxy_.get());
  StreamDataCounters counters;
  proxy->DataCountersUpdated(counters, kFirstSsrc);
  proxy->DataCountersUpdated(counters, kFlexFecSsrc);

  EXPECT_FALSE(GetStreamStats(kFirstSsrc).is_flexfec);
  EXPECT_TRUE(GetStreamStats(kFlexFecSsrc).is_flexfec);
}

TEST_F(SendStatisticsProxyTest, SendBitratesAreReportedWithFlexFecEnabled) {
  statistics_proxy_.reset(
      new SendStatisticsProxy(&fake_clock_, GetTestConfigWithFlexFec(),
                              VideoEncoderConfig::ContentType::kRealtimeVideo));

  StreamDataCountersCallback* proxy =
      static_cast<StreamDataCountersCallback*>(statistics_proxy_.get());

  StreamDataCounters counters;
  StreamDataCounters rtx_counters;
  proxy->DataCountersUpdated(counters, kFirstSsrc);
  proxy->DataCountersUpdated(counters, kSecondSsrc);
  proxy->DataCountersUpdated(rtx_counters, kFirstRtxSsrc);
  proxy->DataCountersUpdated(rtx_counters, kSecondRtxSsrc);
  proxy->DataCountersUpdated(counters, kFlexFecSsrc);

  counters.transmitted.header_bytes = 5000;
  counters.transmitted.packets = 20;
  counters.transmitted.padding_bytes = 10000;
  counters.transmitted.payload_bytes = 20000;
  counters.retransmitted.header_bytes = 400;
  counters.retransmitted.packets = 2;
  counters.retransmitted.padding_bytes = 1000;
  counters.retransmitted.payload_bytes = 2000;
  counters.fec = counters.retransmitted;
  rtx_counters.transmitted = counters.transmitted;

  fake_clock_.AdvanceTimeMilliseconds(1000 * metrics::kMinRunTimeInSeconds);
  proxy->DataCountersUpdated(counters, kFirstSsrc);
  proxy->DataCountersUpdated(counters, kSecondSsrc);
  proxy->DataCountersUpdated(rtx_counters, kFirstRtxSsrc);
  proxy->DataCountersUpdated(rtx_counters, kSecondRtxSsrc);
  proxy->DataCountersUpdated(counters, kFlexFecSsrc);

  // Reset stats proxy causes histograms to be reported.
  statistics_proxy_.reset();
  EXPECT_EQ(1, metrics::NumSamples("WebRTC.Video.BitrateSentInKbps"));
  EXPECT_EQ(1,
            metrics::NumEvents(
                "WebRTC.Video.BitrateSentInKbps",
                static_cast<int>((counters.transmitted.TotalBytes() * 4 * 8) /
                                 metrics::kMinRunTimeInSeconds / 1000)));

  EXPECT_EQ(1, metrics::NumSamples("WebRTC.Video.MediaBitrateSentInKbps"));
  EXPECT_EQ(1, metrics::NumEvents(
                   "WebRTC.Video.MediaBitrateSentInKbps",
                   static_cast<int>((counters.MediaPayloadBytes() * 2 * 8) /
                                    metrics::kMinRunTimeInSeconds / 1000)));

  EXPECT_EQ(1, metrics::NumSamples("WebRTC.Video.PaddingBitrateSentInKbps"));
  EXPECT_EQ(1,
            metrics::NumEvents(
                "WebRTC.Video.PaddingBitrateSentInKbps",
                static_cast<int>((counters.transmitted.padding_bytes * 4 * 8) /
                                 metrics::kMinRunTimeInSeconds / 1000)));

  EXPECT_EQ(1,
            metrics::NumSamples("WebRTC.Video.RetransmittedBitrateSentInKbps"));
  EXPECT_EQ(1,
            metrics::NumEvents(
                "WebRTC.Video.RetransmittedBitrateSentInKbps",
                static_cast<int>((counters.retransmitted.TotalBytes() * 2 * 8) /
                                 metrics::kMinRunTimeInSeconds / 1000)));

  EXPECT_EQ(1, metrics::NumSamples("WebRTC.Video.RtxBitrateSentInKbps"));
  EXPECT_EQ(
      1, metrics::NumEvents(
             "WebRTC.Video.RtxBitrateSentInKbps",
             static_cast<int>((rtx_counters.transmitted.TotalBytes() * 2 * 8) /
                              metrics::kMinRunTimeInSeconds / 1000)));

  EXPECT_EQ(1, metrics::NumSamples("WebRTC.Video.FecBitrateSentInKbps"));
  EXPECT_EQ(1, metrics::NumEvents(
                   "WebRTC.Video.FecBitrateSentInKbps",
                   static_cast<int>((counters.fec.TotalBytes() * 2 * 8) /
                                    metrics::kMinRunTimeInSeconds / 1000)));
}

TEST_F(SendStatisticsProxyTest, ResetsRtpCountersOnContentChange) {
  StreamDataCountersCallback* proxy =
      static_cast<StreamDataCountersCallback*>(statistics_proxy_.get());
  StreamDataCounters counters;
  StreamDataCounters rtx_counters;
  counters.first_packet_time_ms = fake_clock_.TimeInMilliseconds();
  proxy->DataCountersUpdated(counters, kFirstSsrc);
  proxy->DataCountersUpdated(counters, kSecondSsrc);
  proxy->DataCountersUpdated(rtx_counters, kFirstRtxSsrc);
  proxy->DataCountersUpdated(rtx_counters, kSecondRtxSsrc);

  counters.transmitted.header_bytes = 5000;
  counters.transmitted.packets = 20;
  counters.transmitted.padding_bytes = 10000;
  counters.transmitted.payload_bytes = 20000;

  counters.retransmitted.header_bytes = 400;
  counters.retransmitted.packets = 2;
  counters.retransmitted.padding_bytes = 1000;
  counters.retransmitted.payload_bytes = 2000;

  counters.fec = counters.retransmitted;

  rtx_counters.transmitted = counters.transmitted;

  fake_clock_.AdvanceTimeMilliseconds(1000 * metrics::kMinRunTimeInSeconds);
  proxy->DataCountersUpdated(counters, kFirstSsrc);
  proxy->DataCountersUpdated(counters, kSecondSsrc);
  proxy->DataCountersUpdated(rtx_counters, kFirstRtxSsrc);
  proxy->DataCountersUpdated(rtx_counters, kSecondRtxSsrc);

  // Changing content type causes histograms to be reported.
  VideoEncoderConfig config;
  config.content_type = VideoEncoderConfig::ContentType::kScreen;
  statistics_proxy_->OnEncoderReconfigured(config, 50);

  EXPECT_EQ(1, metrics::NumSamples("WebRTC.Video.BitrateSentInKbps"));
  EXPECT_EQ(1,
            metrics::NumEvents(
                "WebRTC.Video.BitrateSentInKbps",
                static_cast<int>((counters.transmitted.TotalBytes() * 4 * 8) /
                                 metrics::kMinRunTimeInSeconds / 1000)));

  EXPECT_EQ(1, metrics::NumSamples("WebRTC.Video.MediaBitrateSentInKbps"));
  EXPECT_EQ(1, metrics::NumEvents(
                   "WebRTC.Video.MediaBitrateSentInKbps",
                   static_cast<int>((counters.MediaPayloadBytes() * 2 * 8) /
                                    metrics::kMinRunTimeInSeconds / 1000)));

  EXPECT_EQ(1, metrics::NumSamples("WebRTC.Video.PaddingBitrateSentInKbps"));
  EXPECT_EQ(1,
            metrics::NumEvents(
                "WebRTC.Video.PaddingBitrateSentInKbps",
                static_cast<int>((counters.transmitted.padding_bytes * 4 * 8) /
                                 metrics::kMinRunTimeInSeconds / 1000)));

  EXPECT_EQ(1,
            metrics::NumSamples("WebRTC.Video.RetransmittedBitrateSentInKbps"));
  EXPECT_EQ(1,
            metrics::NumEvents(
                "WebRTC.Video.RetransmittedBitrateSentInKbps",
                static_cast<int>((counters.retransmitted.TotalBytes() * 2 * 8) /
                                 metrics::kMinRunTimeInSeconds / 1000)));

  EXPECT_EQ(1, metrics::NumSamples("WebRTC.Video.RtxBitrateSentInKbps"));
  EXPECT_EQ(
      1, metrics::NumEvents(
             "WebRTC.Video.RtxBitrateSentInKbps",
             static_cast<int>((rtx_counters.transmitted.TotalBytes() * 2 * 8) /
                              metrics::kMinRunTimeInSeconds / 1000)));

  EXPECT_EQ(1, metrics::NumSamples("WebRTC.Video.FecBitrateSentInKbps"));
  EXPECT_EQ(1, metrics::NumEvents(
                   "WebRTC.Video.FecBitrateSentInKbps",
                   static_cast<int>((counters.fec.TotalBytes() * 2 * 8) /
                                    metrics::kMinRunTimeInSeconds / 1000)));

  // New start time but same counter values.
  proxy->DataCountersUpdated(counters, kFirstSsrc);
  proxy->DataCountersUpdated(counters, kSecondSsrc);
  proxy->DataCountersUpdated(rtx_counters, kFirstRtxSsrc);
  proxy->DataCountersUpdated(rtx_counters, kSecondRtxSsrc);

  // Double counter values, this should result in the same counts as before but
  // with new histogram names.
  StreamDataCounters new_counters = counters;
  new_counters.Add(counters);
  StreamDataCounters new_rtx_counters = rtx_counters;
  new_rtx_counters.Add(rtx_counters);

  fake_clock_.AdvanceTimeMilliseconds(1000 * metrics::kMinRunTimeInSeconds);
  proxy->DataCountersUpdated(new_counters, kFirstSsrc);
  proxy->DataCountersUpdated(new_counters, kSecondSsrc);
  proxy->DataCountersUpdated(new_rtx_counters, kFirstRtxSsrc);
  proxy->DataCountersUpdated(new_rtx_counters, kSecondRtxSsrc);

  SetUp();  // Reset stats proxy also causes histograms to be reported.

  EXPECT_EQ(1,
            metrics::NumSamples("WebRTC.Video.Screenshare.BitrateSentInKbps"));
  EXPECT_EQ(1,
            metrics::NumEvents(
                "WebRTC.Video.Screenshare.BitrateSentInKbps",
                static_cast<int>((counters.transmitted.TotalBytes() * 4 * 8) /
                                 metrics::kMinRunTimeInSeconds / 1000)));

  EXPECT_EQ(1, metrics::NumSamples(
                   "WebRTC.Video.Screenshare.MediaBitrateSentInKbps"));
  EXPECT_EQ(1, metrics::NumEvents(
                   "WebRTC.Video.Screenshare.MediaBitrateSentInKbps",
                   static_cast<int>((counters.MediaPayloadBytes() * 2 * 8) /
                                    metrics::kMinRunTimeInSeconds / 1000)));

  EXPECT_EQ(1, metrics::NumSamples(
                   "WebRTC.Video.Screenshare.PaddingBitrateSentInKbps"));
  EXPECT_EQ(1,
            metrics::NumEvents(
                "WebRTC.Video.Screenshare.PaddingBitrateSentInKbps",
                static_cast<int>((counters.transmitted.padding_bytes * 4 * 8) /
                                 metrics::kMinRunTimeInSeconds / 1000)));

  EXPECT_EQ(1, metrics::NumSamples(
                   "WebRTC.Video.Screenshare.RetransmittedBitrateSentInKbps"));
  EXPECT_EQ(1,
            metrics::NumEvents(
                "WebRTC.Video.Screenshare.RetransmittedBitrateSentInKbps",
                static_cast<int>((counters.retransmitted.TotalBytes() * 2 * 8) /
                                 metrics::kMinRunTimeInSeconds / 1000)));

  EXPECT_EQ(
      1, metrics::NumSamples("WebRTC.Video.Screenshare.RtxBitrateSentInKbps"));
  EXPECT_EQ(
      1, metrics::NumEvents(
             "WebRTC.Video.Screenshare.RtxBitrateSentInKbps",
             static_cast<int>((rtx_counters.transmitted.TotalBytes() * 2 * 8) /
                              metrics::kMinRunTimeInSeconds / 1000)));

  EXPECT_EQ(
      1, metrics::NumSamples("WebRTC.Video.Screenshare.FecBitrateSentInKbps"));
  EXPECT_EQ(1, metrics::NumEvents(
                   "WebRTC.Video.Screenshare.FecBitrateSentInKbps",
                   static_cast<int>((counters.fec.TotalBytes() * 2 * 8) /
                                    metrics::kMinRunTimeInSeconds / 1000)));
}

>>>>>>> a17af05f
}  // namespace webrtc<|MERGE_RESOLUTION|>--- conflicted
+++ resolved
@@ -15,14 +15,9 @@
 #include <string>
 #include <vector>
 
-<<<<<<< HEAD
-#include "testing/gtest/include/gtest/gtest.h"
-#include "webrtc/test/histogram.h"
-=======
 #include "webrtc/system_wrappers/include/metrics.h"
 #include "webrtc/system_wrappers/include/metrics_default.h"
 #include "webrtc/test/gtest.h"
->>>>>>> a17af05f
 
 namespace webrtc {
 namespace {
@@ -53,10 +48,7 @@
 
  protected:
   virtual void SetUp() {
-<<<<<<< HEAD
-=======
     metrics::Reset();
->>>>>>> a17af05f
     statistics_proxy_.reset(new SendStatisticsProxy(
         &fake_clock_, GetTestConfig(),
         VideoEncoderConfig::ContentType::kRealtimeVideo));
@@ -69,18 +61,11 @@
 
   VideoSendStream::Config GetTestConfig() {
     VideoSendStream::Config config(nullptr);
-<<<<<<< HEAD
-    config.rtp.ssrcs.push_back(17);
-    config.rtp.ssrcs.push_back(42);
-    config.rtp.rtx.ssrcs.push_back(18);
-    config.rtp.rtx.ssrcs.push_back(43);
-=======
     config.rtp.ssrcs.push_back(kFirstSsrc);
     config.rtp.ssrcs.push_back(kSecondSsrc);
     config.rtp.rtx.ssrcs.push_back(kFirstRtxSsrc);
     config.rtp.rtx.ssrcs.push_back(kSecondRtxSsrc);
     config.rtp.ulpfec.red_payload_type = 17;
->>>>>>> a17af05f
     return config;
   }
 
@@ -197,11 +182,7 @@
   int media_bitrate_bps = 500;
   int encode_fps = 29;
 
-<<<<<<< HEAD
-  statistics_proxy_->OnOutgoingRate(encode_fps, media_bitrate_bps);
-=======
   statistics_proxy_->OnEncoderStatsUpdate(encode_fps, media_bitrate_bps);
->>>>>>> a17af05f
 
   VideoSendStream::Stats stats = statistics_proxy_->GetStats();
   EXPECT_EQ(media_bitrate_bps, stats.media_bitrate_bps);
@@ -332,33 +313,6 @@
   ExpectEqual(expected_, stats);
 }
 
-<<<<<<< HEAD
-TEST_F(SendStatisticsProxyTest, OnEncodedFrame) {
-  const int kEncodeTimeMs = 11;
-  statistics_proxy_->OnEncodedFrame(kEncodeTimeMs);
-
-  VideoSendStream::Stats stats = statistics_proxy_->GetStats();
-  EXPECT_EQ(kEncodeTimeMs, stats.avg_encode_time_ms);
-}
-
-TEST_F(SendStatisticsProxyTest, SwitchContentTypeUpdatesHistograms) {
-  test::ClearHistograms();
-  const int kMinRequiredSamples = 200;
-  const int kWidth = 640;
-  const int kHeight = 480;
-
-  for (int i = 0; i < kMinRequiredSamples; ++i)
-    statistics_proxy_->OnIncomingFrame(kWidth, kHeight);
-
-  // No switch, stats not should be updated.
-  statistics_proxy_->SetContentType(
-      VideoEncoderConfig::ContentType::kRealtimeVideo);
-  EXPECT_EQ(0, test::NumHistogramSamples("WebRTC.Video.InputWidthInPixels"));
-
-  // Switch to screenshare, real-time stats should be updated.
-  statistics_proxy_->SetContentType(VideoEncoderConfig::ContentType::kScreen);
-  EXPECT_EQ(1, test::NumHistogramSamples("WebRTC.Video.InputWidthInPixels"));
-=======
 TEST_F(SendStatisticsProxyTest, OnEncodedFrameTimeMeasured) {
   const int kEncodeTimeMs = 11;
   CpuOveruseMetrics metrics;
@@ -910,7 +864,6 @@
 
   statistics_proxy_->OnSetEncoderTargetRate(0);
   EXPECT_EQ(0, statistics_proxy_->GetStats().target_media_bitrate_bps);
->>>>>>> a17af05f
 }
 
 TEST_F(SendStatisticsProxyTest, NoSubstreams) {
@@ -996,14 +949,6 @@
   encoded_image._encodedWidth = kEncodedWidth;
   encoded_image._encodedHeight = kEncodedHeight;
 
-<<<<<<< HEAD
-  RTPVideoHeader rtp_video_header;
-
-  rtp_video_header.simulcastIdx = 0;
-  statistics_proxy_->OnSendEncodedImage(encoded_image, &rtp_video_header);
-  rtp_video_header.simulcastIdx = 1;
-  statistics_proxy_->OnSendEncodedImage(encoded_image, &rtp_video_header);
-=======
   CodecSpecificInfo codec_info;
   codec_info.codecType = kVideoCodecVP8;
   codec_info.codecSpecific.VP8.simulcastIdx = 0;
@@ -1011,7 +956,6 @@
   statistics_proxy_->OnSendEncodedImage(encoded_image, &codec_info);
   codec_info.codecSpecific.VP8.simulcastIdx = 1;
   statistics_proxy_->OnSendEncodedImage(encoded_image, &codec_info);
->>>>>>> a17af05f
 
   statistics_proxy_->OnInactiveSsrc(config_.rtp.ssrcs[1]);
   VideoSendStream::Stats stats = statistics_proxy_->GetStats();
@@ -1022,12 +966,7 @@
 }
 
 TEST_F(SendStatisticsProxyTest, ClearsBitratesFromInactiveSsrcs) {
-<<<<<<< HEAD
-  BitrateStatistics bitrate;
-  bitrate.bitrate_bps = 42;
-=======
   uint32_t bitrate = 42;
->>>>>>> a17af05f
   BitrateStatisticsObserver* observer = statistics_proxy_.get();
   observer->Notify(bitrate, bitrate, config_.rtp.ssrcs[0]);
   observer->Notify(bitrate, bitrate, config_.rtp.ssrcs[1]);
@@ -1035,22 +974,14 @@
   statistics_proxy_->OnInactiveSsrc(config_.rtp.ssrcs[1]);
 
   VideoSendStream::Stats stats = statistics_proxy_->GetStats();
-<<<<<<< HEAD
-  EXPECT_EQ(static_cast<int>(bitrate.bitrate_bps),
-            stats.substreams[config_.rtp.ssrcs[0]].total_bitrate_bps);
-  EXPECT_EQ(static_cast<int>(bitrate.bitrate_bps),
-=======
   EXPECT_EQ(static_cast<int>(bitrate),
             stats.substreams[config_.rtp.ssrcs[0]].total_bitrate_bps);
   EXPECT_EQ(static_cast<int>(bitrate),
->>>>>>> a17af05f
             stats.substreams[config_.rtp.ssrcs[0]].retransmit_bitrate_bps);
   EXPECT_EQ(0, stats.substreams[config_.rtp.ssrcs[1]].total_bitrate_bps);
   EXPECT_EQ(0, stats.substreams[config_.rtp.ssrcs[1]].retransmit_bitrate_bps);
 }
 
-<<<<<<< HEAD
-=======
 TEST_F(SendStatisticsProxyTest, ResetsRtcpCountersOnContentChange) {
   RtcpPacketTypeCounterObserver* proxy =
       static_cast<RtcpPacketTypeCounterObserver*>(statistics_proxy_.get());
@@ -1374,5 +1305,4 @@
                                     metrics::kMinRunTimeInSeconds / 1000)));
 }
 
->>>>>>> a17af05f
 }  // namespace webrtc