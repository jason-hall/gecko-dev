--- conflicted
+++ resolved
@@ -15,16 +15,6 @@
 #include <string>
 
 #include "webrtc/base/criticalsection.h"
-<<<<<<< HEAD
-#include "webrtc/base/ratetracker.h"
-#include "webrtc/base/thread_annotations.h"
-#include "webrtc/common_types.h"
-#include "webrtc/frame_callback.h"
-#include "webrtc/modules/remote_bitrate_estimator/rate_statistics.h"
-#include "webrtc/modules/video_coding/include/video_coding_defines.h"
-#include "webrtc/video/report_block_stats.h"
-#include "webrtc/video/vie_channel.h"
-=======
 #include "webrtc/base/rate_statistics.h"
 #include "webrtc/base/ratetracker.h"
 #include "webrtc/base/thread_annotations.h"
@@ -35,7 +25,6 @@
 #include "webrtc/video/report_block_stats.h"
 #include "webrtc/video/stats_counter.h"
 #include "webrtc/video/video_stream_decoder.h"
->>>>>>> a17af05f
 #include "webrtc/video_receive_stream.h"
 
 namespace webrtc {
@@ -57,12 +46,8 @@
   VideoReceiveStream::Stats GetStats() const;
 
   void OnDecodedFrame();
-<<<<<<< HEAD
-  void OnRenderedFrame(int width, int height);
-=======
   void OnSyncOffsetUpdated(int64_t sync_offset_ms, double estimated_freq_khz);
   void OnRenderedFrame(const VideoFrame& frame);
->>>>>>> a17af05f
   void OnIncomingPayloadType(int payload_type);
   void OnDecoderImplementationName(const char* implementation_name);
   void OnIncomingRate(unsigned int framerate, unsigned int bitrate_bps);
@@ -101,20 +86,12 @@
   struct SampleCounter {
     SampleCounter() : sum(0), num_samples(0) {}
     void Add(int sample);
-<<<<<<< HEAD
-    int Avg(int min_required_samples) const;
-
-   private:
-    int sum;
-    int num_samples;
-=======
     int Avg(int64_t min_required_samples) const;
     void Reset();
 
    private:
     int64_t sum;
     int64_t num_samples;
->>>>>>> a17af05f
   };
   struct QpCounters {
     SampleCounter vp8;
@@ -122,11 +99,8 @@
 
   void UpdateHistograms() EXCLUSIVE_LOCKS_REQUIRED(crit_);
 
-<<<<<<< HEAD
-=======
   void QualitySample() EXCLUSIVE_LOCKS_REQUIRED(crit_);
 
->>>>>>> a17af05f
   Clock* const clock_;
   // Ownership of this object lies with the owner of the ReceiveStatisticsProxy
   // instance.  Lifetime is guaranteed to outlive |this|.
@@ -138,9 +112,6 @@
   const VideoReceiveStream::Config& config_;
   const int64_t start_ms_;
 
-<<<<<<< HEAD
-  mutable rtc::CriticalSection crit_;
-=======
   rtc::CriticalSection crit_;
   int64_t last_sample_time_ GUARDED_BY(crit_);
   QualityThreshold fps_threshold_ GUARDED_BY(crit_);
@@ -149,7 +120,6 @@
   SampleCounter qp_sample_ GUARDED_BY(crit_);
   int num_bad_states_ GUARDED_BY(crit_);
   int num_certain_states_ GUARDED_BY(crit_);
->>>>>>> a17af05f
   VideoReceiveStream::Stats stats_ GUARDED_BY(crit_);
   RateStatistics decode_fps_estimator_ GUARDED_BY(crit_);
   RateStatistics renders_fps_estimator_ GUARDED_BY(crit_);
@@ -157,10 +127,6 @@
   rtc::RateTracker render_pixel_tracker_ GUARDED_BY(crit_);
   SampleCounter render_width_counter_ GUARDED_BY(crit_);
   SampleCounter render_height_counter_ GUARDED_BY(crit_);
-<<<<<<< HEAD
-  SampleCounter decode_time_counter_ GUARDED_BY(crit_);
-  SampleCounter delay_counter_ GUARDED_BY(crit_);
-=======
   SampleCounter sync_offset_counter_ GUARDED_BY(crit_);
   SampleCounter decode_time_counter_ GUARDED_BY(crit_);
   SampleCounter jitter_buffer_delay_counter_ GUARDED_BY(crit_);
@@ -170,7 +136,6 @@
   SampleCounter e2e_delay_counter_ GUARDED_BY(crit_);
   MaxCounter freq_offset_counter_ GUARDED_BY(crit_);
   int64_t first_report_block_time_ms_ GUARDED_BY(crit_);
->>>>>>> a17af05f
   ReportBlockStats report_block_stats_ GUARDED_BY(crit_);
   QpCounters qp_counters_;  // Only accessed on the decoding thread.
   VideoReceiveState receive_state_ GUARDED_BY(crit_);
