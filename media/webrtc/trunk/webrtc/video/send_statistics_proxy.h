/*
 *  Copyright (c) 2013 The WebRTC project authors. All Rights Reserved.
 *
 *  Use of this source code is governed by a BSD-style license
 *  that can be found in the LICENSE file in the root of the source
 *  tree. An additional intellectual property rights grant can be found
 *  in the file PATENTS.  All contributing project authors may
 *  be found in the AUTHORS file in the root of the source tree.
 */

#ifndef WEBRTC_VIDEO_SEND_STATISTICS_PROXY_H_
#define WEBRTC_VIDEO_SEND_STATISTICS_PROXY_H_

#include <map>
<<<<<<< HEAD
=======
#include <memory>
>>>>>>> a17af05f
#include <string>
#include <vector>

#include "webrtc/base/criticalsection.h"
<<<<<<< HEAD
#include "webrtc/base/exp_filter.h"
=======
#include "webrtc/base/numerics/exp_filter.h"
>>>>>>> a17af05f
#include "webrtc/base/ratetracker.h"
#include "webrtc/base/thread_annotations.h"
#include "webrtc/common_types.h"
#include "webrtc/modules/video_coding/include/video_codec_interface.h"
#include "webrtc/modules/video_coding/include/video_coding_defines.h"
#include "webrtc/system_wrappers/include/clock.h"
#include "webrtc/video/overuse_frame_detector.h"
<<<<<<< HEAD
=======
#include "webrtc/video/report_block_stats.h"
#include "webrtc/video/stats_counter.h"
>>>>>>> a17af05f
#include "webrtc/video/vie_encoder.h"
#include "webrtc/video_send_stream.h"

namespace webrtc {

class SendStatisticsProxy : public CpuOveruseMetricsObserver,
                            public RtcpStatisticsCallback,
                            public RtcpPacketTypeCounterObserver,
                            public StreamDataCountersCallback,
                            public BitrateStatisticsObserver,
                            public FrameCountObserver,
<<<<<<< HEAD
                            public VideoEncoderRateObserver,
=======
>>>>>>> a17af05f
                            public SendSideDelayObserver {
 public:
  static const int kStatsTimeoutMs;
  // Number of required samples to be collected before a metric is added
  // to a rtc histogram.
  static const int kMinRequiredMetricsSamples = 200;

  SendStatisticsProxy(Clock* clock,
                      const VideoSendStream::Config& config,
                      VideoEncoderConfig::ContentType content_type);
  virtual ~SendStatisticsProxy();

  VideoSendStream::Stats GetStats();

  virtual void OnSendEncodedImage(const EncodedImage& encoded_image,
                                  const CodecSpecificInfo* codec_info);
  // Used to update incoming frame rate.
  void OnIncomingFrame(int width, int height);

<<<<<<< HEAD
  // Used to update encode time of frames.
  void OnEncodedFrame(int encode_time_ms);
=======
  void OnCpuRestrictedResolutionChanged(bool cpu_restricted_resolution);
  void OnQualityRestrictedResolutionChanged(int num_quality_downscales);
  void SetResolutionRestrictionStats(bool scaling_enabled,
                                     bool cpu_restricted,
                                     int num_quality_downscales);

  void OnEncoderStatsUpdate(uint32_t framerate, uint32_t bitrate);
  void OnSuspendChange(bool is_suspended);
  void OnInactiveSsrc(uint32_t ssrc);

  // Used to indicate change in content type, which may require a change in
  // how stats are collected and set the configured preferred media bitrate.
  void OnEncoderReconfigured(const VideoEncoderConfig& encoder_config,
                             uint32_t preferred_bitrate_bps);
>>>>>>> a17af05f

  // Used to update the encoder target rate.
  void OnSetEncoderTargetRate(uint32_t bitrate_bps);

  // Implements CpuOveruseMetricsObserver.
  void OnEncodedFrameTimeMeasured(int encode_time_ms,
                                  const CpuOveruseMetrics& metrics) override;

  int GetSendFrameRate() const;

  void OnEncoderImplementationName(const char* implementation_name);
  void OnOutgoingRate(uint32_t framerate, uint32_t bitrate);
  void OnSuspendChange(bool is_suspended);
  void OnInactiveSsrc(uint32_t ssrc);

  // Used to indicate change in content type, which may require a change in
  // how stats are collected.
  void SetContentType(VideoEncoderConfig::ContentType content_type);

 protected:
  // From RtcpStatisticsCallback.
  void StatisticsUpdated(const RtcpStatistics& statistics,
                         uint32_t ssrc) override;
  void CNameChanged(const char* cname, uint32_t ssrc) override;
  // From RtcpPacketTypeCounterObserver.
  void RtcpPacketTypesCounterUpdated(
      uint32_t ssrc,
      const RtcpPacketTypeCounter& packet_counter) override;
  // From StreamDataCountersCallback.
  void DataCountersUpdated(const StreamDataCounters& counters,
                           uint32_t ssrc) override;

  // From BitrateStatisticsObserver.
  void Notify(uint32_t total_bitrate_bps,
              uint32_t retransmit_bitrate_bps,
              uint32_t ssrc) override;

  // From FrameCountObserver.
  void FrameCountUpdated(const FrameCounts& frame_counts,
                         uint32_t ssrc) override;

  void SendSideDelayUpdated(int avg_delay_ms,
                            int max_delay_ms,
                            uint32_t ssrc) override;

 private:
  class SampleCounter {
   public:
    SampleCounter() : sum(0), num_samples(0) {}
    ~SampleCounter() {}
    void Add(int sample);
<<<<<<< HEAD
    int Avg(int min_required_samples) const;

   private:
    int sum;
    int num_samples;
=======
    int Avg(int64_t min_required_samples) const;

   private:
    int64_t sum;
    int64_t num_samples;
>>>>>>> a17af05f
  };
  class BoolSampleCounter {
   public:
    BoolSampleCounter() : sum(0), num_samples(0) {}
    ~BoolSampleCounter() {}
    void Add(bool sample);
<<<<<<< HEAD
    int Percent(int min_required_samples) const;
    int Permille(int min_required_samples) const;

   private:
    int Fraction(int min_required_samples, float multiplier) const;
    int sum;
    int num_samples;
=======
    void Add(bool sample, int64_t count);
    int Percent(int64_t min_required_samples) const;
    int Permille(int64_t min_required_samples) const;

   private:
    int Fraction(int64_t min_required_samples, float multiplier) const;
    int64_t sum;
    int64_t num_samples;
>>>>>>> a17af05f
  };
  struct StatsUpdateTimes {
    StatsUpdateTimes() : resolution_update_ms(0), bitrate_update_ms(0) {}
    int64_t resolution_update_ms;
    int64_t bitrate_update_ms;
<<<<<<< HEAD
=======
  };
  struct TargetRateUpdates {
    TargetRateUpdates()
        : pause_resume_events(0), last_paused_or_resumed(false), last_ms(-1) {}
    int pause_resume_events;
    bool last_paused_or_resumed;
    int64_t last_ms;
  };
  struct QpCounters {
    SampleCounter vp8;   // QP range: 0-127
    SampleCounter vp9;   // QP range: 0-255
    SampleCounter h264;  // QP range: 0-51
>>>>>>> a17af05f
  };
  void PurgeOldStats() EXCLUSIVE_LOCKS_REQUIRED(crit_);
  VideoSendStream::StreamStats* GetStatsEntry(uint32_t ssrc)
      EXCLUSIVE_LOCKS_REQUIRED(crit_);

  Clock* const clock_;
<<<<<<< HEAD
  const VideoSendStream::Config config_;
  mutable rtc::CriticalSection crit_;
  VideoEncoderConfig::ContentType content_type_ GUARDED_BY(crit_);
=======
  const std::string payload_name_;
  const VideoSendStream::Config::Rtp rtp_config_;
  rtc::CriticalSection crit_;
  VideoEncoderConfig::ContentType content_type_ GUARDED_BY(crit_);
  const int64_t start_ms_;
>>>>>>> a17af05f
  VideoSendStream::Stats stats_ GUARDED_BY(crit_);
  uint32_t last_sent_frame_timestamp_ GUARDED_BY(crit_);
  std::map<uint32_t, StatsUpdateTimes> update_times_ GUARDED_BY(crit_);
  rtc::ExpFilter encode_time_ GUARDED_BY(crit_);
<<<<<<< HEAD
=======
  int quality_downscales_ GUARDED_BY(crit_) = 0;
>>>>>>> a17af05f

  // Contains stats used for UMA histograms. These stats will be reset if
  // content type changes between real-time video and screenshare, since these
  // will be reported separately.
  struct UmaSamplesContainer {
<<<<<<< HEAD
    explicit UmaSamplesContainer(const char* prefix);
    ~UmaSamplesContainer();

    void UpdateHistograms();

    const std::string uma_prefix_;
=======
    UmaSamplesContainer(const char* prefix,
                        const VideoSendStream::Stats& start_stats,
                        Clock* clock);
    ~UmaSamplesContainer();

    void UpdateHistograms(const VideoSendStream::Config::Rtp& rtp_config,
                          const VideoSendStream::Stats& current_stats);

    const std::string uma_prefix_;
    Clock* const clock_;
>>>>>>> a17af05f
    int max_sent_width_per_timestamp_;
    int max_sent_height_per_timestamp_;
    SampleCounter input_width_counter_;
    SampleCounter input_height_counter_;
    SampleCounter sent_width_counter_;
    SampleCounter sent_height_counter_;
    SampleCounter encode_time_counter_;
    BoolSampleCounter key_frame_counter_;
    BoolSampleCounter quality_limited_frame_counter_;
    SampleCounter quality_downscales_counter_;
<<<<<<< HEAD
=======
    BoolSampleCounter cpu_limited_frame_counter_;
>>>>>>> a17af05f
    BoolSampleCounter bw_limited_frame_counter_;
    SampleCounter bw_resolutions_disabled_counter_;
    SampleCounter delay_counter_;
    SampleCounter max_delay_counter_;
    rtc::RateTracker input_frame_rate_tracker_;
<<<<<<< HEAD
    rtc::RateTracker sent_frame_rate_tracker_;
  };

  rtc::scoped_ptr<UmaSamplesContainer> uma_container_ GUARDED_BY(crit_);
=======
    RateCounter input_fps_counter_;
    RateCounter sent_fps_counter_;
    int64_t first_rtcp_stats_time_ms_;
    int64_t first_rtp_stats_time_ms_;
    BoolSampleCounter paused_time_counter_;
    TargetRateUpdates target_rate_updates_;
    ReportBlockStats report_block_stats_;
    const VideoSendStream::Stats start_stats_;
    std::map<int, QpCounters>
        qp_counters_;  // QP counters mapped by spatial idx.
  };

  std::unique_ptr<UmaSamplesContainer> uma_container_ GUARDED_BY(crit_);
>>>>>>> a17af05f
};

}  // namespace webrtc
#endif  // WEBRTC_VIDEO_SEND_STATISTICS_PROXY_H_<|MERGE_RESOLUTION|>--- conflicted
+++ resolved
@@ -12,19 +12,12 @@
 #define WEBRTC_VIDEO_SEND_STATISTICS_PROXY_H_
 
 #include <map>
-<<<<<<< HEAD
-=======
 #include <memory>
->>>>>>> a17af05f
 #include <string>
 #include <vector>
 
 #include "webrtc/base/criticalsection.h"
-<<<<<<< HEAD
-#include "webrtc/base/exp_filter.h"
-=======
 #include "webrtc/base/numerics/exp_filter.h"
->>>>>>> a17af05f
 #include "webrtc/base/ratetracker.h"
 #include "webrtc/base/thread_annotations.h"
 #include "webrtc/common_types.h"
@@ -32,11 +25,8 @@
 #include "webrtc/modules/video_coding/include/video_coding_defines.h"
 #include "webrtc/system_wrappers/include/clock.h"
 #include "webrtc/video/overuse_frame_detector.h"
-<<<<<<< HEAD
-=======
 #include "webrtc/video/report_block_stats.h"
 #include "webrtc/video/stats_counter.h"
->>>>>>> a17af05f
 #include "webrtc/video/vie_encoder.h"
 #include "webrtc/video_send_stream.h"
 
@@ -48,10 +38,6 @@
                             public StreamDataCountersCallback,
                             public BitrateStatisticsObserver,
                             public FrameCountObserver,
-<<<<<<< HEAD
-                            public VideoEncoderRateObserver,
-=======
->>>>>>> a17af05f
                             public SendSideDelayObserver {
  public:
   static const int kStatsTimeoutMs;
@@ -71,10 +57,6 @@
   // Used to update incoming frame rate.
   void OnIncomingFrame(int width, int height);
 
-<<<<<<< HEAD
-  // Used to update encode time of frames.
-  void OnEncodedFrame(int encode_time_ms);
-=======
   void OnCpuRestrictedResolutionChanged(bool cpu_restricted_resolution);
   void OnQualityRestrictedResolutionChanged(int num_quality_downscales);
   void SetResolutionRestrictionStats(bool scaling_enabled,
@@ -89,7 +71,6 @@
   // how stats are collected and set the configured preferred media bitrate.
   void OnEncoderReconfigured(const VideoEncoderConfig& encoder_config,
                              uint32_t preferred_bitrate_bps);
->>>>>>> a17af05f
 
   // Used to update the encoder target rate.
   void OnSetEncoderTargetRate(uint32_t bitrate_bps);
@@ -99,15 +80,6 @@
                                   const CpuOveruseMetrics& metrics) override;
 
   int GetSendFrameRate() const;
-
-  void OnEncoderImplementationName(const char* implementation_name);
-  void OnOutgoingRate(uint32_t framerate, uint32_t bitrate);
-  void OnSuspendChange(bool is_suspended);
-  void OnInactiveSsrc(uint32_t ssrc);
-
-  // Used to indicate change in content type, which may require a change in
-  // how stats are collected.
-  void SetContentType(VideoEncoderConfig::ContentType content_type);
 
  protected:
   // From RtcpStatisticsCallback.
@@ -141,34 +113,17 @@
     SampleCounter() : sum(0), num_samples(0) {}
     ~SampleCounter() {}
     void Add(int sample);
-<<<<<<< HEAD
-    int Avg(int min_required_samples) const;
-
-   private:
-    int sum;
-    int num_samples;
-=======
     int Avg(int64_t min_required_samples) const;
 
    private:
     int64_t sum;
     int64_t num_samples;
->>>>>>> a17af05f
   };
   class BoolSampleCounter {
    public:
     BoolSampleCounter() : sum(0), num_samples(0) {}
     ~BoolSampleCounter() {}
     void Add(bool sample);
-<<<<<<< HEAD
-    int Percent(int min_required_samples) const;
-    int Permille(int min_required_samples) const;
-
-   private:
-    int Fraction(int min_required_samples, float multiplier) const;
-    int sum;
-    int num_samples;
-=======
     void Add(bool sample, int64_t count);
     int Percent(int64_t min_required_samples) const;
     int Permille(int64_t min_required_samples) const;
@@ -177,14 +132,11 @@
     int Fraction(int64_t min_required_samples, float multiplier) const;
     int64_t sum;
     int64_t num_samples;
->>>>>>> a17af05f
   };
   struct StatsUpdateTimes {
     StatsUpdateTimes() : resolution_update_ms(0), bitrate_update_ms(0) {}
     int64_t resolution_update_ms;
     int64_t bitrate_update_ms;
-<<<<<<< HEAD
-=======
   };
   struct TargetRateUpdates {
     TargetRateUpdates()
@@ -197,45 +149,27 @@
     SampleCounter vp8;   // QP range: 0-127
     SampleCounter vp9;   // QP range: 0-255
     SampleCounter h264;  // QP range: 0-51
->>>>>>> a17af05f
   };
   void PurgeOldStats() EXCLUSIVE_LOCKS_REQUIRED(crit_);
   VideoSendStream::StreamStats* GetStatsEntry(uint32_t ssrc)
       EXCLUSIVE_LOCKS_REQUIRED(crit_);
 
   Clock* const clock_;
-<<<<<<< HEAD
-  const VideoSendStream::Config config_;
-  mutable rtc::CriticalSection crit_;
-  VideoEncoderConfig::ContentType content_type_ GUARDED_BY(crit_);
-=======
   const std::string payload_name_;
   const VideoSendStream::Config::Rtp rtp_config_;
   rtc::CriticalSection crit_;
   VideoEncoderConfig::ContentType content_type_ GUARDED_BY(crit_);
   const int64_t start_ms_;
->>>>>>> a17af05f
   VideoSendStream::Stats stats_ GUARDED_BY(crit_);
   uint32_t last_sent_frame_timestamp_ GUARDED_BY(crit_);
   std::map<uint32_t, StatsUpdateTimes> update_times_ GUARDED_BY(crit_);
   rtc::ExpFilter encode_time_ GUARDED_BY(crit_);
-<<<<<<< HEAD
-=======
   int quality_downscales_ GUARDED_BY(crit_) = 0;
->>>>>>> a17af05f
 
   // Contains stats used for UMA histograms. These stats will be reset if
   // content type changes between real-time video and screenshare, since these
   // will be reported separately.
   struct UmaSamplesContainer {
-<<<<<<< HEAD
-    explicit UmaSamplesContainer(const char* prefix);
-    ~UmaSamplesContainer();
-
-    void UpdateHistograms();
-
-    const std::string uma_prefix_;
-=======
     UmaSamplesContainer(const char* prefix,
                         const VideoSendStream::Stats& start_stats,
                         Clock* clock);
@@ -246,7 +180,6 @@
 
     const std::string uma_prefix_;
     Clock* const clock_;
->>>>>>> a17af05f
     int max_sent_width_per_timestamp_;
     int max_sent_height_per_timestamp_;
     SampleCounter input_width_counter_;
@@ -257,21 +190,12 @@
     BoolSampleCounter key_frame_counter_;
     BoolSampleCounter quality_limited_frame_counter_;
     SampleCounter quality_downscales_counter_;
-<<<<<<< HEAD
-=======
     BoolSampleCounter cpu_limited_frame_counter_;
->>>>>>> a17af05f
     BoolSampleCounter bw_limited_frame_counter_;
     SampleCounter bw_resolutions_disabled_counter_;
     SampleCounter delay_counter_;
     SampleCounter max_delay_counter_;
     rtc::RateTracker input_frame_rate_tracker_;
-<<<<<<< HEAD
-    rtc::RateTracker sent_frame_rate_tracker_;
-  };
-
-  rtc::scoped_ptr<UmaSamplesContainer> uma_container_ GUARDED_BY(crit_);
-=======
     RateCounter input_fps_counter_;
     RateCounter sent_fps_counter_;
     int64_t first_rtcp_stats_time_ms_;
@@ -285,7 +209,6 @@
   };
 
   std::unique_ptr<UmaSamplesContainer> uma_container_ GUARDED_BY(crit_);
->>>>>>> a17af05f
 };
 
 }  // namespace webrtc
