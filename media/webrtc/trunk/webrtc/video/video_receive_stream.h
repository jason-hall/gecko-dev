--- conflicted
+++ resolved
@@ -14,20 +14,6 @@
 #include <memory>
 #include <vector>
 
-<<<<<<< HEAD
-#include "webrtc/base/scoped_ptr.h"
-#include "webrtc/call.h"
-#include "webrtc/call/transport_adapter.h"
-#include "webrtc/common_video/include/incoming_video_stream.h"
-#include "webrtc/common_video/libyuv/include/webrtc_libyuv.h"
-#include "webrtc/modules/video_render/video_render_defines.h"
-#include "webrtc/system_wrappers/include/clock.h"
-#include "webrtc/video/encoded_frame_callback_adapter.h"
-#include "webrtc/video/receive_statistics_proxy.h"
-#include "webrtc/video/vie_channel.h"
-#include "webrtc/video/vie_encoder.h"
-#include "webrtc/video_encoder.h"
-=======
 #include "webrtc/common_video/include/incoming_video_stream.h"
 #include "webrtc/common_video/libyuv/include/webrtc_libyuv.h"
 #include "webrtc/modules/rtp_rtcp/include/flexfec_receiver.h"
@@ -39,19 +25,15 @@
 #include "webrtc/video/rtp_streams_synchronizer.h"
 #include "webrtc/video/transport_adapter.h"
 #include "webrtc/video/video_stream_decoder.h"
->>>>>>> a17af05f
 #include "webrtc/video_receive_stream.h"
 
 namespace webrtc {
 
 class CallStats;
 class CongestionController;
-<<<<<<< HEAD
-=======
 class IvfFileWriter;
 class ProcessThread;
 class RTPFragmentationHeader;
->>>>>>> a17af05f
 class VoiceEngine;
 class VieRemb;
 class VCMTiming;
@@ -60,43 +42,6 @@
 namespace internal {
 
 class VideoReceiveStream : public webrtc::VideoReceiveStream,
-<<<<<<< HEAD
-                           public I420FrameCallback,
-                           public VideoRenderCallback,
-                           public EncodedImageCallback {
- public:
-  VideoReceiveStream(int num_cpu_cores,
-                     CongestionController* congestion_controller,
-                     const VideoReceiveStream::Config& config,
-                     webrtc::VoiceEngine* voice_engine,
-                     ProcessThread* process_thread,
-                     CallStats* call_stats);
-  ~VideoReceiveStream() override;
-
-  // webrtc::ReceiveStream implementation.
-  void Start() override;
-  void Stop() override;
-  void SignalNetworkState(NetworkState state) override;
-  bool DeliverRtcp(const uint8_t* packet, size_t length) override;
-  bool DeliverRtp(const uint8_t* packet,
-                  size_t length,
-                  const PacketTime& packet_time) override;
-
-  // webrtc::VideoReceiveStream implementation.
-  webrtc::VideoReceiveStream::Stats GetStats() const override;
-
-  // Overrides I420FrameCallback.
-  void FrameCallback(VideoFrame* video_frame) override;
-
-  // Overrides VideoRenderCallback.
-  int RenderFrame(const uint32_t /*stream_id*/,
-                  const VideoFrame& video_frame) override;
-
-  // Overrides EncodedImageCallback.
-  int32_t Encoded(const EncodedImage& encoded_image,
-                  const CodecSpecificInfo* codec_specific_info,
-                  const RTPFragmentationHeader* fragmentation) override;
-=======
                            public rtc::VideoSinkInterface<VideoFrame>,
                            public EncodedImageCallback,
                            public NackSender,
@@ -163,28 +108,13 @@
  private:
   static bool DecodeThreadFunction(void* ptr);
   void Decode();
->>>>>>> a17af05f
 
-  const Config& config() const { return config_; }
-
-  void SetSyncChannel(VoiceEngine* voice_engine, int audio_channel_id) override;
-  int64_t GetRtt() const override;
-  bool GetRemoteRTCPSenderInfo(RTCPSenderInfo* sender_info) const override;
- private:
   TransportAdapter transport_adapter_;
   const VideoReceiveStream::Config config_;
   const int num_cpu_cores_;
   ProcessThread* const process_thread_;
   Clock* const clock_;
 
-<<<<<<< HEAD
-  CongestionController* const congestion_controller_;
-  CallStats* const call_stats_;
-
-  rtc::scoped_ptr<IncomingVideoStream> incoming_video_stream_;
-  rtc::scoped_ptr<ReceiveStatisticsProxy> stats_proxy_;
-  rtc::scoped_ptr<ViEChannel> vie_channel_;
-=======
   rtc::PlatformThread decode_thread_;
 
   CongestionController* const congestion_controller_;
@@ -205,7 +135,6 @@
   const bool jitter_buffer_experiment_;
   std::unique_ptr<VCMJitterEstimator> jitter_estimator_;
   std::unique_ptr<video_coding::FrameBuffer> frame_buffer_;
->>>>>>> a17af05f
 };
 }  // namespace internal
 }  // namespace webrtc
