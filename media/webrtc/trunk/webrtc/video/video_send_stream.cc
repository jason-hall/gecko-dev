--- conflicted
+++ resolved
@@ -19,20 +19,6 @@
 #include "webrtc/common_types.h"
 #include "webrtc/common_video/include/video_bitrate_allocator.h"
 #include "webrtc/base/checks.h"
-<<<<<<< HEAD
-#include "webrtc/base/logging.h"
-#include "webrtc/base/trace_event.h"
-#include "webrtc/call/congestion_controller.h"
-#include "webrtc/common_video/libyuv/include/webrtc_libyuv.h"
-#include "webrtc/modules/bitrate_controller/include/bitrate_controller.h"
-#include "webrtc/modules/pacing/packet_router.h"
-#include "webrtc/video/call_stats.h"
-#include "webrtc/video/encoder_state_feedback.h"
-#include "webrtc/video/payload_router.h"
-#include "webrtc/video/video_capture_input.h"
-#include "webrtc/video/vie_channel.h"
-#include "webrtc/video/vie_encoder.h"
-=======
 #include "webrtc/base/file.h"
 #include "webrtc/base/logging.h"
 #include "webrtc/base/trace_event.h"
@@ -47,16 +33,10 @@
 #include "webrtc/system_wrappers/include/field_trial.h"
 #include "webrtc/video/call_stats.h"
 #include "webrtc/video/vie_remb.h"
->>>>>>> a17af05f
 #include "webrtc/video_send_stream.h"
 
 namespace webrtc {
 
-<<<<<<< HEAD
-class PacedSender;
-class RtcpIntraFrameObserver;
-class TransportFeedbackObserver;
-=======
 static const int kMinSendSidePacketHistorySize = 600;
 namespace {
 
@@ -155,7 +135,6 @@
 }
 
 }  // namespace
->>>>>>> a17af05f
 
 std::string
 VideoSendStream::Config::EncoderSettings::ToString() const {
@@ -228,18 +207,9 @@
   ss << "{encoder_settings: " << encoder_settings.ToString();
   ss << ", rtp: " << rtp.ToString();
   ss << ", pre_encode_callback: "
-<<<<<<< HEAD
-     << (pre_encode_callback != nullptr ? "(I420FrameCallback)" : "nullptr");
-  ss << ", post_encode_callback: " << (post_encode_callback != nullptr
-                                           ? "(EncodedFrameObserver)"
-                                           : "nullptr");
-  ss << ", local_renderer: " << (local_renderer != nullptr ? "(VideoRenderer)"
-                                                         : "nullptr");
-=======
      << (pre_encode_callback ? "(I420FrameCallback)" : "nullptr");
   ss << ", post_encode_callback: "
      << (post_encode_callback ? "(EncodedFrameObserver)" : "nullptr");
->>>>>>> a17af05f
   ss << ", render_delay_ms: " << render_delay_ms;
   ss << ", target_delay_ms: " << target_delay_ms;
   ss << ", suspend_below_min_bitrate: " << (suspend_below_min_bitrate ? "on"
@@ -248,90 +218,6 @@
   return ss.str();
 }
 
-<<<<<<< HEAD
-namespace internal {
-VideoSendStream::VideoSendStream(
-    int num_cpu_cores,
-    ProcessThread* module_process_thread,
-    CallStats* call_stats,
-    CongestionController* congestion_controller,
-    BitrateAllocator* bitrate_allocator,
-    const VideoSendStream::Config& config,
-    const VideoEncoderConfig& encoder_config,
-    const std::map<uint32_t, RtpState>& suspended_ssrcs)
-    : stats_proxy_(Clock::GetRealTimeClock(),
-                   config,
-                   encoder_config.content_type),
-      transport_adapter_(config.send_transport),
-      encoded_frame_proxy_(config.post_encode_callback),
-      config_(config),
-      suspended_ssrcs_(suspended_ssrcs),
-      module_process_thread_(module_process_thread),
-      call_stats_(call_stats),
-      congestion_controller_(congestion_controller),
-      encoder_feedback_(new EncoderStateFeedback()),
-      use_config_bitrate_(true) {
-  LOG(LS_INFO) << "VideoSendStream: " << config_.ToString();
-  RTC_DCHECK(!config_.rtp.ssrcs.empty());
-
-  // Set up Call-wide sequence numbers, if configured for this send stream.
-  TransportFeedbackObserver* transport_feedback_observer = nullptr;
-  for (const RtpExtension& extension : config.rtp.extensions) {
-    if (extension.name == RtpExtension::kTransportSequenceNumber) {
-      transport_feedback_observer =
-          congestion_controller_->GetTransportFeedbackObserver();
-      break;
-    }
-  }
-
-  const std::vector<uint32_t>& ssrcs = config.rtp.ssrcs;
-
-  vie_encoder_.reset(new ViEEncoder(
-      num_cpu_cores, module_process_thread_, &stats_proxy_,
-      config.pre_encode_callback, congestion_controller_->pacer(),
-      bitrate_allocator));
-  RTC_CHECK(vie_encoder_->Init());
-
-  vie_channel_.reset(new ViEChannel(
-      num_cpu_cores, config.send_transport, module_process_thread_,
-      encoder_feedback_->GetRtcpIntraFrameObserver(),
-      congestion_controller_->GetBitrateController()->
-          CreateRtcpBandwidthObserver(),
-      transport_feedback_observer,
-      congestion_controller_->GetRemoteBitrateEstimator(false),
-      call_stats_->rtcp_rtt_stats(), congestion_controller_->pacer(),
-      congestion_controller_->packet_router(), ssrcs.size(), true));
-  RTC_CHECK(vie_channel_->Init() == 0);
-
-  call_stats_->RegisterStatsObserver(vie_channel_->GetStatsObserver());
-
-  vie_encoder_->StartThreadsAndSetSharedMembers(
-      vie_channel_->send_payload_router(),
-      vie_channel_->vcm_protection_callback());
-
-  std::vector<uint32_t> first_ssrc(1, ssrcs[0]);
-  vie_encoder_->SetSsrcs(first_ssrc);
-
-  for (size_t i = 0; i < config_.rtp.extensions.size(); ++i) {
-    const std::string& extension = config_.rtp.extensions[i].name;
-    int id = config_.rtp.extensions[i].id;
-    // One-byte-extension local identifiers are in the range 1-14 inclusive.
-    RTC_DCHECK_GE(id, 1);
-    RTC_DCHECK_LE(id, 14);
-    if (extension == RtpExtension::kTOffset) {
-      RTC_CHECK_EQ(0, vie_channel_->SetSendTimestampOffsetStatus(true, id));
-    } else if (extension == RtpExtension::kAbsSendTime) {
-      RTC_CHECK_EQ(0, vie_channel_->SetSendAbsoluteSendTimeStatus(true, id));
-    } else if (extension == RtpExtension::kVideoRotation) {
-      RTC_CHECK_EQ(0, vie_channel_->SetSendVideoRotationStatus(true, id));
-    } else if (extension == RtpExtension::kTransportSequenceNumber) {
-      RTC_CHECK_EQ(0, vie_channel_->SetSendTransportSequenceNumber(true, id));
-    } else if (extension == RtpExtension::kRtpStreamId) {
-      RTC_CHECK_EQ(ssrcs.size(), config_.rtp.rids.size());
-      RTC_CHECK_EQ(0, vie_channel_->SetSendRtpStreamId(true,id,config_.rtp.rids));
-    } else {
-      RTC_NOTREACHED() << "Registering unsupported RTP extension.";
-=======
 std::string VideoSendStream::Stats::ToString(int64_t time_ms) const {
   std::stringstream ss;
   ss << "VideoSendStream stats: " << time_ms << ", {";
@@ -350,26 +236,11 @@
       ss << " {ssrc: " << substream.first << ", ";
       ss << substream.second.ToString();
       ss << '}';
->>>>>>> a17af05f
     }
   }
   return ss.str();
 }
 
-<<<<<<< HEAD
-  congestion_controller_->SetChannelRembStatus(true, false,
-                                               vie_channel_->rtp_rtcp());
-
-  // Enable NACK, FEC or both.
-  const bool enable_protection_nack = config_.rtp.nack.rtp_history_ms > 0;
-  const bool enable_protection_fec = config_.rtp.fec.red_payload_type != -1;
-  // TODO(changbin): Should set RTX for RED mapping in RTP sender in future.
-  vie_channel_->SetProtectionMode(enable_protection_nack, enable_protection_fec,
-                                  config_.rtp.fec.red_payload_type,
-                                  config_.rtp.fec.ulpfec_payload_type);
-  vie_encoder_->SetProtectionMethod(enable_protection_nack,
-                                    enable_protection_fec);
-=======
 std::string VideoSendStream::StreamStats::ToString() const {
   std::stringstream ss;
   ss << "width: " << width << ", ";
@@ -717,7 +588,6 @@
                                                   min_transmit_bitrate_bps_);
     return true;
   }
->>>>>>> a17af05f
 
   rtc::WeakPtr<VideoSendStreamImpl> send_stream_;
   std::vector<VideoStream> streams_;
@@ -777,134 +647,6 @@
   return vie_encoder_.get();
 }
 
-<<<<<<< HEAD
-  vie_channel_->SetRTCPCName(config_.rtp.c_name.c_str());
-
-  input_.reset(new internal::VideoCaptureInput(
-      module_process_thread_, vie_encoder_.get(), config_.local_renderer,
-      &stats_proxy_, this, config_.encoding_time_observer));
-
-  // 28 to match packet overhead in ModuleRtpRtcpImpl.
-  RTC_DCHECK_LE(config_.rtp.max_packet_size, static_cast<size_t>(0xFFFF - 28));
-  vie_channel_->SetMTU(static_cast<uint16_t>(config_.rtp.max_packet_size + 28));
-
-  RTC_DCHECK(config.encoder_settings.encoder != nullptr);
-  RTC_DCHECK_GE(config.encoder_settings.payload_type, 0);
-  RTC_DCHECK_LE(config.encoder_settings.payload_type, 127);
-  RTC_CHECK_EQ(0, vie_encoder_->RegisterExternalEncoder(
-                      config.encoder_settings.encoder,
-                      config.encoder_settings.payload_type,
-                      config.encoder_settings.internal_source));
-
-  RTC_CHECK(ReconfigureVideoEncoder(encoder_config));
-
-  vie_channel_->RegisterSendSideDelayObserver(&stats_proxy_);
-
-  if (config_.post_encode_callback)
-    vie_encoder_->RegisterPostEncodeImageCallback(&encoded_frame_proxy_);
-
-  if (config_.suspend_below_min_bitrate)
-    vie_encoder_->SuspendBelowMinBitrate();
-
-  congestion_controller_->AddEncoder(vie_encoder_.get());
-  encoder_feedback_->AddEncoder(ssrcs, vie_encoder_.get());
-
-  vie_channel_->RegisterSendChannelRtcpStatisticsCallback(&stats_proxy_);
-  vie_channel_->RegisterSendChannelRtpStatisticsCallback(&stats_proxy_);
-  vie_channel_->RegisterRtcpPacketTypeCounterObserver(&stats_proxy_);
-  vie_channel_->RegisterSendBitrateObserver(&stats_proxy_);
-  vie_channel_->RegisterSendFrameCountObserver(&stats_proxy_);
-}
-
-VideoSendStream::~VideoSendStream() {
-  LOG(LS_INFO) << "~VideoSendStream: " << config_.ToString();
-  vie_channel_->RegisterSendFrameCountObserver(nullptr);
-  vie_channel_->RegisterSendBitrateObserver(nullptr);
-  vie_channel_->RegisterRtcpPacketTypeCounterObserver(nullptr);
-  vie_channel_->RegisterSendChannelRtpStatisticsCallback(nullptr);
-  vie_channel_->RegisterSendChannelRtcpStatisticsCallback(nullptr);
-
-  // Remove capture input (thread) so that it's not running after the current
-  // channel is deleted.
-  input_.reset();
-
-  vie_encoder_->DeRegisterExternalEncoder(
-      config_.encoder_settings.payload_type);
-
-  call_stats_->DeregisterStatsObserver(vie_channel_->GetStatsObserver());
-  congestion_controller_->SetChannelRembStatus(false, false,
-                                               vie_channel_->rtp_rtcp());
-
-  // Remove the feedback, stop all encoding threads and processing. This must be
-  // done before deleting the channel.
-  congestion_controller_->RemoveEncoder(vie_encoder_.get());
-  encoder_feedback_->RemoveEncoder(vie_encoder_.get());
-  vie_encoder_->StopThreadsAndRemoveSharedMembers();
-
-  uint32_t remote_ssrc = vie_channel_->GetRemoteSSRC();
-  congestion_controller_->GetRemoteBitrateEstimator(false)->RemoveStream(
-      remote_ssrc);
-}
-
-VideoCaptureInput* VideoSendStream::Input() {
-  return input_.get();
-}
-
-CPULoadStateObserver* VideoSendStream::LoadStateObserver() {
-  return vie_encoder_.get();
-}
-
-void VideoSendStream::Start() {
-  transport_adapter_.Enable();
-  vie_encoder_->Pause();
-  if (vie_channel_->StartSend() == 0) {
-    // Was not already started, trigger a keyframe.
-    vie_encoder_->SendKeyFrame();
-  }
-  vie_encoder_->Restart();
-  vie_channel_->StartReceive();
-}
-
-void VideoSendStream::Stop() {
-  // TODO(pbos): Make sure the encoder stops here.
-  vie_channel_->StopSend();
-  vie_channel_->StopReceive();
-  transport_adapter_.Disable();
-}
-
-bool VideoSendStream::ReconfigureVideoEncoder(
-    const VideoEncoderConfig& config) {
-  TRACE_EVENT0("webrtc", "VideoSendStream::(Re)configureVideoEncoder");
-  LOG(LS_INFO) << "(Re)configureVideoEncoder: " << config.ToString();
-  const std::vector<VideoStream>& streams = config.streams;
-  RTC_DCHECK(!streams.empty());
-  RTC_DCHECK_GE(config_.rtp.ssrcs.size(), streams.size());
-
-  VideoCodec video_codec;
-  memset(&video_codec, 0, sizeof(video_codec));
-  if (config_.encoder_settings.payload_name == "VP8") {
-    video_codec.codecType = kVideoCodecVP8;
-  } else if (config_.encoder_settings.payload_name == "VP9") {
-    video_codec.codecType = kVideoCodecVP9;
-  } else if (config_.encoder_settings.payload_name == "H264") {
-    video_codec.codecType = kVideoCodecH264;
-  } else {
-    video_codec.codecType = kVideoCodecGeneric;
-  }
-
-  switch (config.content_type) {
-    case VideoEncoderConfig::ContentType::kRealtimeVideo:
-      video_codec.mode = kRealtimeVideo;
-      break;
-    case VideoEncoderConfig::ContentType::kScreen:
-      video_codec.mode = kScreensharing;
-      if (config.streams.size() == 1 &&
-          config.streams[0].temporal_layer_thresholds_bps.size() == 1) {
-        video_codec.targetBitrate =
-            config.streams[0].temporal_layer_thresholds_bps[0] / 1000;
-      }
-      break;
-=======
 void VideoSendStream::Start() {
   RTC_DCHECK_RUN_ON(&thread_checker_);
   LOG(LS_INFO) << "VideoSendStream::Start";
@@ -1246,7 +988,6 @@
   // Clear stats for disabled layers.
   for (size_t i = streams.size(); i < config_->rtp.ssrcs.size(); ++i) {
     stats_proxy_->OnInactiveSsrc(config_->rtp.ssrcs[i]);
->>>>>>> a17af05f
   }
 
   size_t number_of_temporal_layers =
@@ -1264,116 +1005,6 @@
   }
 }
 
-<<<<<<< HEAD
-  video_codec.resolution_divisor = config.resolution_divisor;
-
-  if (video_codec.codecType == kVideoCodecVP8) {
-    if (config.encoder_specific_settings != nullptr) {
-      video_codec.codecSpecific.VP8 = *reinterpret_cast<const VideoCodecVP8*>(
-                                          config.encoder_specific_settings);
-    }
-    video_codec.codecSpecific.VP8.numberOfTemporalLayers =
-        static_cast<unsigned char>(
-            streams.back().temporal_layer_thresholds_bps.size() + 1);
-  } else if (video_codec.codecType == kVideoCodecVP9) {
-    if (config.encoder_specific_settings != nullptr) {
-      video_codec.codecSpecific.VP9 = *reinterpret_cast<const VideoCodecVP9*>(
-                                          config.encoder_specific_settings);
-      if (video_codec.mode == kScreensharing) {
-        video_codec.codecSpecific.VP9.flexibleMode = true;
-        // For now VP9 screensharing use 1 temporal and 2 spatial layers.
-        RTC_DCHECK_EQ(video_codec.codecSpecific.VP9.numberOfTemporalLayers, 1);
-        RTC_DCHECK_EQ(video_codec.codecSpecific.VP9.numberOfSpatialLayers, 2);
-      }
-    }
-    video_codec.codecSpecific.VP9.numberOfTemporalLayers =
-        static_cast<unsigned char>(
-            streams.back().temporal_layer_thresholds_bps.size() + 1);
-  } else if (video_codec.codecType == kVideoCodecH264) {
-    if (config.encoder_specific_settings != nullptr) {
-      video_codec.codecSpecific.H264 = *reinterpret_cast<const VideoCodecH264*>(
-                                           config.encoder_specific_settings);
-
-    }
-  } else {
-    // TODO(pbos): Support encoder_settings codec-agnostically.
-    RTC_DCHECK(config.encoder_specific_settings == nullptr)
-        << "Encoder-specific settings for codec type not wired up.";
-  }
-
-  strncpy(video_codec.plName,
-          config_.encoder_settings.payload_name.c_str(),
-          kPayloadNameSize - 1);
-  video_codec.plName[kPayloadNameSize - 1] = '\0';
-  video_codec.plType = config_.encoder_settings.payload_type;
-  video_codec.numberOfSimulcastStreams =
-      static_cast<unsigned char>(streams.size());
-  video_codec.minBitrate = streams[0].min_bitrate_bps / 1000;
-  RTC_DCHECK_LE(streams.size(), static_cast<size_t>(kMaxSimulcastStreams));
-  if (video_codec.codecType == kVideoCodecVP9) {
-    // If the vector is empty, bitrates will be configured automatically.
-    RTC_DCHECK(config.spatial_layers.empty() ||
-               config.spatial_layers.size() ==
-                   video_codec.codecSpecific.VP9.numberOfSpatialLayers);
-    RTC_DCHECK_LE(video_codec.codecSpecific.VP9.numberOfSpatialLayers,
-                  kMaxSimulcastStreams);
-    for (size_t i = 0; i < config.spatial_layers.size(); ++i)
-      video_codec.spatialLayers[i] = config.spatial_layers[i];
-  }
-  for (size_t i = 0; i < streams.size(); ++i) {
-    SimulcastStream* sim_stream = &video_codec.simulcastStream[i];
-    RTC_DCHECK_GT(streams[i].width, 0u);
-    RTC_DCHECK_GT(streams[i].height, 0u);
-    RTC_DCHECK_GT(streams[i].max_framerate, 0);
-    // Different framerates not supported per stream at the moment.
-    RTC_DCHECK_EQ(streams[i].max_framerate, streams[0].max_framerate);
-    RTC_DCHECK_GE(streams[i].min_bitrate_bps, 0);
-    RTC_DCHECK_GE(streams[i].target_bitrate_bps, streams[i].min_bitrate_bps);
-    RTC_DCHECK_GE(streams[i].max_bitrate_bps, streams[i].target_bitrate_bps);
-    RTC_DCHECK_GE(streams[i].max_qp, 0);
-
-    sim_stream->width = static_cast<uint16_t>(streams[i].width);
-    sim_stream->height = static_cast<uint16_t>(streams[i].height);
-    sim_stream->minBitrate = streams[i].min_bitrate_bps / 1000;
-    sim_stream->targetBitrate = streams[i].target_bitrate_bps / 1000;
-    sim_stream->maxBitrate = streams[i].max_bitrate_bps / 1000;
-    sim_stream->qpMax = streams[i].max_qp;
-    sim_stream->numberOfTemporalLayers = static_cast<unsigned char>(
-        streams[i].temporal_layer_thresholds_bps.size() + 1);
-
-    video_codec.width = std::max(video_codec.width,
-                                 static_cast<uint16_t>(streams[i].width));
-    video_codec.height = std::max(
-        video_codec.height, static_cast<uint16_t>(streams[i].height));
-    video_codec.minBitrate =
-        std::min(static_cast<uint16_t>(video_codec.minBitrate),
-                 static_cast<uint16_t>(streams[i].min_bitrate_bps / 1000));
-    video_codec.maxBitrate += streams[i].max_bitrate_bps / 1000;
-    video_codec.qpMax = std::max(video_codec.qpMax,
-                                 static_cast<unsigned int>(streams[i].max_qp));
-  }
-
-  // Set to zero to not update the bitrate controller from ViEEncoder, as
-  // the bitrate controller is already set from Call.
-  video_codec.startBitrate = 0;
-
-  RTC_DCHECK_GT(streams[0].max_framerate, 0);
-  video_codec.maxFramerate = streams[0].max_framerate;
-
-  if (!SetSendCodec(video_codec))
-    return false;
-
-  // Clear stats for disabled layers.
-  for (size_t i = video_codec.numberOfSimulcastStreams;
-       i < config_.rtp.ssrcs.size(); ++i) {
-    stats_proxy_.OnInactiveSsrc(config_.rtp.ssrcs[i]);
-  }
-
-  stats_proxy_.SetContentType(config.content_type);
-
-  RTC_DCHECK_GE(config.min_transmit_bitrate_bps, 0);
-  vie_encoder_->SetMinTransmitBitrate(config.min_transmit_bitrate_bps / 1000);
-=======
 EncodedImageCallback::Result VideoSendStreamImpl::OnEncodedImage(
     const EncodedImage& encoded_image,
     const CodecSpecificInfo* codec_specific_info,
@@ -1481,7 +1112,6 @@
       DisableUlpfec();
     }
   }
->>>>>>> a17af05f
 
   for (RtpRtcp* rtp_rtcp : rtp_rtcp_modules_) {
     // Set NACK.
@@ -1494,15 +1124,10 @@
     }
   }
 
-<<<<<<< HEAD
-bool VideoSendStream::DeliverRtcp(const uint8_t* packet, size_t length) {
-  return vie_channel_->ReceivedRTCPPacket(packet, length) == 0;
-=======
   // Currently, both ULPFEC and FlexFEC use the same FEC rate calculation logic,
   // so enable that logic if either of those FEC schemes are enabled.
   protection_bitrate_calculator_.SetProtectionMethod(
       flexfec_enabled || IsUlpfecEnabled(), nack_enabled);
->>>>>>> a17af05f
 }
 
 void VideoSendStreamImpl::ConfigureSsrcs() {
@@ -1522,54 +1147,16 @@
       rtp_rtcp->SetRID(config_->rtp.rids[i].c_str());
     }
 
-<<<<<<< HEAD
-void VideoSendStream::OveruseDetected() {
-  if (config_.overuse_callback)
-    config_.overuse_callback->OnLoadUpdate(LoadObserver::kOveruse);
-}
-
-void VideoSendStream::NormalUsage() {
-  if (config_.overuse_callback)
-    config_.overuse_callback->OnLoadUpdate(LoadObserver::kUnderuse);
-}
-
-void VideoSendStream::ConfigureSsrcs() {
-  vie_channel_->SetSSRC(config_.rtp.ssrcs.front(), kViEStreamTypeNormal, 0);
-  for (size_t i = 0; i < config_.rtp.ssrcs.size(); ++i) {
-    uint32_t ssrc = config_.rtp.ssrcs[i];
-    vie_channel_->SetSSRC(ssrc, kViEStreamTypeNormal,
-                          static_cast<unsigned char>(i));
-    RtpStateMap::iterator it = suspended_ssrcs_.find(ssrc);
-    if (it != suspended_ssrcs_.end())
-      vie_channel_->SetRtpStateForSsrc(ssrc, it->second);
-=======
     // Restore RTP state if previous existed.
     VideoSendStream::RtpStateMap::iterator it = suspended_ssrcs_.find(ssrc);
     if (it != suspended_ssrcs_.end())
       rtp_rtcp->SetRtpState(it->second);
->>>>>>> a17af05f
   }
 
   // Set up RTX if available.
   if (config_->rtp.rtx.ssrcs.empty())
     return;
 
-<<<<<<< HEAD
-  // Set up RTX.
-  RTC_DCHECK_EQ(config_.rtp.rtx.ssrcs.size(), config_.rtp.ssrcs.size());
-  for (size_t i = 0; i < config_.rtp.rtx.ssrcs.size(); ++i) {
-    uint32_t ssrc = config_.rtp.rtx.ssrcs[i];
-    vie_channel_->SetSSRC(config_.rtp.rtx.ssrcs[i], kViEStreamTypeRtx,
-                          static_cast<unsigned char>(i));
-    RtpStateMap::iterator it = suspended_ssrcs_.find(ssrc);
-    if (it != suspended_ssrcs_.end())
-      vie_channel_->SetRtpStateForSsrc(ssrc, it->second);
-  }
-
-  RTC_DCHECK_GE(config_.rtp.rtx.payload_type, 0);
-  vie_channel_->SetRtxSendPayloadType(config_.rtp.rtx.payload_type,
-                                      config_.encoder_settings.payload_type);
-=======
   // Configure RTX SSRCs.
   RTC_DCHECK_EQ(config_->rtp.rtx.ssrcs.size(), config_->rtp.ssrcs.size());
   for (size_t i = 0; i < config_->rtp.rtx.ssrcs.size(); ++i) {
@@ -1595,22 +1182,11 @@
                                       config_->rtp.ulpfec.red_payload_type);
     }
   }
->>>>>>> a17af05f
 }
 
 std::map<uint32_t, RtpState> VideoSendStreamImpl::GetRtpStates() const {
   RTC_DCHECK_RUN_ON(worker_queue_);
   std::map<uint32_t, RtpState> rtp_states;
-<<<<<<< HEAD
-  for (size_t i = 0; i < config_.rtp.ssrcs.size(); ++i) {
-    uint32_t ssrc = config_.rtp.ssrcs[i];
-    rtp_states[ssrc] = vie_channel_->GetRtpStateForSsrc(ssrc);
-  }
-
-  for (size_t i = 0; i < config_.rtp.rtx.ssrcs.size(); ++i) {
-    uint32_t ssrc = config_.rtp.rtx.ssrcs[i];
-    rtp_states[ssrc] = vie_channel_->GetRtpStateForSsrc(ssrc);
-=======
   for (size_t i = 0; i < config_->rtp.ssrcs.size(); ++i) {
     uint32_t ssrc = config_->rtp.ssrcs[i];
     RTC_DCHECK_EQ(ssrc, rtp_rtcp_modules_[i]->SSRC());
@@ -1620,36 +1196,11 @@
   for (size_t i = 0; i < config_->rtp.rtx.ssrcs.size(); ++i) {
     uint32_t ssrc = config_->rtp.rtx.ssrcs[i];
     rtp_states[ssrc] = rtp_rtcp_modules_[i]->GetRtxState();
->>>>>>> a17af05f
   }
 
   return rtp_states;
 }
 
-<<<<<<< HEAD
-void VideoSendStream::SignalNetworkState(NetworkState state) {
-  // When network goes up, enable RTCP status before setting transmission state.
-  // When it goes down, disable RTCP afterwards. This ensures that any packets
-  // sent due to the network state changed will not be dropped.
-  if (state == kNetworkUp)
-    vie_channel_->SetRTCPMode(config_.rtp.rtcp_mode);
-  vie_encoder_->SetNetworkTransmissionState(state == kNetworkUp);
-  if (state == kNetworkDown)
-    vie_channel_->SetRTCPMode(RtcpMode::kOff);
-}
-
-int64_t VideoSendStream::GetRtt() const {
-  webrtc::RtcpStatistics rtcp_stats;
-  uint16_t frac_lost;
-  uint32_t cumulative_lost;
-  uint32_t extended_max_sequence_number;
-  uint32_t jitter;
-  int64_t rtt_ms;
-  if (vie_channel_->GetSendRtcpStatistics(&frac_lost, &cumulative_lost,
-                                          &extended_max_sequence_number,
-                                          &jitter, &rtt_ms) == 0) {
-    return rtt_ms;
-=======
 void VideoSendStreamImpl::SignalNetworkState(NetworkState state) {
   RTC_DCHECK_RUN_ON(worker_queue_);
   for (RtpRtcp* rtp_rtcp : rtp_rtcp_modules_) {
@@ -1746,7 +1297,6 @@
     *sent_video_rate_bps += module_video_rate;
     *sent_nack_rate_bps += module_nack_rate;
     *sent_fec_rate_bps += module_fec_rate;
->>>>>>> a17af05f
   }
   return 0;
 }
@@ -1756,49 +1306,6 @@
   overhead_bytes_per_packet_ = overhead_bytes_per_packet;
 }
 
-<<<<<<< HEAD
-int VideoSendStream::GetPaddingNeededBps() const {
-  return vie_encoder_->GetPaddingNeededBps();
-}
-
-bool VideoSendStream::SetSendCodec(VideoCodec video_codec) {
-  static const int kEncoderMinBitrate = 30;
-  if (video_codec.maxBitrate == 0) {
-    // Unset max bitrate -> cap to one bit per pixel.
-    video_codec.maxBitrate =
-        (video_codec.width * video_codec.height * video_codec.maxFramerate) /
-        1000;
-  }
-
-  if (video_codec.minBitrate < kEncoderMinBitrate)
-    video_codec.minBitrate = kEncoderMinBitrate;
-  if (video_codec.maxBitrate < kEncoderMinBitrate)
-    video_codec.maxBitrate = kEncoderMinBitrate;
-
-  // Stop the media flow while reconfiguring.
-  vie_encoder_->Pause();
-
-  if (vie_encoder_->SetEncoder(video_codec) != 0) {
-    LOG(LS_ERROR) << "Failed to set encoder.";
-    return false;
-  }
-
-  if (vie_channel_->SetSendCodec(video_codec, false) != 0) {
-    LOG(LS_ERROR) << "Failed to set send codec.";
-    return false;
-  }
-
-  // Not all configured SSRCs have to be utilized (simulcast senders don't have
-  // to send on all SSRCs at once etc.)
-  std::vector<uint32_t> used_ssrcs = config_.rtp.ssrcs;
-  used_ssrcs.resize(static_cast<size_t>(video_codec.numberOfSimulcastStreams));
-  vie_encoder_->SetSsrcs(used_ssrcs);
-
-  // Restart the media flow
-  vie_encoder_->Restart();
-
-  return true;
-=======
 void VideoSendStreamImpl::SetTransportOverhead(
     size_t transport_overhead_bytes_per_packet) {
   if (transport_overhead_bytes_per_packet >= static_cast<int>(kPathMTU)) {
@@ -1818,7 +1325,6 @@
   for (RtpRtcp* rtp_rtcp : rtp_rtcp_modules_) {
     rtp_rtcp->SetMaxRtpPacketSize(rtp_packet_size);
   }
->>>>>>> a17af05f
 }
 
 }  // namespace internal
