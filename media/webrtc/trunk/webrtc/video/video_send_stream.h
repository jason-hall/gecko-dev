--- conflicted
+++ resolved
@@ -15,16 +15,6 @@
 #include <memory>
 #include <vector>
 
-<<<<<<< HEAD
-#include "webrtc/call.h"
-#include "webrtc/call/transport_adapter.h"
-#include "webrtc/common_video/libyuv/include/webrtc_libyuv.h"
-#include "webrtc/modules/rtp_rtcp/include/rtp_rtcp_defines.h"
-#include "webrtc/system_wrappers/include/critical_section_wrapper.h"
-#include "webrtc/video/encoded_frame_callback_adapter.h"
-#include "webrtc/video/send_statistics_proxy.h"
-#include "webrtc/video/video_capture_input.h"
-=======
 #include "webrtc/call/bitrate_allocator.h"
 #include "webrtc/base/criticalsection.h"
 #include "webrtc/base/event.h"
@@ -36,7 +26,6 @@
 #include "webrtc/video/send_delay_stats.h"
 #include "webrtc/video/send_statistics_proxy.h"
 #include "webrtc/video/vie_encoder.h"
->>>>>>> a17af05f
 #include "webrtc/video_receive_stream.h"
 #include "webrtc/video_send_stream.h"
 
@@ -45,30 +34,6 @@
 class BitrateAllocator;
 class CallStats;
 class CongestionController;
-<<<<<<< HEAD
-class EncoderStateFeedback;
-class ProcessThread;
-class ViEChannel;
-class ViEEncoder;
-
-namespace internal {
-
-class VideoSendStream : public webrtc::VideoSendStream,
-                        public webrtc::CpuOveruseObserver {
- public:
-  VideoSendStream(int num_cpu_cores,
-                  ProcessThread* module_process_thread,
-                  CallStats* call_stats,
-                  CongestionController* congestion_controller,
-                  BitrateAllocator* bitrate_allocator,
-                  const VideoSendStream::Config& config,
-                  const VideoEncoderConfig& encoder_config,
-                  const std::map<uint32_t, RtpState>& suspended_ssrcs);
-
-  ~VideoSendStream() override;
-
-  // webrtc::SendStream implementation.
-=======
 class IvfFileWriter;
 class PacketRouter;
 class ProcessThread;
@@ -105,24 +70,9 @@
   bool DeliverRtcp(const uint8_t* packet, size_t length);
 
   // webrtc::VideoSendStream implementation.
->>>>>>> a17af05f
   void Start() override;
   void Stop() override;
-  void SignalNetworkState(NetworkState state) override;
-  bool DeliverRtcp(const uint8_t* packet, size_t length) override;
 
-<<<<<<< HEAD
-  // webrtc::VideoSendStream implementation.
-  VideoCaptureInput* Input() override;
-  CPULoadStateObserver* LoadStateObserver() override;
-  bool ReconfigureVideoEncoder(const VideoEncoderConfig& config) override;
-  Stats GetStats() override;
-
-  // webrtc::CpuOveruseObserver implementation.
-  void OveruseDetected() override;
-  void NormalUsage() override;
-
-=======
   void SetSource(rtc::VideoSourceInterface<webrtc::VideoFrame>* source,
                  const DegradationPreference& degradation_preference) override;
 
@@ -130,38 +80,8 @@
   void ReconfigureVideoEncoder(VideoEncoderConfig) override;
   Stats GetStats() override;
 
->>>>>>> a17af05f
   typedef std::map<uint32_t, RtpState> RtpStateMap;
 
-<<<<<<< HEAD
-  int64_t GetRtt() const override;
-  int GetPaddingNeededBps() const;
-
- private:
-  bool SetSendCodec(VideoCodec video_codec);
-  void ConfigureSsrcs();
-
-  SendStatisticsProxy stats_proxy_;
-  TransportAdapter transport_adapter_;
-  EncodedFrameCallbackAdapter encoded_frame_proxy_;
-  const VideoSendStream::Config config_;
-  VideoEncoderConfig encoder_config_;
-  std::map<uint32_t, RtpState> suspended_ssrcs_;
-
-  ProcessThread* const module_process_thread_;
-  CallStats* const call_stats_;
-  CongestionController* const congestion_controller_;
-
-  rtc::scoped_ptr<VideoCaptureInput> input_;
-  rtc::scoped_ptr<ViEChannel> vie_channel_;
-  rtc::scoped_ptr<ViEEncoder> vie_encoder_;
-  rtc::scoped_ptr<EncoderStateFeedback> encoder_feedback_;
-
-  // Used as a workaround to indicate that we should be using the configured
-  // start bitrate initially, instead of the one reported by VideoEngine (which
-  // defaults to too high).
-  bool use_config_bitrate_;
-=======
   // Takes ownership of each file, is responsible for closing them later.
   // Calling this method will close and finalize any current logs.
   // Giving rtc::kInvalidPlatformFileValue in any position disables logging
@@ -187,7 +107,6 @@
   const VideoSendStream::Config config_;
   std::unique_ptr<VideoSendStreamImpl> send_stream_;
   std::unique_ptr<ViEEncoder> vie_encoder_;
->>>>>>> a17af05f
 };
 
 }  // namespace internal
