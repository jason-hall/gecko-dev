--- conflicted
+++ resolved
@@ -13,16 +13,10 @@
 #include <cmath>
 
 #include "webrtc/base/checks.h"
-<<<<<<< HEAD
-#include "webrtc/modules/video_coding/include/video_codec_interface.h"
-#include "webrtc/system_wrappers/include/clock.h"
-#include "webrtc/system_wrappers/include/critical_section_wrapper.h"
-=======
 #include "webrtc/base/logging.h"
 #include "webrtc/modules/video_coding/include/video_codec_interface.h"
 #include "webrtc/system_wrappers/include/clock.h"
 #include "webrtc/system_wrappers/include/field_trial.h"
->>>>>>> a17af05f
 #include "webrtc/system_wrappers/include/metrics.h"
 
 namespace webrtc {
@@ -52,57 +46,6 @@
     const VideoReceiveStream::Config* config,
     Clock* clock)
     : clock_(clock),
-<<<<<<< HEAD
-      // 1000ms window, scale 1000 for ms to s.
-      decode_fps_estimator_(1000, 1000),
-      renders_fps_estimator_(1000, 1000),
-      render_fps_tracker_(100u, 10u),
-      render_pixel_tracker_(100u, 10u),
-      receive_state_(kReceiveStateInitial) {      
-  stats_.ssrc = ssrc;
-}
-
-ReceiveStatisticsProxy::~ReceiveStatisticsProxy() {
-  UpdateHistograms();
-}
-
-void ReceiveStatisticsProxy::UpdateHistograms() {
-  int fraction_lost = report_block_stats_.FractionLostInPercent();
-  if (fraction_lost != -1) {
-    RTC_HISTOGRAM_PERCENTAGE_SPARSE("WebRTC.Video.ReceivedPacketsLostInPercent",
-                                    fraction_lost);
-  }
-  const int kMinRequiredSamples = 200;
-  int samples = static_cast<int>(render_fps_tracker_.TotalSampleCount());
-  if (samples > kMinRequiredSamples) {
-    RTC_HISTOGRAM_COUNTS_SPARSE_100("WebRTC.Video.RenderFramesPerSecond",
-        round(render_fps_tracker_.ComputeTotalRate()));
-    RTC_HISTOGRAM_COUNTS_SPARSE_100000("WebRTC.Video.RenderSqrtPixelsPerSecond",
-        round(render_pixel_tracker_.ComputeTotalRate()));
-  }
-  int width = render_width_counter_.Avg(kMinRequiredSamples);
-  int height = render_height_counter_.Avg(kMinRequiredSamples);
-  if (width != -1) {
-    RTC_HISTOGRAM_COUNTS_SPARSE_10000("WebRTC.Video.ReceivedWidthInPixels",
-                                      width);
-    RTC_HISTOGRAM_COUNTS_SPARSE_10000("WebRTC.Video.ReceivedHeightInPixels",
-                                      height);
-  }
-  int qp = qp_counters_.vp8.Avg(kMinRequiredSamples);
-  if (qp != -1)
-    RTC_HISTOGRAM_COUNTS_SPARSE_200("WebRTC.Video.Decoded.Vp8.Qp", qp);
-
-  // TODO(asapersson): DecoderTiming() is call periodically (each 1000ms) and
-  // not per frame. Change decode time to include every frame.
-  const int kMinRequiredDecodeSamples = 5;
-  int decode_ms = decode_time_counter_.Avg(kMinRequiredDecodeSamples);
-  if (decode_ms != -1)
-    RTC_HISTOGRAM_COUNTS_SPARSE_1000("WebRTC.Video.DecodeTimeInMs", decode_ms);
-
-  int delay_ms = delay_counter_.Avg(kMinRequiredDecodeSamples);
-  if (delay_ms != -1)
-    RTC_HISTOGRAM_COUNTS_SPARSE_10000("WebRTC.Video.OnewayDelayInMs", delay_ms);
-=======
       config_(*config),
       start_ms_(clock->TimeInMilliseconds()),
       last_sample_time_(clock->TimeInMilliseconds()),
@@ -353,7 +296,6 @@
       ++num_bad_states_;
     ++num_certain_states_;
   }
->>>>>>> a17af05f
 }
 
 VideoReceiveStream::Stats ReceiveStatisticsProxy::GetStats() const {
@@ -371,18 +313,11 @@
   rtc::CritScope lock(&crit_);
   stats_.decoder_implementation_name = implementation_name;
 }
-<<<<<<< HEAD
-
 void ReceiveStatisticsProxy::OnIncomingRate(unsigned int framerate,
                                             unsigned int bitrate_bps) {
   rtc::CritScope lock(&crit_);
-=======
-void ReceiveStatisticsProxy::OnIncomingRate(unsigned int framerate,
-                                            unsigned int bitrate_bps) {
-  rtc::CritScope lock(&crit_);
   if (stats_.rtp_stats.first_packet_time_ms != -1)
     QualitySample();
->>>>>>> a17af05f
   stats_.network_frame_rate = framerate;
   stats_.total_bitrate_bps = bitrate_bps;
 }
@@ -409,12 +344,9 @@
   stats_.min_playout_delay_ms = min_playout_delay_ms;
   stats_.render_delay_ms = render_delay_ms;
   decode_time_counter_.Add(decode_ms);
-<<<<<<< HEAD
-=======
   jitter_buffer_delay_counter_.Add(jitter_buffer_ms);
   target_delay_counter_.Add(target_delay_ms);
   current_delay_counter_.Add(current_delay_ms);
->>>>>>> a17af05f
   // Network delay (rtt/2) + target_delay_ms (jitter delay + decode time +
   // render delay).
   delay_counter_.Add(target_delay_ms + rtt_ms / 2);
@@ -439,12 +371,9 @@
     return;
   stats_.rtcp_stats = statistics;
   report_block_stats_.Store(statistics, ssrc, 0);
-<<<<<<< HEAD
-=======
 
   if (first_report_block_time_ms_ == -1)
     first_report_block_time_ms_ = clock_->TimeInMilliseconds();
->>>>>>> a17af05f
 }
 
 void ReceiveStatisticsProxy::CNameChanged(const char* cname, uint32_t ssrc) {
@@ -460,11 +389,6 @@
     const webrtc::StreamDataCounters& counters,
     uint32_t ssrc) {
   rtc::CritScope lock(&crit_);
-<<<<<<< HEAD
-  if (stats_.ssrc != ssrc)
-    return;
-  stats_.rtp_stats = counters;
-=======
   if (ssrc == stats_.ssrc) {
     stats_.rtp_stats = counters;
   } else {
@@ -475,47 +399,33 @@
       RTC_NOTREACHED() << "Unexpected stream ssrc: " << ssrc;
     }
   }
->>>>>>> a17af05f
 }
 
 void ReceiveStatisticsProxy::OnDecodedFrame() {
   uint64_t now = clock_->TimeInMilliseconds();
 
   rtc::CritScope lock(&crit_);
-<<<<<<< HEAD
-=======
   ++stats_.frames_decoded;
->>>>>>> a17af05f
   decode_fps_estimator_.Update(1, now);
   stats_.decode_frame_rate = decode_fps_estimator_.Rate(now).value_or(0);
 }
 
-<<<<<<< HEAD
-void ReceiveStatisticsProxy::OnRenderedFrame(int width, int height) {
-=======
 void ReceiveStatisticsProxy::OnRenderedFrame(const VideoFrame& frame) {
   int width = frame.width();
   int height = frame.height();
->>>>>>> a17af05f
   RTC_DCHECK_GT(width, 0);
   RTC_DCHECK_GT(height, 0);
   uint64_t now = clock_->TimeInMilliseconds();
 
   rtc::CritScope lock(&crit_);
   renders_fps_estimator_.Update(1, now);
-<<<<<<< HEAD
-  stats_.render_frame_rate = renders_fps_estimator_.Rate(now);
-=======
   stats_.render_frame_rate = renders_fps_estimator_.Rate(now).value_or(0);
   stats_.width = width;
   stats_.height = height;
->>>>>>> a17af05f
   render_width_counter_.Add(width);
   render_height_counter_.Add(height);
   render_fps_tracker_.AddSamples(1);
   render_pixel_tracker_.AddSamples(sqrt(width * height));
-<<<<<<< HEAD
-=======
 
   if (frame.ntp_time_ms() > 0) {
     int64_t delay_ms = clock_->CurrentNtpInMilliseconds() - frame.ntp_time_ms();
@@ -537,7 +447,6 @@
     offset_khz = static_cast<int>(std::fabs(estimated_freq_khz - 90.0) + 0.5);
 
   freq_offset_counter_.Add(offset_khz);
->>>>>>> a17af05f
 }
 
 void ReceiveStatisticsProxy::OnReceiveRatesUpdated(uint32_t bitRate,
@@ -558,20 +467,13 @@
 void ReceiveStatisticsProxy::OnPreDecode(
     const EncodedImage& encoded_image,
     const CodecSpecificInfo* codec_specific_info) {
-<<<<<<< HEAD
-  if (codec_specific_info == nullptr || encoded_image.qp_ == -1) {
-=======
   if (!codec_specific_info || encoded_image.qp_ == -1) {
->>>>>>> a17af05f
     return;
   }
   if (codec_specific_info->codecType == kVideoCodecVP8) {
     qp_counters_.vp8.Add(encoded_image.qp_);
-<<<<<<< HEAD
-=======
     rtc::CritScope lock(&crit_);
     qp_sample_.Add(encoded_image.qp_);
->>>>>>> a17af05f
   }
 }
 
@@ -580,12 +482,6 @@
   ++num_samples;
 }
 
-<<<<<<< HEAD
-int ReceiveStatisticsProxy::SampleCounter::Avg(int min_required_samples) const {
-  if (num_samples < min_required_samples || num_samples == 0)
-    return -1;
-  return sum / num_samples;
-=======
 int ReceiveStatisticsProxy::SampleCounter::Avg(
     int64_t min_required_samples) const {
   if (num_samples < min_required_samples || num_samples == 0)
@@ -596,7 +492,6 @@
 void ReceiveStatisticsProxy::SampleCounter::Reset() {
   num_samples = 0;
   sum = 0;
->>>>>>> a17af05f
 }
 
 }  // namespace webrtc