--- conflicted
+++ resolved
@@ -12,65 +12,34 @@
       '<(webrtc_root)/common.gyp:webrtc_common',
       '<(webrtc_root)/common_video/common_video.gyp:common_video',
       '<(webrtc_root)/modules/modules.gyp:bitrate_controller',
-<<<<<<< HEAD
-=======
       '<(webrtc_root)/modules/modules.gyp:congestion_controller',
->>>>>>> a17af05f
       '<(webrtc_root)/modules/modules.gyp:paced_sender',
       '<(webrtc_root)/modules/modules.gyp:rtp_rtcp',
       '<(webrtc_root)/modules/modules.gyp:video_capture_module',
       '<(webrtc_root)/modules/modules.gyp:video_processing',
-<<<<<<< HEAD
-      '<(webrtc_root)/modules/modules.gyp:video_render_module',
-=======
->>>>>>> a17af05f
       '<(webrtc_root)/modules/modules.gyp:webrtc_utility',
       '<(webrtc_root)/modules/modules.gyp:webrtc_video_coding',
       '<(webrtc_root)/system_wrappers/system_wrappers.gyp:system_wrappers',
       '<(webrtc_root)/voice_engine/voice_engine.gyp:voice_engine',
-<<<<<<< HEAD
-      '<(webrtc_root)/webrtc.gyp:rtc_event_log',
-=======
       '<(webrtc_root)/webrtc.gyp:rtc_event_log_api',
       '<(webrtc_root)/api/api.gyp:video_frame_api',
       '<(webrtc_root)/media/media.gyp:mozilla_rtc_media'
->>>>>>> a17af05f
     ],
     'webrtc_video_sources': [
       'video/call_stats.cc',
       'video/call_stats.h',
-<<<<<<< HEAD
-      'video/encoded_frame_callback_adapter.cc',
-      'video/encoded_frame_callback_adapter.h',
-      'video/encoder_state_feedback.cc',
-      'video/encoder_state_feedback.h',
-=======
       'video/encoder_rtcp_feedback.cc',
       'video/encoder_rtcp_feedback.h',
->>>>>>> a17af05f
       'video/overuse_frame_detector.cc',
       'video/overuse_frame_detector.h',
       'video/payload_router.cc',
       'video/payload_router.h',
-<<<<<<< HEAD
-=======
       'video/quality_threshold.cc',
       'video/quality_threshold.h',
->>>>>>> a17af05f
       'video/receive_statistics_proxy.cc',
       'video/receive_statistics_proxy.h',
       'video/report_block_stats.cc',
       'video/report_block_stats.h',
-<<<<<<< HEAD
-      'video/send_statistics_proxy.cc',
-      'video/send_statistics_proxy.h',
-      'video/stream_synchronization.cc',
-      'video/stream_synchronization.h',
-      'video/video_capture_input.cc',
-      'video/video_capture_input.h',
-      'video/video_decoder.cc',
-      'video/video_encoder.cc',
-=======
       'video/rtp_stream_receiver.cc',
       'video/rtp_stream_receiver.h',
       'video/rtp_streams_synchronizer.cc',
@@ -85,30 +54,16 @@
       'video/stream_synchronization.h',
       'video/transport_adapter.cc',
       'video/transport_adapter.h',
->>>>>>> a17af05f
       'video/video_receive_stream.cc',
       'video/video_receive_stream.h',
       'video/video_send_stream.cc',
       'video/video_send_stream.h',
-<<<<<<< HEAD
-      'video/vie_channel.cc',
-      'video/vie_channel.h',
-      'video/vie_encoder.cc',
-      'video/vie_encoder.h',
-      'video/vie_receiver.cc',
-      'video/vie_receiver.h',
-      'video/vie_remb.cc',
-      'video/vie_remb.h',
-      'video/vie_sync_module.cc',
-      'video/vie_sync_module.h',
-=======
       'video/video_stream_decoder.cc',
       'video/video_stream_decoder.h',
       'video/vie_encoder.cc',
       'video/vie_encoder.h',
       'video/vie_remb.cc',
       'video/vie_remb.h',
->>>>>>> a17af05f
     ],
   },
 }