/*
 *  Copyright (c) 2014 The WebRTC project authors. All Rights Reserved.
 *
 *  Use of this source code is governed by a BSD-style license
 *  that can be found in the LICENSE file in the root of the source
 *  tree. An additional intellectual property rights grant can be found
 *  in the file PATENTS.  All contributing project authors may
 *  be found in the AUTHORS file in the root of the source tree.
 */

#include <stdio.h>

#include <map>
#include <memory>
#include <sstream>

#include "gflags/gflags.h"
#include "webrtc/base/checks.h"
#include "webrtc/call/call.h"
#include "webrtc/common_video/libyuv/include/webrtc_libyuv.h"
<<<<<<< HEAD
=======
#include "webrtc/logging/rtc_event_log/rtc_event_log.h"
>>>>>>> a17af05f
#include "webrtc/modules/rtp_rtcp/include/rtp_header_parser.h"
#include "webrtc/system_wrappers/include/clock.h"
#include "webrtc/system_wrappers/include/sleep.h"
#include "webrtc/test/encoder_settings.h"
#include "webrtc/test/fake_decoder.h"
#include "webrtc/test/gtest.h"
#include "webrtc/test/null_transport.h"
#include "webrtc/test/rtp_file_reader.h"
#include "webrtc/test/run_loop.h"
#include "webrtc/test/run_test.h"
#include "webrtc/test/video_capturer.h"
#include "webrtc/test/video_renderer.h"
#include "webrtc/typedefs.h"
#include "webrtc/video_decoder.h"

namespace webrtc {
namespace flags {

// TODO(pbos): Multiple receivers.

// Flag for payload type.
static bool ValidatePayloadType(const char* flagname, int32_t payload_type) {
  return payload_type > 0 && payload_type <= 127;
}
DEFINE_int32(payload_type, 0, "Payload type");
static int PayloadType() { return static_cast<int>(FLAGS_payload_type); }
static const bool payload_dummy =
    google::RegisterFlagValidator(&FLAGS_payload_type, &ValidatePayloadType);

// Flag for SSRC.
static bool ValidateSsrc(const char* flagname, uint64_t ssrc) {
  return ssrc > 0 && ssrc <= 0xFFFFFFFFu;
}

DEFINE_uint64(ssrc, 0, "Incoming SSRC");
static uint32_t Ssrc() { return static_cast<uint32_t>(FLAGS_ssrc); }
static const bool ssrc_dummy =
    google::RegisterFlagValidator(&FLAGS_ssrc, &ValidateSsrc);

static bool ValidateOptionalPayloadType(const char* flagname,
                                        int32_t payload_type) {
  return payload_type == -1 || ValidatePayloadType(flagname, payload_type);
}

// Flag for RED payload type.
DEFINE_int32(red_payload_type, -1, "RED payload type");
static int RedPayloadType() {
  return static_cast<int>(FLAGS_red_payload_type);
}
static const bool red_dummy =
    google::RegisterFlagValidator(&FLAGS_red_payload_type,
                                  &ValidateOptionalPayloadType);

// Flag for ULPFEC payload type.
DEFINE_int32(fec_payload_type, -1, "ULPFEC payload type");
static int FecPayloadType() {
  return static_cast<int>(FLAGS_fec_payload_type);
}
static const bool fec_dummy =
    google::RegisterFlagValidator(&FLAGS_fec_payload_type,
                                  &ValidateOptionalPayloadType);

// Flag for abs-send-time id.
static bool ValidateRtpHeaderExtensionId(const char* flagname,
                                         int32_t extension_id) {
  return extension_id >= -1 || extension_id < 15;
}
DEFINE_int32(abs_send_time_id, -1, "RTP extension ID for abs-send-time");
static int AbsSendTimeId() { return static_cast<int>(FLAGS_abs_send_time_id); }
static const bool abs_send_time_dummy =
    google::RegisterFlagValidator(&FLAGS_abs_send_time_id,
                                  &ValidateRtpHeaderExtensionId);

// Flag for transmission-offset id.
DEFINE_int32(transmission_offset_id,
             -1,
             "RTP extension ID for transmission-offset");
static int TransmissionOffsetId() {
  return static_cast<int>(FLAGS_transmission_offset_id);
}
static const bool timestamp_offset_dummy =
    google::RegisterFlagValidator(&FLAGS_transmission_offset_id,
                                  &ValidateRtpHeaderExtensionId);

// Flag for rtpdump input file.
bool ValidateInputFilenameNotEmpty(const char* flagname,
                                   const std::string& string) {
  return !string.empty();
}

DEFINE_string(input_file, "", "input file");
static std::string InputFile() {
  return static_cast<std::string>(FLAGS_input_file);
}
static const bool input_file_dummy =
    google::RegisterFlagValidator(&FLAGS_input_file,
                                  &ValidateInputFilenameNotEmpty);

// Flag for raw output files.
DEFINE_string(out_base, "", "Basename (excluding .yuv) for raw output");
static std::string OutBase() {
  return static_cast<std::string>(FLAGS_out_base);
}

DEFINE_string(decoder_bitstream_filename, "", "Decoder bitstream output file");
static std::string DecoderBitstreamFilename() {
  return static_cast<std::string>(FLAGS_decoder_bitstream_filename);
}

// Flag for video codec.
DEFINE_string(codec, "VP8", "Video codec");
static std::string Codec() { return static_cast<std::string>(FLAGS_codec); }

}  // namespace flags

static const uint32_t kReceiverLocalSsrc = 0x123456;

class FileRenderPassthrough : public rtc::VideoSinkInterface<VideoFrame> {
 public:
  FileRenderPassthrough(const std::string& basename,
                        rtc::VideoSinkInterface<VideoFrame>* renderer)
      : basename_(basename),
        renderer_(renderer),
        file_(nullptr),
        count_(0),
        last_width_(0),
        last_height_(0) {}

  ~FileRenderPassthrough() {
    if (file_)
      fclose(file_);
  }

 private:
<<<<<<< HEAD
  void RenderFrame(const VideoFrame& video_frame,
                   int time_to_render_ms) override {
    if (renderer_ != nullptr)
      renderer_->RenderFrame(video_frame, time_to_render_ms);
=======
  void OnFrame(const VideoFrame& video_frame) override {
    if (renderer_)
      renderer_->OnFrame(video_frame);
>>>>>>> a17af05f
    if (basename_.empty())
      return;
    if (last_width_ != video_frame.width() ||
        last_height_ != video_frame.height()) {
      if (file_)
        fclose(file_);
      std::stringstream filename;
      filename << basename_;
      if (++count_ > 1)
        filename << '-' << count_;
      filename << '_' << video_frame.width() << 'x' << video_frame.height()
               << ".yuv";
      file_ = fopen(filename.str().c_str(), "wb");
      if (!file_) {
        fprintf(stderr,
                "Couldn't open file for writing: %s\n",
                filename.str().c_str());
      }
    }
    last_width_ = video_frame.width();
    last_height_ = video_frame.height();
    if (!file_)
      return;
    PrintVideoFrame(video_frame, file_);
  }

  const std::string basename_;
  rtc::VideoSinkInterface<VideoFrame>* const renderer_;
  FILE* file_;
  size_t count_;
  int last_width_;
  int last_height_;
};

class DecoderBitstreamFileWriter : public EncodedFrameObserver {
 public:
  explicit DecoderBitstreamFileWriter(const char* filename)
      : file_(fopen(filename, "wb")) {
<<<<<<< HEAD
    RTC_DCHECK(file_ != nullptr);
=======
    RTC_DCHECK(file_);
>>>>>>> a17af05f
  }
  ~DecoderBitstreamFileWriter() { fclose(file_); }

  virtual void EncodedFrameCallback(const EncodedFrame& encoded_frame) {
    fwrite(encoded_frame.data_, 1, encoded_frame.length_, file_);
  }

 private:
  FILE* file_;
};

void RtpReplay() {
  std::unique_ptr<test::VideoRenderer> playback_video(
      test::VideoRenderer::Create("Playback Video", 640, 480));
  FileRenderPassthrough file_passthrough(flags::OutBase(),
                                         playback_video.get());

<<<<<<< HEAD
  rtc::scoped_ptr<Call> call(Call::Create(Call::Config()));
=======
  webrtc::RtcEventLogNullImpl event_log;
  std::unique_ptr<Call> call(Call::Create(Call::Config(&event_log)));
>>>>>>> a17af05f

  test::NullTransport transport;
  VideoReceiveStream::Config receive_config(&transport);
  receive_config.rtp.remote_ssrc = flags::Ssrc();
  receive_config.rtp.local_ssrc = kReceiverLocalSsrc;
  receive_config.rtp.ulpfec.ulpfec_payload_type = flags::FecPayloadType();
  receive_config.rtp.ulpfec.red_payload_type = flags::RedPayloadType();
  receive_config.rtp.nack.rtp_history_ms = 1000;
  if (flags::TransmissionOffsetId() != -1) {
    receive_config.rtp.extensions.push_back(RtpExtension(
        RtpExtension::kTimestampOffsetUri, flags::TransmissionOffsetId()));
  }
  if (flags::AbsSendTimeId() != -1) {
    receive_config.rtp.extensions.push_back(
        RtpExtension(RtpExtension::kAbsSendTimeUri, flags::AbsSendTimeId()));
  }
  receive_config.renderer = &file_passthrough;

  VideoSendStream::Config::EncoderSettings encoder_settings;
  encoder_settings.payload_name = flags::Codec();
  encoder_settings.payload_type = flags::PayloadType();
  VideoReceiveStream::Decoder decoder;
<<<<<<< HEAD
  rtc::scoped_ptr<DecoderBitstreamFileWriter> bitstream_writer;
=======
  std::unique_ptr<DecoderBitstreamFileWriter> bitstream_writer;
>>>>>>> a17af05f
  if (!flags::DecoderBitstreamFilename().empty()) {
    bitstream_writer.reset(new DecoderBitstreamFileWriter(
        flags::DecoderBitstreamFilename().c_str()));
    receive_config.pre_decode_callback = bitstream_writer.get();
  }
  decoder = test::CreateMatchingDecoder(encoder_settings);
  if (!flags::DecoderBitstreamFilename().empty()) {
    // Replace with a null decoder if we're writing the bitstream to a file
    // instead.
    delete decoder.decoder;
    decoder.decoder = new test::FakeNullDecoder();
  }
  receive_config.decoders.push_back(decoder);

  VideoReceiveStream* receive_stream =
      call->CreateVideoReceiveStream(std::move(receive_config));

  std::unique_ptr<test::RtpFileReader> rtp_reader(test::RtpFileReader::Create(
      test::RtpFileReader::kRtpDump, flags::InputFile()));
  if (!rtp_reader) {
    rtp_reader.reset(test::RtpFileReader::Create(test::RtpFileReader::kPcap,
                                                 flags::InputFile()));
    if (!rtp_reader) {
      fprintf(stderr,
              "Couldn't open input file as either a rtpdump or .pcap. Note "
              "that .pcapng is not supported.\nTrying to interpret the file as "
              "length/packet interleaved.\n");
      rtp_reader.reset(test::RtpFileReader::Create(
          test::RtpFileReader::kLengthPacketInterleaved, flags::InputFile()));
      if (!rtp_reader) {
        fprintf(stderr,
                "Unable to open input file with any supported format\n");
        return;
      }
    }
  }
  receive_stream->Start();

  uint32_t last_time_ms = 0;
  int num_packets = 0;
  std::map<uint32_t, int> unknown_packets;
  while (true) {
    test::RtpPacket packet;
    if (!rtp_reader->NextPacket(&packet))
      break;
    ++num_packets;
    switch (call->Receiver()->DeliverPacket(webrtc::MediaType::ANY, packet.data,
                                            packet.length, PacketTime())) {
      case PacketReceiver::DELIVERY_OK:
        break;
      case PacketReceiver::DELIVERY_UNKNOWN_SSRC: {
        RTPHeader header;
        std::unique_ptr<RtpHeaderParser> parser(RtpHeaderParser::Create());
        parser->Parse(packet.data, packet.length, &header);
        if (unknown_packets[header.ssrc] == 0)
          fprintf(stderr, "Unknown SSRC: %u!\n", header.ssrc);
        ++unknown_packets[header.ssrc];
        break;
      }
      case PacketReceiver::DELIVERY_PACKET_ERROR:
        fprintf(stderr, "Packet error, corrupt packets or incorrect setup?\n");
        break;
    }
    if (last_time_ms != 0 && last_time_ms != packet.time_ms) {
      SleepMs(packet.time_ms - last_time_ms);
    }
    last_time_ms = packet.time_ms;
  }
  fprintf(stderr, "num_packets: %d\n", num_packets);

  for (std::map<uint32_t, int>::const_iterator it = unknown_packets.begin();
       it != unknown_packets.end();
       ++it) {
    fprintf(
        stderr, "Packets for unknown ssrc '%u': %d\n", it->first, it->second);
  }

  call->DestroyVideoReceiveStream(receive_stream);

  delete decoder.decoder;
}
}  // namespace webrtc

int main(int argc, char* argv[]) {
  ::testing::InitGoogleTest(&argc, argv);
  google::ParseCommandLineFlags(&argc, &argv, true);

  webrtc::test::RunTest(webrtc::RtpReplay);
  return 0;
}<|MERGE_RESOLUTION|>--- conflicted
+++ resolved
@@ -18,10 +18,7 @@
 #include "webrtc/base/checks.h"
 #include "webrtc/call/call.h"
 #include "webrtc/common_video/libyuv/include/webrtc_libyuv.h"
-<<<<<<< HEAD
-=======
 #include "webrtc/logging/rtc_event_log/rtc_event_log.h"
->>>>>>> a17af05f
 #include "webrtc/modules/rtp_rtcp/include/rtp_header_parser.h"
 #include "webrtc/system_wrappers/include/clock.h"
 #include "webrtc/system_wrappers/include/sleep.h"
@@ -156,16 +153,9 @@
   }
 
  private:
-<<<<<<< HEAD
-  void RenderFrame(const VideoFrame& video_frame,
-                   int time_to_render_ms) override {
-    if (renderer_ != nullptr)
-      renderer_->RenderFrame(video_frame, time_to_render_ms);
-=======
   void OnFrame(const VideoFrame& video_frame) override {
     if (renderer_)
       renderer_->OnFrame(video_frame);
->>>>>>> a17af05f
     if (basename_.empty())
       return;
     if (last_width_ != video_frame.width() ||
@@ -204,11 +194,7 @@
  public:
   explicit DecoderBitstreamFileWriter(const char* filename)
       : file_(fopen(filename, "wb")) {
-<<<<<<< HEAD
-    RTC_DCHECK(file_ != nullptr);
-=======
     RTC_DCHECK(file_);
->>>>>>> a17af05f
   }
   ~DecoderBitstreamFileWriter() { fclose(file_); }
 
@@ -226,12 +212,8 @@
   FileRenderPassthrough file_passthrough(flags::OutBase(),
                                          playback_video.get());
 
-<<<<<<< HEAD
-  rtc::scoped_ptr<Call> call(Call::Create(Call::Config()));
-=======
   webrtc::RtcEventLogNullImpl event_log;
   std::unique_ptr<Call> call(Call::Create(Call::Config(&event_log)));
->>>>>>> a17af05f
 
   test::NullTransport transport;
   VideoReceiveStream::Config receive_config(&transport);
@@ -254,11 +236,7 @@
   encoder_settings.payload_name = flags::Codec();
   encoder_settings.payload_type = flags::PayloadType();
   VideoReceiveStream::Decoder decoder;
-<<<<<<< HEAD
-  rtc::scoped_ptr<DecoderBitstreamFileWriter> bitstream_writer;
-=======
   std::unique_ptr<DecoderBitstreamFileWriter> bitstream_writer;
->>>>>>> a17af05f
   if (!flags::DecoderBitstreamFilename().empty()) {
     bitstream_writer.reset(new DecoderBitstreamFileWriter(
         flags::DecoderBitstreamFilename().c_str()));
