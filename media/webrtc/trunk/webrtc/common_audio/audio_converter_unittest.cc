/*
 *  Copyright (c) 2014 The WebRTC project authors. All Rights Reserved.
 *
 *  Use of this source code is governed by a BSD-style license
 *  that can be found in the LICENSE file in the root of the source
 *  tree. An additional intellectual property rights grant can be found
 *  in the file PATENTS.  All contributing project authors may
 *  be found in the AUTHORS file in the root of the source tree.
 */

#include <cmath>
#include <algorithm>
#include <memory>
#include <vector>

<<<<<<< HEAD
#include "testing/gtest/include/gtest/gtest.h"
#include "webrtc/base/arraysize.h"
#include "webrtc/base/format_macros.h"
#include "webrtc/base/scoped_ptr.h"
=======
#include "webrtc/base/arraysize.h"
#include "webrtc/base/format_macros.h"
>>>>>>> a17af05f
#include "webrtc/common_audio/audio_converter.h"
#include "webrtc/common_audio/channel_buffer.h"
#include "webrtc/common_audio/resampler/push_sinc_resampler.h"
#include "webrtc/test/gtest.h"

namespace webrtc {

typedef std::unique_ptr<ChannelBuffer<float>> ScopedBuffer;

// Sets the signal value to increase by |data| with every sample.
ScopedBuffer CreateBuffer(const std::vector<float>& data, size_t frames) {
  const size_t num_channels = data.size();
  ScopedBuffer sb(new ChannelBuffer<float>(frames, num_channels));
  for (size_t i = 0; i < num_channels; ++i)
    for (size_t j = 0; j < frames; ++j)
      sb->channels()[i][j] = data[i] * j;
  return sb;
}

void VerifyParams(const ChannelBuffer<float>& ref,
                  const ChannelBuffer<float>& test) {
  EXPECT_EQ(ref.num_channels(), test.num_channels());
  EXPECT_EQ(ref.num_frames(), test.num_frames());
}

// Computes the best SNR based on the error between |ref_frame| and
// |test_frame|. It searches around |expected_delay| in samples between the
// signals to compensate for the resampling delay.
float ComputeSNR(const ChannelBuffer<float>& ref,
                 const ChannelBuffer<float>& test,
                 size_t expected_delay) {
  VerifyParams(ref, test);
  float best_snr = 0;
  size_t best_delay = 0;

  // Search within one sample of the expected delay.
  for (size_t delay = std::max(expected_delay, static_cast<size_t>(1)) - 1;
       delay <= std::min(expected_delay + 1, ref.num_frames());
       ++delay) {
    float mse = 0;
    float variance = 0;
    float mean = 0;
    for (size_t i = 0; i < ref.num_channels(); ++i) {
      for (size_t j = 0; j < ref.num_frames() - delay; ++j) {
        float error = ref.channels()[i][j] - test.channels()[i][j + delay];
        mse += error * error;
        variance += ref.channels()[i][j] * ref.channels()[i][j];
        mean += ref.channels()[i][j];
      }
    }

    const size_t length = ref.num_channels() * (ref.num_frames() - delay);
    mse /= length;
    variance /= length;
    mean /= length;
    variance -= mean * mean;
    float snr = 100;  // We assign 100 dB to the zero-error case.
    if (mse > 0)
      snr = 10 * std::log10(variance / mse);
    if (snr > best_snr) {
      best_snr = snr;
      best_delay = delay;
    }
  }
  printf("SNR=%.1f dB at delay=%" PRIuS "\n", best_snr, best_delay);
  return best_snr;
}

// Sets the source to a linearly increasing signal for which we can easily
// generate a reference. Runs the AudioConverter and ensures the output has
// sufficiently high SNR relative to the reference.
void RunAudioConverterTest(size_t src_channels,
                           int src_sample_rate_hz,
                           size_t dst_channels,
                           int dst_sample_rate_hz) {
  const float kSrcLeft = 0.0002f;
  const float kSrcRight = 0.0001f;
  const float resampling_factor = (1.f * src_sample_rate_hz) /
      dst_sample_rate_hz;
  const float dst_left = resampling_factor * kSrcLeft;
  const float dst_right = resampling_factor * kSrcRight;
  const float dst_mono = (dst_left + dst_right) / 2;
  const size_t src_frames = static_cast<size_t>(src_sample_rate_hz / 100);
  const size_t dst_frames = static_cast<size_t>(dst_sample_rate_hz / 100);

  std::vector<float> src_data(1, kSrcLeft);
  if (src_channels == 2)
    src_data.push_back(kSrcRight);
  ScopedBuffer src_buffer = CreateBuffer(src_data, src_frames);

  std::vector<float> dst_data(1, 0);
  std::vector<float> ref_data;
  if (dst_channels == 1) {
    if (src_channels == 1)
      ref_data.push_back(dst_left);
    else
      ref_data.push_back(dst_mono);
  } else {
    dst_data.push_back(0);
    ref_data.push_back(dst_left);
    if (src_channels == 1)
      ref_data.push_back(dst_left);
    else
      ref_data.push_back(dst_right);
  }
  ScopedBuffer dst_buffer = CreateBuffer(dst_data, dst_frames);
  ScopedBuffer ref_buffer = CreateBuffer(ref_data, dst_frames);

  // The sinc resampler has a known delay, which we compute here.
  const size_t delay_frames = src_sample_rate_hz == dst_sample_rate_hz ? 0 :
      static_cast<size_t>(
          PushSincResampler::AlgorithmicDelaySeconds(src_sample_rate_hz) *
          dst_sample_rate_hz);
  // SNR reported on the same line later.
  printf("(%" PRIuS ", %d Hz) -> (%" PRIuS ", %d Hz) ",
         src_channels, src_sample_rate_hz, dst_channels, dst_sample_rate_hz);

<<<<<<< HEAD
  rtc::scoped_ptr<AudioConverter> converter = AudioConverter::Create(
=======
  std::unique_ptr<AudioConverter> converter = AudioConverter::Create(
>>>>>>> a17af05f
      src_channels, src_frames, dst_channels, dst_frames);
  converter->Convert(src_buffer->channels(), src_buffer->size(),
                     dst_buffer->channels(), dst_buffer->size());

  EXPECT_LT(43.f,
            ComputeSNR(*ref_buffer.get(), *dst_buffer.get(), delay_frames));
}

TEST(AudioConverterTest, ConversionsPassSNRThreshold) {
  const int kSampleRates[] = {8000, 16000, 32000, 44100, 48000};
  const size_t kChannels[] = {1, 2};
  for (size_t src_rate = 0; src_rate < arraysize(kSampleRates); ++src_rate) {
    for (size_t dst_rate = 0; dst_rate < arraysize(kSampleRates); ++dst_rate) {
      for (size_t src_channel = 0; src_channel < arraysize(kChannels);
           ++src_channel) {
        for (size_t dst_channel = 0; dst_channel < arraysize(kChannels);
             ++dst_channel) {
          RunAudioConverterTest(kChannels[src_channel], kSampleRates[src_rate],
                                kChannels[dst_channel], kSampleRates[dst_rate]);
        }
      }
    }
  }
}

}  // namespace webrtc<|MERGE_RESOLUTION|>--- conflicted
+++ resolved
@@ -13,15 +13,8 @@
 #include <memory>
 #include <vector>
 
-<<<<<<< HEAD
-#include "testing/gtest/include/gtest/gtest.h"
 #include "webrtc/base/arraysize.h"
 #include "webrtc/base/format_macros.h"
-#include "webrtc/base/scoped_ptr.h"
-=======
-#include "webrtc/base/arraysize.h"
-#include "webrtc/base/format_macros.h"
->>>>>>> a17af05f
 #include "webrtc/common_audio/audio_converter.h"
 #include "webrtc/common_audio/channel_buffer.h"
 #include "webrtc/common_audio/resampler/push_sinc_resampler.h"
@@ -139,11 +132,7 @@
   printf("(%" PRIuS ", %d Hz) -> (%" PRIuS ", %d Hz) ",
          src_channels, src_sample_rate_hz, dst_channels, dst_sample_rate_hz);
 
-<<<<<<< HEAD
-  rtc::scoped_ptr<AudioConverter> converter = AudioConverter::Create(
-=======
   std::unique_ptr<AudioConverter> converter = AudioConverter::Create(
->>>>>>> a17af05f
       src_channels, src_frames, dst_channels, dst_frames);
   converter->Convert(src_buffer->channels(), src_buffer->size(),
                      dst_buffer->channels(), dst_buffer->size());
