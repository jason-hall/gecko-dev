/*
 *  Copyright (c) 2014 The WebRTC project authors. All Rights Reserved.
 *
 *  Use of this source code is governed by a BSD-style license
 *  that can be found in the LICENSE file in the root of the source
 *  tree. An additional intellectual property rights grant can be found
 *  in the file PATENTS.  All contributing project authors may
 *  be found in the AUTHORS file in the root of the source tree.
 */

#ifndef WEBRTC_COMMON_AUDIO_WAV_FILE_H_
#define WEBRTC_COMMON_AUDIO_WAV_FILE_H_

#ifdef __cplusplus

#include <stdint.h>
#include <cstddef>
#include <string>

#include "webrtc/base/constructormagic.h"

namespace webrtc {

// Interface to provide access to WAV file parameters.
class WavFile {
 public:
  virtual ~WavFile() {}

  virtual int sample_rate() const = 0;
  virtual size_t num_channels() const = 0;
  virtual size_t num_samples() const = 0;

  // Returns a human-readable string containing the audio format.
  std::string FormatAsString() const;
};

// Simple C++ class for writing 16-bit PCM WAV files. All error handling is
// by calls to RTC_CHECK(), making it unsuitable for anything but debug code.
class WavWriter final : public WavFile {
 public:
  // Open a new WAV file for writing.
  WavWriter(const std::string& filename, int sample_rate, size_t num_channels);

  // Close the WAV file, after writing its header.
  ~WavWriter() override;

  // Write additional samples to the file. Each sample is in the range
  // [-32768,32767], and there must be the previously specified number of
  // interleaved channels.
  void WriteSamples(const float* samples, size_t num_samples);
  void WriteSamples(const int16_t* samples, size_t num_samples);

<<<<<<< HEAD
  int sample_rate() const override { return sample_rate_; }
  size_t num_channels() const override { return num_channels_; }
  size_t num_samples() const override { return num_samples_; }
=======
  int sample_rate() const override;
  size_t num_channels() const override;
  size_t num_samples() const override;
>>>>>>> a17af05f

 private:
  void Close();
  const int sample_rate_;
  const size_t num_channels_;
  size_t num_samples_;  // Total number of samples written to file.
  FILE* file_handle_;  // Output file, owned by this class

  RTC_DISALLOW_COPY_AND_ASSIGN(WavWriter);
};

// Follows the conventions of WavWriter.
class WavReader final : public WavFile {
 public:
  // Opens an existing WAV file for reading.
  explicit WavReader(const std::string& filename);

  // Close the WAV file.
  ~WavReader() override;

  // Returns the number of samples read. If this is less than requested,
  // verifies that the end of the file was reached.
  size_t ReadSamples(size_t num_samples, float* samples);
  size_t ReadSamples(size_t num_samples, int16_t* samples);

<<<<<<< HEAD
  int sample_rate() const override { return sample_rate_; }
  size_t num_channels() const override { return num_channels_; }
  size_t num_samples() const override { return num_samples_; }
=======
  int sample_rate() const override;
  size_t num_channels() const override;
  size_t num_samples() const override;
>>>>>>> a17af05f

 private:
  void Close();
  int sample_rate_;
  size_t num_channels_;
  size_t num_samples_;  // Total number of samples in the file.
  size_t num_samples_remaining_;
  FILE* file_handle_;  // Input file, owned by this class.

  RTC_DISALLOW_COPY_AND_ASSIGN(WavReader);
};

}  // namespace webrtc

extern "C" {
#endif  // __cplusplus

// C wrappers for the WavWriter class.
typedef struct rtc_WavWriter rtc_WavWriter;
rtc_WavWriter* rtc_WavOpen(const char* filename,
                           int sample_rate,
                           size_t num_channels);
void rtc_WavClose(rtc_WavWriter* wf);
void rtc_WavWriteSamples(rtc_WavWriter* wf,
                         const float* samples,
                         size_t num_samples);
int rtc_WavSampleRate(const rtc_WavWriter* wf);
size_t rtc_WavNumChannels(const rtc_WavWriter* wf);
size_t rtc_WavNumSamples(const rtc_WavWriter* wf);

#ifdef __cplusplus
}  // extern "C"
#endif

#endif  // WEBRTC_COMMON_AUDIO_WAV_FILE_H_<|MERGE_RESOLUTION|>--- conflicted
+++ resolved
@@ -50,15 +50,9 @@
   void WriteSamples(const float* samples, size_t num_samples);
   void WriteSamples(const int16_t* samples, size_t num_samples);
 
-<<<<<<< HEAD
-  int sample_rate() const override { return sample_rate_; }
-  size_t num_channels() const override { return num_channels_; }
-  size_t num_samples() const override { return num_samples_; }
-=======
   int sample_rate() const override;
   size_t num_channels() const override;
   size_t num_samples() const override;
->>>>>>> a17af05f
 
  private:
   void Close();
@@ -84,15 +78,9 @@
   size_t ReadSamples(size_t num_samples, float* samples);
   size_t ReadSamples(size_t num_samples, int16_t* samples);
 
-<<<<<<< HEAD
-  int sample_rate() const override { return sample_rate_; }
-  size_t num_channels() const override { return num_channels_; }
-  size_t num_samples() const override { return num_samples_; }
-=======
   int sample_rate() const override;
   size_t num_channels() const override;
   size_t num_samples() const override;
->>>>>>> a17af05f
 
  private:
   void Close();
