/*
 *  Copyright (c) 2012 The WebRTC project authors. All Rights Reserved.
 *
 *  Use of this source code is governed by a BSD-style license
 *  that can be found in the LICENSE file in the root of the source
 *  tree. An additional intellectual property rights grant can be found
 *  in the file PATENTS.  All contributing project authors may
 *  be found in the AUTHORS file in the root of the source tree.
 */

#include "webrtc/common_audio/signal_processing/include/signal_processing_library.h"

<<<<<<< HEAD
#include <assert.h>
=======
#include "webrtc/base/checks.h"
>>>>>>> a17af05f

size_t WebRtcSpl_AutoCorrelation(const int16_t* in_vector,
                                 size_t in_vector_length,
                                 size_t order,
                                 int32_t* result,
                                 int* scale) {
  int32_t sum = 0;
  size_t i = 0, j = 0;
  int16_t smax = 0;
  int scaling = 0;

<<<<<<< HEAD
  assert(order <= in_vector_length);
=======
  RTC_DCHECK_LE(order, in_vector_length);
>>>>>>> a17af05f

  // Find the maximum absolute value of the samples.
  smax = WebRtcSpl_MaxAbsValueW16(in_vector, in_vector_length);

  // In order to avoid overflow when computing the sum we should scale the
  // samples so that (in_vector_length * smax * smax) will not overflow.
  if (smax == 0) {
    scaling = 0;
  } else {
    // Number of bits in the sum loop.
    int nbits = WebRtcSpl_GetSizeInBits((uint32_t)in_vector_length);
    // Number of bits to normalize smax.
    int t = WebRtcSpl_NormW32(WEBRTC_SPL_MUL(smax, smax));

    if (t > nbits) {
      scaling = 0;
    } else {
      scaling = nbits - t;
    }
  }

  // Perform the actual correlation calculation.
  for (i = 0; i < order + 1; i++) {
    sum = 0;
    /* Unroll the loop to improve performance. */
    for (j = 0; i + j + 3 < in_vector_length; j += 4) {
      sum += (in_vector[j + 0] * in_vector[i + j + 0]) >> scaling;
      sum += (in_vector[j + 1] * in_vector[i + j + 1]) >> scaling;
      sum += (in_vector[j + 2] * in_vector[i + j + 2]) >> scaling;
      sum += (in_vector[j + 3] * in_vector[i + j + 3]) >> scaling;
    }
    for (; j < in_vector_length - i; j++) {
      sum += (in_vector[j] * in_vector[i + j]) >> scaling;
    }
    *result++ = sum;
  }

  *scale = scaling;
  return order + 1;
}<|MERGE_RESOLUTION|>--- conflicted
+++ resolved
@@ -10,11 +10,7 @@
 
 #include "webrtc/common_audio/signal_processing/include/signal_processing_library.h"
 
-<<<<<<< HEAD
-#include <assert.h>
-=======
 #include "webrtc/base/checks.h"
->>>>>>> a17af05f
 
 size_t WebRtcSpl_AutoCorrelation(const int16_t* in_vector,
                                  size_t in_vector_length,
@@ -26,11 +22,7 @@
   int16_t smax = 0;
   int scaling = 0;
 
-<<<<<<< HEAD
-  assert(order <= in_vector_length);
-=======
   RTC_DCHECK_LE(order, in_vector_length);
->>>>>>> a17af05f
 
   // Find the maximum absolute value of the samples.
   smax = WebRtcSpl_MaxAbsValueW16(in_vector, in_vector_length);
