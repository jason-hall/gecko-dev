/*
 *  Copyright (c) 2014 The WebRTC project authors. All Rights Reserved.
 *
 *  Use of this source code is governed by a BSD-style license
 *  that can be found in the LICENSE file in the root of the source
 *  tree. An additional intellectual property rights grant can be found
 *  in the file PATENTS.  All contributing project authors may
 *  be found in the AUTHORS file in the root of the source tree.
 */

#include <arm_neon.h>
#include <assert.h>
#include <stdlib.h>

#include "webrtc/base/checks.h"
#include "webrtc/common_audio/signal_processing/include/signal_processing_library.h"

// Maximum absolute value of word16 vector. C version for generic platforms.
int16_t WebRtcSpl_MaxAbsValueW16Neon(const int16_t* vector, size_t length) {
  int absolute = 0, maximum = 0;

<<<<<<< HEAD
  assert(length > 0);
=======
  RTC_DCHECK_GT(length, 0);
>>>>>>> a17af05f

  const int16_t* p_start = vector;
  size_t rest = length & 7;
  const int16_t* p_end = vector + length - rest;

  int16x8_t v;
  uint16x8_t max_qv;
  max_qv = vdupq_n_u16(0);

  while (p_start < p_end) {
    v = vld1q_s16(p_start);
    // Note vabs doesn't change the value of -32768.
    v = vabsq_s16(v);
    // Use u16 so we don't lose the value -32768.
    max_qv = vmaxq_u16(max_qv, vreinterpretq_u16_s16(v));
    p_start += 8;
  }

#ifdef WEBRTC_ARCH_ARM64
  maximum = (int)vmaxvq_u16(max_qv);
#else
  uint16x4_t max_dv;
  max_dv = vmax_u16(vget_low_u16(max_qv), vget_high_u16(max_qv));
  max_dv = vpmax_u16(max_dv, max_dv);
  max_dv = vpmax_u16(max_dv, max_dv);

  maximum = (int)vget_lane_u16(max_dv, 0);
#endif

  p_end = vector + length;
  while (p_start < p_end) {
    absolute = abs((int)(*p_start));

    if (absolute > maximum) {
      maximum = absolute;
    }
    p_start++;
  }

  // Guard the case for abs(-32768).
  if (maximum > WEBRTC_SPL_WORD16_MAX) {
    maximum = WEBRTC_SPL_WORD16_MAX;
  }

  return (int16_t)maximum;
}

// Maximum absolute value of word32 vector. NEON intrinsics version for
// ARM 32-bit/64-bit platforms.
int32_t WebRtcSpl_MaxAbsValueW32Neon(const int32_t* vector, size_t length) {
  // Use uint32_t for the local variables, to accommodate the return value
  // of abs(0x80000000), which is 0x80000000.

  uint32_t absolute = 0, maximum = 0;
  size_t i = 0;
  size_t residual = length & 0x7;

<<<<<<< HEAD
  assert(length > 0);
=======
  RTC_DCHECK_GT(length, 0);
>>>>>>> a17af05f

  const int32_t* p_start = vector;
  uint32x4_t max32x4_0 = vdupq_n_u32(0);
  uint32x4_t max32x4_1 = vdupq_n_u32(0);

  // First part, unroll the loop 8 times.
  for (i = 0; i < length - residual; i += 8) {
    int32x4_t in32x4_0 = vld1q_s32(p_start);
    p_start += 4;
    int32x4_t in32x4_1 = vld1q_s32(p_start);
    p_start += 4;
    in32x4_0 = vabsq_s32(in32x4_0);
    in32x4_1 = vabsq_s32(in32x4_1);
    // vabs doesn't change the value of 0x80000000.
    // Use u32 so we don't lose the value 0x80000000.
    max32x4_0 = vmaxq_u32(max32x4_0, vreinterpretq_u32_s32(in32x4_0));
    max32x4_1 = vmaxq_u32(max32x4_1, vreinterpretq_u32_s32(in32x4_1));
  }

  uint32x4_t max32x4 = vmaxq_u32(max32x4_0, max32x4_1);
#if defined(WEBRTC_ARCH_ARM64)
  maximum = vmaxvq_u32(max32x4);
#else
  uint32x2_t max32x2 = vmax_u32(vget_low_u32(max32x4), vget_high_u32(max32x4));
  max32x2 = vpmax_u32(max32x2, max32x2);

  maximum = vget_lane_u32(max32x2, 0);
#endif

  // Second part, do the remaining iterations (if any).
  for (i = residual; i > 0; i--) {
    absolute = abs((int)(*p_start));
    if (absolute > maximum) {
      maximum = absolute;
    }
    p_start++;
  }

  // Guard against the case for 0x80000000.
  maximum = WEBRTC_SPL_MIN(maximum, WEBRTC_SPL_WORD32_MAX);

  return (int32_t)maximum;
}

// Maximum value of word16 vector. NEON intrinsics version for
// ARM 32-bit/64-bit platforms.
int16_t WebRtcSpl_MaxValueW16Neon(const int16_t* vector, size_t length) {
  int16_t maximum = WEBRTC_SPL_WORD16_MIN;
  size_t i = 0;
  size_t residual = length & 0x7;

<<<<<<< HEAD
  assert(length > 0);
=======
  RTC_DCHECK_GT(length, 0);
>>>>>>> a17af05f

  const int16_t* p_start = vector;
  int16x8_t max16x8 = vdupq_n_s16(WEBRTC_SPL_WORD16_MIN);

  // First part, unroll the loop 8 times.
  for (i = 0; i < length - residual; i += 8) {
    int16x8_t in16x8 = vld1q_s16(p_start);
    max16x8 = vmaxq_s16(max16x8, in16x8);
    p_start += 8;
  }

#if defined(WEBRTC_ARCH_ARM64)
  maximum = vmaxvq_s16(max16x8);
#else
  int16x4_t max16x4 = vmax_s16(vget_low_s16(max16x8), vget_high_s16(max16x8));
  max16x4 = vpmax_s16(max16x4, max16x4);
  max16x4 = vpmax_s16(max16x4, max16x4);

  maximum = vget_lane_s16(max16x4, 0);
#endif

  // Second part, do the remaining iterations (if any).
  for (i = residual; i > 0; i--) {
    if (*p_start > maximum)
      maximum = *p_start;
    p_start++;
  }
  return maximum;
}

// Maximum value of word32 vector. NEON intrinsics version for
// ARM 32-bit/64-bit platforms.
int32_t WebRtcSpl_MaxValueW32Neon(const int32_t* vector, size_t length) {
  int32_t maximum = WEBRTC_SPL_WORD32_MIN;
  size_t i = 0;
  size_t residual = length & 0x7;

<<<<<<< HEAD
  assert(length > 0);
=======
  RTC_DCHECK_GT(length, 0);
>>>>>>> a17af05f

  const int32_t* p_start = vector;
  int32x4_t max32x4_0 = vdupq_n_s32(WEBRTC_SPL_WORD32_MIN);
  int32x4_t max32x4_1 = vdupq_n_s32(WEBRTC_SPL_WORD32_MIN);

  // First part, unroll the loop 8 times.
  for (i = 0; i < length - residual; i += 8) {
    int32x4_t in32x4_0 = vld1q_s32(p_start);
    p_start += 4;
    int32x4_t in32x4_1 = vld1q_s32(p_start);
    p_start += 4;
    max32x4_0 = vmaxq_s32(max32x4_0, in32x4_0);
    max32x4_1 = vmaxq_s32(max32x4_1, in32x4_1);
  }

  int32x4_t max32x4 = vmaxq_s32(max32x4_0, max32x4_1);
#if defined(WEBRTC_ARCH_ARM64)
  maximum = vmaxvq_s32(max32x4);
#else
  int32x2_t max32x2 = vmax_s32(vget_low_s32(max32x4), vget_high_s32(max32x4));
  max32x2 = vpmax_s32(max32x2, max32x2);

  maximum = vget_lane_s32(max32x2, 0);
#endif

  // Second part, do the remaining iterations (if any).
  for (i = residual; i > 0; i--) {
    if (*p_start > maximum)
      maximum = *p_start;
    p_start++;
  }
  return maximum;
}

// Minimum value of word16 vector. NEON intrinsics version for
// ARM 32-bit/64-bit platforms.
int16_t WebRtcSpl_MinValueW16Neon(const int16_t* vector, size_t length) {
  int16_t minimum = WEBRTC_SPL_WORD16_MAX;
  size_t i = 0;
  size_t residual = length & 0x7;

<<<<<<< HEAD
  assert(length > 0);
=======
  RTC_DCHECK_GT(length, 0);
>>>>>>> a17af05f

  const int16_t* p_start = vector;
  int16x8_t min16x8 = vdupq_n_s16(WEBRTC_SPL_WORD16_MAX);

  // First part, unroll the loop 8 times.
  for (i = 0; i < length - residual; i += 8) {
    int16x8_t in16x8 = vld1q_s16(p_start);
    min16x8 = vminq_s16(min16x8, in16x8);
    p_start += 8;
  }

#if defined(WEBRTC_ARCH_ARM64)
  minimum = vminvq_s16(min16x8);
#else
  int16x4_t min16x4 = vmin_s16(vget_low_s16(min16x8), vget_high_s16(min16x8));
  min16x4 = vpmin_s16(min16x4, min16x4);
  min16x4 = vpmin_s16(min16x4, min16x4);

  minimum = vget_lane_s16(min16x4, 0);
#endif

  // Second part, do the remaining iterations (if any).
  for (i = residual; i > 0; i--) {
    if (*p_start < minimum)
      minimum = *p_start;
    p_start++;
  }
  return minimum;
}

// Minimum value of word32 vector. NEON intrinsics version for
// ARM 32-bit/64-bit platforms.
int32_t WebRtcSpl_MinValueW32Neon(const int32_t* vector, size_t length) {
  int32_t minimum = WEBRTC_SPL_WORD32_MAX;
  size_t i = 0;
  size_t residual = length & 0x7;

<<<<<<< HEAD
  assert(length > 0);
=======
  RTC_DCHECK_GT(length, 0);
>>>>>>> a17af05f

  const int32_t* p_start = vector;
  int32x4_t min32x4_0 = vdupq_n_s32(WEBRTC_SPL_WORD32_MAX);
  int32x4_t min32x4_1 = vdupq_n_s32(WEBRTC_SPL_WORD32_MAX);

  // First part, unroll the loop 8 times.
  for (i = 0; i < length - residual; i += 8) {
    int32x4_t in32x4_0 = vld1q_s32(p_start);
    p_start += 4;
    int32x4_t in32x4_1 = vld1q_s32(p_start);
    p_start += 4;
    min32x4_0 = vminq_s32(min32x4_0, in32x4_0);
    min32x4_1 = vminq_s32(min32x4_1, in32x4_1);
  }

  int32x4_t min32x4 = vminq_s32(min32x4_0, min32x4_1);
#if defined(WEBRTC_ARCH_ARM64)
  minimum = vminvq_s32(min32x4);
#else
  int32x2_t min32x2 = vmin_s32(vget_low_s32(min32x4), vget_high_s32(min32x4));
  min32x2 = vpmin_s32(min32x2, min32x2);

  minimum = vget_lane_s32(min32x2, 0);
#endif

  // Second part, do the remaining iterations (if any).
  for (i = residual; i > 0; i--) {
    if (*p_start < minimum)
      minimum = *p_start;
    p_start++;
  }
  return minimum;
}
<|MERGE_RESOLUTION|>--- conflicted
+++ resolved
@@ -9,7 +9,6 @@
  */
 
 #include <arm_neon.h>
-#include <assert.h>
 #include <stdlib.h>
 
 #include "webrtc/base/checks.h"
@@ -19,11 +18,7 @@
 int16_t WebRtcSpl_MaxAbsValueW16Neon(const int16_t* vector, size_t length) {
   int absolute = 0, maximum = 0;
 
-<<<<<<< HEAD
-  assert(length > 0);
-=======
-  RTC_DCHECK_GT(length, 0);
->>>>>>> a17af05f
+  RTC_DCHECK_GT(length, 0);
 
   const int16_t* p_start = vector;
   size_t rest = length & 7;
@@ -81,11 +76,7 @@
   size_t i = 0;
   size_t residual = length & 0x7;
 
-<<<<<<< HEAD
-  assert(length > 0);
-=======
-  RTC_DCHECK_GT(length, 0);
->>>>>>> a17af05f
+  RTC_DCHECK_GT(length, 0);
 
   const int32_t* p_start = vector;
   uint32x4_t max32x4_0 = vdupq_n_u32(0);
@@ -137,11 +128,7 @@
   size_t i = 0;
   size_t residual = length & 0x7;
 
-<<<<<<< HEAD
-  assert(length > 0);
-=======
-  RTC_DCHECK_GT(length, 0);
->>>>>>> a17af05f
+  RTC_DCHECK_GT(length, 0);
 
   const int16_t* p_start = vector;
   int16x8_t max16x8 = vdupq_n_s16(WEBRTC_SPL_WORD16_MIN);
@@ -179,11 +166,7 @@
   size_t i = 0;
   size_t residual = length & 0x7;
 
-<<<<<<< HEAD
-  assert(length > 0);
-=======
-  RTC_DCHECK_GT(length, 0);
->>>>>>> a17af05f
+  RTC_DCHECK_GT(length, 0);
 
   const int32_t* p_start = vector;
   int32x4_t max32x4_0 = vdupq_n_s32(WEBRTC_SPL_WORD32_MIN);
@@ -225,11 +208,7 @@
   size_t i = 0;
   size_t residual = length & 0x7;
 
-<<<<<<< HEAD
-  assert(length > 0);
-=======
-  RTC_DCHECK_GT(length, 0);
->>>>>>> a17af05f
+  RTC_DCHECK_GT(length, 0);
 
   const int16_t* p_start = vector;
   int16x8_t min16x8 = vdupq_n_s16(WEBRTC_SPL_WORD16_MAX);
@@ -267,11 +246,7 @@
   size_t i = 0;
   size_t residual = length & 0x7;
 
-<<<<<<< HEAD
-  assert(length > 0);
-=======
-  RTC_DCHECK_GT(length, 0);
->>>>>>> a17af05f
+  RTC_DCHECK_GT(length, 0);
 
   const int32_t* p_start = vector;
   int32x4_t min32x4_0 = vdupq_n_s32(WEBRTC_SPL_WORD32_MAX);
