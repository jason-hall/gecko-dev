/*
 *  Copyright (c) 2012 The WebRTC project authors. All Rights Reserved.
 *
 *  Use of this source code is governed by a BSD-style license
 *  that can be found in the LICENSE file in the root of the source
 *  tree. An additional intellectual property rights grant can be found
 *  in the file PATENTS.  All contributing project authors may
 *  be found in the AUTHORS file in the root of the source tree.
 */

/* The global function contained in this file initializes SPL function
 * pointers, currently only for ARM platforms.
 *
 * Some code came from common/rtcd.c in the WebM project.
 */

#include "webrtc/common_audio/signal_processing/include/signal_processing_library.h"
#include "webrtc/system_wrappers/include/cpu_features_wrapper.h"

/* Declare function pointers. */
MaxAbsValueW16 WebRtcSpl_MaxAbsValueW16;
MaxAbsValueW32 WebRtcSpl_MaxAbsValueW32;
MaxValueW16 WebRtcSpl_MaxValueW16;
MaxValueW32 WebRtcSpl_MaxValueW32;
MinValueW16 WebRtcSpl_MinValueW16;
MinValueW32 WebRtcSpl_MinValueW32;
CrossCorrelation WebRtcSpl_CrossCorrelation;
DownsampleFast WebRtcSpl_DownsampleFast;
ScaleAndAddVectorsWithRound WebRtcSpl_ScaleAndAddVectorsWithRound;

<<<<<<< HEAD
#if (defined(WEBRTC_DETECT_NEON) || !defined(WEBRTC_HAS_NEON)) && \
    !defined(MIPS32_LE)
=======
#if (!defined(WEBRTC_HAS_NEON)) && !defined(MIPS32_LE)
>>>>>>> a17af05f
/* Initialize function pointers to the generic C version. */
static void InitPointersToC() {
  WebRtcSpl_MaxAbsValueW16 = WebRtcSpl_MaxAbsValueW16C;
  WebRtcSpl_MaxAbsValueW32 = WebRtcSpl_MaxAbsValueW32C;
  WebRtcSpl_MaxValueW16 = WebRtcSpl_MaxValueW16C;
  WebRtcSpl_MaxValueW32 = WebRtcSpl_MaxValueW32C;
  WebRtcSpl_MinValueW16 = WebRtcSpl_MinValueW16C;
  WebRtcSpl_MinValueW32 = WebRtcSpl_MinValueW32C;
  WebRtcSpl_CrossCorrelation = WebRtcSpl_CrossCorrelationC;
  WebRtcSpl_DownsampleFast = WebRtcSpl_DownsampleFastC;
  WebRtcSpl_ScaleAndAddVectorsWithRound =
      WebRtcSpl_ScaleAndAddVectorsWithRoundC;
}
#endif

<<<<<<< HEAD
#if defined(WEBRTC_DETECT_NEON) || defined(WEBRTC_HAS_NEON)
=======
#if defined(WEBRTC_HAS_NEON)
>>>>>>> a17af05f
/* Initialize function pointers to the Neon version. */
static void InitPointersToNeon() {
  WebRtcSpl_MaxAbsValueW16 = WebRtcSpl_MaxAbsValueW16Neon;
  WebRtcSpl_MaxAbsValueW32 = WebRtcSpl_MaxAbsValueW32Neon;
  WebRtcSpl_MaxValueW16 = WebRtcSpl_MaxValueW16Neon;
  WebRtcSpl_MaxValueW32 = WebRtcSpl_MaxValueW32Neon;
  WebRtcSpl_MinValueW16 = WebRtcSpl_MinValueW16Neon;
  WebRtcSpl_MinValueW32 = WebRtcSpl_MinValueW32Neon;
  WebRtcSpl_CrossCorrelation = WebRtcSpl_CrossCorrelationNeon;
  WebRtcSpl_DownsampleFast = WebRtcSpl_DownsampleFastNeon;
  WebRtcSpl_ScaleAndAddVectorsWithRound =
      WebRtcSpl_ScaleAndAddVectorsWithRoundC;
}
#endif

#if defined(MIPS32_LE)
/* Initialize function pointers to the MIPS version. */
static void InitPointersToMIPS() {
  WebRtcSpl_MaxAbsValueW16 = WebRtcSpl_MaxAbsValueW16_mips;
  WebRtcSpl_MaxValueW16 = WebRtcSpl_MaxValueW16_mips;
  WebRtcSpl_MaxValueW32 = WebRtcSpl_MaxValueW32_mips;
  WebRtcSpl_MinValueW16 = WebRtcSpl_MinValueW16_mips;
  WebRtcSpl_MinValueW32 = WebRtcSpl_MinValueW32_mips;
  WebRtcSpl_CrossCorrelation = WebRtcSpl_CrossCorrelation_mips;
  WebRtcSpl_DownsampleFast = WebRtcSpl_DownsampleFast_mips;
#if defined(MIPS_DSP_R1_LE)
  WebRtcSpl_MaxAbsValueW32 = WebRtcSpl_MaxAbsValueW32_mips;
  WebRtcSpl_ScaleAndAddVectorsWithRound =
      WebRtcSpl_ScaleAndAddVectorsWithRound_mips;
#else
  WebRtcSpl_MaxAbsValueW32 = WebRtcSpl_MaxAbsValueW32C;
  WebRtcSpl_ScaleAndAddVectorsWithRound =
      WebRtcSpl_ScaleAndAddVectorsWithRoundC;
#endif
}
#endif

static void InitFunctionPointers(void) {
<<<<<<< HEAD
#if defined(WEBRTC_DETECT_NEON)
  if ((WebRtc_GetCPUFeaturesARM() & kCPUFeatureNEON) != 0) {
    InitPointersToNeon();
  } else {
    InitPointersToC();
  }
#elif defined(WEBRTC_HAS_NEON)
=======
#if defined(WEBRTC_HAS_NEON)
>>>>>>> a17af05f
  InitPointersToNeon();
#elif defined(MIPS32_LE)
  InitPointersToMIPS();
#else
  InitPointersToC();
<<<<<<< HEAD
#endif  /* WEBRTC_DETECT_NEON */
=======
#endif  /* WEBRTC_HAS_NEON */
>>>>>>> a17af05f
}

#if defined(WEBRTC_POSIX)
#include <pthread.h>

static void once(void (*func)(void)) {
  static pthread_once_t lock = PTHREAD_ONCE_INIT;
  pthread_once(&lock, func);
}

#elif defined(_WIN32)
#include <windows.h>

static void once(void (*func)(void)) {
  /* Didn't use InitializeCriticalSection() since there's no race-free context
   * in which to execute it.
   *
   * TODO(kma): Change to different implementation (e.g.
   * InterlockedCompareExchangePointer) to avoid issues similar to
   * http://code.google.com/p/webm/issues/detail?id=467.
   */
  static CRITICAL_SECTION lock = {(void *)((size_t)-1), -1, 0, 0, 0, 0};
  static int done = 0;

  EnterCriticalSection(&lock);
  if (!done) {
    func();
    done = 1;
  }
  LeaveCriticalSection(&lock);
}

/* There's no fallback version as an #else block here to ensure thread safety.
 * In case of neither pthread for WEBRTC_POSIX nor _WIN32 is present, build
 * system should pick it up.
 */
#endif  /* WEBRTC_POSIX */

void WebRtcSpl_Init() {
  once(InitFunctionPointers);
}<|MERGE_RESOLUTION|>--- conflicted
+++ resolved
@@ -28,12 +28,7 @@
 DownsampleFast WebRtcSpl_DownsampleFast;
 ScaleAndAddVectorsWithRound WebRtcSpl_ScaleAndAddVectorsWithRound;
 
-<<<<<<< HEAD
-#if (defined(WEBRTC_DETECT_NEON) || !defined(WEBRTC_HAS_NEON)) && \
-    !defined(MIPS32_LE)
-=======
 #if (!defined(WEBRTC_HAS_NEON)) && !defined(MIPS32_LE)
->>>>>>> a17af05f
 /* Initialize function pointers to the generic C version. */
 static void InitPointersToC() {
   WebRtcSpl_MaxAbsValueW16 = WebRtcSpl_MaxAbsValueW16C;
@@ -49,11 +44,7 @@
 }
 #endif
 
-<<<<<<< HEAD
-#if defined(WEBRTC_DETECT_NEON) || defined(WEBRTC_HAS_NEON)
-=======
 #if defined(WEBRTC_HAS_NEON)
->>>>>>> a17af05f
 /* Initialize function pointers to the Neon version. */
 static void InitPointersToNeon() {
   WebRtcSpl_MaxAbsValueW16 = WebRtcSpl_MaxAbsValueW16Neon;
@@ -92,27 +83,13 @@
 #endif
 
 static void InitFunctionPointers(void) {
-<<<<<<< HEAD
-#if defined(WEBRTC_DETECT_NEON)
-  if ((WebRtc_GetCPUFeaturesARM() & kCPUFeatureNEON) != 0) {
-    InitPointersToNeon();
-  } else {
-    InitPointersToC();
-  }
-#elif defined(WEBRTC_HAS_NEON)
-=======
 #if defined(WEBRTC_HAS_NEON)
->>>>>>> a17af05f
   InitPointersToNeon();
 #elif defined(MIPS32_LE)
   InitPointersToMIPS();
 #else
   InitPointersToC();
-<<<<<<< HEAD
-#endif  /* WEBRTC_DETECT_NEON */
-=======
 #endif  /* WEBRTC_HAS_NEON */
->>>>>>> a17af05f
 }
 
 #if defined(WEBRTC_POSIX)
