/*
 *  Copyright (c) 2012 The WebRTC project authors. All Rights Reserved.
 *
 *  Use of this source code is governed by a BSD-style license
 *  that can be found in the LICENSE file in the root of the source
 *  tree. An additional intellectual property rights grant can be found
 *  in the file PATENTS.  All contributing project authors may
 *  be found in the AUTHORS file in the root of the source tree.
 */


/*
 * This header file includes all of the fix point signal processing library (SPL) function
 * descriptions and declarations.
 * For specific function calls, see bottom of file.
 */

#ifndef WEBRTC_SPL_SIGNAL_PROCESSING_LIBRARY_H_
#define WEBRTC_SPL_SIGNAL_PROCESSING_LIBRARY_H_

#include <string.h>
#include "webrtc/typedefs.h"

// Macros specific for the fixed point implementation
#define WEBRTC_SPL_WORD16_MAX       32767
#define WEBRTC_SPL_WORD16_MIN       -32768
#define WEBRTC_SPL_WORD32_MAX       (int32_t)0x7fffffff
#define WEBRTC_SPL_WORD32_MIN       (int32_t)0x80000000
#define WEBRTC_SPL_MAX_LPC_ORDER    14
#define WEBRTC_SPL_MIN(A, B)        (A < B ? A : B)  // Get min value
#define WEBRTC_SPL_MAX(A, B)        (A > B ? A : B)  // Get max value
// TODO(kma/bjorn): For the next two macros, investigate how to correct the code
// for inputs of a = WEBRTC_SPL_WORD16_MIN or WEBRTC_SPL_WORD32_MIN.
#define WEBRTC_SPL_ABS_W16(a) \
    (((int16_t)a >= 0) ? ((int16_t)a) : -((int16_t)a))
#define WEBRTC_SPL_ABS_W32(a) \
    (((int32_t)a >= 0) ? ((int32_t)a) : -((int32_t)a))

#define WEBRTC_SPL_MUL(a, b) \
    ((int32_t) ((int32_t)(a) * (int32_t)(b)))
#define WEBRTC_SPL_UMUL(a, b) \
    ((uint32_t) ((uint32_t)(a) * (uint32_t)(b)))
#define WEBRTC_SPL_UMUL_32_16(a, b) \
    ((uint32_t) ((uint32_t)(a) * (uint16_t)(b)))
#define WEBRTC_SPL_MUL_16_U16(a, b) \
    ((int32_t)(int16_t)(a) * (uint16_t)(b))

#ifndef WEBRTC_ARCH_ARM_V7
// For ARMv7 platforms, these are inline functions in spl_inl_armv7.h
#ifndef MIPS32_LE
// For MIPS platforms, these are inline functions in spl_inl_mips.h
#define WEBRTC_SPL_MUL_16_16(a, b) \
    ((int32_t) (((int16_t)(a)) * ((int16_t)(b))))
#define WEBRTC_SPL_MUL_16_32_RSFT16(a, b) \
    (WEBRTC_SPL_MUL_16_16(a, b >> 16) \
     + ((WEBRTC_SPL_MUL_16_16(a, (b & 0xffff) >> 1) + 0x4000) >> 15))
#endif
#endif

#define WEBRTC_SPL_MUL_16_32_RSFT11(a, b)          \
  (WEBRTC_SPL_MUL_16_16(a, (b) >> 16) * (1 << 5) + \
   (((WEBRTC_SPL_MUL_16_U16(a, (uint16_t)(b)) >> 1) + 0x0200) >> 10))
#define WEBRTC_SPL_MUL_16_32_RSFT14(a, b)          \
  (WEBRTC_SPL_MUL_16_16(a, (b) >> 16) * (1 << 2) + \
   (((WEBRTC_SPL_MUL_16_U16(a, (uint16_t)(b)) >> 1) + 0x1000) >> 13))
#define WEBRTC_SPL_MUL_16_32_RSFT15(a, b)            \
  ((WEBRTC_SPL_MUL_16_16(a, (b) >> 16) * (1 << 1)) + \
   (((WEBRTC_SPL_MUL_16_U16(a, (uint16_t)(b)) >> 1) + 0x2000) >> 14))

#define WEBRTC_SPL_MUL_16_16_RSFT(a, b, c) \
    (WEBRTC_SPL_MUL_16_16(a, b) >> (c))

#define WEBRTC_SPL_MUL_16_16_RSFT_WITH_ROUND(a, b, c) \
    ((WEBRTC_SPL_MUL_16_16(a, b) + ((int32_t) \
                                  (((int32_t)1) << ((c) - 1)))) >> (c))

// C + the 32 most significant bits of A * B
#define WEBRTC_SPL_SCALEDIFF32(A, B, C) \
    (C + (B >> 16) * A + (((uint32_t)(0x0000FFFF & B) * A) >> 16))

#define WEBRTC_SPL_SAT(a, b, c)         (b > a ? a : b < c ? c : b)

// Shifting with negative numbers allowed
// Positive means left shift
#define WEBRTC_SPL_SHIFT_W32(x, c) ((c) >= 0 ? (x) * (1 << (c)) : (x) >> -(c))

// Shifting with negative numbers not allowed
// We cannot do casting here due to signed/unsigned problem
#define WEBRTC_SPL_LSHIFT_W32(x, c)     ((x) << (c))

#define WEBRTC_SPL_RSHIFT_U32(x, c)     ((uint32_t)(x) >> (c))

#define WEBRTC_SPL_RAND(a) \
    ((int16_t)((((int16_t)a * 18816) >> 7) & 0x00007fff))

#ifdef __cplusplus
extern "C" {
#endif

#define WEBRTC_SPL_MEMCPY_W16(v1, v2, length) \
  memcpy(v1, v2, (length) * sizeof(int16_t))

// inline functions:
#include "webrtc/common_audio/signal_processing/include/spl_inl.h"

// Initialize SPL. Currently it contains only function pointer initialization.
// If the underlying platform is known to be ARM-Neon (WEBRTC_HAS_NEON defined),
<<<<<<< HEAD
// the pointers will be assigned to code optimized for Neon; otherwise
// if run-time Neon detection (WEBRTC_DETECT_NEON) is enabled, the pointers
// will be assigned to either Neon code or generic C code; otherwise, generic C
// code will be assigned.
=======
// the pointers will be assigned to code optimized for Neon; otherwise, generic
// C code will be assigned.
>>>>>>> a17af05f
// Note that this function MUST be called in any application that uses SPL
// functions.
void WebRtcSpl_Init();

int16_t WebRtcSpl_GetScalingSquare(int16_t* in_vector,
                                   size_t in_vector_length,
                                   size_t times);

// Copy and set operations. Implementation in copy_set_operations.c.
// Descriptions at bottom of file.
void WebRtcSpl_MemSetW16(int16_t* vector,
                         int16_t set_value,
                         size_t vector_length);
void WebRtcSpl_MemSetW32(int32_t* vector,
                         int32_t set_value,
                         size_t vector_length);
void WebRtcSpl_MemCpyReversedOrder(int16_t* out_vector,
                                   int16_t* in_vector,
                                   size_t vector_length);
void WebRtcSpl_CopyFromEndW16(const int16_t* in_vector,
                              size_t in_vector_length,
                              size_t samples,
                              int16_t* out_vector);
void WebRtcSpl_ZerosArrayW16(int16_t* vector,
                             size_t vector_length);
void WebRtcSpl_ZerosArrayW32(int32_t* vector,
                             size_t vector_length);
// End: Copy and set operations.


// Minimum and maximum operation functions and their pointers.
// Implementation in min_max_operations.c.

// Returns the largest absolute value in a signed 16-bit vector.
//
// Input:
//      - vector : 16-bit input vector.
//      - length : Number of samples in vector.
//
// Return value  : Maximum absolute value in vector.
typedef int16_t (*MaxAbsValueW16)(const int16_t* vector, size_t length);
extern MaxAbsValueW16 WebRtcSpl_MaxAbsValueW16;
int16_t WebRtcSpl_MaxAbsValueW16C(const int16_t* vector, size_t length);
<<<<<<< HEAD
#if (defined WEBRTC_DETECT_NEON) || (defined WEBRTC_HAS_NEON)
=======
#if defined(WEBRTC_HAS_NEON)
>>>>>>> a17af05f
int16_t WebRtcSpl_MaxAbsValueW16Neon(const int16_t* vector, size_t length);
#endif
#if defined(MIPS32_LE)
int16_t WebRtcSpl_MaxAbsValueW16_mips(const int16_t* vector, size_t length);
#endif

// Returns the largest absolute value in a signed 32-bit vector.
//
// Input:
//      - vector : 32-bit input vector.
//      - length : Number of samples in vector.
//
// Return value  : Maximum absolute value in vector.
typedef int32_t (*MaxAbsValueW32)(const int32_t* vector, size_t length);
extern MaxAbsValueW32 WebRtcSpl_MaxAbsValueW32;
int32_t WebRtcSpl_MaxAbsValueW32C(const int32_t* vector, size_t length);
<<<<<<< HEAD
#if (defined WEBRTC_DETECT_NEON) || (defined WEBRTC_HAS_NEON)
=======
#if defined(WEBRTC_HAS_NEON)
>>>>>>> a17af05f
int32_t WebRtcSpl_MaxAbsValueW32Neon(const int32_t* vector, size_t length);
#endif
#if defined(MIPS_DSP_R1_LE)
int32_t WebRtcSpl_MaxAbsValueW32_mips(const int32_t* vector, size_t length);
#endif

// Returns the maximum value of a 16-bit vector.
//
// Input:
//      - vector : 16-bit input vector.
//      - length : Number of samples in vector.
//
// Return value  : Maximum sample value in |vector|.
typedef int16_t (*MaxValueW16)(const int16_t* vector, size_t length);
extern MaxValueW16 WebRtcSpl_MaxValueW16;
int16_t WebRtcSpl_MaxValueW16C(const int16_t* vector, size_t length);
<<<<<<< HEAD
#if (defined WEBRTC_DETECT_NEON) || (defined WEBRTC_HAS_NEON)
=======
#if defined(WEBRTC_HAS_NEON)
>>>>>>> a17af05f
int16_t WebRtcSpl_MaxValueW16Neon(const int16_t* vector, size_t length);
#endif
#if defined(MIPS32_LE)
int16_t WebRtcSpl_MaxValueW16_mips(const int16_t* vector, size_t length);
#endif

// Returns the maximum value of a 32-bit vector.
//
// Input:
//      - vector : 32-bit input vector.
//      - length : Number of samples in vector.
//
// Return value  : Maximum sample value in |vector|.
typedef int32_t (*MaxValueW32)(const int32_t* vector, size_t length);
extern MaxValueW32 WebRtcSpl_MaxValueW32;
int32_t WebRtcSpl_MaxValueW32C(const int32_t* vector, size_t length);
<<<<<<< HEAD
#if (defined WEBRTC_DETECT_NEON) || (defined WEBRTC_HAS_NEON)
=======
#if defined(WEBRTC_HAS_NEON)
>>>>>>> a17af05f
int32_t WebRtcSpl_MaxValueW32Neon(const int32_t* vector, size_t length);
#endif
#if defined(MIPS32_LE)
int32_t WebRtcSpl_MaxValueW32_mips(const int32_t* vector, size_t length);
#endif

// Returns the minimum value of a 16-bit vector.
//
// Input:
//      - vector : 16-bit input vector.
//      - length : Number of samples in vector.
//
// Return value  : Minimum sample value in |vector|.
typedef int16_t (*MinValueW16)(const int16_t* vector, size_t length);
extern MinValueW16 WebRtcSpl_MinValueW16;
int16_t WebRtcSpl_MinValueW16C(const int16_t* vector, size_t length);
<<<<<<< HEAD
#if (defined WEBRTC_DETECT_NEON) || (defined WEBRTC_HAS_NEON)
=======
#if defined(WEBRTC_HAS_NEON)
>>>>>>> a17af05f
int16_t WebRtcSpl_MinValueW16Neon(const int16_t* vector, size_t length);
#endif
#if defined(MIPS32_LE)
int16_t WebRtcSpl_MinValueW16_mips(const int16_t* vector, size_t length);
#endif

// Returns the minimum value of a 32-bit vector.
//
// Input:
//      - vector : 32-bit input vector.
//      - length : Number of samples in vector.
//
// Return value  : Minimum sample value in |vector|.
typedef int32_t (*MinValueW32)(const int32_t* vector, size_t length);
extern MinValueW32 WebRtcSpl_MinValueW32;
int32_t WebRtcSpl_MinValueW32C(const int32_t* vector, size_t length);
<<<<<<< HEAD
#if (defined WEBRTC_DETECT_NEON) || (defined WEBRTC_HAS_NEON)
=======
#if defined(WEBRTC_HAS_NEON)
>>>>>>> a17af05f
int32_t WebRtcSpl_MinValueW32Neon(const int32_t* vector, size_t length);
#endif
#if defined(MIPS32_LE)
int32_t WebRtcSpl_MinValueW32_mips(const int32_t* vector, size_t length);
#endif

// Returns the vector index to the largest absolute value of a 16-bit vector.
//
// Input:
//      - vector : 16-bit input vector.
//      - length : Number of samples in vector.
//
// Return value  : Index to the maximum absolute value in vector.
//                 If there are multiple equal maxima, return the index of the
//                 first. -32768 will always have precedence over 32767 (despite
//                 -32768 presenting an int16 absolute value of 32767).
size_t WebRtcSpl_MaxAbsIndexW16(const int16_t* vector, size_t length);

// Returns the vector index to the maximum sample value of a 16-bit vector.
//
// Input:
//      - vector : 16-bit input vector.
//      - length : Number of samples in vector.
//
// Return value  : Index to the maximum value in vector (if multiple
//                 indexes have the maximum, return the first).
size_t WebRtcSpl_MaxIndexW16(const int16_t* vector, size_t length);

// Returns the vector index to the maximum sample value of a 32-bit vector.
//
// Input:
//      - vector : 32-bit input vector.
//      - length : Number of samples in vector.
//
// Return value  : Index to the maximum value in vector (if multiple
//                 indexes have the maximum, return the first).
size_t WebRtcSpl_MaxIndexW32(const int32_t* vector, size_t length);

// Returns the vector index to the minimum sample value of a 16-bit vector.
//
// Input:
//      - vector : 16-bit input vector.
//      - length : Number of samples in vector.
//
// Return value  : Index to the mimimum value in vector  (if multiple
//                 indexes have the minimum, return the first).
size_t WebRtcSpl_MinIndexW16(const int16_t* vector, size_t length);

// Returns the vector index to the minimum sample value of a 32-bit vector.
//
// Input:
//      - vector : 32-bit input vector.
//      - length : Number of samples in vector.
//
// Return value  : Index to the mimimum value in vector  (if multiple
//                 indexes have the minimum, return the first).
size_t WebRtcSpl_MinIndexW32(const int32_t* vector, size_t length);

// End: Minimum and maximum operations.


// Vector scaling operations. Implementation in vector_scaling_operations.c.
// Description at bottom of file.
void WebRtcSpl_VectorBitShiftW16(int16_t* out_vector,
                                 size_t vector_length,
                                 const int16_t* in_vector,
                                 int16_t right_shifts);
void WebRtcSpl_VectorBitShiftW32(int32_t* out_vector,
                                 size_t vector_length,
                                 const int32_t* in_vector,
                                 int16_t right_shifts);
void WebRtcSpl_VectorBitShiftW32ToW16(int16_t* out_vector,
                                      size_t vector_length,
                                      const int32_t* in_vector,
                                      int right_shifts);
void WebRtcSpl_ScaleVector(const int16_t* in_vector,
                           int16_t* out_vector,
                           int16_t gain,
                           size_t vector_length,
                           int16_t right_shifts);
void WebRtcSpl_ScaleVectorWithSat(const int16_t* in_vector,
                                  int16_t* out_vector,
                                  int16_t gain,
                                  size_t vector_length,
                                  int16_t right_shifts);
void WebRtcSpl_ScaleAndAddVectors(const int16_t* in_vector1,
                                  int16_t gain1, int right_shifts1,
                                  const int16_t* in_vector2,
                                  int16_t gain2, int right_shifts2,
                                  int16_t* out_vector,
                                  size_t vector_length);

// The functions (with related pointer) perform the vector operation:
//   out_vector[k] = ((scale1 * in_vector1[k]) + (scale2 * in_vector2[k])
//        + round_value) >> right_shifts,
//   where  round_value = (1 << right_shifts) >> 1.
//
// Input:
//      - in_vector1       : Input vector 1
//      - in_vector1_scale : Gain to be used for vector 1
//      - in_vector2       : Input vector 2
//      - in_vector2_scale : Gain to be used for vector 2
//      - right_shifts     : Number of right bit shifts to be applied
//      - length           : Number of elements in the input vectors
//
// Output:
//      - out_vector       : Output vector
// Return value            : 0 if OK, -1 if (in_vector1 == NULL
//                           || in_vector2 == NULL || out_vector == NULL
//                           || length <= 0 || right_shift < 0).
typedef int (*ScaleAndAddVectorsWithRound)(const int16_t* in_vector1,
                                           int16_t in_vector1_scale,
                                           const int16_t* in_vector2,
                                           int16_t in_vector2_scale,
                                           int right_shifts,
                                           int16_t* out_vector,
                                           size_t length);
extern ScaleAndAddVectorsWithRound WebRtcSpl_ScaleAndAddVectorsWithRound;
int WebRtcSpl_ScaleAndAddVectorsWithRoundC(const int16_t* in_vector1,
                                           int16_t in_vector1_scale,
                                           const int16_t* in_vector2,
                                           int16_t in_vector2_scale,
                                           int right_shifts,
                                           int16_t* out_vector,
                                           size_t length);
#if defined(MIPS_DSP_R1_LE)
int WebRtcSpl_ScaleAndAddVectorsWithRound_mips(const int16_t* in_vector1,
                                               int16_t in_vector1_scale,
                                               const int16_t* in_vector2,
                                               int16_t in_vector2_scale,
                                               int right_shifts,
                                               int16_t* out_vector,
                                               size_t length);
#endif
// End: Vector scaling operations.

// iLBC specific functions. Implementations in ilbc_specific_functions.c.
// Description at bottom of file.
void WebRtcSpl_ReverseOrderMultArrayElements(int16_t* out_vector,
                                             const int16_t* in_vector,
                                             const int16_t* window,
                                             size_t vector_length,
                                             int16_t right_shifts);
void WebRtcSpl_ElementwiseVectorMult(int16_t* out_vector,
                                     const int16_t* in_vector,
                                     const int16_t* window,
                                     size_t vector_length,
                                     int16_t right_shifts);
void WebRtcSpl_AddVectorsAndShift(int16_t* out_vector,
                                  const int16_t* in_vector1,
                                  const int16_t* in_vector2,
                                  size_t vector_length,
                                  int16_t right_shifts);
void WebRtcSpl_AddAffineVectorToVector(int16_t* out_vector,
                                       int16_t* in_vector,
                                       int16_t gain,
                                       int32_t add_constant,
                                       int16_t right_shifts,
                                       size_t vector_length);
void WebRtcSpl_AffineTransformVector(int16_t* out_vector,
                                     int16_t* in_vector,
                                     int16_t gain,
                                     int32_t add_constant,
                                     int16_t right_shifts,
                                     size_t vector_length);
// End: iLBC specific functions.

// Signal processing operations.

// A 32-bit fix-point implementation of auto-correlation computation
//
// Input:
//      - in_vector        : Vector to calculate autocorrelation upon
//      - in_vector_length : Length (in samples) of |vector|
//      - order            : The order up to which the autocorrelation should be
//                           calculated
//
// Output:
//      - result           : auto-correlation values (values should be seen
//                           relative to each other since the absolute values
//                           might have been down shifted to avoid overflow)
//
//      - scale            : The number of left shifts required to obtain the
//                           auto-correlation in Q0
//
// Return value            : Number of samples in |result|, i.e. (order+1)
size_t WebRtcSpl_AutoCorrelation(const int16_t* in_vector,
                                 size_t in_vector_length,
                                 size_t order,
                                 int32_t* result,
                                 int* scale);

// A 32-bit fix-point implementation of the Levinson-Durbin algorithm that
// does NOT use the 64 bit class
//
// Input:
//      - auto_corr : Vector with autocorrelation values of length >= |order|+1
//      - order     : The LPC filter order (support up to order 20)
//
// Output:
//      - lpc_coef  : lpc_coef[0..order] LPC coefficients in Q12
//      - refl_coef : refl_coef[0...order-1]| Reflection coefficients in Q15
//
// Return value     : 1 for stable 0 for unstable
int16_t WebRtcSpl_LevinsonDurbin(const int32_t* auto_corr,
                                 int16_t* lpc_coef,
                                 int16_t* refl_coef,
                                 size_t order);

// Converts reflection coefficients |refl_coef| to LPC coefficients |lpc_coef|.
// This version is a 16 bit operation.
//
// NOTE: The 16 bit refl_coef -> lpc_coef conversion might result in a
// "slightly unstable" filter (i.e., a pole just outside the unit circle) in
// "rare" cases even if the reflection coefficients are stable.
//
// Input:
//      - refl_coef : Reflection coefficients in Q15 that should be converted
//                    to LPC coefficients
//      - use_order : Number of coefficients in |refl_coef|
//
// Output:
//      - lpc_coef  : LPC coefficients in Q12
void WebRtcSpl_ReflCoefToLpc(const int16_t* refl_coef,
                             int use_order,
                             int16_t* lpc_coef);

// Converts LPC coefficients |lpc_coef| to reflection coefficients |refl_coef|.
// This version is a 16 bit operation.
// The conversion is implemented by the step-down algorithm.
//
// Input:
//      - lpc_coef  : LPC coefficients in Q12, that should be converted to
//                    reflection coefficients
//      - use_order : Number of coefficients in |lpc_coef|
//
// Output:
//      - refl_coef : Reflection coefficients in Q15.
void WebRtcSpl_LpcToReflCoef(int16_t* lpc_coef,
                             int use_order,
                             int16_t* refl_coef);

// Calculates reflection coefficients (16 bit) from auto-correlation values
//
// Input:
//      - auto_corr : Auto-correlation values
//      - use_order : Number of coefficients wanted be calculated
//
// Output:
//      - refl_coef : Reflection coefficients in Q15.
void WebRtcSpl_AutoCorrToReflCoef(const int32_t* auto_corr,
                                  int use_order,
                                  int16_t* refl_coef);

// The functions (with related pointer) calculate the cross-correlation between
// two sequences |seq1| and |seq2|.
// |seq1| is fixed and |seq2| slides as the pointer is increased with the
// amount |step_seq2|. Note the arguments should obey the relationship:
// |dim_seq| - 1 + |step_seq2| * (|dim_cross_correlation| - 1) <
//      buffer size of |seq2|
//
// Input:
//      - seq1           : First sequence (fixed throughout the correlation)
//      - seq2           : Second sequence (slides |step_vector2| for each
//                            new correlation)
//      - dim_seq        : Number of samples to use in the cross-correlation
//      - dim_cross_correlation : Number of cross-correlations to calculate (the
//                            start position for |vector2| is updated for each
//                            new one)
//      - right_shifts   : Number of right bit shifts to use. This will
//                            become the output Q-domain.
//      - step_seq2      : How many (positive or negative) steps the
//                            |vector2| pointer should be updated for each new
//                            cross-correlation value.
//
// Output:
//      - cross_correlation : The cross-correlation in Q(-right_shifts)
typedef void (*CrossCorrelation)(int32_t* cross_correlation,
                                 const int16_t* seq1,
                                 const int16_t* seq2,
                                 size_t dim_seq,
                                 size_t dim_cross_correlation,
                                 int right_shifts,
                                 int step_seq2);
extern CrossCorrelation WebRtcSpl_CrossCorrelation;
void WebRtcSpl_CrossCorrelationC(int32_t* cross_correlation,
                                 const int16_t* seq1,
                                 const int16_t* seq2,
                                 size_t dim_seq,
                                 size_t dim_cross_correlation,
                                 int right_shifts,
                                 int step_seq2);
<<<<<<< HEAD
#if (defined WEBRTC_DETECT_NEON) || (defined WEBRTC_HAS_NEON)
=======
#if defined(WEBRTC_HAS_NEON)
>>>>>>> a17af05f
void WebRtcSpl_CrossCorrelationNeon(int32_t* cross_correlation,
                                    const int16_t* seq1,
                                    const int16_t* seq2,
                                    size_t dim_seq,
                                    size_t dim_cross_correlation,
                                    int right_shifts,
                                    int step_seq2);
#endif
#if defined(MIPS32_LE)
void WebRtcSpl_CrossCorrelation_mips(int32_t* cross_correlation,
                                     const int16_t* seq1,
                                     const int16_t* seq2,
                                     size_t dim_seq,
                                     size_t dim_cross_correlation,
                                     int right_shifts,
                                     int step_seq2);
#endif

// Creates (the first half of) a Hanning window. Size must be at least 1 and
// at most 512.
//
// Input:
//      - size      : Length of the requested Hanning window (1 to 512)
//
// Output:
//      - window    : Hanning vector in Q14.
void WebRtcSpl_GetHanningWindow(int16_t* window, size_t size);

// Calculates y[k] = sqrt(1 - x[k]^2) for each element of the input vector
// |in_vector|. Input and output values are in Q15.
//
// Inputs:
//      - in_vector     : Values to calculate sqrt(1 - x^2) of
//      - vector_length : Length of vector |in_vector|
//
// Output:
//      - out_vector    : Output values in Q15
void WebRtcSpl_SqrtOfOneMinusXSquared(int16_t* in_vector,
                                      size_t vector_length,
                                      int16_t* out_vector);
// End: Signal processing operations.

// Randomization functions. Implementations collected in
// randomization_functions.c and descriptions at bottom of this file.
int16_t WebRtcSpl_RandU(uint32_t* seed);
int16_t WebRtcSpl_RandN(uint32_t* seed);
int16_t WebRtcSpl_RandUArray(int16_t* vector,
                             int16_t vector_length,
                             uint32_t* seed);
// End: Randomization functions.

// Math functions
int32_t WebRtcSpl_Sqrt(int32_t value);
int32_t WebRtcSpl_SqrtFloor(int32_t value);

// Divisions. Implementations collected in division_operations.c and
// descriptions at bottom of this file.
uint32_t WebRtcSpl_DivU32U16(uint32_t num, uint16_t den);
int32_t WebRtcSpl_DivW32W16(int32_t num, int16_t den);
int16_t WebRtcSpl_DivW32W16ResW16(int32_t num, int16_t den);
int32_t WebRtcSpl_DivResultInQ31(int32_t num, int32_t den);
int32_t WebRtcSpl_DivW32HiLow(int32_t num, int16_t den_hi, int16_t den_low);
// End: Divisions.

int32_t WebRtcSpl_Energy(int16_t* vector,
                         size_t vector_length,
                         int* scale_factor);

// Calculates the dot product between two (int16_t) vectors.
//
// Input:
//      - vector1       : Vector 1
//      - vector2       : Vector 2
//      - vector_length : Number of samples used in the dot product
//      - scaling       : The number of right bit shifts to apply on each term
//                        during calculation to avoid overflow, i.e., the
//                        output will be in Q(-|scaling|)
//
// Return value         : The dot product in Q(-scaling)
int32_t WebRtcSpl_DotProductWithScale(const int16_t* vector1,
                                      const int16_t* vector2,
                                      size_t length,
                                      int scaling);

// Filter operations.
size_t WebRtcSpl_FilterAR(const int16_t* ar_coef,
                          size_t ar_coef_length,
                          const int16_t* in_vector,
                          size_t in_vector_length,
                          int16_t* filter_state,
                          size_t filter_state_length,
                          int16_t* filter_state_low,
                          size_t filter_state_low_length,
                          int16_t* out_vector,
                          int16_t* out_vector_low,
                          size_t out_vector_low_length);

// WebRtcSpl_FilterMAFastQ12(...)
//
// Performs a MA filtering on a vector in Q12
//
// Input:
//      - in_vector         : Input samples (state in positions
//                            in_vector[-order] .. in_vector[-1])
//      - ma_coef           : Filter coefficients (in Q12)
//      - ma_coef_length    : Number of B coefficients (order+1)
//      - vector_length     : Number of samples to be filtered
//
// Output:
//      - out_vector        : Filtered samples
//
void WebRtcSpl_FilterMAFastQ12(const int16_t* in_vector,
                               int16_t* out_vector,
                               const int16_t* ma_coef,
                               size_t ma_coef_length,
                               size_t vector_length);

// Performs a AR filtering on a vector in Q12
// Input:
//      - data_in            : Input samples
//      - data_out           : State information in positions
//                               data_out[-order] .. data_out[-1]
//      - coefficients       : Filter coefficients (in Q12)
//      - coefficients_length: Number of coefficients (order+1)
//      - data_length        : Number of samples to be filtered
// Output:
//      - data_out           : Filtered samples
void WebRtcSpl_FilterARFastQ12(const int16_t* data_in,
                               int16_t* data_out,
                               const int16_t* __restrict coefficients,
                               size_t coefficients_length,
                               size_t data_length);

// The functions (with related pointer) perform a MA down sampling filter
// on a vector.
// Input:
//      - data_in            : Input samples (state in positions
//                               data_in[-order] .. data_in[-1])
//      - data_in_length     : Number of samples in |data_in| to be filtered.
//                               This must be at least
//                               |delay| + |factor|*(|out_vector_length|-1) + 1)
//      - data_out_length    : Number of down sampled samples desired
//      - coefficients       : Filter coefficients (in Q12)
//      - coefficients_length: Number of coefficients (order+1)
//      - factor             : Decimation factor
//      - delay              : Delay of filter (compensated for in out_vector)
// Output:
//      - data_out           : Filtered samples
// Return value              : 0 if OK, -1 if |in_vector| is too short
typedef int (*DownsampleFast)(const int16_t* data_in,
                              size_t data_in_length,
                              int16_t* data_out,
                              size_t data_out_length,
                              const int16_t* __restrict coefficients,
                              size_t coefficients_length,
                              int factor,
                              size_t delay);
extern DownsampleFast WebRtcSpl_DownsampleFast;
int WebRtcSpl_DownsampleFastC(const int16_t* data_in,
                              size_t data_in_length,
                              int16_t* data_out,
                              size_t data_out_length,
                              const int16_t* __restrict coefficients,
                              size_t coefficients_length,
                              int factor,
                              size_t delay);
<<<<<<< HEAD
#if (defined WEBRTC_DETECT_NEON) || (defined WEBRTC_HAS_NEON)
=======
#if defined(WEBRTC_HAS_NEON)
>>>>>>> a17af05f
int WebRtcSpl_DownsampleFastNeon(const int16_t* data_in,
                                 size_t data_in_length,
                                 int16_t* data_out,
                                 size_t data_out_length,
                                 const int16_t* __restrict coefficients,
                                 size_t coefficients_length,
                                 int factor,
                                 size_t delay);
#endif
#if defined(MIPS32_LE)
int WebRtcSpl_DownsampleFast_mips(const int16_t* data_in,
                                  size_t data_in_length,
                                  int16_t* data_out,
                                  size_t data_out_length,
                                  const int16_t* __restrict coefficients,
                                  size_t coefficients_length,
                                  int factor,
                                  size_t delay);
#endif

// End: Filter operations.

// FFT operations

int WebRtcSpl_ComplexFFT(int16_t vector[], int stages, int mode);
int WebRtcSpl_ComplexIFFT(int16_t vector[], int stages, int mode);

// Treat a 16-bit complex data buffer |complex_data| as an array of 32-bit
// values, and swap elements whose indexes are bit-reverses of each other.
//
// Input:
//      - complex_data  : Complex data buffer containing 2^|stages| real
//                        elements interleaved with 2^|stages| imaginary
//                        elements: [Re Im Re Im Re Im....]
//      - stages        : Number of FFT stages. Must be at least 3 and at most
//                        10, since the table WebRtcSpl_kSinTable1024[] is 1024
//                        elements long.
//
// Output:
//      - complex_data  : The complex data buffer.

void WebRtcSpl_ComplexBitReverse(int16_t* __restrict complex_data, int stages);

// End: FFT operations

/************************************************************
 *
 * RESAMPLING FUNCTIONS AND THEIR STRUCTS ARE DEFINED BELOW
 *
 ************************************************************/

/*******************************************************************
 * resample.c
 *
 * Includes the following resampling combinations
 * 22 kHz -> 16 kHz
 * 16 kHz -> 22 kHz
 * 22 kHz ->  8 kHz
 *  8 kHz -> 22 kHz
 *
 ******************************************************************/

// state structure for 22 -> 16 resampler
typedef struct {
  int32_t S_22_44[8];
  int32_t S_44_32[8];
  int32_t S_32_16[8];
} WebRtcSpl_State22khzTo16khz;

void WebRtcSpl_Resample22khzTo16khz(const int16_t* in,
                                    int16_t* out,
                                    WebRtcSpl_State22khzTo16khz* state,
                                    int32_t* tmpmem);

void WebRtcSpl_ResetResample22khzTo16khz(WebRtcSpl_State22khzTo16khz* state);

// state structure for 16 -> 22 resampler
typedef struct {
  int32_t S_16_32[8];
  int32_t S_32_22[8];
} WebRtcSpl_State16khzTo22khz;

void WebRtcSpl_Resample16khzTo22khz(const int16_t* in,
                                    int16_t* out,
                                    WebRtcSpl_State16khzTo22khz* state,
                                    int32_t* tmpmem);

void WebRtcSpl_ResetResample16khzTo22khz(WebRtcSpl_State16khzTo22khz* state);

// state structure for 22 -> 8 resampler
typedef struct {
  int32_t S_22_22[16];
  int32_t S_22_16[8];
  int32_t S_16_8[8];
} WebRtcSpl_State22khzTo8khz;

void WebRtcSpl_Resample22khzTo8khz(const int16_t* in, int16_t* out,
                                   WebRtcSpl_State22khzTo8khz* state,
                                   int32_t* tmpmem);

void WebRtcSpl_ResetResample22khzTo8khz(WebRtcSpl_State22khzTo8khz* state);

// state structure for 8 -> 22 resampler
typedef struct {
  int32_t S_8_16[8];
  int32_t S_16_11[8];
  int32_t S_11_22[8];
} WebRtcSpl_State8khzTo22khz;

void WebRtcSpl_Resample8khzTo22khz(const int16_t* in, int16_t* out,
                                   WebRtcSpl_State8khzTo22khz* state,
                                   int32_t* tmpmem);

void WebRtcSpl_ResetResample8khzTo22khz(WebRtcSpl_State8khzTo22khz* state);

/*******************************************************************
 * resample_fractional.c
 * Functions for internal use in the other resample functions
 *
 * Includes the following resampling combinations
 * 48 kHz -> 32 kHz
 * 32 kHz -> 24 kHz
 * 44 kHz -> 32 kHz
 *
 ******************************************************************/

void WebRtcSpl_Resample48khzTo32khz(const int32_t* In, int32_t* Out, size_t K);

void WebRtcSpl_Resample32khzTo24khz(const int32_t* In, int32_t* Out, size_t K);

void WebRtcSpl_Resample44khzTo32khz(const int32_t* In, int32_t* Out, size_t K);

/*******************************************************************
 * resample_48khz.c
 *
 * Includes the following resampling combinations
 * 48 kHz -> 16 kHz
 * 16 kHz -> 48 kHz
 * 48 kHz ->  8 kHz
 *  8 kHz -> 48 kHz
 *
 ******************************************************************/

typedef struct {
  int32_t S_48_48[16];
  int32_t S_48_32[8];
  int32_t S_32_16[8];
} WebRtcSpl_State48khzTo16khz;

void WebRtcSpl_Resample48khzTo16khz(const int16_t* in, int16_t* out,
                                    WebRtcSpl_State48khzTo16khz* state,
                                    int32_t* tmpmem);

void WebRtcSpl_ResetResample48khzTo16khz(WebRtcSpl_State48khzTo16khz* state);

typedef struct {
  int32_t S_16_32[8];
  int32_t S_32_24[8];
  int32_t S_24_48[8];
} WebRtcSpl_State16khzTo48khz;

void WebRtcSpl_Resample16khzTo48khz(const int16_t* in, int16_t* out,
                                    WebRtcSpl_State16khzTo48khz* state,
                                    int32_t* tmpmem);

void WebRtcSpl_ResetResample16khzTo48khz(WebRtcSpl_State16khzTo48khz* state);

typedef struct {
  int32_t S_48_24[8];
  int32_t S_24_24[16];
  int32_t S_24_16[8];
  int32_t S_16_8[8];
} WebRtcSpl_State48khzTo8khz;

void WebRtcSpl_Resample48khzTo8khz(const int16_t* in, int16_t* out,
                                   WebRtcSpl_State48khzTo8khz* state,
                                   int32_t* tmpmem);

void WebRtcSpl_ResetResample48khzTo8khz(WebRtcSpl_State48khzTo8khz* state);

typedef struct {
  int32_t S_8_16[8];
  int32_t S_16_12[8];
  int32_t S_12_24[8];
  int32_t S_24_48[8];
} WebRtcSpl_State8khzTo48khz;

void WebRtcSpl_Resample8khzTo48khz(const int16_t* in, int16_t* out,
                                   WebRtcSpl_State8khzTo48khz* state,
                                   int32_t* tmpmem);

void WebRtcSpl_ResetResample8khzTo48khz(WebRtcSpl_State8khzTo48khz* state);

/*******************************************************************
 * resample_by_2.c
 *
 * Includes down and up sampling by a factor of two.
 *
 ******************************************************************/

void WebRtcSpl_DownsampleBy2(const int16_t* in, size_t len,
                             int16_t* out, int32_t* filtState);

void WebRtcSpl_UpsampleBy2(const int16_t* in, size_t len,
                           int16_t* out, int32_t* filtState);

/************************************************************
 * END OF RESAMPLING FUNCTIONS
 ************************************************************/
void WebRtcSpl_AnalysisQMF(const int16_t* in_data,
                           size_t in_data_length,
                           int16_t* low_band,
                           int16_t* high_band,
                           int32_t* filter_state1,
                           int32_t* filter_state2);
void WebRtcSpl_SynthesisQMF(const int16_t* low_band,
                            const int16_t* high_band,
                            size_t band_length,
                            int16_t* out_data,
                            int32_t* filter_state1,
                            int32_t* filter_state2);

#ifdef __cplusplus
}
#endif  // __cplusplus
#endif  // WEBRTC_SPL_SIGNAL_PROCESSING_LIBRARY_H_

//
// WebRtcSpl_AddSatW16(...)
// WebRtcSpl_AddSatW32(...)
//
// Returns the result of a saturated 16-bit, respectively 32-bit, addition of
// the numbers specified by the |var1| and |var2| parameters.
//
// Input:
//      - var1      : Input variable 1
//      - var2      : Input variable 2
//
// Return value     : Added and saturated value
//

//
// WebRtcSpl_SubSatW16(...)
// WebRtcSpl_SubSatW32(...)
//
// Returns the result of a saturated 16-bit, respectively 32-bit, subtraction
// of the numbers specified by the |var1| and |var2| parameters.
//
// Input:
//      - var1      : Input variable 1
//      - var2      : Input variable 2
//
// Returned value   : Subtracted and saturated value
//

//
// WebRtcSpl_GetSizeInBits(...)
//
// Returns the # of bits that are needed at the most to represent the number
// specified by the |value| parameter.
//
// Input:
//      - value     : Input value
//
// Return value     : Number of bits needed to represent |value|
//

//
// WebRtcSpl_NormW32(...)
//
// Norm returns the # of left shifts required to 32-bit normalize the 32-bit
// signed number specified by the |value| parameter.
//
// Input:
//      - value     : Input value
//
// Return value     : Number of bit shifts needed to 32-bit normalize |value|
//

//
// WebRtcSpl_NormW16(...)
//
// Norm returns the # of left shifts required to 16-bit normalize the 16-bit
// signed number specified by the |value| parameter.
//
// Input:
//      - value     : Input value
//
// Return value     : Number of bit shifts needed to 32-bit normalize |value|
//

//
// WebRtcSpl_NormU32(...)
//
// Norm returns the # of left shifts required to 32-bit normalize the unsigned
// 32-bit number specified by the |value| parameter.
//
// Input:
//      - value     : Input value
//
// Return value     : Number of bit shifts needed to 32-bit normalize |value|
//

//
// WebRtcSpl_GetScalingSquare(...)
//
// Returns the # of bits required to scale the samples specified in the
// |in_vector| parameter so that, if the squares of the samples are added the
// # of times specified by the |times| parameter, the 32-bit addition will not
// overflow (result in int32_t).
//
// Input:
//      - in_vector         : Input vector to check scaling on
//      - in_vector_length  : Samples in |in_vector|
//      - times             : Number of additions to be performed
//
// Return value             : Number of right bit shifts needed to avoid
//                            overflow in the addition calculation
//

//
// WebRtcSpl_MemSetW16(...)
//
// Sets all the values in the int16_t vector |vector| of length
// |vector_length| to the specified value |set_value|
//
// Input:
//      - vector        : Pointer to the int16_t vector
//      - set_value     : Value specified
//      - vector_length : Length of vector
//

//
// WebRtcSpl_MemSetW32(...)
//
// Sets all the values in the int32_t vector |vector| of length
// |vector_length| to the specified value |set_value|
//
// Input:
//      - vector        : Pointer to the int16_t vector
//      - set_value     : Value specified
//      - vector_length : Length of vector
//

//
// WebRtcSpl_MemCpyReversedOrder(...)
//
// Copies all the values from the source int16_t vector |in_vector| to a
// destination int16_t vector |out_vector|. It is done in reversed order,
// meaning that the first sample of |in_vector| is copied to the last sample of
// the |out_vector|. The procedure continues until the last sample of
// |in_vector| has been copied to the first sample of |out_vector|. This
// creates a reversed vector. Used in e.g. prediction in iLBC.
//
// Input:
//      - in_vector     : Pointer to the first sample in a int16_t vector
//                        of length |length|
//      - vector_length : Number of elements to copy
//
// Output:
//      - out_vector    : Pointer to the last sample in a int16_t vector
//                        of length |length|
//

//
// WebRtcSpl_CopyFromEndW16(...)
//
// Copies the rightmost |samples| of |in_vector| (of length |in_vector_length|)
// to the vector |out_vector|.
//
// Input:
//      - in_vector         : Input vector
//      - in_vector_length  : Number of samples in |in_vector|
//      - samples           : Number of samples to extract (from right side)
//                            from |in_vector|
//
// Output:
//      - out_vector        : Vector with the requested samples
//

//
// WebRtcSpl_ZerosArrayW16(...)
// WebRtcSpl_ZerosArrayW32(...)
//
// Inserts the value "zero" in all positions of a w16 and a w32 vector
// respectively.
//
// Input:
//      - vector_length : Number of samples in vector
//
// Output:
//      - vector        : Vector containing all zeros
//

//
// WebRtcSpl_VectorBitShiftW16(...)
// WebRtcSpl_VectorBitShiftW32(...)
//
// Bit shifts all the values in a vector up or downwards. Different calls for
// int16_t and int32_t vectors respectively.
//
// Input:
//      - vector_length : Length of vector
//      - in_vector     : Pointer to the vector that should be bit shifted
//      - right_shifts  : Number of right bit shifts (negative value gives left
//                        shifts)
//
// Output:
//      - out_vector    : Pointer to the result vector (can be the same as
//                        |in_vector|)
//

//
// WebRtcSpl_VectorBitShiftW32ToW16(...)
//
// Bit shifts all the values in a int32_t vector up or downwards and
// stores the result as an int16_t vector. The function will saturate the
// signal if needed, before storing in the output vector.
//
// Input:
//      - vector_length : Length of vector
//      - in_vector     : Pointer to the vector that should be bit shifted
//      - right_shifts  : Number of right bit shifts (negative value gives left
//                        shifts)
//
// Output:
//      - out_vector    : Pointer to the result vector (can be the same as
//                        |in_vector|)
//

//
// WebRtcSpl_ScaleVector(...)
//
// Performs the vector operation:
//  out_vector[k] = (gain*in_vector[k])>>right_shifts
//
// Input:
//      - in_vector     : Input vector
//      - gain          : Scaling gain
//      - vector_length : Elements in the |in_vector|
//      - right_shifts  : Number of right bit shifts applied
//
// Output:
//      - out_vector    : Output vector (can be the same as |in_vector|)
//

//
// WebRtcSpl_ScaleVectorWithSat(...)
//
// Performs the vector operation:
//  out_vector[k] = SATURATE( (gain*in_vector[k])>>right_shifts )
//
// Input:
//      - in_vector     : Input vector
//      - gain          : Scaling gain
//      - vector_length : Elements in the |in_vector|
//      - right_shifts  : Number of right bit shifts applied
//
// Output:
//      - out_vector    : Output vector (can be the same as |in_vector|)
//

//
// WebRtcSpl_ScaleAndAddVectors(...)
//
// Performs the vector operation:
//  out_vector[k] = (gain1*in_vector1[k])>>right_shifts1
//                  + (gain2*in_vector2[k])>>right_shifts2
//
// Input:
//      - in_vector1    : Input vector 1
//      - gain1         : Gain to be used for vector 1
//      - right_shifts1 : Right bit shift to be used for vector 1
//      - in_vector2    : Input vector 2
//      - gain2         : Gain to be used for vector 2
//      - right_shifts2 : Right bit shift to be used for vector 2
//      - vector_length : Elements in the input vectors
//
// Output:
//      - out_vector    : Output vector
//

//
// WebRtcSpl_ReverseOrderMultArrayElements(...)
//
// Performs the vector operation:
//  out_vector[n] = (in_vector[n]*window[-n])>>right_shifts
//
// Input:
//      - in_vector     : Input vector
//      - window        : Window vector (should be reversed). The pointer
//                        should be set to the last value in the vector
//      - right_shifts  : Number of right bit shift to be applied after the
//                        multiplication
//      - vector_length : Number of elements in |in_vector|
//
// Output:
//      - out_vector    : Output vector (can be same as |in_vector|)
//

//
// WebRtcSpl_ElementwiseVectorMult(...)
//
// Performs the vector operation:
//  out_vector[n] = (in_vector[n]*window[n])>>right_shifts
//
// Input:
//      - in_vector     : Input vector
//      - window        : Window vector.
//      - right_shifts  : Number of right bit shift to be applied after the
//                        multiplication
//      - vector_length : Number of elements in |in_vector|
//
// Output:
//      - out_vector    : Output vector (can be same as |in_vector|)
//

//
// WebRtcSpl_AddVectorsAndShift(...)
//
// Performs the vector operation:
//  out_vector[k] = (in_vector1[k] + in_vector2[k])>>right_shifts
//
// Input:
//      - in_vector1    : Input vector 1
//      - in_vector2    : Input vector 2
//      - right_shifts  : Number of right bit shift to be applied after the
//                        multiplication
//      - vector_length : Number of elements in |in_vector1| and |in_vector2|
//
// Output:
//      - out_vector    : Output vector (can be same as |in_vector1|)
//

//
// WebRtcSpl_AddAffineVectorToVector(...)
//
// Adds an affine transformed vector to another vector |out_vector|, i.e,
// performs
//  out_vector[k] += (in_vector[k]*gain+add_constant)>>right_shifts
//
// Input:
//      - in_vector     : Input vector
//      - gain          : Gain value, used to multiply the in vector with
//      - add_constant  : Constant value to add (usually 1<<(right_shifts-1),
//                        but others can be used as well
//      - right_shifts  : Number of right bit shifts (0-16)
//      - vector_length : Number of samples in |in_vector| and |out_vector|
//
// Output:
//      - out_vector    : Vector with the output
//

//
// WebRtcSpl_AffineTransformVector(...)
//
// Affine transforms a vector, i.e, performs
//  out_vector[k] = (in_vector[k]*gain+add_constant)>>right_shifts
//
// Input:
//      - in_vector     : Input vector
//      - gain          : Gain value, used to multiply the in vector with
//      - add_constant  : Constant value to add (usually 1<<(right_shifts-1),
//                        but others can be used as well
//      - right_shifts  : Number of right bit shifts (0-16)
//      - vector_length : Number of samples in |in_vector| and |out_vector|
//
// Output:
//      - out_vector    : Vector with the output
//

//
// WebRtcSpl_IncreaseSeed(...)
//
// Increases the seed (and returns the new value)
//
// Input:
//      - seed      : Seed for random calculation
//
// Output:
//      - seed      : Updated seed value
//
// Return value     : The new seed value
//

//
// WebRtcSpl_RandU(...)
//
// Produces a uniformly distributed value in the int16_t range
//
// Input:
//      - seed      : Seed for random calculation
//
// Output:
//      - seed      : Updated seed value
//
// Return value     : Uniformly distributed value in the range
//                    [Word16_MIN...Word16_MAX]
//

//
// WebRtcSpl_RandN(...)
//
// Produces a normal distributed value in the int16_t range
//
// Input:
//      - seed      : Seed for random calculation
//
// Output:
//      - seed      : Updated seed value
//
// Return value     : N(0,1) value in the Q13 domain
//

//
// WebRtcSpl_RandUArray(...)
//
// Produces a uniformly distributed vector with elements in the int16_t
// range
//
// Input:
//      - vector_length : Samples wanted in the vector
//      - seed          : Seed for random calculation
//
// Output:
//      - vector        : Vector with the uniform values
//      - seed          : Updated seed value
//
// Return value         : Number of samples in vector, i.e., |vector_length|
//

//
// WebRtcSpl_Sqrt(...)
//
// Returns the square root of the input value |value|. The precision of this
// function is integer precision, i.e., sqrt(8) gives 2 as answer.
// If |value| is a negative number then 0 is returned.
//
// Algorithm:
//
// A sixth order Taylor Series expansion is used here to compute the square
// root of a number y^0.5 = (1+x)^0.5
// where
// x = y-1
//   = 1+(x/2)-0.5*((x/2)^2+0.5*((x/2)^3-0.625*((x/2)^4+0.875*((x/2)^5)
// 0.5 <= x < 1
//
// Input:
//      - value     : Value to calculate sqrt of
//
// Return value     : Result of the sqrt calculation
//

//
// WebRtcSpl_SqrtFloor(...)
//
// Returns the square root of the input value |value|. The precision of this
// function is rounding down integer precision, i.e., sqrt(8) gives 2 as answer.
// If |value| is a negative number then 0 is returned.
//
// Algorithm:
//
// An iterative 4 cylce/bit routine
//
// Input:
//      - value     : Value to calculate sqrt of
//
// Return value     : Result of the sqrt calculation
//

//
// WebRtcSpl_DivU32U16(...)
//
// Divides a uint32_t |num| by a uint16_t |den|.
//
// If |den|==0, (uint32_t)0xFFFFFFFF is returned.
//
// Input:
//      - num       : Numerator
//      - den       : Denominator
//
// Return value     : Result of the division (as a uint32_t), i.e., the
//                    integer part of num/den.
//

//
// WebRtcSpl_DivW32W16(...)
//
// Divides a int32_t |num| by a int16_t |den|.
//
// If |den|==0, (int32_t)0x7FFFFFFF is returned.
//
// Input:
//      - num       : Numerator
//      - den       : Denominator
//
// Return value     : Result of the division (as a int32_t), i.e., the
//                    integer part of num/den.
//

//
// WebRtcSpl_DivW32W16ResW16(...)
//
// Divides a int32_t |num| by a int16_t |den|, assuming that the
// result is less than 32768, otherwise an unpredictable result will occur.
//
// If |den|==0, (int16_t)0x7FFF is returned.
//
// Input:
//      - num       : Numerator
//      - den       : Denominator
//
// Return value     : Result of the division (as a int16_t), i.e., the
//                    integer part of num/den.
//

//
// WebRtcSpl_DivResultInQ31(...)
//
// Divides a int32_t |num| by a int16_t |den|, assuming that the
// absolute value of the denominator is larger than the numerator, otherwise
// an unpredictable result will occur.
//
// Input:
//      - num       : Numerator
//      - den       : Denominator
//
// Return value     : Result of the division in Q31.
//

//
// WebRtcSpl_DivW32HiLow(...)
//
// Divides a int32_t |num| by a denominator in hi, low format. The
// absolute value of the denominator has to be larger (or equal to) the
// numerator.
//
// Input:
//      - num       : Numerator
//      - den_hi    : High part of denominator
//      - den_low   : Low part of denominator
//
// Return value     : Divided value in Q31
//

//
// WebRtcSpl_Energy(...)
//
// Calculates the energy of a vector
//
// Input:
//      - vector        : Vector which the energy should be calculated on
//      - vector_length : Number of samples in vector
//
// Output:
//      - scale_factor  : Number of left bit shifts needed to get the physical
//                        energy value, i.e, to get the Q0 value
//
// Return value         : Energy value in Q(-|scale_factor|)
//

//
// WebRtcSpl_FilterAR(...)
//
// Performs a 32-bit AR filtering on a vector in Q12
//
// Input:
//  - ar_coef                   : AR-coefficient vector (values in Q12),
//                                ar_coef[0] must be 4096.
//  - ar_coef_length            : Number of coefficients in |ar_coef|.
//  - in_vector                 : Vector to be filtered.
//  - in_vector_length          : Number of samples in |in_vector|.
//  - filter_state              : Current state (higher part) of the filter.
//  - filter_state_length       : Length (in samples) of |filter_state|.
//  - filter_state_low          : Current state (lower part) of the filter.
//  - filter_state_low_length   : Length (in samples) of |filter_state_low|.
//  - out_vector_low_length     : Maximum length (in samples) of
//                                |out_vector_low|.
//
// Output:
//  - filter_state              : Updated state (upper part) vector.
//  - filter_state_low          : Updated state (lower part) vector.
//  - out_vector                : Vector containing the upper part of the
//                                filtered values.
//  - out_vector_low            : Vector containing the lower part of the
//                                filtered values.
//
// Return value                 : Number of samples in the |out_vector|.
//

//
// WebRtcSpl_ComplexIFFT(...)
//
// Complex Inverse FFT
//
// Computes an inverse complex 2^|stages|-point FFT on the input vector, which
// is in bit-reversed order. The original content of the vector is destroyed in
// the process, since the input is overwritten by the output, normal-ordered,
// FFT vector. With X as the input complex vector, y as the output complex
// vector and with M = 2^|stages|, the following is computed:
//
//        M-1
// y(k) = sum[X(i)*[cos(2*pi*i*k/M) + j*sin(2*pi*i*k/M)]]
//        i=0
//
// The implementations are optimized for speed, not for code size. It uses the
// decimation-in-time algorithm with radix-2 butterfly technique.
//
// Input:
//      - vector    : In pointer to complex vector containing 2^|stages|
//                    real elements interleaved with 2^|stages| imaginary
//                    elements.
//                    [ReImReImReIm....]
//                    The elements are in Q(-scale) domain, see more on Return
//                    Value below.
//
//      - stages    : Number of FFT stages. Must be at least 3 and at most 10,
//                    since the table WebRtcSpl_kSinTable1024[] is 1024
//                    elements long.
//
//      - mode      : This parameter gives the user to choose how the FFT
//                    should work.
//                    mode==0: Low-complexity and Low-accuracy mode
//                    mode==1: High-complexity and High-accuracy mode
//
// Output:
//      - vector    : Out pointer to the FFT vector (the same as input).
//
// Return Value     : The scale value that tells the number of left bit shifts
//                    that the elements in the |vector| should be shifted with
//                    in order to get Q0 values, i.e. the physically correct
//                    values. The scale parameter is always 0 or positive,
//                    except if N>1024 (|stages|>10), which returns a scale
//                    value of -1, indicating error.
//

//
// WebRtcSpl_ComplexFFT(...)
//
// Complex FFT
//
// Computes a complex 2^|stages|-point FFT on the input vector, which is in
// bit-reversed order. The original content of the vector is destroyed in
// the process, since the input is overwritten by the output, normal-ordered,
// FFT vector. With x as the input complex vector, Y as the output complex
// vector and with M = 2^|stages|, the following is computed:
//
//              M-1
// Y(k) = 1/M * sum[x(i)*[cos(2*pi*i*k/M) + j*sin(2*pi*i*k/M)]]
//              i=0
//
// The implementations are optimized for speed, not for code size. It uses the
// decimation-in-time algorithm with radix-2 butterfly technique.
//
// This routine prevents overflow by scaling by 2 before each FFT stage. This is
// a fixed scaling, for proper normalization - there will be log2(n) passes, so
// this results in an overall factor of 1/n, distributed to maximize arithmetic
// accuracy.
//
// Input:
//      - vector    : In pointer to complex vector containing 2^|stages| real
//                    elements interleaved with 2^|stages| imaginary elements.
//                    [ReImReImReIm....]
//                    The output is in the Q0 domain.
//
//      - stages    : Number of FFT stages. Must be at least 3 and at most 10,
//                    since the table WebRtcSpl_kSinTable1024[] is 1024
//                    elements long.
//
//      - mode      : This parameter gives the user to choose how the FFT
//                    should work.
//                    mode==0: Low-complexity and Low-accuracy mode
//                    mode==1: High-complexity and High-accuracy mode
//
// Output:
//      - vector    : The output FFT vector is in the Q0 domain.
//
// Return value     : The scale parameter is always 0, except if N>1024,
//                    which returns a scale value of -1, indicating error.
//

//
// WebRtcSpl_AnalysisQMF(...)
//
// Splits a 0-2*F Hz signal into two sub bands: 0-F Hz and F-2*F Hz. The
// current version has F = 8000, therefore, a super-wideband audio signal is
// split to lower-band 0-8 kHz and upper-band 8-16 kHz.
//
// Input:
//      - in_data       : Wide band speech signal, 320 samples (10 ms)
//
// Input & Output:
//      - filter_state1 : Filter state for first All-pass filter
//      - filter_state2 : Filter state for second All-pass filter
//
// Output:
//      - low_band      : Lower-band signal 0-8 kHz band, 160 samples (10 ms)
//      - high_band     : Upper-band signal 8-16 kHz band (flipped in frequency
//                        domain), 160 samples (10 ms)
//

//
// WebRtcSpl_SynthesisQMF(...)
//
// Combines the two sub bands (0-F and F-2*F Hz) into a signal of 0-2*F
// Hz, (current version has F = 8000 Hz). So the filter combines lower-band
// (0-8 kHz) and upper-band (8-16 kHz) channels to obtain super-wideband 0-16
// kHz audio.
//
// Input:
//      - low_band      : The signal with the 0-8 kHz band, 160 samples (10 ms)
//      - high_band     : The signal with the 8-16 kHz band, 160 samples (10 ms)
//
// Input & Output:
//      - filter_state1 : Filter state for first All-pass filter
//      - filter_state2 : Filter state for second All-pass filter
//
// Output:
//      - out_data      : Super-wideband speech signal, 0-16 kHz
//

// int16_t WebRtcSpl_SatW32ToW16(...)
//
// This function saturates a 32-bit word into a 16-bit word.
//
// Input:
//      - value32   : The value of a 32-bit word.
//
// Output:
//      - out16     : the saturated 16-bit word.
//

// int32_t WebRtc_MulAccumW16(...)
//
// This function multiply a 16-bit word by a 16-bit word, and accumulate this
// value to a 32-bit integer.
//
// Input:
//      - a    : The value of the first 16-bit word.
//      - b    : The value of the second 16-bit word.
//      - c    : The value of an 32-bit integer.
//
// Return Value: The value of a * b + c.
//<|MERGE_RESOLUTION|>--- conflicted
+++ resolved
@@ -105,15 +105,8 @@
 
 // Initialize SPL. Currently it contains only function pointer initialization.
 // If the underlying platform is known to be ARM-Neon (WEBRTC_HAS_NEON defined),
-<<<<<<< HEAD
-// the pointers will be assigned to code optimized for Neon; otherwise
-// if run-time Neon detection (WEBRTC_DETECT_NEON) is enabled, the pointers
-// will be assigned to either Neon code or generic C code; otherwise, generic C
-// code will be assigned.
-=======
 // the pointers will be assigned to code optimized for Neon; otherwise, generic
 // C code will be assigned.
->>>>>>> a17af05f
 // Note that this function MUST be called in any application that uses SPL
 // functions.
 void WebRtcSpl_Init();
@@ -157,11 +150,7 @@
 typedef int16_t (*MaxAbsValueW16)(const int16_t* vector, size_t length);
 extern MaxAbsValueW16 WebRtcSpl_MaxAbsValueW16;
 int16_t WebRtcSpl_MaxAbsValueW16C(const int16_t* vector, size_t length);
-<<<<<<< HEAD
-#if (defined WEBRTC_DETECT_NEON) || (defined WEBRTC_HAS_NEON)
-=======
 #if defined(WEBRTC_HAS_NEON)
->>>>>>> a17af05f
 int16_t WebRtcSpl_MaxAbsValueW16Neon(const int16_t* vector, size_t length);
 #endif
 #if defined(MIPS32_LE)
@@ -178,11 +167,7 @@
 typedef int32_t (*MaxAbsValueW32)(const int32_t* vector, size_t length);
 extern MaxAbsValueW32 WebRtcSpl_MaxAbsValueW32;
 int32_t WebRtcSpl_MaxAbsValueW32C(const int32_t* vector, size_t length);
-<<<<<<< HEAD
-#if (defined WEBRTC_DETECT_NEON) || (defined WEBRTC_HAS_NEON)
-=======
 #if defined(WEBRTC_HAS_NEON)
->>>>>>> a17af05f
 int32_t WebRtcSpl_MaxAbsValueW32Neon(const int32_t* vector, size_t length);
 #endif
 #if defined(MIPS_DSP_R1_LE)
@@ -199,11 +184,7 @@
 typedef int16_t (*MaxValueW16)(const int16_t* vector, size_t length);
 extern MaxValueW16 WebRtcSpl_MaxValueW16;
 int16_t WebRtcSpl_MaxValueW16C(const int16_t* vector, size_t length);
-<<<<<<< HEAD
-#if (defined WEBRTC_DETECT_NEON) || (defined WEBRTC_HAS_NEON)
-=======
 #if defined(WEBRTC_HAS_NEON)
->>>>>>> a17af05f
 int16_t WebRtcSpl_MaxValueW16Neon(const int16_t* vector, size_t length);
 #endif
 #if defined(MIPS32_LE)
@@ -220,11 +201,7 @@
 typedef int32_t (*MaxValueW32)(const int32_t* vector, size_t length);
 extern MaxValueW32 WebRtcSpl_MaxValueW32;
 int32_t WebRtcSpl_MaxValueW32C(const int32_t* vector, size_t length);
-<<<<<<< HEAD
-#if (defined WEBRTC_DETECT_NEON) || (defined WEBRTC_HAS_NEON)
-=======
 #if defined(WEBRTC_HAS_NEON)
->>>>>>> a17af05f
 int32_t WebRtcSpl_MaxValueW32Neon(const int32_t* vector, size_t length);
 #endif
 #if defined(MIPS32_LE)
@@ -241,11 +218,7 @@
 typedef int16_t (*MinValueW16)(const int16_t* vector, size_t length);
 extern MinValueW16 WebRtcSpl_MinValueW16;
 int16_t WebRtcSpl_MinValueW16C(const int16_t* vector, size_t length);
-<<<<<<< HEAD
-#if (defined WEBRTC_DETECT_NEON) || (defined WEBRTC_HAS_NEON)
-=======
 #if defined(WEBRTC_HAS_NEON)
->>>>>>> a17af05f
 int16_t WebRtcSpl_MinValueW16Neon(const int16_t* vector, size_t length);
 #endif
 #if defined(MIPS32_LE)
@@ -262,11 +235,7 @@
 typedef int32_t (*MinValueW32)(const int32_t* vector, size_t length);
 extern MinValueW32 WebRtcSpl_MinValueW32;
 int32_t WebRtcSpl_MinValueW32C(const int32_t* vector, size_t length);
-<<<<<<< HEAD
-#if (defined WEBRTC_DETECT_NEON) || (defined WEBRTC_HAS_NEON)
-=======
 #if defined(WEBRTC_HAS_NEON)
->>>>>>> a17af05f
 int32_t WebRtcSpl_MinValueW32Neon(const int32_t* vector, size_t length);
 #endif
 #if defined(MIPS32_LE)
@@ -559,11 +528,7 @@
                                  size_t dim_cross_correlation,
                                  int right_shifts,
                                  int step_seq2);
-<<<<<<< HEAD
-#if (defined WEBRTC_DETECT_NEON) || (defined WEBRTC_HAS_NEON)
-=======
 #if defined(WEBRTC_HAS_NEON)
->>>>>>> a17af05f
 void WebRtcSpl_CrossCorrelationNeon(int32_t* cross_correlation,
                                     const int16_t* seq1,
                                     const int16_t* seq2,
@@ -730,11 +695,7 @@
                               size_t coefficients_length,
                               int factor,
                               size_t delay);
-<<<<<<< HEAD
-#if (defined WEBRTC_DETECT_NEON) || (defined WEBRTC_HAS_NEON)
-=======
 #if defined(WEBRTC_HAS_NEON)
->>>>>>> a17af05f
 int WebRtcSpl_DownsampleFastNeon(const int16_t* data_in,
                                  size_t data_in_length,
                                  int16_t* data_out,
