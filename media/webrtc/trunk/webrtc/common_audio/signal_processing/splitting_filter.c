--- conflicted
+++ resolved
@@ -135,13 +135,8 @@
     int32_t filter1[kMaxBandFrameLength];
     int32_t filter2[kMaxBandFrameLength];
     const size_t band_length = in_data_length / 2;
-<<<<<<< HEAD
-    assert(in_data_length % 2 == 0);
-    assert(band_length <= kMaxBandFrameLength);
-=======
     RTC_DCHECK_EQ(0, in_data_length % 2);
     RTC_DCHECK_LE(band_length, kMaxBandFrameLength);
->>>>>>> a17af05f
 
     // Split even and odd samples. Also shift them to Q10.
     for (i = 0, k = 0; i < band_length; i++, k += 2)
