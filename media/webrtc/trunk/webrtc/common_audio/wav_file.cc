--- conflicted
+++ resolved
@@ -120,18 +120,6 @@
       num_samples_(0),
       file_handle_(fopen(filename.c_str(), "wb")) {
   if (file_handle_) {
-<<<<<<< HEAD
-    RTC_CHECK(file_handle_ && "Could not open wav file for writing.");
-    RTC_CHECK(CheckWavParameters(num_channels_,
-                             sample_rate_,
-                             kWavFormat,
-                             kBytesPerSample,
-                             num_samples_));
-    // Write a blank placeholder header, since we need to know the total number
-    // of samples before we can fill in the real data.
-    static const uint8_t blank_header[kWavHeaderSize] = {0};
-    RTC_CHECK_EQ(1u, fwrite(blank_header, kWavHeaderSize, 1, file_handle_));
-=======
     RTC_CHECK(CheckWavParameters(num_channels_, sample_rate_, kWavFormat,
                                  kBytesPerSample, num_samples_));
 
@@ -139,7 +127,6 @@
     // of samples before we can fill in the real data.
     static const uint8_t blank_header[kWavHeaderSize] = {0};
     RTC_CHECK_EQ(1, fwrite(blank_header, kWavHeaderSize, 1, file_handle_));
->>>>>>> a17af05f
   }
 }
 
@@ -198,11 +185,7 @@
   uint8_t header[kWavHeaderSize];
   WriteWavHeader(header, num_channels_, sample_rate_, kWavFormat,
                  kBytesPerSample, num_samples_);
-<<<<<<< HEAD
-  RTC_CHECK_EQ(1u, fwrite(header, kWavHeaderSize, 1, file_handle_));
-=======
   RTC_CHECK_EQ(1, fwrite(header, kWavHeaderSize, 1, file_handle_));
->>>>>>> a17af05f
   RTC_CHECK_EQ(0, fclose(file_handle_));
   file_handle_ = NULL;
 }
