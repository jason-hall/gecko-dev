--- conflicted
+++ resolved
@@ -67,11 +67,7 @@
     int16_t* const* int_channels = ibuf_.channels();
     ibuf_.set_num_channels(fbuf_.num_channels());
     const float* const* float_channels = fbuf_.channels();
-<<<<<<< HEAD
-    for (size_t i = 0; i < ibuf_.num_channels(); ++i) {
-=======
     for (size_t i = 0; i < fbuf_.num_channels(); ++i) {
->>>>>>> a17af05f
       FloatS16ToS16(float_channels[i],
                     ibuf_.num_frames(),
                     int_channels[i]);
