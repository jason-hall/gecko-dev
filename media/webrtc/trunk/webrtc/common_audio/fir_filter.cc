/*
 *  Copyright (c) 2014 The WebRTC project authors. All Rights Reserved.
 *
 *  Use of this source code is governed by a BSD-style license
 *  that can be found in the LICENSE file in the root of the source
 *  tree. An additional intellectual property rights grant can be found
 *  in the file PATENTS.  All contributing project authors may
 *  be found in the AUTHORS file in the root of the source tree.
 */

#include "webrtc/common_audio/fir_filter.h"

#include <string.h>

#include <memory>

#include "webrtc/base/checks.h"
#include "webrtc/common_audio/fir_filter_neon.h"
#include "webrtc/common_audio/fir_filter_sse.h"
#include "webrtc/system_wrappers/include/cpu_features_wrapper.h"

namespace webrtc {

class FIRFilterC : public FIRFilter {
 public:
  FIRFilterC(const float* coefficients,
             size_t coefficients_length);

  void Filter(const float* in, size_t length, float* out) override;

 private:
  size_t coefficients_length_;
  size_t state_length_;
  std::unique_ptr<float[]> coefficients_;
  std::unique_ptr<float[]> state_;
};

FIRFilter* FIRFilter::Create(const float* coefficients,
                             size_t coefficients_length,
                             size_t max_input_length) {
  if (!coefficients || coefficients_length <= 0 || max_input_length <= 0) {
    RTC_NOTREACHED();
    return NULL;
  }

  FIRFilter* filter = NULL;
// If we know the minimum architecture at compile time, avoid CPU detection.
#if defined(WEBRTC_ARCH_X86_FAMILY)
#if defined(__SSE2__)
  filter =
      new FIRFilterSSE2(coefficients, coefficients_length, max_input_length);
#else
  // x86 CPU detection required.
  if (WebRtc_GetCPUInfo(kSSE2)) {
    filter =
        new FIRFilterSSE2(coefficients, coefficients_length, max_input_length);
  } else {
    filter = new FIRFilterC(coefficients, coefficients_length);
  }
#endif
#elif defined(WEBRTC_HAS_NEON)
  filter =
      new FIRFilterNEON(coefficients, coefficients_length, max_input_length);
<<<<<<< HEAD
#elif defined(WEBRTC_DETECT_NEON)
  if (WebRtc_GetCPUFeaturesARM() & kCPUFeatureNEON) {
    filter =
        new FIRFilterNEON(coefficients, coefficients_length, max_input_length);
  } else {
    filter = new FIRFilterC(coefficients, coefficients_length);
  }
=======
>>>>>>> a17af05f
#else
  filter = new FIRFilterC(coefficients, coefficients_length);
#endif

  return filter;
}

FIRFilterC::FIRFilterC(const float* coefficients, size_t coefficients_length)
    : coefficients_length_(coefficients_length),
      state_length_(coefficients_length - 1),
      coefficients_(new float[coefficients_length_]),
      state_(new float[state_length_]) {
  for (size_t i = 0; i < coefficients_length_; ++i) {
    coefficients_[i] = coefficients[coefficients_length_ - i - 1];
  }
  memset(state_.get(), 0, state_length_ * sizeof(state_[0]));
}

void FIRFilterC::Filter(const float* in, size_t length, float* out) {
  RTC_DCHECK_GT(length, 0);

  // Convolves the input signal |in| with the filter kernel |coefficients_|
  // taking into account the previous state.
  for (size_t i = 0; i < length; ++i) {
    out[i] = 0.f;
    size_t j;
    for (j = 0; state_length_ > i && j < state_length_ - i; ++j) {
      out[i] += state_[i + j] * coefficients_[j];
    }
    for (; j < coefficients_length_; ++j) {
      out[i] += in[j + i - state_length_] * coefficients_[j];
    }
  }

  // Update current state.
  if (length >= state_length_) {
    memcpy(
        state_.get(), &in[length - state_length_], state_length_ * sizeof(*in));
  } else {
    memmove(state_.get(),
            &state_[length],
            (state_length_ - length) * sizeof(state_[0]));
    memcpy(&state_[state_length_ - length], in, length * sizeof(*in));
  }
}

}  // namespace webrtc<|MERGE_RESOLUTION|>--- conflicted
+++ resolved
@@ -61,16 +61,6 @@
 #elif defined(WEBRTC_HAS_NEON)
   filter =
       new FIRFilterNEON(coefficients, coefficients_length, max_input_length);
-<<<<<<< HEAD
-#elif defined(WEBRTC_DETECT_NEON)
-  if (WebRtc_GetCPUFeaturesARM() & kCPUFeatureNEON) {
-    filter =
-        new FIRFilterNEON(coefficients, coefficients_length, max_input_length);
-  } else {
-    filter = new FIRFilterC(coefficients, coefficients_length);
-  }
-=======
->>>>>>> a17af05f
 #else
   filter = new FIRFilterC(coefficients, coefficients_length);
 #endif
