--- conflicted
+++ resolved
@@ -142,16 +142,7 @@
     "signal_processing/splitting_filter.c",
     "signal_processing/sqrt_of_one_minus_x_squared.c",
     "signal_processing/vector_scaling_operations.c",
-<<<<<<< HEAD
-    "sparse_fir_filter.cc",
-    "sparse_fir_filter.h",
-    "swap_queue.h",
-    "vad/include/vad.h",
     "vad/include/webrtc_vad.h",
-    "vad/vad.cc",
-=======
-    "vad/include/webrtc_vad.h",
->>>>>>> a17af05f
     "vad/vad_core.c",
     "vad/vad_core.h",
     "vad/vad_filterbank.c",
@@ -161,35 +152,8 @@
     "vad/vad_sp.c",
     "vad/vad_sp.h",
     "vad/webrtc_vad.c",
-<<<<<<< HEAD
-    "wav_file.cc",
-    "wav_file.h",
-    "wav_header.cc",
-    "wav_header.h",
-    "window_generator.cc",
-    "window_generator.h",
-  ]
-
-  deps = [
-    "../system_wrappers",
-  ]
-
-  defines = []
-  if (rtc_use_openmax_dl) {
-    sources += [
-      "real_fourier_openmax.cc",
-      "real_fourier_openmax.h",
-    ]
-    defines += [ "RTC_USE_OPENMAX_DL" ]
-    if (rtc_build_openmax_dl) {
-      deps += [ "//third_party/openmax_dl/dl" ]
-    }
-  }
-
-=======
-  ]
-
->>>>>>> a17af05f
+  ]
+
   if (current_cpu == "arm") {
     sources += [
       "signal_processing/complex_bit_reverse_arm.S",
@@ -203,13 +167,6 @@
     }
   }
 
-<<<<<<< HEAD
-  if (rtc_build_with_neon) {
-    deps += [ ":common_audio_neon" ]
-  }
-
-=======
->>>>>>> a17af05f
   if (current_cpu == "mipsel") {
     sources += [
       "signal_processing/complex_bit_reverse_mips.c",
@@ -254,11 +211,6 @@
     if (is_posix) {
       cflags = [ "-msse2" ]
     }
-<<<<<<< HEAD
-
-    configs += [ "..:common_inherited_config" ]
-=======
->>>>>>> a17af05f
 
     if (!build_with_chromium && is_clang) {
       # Suppress warnings from the Chromium Clang plugin (bugs.webrtc.org/163).
@@ -268,11 +220,7 @@
 }
 
 if (rtc_build_with_neon) {
-<<<<<<< HEAD
-  source_set("common_audio_neon") {
-=======
   rtc_static_library("common_audio_neon") {
->>>>>>> a17af05f
     sources = [
       "fir_filter_neon.cc",
       "resampler/sinc_resampler_neon.cc",
@@ -317,11 +265,7 @@
       # Enable compilation for the NEON instruction set. This is needed
       # since //build/config/arm.gni only enables NEON for iOS, not Android.
       # This provides the same functionality as webrtc/build/arm_neon.gypi.
-<<<<<<< HEAD
-      configs -= [ "//build/config/compiler:compiler_arm_fpu" ]
-=======
       suppressed_configs += [ "//build/config/compiler:compiler_arm_fpu" ]
->>>>>>> a17af05f
       cflags = [ "-mfpu=neon" ]
     }
 
@@ -334,10 +278,6 @@
       ]
     }
 
-<<<<<<< HEAD
-    configs += [ "..:common_config" ]
-    public_configs = [ "..:common_inherited_config" ]
-=======
     if (!build_with_chromium && is_clang) {
       # Suppress warnings from the Chromium Clang plugin (bugs.webrtc.org/163).
       suppressed_configs += [ "//build/config/clang:find_bad_constructs" ]
@@ -405,6 +345,5 @@
 
       shard_timeout = 900
     }
->>>>>>> a17af05f
   }
 }