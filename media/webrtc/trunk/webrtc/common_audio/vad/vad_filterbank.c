--- conflicted
+++ resolved
@@ -260,13 +260,8 @@
   int16_t* hp_out_ptr = hp_120;  // [2000 - 4000] Hz.
   int16_t* lp_out_ptr = lp_120;  // [0 - 2000] Hz.
 
-<<<<<<< HEAD
-  assert(data_length <= 240);
-  assert(4 < kNumChannels - 1);  // Checking maximum |frequency_band|.
-=======
   RTC_DCHECK_LE(data_length, 240);
   RTC_DCHECK_LT(4, kNumChannels - 1);  // Checking maximum |frequency_band|.
->>>>>>> a17af05f
 
   // Split at 2000 Hz and downsample.
   SplitFilter(in_ptr, data_length, &self->upper_state[frequency_band],
