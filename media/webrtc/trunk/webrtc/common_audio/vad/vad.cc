--- conflicted
+++ resolved
@@ -24,15 +24,9 @@
       : handle_(nullptr), aggressiveness_(aggressiveness) {
     Reset();
   }
-<<<<<<< HEAD
 
   ~VadImpl() override { WebRtcVad_Free(handle_); }
 
-=======
-
-  ~VadImpl() override { WebRtcVad_Free(handle_); }
-
->>>>>>> a17af05f
   Activity VoiceActivity(const int16_t* audio,
                          size_t num_samples,
                          int sample_rate_hz) override {
@@ -43,11 +37,7 @@
       case 1:
         return kActive;
       default:
-<<<<<<< HEAD
-        RTC_DCHECK(false) << "WebRtcVad_Process returned an error.";
-=======
         RTC_NOTREACHED() << "WebRtcVad_Process returned an error.";
->>>>>>> a17af05f
         return kError;
     }
   }
@@ -68,13 +58,8 @@
 
 }  // namespace
 
-<<<<<<< HEAD
-rtc::scoped_ptr<Vad> CreateVad(Vad::Aggressiveness aggressiveness) {
-  return rtc::scoped_ptr<Vad>(new VadImpl(aggressiveness));
-=======
 std::unique_ptr<Vad> CreateVad(Vad::Aggressiveness aggressiveness) {
   return std::unique_ptr<Vad>(new VadImpl(aggressiveness));
->>>>>>> a17af05f
 }
 
 }  // namespace webrtc