--- conflicted
+++ resolved
@@ -35,13 +35,8 @@
   const size_t complex_length_;
   // These are work arrays for Ooura. The names are based on the comments in
   // fft4g.c.
-<<<<<<< HEAD
-  const rtc::scoped_ptr<size_t[]> work_ip_;
-  const rtc::scoped_ptr<float[]> work_w_;
-=======
   const std::unique_ptr<size_t[]> work_ip_;
   const std::unique_ptr<float[]> work_w_;
->>>>>>> a17af05f
 };
 
 }  // namespace webrtc
