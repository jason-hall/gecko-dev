--- conflicted
+++ resolved
@@ -83,15 +83,6 @@
       cplx_post_(num_out_channels,
                  cplx_length_,
                  RealFourier::kFftBufferAlignment) {
-<<<<<<< HEAD
-  RTC_CHECK(num_in_channels_ > 0 && num_out_channels_ > 0);
-  RTC_CHECK_GT(block_length_, 0u);
-  RTC_CHECK_GT(chunk_length_, 0u);
-  RTC_CHECK(block_processor_);
-
-  // block_length_ power of 2?
-  RTC_CHECK_EQ(0u, block_length_ & (block_length_ - 1));
-=======
   RTC_CHECK(num_in_channels_ > 0);
   RTC_CHECK_GT(block_length_, 0);
   RTC_CHECK_GT(chunk_length_, 0);
@@ -99,7 +90,6 @@
 
   // block_length_ power of 2?
   RTC_CHECK_EQ(0, block_length_ & (block_length_ - 1));
->>>>>>> a17af05f
 }
 
 LappedTransform::~LappedTransform() = default;
