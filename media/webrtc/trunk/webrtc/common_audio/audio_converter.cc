--- conflicted
+++ resolved
@@ -11,22 +11,14 @@
 #include "webrtc/common_audio/audio_converter.h"
 
 #include <cstring>
-<<<<<<< HEAD
-#include <utility>
-=======
 #include <memory>
 #include <utility>
 #include <vector>
->>>>>>> a17af05f
 
 #include "webrtc/base/checks.h"
 #include "webrtc/base/safe_conversions.h"
 #include "webrtc/common_audio/channel_buffer.h"
 #include "webrtc/common_audio/resampler/push_sinc_resampler.h"
-<<<<<<< HEAD
-#include "webrtc/system_wrappers/include/scoped_vector.h"
-=======
->>>>>>> a17af05f
 
 using rtc::checked_cast;
 
@@ -95,12 +87,8 @@
       : AudioConverter(src_channels, src_frames, dst_channels, dst_frames) {
     resamplers_.reserve(src_channels);
     for (size_t i = 0; i < src_channels; ++i)
-<<<<<<< HEAD
-      resamplers_.push_back(new PushSincResampler(src_frames, dst_frames));
-=======
       resamplers_.push_back(std::unique_ptr<PushSincResampler>(
           new PushSincResampler(src_frames, dst_frames)));
->>>>>>> a17af05f
   }
   ~ResampleConverter() override {};
 
@@ -119,15 +107,9 @@
 // converters must be provided.
 class CompositionConverter : public AudioConverter {
  public:
-<<<<<<< HEAD
-  CompositionConverter(ScopedVector<AudioConverter> converters)
-      : converters_(std::move(converters)) {
-    RTC_CHECK_GE(converters_.size(), 2u);
-=======
   CompositionConverter(std::vector<std::unique_ptr<AudioConverter>> converters)
       : converters_(std::move(converters)) {
     RTC_CHECK_GE(converters_.size(), 2);
->>>>>>> a17af05f
     // We need an intermediate buffer after every converter.
     for (auto it = converters_.begin(); it != converters_.end() - 1; ++it)
       buffers_.push_back(
@@ -157,20 +139,6 @@
   std::vector<std::unique_ptr<ChannelBuffer<float>>> buffers_;
 };
 
-<<<<<<< HEAD
-rtc::scoped_ptr<AudioConverter> AudioConverter::Create(size_t src_channels,
-                                                       size_t src_frames,
-                                                       size_t dst_channels,
-                                                       size_t dst_frames) {
-  rtc::scoped_ptr<AudioConverter> sp;
-  if (src_channels > dst_channels) {
-    if (src_frames != dst_frames) {
-      ScopedVector<AudioConverter> converters;
-      converters.push_back(new DownmixConverter(src_channels, src_frames,
-                                                dst_channels, src_frames));
-      converters.push_back(new ResampleConverter(dst_channels, src_frames,
-                                                 dst_channels, dst_frames));
-=======
 std::unique_ptr<AudioConverter> AudioConverter::Create(size_t src_channels,
                                                        size_t src_frames,
                                                        size_t dst_channels,
@@ -184,7 +152,6 @@
       converters.push_back(
           std::unique_ptr<AudioConverter>(new ResampleConverter(
               dst_channels, src_frames, dst_channels, dst_frames)));
->>>>>>> a17af05f
       sp.reset(new CompositionConverter(std::move(converters)));
     } else {
       sp.reset(new DownmixConverter(src_channels, src_frames, dst_channels,
@@ -192,20 +159,12 @@
     }
   } else if (src_channels < dst_channels) {
     if (src_frames != dst_frames) {
-<<<<<<< HEAD
-      ScopedVector<AudioConverter> converters;
-      converters.push_back(new ResampleConverter(src_channels, src_frames,
-                                                 src_channels, dst_frames));
-      converters.push_back(new UpmixConverter(src_channels, dst_frames,
-                                              dst_channels, dst_frames));
-=======
       std::vector<std::unique_ptr<AudioConverter>> converters;
       converters.push_back(
           std::unique_ptr<AudioConverter>(new ResampleConverter(
               src_channels, src_frames, src_channels, dst_frames)));
       converters.push_back(std::unique_ptr<AudioConverter>(new UpmixConverter(
           src_channels, dst_frames, dst_channels, dst_frames)));
->>>>>>> a17af05f
       sp.reset(new CompositionConverter(std::move(converters)));
     } else {
       sp.reset(new UpmixConverter(src_channels, src_frames, dst_channels,
