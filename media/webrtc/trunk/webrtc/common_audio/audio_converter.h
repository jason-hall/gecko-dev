/*
 *  Copyright (c) 2014 The WebRTC project authors. All Rights Reserved.
 *
 *  Use of this source code is governed by a BSD-style license
 *  that can be found in the LICENSE file in the root of the source
 *  tree. An additional intellectual property rights grant can be found
 *  in the file PATENTS.  All contributing project authors may
 *  be found in the AUTHORS file in the root of the source tree.
 */

#ifndef WEBRTC_COMMON_AUDIO_AUDIO_CONVERTER_H_
#define WEBRTC_COMMON_AUDIO_AUDIO_CONVERTER_H_

#include <memory>

#include "webrtc/base/constructormagic.h"

namespace webrtc {

// Format conversion (remixing and resampling) for audio. Only simple remixing
// conversions are supported: downmix to mono (i.e. |dst_channels| == 1) or
// upmix from mono (i.e. |src_channels == 1|).
//
// The source and destination chunks have the same duration in time; specifying
// the number of frames is equivalent to specifying the sample rates.
class AudioConverter {
 public:
  // Returns a new AudioConverter, which will use the supplied format for its
  // lifetime. Caller is responsible for the memory.
<<<<<<< HEAD
  static rtc::scoped_ptr<AudioConverter> Create(size_t src_channels,
=======
  static std::unique_ptr<AudioConverter> Create(size_t src_channels,
>>>>>>> a17af05f
                                                size_t src_frames,
                                                size_t dst_channels,
                                                size_t dst_frames);
  virtual ~AudioConverter() {};

  // Convert |src|, containing |src_size| samples, to |dst|, having a sample
  // capacity of |dst_capacity|. Both point to a series of buffers containing
  // the samples for each channel. The sizes must correspond to the format
  // passed to Create().
  virtual void Convert(const float* const* src, size_t src_size,
                       float* const* dst, size_t dst_capacity) = 0;

  size_t src_channels() const { return src_channels_; }
  size_t src_frames() const { return src_frames_; }
  size_t dst_channels() const { return dst_channels_; }
  size_t dst_frames() const { return dst_frames_; }

 protected:
  AudioConverter();
  AudioConverter(size_t src_channels, size_t src_frames, size_t dst_channels,
                 size_t dst_frames);

  // Helper to RTC_CHECK that inputs are correctly sized.
  void CheckSizes(size_t src_size, size_t dst_capacity) const;

 private:
  const size_t src_channels_;
  const size_t src_frames_;
  const size_t dst_channels_;
  const size_t dst_frames_;

  RTC_DISALLOW_COPY_AND_ASSIGN(AudioConverter);
};

}  // namespace webrtc

#endif  // WEBRTC_COMMON_AUDIO_AUDIO_CONVERTER_H_<|MERGE_RESOLUTION|>--- conflicted
+++ resolved
@@ -27,11 +27,7 @@
  public:
   // Returns a new AudioConverter, which will use the supplied format for its
   // lifetime. Caller is responsible for the memory.
-<<<<<<< HEAD
-  static rtc::scoped_ptr<AudioConverter> Create(size_t src_channels,
-=======
   static std::unique_ptr<AudioConverter> Create(size_t src_channels,
->>>>>>> a17af05f
                                                 size_t src_frames,
                                                 size_t dst_channels,
                                                 size_t dst_frames);
