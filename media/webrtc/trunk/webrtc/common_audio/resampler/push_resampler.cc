/*
 *  Copyright (c) 2013 The WebRTC project authors. All Rights Reserved.
 *
 *  Use of this source code is governed by a BSD-style license
 *  that can be found in the LICENSE file in the root of the source
 *  tree. An additional intellectual property rights grant can be found
 *  in the file PATENTS.  All contributing project authors may
 *  be found in the AUTHORS file in the root of the source tree.
 */

#include "webrtc/common_audio/resampler/include/push_resampler.h"

#include <string.h>

#include "webrtc/base/checks.h"
#include "webrtc/common_audio/include/audio_util.h"
#include "webrtc/common_audio/resampler/push_sinc_resampler.h"

namespace webrtc {
namespace {
// These checks were factored out into a non-templatized function
// due to problems with clang on Windows in debug builds.
// For some reason having the DCHECKs inline in the template code
// caused the compiler to generate code that threw off the linker.
// TODO(tommi): Re-enable when we've figured out what the problem is.
// http://crbug.com/615050
void CheckValidInitParams(int src_sample_rate_hz, int dst_sample_rate_hz,
                          size_t num_channels) {
// The below checks are temporarily disabled on WEBRTC_WIN due to problems
// with clang debug builds.
#if !defined(WEBRTC_WIN) && defined(__clang__)
  RTC_DCHECK_GT(src_sample_rate_hz, 0);
  RTC_DCHECK_GT(dst_sample_rate_hz, 0);
  RTC_DCHECK_GT(num_channels, 0);
  RTC_DCHECK_LE(num_channels, 2);
#endif
}

void CheckExpectedBufferSizes(size_t src_length,
                              size_t dst_capacity,
                              size_t num_channels,
                              int src_sample_rate,
                              int dst_sample_rate) {
// The below checks are temporarily disabled on WEBRTC_WIN due to problems
// with clang debug builds.
// TODO(tommi): Re-enable when we've figured out what the problem is.
// http://crbug.com/615050
#if !defined(WEBRTC_WIN) && defined(__clang__)
  const size_t src_size_10ms = src_sample_rate * num_channels / 100;
  const size_t dst_size_10ms = dst_sample_rate * num_channels / 100;
  RTC_DCHECK_EQ(src_length, src_size_10ms);
  RTC_DCHECK_GE(dst_capacity, dst_size_10ms);
#endif
}
}

template <typename T>
PushResampler<T>::PushResampler()
    : src_sample_rate_hz_(0),
      dst_sample_rate_hz_(0),
      num_channels_(0) {
}

template <typename T>
PushResampler<T>::~PushResampler() {
}

template <typename T>
int PushResampler<T>::InitializeIfNeeded(int src_sample_rate_hz,
                                         int dst_sample_rate_hz,
                                         size_t num_channels) {
<<<<<<< HEAD
=======
  CheckValidInitParams(src_sample_rate_hz, dst_sample_rate_hz, num_channels);

>>>>>>> a17af05f
  if (src_sample_rate_hz == src_sample_rate_hz_ &&
      dst_sample_rate_hz == dst_sample_rate_hz_ &&
      num_channels == num_channels_) {
    // No-op if settings haven't changed.
    return 0;
  }

  if (src_sample_rate_hz <= 0 || dst_sample_rate_hz <= 0 || num_channels <= 0 ||
      num_channels > 2) {
    return -1;
  }

  src_sample_rate_hz_ = src_sample_rate_hz;
  dst_sample_rate_hz_ = dst_sample_rate_hz;
  num_channels_ = num_channels;

  const size_t src_size_10ms_mono =
      static_cast<size_t>(src_sample_rate_hz / 100);
  const size_t dst_size_10ms_mono =
      static_cast<size_t>(dst_sample_rate_hz / 100);
  sinc_resampler_.reset(new PushSincResampler(src_size_10ms_mono,
                                              dst_size_10ms_mono));
  if (num_channels_ == 2) {
    src_left_.reset(new T[src_size_10ms_mono]);
    src_right_.reset(new T[src_size_10ms_mono]);
    dst_left_.reset(new T[dst_size_10ms_mono]);
    dst_right_.reset(new T[dst_size_10ms_mono]);
    sinc_resampler_right_.reset(new PushSincResampler(src_size_10ms_mono,
                                                      dst_size_10ms_mono));
  }

  return 0;
}

template <typename T>
int PushResampler<T>::Resample(const T* src, size_t src_length, T* dst,
                               size_t dst_capacity) {
<<<<<<< HEAD
  const size_t src_size_10ms = src_sample_rate_hz_ * num_channels_ / 100;
  const size_t dst_size_10ms = dst_sample_rate_hz_ * num_channels_ / 100;
  if (src_length != src_size_10ms || dst_capacity < dst_size_10ms)
    return -1;
=======
  CheckExpectedBufferSizes(src_length, dst_capacity, num_channels_,
                           src_sample_rate_hz_, dst_sample_rate_hz_);
>>>>>>> a17af05f

  if (src_sample_rate_hz_ == dst_sample_rate_hz_) {
    // The old resampler provides this memcpy facility in the case of matching
    // sample rates, so reproduce it here for the sinc resampler.
    memcpy(dst, src, src_length * sizeof(T));
    return static_cast<int>(src_length);
  }
  if (num_channels_ == 2) {
    const size_t src_length_mono = src_length / num_channels_;
    const size_t dst_capacity_mono = dst_capacity / num_channels_;
    T* deinterleaved[] = {src_left_.get(), src_right_.get()};
    Deinterleave(src, src_length_mono, num_channels_, deinterleaved);

    size_t dst_length_mono =
        sinc_resampler_->Resample(src_left_.get(), src_length_mono,
                                  dst_left_.get(), dst_capacity_mono);
    sinc_resampler_right_->Resample(src_right_.get(), src_length_mono,
                                    dst_right_.get(), dst_capacity_mono);

    deinterleaved[0] = dst_left_.get();
    deinterleaved[1] = dst_right_.get();
    Interleave(deinterleaved, dst_length_mono, num_channels_, dst);
    return static_cast<int>(dst_length_mono * num_channels_);
  } else {
    return static_cast<int>(
        sinc_resampler_->Resample(src, src_length, dst, dst_capacity));
  }
}

// Explictly generate required instantiations.
template class PushResampler<int16_t>;
template class PushResampler<float>;

}  // namespace webrtc<|MERGE_RESOLUTION|>--- conflicted
+++ resolved
@@ -69,11 +69,8 @@
 int PushResampler<T>::InitializeIfNeeded(int src_sample_rate_hz,
                                          int dst_sample_rate_hz,
                                          size_t num_channels) {
-<<<<<<< HEAD
-=======
   CheckValidInitParams(src_sample_rate_hz, dst_sample_rate_hz, num_channels);
 
->>>>>>> a17af05f
   if (src_sample_rate_hz == src_sample_rate_hz_ &&
       dst_sample_rate_hz == dst_sample_rate_hz_ &&
       num_channels == num_channels_) {
@@ -111,15 +108,8 @@
 template <typename T>
 int PushResampler<T>::Resample(const T* src, size_t src_length, T* dst,
                                size_t dst_capacity) {
-<<<<<<< HEAD
-  const size_t src_size_10ms = src_sample_rate_hz_ * num_channels_ / 100;
-  const size_t dst_size_10ms = dst_sample_rate_hz_ * num_channels_ / 100;
-  if (src_length != src_size_10ms || dst_capacity < dst_size_10ms)
-    return -1;
-=======
   CheckExpectedBufferSizes(src_length, dst_capacity, num_channels_,
                            src_sample_rate_hz_, dst_sample_rate_hz_);
->>>>>>> a17af05f
 
   if (src_sample_rate_hz_ == dst_sample_rate_hz_) {
     // The old resampler provides this memcpy facility in the case of matching
