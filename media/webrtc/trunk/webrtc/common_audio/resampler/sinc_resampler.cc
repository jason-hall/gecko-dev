--- conflicted
+++ resolved
@@ -87,27 +87,16 @@
 #define _USE_MATH_DEFINES
 #endif
 
-<<<<<<< HEAD
-#include <assert.h>
-=======
->>>>>>> a17af05f
 #include <math.h>
 #include <string.h>
 
 #include <limits>
 
-<<<<<<< HEAD
-=======
 #include "webrtc/base/checks.h"
->>>>>>> a17af05f
 #include "webrtc/common_audio/resampler/sinc_resampler.h"
 #include "webrtc/system_wrappers/include/cpu_features_wrapper.h"
 #include "webrtc/typedefs.h"
 
-<<<<<<< HEAD
-
-=======
->>>>>>> a17af05f
 namespace {
 
 double SincScaleFactor(double io_ratio) {
@@ -129,13 +118,9 @@
 }  // namespace
 
 namespace webrtc {
-<<<<<<< HEAD
-  
-=======
 
 const size_t SincResampler::kKernelSize;
 
->>>>>>> a17af05f
 // If we know the minimum architecture at compile time, avoid CPU detection.
 #if defined(WEBRTC_ARCH_X86_FAMILY)
 #if defined(__SSE2__)
@@ -150,28 +135,15 @@
 void SincResampler::InitializeCPUSpecificFeatures() {
   convolve_proc_ = WebRtc_GetCPUInfo(kSSE2) ? Convolve_SSE : Convolve_C;
 }
-<<<<<<< HEAD
-#endif // defined(__SSE2__)
+#endif
 #elif defined(WEBRTC_HAS_NEON)
 #define CONVOLVE_FUNC Convolve_NEON
 void SincResampler::InitializeCPUSpecificFeatures() {}
-#elif defined(WEBRTC_DETECT_NEON)
-#define CONVOLVE_FUNC convolve_proc_
-void SincResampler::InitializeCPUSpecificFeatures() {
-  convolve_proc_ = WebRtc_GetCPUFeaturesARM() & kCPUFeatureNEON ?
-      Convolve_NEON : Convolve_C;
-}
-=======
-#endif
-#elif defined(WEBRTC_HAS_NEON)
-#define CONVOLVE_FUNC Convolve_NEON
-void SincResampler::InitializeCPUSpecificFeatures() {}
->>>>>>> a17af05f
 #else
 // Unknown architecture.
 #define CONVOLVE_FUNC Convolve_C
 void SincResampler::InitializeCPUSpecificFeatures() {}
-#endif // defined(WEBRTC_ARCH_X86_FAMILY
+#endif
 
 SincResampler::SincResampler(double io_sample_rate_ratio,
                              size_t request_frames,
