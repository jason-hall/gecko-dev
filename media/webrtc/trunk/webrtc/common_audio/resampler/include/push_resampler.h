/*
 *  Copyright (c) 2013 The WebRTC project authors. All Rights Reserved.
 *
 *  Use of this source code is governed by a BSD-style license
 *  that can be found in the LICENSE file in the root of the source
 *  tree. An additional intellectual property rights grant can be found
 *  in the file PATENTS.  All contributing project authors may
 *  be found in the AUTHORS file in the root of the source tree.
 */

#ifndef WEBRTC_COMMON_AUDIO_RESAMPLER_INCLUDE_PUSH_RESAMPLER_H_
#define WEBRTC_COMMON_AUDIO_RESAMPLER_INCLUDE_PUSH_RESAMPLER_H_

#include <memory>

#include "webrtc/typedefs.h"

namespace webrtc {

class PushSincResampler;

// Wraps PushSincResampler to provide stereo support.
// TODO(ajm): add support for an arbitrary number of channels.
template <typename T>
class PushResampler {
 public:
  PushResampler();
  virtual ~PushResampler();

  // Must be called whenever the parameters change. Free to be called at any
  // time as it is a no-op if parameters have not changed since the last call.
  int InitializeIfNeeded(int src_sample_rate_hz, int dst_sample_rate_hz,
                         size_t num_channels);

  // Returns the total number of samples provided in destination (e.g. 32 kHz,
  // 2 channel audio gives 640 samples).
  int Resample(const T* src, size_t src_length, T* dst, size_t dst_capacity);

 private:
  std::unique_ptr<PushSincResampler> sinc_resampler_;
  std::unique_ptr<PushSincResampler> sinc_resampler_right_;
  int src_sample_rate_hz_;
  int dst_sample_rate_hz_;
  size_t num_channels_;
<<<<<<< HEAD
  rtc::scoped_ptr<T[]> src_left_;
  rtc::scoped_ptr<T[]> src_right_;
  rtc::scoped_ptr<T[]> dst_left_;
  rtc::scoped_ptr<T[]> dst_right_;
=======
  std::unique_ptr<T[]> src_left_;
  std::unique_ptr<T[]> src_right_;
  std::unique_ptr<T[]> dst_left_;
  std::unique_ptr<T[]> dst_right_;
>>>>>>> a17af05f
};

}  // namespace webrtc

#endif  // WEBRTC_COMMON_AUDIO_RESAMPLER_INCLUDE_PUSH_RESAMPLER_H_<|MERGE_RESOLUTION|>--- conflicted
+++ resolved
@@ -42,17 +42,10 @@
   int src_sample_rate_hz_;
   int dst_sample_rate_hz_;
   size_t num_channels_;
-<<<<<<< HEAD
-  rtc::scoped_ptr<T[]> src_left_;
-  rtc::scoped_ptr<T[]> src_right_;
-  rtc::scoped_ptr<T[]> dst_left_;
-  rtc::scoped_ptr<T[]> dst_right_;
-=======
   std::unique_ptr<T[]> src_left_;
   std::unique_ptr<T[]> src_right_;
   std::unique_ptr<T[]> dst_left_;
   std::unique_ptr<T[]> dst_right_;
->>>>>>> a17af05f
 };
 
 }  // namespace webrtc
