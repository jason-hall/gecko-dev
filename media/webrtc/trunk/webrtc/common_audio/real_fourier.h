/*
 *  Copyright (c) 2014 The WebRTC project authors. All Rights Reserved.
 *
 *  Use of this source code is governed by a BSD-style license
 *  that can be found in the LICENSE file in the root of the source
 *  tree. An additional intellectual property rights grant can be found
 *  in the file PATENTS.  All contributing project authors may
 *  be found in the AUTHORS file in the root of the source tree.
 */

#ifndef WEBRTC_COMMON_AUDIO_REAL_FOURIER_H_
#define WEBRTC_COMMON_AUDIO_REAL_FOURIER_H_

#include <complex>
#include <memory>

<<<<<<< HEAD
#include "webrtc/base/scoped_ptr.h"
=======
>>>>>>> a17af05f
#include "webrtc/system_wrappers/include/aligned_malloc.h"

// Uniform interface class for the real DFT and its inverse, for power-of-2
// input lengths. Also contains helper functions for buffer allocation, taking
// care of any memory alignment requirements the underlying library might have.

namespace webrtc {

class RealFourier {
 public:
  // Shorthand typenames for the scopers used by the buffer allocation helpers.
  typedef std::unique_ptr<float[], AlignedFreeDeleter> fft_real_scoper;
  typedef std::unique_ptr<std::complex<float>[], AlignedFreeDeleter>
      fft_cplx_scoper;

  // The alignment required for all input and output buffers, in bytes.
  static const size_t kFftBufferAlignment;

  // Construct a wrapper instance for the given input order, which must be
  // between 1 and kMaxFftOrder, inclusively.
  static std::unique_ptr<RealFourier> Create(int fft_order);
  virtual ~RealFourier() {};

  // Helper to compute the smallest FFT order (a power of 2) which will contain
  // the given input length.
  static int FftOrder(size_t length);

  // Helper to compute the input length from the FFT order.
  static size_t FftLength(int order);

  // Helper to compute the exact length, in complex floats, of the transform
  // output (i.e. |2^order / 2 + 1|).
  static size_t ComplexLength(int order);

  // Buffer allocation helpers. The buffers are large enough to hold |count|
  // floats/complexes and suitably aligned for use by the implementation.
  // The returned scopers are set up with proper deleters; the caller owns
  // the allocated memory.
  static fft_real_scoper AllocRealBuffer(int count);
  static fft_cplx_scoper AllocCplxBuffer(int count);

  // Main forward transform interface. The output array need only be big
  // enough for |2^order / 2 + 1| elements - the conjugate pairs are not
  // returned. Input and output must be properly aligned (e.g. through
  // AllocRealBuffer and AllocCplxBuffer) and input length must be
  // |2^order| (same as given at construction time).
  virtual void Forward(const float* src, std::complex<float>* dest) const = 0;

  // Inverse transform. Same input format as output above, conjugate pairs
  // not needed.
  virtual void Inverse(const std::complex<float>* src, float* dest) const = 0;

  virtual int order() const = 0;
};

}  // namespace webrtc

#endif  // WEBRTC_COMMON_AUDIO_REAL_FOURIER_H_
<|MERGE_RESOLUTION|>--- conflicted
+++ resolved
@@ -14,10 +14,6 @@
 #include <complex>
 #include <memory>
 
-<<<<<<< HEAD
-#include "webrtc/base/scoped_ptr.h"
-=======
->>>>>>> a17af05f
 #include "webrtc/system_wrappers/include/aligned_malloc.h"
 
 // Uniform interface class for the real DFT and its inverse, for power-of-2
