# Copyright (c) 2011 The WebRTC project authors. All Rights Reserved.
#
# Use of this source code is governed by a BSD-style license
# that can be found in the LICENSE file in the root of the source
# tree. An additional intellectual property rights grant can be found
# in the file PATENTS.  All contributing project authors may
# be found in the AUTHORS file in the root of the source tree.

{
  'includes': [
    '../build/common.gypi',
  ],
  'targets': [
    {
      'target_name': 'common_audio',
      'type': 'static_library',
      'dependencies': [
        '<(webrtc_root)/system_wrappers/system_wrappers.gyp:system_wrappers',
      ],
      'include_dirs': [
        'resampler/include',
        'signal_processing/include',
      ],
      'direct_dependent_settings': {
        'include_dirs': [
          'resampler/include',
          'signal_processing/include',
          'vad/include',
        ],
      },
      'sources': [
        'audio_converter.cc',
        'audio_converter.h',
        'audio_ring_buffer.cc',
        'audio_ring_buffer.h',
        'audio_util.cc',
        'blocker.cc',
        'blocker.h',
        'channel_buffer.cc',
        'channel_buffer.h',
        'fft4g.c',
        'fft4g.h',
        'fir_filter.cc',
        'fir_filter.h',
        'fir_filter_neon.h',
        'fir_filter_sse.h',
        'include/audio_util.h',
        'lapped_transform.cc',
        'lapped_transform.h',
        'real_fourier.cc',
        'real_fourier.h',
        'real_fourier_ooura.cc',
        'real_fourier_ooura.h',
        'resampler/include/push_resampler.h',
        'resampler/include/resampler.h',
        'resampler/push_resampler.cc',
        'resampler/push_sinc_resampler.cc',
        'resampler/push_sinc_resampler.h',
        'resampler/resampler.cc',
        'resampler/sinc_resampler.cc',
        'resampler/sinc_resampler.h',
        'ring_buffer.c',
        'ring_buffer.h',
        'signal_processing/include/real_fft.h',
        'signal_processing/include/signal_processing_library.h',
        'signal_processing/include/spl_inl.h',
        'signal_processing/auto_corr_to_refl_coef.c',
        'signal_processing/auto_correlation.c',
        'signal_processing/complex_fft.c',
        'signal_processing/complex_fft_tables.h',
        'signal_processing/complex_bit_reverse.c',
        'signal_processing/copy_set_operations.c',
        'signal_processing/cross_correlation.c',
        'signal_processing/division_operations.c',
        'signal_processing/dot_product_with_scale.c',
        'signal_processing/downsample_fast.c',
        'signal_processing/energy.c',
        'signal_processing/filter_ar.c',
        'signal_processing/filter_ar_fast_q12.c',
        'signal_processing/filter_ma_fast_q12.c',
        'signal_processing/get_hanning_window.c',
        'signal_processing/get_scaling_square.c',
        'signal_processing/ilbc_specific_functions.c',
        'signal_processing/levinson_durbin.c',
        'signal_processing/lpc_to_refl_coef.c',
        'signal_processing/min_max_operations.c',
        'signal_processing/randomization_functions.c',
        'signal_processing/refl_coef_to_lpc.c',
        'signal_processing/real_fft.c',
        'signal_processing/resample.c',
        'signal_processing/resample_48khz.c',
        'signal_processing/resample_by_2.c',
        'signal_processing/resample_by_2_internal.c',
        'signal_processing/resample_by_2_internal.h',
        'signal_processing/resample_fractional.c',
        'signal_processing/spl_init.c',
        'signal_processing/spl_inl.c',
        'signal_processing/spl_sqrt.c',
        'signal_processing/spl_sqrt_floor.c',
        'signal_processing/splitting_filter.c',
        'signal_processing/sqrt_of_one_minus_x_squared.c',
        'signal_processing/vector_scaling_operations.c',
<<<<<<< HEAD
        'sparse_fir_filter.cc',
        'sparse_fir_filter.h',
        'swap_queue.h',
=======
        'smoothing_filter.cc',
        'smoothing_filter.h',
        'sparse_fir_filter.cc',
        'sparse_fir_filter.h',
>>>>>>> a17af05f
        'vad/include/vad.h',
        'vad/vad.cc',
        'vad/webrtc_vad.c',
        'vad/vad_core.c',
        'vad/vad_core.h',
        'vad/vad_filterbank.c',
        'vad/vad_filterbank.h',
        'vad/vad_gmm.c',
        'vad/vad_gmm.h',
        'vad/vad_sp.c',
        'vad/vad_sp.h',
        'wav_header.cc',
        'wav_header.h',
        'wav_file.cc',
        'wav_file.h',
        'window_generator.cc',
        'window_generator.h',
      ],
      'conditions': [
        #TODO: not defined
        #['rtc_use_openmax_dl==1', {
        #  'sources': [
        #    'real_fourier_openmax.cc',
        #    'real_fourier_openmax.h',
        #  ],
        #  'defines': ['RTC_USE_OPENMAX_DL',],
        #  'conditions': [
        #    ['build_openmax_dl==1', {
        #      'dependencies': ['<(DEPTH)/third_party/openmax_dl/dl/dl.gyp:openmax_dl',],
        #    }],
        #  ],
        #}],
        ['target_arch=="ia32" or target_arch=="x64"', {
          'dependencies': ['common_audio_sse2',],
        }],
        ['build_with_neon==1', {
          'dependencies': ['common_audio_neon',],
        }],
        ['target_arch=="arm"', {
          'sources': [
            'signal_processing/complex_bit_reverse_arm.S',
            'signal_processing/spl_sqrt_floor_arm.S',
          ],
          'sources!': [
            'signal_processing/complex_bit_reverse.c',
            'signal_processing/spl_sqrt_floor.c',
          ],
          'conditions': [
            ['arm_version>=7', {
              'sources': [
                'signal_processing/filter_ar_fast_q12_armv7.S',
              ],
              'sources!': [
                'signal_processing/filter_ar_fast_q12.c',
              ],
            }],
          ],  # conditions
        }],
        ['target_arch=="mipsel" and mips_arch_variant!="r6"', {
          'sources': [
            'signal_processing/include/spl_inl_mips.h',
            'signal_processing/complex_bit_reverse_mips.c',
            'signal_processing/complex_fft_mips.c',
            'signal_processing/cross_correlation_mips.c',
            'signal_processing/downsample_fast_mips.c',
            'signal_processing/filter_ar_fast_q12_mips.c',
            'signal_processing/min_max_operations_mips.c',
            'signal_processing/resample_by_2_mips.c',
            'signal_processing/spl_sqrt_floor_mips.c',
          ],
          'sources!': [
            'signal_processing/complex_bit_reverse.c',
            'signal_processing/complex_fft.c',
            'signal_processing/filter_ar_fast_q12.c',
            'signal_processing/spl_sqrt_floor.c',
          ],
          'conditions': [
            ['mips_dsp_rev>0', {
              'sources': [
                'signal_processing/vector_scaling_operations_mips.c',
              ],
            }],
          ],
        }],
      ],  # conditions
      # Ignore warning on shift operator promotion.
      'msvs_disabled_warnings': [ 4334, ],
    },
  ],  # targets
  'conditions': [
    ['target_arch=="ia32" or target_arch=="x64"', {
      'targets': [
        {
          'target_name': 'common_audio_sse2',
          'type': 'static_library',
          'sources': [
            'fir_filter_sse.cc',
            'resampler/sinc_resampler_sse.cc',
          ],
          'conditions': [
            ['os_posix==1', {
              'cflags': [ '-msse2', ],
              'cflags_mozilla': ['-msse2',],
              'xcode_settings': {
                'OTHER_CFLAGS': [ '-msse2', ],
              },
            }],
          ],
        },
      ],  # targets
    }],
    ['build_with_neon==1', {
      'targets': [
        {
          'target_name': 'common_audio_neon',
          'type': 'static_library',
          'includes': ['../build/arm_neon.gypi',],
          'sources': [
            'fir_filter_neon.cc',
            'resampler/sinc_resampler_neon.cc',
            'signal_processing/cross_correlation_neon.c',
            'signal_processing/downsample_fast_neon.c',
            'signal_processing/min_max_operations_neon.c',
          ],
        },
      ],  # targets
    }],
<<<<<<< HEAD
    ['include_tests==1 and OS!="ios"', {
      'targets' : [
        {
          # Does not compile on iOS: webrtc:4755.
          'target_name': 'common_audio_unittests',
          'type': '<(gtest_target_type)',
          'dependencies': [
            'common_audio',
            '<(webrtc_root)/test/test.gyp:test_support_main',
            '<(DEPTH)/testing/gmock.gyp:gmock',
            '<(DEPTH)/testing/gtest.gyp:gtest',
          ],
          'sources': [
            'audio_converter_unittest.cc',
            'audio_ring_buffer_unittest.cc',
            'audio_util_unittest.cc',
            'blocker_unittest.cc',
            'fir_filter_unittest.cc',
            'lapped_transform_unittest.cc',
            'real_fourier_unittest.cc',
            'resampler/resampler_unittest.cc',
            'resampler/push_resampler_unittest.cc',
            'resampler/push_sinc_resampler_unittest.cc',
            'resampler/sinc_resampler_unittest.cc',
            'resampler/sinusoidal_linear_chirp_source.cc',
            'resampler/sinusoidal_linear_chirp_source.h',
            'ring_buffer_unittest.cc',
            'signal_processing/real_fft_unittest.cc',
            'signal_processing/signal_processing_unittest.cc',
            'sparse_fir_filter_unittest.cc',
            'swap_queue_unittest.cc',
            'vad/vad_core_unittest.cc',
            'vad/vad_filterbank_unittest.cc',
            'vad/vad_gmm_unittest.cc',
            'vad/vad_sp_unittest.cc',
            'vad/vad_unittest.cc',
            'vad/vad_unittest.h',
            'wav_header_unittest.cc',
            'wav_file_unittest.cc',
            'window_generator_unittest.cc',
          ],
          'conditions': [
            ['rtc_use_openmax_dl==1', {
              'defines': ['RTC_USE_OPENMAX_DL',],
            }],
            ['OS=="android"', {
              'dependencies': [
                '<(DEPTH)/testing/android/native_test.gyp:native_test_native_code',
              ],
            }],
          ],
        },
      ],  # targets
      'conditions': [
        ['OS=="android"', {
          'targets': [
            {
              'target_name': 'common_audio_unittests_apk_target',
              'type': 'none',
              'dependencies': [
                '<(apk_tests_path):common_audio_unittests_apk',
              ],
            },
          ],
        }],
        ['test_isolation_mode != "noop"', {
          'targets': [
            {
              'target_name': 'common_audio_unittests_run',
              'type': 'none',
              'dependencies': [
                'common_audio_unittests',
              ],
              'includes': [
                '../build/isolate.gypi',
              ],
              'sources': [
                'common_audio_unittests.isolate',
              ],
            },
          ],
        }],
      ],
    }],
=======
>>>>>>> a17af05f
  ],  # conditions
}<|MERGE_RESOLUTION|>--- conflicted
+++ resolved
@@ -100,16 +100,10 @@
         'signal_processing/splitting_filter.c',
         'signal_processing/sqrt_of_one_minus_x_squared.c',
         'signal_processing/vector_scaling_operations.c',
-<<<<<<< HEAD
-        'sparse_fir_filter.cc',
-        'sparse_fir_filter.h',
-        'swap_queue.h',
-=======
         'smoothing_filter.cc',
         'smoothing_filter.h',
         'sparse_fir_filter.cc',
         'sparse_fir_filter.h',
->>>>>>> a17af05f
         'vad/include/vad.h',
         'vad/vad.cc',
         'vad/webrtc_vad.c',
@@ -237,92 +231,5 @@
         },
       ],  # targets
     }],
-<<<<<<< HEAD
-    ['include_tests==1 and OS!="ios"', {
-      'targets' : [
-        {
-          # Does not compile on iOS: webrtc:4755.
-          'target_name': 'common_audio_unittests',
-          'type': '<(gtest_target_type)',
-          'dependencies': [
-            'common_audio',
-            '<(webrtc_root)/test/test.gyp:test_support_main',
-            '<(DEPTH)/testing/gmock.gyp:gmock',
-            '<(DEPTH)/testing/gtest.gyp:gtest',
-          ],
-          'sources': [
-            'audio_converter_unittest.cc',
-            'audio_ring_buffer_unittest.cc',
-            'audio_util_unittest.cc',
-            'blocker_unittest.cc',
-            'fir_filter_unittest.cc',
-            'lapped_transform_unittest.cc',
-            'real_fourier_unittest.cc',
-            'resampler/resampler_unittest.cc',
-            'resampler/push_resampler_unittest.cc',
-            'resampler/push_sinc_resampler_unittest.cc',
-            'resampler/sinc_resampler_unittest.cc',
-            'resampler/sinusoidal_linear_chirp_source.cc',
-            'resampler/sinusoidal_linear_chirp_source.h',
-            'ring_buffer_unittest.cc',
-            'signal_processing/real_fft_unittest.cc',
-            'signal_processing/signal_processing_unittest.cc',
-            'sparse_fir_filter_unittest.cc',
-            'swap_queue_unittest.cc',
-            'vad/vad_core_unittest.cc',
-            'vad/vad_filterbank_unittest.cc',
-            'vad/vad_gmm_unittest.cc',
-            'vad/vad_sp_unittest.cc',
-            'vad/vad_unittest.cc',
-            'vad/vad_unittest.h',
-            'wav_header_unittest.cc',
-            'wav_file_unittest.cc',
-            'window_generator_unittest.cc',
-          ],
-          'conditions': [
-            ['rtc_use_openmax_dl==1', {
-              'defines': ['RTC_USE_OPENMAX_DL',],
-            }],
-            ['OS=="android"', {
-              'dependencies': [
-                '<(DEPTH)/testing/android/native_test.gyp:native_test_native_code',
-              ],
-            }],
-          ],
-        },
-      ],  # targets
-      'conditions': [
-        ['OS=="android"', {
-          'targets': [
-            {
-              'target_name': 'common_audio_unittests_apk_target',
-              'type': 'none',
-              'dependencies': [
-                '<(apk_tests_path):common_audio_unittests_apk',
-              ],
-            },
-          ],
-        }],
-        ['test_isolation_mode != "noop"', {
-          'targets': [
-            {
-              'target_name': 'common_audio_unittests_run',
-              'type': 'none',
-              'dependencies': [
-                'common_audio_unittests',
-              ],
-              'includes': [
-                '../build/isolate.gypi',
-              ],
-              'sources': [
-                'common_audio_unittests.isolate',
-              ],
-            },
-          ],
-        }],
-      ],
-    }],
-=======
->>>>>>> a17af05f
   ],  # conditions
 }