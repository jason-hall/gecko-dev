/*
 *  Copyright (c) 2012 The WebRTC project authors. All Rights Reserved.
 *
 *  Use of this source code is governed by a BSD-style license
 *  that can be found in the LICENSE file in the root of the source
 *  tree. An additional intellectual property rights grant can be found
 *  in the file PATENTS.  All contributing project authors may
 *  be found in the AUTHORS file in the root of the source tree.
 */

#include <math.h>
#include <string.h>

<<<<<<< HEAD
#include "testing/gtest/include/gtest/gtest.h"
#include "webrtc/base/bind.h"
#include "webrtc/base/scoped_ptr.h"
#include "webrtc/test/fake_texture_frame.h"
#include "webrtc/video_frame.h"

namespace webrtc {

bool EqualPlane(const uint8_t* data1,
                const uint8_t* data2,
                int stride,
                int width,
                int height);
int ExpectedSize(int plane_stride, int image_height, PlaneType type);

TEST(TestVideoFrame, InitialValues) {
  VideoFrame frame;
  EXPECT_TRUE(frame.IsZeroSize());
  EXPECT_EQ(kVideoRotation_0, frame.rotation());
}

TEST(TestVideoFrame, CopiesInitialFrameWithoutCrashing) {
  VideoFrame frame;
  VideoFrame frame2;
  frame2.CopyFrame(frame);
}

TEST(TestVideoFrame, WidthHeightValues) {
  VideoFrame frame;
=======
#include "webrtc/api/video/video_frame.h"
#include "webrtc/base/bind.h"
#include "webrtc/base/timeutils.h"
#include "webrtc/test/fake_texture_frame.h"
#include "webrtc/test/frame_utils.h"
#include "webrtc/test/gtest.h"

namespace webrtc {

namespace {

rtc::scoped_refptr<I420Buffer> CreateGradient(int width, int height) {
  rtc::scoped_refptr<I420Buffer> buffer(
      I420Buffer::Create(width, height));
  // Initialize with gradient, Y = 128(x/w + y/h), U = 256 x/w, V = 256 y/h
  for (int x = 0; x < width; x++) {
    for (int y = 0; y < height; y++) {
      buffer->MutableDataY()[x + y * width] =
          128 * (x * height + y * width) / (width * height);
    }
  }
  int chroma_width = (width + 1) / 2;
  int chroma_height = (height + 1) / 2;
  for (int x = 0; x < chroma_width; x++) {
    for (int y = 0; y < chroma_height; y++) {
      buffer->MutableDataU()[x + y * chroma_width] =
          255 * x / (chroma_width - 1);
      buffer->MutableDataV()[x + y * chroma_width] =
          255 * y / (chroma_height - 1);
    }
  }
  return buffer;
}

// The offsets and sizes describe the rectangle extracted from the
// original (gradient) frame, in relative coordinates where the
// original frame correspond to the unit square, 0.0 <= x, y < 1.0.
void CheckCrop(const webrtc::VideoFrameBuffer& frame,
               double offset_x,
               double offset_y,
               double rel_width,
               double rel_height) {
  int width = frame.width();
  int height = frame.height();
  // Check that pixel values in the corners match the gradient used
  // for initialization.
  for (int i = 0; i < 2; i++) {
    for (int j = 0; j < 2; j++) {
      // Pixel coordinates of the corner.
      int x = i * (width - 1);
      int y = j * (height - 1);
      // Relative coordinates, range 0.0 - 1.0 correspond to the
      // size of the uncropped input frame.
      double orig_x = offset_x + i * rel_width;
      double orig_y = offset_y + j * rel_height;

      EXPECT_NEAR(frame.DataY()[x + y * frame.StrideY()] / 256.0,
                  (orig_x + orig_y) / 2, 0.02);
      EXPECT_NEAR(frame.DataU()[x / 2 + (y / 2) * frame.StrideU()] / 256.0,
                  orig_x, 0.02);
      EXPECT_NEAR(frame.DataV()[x / 2 + (y / 2) * frame.StrideV()] / 256.0,
                  orig_y, 0.02);
    }
  }
}

void CheckRotate(int width, int height, webrtc::VideoRotation rotation,
                 const webrtc::VideoFrameBuffer& rotated) {
  int rotated_width = width;
  int rotated_height = height;

  if (rotation == kVideoRotation_90 || rotation == kVideoRotation_270) {
    std::swap(rotated_width, rotated_height);
  }
  EXPECT_EQ(rotated_width, rotated.width());
  EXPECT_EQ(rotated_height, rotated.height());

  // Clock-wise order (with 0,0 at top-left)
  const struct { int x; int y; } corners[] = {
    { 0, 0 }, { 1, 0 }, { 1, 1 }, { 0, 1 }
  };
  // Corresponding corner colors of the frame produced by CreateGradient.
  const struct { int y; int u; int v; } colors[] = {
    {0, 0, 0}, { 127, 255, 0}, { 255, 255, 255 }, {127, 0, 255}
  };
  int corner_offset = static_cast<int>(rotation) / 90;

  for (int i = 0; i < 4; i++) {
    int j = (i + corner_offset) % 4;
    int x = corners[j].x * (rotated_width - 1);
    int y = corners[j].y * (rotated_height - 1);
    EXPECT_EQ(colors[i].y, rotated.DataY()[x + y * rotated.StrideY()]);
    EXPECT_EQ(colors[i].u,
              rotated.DataU()[(x / 2) + (y / 2) * rotated.StrideU()]);
    EXPECT_EQ(colors[i].v,
              rotated.DataV()[(x / 2) + (y / 2) * rotated.StrideV()]);
  }
}

}  // namespace

TEST(TestVideoFrame, WidthHeightValues) {
  VideoFrame frame(I420Buffer::Create(10, 10, 10, 14, 90),
                   webrtc::kVideoRotation_0,
                   789 * rtc::kNumMicrosecsPerMillisec);
>>>>>>> a17af05f
  const int valid_value = 10;
  EXPECT_EQ(valid_value, frame.width());
  EXPECT_EQ(valid_value, frame.height());
  frame.set_timestamp(123u);
  EXPECT_EQ(123u, frame.timestamp());
  frame.set_ntp_time_ms(456);
  EXPECT_EQ(456, frame.ntp_time_ms());
  EXPECT_EQ(789, frame.render_time_ms());
}

<<<<<<< HEAD
TEST(TestVideoFrame, SizeAllocation) {
  VideoFrame frame;
  EXPECT_EQ(0, frame. CreateEmptyFrame(10, 10, 12, 14, 220));
  int height = frame.height();
  int stride_y = frame.stride(kYPlane);
  int stride_u = frame.stride(kUPlane);
  int stride_v = frame.stride(kVPlane);
  // Verify that allocated size was computed correctly.
  EXPECT_EQ(ExpectedSize(stride_y, height, kYPlane),
            frame.allocated_size(kYPlane));
  EXPECT_EQ(ExpectedSize(stride_u, height, kUPlane),
            frame.allocated_size(kUPlane));
  EXPECT_EQ(ExpectedSize(stride_v, height, kVPlane),
            frame.allocated_size(kVPlane));
}

TEST(TestVideoFrame, CopyFrame) {
  uint32_t timestamp = 1;
  int64_t ntp_time_ms = 2;
  int64_t render_time_ms = 3;
  int stride_y = 15;
  int stride_u = 10;
  int stride_v = 10;
  int width = 15;
  int height = 15;
  // Copy frame.
  VideoFrame small_frame;
  EXPECT_EQ(0, small_frame.CreateEmptyFrame(width, height,
                                            stride_y, stride_u, stride_v));
  small_frame.set_timestamp(timestamp);
  small_frame.set_ntp_time_ms(ntp_time_ms);
  small_frame.set_render_time_ms(render_time_ms);
  const int kSizeY = 400;
  const int kSizeU = 100;
  const int kSizeV = 100;
  const VideoRotation kRotation = kVideoRotation_270;
  uint8_t buffer_y[kSizeY];
  uint8_t buffer_u[kSizeU];
  uint8_t buffer_v[kSizeV];
  memset(buffer_y, 16, kSizeY);
  memset(buffer_u, 8, kSizeU);
  memset(buffer_v, 4, kSizeV);
  VideoFrame big_frame;
  EXPECT_EQ(0,
            big_frame.CreateFrame(buffer_y, buffer_u, buffer_v,
                                  width + 5, height + 5, stride_y + 5,
                                  stride_u, stride_v, kRotation));
  // Frame of smaller dimensions.
  EXPECT_EQ(0, small_frame.CopyFrame(big_frame));
  EXPECT_TRUE(small_frame.EqualsFrame(big_frame));
  EXPECT_EQ(kRotation, small_frame.rotation());

  // Frame of larger dimensions.
  EXPECT_EQ(0, small_frame.CreateEmptyFrame(width, height,
                                            stride_y, stride_u, stride_v));
  memset(small_frame.buffer(kYPlane), 1, small_frame.allocated_size(kYPlane));
  memset(small_frame.buffer(kUPlane), 2, small_frame.allocated_size(kUPlane));
  memset(small_frame.buffer(kVPlane), 3, small_frame.allocated_size(kVPlane));
  EXPECT_EQ(0, big_frame.CopyFrame(small_frame));
  EXPECT_TRUE(small_frame.EqualsFrame(big_frame));
}

=======
>>>>>>> a17af05f
TEST(TestVideoFrame, ShallowCopy) {
  uint32_t timestamp = 1;
  int64_t ntp_time_ms = 2;
  int64_t render_time_ms = 3;
  int stride_y = 15;
  int stride_u = 10;
  int stride_v = 10;
  int width = 15;
  int height = 15;

  const int kSizeY = 400;
  const int kSizeU = 100;
  const int kSizeV = 100;
  const VideoRotation kRotation = kVideoRotation_270;
  uint8_t buffer_y[kSizeY];
  uint8_t buffer_u[kSizeU];
  uint8_t buffer_v[kSizeV];
  memset(buffer_y, 16, kSizeY);
  memset(buffer_u, 8, kSizeU);
  memset(buffer_v, 4, kSizeV);
<<<<<<< HEAD
  VideoFrame frame1;
  EXPECT_EQ(0, frame1.CreateFrame(buffer_y, buffer_u, buffer_v, width, height,
                                  stride_y, stride_u, stride_v, kRotation));
  frame1.set_timestamp(timestamp);
  frame1.set_ntp_time_ms(ntp_time_ms);
  frame1.set_render_time_ms(render_time_ms);
  VideoFrame frame2;
  frame2.ShallowCopy(frame1);

  // To be able to access the buffers, we need const pointers to the frames.
  const VideoFrame* const_frame1_ptr = &frame1;
  const VideoFrame* const_frame2_ptr = &frame2;

  EXPECT_TRUE(const_frame1_ptr->buffer(kYPlane) ==
              const_frame2_ptr->buffer(kYPlane));
  EXPECT_TRUE(const_frame1_ptr->buffer(kUPlane) ==
              const_frame2_ptr->buffer(kUPlane));
  EXPECT_TRUE(const_frame1_ptr->buffer(kVPlane) ==
              const_frame2_ptr->buffer(kVPlane));
=======

  VideoFrame frame1(
      I420Buffer::Copy(width, height,
                       buffer_y, stride_y,
                       buffer_u, stride_u,
                       buffer_v, stride_v),
      kRotation, 0);
  frame1.set_timestamp(timestamp);
  frame1.set_ntp_time_ms(ntp_time_ms);
  frame1.set_render_time_ms(render_time_ms);
  VideoFrame frame2(frame1);

  EXPECT_EQ(frame1.video_frame_buffer(), frame2.video_frame_buffer());
  EXPECT_EQ(frame1.video_frame_buffer()->DataY(),
            frame2.video_frame_buffer()->DataY());
  EXPECT_EQ(frame1.video_frame_buffer()->DataU(),
            frame2.video_frame_buffer()->DataU());
  EXPECT_EQ(frame1.video_frame_buffer()->DataV(),
            frame2.video_frame_buffer()->DataV());
>>>>>>> a17af05f

  EXPECT_EQ(frame2.timestamp(), frame1.timestamp());
  EXPECT_EQ(frame2.ntp_time_ms(), frame1.ntp_time_ms());
  EXPECT_EQ(frame2.render_time_ms(), frame1.render_time_ms());
  EXPECT_EQ(frame2.rotation(), frame1.rotation());

  frame2.set_timestamp(timestamp + 1);
  frame2.set_ntp_time_ms(ntp_time_ms + 1);
  frame2.set_render_time_ms(render_time_ms + 1);
  frame2.set_rotation(kVideoRotation_90);

  EXPECT_NE(frame2.timestamp(), frame1.timestamp());
  EXPECT_NE(frame2.ntp_time_ms(), frame1.ntp_time_ms());
  EXPECT_NE(frame2.render_time_ms(), frame1.render_time_ms());
  EXPECT_NE(frame2.rotation(), frame1.rotation());
}

<<<<<<< HEAD
TEST(TestVideoFrame, Reset) {
  VideoFrame frame;
  ASSERT_EQ(frame.CreateEmptyFrame(5, 5, 5, 5, 5), 0);
  frame.set_ntp_time_ms(1);
  frame.set_timestamp(2);
  frame.set_render_time_ms(3);
  ASSERT_TRUE(frame.video_frame_buffer() != NULL);

  frame.Reset();
  EXPECT_EQ(0u, frame.ntp_time_ms());
  EXPECT_EQ(0u, frame.render_time_ms());
  EXPECT_EQ(0u, frame.timestamp());
  EXPECT_TRUE(frame.video_frame_buffer() == NULL);
}

TEST(TestVideoFrame, CopyBuffer) {
  VideoFrame frame1, frame2;
  int width = 15;
  int height = 15;
  int stride_y = 15;
  int stride_uv = 10;
  const int kSizeY = 225;
  const int kSizeUv = 80;
  EXPECT_EQ(0, frame2.CreateEmptyFrame(width, height,
                                       stride_y, stride_uv, stride_uv));
  uint8_t buffer_y[kSizeY];
  uint8_t buffer_u[kSizeUv];
  uint8_t buffer_v[kSizeUv];
  memset(buffer_y, 16, kSizeY);
  memset(buffer_u, 8, kSizeUv);
  memset(buffer_v, 4, kSizeUv);
  frame2.CreateFrame(buffer_y, buffer_u, buffer_v,
                     width, height, stride_y, stride_uv, stride_uv);
  // Expect exactly the same pixel data.
  EXPECT_TRUE(EqualPlane(buffer_y, frame2.buffer(kYPlane), stride_y, 15, 15));
  EXPECT_TRUE(EqualPlane(buffer_u, frame2.buffer(kUPlane), stride_uv, 8, 8));
  EXPECT_TRUE(EqualPlane(buffer_v, frame2.buffer(kVPlane), stride_uv, 8, 8));

  // Compare size.
  EXPECT_LE(kSizeY, frame2.allocated_size(kYPlane));
  EXPECT_LE(kSizeUv, frame2.allocated_size(kUPlane));
  EXPECT_LE(kSizeUv, frame2.allocated_size(kVPlane));
}

TEST(TestVideoFrame, ReuseAllocation) {
  VideoFrame frame;
  frame.CreateEmptyFrame(640, 320, 640, 320, 320);
  const uint8_t* y = frame.buffer(kYPlane);
  const uint8_t* u = frame.buffer(kUPlane);
  const uint8_t* v = frame.buffer(kVPlane);
  frame.CreateEmptyFrame(640, 320, 640, 320, 320);
  EXPECT_EQ(y, frame.buffer(kYPlane));
  EXPECT_EQ(u, frame.buffer(kUPlane));
  EXPECT_EQ(v, frame.buffer(kVPlane));
}

TEST(TestVideoFrame, FailToReuseAllocation) {
  VideoFrame frame1;
  frame1.CreateEmptyFrame(640, 320, 640, 320, 320);
  const uint8_t* y = frame1.buffer(kYPlane);
  const uint8_t* u = frame1.buffer(kUPlane);
  const uint8_t* v = frame1.buffer(kVPlane);
  // Make a shallow copy of |frame1|.
  VideoFrame frame2(frame1.video_frame_buffer(), 0, 0, kVideoRotation_0);
  frame1.CreateEmptyFrame(640, 320, 640, 320, 320);
  EXPECT_NE(y, frame1.buffer(kYPlane));
  EXPECT_NE(u, frame1.buffer(kUPlane));
  EXPECT_NE(v, frame1.buffer(kVPlane));
}

=======
>>>>>>> a17af05f
TEST(TestVideoFrame, TextureInitialValues) {
  test::FakeNativeHandle* handle = new test::FakeNativeHandle();
  VideoFrame frame = test::FakeNativeHandle::CreateFrame(
      handle, 640, 480, 100, 10, webrtc::kVideoRotation_0);
  EXPECT_EQ(640, frame.width());
  EXPECT_EQ(480, frame.height());
  EXPECT_EQ(100u, frame.timestamp());
  EXPECT_EQ(10, frame.render_time_ms());
<<<<<<< HEAD
  EXPECT_EQ(handle, frame.native_handle());
=======
  ASSERT_TRUE(frame.video_frame_buffer() != nullptr);
  EXPECT_EQ(handle, frame.video_frame_buffer()->native_handle());
>>>>>>> a17af05f

  frame.set_timestamp(200);
  EXPECT_EQ(200u, frame.timestamp());
  frame.set_render_time_ms(20);
  EXPECT_EQ(20, frame.render_time_ms());
}

<<<<<<< HEAD
=======
TEST(TestI420FrameBuffer, Copy) {
  rtc::scoped_refptr<I420Buffer> buf1(
      I420Buffer::Create(20, 10));
  memset(buf1->MutableDataY(), 1, 200);
  memset(buf1->MutableDataU(), 2, 50);
  memset(buf1->MutableDataV(), 3, 50);
  rtc::scoped_refptr<I420Buffer> buf2 = I420Buffer::Copy(*buf1);
  EXPECT_TRUE(test::FrameBufsEqual(buf1, buf2));
}

TEST(TestI420FrameBuffer, Scale) {
  rtc::scoped_refptr<I420Buffer> buf = CreateGradient(200, 100);

  // Pure scaling, no cropping.
  rtc::scoped_refptr<I420Buffer> scaled_buffer(
      I420Buffer::Create(150, 75));

  scaled_buffer->ScaleFrom(*buf);
  CheckCrop(*scaled_buffer, 0.0, 0.0, 1.0, 1.0);
}

TEST(TestI420FrameBuffer, CropXCenter) {
  rtc::scoped_refptr<I420Buffer> buf = CreateGradient(200, 100);

  // Pure center cropping, no scaling.
  rtc::scoped_refptr<I420Buffer> scaled_buffer(
      I420Buffer::Create(100, 100));

  scaled_buffer->CropAndScaleFrom(*buf, 50, 0, 100, 100);
  CheckCrop(*scaled_buffer, 0.25, 0.0, 0.5, 1.0);
}

TEST(TestI420FrameBuffer, CropXNotCenter) {
  rtc::scoped_refptr<I420Buffer> buf = CreateGradient(200, 100);

  // Non-center cropping, no scaling.
  rtc::scoped_refptr<I420Buffer> scaled_buffer(
      I420Buffer::Create(100, 100));

  scaled_buffer->CropAndScaleFrom(*buf, 25, 0, 100, 100);
  CheckCrop(*scaled_buffer, 0.125, 0.0, 0.5, 1.0);
}

TEST(TestI420FrameBuffer, CropYCenter) {
  rtc::scoped_refptr<I420Buffer> buf = CreateGradient(100, 200);

  // Pure center cropping, no scaling.
  rtc::scoped_refptr<I420Buffer> scaled_buffer(
      I420Buffer::Create(100, 100));

  scaled_buffer->CropAndScaleFrom(*buf, 0, 50, 100, 100);
  CheckCrop(*scaled_buffer, 0.0, 0.25, 1.0, 0.5);
}

TEST(TestI420FrameBuffer, CropYNotCenter) {
  rtc::scoped_refptr<I420Buffer> buf = CreateGradient(100, 200);

  // Non-center cropping, no scaling.
  rtc::scoped_refptr<I420Buffer> scaled_buffer(
      I420Buffer::Create(100, 100));

  scaled_buffer->CropAndScaleFrom(*buf, 0, 25, 100, 100);
  CheckCrop(*scaled_buffer, 0.0, 0.125, 1.0, 0.5);
}

TEST(TestI420FrameBuffer, CropAndScale16x9) {
  rtc::scoped_refptr<I420Buffer> buf = CreateGradient(640, 480);

  // Center crop to 640 x 360 (16/9 aspect), then scale down by 2.
  rtc::scoped_refptr<I420Buffer> scaled_buffer(
      I420Buffer::Create(320, 180));

  scaled_buffer->CropAndScaleFrom(*buf);
  CheckCrop(*scaled_buffer, 0.0, 0.125, 1.0, 0.75);
}

class TestI420BufferRotate
    : public ::testing::TestWithParam<webrtc::VideoRotation> {};

TEST_P(TestI420BufferRotate, Rotates) {
  rtc::scoped_refptr<VideoFrameBuffer> buffer = CreateGradient(640, 480);
  rtc::scoped_refptr<VideoFrameBuffer> rotated_buffer =
      I420Buffer::Rotate(*buffer, GetParam());
  CheckRotate(640, 480, GetParam(), *rotated_buffer);
}

INSTANTIATE_TEST_CASE_P(Rotate, TestI420BufferRotate,
                        ::testing::Values(kVideoRotation_0,
                                          kVideoRotation_90,
                                          kVideoRotation_180,
                                          kVideoRotation_270));

class TestI420BufferRotateOld
    : public ::testing::TestWithParam<webrtc::VideoRotation> {};

TEST_P(TestI420BufferRotateOld, Rotates) {
  rtc::scoped_refptr<VideoFrameBuffer> buffer = CreateGradient(640, 480);
  rtc::scoped_refptr<VideoFrameBuffer> rotated_buffer =
      I420Buffer::Rotate(buffer, GetParam());
  CheckRotate(640, 480, GetParam(), *rotated_buffer);
}

INSTANTIATE_TEST_CASE_P(Rotate, TestI420BufferRotateOld,
                        ::testing::Values(kVideoRotation_0,
                                          kVideoRotation_90,
                                          kVideoRotation_180,
                                          kVideoRotation_270));

>>>>>>> a17af05f
}  // namespace webrtc<|MERGE_RESOLUTION|>--- conflicted
+++ resolved
@@ -11,37 +11,6 @@
 #include <math.h>
 #include <string.h>
 
-<<<<<<< HEAD
-#include "testing/gtest/include/gtest/gtest.h"
-#include "webrtc/base/bind.h"
-#include "webrtc/base/scoped_ptr.h"
-#include "webrtc/test/fake_texture_frame.h"
-#include "webrtc/video_frame.h"
-
-namespace webrtc {
-
-bool EqualPlane(const uint8_t* data1,
-                const uint8_t* data2,
-                int stride,
-                int width,
-                int height);
-int ExpectedSize(int plane_stride, int image_height, PlaneType type);
-
-TEST(TestVideoFrame, InitialValues) {
-  VideoFrame frame;
-  EXPECT_TRUE(frame.IsZeroSize());
-  EXPECT_EQ(kVideoRotation_0, frame.rotation());
-}
-
-TEST(TestVideoFrame, CopiesInitialFrameWithoutCrashing) {
-  VideoFrame frame;
-  VideoFrame frame2;
-  frame2.CopyFrame(frame);
-}
-
-TEST(TestVideoFrame, WidthHeightValues) {
-  VideoFrame frame;
-=======
 #include "webrtc/api/video/video_frame.h"
 #include "webrtc/base/bind.h"
 #include "webrtc/base/timeutils.h"
@@ -147,7 +116,6 @@
   VideoFrame frame(I420Buffer::Create(10, 10, 10, 14, 90),
                    webrtc::kVideoRotation_0,
                    789 * rtc::kNumMicrosecsPerMillisec);
->>>>>>> a17af05f
   const int valid_value = 10;
   EXPECT_EQ(valid_value, frame.width());
   EXPECT_EQ(valid_value, frame.height());
@@ -158,24 +126,7 @@
   EXPECT_EQ(789, frame.render_time_ms());
 }
 
-<<<<<<< HEAD
-TEST(TestVideoFrame, SizeAllocation) {
-  VideoFrame frame;
-  EXPECT_EQ(0, frame. CreateEmptyFrame(10, 10, 12, 14, 220));
-  int height = frame.height();
-  int stride_y = frame.stride(kYPlane);
-  int stride_u = frame.stride(kUPlane);
-  int stride_v = frame.stride(kVPlane);
-  // Verify that allocated size was computed correctly.
-  EXPECT_EQ(ExpectedSize(stride_y, height, kYPlane),
-            frame.allocated_size(kYPlane));
-  EXPECT_EQ(ExpectedSize(stride_u, height, kUPlane),
-            frame.allocated_size(kUPlane));
-  EXPECT_EQ(ExpectedSize(stride_v, height, kVPlane),
-            frame.allocated_size(kVPlane));
-}
-
-TEST(TestVideoFrame, CopyFrame) {
+TEST(TestVideoFrame, ShallowCopy) {
   uint32_t timestamp = 1;
   int64_t ntp_time_ms = 2;
   int64_t render_time_ms = 3;
@@ -184,13 +135,7 @@
   int stride_v = 10;
   int width = 15;
   int height = 15;
-  // Copy frame.
-  VideoFrame small_frame;
-  EXPECT_EQ(0, small_frame.CreateEmptyFrame(width, height,
-                                            stride_y, stride_u, stride_v));
-  small_frame.set_timestamp(timestamp);
-  small_frame.set_ntp_time_ms(ntp_time_ms);
-  small_frame.set_render_time_ms(render_time_ms);
+
   const int kSizeY = 400;
   const int kSizeU = 100;
   const int kSizeV = 100;
@@ -201,69 +146,6 @@
   memset(buffer_y, 16, kSizeY);
   memset(buffer_u, 8, kSizeU);
   memset(buffer_v, 4, kSizeV);
-  VideoFrame big_frame;
-  EXPECT_EQ(0,
-            big_frame.CreateFrame(buffer_y, buffer_u, buffer_v,
-                                  width + 5, height + 5, stride_y + 5,
-                                  stride_u, stride_v, kRotation));
-  // Frame of smaller dimensions.
-  EXPECT_EQ(0, small_frame.CopyFrame(big_frame));
-  EXPECT_TRUE(small_frame.EqualsFrame(big_frame));
-  EXPECT_EQ(kRotation, small_frame.rotation());
-
-  // Frame of larger dimensions.
-  EXPECT_EQ(0, small_frame.CreateEmptyFrame(width, height,
-                                            stride_y, stride_u, stride_v));
-  memset(small_frame.buffer(kYPlane), 1, small_frame.allocated_size(kYPlane));
-  memset(small_frame.buffer(kUPlane), 2, small_frame.allocated_size(kUPlane));
-  memset(small_frame.buffer(kVPlane), 3, small_frame.allocated_size(kVPlane));
-  EXPECT_EQ(0, big_frame.CopyFrame(small_frame));
-  EXPECT_TRUE(small_frame.EqualsFrame(big_frame));
-}
-
-=======
->>>>>>> a17af05f
-TEST(TestVideoFrame, ShallowCopy) {
-  uint32_t timestamp = 1;
-  int64_t ntp_time_ms = 2;
-  int64_t render_time_ms = 3;
-  int stride_y = 15;
-  int stride_u = 10;
-  int stride_v = 10;
-  int width = 15;
-  int height = 15;
-
-  const int kSizeY = 400;
-  const int kSizeU = 100;
-  const int kSizeV = 100;
-  const VideoRotation kRotation = kVideoRotation_270;
-  uint8_t buffer_y[kSizeY];
-  uint8_t buffer_u[kSizeU];
-  uint8_t buffer_v[kSizeV];
-  memset(buffer_y, 16, kSizeY);
-  memset(buffer_u, 8, kSizeU);
-  memset(buffer_v, 4, kSizeV);
-<<<<<<< HEAD
-  VideoFrame frame1;
-  EXPECT_EQ(0, frame1.CreateFrame(buffer_y, buffer_u, buffer_v, width, height,
-                                  stride_y, stride_u, stride_v, kRotation));
-  frame1.set_timestamp(timestamp);
-  frame1.set_ntp_time_ms(ntp_time_ms);
-  frame1.set_render_time_ms(render_time_ms);
-  VideoFrame frame2;
-  frame2.ShallowCopy(frame1);
-
-  // To be able to access the buffers, we need const pointers to the frames.
-  const VideoFrame* const_frame1_ptr = &frame1;
-  const VideoFrame* const_frame2_ptr = &frame2;
-
-  EXPECT_TRUE(const_frame1_ptr->buffer(kYPlane) ==
-              const_frame2_ptr->buffer(kYPlane));
-  EXPECT_TRUE(const_frame1_ptr->buffer(kUPlane) ==
-              const_frame2_ptr->buffer(kUPlane));
-  EXPECT_TRUE(const_frame1_ptr->buffer(kVPlane) ==
-              const_frame2_ptr->buffer(kVPlane));
-=======
 
   VideoFrame frame1(
       I420Buffer::Copy(width, height,
@@ -283,7 +165,6 @@
             frame2.video_frame_buffer()->DataU());
   EXPECT_EQ(frame1.video_frame_buffer()->DataV(),
             frame2.video_frame_buffer()->DataV());
->>>>>>> a17af05f
 
   EXPECT_EQ(frame2.timestamp(), frame1.timestamp());
   EXPECT_EQ(frame2.ntp_time_ms(), frame1.ntp_time_ms());
@@ -301,79 +182,6 @@
   EXPECT_NE(frame2.rotation(), frame1.rotation());
 }
 
-<<<<<<< HEAD
-TEST(TestVideoFrame, Reset) {
-  VideoFrame frame;
-  ASSERT_EQ(frame.CreateEmptyFrame(5, 5, 5, 5, 5), 0);
-  frame.set_ntp_time_ms(1);
-  frame.set_timestamp(2);
-  frame.set_render_time_ms(3);
-  ASSERT_TRUE(frame.video_frame_buffer() != NULL);
-
-  frame.Reset();
-  EXPECT_EQ(0u, frame.ntp_time_ms());
-  EXPECT_EQ(0u, frame.render_time_ms());
-  EXPECT_EQ(0u, frame.timestamp());
-  EXPECT_TRUE(frame.video_frame_buffer() == NULL);
-}
-
-TEST(TestVideoFrame, CopyBuffer) {
-  VideoFrame frame1, frame2;
-  int width = 15;
-  int height = 15;
-  int stride_y = 15;
-  int stride_uv = 10;
-  const int kSizeY = 225;
-  const int kSizeUv = 80;
-  EXPECT_EQ(0, frame2.CreateEmptyFrame(width, height,
-                                       stride_y, stride_uv, stride_uv));
-  uint8_t buffer_y[kSizeY];
-  uint8_t buffer_u[kSizeUv];
-  uint8_t buffer_v[kSizeUv];
-  memset(buffer_y, 16, kSizeY);
-  memset(buffer_u, 8, kSizeUv);
-  memset(buffer_v, 4, kSizeUv);
-  frame2.CreateFrame(buffer_y, buffer_u, buffer_v,
-                     width, height, stride_y, stride_uv, stride_uv);
-  // Expect exactly the same pixel data.
-  EXPECT_TRUE(EqualPlane(buffer_y, frame2.buffer(kYPlane), stride_y, 15, 15));
-  EXPECT_TRUE(EqualPlane(buffer_u, frame2.buffer(kUPlane), stride_uv, 8, 8));
-  EXPECT_TRUE(EqualPlane(buffer_v, frame2.buffer(kVPlane), stride_uv, 8, 8));
-
-  // Compare size.
-  EXPECT_LE(kSizeY, frame2.allocated_size(kYPlane));
-  EXPECT_LE(kSizeUv, frame2.allocated_size(kUPlane));
-  EXPECT_LE(kSizeUv, frame2.allocated_size(kVPlane));
-}
-
-TEST(TestVideoFrame, ReuseAllocation) {
-  VideoFrame frame;
-  frame.CreateEmptyFrame(640, 320, 640, 320, 320);
-  const uint8_t* y = frame.buffer(kYPlane);
-  const uint8_t* u = frame.buffer(kUPlane);
-  const uint8_t* v = frame.buffer(kVPlane);
-  frame.CreateEmptyFrame(640, 320, 640, 320, 320);
-  EXPECT_EQ(y, frame.buffer(kYPlane));
-  EXPECT_EQ(u, frame.buffer(kUPlane));
-  EXPECT_EQ(v, frame.buffer(kVPlane));
-}
-
-TEST(TestVideoFrame, FailToReuseAllocation) {
-  VideoFrame frame1;
-  frame1.CreateEmptyFrame(640, 320, 640, 320, 320);
-  const uint8_t* y = frame1.buffer(kYPlane);
-  const uint8_t* u = frame1.buffer(kUPlane);
-  const uint8_t* v = frame1.buffer(kVPlane);
-  // Make a shallow copy of |frame1|.
-  VideoFrame frame2(frame1.video_frame_buffer(), 0, 0, kVideoRotation_0);
-  frame1.CreateEmptyFrame(640, 320, 640, 320, 320);
-  EXPECT_NE(y, frame1.buffer(kYPlane));
-  EXPECT_NE(u, frame1.buffer(kUPlane));
-  EXPECT_NE(v, frame1.buffer(kVPlane));
-}
-
-=======
->>>>>>> a17af05f
 TEST(TestVideoFrame, TextureInitialValues) {
   test::FakeNativeHandle* handle = new test::FakeNativeHandle();
   VideoFrame frame = test::FakeNativeHandle::CreateFrame(
@@ -382,12 +190,8 @@
   EXPECT_EQ(480, frame.height());
   EXPECT_EQ(100u, frame.timestamp());
   EXPECT_EQ(10, frame.render_time_ms());
-<<<<<<< HEAD
-  EXPECT_EQ(handle, frame.native_handle());
-=======
   ASSERT_TRUE(frame.video_frame_buffer() != nullptr);
   EXPECT_EQ(handle, frame.video_frame_buffer()->native_handle());
->>>>>>> a17af05f
 
   frame.set_timestamp(200);
   EXPECT_EQ(200u, frame.timestamp());
@@ -395,8 +199,6 @@
   EXPECT_EQ(20, frame.render_time_ms());
 }
 
-<<<<<<< HEAD
-=======
 TEST(TestI420FrameBuffer, Copy) {
   rtc::scoped_refptr<I420Buffer> buf1(
       I420Buffer::Create(20, 10));
@@ -505,5 +307,4 @@
                                           kVideoRotation_180,
                                           kVideoRotation_270));
 
->>>>>>> a17af05f
 }  // namespace webrtc