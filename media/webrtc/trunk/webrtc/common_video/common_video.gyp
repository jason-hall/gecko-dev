--- conflicted
+++ resolved
@@ -53,17 +53,6 @@
         }],
       ],
       'sources': [
-<<<<<<< HEAD
-        'i420_buffer_pool.cc',
-        'video_frame.cc',
-        'incoming_video_stream.cc',
-        'include/i420_buffer_pool.h',
-        'include/incoming_video_stream.h',
-        'include/video_frame_buffer.h',
-        'libyuv/include/scaler.h',
-        'libyuv/include/webrtc_libyuv.h',
-        'libyuv/scaler.cc',
-=======
         'bitrate_adjuster.cc',
         'h264/sps_vui_rewriter.cc',
         'h264/sps_vui_rewriter.h',
@@ -84,7 +73,6 @@
         'include/video_bitrate_allocator.h',
         'include/video_frame_buffer.h',
         'libyuv/include/webrtc_libyuv.h',
->>>>>>> a17af05f
         'libyuv/webrtc_libyuv.cc',
         'video_frame_buffer.cc',
         'video_render_frames.cc',
