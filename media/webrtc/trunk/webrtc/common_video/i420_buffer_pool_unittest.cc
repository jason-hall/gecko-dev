--- conflicted
+++ resolved
@@ -10,13 +10,8 @@
 
 #include <string>
 
-<<<<<<< HEAD
-#include "testing/gtest/include/gtest/gtest.h"
-#include "webrtc/common_video/include/i420_buffer_pool.h"
-=======
 #include "webrtc/common_video/include/i420_buffer_pool.h"
 #include "webrtc/test/gtest.h"
->>>>>>> a17af05f
 
 namespace webrtc {
 
@@ -65,9 +60,6 @@
   EXPECT_EQ(16, buffer->width());
   EXPECT_EQ(16, buffer->height());
   // Try to trigger use-after-free errors by writing to y-plane.
-<<<<<<< HEAD
-  memset(buffer->MutableData(kYPlane), 0xA5, 16 * buffer->stride(kYPlane));
-=======
   memset(buffer->MutableDataY(), 0xA5, 16 * buffer->StrideY());
 }
 
@@ -76,7 +68,6 @@
   rtc::scoped_refptr<VideoFrameBuffer> buffer1 = pool.CreateBuffer(16, 16);
   EXPECT_NE(nullptr, buffer1.get());
   EXPECT_EQ(nullptr, pool.CreateBuffer(16, 16).get());
->>>>>>> a17af05f
 }
 
 }  // namespace webrtc