--- conflicted
+++ resolved
@@ -12,48 +12,6 @@
 
 #include "webrtc/base/checks.h"
 
-<<<<<<< HEAD
-namespace {
-
-// One extra indirection is needed to make |HasOneRef| work.
-class PooledI420Buffer : public webrtc::VideoFrameBuffer {
- public:
-  explicit PooledI420Buffer(
-      const rtc::scoped_refptr<webrtc::I420Buffer>& buffer)
-      : buffer_(buffer) {}
-
- private:
-  ~PooledI420Buffer() override {}
-
-  int width() const override { return buffer_->width(); }
-  int height() const override { return buffer_->height(); }
-  const uint8_t* data(webrtc::PlaneType type) const override {
-    return buffer_->data(type);
-  }
-  uint8_t* MutableData(webrtc::PlaneType type) override {
-    // Make the HasOneRef() check here instead of in |buffer_|, because the pool
-    // also has a reference to |buffer_|.
-    RTC_DCHECK(HasOneRef());
-    return const_cast<uint8_t*>(buffer_->data(type));
-  }
-  int stride(webrtc::PlaneType type) const override {
-    return buffer_->stride(type);
-  }
-  void* native_handle() const override { return nullptr; }
-
-  rtc::scoped_refptr<VideoFrameBuffer> NativeToI420Buffer() override {
-    RTC_NOTREACHED();
-    return nullptr;
-  }
-
-  friend class rtc::RefCountedObject<PooledI420Buffer>;
-  rtc::scoped_refptr<webrtc::I420Buffer> buffer_;
-};
-
-}  // namespace
-
-=======
->>>>>>> a17af05f
 namespace webrtc {
 
 I420BufferPool::I420BufferPool(bool zero_initialize,
@@ -65,15 +23,9 @@
   buffers_.clear();
 }
 
-<<<<<<< HEAD
-rtc::scoped_refptr<VideoFrameBuffer> I420BufferPool::CreateBuffer(int width,
-                                                                  int height) {
-  RTC_DCHECK(thread_checker_.CalledOnValidThread());
-=======
 rtc::scoped_refptr<I420Buffer> I420BufferPool::CreateBuffer(int width,
                                                             int height) {
   RTC_DCHECK_RUNS_SERIALIZED(&race_checker_);
->>>>>>> a17af05f
   // Release buffers with wrong resolution.
   for (auto it = buffers_.begin(); it != buffers_.end();) {
     if ((*it)->width() != width || (*it)->height() != height)
