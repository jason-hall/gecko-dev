/*
 *  Copyright (c) 2013 The WebRTC project authors. All Rights Reserved.
 *
 *  Use of this source code is governed by a BSD-style license
 *  that can be found in the LICENSE file in the root of the source
 *  tree. An additional intellectual property rights grant can be found
 *  in the file PATENTS.  All contributing project authors may
 *  be found in the AUTHORS file in the root of the source tree.
 */

#include "gflags/gflags.h"
<<<<<<< HEAD
#include "testing/gtest/include/gtest/gtest.h"
#include "webrtc/base/logging.h"
=======
#include "webrtc/base/logging.h"
#include "webrtc/system_wrappers/include/metrics_default.h"
>>>>>>> a17af05f
#include "webrtc/test/field_trial.h"
#include "webrtc/test/gmock.h"
#include "webrtc/test/gtest.h"
#include "webrtc/test/testsupport/fileutils.h"
#include "webrtc/test/testsupport/trace_to_stderr.h"

DEFINE_bool(logs, false, "print logs to stderr");

DEFINE_string(force_fieldtrials, "",
    "Field trials control experimental feature code which can be forced. "
    "E.g. running with --force_fieldtrials=WebRTC-FooFeature/Enable/"
    " will assign the group Enable to field trial WebRTC-FooFeature.");

int main(int argc, char* argv[]) {
  ::testing::InitGoogleMock(&argc, argv);

  // Default to LS_INFO, even for release builds to provide better test logging.
  // TODO(pbos): Consider adding a command-line override.
  if (rtc::LogMessage::GetLogToDebug() > rtc::LS_INFO)
    rtc::LogMessage::LogToDebug(rtc::LS_INFO);

  // Default to LS_INFO, even for release builds to provide better test logging.
  // TODO(pbos): Consider adding a command-line override.
  if (rtc::LogMessage::GetLogToDebug() > rtc::LS_INFO)
    rtc::LogMessage::LogToDebug(rtc::LS_INFO);

  // AllowCommandLineParsing allows us to ignore flags passed on to us by
  // Chromium build bots without having to explicitly disable them.
  google::AllowCommandLineReparsing();
  google::ParseCommandLineFlags(&argc, &argv, false);

  webrtc::test::SetExecutablePath(argv[0]);
  webrtc::test::InitFieldTrialsFromString(FLAGS_force_fieldtrials);
  webrtc::metrics::Enable();

  rtc::LogMessage::SetLogToStderr(FLAGS_logs);
  std::unique_ptr<webrtc::test::TraceToStderr> trace_to_stderr;
  if (FLAGS_logs)
      trace_to_stderr.reset(new webrtc::test::TraceToStderr);

  return RUN_ALL_TESTS();
}<|MERGE_RESOLUTION|>--- conflicted
+++ resolved
@@ -9,13 +9,8 @@
  */
 
 #include "gflags/gflags.h"
-<<<<<<< HEAD
-#include "testing/gtest/include/gtest/gtest.h"
-#include "webrtc/base/logging.h"
-=======
 #include "webrtc/base/logging.h"
 #include "webrtc/system_wrappers/include/metrics_default.h"
->>>>>>> a17af05f
 #include "webrtc/test/field_trial.h"
 #include "webrtc/test/gmock.h"
 #include "webrtc/test/gtest.h"
@@ -31,11 +26,6 @@
 
 int main(int argc, char* argv[]) {
   ::testing::InitGoogleMock(&argc, argv);
-
-  // Default to LS_INFO, even for release builds to provide better test logging.
-  // TODO(pbos): Consider adding a command-line override.
-  if (rtc::LogMessage::GetLogToDebug() > rtc::LS_INFO)
-    rtc::LogMessage::LogToDebug(rtc::LS_INFO);
 
   // Default to LS_INFO, even for release builds to provide better test logging.
   // TODO(pbos): Consider adding a command-line override.
