--- conflicted
+++ resolved
@@ -13,57 +13,7 @@
   ],
   'targets': [
     {
-<<<<<<< HEAD
-      'target_name': 'channel_transport',
-      'type': 'static_library',
-      'dependencies': [
-        '<(DEPTH)/testing/gtest.gyp:gtest',
-        '<(webrtc_root)/common.gyp:webrtc_common',
-        '<(webrtc_root)/system_wrappers/system_wrappers.gyp:system_wrappers',
-      ],
-      'sources': [
-        'channel_transport/channel_transport.cc',
-        'channel_transport/channel_transport.h',
-        'channel_transport/traffic_control_win.cc',
-        'channel_transport/traffic_control_win.h',
-        'channel_transport/udp_socket_manager_posix.cc',
-        'channel_transport/udp_socket_manager_posix.h',
-        'channel_transport/udp_socket_manager_wrapper.cc',
-        'channel_transport/udp_socket_manager_wrapper.h',
-        'channel_transport/udp_socket_posix.cc',
-        'channel_transport/udp_socket_posix.h',
-        'channel_transport/udp_socket_wrapper.cc',
-        'channel_transport/udp_socket_wrapper.h',
-        'channel_transport/udp_socket2_manager_win.cc',
-        'channel_transport/udp_socket2_manager_win.h',
-        'channel_transport/udp_socket2_win.cc',
-        'channel_transport/udp_socket2_win.h',
-        'channel_transport/udp_transport.h',
-        'channel_transport/udp_transport_impl.cc',
-        'channel_transport/udp_transport_impl.h',
-      ],
-      'conditions': [
-        ['OS=="win" and clang==1', {
-          'msvs_settings': {
-            'VCCLCompilerTool': {
-              'AdditionalOptions': [
-                # Disable warnings failing when compiling with Clang on Windows.
-                # https://bugs.chromium.org/p/webrtc/issues/detail?id=5366
-                '-Wno-parentheses-equality',
-                '-Wno-reorder',
-                '-Wno-tautological-constant-out-of-range-compare',
-                '-Wno-unused-private-field',
-              ],
-            },
-          },
-        }],
-      ],  # conditions.
-    },
-    {
-      'target_name': 'fake_video_frames',
-=======
       'target_name': 'video_test_common',
->>>>>>> a17af05f
       'type': 'static_library',
       'sources': [
         'fake_texture_frame.cc',
@@ -104,25 +54,10 @@
       'dependencies': [
         '<(webrtc_root)/common.gyp:webrtc_common',
         '<(webrtc_root)/system_wrappers/system_wrappers.gyp:field_trial_default',
-<<<<<<< HEAD
         '<(webrtc_root)/system_wrappers/system_wrappers.gyp:system_wrappers',
       ],
     },
     {
-      'target_name': 'histogram',
-      'type': 'static_library',
-      'sources': [
-        'histogram.cc',
-        'histogram.h',
-      ],
-      'dependencies': [
-        '<(webrtc_root)/common.gyp:webrtc_common',
-=======
->>>>>>> a17af05f
-        '<(webrtc_root)/system_wrappers/system_wrappers.gyp:system_wrappers',
-      ],
-    },
-    {
       'target_name': 'test_main',
       'type': 'static_library',
       'sources': [
@@ -130,10 +65,6 @@
       ],
       'dependencies': [
         'field_trial',
-<<<<<<< HEAD
-        'histogram',
-=======
->>>>>>> a17af05f
         'test_support',
         '<(DEPTH)/testing/gtest.gyp:gtest',
         '<(DEPTH)/third_party/gflags/gflags.gyp:gflags',
@@ -162,11 +93,8 @@
         'testsupport/frame_writer.cc',
         'testsupport/frame_writer.h',
         'testsupport/iosfileutils.mm',
-<<<<<<< HEAD
-=======
         'testsupport/metrics/video_metrics.h',
         'testsupport/metrics/video_metrics.cc',
->>>>>>> a17af05f
         'testsupport/mock/mock_frame_reader.h',
         'testsupport/mock/mock_frame_writer.h',
         'testsupport/packet_reader.cc',
