--- conflicted
+++ resolved
@@ -17,13 +17,7 @@
 namespace test {
 
 class NullRenderer : public VideoRenderer {
-<<<<<<< HEAD
-  void RenderFrame(const VideoFrame& video_frame,
-                   int time_to_render_ms) override {}
-  bool IsTextureSupported() const override { return false; }
-=======
   void OnFrame(const VideoFrame& video_frame) override {}
->>>>>>> a17af05f
 };
 
 VideoRenderer* VideoRenderer::Create(const char* window_title,
