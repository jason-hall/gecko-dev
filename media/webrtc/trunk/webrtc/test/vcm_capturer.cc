--- conflicted
+++ resolved
@@ -16,13 +16,7 @@
 namespace webrtc {
 namespace test {
 
-<<<<<<< HEAD
-VcmCapturer::VcmCapturer(webrtc::VideoCaptureInput* input)
-    : VideoCapturer(input), started_(false), vcm_(NULL) {
-}
-=======
 VcmCapturer::VcmCapturer() : started_(false), sink_(nullptr), vcm_(NULL) {}
->>>>>>> a17af05f
 
 bool VcmCapturer::Init(size_t width, size_t height, size_t target_fps) {
   VideoCaptureModule::DeviceInfo* device_info =
@@ -58,18 +52,10 @@
   return true;
 }
 
-<<<<<<< HEAD
-VcmCapturer* VcmCapturer::Create(VideoCaptureInput* input,
-                                 size_t width,
-                                 size_t height,
-                                 size_t target_fps) {
-  VcmCapturer* vcm_capturer = new VcmCapturer(input);
-=======
 VcmCapturer* VcmCapturer::Create(size_t width,
                                  size_t height,
                                  size_t target_fps) {
   VcmCapturer* vcm_capturer = new VcmCapturer();
->>>>>>> a17af05f
   if (!vcm_capturer->Init(width, height, target_fps)) {
     // TODO(pbos): Log a warning that this failed.
     delete vcm_capturer;
@@ -88,8 +74,6 @@
   rtc::CritScope lock(&crit_);
   started_ = false;
 }
-<<<<<<< HEAD
-=======
 
 void VcmCapturer::AddOrUpdateSink(rtc::VideoSinkInterface<VideoFrame>* sink,
                                   const rtc::VideoSinkWants& wants) {
@@ -103,7 +87,6 @@
   RTC_CHECK(sink_ == sink);
   sink_ = nullptr;
 }
->>>>>>> a17af05f
 
 void VcmCapturer::Destroy() {
   if (!vcm_)
@@ -117,18 +100,10 @@
 
 VcmCapturer::~VcmCapturer() { Destroy(); }
 
-<<<<<<< HEAD
-void VcmCapturer::OnIncomingCapturedFrame(const int32_t id,
-                                          const VideoFrame& frame) {
-  rtc::CritScope lock(&crit_);
-  if (started_)
-    input_->IncomingCapturedFrame(frame);
-=======
 void VcmCapturer::OnFrame(const VideoFrame& frame) {
   rtc::CritScope lock(&crit_);
   if (started_ && sink_)
     sink_->OnFrame(frame);
->>>>>>> a17af05f
 }
 
 }  // test
