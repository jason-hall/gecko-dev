/*
 *  Copyright (c) 2013 The WebRTC project authors. All Rights Reserved.
 *
 *  Use of this source code is governed by a BSD-style license
 *  that can be found in the LICENSE file in the root of the source
 *  tree. An additional intellectual property rights grant can be found
 *  in the file PATENTS.  All contributing project authors may
 *  be found in the AUTHORS file in the root of the source tree.
 */
#ifndef WEBRTC_TEST_VIDEO_CAPTURER_H_
#define WEBRTC_TEST_VIDEO_CAPTURER_H_

#include <stddef.h>

#include "webrtc/api/video/video_frame.h"
#include "webrtc/media/base/videosourceinterface.h"

namespace webrtc {

class Clock;

<<<<<<< HEAD
class VideoCaptureInput;

=======
>>>>>>> a17af05f
namespace test {

class VideoCapturer : public rtc::VideoSourceInterface<VideoFrame> {
 public:
<<<<<<< HEAD
  static VideoCapturer* Create(VideoCaptureInput* input,
                               size_t width,
                               size_t height,
                               int fps,
                               Clock* clock);
=======
>>>>>>> a17af05f
  virtual ~VideoCapturer() {}

  virtual void Start() = 0;
  virtual void Stop() = 0;
<<<<<<< HEAD

 protected:
  explicit VideoCapturer(VideoCaptureInput* input);
  VideoCaptureInput* input_;
=======
>>>>>>> a17af05f
};
}  // test
}  // webrtc

#endif  // WEBRTC_TEST_VIDEO_CAPTURER_H_<|MERGE_RESOLUTION|>--- conflicted
+++ resolved
@@ -19,34 +19,14 @@
 
 class Clock;
 
-<<<<<<< HEAD
-class VideoCaptureInput;
-
-=======
->>>>>>> a17af05f
 namespace test {
 
 class VideoCapturer : public rtc::VideoSourceInterface<VideoFrame> {
  public:
-<<<<<<< HEAD
-  static VideoCapturer* Create(VideoCaptureInput* input,
-                               size_t width,
-                               size_t height,
-                               int fps,
-                               Clock* clock);
-=======
->>>>>>> a17af05f
   virtual ~VideoCapturer() {}
 
   virtual void Start() = 0;
   virtual void Stop() = 0;
-<<<<<<< HEAD
-
- protected:
-  explicit VideoCapturer(VideoCaptureInput* input);
-  VideoCaptureInput* input_;
-=======
->>>>>>> a17af05f
 };
 }  // test
 }  // webrtc
