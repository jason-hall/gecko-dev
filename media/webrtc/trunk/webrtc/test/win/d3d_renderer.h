/*
 *  Copyright (c) 2013 The WebRTC project authors. All Rights Reserved.
 *
 *  Use of this source code is governed by a BSD-style license
 *  that can be found in the LICENSE file in the root of the source
 *  tree. An additional intellectual property rights grant can be found
 *  in the file PATENTS.  All contributing project authors may
 *  be found in the AUTHORS file in the root of the source tree.
 */
#ifndef WEBRTC_TEST_WIN_D3D_RENDERER_H_
#define WEBRTC_TEST_WIN_D3D_RENDERER_H_

#include <Windows.h>
#include <d3d9.h>
#pragma comment(lib, "d3d9.lib")       // located in DirectX SDK

#include "webrtc/base/scoped_ref_ptr.h"
#include "webrtc/test/video_renderer.h"
#include "webrtc/typedefs.h"

namespace webrtc {
namespace test {

class D3dRenderer : public VideoRenderer {
 public:
  static D3dRenderer* Create(const char* window_title, size_t width,
                             size_t height);
  virtual ~D3dRenderer();

<<<<<<< HEAD
  void RenderFrame(const webrtc::VideoFrame& frame, int delta) override;
  bool IsTextureSupported() const override { return false; }
=======
  void OnFrame(const webrtc::VideoFrame& frame) override;
>>>>>>> a17af05f

 private:
  D3dRenderer(size_t width, size_t height);

  static LRESULT WINAPI WindowProc(HWND hwnd, UINT msg, WPARAM wparam,
                                   LPARAM lparam);
  bool Init(const char* window_title);
  void Resize(size_t width, size_t height);
  void Destroy();

  size_t width_, height_;

  HWND hwnd_;
  rtc::scoped_refptr<IDirect3D9> d3d_;
  rtc::scoped_refptr<IDirect3DDevice9> d3d_device_;

  rtc::scoped_refptr<IDirect3DTexture9> texture_;
  rtc::scoped_refptr<IDirect3DVertexBuffer9> vertex_buffer_;
};
}  // namespace test
}  // namespace webrtc

#endif  // WEBRTC_TEST_WIN_D3D_RENDERER_H_<|MERGE_RESOLUTION|>--- conflicted
+++ resolved
@@ -27,12 +27,7 @@
                              size_t height);
   virtual ~D3dRenderer();
 
-<<<<<<< HEAD
-  void RenderFrame(const webrtc::VideoFrame& frame, int delta) override;
-  bool IsTextureSupported() const override { return false; }
-=======
   void OnFrame(const webrtc::VideoFrame& frame) override;
->>>>>>> a17af05f
 
  private:
   D3dRenderer(size_t width, size_t height);
