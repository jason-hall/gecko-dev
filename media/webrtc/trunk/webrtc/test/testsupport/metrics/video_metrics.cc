--- conflicted
+++ resolved
@@ -16,16 +16,11 @@
 #include <algorithm>  // min_element, max_element
 #include <memory>
 
-<<<<<<< HEAD
-#include "webrtc/common_video/libyuv/include/webrtc_libyuv.h"
-#include "webrtc/video_frame.h"
-=======
 #include "webrtc/api/video/i420_buffer.h"
 #include "webrtc/api/video/video_frame.h"
 #include "webrtc/common_video/libyuv/include/webrtc_libyuv.h"
 #include "webrtc/test/frame_utils.h"
 #include "libyuv/convert.h"
->>>>>>> a17af05f
 
 namespace webrtc {
 namespace test {
@@ -43,13 +38,8 @@
 
 // Calculates metrics for a frame and adds statistics to the result for it.
 void CalculateFrame(VideoMetricsType video_metrics_type,
-<<<<<<< HEAD
-                    const VideoFrame* ref,
-                    const VideoFrame* test,
-=======
                     const VideoFrameBuffer& ref,
                     const VideoFrameBuffer& test,
->>>>>>> a17af05f
                     int frame_number,
                     QualityMetricsResult* result) {
   FrameResult frame_result = {0, 0};
@@ -122,27 +112,6 @@
   int frame_number = 0;
 
   // Read reference and test frames.
-<<<<<<< HEAD
-  const size_t frame_length = 3 * width * height >> 1;
-  VideoFrame ref_frame;
-  VideoFrame test_frame;
-  rtc::scoped_ptr<uint8_t[]> ref_buffer(new uint8_t[frame_length]);
-  rtc::scoped_ptr<uint8_t[]> test_buffer(new uint8_t[frame_length]);
-
-  // Set decoded image parameters.
-  int half_width = (width + 1) / 2;
-  ref_frame.CreateEmptyFrame(width, height, width, half_width, half_width);
-  test_frame.CreateEmptyFrame(width, height, width, half_width, half_width);
-
-  size_t ref_bytes = fread(ref_buffer.get(), 1, frame_length, ref_fp);
-  size_t test_bytes = fread(test_buffer.get(), 1, frame_length, test_fp);
-  while (ref_bytes == frame_length && test_bytes == frame_length) {
-    // Converting from buffer to plane representation.
-    ConvertToI420(kI420, ref_buffer.get(), 0, 0, width, height, 0,
-                  kVideoRotation_0, &ref_frame);
-    ConvertToI420(kI420, test_buffer.get(), 0, 0, width, height, 0,
-                  kVideoRotation_0, &test_frame);
-=======
   for (;;) {
     rtc::scoped_refptr<I420Buffer> ref_i420_buffer(
         test::ReadI420Buffer(width, height, ref_fp));
@@ -155,7 +124,6 @@
     if (!test_i420_buffer)
       break;
 
->>>>>>> a17af05f
     switch (video_metrics_type) {
       case kPSNR:
         CalculateFrame(kPSNR, *ref_i420_buffer, *test_i420_buffer, frame_number,
