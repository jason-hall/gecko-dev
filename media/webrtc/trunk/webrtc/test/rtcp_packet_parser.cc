/*
 *  Copyright (c) 2014 The WebRTC project authors. All Rights Reserved.
 *
 *  Use of this source code is governed by a BSD-style license
 *  that can be found in the LICENSE file in the root of the source
 *  tree. An additional intellectual property rights grant can be found
 *  in the file PATENTS.  All contributing project authors may
 *  be found in the AUTHORS file in the root of the source tree.
 */

#include "webrtc/base/checks.h"
#include "webrtc/base/logging.h"
#include "webrtc/test/rtcp_packet_parser.h"

namespace webrtc {
namespace test {

<<<<<<< HEAD
using namespace RTCPUtility;

RtcpPacketParser::RtcpPacketParser() {}

RtcpPacketParser::~RtcpPacketParser() {}

void RtcpPacketParser::Parse(const void *data, size_t len) {
  const uint8_t* packet = static_cast<const uint8_t*>(data);
  RTCPUtility::RTCPParserV2 parser(packet, len, true);
  EXPECT_TRUE(parser.IsValid());
  for (RTCPUtility::RTCPPacketTypes type = parser.Begin();
       type != RTCPPacketTypes::kInvalid; type = parser.Iterate()) {
    switch (type) {
      case RTCPPacketTypes::kSr:
        sender_report_.Set(parser.Packet().SR);
        break;
      case RTCPPacketTypes::kRr:
        receiver_report_.Set(parser.Packet().RR);
        break;
      case RTCPPacketTypes::kReportBlockItem:
        report_block_.Set(parser.Packet().ReportBlockItem);
        ++report_blocks_per_ssrc_[parser.Packet().ReportBlockItem.SSRC];
        break;
      case RTCPPacketTypes::kSdes:
        sdes_.Set();
        break;
      case RTCPPacketTypes::kSdesChunk:
        sdes_chunk_.Set(parser.Packet().CName);
        break;
      case RTCPPacketTypes::kBye:
        bye_.Set(parser.Packet().BYE);
        break;
      case RTCPPacketTypes::kApp:
        app_.Set(parser.Packet().APP);
        break;
      case RTCPPacketTypes::kAppItem:
        app_item_.Set(parser.Packet().APP);
        break;
      case RTCPPacketTypes::kExtendedIj:
        ij_.Set();
        break;
      case RTCPPacketTypes::kExtendedIjItem:
        ij_item_.Set(parser.Packet().ExtendedJitterReportItem);
        break;
      case RTCPPacketTypes::kPsfbPli:
        pli_.Set(parser.Packet().PLI);
        break;
      case RTCPPacketTypes::kPsfbSli:
        sli_.Set(parser.Packet().SLI);
        break;
      case RTCPPacketTypes::kPsfbSliItem:
        sli_item_.Set(parser.Packet().SLIItem);
        break;
      case RTCPPacketTypes::kPsfbRpsi:
        rpsi_.Set(parser.Packet().RPSI);
        break;
      case RTCPPacketTypes::kPsfbFir:
        fir_.Set(parser.Packet().FIR);
        break;
      case RTCPPacketTypes::kPsfbFirItem:
        fir_item_.Set(parser.Packet().FIRItem);
        break;
      case RTCPPacketTypes::kRtpfbNack:
        nack_.Set(parser.Packet().NACK);
        nack_item_.Clear();
        break;
      case RTCPPacketTypes::kRtpfbNackItem:
        nack_item_.Set(parser.Packet().NACKItem);
        break;
      case RTCPPacketTypes::kPsfbApp:
        psfb_app_.Set(parser.Packet().PSFBAPP);
        break;
      case RTCPPacketTypes::kPsfbRembItem:
        remb_item_.Set(parser.Packet().REMBItem);
        break;
      case RTCPPacketTypes::kRtpfbTmmbr:
        tmmbr_.Set(parser.Packet().TMMBR);
        break;
      case RTCPPacketTypes::kRtpfbTmmbrItem:
        tmmbr_item_.Set(parser.Packet().TMMBRItem);
        break;
      case RTCPPacketTypes::kRtpfbTmmbn:
        tmmbn_.Set(parser.Packet().TMMBN);
        tmmbn_items_.Clear();
        break;
      case RTCPPacketTypes::kRtpfbTmmbnItem:
        tmmbn_items_.Set(parser.Packet().TMMBNItem);
        break;
      case RTCPPacketTypes::kXrHeader:
        xr_header_.Set(parser.Packet().XR);
        dlrr_items_.Clear();
        break;
      case RTCPPacketTypes::kXrReceiverReferenceTime:
        rrtr_.Set(parser.Packet().XRReceiverReferenceTimeItem);
        break;
      case RTCPPacketTypes::kXrDlrrReportBlock:
        dlrr_.Set();
        break;
      case RTCPPacketTypes::kXrDlrrReportBlockItem:
        dlrr_items_.Set(parser.Packet().XRDLRRReportBlockItem);
        break;
      case RTCPPacketTypes::kXrVoipMetric:
        voip_metric_.Set(parser.Packet().XRVOIPMetricItem);
=======
RtcpPacketParser::RtcpPacketParser() = default;
RtcpPacketParser::~RtcpPacketParser() = default;

bool RtcpPacketParser::Parse(const void* data, size_t length) {
  const uint8_t* const buffer = static_cast<const uint8_t*>(data);
  const uint8_t* const buffer_end = buffer + length;
  rtcp::CommonHeader header;
  for (const uint8_t* next_packet = buffer; next_packet != buffer_end;
       next_packet = header.NextPacket()) {
    RTC_DCHECK_GT(buffer_end - next_packet, 0);
    if (!header.Parse(next_packet, buffer_end - next_packet)) {
      LOG(LS_WARNING)
          << "Invalid rtcp header or unaligned rtcp packet at position "
          << (next_packet - buffer);
      return false;
    }
    switch (header.type()) {
      case rtcp::App::kPacketType:
        app_.Parse(header);
        break;
      case rtcp::Bye::kPacketType:
        bye_.Parse(header, &sender_ssrc_);
        break;
      case rtcp::ExtendedReports::kPacketType:
        xr_.Parse(header, &sender_ssrc_);
        break;
      case rtcp::ExtendedJitterReport::kPacketType:
        ij_.Parse(header);
        break;
      case rtcp::Psfb::kPacketType:
        switch (header.fmt()) {
          case rtcp::Fir::kFeedbackMessageType:
            fir_.Parse(header, &sender_ssrc_);
            break;
          case rtcp::Pli::kFeedbackMessageType:
            pli_.Parse(header, &sender_ssrc_);
            break;
          case rtcp::Remb::kFeedbackMessageType:
            remb_.Parse(header, &sender_ssrc_);
            break;
          case rtcp::Rpsi::kFeedbackMessageType:
            rpsi_.Parse(header, &sender_ssrc_);
            break;
          case rtcp::Sli::kFeedbackMessageType:
            sli_.Parse(header, &sender_ssrc_);
            break;
          default:
            LOG(LS_WARNING) << "Unknown rtcp payload specific feedback type "
                            << header.fmt();
            break;
        }
        break;
      case rtcp::ReceiverReport::kPacketType:
        receiver_report_.Parse(header, &sender_ssrc_);
        break;
      case rtcp::Rtpfb::kPacketType:
        switch (header.fmt()) {
          case rtcp::Nack::kFeedbackMessageType:
            nack_.Parse(header, &sender_ssrc_);
            break;
          case rtcp::RapidResyncRequest::kFeedbackMessageType:
            rrr_.Parse(header, &sender_ssrc_);
            break;
          case rtcp::Tmmbn::kFeedbackMessageType:
            tmmbn_.Parse(header, &sender_ssrc_);
            break;
          case rtcp::Tmmbr::kFeedbackMessageType:
            tmmbr_.Parse(header, &sender_ssrc_);
            break;
          case rtcp::TransportFeedback::kFeedbackMessageType:
            transport_feedback_.Parse(header, &sender_ssrc_);
            break;
          default:
            LOG(LS_WARNING) << "Unknown rtcp transport feedback type "
                            << header.fmt();
            break;
        }
        break;
      case rtcp::Sdes::kPacketType:
        sdes_.Parse(header);
        break;
      case rtcp::SenderReport::kPacketType:
        sender_report_.Parse(header, &sender_ssrc_);
>>>>>>> a17af05f
        break;
      default:
        LOG(LS_WARNING) << "Unknown rtcp packet type " << header.type();
        break;
    }
  }
  return true;
}

}  // namespace test
}  // namespace webrtc<|MERGE_RESOLUTION|>--- conflicted
+++ resolved
@@ -15,111 +15,6 @@
 namespace webrtc {
 namespace test {
 
-<<<<<<< HEAD
-using namespace RTCPUtility;
-
-RtcpPacketParser::RtcpPacketParser() {}
-
-RtcpPacketParser::~RtcpPacketParser() {}
-
-void RtcpPacketParser::Parse(const void *data, size_t len) {
-  const uint8_t* packet = static_cast<const uint8_t*>(data);
-  RTCPUtility::RTCPParserV2 parser(packet, len, true);
-  EXPECT_TRUE(parser.IsValid());
-  for (RTCPUtility::RTCPPacketTypes type = parser.Begin();
-       type != RTCPPacketTypes::kInvalid; type = parser.Iterate()) {
-    switch (type) {
-      case RTCPPacketTypes::kSr:
-        sender_report_.Set(parser.Packet().SR);
-        break;
-      case RTCPPacketTypes::kRr:
-        receiver_report_.Set(parser.Packet().RR);
-        break;
-      case RTCPPacketTypes::kReportBlockItem:
-        report_block_.Set(parser.Packet().ReportBlockItem);
-        ++report_blocks_per_ssrc_[parser.Packet().ReportBlockItem.SSRC];
-        break;
-      case RTCPPacketTypes::kSdes:
-        sdes_.Set();
-        break;
-      case RTCPPacketTypes::kSdesChunk:
-        sdes_chunk_.Set(parser.Packet().CName);
-        break;
-      case RTCPPacketTypes::kBye:
-        bye_.Set(parser.Packet().BYE);
-        break;
-      case RTCPPacketTypes::kApp:
-        app_.Set(parser.Packet().APP);
-        break;
-      case RTCPPacketTypes::kAppItem:
-        app_item_.Set(parser.Packet().APP);
-        break;
-      case RTCPPacketTypes::kExtendedIj:
-        ij_.Set();
-        break;
-      case RTCPPacketTypes::kExtendedIjItem:
-        ij_item_.Set(parser.Packet().ExtendedJitterReportItem);
-        break;
-      case RTCPPacketTypes::kPsfbPli:
-        pli_.Set(parser.Packet().PLI);
-        break;
-      case RTCPPacketTypes::kPsfbSli:
-        sli_.Set(parser.Packet().SLI);
-        break;
-      case RTCPPacketTypes::kPsfbSliItem:
-        sli_item_.Set(parser.Packet().SLIItem);
-        break;
-      case RTCPPacketTypes::kPsfbRpsi:
-        rpsi_.Set(parser.Packet().RPSI);
-        break;
-      case RTCPPacketTypes::kPsfbFir:
-        fir_.Set(parser.Packet().FIR);
-        break;
-      case RTCPPacketTypes::kPsfbFirItem:
-        fir_item_.Set(parser.Packet().FIRItem);
-        break;
-      case RTCPPacketTypes::kRtpfbNack:
-        nack_.Set(parser.Packet().NACK);
-        nack_item_.Clear();
-        break;
-      case RTCPPacketTypes::kRtpfbNackItem:
-        nack_item_.Set(parser.Packet().NACKItem);
-        break;
-      case RTCPPacketTypes::kPsfbApp:
-        psfb_app_.Set(parser.Packet().PSFBAPP);
-        break;
-      case RTCPPacketTypes::kPsfbRembItem:
-        remb_item_.Set(parser.Packet().REMBItem);
-        break;
-      case RTCPPacketTypes::kRtpfbTmmbr:
-        tmmbr_.Set(parser.Packet().TMMBR);
-        break;
-      case RTCPPacketTypes::kRtpfbTmmbrItem:
-        tmmbr_item_.Set(parser.Packet().TMMBRItem);
-        break;
-      case RTCPPacketTypes::kRtpfbTmmbn:
-        tmmbn_.Set(parser.Packet().TMMBN);
-        tmmbn_items_.Clear();
-        break;
-      case RTCPPacketTypes::kRtpfbTmmbnItem:
-        tmmbn_items_.Set(parser.Packet().TMMBNItem);
-        break;
-      case RTCPPacketTypes::kXrHeader:
-        xr_header_.Set(parser.Packet().XR);
-        dlrr_items_.Clear();
-        break;
-      case RTCPPacketTypes::kXrReceiverReferenceTime:
-        rrtr_.Set(parser.Packet().XRReceiverReferenceTimeItem);
-        break;
-      case RTCPPacketTypes::kXrDlrrReportBlock:
-        dlrr_.Set();
-        break;
-      case RTCPPacketTypes::kXrDlrrReportBlockItem:
-        dlrr_items_.Set(parser.Packet().XRDLRRReportBlockItem);
-        break;
-      case RTCPPacketTypes::kXrVoipMetric:
-        voip_metric_.Set(parser.Packet().XRVOIPMetricItem);
-=======
 RtcpPacketParser::RtcpPacketParser() = default;
 RtcpPacketParser::~RtcpPacketParser() = default;
 
@@ -203,7 +98,6 @@
         break;
       case rtcp::SenderReport::kPacketType:
         sender_report_.Parse(header, &sender_ssrc_);
->>>>>>> a17af05f
         break;
       default:
         LOG(LS_WARNING) << "Unknown rtcp packet type " << header.type();
