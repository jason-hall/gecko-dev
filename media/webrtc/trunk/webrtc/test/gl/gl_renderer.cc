--- conflicted
+++ resolved
@@ -70,14 +70,8 @@
                GL_UNSIGNED_INT_8_8_8_8, static_cast<GLvoid*>(buffer_));
 }
 
-<<<<<<< HEAD
-void GlRenderer::RenderFrame(const webrtc::VideoFrame& frame,
-                             int /*render_delay_ms*/) {
-  assert(is_init_);
-=======
 void GlRenderer::OnFrame(const webrtc::VideoFrame& frame) {
   RTC_DCHECK(is_init_);
->>>>>>> a17af05f
 
   if (static_cast<size_t>(frame.width()) != width_ ||
       static_cast<size_t>(frame.height()) != height_) {
