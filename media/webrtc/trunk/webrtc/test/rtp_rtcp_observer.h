--- conflicted
+++ resolved
@@ -14,11 +14,6 @@
 #include <memory>
 #include <vector>
 
-<<<<<<< HEAD
-#include "testing/gtest/include/gtest/gtest.h"
-
-=======
->>>>>>> a17af05f
 #include "webrtc/base/criticalsection.h"
 #include "webrtc/base/event.h"
 #include "webrtc/modules/rtp_rtcp/include/rtp_header_parser.h"
@@ -74,11 +69,7 @@
   }
 
   rtc::Event observation_complete_;
-<<<<<<< HEAD
-  const rtc::scoped_ptr<RtpHeaderParser> parser_;
-=======
   const std::unique_ptr<RtpHeaderParser> parser_;
->>>>>>> a17af05f
 
  private:
   const int timeout_ms_;
