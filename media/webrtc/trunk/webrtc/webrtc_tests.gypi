# Copyright (c) 2013 The WebRTC project authors. All Rights Reserved.
#
# Use of this source code is governed by a BSD-style license
# that can be found in the LICENSE file in the root of the source
# tree. An additional intellectual property rights grant can be found
# in the file PATENTS.  All contributing project authors may
# be found in the AUTHORS file in the root of the source tree.
{
  'targets': [
    {
<<<<<<< HEAD
      'target_name': 'rtc_unittests',
      'type': '<(gtest_target_type)',
      'dependencies': [
        'base/base.gyp:rtc_base',
        'base/base_tests.gyp:rtc_base_tests_utils',
        'base/base_tests.gyp:rtc_base_tests',
        'libjingle/xmllite/xmllite.gyp:rtc_xmllite',
        'libjingle/xmpp/xmpp.gyp:rtc_xmpp',
        'p2p/p2p.gyp:rtc_p2p',
        'p2p/p2p.gyp:libstunprober',
        'rtc_p2p_unittest',
        'rtc_sound_tests',
        'rtc_xmllite_unittest',
        'rtc_xmpp_unittest',
        'sound/sound.gyp:rtc_sound',
        '<(DEPTH)/testing/gtest.gyp:gtest',
        '<(DEPTH)/testing/gmock.gyp:gmock',
      ],
      'conditions': [
        ['OS=="android"', {
          'dependencies': [
            '<(DEPTH)/testing/android/native_test.gyp:native_test_native_code',
          ],
        }],
        ['OS=="ios"', {
          'dependencies': [
            'api/api_tests.gyp:rtc_api_objc_test',
          ]
        }]
      ],
    },
    {
      'target_name': 'webrtc_tests',
      'type': 'none',
      'dependencies': [
        'video_engine_tests',
        'video_loopback',
        'video_replay',
        'webrtc_perf_tests',
        'webrtc_nonparallel_tests',
      ],
    },
    {
=======
>>>>>>> a17af05f
      'target_name': 'video_quality_test',
      'type': 'static_library',
      'sources': [
        'video/video_quality_test.cc',
        'video/video_quality_test.h',
      ],
      'dependencies': [
        '<(DEPTH)/testing/gtest.gyp:gtest',
<<<<<<< HEAD
        '<(webrtc_root)/modules/modules.gyp:video_render',
=======
>>>>>>> a17af05f
        '<(webrtc_root)/modules/modules.gyp:video_capture_module_internal_impl',
        '<(webrtc_root)/system_wrappers/system_wrappers.gyp:system_wrappers',
        'webrtc',
      ],
<<<<<<< HEAD
      'conditions': [
        ['OS=="android"', {
          'dependencies!': [
            '<(webrtc_root)/modules/modules.gyp:video_capture_module_internal_impl',
          ],
        }],
      ],
    },
    {
      'target_name': 'video_loopback',
      'type': 'executable',
      'sources': [
        'test/mac/run_test.mm',
        'test/run_test.cc',
        'test/run_test.h',
        'video/video_loopback.cc',
      ],
=======
>>>>>>> a17af05f
      'conditions': [
        ['OS=="android"', {
          'dependencies!': [
            '<(webrtc_root)/modules/modules.gyp:video_capture_module_internal_impl',
          ],
        }],
      ],
<<<<<<< HEAD
      'dependencies': [
        'video_quality_test',
        '<(DEPTH)/testing/gtest.gyp:gtest',
        '<(DEPTH)/third_party/gflags/gflags.gyp:gflags',
        'test/webrtc_test_common.gyp:webrtc_test_common',
        'test/webrtc_test_common.gyp:webrtc_test_renderer',
        'test/test.gyp:test_main',
        'webrtc',
      ],
=======
>>>>>>> a17af05f
    },
    {
      'target_name': 'screenshare_loopback',
      'type': 'executable',
      'sources': [
        'test/mac/run_test.mm',
        'test/run_test.cc',
        'test/run_test.h',
        'video/screenshare_loopback.cc',
      ],
      'conditions': [
        ['OS=="mac"', {
          'sources!': [
            'test/run_test.cc',
          ],
        }],
      ],
      'dependencies': [
        'video_quality_test',
        '<(DEPTH)/testing/gtest.gyp:gtest',
        '<(DEPTH)/third_party/gflags/gflags.gyp:gflags',
        'test/test.gyp:test_common',
        'test/test.gyp:test_main',
        'test/test.gyp:test_renderer',
        'webrtc',
      ],
    },
    {
      'target_name': 'video_replay',
      'type': 'executable',
      'sources': [
        'test/mac/run_test.mm',
        'test/run_test.cc',
        'test/run_test.h',
        'video/replay.cc',
      ],
      'conditions': [
        ['OS=="mac"', {
          'sources!': [
            'test/run_test.cc',
          ],
        }],
      ],
      'dependencies': [
        '<(DEPTH)/testing/gtest.gyp:gtest',
        '<(DEPTH)/third_party/gflags/gflags.gyp:gflags',
        'test/test.gyp:test_common',
        'test/test.gyp:test_renderer',
        '<(webrtc_root)/modules/modules.gyp:video_capture',
        '<(webrtc_root)/system_wrappers/system_wrappers.gyp:system_wrappers_default',
        'webrtc',
      ],
    },
<<<<<<< HEAD
    {
      # TODO(solenberg): Rename to webrtc_call_tests.
      'target_name': 'video_engine_tests',
      'type': '<(gtest_target_type)',
      'sources': [
        'audio/audio_receive_stream_unittest.cc',
        'audio/audio_send_stream_unittest.cc',
        'audio/audio_state_unittest.cc',
        'call/bitrate_allocator_unittest.cc',
        'call/bitrate_estimator_tests.cc',
        'call/call_unittest.cc',
        'call/packet_injection_tests.cc',
        'test/common_unittest.cc',
        'test/testsupport/metrics/video_metrics_unittest.cc',
        'video/call_stats_unittest.cc',
        'video/encoder_state_feedback_unittest.cc',
        'video/end_to_end_tests.cc',
        'video/overuse_frame_detector_unittest.cc',
        'video/payload_router_unittest.cc',
        'video/report_block_stats_unittest.cc',
        'video/send_statistics_proxy_unittest.cc',
        'video/stream_synchronization_unittest.cc',
        'video/video_capture_input_unittest.cc',
        'video/video_decoder_unittest.cc',
        'video/video_encoder_unittest.cc',
        'video/video_send_stream_tests.cc',
        'video/vie_codec_unittest.cc',
        'video/vie_remb_unittest.cc',
      ],
      'dependencies': [
        '<(DEPTH)/testing/gmock.gyp:gmock',
        '<(DEPTH)/testing/gtest.gyp:gtest',
        '<(webrtc_root)/common.gyp:webrtc_common',
        '<(webrtc_root)/modules/modules.gyp:rtp_rtcp',
        '<(webrtc_root)/modules/modules.gyp:video_capture',
        '<(webrtc_root)/modules/modules.gyp:video_render',
        '<(webrtc_root)/test/test.gyp:channel_transport',
        '<(webrtc_root)/voice_engine/voice_engine.gyp:voice_engine',
        'test/metrics.gyp:metrics',
        'test/test.gyp:test_main',
        'test/webrtc_test_common.gyp:webrtc_test_common',
        'webrtc',
      ],
      'conditions': [
        ['OS=="android"', {
          'dependencies': [
            '<(DEPTH)/testing/android/native_test.gyp:native_test_native_code',
          ],
        }],
        ['enable_protobuf==1', {
          'defines': [
            'ENABLE_RTC_EVENT_LOG',
          ],
          'dependencies': [
            'webrtc.gyp:rtc_event_log',
            'webrtc.gyp:rtc_event_log_proto',
          ],
          'sources': [
            'call/rtc_event_log_unittest.cc',
          ],
        }],
      ],
    },
    {
      'target_name': 'webrtc_perf_tests',
      'type': '<(gtest_target_type)',
      'sources': [
        'call/call_perf_tests.cc',
        'call/rampup_tests.cc',
        'call/rampup_tests.h',
        'modules/audio_coding/neteq/test/neteq_performance_unittest.cc',
        'modules/audio_processing/audio_processing_performance_unittest.cc',
        'modules/remote_bitrate_estimator/remote_bitrate_estimators_test.cc',
        'video/full_stack.cc',
      ],
      'dependencies': [
        '<(DEPTH)/testing/gmock.gyp:gmock',
        '<(DEPTH)/testing/gtest.gyp:gtest',
        '<(webrtc_root)/modules/modules.gyp:audio_processing',
        '<(webrtc_root)/modules/modules.gyp:audioproc_test_utils',
        '<(webrtc_root)/modules/modules.gyp:video_capture',
        '<(webrtc_root)/test/test.gyp:channel_transport',
        '<(webrtc_root)/voice_engine/voice_engine.gyp:voice_engine',
        'video_quality_test',
        'modules/modules.gyp:neteq_test_support',
        'modules/modules.gyp:bwe_simulator',
        'modules/modules.gyp:rtp_rtcp',
        'test/test.gyp:test_main',
        'test/webrtc_test_common.gyp:webrtc_test_common',
        'test/webrtc_test_common.gyp:webrtc_test_renderer',
        'webrtc',
      ],
      'conditions': [
        ['OS=="android"', {
          'dependencies': [
            '<(DEPTH)/testing/android/native_test.gyp:native_test_native_code',
          ],
        }],
      ],
    },
    {
      'target_name': 'webrtc_nonparallel_tests',
      'type': '<(gtest_target_type)',
      'sources': [
        'base/nullsocketserver_unittest.cc',
        'base/physicalsocketserver_unittest.cc',
        'base/socket_unittest.cc',
        'base/socket_unittest.h',
        'base/socketaddress_unittest.cc',
        'base/virtualsocket_unittest.cc',
      ],
      'defines': [
        'GTEST_RELATIVE_PATH',
      ],
      'dependencies': [
        '<(DEPTH)/testing/gtest.gyp:gtest',
        'base/base.gyp:rtc_base',
        'test/test.gyp:test_main',
      ],
      'conditions': [
        ['OS=="android"', {
          'dependencies': [
            '<(DEPTH)/testing/android/native_test.gyp:native_test_native_code',
          ],
        }],
        ['OS=="win"', {
          'sources': [
            'base/win32socketserver_unittest.cc',
          ],
          'sources!': [
            # TODO(ronghuawu): Fix TestUdpReadyToSendIPv6 on windows bot
            # then reenable these tests.
            # TODO(pbos): Move test disabling to ifdefs within the test files
            # instead of here.
            'base/physicalsocketserver_unittest.cc',
            'base/socket_unittest.cc',
            'base/win32socketserver_unittest.cc',
          ],
        }],
        ['OS=="mac"', {
          'sources': [
            'base/macsocketserver_unittest.cc',
          ],
        }],
        ['OS=="ios" or (OS=="mac" and target_arch!="ia32")', {
          'defines': [
            'CARBON_DEPRECATED=YES',
          ],
        }],
      ],
    },
  ],
  'conditions': [
    ['OS=="android"', {
      'targets': [
        {
          'target_name': 'rtc_unittests_apk_target',
          'type': 'none',
          'dependencies': [
            '<(apk_tests_path):rtc_unittests_apk',
          ],
        },
        {
          'target_name': 'video_engine_tests_apk_target',
          'type': 'none',
          'dependencies': [
            '<(apk_tests_path):video_engine_tests_apk',
          ],
        },
        {
          'target_name': 'webrtc_perf_tests_apk_target',
          'type': 'none',
          'dependencies': [
            '<(apk_tests_path):webrtc_perf_tests_apk',
          ],
        },
        {
          'target_name': 'webrtc_nonparallel_tests_apk_target',
          'type': 'none',
          'dependencies': [
            '<(apk_tests_path):webrtc_nonparallel_tests_apk',
          ],
        },
      ],
    }],
    ['test_isolation_mode != "noop"', {
      'targets': [
        {
          'target_name': 'rtc_unittests_run',
          'type': 'none',
          'dependencies': [
            'rtc_unittests',
          ],
          'includes': [
            'build/isolate.gypi',
          ],
          'sources': [
            'rtc_unittests.isolate',
          ],
        },
        {
          'target_name': 'video_engine_tests_run',
          'type': 'none',
          'dependencies': [
            'video_engine_tests',
          ],
          'includes': [
            'build/isolate.gypi',
          ],
          'sources': [
            'video_engine_tests.isolate',
          ],
        },
        {
          'target_name': 'webrtc_nonparallel_tests_run',
          'type': 'none',
          'dependencies': [
            'webrtc_nonparallel_tests',
          ],
          'includes': [
            'build/isolate.gypi',
          ],
          'sources': [
            'webrtc_nonparallel_tests.isolate',
          ],
        },
        {
          'target_name': 'webrtc_perf_tests_run',
          'type': 'none',
          'dependencies': [
            'webrtc_perf_tests',
          ],
          'includes': [
            'build/isolate.gypi',
          ],
          'sources': [
            'webrtc_perf_tests.isolate',
          ],
        },
      ],
    }],
=======
>>>>>>> a17af05f
  ],
}<|MERGE_RESOLUTION|>--- conflicted
+++ resolved
@@ -8,52 +8,6 @@
 {
   'targets': [
     {
-<<<<<<< HEAD
-      'target_name': 'rtc_unittests',
-      'type': '<(gtest_target_type)',
-      'dependencies': [
-        'base/base.gyp:rtc_base',
-        'base/base_tests.gyp:rtc_base_tests_utils',
-        'base/base_tests.gyp:rtc_base_tests',
-        'libjingle/xmllite/xmllite.gyp:rtc_xmllite',
-        'libjingle/xmpp/xmpp.gyp:rtc_xmpp',
-        'p2p/p2p.gyp:rtc_p2p',
-        'p2p/p2p.gyp:libstunprober',
-        'rtc_p2p_unittest',
-        'rtc_sound_tests',
-        'rtc_xmllite_unittest',
-        'rtc_xmpp_unittest',
-        'sound/sound.gyp:rtc_sound',
-        '<(DEPTH)/testing/gtest.gyp:gtest',
-        '<(DEPTH)/testing/gmock.gyp:gmock',
-      ],
-      'conditions': [
-        ['OS=="android"', {
-          'dependencies': [
-            '<(DEPTH)/testing/android/native_test.gyp:native_test_native_code',
-          ],
-        }],
-        ['OS=="ios"', {
-          'dependencies': [
-            'api/api_tests.gyp:rtc_api_objc_test',
-          ]
-        }]
-      ],
-    },
-    {
-      'target_name': 'webrtc_tests',
-      'type': 'none',
-      'dependencies': [
-        'video_engine_tests',
-        'video_loopback',
-        'video_replay',
-        'webrtc_perf_tests',
-        'webrtc_nonparallel_tests',
-      ],
-    },
-    {
-=======
->>>>>>> a17af05f
       'target_name': 'video_quality_test',
       'type': 'static_library',
       'sources': [
@@ -62,15 +16,10 @@
       ],
       'dependencies': [
         '<(DEPTH)/testing/gtest.gyp:gtest',
-<<<<<<< HEAD
-        '<(webrtc_root)/modules/modules.gyp:video_render',
-=======
->>>>>>> a17af05f
         '<(webrtc_root)/modules/modules.gyp:video_capture_module_internal_impl',
         '<(webrtc_root)/system_wrappers/system_wrappers.gyp:system_wrappers',
         'webrtc',
       ],
-<<<<<<< HEAD
       'conditions': [
         ['OS=="android"', {
           'dependencies!': [
@@ -78,37 +27,6 @@
           ],
         }],
       ],
-    },
-    {
-      'target_name': 'video_loopback',
-      'type': 'executable',
-      'sources': [
-        'test/mac/run_test.mm',
-        'test/run_test.cc',
-        'test/run_test.h',
-        'video/video_loopback.cc',
-      ],
-=======
->>>>>>> a17af05f
-      'conditions': [
-        ['OS=="android"', {
-          'dependencies!': [
-            '<(webrtc_root)/modules/modules.gyp:video_capture_module_internal_impl',
-          ],
-        }],
-      ],
-<<<<<<< HEAD
-      'dependencies': [
-        'video_quality_test',
-        '<(DEPTH)/testing/gtest.gyp:gtest',
-        '<(DEPTH)/third_party/gflags/gflags.gyp:gflags',
-        'test/webrtc_test_common.gyp:webrtc_test_common',
-        'test/webrtc_test_common.gyp:webrtc_test_renderer',
-        'test/test.gyp:test_main',
-        'webrtc',
-      ],
-=======
->>>>>>> a17af05f
     },
     {
       'target_name': 'screenshare_loopback',
@@ -162,249 +80,5 @@
         'webrtc',
       ],
     },
-<<<<<<< HEAD
-    {
-      # TODO(solenberg): Rename to webrtc_call_tests.
-      'target_name': 'video_engine_tests',
-      'type': '<(gtest_target_type)',
-      'sources': [
-        'audio/audio_receive_stream_unittest.cc',
-        'audio/audio_send_stream_unittest.cc',
-        'audio/audio_state_unittest.cc',
-        'call/bitrate_allocator_unittest.cc',
-        'call/bitrate_estimator_tests.cc',
-        'call/call_unittest.cc',
-        'call/packet_injection_tests.cc',
-        'test/common_unittest.cc',
-        'test/testsupport/metrics/video_metrics_unittest.cc',
-        'video/call_stats_unittest.cc',
-        'video/encoder_state_feedback_unittest.cc',
-        'video/end_to_end_tests.cc',
-        'video/overuse_frame_detector_unittest.cc',
-        'video/payload_router_unittest.cc',
-        'video/report_block_stats_unittest.cc',
-        'video/send_statistics_proxy_unittest.cc',
-        'video/stream_synchronization_unittest.cc',
-        'video/video_capture_input_unittest.cc',
-        'video/video_decoder_unittest.cc',
-        'video/video_encoder_unittest.cc',
-        'video/video_send_stream_tests.cc',
-        'video/vie_codec_unittest.cc',
-        'video/vie_remb_unittest.cc',
-      ],
-      'dependencies': [
-        '<(DEPTH)/testing/gmock.gyp:gmock',
-        '<(DEPTH)/testing/gtest.gyp:gtest',
-        '<(webrtc_root)/common.gyp:webrtc_common',
-        '<(webrtc_root)/modules/modules.gyp:rtp_rtcp',
-        '<(webrtc_root)/modules/modules.gyp:video_capture',
-        '<(webrtc_root)/modules/modules.gyp:video_render',
-        '<(webrtc_root)/test/test.gyp:channel_transport',
-        '<(webrtc_root)/voice_engine/voice_engine.gyp:voice_engine',
-        'test/metrics.gyp:metrics',
-        'test/test.gyp:test_main',
-        'test/webrtc_test_common.gyp:webrtc_test_common',
-        'webrtc',
-      ],
-      'conditions': [
-        ['OS=="android"', {
-          'dependencies': [
-            '<(DEPTH)/testing/android/native_test.gyp:native_test_native_code',
-          ],
-        }],
-        ['enable_protobuf==1', {
-          'defines': [
-            'ENABLE_RTC_EVENT_LOG',
-          ],
-          'dependencies': [
-            'webrtc.gyp:rtc_event_log',
-            'webrtc.gyp:rtc_event_log_proto',
-          ],
-          'sources': [
-            'call/rtc_event_log_unittest.cc',
-          ],
-        }],
-      ],
-    },
-    {
-      'target_name': 'webrtc_perf_tests',
-      'type': '<(gtest_target_type)',
-      'sources': [
-        'call/call_perf_tests.cc',
-        'call/rampup_tests.cc',
-        'call/rampup_tests.h',
-        'modules/audio_coding/neteq/test/neteq_performance_unittest.cc',
-        'modules/audio_processing/audio_processing_performance_unittest.cc',
-        'modules/remote_bitrate_estimator/remote_bitrate_estimators_test.cc',
-        'video/full_stack.cc',
-      ],
-      'dependencies': [
-        '<(DEPTH)/testing/gmock.gyp:gmock',
-        '<(DEPTH)/testing/gtest.gyp:gtest',
-        '<(webrtc_root)/modules/modules.gyp:audio_processing',
-        '<(webrtc_root)/modules/modules.gyp:audioproc_test_utils',
-        '<(webrtc_root)/modules/modules.gyp:video_capture',
-        '<(webrtc_root)/test/test.gyp:channel_transport',
-        '<(webrtc_root)/voice_engine/voice_engine.gyp:voice_engine',
-        'video_quality_test',
-        'modules/modules.gyp:neteq_test_support',
-        'modules/modules.gyp:bwe_simulator',
-        'modules/modules.gyp:rtp_rtcp',
-        'test/test.gyp:test_main',
-        'test/webrtc_test_common.gyp:webrtc_test_common',
-        'test/webrtc_test_common.gyp:webrtc_test_renderer',
-        'webrtc',
-      ],
-      'conditions': [
-        ['OS=="android"', {
-          'dependencies': [
-            '<(DEPTH)/testing/android/native_test.gyp:native_test_native_code',
-          ],
-        }],
-      ],
-    },
-    {
-      'target_name': 'webrtc_nonparallel_tests',
-      'type': '<(gtest_target_type)',
-      'sources': [
-        'base/nullsocketserver_unittest.cc',
-        'base/physicalsocketserver_unittest.cc',
-        'base/socket_unittest.cc',
-        'base/socket_unittest.h',
-        'base/socketaddress_unittest.cc',
-        'base/virtualsocket_unittest.cc',
-      ],
-      'defines': [
-        'GTEST_RELATIVE_PATH',
-      ],
-      'dependencies': [
-        '<(DEPTH)/testing/gtest.gyp:gtest',
-        'base/base.gyp:rtc_base',
-        'test/test.gyp:test_main',
-      ],
-      'conditions': [
-        ['OS=="android"', {
-          'dependencies': [
-            '<(DEPTH)/testing/android/native_test.gyp:native_test_native_code',
-          ],
-        }],
-        ['OS=="win"', {
-          'sources': [
-            'base/win32socketserver_unittest.cc',
-          ],
-          'sources!': [
-            # TODO(ronghuawu): Fix TestUdpReadyToSendIPv6 on windows bot
-            # then reenable these tests.
-            # TODO(pbos): Move test disabling to ifdefs within the test files
-            # instead of here.
-            'base/physicalsocketserver_unittest.cc',
-            'base/socket_unittest.cc',
-            'base/win32socketserver_unittest.cc',
-          ],
-        }],
-        ['OS=="mac"', {
-          'sources': [
-            'base/macsocketserver_unittest.cc',
-          ],
-        }],
-        ['OS=="ios" or (OS=="mac" and target_arch!="ia32")', {
-          'defines': [
-            'CARBON_DEPRECATED=YES',
-          ],
-        }],
-      ],
-    },
-  ],
-  'conditions': [
-    ['OS=="android"', {
-      'targets': [
-        {
-          'target_name': 'rtc_unittests_apk_target',
-          'type': 'none',
-          'dependencies': [
-            '<(apk_tests_path):rtc_unittests_apk',
-          ],
-        },
-        {
-          'target_name': 'video_engine_tests_apk_target',
-          'type': 'none',
-          'dependencies': [
-            '<(apk_tests_path):video_engine_tests_apk',
-          ],
-        },
-        {
-          'target_name': 'webrtc_perf_tests_apk_target',
-          'type': 'none',
-          'dependencies': [
-            '<(apk_tests_path):webrtc_perf_tests_apk',
-          ],
-        },
-        {
-          'target_name': 'webrtc_nonparallel_tests_apk_target',
-          'type': 'none',
-          'dependencies': [
-            '<(apk_tests_path):webrtc_nonparallel_tests_apk',
-          ],
-        },
-      ],
-    }],
-    ['test_isolation_mode != "noop"', {
-      'targets': [
-        {
-          'target_name': 'rtc_unittests_run',
-          'type': 'none',
-          'dependencies': [
-            'rtc_unittests',
-          ],
-          'includes': [
-            'build/isolate.gypi',
-          ],
-          'sources': [
-            'rtc_unittests.isolate',
-          ],
-        },
-        {
-          'target_name': 'video_engine_tests_run',
-          'type': 'none',
-          'dependencies': [
-            'video_engine_tests',
-          ],
-          'includes': [
-            'build/isolate.gypi',
-          ],
-          'sources': [
-            'video_engine_tests.isolate',
-          ],
-        },
-        {
-          'target_name': 'webrtc_nonparallel_tests_run',
-          'type': 'none',
-          'dependencies': [
-            'webrtc_nonparallel_tests',
-          ],
-          'includes': [
-            'build/isolate.gypi',
-          ],
-          'sources': [
-            'webrtc_nonparallel_tests.isolate',
-          ],
-        },
-        {
-          'target_name': 'webrtc_perf_tests_run',
-          'type': 'none',
-          'dependencies': [
-            'webrtc_perf_tests',
-          ],
-          'includes': [
-            'build/isolate.gypi',
-          ],
-          'sources': [
-            'webrtc_perf_tests.isolate',
-          ],
-        },
-      ],
-    }],
-=======
->>>>>>> a17af05f
   ],
 }