--- conflicted
+++ resolved
@@ -2,9 +2,6 @@
 
 vars = {
   'chromium_git': 'https://chromium.googlesource.com',
-<<<<<<< HEAD
-  'chromium_revision': '099be58b08dadb64b1dc9f359ae097e978df5416',
-=======
   'chromium_revision': 'e44e863e19ffca8ed95c0e395641ed1679482d12',
   'boringssl_git': 'https://boringssl.googlesource.com',
   # Three lines of non-changing comments so that
@@ -35,7 +32,6 @@
   # the commit queue can handle CLs rolling libFuzzer
   # and whatever else without interference from each other.
   'libfuzzer_revision': 'e6cbbd6ba1cd57e52cb3a237974c89911b08b5d7',
->>>>>>> a17af05f
 }
 
 deps = {
@@ -70,10 +66,6 @@
   'src/third_party/libFuzzer/src':
     Var('chromium_git') + '/chromium/llvm-project/llvm/lib/Fuzzer.git' + '@' +  Var('libfuzzer_revision'),
 
-<<<<<<< HEAD
-  'src/third_party/junit-jar':
-    Var('chromium_git') + '/external/webrtc/deps/third_party/junit@f35596b476aa6e62fd3b3857b9942ddcd13ce35e', # from svn revision 3367
-=======
   'src/third_party/libjpeg_turbo':
     Var('chromium_git') + '/chromium/deps/libjpeg_turbo.git' + '@' + '7260e4d8b8e1e40b17f03fafdf1cd83296900f76',
   'src/third_party/libsrtp':
@@ -106,7 +98,6 @@
     Var('chromium_git') + '/external/github.com/gflags/gflags' + '@' + '03bebcb065c83beff83d50ae025a55a4bf94dfca',
   'src/third_party/gtest-parallel':
     Var('chromium_git') + '/external/webrtc/deps/third_party/gtest-parallel' + '@' + '8768563f5c580f8fc416a13c35c8f23b8a602821',
->>>>>>> a17af05f
 }
 
 deps_os = {
@@ -137,29 +128,6 @@
       Var('chromium_git') + '/linux-syscall-support.git' + '@' + Var('lss_revision'),
   },
   'win': {
-<<<<<<< HEAD
-    'src/third_party/winsdk_samples/src':
-      Var('chromium_git') + '/external/webrtc/deps/third_party/winsdk_samples_v71@e71b549167a665d7424d6f1dadfbff4b4aad1589',
-  },
-}
-
-# Define rules for which include paths are allowed in our source.
-include_rules = [
-  # Base is only used to build Android APK tests and may not be referenced by
-  # WebRTC production code.
-  '-base',
-  '-chromium',
-  '+external/webrtc/webrtc',  # Android platform build.
-  '+gflags',
-  '+libyuv',
-  '+net',
-  '+talk',
-  '+testing',
-  '+third_party',
-  '+unicode',
-  '+webrtc',
-  '+vpx',
-=======
     # Dependencies used by libjpeg-turbo
     'src/third_party/yasm/binaries':
       Var('chromium_git') + '/chromium/deps/yasm/binaries.git' + '@' + '52f9b3f4b0aa06da24ef8b123058bb61ee468881',
@@ -178,7 +146,6 @@
     'pattern': '.',
     'action': ['python', 'src/cleanup_links.py'],
   },
->>>>>>> a17af05f
 ]
 
 hooks = [
@@ -437,31 +404,6 @@
     ],
   },
   {
-<<<<<<< HEAD
-    # This clobbers when necessary (based on get_landmines.py). It should be
-    # an early hook but it will need to be run after syncing Chromium and
-    # setting up the links, so the script actually exists.
-    'name': 'landmines',
-    'pattern': '.',
-    'action': [
-        'python',
-        'src/build/landmines.py',
-        '--landmine-scripts',
-        'src/webrtc/build/get_landmines.py',
-        '--src-dir',
-        'src',
-    ],
-  },
-  {
-     # Pull sanitizer-instrumented third-party libraries if requested via
-     # GYP_DEFINES. This could be done as part of sync_chromium.py above
-     # but then we would need to run all the Chromium hooks each time,
-     # which will slow things down a lot.
-     'name': 'instrumented_libraries',
-     'pattern': '\\.sha1',
-     'action': ['python', 'src/third_party/instrumented_libraries/scripts/download_binaries.py'],
-   },
-=======
     'name': 'gn_linux64',
     'pattern': '.',
     'action': [ 'download_from_google_storage',
@@ -567,7 +509,6 @@
                 'src/tools/clang_format_merge_driver/install_git_hook.py',
     ],
   },
->>>>>>> a17af05f
   {
     # Download test resources, i.e. video and audio files from Google Storage.
     'pattern': '.',
