--- conflicted
+++ resolved
@@ -28,10 +28,6 @@
 #include <media/stagefright/DataSource.h>
 #include <media/stagefright/Utils.h>
 
-<<<<<<< HEAD
-#include "mozilla/SizePrintfMacros.h"
-=======
->>>>>>> a17af05f
 
 #include <cinttypes>
 #include <stdint.h>
@@ -568,11 +564,7 @@
     }
 
     if (data_offset != data_end) {
-<<<<<<< HEAD
-        ALOGW("wrong saiz data size, expected %" PRIuSIZE ", actual %" PRIu64,
-=======
         ALOGW("wrong saiz data size, expected %zu, actual %" PRIu64,
->>>>>>> a17af05f
               data_size, uint64_t(data_offset - (data_end - data_size)));
         // Continue, assume extra data is not important.
         // Parser will skip past the box end.
@@ -642,11 +634,7 @@
     }
 
     if (data_offset != data_end) {
-<<<<<<< HEAD
-        ALOGW("wrong saio data size, expected %" PRIuSIZE ", actual %" PRIu64,
-=======
         ALOGW("wrong saio data size, expected %zu, actual %" PRIu64,
->>>>>>> a17af05f
               data_size, uint64_t(data_offset - (data_end - data_size)));
         // Continue, assume extra data is not important.
         // Parser will skip past the box end.
