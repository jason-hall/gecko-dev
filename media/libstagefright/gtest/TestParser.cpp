--- conflicted
+++ resolved
@@ -76,15 +76,10 @@
 {
   RefPtr<Stream> stream = new TestStream(nullptr, 0);
 
-<<<<<<< HEAD
-  RefPtr<MediaByteBuffer> metadataBuffer = MP4Metadata::Metadata(stream);
-  EXPECT_FALSE(metadataBuffer);
-=======
   MP4Metadata::ResultAndByteBuffer metadataBuffer =
     MP4Metadata::Metadata(stream);
   EXPECT_TRUE(NS_OK != metadataBuffer.Result());
   EXPECT_FALSE(static_cast<bool>(metadataBuffer.Ref()));
->>>>>>> a17af05f
 
   MP4Metadata metadata(stream);
   EXPECT_TRUE(0u == metadata.GetNumberTracks(TrackInfo::kUndefinedTrack).Ref() ||
@@ -221,22 +216,14 @@
 };
 
 static const TestFileData rustTestFiles[] = {
-<<<<<<< HEAD
-  // filename                      #V dur   w    h  #A dur  crypt        off   moof  headr  audio_profile
-=======
   // filename                      #V dur   w    h  #A dur  crypt  off   moof  headr  audio_profile
->>>>>>> a17af05f
   { "test_case_1156505.mp4",        0, -1,   0,   0, 0, -1, false, 152, false, false, 0 },
   { "test_case_1181213.mp4",        1, 416666,
                                            320, 240, 1, 477460,
                                                              true,   0, false, false, 2 },
   { "test_case_1181215.mp4",        0, -1,   0,   0, 0, -1, false,   0, false, false, 0 },
   { "test_case_1181220.mp4",        0, -1,   0,   0, 0, -1, false,   0, false, false, 0 },
-<<<<<<< HEAD
-  { "test_case_1181223.mp4",        1, 416666,
-=======
   { "test_case_1181223.mp4",        0, 416666,
->>>>>>> a17af05f
                                            320, 240, 0, -1, false,   0, false, false, 0 },
   { "test_case_1181719.mp4",        0, -1,   0,   0, 0, -1, false,   0, false, false, 0 },
   { "test_case_1185230.mp4",        2, 416666,
@@ -271,12 +258,9 @@
   { "test_case_1329061.mov",        0, -1,   0,   0, 1,  234567981,
                                                             false,   0, false, false, 2 },
   { "test_case_1351094.mp4",        0, -1,   0,   0, 0, -1, false,   0, true,  true,  0 },
-<<<<<<< HEAD
-=======
   { "test_case_1389299.mp4",        1, 5589333,
                                            560, 320, 1, 5589333,
                                                             true,    0, true,  true,  2  },
->>>>>>> a17af05f
 };
 TEST(stagefright_MPEG4Metadata, test_case_mp4)
 {
@@ -301,71 +285,6 @@
       ASSERT_FALSE(buffer.IsEmpty());
       RefPtr<Stream> stream = new TestStream(buffer.Elements(), buffer.Length());
 
-<<<<<<< HEAD
-      RefPtr<MediaByteBuffer> metadataBuffer = MP4Metadata::Metadata(stream);
-      EXPECT_TRUE(metadataBuffer);
-
-      MP4Metadata metadata(stream);
-      EXPECT_EQ(0u, metadata.GetNumberTracks(TrackInfo::kUndefinedTrack));
-      EXPECT_EQ(tests[test].mNumberAudioTracks,
-                metadata.GetNumberTracks(TrackInfo::kAudioTrack));
-      EXPECT_EQ(tests[test].mNumberVideoTracks,
-                metadata.GetNumberTracks(TrackInfo::kVideoTrack));
-      EXPECT_EQ(0u, metadata.GetNumberTracks(TrackInfo::kTextTrack));
-      EXPECT_EQ(0u, metadata.GetNumberTracks(static_cast<TrackInfo::TrackType>(-1)));
-      EXPECT_FALSE(metadata.GetTrackInfo(TrackInfo::kUndefinedTrack, 0));
-      UniquePtr<TrackInfo> trackInfo = metadata.GetTrackInfo(TrackInfo::kVideoTrack, 0);
-      if (tests[test].mNumberVideoTracks == 0) {
-        EXPECT_TRUE(!trackInfo);
-      } else {
-        ASSERT_TRUE(!!trackInfo);
-        const VideoInfo* videoInfo = trackInfo->GetAsVideoInfo();
-        ASSERT_TRUE(!!videoInfo);
-        EXPECT_TRUE(videoInfo->IsValid());
-        EXPECT_TRUE(videoInfo->IsVideo());
-        EXPECT_EQ(tests[test].mVideoDuration, videoInfo->mDuration);
-        EXPECT_EQ(tests[test].mWidth, videoInfo->mDisplay.width);
-        EXPECT_EQ(tests[test].mHeight, videoInfo->mDisplay.height);
-
-        UniquePtr<IndiceWrapper> indices = metadata.GetTrackIndice(videoInfo->mTrackId);
-        EXPECT_TRUE(!!indices);
-        for (size_t i = 0; i < indices->Length(); i++) {
-          Index::Indice data;
-          EXPECT_TRUE(indices->GetIndice(i, data));
-          EXPECT_TRUE(data.start_offset <= data.end_offset);
-          EXPECT_TRUE(data.start_composition <= data.end_composition);
-        }
-      }
-      trackInfo = metadata.GetTrackInfo(TrackInfo::kAudioTrack, 0);
-      if (tests[test].mNumberAudioTracks == 0) {
-        EXPECT_TRUE(!trackInfo);
-      } else {
-        ASSERT_TRUE(!!trackInfo);
-        const AudioInfo* audioInfo = trackInfo->GetAsAudioInfo();
-        ASSERT_TRUE(!!audioInfo);
-        EXPECT_TRUE(audioInfo->IsValid());
-        EXPECT_TRUE(audioInfo->IsAudio());
-        EXPECT_EQ(tests[test].mAudioDuration, audioInfo->mDuration);
-        EXPECT_EQ(tests[test].mAudioProfile, audioInfo->mProfile);
-        if (tests[test].mAudioDuration != audioInfo->mDuration) {
-          MOZ_RELEASE_ASSERT(false);
-        }
-
-        UniquePtr<IndiceWrapper> indices = metadata.GetTrackIndice(audioInfo->mTrackId);
-        EXPECT_TRUE(!!indices);
-        for (size_t i = 0; i < indices->Length(); i++) {
-          Index::Indice data;
-          EXPECT_TRUE(indices->GetIndice(i, data));
-          EXPECT_TRUE(data.start_offset <= data.end_offset);
-          EXPECT_TRUE(int64_t(data.start_composition) <= int64_t(data.end_composition));
-        }
-      }
-      EXPECT_FALSE(metadata.GetTrackInfo(TrackInfo::kTextTrack, 0));
-      EXPECT_FALSE(metadata.GetTrackInfo(static_cast<TrackInfo::TrackType>(-1), 0));
-      // We can see anywhere in any MPEG4.
-      EXPECT_TRUE(metadata.CanSeek());
-      EXPECT_EQ(tests[test].mHasCrypto, metadata.Crypto().valid);
-=======
       MP4Metadata::ResultAndByteBuffer metadataBuffer =
         MP4Metadata::Metadata(stream);
       EXPECT_EQ(NS_OK, metadataBuffer.Result());
@@ -444,7 +363,6 @@
       // We can see anywhere in any MPEG4.
       EXPECT_TRUE(metadata.CanSeek()) << (rust ? "rust/" : "stagefright/") << tests[test].mFilename;
       EXPECT_EQ(tests[test].mHasCrypto, metadata.Crypto().Ref()->valid) << (rust ? "rust/" : "stagefright/") << tests[test].mFilename;
->>>>>>> a17af05f
     }
   }
 }
@@ -467,12 +385,8 @@
         RefPtr<TestStream> stream =
           new TestStream(buffer.Elements() + offset, size);
 
-<<<<<<< HEAD
-        RefPtr<MediaByteBuffer> metadataBuffer = MP4Metadata::Metadata(stream);
-=======
         MP4Metadata::ResultAndByteBuffer metadataBuffer =
           MP4Metadata::Metadata(stream);
->>>>>>> a17af05f
         MP4Metadata metadata(stream);
 
         if (stream->mHighestSuccessfulEndOffset <= 0) {
@@ -664,15 +578,10 @@
   buffer->AppendElements(media_libstagefright_gtest_video_init_mp4, media_libstagefright_gtest_video_init_mp4_len);
   RefPtr<BufferStream> stream = new BufferStream(buffer);
 
-<<<<<<< HEAD
-  RefPtr<MediaByteBuffer> metadataBuffer = MP4Metadata::Metadata(stream);
-  EXPECT_TRUE(metadataBuffer);
-=======
   MP4Metadata::ResultAndByteBuffer metadataBuffer =
     MP4Metadata::Metadata(stream);
   EXPECT_EQ(NS_OK, metadataBuffer.Result());
   EXPECT_TRUE(metadataBuffer.Ref());
->>>>>>> a17af05f
 
   MP4Metadata metadata(stream);
 
