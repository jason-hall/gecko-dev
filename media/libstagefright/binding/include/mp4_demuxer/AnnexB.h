/* This Source Code Form is subject to the terms of the Mozilla Public
 * License, v. 2.0. If a copy of the MPL was not distributed with this
 * file, You can obtain one at http://mozilla.org/MPL/2.0/. */

#ifndef MP4_DEMUXER_ANNEX_B_H_
#define MP4_DEMUXER_ANNEX_B_H_

template <class T> struct already_AddRefed;

namespace mozilla {
class MediaRawData;
class MediaByteBuffer;
}
namespace mp4_demuxer
{
class ByteReader;

class AnnexB
{
public:
  // All conversions assume size of NAL length field is 4 bytes.
  // Convert a sample from AVCC format to Annex B.
  static bool ConvertSampleToAnnexB(mozilla::MediaRawData* aSample, bool aAddSPS = true);
  // Convert a sample from Annex B to AVCC.
  // an AVCC extradata must not be set.
  static bool ConvertSampleToAVCC(mozilla::MediaRawData* aSample);
  static bool ConvertSampleTo4BytesAVCC(mozilla::MediaRawData* aSample);

  // Parse an AVCC extradata and construct the Annex B sample header.
  static already_AddRefed<mozilla::MediaByteBuffer> ConvertExtraDataToAnnexB(
    const mozilla::MediaByteBuffer* aExtraData);
<<<<<<< HEAD
  // Extract SPS and PPS NALs from aSample, aSample must be in AVCC format.
  // If aSample already contains an extradata with an SPS, it will be returned
  // otherwise the SPS/PPS NALs are searched in-band.
  static already_AddRefed<mozilla::MediaByteBuffer> ExtractExtraData(
    const mozilla::MediaRawData* aSample);
  static bool HasSPS(const mozilla::MediaRawData* aSample);
  static bool HasSPS(const mozilla::MediaByteBuffer* aExtraData);
  static bool HasPPS(const mozilla::MediaRawData* aSample);
  static bool HasPPS(const mozilla::MediaByteBuffer* aExtraData);
=======
>>>>>>> a17af05f
  // Returns true if format is AVCC and sample has valid extradata.
  static bool IsAVCC(const mozilla::MediaRawData* aSample);
  // Returns true if format is AnnexB.
  static bool IsAnnexB(const mozilla::MediaRawData* aSample);

private:
  // AVCC box parser helper.
  static void ConvertSPSOrPPS(ByteReader& aReader, uint8_t aCount,
                              mozilla::MediaByteBuffer* aAnnexB);
};

} // namespace mp4_demuxer

#endif // MP4_DEMUXER_ANNEX_B_H_<|MERGE_RESOLUTION|>--- conflicted
+++ resolved
@@ -29,18 +29,6 @@
   // Parse an AVCC extradata and construct the Annex B sample header.
   static already_AddRefed<mozilla::MediaByteBuffer> ConvertExtraDataToAnnexB(
     const mozilla::MediaByteBuffer* aExtraData);
-<<<<<<< HEAD
-  // Extract SPS and PPS NALs from aSample, aSample must be in AVCC format.
-  // If aSample already contains an extradata with an SPS, it will be returned
-  // otherwise the SPS/PPS NALs are searched in-band.
-  static already_AddRefed<mozilla::MediaByteBuffer> ExtractExtraData(
-    const mozilla::MediaRawData* aSample);
-  static bool HasSPS(const mozilla::MediaRawData* aSample);
-  static bool HasSPS(const mozilla::MediaByteBuffer* aExtraData);
-  static bool HasPPS(const mozilla::MediaRawData* aSample);
-  static bool HasPPS(const mozilla::MediaByteBuffer* aExtraData);
-=======
->>>>>>> a17af05f
   // Returns true if format is AVCC and sample has valid extradata.
   static bool IsAVCC(const mozilla::MediaRawData* aSample);
   // Returns true if format is AnnexB.
