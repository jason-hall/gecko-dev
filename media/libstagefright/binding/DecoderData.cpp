--- conflicted
+++ resolved
@@ -239,71 +239,6 @@
   }
 }
 
-<<<<<<< HEAD
-static void
-UpdateTrackProtectedInfo(mozilla::TrackInfo& aConfig,
-                         const mp4parse_sinf_info& aSinf)
-{
-  if (aSinf.is_encrypted != 0) {
-    aConfig.mCrypto.mValid = true;
-    aConfig.mCrypto.mMode = aSinf.is_encrypted;
-    aConfig.mCrypto.mIVSize = aSinf.iv_size;
-    aConfig.mCrypto.mKeyId.AppendElements(aSinf.kid.data, aSinf.kid.length);
-  }
-}
-
-void
-MP4AudioInfo::Update(const mp4parse_track_info* track,
-                     const mp4parse_track_audio_info* audio)
-{
-  UpdateTrackProtectedInfo(*this, audio->protected_data);
-
-  if (track->codec == mp4parse_codec_OPUS) {
-    mMimeType = NS_LITERAL_CSTRING("audio/opus");
-    // The Opus decoder expects the container's codec delay or
-    // pre-skip value, in microseconds, as a 64-bit int at the
-    // start of the codec-specific config blob.
-    MOZ_ASSERT(audio->codec_specific_config.data);
-    MOZ_ASSERT(audio->codec_specific_config.length >= 12);
-    uint16_t preskip =
-      LittleEndian::readUint16(audio->codec_specific_config.data + 10);
-    OpusDataDecoder::AppendCodecDelay(mCodecSpecificConfig,
-        mozilla::FramesToUsecs(preskip, 48000).value());
-  } else if (track->codec == mp4parse_codec_AAC) {
-    mMimeType = MEDIA_MIMETYPE_AUDIO_AAC;
-  } else if (track->codec == mp4parse_codec_FLAC) {
-    mMimeType = MEDIA_MIMETYPE_AUDIO_FLAC;
-  } else if (track->codec == mp4parse_codec_MP3) {
-    mMimeType = MEDIA_MIMETYPE_AUDIO_MPEG;
-  }
-
-  mRate = audio->sample_rate;
-  mChannels = audio->channels;
-  mBitDepth = audio->bit_depth;
-  mExtendedProfile = audio->profile;
-  mDuration = track->duration;
-  mMediaTime = track->media_time;
-  mTrackId = track->track_id;
-
-  // In stagefright, mProfile is kKeyAACProfile, mExtendedProfile is kKeyAACAOT.
-  // Both are from audioObjectType in AudioSpecificConfig.
-  if (audio->profile <= 4) {
-    mProfile = audio->profile;
-  }
-
-  if (audio->codec_specific_config.length > 0) {
-    mExtraData->AppendElements(audio->codec_specific_config.data,
-                               audio->codec_specific_config.length);
-  }
-
-  if (audio->codec_specific_data.length > 0) {
-    mCodecSpecificConfig->AppendElements(audio->codec_specific_data.data,
-                                         audio->codec_specific_data.length);
-  }
-}
-
-=======
->>>>>>> a17af05f
 void
 MP4VideoInfo::Update(const mp4parse_track_info* track,
                      const mp4parse_track_video_info* video)
