--- conflicted
+++ resolved
@@ -248,90 +248,6 @@
 
   if (!ParseNALUnits(writer, reader)) {
     return false;
-<<<<<<< HEAD
-  }
-  nsAutoPtr<MediaRawDataWriter> samplewriter(aSample->CreateWriter());
-  return samplewriter->Replace(nalu.begin(), nalu.length());
-}
-
-already_AddRefed<mozilla::MediaByteBuffer>
-AnnexB::ExtractExtraData(const mozilla::MediaRawData* aSample)
-{
-  RefPtr<mozilla::MediaByteBuffer> extradata = new mozilla::MediaByteBuffer;
-  if (HasSPS(aSample->mExtraData)) {
-    // We already have an explicit extradata, re-use it.
-    extradata = aSample->mExtraData;
-    return extradata.forget();
-  }
-
-  if (IsAnnexB(aSample)) {
-    // We can't extract data from AnnexB.
-    return extradata.forget();
-  }
-
-  // SPS content
-  mozilla::Vector<uint8_t> sps;
-  ByteWriter spsw(sps);
-  int numSps = 0;
-  // PPS content
-  mozilla::Vector<uint8_t> pps;
-  ByteWriter ppsw(pps);
-  int numPps = 0;
-
-  int nalLenSize;
-  if (IsAVCC(aSample)) {
-    nalLenSize = ((*aSample->mExtraData)[4] & 3) + 1;
-  } else {
-    // We do not have an extradata, assume it's AnnexB converted to AVCC via
-    // ConvertSampleToAVCC.
-    nalLenSize = 4;
-  }
-  ByteReader reader(aSample->Data(), aSample->Size());
-
-  // Find SPS and PPS NALUs in AVCC data
-  while (reader.Remaining() > nalLenSize) {
-    uint32_t nalLen;
-    switch (nalLenSize) {
-      case 1: nalLen = reader.ReadU8();  break;
-      case 2: nalLen = reader.ReadU16(); break;
-      case 3: nalLen = reader.ReadU24(); break;
-      case 4: nalLen = reader.ReadU32(); break;
-    }
-    uint8_t nalType = reader.PeekU8() & 0x1f;
-    const uint8_t* p = reader.Read(nalLen);
-    if (!p) {
-      return extradata.forget();
-    }
-
-    if (nalType == 0x7) { /* SPS */
-      numSps++;
-      if (!spsw.WriteU16(nalLen)
-          || !spsw.Write(p, nalLen)) {
-        return extradata.forget();
-      }
-    } else if (nalType == 0x8) { /* PPS */
-      numPps++;
-      if (!ppsw.WriteU16(nalLen)
-          || !ppsw.Write(p, nalLen)) {
-        return extradata.forget();
-      }
-    }
-  }
-
-  if (numSps && sps.length() > 5) {
-    extradata->AppendElement(1);        // version
-    extradata->AppendElement(sps[3]);   // profile
-    extradata->AppendElement(sps[4]);   // profile compat
-    extradata->AppendElement(sps[5]);   // level
-    extradata->AppendElement(0xfc | 3); // nal size - 1
-    extradata->AppendElement(0xe0 | numSps);
-    extradata->AppendElements(sps.begin(), sps.length());
-    extradata->AppendElement(numPps);
-    if (numPps) {
-      extradata->AppendElements(pps.begin(), pps.length());
-    }
-=======
->>>>>>> a17af05f
   }
   nsAutoPtr<MediaRawDataWriter> samplewriter(aSample->CreateWriter());
   if (!samplewriter->Replace(nalu.Elements(), nalu.Length())) {
@@ -356,47 +272,6 @@
 }
 
 bool
-AnnexB::HasPPS(const mozilla::MediaRawData* aSample)
-{
-  return HasPPS(aSample->mExtraData);
-}
-
-bool
-AnnexB::HasPPS(const mozilla::MediaByteBuffer* aExtraData)
-{
-  if (!aExtraData) {
-    return false;
-  }
-
-  ByteReader reader(aExtraData);
-  const uint8_t* ptr = reader.Read(5);
-  if (!ptr || !reader.CanRead8()) {
-    return false;
-  }
-  uint8_t numSps = reader.ReadU8() & 0x1f;
-  // Skip over the included SPS.
-  for (uint8_t i = 0; i < numSps; i++) {
-    if (reader.Remaining() < 3) {
-      return false;
-    }
-    uint16_t length = reader.ReadU16();
-    if ((reader.PeekU8() & 0x1f) != 7) {
-      // Not an SPS NAL type.
-      return false;
-    }
-    if (!reader.Read(length)) {
-      return false;
-    }
-  }
-  if (!reader.CanRead8()) {
-    return false;
-  }
-  uint8_t numPps = reader.ReadU8();
-
-  return numPps > 0;
-}
-
-bool
 AnnexB::ConvertSampleTo4BytesAVCC(mozilla::MediaRawData* aSample)
 {
   MOZ_ASSERT(IsAVCC(aSample));
