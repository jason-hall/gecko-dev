--- conflicted
+++ resolved
@@ -80,19 +80,12 @@
   explicit MP4MetadataStagefright(Stream* aSource);
   ~MP4MetadataStagefright();
 
-<<<<<<< HEAD
-  static already_AddRefed<mozilla::MediaByteBuffer> Metadata(Stream* aSource);
-  uint32_t GetNumberTracks(mozilla::TrackInfo::TrackType aType) const;
-  mozilla::UniquePtr<mozilla::TrackInfo> GetTrackInfo(mozilla::TrackInfo::TrackType aType,
-                                                      size_t aTrackNumber) const;
-=======
   static MP4Metadata::ResultAndByteBuffer Metadata(Stream* aSource);
 
   MP4Metadata::ResultAndTrackCount
   GetNumberTracks(mozilla::TrackInfo::TrackType aType) const;
   MP4Metadata::ResultAndTrackInfo GetTrackInfo(
     mozilla::TrackInfo::TrackType aType, size_t aTrackNumber) const;
->>>>>>> a17af05f
   bool CanSeek() const;
 
   MP4Metadata::ResultAndCryptoFile Crypto() const;
@@ -136,30 +129,19 @@
   explicit MP4MetadataRust(Stream* aSource);
   ~MP4MetadataRust();
 
-<<<<<<< HEAD
-  static already_AddRefed<mozilla::MediaByteBuffer> Metadata(Stream* aSource);
-  uint32_t GetNumberTracks(mozilla::TrackInfo::TrackType aType) const;
-  mozilla::UniquePtr<mozilla::TrackInfo> GetTrackInfo(mozilla::TrackInfo::TrackType aType,
-                                                      size_t aTrackNumber) const;
-=======
   static MP4Metadata::ResultAndByteBuffer Metadata(Stream* aSource);
 
   MP4Metadata::ResultAndTrackCount
   GetNumberTracks(mozilla::TrackInfo::TrackType aType) const;
   MP4Metadata::ResultAndTrackInfo GetTrackInfo(
     mozilla::TrackInfo::TrackType aType, size_t aTrackNumber) const;
->>>>>>> a17af05f
   bool CanSeek() const;
 
   MP4Metadata::ResultAndCryptoFile Crypto() const;
 
   MediaResult ReadTrackIndice(mp4parse_byte_data* aIndices, mozilla::TrackID aTrackID);
 
-<<<<<<< HEAD
-  bool ReadTrackIndice(mp4parse_byte_data* aIndices, mozilla::TrackID aTrackID);
-=======
   bool Init();
->>>>>>> a17af05f
 
 private:
   void UpdateCrypto();
@@ -255,17 +237,8 @@
 MP4Metadata::MP4Metadata(Stream* aSource)
  : mStagefright(MakeUnique<MP4MetadataStagefright>(aSource))
  , mRust(MakeUnique<MP4MetadataRust>(aSource))
-<<<<<<< HEAD
- , mPreferRust(MediaPrefs::EnableRustMP4Parser())
  , mReportedAudioTrackTelemetry(false)
  , mReportedVideoTrackTelemetry(false)
-#ifndef RELEASE_OR_BETA
- , mRustTestMode(MediaPrefs::RustTestMode())
-#endif
-=======
- , mReportedAudioTrackTelemetry(false)
- , mReportedVideoTrackTelemetry(false)
->>>>>>> a17af05f
 {
   mDisableRust = !MediaPrefs::EnableRustMP4Parser() && !MediaPrefs::RustTestMode();
   if (mDisableRust) {
@@ -279,11 +252,7 @@
 {
 }
 
-<<<<<<< HEAD
-/*static*/ already_AddRefed<mozilla::MediaByteBuffer>
-=======
 /*static*/ MP4Metadata::ResultAndByteBuffer
->>>>>>> a17af05f
 MP4Metadata::Metadata(Stream* aSource)
 {
   return MP4MetadataStagefright::Metadata(aSource);
@@ -305,13 +274,6 @@
 MP4Metadata::ResultAndTrackCount
 MP4Metadata::GetNumberTracks(mozilla::TrackInfo::TrackType aType) const
 {
-<<<<<<< HEAD
-  uint32_t numTracks = mStagefright->GetNumberTracks(aType);
-
-  if (!mRust) {
-    return numTracks;
-  }
-=======
   MP4Metadata::ResultAndTrackCount numTracks =
     mStagefright->GetNumberTracks(aType);
 
@@ -323,7 +285,6 @@
                                  numTracks.Ref(),
                                  numTracksRust.Result().Description().get(),
                                  numTracksRust.Ref()));
->>>>>>> a17af05f
 
 
   // Consider '0' and 'error' the same for comparison purposes.
@@ -356,23 +317,6 @@
   return mDisableRust ? numTracks : numTracksRust;
 }
 
-<<<<<<< HEAD
-bool MP4Metadata::ShouldPreferRust() const {
-  if (!mRust) {
-    return false;
-  }
-  // See if there's an Opus track.
-  uint32_t numTracks = mRust->GetNumberTracks(TrackInfo::kAudioTrack);
-  for (auto i = 0; i < numTracks; i++) {
-    auto info = mRust->GetTrackInfo(TrackInfo::kAudioTrack, i);
-    if (!info) {
-      return false;
-    }
-    if (info->mMimeType.EqualsASCII("audio/opus") ||
-        info->mMimeType.EqualsASCII("audio/flac")) {
-      return true;
-    }
-=======
 static const char*
 GetDifferentField(const mozilla::TrackInfo& info,
                   const mozilla::TrackInfo& infoRust)
@@ -411,7 +355,6 @@
     // is supported on b2g only, it could be removed from TrackInfo.
     if (*videoRust->mCodecSpecificConfig != *video->mCodecSpecificConfig) { return "CodecSpecificConfig"; }
     break;
->>>>>>> a17af05f
   }
   default:
     break;
@@ -424,59 +367,6 @@
 MP4Metadata::GetTrackInfo(mozilla::TrackInfo::TrackType aType,
                           size_t aTrackNumber) const
 {
-<<<<<<< HEAD
-  mozilla::UniquePtr<mozilla::TrackInfo> info =
-      mStagefright->GetTrackInfo(aType, aTrackNumber);
-
-  if (!mRust) {
-    return info;
-  }
-
-  mozilla::UniquePtr<mozilla::TrackInfo> infoRust =
-      mRust->GetTrackInfo(aType, aTrackNumber);
-
-#ifndef RELEASE_OR_BETA
-  if (mRustTestMode && info) {
-    MOZ_DIAGNOSTIC_ASSERT(infoRust);
-    MOZ_DIAGNOSTIC_ASSERT(infoRust->mId == info->mId);
-    MOZ_DIAGNOSTIC_ASSERT(infoRust->mKind == info->mKind);
-    MOZ_DIAGNOSTIC_ASSERT(infoRust->mLabel == info->mLabel);
-    MOZ_DIAGNOSTIC_ASSERT(infoRust->mLanguage == info->mLanguage);
-    MOZ_DIAGNOSTIC_ASSERT(infoRust->mEnabled == info->mEnabled);
-    MOZ_DIAGNOSTIC_ASSERT(infoRust->mTrackId == info->mTrackId);
-    MOZ_DIAGNOSTIC_ASSERT(infoRust->mMimeType == info->mMimeType);
-    MOZ_DIAGNOSTIC_ASSERT(infoRust->mDuration == info->mDuration);
-    MOZ_DIAGNOSTIC_ASSERT(infoRust->mMediaTime == info->mMediaTime);
-    MOZ_DIAGNOSTIC_ASSERT(infoRust->mCrypto.mValid == info->mCrypto.mValid);
-    MOZ_DIAGNOSTIC_ASSERT(infoRust->mCrypto.mMode == info->mCrypto.mMode);
-    MOZ_DIAGNOSTIC_ASSERT(infoRust->mCrypto.mIVSize == info->mCrypto.mIVSize);
-    MOZ_DIAGNOSTIC_ASSERT(infoRust->mCrypto.mKeyId == info->mCrypto.mKeyId);
-    switch (aType) {
-    case mozilla::TrackInfo::kAudioTrack: {
-      AudioInfo *audioRust = infoRust->GetAsAudioInfo(), *audio = info->GetAsAudioInfo();
-      MOZ_DIAGNOSTIC_ASSERT(audioRust->mRate == audio->mRate);
-      MOZ_DIAGNOSTIC_ASSERT(audioRust->mChannels == audio->mChannels);
-      MOZ_DIAGNOSTIC_ASSERT(audioRust->mBitDepth == audio->mBitDepth);
-      MOZ_DIAGNOSTIC_ASSERT(audioRust->mProfile == audio->mProfile);
-      MOZ_DIAGNOSTIC_ASSERT(audioRust->mExtendedProfile == audio->mExtendedProfile);
-      MOZ_DIAGNOSTIC_ASSERT(*audioRust->mExtraData == *audio->mExtraData);
-      MOZ_DIAGNOSTIC_ASSERT(*audioRust->mCodecSpecificConfig == *audio->mCodecSpecificConfig);
-      break;
-    }
-    case mozilla::TrackInfo::kVideoTrack: {
-      VideoInfo *videoRust = infoRust->GetAsVideoInfo(), *video = info->GetAsVideoInfo();
-      MOZ_DIAGNOSTIC_ASSERT(videoRust->mDisplay == video->mDisplay);
-      MOZ_DIAGNOSTIC_ASSERT(videoRust->mImage == video->mImage);
-      MOZ_DIAGNOSTIC_ASSERT(videoRust->mRotation == video->mRotation);
-      MOZ_DIAGNOSTIC_ASSERT(*videoRust->mExtraData == *video->mExtraData);
-      // mCodecSpecificConfig is for video/mp4-es, not video/avc. Since video/mp4-es
-      // is supported on b2g only, it could be removed from TrackInfo.
-      MOZ_DIAGNOSTIC_ASSERT(*videoRust->mCodecSpecificConfig == *video->mCodecSpecificConfig);
-      break;
-    }
-    default:
-      break;
-=======
   MP4Metadata::ResultAndTrackInfo info =
     mStagefright->GetTrackInfo(aType, aTrackNumber);
 
@@ -495,19 +385,10 @@
               MediaPrefs::MediaWarningsAsErrorsStageFrightVsRust()
                 ? mozilla::UniquePtr<mozilla::TrackInfo>(nullptr)
                 : mDisableRust ? Move(info.Ref()) : Move(infoRust.Ref())};
->>>>>>> a17af05f
-    }
-  }
-
-<<<<<<< HEAD
-  if (mPreferRust) {
-    return infoRust;
-  }
-
-  return info;
-=======
+    }
+  }
+
   return mDisableRust ? Move(info) : Move(infoRust);
->>>>>>> a17af05f
 }
 
 bool
@@ -519,61 +400,6 @@
 MP4Metadata::ResultAndCryptoFile
 MP4Metadata::Crypto() const
 {
-<<<<<<< HEAD
-  const CryptoFile& crypto = mStagefright->Crypto();
-  const CryptoFile& rustCrypto = mRust->Crypto();
-
-#ifndef RELEASE_OR_BETA
-  if (mRustTestMode) {
-    MOZ_DIAGNOSTIC_ASSERT(rustCrypto.pssh == crypto.pssh);
-  }
-#endif
-
-  if (mPreferRust) {
-    return rustCrypto;
-  }
-
-  return crypto;
-}
-
-mozilla::UniquePtr<IndiceWrapper>
-MP4Metadata::GetTrackIndice(mozilla::TrackID aTrackID)
-{
-  FallibleTArray<Index::Indice> indiceSF;
-  if ((!mPreferRust || mRustTestMode) &&
-       !mStagefright->ReadTrackIndex(indiceSF, aTrackID)) {
-    return nullptr;
-  }
-
-  mp4parse_byte_data indiceRust = {};
-  if ((mPreferRust || mRustTestMode) &&
-      !mRust->ReadTrackIndice(&indiceRust, aTrackID)) {
-    return nullptr;
-  }
-
-#ifndef RELEASE_OR_BETA
-  if (mRustTestMode) {
-    MOZ_DIAGNOSTIC_ASSERT(indiceRust.length == indiceSF.Length());
-    for (uint32_t i = 0; i < indiceRust.length; i++) {
-      MOZ_DIAGNOSTIC_ASSERT(indiceRust.indices[i].start_offset == indiceSF[i].start_offset);
-      MOZ_DIAGNOSTIC_ASSERT(indiceRust.indices[i].end_offset == indiceSF[i].end_offset);
-      MOZ_DIAGNOSTIC_ASSERT(llabs(indiceRust.indices[i].start_composition - int64_t(indiceSF[i].start_composition)) <= 1);
-      MOZ_DIAGNOSTIC_ASSERT(llabs(indiceRust.indices[i].end_composition - int64_t(indiceSF[i].end_composition)) <= 1);
-      MOZ_DIAGNOSTIC_ASSERT(llabs(indiceRust.indices[i].start_decode - int64_t(indiceSF[i].start_decode)) <= 1);
-      MOZ_DIAGNOSTIC_ASSERT(indiceRust.indices[i].sync == indiceSF[i].sync);
-    }
-  }
-#endif
-
-  UniquePtr<IndiceWrapper> indice;
-  if (mPreferRust) {
-    indice = mozilla::MakeUnique<IndiceWrapperRust>(indiceRust);
-  } else {
-    indice = mozilla::MakeUnique<IndiceWrapperStagefright>(indiceSF);
-  }
-
-  return indice;
-=======
   MP4Metadata::ResultAndCryptoFile crypto = mStagefright->Crypto();
   MP4Metadata::ResultAndCryptoFile rustCrypto = mRust->Crypto();
 
@@ -630,7 +456,6 @@
   }
 
   return {NS_OK, Move(indice)};
->>>>>>> a17af05f
 }
 
 static inline MediaResult
@@ -873,11 +698,7 @@
   return -1;
 }
 
-<<<<<<< HEAD
-/*static*/ already_AddRefed<mozilla::MediaByteBuffer>
-=======
 /*static*/ MP4Metadata::ResultAndByteBuffer
->>>>>>> a17af05f
 MP4MetadataStagefright::Metadata(Stream* aSource)
 {
   auto parser = mozilla::MakeUnique<MoofParser>(aSource, 0, false);
@@ -946,38 +767,16 @@
   MOZ_LOG(sLog, LogLevel::Debug, ("rust parser returned %d\n", rv));
   Telemetry::Accumulate(Telemetry::MEDIA_RUST_MP4PARSE_SUCCESS,
                         rv == mp4parse_status_OK);
-<<<<<<< HEAD
-  if (rv != mp4parse_status_OK) {
-=======
   if (rv != mp4parse_status_OK && rv != mp4parse_status_TABLE_TOO_LARGE) {
     MOZ_LOG(sLog, LogLevel::Info, ("Rust mp4 parser fails to parse this stream."));
->>>>>>> a17af05f
     MOZ_ASSERT(rv > 0);
     Telemetry::Accumulate(Telemetry::MEDIA_RUST_MP4PARSE_ERROR_CODE, rv);
     return false;
   }
 
   UpdateCrypto();
-<<<<<<< HEAD
-=======
 
   return true;
->>>>>>> a17af05f
-}
-
-void
-MP4MetadataRust::UpdateCrypto()
-{
-  mp4parse_pssh_info info = {};
-  if (mp4parse_get_pssh_info(mRustParser.get(), &info) != mp4parse_status_OK) {
-    return;
-  }
-
-  if (info.data.length == 0) {
-    return;
-  }
-
-  mCrypto.Update(info.data.data, info.data.length);
 }
 
 void
@@ -1027,12 +826,9 @@
     mp4parse_track_info track_info;
     rv = mp4parse_get_track_info(mRustParser.get(), i, &track_info);
     if (rv != mp4parse_status_OK) {
-<<<<<<< HEAD
-=======
       continue;
     }
     if (track_info.codec == mp4parse_codec::mp4parse_codec_UNKNOWN) {
->>>>>>> a17af05f
       continue;
     }
     if (TrackTypeEqual(aType, track_info.track_type)) {
@@ -1106,13 +902,10 @@
     case mp4parse_codec_AVC: codec_string = "h.264"; break;
     case mp4parse_codec_VP9: codec_string = "vp9"; break;
     case mp4parse_codec_MP3: codec_string = "mp3"; break;
-<<<<<<< HEAD
-=======
     case mp4parse_codec_MP4V: codec_string = "mp4v"; break;
     case mp4parse_codec_JPEG: codec_string = "jpeg"; break;
     case mp4parse_codec_AC3: codec_string = "ac-3"; break;
     case mp4parse_codec_EC3: codec_string = "ec-3"; break;
->>>>>>> a17af05f
   }
   MOZ_LOG(sLog, LogLevel::Debug, ("track codec %s (%u)\n",
         codec_string, info.codec));
@@ -1126,15 +919,11 @@
       auto rv = mp4parse_get_track_audio_info(mRustParser.get(), trackIndex.value(), &audio);
       if (rv != mp4parse_status_OK) {
         MOZ_LOG(sLog, LogLevel::Warning, ("mp4parse_get_track_audio_info returned error %d", rv));
-<<<<<<< HEAD
-        return nullptr;
-=======
         return {MediaResult(NS_ERROR_DOM_MEDIA_METADATA_ERR,
                             RESULT_DETAIL("Cannot parse %s track #%zu",
                                           TrackTypeToStr(aType),
                                           aTrackNumber)),
                 nullptr};
->>>>>>> a17af05f
       }
       auto track = mozilla::MakeUnique<MP4AudioInfo>();
       track->Update(&info, &audio);
@@ -1146,15 +935,11 @@
       auto rv = mp4parse_get_track_video_info(mRustParser.get(), trackIndex.value(), &video);
       if (rv != mp4parse_status_OK) {
         MOZ_LOG(sLog, LogLevel::Warning, ("mp4parse_get_track_video_info returned error %d", rv));
-<<<<<<< HEAD
-        return nullptr;
-=======
         return {MediaResult(NS_ERROR_DOM_MEDIA_METADATA_ERR,
                             RESULT_DETAIL("Cannot parse %s track #%zu",
                                           TrackTypeToStr(aType),
                                           aTrackNumber)),
                 nullptr};
->>>>>>> a17af05f
       }
       auto track = mozilla::MakeUnique<MP4VideoInfo>();
       track->Update(&info, &video);
@@ -1175,11 +960,7 @@
     mp4parse_fragment_info info;
     auto rv = mp4parse_get_fragment_info(mRustParser.get(), &info);
     if (rv == mp4parse_status_OK) {
-<<<<<<< HEAD
-      e->mDuration = info.fragment_duration;
-=======
       e->mDuration = TimeUnit::FromMicroseconds(info.fragment_duration);
->>>>>>> a17af05f
     }
   }
 
@@ -1205,30 +986,19 @@
 MP4Metadata::ResultAndCryptoFile
 MP4MetadataRust::Crypto() const
 {
-<<<<<<< HEAD
-  return mCrypto;
-}
-
-bool
-=======
   return {NS_OK, &mCrypto};
 }
 
 MediaResult
->>>>>>> a17af05f
 MP4MetadataRust::ReadTrackIndice(mp4parse_byte_data* aIndices, mozilla::TrackID aTrackID)
 {
   uint8_t fragmented = false;
   auto rv = mp4parse_is_fragmented(mRustParser.get(), aTrackID, &fragmented);
   if (rv != mp4parse_status_OK) {
-<<<<<<< HEAD
-    return false;
-=======
     return MediaResult(NS_ERROR_DOM_MEDIA_METADATA_ERR,
                        RESULT_DETAIL("Cannot parse whether track id %d is "
                                      "fragmented, mp4parse_error=%d",
                                      int(aTrackID), int(rv)));
->>>>>>> a17af05f
   }
 
   if (fragmented) {
@@ -1237,15 +1007,6 @@
 
   rv = mp4parse_get_indice_table(mRustParser.get(), aTrackID, aIndices);
   if (rv != mp4parse_status_OK) {
-<<<<<<< HEAD
-    return false;
-  }
-
-  return true;
-}
-
-/*static*/ already_AddRefed<mozilla::MediaByteBuffer>
-=======
     return MediaResult(NS_ERROR_DOM_MEDIA_METADATA_ERR,
                        RESULT_DETAIL("Cannot parse index table in track id %d, "
                                      "mp4parse_error=%d",
@@ -1256,7 +1017,6 @@
 }
 
 /*static*/ MP4Metadata::ResultAndByteBuffer
->>>>>>> a17af05f
 MP4MetadataRust::Metadata(Stream* aSource)
 {
   MOZ_ASSERT(false, "Not yet implemented");
