//! C API for mp4parse module.
//!
//! Parses ISO Base Media Format aka video/mp4 streams.
//!
//! # Examples
//!
//! ```rust
//! extern crate mp4parse_capi;
//! use std::io::Read;
//!
//! extern fn buf_read(buf: *mut u8, size: usize, userdata: *mut std::os::raw::c_void) -> isize {
//!    let mut input: &mut std::fs::File = unsafe { &mut *(userdata as *mut _) };
//!    let mut buf = unsafe { std::slice::from_raw_parts_mut(buf, size) };
//!    match input.read(&mut buf) {
//!        Ok(n) => n as isize,
//!        Err(_) => -1,
//!    }
//! }
//!
//! let mut file = std::fs::File::open("../mp4parse/tests/minimal.mp4").unwrap();
//! let io = mp4parse_capi::mp4parse_io {
//!     read: Some(buf_read),
//!     userdata: &mut file as *mut _ as *mut std::os::raw::c_void
//! };
//! unsafe {
//!     let parser = mp4parse_capi::mp4parse_new(&io);
//!     let rv = mp4parse_capi::mp4parse_read(parser);
//!     assert_eq!(rv, mp4parse_capi::mp4parse_status::OK);
//!     mp4parse_capi::mp4parse_free(parser);
//! }
//! ```

// This Source Code Form is subject to the terms of the Mozilla Public
// License, v. 2.0. If a copy of the MPL was not distributed with this
// file, You can obtain one at https://mozilla.org/MPL/2.0/.

extern crate mp4parse;
extern crate byteorder;
extern crate num_traits;

use std::io::Read;
use std::collections::HashMap;
use byteorder::WriteBytesExt;
use num_traits::{PrimInt, Zero};

// Symbols we need from our rust api.
use mp4parse::MediaContext;
use mp4parse::TrackType;
use mp4parse::read_mp4;
use mp4parse::Error;
use mp4parse::SampleEntry;
use mp4parse::AudioCodecSpecific;
use mp4parse::VideoCodecSpecific;
use mp4parse::MediaTimeScale;
use mp4parse::MediaScaledTime;
use mp4parse::TrackTimeScale;
use mp4parse::TrackScaledTime;
use mp4parse::serialize_opus_header;
use mp4parse::CodecType;
use mp4parse::Track;

#[allow(non_camel_case_types)]
#[repr(C)]
#[derive(PartialEq, Debug)]
pub enum mp4parse_status {
    OK = 0,
    BAD_ARG = 1,
    INVALID = 2,
    UNSUPPORTED = 3,
    EOF = 4,
    IO = 5,
<<<<<<< HEAD
=======
    TABLE_TOO_LARGE = 6,
>>>>>>> a17af05f
}

#[allow(non_camel_case_types)]
#[repr(C)]
#[derive(PartialEq, Debug)]
pub enum mp4parse_track_type {
    VIDEO = 0,
    AUDIO = 1,
<<<<<<< HEAD
}

impl Default for mp4parse_track_type {
    fn default() -> Self { mp4parse_track_type::VIDEO }
}

=======
}

impl Default for mp4parse_track_type {
    fn default() -> Self { mp4parse_track_type::VIDEO }
}

>>>>>>> a17af05f
#[allow(non_camel_case_types)]
#[repr(C)]
#[derive(PartialEq, Debug)]
pub enum mp4parse_codec {
    UNKNOWN,
    AAC,
    FLAC,
    OPUS,
    AVC,
    VP9,
    MP3,
<<<<<<< HEAD
=======
    MP4V,
    JPEG,   // for QT JPEG atom in video track
    AC3,
    EC3,
>>>>>>> a17af05f
}

impl Default for mp4parse_codec {
    fn default() -> Self { mp4parse_codec::UNKNOWN }
}

#[repr(C)]
#[derive(Default)]
pub struct mp4parse_track_info {
    pub track_type: mp4parse_track_type,
    pub codec: mp4parse_codec,
    pub track_id: u32,
    pub duration: u64,
    pub media_time: i64, // wants to be u64? understand how elst adjustment works
    // TODO(kinetik): include crypto guff
}

#[repr(C)]
#[derive(Default, Debug, PartialEq)]
pub struct mp4parse_indice {
    pub start_offset: u64,
    pub end_offset: u64,
    pub start_composition: i64,
    pub end_composition: i64,
    pub start_decode: i64,
    pub sync: bool,
}

#[repr(C)]
pub struct mp4parse_byte_data {
    pub length: u32,
    // cheddar can't handle generic type, so it needs to be multiple data types here.
    pub data: *const u8,
    pub indices: *const mp4parse_indice,
}

impl Default for mp4parse_byte_data {
    fn default() -> Self {
        mp4parse_byte_data {
            length: 0,
            data: std::ptr::null(),
            indices: std::ptr::null(),
        }
    }
}

impl mp4parse_byte_data {
    fn set_data(&mut self, data: &[u8]) {
        self.length = data.len() as u32;
        self.data = data.as_ptr();
    }
    fn set_indices(&mut self, data: &[mp4parse_indice]) {
        self.length = data.len() as u32;
        self.indices = data.as_ptr();
    }
}

#[repr(C)]
<<<<<<< HEAD
#[derive(Default)]
pub struct mp4parse_pssh_info {
    pub data: mp4parse_byte_data,
}

#[repr(C)]
#[derive(Default)]
pub struct mp4parse_sinf_info {
    pub is_encrypted: u32,
    pub iv_size: u8,
    pub kid: mp4parse_byte_data,
=======
#[derive(Default)]
pub struct mp4parse_pssh_info {
    pub data: mp4parse_byte_data,
>>>>>>> a17af05f
}

#[repr(C)]
#[derive(Default)]
<<<<<<< HEAD
=======
pub struct mp4parse_sinf_info {
    pub is_encrypted: u32,
    pub iv_size: u8,
    pub kid: mp4parse_byte_data,
}

#[repr(C)]
#[derive(Default)]
>>>>>>> a17af05f
pub struct mp4parse_track_audio_info {
    pub channels: u16,
    pub bit_depth: u16,
    pub sample_rate: u32,
    pub profile: u16,
<<<<<<< HEAD
    // TODO:
    //  codec_specific_data is AudioInfo.mCodecSpecificConfig,
    //  codec_specific_config is AudioInfo.mExtraData.
    //  It'd be better to change name same as AudioInfo.
    pub codec_specific_data: mp4parse_byte_data,
    pub codec_specific_config: mp4parse_byte_data,
=======
    pub codec_specific_config: mp4parse_byte_data,
    pub extra_data: mp4parse_byte_data,
>>>>>>> a17af05f
    pub protected_data: mp4parse_sinf_info,
}

#[repr(C)]
#[derive(Default)]
pub struct mp4parse_track_video_info {
    pub display_width: u32,
    pub display_height: u32,
    pub image_width: u16,
    pub image_height: u16,
    pub rotation: u16,
    pub extra_data: mp4parse_byte_data,
    pub protected_data: mp4parse_sinf_info,
}

#[repr(C)]
#[derive(Default)]
pub struct mp4parse_fragment_info {
    pub fragment_duration: u64,
    // TODO:
    // info in trex box.
}

// Even though mp4parse_parser is opaque to C, rusty-cheddar won't let us
// use more than one member, so we introduce *another* wrapper.
struct Wrap {
    context: MediaContext,
    io: mp4parse_io,
    poisoned: bool,
    opus_header: HashMap<u32, Vec<u8>>,
    pssh_data: Vec<u8>,
    sample_table: HashMap<u32, Vec<mp4parse_indice>>,
}

#[repr(C)]
#[allow(non_camel_case_types)]
pub struct mp4parse_parser(Wrap);

impl mp4parse_parser {
    fn context(&self) -> &MediaContext {
        &self.0.context
    }

    fn context_mut(&mut self) -> &mut MediaContext {
        &mut self.0.context
    }

    fn io_mut(&mut self) -> &mut mp4parse_io {
        &mut self.0.io
    }

    fn poisoned(&self) -> bool {
        self.0.poisoned
    }

    fn set_poisoned(&mut self, poisoned: bool) {
        self.0.poisoned = poisoned;
    }

    fn opus_header_mut(&mut self) -> &mut HashMap<u32, Vec<u8>> {
        &mut self.0.opus_header
    }

    fn pssh_data_mut(&mut self) -> &mut Vec<u8> {
        &mut self.0.pssh_data
    }

    fn sample_table_mut(&mut self) -> &mut HashMap<u32, Vec<mp4parse_indice>> {
        &mut self.0.sample_table
    }
}

#[repr(C)]
#[derive(Clone)]
pub struct mp4parse_io {
    pub read: Option<extern fn(buffer: *mut u8, size: usize, userdata: *mut std::os::raw::c_void) -> isize>,
    pub userdata: *mut std::os::raw::c_void,
}

impl Read for mp4parse_io {
    fn read(&mut self, buf: &mut [u8]) -> std::io::Result<usize> {
        if buf.len() > isize::max_value() as usize {
            return Err(std::io::Error::new(std::io::ErrorKind::Other, "buf length overflow in mp4parse_io Read impl"));
        }
        let rv = self.read.unwrap()(buf.as_mut_ptr(), buf.len(), self.userdata);
        if rv >= 0 {
            Ok(rv as usize)
        } else {
            Err(std::io::Error::new(std::io::ErrorKind::Other, "I/O error in mp4parse_io Read impl"))
        }
    }
}

// C API wrapper functions.

/// Allocate an `mp4parse_parser*` to read from the supplied `mp4parse_io`.
#[no_mangle]
pub unsafe extern fn mp4parse_new(io: *const mp4parse_io) -> *mut mp4parse_parser {
    if io.is_null() || (*io).userdata.is_null() {
        return std::ptr::null_mut();
    }
    if (*io).read.is_none() {
        return std::ptr::null_mut();
    }
    let parser = Box::new(mp4parse_parser(Wrap {
        context: MediaContext::new(),
        io: (*io).clone(),
        poisoned: false,
        opus_header: HashMap::new(),
        pssh_data: Vec::new(),
        sample_table: HashMap::new(),
    }));

    Box::into_raw(parser)
}

/// Free an `mp4parse_parser*` allocated by `mp4parse_new()`.
#[no_mangle]
pub unsafe extern fn mp4parse_free(parser: *mut mp4parse_parser) {
    assert!(!parser.is_null());
    let _ = Box::from_raw(parser);
}

/// Enable `mp4_parser` log.
#[no_mangle]
pub unsafe extern fn mp4parse_log(enable: bool) {
    mp4parse::set_debug_mode(enable);
}

/// Run the `mp4parse_parser*` allocated by `mp4parse_new()` until EOF or error.
#[no_mangle]
pub unsafe extern fn mp4parse_read(parser: *mut mp4parse_parser) -> mp4parse_status {
    // Validate arguments from C.
    if parser.is_null() || (*parser).poisoned() {
        return mp4parse_status::BAD_ARG;
    }

    let mut context = (*parser).context_mut();
    let mut io = (*parser).io_mut();

    let r = read_mp4(io, context);
    match r {
        Ok(_) => mp4parse_status::OK,
        Err(Error::NoMoov) | Err(Error::InvalidData(_)) => {
            // Block further calls. We've probable lost sync.
            (*parser).set_poisoned(true);
            mp4parse_status::INVALID
        }
        Err(Error::Unsupported(_)) => mp4parse_status::UNSUPPORTED,
        Err(Error::UnexpectedEOF) => mp4parse_status::EOF,
        Err(Error::Io(_)) => {
            // Block further calls after a read failure.
            // Getting std::io::ErrorKind::UnexpectedEof is normal
            // but our From trait implementation should have converted
            // those to our Error::UnexpectedEOF variant.
            (*parser).set_poisoned(true);
            mp4parse_status::IO
<<<<<<< HEAD
        }
=======
        },
        Err(Error::TableTooLarge) => mp4parse_status::TABLE_TOO_LARGE,
>>>>>>> a17af05f
    }
}

/// Return the number of tracks parsed by previous `mp4parse_read()` call.
#[no_mangle]
pub unsafe extern fn mp4parse_get_track_count(parser: *const mp4parse_parser, count: *mut u32) -> mp4parse_status {
    // Validate arguments from C.
    if parser.is_null() || count.is_null() || (*parser).poisoned() {
        return mp4parse_status::BAD_ARG;
    }
    let context = (*parser).context();

    // Make sure the track count fits in a u32.
    if context.tracks.len() > u32::max_value() as usize {
        return mp4parse_status::INVALID;
    }
    *count = context.tracks.len() as u32;
    mp4parse_status::OK
}

/// Calculate numerator * scale / denominator, if possible.
///
/// Applying the associativity of integer arithmetic, we divide first
/// and add the remainder after multiplying each term separately
/// to preserve precision while leaving more headroom. That is,
/// (n * s) / d is split into floor(n / d) * s + (n % d) * s / d.
///
/// Return None on overflow or if the denominator is zero.
fn rational_scale<T, S>(numerator: T, denominator: T, scale2: S) -> Option<T>
    where T: PrimInt + Zero, S: PrimInt {
    if denominator.is_zero() {
        return None;
    }

    let integer = numerator / denominator;
    let remainder = numerator % denominator;
    num_traits::cast(scale2).and_then(|s| {
        match integer.checked_mul(&s) {
            Some(integer) => remainder.checked_mul(&s)
                .and_then(|remainder| (remainder/denominator).checked_add(&integer)),
            None => None,
        }
    })
}

fn media_time_to_us(time: MediaScaledTime, scale: MediaTimeScale) -> Option<u64> {
    let microseconds_per_second = 1000000;
    rational_scale::<u64, u64>(time.0, scale.0, microseconds_per_second)
}

fn track_time_to_us<T>(time: TrackScaledTime<T>, scale: TrackTimeScale<T>) -> Option<T>
    where T: PrimInt + Zero {
    assert_eq!(time.1, scale.1);
    let microseconds_per_second = 1000000;
    rational_scale::<T, u64>(time.0, scale.0, microseconds_per_second)
}

/// Fill the supplied `mp4parse_track_info` with metadata for `track`.
#[no_mangle]
pub unsafe extern fn mp4parse_get_track_info(parser: *mut mp4parse_parser, track_index: u32, info: *mut mp4parse_track_info) -> mp4parse_status {
    if parser.is_null() || info.is_null() || (*parser).poisoned() {
        return mp4parse_status::BAD_ARG;
    }

    // Initialize fields to default values to ensure all fields are always valid.
    *info = Default::default();

    let context = (*parser).context_mut();
    let track_index: usize = track_index as usize;
    let info: &mut mp4parse_track_info = &mut *info;

    if track_index >= context.tracks.len() {
        return mp4parse_status::BAD_ARG;
    }

    info.track_type = match context.tracks[track_index].track_type {
        TrackType::Video => mp4parse_track_type::VIDEO,
        TrackType::Audio => mp4parse_track_type::AUDIO,
        TrackType::Unknown => return mp4parse_status::UNSUPPORTED,
    };

    // Return UNKNOWN for unsupported format.
    info.codec = match context.tracks[track_index].data {
        Some(SampleEntry::Audio(ref audio)) => match audio.codec_specific {
            AudioCodecSpecific::OpusSpecificBox(_) =>
                mp4parse_codec::OPUS,
            AudioCodecSpecific::FLACSpecificBox(_) =>
                mp4parse_codec::FLAC,
            AudioCodecSpecific::ES_Descriptor(ref esds) if esds.audio_codec == CodecType::AAC =>
                mp4parse_codec::AAC,
            AudioCodecSpecific::ES_Descriptor(ref esds) if esds.audio_codec == CodecType::MP3 =>
                mp4parse_codec::MP3,
            AudioCodecSpecific::ES_Descriptor(_) =>
                mp4parse_codec::UNKNOWN,
            AudioCodecSpecific::MP3 =>
                mp4parse_codec::MP3,
        },
        Some(SampleEntry::Video(ref video)) => match video.codec_specific {
            VideoCodecSpecific::VPxConfig(_) =>
                mp4parse_codec::VP9,
            VideoCodecSpecific::AVCConfig(_) =>
                mp4parse_codec::AVC,
<<<<<<< HEAD
=======
            VideoCodecSpecific::ESDSConfig(_) => // MP4V (14496-2) video is unsupported.
                mp4parse_codec::UNKNOWN,
>>>>>>> a17af05f
        },
        _ => mp4parse_codec::UNKNOWN,
    };

    let track = &context.tracks[track_index];

    if let (Some(track_timescale),
            Some(context_timescale)) = (track.timescale,
                                        context.timescale) {
        let media_time =
            match track.media_time.map_or(Some(0), |media_time| {
                    track_time_to_us(media_time, track_timescale) }) {
                Some(time) => time as i64,
                None => return mp4parse_status::INVALID,
            };
        let empty_duration =
            match track.empty_duration.map_or(Some(0), |empty_duration| {
                    media_time_to_us(empty_duration, context_timescale) }) {
                Some(time) => time as i64,
                None => return mp4parse_status::INVALID,
            };
        info.media_time = media_time - empty_duration;

        if let Some(track_duration) = track.duration {
            match track_time_to_us(track_duration, track_timescale) {
                Some(duration) => info.duration = duration,
                None => return mp4parse_status::INVALID,
            }
        } else {
            // Duration unknown; stagefright returns 0 for this.
            info.duration = 0
        }
    } else {
        return mp4parse_status::INVALID
    }

    info.track_id = match track.track_id {
        Some(track_id) => track_id,
        None => return mp4parse_status::INVALID,
    };

    mp4parse_status::OK
}

/// Fill the supplied `mp4parse_track_audio_info` with metadata for `track`.
#[no_mangle]
pub unsafe extern fn mp4parse_get_track_audio_info(parser: *mut mp4parse_parser, track_index: u32, info: *mut mp4parse_track_audio_info) -> mp4parse_status {
    if parser.is_null() || info.is_null() || (*parser).poisoned() {
        return mp4parse_status::BAD_ARG;
    }

    // Initialize fields to default values to ensure all fields are always valid.
    *info = Default::default();

    let context = (*parser).context_mut();

    if track_index as usize >= context.tracks.len() {
        return mp4parse_status::BAD_ARG;
    }

    let track = &context.tracks[track_index as usize];

    match track.track_type {
        TrackType::Audio => {}
        _ => return mp4parse_status::INVALID,
    };

    let audio = match track.data {
        Some(ref data) => data,
        None => return mp4parse_status::INVALID,
    };

    let audio = match *audio {
        SampleEntry::Audio(ref x) => x,
        _ => return mp4parse_status::INVALID,
    };

    (*info).channels = audio.channelcount;
    (*info).bit_depth = audio.samplesize;
    (*info).sample_rate = audio.samplerate >> 16; // 16.16 fixed point

    match audio.codec_specific {
        AudioCodecSpecific::ES_Descriptor(ref v) => {
            if v.codec_esds.len() > std::u32::MAX as usize {
                return mp4parse_status::INVALID;
            }
<<<<<<< HEAD
            (*info).codec_specific_config.length = v.codec_esds.len() as u32;
            (*info).codec_specific_config.data = v.codec_esds.as_ptr();
            (*info).codec_specific_data.length = v.decoder_specific_data.len() as u32;
            (*info).codec_specific_data.data = v.decoder_specific_data.as_ptr();
=======
            (*info).extra_data.length = v.codec_esds.len() as u32;
            (*info).extra_data.data = v.codec_esds.as_ptr();
            (*info).codec_specific_config.length = v.decoder_specific_data.len() as u32;
            (*info).codec_specific_config.data = v.decoder_specific_data.as_ptr();
>>>>>>> a17af05f
            if let Some(rate) = v.audio_sample_rate {
                (*info).sample_rate = rate;
            }
            if let Some(channels) = v.audio_channel_count {
                (*info).channels = channels;
            }
            if let Some(profile) = v.audio_object_type {
                (*info).profile = profile;
            }
        }
        AudioCodecSpecific::FLACSpecificBox(ref flac) => {
            // Return the STREAMINFO metadata block in the codec_specific.
            let streaminfo = &flac.blocks[0];
            if streaminfo.block_type != 0 || streaminfo.data.len() != 34 {
                return mp4parse_status::INVALID;
            }
<<<<<<< HEAD
            (*info).codec_specific_config.length = streaminfo.data.len() as u32;
            (*info).codec_specific_config.data = streaminfo.data.as_ptr();
=======
            (*info).extra_data.length = streaminfo.data.len() as u32;
            (*info).extra_data.data = streaminfo.data.as_ptr();
>>>>>>> a17af05f
        }
        AudioCodecSpecific::OpusSpecificBox(ref opus) => {
            let mut v = Vec::new();
            match serialize_opus_header(opus, &mut v) {
                Err(_) => {
                    return mp4parse_status::INVALID;
                }
                Ok(_) => {
                    let header = (*parser).opus_header_mut();
                    header.insert(track_index, v);
                    if let Some(v) = header.get(&track_index) {
                        if v.len() > std::u32::MAX as usize {
                            return mp4parse_status::INVALID;
                        }
<<<<<<< HEAD
                        (*info).codec_specific_config.length = v.len() as u32;
                        (*info).codec_specific_config.data = v.as_ptr();
=======
                        (*info).extra_data.length = v.len() as u32;
                        (*info).extra_data.data = v.as_ptr();
>>>>>>> a17af05f
                    }
                }
            }
        }
        AudioCodecSpecific::MP3 => (),
    }

    if let Some(p) = audio.protection_info.iter().find(|sinf| sinf.tenc.is_some()) {
        if let Some(ref tenc) = p.tenc {
            (*info).protected_data.is_encrypted = tenc.is_encrypted;
            (*info).protected_data.iv_size = tenc.iv_size;
            (*info).protected_data.kid.set_data(&(tenc.kid));
        }
    }

    mp4parse_status::OK
}

/// Fill the supplied `mp4parse_track_video_info` with metadata for `track`.
#[no_mangle]
pub unsafe extern fn mp4parse_get_track_video_info(parser: *mut mp4parse_parser, track_index: u32, info: *mut mp4parse_track_video_info) -> mp4parse_status {
    if parser.is_null() || info.is_null() || (*parser).poisoned() {
        return mp4parse_status::BAD_ARG;
    }

    // Initialize fields to default values to ensure all fields are always valid.
    *info = Default::default();

    let context = (*parser).context_mut();

    if track_index as usize >= context.tracks.len() {
        return mp4parse_status::BAD_ARG;
    }

    let track = &context.tracks[track_index as usize];

    match track.track_type {
        TrackType::Video => {}
        _ => return mp4parse_status::INVALID,
    };

    let video = match track.data {
        Some(ref data) => data,
        None => return mp4parse_status::INVALID,
    };

    let video = match *video {
        SampleEntry::Video(ref x) => x,
        _ => return mp4parse_status::INVALID,
    };

    if let Some(ref tkhd) = track.tkhd {
        (*info).display_width = tkhd.width >> 16; // 16.16 fixed point
        (*info).display_height = tkhd.height >> 16; // 16.16 fixed point
        let matrix = (tkhd.matrix.a >> 16, tkhd.matrix.b >> 16,
                      tkhd.matrix.c >> 16, tkhd.matrix.d >> 16);
        (*info).rotation = match matrix {
            ( 0,  1, -1,  0) => 90, // rotate 90 degrees
            (-1,  0,  0, -1) => 180, // rotate 180 degrees
            ( 0, -1,  1,  0) => 270, // rotate 270 degrees
            _ => 0,
        };
    } else {
        return mp4parse_status::INVALID;
    }
    (*info).image_width = video.width;
    (*info).image_height = video.height;

<<<<<<< HEAD
    if let VideoCodecSpecific::AVCConfig(ref avc) = video.codec_specific {
        (*info).extra_data.set_data(avc);
=======
    match video.codec_specific {
        VideoCodecSpecific::AVCConfig(ref data) | VideoCodecSpecific::ESDSConfig(ref data) => {
          (*info).extra_data.set_data(data);
        },
        _ => {}
>>>>>>> a17af05f
    }

    if let Some(p) = video.protection_info.iter().find(|sinf| sinf.tenc.is_some()) {
        if let Some(ref tenc) = p.tenc {
            (*info).protected_data.is_encrypted = tenc.is_encrypted;
            (*info).protected_data.iv_size = tenc.iv_size;
            (*info).protected_data.kid.set_data(&(tenc.kid));
        }
    }

    mp4parse_status::OK
<<<<<<< HEAD
}

#[no_mangle]
pub unsafe extern fn mp4parse_get_indice_table(parser: *mut mp4parse_parser, track_id: u32, indices: *mut mp4parse_byte_data) -> mp4parse_status {
    if parser.is_null() || (*parser).poisoned() {
        return mp4parse_status::BAD_ARG;
    }

    // Initialize fields to default values to ensure all fields are always valid.
    *indices = Default::default();

    let context = (*parser).context();
    let tracks = &context.tracks;
    let track = match tracks.iter().find(|track| track.track_id == Some(track_id)) {
        Some(t) => t,
        _ => return mp4parse_status::INVALID,
    };

    let index_table = (*parser).sample_table_mut();
    if let Some(v) = index_table.get(&track_id) {
        (*indices).set_indices(v);
        return mp4parse_status::OK;
    }

    let media_time = match (&track.media_time, &track.timescale) {
        (&Some(t), &Some(s)) => {
            track_time_to_us(t, s).map(|v| v as i64)
        },
        _ => None,
    };

    let empty_duration = match (&track.empty_duration, &context.timescale) {
        (&Some(e), &Some(s)) => {
            media_time_to_us(e, s).map(|v| v as i64)
        },
        _ => None
    };

    // Find the track start offset time from 'elst'.
    // 'media_time' maps start time onward, 'empty_duration' adds time offset
    // before first frame is displayed.
    let offset_time = match (empty_duration, media_time) {
        (Some(e), Some(m)) => e - m,
        (Some(e), None) => e,
        (None, Some(m)) => m,
        _ => 0,
    };

    if let Some(v) = create_sample_table(track, offset_time) {
        (*indices).set_indices(&v);
        index_table.insert(track_id, v);
        return mp4parse_status::OK;
    }

    mp4parse_status::INVALID
}

// Convert a 'ctts' compact table to full table by iterator,
// (sample_with_the_same_offset_count, offset) => (offset), (offset), (offset) ...
//
// For example:
// (2, 10), (4, 9) into (10, 10, 9, 9, 9, 9) by calling next_offset_time().
struct TimeOffsetIterator<'a> {
    cur_sample_range: std::ops::Range<u32>,
    cur_offset: i64,
    ctts_iter: Option<std::slice::Iter<'a, mp4parse::TimeOffset>>,
    track_id: usize,
}

impl<'a> Iterator for TimeOffsetIterator<'a> {
    type Item = i64;

    fn next(&mut self) -> Option<i64> {
        let has_sample = self.cur_sample_range.next()
            .or_else(|| {
                // At end of current TimeOffset, find the next TimeOffset.
                let iter = match self.ctts_iter {
                    Some(ref mut v) => v,
                    _ => return None,
                };
                let offset_version;
                self.cur_sample_range = match iter.next() {
                    Some(v) => {
                        offset_version = v.time_offset;
                        (0 .. v.sample_count)
                    },
                    _ => {
                        offset_version = mp4parse::TimeOffsetVersion::Version0(0);
                        (0 .. 0)
                    },
                };

                self.cur_offset = match offset_version {
                    mp4parse::TimeOffsetVersion::Version0(i) => i as i64,
                    mp4parse::TimeOffsetVersion::Version1(i) => i as i64,
                };

                self.cur_sample_range.next()
            });

        has_sample.and(Some(self.cur_offset))
    }
}

impl<'a> TimeOffsetIterator<'a> {
    fn next_offset_time(&mut self) -> TrackScaledTime<i64> {
        match self.next() {
            Some(v) => TrackScaledTime::<i64>(v as i64, self.track_id),
            _ => TrackScaledTime::<i64>(0, self.track_id),
        }
    }
}

// Convert 'stts' compact table to full table by iterator,
// (sample_count_with_the_same_time, time) => (time, time, time) ... repeats
// sample_count_with_the_same_time.
//
// For example:
// (2, 3000), (1, 2999) to (3000, 3000, 2999).
struct TimeToSampleIterator<'a> {
    cur_sample_count: std::ops::Range<u32>,
    cur_sample_delta: u32,
    stts_iter: std::slice::Iter<'a, mp4parse::Sample>,
    track_id: usize,
}

impl<'a> Iterator for TimeToSampleIterator<'a> {
    type Item = u32;

    fn next(&mut self) -> Option<u32> {
        let has_sample = self.cur_sample_count.next()
            .or_else(|| {
                self.cur_sample_count = match self.stts_iter.next() {
                    Some(v) => {
                        self.cur_sample_delta = v.sample_delta;
                        (0 .. v.sample_count)
                    },
                    _ => (0 .. 0),
                };

                self.cur_sample_count.next()
            });

        has_sample.and(Some(self.cur_sample_delta))
    }
}

impl<'a> TimeToSampleIterator<'a> {
    fn next_delta(&mut self) -> TrackScaledTime<i64> {
        match self.next() {
            Some(v) => TrackScaledTime::<i64>(v as i64, self.track_id),
            _ => TrackScaledTime::<i64>(0, self.track_id),
        }
    }
}

// Convert 'stco' compact table to full table by iterator.
// (start_chunk_num, sample_number) => (start_chunk_num, sample_number),
//                                     (start_chunk_num + 1, sample_number),
//                                     (start_chunk_num + 2, sample_number),
//                                     ...
//                                     (next start_chunk_num, next sample_number),
//                                     ...
//
// For example:
// (1, 5), (5, 10), (9, 2) => (1, 5), (2, 5), (3, 5), (4, 5), (5, 10), (6, 10),
// (7, 10), (8, 10), (9, 2)
struct SampleToChunkIterator<'a> {
    chunks: std::ops::Range<u32>,
    sample_count: u32,
    stsc_peek_iter: std::iter::Peekable<std::slice::Iter<'a, mp4parse::SampleToChunk>>,
    remain_chunk_count: u32, // total chunk number from 'stco'.
}

impl<'a> Iterator for SampleToChunkIterator<'a> {
    type Item = (u32, u32);

    fn next(&mut self) -> Option<(u32, u32)> {
        let has_chunk = self.chunks.next()
            .or_else(|| {
                self.chunks = match (self.stsc_peek_iter.next(), self.stsc_peek_iter.peek()) {
                    (Some(next), Some(peek)) => {
                        self.sample_count = next.samples_per_chunk;
                        ((next.first_chunk - 1) .. (peek.first_chunk - 1))
                    },
                    (Some(next), None) => {
                        self.sample_count = next.samples_per_chunk;
                        // Total chunk number in 'stsc' could be different to 'stco',
                        // there could be more chunks at the last 'stsc' record.
                        ((next.first_chunk - 1) .. next.first_chunk + self.remain_chunk_count -1)
                    },
                    _ => (0 .. 0),
                };
                self.remain_chunk_count -= self.chunks.len() as u32;
                self.chunks.next()
            });

        has_chunk.map_or(None, |id| { Some((id, self.sample_count)) })
    }
=======
>>>>>>> a17af05f
}

fn create_sample_table(track: &Track, track_offset_time: i64) -> Option<Vec<mp4parse_indice>> {
    let timescale = match track.timescale {
        Some(ref t) => TrackTimeScale::<i64>(t.0 as i64, t.1),
        _ => TrackTimeScale::<i64>(0, 0),
    };

    let (stsc, stco, stsz, stts) =
        match (&track.stsc, &track.stco, &track.stsz, &track.stts) {
            (&Some(ref a), &Some(ref b), &Some(ref c), &Some(ref d)) => (a, b, c, d),
            _ => return None,
        };

    // According to spec, no sync table means every sample is sync sample.
    let has_sync_table = match track.stss {
        Some(_) => true,
        _ => false,
    };

    let mut sample_table = Vec::new();
    let mut sample_size_iter = stsz.sample_sizes.iter();

    // Get 'stsc' iterator for (chunk_id, chunk_sample_count) and calculate the sample
    // offset address.
    let stsc_iter = SampleToChunkIterator {
        chunks: (0 .. 0),
        sample_count: 0,
        stsc_peek_iter: stsc.samples.as_slice().iter().peekable(),
        remain_chunk_count: stco.offsets.len() as u32,
    };

    for i in stsc_iter {
        let chunk_id = i.0 as usize;
        let sample_counts = i.1;
        let mut cur_position: u64 = stco.offsets[chunk_id];
        for _ in 0 .. sample_counts {
            let start_offset = cur_position;
            let end_offset = match (stsz.sample_size, sample_size_iter.next()) {
                (_, Some(t)) => start_offset + *t as u64,
                (t, _) if t > 0 => start_offset + t as u64,
                _ => 0,
            };
            if end_offset == 0 {
                return None;
            }
            cur_position = end_offset;

            sample_table.push(
                mp4parse_indice {
                    start_offset: start_offset,
                    end_offset: end_offset,
                    start_composition: 0,
                    end_composition: 0,
                    start_decode: 0,
                    sync: !has_sync_table,
                }
            );
        }
    }

    // Mark the sync sample in sample_table according to 'stss'.
    if let Some(ref v) = track.stss {
        for iter in &v.samples {
            sample_table[(iter - 1) as usize].sync = true;
        }
    }

    let ctts_iter = match track.ctts {
        Some(ref v) => Some(v.samples.as_slice().iter()),
        _ => None,
    };

    let mut ctts_offset_iter = TimeOffsetIterator {
        cur_sample_range: (0 .. 0),
        cur_offset: 0,
        ctts_iter: ctts_iter,
        track_id: track.id,
    };

    let mut stts_iter = TimeToSampleIterator {
        cur_sample_count: (0 .. 0),
        cur_sample_delta: 0,
        stts_iter: stts.samples.as_slice().iter(),
        track_id: track.id,
    };

    // sum_delta is the sum of stts_iter delta.
    // According to sepc:
    //      decode time => DT(n) = DT(n-1) + STTS(n)
    //      composition time => CT(n) = DT(n) + CTTS(n)
    // Note:
    //      composition time needs to add the track offset time from 'elst' table.
    let mut sum_delta = TrackScaledTime::<i64>(0, track.id);
    for sample in sample_table.as_mut_slice() {
        let decode_time = sum_delta;
        sum_delta = sum_delta + stts_iter.next_delta();

        // ctts_offset is the current sample offset time.
        let ctts_offset = ctts_offset_iter.next_offset_time();

        // ctts_offset could be negative but (decode_time + ctts_offset) should always be positive
        // value.
        let start_composition = track_time_to_us(decode_time + ctts_offset, timescale).and_then(|t| {
            if t < 0 { return None; }
            Some(t)
        });

        // ctts_offset could be negative but (sum_delta + ctts_offset) should always be positive
        // value.
        let end_composition = track_time_to_us(sum_delta + ctts_offset, timescale).and_then(|t| {
            if t < 0 { return None; }
            Some(t)
        });

        let start_decode = track_time_to_us(decode_time, timescale);

        match (start_composition, end_composition, start_decode) {
            (Some(s_c), Some(e_c), Some(s_d)) => {
                sample.start_composition = s_c + track_offset_time;
                sample.end_composition = e_c + track_offset_time;
                sample.start_decode = s_d;
            },
            _ => return None,
        }
    }

    // Correct composition end time due to 'ctts' causes composition time re-ordering.
    //
    // Composition end time is not in specification. However, gecko needs it, so we need to
    // calculate to correct the composition end time.
    if track.ctts.is_some() {
        // Create an index table refers to sample_table and sorted by start_composisiton time.
        let mut sort_table = Vec::new();
        sort_table.reserve(sample_table.len());
        for i in 0 .. sample_table.len() {
            sort_table.push(i);
        }

        sort_table.sort_by_key(|i| {
            match sample_table.get(*i) {
                Some(v) => {
                    v.start_composition
                },
                _ => 0,
            }
        });

        let iter = sort_table.iter();
        for i in 0 .. (iter.len() - 1) {
            let current_index = sort_table[i] as usize;
            let peek_index = sort_table[i + 1] as usize;
            let next_start_composition_time = sample_table[peek_index].start_composition;
            let sample = &mut sample_table[current_index];
            sample.end_composition = next_start_composition_time;
        }
    }

    Some(sample_table)
}

/// Fill the supplied `mp4parse_fragment_info` with metadata from fragmented file.
#[no_mangle]
<<<<<<< HEAD
=======
pub unsafe extern fn mp4parse_get_indice_table(parser: *mut mp4parse_parser, track_id: u32, indices: *mut mp4parse_byte_data) -> mp4parse_status {
    if parser.is_null() || (*parser).poisoned() {
        return mp4parse_status::BAD_ARG;
    }

    // Initialize fields to default values to ensure all fields are always valid.
    *indices = Default::default();

    let context = (*parser).context();
    let tracks = &context.tracks;
    let track = match tracks.iter().find(|track| track.track_id == Some(track_id)) {
        Some(t) => t,
        _ => return mp4parse_status::INVALID,
    };

    let index_table = (*parser).sample_table_mut();
    if let Some(v) = index_table.get(&track_id) {
        (*indices).set_indices(v);
        return mp4parse_status::OK;
    }

    let media_time = match (&track.media_time, &track.timescale) {
        (&Some(t), &Some(s)) => {
            track_time_to_us(t, s).map(|v| v as i64)
        },
        _ => None,
    };

    let empty_duration = match (&track.empty_duration, &context.timescale) {
        (&Some(e), &Some(s)) => {
            media_time_to_us(e, s).map(|v| v as i64)
        },
        _ => None
    };

    // Find the track start offset time from 'elst'.
    // 'media_time' maps start time onward, 'empty_duration' adds time offset
    // before first frame is displayed.
    let offset_time = match (empty_duration, media_time) {
        (Some(e), Some(m)) => e - m,
        (Some(e), None) => e,
        (None, Some(m)) => m,
        _ => 0,
    };

    if let Some(v) = create_sample_table(track, offset_time) {
        (*indices).set_indices(&v);
        index_table.insert(track_id, v);
        return mp4parse_status::OK;
    }

    mp4parse_status::INVALID
}

// Convert a 'ctts' compact table to full table by iterator,
// (sample_with_the_same_offset_count, offset) => (offset), (offset), (offset) ...
//
// For example:
// (2, 10), (4, 9) into (10, 10, 9, 9, 9, 9) by calling next_offset_time().
struct TimeOffsetIterator<'a> {
    cur_sample_range: std::ops::Range<u32>,
    cur_offset: i64,
    ctts_iter: Option<std::slice::Iter<'a, mp4parse::TimeOffset>>,
    track_id: usize,
}

impl<'a> Iterator for TimeOffsetIterator<'a> {
    type Item = i64;

    fn next(&mut self) -> Option<i64> {
        let has_sample = self.cur_sample_range.next()
            .or_else(|| {
                // At end of current TimeOffset, find the next TimeOffset.
                let iter = match self.ctts_iter {
                    Some(ref mut v) => v,
                    _ => return None,
                };
                let offset_version;
                self.cur_sample_range = match iter.next() {
                    Some(v) => {
                        offset_version = v.time_offset;
                        (0 .. v.sample_count)
                    },
                    _ => {
                        offset_version = mp4parse::TimeOffsetVersion::Version0(0);
                        (0 .. 0)
                    },
                };

                self.cur_offset = match offset_version {
                    mp4parse::TimeOffsetVersion::Version0(i) => i as i64,
                    mp4parse::TimeOffsetVersion::Version1(i) => i as i64,
                };

                self.cur_sample_range.next()
            });

        has_sample.and(Some(self.cur_offset))
    }
}

impl<'a> TimeOffsetIterator<'a> {
    fn next_offset_time(&mut self) -> TrackScaledTime<i64> {
        match self.next() {
            Some(v) => TrackScaledTime::<i64>(v as i64, self.track_id),
            _ => TrackScaledTime::<i64>(0, self.track_id),
        }
    }
}

// Convert 'stts' compact table to full table by iterator,
// (sample_count_with_the_same_time, time) => (time, time, time) ... repeats
// sample_count_with_the_same_time.
//
// For example:
// (2, 3000), (1, 2999) to (3000, 3000, 2999).
struct TimeToSampleIterator<'a> {
    cur_sample_count: std::ops::Range<u32>,
    cur_sample_delta: u32,
    stts_iter: std::slice::Iter<'a, mp4parse::Sample>,
    track_id: usize,
}

impl<'a> Iterator for TimeToSampleIterator<'a> {
    type Item = u32;

    fn next(&mut self) -> Option<u32> {
        let has_sample = self.cur_sample_count.next()
            .or_else(|| {
                self.cur_sample_count = match self.stts_iter.next() {
                    Some(v) => {
                        self.cur_sample_delta = v.sample_delta;
                        (0 .. v.sample_count)
                    },
                    _ => (0 .. 0),
                };

                self.cur_sample_count.next()
            });

        has_sample.and(Some(self.cur_sample_delta))
    }
}

impl<'a> TimeToSampleIterator<'a> {
    fn next_delta(&mut self) -> TrackScaledTime<i64> {
        match self.next() {
            Some(v) => TrackScaledTime::<i64>(v as i64, self.track_id),
            _ => TrackScaledTime::<i64>(0, self.track_id),
        }
    }
}

// Convert 'stco' compact table to full table by iterator.
// (start_chunk_num, sample_number) => (start_chunk_num, sample_number),
//                                     (start_chunk_num + 1, sample_number),
//                                     (start_chunk_num + 2, sample_number),
//                                     ...
//                                     (next start_chunk_num, next sample_number),
//                                     ...
//
// For example:
// (1, 5), (5, 10), (9, 2) => (1, 5), (2, 5), (3, 5), (4, 5), (5, 10), (6, 10),
// (7, 10), (8, 10), (9, 2)
struct SampleToChunkIterator<'a> {
    chunks: std::ops::Range<u32>,
    sample_count: u32,
    stsc_peek_iter: std::iter::Peekable<std::slice::Iter<'a, mp4parse::SampleToChunk>>,
    remain_chunk_count: u32, // total chunk number from 'stco'.
}

impl<'a> Iterator for SampleToChunkIterator<'a> {
    type Item = (u32, u32);

    fn next(&mut self) -> Option<(u32, u32)> {
        let has_chunk = self.chunks.next()
            .or_else(|| {
                self.chunks = match (self.stsc_peek_iter.next(), self.stsc_peek_iter.peek()) {
                    (Some(next), Some(peek)) => {
                        self.sample_count = next.samples_per_chunk;
                        ((next.first_chunk - 1) .. (peek.first_chunk - 1))
                    },
                    (Some(next), None) => {
                        self.sample_count = next.samples_per_chunk;
                        // Total chunk number in 'stsc' could be different to 'stco',
                        // there could be more chunks at the last 'stsc' record.
                        ((next.first_chunk - 1) .. next.first_chunk + self.remain_chunk_count -1)
                    },
                    _ => (0 .. 0),
                };
                self.remain_chunk_count -= self.chunks.len() as u32;
                self.chunks.next()
            });

        has_chunk.map_or(None, |id| { Some((id, self.sample_count)) })
    }
}

fn create_sample_table(track: &Track, track_offset_time: i64) -> Option<Vec<mp4parse_indice>> {
    let timescale = match track.timescale {
        Some(ref t) => TrackTimeScale::<i64>(t.0 as i64, t.1),
        _ => TrackTimeScale::<i64>(0, 0),
    };

    let (stsc, stco, stsz, stts) =
        match (&track.stsc, &track.stco, &track.stsz, &track.stts) {
            (&Some(ref a), &Some(ref b), &Some(ref c), &Some(ref d)) => (a, b, c, d),
            _ => return None,
        };

    // According to spec, no sync table means every sample is sync sample.
    let has_sync_table = match track.stss {
        Some(_) => true,
        _ => false,
    };

    let mut sample_table = Vec::new();
    let mut sample_size_iter = stsz.sample_sizes.iter();

    // Get 'stsc' iterator for (chunk_id, chunk_sample_count) and calculate the sample
    // offset address.
    let stsc_iter = SampleToChunkIterator {
        chunks: (0 .. 0),
        sample_count: 0,
        stsc_peek_iter: stsc.samples.as_slice().iter().peekable(),
        remain_chunk_count: stco.offsets.len() as u32,
    };

    for i in stsc_iter {
        let chunk_id = i.0 as usize;
        let sample_counts = i.1;
        let mut cur_position = match stco.offsets.get(chunk_id) {
            Some(&i) => i,
            _ => return None,
        };
        for _ in 0 .. sample_counts {
            let start_offset = cur_position;
            let end_offset = match (stsz.sample_size, sample_size_iter.next()) {
                (_, Some(t)) => start_offset + *t as u64,
                (t, _) if t > 0 => start_offset + t as u64,
                _ => 0,
            };
            if end_offset == 0 {
                return None;
            }
            cur_position = end_offset;

            sample_table.push(
                mp4parse_indice {
                    start_offset: start_offset,
                    end_offset: end_offset,
                    start_composition: 0,
                    end_composition: 0,
                    start_decode: 0,
                    sync: !has_sync_table,
                }
            );
        }
    }

    // Mark the sync sample in sample_table according to 'stss'.
    if let Some(ref v) = track.stss {
        for iter in &v.samples {
            if let Some(elem) = sample_table.get_mut((iter - 1) as usize) {
                elem.sync = true;
            } else {
                return None;
            }
        }
    }

    let ctts_iter = match track.ctts {
        Some(ref v) => Some(v.samples.as_slice().iter()),
        _ => None,
    };

    let mut ctts_offset_iter = TimeOffsetIterator {
        cur_sample_range: (0 .. 0),
        cur_offset: 0,
        ctts_iter: ctts_iter,
        track_id: track.id,
    };

    let mut stts_iter = TimeToSampleIterator {
        cur_sample_count: (0 .. 0),
        cur_sample_delta: 0,
        stts_iter: stts.samples.as_slice().iter(),
        track_id: track.id,
    };

    // sum_delta is the sum of stts_iter delta.
    // According to sepc:
    //      decode time => DT(n) = DT(n-1) + STTS(n)
    //      composition time => CT(n) = DT(n) + CTTS(n)
    // Note:
    //      composition time needs to add the track offset time from 'elst' table.
    let mut sum_delta = TrackScaledTime::<i64>(0, track.id);
    for sample in sample_table.as_mut_slice() {
        let decode_time = sum_delta;
        sum_delta = sum_delta + stts_iter.next_delta();

        // ctts_offset is the current sample offset time.
        let ctts_offset = ctts_offset_iter.next_offset_time();

        let start_composition = track_time_to_us(decode_time + ctts_offset, timescale);

        let end_composition = track_time_to_us(sum_delta + ctts_offset, timescale);

        let start_decode = track_time_to_us(decode_time, timescale);

        match (start_composition, end_composition, start_decode) {
            (Some(s_c), Some(e_c), Some(s_d)) => {
                sample.start_composition = s_c + track_offset_time;
                sample.end_composition = e_c + track_offset_time;
                sample.start_decode = s_d;
            },
            _ => return None,
        }
    }

    // Correct composition end time due to 'ctts' causes composition time re-ordering.
    //
    // Composition end time is not in specification. However, gecko needs it, so we need to
    // calculate to correct the composition end time.
    if track.ctts.is_some() {
        // Create an index table refers to sample_table and sorted by start_composisiton time.
        let mut sort_table = Vec::new();
        sort_table.reserve(sample_table.len());
        for i in 0 .. sample_table.len() {
            sort_table.push(i);
        }

        sort_table.sort_by_key(|i| {
            match sample_table.get(*i) {
                Some(v) => {
                    v.start_composition
                },
                _ => 0,
            }
        });

        let iter = sort_table.iter();
        for i in 0 .. (iter.len() - 1) {
            let current_index = sort_table[i];
            let peek_index = sort_table[i + 1];
            let next_start_composition_time = sample_table[peek_index].start_composition;
            let sample = &mut sample_table[current_index];
            sample.end_composition = next_start_composition_time;
        }
    }

    Some(sample_table)
}

/// Fill the supplied `mp4parse_fragment_info` with metadata from fragmented file.
#[no_mangle]
>>>>>>> a17af05f
pub unsafe extern fn mp4parse_get_fragment_info(parser: *mut mp4parse_parser, info: *mut mp4parse_fragment_info) -> mp4parse_status {
    if parser.is_null() || info.is_null() || (*parser).poisoned() {
        return mp4parse_status::BAD_ARG;
    }

    // Initialize fields to default values to ensure all fields are always valid.
    *info = Default::default();

    let context = (*parser).context();
    let info: &mut mp4parse_fragment_info = &mut *info;

    info.fragment_duration = 0;

    let duration = match context.mvex {
        Some(ref mvex) => mvex.fragment_duration,
        None => return mp4parse_status::INVALID,
    };

    if let (Some(time), Some(scale)) = (duration, context.timescale) {
        info.fragment_duration = match media_time_to_us(time, scale) {
            Some(time_us) => time_us as u64,
            None => return mp4parse_status::INVALID,
        }
    }

    mp4parse_status::OK
}

/// A fragmented file needs mvex table and contains no data in stts, stsc, and stco boxes.
#[no_mangle]
pub unsafe extern fn mp4parse_is_fragmented(parser: *mut mp4parse_parser, track_id: u32, fragmented: *mut u8) -> mp4parse_status {
    if parser.is_null() || (*parser).poisoned() {
        return mp4parse_status::BAD_ARG;
    }

    let context = (*parser).context_mut();
    let tracks = &context.tracks;
    (*fragmented) = false as u8;

    if context.mvex.is_none() {
        return mp4parse_status::OK;
    }

    // check sample tables.
    let mut iter = tracks.iter();
<<<<<<< HEAD
    match iter.find(|track| track.track_id == Some(track_id)) {
        Some(track) if track.empty_sample_boxes.all_empty() => (*fragmented) = true as u8,
        Some(_) => {},
        None => return mp4parse_status::BAD_ARG,
    }

    mp4parse_status::OK
}

/// Get 'pssh' system id and 'pssh' box content for eme playback.
///
/// The data format of the `info` struct passed to gecko is:
///
/// - system id (16 byte uuid)
/// - pssh box size (32-bit native endian)
/// - pssh box content (including header)
#[no_mangle]
pub unsafe extern fn mp4parse_get_pssh_info(parser: *mut mp4parse_parser, info: *mut mp4parse_pssh_info) -> mp4parse_status {
    if parser.is_null() || info.is_null() || (*parser).poisoned() {
        return mp4parse_status::BAD_ARG;
    }

    // Initialize fields to default values to ensure all fields are always valid.
    *info = Default::default();

    let context = (*parser).context_mut();
    let pssh_data = (*parser).pssh_data_mut();
    let info: &mut mp4parse_pssh_info = &mut *info;

    pssh_data.clear();
    for pssh in &context.psshs {
        let content_len = pssh.box_content.len();
        if content_len > std::u32::MAX as usize {
            return mp4parse_status::INVALID;
        }
        let mut data_len = Vec::new();
        if data_len.write_u32::<byteorder::NativeEndian>(content_len as u32).is_err() {
            return mp4parse_status::IO;
        }
        pssh_data.extend_from_slice(pssh.system_id.as_slice());
        pssh_data.extend_from_slice(data_len.as_slice());
        pssh_data.extend_from_slice(pssh.box_content.as_slice());
    }

=======
    iter.find(|track| track.track_id == Some(track_id)).map_or(mp4parse_status::BAD_ARG, |track| {
        match (&track.stsc, &track.stco, &track.stts) {
            (&Some(ref stsc), &Some(ref stco), &Some(ref stts))
                if stsc.samples.is_empty() && stco.offsets.is_empty() && stts.samples.is_empty() => (*fragmented) = true as u8,
            _ => {},
        };
        mp4parse_status::OK
    })
}

/// Get 'pssh' system id and 'pssh' box content for eme playback.
///
/// The data format of the `info` struct passed to gecko is:
///
/// - system id (16 byte uuid)
/// - pssh box size (32-bit native endian)
/// - pssh box content (including header)
#[no_mangle]
pub unsafe extern fn mp4parse_get_pssh_info(parser: *mut mp4parse_parser, info: *mut mp4parse_pssh_info) -> mp4parse_status {
    if parser.is_null() || info.is_null() || (*parser).poisoned() {
        return mp4parse_status::BAD_ARG;
    }

    // Initialize fields to default values to ensure all fields are always valid.
    *info = Default::default();

    let context = (*parser).context_mut();
    let pssh_data = (*parser).pssh_data_mut();
    let info: &mut mp4parse_pssh_info = &mut *info;

    pssh_data.clear();
    for pssh in &context.psshs {
        let content_len = pssh.box_content.len();
        if content_len > std::u32::MAX as usize {
            return mp4parse_status::INVALID;
        }
        let mut data_len = Vec::new();
        if data_len.write_u32::<byteorder::NativeEndian>(content_len as u32).is_err() {
            return mp4parse_status::IO;
        }
        pssh_data.extend_from_slice(pssh.system_id.as_slice());
        pssh_data.extend_from_slice(data_len.as_slice());
        pssh_data.extend_from_slice(pssh.box_content.as_slice());
    }

>>>>>>> a17af05f
    info.data.set_data(pssh_data);

    mp4parse_status::OK
}

#[cfg(test)]
extern fn panic_read(_: *mut u8, _: usize, _: *mut std::os::raw::c_void) -> isize {
    panic!("panic_read shouldn't be called in these tests");
}

#[cfg(test)]
extern fn error_read(_: *mut u8, _: usize, _: *mut std::os::raw::c_void) -> isize {
    -1
}

#[cfg(test)]
extern fn valid_read(buf: *mut u8, size: usize, userdata: *mut std::os::raw::c_void) -> isize {
    let mut input: &mut std::fs::File = unsafe { &mut *(userdata as *mut _) };

    let mut buf = unsafe { std::slice::from_raw_parts_mut(buf, size) };
    match input.read(&mut buf) {
        Ok(n) => n as isize,
        Err(_) => -1,
    }
}

#[test]
fn new_parser() {
    let mut dummy_value: u32 = 42;
    let io = mp4parse_io {
        read: Some(panic_read),
        userdata: &mut dummy_value as *mut _ as *mut std::os::raw::c_void,
    };
    unsafe {
        let parser = mp4parse_new(&io);
        assert!(!parser.is_null());
        mp4parse_free(parser);
    }
}

#[test]
#[should_panic(expected = "assertion failed")]
fn free_null_parser() {
    unsafe {
        mp4parse_free(std::ptr::null_mut());
    }
}

#[test]
fn get_track_count_null_parser() {
    unsafe {
        let mut count: u32 = 0;
        let rv = mp4parse_get_track_count(std::ptr::null(), std::ptr::null_mut());
        assert_eq!(rv, mp4parse_status::BAD_ARG);
        let rv = mp4parse_get_track_count(std::ptr::null(), &mut count);
        assert_eq!(rv, mp4parse_status::BAD_ARG);
    }
}

#[test]
fn arg_validation() {
    unsafe {
        // Passing a null mp4parse_io is an error.
        let parser = mp4parse_new(std::ptr::null());
        assert!(parser.is_null());

        let null_mut: *mut std::os::raw::c_void = std::ptr::null_mut();

        // Passing an mp4parse_io with null members is an error.
        let io = mp4parse_io { read: None,
                               userdata: null_mut };
        let parser = mp4parse_new(&io);
        assert!(parser.is_null());

        let io = mp4parse_io { read: Some(panic_read),
                               userdata: null_mut };
        let parser = mp4parse_new(&io);
        assert!(parser.is_null());

        let mut dummy_value = 42;
        let io = mp4parse_io {
            read: None,
            userdata: &mut dummy_value as *mut _ as *mut std::os::raw::c_void,
        };
        let parser = mp4parse_new(&io);
        assert!(parser.is_null());

        // Passing a null mp4parse_parser is an error.
        assert_eq!(mp4parse_status::BAD_ARG, mp4parse_read(std::ptr::null_mut()));

        let mut dummy_info = mp4parse_track_info {
            track_type: mp4parse_track_type::VIDEO,
            codec: mp4parse_codec::UNKNOWN,
            track_id: 0,
            duration: 0,
            media_time: 0,
        };
        assert_eq!(mp4parse_status::BAD_ARG, mp4parse_get_track_info(std::ptr::null_mut(), 0, &mut dummy_info));

        let mut dummy_video = mp4parse_track_video_info {
            display_width: 0,
            display_height: 0,
            image_width: 0,
            image_height: 0,
            rotation: 0,
            extra_data: mp4parse_byte_data::default(),
            protected_data: Default::default(),
        };
        assert_eq!(mp4parse_status::BAD_ARG, mp4parse_get_track_video_info(std::ptr::null_mut(), 0, &mut dummy_video));

        let mut dummy_audio = Default::default();
        assert_eq!(mp4parse_status::BAD_ARG, mp4parse_get_track_audio_info(std::ptr::null_mut(), 0, &mut dummy_audio));
    }
}

#[test]
fn arg_validation_with_parser() {
    unsafe {
        let mut dummy_value = 42;
        let io = mp4parse_io {
            read: Some(error_read),
            userdata: &mut dummy_value as *mut _ as *mut std::os::raw::c_void,
        };
        let parser = mp4parse_new(&io);
        assert!(!parser.is_null());

        // Our mp4parse_io read should simply fail with an error.
        assert_eq!(mp4parse_status::IO, mp4parse_read(parser));

        // The parser is now poisoned and unusable.
        assert_eq!(mp4parse_status::BAD_ARG,  mp4parse_read(parser));

        // Null info pointers are an error.
        assert_eq!(mp4parse_status::BAD_ARG, mp4parse_get_track_info(parser, 0, std::ptr::null_mut()));
        assert_eq!(mp4parse_status::BAD_ARG, mp4parse_get_track_video_info(parser, 0, std::ptr::null_mut()));
        assert_eq!(mp4parse_status::BAD_ARG, mp4parse_get_track_audio_info(parser, 0, std::ptr::null_mut()));

        let mut dummy_info = mp4parse_track_info {
            track_type: mp4parse_track_type::VIDEO,
            codec: mp4parse_codec::UNKNOWN,
            track_id: 0,
            duration: 0,
            media_time: 0,
        };
        assert_eq!(mp4parse_status::BAD_ARG, mp4parse_get_track_info(parser, 0, &mut dummy_info));

        let mut dummy_video = mp4parse_track_video_info {
            display_width: 0,
            display_height: 0,
            image_width: 0,
            image_height: 0,
            rotation: 0,
            extra_data: mp4parse_byte_data::default(),
            protected_data: Default::default(),
        };
        assert_eq!(mp4parse_status::BAD_ARG, mp4parse_get_track_video_info(parser, 0, &mut dummy_video));

        let mut dummy_audio = Default::default();
        assert_eq!(mp4parse_status::BAD_ARG, mp4parse_get_track_audio_info(parser, 0, &mut dummy_audio));

        mp4parse_free(parser);
    }
}

#[test]
fn get_track_count_poisoned_parser() {
    unsafe {
        let mut dummy_value = 42;
        let io = mp4parse_io {
            read: Some(error_read),
            userdata: &mut dummy_value as *mut _ as *mut std::os::raw::c_void,
        };
        let parser = mp4parse_new(&io);
        assert!(!parser.is_null());

        // Our mp4parse_io read should simply fail with an error.
        assert_eq!(mp4parse_status::IO, mp4parse_read(parser));

        let mut count: u32 = 0;
        let rv = mp4parse_get_track_count(parser, &mut count);
        assert_eq!(rv, mp4parse_status::BAD_ARG);
    }
}

#[test]
fn arg_validation_with_data() {
    unsafe {
        let mut file = std::fs::File::open("../mp4parse/tests/minimal.mp4").unwrap();
        let io = mp4parse_io { read: Some(valid_read),
                               userdata: &mut file as *mut _ as *mut std::os::raw::c_void };
        let parser = mp4parse_new(&io);
        assert!(!parser.is_null());

        assert_eq!(mp4parse_status::OK, mp4parse_read(parser));

        let mut count: u32 = 0;
        assert_eq!(mp4parse_status::OK, mp4parse_get_track_count(parser, &mut count));
        assert_eq!(2, count);

        let mut info = mp4parse_track_info {
            track_type: mp4parse_track_type::VIDEO,
            codec: mp4parse_codec::UNKNOWN,
            track_id: 0,
            duration: 0,
            media_time: 0,
        };
        assert_eq!(mp4parse_status::OK, mp4parse_get_track_info(parser, 0, &mut info));
        assert_eq!(info.track_type, mp4parse_track_type::VIDEO);
        assert_eq!(info.codec, mp4parse_codec::AVC);
        assert_eq!(info.track_id, 1);
        assert_eq!(info.duration, 40000);
        assert_eq!(info.media_time, 0);

        assert_eq!(mp4parse_status::OK, mp4parse_get_track_info(parser, 1, &mut info));
        assert_eq!(info.track_type, mp4parse_track_type::AUDIO);
        assert_eq!(info.codec, mp4parse_codec::AAC);
        assert_eq!(info.track_id, 2);
        assert_eq!(info.duration, 61333);
        assert_eq!(info.media_time, 21333);

        let mut video = mp4parse_track_video_info {
            display_width: 0,
            display_height: 0,
            image_width: 0,
            image_height: 0,
            rotation: 0,
            extra_data: mp4parse_byte_data::default(),
            protected_data: Default::default(),
        };
        assert_eq!(mp4parse_status::OK, mp4parse_get_track_video_info(parser, 0, &mut video));
        assert_eq!(video.display_width, 320);
        assert_eq!(video.display_height, 240);
        assert_eq!(video.image_width, 320);
        assert_eq!(video.image_height, 240);

        let mut audio = Default::default();
        assert_eq!(mp4parse_status::OK, mp4parse_get_track_audio_info(parser, 1, &mut audio));
        assert_eq!(audio.channels, 1);
        assert_eq!(audio.bit_depth, 16);
        assert_eq!(audio.sample_rate, 48000);

        // Test with an invalid track number.
        let mut info = mp4parse_track_info {
            track_type: mp4parse_track_type::VIDEO,
            codec: mp4parse_codec::UNKNOWN,
            track_id: 0,
            duration: 0,
            media_time: 0,
        };
        assert_eq!(mp4parse_status::BAD_ARG, mp4parse_get_track_info(parser, 3, &mut info));
        assert_eq!(info.track_type, mp4parse_track_type::VIDEO);
        assert_eq!(info.codec, mp4parse_codec::UNKNOWN);
        assert_eq!(info.track_id, 0);
        assert_eq!(info.duration, 0);
        assert_eq!(info.media_time, 0);

        let mut video = mp4parse_track_video_info { display_width: 0,
                                                    display_height: 0,
                                                    image_width: 0,
                                                    image_height: 0,
                                                    rotation: 0,
                                                    extra_data: mp4parse_byte_data::default(),
                                                    protected_data: Default::default(),
        };
        assert_eq!(mp4parse_status::BAD_ARG, mp4parse_get_track_video_info(parser, 3, &mut video));
        assert_eq!(video.display_width, 0);
        assert_eq!(video.display_height, 0);
        assert_eq!(video.image_width, 0);
        assert_eq!(video.image_height, 0);

        let mut audio = Default::default();
        assert_eq!(mp4parse_status::BAD_ARG, mp4parse_get_track_audio_info(parser, 3, &mut audio));
        assert_eq!(audio.channels, 0);
        assert_eq!(audio.bit_depth, 0);
        assert_eq!(audio.sample_rate, 0);

        mp4parse_free(parser);
    }
}

#[test]
fn rational_scale_overflow() {
    assert_eq!(rational_scale::<u64, u64>(17, 3, 1000), Some(5666));
    let large = 0x4000_0000_0000_0000;
    assert_eq!(rational_scale::<u64, u64>(large, 2, 2), Some(large));
    assert_eq!(rational_scale::<u64, u64>(large, 4, 4), Some(large));
    assert_eq!(rational_scale::<u64, u64>(large, 2, 8), None);
    assert_eq!(rational_scale::<u64, u64>(large, 8, 4), Some(large/2));
    assert_eq!(rational_scale::<u64, u64>(large + 1, 4, 4), Some(large+1));
    assert_eq!(rational_scale::<u64, u64>(large, 40, 1000), None);
}

#[test]
fn media_time_overflow() {
  let scale = MediaTimeScale(90000);
  let duration = MediaScaledTime(9007199254710000);
  assert_eq!(media_time_to_us(duration, scale), Some(100079991719000000));
}

#[test]
fn track_time_overflow() {
  let scale = TrackTimeScale(44100u64, 0);
  let duration = TrackScaledTime(4413527634807900u64, 0);
  assert_eq!(track_time_to_us(duration, scale), Some(100079991719000000));
}<|MERGE_RESOLUTION|>--- conflicted
+++ resolved
@@ -69,10 +69,7 @@
     UNSUPPORTED = 3,
     EOF = 4,
     IO = 5,
-<<<<<<< HEAD
-=======
     TABLE_TOO_LARGE = 6,
->>>>>>> a17af05f
 }
 
 #[allow(non_camel_case_types)]
@@ -81,21 +78,12 @@
 pub enum mp4parse_track_type {
     VIDEO = 0,
     AUDIO = 1,
-<<<<<<< HEAD
 }
 
 impl Default for mp4parse_track_type {
     fn default() -> Self { mp4parse_track_type::VIDEO }
 }
 
-=======
-}
-
-impl Default for mp4parse_track_type {
-    fn default() -> Self { mp4parse_track_type::VIDEO }
-}
-
->>>>>>> a17af05f
 #[allow(non_camel_case_types)]
 #[repr(C)]
 #[derive(PartialEq, Debug)]
@@ -107,13 +95,10 @@
     AVC,
     VP9,
     MP3,
-<<<<<<< HEAD
-=======
     MP4V,
     JPEG,   // for QT JPEG atom in video track
     AC3,
     EC3,
->>>>>>> a17af05f
 }
 
 impl Default for mp4parse_codec {
@@ -172,7 +157,6 @@
 }
 
 #[repr(C)]
-<<<<<<< HEAD
 #[derive(Default)]
 pub struct mp4parse_pssh_info {
     pub data: mp4parse_byte_data,
@@ -184,42 +168,17 @@
     pub is_encrypted: u32,
     pub iv_size: u8,
     pub kid: mp4parse_byte_data,
-=======
-#[derive(Default)]
-pub struct mp4parse_pssh_info {
-    pub data: mp4parse_byte_data,
->>>>>>> a17af05f
 }
 
 #[repr(C)]
 #[derive(Default)]
-<<<<<<< HEAD
-=======
-pub struct mp4parse_sinf_info {
-    pub is_encrypted: u32,
-    pub iv_size: u8,
-    pub kid: mp4parse_byte_data,
-}
-
-#[repr(C)]
-#[derive(Default)]
->>>>>>> a17af05f
 pub struct mp4parse_track_audio_info {
     pub channels: u16,
     pub bit_depth: u16,
     pub sample_rate: u32,
     pub profile: u16,
-<<<<<<< HEAD
-    // TODO:
-    //  codec_specific_data is AudioInfo.mCodecSpecificConfig,
-    //  codec_specific_config is AudioInfo.mExtraData.
-    //  It'd be better to change name same as AudioInfo.
-    pub codec_specific_data: mp4parse_byte_data,
-    pub codec_specific_config: mp4parse_byte_data,
-=======
     pub codec_specific_config: mp4parse_byte_data,
     pub extra_data: mp4parse_byte_data,
->>>>>>> a17af05f
     pub protected_data: mp4parse_sinf_info,
 }
 
@@ -377,12 +336,8 @@
             // those to our Error::UnexpectedEOF variant.
             (*parser).set_poisoned(true);
             mp4parse_status::IO
-<<<<<<< HEAD
-        }
-=======
         },
         Err(Error::TableTooLarge) => mp4parse_status::TABLE_TOO_LARGE,
->>>>>>> a17af05f
     }
 }
 
@@ -485,11 +440,8 @@
                 mp4parse_codec::VP9,
             VideoCodecSpecific::AVCConfig(_) =>
                 mp4parse_codec::AVC,
-<<<<<<< HEAD
-=======
             VideoCodecSpecific::ESDSConfig(_) => // MP4V (14496-2) video is unsupported.
                 mp4parse_codec::UNKNOWN,
->>>>>>> a17af05f
         },
         _ => mp4parse_codec::UNKNOWN,
     };
@@ -576,17 +528,10 @@
             if v.codec_esds.len() > std::u32::MAX as usize {
                 return mp4parse_status::INVALID;
             }
-<<<<<<< HEAD
-            (*info).codec_specific_config.length = v.codec_esds.len() as u32;
-            (*info).codec_specific_config.data = v.codec_esds.as_ptr();
-            (*info).codec_specific_data.length = v.decoder_specific_data.len() as u32;
-            (*info).codec_specific_data.data = v.decoder_specific_data.as_ptr();
-=======
             (*info).extra_data.length = v.codec_esds.len() as u32;
             (*info).extra_data.data = v.codec_esds.as_ptr();
             (*info).codec_specific_config.length = v.decoder_specific_data.len() as u32;
             (*info).codec_specific_config.data = v.decoder_specific_data.as_ptr();
->>>>>>> a17af05f
             if let Some(rate) = v.audio_sample_rate {
                 (*info).sample_rate = rate;
             }
@@ -603,13 +548,8 @@
             if streaminfo.block_type != 0 || streaminfo.data.len() != 34 {
                 return mp4parse_status::INVALID;
             }
-<<<<<<< HEAD
-            (*info).codec_specific_config.length = streaminfo.data.len() as u32;
-            (*info).codec_specific_config.data = streaminfo.data.as_ptr();
-=======
             (*info).extra_data.length = streaminfo.data.len() as u32;
             (*info).extra_data.data = streaminfo.data.as_ptr();
->>>>>>> a17af05f
         }
         AudioCodecSpecific::OpusSpecificBox(ref opus) => {
             let mut v = Vec::new();
@@ -624,13 +564,8 @@
                         if v.len() > std::u32::MAX as usize {
                             return mp4parse_status::INVALID;
                         }
-<<<<<<< HEAD
-                        (*info).codec_specific_config.length = v.len() as u32;
-                        (*info).codec_specific_config.data = v.as_ptr();
-=======
                         (*info).extra_data.length = v.len() as u32;
                         (*info).extra_data.data = v.as_ptr();
->>>>>>> a17af05f
                     }
                 }
             }
@@ -699,16 +634,11 @@
     (*info).image_width = video.width;
     (*info).image_height = video.height;
 
-<<<<<<< HEAD
-    if let VideoCodecSpecific::AVCConfig(ref avc) = video.codec_specific {
-        (*info).extra_data.set_data(avc);
-=======
     match video.codec_specific {
         VideoCodecSpecific::AVCConfig(ref data) | VideoCodecSpecific::ESDSConfig(ref data) => {
           (*info).extra_data.set_data(data);
         },
         _ => {}
->>>>>>> a17af05f
     }
 
     if let Some(p) = video.protection_info.iter().find(|sinf| sinf.tenc.is_some()) {
@@ -720,7 +650,6 @@
     }
 
     mp4parse_status::OK
-<<<<<<< HEAD
 }
 
 #[no_mangle]
@@ -920,369 +849,6 @@
 
         has_chunk.map_or(None, |id| { Some((id, self.sample_count)) })
     }
-=======
->>>>>>> a17af05f
-}
-
-fn create_sample_table(track: &Track, track_offset_time: i64) -> Option<Vec<mp4parse_indice>> {
-    let timescale = match track.timescale {
-        Some(ref t) => TrackTimeScale::<i64>(t.0 as i64, t.1),
-        _ => TrackTimeScale::<i64>(0, 0),
-    };
-
-    let (stsc, stco, stsz, stts) =
-        match (&track.stsc, &track.stco, &track.stsz, &track.stts) {
-            (&Some(ref a), &Some(ref b), &Some(ref c), &Some(ref d)) => (a, b, c, d),
-            _ => return None,
-        };
-
-    // According to spec, no sync table means every sample is sync sample.
-    let has_sync_table = match track.stss {
-        Some(_) => true,
-        _ => false,
-    };
-
-    let mut sample_table = Vec::new();
-    let mut sample_size_iter = stsz.sample_sizes.iter();
-
-    // Get 'stsc' iterator for (chunk_id, chunk_sample_count) and calculate the sample
-    // offset address.
-    let stsc_iter = SampleToChunkIterator {
-        chunks: (0 .. 0),
-        sample_count: 0,
-        stsc_peek_iter: stsc.samples.as_slice().iter().peekable(),
-        remain_chunk_count: stco.offsets.len() as u32,
-    };
-
-    for i in stsc_iter {
-        let chunk_id = i.0 as usize;
-        let sample_counts = i.1;
-        let mut cur_position: u64 = stco.offsets[chunk_id];
-        for _ in 0 .. sample_counts {
-            let start_offset = cur_position;
-            let end_offset = match (stsz.sample_size, sample_size_iter.next()) {
-                (_, Some(t)) => start_offset + *t as u64,
-                (t, _) if t > 0 => start_offset + t as u64,
-                _ => 0,
-            };
-            if end_offset == 0 {
-                return None;
-            }
-            cur_position = end_offset;
-
-            sample_table.push(
-                mp4parse_indice {
-                    start_offset: start_offset,
-                    end_offset: end_offset,
-                    start_composition: 0,
-                    end_composition: 0,
-                    start_decode: 0,
-                    sync: !has_sync_table,
-                }
-            );
-        }
-    }
-
-    // Mark the sync sample in sample_table according to 'stss'.
-    if let Some(ref v) = track.stss {
-        for iter in &v.samples {
-            sample_table[(iter - 1) as usize].sync = true;
-        }
-    }
-
-    let ctts_iter = match track.ctts {
-        Some(ref v) => Some(v.samples.as_slice().iter()),
-        _ => None,
-    };
-
-    let mut ctts_offset_iter = TimeOffsetIterator {
-        cur_sample_range: (0 .. 0),
-        cur_offset: 0,
-        ctts_iter: ctts_iter,
-        track_id: track.id,
-    };
-
-    let mut stts_iter = TimeToSampleIterator {
-        cur_sample_count: (0 .. 0),
-        cur_sample_delta: 0,
-        stts_iter: stts.samples.as_slice().iter(),
-        track_id: track.id,
-    };
-
-    // sum_delta is the sum of stts_iter delta.
-    // According to sepc:
-    //      decode time => DT(n) = DT(n-1) + STTS(n)
-    //      composition time => CT(n) = DT(n) + CTTS(n)
-    // Note:
-    //      composition time needs to add the track offset time from 'elst' table.
-    let mut sum_delta = TrackScaledTime::<i64>(0, track.id);
-    for sample in sample_table.as_mut_slice() {
-        let decode_time = sum_delta;
-        sum_delta = sum_delta + stts_iter.next_delta();
-
-        // ctts_offset is the current sample offset time.
-        let ctts_offset = ctts_offset_iter.next_offset_time();
-
-        // ctts_offset could be negative but (decode_time + ctts_offset) should always be positive
-        // value.
-        let start_composition = track_time_to_us(decode_time + ctts_offset, timescale).and_then(|t| {
-            if t < 0 { return None; }
-            Some(t)
-        });
-
-        // ctts_offset could be negative but (sum_delta + ctts_offset) should always be positive
-        // value.
-        let end_composition = track_time_to_us(sum_delta + ctts_offset, timescale).and_then(|t| {
-            if t < 0 { return None; }
-            Some(t)
-        });
-
-        let start_decode = track_time_to_us(decode_time, timescale);
-
-        match (start_composition, end_composition, start_decode) {
-            (Some(s_c), Some(e_c), Some(s_d)) => {
-                sample.start_composition = s_c + track_offset_time;
-                sample.end_composition = e_c + track_offset_time;
-                sample.start_decode = s_d;
-            },
-            _ => return None,
-        }
-    }
-
-    // Correct composition end time due to 'ctts' causes composition time re-ordering.
-    //
-    // Composition end time is not in specification. However, gecko needs it, so we need to
-    // calculate to correct the composition end time.
-    if track.ctts.is_some() {
-        // Create an index table refers to sample_table and sorted by start_composisiton time.
-        let mut sort_table = Vec::new();
-        sort_table.reserve(sample_table.len());
-        for i in 0 .. sample_table.len() {
-            sort_table.push(i);
-        }
-
-        sort_table.sort_by_key(|i| {
-            match sample_table.get(*i) {
-                Some(v) => {
-                    v.start_composition
-                },
-                _ => 0,
-            }
-        });
-
-        let iter = sort_table.iter();
-        for i in 0 .. (iter.len() - 1) {
-            let current_index = sort_table[i] as usize;
-            let peek_index = sort_table[i + 1] as usize;
-            let next_start_composition_time = sample_table[peek_index].start_composition;
-            let sample = &mut sample_table[current_index];
-            sample.end_composition = next_start_composition_time;
-        }
-    }
-
-    Some(sample_table)
-}
-
-/// Fill the supplied `mp4parse_fragment_info` with metadata from fragmented file.
-#[no_mangle]
-<<<<<<< HEAD
-=======
-pub unsafe extern fn mp4parse_get_indice_table(parser: *mut mp4parse_parser, track_id: u32, indices: *mut mp4parse_byte_data) -> mp4parse_status {
-    if parser.is_null() || (*parser).poisoned() {
-        return mp4parse_status::BAD_ARG;
-    }
-
-    // Initialize fields to default values to ensure all fields are always valid.
-    *indices = Default::default();
-
-    let context = (*parser).context();
-    let tracks = &context.tracks;
-    let track = match tracks.iter().find(|track| track.track_id == Some(track_id)) {
-        Some(t) => t,
-        _ => return mp4parse_status::INVALID,
-    };
-
-    let index_table = (*parser).sample_table_mut();
-    if let Some(v) = index_table.get(&track_id) {
-        (*indices).set_indices(v);
-        return mp4parse_status::OK;
-    }
-
-    let media_time = match (&track.media_time, &track.timescale) {
-        (&Some(t), &Some(s)) => {
-            track_time_to_us(t, s).map(|v| v as i64)
-        },
-        _ => None,
-    };
-
-    let empty_duration = match (&track.empty_duration, &context.timescale) {
-        (&Some(e), &Some(s)) => {
-            media_time_to_us(e, s).map(|v| v as i64)
-        },
-        _ => None
-    };
-
-    // Find the track start offset time from 'elst'.
-    // 'media_time' maps start time onward, 'empty_duration' adds time offset
-    // before first frame is displayed.
-    let offset_time = match (empty_duration, media_time) {
-        (Some(e), Some(m)) => e - m,
-        (Some(e), None) => e,
-        (None, Some(m)) => m,
-        _ => 0,
-    };
-
-    if let Some(v) = create_sample_table(track, offset_time) {
-        (*indices).set_indices(&v);
-        index_table.insert(track_id, v);
-        return mp4parse_status::OK;
-    }
-
-    mp4parse_status::INVALID
-}
-
-// Convert a 'ctts' compact table to full table by iterator,
-// (sample_with_the_same_offset_count, offset) => (offset), (offset), (offset) ...
-//
-// For example:
-// (2, 10), (4, 9) into (10, 10, 9, 9, 9, 9) by calling next_offset_time().
-struct TimeOffsetIterator<'a> {
-    cur_sample_range: std::ops::Range<u32>,
-    cur_offset: i64,
-    ctts_iter: Option<std::slice::Iter<'a, mp4parse::TimeOffset>>,
-    track_id: usize,
-}
-
-impl<'a> Iterator for TimeOffsetIterator<'a> {
-    type Item = i64;
-
-    fn next(&mut self) -> Option<i64> {
-        let has_sample = self.cur_sample_range.next()
-            .or_else(|| {
-                // At end of current TimeOffset, find the next TimeOffset.
-                let iter = match self.ctts_iter {
-                    Some(ref mut v) => v,
-                    _ => return None,
-                };
-                let offset_version;
-                self.cur_sample_range = match iter.next() {
-                    Some(v) => {
-                        offset_version = v.time_offset;
-                        (0 .. v.sample_count)
-                    },
-                    _ => {
-                        offset_version = mp4parse::TimeOffsetVersion::Version0(0);
-                        (0 .. 0)
-                    },
-                };
-
-                self.cur_offset = match offset_version {
-                    mp4parse::TimeOffsetVersion::Version0(i) => i as i64,
-                    mp4parse::TimeOffsetVersion::Version1(i) => i as i64,
-                };
-
-                self.cur_sample_range.next()
-            });
-
-        has_sample.and(Some(self.cur_offset))
-    }
-}
-
-impl<'a> TimeOffsetIterator<'a> {
-    fn next_offset_time(&mut self) -> TrackScaledTime<i64> {
-        match self.next() {
-            Some(v) => TrackScaledTime::<i64>(v as i64, self.track_id),
-            _ => TrackScaledTime::<i64>(0, self.track_id),
-        }
-    }
-}
-
-// Convert 'stts' compact table to full table by iterator,
-// (sample_count_with_the_same_time, time) => (time, time, time) ... repeats
-// sample_count_with_the_same_time.
-//
-// For example:
-// (2, 3000), (1, 2999) to (3000, 3000, 2999).
-struct TimeToSampleIterator<'a> {
-    cur_sample_count: std::ops::Range<u32>,
-    cur_sample_delta: u32,
-    stts_iter: std::slice::Iter<'a, mp4parse::Sample>,
-    track_id: usize,
-}
-
-impl<'a> Iterator for TimeToSampleIterator<'a> {
-    type Item = u32;
-
-    fn next(&mut self) -> Option<u32> {
-        let has_sample = self.cur_sample_count.next()
-            .or_else(|| {
-                self.cur_sample_count = match self.stts_iter.next() {
-                    Some(v) => {
-                        self.cur_sample_delta = v.sample_delta;
-                        (0 .. v.sample_count)
-                    },
-                    _ => (0 .. 0),
-                };
-
-                self.cur_sample_count.next()
-            });
-
-        has_sample.and(Some(self.cur_sample_delta))
-    }
-}
-
-impl<'a> TimeToSampleIterator<'a> {
-    fn next_delta(&mut self) -> TrackScaledTime<i64> {
-        match self.next() {
-            Some(v) => TrackScaledTime::<i64>(v as i64, self.track_id),
-            _ => TrackScaledTime::<i64>(0, self.track_id),
-        }
-    }
-}
-
-// Convert 'stco' compact table to full table by iterator.
-// (start_chunk_num, sample_number) => (start_chunk_num, sample_number),
-//                                     (start_chunk_num + 1, sample_number),
-//                                     (start_chunk_num + 2, sample_number),
-//                                     ...
-//                                     (next start_chunk_num, next sample_number),
-//                                     ...
-//
-// For example:
-// (1, 5), (5, 10), (9, 2) => (1, 5), (2, 5), (3, 5), (4, 5), (5, 10), (6, 10),
-// (7, 10), (8, 10), (9, 2)
-struct SampleToChunkIterator<'a> {
-    chunks: std::ops::Range<u32>,
-    sample_count: u32,
-    stsc_peek_iter: std::iter::Peekable<std::slice::Iter<'a, mp4parse::SampleToChunk>>,
-    remain_chunk_count: u32, // total chunk number from 'stco'.
-}
-
-impl<'a> Iterator for SampleToChunkIterator<'a> {
-    type Item = (u32, u32);
-
-    fn next(&mut self) -> Option<(u32, u32)> {
-        let has_chunk = self.chunks.next()
-            .or_else(|| {
-                self.chunks = match (self.stsc_peek_iter.next(), self.stsc_peek_iter.peek()) {
-                    (Some(next), Some(peek)) => {
-                        self.sample_count = next.samples_per_chunk;
-                        ((next.first_chunk - 1) .. (peek.first_chunk - 1))
-                    },
-                    (Some(next), None) => {
-                        self.sample_count = next.samples_per_chunk;
-                        // Total chunk number in 'stsc' could be different to 'stco',
-                        // there could be more chunks at the last 'stsc' record.
-                        ((next.first_chunk - 1) .. next.first_chunk + self.remain_chunk_count -1)
-                    },
-                    _ => (0 .. 0),
-                };
-                self.remain_chunk_count -= self.chunks.len() as u32;
-                self.chunks.next()
-            });
-
-        has_chunk.map_or(None, |id| { Some((id, self.sample_count)) })
-    }
 }
 
 fn create_sample_table(track: &Track, track_offset_time: i64) -> Option<Vec<mp4parse_indice>> {
@@ -1443,7 +1009,6 @@
 
 /// Fill the supplied `mp4parse_fragment_info` with metadata from fragmented file.
 #[no_mangle]
->>>>>>> a17af05f
 pub unsafe extern fn mp4parse_get_fragment_info(parser: *mut mp4parse_parser, info: *mut mp4parse_fragment_info) -> mp4parse_status {
     if parser.is_null() || info.is_null() || (*parser).poisoned() {
         return mp4parse_status::BAD_ARG;
@@ -1489,14 +1054,14 @@
 
     // check sample tables.
     let mut iter = tracks.iter();
-<<<<<<< HEAD
-    match iter.find(|track| track.track_id == Some(track_id)) {
-        Some(track) if track.empty_sample_boxes.all_empty() => (*fragmented) = true as u8,
-        Some(_) => {},
-        None => return mp4parse_status::BAD_ARG,
-    }
-
-    mp4parse_status::OK
+    iter.find(|track| track.track_id == Some(track_id)).map_or(mp4parse_status::BAD_ARG, |track| {
+        match (&track.stsc, &track.stco, &track.stts) {
+            (&Some(ref stsc), &Some(ref stco), &Some(ref stts))
+                if stsc.samples.is_empty() && stco.offsets.is_empty() && stts.samples.is_empty() => (*fragmented) = true as u8,
+            _ => {},
+        };
+        mp4parse_status::OK
+    })
 }
 
 /// Get 'pssh' system id and 'pssh' box content for eme playback.
@@ -1534,53 +1099,6 @@
         pssh_data.extend_from_slice(pssh.box_content.as_slice());
     }
 
-=======
-    iter.find(|track| track.track_id == Some(track_id)).map_or(mp4parse_status::BAD_ARG, |track| {
-        match (&track.stsc, &track.stco, &track.stts) {
-            (&Some(ref stsc), &Some(ref stco), &Some(ref stts))
-                if stsc.samples.is_empty() && stco.offsets.is_empty() && stts.samples.is_empty() => (*fragmented) = true as u8,
-            _ => {},
-        };
-        mp4parse_status::OK
-    })
-}
-
-/// Get 'pssh' system id and 'pssh' box content for eme playback.
-///
-/// The data format of the `info` struct passed to gecko is:
-///
-/// - system id (16 byte uuid)
-/// - pssh box size (32-bit native endian)
-/// - pssh box content (including header)
-#[no_mangle]
-pub unsafe extern fn mp4parse_get_pssh_info(parser: *mut mp4parse_parser, info: *mut mp4parse_pssh_info) -> mp4parse_status {
-    if parser.is_null() || info.is_null() || (*parser).poisoned() {
-        return mp4parse_status::BAD_ARG;
-    }
-
-    // Initialize fields to default values to ensure all fields are always valid.
-    *info = Default::default();
-
-    let context = (*parser).context_mut();
-    let pssh_data = (*parser).pssh_data_mut();
-    let info: &mut mp4parse_pssh_info = &mut *info;
-
-    pssh_data.clear();
-    for pssh in &context.psshs {
-        let content_len = pssh.box_content.len();
-        if content_len > std::u32::MAX as usize {
-            return mp4parse_status::INVALID;
-        }
-        let mut data_len = Vec::new();
-        if data_len.write_u32::<byteorder::NativeEndian>(content_len as u32).is_err() {
-            return mp4parse_status::IO;
-        }
-        pssh_data.extend_from_slice(pssh.system_id.as_slice());
-        pssh_data.extend_from_slice(data_len.as_slice());
-        pssh_data.extend_from_slice(pssh.box_content.as_slice());
-    }
-
->>>>>>> a17af05f
     info.data.set_data(pssh_data);
 
     mp4parse_status::OK
