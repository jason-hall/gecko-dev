--- conflicted
+++ resolved
@@ -19,16 +19,8 @@
 ]
 
 build = false
-<<<<<<< HEAD
 
 [dependencies]
 byteorder = "1.0.0"
 mp4parse = {version = "0.8.0", path = "../mp4parse"}
 num-traits = "0.1.37"
-=======
->>>>>>> a17af05f
-
-[dependencies]
-byteorder = "1.0.0"
-mp4parse = {version = "0.8.0", path = "../mp4parse"}
-num-traits = "0.1.37"
