diff --git a/media/libstagefright/binding/mp4parse/Cargo.toml b/media/libstagefright/binding/mp4parse/Cargo.toml
index ff9422c..814c4c6 100644
--- a/media/libstagefright/binding/mp4parse/Cargo.toml
+++ b/media/libstagefright/binding/mp4parse/Cargo.toml
<<<<<<< HEAD
@@ -18,19 +18,13 @@ exclude = [
=======
@@ -20,19 +20,11 @@ exclude = [
>>>>>>> a17af05f
 ]
 
-[badges]
-travis-ci = { repository = "https://github.com/mozilla/mp4parse-rust" }
 
 [dependencies]
-byteorder = "1.0.0"
-afl = { version = "0.1.1", optional = true }
-afl-plugin = { version = "0.1.1", optional = true }
-abort_on_panic = { version = "1.0.0", optional = true }
-bitreader = { version = "0.3.0" }
-num-traits = "0.1.37"
+byteorder = "1.0.0"
+bitreader = { version = "0.3.0" }
+num-traits = "0.1.37"
<<<<<<< HEAD

=======
 
>>>>>>> a17af05f
 [dev-dependencies]
 test-assembler = "0.1.2"
 
-[features]
-fuzz = ["afl", "afl-plugin", "abort_on_panic"]
-
 # Somewhat heavy-handed, but we want at least -Z force-overflow-checks=on.
 [profile.release]
 debug-assertions = true
diff --git a/media/libstagefright/binding/mp4parse_capi/Cargo.toml b/media/libstagefright/binding/mp4parse_capi/Cargo.toml
index a30e045..a965f06 100644
--- a/media/libstagefright/binding/mp4parse_capi/Cargo.toml
+++ b/media/libstagefright/binding/mp4parse_capi/Cargo.toml
<<<<<<< HEAD
@@ -18,22 +18,13 @@ exclude = [
   "*.mp4",
 ]
 
=======
@@ -18,19 +18,10 @@ exclude = [
   "*.mp4",
 ]

>>>>>>> a17af05f
-build = "build.rs"
-
-[badges]
-travis-ci = { repository = "https://github.com/mozilla/mp4parse-rust" }
+build = false
<<<<<<< HEAD
 
=======

>>>>>>> a17af05f
 [dependencies]
 byteorder = "1.0.0"
 mp4parse = {version = "0.8.0", path = "../mp4parse"}
 num-traits = "0.1.37"
<<<<<<< HEAD
 
=======

>>>>>>> a17af05f
-[build-dependencies]
-moz-cheddar = "0.4.0"
-
-[features]
-fuzz = ["mp4parse/fuzz"]
<<<<<<< HEAD
-
 # Somewhat heavy-handed, but we want at least -Z force-overflow-checks=on.
 [profile.release]
 debug-assertions = true
=======
-
>>>>>>> a17af05f
<|MERGE_RESOLUTION|>--- conflicted
+++ resolved
@@ -2,11 +2,7 @@
 index ff9422c..814c4c6 100644
 --- a/media/libstagefright/binding/mp4parse/Cargo.toml
 +++ b/media/libstagefright/binding/mp4parse/Cargo.toml
-<<<<<<< HEAD
-@@ -18,19 +18,13 @@ exclude = [
-=======
 @@ -20,19 +20,11 @@ exclude = [
->>>>>>> a17af05f
  ]
  
 -[badges]
@@ -22,11 +18,7 @@
 +byteorder = "1.0.0"
 +bitreader = { version = "0.3.0" }
 +num-traits = "0.1.37"
-<<<<<<< HEAD
-
-=======
  
->>>>>>> a17af05f
  [dev-dependencies]
  test-assembler = "0.1.2"
  
@@ -40,46 +32,24 @@
 index a30e045..a965f06 100644
 --- a/media/libstagefright/binding/mp4parse_capi/Cargo.toml
 +++ b/media/libstagefright/binding/mp4parse_capi/Cargo.toml
-<<<<<<< HEAD
-@@ -18,22 +18,13 @@ exclude = [
-   "*.mp4",
- ]
- 
-=======
 @@ -18,19 +18,10 @@ exclude = [
    "*.mp4",
  ]
 
->>>>>>> a17af05f
 -build = "build.rs"
 -
 -[badges]
 -travis-ci = { repository = "https://github.com/mozilla/mp4parse-rust" }
 +build = false
-<<<<<<< HEAD
- 
-=======
 
->>>>>>> a17af05f
  [dependencies]
  byteorder = "1.0.0"
  mp4parse = {version = "0.8.0", path = "../mp4parse"}
  num-traits = "0.1.37"
-<<<<<<< HEAD
- 
-=======
 
->>>>>>> a17af05f
 -[build-dependencies]
 -moz-cheddar = "0.4.0"
 -
 -[features]
 -fuzz = ["mp4parse/fuzz"]
-<<<<<<< HEAD
--
- # Somewhat heavy-handed, but we want at least -Z force-overflow-checks=on.
- [profile.release]
- debug-assertions = true
-=======
--
->>>>>>> a17af05f
+-