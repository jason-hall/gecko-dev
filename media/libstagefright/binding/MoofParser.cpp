--- conflicted
+++ resolved
@@ -10,7 +10,6 @@
 
 #include "mozilla/CheckedInt.h"
 #include "mozilla/Logging.h"
-#include "mozilla/SizePrintfMacros.h"
 
 #if defined(MOZ_FMP4)
 extern mozilla::LogModule* GetDemuxerLog();
@@ -337,27 +336,19 @@
       Sgpd sgpd(box);
       if (sgpd.IsValid() && sgpd.mGroupingType == "seig") {
         mTrackSampleEncryptionInfoEntries.Clear();
-<<<<<<< HEAD
-        mTrackSampleEncryptionInfoEntries.AppendElements(sgpd.mEntries);
-=======
         if (!mTrackSampleEncryptionInfoEntries.AppendElements(sgpd.mEntries, mozilla::fallible)) {
           LOG(Moof, "OOM");
           return;
         }
->>>>>>> a17af05f
       }
     } else if (box.IsType("sbgp")) {
       Sbgp sbgp(box);
       if (sbgp.IsValid() && sbgp.mGroupingType == "seig") {
         mTrackSampleToGroupEntries.Clear();
-<<<<<<< HEAD
-        mTrackSampleToGroupEntries.AppendElements(sbgp.mEntries);
-=======
         if (!mTrackSampleToGroupEntries.AppendElements(sbgp.mEntries, mozilla::fallible)) {
           LOG(Moof, "OOM");
           return;
         }
->>>>>>> a17af05f
       }
     }
   }
@@ -565,27 +556,19 @@
         Sgpd sgpd(box);
         if (sgpd.IsValid() && sgpd.mGroupingType == "seig") {
           mFragmentSampleEncryptionInfoEntries.Clear();
-<<<<<<< HEAD
-          mFragmentSampleEncryptionInfoEntries.AppendElements(sgpd.mEntries);
-=======
           if (!mFragmentSampleEncryptionInfoEntries.AppendElements(sgpd.mEntries, mozilla::fallible)) {
             LOG(Moof, "OOM");
             return;
           }
->>>>>>> a17af05f
         }
       } else if (box.IsType("sbgp")) {
         Sbgp sbgp(box);
         if (sbgp.IsValid() && sbgp.mGroupingType == "seig") {
           mFragmentSampleToGroupEntries.Clear();
-<<<<<<< HEAD
-          mFragmentSampleToGroupEntries.AppendElements(sbgp.mEntries);
-=======
           if (!mFragmentSampleToGroupEntries.AppendElements(sbgp.mEntries, mozilla::fallible)) {
             LOG(Moof, "OOM");
             return;
           }
->>>>>>> a17af05f
         }
       } else if (box.IsType("saiz")) {
         if (!mSaizs.AppendElement(Saiz(box, aSinf.mDefaultEncryptionType), mozilla::fallible)) {
@@ -664,11 +647,7 @@
     }
   }
   if (reader->Remaining() < need) {
-<<<<<<< HEAD
-    LOG(Moof, "Incomplete Box (have:%" PRIuSIZE " need:%" PRIuSIZE ")",
-=======
     LOG(Moof, "Incomplete Box (have:%zu need:%zu)",
->>>>>>> a17af05f
         reader->Remaining(), need);
     return false;
   }
@@ -1059,14 +1038,10 @@
     uint32_t groupDescriptionIndex = reader->ReadU32();
 
     SampleToGroupEntry entry(sampleCount, groupDescriptionIndex);
-<<<<<<< HEAD
-    mEntries.AppendElement(entry);
-=======
     if (!mEntries.AppendElement(entry, mozilla::fallible)) {
       LOG(Sbgp, "OOM");
       return;
     }
->>>>>>> a17af05f
   }
 
   mValid = true;
@@ -1128,14 +1103,10 @@
     if (!valid) {
       return;
     }
-<<<<<<< HEAD
-    mEntries.AppendElement(entry);
-=======
     if (!mEntries.AppendElement(entry, mozilla::fallible)) {
       LOG(Sgpd, "OOM");
       return;
     }
->>>>>>> a17af05f
   }
 
   mValid = true;
