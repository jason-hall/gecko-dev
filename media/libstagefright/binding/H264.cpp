/* This Source Code Form is subject to the terms of the Mozilla Public
 * License, v. 2.0. If a copy of the MPL was not distributed with this
 * file, You can obtain one at http://mozilla.org/MPL/2.0/. */

#include "mozilla/ArrayUtils.h"
#include "mozilla/PodOperations.h"
#include "mp4_demuxer/AnnexB.h"
#include "mp4_demuxer/BitReader.h"
#include "mp4_demuxer/ByteReader.h"
#include "mp4_demuxer/ByteWriter.h"
#include "mp4_demuxer/H264.h"
#include <media/stagefright/foundation/ABitReader.h>
#include <limits>
#include <cmath>

#define READSE(var, min, max)                                                  \
  {                                                                            \
    int32_t val = br.ReadSE();                                                 \
    if (val < min || val > max) {                                              \
      return false;                                                            \
    }                                                                          \
    aDest.var = val;                                                           \
  }

#define READUE(var, max)                                                       \
  {                                                                            \
    uint32_t uval = br.ReadUE();                                               \
    if (uval > max) {                                                          \
      return false;                                                            \
    }                                                                          \
    aDest.var = uval;                                                          \
  }

using namespace mozilla;

namespace mp4_demuxer {

// Default scaling lists (per spec).
// ITU H264:
// Table 7-2 – Assignment of mnemonic names to scaling list indices and
// specification of fall-back rule
static const uint8_t Default_4x4_Intra[16] = {
    6, 13, 13, 20,
   20, 20, 28, 28,
   28, 28, 32, 32,
   32, 37, 37, 42
};

static const uint8_t Default_4x4_Inter[16] = {
   10, 14, 14, 20,
   20, 20, 24, 24,
   24, 24, 27, 27,
   27, 30, 30, 34
};

static const uint8_t Default_8x8_Intra[64] = {
    6, 10, 10, 13, 11, 13, 16, 16,
   16, 16, 18, 18, 18, 18, 18, 23,
   23, 23, 23, 23, 23, 25, 25, 25,
   25, 25, 25, 25, 27, 27, 27, 27,
   27, 27, 27, 27, 29, 29, 29, 29,
   29, 29, 29, 31, 31, 31, 31, 31,
   31, 33, 33, 33, 33, 33, 36, 36,
   36, 36, 38, 38, 38, 40, 40, 42
};

static const uint8_t Default_8x8_Inter[64] = {
    9, 13, 13, 15, 13, 15, 17, 17,
   17, 17, 19, 19, 19, 19, 19, 21,
   21, 21, 21, 21, 21, 22, 22, 22,
   22, 22, 22, 22, 24, 24, 24, 24,
   24, 24, 24, 24, 25, 25, 25, 25,
   25, 25, 25, 27, 27, 27, 27, 27,
   27, 28, 28, 28, 28, 28, 30, 30,
   30, 30, 32, 32, 32, 33, 33, 35
};

namespace detail {
static void
scaling_list(BitReader& aBr, uint8_t* aScalingList, int aSizeOfScalingList,
             const uint8_t* aDefaultList, const uint8_t* aFallbackList)
{
  int32_t lastScale = 8;
  int32_t nextScale = 8;
  int32_t deltaScale;

  // (pic|seq)_scaling_list_present_flag[i]
  if (!aBr.ReadBit()) {
    if (aFallbackList) {
      memcpy(aScalingList, aFallbackList, aSizeOfScalingList);
    }
    return;
  }

  for (int i = 0; i < aSizeOfScalingList; i++) {
    if (nextScale != 0) {
      deltaScale = aBr.ReadSE();
      nextScale = (lastScale + deltaScale + 256) % 256;
      if (!i && !nextScale) {
        memcpy(aScalingList, aDefaultList, aSizeOfScalingList);
        return;
      }
    }
    aScalingList[i] = (nextScale == 0) ? lastScale : nextScale;
    lastScale = aScalingList[i];
  }
}
} // namespace detail.

template <size_t N>
static void
scaling_list(BitReader& aBr, uint8_t (&aScalingList)[N],
             const uint8_t (&aDefaultList)[N], const uint8_t (&aFallbackList)[N])
{
  detail::scaling_list(aBr, aScalingList, N, aDefaultList, aFallbackList);
}

template <size_t N>
static void
scaling_list(BitReader& aBr, uint8_t (&aScalingList)[N], const uint8_t (&aDefaultList)[N])
{
  detail::scaling_list(aBr, aScalingList, N, aDefaultList, nullptr);
}

static uint32_t
GetBitLength(const mozilla::MediaByteBuffer* aNAL)
{
  size_t size = aNAL->Length();

  while (size > 0 && aNAL->ElementAt(size - 1) == 0) {
    size--;
  }

  if (!size) {
    return 0;
  }

  if (size > UINT32_MAX / 8) {
    // We can't represent it, we'll use as much as we can.
    return UINT32_MAX;
  }

  uint8_t v = aNAL->ElementAt(size - 1);
  size *= 8;

  // Remove the stop bit and following trailing zeros.
  if (v) {
    // Count the consecutive zero bits (trailing) on the right by binary search.
    // Adapted from Matt Whitlock algorithm to only bother with 8 bits integers.
    uint32_t c;
    if (v & 1) {
      // Special case for odd v (assumed to happen half of the time).
      c = 0;
    } else {
      c = 1;
      if ((v & 0xf) == 0) {
        v >>= 4;
        c += 4;
      }
      if ((v & 0x3) == 0) {
        v >>= 2;
        c += 2;
      }
      c -= v & 0x1;
    }
    size -= c + 1;
  }
  return size;
}

SPSData::SPSData()
{
  PodZero(this);
  // Default values when they aren't defined as per ITU-T H.264 (2014/02).
  chroma_format_idc = 1;
  video_format = 5;
  colour_primaries = 2;
  transfer_characteristics = 2;
  sample_ratio = 1.0;
  memset(scaling_matrix4x4, 16, sizeof(scaling_matrix4x4));
  memset(scaling_matrix8x8, 16, sizeof(scaling_matrix8x8));
}

<<<<<<< HEAD
PPSData::PPSData()
{
  PodZero(this);
  memset(scaling_matrix4x4, 16, sizeof(scaling_matrix4x4));
  memset(scaling_matrix8x8, 16, sizeof(scaling_matrix8x8));
}

const uint8_t H264::ZZ_SCAN[16] = { 0,  1,  4,  8,
                                    5,  2,  3,  6,
                                    9, 12, 13, 10,
                                    7, 11, 14, 15 };

const uint8_t H264::ZZ_SCAN8[64] = {  0,  1,  8, 16,  9,  2,  3, 10,
                                     17, 24, 32, 25, 18, 11,  4,  5,
                                     12, 19, 26, 33, 40, 48, 41, 34,
                                     27, 20, 13,  6,  7, 14, 21, 28,
                                     35, 42, 49, 56, 57, 50, 43, 36,
                                     29, 22, 15, 23, 30, 37, 44, 51,
                                     58, 59, 52, 45, 38, 31, 39, 46,
                                     53, 60, 61, 54, 47, 55, 62, 63 };
=======
bool
SPSData::operator==(const SPSData& aOther) const
{
  return this->valid && aOther.valid &&
    !memcmp(this, &aOther, sizeof(SPSData));
}

bool
SPSData::operator!=(const SPSData& aOther) const
{
  return !(operator==(aOther));
}

// SPSNAL and SPSNALIterator do not own their data.
class SPSNAL
{
public:
  SPSNAL(const uint8_t* aPtr, size_t aLength)
  {
    MOZ_ASSERT(aPtr);

    if (aLength == 0 || (*aPtr & 0x1f) != H264_NAL_SPS) {
      return;
    }
    mDecodedNAL = H264::DecodeNALUnit(aPtr, aLength);
    if (mDecodedNAL) {
      mLength = GetBitLength(mDecodedNAL);
    }
  }

  SPSNAL() { }

  bool IsValid() const { return mDecodedNAL; }

  bool operator==(const SPSNAL& aOther) const
  {
    if (!mDecodedNAL || !aOther.mDecodedNAL) {
      return false;
    }

    SPSData decodedSPS1;
    SPSData decodedSPS2;
    if (!GetSPSData(decodedSPS1) || !aOther.GetSPSData(decodedSPS2)) {
      // Couldn't decode one SPS, perform a binary comparison
      if (mLength != aOther.mLength) {
        return false;
      }
      MOZ_ASSERT(mLength / 8 <= mDecodedNAL->Length());

      if (memcmp(mDecodedNAL->Elements(),
                 aOther.mDecodedNAL->Elements(),
                 mLength / 8)) {
        return false;
      }

      uint32_t remaining = mLength - (mLength & ~7);

      BitReader b1(mDecodedNAL->Elements() + mLength / 8, remaining);
      BitReader b2(aOther.mDecodedNAL->Elements() + mLength / 8, remaining);
      for (uint32_t i = 0; i < remaining; i++) {
        if (b1.ReadBit() != b2.ReadBit()) {
          return false;
        }
      }
      return true;
    }

    return decodedSPS1 == decodedSPS2;
  }

  bool operator!=(const SPSNAL& aOther) const
  {
    return !(operator==(aOther));
  }

  bool GetSPSData(SPSData& aDest) const
  {
    return H264::DecodeSPS(mDecodedNAL, aDest);
  }

private:
  RefPtr<mozilla::MediaByteBuffer> mDecodedNAL;
  uint32_t mLength = 0;
};

class SPSNALIterator
{
public:
  explicit SPSNALIterator(const mozilla::MediaByteBuffer* aExtraData)
    : mExtraDataPtr(aExtraData->Elements())
    , mReader(aExtraData)
  {
    if (!mReader.Read(5)) {
      return;
    }

    mNumSPS = mReader.ReadU8() & 0x1f;
    if (mNumSPS == 0) {
      return;
    }
    mValid = true;
  }

  SPSNALIterator& operator++()
  {
    if (mEOS || !mValid) {
      return *this;
    }
    if (--mNumSPS == 0) {
      mEOS = true;
    }
    uint16_t length = mReader.ReadU16();
    if (length == 0 || !mReader.Read(length)) {
      mEOS = true;
    }
    return *this;
  }

  explicit operator bool() const
  {
    return mValid && !mEOS;
  }

  SPSNAL operator*() const
  {
    MOZ_ASSERT(bool(*this));
    ByteReader reader(mExtraDataPtr + mReader.Offset(), mReader.Remaining());
    uint16_t length = reader.ReadU16();
    const uint8_t* ptr = reader.Read(length);
    if (!ptr) {
      return SPSNAL();
    }
    return SPSNAL(ptr, length);
  }

private:
  const uint8_t* mExtraDataPtr;
  ByteReader mReader;
  bool mValid = false;
  bool mEOS = false;
  uint8_t mNumSPS = 0;
};
>>>>>>> a17af05f

/* static */ already_AddRefed<mozilla::MediaByteBuffer>
H264::DecodeNALUnit(const uint8_t* aNAL, size_t aLength)
{
  MOZ_ASSERT(aNAL);

  if (aLength < 4) {
    return nullptr;
  }

  RefPtr<mozilla::MediaByteBuffer> rbsp = new mozilla::MediaByteBuffer;
  ByteReader reader(aNAL, aLength);
  uint8_t nal_unit_type = reader.ReadU8() & 0x1f;
  uint32_t nalUnitHeaderBytes = 1;
  if (nal_unit_type == H264_NAL_PREFIX ||
      nal_unit_type == H264_NAL_SLICE_EXT ||
      nal_unit_type == H264_NAL_SLICE_EXT_DVC) {
    bool svc_extension_flag = false;
    bool avc_3d_extension_flag = false;
    if (nal_unit_type != H264_NAL_SLICE_EXT_DVC) {
      svc_extension_flag = reader.PeekU8() & 0x80;
    } else {
      avc_3d_extension_flag = reader.PeekU8() & 0x80;
    }
    if (svc_extension_flag) {
      nalUnitHeaderBytes += 3;
    } else if (avc_3d_extension_flag) {
      nalUnitHeaderBytes += 2;
    } else {
      nalUnitHeaderBytes += 3;
    }
  }
  if (!reader.Read(nalUnitHeaderBytes - 1)) {
    return nullptr;
  }
  uint32_t lastbytes = 0xffff;
  while (reader.Remaining()) {
    uint8_t byte = reader.ReadU8();
    if ((lastbytes & 0xffff) == 0 && byte == 0x03) {
      // reset last two bytes, to detect the 0x000003 sequence again.
      lastbytes = 0xffff;
    } else {
      rbsp->AppendElement(byte);
    }
    lastbytes = (lastbytes << 8) | byte;
  }
  return rbsp.forget();
}

static int32_t
ConditionDimension(float aValue)
{
  // This will exclude NaNs and too-big values.
  if (aValue > 1.0 && aValue <= INT32_MAX)
    return int32_t(aValue);
  return 0;
}

/* static */ bool
H264::DecodeSPS(const mozilla::MediaByteBuffer* aSPS, SPSData& aDest)
{
  if (!aSPS) {
    return false;
  }
  BitReader br(aSPS, GetBitLength(aSPS));

  aDest.profile_idc = br.ReadBits(8);
  aDest.constraint_set0_flag = br.ReadBit();
  aDest.constraint_set1_flag = br.ReadBit();
  aDest.constraint_set2_flag = br.ReadBit();
  aDest.constraint_set3_flag = br.ReadBit();
  aDest.constraint_set4_flag = br.ReadBit();
  aDest.constraint_set5_flag = br.ReadBit();
  br.ReadBits(2); // reserved_zero_2bits
  aDest.level_idc = br.ReadBits(8);
  READUE(seq_parameter_set_id, MAX_SPS_COUNT - 1);

  if (aDest.profile_idc == 100 || aDest.profile_idc == 110 ||
      aDest.profile_idc == 122 || aDest.profile_idc == 244 ||
      aDest.profile_idc == 44 || aDest.profile_idc == 83 ||
      aDest.profile_idc == 86 || aDest.profile_idc == 118 ||
      aDest.profile_idc == 128 || aDest.profile_idc == 138 ||
      aDest.profile_idc == 139 || aDest.profile_idc == 134) {
    READUE(chroma_format_idc, 3);
    if (aDest.chroma_format_idc == 3) {
      aDest.separate_colour_plane_flag = br.ReadBit();
    }
    READUE(bit_depth_luma_minus8, 6);
    READUE(bit_depth_chroma_minus8, 6);
    br.ReadBit();       // qpprime_y_zero_transform_bypass_flag
    aDest.seq_scaling_matrix_present_flag = br.ReadBit();
    if (aDest.seq_scaling_matrix_present_flag) {
      scaling_list(br, aDest.scaling_matrix4x4[0], Default_4x4_Intra,
                   Default_4x4_Intra);
      scaling_list(br, aDest.scaling_matrix4x4[1], Default_4x4_Intra,
                   aDest.scaling_matrix4x4[0]);
      scaling_list(br, aDest.scaling_matrix4x4[2], Default_4x4_Intra,
                   aDest.scaling_matrix4x4[1]);
      scaling_list(br, aDest.scaling_matrix4x4[3], Default_4x4_Inter,
                   Default_4x4_Inter);
      scaling_list(br, aDest.scaling_matrix4x4[4], Default_4x4_Inter,
                   aDest.scaling_matrix4x4[3]);
      scaling_list(br, aDest.scaling_matrix4x4[5], Default_4x4_Inter,
                   aDest.scaling_matrix4x4[4]);

      scaling_list(br, aDest.scaling_matrix8x8[0], Default_8x8_Intra,
                   Default_8x8_Intra);
      scaling_list(br, aDest.scaling_matrix8x8[1], Default_8x8_Inter,
                   Default_8x8_Inter);
      if (aDest.chroma_format_idc == 3) {
        scaling_list(br, aDest.scaling_matrix8x8[2], Default_8x8_Intra,
                     aDest.scaling_matrix8x8[0]);
        scaling_list(br, aDest.scaling_matrix8x8[3], Default_8x8_Inter,
                     aDest.scaling_matrix8x8[1]);
        scaling_list(br, aDest.scaling_matrix8x8[4], Default_8x8_Intra,
                     aDest.scaling_matrix8x8[2]);
        scaling_list(br, aDest.scaling_matrix8x8[5], Default_8x8_Inter,
                     aDest.scaling_matrix8x8[3]);
      }
    }
  } else if (aDest.profile_idc == 183) {
    aDest.chroma_format_idc = 0;
  } else {
    // default value if chroma_format_idc isn't set.
    aDest.chroma_format_idc = 1;
  }
  READUE(log2_max_frame_num, 12);
  aDest.log2_max_frame_num += 4;
  READUE(pic_order_cnt_type, 2);
  if (aDest.pic_order_cnt_type == 0) {
    READUE(log2_max_pic_order_cnt_lsb, 12);
    aDest.log2_max_pic_order_cnt_lsb += 4;
  } else if (aDest.pic_order_cnt_type == 1) {
    aDest.delta_pic_order_always_zero_flag = br.ReadBit();
    READSE(offset_for_non_ref_pic, -231, 230);
    READSE(offset_for_top_to_bottom_field, -231, 230);
    uint32_t num_ref_frames_in_pic_order_cnt_cycle = br.ReadUE();
    for (uint32_t i = 0; i < num_ref_frames_in_pic_order_cnt_cycle; i++) {
      br.ReadSE(); // offset_for_ref_frame[i]
    }
  }
  aDest.max_num_ref_frames = br.ReadUE();
  aDest.gaps_in_frame_num_allowed_flag = br.ReadBit();
  aDest.pic_width_in_mbs = br.ReadUE() + 1;
  aDest.pic_height_in_map_units = br.ReadUE() + 1;
  aDest.frame_mbs_only_flag = br.ReadBit();
  if (!aDest.frame_mbs_only_flag) {
    aDest.pic_height_in_map_units *= 2;
    aDest.mb_adaptive_frame_field_flag = br.ReadBit();
  }
  aDest.direct_8x8_inference_flag = br.ReadBit();
  aDest.frame_cropping_flag = br.ReadBit();
  if (aDest.frame_cropping_flag) {
    aDest.frame_crop_left_offset = br.ReadUE();
    aDest.frame_crop_right_offset = br.ReadUE();
    aDest.frame_crop_top_offset = br.ReadUE();
    aDest.frame_crop_bottom_offset = br.ReadUE();
  }

  aDest.sample_ratio = 1.0f;
  aDest.vui_parameters_present_flag = br.ReadBit();
  if (aDest.vui_parameters_present_flag) {
    if (!vui_parameters(br, aDest)) {
      return false;
    }
  }

  // Calculate common values.

  uint8_t ChromaArrayType =
    aDest.separate_colour_plane_flag ? 0 : aDest.chroma_format_idc;
  // Calculate width.
  uint32_t CropUnitX = 1;
  uint32_t SubWidthC = aDest.chroma_format_idc == 3 ? 1 : 2;
  if (ChromaArrayType != 0) {
    CropUnitX = SubWidthC;
  }

  // Calculate Height
  uint32_t CropUnitY = 2 - aDest.frame_mbs_only_flag;
  uint32_t SubHeightC = aDest.chroma_format_idc <= 1 ? 2 : 1;
  if (ChromaArrayType != 0) {
    CropUnitY *= SubHeightC;
  }

  uint32_t width = aDest.pic_width_in_mbs * 16;
  uint32_t height = aDest.pic_height_in_map_units * 16;
  if (aDest.frame_crop_left_offset <= std::numeric_limits<int32_t>::max() / 4 / CropUnitX &&
      aDest.frame_crop_right_offset <= std::numeric_limits<int32_t>::max() / 4 / CropUnitX &&
      aDest.frame_crop_top_offset <= std::numeric_limits<int32_t>::max() / 4 / CropUnitY &&
      aDest.frame_crop_bottom_offset <= std::numeric_limits<int32_t>::max() / 4 / CropUnitY &&
      (aDest.frame_crop_left_offset + aDest.frame_crop_right_offset) * CropUnitX < width &&
      (aDest.frame_crop_top_offset + aDest.frame_crop_bottom_offset) * CropUnitY < height) {
    aDest.crop_left = aDest.frame_crop_left_offset * CropUnitX;
    aDest.crop_right = aDest.frame_crop_right_offset * CropUnitX;
    aDest.crop_top = aDest.frame_crop_top_offset * CropUnitY;
    aDest.crop_bottom = aDest.frame_crop_bottom_offset * CropUnitY;
  } else {
    // Nonsensical value, ignore them.
    aDest.crop_left = aDest.crop_right = aDest.crop_top = aDest.crop_bottom = 0;
  }

  aDest.pic_width = width - aDest.crop_left - aDest.crop_right;
  aDest.pic_height = height - aDest.crop_top - aDest.crop_bottom;

  aDest.interlaced = !aDest.frame_mbs_only_flag;

  // Determine display size.
  if (aDest.sample_ratio > 1.0) {
    // Increase the intrinsic width
    aDest.display_width =
      ConditionDimension(aDest.pic_width * aDest.sample_ratio);
    aDest.display_height = aDest.pic_height;
  } else {
    // Increase the intrinsic height
    aDest.display_width = aDest.pic_width;
    aDest.display_height =
      ConditionDimension(aDest.pic_height / aDest.sample_ratio);
  }

  aDest.valid = true;

  return true;
}

/* static */ bool
H264::vui_parameters(BitReader& aBr, SPSData& aDest)
{
  aDest.aspect_ratio_info_present_flag = aBr.ReadBit();
  if (aDest.aspect_ratio_info_present_flag) {
    aDest.aspect_ratio_idc = aBr.ReadBits(8);
    aDest.sar_width = aDest.sar_height = 0;

    // From E.2.1 VUI parameters semantics (ITU-T H.264 02/2014)
    switch (aDest.aspect_ratio_idc) {
      case 0:
        // Unspecified
        break;
      case 1:
        /*
          1:1
         7680x4320 16:9 frame without horizontal overscan
         3840x2160 16:9 frame without horizontal overscan
         1280x720 16:9 frame without horizontal overscan
         1920x1080 16:9 frame without horizontal overscan (cropped from 1920x1088)
         640x480 4:3 frame without horizontal overscan
         */
        aDest.sample_ratio = 1.0f;
        break;
      case 2:
        /*
          12:11
         720x576 4:3 frame with horizontal overscan
         352x288 4:3 frame without horizontal overscan
         */
        aDest.sample_ratio = 12.0 / 11.0;
        break;
      case 3:
        /*
          10:11
         720x480 4:3 frame with horizontal overscan
         352x240 4:3 frame without horizontal overscan
         */
        aDest.sample_ratio = 10.0 / 11.0;
        break;
      case 4:
        /*
          16:11
         720x576 16:9 frame with horizontal overscan
         528x576 4:3 frame without horizontal overscan
         */
        aDest.sample_ratio = 16.0 / 11.0;
        break;
      case 5:
        /*
          40:33
         720x480 16:9 frame with horizontal overscan
         528x480 4:3 frame without horizontal overscan
         */
        aDest.sample_ratio = 40.0 / 33.0;
        break;
      case 6:
        /*
          24:11
         352x576 4:3 frame without horizontal overscan
         480x576 16:9 frame with horizontal overscan
         */
        aDest.sample_ratio = 24.0 / 11.0;
        break;
      case 7:
        /*
          20:11
         352x480 4:3 frame without horizontal overscan
         480x480 16:9 frame with horizontal overscan
         */
        aDest.sample_ratio = 20.0 / 11.0;
        break;
      case 8:
        /*
          32:11
         352x576 16:9 frame without horizontal overscan
         */
        aDest.sample_ratio = 32.0 / 11.0;
        break;
      case 9:
        /*
          80:33
         352x480 16:9 frame without horizontal overscan
         */
        aDest.sample_ratio = 80.0 / 33.0;
        break;
      case 10:
        /*
          18:11
         480x576 4:3 frame with horizontal overscan
         */
        aDest.sample_ratio = 18.0 / 11.0;
        break;
      case 11:
        /*
          15:11
         480x480 4:3 frame with horizontal overscan
         */
        aDest.sample_ratio = 15.0 / 11.0;
        break;
      case 12:
        /*
          64:33
         528x576 16:9 frame with horizontal overscan
         */
        aDest.sample_ratio = 64.0 / 33.0;
        break;
      case 13:
        /*
          160:99
         528x480 16:9 frame without horizontal overscan
         */
        aDest.sample_ratio = 160.0 / 99.0;
        break;
      case 14:
        /*
          4:3
         1440x1080 16:9 frame without horizontal overscan
         */
        aDest.sample_ratio = 4.0 / 3.0;
        break;
      case 15:
        /*
          3:2
         1280x1080 16:9 frame without horizontal overscan
         */
        aDest.sample_ratio = 3.2 / 2.0;
        break;
      case 16:
        /*
          2:1
         960x1080 16:9 frame without horizontal overscan
         */
        aDest.sample_ratio = 2.0 / 1.0;
        break;
      case 255:
        /* Extended_SAR */
        aDest.sar_width = aBr.ReadBits(16);
        aDest.sar_height = aBr.ReadBits(16);
        if (aDest.sar_width && aDest.sar_height) {
          aDest.sample_ratio = float(aDest.sar_width) / float(aDest.sar_height);
        }
        break;
      default:
        break;
    }
  }

  if (aBr.ReadBit()) { //overscan_info_present_flag
    aDest.overscan_appropriate_flag = aBr.ReadBit();
  }

  if (aBr.ReadBit()) { // video_signal_type_present_flag
    aDest.video_format = aBr.ReadBits(3);
    aDest.video_full_range_flag = aBr.ReadBit();
    aDest.colour_description_present_flag = aBr.ReadBit();
    if (aDest.colour_description_present_flag) {
      aDest.colour_primaries = aBr.ReadBits(8);
      aDest.transfer_characteristics = aBr.ReadBits(8);
      aDest.matrix_coefficients = aBr.ReadBits(8);
    }
  }

  aDest.chroma_loc_info_present_flag = aBr.ReadBit();
  if (aDest.chroma_loc_info_present_flag) {
    BitReader& br = aBr; // so that macro READUE works
    READUE(chroma_sample_loc_type_top_field, 5);
    READUE(chroma_sample_loc_type_bottom_field, 5);
  }

<<<<<<< HEAD
  aDest.timing_info_present_flag = aBr.ReadBit();
  if (aDest.timing_info_present_flag) {
    aDest.num_units_in_tick = aBr.ReadBits(32);
    aDest.time_scale = aBr.ReadBits(32);
    aDest.fixed_frame_rate_flag = aBr.ReadBit();
  }
  return true;
}

/* static */ bool
H264::DecodeSPSFromExtraData(const mozilla::MediaByteBuffer* aExtraData,
                             SPSData& aDest)
{
  H264ParametersSet ps;
  if (!DecodeSPSDataSetFromExtraData(aExtraData, ps.SPSes)) {
    return false;
  }

  uint16_t spsId = 0;
  if (DecodePPSDataSetFromExtraData(aExtraData, ps.SPSes, ps.PPSes)) {
    // We can't know which PPS is in use without parsing slice header if we
    // have multiple PPSes, so we always use the first one.
    spsId = ps.PPSes[0].seq_parameter_set_id;
  }

  aDest = Move(ps.SPSes[spsId]);
  return true;
}

/* static */ bool
H264::DecodeSPSDataSetFromExtraData(const mozilla::MediaByteBuffer* aExtraData,
                                    SPSDataSet& aDest)
{
  if (!AnnexB::HasSPS(aExtraData)) {
    return false;
  }
  ByteReader reader(aExtraData);

  if (!reader.Read(5)) {
    return false;
  }

  uint8_t numSps = reader.ReadU8() & 0x1f;
  if (!numSps) {
    // No SPS.
    return false;
  }

  for (uint32_t idx = 0; idx < numSps; idx++) {
    uint16_t length = reader.ReadU16();

    if ((reader.PeekU8() & 0x1f) != H264_NAL_SPS) {
      // Not a SPS NAL type.
      return false;
    }
    const uint8_t* ptr = reader.Read(length);
    if (!ptr) {
      return false;
    }

    RefPtr<mozilla::MediaByteBuffer> rawNAL = new mozilla::MediaByteBuffer;
    rawNAL->AppendElements(ptr, length);

    RefPtr<mozilla::MediaByteBuffer> sps = DecodeNALUnit(rawNAL);

    if (!sps) {
      return false;
    }

    SPSData spsData;
    if (!DecodeSPS(sps, spsData)) {
      return false;
    }
    aDest.AppendElement(spsData);
  }
  return true;
=======
  bool timing_info_present_flag = aBr.ReadBit();
  if (timing_info_present_flag) {
    aBr.ReadBits(32); // num_units_in_tick
    aBr.ReadBits(32); // time_scale
    aBr.ReadBit(); // fixed_frame_rate_flag
  }
  return true;
}

/* static */ bool
H264::DecodeSPSFromExtraData(const mozilla::MediaByteBuffer* aExtraData,
                             SPSData& aDest)
{
  SPSNALIterator it(aExtraData);
  if (!it) {
    return false;
  }
  return (*it).GetSPSData(aDest);
>>>>>>> a17af05f
}

/* static */ bool
H264::EnsureSPSIsSane(SPSData& aSPS)
{
  bool valid = true;
  static const float default_aspect = 4.0f / 3.0f;
  if (aSPS.sample_ratio <= 0.0f || aSPS.sample_ratio > 6.0f) {
    if (aSPS.pic_width && aSPS.pic_height) {
      aSPS.sample_ratio = (float)aSPS.pic_width / (float)aSPS.pic_height;
    } else {
      aSPS.sample_ratio = default_aspect;
    }
    aSPS.display_width = aSPS.pic_width;
    aSPS.display_height = aSPS.pic_height;
    valid = false;
  }
  if (aSPS.max_num_ref_frames > 16) {
    aSPS.max_num_ref_frames = 16;
    valid = false;
  }
  return valid;
}

/* static */ bool
H264::DecodePPSDataSetFromExtraData(const mozilla::MediaByteBuffer* aExtraData,
                                    const SPSDataSet& aSPSes, PPSDataSet& aDest)
{
  if (!AnnexB::HasPPS(aExtraData)) {
    return false;
  }
  ByteReader reader(aExtraData);

  if (!reader.Read(5)) {
    return false;
  }

  uint8_t numSps = reader.ReadU8() & 0x1f;
  if (!numSps) {
    // No SPS.
    return false;
  }
  NS_ASSERTION(numSps == 1, "More than one SPS in extradata");
  for (uint8_t i = 0; i < numSps; i++) {
    uint16_t length = reader.ReadU16();

    if ((reader.PeekU8() & 0x1f) != H264_NAL_SPS) {
      // Not a SPS NAL type.
      return false;
    }
    const uint8_t* ptr = reader.Read(length);
    if (!ptr) {
      return false;
    }
  }
  uint8_t numPps = reader.ReadU8();
  if (!numPps) {
    // No PPs.
    return false;
  }

  for (uint32_t idx = 0; idx < numPps; idx++) {
    uint16_t length = reader.ReadU16();

    if ((reader.PeekU8() & 0x1f) != H264_NAL_PPS) {
      // Not a PPS NAL type.
      return false;
    }
    const uint8_t* ptr = reader.Read(length);
    if (!ptr) {
      return false;
    }

    RefPtr<mozilla::MediaByteBuffer> rawNAL = new mozilla::MediaByteBuffer;
    rawNAL->AppendElements(ptr, length);

    RefPtr<mozilla::MediaByteBuffer> pps = DecodeNALUnit(rawNAL);

    if (!pps) {
      return false;
    }

    PPSData ppsData;
    if (!DecodePPS(pps, aSPSes, ppsData)) {
      return false;
    }
    if (ppsData.pic_parameter_set_id >= aDest.Length()) {
      aDest.SetLength(ppsData.pic_parameter_set_id + 1);
    }
    aDest[ppsData.pic_parameter_set_id] = Move(ppsData);
  }
  return true;
}

/* static */ bool
H264::DecodePPS(const mozilla::MediaByteBuffer* aPPS, const SPSDataSet& aSPSes,
                PPSData& aDest)
{
  if (!aPPS) {
    return false;
  }

  if (aSPSes.IsEmpty()) {
    return false;
  }

  BitReader br(aPPS, GetBitLength(aPPS));

  READUE(pic_parameter_set_id, MAX_PPS_COUNT - 1);
  READUE(seq_parameter_set_id, MAX_SPS_COUNT - 1);

  if (aDest.seq_parameter_set_id >= aSPSes.Length()) {
    // Invalid SPS id.
    return false;
  }
  const SPSData& sps = aSPSes[aDest.seq_parameter_set_id];

  memcpy(aDest.scaling_matrix4x4, sps.scaling_matrix4x4,
         sizeof(aDest.scaling_matrix4x4));
  memcpy(aDest.scaling_matrix8x8, sps.scaling_matrix8x8,
         sizeof(aDest.scaling_matrix8x8));

  aDest.entropy_coding_mode_flag = br.ReadBit();
  aDest.bottom_field_pic_order_in_frame_present_flag = br.ReadBit();
  READUE(num_slice_groups_minus1, 7);
  if (aDest.num_slice_groups_minus1 > 0) {
    READUE(slice_group_map_type, 6);
    switch (aDest.slice_group_map_type) {
      case 0:
        for (uint8_t iGroup = 0; iGroup <= aDest.num_slice_groups_minus1;
             iGroup++) {
          aDest.run_length_minus1[iGroup] = br.ReadUE();
        }
        break;
      case 2:
        for (uint8_t iGroup = 0; iGroup < aDest.num_slice_groups_minus1;
             iGroup++) {
          aDest.top_left[iGroup] = br.ReadUE();
          aDest.bottom_right[iGroup] = br.ReadUE();
        }
        break;
      case 3:
      case 4:
      case 5:
        aDest.slice_group_change_direction_flag = br.ReadBit();
        aDest.slice_group_change_rate_minus1 = br.ReadUE();
        break;
      case 6:
        aDest.pic_size_in_map_units_minus1 = br.ReadUE();
        for (uint32_t i = 0; i <= aDest.pic_size_in_map_units_minus1; i++) {
          /* slice_group_id[ i ] identifies a slice group of the i-th slice group map
            unit in raster scan order. The length of the slice_group_id[i] syntax
            element is Ceil(Log2(num_slice_groups_minus1+1)) bits. The value of
            slice_group_id[i] shall be in the range of 0 to num_slice_groups_minus1,
            inclusive. */
          br.ReadBits(std::ceil(std::log2(aDest.num_slice_groups_minus1 + 1)));
        }
        break;
      default:
        return false;
    }
  }
  READUE(num_ref_idx_l0_default_active_minus1, 31);
  READUE(num_ref_idx_l1_default_active_minus1, 31);
  aDest.weighted_pred_flag = br.ReadBit();
  aDest.weighted_bipred_idc = br.ReadBits(2);
  READSE(pic_init_qp_minus26, -(26 + 6 * sps.bit_depth_luma_minus8), 25);
  READSE(pic_init_qs_minus26, -26, 26);
  READSE(chroma_qp_index_offset, -12, 12);
  aDest.deblocking_filter_control_present_flag = br.ReadBit();
  aDest.constrained_intra_pred_flag = br.ReadBit();
  aDest.redundant_pic_cnt_present_flag = br.ReadBit();
  if (br.BitsLeft()) {
    aDest.transform_8x8_mode_flag = br.ReadBit();
    if (br.ReadBit()) { // pic_scaling_matrix_present_flag
      if (sps.seq_scaling_matrix_present_flag) {
        scaling_list(br, aDest.scaling_matrix4x4[0], Default_4x4_Intra);
        scaling_list(br, aDest.scaling_matrix4x4[1], Default_4x4_Intra,
                     aDest.scaling_matrix4x4[0]);
        scaling_list(br, aDest.scaling_matrix4x4[2], Default_4x4_Intra,
                     aDest.scaling_matrix4x4[1]);
        scaling_list(br, aDest.scaling_matrix4x4[3], Default_4x4_Inter);
      } else {
        scaling_list(br, aDest.scaling_matrix4x4[0], Default_4x4_Intra,
                     Default_4x4_Intra);
        scaling_list(br, aDest.scaling_matrix4x4[1], Default_4x4_Intra,
                     aDest.scaling_matrix4x4[0]);
        scaling_list(br, aDest.scaling_matrix4x4[2], Default_4x4_Intra,
                     aDest.scaling_matrix4x4[1]);
        scaling_list(br, aDest.scaling_matrix4x4[3], Default_4x4_Inter,
                     Default_4x4_Inter);
      }
      scaling_list(br, aDest.scaling_matrix4x4[4], Default_4x4_Inter,
                   aDest.scaling_matrix4x4[3]);
      scaling_list(br, aDest.scaling_matrix4x4[5], Default_4x4_Inter,
                   aDest.scaling_matrix4x4[4]);
      if (aDest.transform_8x8_mode_flag) {
        if (sps.seq_scaling_matrix_present_flag) {
          scaling_list(br, aDest.scaling_matrix8x8[0], Default_8x8_Intra);
          scaling_list(br, aDest.scaling_matrix8x8[1], Default_8x8_Inter);
        } else {
          scaling_list(br, aDest.scaling_matrix8x8[0], Default_8x8_Intra,
                       Default_8x8_Intra);
          scaling_list(br, aDest.scaling_matrix8x8[1], Default_8x8_Inter,
                       Default_8x8_Inter);
        }
        if (sps.chroma_format_idc == 3) {
          scaling_list(br, aDest.scaling_matrix8x8[2], Default_8x8_Intra,
                       aDest.scaling_matrix8x8[0]);
          scaling_list(br, aDest.scaling_matrix8x8[3], Default_8x8_Inter,
                       aDest.scaling_matrix8x8[1]);
          scaling_list(br, aDest.scaling_matrix8x8[4], Default_8x8_Intra,
                       aDest.scaling_matrix8x8[2]);
          scaling_list(br, aDest.scaling_matrix8x8[5], Default_8x8_Inter,
                       aDest.scaling_matrix8x8[3]);
        }
      }
    }
    READSE(second_chroma_qp_index_offset, -12, 12);
  }
  return true;
}

/* static */ bool
H264::DecodeParametersSet(const mozilla::MediaByteBuffer* aExtraData,
                         H264ParametersSet& aDest)
{
  return DecodeSPSDataSetFromExtraData(aExtraData, aDest.SPSes) &&
         DecodePPSDataSetFromExtraData(aExtraData, aDest.SPSes, aDest.PPSes);
}

/* static */ uint32_t
H264::ComputeMaxRefFrames(const mozilla::MediaByteBuffer* aExtraData)
{
  uint32_t maxRefFrames = 4;
  // Retrieve video dimensions from H264 SPS NAL.
  SPSData spsdata;
  if (DecodeSPSFromExtraData(aExtraData, spsdata)) {
    // max_num_ref_frames determines the size of the sliding window
    // we need to queue that many frames in order to guarantee proper
    // pts frames ordering. Use a minimum of 4 to ensure proper playback of
    // non compliant videos.
    maxRefFrames =
      std::min(std::max(maxRefFrames, spsdata.max_num_ref_frames + 1), 16u);
  }
  return maxRefFrames;
}

/* static */ H264::FrameType
H264::GetFrameType(const mozilla::MediaRawData* aSample)
{
  if (!AnnexB::IsAVCC(aSample)) {
    // We must have a valid AVCC frame with extradata.
    return FrameType::INVALID;
  }
  MOZ_ASSERT(aSample->Data());

  int nalLenSize = ((*aSample->mExtraData)[4] & 3) + 1;

  ByteReader reader(aSample->Data(), aSample->Size());

  while (reader.Remaining() >= nalLenSize) {
    uint32_t nalLen;
    switch (nalLenSize) {
      case 1: nalLen = reader.ReadU8();  break;
      case 2: nalLen = reader.ReadU16(); break;
      case 3: nalLen = reader.ReadU24(); break;
      case 4: nalLen = reader.ReadU32(); break;
    }
    if (!nalLen) {
      continue;
    }
    const uint8_t* p = reader.Read(nalLen);
    if (!p) {
      return FrameType::INVALID;
    }
<<<<<<< HEAD
    if ((p[0] & 0x1f) == H264_NAL_IDR_SLICE) {
=======
    int8_t nalType = *p & 0x1f;
    if (nalType == H264_NAL_IDR_SLICE) {
>>>>>>> a17af05f
      // IDR NAL.
      return FrameType::I_FRAME;
    } else if (nalType == H264_NAL_SEI) {
      RefPtr<mozilla::MediaByteBuffer> decodedNAL = DecodeNALUnit(p, nalLen);
      SEIRecoveryData data;
      if (DecodeRecoverySEI(decodedNAL, data)) {
        return FrameType::I_FRAME;
      }
    }
  }

  return FrameType::OTHER;
}

<<<<<<< HEAD
=======
/* static */ already_AddRefed<mozilla::MediaByteBuffer>
H264::ExtractExtraData(const mozilla::MediaRawData* aSample)
{
  MOZ_ASSERT(AnnexB::IsAVCC(aSample));

  RefPtr<mozilla::MediaByteBuffer> extradata = new mozilla::MediaByteBuffer;

  // SPS content
  nsTArray<uint8_t> sps;
  ByteWriter spsw(sps);
  int numSps = 0;
  // PPS content
  nsTArray<uint8_t> pps;
  ByteWriter ppsw(pps);
  int numPps = 0;

  int nalLenSize = ((*aSample->mExtraData)[4] & 3) + 1;

  size_t sampleSize = aSample->Size();
  if (aSample->mCrypto.mValid) {
    // The content is encrypted, we can only parse the non-encrypted data.
    MOZ_ASSERT(aSample->mCrypto.mPlainSizes.Length() > 0);
    if (aSample->mCrypto.mPlainSizes.Length() == 0 ||
        aSample->mCrypto.mPlainSizes[0] > sampleSize) {
      // This is invalid content.
      return nullptr;
    }
    sampleSize = aSample->mCrypto.mPlainSizes[0];
  }

  ByteReader reader(aSample->Data(), sampleSize);

  nsTArray<SPSData> SPSTable;
  // If we encounter SPS with the same id but different content, we will stop
  // attempting to detect duplicates.
  bool checkDuplicate = true;

  // Find SPS and PPS NALUs in AVCC data
  while (reader.Remaining() > nalLenSize) {
    uint32_t nalLen;
    switch (nalLenSize) {
      case 1: nalLen = reader.ReadU8();  break;
      case 2: nalLen = reader.ReadU16(); break;
      case 3: nalLen = reader.ReadU24(); break;
      case 4: nalLen = reader.ReadU32(); break;
    }
    const uint8_t* p = reader.Read(nalLen);
    if (!p) {
      return extradata.forget();
    }
    uint8_t nalType = *p & 0x1f;

    if (nalType == H264_NAL_SPS) {
      RefPtr<mozilla::MediaByteBuffer> sps = DecodeNALUnit(p, nalLen);
      SPSData data;
      if (!DecodeSPS(sps, data)) {
        // Invalid SPS, ignore.
        continue;
      }
      uint8_t spsId = data.seq_parameter_set_id;
      if (spsId >= SPSTable.Length()) {
        if (!SPSTable.SetLength(spsId + 1, fallible)) {
          // OOM.
          return nullptr;
        }
      }
      if (checkDuplicate && SPSTable[spsId].valid && SPSTable[spsId] == data) {
        // Duplicate ignore.
        continue;
      }
      if (SPSTable[spsId].valid) {
        // We already have detected a SPS with this Id. Just to be safe we
        // disable SPS duplicate detection.
        checkDuplicate = false;
      } else {
        SPSTable[spsId] = data;
      }
      numSps++;
      if (!spsw.WriteU16(nalLen)
          || !spsw.Write(p, nalLen)) {
        return extradata.forget();
      }
    } else if (nalType == H264_NAL_PPS) {
      numPps++;
      if (!ppsw.WriteU16(nalLen)
          || !ppsw.Write(p, nalLen)) {
        return extradata.forget();
      }
    }
  }

  // We ignore PPS data if we didn't find a SPS as we would be unable to
  // decode it anyway.
  numPps = numSps ? numPps : 0;

  if (numSps && sps.Length() > 5) {
    extradata->AppendElement(1);        // version
    extradata->AppendElement(sps[3]);   // profile
    extradata->AppendElement(sps[4]);   // profile compat
    extradata->AppendElement(sps[5]);   // level
    extradata->AppendElement(0xfc | 3); // nal size - 1
    extradata->AppendElement(0xe0 | numSps);
    extradata->AppendElements(sps.Elements(), sps.Length());
    extradata->AppendElement(numPps);
    if (numPps) {
      extradata->AppendElements(pps.Elements(), pps.Length());
    }
  }

  return extradata.forget();
}

/* static */ bool
H264::HasSPS(const mozilla::MediaByteBuffer* aExtraData)
{
  return NumSPS(aExtraData) > 0;
}

/* static */ uint8_t
H264::NumSPS(const mozilla::MediaByteBuffer* aExtraData)
{
  if (!aExtraData) {
    return 0;
  }

  ByteReader reader(aExtraData);
  const uint8_t* ptr = reader.Read(5);
  if (!ptr || !reader.CanRead8()) {
    return 0;
  }
  return reader.ReadU8() & 0x1f;
}

/* static */ bool
H264::CompareExtraData(const mozilla::MediaByteBuffer* aExtraData1,
                       const mozilla::MediaByteBuffer* aExtraData2)
{
  if (aExtraData1 == aExtraData2) {
    return true;
  }
  uint8_t numSPS = NumSPS(aExtraData1);
  if (numSPS == 0 || numSPS != NumSPS(aExtraData2)) {
    return false;
  }

  // We only compare if the SPS are the same as the various H264 decoders can
  // deal with in-band change of PPS.

  SPSNALIterator it1(aExtraData1);
  SPSNALIterator it2(aExtraData2);

  while (it1 && it2) {
    if (*it1 != *it2) {
      return false;
    }
    ++it1;
    ++it2;
  }
  return true;
}

static inline bool
ReadSEIInt(ByteReader& aBr, uint32_t& aOutput)
{
  uint8_t tmpByte;

  aOutput = 0;
  if (!aBr.CanRead8()) {
    return false;
  }
  tmpByte = aBr.ReadU8();
  while (tmpByte == 0xFF) {
    aOutput += 255;
    if (!aBr.CanRead8()) {
      return false;
    }
    tmpByte = aBr.ReadU8();
  }
  aOutput += tmpByte;   // this is the last byte
  return true;
}

/* static */ bool
H264::DecodeRecoverySEI(const mozilla::MediaByteBuffer* aSEI,
                        SEIRecoveryData& aDest)
{
  if (!aSEI) {
    return false;
  }
  // sei_rbsp() as per 7.3.2.3 Supplemental enhancement information RBSP syntax
  ByteReader br(aSEI);

  do {
    // sei_message() as per
    // 7.3.2.3.1 Supplemental enhancement information message syntax
    uint32_t payloadType = 0;
    if (!ReadSEIInt(br, payloadType)) {
      return false;
    }

    uint32_t payloadSize = 0;
    if (!ReadSEIInt(br, payloadSize)) {
      return false;
    }

    // sei_payload(payloadType, payloadSize) as per
    // D.1 SEI payload syntax.
    const uint8_t* p = br.Read(payloadSize);
    if (!p) {
      return false;
    }
    if (payloadType == 6) { // SEI_RECOVERY_POINT
      if (payloadSize == 0) {
        // Invalid content, ignore.
        continue;
      }
      // D.1.7 Recovery point SEI message syntax
      BitReader br(p, payloadSize * 8);
      aDest.recovery_frame_cnt = br.ReadUE();
      aDest.exact_match_flag = br.ReadBit();
      aDest.broken_link_flag = br.ReadBit();
      aDest.changing_slice_group_idc = br.ReadBits(2);
      return true;
    }
  } while(br.CanRead8() && br.PeekU8() != 0x80); // more_rbsp_data() msg[offset] != 0x80
  // ignore the trailing bits rbsp_trailing_bits();
  return false;
}

>>>>>>> a17af05f
#undef READUE
#undef READSE

} // namespace mp4_demuxer<|MERGE_RESOLUTION|>--- conflicted
+++ resolved
@@ -181,28 +181,6 @@
   memset(scaling_matrix8x8, 16, sizeof(scaling_matrix8x8));
 }
 
-<<<<<<< HEAD
-PPSData::PPSData()
-{
-  PodZero(this);
-  memset(scaling_matrix4x4, 16, sizeof(scaling_matrix4x4));
-  memset(scaling_matrix8x8, 16, sizeof(scaling_matrix8x8));
-}
-
-const uint8_t H264::ZZ_SCAN[16] = { 0,  1,  4,  8,
-                                    5,  2,  3,  6,
-                                    9, 12, 13, 10,
-                                    7, 11, 14, 15 };
-
-const uint8_t H264::ZZ_SCAN8[64] = {  0,  1,  8, 16,  9,  2,  3, 10,
-                                     17, 24, 32, 25, 18, 11,  4,  5,
-                                     12, 19, 26, 33, 40, 48, 41, 34,
-                                     27, 20, 13,  6,  7, 14, 21, 28,
-                                     35, 42, 49, 56, 57, 50, 43, 36,
-                                     29, 22, 15, 23, 30, 37, 44, 51,
-                                     58, 59, 52, 45, 38, 31, 39, 46,
-                                     53, 60, 61, 54, 47, 55, 62, 63 };
-=======
 bool
 SPSData::operator==(const SPSData& aOther) const
 {
@@ -345,7 +323,6 @@
   bool mEOS = false;
   uint8_t mNumSPS = 0;
 };
->>>>>>> a17af05f
 
 /* static */ already_AddRefed<mozilla::MediaByteBuffer>
 H264::DecodeNALUnit(const uint8_t* aNAL, size_t aLength)
@@ -741,84 +718,6 @@
     READUE(chroma_sample_loc_type_bottom_field, 5);
   }
 
-<<<<<<< HEAD
-  aDest.timing_info_present_flag = aBr.ReadBit();
-  if (aDest.timing_info_present_flag) {
-    aDest.num_units_in_tick = aBr.ReadBits(32);
-    aDest.time_scale = aBr.ReadBits(32);
-    aDest.fixed_frame_rate_flag = aBr.ReadBit();
-  }
-  return true;
-}
-
-/* static */ bool
-H264::DecodeSPSFromExtraData(const mozilla::MediaByteBuffer* aExtraData,
-                             SPSData& aDest)
-{
-  H264ParametersSet ps;
-  if (!DecodeSPSDataSetFromExtraData(aExtraData, ps.SPSes)) {
-    return false;
-  }
-
-  uint16_t spsId = 0;
-  if (DecodePPSDataSetFromExtraData(aExtraData, ps.SPSes, ps.PPSes)) {
-    // We can't know which PPS is in use without parsing slice header if we
-    // have multiple PPSes, so we always use the first one.
-    spsId = ps.PPSes[0].seq_parameter_set_id;
-  }
-
-  aDest = Move(ps.SPSes[spsId]);
-  return true;
-}
-
-/* static */ bool
-H264::DecodeSPSDataSetFromExtraData(const mozilla::MediaByteBuffer* aExtraData,
-                                    SPSDataSet& aDest)
-{
-  if (!AnnexB::HasSPS(aExtraData)) {
-    return false;
-  }
-  ByteReader reader(aExtraData);
-
-  if (!reader.Read(5)) {
-    return false;
-  }
-
-  uint8_t numSps = reader.ReadU8() & 0x1f;
-  if (!numSps) {
-    // No SPS.
-    return false;
-  }
-
-  for (uint32_t idx = 0; idx < numSps; idx++) {
-    uint16_t length = reader.ReadU16();
-
-    if ((reader.PeekU8() & 0x1f) != H264_NAL_SPS) {
-      // Not a SPS NAL type.
-      return false;
-    }
-    const uint8_t* ptr = reader.Read(length);
-    if (!ptr) {
-      return false;
-    }
-
-    RefPtr<mozilla::MediaByteBuffer> rawNAL = new mozilla::MediaByteBuffer;
-    rawNAL->AppendElements(ptr, length);
-
-    RefPtr<mozilla::MediaByteBuffer> sps = DecodeNALUnit(rawNAL);
-
-    if (!sps) {
-      return false;
-    }
-
-    SPSData spsData;
-    if (!DecodeSPS(sps, spsData)) {
-      return false;
-    }
-    aDest.AppendElement(spsData);
-  }
-  return true;
-=======
   bool timing_info_present_flag = aBr.ReadBit();
   if (timing_info_present_flag) {
     aBr.ReadBits(32); // num_units_in_tick
@@ -837,7 +736,6 @@
     return false;
   }
   return (*it).GetSPSData(aDest);
->>>>>>> a17af05f
 }
 
 /* static */ bool
@@ -860,213 +758,6 @@
     valid = false;
   }
   return valid;
-}
-
-/* static */ bool
-H264::DecodePPSDataSetFromExtraData(const mozilla::MediaByteBuffer* aExtraData,
-                                    const SPSDataSet& aSPSes, PPSDataSet& aDest)
-{
-  if (!AnnexB::HasPPS(aExtraData)) {
-    return false;
-  }
-  ByteReader reader(aExtraData);
-
-  if (!reader.Read(5)) {
-    return false;
-  }
-
-  uint8_t numSps = reader.ReadU8() & 0x1f;
-  if (!numSps) {
-    // No SPS.
-    return false;
-  }
-  NS_ASSERTION(numSps == 1, "More than one SPS in extradata");
-  for (uint8_t i = 0; i < numSps; i++) {
-    uint16_t length = reader.ReadU16();
-
-    if ((reader.PeekU8() & 0x1f) != H264_NAL_SPS) {
-      // Not a SPS NAL type.
-      return false;
-    }
-    const uint8_t* ptr = reader.Read(length);
-    if (!ptr) {
-      return false;
-    }
-  }
-  uint8_t numPps = reader.ReadU8();
-  if (!numPps) {
-    // No PPs.
-    return false;
-  }
-
-  for (uint32_t idx = 0; idx < numPps; idx++) {
-    uint16_t length = reader.ReadU16();
-
-    if ((reader.PeekU8() & 0x1f) != H264_NAL_PPS) {
-      // Not a PPS NAL type.
-      return false;
-    }
-    const uint8_t* ptr = reader.Read(length);
-    if (!ptr) {
-      return false;
-    }
-
-    RefPtr<mozilla::MediaByteBuffer> rawNAL = new mozilla::MediaByteBuffer;
-    rawNAL->AppendElements(ptr, length);
-
-    RefPtr<mozilla::MediaByteBuffer> pps = DecodeNALUnit(rawNAL);
-
-    if (!pps) {
-      return false;
-    }
-
-    PPSData ppsData;
-    if (!DecodePPS(pps, aSPSes, ppsData)) {
-      return false;
-    }
-    if (ppsData.pic_parameter_set_id >= aDest.Length()) {
-      aDest.SetLength(ppsData.pic_parameter_set_id + 1);
-    }
-    aDest[ppsData.pic_parameter_set_id] = Move(ppsData);
-  }
-  return true;
-}
-
-/* static */ bool
-H264::DecodePPS(const mozilla::MediaByteBuffer* aPPS, const SPSDataSet& aSPSes,
-                PPSData& aDest)
-{
-  if (!aPPS) {
-    return false;
-  }
-
-  if (aSPSes.IsEmpty()) {
-    return false;
-  }
-
-  BitReader br(aPPS, GetBitLength(aPPS));
-
-  READUE(pic_parameter_set_id, MAX_PPS_COUNT - 1);
-  READUE(seq_parameter_set_id, MAX_SPS_COUNT - 1);
-
-  if (aDest.seq_parameter_set_id >= aSPSes.Length()) {
-    // Invalid SPS id.
-    return false;
-  }
-  const SPSData& sps = aSPSes[aDest.seq_parameter_set_id];
-
-  memcpy(aDest.scaling_matrix4x4, sps.scaling_matrix4x4,
-         sizeof(aDest.scaling_matrix4x4));
-  memcpy(aDest.scaling_matrix8x8, sps.scaling_matrix8x8,
-         sizeof(aDest.scaling_matrix8x8));
-
-  aDest.entropy_coding_mode_flag = br.ReadBit();
-  aDest.bottom_field_pic_order_in_frame_present_flag = br.ReadBit();
-  READUE(num_slice_groups_minus1, 7);
-  if (aDest.num_slice_groups_minus1 > 0) {
-    READUE(slice_group_map_type, 6);
-    switch (aDest.slice_group_map_type) {
-      case 0:
-        for (uint8_t iGroup = 0; iGroup <= aDest.num_slice_groups_minus1;
-             iGroup++) {
-          aDest.run_length_minus1[iGroup] = br.ReadUE();
-        }
-        break;
-      case 2:
-        for (uint8_t iGroup = 0; iGroup < aDest.num_slice_groups_minus1;
-             iGroup++) {
-          aDest.top_left[iGroup] = br.ReadUE();
-          aDest.bottom_right[iGroup] = br.ReadUE();
-        }
-        break;
-      case 3:
-      case 4:
-      case 5:
-        aDest.slice_group_change_direction_flag = br.ReadBit();
-        aDest.slice_group_change_rate_minus1 = br.ReadUE();
-        break;
-      case 6:
-        aDest.pic_size_in_map_units_minus1 = br.ReadUE();
-        for (uint32_t i = 0; i <= aDest.pic_size_in_map_units_minus1; i++) {
-          /* slice_group_id[ i ] identifies a slice group of the i-th slice group map
-            unit in raster scan order. The length of the slice_group_id[i] syntax
-            element is Ceil(Log2(num_slice_groups_minus1+1)) bits. The value of
-            slice_group_id[i] shall be in the range of 0 to num_slice_groups_minus1,
-            inclusive. */
-          br.ReadBits(std::ceil(std::log2(aDest.num_slice_groups_minus1 + 1)));
-        }
-        break;
-      default:
-        return false;
-    }
-  }
-  READUE(num_ref_idx_l0_default_active_minus1, 31);
-  READUE(num_ref_idx_l1_default_active_minus1, 31);
-  aDest.weighted_pred_flag = br.ReadBit();
-  aDest.weighted_bipred_idc = br.ReadBits(2);
-  READSE(pic_init_qp_minus26, -(26 + 6 * sps.bit_depth_luma_minus8), 25);
-  READSE(pic_init_qs_minus26, -26, 26);
-  READSE(chroma_qp_index_offset, -12, 12);
-  aDest.deblocking_filter_control_present_flag = br.ReadBit();
-  aDest.constrained_intra_pred_flag = br.ReadBit();
-  aDest.redundant_pic_cnt_present_flag = br.ReadBit();
-  if (br.BitsLeft()) {
-    aDest.transform_8x8_mode_flag = br.ReadBit();
-    if (br.ReadBit()) { // pic_scaling_matrix_present_flag
-      if (sps.seq_scaling_matrix_present_flag) {
-        scaling_list(br, aDest.scaling_matrix4x4[0], Default_4x4_Intra);
-        scaling_list(br, aDest.scaling_matrix4x4[1], Default_4x4_Intra,
-                     aDest.scaling_matrix4x4[0]);
-        scaling_list(br, aDest.scaling_matrix4x4[2], Default_4x4_Intra,
-                     aDest.scaling_matrix4x4[1]);
-        scaling_list(br, aDest.scaling_matrix4x4[3], Default_4x4_Inter);
-      } else {
-        scaling_list(br, aDest.scaling_matrix4x4[0], Default_4x4_Intra,
-                     Default_4x4_Intra);
-        scaling_list(br, aDest.scaling_matrix4x4[1], Default_4x4_Intra,
-                     aDest.scaling_matrix4x4[0]);
-        scaling_list(br, aDest.scaling_matrix4x4[2], Default_4x4_Intra,
-                     aDest.scaling_matrix4x4[1]);
-        scaling_list(br, aDest.scaling_matrix4x4[3], Default_4x4_Inter,
-                     Default_4x4_Inter);
-      }
-      scaling_list(br, aDest.scaling_matrix4x4[4], Default_4x4_Inter,
-                   aDest.scaling_matrix4x4[3]);
-      scaling_list(br, aDest.scaling_matrix4x4[5], Default_4x4_Inter,
-                   aDest.scaling_matrix4x4[4]);
-      if (aDest.transform_8x8_mode_flag) {
-        if (sps.seq_scaling_matrix_present_flag) {
-          scaling_list(br, aDest.scaling_matrix8x8[0], Default_8x8_Intra);
-          scaling_list(br, aDest.scaling_matrix8x8[1], Default_8x8_Inter);
-        } else {
-          scaling_list(br, aDest.scaling_matrix8x8[0], Default_8x8_Intra,
-                       Default_8x8_Intra);
-          scaling_list(br, aDest.scaling_matrix8x8[1], Default_8x8_Inter,
-                       Default_8x8_Inter);
-        }
-        if (sps.chroma_format_idc == 3) {
-          scaling_list(br, aDest.scaling_matrix8x8[2], Default_8x8_Intra,
-                       aDest.scaling_matrix8x8[0]);
-          scaling_list(br, aDest.scaling_matrix8x8[3], Default_8x8_Inter,
-                       aDest.scaling_matrix8x8[1]);
-          scaling_list(br, aDest.scaling_matrix8x8[4], Default_8x8_Intra,
-                       aDest.scaling_matrix8x8[2]);
-          scaling_list(br, aDest.scaling_matrix8x8[5], Default_8x8_Inter,
-                       aDest.scaling_matrix8x8[3]);
-        }
-      }
-    }
-    READSE(second_chroma_qp_index_offset, -12, 12);
-  }
-  return true;
-}
-
-/* static */ bool
-H264::DecodeParametersSet(const mozilla::MediaByteBuffer* aExtraData,
-                         H264ParametersSet& aDest)
-{
-  return DecodeSPSDataSetFromExtraData(aExtraData, aDest.SPSes) &&
-         DecodePPSDataSetFromExtraData(aExtraData, aDest.SPSes, aDest.PPSes);
 }
 
 /* static */ uint32_t
@@ -1114,12 +805,8 @@
     if (!p) {
       return FrameType::INVALID;
     }
-<<<<<<< HEAD
-    if ((p[0] & 0x1f) == H264_NAL_IDR_SLICE) {
-=======
     int8_t nalType = *p & 0x1f;
     if (nalType == H264_NAL_IDR_SLICE) {
->>>>>>> a17af05f
       // IDR NAL.
       return FrameType::I_FRAME;
     } else if (nalType == H264_NAL_SEI) {
@@ -1134,8 +821,6 @@
   return FrameType::OTHER;
 }
 
-<<<<<<< HEAD
-=======
 /* static */ already_AddRefed<mozilla::MediaByteBuffer>
 H264::ExtractExtraData(const mozilla::MediaRawData* aSample)
 {
@@ -1365,7 +1050,6 @@
   return false;
 }
 
->>>>>>> a17af05f
 #undef READUE
 #undef READSE
 
