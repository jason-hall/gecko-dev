//! Module for parsing ISO Base Media Format aka video/mp4 streams.
//! Internal unit tests.

// This Source Code Form is subject to the terms of the Mozilla Public
// License, v. 2.0. If a copy of the MPL was not distributed with this
// file, You can obtain one at https://mozilla.org/MPL/2.0/.

use std::io::Cursor;
use super::read_mp4;
use super::MediaContext;
use super::Error;
extern crate test_assembler;
use self::test_assembler::*;

use boxes::{BoxType, FourCC};

enum BoxSize {
    Short(u32),
    Long(u64),
    UncheckedShort(u32),
    UncheckedLong(u64),
    Auto,
}

fn make_box<F>(size: BoxSize, name: &[u8; 4], func: F) -> Cursor<Vec<u8>>
    where F: Fn(Section) -> Section
{
    let mut section = Section::new();
    let box_size = Label::new();
    section = match size {
        BoxSize::Short(size) | BoxSize::UncheckedShort(size) => section.B32(size),
        BoxSize::Long(_) | BoxSize::UncheckedLong(_) => section.B32(1),
        BoxSize::Auto => section.B32(&box_size),
    };
    section = section.append_bytes(name);
    section = match size {
        // The spec allows the 32-bit size to be 0 to indicate unknown
        // length streams.  It's not clear if this is valid when using a
        // 64-bit size, so prohibit it for now.
        BoxSize::Long(size) => {
            assert!(size > 0);
            section.B64(size)
        }
        BoxSize::UncheckedLong(size) => section.B64(size),
        _ => section,
    };
    section = func(section);
    match size {
        BoxSize::Short(size) => {
            if size > 0 {
                assert_eq!(size as u64, section.size())
            }
        }
        BoxSize::Long(size) => assert_eq!(size, section.size()),
        BoxSize::Auto => {
            assert!(section.size() <= u32::max_value() as u64,
                    "Tried to use a long box with BoxSize::Auto");
            box_size.set_const(section.size());
        }
        // Skip checking BoxSize::Unchecked* cases.
        _ => (),
    }
    Cursor::new(section.get_contents().unwrap())
}

fn make_fullbox<F>(size: BoxSize, name: &[u8; 4], version: u8, func: F) -> Cursor<Vec<u8>>
    where F: Fn(Section) -> Section
{
    make_box(size, name, |s| {
        func(s.B8(version)
              .B8(0)
              .B8(0)
              .B8(0))
    })
}

#[test]
fn read_box_header_short() {
    let mut stream = make_box(BoxSize::Short(8), b"test", |s| s);
    let header = super::read_box_header(&mut stream).unwrap();
    assert_eq!(header.name, BoxType::UnknownBox(0x74657374)); // "test"
    assert_eq!(header.size, 8);
}

#[test]
fn read_box_header_long() {
    let mut stream = make_box(BoxSize::Long(16), b"test", |s| s);
    let header = super::read_box_header(&mut stream).unwrap();
    assert_eq!(header.name, BoxType::UnknownBox(0x74657374)); // "test"
    assert_eq!(header.size, 16);
}

#[test]
fn read_box_header_short_unknown_size() {
    let mut stream = make_box(BoxSize::Short(0), b"test", |s| s);
    match super::read_box_header(&mut stream) {
        Err(Error::Unsupported(s)) => assert_eq!(s, "unknown sized box"),
        _ => panic!("unexpected result reading box with unknown size"),
    };
}

#[test]
fn read_box_header_short_invalid_size() {
    let mut stream = make_box(BoxSize::UncheckedShort(2), b"test", |s| s);
    match super::read_box_header(&mut stream) {
        Err(Error::InvalidData(s)) => assert_eq!(s, "malformed size"),
        _ => panic!("unexpected result reading box with invalid size"),
    };
}

#[test]
fn read_box_header_long_invalid_size() {
    let mut stream = make_box(BoxSize::UncheckedLong(2), b"test", |s| s);
    match super::read_box_header(&mut stream) {
        Err(Error::InvalidData(s)) => assert_eq!(s, "malformed wide size"),
        _ => panic!("unexpected result reading box with invalid size"),
    };
}

#[test]
fn read_ftyp() {
    let mut stream = make_box(BoxSize::Short(24), b"ftyp", |s| {
        s.append_bytes(b"mp42")
         .B32(0) // minor version
         .append_bytes(b"isom")
         .append_bytes(b"mp42")
    });
    let mut iter = super::BoxIter::new(&mut stream);
    let mut stream = iter.next_box().unwrap().unwrap();
    assert_eq!(stream.head.name, BoxType::FileTypeBox);
    assert_eq!(stream.head.size, 24);
    let parsed = super::read_ftyp(&mut stream).unwrap();
    assert_eq!(parsed.major_brand, FourCC::from("mp42")); // mp42
    assert_eq!(parsed.minor_version, 0);
    assert_eq!(parsed.compatible_brands.len(), 2);
    assert_eq!(parsed.compatible_brands[0], FourCC::from("isom")); // isom
    assert_eq!(parsed.compatible_brands[1], FourCC::from("mp42")); // mp42
}

#[test]
fn read_truncated_ftyp() {
    // We declare a 24 byte box, but only write 20 bytes.
    let mut stream = make_box(BoxSize::UncheckedShort(24), b"ftyp", |s| {
        s.append_bytes(b"mp42")
            .B32(0) // minor version
            .append_bytes(b"isom")
    });
    let mut context = MediaContext::new();
    match read_mp4(&mut stream, &mut context) {
        Err(Error::UnexpectedEOF) => (),
        Ok(_) => panic!("expected an error result"),
        _ => panic!("expected a different error result"),
    }
}

#[test]
fn read_ftyp_case() {
    // Brands in BMFF are represented as a u32, so it would seem clear that
    // 0x6d703432 ("mp42") is not equal to 0x4d503432 ("MP42"), but some
    // demuxers treat these as case-insensitive strings, e.g. street.mp4's
    // major brand is "MP42".  I haven't seen case-insensitive
    // compatible_brands (which we also test here), but it doesn't seem
    // unlikely given the major_brand behaviour.
    let mut stream = make_box(BoxSize::Auto, b"ftyp", |s| {
        s.append_bytes(b"MP42")
         .B32(0) // minor version
         .append_bytes(b"ISOM")
         .append_bytes(b"MP42")
    });
    let mut iter = super::BoxIter::new(&mut stream);
    let mut stream = iter.next_box().unwrap().unwrap();
    assert_eq!(stream.head.name, BoxType::FileTypeBox);
    assert_eq!(stream.head.size, 24);
    let parsed = super::read_ftyp(&mut stream).unwrap();
    assert_eq!(parsed.major_brand, FourCC::from("MP42"));
    assert_eq!(parsed.minor_version, 0);
    assert_eq!(parsed.compatible_brands.len(), 2);
    assert_eq!(parsed.compatible_brands[0], FourCC::from("ISOM")); // ISOM
    assert_eq!(parsed.compatible_brands[1], FourCC::from("MP42")); // MP42
}

#[test]
fn read_elst_v0() {
    let mut stream = make_fullbox(BoxSize::Short(28), b"elst", 0, |s| {
        s.B32(1) // list count
          // first entry
         .B32(1234) // duration
         .B32(5678) // time
         .B16(12) // rate integer
         .B16(34) // rate fraction
    });
    let mut iter = super::BoxIter::new(&mut stream);
    let mut stream = iter.next_box().unwrap().unwrap();
    assert_eq!(stream.head.name, BoxType::EditListBox);
    assert_eq!(stream.head.size, 28);
    let parsed = super::read_elst(&mut stream).unwrap();
    assert_eq!(parsed.edits.len(), 1);
    assert_eq!(parsed.edits[0].segment_duration, 1234);
    assert_eq!(parsed.edits[0].media_time, 5678);
    assert_eq!(parsed.edits[0].media_rate_integer, 12);
    assert_eq!(parsed.edits[0].media_rate_fraction, 34);
}

#[test]
fn read_elst_v1() {
    let mut stream = make_fullbox(BoxSize::Short(56), b"elst", 1, |s| {
        s.B32(2) // list count
         // first entry
         .B64(1234) // duration
         .B64(5678) // time
         .B16(12) // rate integer
         .B16(34) // rate fraction
         // second entry
         .B64(1234) // duration
         .B64(5678) // time
         .B16(12) // rate integer
         .B16(34) // rate fraction
    });
    let mut iter = super::BoxIter::new(&mut stream);
    let mut stream = iter.next_box().unwrap().unwrap();
    assert_eq!(stream.head.name, BoxType::EditListBox);
    assert_eq!(stream.head.size, 56);
    let parsed = super::read_elst(&mut stream).unwrap();
    assert_eq!(parsed.edits.len(), 2);
    assert_eq!(parsed.edits[1].segment_duration, 1234);
    assert_eq!(parsed.edits[1].media_time, 5678);
    assert_eq!(parsed.edits[1].media_rate_integer, 12);
    assert_eq!(parsed.edits[1].media_rate_fraction, 34);
}

#[test]
fn read_mdhd_v0() {
    let mut stream = make_fullbox(BoxSize::Short(32), b"mdhd", 0, |s| {
        s.B32(0)
         .B32(0)
         .B32(1234) // timescale
         .B32(5678) // duration
         .B32(0)
    });
    let mut iter = super::BoxIter::new(&mut stream);
    let mut stream = iter.next_box().unwrap().unwrap();
    assert_eq!(stream.head.name, BoxType::MediaHeaderBox);
    assert_eq!(stream.head.size, 32);
    let parsed = super::read_mdhd(&mut stream).unwrap();
    assert_eq!(parsed.timescale, 1234);
    assert_eq!(parsed.duration, 5678);
}

#[test]
fn read_mdhd_v1() {
    let mut stream = make_fullbox(BoxSize::Short(44), b"mdhd", 1, |s| {
        s.B64(0)
         .B64(0)
         .B32(1234) // timescale
         .B64(5678) // duration
         .B32(0)
    });
    let mut iter = super::BoxIter::new(&mut stream);
    let mut stream = iter.next_box().unwrap().unwrap();
    assert_eq!(stream.head.name, BoxType::MediaHeaderBox);
    assert_eq!(stream.head.size, 44);
    let parsed = super::read_mdhd(&mut stream).unwrap();
    assert_eq!(parsed.timescale, 1234);
    assert_eq!(parsed.duration, 5678);
}

#[test]
fn read_mdhd_unknown_duration() {
    let mut stream = make_fullbox(BoxSize::Short(32), b"mdhd", 0, |s| {
        s.B32(0)
         .B32(0)
         .B32(1234) // timescale
         .B32(::std::u32::MAX) // duration
         .B32(0)
    });
    let mut iter = super::BoxIter::new(&mut stream);
    let mut stream = iter.next_box().unwrap().unwrap();
    assert_eq!(stream.head.name, BoxType::MediaHeaderBox);
    assert_eq!(stream.head.size, 32);
    let parsed = super::read_mdhd(&mut stream).unwrap();
    assert_eq!(parsed.timescale, 1234);
    assert_eq!(parsed.duration, ::std::u64::MAX);
}

#[test]
fn read_mdhd_invalid_timescale() {
    let mut stream = make_fullbox(BoxSize::Short(44), b"mdhd", 1, |s| {
        s.B64(0)
         .B64(0)
         .B32(0) // timescale
         .B64(5678) // duration
         .B32(0)
    });
    let mut iter = super::BoxIter::new(&mut stream);
    let mut stream = iter.next_box().unwrap().unwrap();
    assert_eq!(stream.head.name, BoxType::MediaHeaderBox);
    assert_eq!(stream.head.size, 44);
    let r = super::parse_mdhd(&mut stream, &mut super::Track::new(0));
    assert_eq!(r.is_err(), true);
}

#[test]
fn read_mvhd_v0() {
    let mut stream = make_fullbox(BoxSize::Short(108), b"mvhd", 0, |s| {
        s.B32(0)
         .B32(0)
         .B32(1234)
         .B32(5678)
         .append_repeated(0, 80)
    });
    let mut iter = super::BoxIter::new(&mut stream);
    let mut stream = iter.next_box().unwrap().unwrap();
    assert_eq!(stream.head.name, BoxType::MovieHeaderBox);
    assert_eq!(stream.head.size, 108);
    let parsed = super::read_mvhd(&mut stream).unwrap();
    assert_eq!(parsed.timescale, 1234);
    assert_eq!(parsed.duration, 5678);
}

#[test]
fn read_mvhd_v1() {
    let mut stream = make_fullbox(BoxSize::Short(120), b"mvhd", 1, |s| {
        s.B64(0)
         .B64(0)
         .B32(1234)
         .B64(5678)
         .append_repeated(0, 80)
    });
    let mut iter = super::BoxIter::new(&mut stream);
    let mut stream = iter.next_box().unwrap().unwrap();
    assert_eq!(stream.head.name, BoxType::MovieHeaderBox);
    assert_eq!(stream.head.size, 120);
    let parsed = super::read_mvhd(&mut stream).unwrap();
    assert_eq!(parsed.timescale, 1234);
    assert_eq!(parsed.duration, 5678);
}

#[test]
fn read_mvhd_invalid_timescale() {
    let mut stream = make_fullbox(BoxSize::Short(120), b"mvhd", 1, |s| {
        s.B64(0)
         .B64(0)
         .B32(0)
         .B64(5678)
         .append_repeated(0, 80)
    });
    let mut iter = super::BoxIter::new(&mut stream);
    let mut stream = iter.next_box().unwrap().unwrap();
    assert_eq!(stream.head.name, BoxType::MovieHeaderBox);
    assert_eq!(stream.head.size, 120);
    let r = super::parse_mvhd(&mut stream);
    assert_eq!(r.is_err(), true);
}

#[test]
fn read_mvhd_unknown_duration() {
    let mut stream = make_fullbox(BoxSize::Short(108), b"mvhd", 0, |s| {
        s.B32(0)
         .B32(0)
         .B32(1234)
         .B32(::std::u32::MAX)
         .append_repeated(0, 80)
    });
    let mut iter = super::BoxIter::new(&mut stream);
    let mut stream = iter.next_box().unwrap().unwrap();
    assert_eq!(stream.head.name, BoxType::MovieHeaderBox);
    assert_eq!(stream.head.size, 108);
    let parsed = super::read_mvhd(&mut stream).unwrap();
    assert_eq!(parsed.timescale, 1234);
    assert_eq!(parsed.duration, ::std::u64::MAX);
}

#[test]
fn read_vpcc_version_0() {
    let data_length = 12u16;
    let mut stream = make_fullbox(BoxSize::Auto, b"vpcC", 0, |s| {
        s.B8(2)
         .B8(0)
         .B8(0x82)
         .B8(0)
         .B16(data_length)
         .append_repeated(42, data_length as usize)
    });
    let mut iter = super::BoxIter::new(&mut stream);
    let mut stream = iter.next_box().unwrap().unwrap();
    assert_eq!(stream.head.name, BoxType::VPCodecConfigurationBox);
    let r = super::read_vpcc(&mut stream);
    assert!(r.is_ok());
}

// TODO: it'd be better to find a real sample here.
#[test]
fn read_vpcc_version_1() {
    let data_length = 12u16;
    let mut stream = make_fullbox(BoxSize::Auto, b"vpcC", 1, |s| {
        s.B8(2)     // profile
         .B8(0)     // level
         .B8(0b1000_011_0)  // bitdepth (4 bits), chroma (3 bits), video full range (1 bit)
         .B8(1)     // color primaries
         .B8(1)     // transfer characteristics
         .B8(1)     // matrix
         .B16(data_length)
         .append_repeated(42, data_length as usize)
    });

    let mut iter = super::BoxIter::new(&mut stream);
    let mut stream = iter.next_box().unwrap().unwrap();
    assert_eq!(stream.head.name, BoxType::VPCodecConfigurationBox);
    let r = super::read_vpcc(&mut stream);
    match r {
        Ok(vpcc) => {
            assert_eq!(vpcc.bit_depth, 8);
            assert_eq!(vpcc.chroma_subsampling, 3);
            assert_eq!(vpcc.video_full_range, false);
            assert_eq!(vpcc.matrix.unwrap(), 1);
        },
        _ => panic!("vpcc parsing error"),
    }
}

#[test]
fn read_hdlr() {
    let mut stream = make_fullbox(BoxSize::Short(45), b"hdlr", 0, |s| {
        s.B32(0)
         .append_bytes(b"vide")
         .B32(0)
         .B32(0)
         .B32(0)
         .append_bytes(b"VideoHandler")
         .B8(0) // null-terminate string
    });
    let mut iter = super::BoxIter::new(&mut stream);
    let mut stream = iter.next_box().unwrap().unwrap();
    assert_eq!(stream.head.name, BoxType::HandlerBox);
    assert_eq!(stream.head.size, 45);
    let parsed = super::read_hdlr(&mut stream).unwrap();
    assert_eq!(parsed.handler_type, FourCC::from("vide"));
}

#[test]
fn read_hdlr_short_name() {
    let mut stream = make_fullbox(BoxSize::Short(33), b"hdlr", 0, |s| {
        s.B32(0)
         .append_bytes(b"vide")
         .B32(0)
         .B32(0)
         .B32(0)
         .B8(0) // null-terminate string
    });
    let mut iter = super::BoxIter::new(&mut stream);
    let mut stream = iter.next_box().unwrap().unwrap();
    assert_eq!(stream.head.name, BoxType::HandlerBox);
    assert_eq!(stream.head.size, 33);
    let parsed = super::read_hdlr(&mut stream).unwrap();
    assert_eq!(parsed.handler_type, FourCC::from("vide"));
}

#[test]
fn read_hdlr_zero_length_name() {
    let mut stream = make_fullbox(BoxSize::Short(32), b"hdlr", 0, |s| {
        s.B32(0)
         .append_bytes(b"vide")
         .B32(0)
         .B32(0)
         .B32(0)
    });
    let mut iter = super::BoxIter::new(&mut stream);
    let mut stream = iter.next_box().unwrap().unwrap();
    assert_eq!(stream.head.name, BoxType::HandlerBox);
    assert_eq!(stream.head.size, 32);
    let parsed = super::read_hdlr(&mut stream).unwrap();
    assert_eq!(parsed.handler_type, FourCC::from("vide"));
}

fn flac_streaminfo() -> Vec<u8> {
    vec![
        0x10, 0x00, 0x10, 0x00, 0x00, 0x0a, 0x11, 0x00,
        0x38, 0x32, 0x0a, 0xc4, 0x42, 0xf0, 0x00, 0xc9,
        0xdf, 0xae, 0xb5, 0x66, 0xfc, 0x02, 0x15, 0xa3,
        0xb1, 0x54, 0x61, 0x47, 0x0f, 0xfb, 0x05, 0x00,
        0x33, 0xad,
    ]
}

#[test]
fn read_flac() {
    let mut stream = make_box(BoxSize::Auto, b"fLaC", |s| {
        s.append_repeated(0, 6) // reserved
         .B16(1) // data reference index
         .B32(0) // reserved
         .B32(0) // reserved
         .B16(2) // channel count
         .B16(16) // bits per sample
         .B16(0) // pre_defined
         .B16(0) // reserved
         .B32(44100 << 16) // Sample rate
         .append_bytes(&make_dfla(FlacBlockType::StreamInfo, true,
                                  &flac_streaminfo(), FlacBlockLength::Correct)
         .into_inner())
    });
    let mut iter = super::BoxIter::new(&mut stream);
    let mut stream = iter.next_box().unwrap().unwrap();
    let r = super::read_audio_sample_entry(&mut stream);
    assert!(r.is_ok());
}

#[derive(Clone, Copy)]
enum FlacBlockType {
    StreamInfo = 0,
    _Padding = 1,
    _Application = 2,
    _Seektable = 3,
    _Comment = 4,
    _Cuesheet = 5,
    _Picture = 6,
    _Reserved,
    _Invalid = 127,
}

enum FlacBlockLength {
    Correct,
    Incorrect(usize),
}

fn make_dfla(block_type: FlacBlockType, last: bool, data: &Vec<u8>,
             data_length: FlacBlockLength) -> Cursor<Vec<u8>> {
    assert!(data.len() < 1<<24);
    make_fullbox(BoxSize::Auto, b"dfLa", 0, |s| {
        let flag = match last {
            true => 1,
            false => 0,
        };
        let size = match data_length {
            FlacBlockLength::Correct => (data.len() as u32) & 0xffffff,
            FlacBlockLength::Incorrect(size) => {
                assert!(size < 1<<24);
                (size as u32) & 0xffffff
            }
        };
        let block_type = (block_type as u32) & 0x7f;
        s.B32(flag << 31 | block_type << 24 | size)
         .append_bytes(data)
    })
}

#[test]
fn read_dfla() {
    let mut stream = make_dfla(FlacBlockType::StreamInfo, true,
                               &flac_streaminfo(), FlacBlockLength::Correct);
    let mut iter = super::BoxIter::new(&mut stream);
    let mut stream = iter.next_box().unwrap().unwrap();
    assert_eq!(stream.head.name, BoxType::FLACSpecificBox);
    let dfla = super::read_dfla(&mut stream).unwrap();
    assert_eq!(dfla.version, 0);
}

#[test]
fn long_flac_metadata() {
    let streaminfo = flac_streaminfo();
    let mut stream = make_dfla(FlacBlockType::StreamInfo, true,
                               &streaminfo,
                               FlacBlockLength::Incorrect(streaminfo.len() + 4));
    let mut iter = super::BoxIter::new(&mut stream);
    let mut stream = iter.next_box().unwrap().unwrap();
    assert_eq!(stream.head.name, BoxType::FLACSpecificBox);
    let r = super::read_dfla(&mut stream);
    assert!(r.is_err());
}

#[test]
fn read_opus() {
    let mut stream = make_box(BoxSize::Auto, b"Opus", |s| {
        s.append_repeated(0, 6)
         .B16(1) // data reference index
         .B32(0)
         .B32(0)
         .B16(2) // channel count
         .B16(16) // bits per sample
         .B16(0)
         .B16(0)
         .B32(48000 << 16) // Sample rate is always 48 kHz for Opus.
         .append_bytes(&make_dops().into_inner())
    });
    let mut iter = super::BoxIter::new(&mut stream);
    let mut stream = iter.next_box().unwrap().unwrap();
    let r = super::read_audio_sample_entry(&mut stream);
    assert!(r.is_ok());
}

fn make_dops() -> Cursor<Vec<u8>> {
    make_box(BoxSize::Auto, b"dOps", |s| {
        s.B8(0) // version
         .B8(2) // channel count
         .B16(348) // pre-skip
         .B32(44100) // original sample rate
         .B16(0) // gain
         .B8(0) // channel mapping
    })
}

#[test]
fn read_dops() {
    let mut stream = make_dops();
    let mut iter = super::BoxIter::new(&mut stream);
    let mut stream = iter.next_box().unwrap().unwrap();
    assert_eq!(stream.head.name, BoxType::OpusSpecificBox);
    let r = super::read_dops(&mut stream);
    assert!(r.is_ok());
}

#[test]
fn serialize_opus_header() {
    let opus = super::OpusSpecificBox {
        version: 0,
        output_channel_count: 1,
        pre_skip: 342,
        input_sample_rate: 24000,
        output_gain: 0,
        channel_mapping_family: 0,
        channel_mapping_table: None,
    };
    let mut v = Vec::<u8>::new();
    super::serialize_opus_header(&opus, &mut v).unwrap();
    assert_eq!(v.len(), 19);
    assert_eq!(v, vec![
            0x4f, 0x70, 0x75, 0x73, 0x48,0x65, 0x61, 0x64,
            0x01, 0x01, 0x56, 0x01,
            0xc0, 0x5d, 0x00, 0x00,
            0x00, 0x00, 0x00,
    ]);
    let opus = super::OpusSpecificBox {
        version: 0,
        output_channel_count: 6,
        pre_skip: 152,
        input_sample_rate: 48000,
        output_gain: 0,
        channel_mapping_family: 1,
        channel_mapping_table: Some(super::ChannelMappingTable {
            stream_count: 4,
            coupled_count: 2,
            channel_mapping: vec![0, 4, 1, 2, 3, 5],
        }),
    };
    let mut v = Vec::<u8>::new();
    super::serialize_opus_header(&opus, &mut v).unwrap();
    assert_eq!(v.len(), 27);
    assert_eq!(v, vec![
            0x4f, 0x70, 0x75, 0x73, 0x48,0x65, 0x61, 0x64,
            0x01, 0x06, 0x98, 0x00,
            0x80, 0xbb, 0x00, 0x00,
            0x00, 0x00, 0x01, 0x04, 0x02,
            0x00, 0x04, 0x01, 0x02, 0x03, 0x05,
    ]);
}

#[test]
fn avcc_limit() {
    let mut stream = make_box(BoxSize::Auto, b"avc1", |s| {
        s.append_repeated(0, 6)
         .B16(1)
         .append_repeated(0, 16)
         .B16(320)
         .B16(240)
         .append_repeated(0, 14)
         .append_repeated(0, 32)
         .append_repeated(0, 4)
         .B32(0xffffffff)
         .append_bytes(b"avcC")
         .append_repeated(0, 100)
    });
    let mut iter = super::BoxIter::new(&mut stream);
    let mut stream = iter.next_box().unwrap().unwrap();
    match super::read_video_sample_entry(&mut stream) {
        Err(Error::InvalidData(s)) => assert_eq!(s, "read_buf size exceeds BUF_SIZE_LIMIT"),
        Ok(_) => panic!("expected an error result"),
        _ => panic!("expected a different error result"),
    }
}

#[test]
fn esds_limit() {
    let mut stream = make_box(BoxSize::Auto, b"mp4a", |s| {
        s.append_repeated(0, 6)
         .B16(1)
         .B32(0)
         .B32(0)
         .B16(2)
         .B16(16)
         .B16(0)
         .B16(0)
         .B32(48000 << 16)
         .B32(0xffffffff)
         .append_bytes(b"esds")
         .append_repeated(0, 100)
    });
    let mut iter = super::BoxIter::new(&mut stream);
    let mut stream = iter.next_box().unwrap().unwrap();
    match super::read_audio_sample_entry(&mut stream) {
        Err(Error::InvalidData(s)) => assert_eq!(s, "read_buf size exceeds BUF_SIZE_LIMIT"),
        Ok(_) => panic!("expected an error result"),
        _ => panic!("expected a different error result"),
    }
}

#[test]
fn esds_limit_2() {
    let mut stream = make_box(BoxSize::Auto, b"mp4a", |s| {
        s.append_repeated(0, 6)
         .B16(1)
         .B32(0)
         .B32(0)
         .B16(2)
         .B16(16)
         .B16(0)
         .B16(0)
         .B32(48000 << 16)
         .B32(8)
         .append_bytes(b"esds")
         .append_repeated(0, 4)
    });
    let mut iter = super::BoxIter::new(&mut stream);
    let mut stream = iter.next_box().unwrap().unwrap();
    match super::read_audio_sample_entry(&mut stream) {
        Err(Error::UnexpectedEOF) => (),
        Ok(_) => panic!("expected an error result"),
        _ => panic!("expected a different error result"),
    }
}

#[test]
fn read_elst_zero_entries() {
    let mut stream = make_fullbox(BoxSize::Auto, b"elst", 0, |s| {
        s.B32(0)
         .B16(12)
         .B16(34)
    });
    let mut iter = super::BoxIter::new(&mut stream);
    let mut stream = iter.next_box().unwrap().unwrap();
    match super::read_elst(&mut stream) {
        Err(Error::InvalidData(s)) => assert_eq!(s, "invalid edit count"),
        Ok(_) => panic!("expected an error result"),
        _ => panic!("expected a different error result"),
    }
}

fn make_elst() -> Cursor<Vec<u8>> {
    make_fullbox(BoxSize::Auto, b"elst", 1, |s| {
        s.B32(1)
        // first entry
         .B64(1234) // duration
         .B64(0xffffffffffffffff) // time
         .B16(12) // rate integer
         .B16(34) // rate fraction
    })
}

#[test]
fn read_edts_bogus() {
    // First edit list entry has a media_time of -1, so we expect a second
    // edit list entry to be present to provide a valid media_time.
    let mut stream = make_box(BoxSize::Auto, b"edts", |s| {
        s.append_bytes(&make_elst().into_inner())
    });
    let mut iter = super::BoxIter::new(&mut stream);
    let mut stream = iter.next_box().unwrap().unwrap();
    let mut track = super::Track::new(0);
    match super::read_edts(&mut stream, &mut track) {
        Err(Error::InvalidData(s)) => assert_eq!(s, "expected additional edit"),
        Ok(_) => panic!("expected an error result"),
        _ => panic!("expected a different error result"),
    }
}

#[test]
<<<<<<< HEAD
fn invalid_pascal_string() {
    // String claims to be 32 bytes long (we provide 33 bytes to account for
    // the 1 byte length prefix).
    let pstr = "\x20xxxxxxxxxxxxxxxxxxxxxxxxxxxxxxxx";
    let mut stream = Cursor::new(pstr);
    // Reader wants to limit the total read length to 32 bytes, so any
    // returned string must be no longer than 31 bytes.
    let s = super::read_fixed_length_pascal_string(&mut stream, 32).unwrap();
    assert_eq!(s.len(), 31);
}

#[test]
=======
>>>>>>> a17af05f
fn skip_padding_in_boxes() {
    // Padding data could be added in the end of these boxes. Parser needs to skip
    // them instead of returning error.
    let box_names = vec![b"stts", b"stsc", b"stsz", b"stco", b"co64", b"stss"];

    for name in box_names {
        let mut stream = make_fullbox(BoxSize::Auto, name, 1, |s| {
            s.append_repeated(0, 100) // add padding data
        });
        let mut iter = super::BoxIter::new(&mut stream);
        let mut stream = iter.next_box().unwrap().unwrap();
        match name {
            b"stts" => {
                super::read_stts(&mut stream).expect("fail to skip padding: stts");
            },
            b"stsc" => {
                super::read_stsc(&mut stream).expect("fail to skip padding: stsc");
            },
            b"stsz" => {
                super::read_stsz(&mut stream).expect("fail to skip padding: stsz");
            },
            b"stco" => {
                super::read_stco(&mut stream).expect("fail to skip padding: stco");
            },
            b"co64" => {
                super::read_co64(&mut stream).expect("fail to skip padding: co64");
            },
            b"stss" => {
                super::read_stss(&mut stream).expect("fail to skip padding: stss");
            },
            _ => (),
        }
    }
}

#[test]
fn skip_padding_in_stsd() {
    // Padding data could be added in the end of stsd boxes. Parser needs to skip
    // them instead of returning error.
    let avc = make_box(BoxSize::Auto, b"avc1", |s| {
        s.append_repeated(0, 6)
         .B16(1)
         .append_repeated(0, 16)
         .B16(320)
         .B16(240)
         .append_repeated(0, 14)
         .append_repeated(0, 32)
         .append_repeated(0, 4)
         .B32(0xffffffff)
         .append_bytes(b"avcC")
         .append_repeated(0, 100)
    }).into_inner();
    let mut stream = make_fullbox(BoxSize::Auto, b"stsd", 0, |s| {
        s.B32(1)
         .append_bytes(avc.as_slice())
         .append_repeated(0, 100) // add padding data
    });

    let mut iter = super::BoxIter::new(&mut stream);
    let mut stream = iter.next_box().unwrap().unwrap();
    super::read_stsd(&mut stream, &mut super::Track::new(0))
          .expect("fail to skip padding: stsd");
}

#[test]
fn read_qt_wave_atom() {
    let esds = make_fullbox(BoxSize::Auto, b"esds", 0, |s| {
        s.B8(0x03)  // elementary stream descriptor tag
         .B8(0x12)  // esds length
         .append_repeated(0, 2)
         .B8(0x00)  // flags
         .B8(0x04)  // decoder config descriptor tag
         .B8(0x0d)  // dcds length
         .B8(0x6b)  // mp3
         .append_repeated(0, 12)
    }).into_inner();
    let wave = make_box(BoxSize::Auto, b"wave", |s| {
        s.append_bytes(esds.as_slice())
    }).into_inner();
    let mut stream = make_box(BoxSize::Auto, b"mp4a", |s| {
        s.append_repeated(0, 6)
         .B16(1)    // data_reference_count
         .B16(1)    // verion: qt -> 1
         .append_repeated(0, 6)
         .B16(2)
         .B16(16)
         .append_repeated(0, 4)
         .B32(48000 << 16)
         .append_repeated(0, 16)
         .append_bytes(wave.as_slice())
    });

    let mut iter = super::BoxIter::new(&mut stream);
    let mut stream = iter.next_box().unwrap().unwrap();
    let (codec_type, _) = super::read_audio_sample_entry(&mut stream)
          .expect("fail to read qt wave atom");
    assert_eq!(codec_type, super::CodecType::MP3);
}

#[test]
fn read_esds() {
    let aac_esds =
        vec![
            0x03, 0x24, 0x00, 0x00, 0x00, 0x04, 0x1c, 0x40,
            0x15, 0x00, 0x12, 0x00, 0x00, 0x01, 0xf4, 0x00,
            0x00, 0x01, 0xf4, 0x00, 0x05, 0x0d, 0x13, 0x00,
            0x05, 0x88, 0x05, 0x00, 0x48, 0x21, 0x10, 0x00,
            0x56, 0xe5, 0x98, 0x06, 0x01, 0x02,
        ];
    let aac_dc_descriptor = &aac_esds[22 .. 35];

    let mut stream = make_box(BoxSize::Auto, b"esds", |s| {
        s.B32(0) // reserved
         .append_bytes(aac_esds.as_slice())
    });
    let mut iter = super::BoxIter::new(&mut stream);
    let mut stream = iter.next_box().unwrap().unwrap();

    let es = super::read_esds(&mut stream).unwrap();

    assert_eq!(es.audio_codec, super::CodecType::AAC);
    assert_eq!(es.audio_object_type, Some(2));
    assert_eq!(es.audio_sample_rate, Some(24000));
    assert_eq!(es.audio_channel_count, Some(6));
    assert_eq!(es.codec_esds, aac_esds);
    assert_eq!(es.decoder_specific_data, aac_dc_descriptor);
}

#[test]
<<<<<<< HEAD
fn read_null_terminated_string() {
    let tests = vec![
        vec![0u8],                         // Short null-terminated string.
        vec![65u8, 0u8],                   // Normal null-terminated string.
        vec![],                            // Empty string (no data).
        vec![4u8, 65u8, 66u8, 67u8, 68u8], // Length-prefixed string, not null-terminated.
        vec![0u8, 0u8],                    // Doubly null-terminated string.
    ];
    for v in tests.iter() {
        let mut c = Cursor::new(v);
        super::read_null_terminated_string(&mut c, v.len()).expect("string read failed");
        assert_eq!(c.position(), v.len() as u64);
=======
fn read_stsd_mp4v() {
    let mp4v =
        vec![
                                                0x00, 0x00, 0x00, 0x00, 0x00, 0x00,
            0x00, 0x01, 0x00, 0x00, 0x00, 0x00, 0x00, 0x00, 0x00, 0x00, 0x00, 0x00,
            0x00, 0x00, 0x00, 0x00, 0x00, 0x00, 0x02, 0xd0, 0x01, 0xe0, 0x00, 0x48,
            0x00, 0x00, 0x00, 0x48, 0x00, 0x00, 0x00, 0x00, 0x00, 0x00, 0x00, 0x01,
            0x20, 0x20, 0x20, 0x20, 0x20, 0x20, 0x20, 0x20, 0x20, 0x20, 0x20, 0x20,
            0x20, 0x20, 0x20, 0x20, 0x20, 0x20, 0x20, 0x20, 0x20, 0x20, 0x20, 0x20,
            0x20, 0x20, 0x20, 0x20, 0x20, 0x20, 0x20, 0x20, 0x00, 0x18, 0xff, 0xff,
            0x00, 0x00, 0x00, 0x4c, 0x65, 0x73, 0x64, 0x73, 0x00, 0x00, 0x00, 0x00,
            0x03, 0x3e, 0x00, 0x00, 0x1f, 0x04, 0x36, 0x20, 0x11, 0x01, 0x77, 0x00,
            0x00, 0x03, 0xe8, 0x00, 0x00, 0x03, 0xe8, 0x00, 0x05, 0x27, 0x00, 0x00,
            0x01, 0xb0, 0x05, 0x00, 0x00, 0x01, 0xb5, 0x0e, 0xcf, 0x00, 0x00, 0x01,
            0x00, 0x00, 0x00, 0x01, 0x20, 0x00, 0x86, 0xe0, 0x00, 0x2e, 0xa6, 0x60,
            0x16, 0xf4, 0x01, 0xf4, 0x24, 0xc8, 0x01, 0xe5, 0x16, 0x84, 0x3c, 0x14,
            0x63, 0x06, 0x01, 0x02,
        ];

    let esds_specific_data = &mp4v[90 ..];
    println!("esds_specific_data {:?}", esds_specific_data);

    let mut stream = make_box(BoxSize::Auto, b"mp4v", |s| {
        s.append_bytes(mp4v.as_slice())
    });
    let mut iter = super::BoxIter::new(&mut stream);
    let mut stream = iter.next_box().unwrap().unwrap();

    let (codec_type, sample_entry) = super::read_video_sample_entry(&mut stream).unwrap();

    assert_eq!(codec_type, super::CodecType::MP4V);

    match sample_entry {
        super::SampleEntry::Video(v) => {
            assert_eq!(v.width, 720);
            assert_eq!(v.height, 480);
            match v.codec_specific {
                super::VideoCodecSpecific::ESDSConfig(esds_data) => {
                    assert_eq!(esds_data, esds_specific_data.to_vec());
                },
                _ => panic!("it should be ESDSConfig!"),
            }
        },
        _ => panic!("it should be a video sample entry!"),
    }

}

#[test]
fn read_esds_one_byte_extension_descriptor() {
    let esds =
        vec![
            0x00, 0x03, 0x80, 0x1b, 0x00, 0x00, 0x00, 0x04,
            0x80, 0x12, 0x40, 0x15, 0x00, 0x06, 0x00, 0x00,
            0x01, 0xfe, 0xf0, 0x00, 0x00, 0x00, 0x00, 0x05,
            0x80, 0x02, 0x11, 0x90, 0x06, 0x01, 0x02,
        ];

    let mut stream = make_box(BoxSize::Auto, b"esds", |s| {
        s.B32(0) // reserved
         .append_bytes(esds.as_slice())
    });
    let mut iter = super::BoxIter::new(&mut stream);
    let mut stream = iter.next_box().unwrap().unwrap();

    let es = super::read_esds(&mut stream).unwrap();

    assert_eq!(es.audio_codec, super::CodecType::AAC);
    assert_eq!(es.audio_object_type, Some(2));
    assert_eq!(es.audio_sample_rate, Some(48000));
    assert_eq!(es.audio_channel_count, Some(2));
}

#[test]
fn read_esds_byte_extension_descriptor() {
    let mut stream = make_box(BoxSize::Auto, b"esds", |s| {
        s.B32(0) // reserved
         .B16(0x0003)
         .B16(0x8181)   // extension byte length 0x81
         .append_repeated(0, 0x81)
    });
    let mut iter = super::BoxIter::new(&mut stream);
    let mut stream = iter.next_box().unwrap().unwrap();

    match super::read_esds(&mut stream) {
        Ok(_) => (),
        _ => panic!("fail to parse descriptor extension byte length"),
>>>>>>> a17af05f
    }
}

#[test]
fn read_f4v_stsd() {
    let mut stream = make_box(BoxSize::Auto, b".mp3", |s| {
        s.append_repeated(0, 6)
         .B16(1)
         .B16(0)
         .append_repeated(0, 6)
         .B16(2)
         .B16(16)
         .append_repeated(0, 4)
         .B32(48000 << 16)
    });

    let mut iter = super::BoxIter::new(&mut stream);
    let mut stream = iter.next_box().unwrap().unwrap();
    let (codec_type, _) = super::read_audio_sample_entry(&mut stream)
          .expect("failed to read f4v stsd atom");
    assert_eq!(codec_type, super::CodecType::MP3);
<<<<<<< HEAD
=======
}

#[test]
fn max_table_limit() {
    let elst = make_fullbox(BoxSize::Auto, b"elst", 1, |s| {
        s.B32(super::TABLE_SIZE_LIMIT + 1)
    }).into_inner();
    let mut stream = make_box(BoxSize::Auto, b"edts", |s| {
        s.append_bytes(elst.as_slice())
    });
    let mut iter = super::BoxIter::new(&mut stream);
    let mut stream = iter.next_box().unwrap().unwrap();
    let mut track = super::Track::new(0);
    match super::read_edts(&mut stream, &mut track) {
        Err(Error::TableTooLarge) => (),
        Ok(_) => panic!("expected an error result"),
        _ => panic!("expected a different error result"),
    }
}

#[test]
fn unknown_video_sample_entry() {
    let unknown_codec = make_box(BoxSize::Auto, b"yyyy", |s| {
        s.append_repeated(0, 16)
    }).into_inner();
    let mut stream = make_box(BoxSize::Auto, b"xxxx", |s| {
        s.append_repeated(0, 6)
         .B16(1)
         .append_repeated(0, 16)
         .B16(0)
         .B16(0)
         .append_repeated(0, 14)
         .append_repeated(0, 32)
         .append_repeated(0, 4)
         .append_bytes(unknown_codec.as_slice())
    });
    let mut iter = super::BoxIter::new(&mut stream);
    let mut stream = iter.next_box().unwrap().unwrap();
    match super::read_video_sample_entry(&mut stream) {
        Ok((super::CodecType::Unknown, super::SampleEntry::Unknown)) => (),
        _ => panic!("expected a different error result"),
    }
}

#[test]
fn unknown_audio_sample_entry() {
    let unknown_codec = make_box(BoxSize::Auto, b"yyyy", |s| {
        s.append_repeated(0, 16)
    }).into_inner();
    let mut stream = make_box(BoxSize::Auto, b"xxxx", |s| {
        s.append_repeated(0, 6)
         .B16(1)
         .B32(0)
         .B32(0)
         .B16(2)
         .B16(16)
         .B16(0)
         .B16(0)
         .B32(48000 << 16)
         .append_bytes(unknown_codec.as_slice())
    });
    let mut iter = super::BoxIter::new(&mut stream);
    let mut stream = iter.next_box().unwrap().unwrap();
    match super::read_audio_sample_entry(&mut stream) {
        Ok((super::CodecType::Unknown, super::SampleEntry::Unknown)) => (),
        _ => panic!("expected a different error result"),
    }
}

#[test]
fn read_esds_invalid_descriptor() {
    // tag 0x06, 0xff, 0x7f is incorrect.
    let esds =
        vec![
                  0x03, 0x80, 0x80, 0x80, 0x22, 0x00, 0x00,
            0x00, 0x04, 0x80, 0x80, 0x80, 0x14, 0x40, 0x01,
            0x00, 0x04, 0x00, 0x00, 0x00, 0xfa, 0x00, 0x00,
            0x00, 0xfa, 0x00, 0x05, 0x80, 0x80, 0x80, 0x02,
            0xe8, 0x35, 0x06, 0xff, 0x7f, 0x00, 0x00, 0x02,
        ];

    let mut stream = make_box(BoxSize::Auto, b"esds", |s| {
        s.B32(0) // reserved
         .append_bytes(esds.as_slice())
    });
    let mut iter = super::BoxIter::new(&mut stream);
    let mut stream = iter.next_box().unwrap().unwrap();

    match super::read_esds(&mut stream) {
        Err(Error::InvalidData(s)) => assert_eq!(s, "Invalid descriptor."),
        _ => panic!("unexpected result with invalid descriptor"),
    }
}


#[test]
fn read_invalid_pssh() {
    // invalid pssh header length
    let pssh =
        vec![
                              0x00, 0x00, 0x00, 0x01, 0x70,
            0x73, 0x73, 0x68, 0x01, 0x00, 0x00, 0x00, 0x10,
            0x77, 0xef, 0xec, 0xc0, 0xb2, 0x4d, 0x02, 0xac,
            0xe3, 0x3c, 0x1e, 0x52, 0xe2, 0xfb, 0x4b, 0x00,
            0x00, 0x00, 0x02, 0x7e, 0x57, 0x1d, 0x01, 0x7e,
        ];

    let mut stream = make_box(BoxSize::Auto, b"moov", |s| {
        s.append_bytes(pssh.as_slice())
    });
    let mut iter = super::BoxIter::new(&mut stream);
    let mut stream = iter.next_box().unwrap().unwrap();
    let mut context = super::MediaContext::new();

    match super::read_moov(&mut stream, &mut context) {
        Err(Error::InvalidData(s)) => assert_eq!(s, "read_buf size exceeds BUF_SIZE_LIMIT"),
        _ => panic!("unexpected result with invalid descriptor"),
    }
>>>>>>> a17af05f
}<|MERGE_RESOLUTION|>--- conflicted
+++ resolved
@@ -772,21 +772,6 @@
 }
 
 #[test]
-<<<<<<< HEAD
-fn invalid_pascal_string() {
-    // String claims to be 32 bytes long (we provide 33 bytes to account for
-    // the 1 byte length prefix).
-    let pstr = "\x20xxxxxxxxxxxxxxxxxxxxxxxxxxxxxxxx";
-    let mut stream = Cursor::new(pstr);
-    // Reader wants to limit the total read length to 32 bytes, so any
-    // returned string must be no longer than 31 bytes.
-    let s = super::read_fixed_length_pascal_string(&mut stream, 32).unwrap();
-    assert_eq!(s.len(), 31);
-}
-
-#[test]
-=======
->>>>>>> a17af05f
 fn skip_padding_in_boxes() {
     // Padding data could be added in the end of these boxes. Parser needs to skip
     // them instead of returning error.
@@ -916,20 +901,6 @@
 }
 
 #[test]
-<<<<<<< HEAD
-fn read_null_terminated_string() {
-    let tests = vec![
-        vec![0u8],                         // Short null-terminated string.
-        vec![65u8, 0u8],                   // Normal null-terminated string.
-        vec![],                            // Empty string (no data).
-        vec![4u8, 65u8, 66u8, 67u8, 68u8], // Length-prefixed string, not null-terminated.
-        vec![0u8, 0u8],                    // Doubly null-terminated string.
-    ];
-    for v in tests.iter() {
-        let mut c = Cursor::new(v);
-        super::read_null_terminated_string(&mut c, v.len()).expect("string read failed");
-        assert_eq!(c.position(), v.len() as u64);
-=======
 fn read_stsd_mp4v() {
     let mp4v =
         vec![
@@ -1017,7 +988,6 @@
     match super::read_esds(&mut stream) {
         Ok(_) => (),
         _ => panic!("fail to parse descriptor extension byte length"),
->>>>>>> a17af05f
     }
 }
 
@@ -1039,8 +1009,6 @@
     let (codec_type, _) = super::read_audio_sample_entry(&mut stream)
           .expect("failed to read f4v stsd atom");
     assert_eq!(codec_type, super::CodecType::MP3);
-<<<<<<< HEAD
-=======
 }
 
 #[test]
@@ -1159,5 +1127,4 @@
         Err(Error::InvalidData(s)) => assert_eq!(s, "read_buf size exceeds BUF_SIZE_LIMIT"),
         _ => panic!("unexpected result with invalid descriptor"),
     }
->>>>>>> a17af05f
 }