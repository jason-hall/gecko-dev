--- conflicted
+++ resolved
@@ -116,10 +116,7 @@
     AVC3SampleEntry                   0x61766333, // "avc3" - Need to check official name in spec.
     AVCConfigurationBox               0x61766343, // "avcC"
     MP4AudioSampleEntry               0x6d703461, // "mp4a"
-<<<<<<< HEAD
-=======
     MP4VideoSampleEntry               0x6d703476, // "mp4v"
->>>>>>> a17af05f
     ESDBox                            0x65736473, // "esds"
     VP8SampleEntry                    0x76703038, // "vp08"
     VP9SampleEntry                    0x76703039, // "vp09"
