--- conflicted
+++ resolved
@@ -8,10 +8,7 @@
 #define CUBEB_c2f983e9_c96f_e71c_72c3_bbf62992a382
 
 #include <stdint.h>
-<<<<<<< HEAD
-=======
 #include <stdlib.h>
->>>>>>> a17af05f
 #include "cubeb_export.h"
 
 #if defined(__cplusplus)
@@ -220,18 +217,9 @@
 typedef struct {
   cubeb_sample_format format;   /**< Requested sample format.  One of
                                      #cubeb_sample_format. */
-<<<<<<< HEAD
-  unsigned int rate;            /**< Requested sample rate.  Valid range is [1000, 192000]. */
-  unsigned int channels;        /**< Requested channel count.  Valid range is [1, 8]. */
-  cubeb_channel_layout layout;  /**< Requested channel layout. This must be consistent with the provided channels. */
-#if defined(__ANDROID__)
-  cubeb_stream_type stream_type; /**< Used to map Android audio stream types */
-#endif
-=======
   uint32_t rate;                /**< Requested sample rate.  Valid range is [1000, 192000]. */
   uint32_t channels;            /**< Requested channel count.  Valid range is [1, 8]. */
   cubeb_channel_layout layout;  /**< Requested channel layout. This must be consistent with the provided channels. */
->>>>>>> a17af05f
 } cubeb_stream_params;
 
 /** Audio device description */
@@ -442,11 +430,7 @@
     @retval CUBEB_ERROR_INVALID_PARAMETER
     @retval CUBEB_ERROR_NOT_SUPPORTED */
 CUBEB_EXPORT int cubeb_get_min_latency(cubeb * context,
-<<<<<<< HEAD
-                                       cubeb_stream_params params,
-=======
                                        cubeb_stream_params * params,
->>>>>>> a17af05f
                                        uint32_t * latency_frames);
 
 /** Get the preferred sample rate for this backend: this is hardware and
@@ -503,11 +487,7 @@
                                    cubeb_stream_params * input_stream_params,
                                    cubeb_devid output_device,
                                    cubeb_stream_params * output_stream_params,
-<<<<<<< HEAD
-                                   unsigned int latency_frames,
-=======
                                    uint32_t latency_frames,
->>>>>>> a17af05f
                                    cubeb_data_callback data_callback,
                                    cubeb_state_callback state_callback,
                                    void * user_ptr);
@@ -528,8 +508,6 @@
     @retval CUBEB_OK
     @retval CUBEB_ERROR */
 CUBEB_EXPORT int cubeb_stream_stop(cubeb_stream * stream);
-<<<<<<< HEAD
-=======
 
 /** Reset stream to the default device.
     @param stream
@@ -538,7 +516,6 @@
     @retval CUBEB_ERROR_NOT_SUPPORTED
     @retval CUBEB_ERROR */
 CUBEB_EXPORT int cubeb_stream_reset_default_device(cubeb_stream * stream);
->>>>>>> a17af05f
 
 /** Get the current stream playback position.
     @param stream
@@ -619,29 +596,15 @@
     @retval CUBEB_ERROR_NOT_SUPPORTED */
 CUBEB_EXPORT int cubeb_enumerate_devices(cubeb * context,
                                          cubeb_device_type devtype,
-<<<<<<< HEAD
-                                         cubeb_device_collection ** collection);
-=======
                                          cubeb_device_collection * collection);
->>>>>>> a17af05f
 
 /** Destroy a cubeb_device_collection, and its `cubeb_device_info`.
     @param context
     @param collection collection to destroy
     @retval CUBEB_OK
     @retval CUBEB_ERROR_INVALID_PARAMETER if collection is an invalid pointer */
-<<<<<<< HEAD
-CUBEB_EXPORT int cubeb_device_collection_destroy(cubeb_device_collection * collection);
-
-/** Destroy a cubeb_device_info structure.
-    @param info pointer to device info structure
-    @retval CUBEB_OK
-    @retval CUBEB_ERROR_INVALID_PARAMETER if info is an invalid pointer */
-CUBEB_EXPORT int cubeb_device_info_destroy(cubeb_device_info * info);
-=======
 CUBEB_EXPORT int cubeb_device_collection_destroy(cubeb * context,
                                                  cubeb_device_collection * collection);
->>>>>>> a17af05f
 
 /** Registers a callback which is called when the system detects
     a new device or a device is removed.
