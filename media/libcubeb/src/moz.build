--- conflicted
+++ resolved
@@ -12,12 +12,8 @@
     'cubeb.c',
     'cubeb_log.cpp',
     'cubeb_mixer.cpp',
-<<<<<<< HEAD
-    'cubeb_panner.cpp'
-=======
     'cubeb_panner.cpp',
     'cubeb_strings.c'
->>>>>>> a17af05f
 ]
 
 if CONFIG['MOZ_ALSA']:
