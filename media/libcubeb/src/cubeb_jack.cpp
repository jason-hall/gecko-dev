--- conflicted
+++ resolved
@@ -10,10 +10,7 @@
 #define _BSD_SOURCE
 #ifndef __FreeBSD__
 #define _POSIX_SOURCE
-<<<<<<< HEAD
-=======
 #endif
->>>>>>> a17af05f
 #include <dlfcn.h>
 #include <stdio.h>
 #include <string.h>
@@ -999,47 +996,6 @@
   collection->count = 0;
 
   if (type & CUBEB_DEVICE_TYPE_OUTPUT) {
-<<<<<<< HEAD
-    context->devinfo[i] = (cubeb_device_info *) malloc(sizeof(cubeb_device_info));
-    context->devinfo[i]->device_id = strdup(j_out);
-    context->devinfo[i]->devid = (cubeb_devid) context->devinfo[i]->device_id;
-    context->devinfo[i]->friendly_name = strdup(j_out);
-    context->devinfo[i]->group_id = strdup(j_out);
-    context->devinfo[i]->vendor_name = strdup(j_out);
-    context->devinfo[i]->type = CUBEB_DEVICE_TYPE_OUTPUT;
-    context->devinfo[i]->state = CUBEB_DEVICE_STATE_ENABLED;
-    context->devinfo[i]->preferred = CUBEB_DEVICE_PREF_ALL;
-    context->devinfo[i]->format = CUBEB_DEVICE_FMT_F32NE;
-    context->devinfo[i]->default_format = CUBEB_DEVICE_FMT_F32NE;
-    context->devinfo[i]->max_channels = MAX_CHANNELS;
-    context->devinfo[i]->min_rate = rate;
-    context->devinfo[i]->max_rate = rate;
-    context->devinfo[i]->default_rate = rate;
-    context->devinfo[i]->latency_lo = 0;
-    context->devinfo[i]->latency_hi = 0;
-    i++;
-  }
-
-  if (type & CUBEB_DEVICE_TYPE_INPUT) {
-    context->devinfo[i] = (cubeb_device_info *) malloc(sizeof(cubeb_device_info));
-    context->devinfo[i]->device_id = strdup(j_in);
-    context->devinfo[i]->devid = (cubeb_devid) context->devinfo[i]->device_id;
-    context->devinfo[i]->friendly_name = strdup(j_in);
-    context->devinfo[i]->group_id = strdup(j_in);
-    context->devinfo[i]->vendor_name = strdup(j_in);
-    context->devinfo[i]->type = CUBEB_DEVICE_TYPE_INPUT;
-    context->devinfo[i]->state = CUBEB_DEVICE_STATE_ENABLED;
-    context->devinfo[i]->preferred = CUBEB_DEVICE_PREF_ALL;
-    context->devinfo[i]->format = CUBEB_DEVICE_FMT_F32NE;
-    context->devinfo[i]->default_format = CUBEB_DEVICE_FMT_F32NE;
-    context->devinfo[i]->max_channels = MAX_CHANNELS;
-    context->devinfo[i]->min_rate = rate;
-    context->devinfo[i]->max_rate = rate;
-    context->devinfo[i]->default_rate = rate;
-    context->devinfo[i]->latency_lo = 0;
-    context->devinfo[i]->latency_hi = 0;
-    i++;
-=======
     cubeb_device_info * cur = &devices[collection->count];
     cur->device_id = JACK_DEFAULT_OUT;
     cur->devid = (cubeb_devid) cur->device_id;
@@ -1079,7 +1035,6 @@
     cur->latency_lo = 0;
     cur->latency_hi = 0;
     collection->count += 1;
->>>>>>> a17af05f
   }
 
   collection->device = devices;
