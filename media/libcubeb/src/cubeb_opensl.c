/*
 * Copyright © 2012 Mozilla Foundation
 *
 * This program is made available under an ISC-style license.  See the
 * accompanying file LICENSE for details.
 */
#undef NDEBUG
#include <assert.h>
#include <dlfcn.h>
#include <stdlib.h>
#include <pthread.h>
#include <errno.h>
#include <SLES/OpenSLES.h>
#include <math.h>
#include <time.h>
#if defined(__ANDROID__)
#include <dlfcn.h>
#include <sys/system_properties.h>
#include "android/sles_definitions.h"
#include <SLES/OpenSLES_Android.h>
#include <android/log.h>
#include <android/api-level.h>
#endif
#include "cubeb/cubeb.h"
#include "cubeb-internal.h"
#include "cubeb_resampler.h"
#include "cubeb-sles.h"
#include "cubeb_array_queue.h"

#if defined(__ANDROID__)
#ifdef LOG
#undef LOG
#endif
//#define LOGGING_ENABLED
#ifdef LOGGING_ENABLED
#define LOG(args...)  __android_log_print(ANDROID_LOG_INFO, "Cubeb_OpenSL" , ## args)
#else
#define LOG(...)
#endif

//#define TIMESTAMP_ENABLED
#ifdef TIMESTAMP_ENABLED
#define FILENAME (strrchr(__FILE__, '/') ? strrchr(__FILE__, '/') + 1 : __FILE__)
#define LOG_TS(args...)  __android_log_print(ANDROID_LOG_INFO, "Cubeb_OpenSL ES: Timestamp(usec)" , ## args)
#define TIMESTAMP(msg) do {                           \
  struct timeval timestamp;                           \
  int ts_ret = gettimeofday(&timestamp, NULL);        \
  if (ts_ret == 0) {                                  \
    LOG_TS("%lld: %s (%s %s:%d)", timestamp.tv_sec * 1000000LL + timestamp.tv_usec, msg, __FUNCTION__, FILENAME, __LINE__);\
  } else {                                            \
    LOG_TS("Error: %s (%s %s:%d) - %s", msg, __FUNCTION__, FILENAME, __LINE__);\
  }                                                   \
} while(0)
#else
#define TIMESTAMP(...)
#endif

#define ANDROID_VERSION_GINGERBREAD_MR1 10
#define ANDROID_VERSION_LOLLIPOP 21
#define ANDROID_VERSION_MARSHMALLOW 23
#endif

#define DEFAULT_SAMPLE_RATE 48000

static struct cubeb_ops const opensl_ops;

struct cubeb {
  struct cubeb_ops const * ops;
  void * lib;
  void * libmedia;
  int32_t (* get_output_latency)(uint32_t * latency, int stream_type);
  SLInterfaceID SL_IID_BUFFERQUEUE;
  SLInterfaceID SL_IID_PLAY;
#if defined(__ANDROID__)
  SLInterfaceID SL_IID_ANDROIDCONFIGURATION;
  SLInterfaceID SL_IID_ANDROIDSIMPLEBUFFERQUEUE;
#endif
  SLInterfaceID SL_IID_VOLUME;
  SLInterfaceID SL_IID_RECORD;
  SLObjectItf engObj;
  SLEngineItf eng;
  SLObjectItf outmixObj;
};

#define NELEMS(A) (sizeof(A) / sizeof A[0])
#define NBUFS 4
#define AUDIO_STREAM_TYPE_MUSIC 3

struct cubeb_stream {
  cubeb * context;
  pthread_mutex_t mutex;
  SLObjectItf playerObj;
  SLPlayItf play;
  SLBufferQueueItf bufq;
  SLVolumeItf volume;
  void ** queuebuf;
  uint32_t queuebuf_capacity;
  int queuebuf_idx;
  long queuebuf_len;
  long bytespersec;
  long framesize;
  /* Total number of played frames.
   * Synchronized by stream::mutex lock. */
  long written;
  /* Flag indicating draining. Synchronized
   * by stream::mutex lock. */
  int draining;
<<<<<<< HEAD
  cubeb_stream_type stream_type;
=======
>>>>>>> a17af05f
  /* Flags to determine in/out.*/
  uint32_t input_enabled;
  uint32_t output_enabled;
  /* Recorder abstract object. */
  SLObjectItf recorderObj;
  /* Recorder Itf for input capture. */
  SLRecordItf recorderItf;
  /* Buffer queue for input capture. */
  SLAndroidSimpleBufferQueueItf recorderBufferQueueItf;
  /* Store input buffers. */
  void ** input_buffer_array;
  /* The capacity of the array.
   * On capture only can be small (4).
   * On full duplex is calculated to
   * store 1 sec of data buffers. */
  uint32_t input_array_capacity;
  /* Current filled index of input buffer array.
   * It is initiated to -1 indicating buffering
   * have not started yet. */
  int input_buffer_index;
  /* Length of input buffer.*/
  uint32_t input_buffer_length;
  /* Input frame size */
  uint32_t input_frame_size;
  /* Device sampling rate. If user rate is not
   * accepted an compatible rate is set. If it is
   * accepted this is equal to params.rate. */
  uint32_t input_device_rate;
  /* Exchange input buffers between input
   * and full duplex threads. */
  array_queue * input_queue;
  /* Silent input buffer used on full duplex. */
  void * input_silent_buffer;
  /* Number of input frames from the start of the stream*/
  uint32_t input_total_frames;
  /* Flag to stop the execution of user callback and
   * close all working threads. Synchronized by
   * stream::mutex lock. */
  uint32_t shutdown;
  /* Store user callback. */
  cubeb_data_callback data_callback;
  /* Store state callback. */
  cubeb_state_callback state_callback;
  /* User pointer for data & state callbacks*/
  void * user_ptr;

  cubeb_resampler * resampler;
  unsigned int inputrate;
  unsigned int output_configured_rate;
  unsigned int latency_frames;
  int64_t lastPosition;
  int64_t lastPositionTimeStamp;
  int64_t lastCompensativePosition;
};

/* Forward declaration. */
static int opensl_stop_player(cubeb_stream * stm);
static int opensl_stop_recorder(cubeb_stream * stm);

static int
opensl_get_draining(cubeb_stream * stm)
{
#ifdef DEBUG
  int r = pthread_mutex_trylock(&stm->mutex);
  assert((r == EDEADLK || r == EBUSY) && "get_draining: mutex should be locked but it's not.");
#endif
  return stm->draining;
}

static void
opensl_set_draining(cubeb_stream * stm, int value)
{
#ifdef DEBUG
  int r = pthread_mutex_trylock(&stm->mutex);
  LOG("set draining try r = %d", r);
  assert((r == EDEADLK || r == EBUSY) && "set_draining: mutex should be locked but it's not.");
#endif
  assert(value == 0 || value == 1);
  stm->draining = value;
}

<<<<<<< HEAD
=======
static void
opensl_notify_drained(cubeb_stream * stm)
{
  assert(stm);
  int r = pthread_mutex_lock(&stm->mutex);
  assert(r == 0);
  int draining = opensl_get_draining(stm);
  r = pthread_mutex_unlock(&stm->mutex);
  assert(r == 0);
  if (draining) {
    stm->state_callback(stm, stm->user_ptr, CUBEB_STATE_DRAINED);
    if (stm->play) {
      LOG("stop player in play_callback");
      r = opensl_stop_player(stm);
      assert(r == CUBEB_OK);
    }
    if (stm->recorderItf) {
      r = opensl_stop_recorder(stm);
      assert(r == CUBEB_OK);
    }
  }
}

>>>>>>> a17af05f
static uint32_t
opensl_get_shutdown(cubeb_stream * stm)
{
#ifdef DEBUG
  int r = pthread_mutex_trylock(&stm->mutex);
  assert((r == EDEADLK || r == EBUSY) && "get_shutdown: mutex should be locked but it's not.");
#endif
  return stm->shutdown;
}

static void
opensl_set_shutdown(cubeb_stream * stm, uint32_t value)
{
#ifdef DEBUG
  int r = pthread_mutex_trylock(&stm->mutex);
  LOG("set shutdown try r = %d", r);
  assert((r == EDEADLK || r == EBUSY) && "set_shutdown: mutex should be locked but it's not.");
#endif
  assert(value == 0 || value == 1);
  stm->shutdown = value;
}

static void
play_callback(SLPlayItf caller, void * user_ptr, SLuint32 event)
{
  cubeb_stream * stm = user_ptr;
  int draining;
  assert(stm);
  switch (event) {
    case SL_PLAYEVENT_HEADATMARKER:
<<<<<<< HEAD
    {
      int r = pthread_mutex_lock(&stm->mutex);
      assert(r == 0);
      draining = opensl_get_draining(stm);
      r = pthread_mutex_unlock(&stm->mutex);
      assert(r == 0);
      if (draining) {
        stm->state_callback(stm, stm->user_ptr, CUBEB_STATE_DRAINED);
        if (stm->play) {
          r = opensl_stop_player(stm);
          assert(r == CUBEB_OK);
        }
        if (stm->recorderItf) {
          r = opensl_stop_recorder(stm);
          assert(r == CUBEB_OK);
        }
      }
    }
=======
      opensl_notify_drained(stm);
>>>>>>> a17af05f
    break;
  default:
    break;
  }
}

static void
recorder_marker_callback (SLRecordItf caller, void * pContext, SLuint32 event)
{
  cubeb_stream * stm = pContext;
  assert(stm);

  if (event == SL_RECORDEVENT_HEADATMARKER) {
    int r = pthread_mutex_lock(&stm->mutex);
    assert(r == 0);
    int draining = opensl_get_draining(stm);
    r = pthread_mutex_unlock(&stm->mutex);
    assert(r == 0);
    if (draining) {
      stm->state_callback(stm, stm->user_ptr, CUBEB_STATE_DRAINED);
      if (stm->recorderItf) {
        r = opensl_stop_recorder(stm);
        assert(r == CUBEB_OK);
      }
      if (stm->play) {
        r = opensl_stop_player(stm);
        assert(r == CUBEB_OK);
      }
    }
  }
}

static void
bufferqueue_callback(SLBufferQueueItf caller, void * user_ptr)
{
  cubeb_stream * stm = user_ptr;
  assert(stm);
  SLBufferQueueState state;
  SLresult res;
  long written = 0;

  res = (*stm->bufq)->GetState(stm->bufq, &state);
  assert(res == SL_RESULT_SUCCESS);

  if (state.count > 1) {
    return;
  }
<<<<<<< HEAD

  uint8_t *buf = stm->queuebuf[stm->queuebuf_idx];
  written = 0;
  int r = pthread_mutex_lock(&stm->mutex);
  assert(r == 0);
  int draining = opensl_get_draining(stm);
  uint32_t shutdown = opensl_get_shutdown(stm);
  r = pthread_mutex_unlock(&stm->mutex);
  assert(r == 0);
  if (!draining && !shutdown) {
    written = cubeb_resampler_fill(stm->resampler,
                                   NULL, NULL,
                                   buf, stm->queuebuf_len / stm->framesize);
    LOG("bufferqueue_callback: resampler fill returned %ld frames", written);
    if (written < 0 || written * stm->framesize > stm->queuebuf_len) {
      r = pthread_mutex_lock(&stm->mutex);
      assert(r == 0);
      opensl_set_shutdown(stm, 1);
      r = pthread_mutex_unlock(&stm->mutex);
      assert(r == 0);
      opensl_stop_player(stm);
      stm->state_callback(stm, stm->user_ptr, CUBEB_STATE_ERROR);
      return;
    }
  }

  // Keep sending silent data even in draining mode to prevent the audio
  // back-end from being stopped automatically by OpenSL/ES.
  assert(stm->queuebuf_len >= written * stm->framesize);
  memset(buf + written * stm->framesize, 0, stm->queuebuf_len - written * stm->framesize);
  res = (*stm->bufq)->Enqueue(stm->bufq, buf, stm->queuebuf_len);
  assert(res == SL_RESULT_SUCCESS);
  stm->queuebuf_idx = (stm->queuebuf_idx + 1) % stm->queuebuf_capacity;

  if (written > 0) {
    pthread_mutex_lock(&stm->mutex);
    stm->written += written;
    pthread_mutex_unlock(&stm->mutex);
  }

  if (!draining && written * stm->framesize < stm->queuebuf_len) {
    LOG("bufferqueue_callback draining");
    r = pthread_mutex_lock(&stm->mutex);
    assert(r == 0);
    int64_t written_duration = INT64_C(1000) * stm->written * stm->framesize / stm->bytespersec;
    opensl_set_draining(stm, 1);
    r = pthread_mutex_unlock(&stm->mutex);
    assert(r == 0);
    // Use SL_PLAYEVENT_HEADATMARKER event from slPlayCallback of SLPlayItf
    // to make sure all the data has been processed.
    (*stm->play)->SetMarkerPosition(stm->play, (SLmillisecond)written_duration);
    return;
  }
}

static int
opensl_enqueue_recorder(cubeb_stream * stm, void ** last_filled_buffer)
{
  assert(stm);

  int current_index = stm->input_buffer_index;
  void * last_buffer = NULL;

  if (current_index < 0) {
    // This is the first enqueue
    current_index = 0;
  } else {
    // The current index hold the last filled buffer get it before advance index.
    last_buffer = stm->input_buffer_array[current_index];
    // Advance to get next available buffer
    current_index = (current_index + 1) % stm->input_array_capacity;
  }
  // enqueue next empty buffer to be filled by the recorder
  SLresult res = (*stm->recorderBufferQueueItf)->Enqueue(stm->recorderBufferQueueItf,
                                                         stm->input_buffer_array[current_index],
                                                         stm->input_buffer_length);
  if (res != SL_RESULT_SUCCESS ) {
    LOG("Enqueue recorder failed. Error code: %lu", res);
    return CUBEB_ERROR;
  }
  // All good, update buffer and index.
  stm->input_buffer_index = current_index;
  if (last_filled_buffer) {
    *last_filled_buffer = last_buffer;
  }
  return CUBEB_OK;
}

// input data callback
void recorder_callback(SLAndroidSimpleBufferQueueItf bq, void * context)
{
  assert(context);
  cubeb_stream * stm = context;
  assert(stm->recorderBufferQueueItf);

  int r = pthread_mutex_lock(&stm->mutex);
  assert(r == 0);
  uint32_t shutdown = opensl_get_shutdown(stm);
  int draining = opensl_get_draining(stm);
  r = pthread_mutex_unlock(&stm->mutex);
  assert(r == 0);

  if (shutdown || draining) {
    // According to the OpenSL ES 1.1 Specification, 8.14 SLBufferQueueItf
    // page 184, on transition to the SL_RECORDSTATE_STOPPED state,
    // the application should continue to enqueue buffers onto the queue
    // to retrieve the residual recorded data in the system.
    r = opensl_enqueue_recorder(stm, NULL);
    assert(r == CUBEB_OK);
    return;
  }

  // Enqueue next available buffer and get the last filled buffer.
  void * input_buffer = NULL;
  r = opensl_enqueue_recorder(stm, &input_buffer);
  assert(r == CUBEB_OK);
  assert(input_buffer);
  // Fill resampler with last input
  long input_frame_count = stm->input_buffer_length / stm->input_frame_size;
  long got = cubeb_resampler_fill(stm->resampler,
                                  input_buffer,
                                  &input_frame_count,
                                  NULL,
                                  0);
  // Error case
  if (got < 0 || got > input_frame_count) {
    r = pthread_mutex_lock(&stm->mutex);
    assert(r == 0);
    opensl_set_shutdown(stm, 1);
    r = pthread_mutex_unlock(&stm->mutex);
    assert(r == 0);
    r = opensl_stop_recorder(stm);
    assert(r == CUBEB_OK);
    stm->state_callback(stm, stm->user_ptr, CUBEB_STATE_ERROR);
  }

  // Advance total stream frames
  stm->input_total_frames += got;

  if (got < input_frame_count) {
    r = pthread_mutex_lock(&stm->mutex);
    assert(r == 0);
    opensl_set_draining(stm, 1);
    r = pthread_mutex_unlock(&stm->mutex);
    assert(r == 0);
    int64_t duration = INT64_C(1000) * stm->input_total_frames / stm->input_device_rate;
    (*stm->recorderItf)->SetMarkerPosition(stm->recorderItf, (SLmillisecond)duration);
    return;
  }
}

void recorder_fullduplex_callback(SLAndroidSimpleBufferQueueItf bq, void * context)
{
  assert(context);
  cubeb_stream * stm = context;
  assert(stm->recorderBufferQueueItf);

  int r = pthread_mutex_lock(&stm->mutex);
  assert(r == 0);
  int draining = opensl_get_draining(stm);
  uint32_t shutdown = opensl_get_shutdown(stm);
  r = pthread_mutex_unlock(&stm->mutex);
  assert(r == 0);

  if (shutdown || draining) {
    /* On draining and shutdown the recorder should have been stoped from
    *  the one set the flags. Accordint to the doc, on transition to
    *  the SL_RECORDSTATE_STOPPED state, the application should
    *  continue to enqueue buffers onto the queue to retrieve the residual
    *  recorded data in the system. */
    LOG("Input shutdown %d or drain %d", shutdown, draining);
    int r = opensl_enqueue_recorder(stm, NULL);
    assert(r == CUBEB_OK);
    return;
  }

  // Enqueue next available buffer and get the last filled buffer.
  void * input_buffer = NULL;
  r = opensl_enqueue_recorder(stm, &input_buffer);
  assert(r == CUBEB_OK);
  assert(input_buffer);

  assert(stm->input_queue);
  r = array_queue_push(stm->input_queue, input_buffer);
  if (r == -1) {
    LOG("Input queue is full, drop input ...");
    return;
  }

  LOG("Input pushed in the queue, input array %zu",
      array_queue_get_size(stm->input_queue));
}

static void
player_fullduplex_callback(SLBufferQueueItf caller, void * user_ptr)
{
  TIMESTAMP("ENTER");
  cubeb_stream * stm = user_ptr;
  assert(stm);
  SLresult res;

  int r = pthread_mutex_lock(&stm->mutex);
  assert(r == 0);
  int draining = opensl_get_draining(stm);
  uint32_t shutdown = opensl_get_shutdown(stm);
  r = pthread_mutex_unlock(&stm->mutex);
  assert(r == 0);

  // Get output
  void * output_buffer = NULL;
  r = pthread_mutex_lock(&stm->mutex);
  assert(r == 0);
  output_buffer = stm->queuebuf[stm->queuebuf_idx];
  // Advance the output buffer queue index
  stm->queuebuf_idx = (stm->queuebuf_idx + 1) % stm->queuebuf_capacity;
  r = pthread_mutex_unlock(&stm->mutex);
  assert(r == 0);

  if (shutdown || draining) {
    LOG("Shutdown/draining, send silent");
    // Set silent on buffer
    memset(output_buffer, 0, stm->queuebuf_len);

    // Enqueue data in player buffer queue
    res = (*stm->bufq)->Enqueue(stm->bufq,
                                output_buffer,
                                stm->queuebuf_len);
    assert(res == SL_RESULT_SUCCESS);
    return;
  }

  // Get input.
  void * input_buffer = array_queue_pop(stm->input_queue);
  long input_frame_count = stm->input_buffer_length / stm->input_frame_size;
  long frames_needed = stm->queuebuf_len / stm->framesize;
  if (!input_buffer) {
    LOG("Input hole set silent input buffer");
    input_buffer = stm->input_silent_buffer;
=======

  uint8_t *buf = stm->queuebuf[stm->queuebuf_idx];
  written = 0;
  int r = pthread_mutex_lock(&stm->mutex);
  assert(r == 0);
  int draining = opensl_get_draining(stm);
  uint32_t shutdown = opensl_get_shutdown(stm);
  r = pthread_mutex_unlock(&stm->mutex);
  assert(r == 0);
  if (!draining && !shutdown) {
    written = cubeb_resampler_fill(stm->resampler,
                                   NULL, NULL,
                                   buf, stm->queuebuf_len / stm->framesize);
    LOG("bufferqueue_callback: resampler fill returned %ld frames", written);
    if (written < 0 || written * stm->framesize > stm->queuebuf_len) {
      r = pthread_mutex_lock(&stm->mutex);
      assert(r == 0);
      opensl_set_shutdown(stm, 1);
      r = pthread_mutex_unlock(&stm->mutex);
      assert(r == 0);
      opensl_stop_player(stm);
      stm->state_callback(stm, stm->user_ptr, CUBEB_STATE_ERROR);
      return;
    }
  }

  // Keep sending silent data even in draining mode to prevent the audio
  // back-end from being stopped automatically by OpenSL/ES.
  assert(stm->queuebuf_len >= written * stm->framesize);
  memset(buf + written * stm->framesize, 0, stm->queuebuf_len - written * stm->framesize);
  res = (*stm->bufq)->Enqueue(stm->bufq, buf, stm->queuebuf_len);
  assert(res == SL_RESULT_SUCCESS);
  stm->queuebuf_idx = (stm->queuebuf_idx + 1) % stm->queuebuf_capacity;

  if (written > 0) {
    pthread_mutex_lock(&stm->mutex);
    stm->written += written;
    pthread_mutex_unlock(&stm->mutex);
  }

  if (!draining && written * stm->framesize < stm->queuebuf_len) {
    LOG("bufferqueue_callback draining");
    r = pthread_mutex_lock(&stm->mutex);
    assert(r == 0);
    int64_t written_duration = INT64_C(1000) * stm->written * stm->framesize / stm->bytespersec;
    opensl_set_draining(stm, 1);
    r = pthread_mutex_unlock(&stm->mutex);
    assert(r == 0);

    if (written_duration == 0) {
      // since we didn't write any sample, it's not possible to reach the marker
      // time and trigger the callback. We should initiative notify drained.
      opensl_notify_drained(stm);
    } else {
      // Use SL_PLAYEVENT_HEADATMARKER event from slPlayCallback of SLPlayItf
      // to make sure all the data has been processed.
      (*stm->play)->SetMarkerPosition(stm->play, (SLmillisecond)written_duration);
    }
    return;
>>>>>>> a17af05f
  }

  long written = 0;
  // Trigger user callback through resampler
  written = cubeb_resampler_fill(stm->resampler,
                                 input_buffer,
                                 &input_frame_count,
                                 output_buffer,
                                 frames_needed);

  LOG("Fill: written %ld, frames_needed %ld, input array size %zu",
      written, frames_needed, array_queue_get_size(stm->input_queue));

  if (written < 0 || written  > frames_needed) {
    // Error case
    r = pthread_mutex_lock(&stm->mutex);
    assert(r == 0);
    opensl_set_shutdown(stm, 1);
    r = pthread_mutex_unlock(&stm->mutex);
    assert(r == 0);
    opensl_stop_player(stm);
    opensl_stop_recorder(stm);
    stm->state_callback(stm, stm->user_ptr, CUBEB_STATE_ERROR);
    memset(output_buffer, 0, stm->queuebuf_len);

    // Enqueue data in player buffer queue
    res = (*stm->bufq)->Enqueue(stm->bufq,
                                output_buffer,
                                stm->queuebuf_len);
    assert(res == SL_RESULT_SUCCESS);
    return;
  }

  // Advance total out written  frames counter
  r = pthread_mutex_lock(&stm->mutex);
  assert(r == 0);
  stm->written += written;
  r = pthread_mutex_unlock(&stm->mutex);
  assert(r == 0);

  if ( written < frames_needed) {
    r = pthread_mutex_lock(&stm->mutex);
    assert(r == 0);
    int64_t written_duration = INT64_C(1000) * stm->written * stm->framesize / stm->bytespersec;
    opensl_set_draining(stm, 1);
    r = pthread_mutex_unlock(&stm->mutex);
    assert(r == 0);

    // Use SL_PLAYEVENT_HEADATMARKER event from slPlayCallback of SLPlayItf
    // to make sure all the data has been processed.
    (*stm->play)->SetMarkerPosition(stm->play, (SLmillisecond)written_duration);
  }

  // Keep sending silent data even in draining mode to prevent the audio
  // back-end from being stopped automatically by OpenSL/ES.
  memset((uint8_t *)output_buffer + written * stm->framesize, 0,
         stm->queuebuf_len - written * stm->framesize);

  // Enqueue data in player buffer queue
  res = (*stm->bufq)->Enqueue(stm->bufq,
                              output_buffer,
                              stm->queuebuf_len);
  assert(res == SL_RESULT_SUCCESS);
  TIMESTAMP("EXIT");
}

static int
opensl_enqueue_recorder(cubeb_stream * stm, void ** last_filled_buffer)
{
  assert(stm);

  int current_index = stm->input_buffer_index;
  void * last_buffer = NULL;

  if (current_index < 0) {
    // This is the first enqueue
    current_index = 0;
  } else {
    // The current index hold the last filled buffer get it before advance index.
    last_buffer = stm->input_buffer_array[current_index];
    // Advance to get next available buffer
    current_index = (current_index + 1) % stm->input_array_capacity;
  }
  // enqueue next empty buffer to be filled by the recorder
  SLresult res = (*stm->recorderBufferQueueItf)->Enqueue(stm->recorderBufferQueueItf,
                                                         stm->input_buffer_array[current_index],
                                                         stm->input_buffer_length);
  if (res != SL_RESULT_SUCCESS ) {
    LOG("Enqueue recorder failed. Error code: %lu", res);
    return CUBEB_ERROR;
  }
  // All good, update buffer and index.
  stm->input_buffer_index = current_index;
  if (last_filled_buffer) {
    *last_filled_buffer = last_buffer;
  }
  return CUBEB_OK;
}

// input data callback
void recorder_callback(SLAndroidSimpleBufferQueueItf bq, void * context)
{
  assert(context);
  cubeb_stream * stm = context;
  assert(stm->recorderBufferQueueItf);

  int r = pthread_mutex_lock(&stm->mutex);
  assert(r == 0);
  uint32_t shutdown = opensl_get_shutdown(stm);
  int draining = opensl_get_draining(stm);
  r = pthread_mutex_unlock(&stm->mutex);
  assert(r == 0);

  if (shutdown || draining) {
    // According to the OpenSL ES 1.1 Specification, 8.14 SLBufferQueueItf
    // page 184, on transition to the SL_RECORDSTATE_STOPPED state,
    // the application should continue to enqueue buffers onto the queue
    // to retrieve the residual recorded data in the system.
    r = opensl_enqueue_recorder(stm, NULL);
    assert(r == CUBEB_OK);
    return;
  }

  // Enqueue next available buffer and get the last filled buffer.
  void * input_buffer = NULL;
  r = opensl_enqueue_recorder(stm, &input_buffer);
  assert(r == CUBEB_OK);
  assert(input_buffer);
  // Fill resampler with last input
  long input_frame_count = stm->input_buffer_length / stm->input_frame_size;
  long got = cubeb_resampler_fill(stm->resampler,
                                  input_buffer,
                                  &input_frame_count,
                                  NULL,
                                  0);
  // Error case
  if (got < 0 || got > input_frame_count) {
    r = pthread_mutex_lock(&stm->mutex);
    assert(r == 0);
    opensl_set_shutdown(stm, 1);
    r = pthread_mutex_unlock(&stm->mutex);
    assert(r == 0);
    r = opensl_stop_recorder(stm);
    assert(r == CUBEB_OK);
    stm->state_callback(stm, stm->user_ptr, CUBEB_STATE_ERROR);
  }

  // Advance total stream frames
  stm->input_total_frames += got;

  if (got < input_frame_count) {
    r = pthread_mutex_lock(&stm->mutex);
    assert(r == 0);
    opensl_set_draining(stm, 1);
    r = pthread_mutex_unlock(&stm->mutex);
    assert(r == 0);
    int64_t duration = INT64_C(1000) * stm->input_total_frames / stm->input_device_rate;
    (*stm->recorderItf)->SetMarkerPosition(stm->recorderItf, (SLmillisecond)duration);
    return;
  }
}

void recorder_fullduplex_callback(SLAndroidSimpleBufferQueueItf bq, void * context)
{
  assert(context);
  cubeb_stream * stm = context;
  assert(stm->recorderBufferQueueItf);

  int r = pthread_mutex_lock(&stm->mutex);
  assert(r == 0);
  int draining = opensl_get_draining(stm);
  uint32_t shutdown = opensl_get_shutdown(stm);
  r = pthread_mutex_unlock(&stm->mutex);
  assert(r == 0);

  if (shutdown || draining) {
    /* On draining and shutdown the recorder should have been stoped from
    *  the one set the flags. Accordint to the doc, on transition to
    *  the SL_RECORDSTATE_STOPPED state, the application should
    *  continue to enqueue buffers onto the queue to retrieve the residual
    *  recorded data in the system. */
    LOG("Input shutdown %d or drain %d", shutdown, draining);
    int r = opensl_enqueue_recorder(stm, NULL);
    assert(r == CUBEB_OK);
    return;
  }

  // Enqueue next available buffer and get the last filled buffer.
  void * input_buffer = NULL;
  r = opensl_enqueue_recorder(stm, &input_buffer);
  assert(r == CUBEB_OK);
  assert(input_buffer);

  assert(stm->input_queue);
  r = array_queue_push(stm->input_queue, input_buffer);
  if (r == -1) {
    LOG("Input queue is full, drop input ...");
    return;
  }

  LOG("Input pushed in the queue, input array %zu",
      array_queue_get_size(stm->input_queue));
}

static void
player_fullduplex_callback(SLBufferQueueItf caller, void * user_ptr)
{
  TIMESTAMP("ENTER");
  cubeb_stream * stm = user_ptr;
  assert(stm);
  SLresult res;

  int r = pthread_mutex_lock(&stm->mutex);
  assert(r == 0);
  int draining = opensl_get_draining(stm);
  uint32_t shutdown = opensl_get_shutdown(stm);
  r = pthread_mutex_unlock(&stm->mutex);
  assert(r == 0);

  // Get output
  void * output_buffer = NULL;
  r = pthread_mutex_lock(&stm->mutex);
  assert(r == 0);
  output_buffer = stm->queuebuf[stm->queuebuf_idx];
  // Advance the output buffer queue index
  stm->queuebuf_idx = (stm->queuebuf_idx + 1) % stm->queuebuf_capacity;
  r = pthread_mutex_unlock(&stm->mutex);
  assert(r == 0);

  if (shutdown || draining) {
    LOG("Shutdown/draining, send silent");
    // Set silent on buffer
    memset(output_buffer, 0, stm->queuebuf_len);

    // Enqueue data in player buffer queue
    res = (*stm->bufq)->Enqueue(stm->bufq,
                                output_buffer,
                                stm->queuebuf_len);
    assert(res == SL_RESULT_SUCCESS);
    return;
  }

  // Get input.
  void * input_buffer = array_queue_pop(stm->input_queue);
  long input_frame_count = stm->input_buffer_length / stm->input_frame_size;
  long frames_needed = stm->queuebuf_len / stm->framesize;
  if (!input_buffer) {
    LOG("Input hole set silent input buffer");
    input_buffer = stm->input_silent_buffer;
  }

  long written = 0;
  // Trigger user callback through resampler
  written = cubeb_resampler_fill(stm->resampler,
                                 input_buffer,
                                 &input_frame_count,
                                 output_buffer,
                                 frames_needed);

  LOG("Fill: written %ld, frames_needed %ld, input array size %zu",
      written, frames_needed, array_queue_get_size(stm->input_queue));

  if (written < 0 || written  > frames_needed) {
    // Error case
    r = pthread_mutex_lock(&stm->mutex);
    assert(r == 0);
    opensl_set_shutdown(stm, 1);
    r = pthread_mutex_unlock(&stm->mutex);
    assert(r == 0);
    opensl_stop_player(stm);
    opensl_stop_recorder(stm);
    stm->state_callback(stm, stm->user_ptr, CUBEB_STATE_ERROR);
    memset(output_buffer, 0, stm->queuebuf_len);

    // Enqueue data in player buffer queue
    res = (*stm->bufq)->Enqueue(stm->bufq,
                                output_buffer,
                                stm->queuebuf_len);
    assert(res == SL_RESULT_SUCCESS);
    return;
  }

  // Advance total out written  frames counter
  r = pthread_mutex_lock(&stm->mutex);
  assert(r == 0);
  stm->written += written;
  r = pthread_mutex_unlock(&stm->mutex);
  assert(r == 0);

  if ( written < frames_needed) {
    r = pthread_mutex_lock(&stm->mutex);
    assert(r == 0);
    int64_t written_duration = INT64_C(1000) * stm->written * stm->framesize / stm->bytespersec;
    opensl_set_draining(stm, 1);
    r = pthread_mutex_unlock(&stm->mutex);
    assert(r == 0);

    // Use SL_PLAYEVENT_HEADATMARKER event from slPlayCallback of SLPlayItf
    // to make sure all the data has been processed.
    (*stm->play)->SetMarkerPosition(stm->play, (SLmillisecond)written_duration);
  }

  // Keep sending silent data even in draining mode to prevent the audio
  // back-end from being stopped automatically by OpenSL/ES.
  memset((uint8_t *)output_buffer + written * stm->framesize, 0,
         stm->queuebuf_len - written * stm->framesize);

  // Enqueue data in player buffer queue
  res = (*stm->bufq)->Enqueue(stm->bufq,
                              output_buffer,
                              stm->queuebuf_len);
  assert(res == SL_RESULT_SUCCESS);
  TIMESTAMP("EXIT");
}

static void opensl_destroy(cubeb * ctx);

#if defined(__ANDROID__)
#if (__ANDROID_API__ >= ANDROID_VERSION_LOLLIPOP)
typedef int (system_property_get)(const char*, char*);

static int
wrap_system_property_get(const char* name, char* value)
{
  void* libc = dlopen("libc.so", RTLD_LAZY);
  if (!libc) {
    LOG("Failed to open libc.so");
    return -1;
  }
  system_property_get* func = (system_property_get*)
                              dlsym(libc, "__system_property_get");
  int ret = -1;
  if (func) {
    ret = func(name, value);
  }
  dlclose(libc);
  return ret;
}
#endif

static int
get_android_version(void)
{
  char version_string[PROP_VALUE_MAX];

  memset(version_string, 0, PROP_VALUE_MAX);

#if (__ANDROID_API__ >= ANDROID_VERSION_LOLLIPOP)
  int len = wrap_system_property_get("ro.build.version.sdk", version_string);
#else
  int len = __system_property_get("ro.build.version.sdk", version_string);
#endif
  if (len <= 0) {
    LOG("Failed to get Android version!\n");
    return len;
  }

  int version = (int)strtol(version_string, NULL, 10);
  LOG("Android version %d", version);
  return version;
}
#endif

/*static*/ int
opensl_init(cubeb ** context, char const * context_name)
{
  cubeb * ctx;

#if defined(__ANDROID__)
  int android_version = get_android_version();
  if (android_version > 0 && android_version <= ANDROID_VERSION_GINGERBREAD_MR1) {
    // Don't even attempt to run on Gingerbread and lower
    return CUBEB_ERROR;
  }
#endif

  *context = NULL;

  ctx = calloc(1, sizeof(*ctx));
  assert(ctx);

  ctx->ops = &opensl_ops;

  ctx->lib = dlopen("libOpenSLES.so", RTLD_LAZY);
  ctx->libmedia = dlopen("libmedia.so", RTLD_LAZY);
  if (!ctx->lib || !ctx->libmedia) {
    free(ctx);
    return CUBEB_ERROR;
  }

  /* Get the latency, in ms, from AudioFlinger */
  /* status_t AudioSystem::getOutputLatency(uint32_t* latency,
   *                                        audio_stream_type_t streamType) */
  /* First, try the most recent signature. */
  ctx->get_output_latency =
    dlsym(ctx->libmedia, "_ZN7android11AudioSystem16getOutputLatencyEPj19audio_stream_type_t");
  if (!ctx->get_output_latency) {
    /* in case of failure, try the legacy version. */
    /* status_t AudioSystem::getOutputLatency(uint32_t* latency,
     *                                        int streamType) */
    ctx->get_output_latency =
      dlsym(ctx->libmedia, "_ZN7android11AudioSystem16getOutputLatencyEPji");
    if (!ctx->get_output_latency) {
      opensl_destroy(ctx);
      return CUBEB_ERROR;
    }
  }

  typedef SLresult (*slCreateEngine_t)(SLObjectItf *,
                                       SLuint32,
                                       const SLEngineOption *,
                                       SLuint32,
                                       const SLInterfaceID *,
                                       const SLboolean *);
  slCreateEngine_t f_slCreateEngine =
    (slCreateEngine_t)dlsym(ctx->lib, "slCreateEngine");
  SLInterfaceID SL_IID_ENGINE = *(SLInterfaceID *)dlsym(ctx->lib, "SL_IID_ENGINE");
  SLInterfaceID SL_IID_OUTPUTMIX = *(SLInterfaceID *)dlsym(ctx->lib, "SL_IID_OUTPUTMIX");
  ctx->SL_IID_VOLUME = *(SLInterfaceID *)dlsym(ctx->lib, "SL_IID_VOLUME");
  ctx->SL_IID_BUFFERQUEUE = *(SLInterfaceID *)dlsym(ctx->lib, "SL_IID_BUFFERQUEUE");
#if defined(__ANDROID__)
  ctx->SL_IID_ANDROIDCONFIGURATION = *(SLInterfaceID *)dlsym(ctx->lib, "SL_IID_ANDROIDCONFIGURATION");
  ctx->SL_IID_ANDROIDSIMPLEBUFFERQUEUE = *(SLInterfaceID *)dlsym(ctx->lib, "SL_IID_ANDROIDSIMPLEBUFFERQUEUE");
#endif
  ctx->SL_IID_PLAY = *(SLInterfaceID *)dlsym(ctx->lib, "SL_IID_PLAY");
  ctx->SL_IID_RECORD = *(SLInterfaceID *)dlsym(ctx->lib, "SL_IID_RECORD");

  if (!f_slCreateEngine ||
      !SL_IID_ENGINE ||
      !SL_IID_OUTPUTMIX ||
      !ctx->SL_IID_BUFFERQUEUE ||
#if defined(__ANDROID__)
      !ctx->SL_IID_ANDROIDCONFIGURATION ||
      !ctx->SL_IID_ANDROIDSIMPLEBUFFERQUEUE ||
#endif
      !ctx->SL_IID_PLAY ||
      !ctx->SL_IID_RECORD) {
    opensl_destroy(ctx);
    return CUBEB_ERROR;
  }

  const SLEngineOption opt[] = {{SL_ENGINEOPTION_THREADSAFE, SL_BOOLEAN_TRUE}};

  SLresult res;
  res = cubeb_get_sles_engine(&ctx->engObj, 1, opt, 0, NULL, NULL);

  if (res != SL_RESULT_SUCCESS) {
    opensl_destroy(ctx);
    return CUBEB_ERROR;
  }

  res = cubeb_realize_sles_engine(ctx->engObj);
  if (res != SL_RESULT_SUCCESS) {
    opensl_destroy(ctx);
    return CUBEB_ERROR;
  }

  res = (*ctx->engObj)->GetInterface(ctx->engObj, SL_IID_ENGINE, &ctx->eng);
  if (res != SL_RESULT_SUCCESS) {
    opensl_destroy(ctx);
    return CUBEB_ERROR;
  }

  const SLInterfaceID idsom[] = {SL_IID_OUTPUTMIX};
  const SLboolean reqom[] = {SL_BOOLEAN_TRUE};
  res = (*ctx->eng)->CreateOutputMix(ctx->eng, &ctx->outmixObj, 1, idsom, reqom);
  if (res != SL_RESULT_SUCCESS) {
    opensl_destroy(ctx);
    return CUBEB_ERROR;
  }

  res = (*ctx->outmixObj)->Realize(ctx->outmixObj, SL_BOOLEAN_FALSE);
  if (res != SL_RESULT_SUCCESS) {
    opensl_destroy(ctx);
    return CUBEB_ERROR;
  }

  *context = ctx;

  LOG("Cubeb init (%p) success", ctx);
  return CUBEB_OK;
}

static char const *
opensl_get_backend_id(cubeb * ctx)
{
  return "opensl";
}

static int
opensl_get_max_channel_count(cubeb * ctx, uint32_t * max_channels)
{
  assert(ctx && max_channels);
  /* The android mixer handles up to two channels, see
     http://androidxref.com/4.2.2_r1/xref/frameworks/av/services/audioflinger/AudioFlinger.h#67 */
  *max_channels = 2;

  return CUBEB_OK;
}

static int
opensl_get_preferred_sample_rate(cubeb * ctx, uint32_t * rate)
{
  /* https://android.googlesource.com/platform/ndk.git/+/master/docs/opensles/index.html
   * We don't want to deal with JNI here (and we don't have Java on b2g anyways),
   * so we just dlopen the library and get the two symbols we need. */
  int r;
  void * libmedia;
  uint32_t (*get_primary_output_samplingrate)();
  uint32_t (*get_output_samplingrate)(int * samplingRate, int streamType);

  libmedia = dlopen("libmedia.so", RTLD_LAZY);
  if (!libmedia) {
    return CUBEB_ERROR;
  }

  /* uint32_t AudioSystem::getPrimaryOutputSamplingRate(void) */
  get_primary_output_samplingrate =
    dlsym(libmedia, "_ZN7android11AudioSystem28getPrimaryOutputSamplingRateEv");
  if (!get_primary_output_samplingrate) {
    /* fallback to
     * status_t AudioSystem::getOutputSamplingRate(int* samplingRate, int streamType)
     * if we cannot find getPrimaryOutputSamplingRate. */
    get_output_samplingrate =
      dlsym(libmedia, "_ZN7android11AudioSystem21getOutputSamplingRateEPj19audio_stream_type_t");
    if (!get_output_samplingrate) {
      /* Another signature exists, with a int instead of an audio_stream_type_t */
      get_output_samplingrate =
        dlsym(libmedia, "_ZN7android11AudioSystem21getOutputSamplingRateEPii");
      if (!get_output_samplingrate) {
        dlclose(libmedia);
        return CUBEB_ERROR;
      }
    }
  }

  if (get_primary_output_samplingrate) {
    *rate = get_primary_output_samplingrate();
  } else {
    /* We don't really know about the type, here, so we just pass music. */
    r = get_output_samplingrate((int *) rate, AUDIO_STREAM_TYPE_MUSIC);
    if (r) {
      dlclose(libmedia);
      return CUBEB_ERROR;
    }
  }

  dlclose(libmedia);

  /* Depending on which method we called above, we can get a zero back, yet have
   * a non-error return value, especially if the audio system is not
   * ready/shutting down (i.e. when we can't get our hand on the AudioFlinger
   * thread). */
  if (*rate == 0) {
    return CUBEB_ERROR;
  }

  return CUBEB_OK;
}

static int
opensl_get_min_latency(cubeb * ctx, cubeb_stream_params params, uint32_t * latency_frames)
{
  /* https://android.googlesource.com/platform/ndk.git/+/master/docs/opensles/index.html
   * We don't want to deal with JNI here (and we don't have Java on b2g anyways),
   * so we just dlopen the library and get the two symbols we need. */

  int r;
  void * libmedia;
  size_t (*get_primary_output_frame_count)(void);
  int (*get_output_frame_count)(size_t * frameCount, int streamType);
  uint32_t primary_sampling_rate;
  size_t primary_buffer_size;

  r = opensl_get_preferred_sample_rate(ctx, &primary_sampling_rate);

  if (r) {
    return CUBEB_ERROR;
  }

  libmedia = dlopen("libmedia.so", RTLD_LAZY);
  if (!libmedia) {
    return CUBEB_ERROR;
  }

  /* JB variant */
  /* size_t AudioSystem::getPrimaryOutputFrameCount(void) */
  get_primary_output_frame_count =
    dlsym(libmedia, "_ZN7android11AudioSystem26getPrimaryOutputFrameCountEv");
  if (!get_primary_output_frame_count) {
    /* ICS variant */
    /* status_t AudioSystem::getOutputFrameCount(int* frameCount, int streamType) */
    get_output_frame_count =
      dlsym(libmedia, "_ZN7android11AudioSystem19getOutputFrameCountEPii");
    if (!get_output_frame_count) {
      dlclose(libmedia);
      return CUBEB_ERROR;
    }
  }

  if (get_primary_output_frame_count) {
    primary_buffer_size = get_primary_output_frame_count();
  } else {
    if (get_output_frame_count(&primary_buffer_size, AUDIO_STREAM_TYPE_MUSIC) != 0) {
      return CUBEB_ERROR;
    }
  }

  /* To get a fast track in Android's mixer, we need to be at the native
   * samplerate, which is device dependant. Some devices might be able to
   * resample when playing a fast track, but it's pretty rare. */
  *latency_frames = primary_buffer_size;

  dlclose(libmedia);

  return CUBEB_OK;
}

static void
opensl_destroy(cubeb * ctx)
{
  if (ctx->outmixObj)
    (*ctx->outmixObj)->Destroy(ctx->outmixObj);
  if (ctx->engObj)
    cubeb_destroy_sles_engine(&ctx->engObj);
  dlclose(ctx->lib);
  dlclose(ctx->libmedia);
  free(ctx);
}

static void opensl_stream_destroy(cubeb_stream * stm);

static int
opensl_set_format(SLDataFormat_PCM * format, cubeb_stream_params * params)
{
  assert(format);
  assert(params);

  format->formatType = SL_DATAFORMAT_PCM;
  format->numChannels = params->channels;
  // samplesPerSec is in milliHertz
  format->samplesPerSec = params->rate * 1000;
  format->bitsPerSample = SL_PCMSAMPLEFORMAT_FIXED_16;
  format->containerSize = SL_PCMSAMPLEFORMAT_FIXED_16;
  format->channelMask = params->channels == 1 ?
                       SL_SPEAKER_FRONT_CENTER :
                       SL_SPEAKER_FRONT_LEFT | SL_SPEAKER_FRONT_RIGHT;

  switch (params->format) {
    case CUBEB_SAMPLE_S16LE:
      format->endianness = SL_BYTEORDER_LITTLEENDIAN;
          break;
    case CUBEB_SAMPLE_S16BE:
      format->endianness = SL_BYTEORDER_BIGENDIAN;
          break;
    default:
      return CUBEB_ERROR_INVALID_FORMAT;
  }
  return CUBEB_OK;
}

static int
opensl_configure_capture(cubeb_stream * stm, cubeb_stream_params * params)
{
  assert(stm);
  assert(params);

  SLDataLocator_AndroidSimpleBufferQueue lDataLocatorOut;
  lDataLocatorOut.locatorType = SL_DATALOCATOR_ANDROIDSIMPLEBUFFERQUEUE;
  lDataLocatorOut.numBuffers = NBUFS;

  SLDataFormat_PCM lDataFormat;
  int r = opensl_set_format(&lDataFormat, params);
  if (r != CUBEB_OK) {
    return CUBEB_ERROR_INVALID_FORMAT;
  }

  /* For now set device rate to params rate. */
  stm->input_device_rate = params->rate;

  SLDataSink lDataSink;
  lDataSink.pLocator = &lDataLocatorOut;
  lDataSink.pFormat = &lDataFormat;

  SLDataLocator_IODevice lDataLocatorIn;
  lDataLocatorIn.locatorType = SL_DATALOCATOR_IODEVICE;
  lDataLocatorIn.deviceType = SL_IODEVICE_AUDIOINPUT;
  lDataLocatorIn.deviceID = SL_DEFAULTDEVICEID_AUDIOINPUT;
  lDataLocatorIn.device = NULL;

  SLDataSource lDataSource;
  lDataSource.pLocator = &lDataLocatorIn;
  lDataSource.pFormat = NULL;

  const SLuint32 lSoundRecorderIIDCount = 2;
  const SLInterfaceID lSoundRecorderIIDs[] = { stm->context->SL_IID_RECORD,
                                               stm->context->SL_IID_ANDROIDSIMPLEBUFFERQUEUE };
  const SLboolean lSoundRecorderReqs[] = { SL_BOOLEAN_TRUE, SL_BOOLEAN_TRUE };
  // create the audio recorder abstract object
  SLresult res = (*stm->context->eng)->CreateAudioRecorder(stm->context->eng,
                                                           &stm->recorderObj,
                                                           &lDataSource,
                                                           &lDataSink,
                                                           lSoundRecorderIIDCount,
                                                           lSoundRecorderIIDs,
                                                           lSoundRecorderReqs);
  // Sample rate not supported. Try again with default sample rate!
  if (res == SL_RESULT_CONTENT_UNSUPPORTED) {
    if (stm->output_enabled && stm->output_configured_rate != 0) {
      // Set the same with the player. Since there is no
      // api for input device this is a safe choice.
      stm->input_device_rate = stm->output_configured_rate;
    } else  {
      // The output preferred rate is used for input only scenario. This is
      // the correct rate to use to get a fast track for input only.
      r = opensl_get_preferred_sample_rate(stm->context, &stm->input_device_rate);
      if (r != CUBEB_OK) {
        // If everything else fail use a safe choice for Android.
        stm->input_device_rate = DEFAULT_SAMPLE_RATE;
      }
    }
    lDataFormat.samplesPerSec = stm->input_device_rate * 1000;
    res = (*stm->context->eng)->CreateAudioRecorder(stm->context->eng,
                                                    &stm->recorderObj,
                                                    &lDataSource,
                                                    &lDataSink,
                                                    lSoundRecorderIIDCount,
                                                    lSoundRecorderIIDs,
                                                    lSoundRecorderReqs);

    if (res != SL_RESULT_SUCCESS) {
      LOG("Failed to create recorder. Error code: %lu", res);
      return CUBEB_ERROR;
    }
  }
<<<<<<< HEAD

  // realize the audio recorder
  res = (*stm->recorderObj)->Realize(stm->recorderObj, SL_BOOLEAN_FALSE);
  if (res != SL_RESULT_SUCCESS) {
    LOG("Failed to realize recorder. Error code: %lu", res);
    return CUBEB_ERROR;
  }
  // get the record interface
  res = (*stm->recorderObj)->GetInterface(stm->recorderObj,
                                          stm->context->SL_IID_RECORD,
                                          &stm->recorderItf);
  if (res != SL_RESULT_SUCCESS) {
    LOG("Failed to get recorder interface. Error code: %lu", res);
    return CUBEB_ERROR;
  }

  res = (*stm->recorderItf)->RegisterCallback(stm->recorderItf, recorder_marker_callback, stm);
  if (res != SL_RESULT_SUCCESS) {
    LOG("Failed to register recorder marker callback. Error code: %lu", res);
    return CUBEB_ERROR;
  }

  (*stm->recorderItf)->SetMarkerPosition(stm->recorderItf, (SLmillisecond)0);

  res = (*stm->recorderItf)->SetCallbackEventsMask(stm->recorderItf, (SLuint32)SL_RECORDEVENT_HEADATMARKER);
  if (res != SL_RESULT_SUCCESS) {
    LOG("Failed to set headatmarker event mask. Error code: %lu", res);
    return CUBEB_ERROR;
  }
  // get the simple android buffer queue interface
  res = (*stm->recorderObj)->GetInterface(stm->recorderObj,
                                          stm->context->SL_IID_ANDROIDSIMPLEBUFFERQUEUE,
                                          &stm->recorderBufferQueueItf);
  if (res != SL_RESULT_SUCCESS) {
    LOG("Failed to get recorder (android) buffer queue interface. Error code: %lu", res);
    return CUBEB_ERROR;
  }

  // register callback on record (input) buffer queue
  slAndroidSimpleBufferQueueCallback rec_callback = recorder_callback;
  if (stm->output_enabled) {
    // Register full duplex callback instead.
    rec_callback = recorder_fullduplex_callback;
  }
  res = (*stm->recorderBufferQueueItf)->RegisterCallback(stm->recorderBufferQueueItf,
                                                         rec_callback,
                                                         stm);
  if (res != SL_RESULT_SUCCESS) {
    LOG("Failed to register recorder buffer queue callback. Error code: %lu", res);
    return CUBEB_ERROR;
  }

  // Calculate length of input buffer according to requested latency
  stm->input_frame_size = params->channels * sizeof(int16_t);
  stm->input_buffer_length = (stm->input_frame_size * stm->latency_frames);

=======

  // realize the audio recorder
  res = (*stm->recorderObj)->Realize(stm->recorderObj, SL_BOOLEAN_FALSE);
  if (res != SL_RESULT_SUCCESS) {
    LOG("Failed to realize recorder. Error code: %lu", res);
    return CUBEB_ERROR;
  }
  // get the record interface
  res = (*stm->recorderObj)->GetInterface(stm->recorderObj,
                                          stm->context->SL_IID_RECORD,
                                          &stm->recorderItf);
  if (res != SL_RESULT_SUCCESS) {
    LOG("Failed to get recorder interface. Error code: %lu", res);
    return CUBEB_ERROR;
  }

  res = (*stm->recorderItf)->RegisterCallback(stm->recorderItf, recorder_marker_callback, stm);
  if (res != SL_RESULT_SUCCESS) {
    LOG("Failed to register recorder marker callback. Error code: %lu", res);
    return CUBEB_ERROR;
  }

  (*stm->recorderItf)->SetMarkerPosition(stm->recorderItf, (SLmillisecond)0);

  res = (*stm->recorderItf)->SetCallbackEventsMask(stm->recorderItf, (SLuint32)SL_RECORDEVENT_HEADATMARKER);
  if (res != SL_RESULT_SUCCESS) {
    LOG("Failed to set headatmarker event mask. Error code: %lu", res);
    return CUBEB_ERROR;
  }
  // get the simple android buffer queue interface
  res = (*stm->recorderObj)->GetInterface(stm->recorderObj,
                                          stm->context->SL_IID_ANDROIDSIMPLEBUFFERQUEUE,
                                          &stm->recorderBufferQueueItf);
  if (res != SL_RESULT_SUCCESS) {
    LOG("Failed to get recorder (android) buffer queue interface. Error code: %lu", res);
    return CUBEB_ERROR;
  }

  // register callback on record (input) buffer queue
  slAndroidSimpleBufferQueueCallback rec_callback = recorder_callback;
  if (stm->output_enabled) {
    // Register full duplex callback instead.
    rec_callback = recorder_fullduplex_callback;
  }
  res = (*stm->recorderBufferQueueItf)->RegisterCallback(stm->recorderBufferQueueItf,
                                                         rec_callback,
                                                         stm);
  if (res != SL_RESULT_SUCCESS) {
    LOG("Failed to register recorder buffer queue callback. Error code: %lu", res);
    return CUBEB_ERROR;
  }

  // Calculate length of input buffer according to requested latency
  stm->input_frame_size = params->channels * sizeof(int16_t);
  stm->input_buffer_length = (stm->input_frame_size * stm->latency_frames);

>>>>>>> a17af05f
  // Calculate the capacity of input array
  stm->input_array_capacity = NBUFS;
  if (stm->output_enabled) {
    // Full duplex, update capacity to hold 1 sec of data
    stm->input_array_capacity = 1 * stm->input_device_rate / stm->input_buffer_length;
  }
  // Allocate input array
  stm->input_buffer_array = (void**)calloc(1, sizeof(void*)*stm->input_array_capacity);
  // Buffering has not started yet.
  stm->input_buffer_index = -1;
  // Prepare input buffers
  for(uint32_t i = 0; i < stm->input_array_capacity; ++i) {
    stm->input_buffer_array[i] = calloc(1, stm->input_buffer_length);
  }

  // On full duplex allocate input queue and silent buffer
  if (stm->output_enabled) {
    stm->input_queue = array_queue_create(stm->input_array_capacity);
    assert(stm->input_queue);
    stm->input_silent_buffer = calloc(1, stm->input_buffer_length);
    assert(stm->input_silent_buffer);
  }

  // Enqueue buffer to start rolling once recorder started
  r = opensl_enqueue_recorder(stm, NULL);
  if (r != CUBEB_OK) {
    return r;
  }

  LOG("Cubeb stream init recorder success");

  return CUBEB_OK;
}

static int
opensl_configure_playback(cubeb_stream * stm, cubeb_stream_params * params) {
  assert(stm);
  assert(params);

  stm->inputrate = params->rate;
<<<<<<< HEAD
  stm->stream_type = params->stream_type;
=======
>>>>>>> a17af05f
  stm->framesize = params->channels * sizeof(int16_t);
  stm->lastPosition = -1;
  stm->lastPositionTimeStamp = 0;
  stm->lastCompensativePosition = -1;

  SLDataFormat_PCM format;
  int r = opensl_set_format(&format, params);
  if (r != CUBEB_OK) {
    return CUBEB_ERROR_INVALID_FORMAT;
  }

  SLDataLocator_BufferQueue loc_bufq;
  loc_bufq.locatorType = SL_DATALOCATOR_BUFFERQUEUE;
  loc_bufq.numBuffers = NBUFS;
  SLDataSource source;
  source.pLocator = &loc_bufq;
  source.pFormat = &format;

  SLDataLocator_OutputMix loc_outmix;
  loc_outmix.locatorType = SL_DATALOCATOR_OUTPUTMIX;
  loc_outmix.outputMix = stm->context->outmixObj;
  SLDataSink sink;
  sink.pLocator = &loc_outmix;
  sink.pFormat = NULL;

#if defined(__ANDROID__)
  const SLInterfaceID ids[] = {stm->context->SL_IID_BUFFERQUEUE,
                               stm->context->SL_IID_VOLUME,
                               stm->context->SL_IID_ANDROIDCONFIGURATION};
  const SLboolean req[] = {SL_BOOLEAN_TRUE, SL_BOOLEAN_TRUE, SL_BOOLEAN_TRUE};
#else
  const SLInterfaceID ids[] = {ctx->SL_IID_BUFFERQUEUE, ctx->SL_IID_VOLUME};
  const SLboolean req[] = {SL_BOOLEAN_TRUE, SL_BOOLEAN_TRUE};
#endif
  assert(NELEMS(ids) == NELEMS(req));

  unsigned int latency_frames = stm->latency_frames;
  uint32_t preferred_sampling_rate = stm->inputrate;
#if defined(__ANDROID__)
  if (get_android_version() >= ANDROID_VERSION_MARSHMALLOW) {
    // Reset preferred samping rate to trigger fallback to native sampling rate.
    preferred_sampling_rate = 0;
    if (opensl_get_min_latency(stm->context, *params, &latency_frames) != CUBEB_OK) {
      // Default to AudioFlinger's advertised fast track latency of 10ms.
      latency_frames = 440;
    }
    stm->latency_frames = latency_frames;
  }
#endif

  SLresult res = SL_RESULT_CONTENT_UNSUPPORTED;
  if (preferred_sampling_rate) {
    res = (*stm->context->eng)->CreateAudioPlayer(stm->context->eng,
                                                  &stm->playerObj,
                                                  &source,
                                                  &sink,
                                                  NELEMS(ids),
                                                  ids,
                                                  req);
  }

  // Sample rate not supported? Try again with primary sample rate!
  if (res == SL_RESULT_CONTENT_UNSUPPORTED) {
    if (opensl_get_preferred_sample_rate(stm->context, &preferred_sampling_rate)) {
      // If fail default is used
      preferred_sampling_rate = DEFAULT_SAMPLE_RATE;
    }

    format.samplesPerSec = preferred_sampling_rate * 1000;
    res = (*stm->context->eng)->CreateAudioPlayer(stm->context->eng,
                                                  &stm->playerObj,
                                                  &source,
                                                  &sink,
                                                  NELEMS(ids),
                                                  ids,
                                                  req);
  }

  if (res != SL_RESULT_SUCCESS) {
    LOG("Failed to create audio player. Error code: %lu", res);
    return CUBEB_ERROR;
  }

  stm->output_configured_rate = preferred_sampling_rate;
  stm->bytespersec = stm->output_configured_rate * stm->framesize;
  stm->queuebuf_len = stm->framesize * latency_frames;

  // Calculate the capacity of input array
  stm->queuebuf_capacity = NBUFS;
  if (stm->output_enabled) {
    // Full duplex, update capacity to hold 1 sec of data
    stm->queuebuf_capacity = 1 * stm->output_configured_rate / stm->queuebuf_len;
  }
  // Allocate input array
  stm->queuebuf = (void**)calloc(1, sizeof(void*) * stm->queuebuf_capacity);
  for (uint32_t i = 0; i < stm->queuebuf_capacity; ++i) {
    stm->queuebuf[i] = calloc(1, stm->queuebuf_len);
    assert(stm->queuebuf[i]);
  }

<<<<<<< HEAD
#if defined(__ANDROID__)
  SLuint32 stream_type = convert_stream_type_to_sl_stream(params->stream_type);
  if (stream_type != 0xFFFFFFFF) {
    SLAndroidConfigurationItf playerConfig;
    res = (*stm->playerObj)->GetInterface(stm->playerObj,
                                          stm->context->SL_IID_ANDROIDCONFIGURATION,
                                          &playerConfig);
    if (res != SL_RESULT_SUCCESS) {
      LOG("Failed to get android configuration interface. Error code: %lu", res);
      return CUBEB_ERROR;
    }

    res = (*playerConfig)->SetConfiguration(playerConfig,
                                            SL_ANDROID_KEY_STREAM_TYPE,
                                            &stream_type,
                                            sizeof(SLint32));
    if (res != SL_RESULT_SUCCESS) {
      LOG("Failed to set android configuration interface. Error code: %lu", res);
      return CUBEB_ERROR;
    }
  }
#endif

=======
>>>>>>> a17af05f
  res = (*stm->playerObj)->Realize(stm->playerObj, SL_BOOLEAN_FALSE);
  if (res != SL_RESULT_SUCCESS) {
    LOG("Failed to realize player object. Error code: %lu", res);
    return CUBEB_ERROR;
  }

  res = (*stm->playerObj)->GetInterface(stm->playerObj,
                                        stm->context->SL_IID_PLAY,
                                        &stm->play);
  if (res != SL_RESULT_SUCCESS) {
    LOG("Failed to get play interface. Error code: %lu", res);
    return CUBEB_ERROR;
  }

  res = (*stm->playerObj)->GetInterface(stm->playerObj,
                                        stm->context->SL_IID_BUFFERQUEUE,
                                        &stm->bufq);
  if (res != SL_RESULT_SUCCESS) {
    LOG("Failed to get bufferqueue interface. Error code: %lu", res);
    return CUBEB_ERROR;
  }

  res = (*stm->playerObj)->GetInterface(stm->playerObj,
                                        stm->context->SL_IID_VOLUME,
                                        &stm->volume);
  if (res != SL_RESULT_SUCCESS) {
    LOG("Failed to get volume interface. Error code: %lu", res);
    return CUBEB_ERROR;
  }

  res = (*stm->play)->RegisterCallback(stm->play, play_callback, stm);
  if (res != SL_RESULT_SUCCESS) {
    LOG("Failed to register play callback. Error code: %lu", res);
    return CUBEB_ERROR;
  }

  // Work around wilhelm/AudioTrack badness, bug 1221228
  (*stm->play)->SetMarkerPosition(stm->play, (SLmillisecond)0);

  res = (*stm->play)->SetCallbackEventsMask(stm->play, (SLuint32)SL_PLAYEVENT_HEADATMARKER);
  if (res != SL_RESULT_SUCCESS) {
    LOG("Failed to set headatmarker event mask. Error code: %lu", res);
    return CUBEB_ERROR;
  }

  slBufferQueueCallback player_callback = bufferqueue_callback;
  if (stm->input_enabled) {
    player_callback = player_fullduplex_callback;
  }
  res = (*stm->bufq)->RegisterCallback(stm->bufq, player_callback, stm);
  if (res != SL_RESULT_SUCCESS) {
    LOG("Failed to register bufferqueue callback. Error code: %lu", res);
    return CUBEB_ERROR;
  }

  {
    // Enqueue a silent frame so once the player becomes playing, the frame
    // will be consumed and kick off the buffer queue callback.
    // Note the duration of a single frame is less than 1ms. We don't bother
    // adjusting the playback position.
    uint8_t *buf = stm->queuebuf[stm->queuebuf_idx++];
    memset(buf, 0, stm->framesize);
    res = (*stm->bufq)->Enqueue(stm->bufq, buf, stm->framesize);
    assert(res == SL_RESULT_SUCCESS);
  }

  LOG("Cubeb stream init playback success");
  return CUBEB_OK;
}

static int
opensl_validate_stream_param(cubeb_stream_params * stream_params)
{
  if ((stream_params &&
       (stream_params->channels < 1 || stream_params->channels > 32))) {
    return CUBEB_ERROR_INVALID_FORMAT;
  }
  return CUBEB_OK;
}
<<<<<<< HEAD

static int
opensl_stream_init(cubeb * ctx, cubeb_stream ** stream, char const * stream_name,
                   cubeb_devid input_device,
                   cubeb_stream_params * input_stream_params,
                   cubeb_devid output_device,
                   cubeb_stream_params * output_stream_params,
                   unsigned int latency_frames,
                   cubeb_data_callback data_callback, cubeb_state_callback state_callback,
                   void * user_ptr)
{
  cubeb_stream * stm;

  assert(ctx);
  if (input_device || output_device) {
    LOG("Device selection is not supported in Android. The default will be used");
  }

=======

static int
opensl_stream_init(cubeb * ctx, cubeb_stream ** stream, char const * stream_name,
                   cubeb_devid input_device,
                   cubeb_stream_params * input_stream_params,
                   cubeb_devid output_device,
                   cubeb_stream_params * output_stream_params,
                   unsigned int latency_frames,
                   cubeb_data_callback data_callback, cubeb_state_callback state_callback,
                   void * user_ptr)
{
  cubeb_stream * stm;

  assert(ctx);
  if (input_device || output_device) {
    LOG("Device selection is not supported in Android. The default will be used");
  }

>>>>>>> a17af05f
  *stream = NULL;

  int r = opensl_validate_stream_param(output_stream_params);
  if(r != CUBEB_OK) {
    LOG("Output stream params not valid");
    return r;
  }
  r = opensl_validate_stream_param(input_stream_params);
  if(r != CUBEB_OK) {
    LOG("Input stream params not valid");
    return r;
  }

  stm = calloc(1, sizeof(*stm));
  assert(stm);

  stm->context = ctx;
  stm->data_callback = data_callback;
  stm->state_callback = state_callback;
  stm->user_ptr = user_ptr;
  stm->latency_frames = latency_frames;
  stm->input_enabled = (input_stream_params) ? 1 : 0;
  stm->output_enabled = (output_stream_params) ? 1 : 0;
  stm->shutdown = 1;

#ifdef DEBUG
  pthread_mutexattr_t attr;
  pthread_mutexattr_init(&attr);
  pthread_mutexattr_settype(&attr, PTHREAD_MUTEX_ERRORCHECK);
  r = pthread_mutex_init(&stm->mutex, &attr);
#else
  r = pthread_mutex_init(&stm->mutex, NULL);
#endif
  assert(r == 0);

  if (output_stream_params) {
    LOG("Playback params: Rate %d, channels %d, format %d, latency in frames %d.",
        output_stream_params->rate, output_stream_params->channels,
        output_stream_params->format, stm->latency_frames);
    r = opensl_configure_playback(stm, output_stream_params);
    if (r != CUBEB_OK) {
      opensl_stream_destroy(stm);
      return r;
    }
  }

  if (input_stream_params) {
    LOG("Capture params: Rate %d, channels %d, format %d, latency in frames %d.",
        input_stream_params->rate, input_stream_params->channels,
        input_stream_params->format, stm->latency_frames);
    r = opensl_configure_capture(stm, input_stream_params);
    if (r != CUBEB_OK) {
      opensl_stream_destroy(stm);
      return r;
    }
  }

  /* Configure resampler*/
  uint32_t target_sample_rate;
  if (input_stream_params) {
    target_sample_rate = input_stream_params->rate;
  } else {
    assert(output_stream_params);
    target_sample_rate = output_stream_params->rate;
  }

  // Use the actual configured rates for input
  // and output.
  cubeb_stream_params input_params;
  if (input_stream_params) {
    input_params = *input_stream_params;
    input_params.rate = stm->input_device_rate;
  }
  cubeb_stream_params output_params;
  if (output_stream_params) {
    output_params = *output_stream_params;
    output_params.rate = stm->output_configured_rate;
  }

  stm->resampler = cubeb_resampler_create(stm,
                                          input_stream_params ? &input_params : NULL,
                                          output_stream_params ? &output_params : NULL,
                                          target_sample_rate,
                                          data_callback,
                                          user_ptr,
                                          CUBEB_RESAMPLER_QUALITY_DEFAULT);
  if (!stm->resampler) {
    LOG("Failed to create resampler");
    opensl_stream_destroy(stm);
    return CUBEB_ERROR;
  }

  *stream = stm;
  LOG("Cubeb stream (%p) init success", stm);
  return CUBEB_OK;
}

static int
opensl_start_player(cubeb_stream * stm)
{
  assert(stm->playerObj);
  SLuint32 playerState;
  (*stm->playerObj)->GetState(stm->playerObj, &playerState);
  if (playerState == SL_OBJECT_STATE_REALIZED) {
    SLresult res = (*stm->play)->SetPlayState(stm->play, SL_PLAYSTATE_PLAYING);
    if(res != SL_RESULT_SUCCESS) {
      LOG("Failed to start player. Error code: %lu", res);
      return CUBEB_ERROR;
    }
  }
  return CUBEB_OK;
}

static int
opensl_start_recorder(cubeb_stream * stm)
{
  assert(stm->recorderObj);
  SLuint32 recorderState;
  (*stm->recorderObj)->GetState(stm->recorderObj, &recorderState);
  if (recorderState == SL_OBJECT_STATE_REALIZED) {
    SLresult res = (*stm->recorderItf)->SetRecordState(stm->recorderItf, SL_RECORDSTATE_RECORDING);
    if(res != SL_RESULT_SUCCESS) {
      LOG("Failed to start recorder. Error code: %lu", res);
      return CUBEB_ERROR;
    }
  }
  return CUBEB_OK;
}

static int
opensl_stream_start(cubeb_stream * stm)
{
  assert(stm);

  int r = pthread_mutex_lock(&stm->mutex);
  assert(r == 0);
  opensl_set_shutdown(stm, 0);
  opensl_set_draining(stm, 0);
  r = pthread_mutex_unlock(&stm->mutex);
  assert(r == 0);

  if (stm->playerObj) {
    r = opensl_start_player(stm);
    if (r != CUBEB_OK) {
      return r;
    }
  }

  if (stm->recorderObj) {
    int r = opensl_start_recorder(stm);
    if (r != CUBEB_OK) {
      return r;
    }
  }

  stm->state_callback(stm, stm->user_ptr, CUBEB_STATE_STARTED);
  LOG("Cubeb stream (%p) started", stm);
  return CUBEB_OK;
}

static int
opensl_stop_player(cubeb_stream * stm)
{
  assert(stm->playerObj);
  assert(stm->shutdown || stm->draining);

  SLresult res = (*stm->play)->SetPlayState(stm->play, SL_PLAYSTATE_PAUSED);
  if (res != SL_RESULT_SUCCESS) {
    LOG("Failed to stop player. Error code: %lu", res);
    return CUBEB_ERROR;
  }

  return CUBEB_OK;
}

static int
opensl_stop_recorder(cubeb_stream * stm)
{
  assert(stm->recorderObj);
  assert(stm->shutdown || stm->draining);

  SLresult res = (*stm->recorderItf)->SetRecordState(stm->recorderItf, SL_RECORDSTATE_PAUSED);
  if (res != SL_RESULT_SUCCESS) {
    LOG("Failed to stop recorder. Error code: %lu", res);
    return CUBEB_ERROR;
  }

  return CUBEB_OK;
}

static int
opensl_stream_stop(cubeb_stream * stm)
{
  assert(stm);

  int r = pthread_mutex_lock(&stm->mutex);
  assert(r == 0);
  opensl_set_shutdown(stm, 1);
  r = pthread_mutex_unlock(&stm->mutex);
  assert(r == 0);

  if (stm->playerObj) {
    r = opensl_stop_player(stm);
    if (r != CUBEB_OK) {
      return r;
    }
  }

  if (stm->recorderObj) {
    int r = opensl_stop_recorder(stm);
    if (r != CUBEB_OK) {
      return r;
    }
  }

  stm->state_callback(stm, stm->user_ptr, CUBEB_STATE_STOPPED);
  LOG("Cubeb stream (%p) stopped", stm);
<<<<<<< HEAD
=======
  return CUBEB_OK;
}

static int
opensl_destroy_recorder(cubeb_stream * stm)
{
  assert(stm);
  assert(stm->recorderObj);

  if (stm->recorderBufferQueueItf) {
    SLresult res = (*stm->recorderBufferQueueItf)->Clear(stm->recorderBufferQueueItf);
    if (res != SL_RESULT_SUCCESS) {
      LOG("Failed to clear recorder buffer queue. Error code: %lu", res);
      return CUBEB_ERROR;
    }
    stm->recorderBufferQueueItf = NULL;
    for (uint32_t i = 0; i < stm->input_array_capacity; ++i) {
      free(stm->input_buffer_array[i]);
    }
  }

  (*stm->recorderObj)->Destroy(stm->recorderObj);
  stm->recorderObj = NULL;
  stm->recorderItf = NULL;

  if (stm->input_queue) {
    array_queue_destroy(stm->input_queue);
  }
  free(stm->input_silent_buffer);

>>>>>>> a17af05f
  return CUBEB_OK;
}

static void
opensl_stream_destroy(cubeb_stream * stm)
{
  assert(stm->draining || stm->shutdown);

  if (stm->playerObj) {
    (*stm->playerObj)->Destroy(stm->playerObj);
    stm->playerObj = NULL;
    stm->play = NULL;
    stm->bufq = NULL;
    for (uint32_t i = 0; i < stm->queuebuf_capacity; ++i) {
      free(stm->queuebuf[i]);
    }
  }

  if (stm->recorderObj) {
    int r = opensl_destroy_recorder(stm);
    assert(r == CUBEB_OK);
  }

  if (stm->resampler) {
    cubeb_resampler_destroy(stm->resampler);
  }

  pthread_mutex_destroy(&stm->mutex);

  LOG("Cubeb stream (%p) destroyed", stm);
  free(stm);
}

static int
opensl_destroy_recorder(cubeb_stream * stm)
{
  assert(stm);
  assert(stm->recorderObj);

  if (stm->recorderBufferQueueItf) {
    SLresult res = (*stm->recorderBufferQueueItf)->Clear(stm->recorderBufferQueueItf);
    if (res != SL_RESULT_SUCCESS) {
      LOG("Failed to clear recorder buffer queue. Error code: %lu", res);
      return CUBEB_ERROR;
    }
    stm->recorderBufferQueueItf = NULL;
    for (uint32_t i = 0; i < stm->input_array_capacity; ++i) {
      free(stm->input_buffer_array[i]);
    }
  }

  (*stm->recorderObj)->Destroy(stm->recorderObj);
  stm->recorderObj = NULL;
  stm->recorderItf = NULL;

  if (stm->input_queue) {
    array_queue_destroy(stm->input_queue);
  }
  free(stm->input_silent_buffer);

  return CUBEB_OK;
}

static void
opensl_stream_destroy(cubeb_stream * stm)
{
  assert(stm->draining || stm->shutdown);

  if (stm->playerObj) {
    (*stm->playerObj)->Destroy(stm->playerObj);
    stm->playerObj = NULL;
    stm->play = NULL;
    stm->bufq = NULL;
    for (uint32_t i = 0; i < stm->queuebuf_capacity; ++i) {
      free(stm->queuebuf[i]);
    }
  }

  if (stm->recorderObj) {
    int r = opensl_destroy_recorder(stm);
    assert(r == CUBEB_OK);
  }

  if (stm->resampler) {
    cubeb_resampler_destroy(stm->resampler);
  }

  pthread_mutex_destroy(&stm->mutex);

  LOG("Cubeb stream (%p) destroyed", stm);
  free(stm);
}

static int
opensl_stream_get_position(cubeb_stream * stm, uint64_t * position)
{
  SLmillisecond msec;
  uint64_t samplerate;
  SLresult res;
  int r;
  uint32_t mixer_latency;
  uint32_t compensation_msec = 0;

  res = (*stm->play)->GetPosition(stm->play, &msec);
  if (res != SL_RESULT_SUCCESS)
    return CUBEB_ERROR;

  struct timespec t;
  clock_gettime(CLOCK_MONOTONIC, &t);
  if(stm->lastPosition == msec) {
    compensation_msec =
      (t.tv_sec*1000000000LL + t.tv_nsec - stm->lastPositionTimeStamp) / 1000000;
  } else {
    stm->lastPositionTimeStamp = t.tv_sec*1000000000LL + t.tv_nsec;
    stm->lastPosition = msec;
  }

  samplerate = stm->inputrate;

  r = stm->context->get_output_latency(&mixer_latency, AUDIO_STREAM_TYPE_MUSIC);
  if (r) {
    return CUBEB_ERROR;
  }

  pthread_mutex_lock(&stm->mutex);
  int64_t maximum_position = stm->written * (int64_t)stm->inputrate / stm->output_configured_rate;
  pthread_mutex_unlock(&stm->mutex);
  assert(maximum_position >= 0);

  if (msec > mixer_latency) {
    int64_t unadjusted_position;
    if (stm->lastCompensativePosition > msec + compensation_msec) {
      // Over compensation, use lastCompensativePosition.
      unadjusted_position =
        samplerate * (stm->lastCompensativePosition - mixer_latency) / 1000;
    } else {
      unadjusted_position =
        samplerate * (msec - mixer_latency + compensation_msec) / 1000;
      stm->lastCompensativePosition = msec + compensation_msec;
    }
    *position = unadjusted_position < maximum_position ?
      unadjusted_position : maximum_position;
  } else {
    *position = 0;
  }
  return CUBEB_OK;
}

int
opensl_stream_get_latency(cubeb_stream * stm, uint32_t * latency)
{
  int r;
  uint32_t mixer_latency; // The latency returned by AudioFlinger is in ms.

  /* audio_stream_type_t is an int, so this is okay. */
  r = stm->context->get_output_latency(&mixer_latency, AUDIO_STREAM_TYPE_MUSIC);
  if (r) {
    return CUBEB_ERROR;
  }

  *latency = stm->latency_frames + // OpenSL latency
    mixer_latency * stm->inputrate / 1000; // AudioFlinger latency

  return CUBEB_OK;
}

int
opensl_stream_set_volume(cubeb_stream * stm, float volume)
{
  SLresult res;
  SLmillibel max_level, millibels;
  float unclamped_millibels;

  res = (*stm->volume)->GetMaxVolumeLevel(stm->volume, &max_level);

  if (res != SL_RESULT_SUCCESS) {
    return CUBEB_ERROR;
  }

  /* millibels are 100*dB, so the conversion from the volume's linear amplitude
   * is 100 * 20 * log(volume). However we clamp the resulting value before
   * passing it to lroundf() in order to prevent it from silently returning an
   * erroneous value when the unclamped value exceeds the size of a long. */
  unclamped_millibels = 100.0f * 20.0f * log10f(fmaxf(volume, 0.0f));
  unclamped_millibels = fmaxf(unclamped_millibels, SL_MILLIBEL_MIN);
  unclamped_millibels = fminf(unclamped_millibels, max_level);

  millibels = lroundf(unclamped_millibels);

  res = (*stm->volume)->SetVolumeLevel(stm->volume, millibels);

  if (res != SL_RESULT_SUCCESS) {
    return CUBEB_ERROR;
  }
  return CUBEB_OK;
}

static struct cubeb_ops const opensl_ops = {
  .init = opensl_init,
  .get_backend_id = opensl_get_backend_id,
  .get_max_channel_count = opensl_get_max_channel_count,
  .get_min_latency = opensl_get_min_latency,
  .get_preferred_sample_rate = opensl_get_preferred_sample_rate,
  .get_preferred_channel_layout = NULL,
  .enumerate_devices = NULL,
  .device_collection_destroy = NULL,
  .destroy = opensl_destroy,
  .stream_init = opensl_stream_init,
  .stream_destroy = opensl_stream_destroy,
  .stream_start = opensl_stream_start,
  .stream_stop = opensl_stream_stop,
  .stream_reset_default_device = NULL,
  .stream_get_position = opensl_stream_get_position,
  .stream_get_latency = opensl_stream_get_latency,
  .stream_set_volume = opensl_stream_set_volume,
  .stream_set_panning = NULL,
  .stream_get_current_device = NULL,
  .stream_device_destroy = NULL,
  .stream_register_device_changed_callback = NULL,
  .register_device_collection_changed = NULL
};<|MERGE_RESOLUTION|>--- conflicted
+++ resolved
@@ -105,10 +105,6 @@
   /* Flag indicating draining. Synchronized
    * by stream::mutex lock. */
   int draining;
-<<<<<<< HEAD
-  cubeb_stream_type stream_type;
-=======
->>>>>>> a17af05f
   /* Flags to determine in/out.*/
   uint32_t input_enabled;
   uint32_t output_enabled;
@@ -190,8 +186,6 @@
   stm->draining = value;
 }
 
-<<<<<<< HEAD
-=======
 static void
 opensl_notify_drained(cubeb_stream * stm)
 {
@@ -215,7 +209,6 @@
   }
 }
 
->>>>>>> a17af05f
 static uint32_t
 opensl_get_shutdown(cubeb_stream * stm)
 {
@@ -246,28 +239,7 @@
   assert(stm);
   switch (event) {
     case SL_PLAYEVENT_HEADATMARKER:
-<<<<<<< HEAD
-    {
-      int r = pthread_mutex_lock(&stm->mutex);
-      assert(r == 0);
-      draining = opensl_get_draining(stm);
-      r = pthread_mutex_unlock(&stm->mutex);
-      assert(r == 0);
-      if (draining) {
-        stm->state_callback(stm, stm->user_ptr, CUBEB_STATE_DRAINED);
-        if (stm->play) {
-          r = opensl_stop_player(stm);
-          assert(r == CUBEB_OK);
-        }
-        if (stm->recorderItf) {
-          r = opensl_stop_recorder(stm);
-          assert(r == CUBEB_OK);
-        }
-      }
-    }
-=======
       opensl_notify_drained(stm);
->>>>>>> a17af05f
     break;
   default:
     break;
@@ -315,7 +287,6 @@
   if (state.count > 1) {
     return;
   }
-<<<<<<< HEAD
 
   uint8_t *buf = stm->queuebuf[stm->queuebuf_idx];
   written = 0;
@@ -364,245 +335,6 @@
     opensl_set_draining(stm, 1);
     r = pthread_mutex_unlock(&stm->mutex);
     assert(r == 0);
-    // Use SL_PLAYEVENT_HEADATMARKER event from slPlayCallback of SLPlayItf
-    // to make sure all the data has been processed.
-    (*stm->play)->SetMarkerPosition(stm->play, (SLmillisecond)written_duration);
-    return;
-  }
-}
-
-static int
-opensl_enqueue_recorder(cubeb_stream * stm, void ** last_filled_buffer)
-{
-  assert(stm);
-
-  int current_index = stm->input_buffer_index;
-  void * last_buffer = NULL;
-
-  if (current_index < 0) {
-    // This is the first enqueue
-    current_index = 0;
-  } else {
-    // The current index hold the last filled buffer get it before advance index.
-    last_buffer = stm->input_buffer_array[current_index];
-    // Advance to get next available buffer
-    current_index = (current_index + 1) % stm->input_array_capacity;
-  }
-  // enqueue next empty buffer to be filled by the recorder
-  SLresult res = (*stm->recorderBufferQueueItf)->Enqueue(stm->recorderBufferQueueItf,
-                                                         stm->input_buffer_array[current_index],
-                                                         stm->input_buffer_length);
-  if (res != SL_RESULT_SUCCESS ) {
-    LOG("Enqueue recorder failed. Error code: %lu", res);
-    return CUBEB_ERROR;
-  }
-  // All good, update buffer and index.
-  stm->input_buffer_index = current_index;
-  if (last_filled_buffer) {
-    *last_filled_buffer = last_buffer;
-  }
-  return CUBEB_OK;
-}
-
-// input data callback
-void recorder_callback(SLAndroidSimpleBufferQueueItf bq, void * context)
-{
-  assert(context);
-  cubeb_stream * stm = context;
-  assert(stm->recorderBufferQueueItf);
-
-  int r = pthread_mutex_lock(&stm->mutex);
-  assert(r == 0);
-  uint32_t shutdown = opensl_get_shutdown(stm);
-  int draining = opensl_get_draining(stm);
-  r = pthread_mutex_unlock(&stm->mutex);
-  assert(r == 0);
-
-  if (shutdown || draining) {
-    // According to the OpenSL ES 1.1 Specification, 8.14 SLBufferQueueItf
-    // page 184, on transition to the SL_RECORDSTATE_STOPPED state,
-    // the application should continue to enqueue buffers onto the queue
-    // to retrieve the residual recorded data in the system.
-    r = opensl_enqueue_recorder(stm, NULL);
-    assert(r == CUBEB_OK);
-    return;
-  }
-
-  // Enqueue next available buffer and get the last filled buffer.
-  void * input_buffer = NULL;
-  r = opensl_enqueue_recorder(stm, &input_buffer);
-  assert(r == CUBEB_OK);
-  assert(input_buffer);
-  // Fill resampler with last input
-  long input_frame_count = stm->input_buffer_length / stm->input_frame_size;
-  long got = cubeb_resampler_fill(stm->resampler,
-                                  input_buffer,
-                                  &input_frame_count,
-                                  NULL,
-                                  0);
-  // Error case
-  if (got < 0 || got > input_frame_count) {
-    r = pthread_mutex_lock(&stm->mutex);
-    assert(r == 0);
-    opensl_set_shutdown(stm, 1);
-    r = pthread_mutex_unlock(&stm->mutex);
-    assert(r == 0);
-    r = opensl_stop_recorder(stm);
-    assert(r == CUBEB_OK);
-    stm->state_callback(stm, stm->user_ptr, CUBEB_STATE_ERROR);
-  }
-
-  // Advance total stream frames
-  stm->input_total_frames += got;
-
-  if (got < input_frame_count) {
-    r = pthread_mutex_lock(&stm->mutex);
-    assert(r == 0);
-    opensl_set_draining(stm, 1);
-    r = pthread_mutex_unlock(&stm->mutex);
-    assert(r == 0);
-    int64_t duration = INT64_C(1000) * stm->input_total_frames / stm->input_device_rate;
-    (*stm->recorderItf)->SetMarkerPosition(stm->recorderItf, (SLmillisecond)duration);
-    return;
-  }
-}
-
-void recorder_fullduplex_callback(SLAndroidSimpleBufferQueueItf bq, void * context)
-{
-  assert(context);
-  cubeb_stream * stm = context;
-  assert(stm->recorderBufferQueueItf);
-
-  int r = pthread_mutex_lock(&stm->mutex);
-  assert(r == 0);
-  int draining = opensl_get_draining(stm);
-  uint32_t shutdown = opensl_get_shutdown(stm);
-  r = pthread_mutex_unlock(&stm->mutex);
-  assert(r == 0);
-
-  if (shutdown || draining) {
-    /* On draining and shutdown the recorder should have been stoped from
-    *  the one set the flags. Accordint to the doc, on transition to
-    *  the SL_RECORDSTATE_STOPPED state, the application should
-    *  continue to enqueue buffers onto the queue to retrieve the residual
-    *  recorded data in the system. */
-    LOG("Input shutdown %d or drain %d", shutdown, draining);
-    int r = opensl_enqueue_recorder(stm, NULL);
-    assert(r == CUBEB_OK);
-    return;
-  }
-
-  // Enqueue next available buffer and get the last filled buffer.
-  void * input_buffer = NULL;
-  r = opensl_enqueue_recorder(stm, &input_buffer);
-  assert(r == CUBEB_OK);
-  assert(input_buffer);
-
-  assert(stm->input_queue);
-  r = array_queue_push(stm->input_queue, input_buffer);
-  if (r == -1) {
-    LOG("Input queue is full, drop input ...");
-    return;
-  }
-
-  LOG("Input pushed in the queue, input array %zu",
-      array_queue_get_size(stm->input_queue));
-}
-
-static void
-player_fullduplex_callback(SLBufferQueueItf caller, void * user_ptr)
-{
-  TIMESTAMP("ENTER");
-  cubeb_stream * stm = user_ptr;
-  assert(stm);
-  SLresult res;
-
-  int r = pthread_mutex_lock(&stm->mutex);
-  assert(r == 0);
-  int draining = opensl_get_draining(stm);
-  uint32_t shutdown = opensl_get_shutdown(stm);
-  r = pthread_mutex_unlock(&stm->mutex);
-  assert(r == 0);
-
-  // Get output
-  void * output_buffer = NULL;
-  r = pthread_mutex_lock(&stm->mutex);
-  assert(r == 0);
-  output_buffer = stm->queuebuf[stm->queuebuf_idx];
-  // Advance the output buffer queue index
-  stm->queuebuf_idx = (stm->queuebuf_idx + 1) % stm->queuebuf_capacity;
-  r = pthread_mutex_unlock(&stm->mutex);
-  assert(r == 0);
-
-  if (shutdown || draining) {
-    LOG("Shutdown/draining, send silent");
-    // Set silent on buffer
-    memset(output_buffer, 0, stm->queuebuf_len);
-
-    // Enqueue data in player buffer queue
-    res = (*stm->bufq)->Enqueue(stm->bufq,
-                                output_buffer,
-                                stm->queuebuf_len);
-    assert(res == SL_RESULT_SUCCESS);
-    return;
-  }
-
-  // Get input.
-  void * input_buffer = array_queue_pop(stm->input_queue);
-  long input_frame_count = stm->input_buffer_length / stm->input_frame_size;
-  long frames_needed = stm->queuebuf_len / stm->framesize;
-  if (!input_buffer) {
-    LOG("Input hole set silent input buffer");
-    input_buffer = stm->input_silent_buffer;
-=======
-
-  uint8_t *buf = stm->queuebuf[stm->queuebuf_idx];
-  written = 0;
-  int r = pthread_mutex_lock(&stm->mutex);
-  assert(r == 0);
-  int draining = opensl_get_draining(stm);
-  uint32_t shutdown = opensl_get_shutdown(stm);
-  r = pthread_mutex_unlock(&stm->mutex);
-  assert(r == 0);
-  if (!draining && !shutdown) {
-    written = cubeb_resampler_fill(stm->resampler,
-                                   NULL, NULL,
-                                   buf, stm->queuebuf_len / stm->framesize);
-    LOG("bufferqueue_callback: resampler fill returned %ld frames", written);
-    if (written < 0 || written * stm->framesize > stm->queuebuf_len) {
-      r = pthread_mutex_lock(&stm->mutex);
-      assert(r == 0);
-      opensl_set_shutdown(stm, 1);
-      r = pthread_mutex_unlock(&stm->mutex);
-      assert(r == 0);
-      opensl_stop_player(stm);
-      stm->state_callback(stm, stm->user_ptr, CUBEB_STATE_ERROR);
-      return;
-    }
-  }
-
-  // Keep sending silent data even in draining mode to prevent the audio
-  // back-end from being stopped automatically by OpenSL/ES.
-  assert(stm->queuebuf_len >= written * stm->framesize);
-  memset(buf + written * stm->framesize, 0, stm->queuebuf_len - written * stm->framesize);
-  res = (*stm->bufq)->Enqueue(stm->bufq, buf, stm->queuebuf_len);
-  assert(res == SL_RESULT_SUCCESS);
-  stm->queuebuf_idx = (stm->queuebuf_idx + 1) % stm->queuebuf_capacity;
-
-  if (written > 0) {
-    pthread_mutex_lock(&stm->mutex);
-    stm->written += written;
-    pthread_mutex_unlock(&stm->mutex);
-  }
-
-  if (!draining && written * stm->framesize < stm->queuebuf_len) {
-    LOG("bufferqueue_callback draining");
-    r = pthread_mutex_lock(&stm->mutex);
-    assert(r == 0);
-    int64_t written_duration = INT64_C(1000) * stm->written * stm->framesize / stm->bytespersec;
-    opensl_set_draining(stm, 1);
-    r = pthread_mutex_unlock(&stm->mutex);
-    assert(r == 0);
 
     if (written_duration == 0) {
       // since we didn't write any sample, it's not possible to reach the marker
@@ -614,71 +346,7 @@
       (*stm->play)->SetMarkerPosition(stm->play, (SLmillisecond)written_duration);
     }
     return;
->>>>>>> a17af05f
-  }
-
-  long written = 0;
-  // Trigger user callback through resampler
-  written = cubeb_resampler_fill(stm->resampler,
-                                 input_buffer,
-                                 &input_frame_count,
-                                 output_buffer,
-                                 frames_needed);
-
-  LOG("Fill: written %ld, frames_needed %ld, input array size %zu",
-      written, frames_needed, array_queue_get_size(stm->input_queue));
-
-  if (written < 0 || written  > frames_needed) {
-    // Error case
-    r = pthread_mutex_lock(&stm->mutex);
-    assert(r == 0);
-    opensl_set_shutdown(stm, 1);
-    r = pthread_mutex_unlock(&stm->mutex);
-    assert(r == 0);
-    opensl_stop_player(stm);
-    opensl_stop_recorder(stm);
-    stm->state_callback(stm, stm->user_ptr, CUBEB_STATE_ERROR);
-    memset(output_buffer, 0, stm->queuebuf_len);
-
-    // Enqueue data in player buffer queue
-    res = (*stm->bufq)->Enqueue(stm->bufq,
-                                output_buffer,
-                                stm->queuebuf_len);
-    assert(res == SL_RESULT_SUCCESS);
-    return;
-  }
-
-  // Advance total out written  frames counter
-  r = pthread_mutex_lock(&stm->mutex);
-  assert(r == 0);
-  stm->written += written;
-  r = pthread_mutex_unlock(&stm->mutex);
-  assert(r == 0);
-
-  if ( written < frames_needed) {
-    r = pthread_mutex_lock(&stm->mutex);
-    assert(r == 0);
-    int64_t written_duration = INT64_C(1000) * stm->written * stm->framesize / stm->bytespersec;
-    opensl_set_draining(stm, 1);
-    r = pthread_mutex_unlock(&stm->mutex);
-    assert(r == 0);
-
-    // Use SL_PLAYEVENT_HEADATMARKER event from slPlayCallback of SLPlayItf
-    // to make sure all the data has been processed.
-    (*stm->play)->SetMarkerPosition(stm->play, (SLmillisecond)written_duration);
-  }
-
-  // Keep sending silent data even in draining mode to prevent the audio
-  // back-end from being stopped automatically by OpenSL/ES.
-  memset((uint8_t *)output_buffer + written * stm->framesize, 0,
-         stm->queuebuf_len - written * stm->framesize);
-
-  // Enqueue data in player buffer queue
-  res = (*stm->bufq)->Enqueue(stm->bufq,
-                              output_buffer,
-                              stm->queuebuf_len);
-  assert(res == SL_RESULT_SUCCESS);
-  TIMESTAMP("EXIT");
+  }
 }
 
 static int
@@ -1350,7 +1018,6 @@
       return CUBEB_ERROR;
     }
   }
-<<<<<<< HEAD
 
   // realize the audio recorder
   res = (*stm->recorderObj)->Realize(stm->recorderObj, SL_BOOLEAN_FALSE);
@@ -1407,64 +1074,6 @@
   stm->input_frame_size = params->channels * sizeof(int16_t);
   stm->input_buffer_length = (stm->input_frame_size * stm->latency_frames);
 
-=======
-
-  // realize the audio recorder
-  res = (*stm->recorderObj)->Realize(stm->recorderObj, SL_BOOLEAN_FALSE);
-  if (res != SL_RESULT_SUCCESS) {
-    LOG("Failed to realize recorder. Error code: %lu", res);
-    return CUBEB_ERROR;
-  }
-  // get the record interface
-  res = (*stm->recorderObj)->GetInterface(stm->recorderObj,
-                                          stm->context->SL_IID_RECORD,
-                                          &stm->recorderItf);
-  if (res != SL_RESULT_SUCCESS) {
-    LOG("Failed to get recorder interface. Error code: %lu", res);
-    return CUBEB_ERROR;
-  }
-
-  res = (*stm->recorderItf)->RegisterCallback(stm->recorderItf, recorder_marker_callback, stm);
-  if (res != SL_RESULT_SUCCESS) {
-    LOG("Failed to register recorder marker callback. Error code: %lu", res);
-    return CUBEB_ERROR;
-  }
-
-  (*stm->recorderItf)->SetMarkerPosition(stm->recorderItf, (SLmillisecond)0);
-
-  res = (*stm->recorderItf)->SetCallbackEventsMask(stm->recorderItf, (SLuint32)SL_RECORDEVENT_HEADATMARKER);
-  if (res != SL_RESULT_SUCCESS) {
-    LOG("Failed to set headatmarker event mask. Error code: %lu", res);
-    return CUBEB_ERROR;
-  }
-  // get the simple android buffer queue interface
-  res = (*stm->recorderObj)->GetInterface(stm->recorderObj,
-                                          stm->context->SL_IID_ANDROIDSIMPLEBUFFERQUEUE,
-                                          &stm->recorderBufferQueueItf);
-  if (res != SL_RESULT_SUCCESS) {
-    LOG("Failed to get recorder (android) buffer queue interface. Error code: %lu", res);
-    return CUBEB_ERROR;
-  }
-
-  // register callback on record (input) buffer queue
-  slAndroidSimpleBufferQueueCallback rec_callback = recorder_callback;
-  if (stm->output_enabled) {
-    // Register full duplex callback instead.
-    rec_callback = recorder_fullduplex_callback;
-  }
-  res = (*stm->recorderBufferQueueItf)->RegisterCallback(stm->recorderBufferQueueItf,
-                                                         rec_callback,
-                                                         stm);
-  if (res != SL_RESULT_SUCCESS) {
-    LOG("Failed to register recorder buffer queue callback. Error code: %lu", res);
-    return CUBEB_ERROR;
-  }
-
-  // Calculate length of input buffer according to requested latency
-  stm->input_frame_size = params->channels * sizeof(int16_t);
-  stm->input_buffer_length = (stm->input_frame_size * stm->latency_frames);
-
->>>>>>> a17af05f
   // Calculate the capacity of input array
   stm->input_array_capacity = NBUFS;
   if (stm->output_enabled) {
@@ -1505,10 +1114,6 @@
   assert(params);
 
   stm->inputrate = params->rate;
-<<<<<<< HEAD
-  stm->stream_type = params->stream_type;
-=======
->>>>>>> a17af05f
   stm->framesize = params->channels * sizeof(int16_t);
   stm->lastPosition = -1;
   stm->lastPositionTimeStamp = 0;
@@ -1609,32 +1214,6 @@
     assert(stm->queuebuf[i]);
   }
 
-<<<<<<< HEAD
-#if defined(__ANDROID__)
-  SLuint32 stream_type = convert_stream_type_to_sl_stream(params->stream_type);
-  if (stream_type != 0xFFFFFFFF) {
-    SLAndroidConfigurationItf playerConfig;
-    res = (*stm->playerObj)->GetInterface(stm->playerObj,
-                                          stm->context->SL_IID_ANDROIDCONFIGURATION,
-                                          &playerConfig);
-    if (res != SL_RESULT_SUCCESS) {
-      LOG("Failed to get android configuration interface. Error code: %lu", res);
-      return CUBEB_ERROR;
-    }
-
-    res = (*playerConfig)->SetConfiguration(playerConfig,
-                                            SL_ANDROID_KEY_STREAM_TYPE,
-                                            &stream_type,
-                                            sizeof(SLint32));
-    if (res != SL_RESULT_SUCCESS) {
-      LOG("Failed to set android configuration interface. Error code: %lu", res);
-      return CUBEB_ERROR;
-    }
-  }
-#endif
-
-=======
->>>>>>> a17af05f
   res = (*stm->playerObj)->Realize(stm->playerObj, SL_BOOLEAN_FALSE);
   if (res != SL_RESULT_SUCCESS) {
     LOG("Failed to realize player object. Error code: %lu", res);
@@ -1714,7 +1293,6 @@
   }
   return CUBEB_OK;
 }
-<<<<<<< HEAD
 
 static int
 opensl_stream_init(cubeb * ctx, cubeb_stream ** stream, char const * stream_name,
@@ -1733,26 +1311,6 @@
     LOG("Device selection is not supported in Android. The default will be used");
   }
 
-=======
-
-static int
-opensl_stream_init(cubeb * ctx, cubeb_stream ** stream, char const * stream_name,
-                   cubeb_devid input_device,
-                   cubeb_stream_params * input_stream_params,
-                   cubeb_devid output_device,
-                   cubeb_stream_params * output_stream_params,
-                   unsigned int latency_frames,
-                   cubeb_data_callback data_callback, cubeb_state_callback state_callback,
-                   void * user_ptr)
-{
-  cubeb_stream * stm;
-
-  assert(ctx);
-  if (input_device || output_device) {
-    LOG("Device selection is not supported in Android. The default will be used");
-  }
-
->>>>>>> a17af05f
   *stream = NULL;
 
   int r = opensl_validate_stream_param(output_stream_params);
@@ -1970,70 +1528,7 @@
 
   stm->state_callback(stm, stm->user_ptr, CUBEB_STATE_STOPPED);
   LOG("Cubeb stream (%p) stopped", stm);
-<<<<<<< HEAD
-=======
-  return CUBEB_OK;
-}
-
-static int
-opensl_destroy_recorder(cubeb_stream * stm)
-{
-  assert(stm);
-  assert(stm->recorderObj);
-
-  if (stm->recorderBufferQueueItf) {
-    SLresult res = (*stm->recorderBufferQueueItf)->Clear(stm->recorderBufferQueueItf);
-    if (res != SL_RESULT_SUCCESS) {
-      LOG("Failed to clear recorder buffer queue. Error code: %lu", res);
-      return CUBEB_ERROR;
-    }
-    stm->recorderBufferQueueItf = NULL;
-    for (uint32_t i = 0; i < stm->input_array_capacity; ++i) {
-      free(stm->input_buffer_array[i]);
-    }
-  }
-
-  (*stm->recorderObj)->Destroy(stm->recorderObj);
-  stm->recorderObj = NULL;
-  stm->recorderItf = NULL;
-
-  if (stm->input_queue) {
-    array_queue_destroy(stm->input_queue);
-  }
-  free(stm->input_silent_buffer);
-
->>>>>>> a17af05f
-  return CUBEB_OK;
-}
-
-static void
-opensl_stream_destroy(cubeb_stream * stm)
-{
-  assert(stm->draining || stm->shutdown);
-
-  if (stm->playerObj) {
-    (*stm->playerObj)->Destroy(stm->playerObj);
-    stm->playerObj = NULL;
-    stm->play = NULL;
-    stm->bufq = NULL;
-    for (uint32_t i = 0; i < stm->queuebuf_capacity; ++i) {
-      free(stm->queuebuf[i]);
-    }
-  }
-
-  if (stm->recorderObj) {
-    int r = opensl_destroy_recorder(stm);
-    assert(r == CUBEB_OK);
-  }
-
-  if (stm->resampler) {
-    cubeb_resampler_destroy(stm->resampler);
-  }
-
-  pthread_mutex_destroy(&stm->mutex);
-
-  LOG("Cubeb stream (%p) destroyed", stm);
-  free(stm);
+  return CUBEB_OK;
 }
 
 static int
